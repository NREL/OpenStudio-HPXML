# frozen_string_literal: true

require_relative '../resources/minitest_helper'
require 'openstudio'
require 'openstudio/measure/ShowRunnerOutput'
require 'fileutils'
require_relative '../measure.rb'
require_relative '../resources/util.rb'
require_relative 'util.rb'

class HPXMLtoOpenStudioHVACTest < Minitest::Test
  def setup
    @root_path = File.absolute_path(File.join(File.dirname(__FILE__), '..', '..'))
    @sample_files_path = File.join(@root_path, 'workflow', 'sample_files')
    @tmp_hpxml_path = File.join(@sample_files_path, 'tmp.xml')
  end

  def teardown
    File.delete(@tmp_hpxml_path) if File.exist? @tmp_hpxml_path
  end

  def test_central_air_conditioner_1_speed
    ['base-hvac-central-ac-only-1-speed.xml',
     'base-hvac-central-ac-only-1-speed-seer2.xml'].each do |hpxml_path|
      args_hash = {}
      args_hash['hpxml_path'] = File.absolute_path(File.join(@sample_files_path, hpxml_path))
      model, _hpxml, _hpxml_bldg = _test_measure(args_hash)

      # Check cooling coil
      assert_equal(1, model.getCoilCoolingDXSingleSpeeds.size)
      clg_coil = model.getCoilCoolingDXSingleSpeeds[0]
      assert_in_epsilon(3.77, clg_coil.ratedCOP, 0.01)
      assert_in_epsilon(7230, clg_coil.ratedTotalCoolingCapacity.get, 0.01)

      # Check EMS
      assert_equal(1, model.getAirLoopHVACUnitarySystems.size)
      unitary_system = model.getAirLoopHVACUnitarySystems[0]
      program_values = get_ems_values(model.getEnergyManagementSystemPrograms, "#{unitary_system.name} IQ")
      assert(program_values.empty?) # Check no EMS program
    end
  end

  def test_central_air_conditioner_2_speed
    args_hash = {}
    args_hash['hpxml_path'] = File.absolute_path(File.join(@sample_files_path, 'base-hvac-central-ac-only-2-speed.xml'))
    model, _hpxml, _hpxml_bldg = _test_measure(args_hash)

    # Check cooling coil
    assert_equal(1, model.getCoilCoolingDXMultiSpeeds.size)
    clg_coil = model.getCoilCoolingDXMultiSpeeds[0]
<<<<<<< HEAD
    [4.95, 4.53].each_with_index do |cop, i|
=======
    assert_equal(2, clg_coil.stages.size)
    [4.95, 4.59].each_with_index do |cop, i|
>>>>>>> adc2d8fd
      assert_in_epsilon(cop, clg_coil.stages[i].grossRatedCoolingCOP, 0.01)
    end
    [5143, 7158].each_with_index do |capacity, i|
      assert_in_epsilon(capacity, clg_coil.stages[i].grossRatedTotalCoolingCapacity.get, 0.01)
    end

    # Check EMS
    assert_equal(1, model.getAirLoopHVACUnitarySystems.size)
    unitary_system = model.getAirLoopHVACUnitarySystems[0]
    program_values = get_ems_values(model.getEnergyManagementSystemPrograms, "#{unitary_system.name} IQ")
    assert(program_values.empty?) # Check no EMS program
  end

  def test_central_air_conditioner_var_speed
    args_hash = {}
    args_hash['hpxml_path'] = File.absolute_path(File.join(@sample_files_path, 'base-hvac-central-ac-only-var-speed.xml'))
    model, _hpxml, _hpxml_bldg = _test_measure(args_hash)

    # Check cooling coil
    assert_equal(1, model.getCoilCoolingDXMultiSpeeds.size)
    clg_coil = model.getCoilCoolingDXMultiSpeeds[0]
    assert_equal(2, clg_coil.stages.size)
    [5.89, 5.25].each_with_index do |cop, i|
      assert_in_epsilon(cop, clg_coil.stages[i].grossRatedCoolingCOP, 0.01)
    end
    [2780, 7169].each_with_index do |capacity, i|
      assert_in_epsilon(capacity, clg_coil.stages[i].grossRatedTotalCoolingCapacity.get, 0.01)
    end

    # Check EMS
    assert_equal(1, model.getAirLoopHVACUnitarySystems.size)
    unitary_system = model.getAirLoopHVACUnitarySystems[0]
    program_values = get_ems_values(model.getEnergyManagementSystemPrograms, "#{unitary_system.name} IQ")
    assert(program_values.empty?) # Check no EMS program
  end

  def test_room_air_conditioner
    args_hash = {}
    args_hash['hpxml_path'] = File.absolute_path(File.join(@sample_files_path, 'base-hvac-room-ac-only.xml'))
    model, _hpxml, hpxml_bldg = _test_measure(args_hash)

    # Get HPXML values
    cooling_system = hpxml_bldg.cooling_systems[0]
    eer = cooling_system.cooling_efficiency_eer
    ceer = eer / 1.01 # convert to ceer
    cop = UnitConversions.convert(ceer, 'Btu/hr', 'W') # Expected value
    capacity = UnitConversions.convert(cooling_system.cooling_capacity, 'Btu/hr', 'W')

    # Check cooling coil
    assert_equal(1, model.getCoilCoolingDXSingleSpeeds.size)
    clg_coil = model.getCoilCoolingDXSingleSpeeds[0]
    assert_in_epsilon(cop, clg_coil.ratedCOP, 0.001)
    assert_in_epsilon(capacity, clg_coil.ratedTotalCoolingCapacity.get, 0.01)
  end

  def test_room_air_conditioner_ceer
    args_hash = {}
    args_hash['hpxml_path'] = File.absolute_path(File.join(@sample_files_path, 'base-hvac-room-ac-only-ceer.xml'))
    model, _hpxml, hpxml_bldg = _test_measure(args_hash)

    # Get HPXML values
    cooling_system = hpxml_bldg.cooling_systems[0]
    ceer = cooling_system.cooling_efficiency_ceer
    cop = UnitConversions.convert(ceer, 'Btu/hr', 'W') # Expected value
    capacity = UnitConversions.convert(cooling_system.cooling_capacity, 'Btu/hr', 'W')

    # Check cooling coil
    assert_equal(1, model.getCoilCoolingDXSingleSpeeds.size)
    clg_coil = model.getCoilCoolingDXSingleSpeeds[0]
    assert_in_epsilon(cop, clg_coil.ratedCOP, 0.001)
    assert_in_epsilon(capacity, clg_coil.ratedTotalCoolingCapacity.get, 0.01)
  end

  def test_room_ac_with_heating
    args_hash = {}
    args_hash['hpxml_path'] = File.absolute_path(File.join(@sample_files_path, 'base-hvac-room-ac-with-heating.xml'))
    model, _hpxml, hpxml_bldg = _test_measure(args_hash)

    # Get HPXML values
    cooling_system = hpxml_bldg.cooling_systems[0]
    eer = cooling_system.cooling_efficiency_eer
    ceer = eer / 1.01 # convert to ceer
    cop = UnitConversions.convert(ceer, 'Btu/hr', 'W') # Expected value
    cool_capacity = UnitConversions.convert(cooling_system.cooling_capacity, 'Btu/hr', 'W')

    heat_efficiency = cooling_system.integrated_heating_system_efficiency_percent
    heat_efficiency = 1.0 if heat_efficiency.nil?
    heat_capacity = UnitConversions.convert(cooling_system.integrated_heating_system_capacity, 'Btu/hr', 'W')

    # Check cooling coil
    assert_equal(1, model.getAirLoopHVACUnitarySystems.size)
    assert_equal(1, model.getCoilCoolingDXSingleSpeeds.size)
    clg_coil = model.getCoilCoolingDXSingleSpeeds[0]
    assert_in_epsilon(cop, clg_coil.ratedCOP, 0.001)
    assert_in_epsilon(cool_capacity, clg_coil.ratedTotalCoolingCapacity.get, 0.01)

    # Check heating coil
    assert_equal(1, model.getCoilHeatingElectrics.size)
    baseboard = model.getCoilHeatingElectrics[0]
    assert_in_epsilon(heat_efficiency, baseboard.efficiency, 0.01)
    assert_in_epsilon(heat_capacity, baseboard.nominalCapacity.get, 0.01)
  end

  def test_ptac
    args_hash = {}
    args_hash['hpxml_path'] = File.absolute_path(File.join(@sample_files_path, 'base-hvac-ptac.xml'))
    model, _hpxml, hpxml_bldg = _test_measure(args_hash)

    # Get HPXML values
    cooling_system = hpxml_bldg.cooling_systems[0]
    eer = cooling_system.cooling_efficiency_eer
    ceer = eer / 1.01 # convert to ceer
    cop = UnitConversions.convert(ceer, 'Btu/hr', 'W') # Expected value
    capacity = UnitConversions.convert(cooling_system.cooling_capacity, 'Btu/hr', 'W')

    # Check cooling coil
    assert_equal(1, model.getCoilCoolingDXSingleSpeeds.size)
    assert_equal(1, model.getAirLoopHVACUnitarySystems.size)
    clg_coil = model.getCoilCoolingDXSingleSpeeds[0]
    assert_in_epsilon(cop, clg_coil.ratedCOP, 0.001)
    assert_in_epsilon(capacity, clg_coil.ratedTotalCoolingCapacity.get, 0.01)
  end

  def test_ptac_with_heating_electricity
    args_hash = {}
    args_hash['hpxml_path'] = File.absolute_path(File.join(@sample_files_path, 'base-hvac-ptac-with-heating-electricity.xml'))
    model, _hpxml, hpxml_bldg = _test_measure(args_hash)

    # Get HPXML values
    cooling_system = hpxml_bldg.cooling_systems[0]
    eer = cooling_system.cooling_efficiency_eer
    ceer = eer / 1.01 # convert to ceer
    cop = UnitConversions.convert(ceer, 'Btu/hr', 'W') # Expected value
    cool_capacity = UnitConversions.convert(cooling_system.cooling_capacity, 'Btu/hr', 'W')

    heat_efficiency = cooling_system.integrated_heating_system_efficiency_percent
    heat_efficiency = 1.0 if heat_efficiency.nil?
    heat_capacity = UnitConversions.convert(cooling_system.integrated_heating_system_capacity, 'Btu/hr', 'W')

    # Check cooling coil
    assert_equal(1, model.getAirLoopHVACUnitarySystems.size)
    assert_equal(1, model.getCoilCoolingDXSingleSpeeds.size)
    clg_coil = model.getCoilCoolingDXSingleSpeeds[0]
    assert_in_epsilon(cop, clg_coil.ratedCOP, 0.001)
    assert_in_epsilon(cool_capacity, clg_coil.ratedTotalCoolingCapacity.get, 0.01)

    # Check heating coil
    assert_equal(1, model.getCoilHeatingElectrics.size)
    baseboard = model.getCoilHeatingElectrics[0]
    assert_in_epsilon(heat_efficiency, baseboard.efficiency, 0.01)
    assert_in_epsilon(heat_capacity, baseboard.nominalCapacity.get, 0.01)
  end

  def test_ptac_with_heating_gas
    args_hash = {}
    args_hash['hpxml_path'] = File.absolute_path(File.join(@sample_files_path, 'base-hvac-ptac-with-heating-electricity.xml'))
    model, _hpxml, hpxml_bldg = _test_measure(args_hash)

    # Get HPXML values
    cooling_system = hpxml_bldg.cooling_systems[0]
    eer = cooling_system.cooling_efficiency_eer
    ceer = eer / 1.01 # convert to ceer
    cop = UnitConversions.convert(ceer, 'Btu/hr', 'W') # Expected value
    cool_capacity = UnitConversions.convert(cooling_system.cooling_capacity, 'Btu/hr', 'W')

    heat_efficiency = cooling_system.integrated_heating_system_efficiency_percent
    heat_efficiency = 1.0 if heat_efficiency.nil?
    heat_capacity = UnitConversions.convert(cooling_system.integrated_heating_system_capacity, 'Btu/hr', 'W')

    # Check cooling coil
    assert_equal(1, model.getAirLoopHVACUnitarySystems.size)
    assert_equal(1, model.getCoilCoolingDXSingleSpeeds.size)
    clg_coil = model.getCoilCoolingDXSingleSpeeds[0]
    assert_in_epsilon(cop, clg_coil.ratedCOP, 0.001)
    assert_in_epsilon(cool_capacity, clg_coil.ratedTotalCoolingCapacity.get, 0.01)

    # Check heating coil
    assert_equal(1, model.getCoilHeatingElectrics.size)
    baseboard = model.getCoilHeatingElectrics[0]
    assert_in_epsilon(heat_efficiency, baseboard.efficiency, 0.01)
    assert_in_epsilon(heat_capacity, baseboard.nominalCapacity.get, 0.01)
  end

  def test_pthp
    args_hash = {}
    args_hash['hpxml_path'] = File.absolute_path(File.join(@sample_files_path, 'base-hvac-pthp.xml'))
    model, _hpxml, hpxml_bldg = _test_measure(args_hash)

    # Get HPXML values
    heat_pump = hpxml_bldg.heat_pumps[0]
    backup_efficiency = heat_pump.backup_heating_efficiency_percent
    clg_capacity = UnitConversions.convert(heat_pump.cooling_capacity, 'Btu/hr', 'W')
    htg_capacity = UnitConversions.convert(heat_pump.heating_capacity, 'Btu/hr', 'W')
    supp_htg_capacity = UnitConversions.convert(heat_pump.backup_heating_capacity, 'Btu/hr', 'W')
    eer = heat_pump.cooling_efficiency_eer
    ceer = eer / 1.01 # convert to ceer
    cop_cool = UnitConversions.convert(ceer, 'Btu/hr', 'W') # Expected value
    cop_heat = heat_pump.heating_efficiency_cop # Expected value

    # Check cooling coil
    assert_equal(1, model.getCoilCoolingDXSingleSpeeds.size)
    clg_coil = model.getCoilCoolingDXSingleSpeeds[0]
    assert_in_epsilon(cop_cool, clg_coil.ratedCOP, 0.01)
    assert_in_epsilon(clg_capacity, clg_coil.ratedTotalCoolingCapacity.get, 0.01)

    # Check heating coil
    assert_equal(1, model.getCoilHeatingDXSingleSpeeds.size)
    htg_coil = model.getCoilHeatingDXSingleSpeeds[0]
    assert_in_epsilon(cop_heat, htg_coil.ratedCOP, 0.01)
    assert_in_epsilon(htg_capacity, htg_coil.ratedTotalHeatingCapacity.get, 0.01)

    # Check supp heating coil
    assert_equal(1, model.getCoilHeatingElectrics.size)
    supp_htg_coil = model.getCoilHeatingElectrics[0]
    assert_in_epsilon(backup_efficiency, supp_htg_coil.efficiency, 0.01)
    assert_in_epsilon(supp_htg_capacity, supp_htg_coil.nominalCapacity.get, 0.01)
  end

  def test_room_heat_pump
    args_hash = {}
    args_hash['hpxml_path'] = File.absolute_path(File.join(@sample_files_path, 'base-hvac-room-ac-with-reverse-cycle.xml'))
    model, _hpxml, hpxml_bldg = _test_measure(args_hash)

    # Get HPXML values
    heat_pump = hpxml_bldg.heat_pumps[0]
    clg_capacity = UnitConversions.convert(heat_pump.cooling_capacity, 'Btu/hr', 'W')
    htg_capacity = UnitConversions.convert(heat_pump.heating_capacity, 'Btu/hr', 'W')
    supp_htg_capacity = UnitConversions.convert(heat_pump.backup_heating_capacity, 'Btu/hr', 'W')
    eer = heat_pump.cooling_efficiency_eer
    ceer = eer / 1.01 # convert to ceer
    cop_cool = UnitConversions.convert(ceer, 'Btu/hr', 'W') # Expected value
    cop_heat = heat_pump.heating_efficiency_cop

    # Check cooling coil
    assert_equal(1, model.getCoilCoolingDXSingleSpeeds.size)
    clg_coil = model.getCoilCoolingDXSingleSpeeds[0]
    assert_in_epsilon(cop_cool, clg_coil.ratedCOP, 0.01)
    assert_in_epsilon(clg_capacity, clg_coil.ratedTotalCoolingCapacity.get, 0.01)

    # Check heating coil
    assert_equal(1, model.getCoilHeatingDXSingleSpeeds.size)
    htg_coil = model.getCoilHeatingDXSingleSpeeds[0]
    assert_in_epsilon(cop_heat, htg_coil.ratedCOP, 0.01)
    assert_in_epsilon(htg_capacity, htg_coil.ratedTotalHeatingCapacity.get, 0.01)

    # Check supp heating coil
    assert_equal(1, model.getCoilHeatingElectrics.size)
    supp_htg_coil = model.getCoilHeatingElectrics[0]
    assert_in_epsilon(supp_htg_capacity, supp_htg_coil.nominalCapacity.get, 0.01)
  end

  def test_evap_cooler
    # TODO
  end

  def test_furnace_gas
    args_hash = {}
    args_hash['hpxml_path'] = File.absolute_path(File.join(@sample_files_path, 'base-hvac-furnace-gas-only.xml'))
    model, _hpxml, hpxml_bldg = _test_measure(args_hash)

    # Get HPXML values
    heating_system = hpxml_bldg.heating_systems[0]
    afue = heating_system.heating_efficiency_afue
    capacity = UnitConversions.convert(heating_system.heating_capacity, 'Btu/hr', 'W')
    fuel = heating_system.heating_system_fuel

    # Check heating coil
    assert_equal(1, model.getCoilHeatingGass.size)
    htg_coil = model.getCoilHeatingGass[0]
    assert_in_epsilon(afue, htg_coil.gasBurnerEfficiency, 0.01)
    assert_in_epsilon(capacity, htg_coil.nominalCapacity.get, 0.01)
    assert_equal(EPlus.fuel_type(fuel), htg_coil.fuelType)
  end

  def test_furnace_electric
    args_hash = {}
    args_hash['hpxml_path'] = File.absolute_path(File.join(@sample_files_path, 'base-hvac-furnace-elec-only.xml'))
    model, _hpxml, hpxml_bldg = _test_measure(args_hash)

    # Get HPXML values
    heating_system = hpxml_bldg.heating_systems[0]
    afue = heating_system.heating_efficiency_afue
    capacity = UnitConversions.convert(heating_system.heating_capacity, 'Btu/hr', 'W')

    # Check heating coil
    assert_equal(1, model.getCoilHeatingElectrics.size)
    htg_coil = model.getCoilHeatingElectrics[0]
    assert_in_epsilon(afue, htg_coil.efficiency, 0.01)
    assert_in_epsilon(capacity, htg_coil.nominalCapacity.get, 0.01)
  end

  def test_boiler_gas
    args_hash = {}
    args_hash['hpxml_path'] = File.absolute_path(File.join(@sample_files_path, 'base-hvac-boiler-gas-only.xml'))
    model, _hpxml, hpxml_bldg = _test_measure(args_hash)

    # Get HPXML values
    heating_system = hpxml_bldg.heating_systems[0]
    afue = heating_system.heating_efficiency_afue
    capacity = UnitConversions.convert(heating_system.heating_capacity, 'Btu/hr', 'W')
    fuel = heating_system.heating_system_fuel

    # Check boiler
    assert_equal(1, model.getBoilerHotWaters.size)
    boiler = model.getBoilerHotWaters[0]
    assert_in_epsilon(afue, boiler.nominalThermalEfficiency, 0.01)
    assert_in_epsilon(capacity, boiler.nominalCapacity.get, 0.01)
    assert_equal(EPlus.fuel_type(fuel), boiler.fuelType)
  end

  def test_boiler_coal
    args_hash = {}
    args_hash['hpxml_path'] = File.absolute_path(File.join(@sample_files_path, 'base-hvac-boiler-coal-only.xml'))
    model, _hpxml, hpxml_bldg = _test_measure(args_hash)

    # Get HPXML values
    heating_system = hpxml_bldg.heating_systems[0]
    afue = heating_system.heating_efficiency_afue
    capacity = UnitConversions.convert(heating_system.heating_capacity, 'Btu/hr', 'W')
    fuel = heating_system.heating_system_fuel

    # Check boiler
    assert_equal(1, model.getBoilerHotWaters.size)
    boiler = model.getBoilerHotWaters[0]
    assert_in_epsilon(afue, boiler.nominalThermalEfficiency, 0.01)
    assert_in_epsilon(capacity, boiler.nominalCapacity.get, 0.01)
    assert_equal(EPlus.fuel_type(fuel), boiler.fuelType)
  end

  def test_boiler_electric
    args_hash = {}
    args_hash['hpxml_path'] = File.absolute_path(File.join(@sample_files_path, 'base-hvac-boiler-elec-only.xml'))
    model, _hpxml, hpxml_bldg = _test_measure(args_hash)

    # Get HPXML values
    heating_system = hpxml_bldg.heating_systems[0]
    afue = heating_system.heating_efficiency_afue
    capacity = UnitConversions.convert(heating_system.heating_capacity, 'Btu/hr', 'W')
    fuel = heating_system.heating_system_fuel

    # Check boiler
    assert_equal(1, model.getBoilerHotWaters.size)
    boiler = model.getBoilerHotWaters[0]
    assert_in_epsilon(afue, boiler.nominalThermalEfficiency, 0.01)
    assert_in_epsilon(capacity, boiler.nominalCapacity.get, 0.01)
    assert_equal(EPlus.fuel_type(fuel), boiler.fuelType)
  end

  def test_electric_resistance
    args_hash = {}
    args_hash['hpxml_path'] = File.absolute_path(File.join(@sample_files_path, 'base-hvac-elec-resistance-only.xml'))
    model, _hpxml, hpxml_bldg = _test_measure(args_hash)

    # Get HPXML values
    heating_system = hpxml_bldg.heating_systems[0]
    efficiency = heating_system.heating_efficiency_percent
    capacity = UnitConversions.convert(heating_system.heating_capacity, 'Btu/hr', 'W')

    # Check baseboard
    assert_equal(1, model.getZoneHVACBaseboardConvectiveElectrics.size)
    baseboard = model.getZoneHVACBaseboardConvectiveElectrics[0]
    assert_in_epsilon(efficiency, baseboard.efficiency, 0.01)
    assert_in_epsilon(capacity, baseboard.nominalCapacity.get, 0.01)
  end

  def test_stove_oil
    args_hash = {}
    args_hash['hpxml_path'] = File.absolute_path(File.join(@sample_files_path, 'base-hvac-stove-oil-only.xml'))
    model, _hpxml, hpxml_bldg = _test_measure(args_hash)

    # Get HPXML values
    heating_system = hpxml_bldg.heating_systems[0]
    efficiency = heating_system.heating_efficiency_percent
    capacity = UnitConversions.convert(heating_system.heating_capacity, 'Btu/hr', 'W')
    fuel = heating_system.heating_system_fuel

    # Check heating coil
    assert_equal(1, model.getCoilHeatingGass.size)
    htg_coil = model.getCoilHeatingGass[0]
    assert_in_epsilon(efficiency, htg_coil.gasBurnerEfficiency, 0.01)
    assert_in_epsilon(capacity, htg_coil.nominalCapacity.get, 0.01)
    assert_equal(EPlus.fuel_type(fuel), htg_coil.fuelType)
  end

  def test_air_to_air_heat_pump_1_speed
    ['base-hvac-air-to-air-heat-pump-1-speed.xml',
     'base-hvac-air-to-air-heat-pump-1-speed-seer2-hspf2.xml'].each do |hpxml_path|
      args_hash = {}
      args_hash['hpxml_path'] = File.absolute_path(File.join(@sample_files_path, hpxml_path))
      model, _hpxml, hpxml_bldg = _test_measure(args_hash)

      # Get HPXML values
      heat_pump = hpxml_bldg.heat_pumps[0]
      backup_efficiency = heat_pump.backup_heating_efficiency_percent
      supp_htg_capacity = UnitConversions.convert(heat_pump.backup_heating_capacity, 'Btu/hr', 'W')

      # Check cooling coil
      assert_equal(1, model.getCoilCoolingDXSingleSpeeds.size)
      clg_coil = model.getCoilCoolingDXSingleSpeeds[0]
      assert_in_epsilon(3.77, clg_coil.ratedCOP, 0.01)
      assert_in_epsilon(10846, clg_coil.ratedTotalCoolingCapacity.get, 0.01)

      # Check heating coil
      assert_equal(1, model.getCoilHeatingDXSingleSpeeds.size)
      htg_coil = model.getCoilHeatingDXSingleSpeeds[0]
      assert_in_epsilon(3.29, htg_coil.ratedCOP, 0.01)
      assert_in_epsilon(10262, htg_coil.ratedTotalHeatingCapacity.get, 0.01)

      # Check supp heating coil
      assert_equal(1, model.getCoilHeatingElectrics.size)
      supp_htg_coil = model.getCoilHeatingElectrics[0]
      assert_in_epsilon(backup_efficiency, supp_htg_coil.efficiency, 0.01)
      assert_in_epsilon(supp_htg_capacity, supp_htg_coil.nominalCapacity.get, 0.01)

      # Check EMS
      assert_equal(1, model.getAirLoopHVACUnitarySystems.size)
      unitary_system = model.getAirLoopHVACUnitarySystems[0]
      program_values = get_ems_values(model.getEnergyManagementSystemPrograms, "#{unitary_system.name} IQ")
      assert(program_values.empty?) # Check no EMS program
    end
  end

  def test_heat_pump_temperatures
    ['base-hvac-air-to-air-heat-pump-1-speed.xml',
     'base-hvac-air-to-air-heat-pump-1-speed-lockout-temperatures.xml',
     'base-hvac-air-to-air-heat-pump-var-speed-backup-boiler.xml',
     'base-hvac-dual-fuel-air-to-air-heat-pump-1-speed.xml',
     'base-hvac-mini-split-heat-pump-ductless.xml',
     'base-hvac-mini-split-heat-pump-ductless-backup-baseboard.xml'].each do |hpxml_name|
      args_hash = {}
      args_hash['hpxml_path'] = File.absolute_path(File.join(@sample_files_path, hpxml_name))
      model, _hpxml, hpxml_bldg = _test_measure(args_hash)

      # Get HPXML values
      heat_pump = hpxml_bldg.heat_pumps[0]
      if not heat_pump.backup_heating_switchover_temp.nil?
        backup_lockout_temp = UnitConversions.convert(heat_pump.backup_heating_switchover_temp, 'F', 'C')
        compressor_lockout_temp = UnitConversions.convert(heat_pump.backup_heating_switchover_temp, 'F', 'C')
      else
        if not heat_pump.backup_heating_lockout_temp.nil?
          backup_lockout_temp = UnitConversions.convert(heat_pump.backup_heating_lockout_temp, 'F', 'C')
        end
        if not heat_pump.compressor_lockout_temp.nil?
          compressor_lockout_temp = UnitConversions.convert(heat_pump.compressor_lockout_temp, 'F', 'C')
        end
      end

      # Check unitary system
      assert_equal(1, model.getAirLoopHVACUnitarySystems.size)
      unitary_system = model.getAirLoopHVACUnitarySystems[0]
      if not backup_lockout_temp.nil?
        assert_in_delta(backup_lockout_temp, unitary_system.maximumOutdoorDryBulbTemperatureforSupplementalHeaterOperation, 0.01)
      end

      # Check coil
      assert_equal(1, model.getCoilHeatingDXSingleSpeeds.size + model.getCoilHeatingDXMultiSpeeds.size)
      if not compressor_lockout_temp.nil?
        heating_coil = model.getCoilHeatingDXSingleSpeeds.size > 0 ? model.getCoilHeatingDXSingleSpeeds[0] : model.getCoilHeatingDXMultiSpeeds[0]
        assert_in_delta(compressor_lockout_temp, heating_coil.minimumOutdoorDryBulbTemperatureforCompressorOperation, 0.01)
      end
    end
  end

  def test_air_to_air_heat_pump_2_speed
    args_hash = {}
    args_hash['hpxml_path'] = File.absolute_path(File.join(@sample_files_path, 'base-hvac-air-to-air-heat-pump-2-speed.xml'))
    model, _hpxml, hpxml_bldg = _test_measure(args_hash)

    # Get HPXML values
    heat_pump = hpxml_bldg.heat_pumps[0]
    backup_efficiency = heat_pump.backup_heating_efficiency_percent
    supp_htg_capacity = UnitConversions.convert(heat_pump.backup_heating_capacity, 'Btu/hr', 'W')

    # Check cooling coil
    assert_equal(1, model.getCoilCoolingDXMultiSpeeds.size)
    clg_coil = model.getCoilCoolingDXMultiSpeeds[0]
<<<<<<< HEAD
    [4.95, 4.53].each_with_index do |cop, i|
=======
    assert_equal(2, clg_coil.stages.size)
    [4.95, 4.59].each_with_index do |cop, i|
>>>>>>> adc2d8fd
      assert_in_epsilon(cop, clg_coil.stages[i].grossRatedCoolingCOP, 0.01)
    end
    [7715, 10736].each_with_index do |clg_capacity, i|
      assert_in_epsilon(clg_capacity, clg_coil.stages[i].grossRatedTotalCoolingCapacity.get, 0.01)
    end

    # Check heating coil
    assert_equal(1, model.getCoilHeatingDXMultiSpeeds.size)
    htg_coil = model.getCoilHeatingDXMultiSpeeds[0]
<<<<<<< HEAD
    [4.52, 3.93].each_with_index do |cop, i|
=======
    assert_equal(2, htg_coil.stages.size)
    [4.52, 4.08].each_with_index do |cop, i|
>>>>>>> adc2d8fd
      assert_in_epsilon(cop, htg_coil.stages[i].grossRatedHeatingCOP, 0.01)
    end
    [7499, 10360].each_with_index do |htg_capacity, i|
      assert_in_epsilon(htg_capacity, htg_coil.stages[i].grossRatedHeatingCapacity.get, 0.01)
    end

    # Check supp heating coil
    assert_equal(1, model.getCoilHeatingElectrics.size)
    supp_htg_coil = model.getCoilHeatingElectrics[0]
    assert_in_epsilon(backup_efficiency, supp_htg_coil.efficiency, 0.01)
    assert_in_epsilon(supp_htg_capacity, supp_htg_coil.nominalCapacity.get, 0.01)

    # Check EMS
    assert_equal(1, model.getAirLoopHVACUnitarySystems.size)
    unitary_system = model.getAirLoopHVACUnitarySystems[0]
    program_values = get_ems_values(model.getEnergyManagementSystemPrograms, "#{unitary_system.name} IQ")
    assert(program_values.empty?) # Check no EMS program
  end

  def test_air_to_air_heat_pump_var_speed
    args_hash = {}
    args_hash['hpxml_path'] = File.absolute_path(File.join(@sample_files_path, 'base-hvac-air-to-air-heat-pump-var-speed.xml'))
    model, _hpxml, hpxml_bldg = _test_measure(args_hash)

    # Get HPXML values
    heat_pump = hpxml_bldg.heat_pumps[0]
    backup_efficiency = heat_pump.backup_heating_efficiency_percent
    supp_htg_capacity = UnitConversions.convert(heat_pump.backup_heating_capacity, 'Btu/hr', 'W')

    # Check cooling coil
    assert_equal(1, model.getCoilCoolingDXMultiSpeeds.size)
    clg_coil = model.getCoilCoolingDXMultiSpeeds[0]
    assert_equal(2, clg_coil.stages.size)
    [5.39, 4.77].each_with_index do |cop, i|
      assert_in_epsilon(cop, clg_coil.stages[i].grossRatedCoolingCOP, 0.01)
    end
    [4169, 10753].each_with_index do |clg_capacity, i|
      assert_in_epsilon(clg_capacity, clg_coil.stages[i].grossRatedTotalCoolingCapacity.get, 0.01)
    end

    # Check heating coil
    assert_equal(1, model.getCoilHeatingDXMultiSpeeds.size)
    htg_coil = model.getCoilHeatingDXMultiSpeeds[0]
    assert_equal(2, htg_coil.stages.size)
    [4.56, 3.89].each_with_index do |cop, i|
      assert_in_epsilon(cop, htg_coil.stages[i].grossRatedHeatingCOP, 0.01)
    end
    [3876, 10634].each_with_index do |htg_capacity, i|
      assert_in_epsilon(htg_capacity, htg_coil.stages[i].grossRatedHeatingCapacity.get, 0.01)
    end

    # Check supp heating coil
    assert_equal(1, model.getCoilHeatingElectrics.size)
    supp_htg_coil = model.getCoilHeatingElectrics[0]
    assert_in_epsilon(backup_efficiency, supp_htg_coil.efficiency, 0.01)
    assert_in_epsilon(supp_htg_capacity, supp_htg_coil.nominalCapacity.get, 0.01)

    # Check EMS
    assert_equal(1, model.getAirLoopHVACUnitarySystems.size)
    unitary_system = model.getAirLoopHVACUnitarySystems[0]
    program_values = get_ems_values(model.getEnergyManagementSystemPrograms, "#{unitary_system.name} IQ")
    assert(program_values.empty?) # Check no EMS program
  end

  def test_air_to_air_heat_pump_var_speed_detailed_performance
    args_hash = {}
    args_hash['hpxml_path'] = File.absolute_path(File.join(@sample_files_path, 'base-hvac-air-to-air-heat-pump-var-speed-detailed-performance.xml'))
    model, _hpxml, hpxml_bldg = _test_measure(args_hash)

    # Get HPXML values
    heat_pump = hpxml_bldg.heat_pumps[0]

    # Check cooling coil
    assert_equal(1, model.getCoilCoolingDXMultiSpeeds.size)
    clg_coil = model.getCoilCoolingDXMultiSpeeds[0]
    assert_equal(2, clg_coil.stages.size)
    [4.51, 2.88].each_with_index do |cop, i|
      assert_in_epsilon(cop, clg_coil.stages[i].grossRatedCoolingCOP, 0.01)
    end
    [3435, 10726].each_with_index do |clg_capacity, i|
      assert_in_epsilon(clg_capacity, clg_coil.stages[i].grossRatedTotalCoolingCapacity.get, 0.01)
    end

    # Check heating coil
    assert_equal(1, model.getCoilHeatingDXMultiSpeeds.size)
    htg_coil = model.getCoilHeatingDXMultiSpeeds[0]
    assert_equal(2, htg_coil.stages.size)
    [4.75, 3.59].each_with_index do |cop, i|
      assert_in_epsilon(cop, htg_coil.stages[i].grossRatedHeatingCOP, 0.01)
    end
    [2927, 10376].each_with_index do |htg_capacity, i|
      assert_in_epsilon(htg_capacity, htg_coil.stages[i].grossRatedHeatingCapacity.get, 0.01)
    end

    # Check supp heating coil
    backup_efficiency = heat_pump.backup_heating_efficiency_percent
    supp_htg_capacity = UnitConversions.convert(heat_pump.backup_heating_capacity, 'Btu/hr', 'W')
    assert_equal(1, model.getCoilHeatingElectrics.size)
    supp_htg_coil = model.getCoilHeatingElectrics[0]
    assert_in_epsilon(backup_efficiency, supp_htg_coil.efficiency, 0.01)
    assert_in_epsilon(supp_htg_capacity, supp_htg_coil.nominalCapacity.get, 0.01)

    # Check EMS
    assert_equal(1, model.getAirLoopHVACUnitarySystems.size)
    unitary_system = model.getAirLoopHVACUnitarySystems[0]
    program_values = get_ems_values(model.getEnergyManagementSystemPrograms, "#{unitary_system.name} IQ")
    assert(program_values.empty?) # Check no EMS program
  end

  def test_mini_split_heat_pump
    args_hash = {}
    args_hash['hpxml_path'] = File.absolute_path(File.join(@sample_files_path, 'base-hvac-mini-split-heat-pump-ductless.xml'))
    model, _hpxml, _hpxml_bldg = _test_measure(args_hash)

    # Check cooling coil
    assert_equal(1, model.getCoilCoolingDXMultiSpeeds.size)
    clg_coil = model.getCoilCoolingDXMultiSpeeds[0]
    assert_equal(2, clg_coil.stages.size)
    [4.40, 3.20].each_with_index do |cop, i|
      assert_in_epsilon(cop, clg_coil.stages[i].grossRatedCoolingCOP, 0.01)
    end
    [2691, 10606].each_with_index do |clg_capacity, i|
      assert_in_epsilon(clg_capacity, clg_coil.stages[i].grossRatedTotalCoolingCapacity.get, 0.01)
    end

    # Check heating coil
    assert_equal(1, model.getCoilHeatingDXMultiSpeeds.size)
    htg_coil = model.getCoilHeatingDXMultiSpeeds[0]
    assert_equal(2, htg_coil.stages.size)
    [4.63, 3.31].each_with_index do |cop, i|
      assert_in_epsilon(cop, htg_coil.stages[i].grossRatedHeatingCOP, 0.01)
    end
    [3273, 12890].each_with_index do |htg_capacity, i|
      assert_in_epsilon(htg_capacity, htg_coil.stages[i].grossRatedHeatingCapacity.get, 0.01)
    end

    # Check supp heating coil
    assert_equal(0, model.getCoilHeatingElectrics.size)

    # Check EMS
    assert_equal(1, model.getAirLoopHVACUnitarySystems.size)
    unitary_system = model.getAirLoopHVACUnitarySystems[0]
    program_values = get_ems_values(model.getEnergyManagementSystemPrograms, "#{unitary_system.name} IQ")
    assert(program_values.empty?) # Check no EMS program
  end

  def test_mini_split_heat_pump_detailed_performance
    args_hash = {}
    args_hash['hpxml_path'] = File.absolute_path(File.join(@sample_files_path, 'base-hvac-mini-split-heat-pump-ductless-detailed-performance.xml'))
    model, _hpxml = _test_measure(args_hash)

    # Check cooling coil
    assert_equal(1, model.getCoilCoolingDXMultiSpeeds.size)
    clg_coil = model.getCoilCoolingDXMultiSpeeds[0]
    assert_equal(2, clg_coil.stages.size)
    [4.06, 3.33].each_with_index do |cop, i|
      assert_in_epsilon(cop, clg_coil.stages[i].grossRatedCoolingCOP, 0.01)
    end
    [3041, 12557].each_with_index do |clg_capacity, i|
      assert_in_epsilon(clg_capacity, clg_coil.stages[i].grossRatedTotalCoolingCapacity.get, 0.01)
    end

    # Check heating coil
    assert_equal(1, model.getCoilHeatingDXMultiSpeeds.size)
    htg_coil = model.getCoilHeatingDXMultiSpeeds[0]
    assert_equal(2, htg_coil.stages.size)
    [4.82, 3.23].each_with_index do |cop, i|
      assert_in_epsilon(cop, htg_coil.stages[i].grossRatedHeatingCOP, 0.01)
    end
    [3557, 16426].each_with_index do |htg_capacity, i|
      assert_in_epsilon(htg_capacity, htg_coil.stages[i].grossRatedHeatingCapacity.get, 0.01)
    end

    # Check supp heating coil
    assert_equal(0, model.getCoilHeatingElectrics.size)

    # Check EMS
    assert_equal(1, model.getAirLoopHVACUnitarySystems.size)
    unitary_system = model.getAirLoopHVACUnitarySystems[0]
    program_values = get_ems_values(model.getEnergyManagementSystemPrograms, "#{unitary_system.name} IQ")
    assert(program_values.empty?) # Check no EMS program
  end

  def test_mini_split_air_conditioner
    args_hash = {}
    args_hash['hpxml_path'] = File.absolute_path(File.join(@sample_files_path, 'base-hvac-mini-split-air-conditioner-only-ductless.xml'))
    model, _hpxml, _hpxml_bldg = _test_measure(args_hash)

    # Check cooling coil
    assert_equal(1, model.getCoilCoolingDXMultiSpeeds.size)
    clg_coil = model.getCoilCoolingDXMultiSpeeds[0]
    assert_equal(2, clg_coil.stages.size)
    [4.40, 3.23].each_with_index do |cop, i|
      assert_in_epsilon(cop, clg_coil.stages[i].grossRatedCoolingCOP, 0.01)
    end
    [1794, 7086].each_with_index do |clg_capacity, i|
      assert_in_epsilon(clg_capacity, clg_coil.stages[i].grossRatedTotalCoolingCapacity.get, 0.01)
    end

    # Check EMS
    assert_equal(1, model.getAirLoopHVACUnitarySystems.size)
    unitary_system = model.getAirLoopHVACUnitarySystems[0]
    program_values = get_ems_values(model.getEnergyManagementSystemPrograms, "#{unitary_system.name} IQ")
    assert(program_values.empty?) # Check no EMS program
  end

  def test_ground_to_air_heat_pump
    args_hash = {}
    args_hash['hpxml_path'] = File.absolute_path(File.join(@sample_files_path, 'base-hvac-ground-to-air-heat-pump.xml'))
    model, _hpxml, hpxml_bldg = _test_measure(args_hash)

    # Get HPXML values
    heat_pump = hpxml_bldg.heat_pumps[0]
    backup_efficiency = heat_pump.backup_heating_efficiency_percent
    clg_capacity = UnitConversions.convert(heat_pump.cooling_capacity, 'Btu/hr', 'W')
    htg_capacity = UnitConversions.convert(heat_pump.heating_capacity, 'Btu/hr', 'W')
    supp_htg_capacity = UnitConversions.convert(heat_pump.backup_heating_capacity, 'Btu/hr', 'W')

    # Check cooling coil
    assert_equal(1, model.getCoilCoolingWaterToAirHeatPumpEquationFits.size)
    clg_coil = model.getCoilCoolingWaterToAirHeatPumpEquationFits[0]
    assert_in_epsilon(4.87, clg_coil.ratedCoolingCoefficientofPerformance, 0.01)
    assert_in_epsilon(clg_capacity, clg_coil.ratedTotalCoolingCapacity.get, 0.01)

    # Check heating coil
    assert_equal(1, model.getCoilHeatingWaterToAirHeatPumpEquationFits.size)
    htg_coil = model.getCoilHeatingWaterToAirHeatPumpEquationFits[0]
    assert_in_epsilon(3.6, htg_coil.ratedHeatingCoefficientofPerformance, 0.01)
    assert_in_epsilon(htg_capacity, htg_coil.ratedHeatingCapacity.get, 0.01)

    # Check supp heating coil
    assert_equal(1, model.getCoilHeatingElectrics.size)
    supp_htg_coil = model.getCoilHeatingElectrics[0]
    assert_in_epsilon(backup_efficiency, supp_htg_coil.efficiency, 0.01)
    assert_in_epsilon(supp_htg_capacity, supp_htg_coil.nominalCapacity.get, 0.01)

    # Check EMS
    assert_equal(1, model.getAirLoopHVACUnitarySystems.size)
    unitary_system = model.getAirLoopHVACUnitarySystems[0]
    program_values = get_ems_values(model.getEnergyManagementSystemPrograms, "#{unitary_system.name} IQ")
    assert(program_values.empty?) # Check no EMS program

    # Check ghx
    assert(1, model.getGroundHeatExchangerVerticals.size)
    ghx = model.getGroundHeatExchangerVerticals[0]

    # Check xing
    assert(1, model.getSiteGroundTemperatureUndisturbedXings.size)
    xing = model.getSiteGroundTemperatureUndisturbedXings[0]
    assert_in_epsilon(ghx.groundThermalConductivity.get, xing.soilThermalConductivity, 0.01)
    assert_in_epsilon(962, xing.soilDensity, 0.01)
    assert_in_epsilon(ghx.groundThermalHeatCapacity.get / xing.soilDensity, xing.soilSpecificHeat, 0.01)
    assert_in_epsilon(ghx.groundTemperature.get, xing.averageSoilSurfaceTemperature, 0.01)
    assert_in_epsilon(12.5, xing.soilSurfaceTemperatureAmplitude1, 0.01)
    assert_in_epsilon(-1.3, xing.soilSurfaceTemperatureAmplitude2, 0.01)
    assert_in_epsilon(20, xing.phaseShiftofTemperatureAmplitude1, 0.01)
    assert_in_epsilon(31, xing.phaseShiftofTemperatureAmplitude2, 0.01)
  end

  def test_shared_chiller_baseboard
    args_hash = {}
    args_hash['hpxml_path'] = File.absolute_path(File.join(@sample_files_path, 'base-bldgtype-mf-unit-shared-chiller-only-baseboard.xml'))
    model, _hpxml, hpxml_bldg = _test_measure(args_hash)

    # Get HPXML values
    cooling_system = hpxml_bldg.cooling_systems[0]
    capacity = UnitConversions.convert(cooling_system.cooling_capacity, 'Btu/hr', 'W')

    # Check cooling coil
    assert_equal(1, model.getCoilCoolingDXSingleSpeeds.size)
    clg_coil = model.getCoilCoolingDXSingleSpeeds[0]
    assert_in_epsilon(3.62, clg_coil.ratedCOP, 0.01)
    refute_in_epsilon(capacity, clg_coil.ratedTotalCoolingCapacity.get, 0.01) # Uses autosized capacity
  end

  def test_shared_chiller_fan_coil
    args_hash = {}
    args_hash['hpxml_path'] = File.absolute_path(File.join(@sample_files_path, 'base-bldgtype-mf-unit-shared-chiller-only-fan-coil.xml'))
    model, _hpxml, hpxml_bldg = _test_measure(args_hash)

    # Get HPXML values
    cooling_system = hpxml_bldg.cooling_systems[0]
    capacity = UnitConversions.convert(cooling_system.cooling_capacity, 'Btu/hr', 'W')

    # Check cooling coil
    assert_equal(1, model.getCoilCoolingDXSingleSpeeds.size)
    clg_coil = model.getCoilCoolingDXSingleSpeeds[0]
    assert_in_epsilon(3.31, clg_coil.ratedCOP, 0.01)
    refute_in_epsilon(capacity, clg_coil.ratedTotalCoolingCapacity.get, 0.01) # Uses autosized capacity
  end

  def test_shared_chiller_water_loop_heat_pump
    args_hash = {}
    args_hash['hpxml_path'] = File.absolute_path(File.join(@sample_files_path, 'base-bldgtype-mf-unit-shared-chiller-only-water-loop-heat-pump.xml'))
    model, _hpxml, hpxml_bldg = _test_measure(args_hash)

    # Get HPXML values
    cooling_system = hpxml_bldg.cooling_systems[0]
    capacity = UnitConversions.convert(cooling_system.cooling_capacity, 'Btu/hr', 'W')

    # Check cooling coil
    assert_equal(1, model.getCoilCoolingDXSingleSpeeds.size)
    clg_coil = model.getCoilCoolingDXSingleSpeeds[0]
    assert_in_epsilon(1.50, clg_coil.ratedCOP, 0.01)
    refute_in_epsilon(capacity, clg_coil.ratedTotalCoolingCapacity.get, 0.01) # Uses autosized capacity
  end

  def test_shared_cooling_tower_water_loop_heat_pump
    args_hash = {}
    args_hash['hpxml_path'] = File.absolute_path(File.join(@sample_files_path, 'base-bldgtype-mf-unit-shared-cooling-tower-only-water-loop-heat-pump.xml'))
    model, _hpxml, hpxml_bldg = _test_measure(args_hash)

    # Get HPXML values
    cooling_system = hpxml_bldg.cooling_systems[0]
    capacity = UnitConversions.convert(cooling_system.cooling_capacity.to_f, 'Btu/hr', 'W')

    # Check cooling coil
    assert_equal(1, model.getCoilCoolingDXSingleSpeeds.size)
    clg_coil = model.getCoilCoolingDXSingleSpeeds[0]
    assert_in_epsilon(3.50, clg_coil.ratedCOP, 0.01)
    refute_in_epsilon(capacity, clg_coil.ratedTotalCoolingCapacity.get, 0.01) # Uses autosized capacity
  end

  def test_shared_boiler_baseboard
    args_hash = {}
    args_hash['hpxml_path'] = File.absolute_path(File.join(@sample_files_path, 'base-bldgtype-mf-unit-shared-boiler-only-baseboard.xml'))
    model, _hpxml, hpxml_bldg = _test_measure(args_hash)

    # Get HPXML values
    heating_system = hpxml_bldg.heating_systems[0]
    afue = heating_system.heating_efficiency_afue
    capacity = UnitConversions.convert(heating_system.heating_capacity.to_f, 'Btu/hr', 'W')
    fuel = heating_system.heating_system_fuel

    # Check boiler
    assert_equal(1, model.getBoilerHotWaters.size)
    boiler = model.getBoilerHotWaters[0]
    assert_in_epsilon(afue, boiler.nominalThermalEfficiency, 0.01)
    refute_in_epsilon(capacity, boiler.nominalCapacity.get, 0.01) # Uses autosized capacity
    assert_equal(EPlus.fuel_type(fuel), boiler.fuelType)
  end

  def test_shared_boiler_fan_coil
    args_hash = {}
    args_hash['hpxml_path'] = File.absolute_path(File.join(@sample_files_path, 'base-bldgtype-mf-unit-shared-boiler-only-fan-coil.xml'))
    model, _hpxml, hpxml_bldg = _test_measure(args_hash)

    # Get HPXML values
    heating_system = hpxml_bldg.heating_systems[0]
    afue = heating_system.heating_efficiency_afue
    capacity = UnitConversions.convert(heating_system.heating_capacity.to_f, 'Btu/hr', 'W')
    fuel = heating_system.heating_system_fuel

    # Check boiler
    assert_equal(1, model.getBoilerHotWaters.size)
    boiler = model.getBoilerHotWaters[0]
    assert_in_epsilon(afue, boiler.nominalThermalEfficiency, 0.01)
    refute_in_epsilon(capacity, boiler.nominalCapacity.get, 0.01) # Uses autosized capacity
    assert_equal(EPlus.fuel_type(fuel), boiler.fuelType)
  end

  def test_shared_boiler_water_loop_heat_pump
    args_hash = {}
    args_hash['hpxml_path'] = File.absolute_path(File.join(@sample_files_path, 'base-bldgtype-mf-unit-shared-boiler-only-water-loop-heat-pump.xml'))
    model, _hpxml, hpxml_bldg = _test_measure(args_hash)

    # Get HPXML values
    heating_system = hpxml_bldg.heating_systems[0]
    afue = heating_system.heating_efficiency_afue
    capacity = UnitConversions.convert(heating_system.heating_capacity.to_f, 'Btu/hr', 'W')
    fuel = heating_system.heating_system_fuel
    heat_pump = hpxml_bldg.heat_pumps[0]
    wlhp_cop = heat_pump.heating_efficiency_cop

    # Check boiler
    assert_equal(1, model.getBoilerHotWaters.size)
    boiler = model.getBoilerHotWaters[0]
    assert_in_epsilon(afue, boiler.nominalThermalEfficiency, 0.01)
    refute_in_epsilon(capacity, boiler.nominalCapacity.get, 0.01) # Uses autosized capacity
    assert_equal(EPlus.fuel_type(fuel), boiler.fuelType)

    # Check cooling coil
    assert_equal(0, model.getCoilCoolingDXSingleSpeeds.size)

    # Check heating coil
    assert_equal(1, model.getCoilHeatingDXSingleSpeeds.size)
    htg_coil = model.getCoilHeatingDXSingleSpeeds[0]
    assert_in_epsilon(wlhp_cop, htg_coil.ratedCOP, 0.01)
    refute_in_epsilon(capacity, htg_coil.ratedTotalHeatingCapacity.get, 0.01) # Uses autosized capacity

    # Check supp heating coil
    assert_equal(0, model.getCoilHeatingElectrics.size)
  end

  def test_shared_ground_loop_ground_to_air_heat_pump
    args_hash = {}
    args_hash['hpxml_path'] = File.absolute_path(File.join(@sample_files_path, 'base-bldgtype-mf-unit-shared-ground-loop-ground-to-air-heat-pump.xml'))
    model, _hpxml, hpxml_bldg = _test_measure(args_hash)

    # Get HPXML values
    heat_pump = hpxml_bldg.heat_pumps[0]
    backup_efficiency = heat_pump.backup_heating_efficiency_percent
    clg_capacity = UnitConversions.convert(heat_pump.cooling_capacity, 'Btu/hr', 'W')
    htg_capacity = UnitConversions.convert(heat_pump.heating_capacity, 'Btu/hr', 'W')
    supp_htg_capacity = UnitConversions.convert(heat_pump.backup_heating_capacity, 'Btu/hr', 'W')

    # Check cooling coil
    assert_equal(1, model.getCoilCoolingWaterToAirHeatPumpEquationFits.size)
    clg_coil = model.getCoilCoolingWaterToAirHeatPumpEquationFits[0]
    assert_in_epsilon(4.87, clg_coil.ratedCoolingCoefficientofPerformance, 0.01)
    assert_in_epsilon(clg_capacity, clg_coil.ratedTotalCoolingCapacity.get, 0.01)

    # Check heating coil
    assert_equal(1, model.getCoilHeatingWaterToAirHeatPumpEquationFits.size)
    htg_coil = model.getCoilHeatingWaterToAirHeatPumpEquationFits[0]
    assert_in_epsilon(3.6, htg_coil.ratedHeatingCoefficientofPerformance, 0.01)
    assert_in_epsilon(htg_capacity, htg_coil.ratedHeatingCapacity.get, 0.01)

    # Check supp heating coil
    assert_equal(1, model.getCoilHeatingElectrics.size)
    supp_htg_coil = model.getCoilHeatingElectrics[0]
    assert_in_epsilon(backup_efficiency, supp_htg_coil.efficiency, 0.01)
    assert_in_epsilon(supp_htg_capacity, supp_htg_coil.nominalCapacity.get, 0.01)
  end

  def test_install_quality_air_to_air_heat_pump_1_speed
    args_hash = {}
    args_hash['hpxml_path'] = File.absolute_path(File.join(@sample_files_path, 'base-hvac-install-quality-air-to-air-heat-pump-1-speed.xml'))
    model, _hpxml, hpxml_bldg = _test_measure(args_hash)

    # Get HPXML values
    heat_pump = hpxml_bldg.heat_pumps[0]
    charge_defect = heat_pump.charge_defect_ratio
    fan_watts_cfm = heat_pump.fan_watts_per_cfm

    # model objects:
    # Unitary system
    assert_equal(1, model.getAirLoopHVACUnitarySystems.size)
    unitary_system = model.getAirLoopHVACUnitarySystems[0]
    cooling_cfm = UnitConversions.convert(unitary_system.supplyAirFlowRateDuringCoolingOperation.get, 'm^3/s', 'cfm')
    heating_cfm = UnitConversions.convert(unitary_system.supplyAirFlowRateDuringHeatingOperation.get, 'm^3/s', 'cfm')

    # Cooling coil
    assert_equal(1, model.getCoilCoolingDXSingleSpeeds.size)
    clg_coil = model.getCoilCoolingDXSingleSpeeds[0]
    rated_airflow_cfm_clg = UnitConversions.convert(clg_coil.ratedAirFlowRate.get, 'm^3/s', 'cfm')

    # Heating coil
    assert_equal(1, model.getCoilHeatingDXSingleSpeeds.size)
    htg_coil = model.getCoilHeatingDXSingleSpeeds[0]
    rated_airflow_cfm_htg = UnitConversions.convert(htg_coil.ratedAirFlowRate.get, 'm^3/s', 'cfm')

    # Fan
    fan = unitary_system.supplyFan.get.to_FanSystemModel.get
    assert_in_epsilon(fan_watts_cfm, fan.designPressureRise / fan.fanTotalEfficiency * UnitConversions.convert(1.0, 'cfm', 'm^3/s'), 0.01)

    # Check installation quality EMS
    program_values = get_ems_values(model.getEnergyManagementSystemPrograms, "#{unitary_system.name} IQ")

    # defect ratios in EMS is calculated correctly
    assert_in_epsilon(program_values['F_CH'].sum, charge_defect, 0.01)
    assert_in_epsilon(program_values['FF_AF_clg'].sum, cooling_cfm / rated_airflow_cfm_clg, 0.01)
    assert_in_epsilon(program_values['FF_AF_htg'].sum, heating_cfm / rated_airflow_cfm_htg, 0.01)
  end

  def test_install_quality_air_to_air_heat_pump_2_speed
    args_hash = {}
    args_hash['hpxml_path'] = File.absolute_path(File.join(@sample_files_path, 'base-hvac-install-quality-air-to-air-heat-pump-2-speed.xml'))
    model, _hpxml, hpxml_bldg = _test_measure(args_hash)

    # Get HPXML values
    heat_pump = hpxml_bldg.heat_pumps[0]
    program_values = _check_install_quality_multispeed_ratio(heat_pump, model, heat_pump)
    [1.088, 1.088].each_with_index do |rated_airflow_ratio, i|
      assert_in_epsilon(rated_airflow_ratio, program_values['FF_AF_clg'][i], 0.01)
    end
    [0.806, 0.806].each_with_index do |rated_airflow_ratio, i|
      assert_in_epsilon(rated_airflow_ratio, program_values['FF_AF_htg'][i], 0.01)
    end
  end

  def test_install_quality_air_to_air_heat_pump_var_speed
    args_hash = {}
    args_hash['hpxml_path'] = File.absolute_path(File.join(@sample_files_path, 'base-hvac-install-quality-air-to-air-heat-pump-var-speed.xml'))
    model, _hpxml, hpxml_bldg = _test_measure(args_hash)

    # Get HPXML values
    heat_pump = hpxml_bldg.heat_pumps[0]
    program_values = _check_install_quality_multispeed_ratio(heat_pump, model, heat_pump)
    [0.936, 0.936].each_with_index do |rated_airflow_ratio, i|
      assert_in_epsilon(rated_airflow_ratio, program_values['FF_AF_clg'][i], 0.01)
    end
    [0.71, 0.71].each_with_index do |rated_airflow_ratio, i|
      assert_in_epsilon(rated_airflow_ratio, program_values['FF_AF_htg'][i], 0.01)
    end

    args_hash['hpxml_path'] = File.absolute_path(File.join(@sample_files_path, 'base-hvac-install-quality-air-to-air-heat-pump-var-speed-detailed-performance.xml'))
    model, _hpxml, hpxml_bldg = _test_measure(args_hash)

    # Get HPXML values
    heat_pump = hpxml_bldg.heat_pumps[0]
    program_values = _check_install_quality_multispeed_ratio(heat_pump, model, heat_pump)
    [0.936, 0.936].each_with_index do |rated_airflow_ratio, i|
      assert_in_epsilon(rated_airflow_ratio, program_values['FF_AF_clg'][i], 0.01)
    end
    [0.71, 0.71].each_with_index do |rated_airflow_ratio, i|
      assert_in_epsilon(rated_airflow_ratio, program_values['FF_AF_htg'][i], 0.01)
    end
  end

  def test_install_quality_furnace_central_air_conditioner_1_speed
    args_hash = {}
    args_hash['hpxml_path'] = File.absolute_path(File.join(@sample_files_path, 'base-hvac-install-quality-furnace-gas-central-ac-1-speed.xml'))
    model, _hpxml, hpxml_bldg = _test_measure(args_hash)

    # Get HPXML values
    cooling_system = hpxml_bldg.cooling_systems[0]
    heating_system = hpxml_bldg.heating_systems[0]
    charge_defect = cooling_system.charge_defect_ratio
    fan_watts_cfm = cooling_system.fan_watts_per_cfm
    fan_watts_cfm2 = heating_system.fan_watts_per_cfm

    # model objects:
    # Unitary system
    assert_equal(1, model.getAirLoopHVACUnitarySystems.size)
    unitary_system = model.getAirLoopHVACUnitarySystems[0]
    cooling_cfm = UnitConversions.convert(unitary_system.supplyAirFlowRateDuringCoolingOperation.get, 'm^3/s', 'cfm')

    # Cooling coil
    assert_equal(1, model.getCoilCoolingDXSingleSpeeds.size)
    clg_coil = model.getCoilCoolingDXSingleSpeeds[0]
    rated_airflow_cfm = UnitConversions.convert(clg_coil.ratedAirFlowRate.get, 'm^3/s', 'cfm')

    # Fan
    fan = unitary_system.supplyFan.get.to_FanSystemModel.get
    assert_in_epsilon(fan_watts_cfm, fan.designPressureRise / fan.fanTotalEfficiency * UnitConversions.convert(1.0, 'cfm', 'm^3/s'), 0.01)
    assert_in_epsilon(fan_watts_cfm2, fan.designPressureRise / fan.fanTotalEfficiency * UnitConversions.convert(1.0, 'cfm', 'm^3/s'), 0.01)

    # Check installation quality EMS
    program_values = get_ems_values(model.getEnergyManagementSystemPrograms, "#{unitary_system.name} IQ")

    # defect ratios in EMS is calculated correctly
    assert_in_epsilon(program_values['F_CH'].sum, charge_defect, 0.01)

    # Fan air flow has already applied air flow defect ratio
    assert_in_epsilon(program_values['FF_AF_clg'].sum, cooling_cfm / rated_airflow_cfm, 0.01)
  end

  def test_install_quality_furnace_central_air_conditioner_2_speed
    args_hash = {}
    args_hash['hpxml_path'] = File.absolute_path(File.join(@sample_files_path, 'base-hvac-install-quality-furnace-gas-central-ac-2-speed.xml'))
    model, _hpxml, hpxml_bldg = _test_measure(args_hash)

    # Get HPXML values
    cooling_system = hpxml_bldg.cooling_systems[0]
    program_values = _check_install_quality_multispeed_ratio(cooling_system, model)
    [1.088, 1.088].each_with_index do |rated_airflow_ratio, i|
      assert_in_epsilon(rated_airflow_ratio, program_values['FF_AF_clg'][i])
    end
  end

  def test_install_quality_furnace_central_air_conditioner_var_speed
    args_hash = {}
    args_hash['hpxml_path'] = File.absolute_path(File.join(@sample_files_path, 'base-hvac-install-quality-furnace-gas-central-ac-var-speed.xml'))
    model, _hpxml, hpxml_bldg = _test_measure(args_hash)

    # Get HPXML values
    cooling_system = hpxml_bldg.cooling_systems[0]
    program_values = _check_install_quality_multispeed_ratio(cooling_system, model)
    [0.936, 0.936].each_with_index do |rated_airflow_ratio, i|
      assert_in_epsilon(rated_airflow_ratio, program_values['FF_AF_clg'][i])
    end
  end

  def test_install_quality_furnace_gas
    args_hash = {}
    args_hash['hpxml_path'] = File.absolute_path(File.join(@sample_files_path, 'base-hvac-install-quality-furnace-gas-only.xml'))
    model, _hpxml, hpxml_bldg = _test_measure(args_hash)

    # Get HPXML values
    heating_system = hpxml_bldg.heating_systems[0]
    fan_watts_cfm = heating_system.fan_watts_per_cfm

    assert_equal(1, model.getAirLoopHVACUnitarySystems.size)
    unitary_system = model.getAirLoopHVACUnitarySystems[0]

    # Fan
    fan = unitary_system.supplyFan.get.to_FanSystemModel.get
    assert_in_epsilon(fan_watts_cfm, fan.designPressureRise / fan.fanTotalEfficiency * UnitConversions.convert(1.0, 'cfm', 'm^3/s'), 0.01)
  end

  def test_install_quality_ground_to_air_heat_pump
    args_hash = {}
    args_hash['hpxml_path'] = File.absolute_path(File.join(@sample_files_path, 'base-hvac-install-quality-ground-to-air-heat-pump.xml'))
    model, _hpxml, hpxml_bldg = _test_measure(args_hash)

    # Get HPXML values
    heat_pump = hpxml_bldg.heat_pumps[0]
    charge_defect = heat_pump.charge_defect_ratio
    fan_watts_cfm = heat_pump.fan_watts_per_cfm

    # model objects:
    # Unitary system
    assert_equal(1, model.getAirLoopHVACUnitarySystems.size)
    unitary_system = model.getAirLoopHVACUnitarySystems[0]
    cooling_cfm = UnitConversions.convert(unitary_system.supplyAirFlowRateDuringCoolingOperation.get, 'm^3/s', 'cfm')
    heating_cfm = UnitConversions.convert(unitary_system.supplyAirFlowRateDuringHeatingOperation.get, 'm^3/s', 'cfm')

    # Cooling coil
    assert_equal(1, model.getCoilCoolingWaterToAirHeatPumpEquationFits.size)
    clg_coil = model.getCoilCoolingWaterToAirHeatPumpEquationFits[0]
    rated_airflow_cfm_clg = UnitConversions.convert(clg_coil.ratedAirFlowRate.get, 'm^3/s', 'cfm')

    # Heating coil
    assert_equal(1, model.getCoilHeatingWaterToAirHeatPumpEquationFits.size)
    htg_coil = model.getCoilHeatingWaterToAirHeatPumpEquationFits[0]
    rated_airflow_cfm_htg = UnitConversions.convert(htg_coil.ratedAirFlowRate.get, 'm^3/s', 'cfm')

    # Fan
    fan = unitary_system.supplyFan.get.to_FanSystemModel.get
    assert_in_epsilon(fan_watts_cfm, fan.designPressureRise / fan.fanTotalEfficiency * UnitConversions.convert(1.0, 'cfm', 'm^3/s'), 0.01)

    # Check installation quality EMS
    program_values = get_ems_values(model.getEnergyManagementSystemPrograms, "#{unitary_system.name} IQ")

    # defect ratios in EMS is calculated correctly
    assert_in_epsilon(program_values['F_CH'].sum, charge_defect, 0.01)
    assert_in_epsilon(program_values['FF_AF_clg'].sum, cooling_cfm / rated_airflow_cfm_clg, 0.01)
    assert_in_epsilon(program_values['FF_AF_htg'].sum, heating_cfm / rated_airflow_cfm_htg, 0.01)
  end

  def test_install_quality_mini_split_air_conditioner
    args_hash = {}
    args_hash['hpxml_path'] = File.absolute_path(File.join(@sample_files_path, 'base-hvac-install-quality-mini-split-air-conditioner-only-ducted.xml'))
    model, _hpxml, hpxml_bldg = _test_measure(args_hash)

    # Get HPXML values
    cooling_system = hpxml_bldg.cooling_systems[0]
    program_values = _check_install_quality_multispeed_ratio(cooling_system, model)
    [0.936, 0.936].each_with_index do |rated_airflow_ratio, i|
      assert_in_epsilon(rated_airflow_ratio, program_values['FF_AF_clg'][i])
    end
  end

  def test_install_quality_mini_split_heat_pump
    args_hash = {}
    args_hash['hpxml_path'] = File.absolute_path(File.join(@sample_files_path, 'base-hvac-install-quality-mini-split-heat-pump-ducted.xml'))
    model, _hpxml, hpxml_bldg = _test_measure(args_hash)

    # Get HPXML values
    heat_pump = hpxml_bldg.heat_pumps[0]
    program_values = _check_install_quality_multispeed_ratio(heat_pump, model, heat_pump)
    [0.936, 0.936].each_with_index do |rated_airflow_ratio, i|
      assert_in_epsilon(rated_airflow_ratio, program_values['FF_AF_clg'][i], 0.01)
    end
    [0.71, 0.71].each_with_index do |rated_airflow_ratio, i|
      assert_in_epsilon(rated_airflow_ratio, program_values['FF_AF_htg'][i], 0.01)
    end
  end

  def test_custom_seasons
    args_hash = {}
    args_hash['hpxml_path'] = File.absolute_path(File.join(@sample_files_path, 'base-hvac-seasons.xml'))
    model, _hpxml, hpxml_bldg = _test_measure(args_hash)

    # Get HPXML values
    hvac_control = hpxml_bldg.hvac_controls[0]
    seasons_heating_begin_month = hvac_control.seasons_heating_begin_month
    seasons_heating_begin_day = hvac_control.seasons_heating_begin_day
    seasons_heating_end_month = hvac_control.seasons_heating_end_month
    seasons_heating_end_day = hvac_control.seasons_heating_end_day
    seasons_cooling_begin_month = hvac_control.seasons_cooling_begin_month
    seasons_cooling_begin_day = hvac_control.seasons_cooling_begin_day
    seasons_cooling_end_month = hvac_control.seasons_cooling_end_month
    seasons_cooling_end_day = hvac_control.seasons_cooling_end_day

    # Get objects
    unitary_system = model.getAirLoopHVACUnitarySystems[0]
    zone = unitary_system.controllingZoneorThermostatLocation.get
    year = model.getYearDescription.assumedYear

    # Check heating season
    start_day_num = Schedule.get_day_num_from_month_day(year, seasons_heating_begin_month, seasons_heating_begin_day)
    end_day_num = Schedule.get_day_num_from_month_day(year, seasons_heating_end_month, seasons_heating_end_day)
    start_date = OpenStudio::Date::fromDayOfYear(start_day_num, year)
    end_date = OpenStudio::Date::fromDayOfYear(end_day_num, year)
    heating_days = zone.sequentialHeatingFractionSchedule(zone.airLoopHVACTerminals[0]).get.to_ScheduleRuleset.get
    assert_equal(heating_days.scheduleRules.size, 3)
    start_dates = []
    end_dates = []
    heating_days.scheduleRules.each do |schedule_rule|
      next unless schedule_rule.daySchedule.values.include? 1

      start_dates.push(schedule_rule.startDate.get)
      end_dates.push(schedule_rule.endDate.get)
    end
    assert_includes(start_dates, start_date)
    assert_includes(end_dates, end_date)

    # Check cooling season
    start_day_num = Schedule.get_day_num_from_month_day(year, seasons_cooling_begin_month, seasons_cooling_begin_day)
    end_day_num = Schedule.get_day_num_from_month_day(year, seasons_cooling_end_month, seasons_cooling_end_day)
    start_date = OpenStudio::Date::fromDayOfYear(start_day_num, year)
    end_date = OpenStudio::Date::fromDayOfYear(end_day_num, year)
    cooling_days = zone.sequentialCoolingFractionSchedule(zone.airLoopHVACTerminals[0]).get.to_ScheduleRuleset.get
    assert_equal(cooling_days.scheduleRules.size, 3)
    cooling_days.scheduleRules.each do |schedule_rule|
      next unless schedule_rule.daySchedule.values.include? 1

      start_dates.push(schedule_rule.startDate.get)
      end_dates.push(schedule_rule.endDate.get)
    end
    assert_includes(start_dates, start_date)
    assert_includes(end_dates, end_date)
  end

  def test_crankcase_heater_watts
    args_hash = {}
    args_hash['hpxml_path'] = @tmp_hpxml_path
    hpxml, hpxml_bldg = _create_hpxml('base.xml')
    hpxml_bldg.cooling_systems[0].crankcase_heater_watts = 40.0
    XMLHelper.write_file(hpxml.to_doc, @tmp_hpxml_path)
    model, _hpxml, hpxml_bldg = _test_measure(args_hash)

    # Get HPXML values
    cooling_system = hpxml_bldg.cooling_systems[0]
    crankcase_heater_watts = cooling_system.crankcase_heater_watts

    # Check cooling coil
    clg_coil = model.getCoilCoolingDXSingleSpeeds[0]
    assert_in_epsilon(crankcase_heater_watts, clg_coil.crankcaseHeaterCapacity, 0.01)
  end

  def _test_measure(args_hash)
    # create an instance of the measure
    measure = HPXMLtoOpenStudio.new

    runner = OpenStudio::Measure::OSRunner.new(OpenStudio::WorkflowJSON.new)
    model = OpenStudio::Model::Model.new

    # get arguments
    args_hash['output_dir'] = File.dirname(__FILE__)
    arguments = measure.arguments(model)
    argument_map = OpenStudio::Measure.convertOSArgumentVectorToMap(arguments)

    # populate argument with specified hash value if specified
    arguments.each do |arg|
      temp_arg_var = arg.clone
      if args_hash.has_key?(arg.name)
        assert(temp_arg_var.setValue(args_hash[arg.name]))
      end
      argument_map[arg.name] = temp_arg_var
    end

    # run the measure
    measure.run(model, runner, argument_map)
    result = runner.result

    # show the output
    show_output(result) unless result.value.valueName == 'Success'

    # assert that it ran correctly
    assert_equal('Success', result.value.valueName)

    hpxml = HPXML.new(hpxml_path: args_hash['hpxml_path'])

    File.delete(File.join(File.dirname(__FILE__), 'in.xml'))

    return model, hpxml, hpxml.buildings[0]
  end

  def _check_install_quality_multispeed_ratio(hpxml_clg_sys, model, hpxml_htg_sys = nil)
    charge_defect = hpxml_clg_sys.charge_defect_ratio
    fan_watts_cfm = hpxml_clg_sys.fan_watts_per_cfm

    # model objects:
    # Unitary system
    assert_equal(1, model.getAirLoopHVACUnitarySystems.size)
    unitary_system = model.getAirLoopHVACUnitarySystems[0]
    perf = unitary_system.designSpecificationMultispeedObject.get.to_UnitarySystemPerformanceMultispeed.get
    clg_ratios = perf.supplyAirflowRatioFields.map { |field| field.coolingRatio.get }
    cooling_cfm = UnitConversions.convert(unitary_system.supplyAirFlowRateDuringCoolingOperation.get, 'm^3/s', 'cfm')

    # Cooling coil
    assert_equal(1, model.getCoilCoolingDXMultiSpeeds.size)
    clg_coil = model.getCoilCoolingDXMultiSpeeds[0]
    rated_airflow_cfm_clg = []
    clg_coil.stages.each do |stage|
      rated_airflow_cfm_clg << UnitConversions.convert(stage.ratedAirFlowRate.get, 'm^3/s', 'cfm')
    end

    # Fan
    fan = unitary_system.supplyFan.get.to_FanSystemModel.get
    assert_in_epsilon(fan_watts_cfm, fan.designPressureRise / fan.fanTotalEfficiency * UnitConversions.convert(1.0, 'cfm', 'm^3/s'), 0.01)

    # Check installation quality EMS
    program_values = get_ems_values(model.getEnergyManagementSystemPrograms, "#{unitary_system.name} IQ")
    clg_speed_cfms = clg_ratios.map { |ratio| cooling_cfm * ratio }
    assert_in_epsilon(program_values['F_CH'].sum, charge_defect, 0.01)
    assert_in_epsilon(program_values['FF_AF_clg'].sum, clg_speed_cfms.zip(rated_airflow_cfm_clg).map { |cfm, rated_cfm| cfm / rated_cfm }.sum, 0.01)
    if not hpxml_htg_sys.nil?
      heating_cfm = UnitConversions.convert(unitary_system.supplyAirFlowRateDuringHeatingOperation.get, 'm^3/s', 'cfm')
      htg_ratios = perf.supplyAirflowRatioFields.map { |field| field.heatingRatio.get }

      # Heating coil
      assert_equal(1, model.getCoilHeatingDXMultiSpeeds.size)
      htg_coil = model.getCoilHeatingDXMultiSpeeds[0]
      rated_airflow_cfm_htg = []
      htg_coil.stages.each do |stage|
        rated_airflow_cfm_htg << UnitConversions.convert(stage.ratedAirFlowRate.get, 'm^3/s', 'cfm')
      end

      htg_speed_cfms = htg_ratios.map { |ratio| heating_cfm * ratio }
      assert_in_epsilon(program_values['FF_AF_htg'].sum, htg_speed_cfms.zip(rated_airflow_cfm_htg).map { |cfm, rated_cfm| cfm / rated_cfm }.sum, 0.01)
    end

    return program_values
  end

  def _create_hpxml(hpxml_name)
    hpxml = HPXML.new(hpxml_path: File.join(@sample_files_path, hpxml_name))
    return hpxml, hpxml.buildings[0]
  end
end<|MERGE_RESOLUTION|>--- conflicted
+++ resolved
@@ -48,12 +48,8 @@
     # Check cooling coil
     assert_equal(1, model.getCoilCoolingDXMultiSpeeds.size)
     clg_coil = model.getCoilCoolingDXMultiSpeeds[0]
-<<<<<<< HEAD
+    assert_equal(2, clg_coil.stages.size)
     [4.95, 4.53].each_with_index do |cop, i|
-=======
-    assert_equal(2, clg_coil.stages.size)
-    [4.95, 4.59].each_with_index do |cop, i|
->>>>>>> adc2d8fd
       assert_in_epsilon(cop, clg_coil.stages[i].grossRatedCoolingCOP, 0.01)
     end
     [5143, 7158].each_with_index do |capacity, i|
@@ -530,12 +526,8 @@
     # Check cooling coil
     assert_equal(1, model.getCoilCoolingDXMultiSpeeds.size)
     clg_coil = model.getCoilCoolingDXMultiSpeeds[0]
-<<<<<<< HEAD
+    assert_equal(2, clg_coil.stages.size)
     [4.95, 4.53].each_with_index do |cop, i|
-=======
-    assert_equal(2, clg_coil.stages.size)
-    [4.95, 4.59].each_with_index do |cop, i|
->>>>>>> adc2d8fd
       assert_in_epsilon(cop, clg_coil.stages[i].grossRatedCoolingCOP, 0.01)
     end
     [7715, 10736].each_with_index do |clg_capacity, i|
@@ -545,12 +537,8 @@
     # Check heating coil
     assert_equal(1, model.getCoilHeatingDXMultiSpeeds.size)
     htg_coil = model.getCoilHeatingDXMultiSpeeds[0]
-<<<<<<< HEAD
+    assert_equal(2, htg_coil.stages.size)
     [4.52, 3.93].each_with_index do |cop, i|
-=======
-    assert_equal(2, htg_coil.stages.size)
-    [4.52, 4.08].each_with_index do |cop, i|
->>>>>>> adc2d8fd
       assert_in_epsilon(cop, htg_coil.stages[i].grossRatedHeatingCOP, 0.01)
     end
     [7499, 10360].each_with_index do |htg_capacity, i|
