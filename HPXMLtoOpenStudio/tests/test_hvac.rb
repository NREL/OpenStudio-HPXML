--- conflicted
+++ resolved
@@ -1360,28 +1360,6 @@
     heat_pump = hpxml_bldg.heat_pumps[0]
     _check_ghp_standard(model, heat_pump, 5.84, 3.94, 962, [12.5, -1.3], [20, 31])
 
-<<<<<<< HEAD
-    # Check cooling coil
-    assert_equal(1, model.getCoilCoolingWaterToAirHeatPumpEquationFits.size)
-    clg_coil = model.getCoilCoolingWaterToAirHeatPumpEquationFits[0]
-    assert_in_epsilon(5.84, clg_coil.ratedCoolingCoefficientofPerformance, 0.01)
-    assert_in_epsilon(clg_capacity, clg_coil.ratedTotalCoolingCapacity.get, 0.01)
-    assert_in_epsilon(0.708, clg_coil.ratedSensibleCoolingCapacity.get / clg_coil.ratedTotalCoolingCapacity.get, 0.01)
-    assert_in_epsilon(0.566, clg_coil.ratedAirFlowRate.get, 0.01)
-
-    # Check heating coil
-    assert_equal(1, model.getCoilHeatingWaterToAirHeatPumpEquationFits.size)
-    htg_coil = model.getCoilHeatingWaterToAirHeatPumpEquationFits[0]
-    assert_in_epsilon(3.94, htg_coil.ratedHeatingCoefficientofPerformance, 0.01)
-    assert_in_epsilon(htg_capacity, htg_coil.ratedHeatingCapacity.get, 0.01)
-    assert_in_epsilon(0.566, htg_coil.ratedAirFlowRate.get, 0.01)
-
-    # Check EMS
-    assert_equal(1, model.getAirLoopHVACUnitarySystems.size)
-    unitary_system = model.getAirLoopHVACUnitarySystems[0]
-    program_values = get_ems_values(model.getEnergyManagementSystemPrograms, "#{unitary_system.name} install quality program")
-    assert(program_values.empty?) # Check no EMS program
-=======
     args_hash['hpxml_path'] = File.absolute_path(File.join(@sample_files_path, 'base-hvac-ground-to-air-heat-pump-2-speed.xml'))
     model, _hpxml, hpxml_bldg = _test_measure(args_hash)
     # Get HPXML values
@@ -1396,7 +1374,6 @@
 
     args_hash['hpxml_path'] = File.absolute_path(File.join(@sample_files_path, 'base-hvac-ground-to-air-heat-pump-1-speed-experimental.xml'))
     model, _hpxml, hpxml_bldg = _test_measure(args_hash)
->>>>>>> 6d274c4f
 
     # Get HPXML values
     heat_pump = hpxml_bldg.heat_pumps[0]
@@ -1771,7 +1748,7 @@
 
   def test_install_quality_ground_to_air_heat_pump
     args_hash = {}
-    args_hash['hpxml_path'] = File.absolute_path(File.join(@sample_files_path, 'base-hvac-install-quality-ground-to-air-heat-pump.xml'))
+    args_hash['hpxml_path'] = File.absolute_path(File.join(@sample_files_path, 'base-hvac-install-quality-ground-to-air-heat-pump-1-speed.xml'))
     model, _hpxml, hpxml_bldg = _test_measure(args_hash)
 
     # Get HPXML values
@@ -1800,83 +1777,6 @@
     heat_rated_airflow_ratio = heat_design_airflow_cfm * (1 + airflow_defect) / (HVAC::RatedCFMPerTon * UnitConversions.convert(heat_capacity, 'Btu/hr', 'ton'))
     assert_in_epsilon(cool_rated_airflow_ratio, program_values['FF_AF_clg'][0], 0.01)
     assert_in_epsilon(heat_rated_airflow_ratio, program_values['FF_AF_htg'][0], 0.01)
-  end
-
-  def test_install_quality_mini_split_air_conditioner
-    args_hash = {}
-    args_hash['hpxml_path'] = File.absolute_path(File.join(@sample_files_path, 'base-hvac-install-quality-mini-split-air-conditioner-only-ducted.xml'))
-    model, _hpxml, hpxml_bldg = _test_measure(args_hash)
-
-    # Get HPXML values
-    cooling_system = hpxml_bldg.cooling_systems[0]
-    airflow_defect = cooling_system.airflow_defect_ratio
-    cool_capacity = cooling_system.cooling_capacity
-    cool_design_airflow_cfm = cooling_system.cooling_design_airflow_cfm
-
-    # Check installation quality EMS
-    program_values = _check_install_quality_multispeed_ratio(cooling_system, model)
-
-    cool_rated_airflow_ratio = cool_design_airflow_cfm * (1 + airflow_defect) / (HVAC::RatedCFMPerTon * UnitConversions.convert(cool_capacity, 'Btu/hr', 'ton'))
-    for i in 0.._get_num_speeds(cooling_system.compressor_type) - 1
-      assert_in_epsilon(cool_rated_airflow_ratio, program_values['FF_AF_clg'][i], 0.01)
-    end
-  end
-
-  def test_install_quality_mini_split_heat_pump_ducted
-    args_hash = {}
-    args_hash['hpxml_path'] = File.absolute_path(File.join(@sample_files_path, 'base-hvac-install-quality-mini-split-heat-pump-ducted.xml'))
-    model, _hpxml, hpxml_bldg = _test_measure(args_hash)
-
-    # Get HPXML values
-    heat_pump = hpxml_bldg.heat_pumps[0]
-    airflow_defect = heat_pump.airflow_defect_ratio
-    heat_capacity = heat_pump.heating_capacity
-    cool_capacity = heat_pump.cooling_capacity
-    heat_design_airflow_cfm = heat_pump.heating_design_airflow_cfm
-    cool_design_airflow_cfm = heat_pump.cooling_design_airflow_cfm
-
-    # Check installation quality EMS
-    program_values = _check_install_quality_multispeed_ratio(heat_pump, model, heat_pump)
-
-    cool_rated_airflow_ratio = cool_design_airflow_cfm * (1 + airflow_defect) / (HVAC::RatedCFMPerTon * UnitConversions.convert(cool_capacity, 'Btu/hr', 'ton'))
-    heat_rated_airflow_ratio = heat_design_airflow_cfm * (1 + airflow_defect) / (HVAC::RatedCFMPerTon * UnitConversions.convert(heat_capacity, 'Btu/hr', 'ton'))
-    for i in 0.._get_num_speeds(heat_pump.compressor_type) - 1
-      assert_in_epsilon(cool_rated_airflow_ratio, program_values['FF_AF_clg'][i], 0.01)
-      assert_in_epsilon(heat_rated_airflow_ratio, program_values['FF_AF_htg'][i], 0.01)
-    end
-
-    # Test with different design airflow rates
-    heat_design_airflow_mult = 1.2
-    cool_design_airflow_mult = 0.8
-
-    args_hash = {}
-<<<<<<< HEAD
-    args_hash['hpxml_path'] = @tmp_hpxml_path
-    hpxml, hpxml_bldg = _create_hpxml('base-hvac-install-quality-mini-split-heat-pump-ducted.xml')
-    hpxml_bldg.heat_pumps[0].heating_design_airflow_cfm *= heat_design_airflow_mult
-    hpxml_bldg.heat_pumps[0].cooling_design_airflow_cfm *= cool_design_airflow_mult
-    XMLHelper.write_file(hpxml.to_doc, @tmp_hpxml_path)
-=======
-    args_hash['hpxml_path'] = File.absolute_path(File.join(@sample_files_path, 'base-hvac-install-quality-ground-to-air-heat-pump-1-speed.xml'))
->>>>>>> 6d274c4f
-    model, _hpxml, hpxml_bldg = _test_measure(args_hash)
-
-    # Get HPXML values
-    heat_pump = hpxml_bldg.heat_pumps[0]
-
-    # Check installation quality EMS
-    program_values = _check_install_quality_multispeed_ratio(heat_pump, model, heat_pump)
-
-<<<<<<< HEAD
-    for i in 0.._get_num_speeds(heat_pump.compressor_type) - 1
-      assert_in_epsilon(cool_rated_airflow_ratio * cool_design_airflow_mult, program_values['FF_AF_clg'][i], 0.01)
-      assert_in_epsilon(heat_rated_airflow_ratio * heat_design_airflow_mult, program_values['FF_AF_htg'][i], 0.01)
-    end
-=======
-    # defect ratios in EMS is calculated correctly
-    assert_in_epsilon(program_values['F_CH'].sum, charge_defect, 0.01)
-    assert_in_epsilon(program_values['FF_AF_clg'].sum, cooling_cfm / rated_airflow_cfm_clg, 0.01)
-    assert_in_epsilon(program_values['FF_AF_htg'].sum, heating_cfm / rated_airflow_cfm_htg, 0.01)
 
     ['base-hvac-install-quality-ground-to-air-heat-pump-2-speed-experimental.xml',
      'base-hvac-install-quality-ground-to-air-heat-pump-var-speed-experimental.xml'].each do |filename|
@@ -1916,7 +1816,72 @@
       end
     end
   end
->>>>>>> 6d274c4f
+
+  def test_install_quality_mini_split_air_conditioner
+    args_hash = {}
+    args_hash['hpxml_path'] = File.absolute_path(File.join(@sample_files_path, 'base-hvac-install-quality-mini-split-air-conditioner-only-ducted.xml'))
+    model, _hpxml, hpxml_bldg = _test_measure(args_hash)
+
+    # Get HPXML values
+    cooling_system = hpxml_bldg.cooling_systems[0]
+    airflow_defect = cooling_system.airflow_defect_ratio
+    cool_capacity = cooling_system.cooling_capacity
+    cool_design_airflow_cfm = cooling_system.cooling_design_airflow_cfm
+
+    # Check installation quality EMS
+    program_values = _check_install_quality_multispeed_ratio(cooling_system, model)
+
+    cool_rated_airflow_ratio = cool_design_airflow_cfm * (1 + airflow_defect) / (HVAC::RatedCFMPerTon * UnitConversions.convert(cool_capacity, 'Btu/hr', 'ton'))
+    for i in 0.._get_num_speeds(cooling_system.compressor_type) - 1
+      assert_in_epsilon(cool_rated_airflow_ratio, program_values['FF_AF_clg'][i], 0.01)
+    end
+  end
+
+  def test_install_quality_mini_split_heat_pump_ducted
+    args_hash = {}
+    args_hash['hpxml_path'] = File.absolute_path(File.join(@sample_files_path, 'base-hvac-install-quality-mini-split-heat-pump-ducted.xml'))
+    model, _hpxml, hpxml_bldg = _test_measure(args_hash)
+
+    # Get HPXML values
+    heat_pump = hpxml_bldg.heat_pumps[0]
+    airflow_defect = heat_pump.airflow_defect_ratio
+    heat_capacity = heat_pump.heating_capacity
+    cool_capacity = heat_pump.cooling_capacity
+    heat_design_airflow_cfm = heat_pump.heating_design_airflow_cfm
+    cool_design_airflow_cfm = heat_pump.cooling_design_airflow_cfm
+
+    # Check installation quality EMS
+    program_values = _check_install_quality_multispeed_ratio(heat_pump, model, heat_pump)
+
+    cool_rated_airflow_ratio = cool_design_airflow_cfm * (1 + airflow_defect) / (HVAC::RatedCFMPerTon * UnitConversions.convert(cool_capacity, 'Btu/hr', 'ton'))
+    heat_rated_airflow_ratio = heat_design_airflow_cfm * (1 + airflow_defect) / (HVAC::RatedCFMPerTon * UnitConversions.convert(heat_capacity, 'Btu/hr', 'ton'))
+    for i in 0.._get_num_speeds(heat_pump.compressor_type) - 1
+      assert_in_epsilon(cool_rated_airflow_ratio, program_values['FF_AF_clg'][i], 0.01)
+      assert_in_epsilon(heat_rated_airflow_ratio, program_values['FF_AF_htg'][i], 0.01)
+    end
+
+    # Test with different design airflow rates
+    heat_design_airflow_mult = 1.2
+    cool_design_airflow_mult = 0.8
+
+    args_hash = {}
+    args_hash['hpxml_path'] = @tmp_hpxml_path
+    hpxml, hpxml_bldg = _create_hpxml('base-hvac-install-quality-mini-split-heat-pump-ducted.xml')
+    hpxml_bldg.heat_pumps[0].heating_design_airflow_cfm *= heat_design_airflow_mult
+    hpxml_bldg.heat_pumps[0].cooling_design_airflow_cfm *= cool_design_airflow_mult
+    XMLHelper.write_file(hpxml.to_doc, @tmp_hpxml_path)
+    model, _hpxml, hpxml_bldg = _test_measure(args_hash)
+
+    # Get HPXML values
+    heat_pump = hpxml_bldg.heat_pumps[0]
+
+    # Check installation quality EMS
+    program_values = _check_install_quality_multispeed_ratio(heat_pump, model, heat_pump)
+
+    for i in 0.._get_num_speeds(heat_pump.compressor_type) - 1
+      assert_in_epsilon(cool_rated_airflow_ratio * cool_design_airflow_mult, program_values['FF_AF_clg'][i], 0.01)
+      assert_in_epsilon(heat_rated_airflow_ratio * heat_design_airflow_mult, program_values['FF_AF_htg'][i], 0.01)
+    end
 
     # Test without heating design airflow rate
     args_hash = {}
@@ -2284,17 +2249,20 @@
     clg_coil = model.getCoilCoolingWaterToAirHeatPumpEquationFits[0]
     assert_in_epsilon(clg_cop, clg_coil.ratedCoolingCoefficientofPerformance, 0.01)
     assert_in_epsilon(clg_capacity, clg_coil.ratedTotalCoolingCapacity.get, 0.01)
+    assert_in_epsilon(0.708, clg_coil.ratedSensibleCoolingCapacity.get / clg_coil.ratedTotalCoolingCapacity.get, 0.01)
+    assert_in_epsilon(0.566, clg_coil.ratedAirFlowRate.get, 0.01)
 
     # Check heating coil
     assert_equal(1, model.getCoilHeatingWaterToAirHeatPumpEquationFits.size)
     htg_coil = model.getCoilHeatingWaterToAirHeatPumpEquationFits[0]
     assert_in_epsilon(htg_cop, htg_coil.ratedHeatingCoefficientofPerformance, 0.01)
     assert_in_epsilon(htg_capacity, htg_coil.ratedHeatingCapacity.get, 0.01)
+    assert_in_epsilon(0.566, htg_coil.ratedAirFlowRate.get, 0.01)
 
     # Check EMS
     assert_equal(1, model.getAirLoopHVACUnitarySystems.size)
     unitary_system = model.getAirLoopHVACUnitarySystems[0]
-    program_values = get_ems_values(model.getEnergyManagementSystemPrograms, "#{unitary_system.name} IQ")
+    program_values = get_ems_values(model.getEnergyManagementSystemPrograms, "#{unitary_system.name} install quality program")
     assert(program_values.empty?) # Check no EMS program
 
     # Check ghx
