--- conflicted
+++ resolved
@@ -1176,107 +1176,7 @@
     _check_onoff_thermostat_EMS(model, clg_coil, 1.0, 0.0, 0.0, 1.0, 0.0, 0.0)
   end
 
-<<<<<<< HEAD
   def test_heat_pump_defrost
-=======
-  def test_heat_pump_advanced_defrost
-    # Var Speed heat pump test
-    args_hash = {}
-    args_hash['hpxml_path'] = @tmp_hpxml_path
-    hpxml, hpxml_bldg = _create_hpxml('base-hvac-air-to-air-heat-pump-var-speed-research-features.xml')
-    hpxml_bldg.heat_pumps[0].pan_heater_watts = 60.0
-    XMLHelper.write_file(hpxml.to_doc, @tmp_hpxml_path)
-    model, _hpxml, hpxml_bldg = _test_measure(args_hash)
-
-    # Get HPXML values
-    backup_fuel = EPlus.fuel_type(hpxml_bldg.heat_pumps[0].backup_heating_fuel)
-    pan_heater_watts = hpxml_bldg.heat_pumps[0].pan_heater_watts
-
-    assert_equal(1, model.getCoilHeatingDXMultiSpeeds.size)
-    htg_coil = model.getCoilHeatingDXMultiSpeeds[0]
-    # q_dot smaller than backup capacity
-    _check_defrost(model, htg_coil, 10000, 1.0, backup_fuel, 0.06667, 1389, 4747.7, pan_heater_watts)
-
-    # Single Speed heat pump test
-    args_hash = {}
-    args_hash['hpxml_path'] = File.absolute_path(File.join(@sample_files_path, 'base-hvac-air-to-air-heat-pump-1-speed-research-features.xml'))
-    model, _hpxml, hpxml_bldg = _test_measure(args_hash)
-
-    # Get HPXML values
-    backup_fuel = EPlus.fuel_type(hpxml_bldg.heat_pumps[0].backup_heating_fuel)
-
-    assert_equal(1, model.getCoilHeatingDXSingleSpeeds.size)
-    htg_coil = model.getCoilHeatingDXSingleSpeeds[0]
-    # q_dot smaller than backup capacity
-    _check_defrost(model, htg_coil, 10000.0, 1.0, backup_fuel, 0.1, 1605, 4747.7)
-
-    # Ductless heat pump test
-    args_hash = {}
-    args_hash['hpxml_path'] = File.absolute_path(File.join(@sample_files_path, 'base-hvac-mini-split-heat-pump-ductless-backup-advanced-defrost.xml'))
-    model, _hpxml, _hpxml_bldg = _test_measure(args_hash)
-
-    # Get HPXML values
-    backup_fuel = EPlus.fuel_type(HPXML::FuelTypeElectricity)
-
-    assert_equal(1, model.getCoilHeatingDXMultiSpeeds.size)
-    htg_coil = model.getCoilHeatingDXMultiSpeeds[0]
-    _check_defrost(model, htg_coil, 0.0, 0.0, backup_fuel, 0.06667, 3444, 1055.1)
-
-    # Ductless heat pump w/ backup heat during defrost test
-    args_hash = {}
-    args_hash['hpxml_path'] = File.absolute_path(File.join(@sample_files_path, 'base-hvac-mini-split-heat-pump-ductless-backup-advanced-defrost-with-backup-heat-active.xml'))
-    model, _hpxml, _hpxml_bldg = _test_measure(args_hash)
-
-    # Get HPXML values
-    backup_fuel = EPlus.fuel_type(HPXML::FuelTypeElectricity)
-
-    assert_equal(1, model.getCoilHeatingDXMultiSpeeds.size)
-    htg_coil = model.getCoilHeatingDXMultiSpeeds[0]
-    _check_defrost(model, htg_coil, 10000, 1.0, backup_fuel, 0.06667, 3444, 1055.1)
-
-    # Dual fuel heat pump test
-    args_hash = {}
-    args_hash['hpxml_path'] = File.absolute_path(File.join(@sample_files_path, 'base-hvac-dual-fuel-air-to-air-heat-pump-2-speed-advanced-defrost.xml'))
-    model, _hpxml, hpxml_bldg = _test_measure(args_hash)
-
-    # Get HPXML values
-    backup_fuel = EPlus.fuel_type(hpxml_bldg.heat_pumps[0].backup_heating_fuel)
-
-    assert_equal(1, model.getCoilHeatingDXMultiSpeeds.size)
-    htg_coil = model.getCoilHeatingDXMultiSpeeds[0]
-    # q_dot smaller than backup capacity
-    _check_defrost(model, htg_coil, 10000, 0.95, backup_fuel, 0.06667, 1260, 4747.7)
-
-    # Separate backup heat pump test
-    args_hash = {}
-    args_hash['hpxml_path'] = File.absolute_path(File.join(@sample_files_path, 'base-hvac-air-to-air-heat-pump-var-speed-backup-boiler-advanced-defrost.xml'))
-    model, _hpxml, _hpxml_bldg = _test_measure(args_hash)
-
-    # Get HPXML values
-    backup_fuel = EPlus.fuel_type(HPXML::FuelTypeElectricity)
-
-    assert_equal(1, model.getCoilHeatingDXMultiSpeeds.size)
-    htg_coil = model.getCoilHeatingDXMultiSpeeds[0]
-    _check_defrost(model, htg_coil, 0.0, 0.0, backup_fuel, 0.06667, 663, 2373.9)
-
-    # Small capacity test
-    args_hash = {}
-    args_hash['hpxml_path'] = @tmp_hpxml_path
-    hpxml, hpxml_bldg = _create_hpxml('base-hvac-air-to-air-heat-pump-1-speed-research-features.xml')
-    hpxml_bldg.heat_pumps[0].cooling_capacity = 1000
-    hpxml_bldg.heat_pumps[0].heating_capacity = 1000
-    XMLHelper.write_file(hpxml.to_doc, @tmp_hpxml_path)
-    model, _hpxml, hpxml_bldg = _test_measure(args_hash)
-
-    assert_equal(1, model.getCoilHeatingDXSingleSpeeds.size)
-    htg_coil = model.getCoilHeatingDXSingleSpeeds[0]
-    backup_fuel = EPlus.fuel_type(hpxml_bldg.heat_pumps[0].backup_heating_fuel)
-    # q_dot smaller than backup capacity
-    _check_defrost(model, htg_coil, 10000.0, 1.0, backup_fuel, 0.1, 42.9, 131.88)
-  end
-
-  def test_heat_pump_standard_defrost
->>>>>>> de99f953
     # Single Speed heat pump test
     args_hash = {}
     args_hash['hpxml_path'] = @tmp_hpxml_path
@@ -1291,11 +1191,7 @@
 
     assert_equal(1, model.getCoilHeatingDXSingleSpeeds.size)
     htg_coil = model.getCoilHeatingDXSingleSpeeds[0]
-<<<<<<< HEAD
-    _check_defrost(model, htg_coil, 10550.56, 1.0, backup_fuel, 0.1, 0.0, pan_heater_watts)
-=======
-    _check_defrost(model, htg_coil, 10000, 1.0, backup_fuel, 0.1, 0.0, nil, pan_heater_watts)
->>>>>>> de99f953
+    _check_defrost(model, htg_coil, 10000, 1.0, backup_fuel, 0.1, 0.0, pan_heater_watts)
 
     # Ductless heat pump test
     args_hash = {}
@@ -1344,17 +1240,10 @@
 
     assert_equal(2, model.getCoilHeatingDXMultiSpeeds.size)
     htg_coil = model.getCoilHeatingDXMultiSpeeds[0]
-<<<<<<< HEAD
-    _check_defrost(model, htg_coil, 10550.56, 1.0, backup_fuel, 0.06667, 0.0, 150.0, 2)
+    _check_defrost(model, htg_coil, 10000, 1.0, backup_fuel, 0.06667, 0.0, 150.0, 2)
 
     htg_coil = model.getCoilHeatingDXMultiSpeeds[1]
-    _check_defrost(model, htg_coil, 10550.56, 1.0, backup_fuel, 0.06667, 0.0, 150.0, 2)
-=======
-    _check_defrost(model, htg_coil, 10000, 1.0, backup_fuel, 0.06667, 0.0, nil, 150.0, 2)
-
-    htg_coil = model.getCoilHeatingDXMultiSpeeds[1]
-    _check_defrost(model, htg_coil, 10000, 1.0, backup_fuel, 0.06667, 0.0, nil, 150.0, 2)
->>>>>>> de99f953
+    _check_defrost(model, htg_coil, 10000, 1.0, backup_fuel, 0.06667, 0.0, 150.0, 2)
 
     # Separate backup heat pump test
     args_hash = {}
