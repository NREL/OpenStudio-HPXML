# frozen_string_literal: true

require_relative '../resources/minitest_helper'
require 'openstudio'
require 'openstudio/measure/ShowRunnerOutput'
require 'minitest/autorun'
require 'fileutils'
require_relative '../measure.rb'
require_relative '../resources/util.rb'

class HPXMLtoOpenStudioHVACTest < MiniTest::Test
  def sample_files_dir
    return File.join(File.dirname(__FILE__), '..', '..', 'workflow', 'sample_files')
  end

  def test_central_air_conditioner_1_speed
    args_hash = {}
    args_hash['hpxml_path'] = File.absolute_path(File.join(sample_files_dir, 'base-hvac-central-ac-only-1-speed.xml'))
    model, hpxml = _test_measure(args_hash)

    # Get HPXML values
    cooling_system = hpxml.cooling_systems[0]
    capacity = UnitConversions.convert(cooling_system.cooling_capacity, 'Btu/hr', 'W')

    # Check cooling coil
    assert_equal(1, model.getCoilCoolingDXSingleSpeeds.size)
    clg_coil = model.getCoilCoolingDXSingleSpeeds[0]
    cop = 4.0 # Expected value
    assert_in_epsilon(cop, clg_coil.ratedCOP.get, 0.01)
    assert_in_epsilon(capacity, clg_coil.ratedTotalCoolingCapacity.get, 0.01)

    # Check EMS
    assert_equal(1, model.getAirLoopHVACUnitarySystems.size)
    unitary_system = model.getAirLoopHVACUnitarySystems[0]
    program_values = _get_ems_values(model.getEnergyManagementSystemPrograms, "#{unitary_system.name} install quality")
    assert_in_epsilon(program_values['F_CH'].sum, 0.0, 0.01)
  end

  def test_central_air_conditioner_2_speed
    args_hash = {}
    args_hash['hpxml_path'] = File.absolute_path(File.join(sample_files_dir, 'base-hvac-central-ac-only-2-speed.xml'))
    model, hpxml = _test_measure(args_hash)

    # Get HPXML values
    cooling_system = hpxml.cooling_systems[0]
    capacity = UnitConversions.convert(cooling_system.cooling_capacity, 'Btu/hr', 'W')

    # Check cooling coil
    assert_equal(1, model.getCoilCoolingDXMultiSpeeds.size)
    clg_coil = model.getCoilCoolingDXMultiSpeeds[0]
    cops = [4.77, 4.42] # Expected values
    cops.each_with_index do |cop, i|
      assert_in_epsilon(cop, clg_coil.stages[i].grossRatedCoolingCOP, 0.01)
    end
    assert_in_epsilon(capacity, clg_coil.stages[-1].grossRatedTotalCoolingCapacity.get, 0.01)

    # Check EMS
    assert_equal(1, model.getAirLoopHVACUnitarySystems.size)
    unitary_system = model.getAirLoopHVACUnitarySystems[0]
    program_values = _get_ems_values(model.getEnergyManagementSystemPrograms, "#{unitary_system.name} install quality")
    assert_in_epsilon(program_values['F_CH'].sum, 0.0, 0.01)
  end

  def test_central_air_conditioner_var_speed
    args_hash = {}
    args_hash['hpxml_path'] = File.absolute_path(File.join(sample_files_dir, 'base-hvac-central-ac-only-var-speed.xml'))
    model, hpxml = _test_measure(args_hash)

    # Get HPXML values
    cooling_system = hpxml.cooling_systems[0]
    capacity = UnitConversions.convert(cooling_system.cooling_capacity, 'Btu/hr', 'W')

    # Check cooling coil
    assert_equal(1, model.getCoilCoolingDXMultiSpeeds.size)
    clg_coil = model.getCoilCoolingDXMultiSpeeds[0]
    cops = [6.27, 6.50, 6.33, 5.86] # Expected values
    cops.each_with_index do |cop, i|
      assert_in_epsilon(cop, clg_coil.stages[i].grossRatedCoolingCOP, 0.01)
    end
    assert_in_epsilon(capacity, clg_coil.stages[-1].grossRatedTotalCoolingCapacity.get, 0.01)

    # Check EMS
    assert_equal(1, model.getAirLoopHVACUnitarySystems.size)
    unitary_system = model.getAirLoopHVACUnitarySystems[0]
    program_values = _get_ems_values(model.getEnergyManagementSystemPrograms, "#{unitary_system.name} install quality")
    assert_in_epsilon(program_values['F_CH'].sum, 0.0, 0.01)
  end

  def test_room_air_conditioner
    args_hash = {}
    args_hash['hpxml_path'] = File.absolute_path(File.join(sample_files_dir, 'base-hvac-room-ac-only.xml'))
    model, hpxml = _test_measure(args_hash)

    # Get HPXML values
    cooling_system = hpxml.cooling_systems[0]
    eer = cooling_system.cooling_efficiency_eer
    capacity = UnitConversions.convert(cooling_system.cooling_capacity, 'Btu/hr', 'W')

    # Check cooling coil
    assert_equal(1, model.getCoilCoolingDXSingleSpeeds.size)
    clg_coil = model.getCoilCoolingDXSingleSpeeds[0]
    cop = 2.49 # Expected value
    assert_in_epsilon(cop, clg_coil.ratedCOP.get, 0.01)
    assert_in_epsilon(capacity, clg_coil.ratedTotalCoolingCapacity.get, 0.01)

    # Check EMS
    assert_equal(1, model.getZoneHVACPackagedTerminalAirConditioners.size)
    ptac = model.getZoneHVACPackagedTerminalAirConditioners[0]
    program_values = _get_ems_values(model.getEnergyManagementSystemPrograms, "#{ptac.name} install quality")
    assert_in_epsilon(program_values['F_CH'].sum, 0.0, 0.01)
  end

  def test_furnace_gas
    args_hash = {}
    args_hash['hpxml_path'] = File.absolute_path(File.join(sample_files_dir, 'base-hvac-furnace-gas-only.xml'))
    model, hpxml = _test_measure(args_hash)

    # Get HPXML values
    heating_system = hpxml.heating_systems[0]
    afue = heating_system.heating_efficiency_afue
    capacity = UnitConversions.convert(heating_system.heating_capacity, 'Btu/hr', 'W')
    fuel = heating_system.heating_system_fuel

    # Check heating coil
    assert_equal(1, model.getCoilHeatingGass.size)
    htg_coil = model.getCoilHeatingGass[0]
    assert_in_epsilon(afue, htg_coil.gasBurnerEfficiency, 0.01)
    assert_in_epsilon(capacity, htg_coil.nominalCapacity.get, 0.01)
    assert_equal(EPlus.fuel_type(fuel), htg_coil.fuelType)
  end

  def test_furnace_electric
    args_hash = {}
    args_hash['hpxml_path'] = File.absolute_path(File.join(sample_files_dir, 'base-hvac-furnace-elec-only.xml'))
    model, hpxml = _test_measure(args_hash)

    # Get HPXML values
    heating_system = hpxml.heating_systems[0]
    afue = heating_system.heating_efficiency_afue
    capacity = UnitConversions.convert(heating_system.heating_capacity, 'Btu/hr', 'W')

    # Check heating coil
    assert_equal(1, model.getCoilHeatingElectrics.size)
    htg_coil = model.getCoilHeatingElectrics[0]
    assert_in_epsilon(afue, htg_coil.efficiency, 0.01)
    assert_in_epsilon(capacity, htg_coil.nominalCapacity.get, 0.01)
  end

  def test_boiler_gas
    args_hash = {}
    args_hash['hpxml_path'] = File.absolute_path(File.join(sample_files_dir, 'base-hvac-boiler-gas-only.xml'))
    model, hpxml = _test_measure(args_hash)

    # Get HPXML values
    heating_system = hpxml.heating_systems[0]
    afue = heating_system.heating_efficiency_afue
    capacity = UnitConversions.convert(heating_system.heating_capacity, 'Btu/hr', 'W')
    fuel = heating_system.heating_system_fuel

    # Check boiler
    assert_equal(1, model.getBoilerHotWaters.size)
    boiler = model.getBoilerHotWaters[0]
    assert_in_epsilon(afue, boiler.nominalThermalEfficiency, 0.01)
    assert_in_epsilon(capacity, boiler.nominalCapacity.get, 0.01)
    assert_equal(EPlus.fuel_type(fuel), boiler.fuelType)
  end

  def test_boiler_coal
    args_hash = {}
    args_hash['hpxml_path'] = File.absolute_path(File.join(sample_files_dir, 'base-hvac-boiler-coal-only.xml'))
    model, hpxml = _test_measure(args_hash)

    # Get HPXML values
    heating_system = hpxml.heating_systems[0]
    afue = heating_system.heating_efficiency_afue
    capacity = UnitConversions.convert(heating_system.heating_capacity, 'Btu/hr', 'W')
    fuel = heating_system.heating_system_fuel

    # Check boiler
    assert_equal(1, model.getBoilerHotWaters.size)
    boiler = model.getBoilerHotWaters[0]
    assert_in_epsilon(afue, boiler.nominalThermalEfficiency, 0.01)
    assert_in_epsilon(capacity, boiler.nominalCapacity.get, 0.01)
    assert_equal(EPlus.fuel_type(fuel), boiler.fuelType)
  end

  def test_boiler_electric
    args_hash = {}
    args_hash['hpxml_path'] = File.absolute_path(File.join(sample_files_dir, 'base-hvac-boiler-elec-only.xml'))
    model, hpxml = _test_measure(args_hash)

    # Get HPXML values
    heating_system = hpxml.heating_systems[0]
    afue = heating_system.heating_efficiency_afue
    capacity = UnitConversions.convert(heating_system.heating_capacity, 'Btu/hr', 'W')
    fuel = heating_system.heating_system_fuel

    # Check boiler
    assert_equal(1, model.getBoilerHotWaters.size)
    boiler = model.getBoilerHotWaters[0]
    assert_in_epsilon(afue, boiler.nominalThermalEfficiency, 0.01)
    assert_in_epsilon(capacity, boiler.nominalCapacity.get, 0.01)
    assert_equal(EPlus.fuel_type(fuel), boiler.fuelType)
  end

  def test_electric_resistance
    args_hash = {}
    args_hash['hpxml_path'] = File.absolute_path(File.join(sample_files_dir, 'base-hvac-elec-resistance-only.xml'))
    model, hpxml = _test_measure(args_hash)

    # Get HPXML values
    heating_system = hpxml.heating_systems[0]
    efficiency = heating_system.heating_efficiency_percent
    capacity = UnitConversions.convert(heating_system.heating_capacity, 'Btu/hr', 'W')

    # Check baseboard
    assert_equal(1, model.getZoneHVACBaseboardConvectiveElectrics.size)
    baseboard = model.getZoneHVACBaseboardConvectiveElectrics[0]
    assert_in_epsilon(efficiency, baseboard.efficiency, 0.01)
    assert_in_epsilon(capacity, baseboard.nominalCapacity.get, 0.01)
  end

  def test_stove_oil
    args_hash = {}
    args_hash['hpxml_path'] = File.absolute_path(File.join(sample_files_dir, 'base-hvac-stove-oil-only.xml'))
    model, hpxml = _test_measure(args_hash)

    # Get HPXML values
    heating_system = hpxml.heating_systems[0]
    efficiency = heating_system.heating_efficiency_percent
    capacity = UnitConversions.convert(heating_system.heating_capacity, 'Btu/hr', 'W')
    fuel = heating_system.heating_system_fuel

    # Check heating coil
    assert_equal(1, model.getCoilHeatingGass.size)
    htg_coil = model.getCoilHeatingGass[0]
    assert_in_epsilon(efficiency, htg_coil.gasBurnerEfficiency, 0.01)
    assert_in_epsilon(capacity, htg_coil.nominalCapacity.get, 0.01)
    assert_equal(EPlus.fuel_type(fuel), htg_coil.fuelType)
  end

  def test_air_to_air_heat_pump_1_speed
    args_hash = {}
    args_hash['hpxml_path'] = File.absolute_path(File.join(sample_files_dir, 'base-hvac-air-to-air-heat-pump-1-speed.xml'))
    model, hpxml = _test_measure(args_hash)

    # Get HPXML values
    heat_pump = hpxml.heat_pumps[0]
    backup_efficiency = heat_pump.backup_heating_efficiency_percent
    clg_capacity = UnitConversions.convert(heat_pump.cooling_capacity, 'Btu/hr', 'W')
    htg_capacity = UnitConversions.convert(heat_pump.heating_capacity, 'Btu/hr', 'W')
    supp_htg_capacity = UnitConversions.convert(heat_pump.backup_heating_capacity, 'Btu/hr', 'W')

    # Check cooling coil
    assert_equal(1, model.getCoilCoolingDXSingleSpeeds.size)
    clg_coil = model.getCoilCoolingDXSingleSpeeds[0]
    cop = 4.0 # Expected value
    assert_in_epsilon(cop, clg_coil.ratedCOP.get, 0.01)
    assert_in_epsilon(clg_capacity, clg_coil.ratedTotalCoolingCapacity.get, 0.01)

    # Check heating coil
    assert_equal(1, model.getCoilHeatingDXSingleSpeeds.size)
    htg_coil = model.getCoilHeatingDXSingleSpeeds[0]
    cop = 3.37 # Expected value
    assert_in_epsilon(cop, htg_coil.ratedCOP, 0.01)
    assert_in_epsilon(htg_capacity, htg_coil.ratedTotalHeatingCapacity.get, 0.01)

    # Check supp heating coil
    assert_equal(1, model.getCoilHeatingElectrics.size)
    supp_htg_coil = model.getCoilHeatingElectrics[0]
    assert_in_epsilon(backup_efficiency, supp_htg_coil.efficiency, 0.01)
    assert_in_epsilon(supp_htg_capacity, supp_htg_coil.nominalCapacity.get, 0.01)

    # Check EMS
    assert_equal(1, model.getAirLoopHVACUnitarySystems.size)
    unitary_system = model.getAirLoopHVACUnitarySystems[0]
    program_values = _get_ems_values(model.getEnergyManagementSystemPrograms, "#{unitary_system.name} install quality")
    assert_in_epsilon(program_values['F_CH'].sum, 0.0, 0.01)
  end

  def test_air_to_air_heat_pump_2_speed
    args_hash = {}
    args_hash['hpxml_path'] = File.absolute_path(File.join(sample_files_dir, 'base-hvac-air-to-air-heat-pump-2-speed.xml'))
    model, hpxml = _test_measure(args_hash)

    # Get HPXML values
    heat_pump = hpxml.heat_pumps[0]
    backup_efficiency = heat_pump.backup_heating_efficiency_percent
    clg_capacity = UnitConversions.convert(heat_pump.cooling_capacity, 'Btu/hr', 'W')
    htg_capacity = UnitConversions.convert(heat_pump.heating_capacity, 'Btu/hr', 'W')
    supp_htg_capacity = UnitConversions.convert(heat_pump.backup_heating_capacity, 'Btu/hr', 'W')

    # Check cooling coil
    assert_equal(1, model.getCoilCoolingDXMultiSpeeds.size)
    clg_coil = model.getCoilCoolingDXMultiSpeeds[0]
    cops = [4.77, 4.42] # Expected values
    cops.each_with_index do |cop, i|
      assert_in_epsilon(cop, clg_coil.stages[i].grossRatedCoolingCOP, 0.01)
    end
    assert_in_epsilon(clg_capacity, clg_coil.stages[-1].grossRatedTotalCoolingCapacity.get, 0.01)

    # Check heating coil
    assert_equal(1, model.getCoilHeatingDXMultiSpeeds.size)
    htg_coil = model.getCoilHeatingDXMultiSpeeds[0]
    cops = [4.46, 4.0] # Expected values
    cops.each_with_index do |cop, i|
      assert_in_epsilon(cop, htg_coil.stages[i].grossRatedHeatingCOP, 0.01)
    end
    assert_in_epsilon(htg_capacity, htg_coil.stages[-1].grossRatedHeatingCapacity.get, 0.01)

    # Check supp heating coil
    assert_equal(1, model.getCoilHeatingElectrics.size)
    supp_htg_coil = model.getCoilHeatingElectrics[0]
    assert_in_epsilon(backup_efficiency, supp_htg_coil.efficiency, 0.01)
    assert_in_epsilon(supp_htg_capacity, supp_htg_coil.nominalCapacity.get, 0.01)

    # Check EMS
    assert_equal(1, model.getAirLoopHVACUnitarySystems.size)
    unitary_system = model.getAirLoopHVACUnitarySystems[0]
    program_values = _get_ems_values(model.getEnergyManagementSystemPrograms, "#{unitary_system.name} install quality")
    assert_in_epsilon(program_values['F_CH'].sum, 0.0, 0.01)
  end

  def test_air_to_air_heat_pump_var_speed
    args_hash = {}
    args_hash['hpxml_path'] = File.absolute_path(File.join(sample_files_dir, 'base-hvac-air-to-air-heat-pump-var-speed.xml'))
    model, hpxml = _test_measure(args_hash)

    # Get HPXML values
    heat_pump = hpxml.heat_pumps[0]
    backup_efficiency = heat_pump.backup_heating_efficiency_percent
    clg_capacity = UnitConversions.convert(heat_pump.cooling_capacity, 'Btu/hr', 'W')
    htg_capacity = UnitConversions.convert(heat_pump.heating_capacity, 'Btu/hr', 'W')
    supp_htg_capacity = UnitConversions.convert(heat_pump.backup_heating_capacity, 'Btu/hr', 'W')

    # Check cooling coil
    assert_equal(1, model.getCoilCoolingDXMultiSpeeds.size)
    clg_coil = model.getCoilCoolingDXMultiSpeeds[0]
    cops = [5.68, 5.89, 5.73, 5.31] # Expected values
    cops.each_with_index do |cop, i|
      assert_in_epsilon(cop, clg_coil.stages[i].grossRatedCoolingCOP, 0.01)
    end
    assert_in_epsilon(clg_capacity, clg_coil.stages[-1].grossRatedTotalCoolingCapacity.get, 0.01)

    # Check heating coil
    assert_equal(1, model.getCoilHeatingDXMultiSpeeds.size)
    htg_coil = model.getCoilHeatingDXMultiSpeeds[0]
    cops = [5.45, 4.66, 3.93, 3.76] # Expected values
    cops.each_with_index do |cop, i|
      assert_in_epsilon(cop, htg_coil.stages[i].grossRatedHeatingCOP, 0.01)
    end
    assert_in_epsilon(htg_capacity, htg_coil.stages[-2].grossRatedHeatingCapacity.get, 0.01)

    # Check supp heating coil
    assert_equal(1, model.getCoilHeatingElectrics.size)
    supp_htg_coil = model.getCoilHeatingElectrics[0]
    assert_in_epsilon(backup_efficiency, supp_htg_coil.efficiency, 0.01)
    assert_in_epsilon(supp_htg_capacity, supp_htg_coil.nominalCapacity.get, 0.01)

    # Check EMS
    assert_equal(1, model.getAirLoopHVACUnitarySystems.size)
    unitary_system = model.getAirLoopHVACUnitarySystems[0]
    program_values = _get_ems_values(model.getEnergyManagementSystemPrograms, "#{unitary_system.name} install quality")
    assert_in_epsilon(program_values['F_CH'].sum, 0.0, 0.01)
  end

  def test_mini_split_heat_pump
    args_hash = {}
    args_hash['hpxml_path'] = File.absolute_path(File.join(sample_files_dir, 'base-hvac-mini-split-heat-pump-ductless.xml'))
    model, hpxml = _test_measure(args_hash)

    # Get HPXML values
    heat_pump = hpxml.heat_pumps[0]
    clg_capacity = UnitConversions.convert(heat_pump.cooling_capacity, 'Btu/hr', 'W')
    htg_capacity = UnitConversions.convert(heat_pump.heating_capacity, 'Btu/hr', 'W')

    # Check cooling coil
    assert_equal(1, model.getCoilCoolingDXMultiSpeeds.size)
    clg_coil = model.getCoilCoolingDXMultiSpeeds[0]
    cops = [5.76, 4.99, 4.19, 3.10] # Expected values
    cops.each_with_index do |cop, i|
      assert_in_epsilon(cop, clg_coil.stages[i].grossRatedCoolingCOP, 0.01)
    end
    assert_in_epsilon(clg_capacity * 1.2, clg_coil.stages[-1].grossRatedTotalCoolingCapacity.get, 0.01)

    # Check heating coil
    assert_equal(1, model.getCoilHeatingDXMultiSpeeds.size)
    htg_coil = model.getCoilHeatingDXMultiSpeeds[0]
    cops = [5.54, 4.44, 4.06, 3.68] # Expected values
    cops.each_with_index do |cop, i|
      assert_in_epsilon(cop, htg_coil.stages[i].grossRatedHeatingCOP, 0.01)
    end
    assert_in_epsilon(htg_capacity * 1.2, htg_coil.stages[-1].grossRatedHeatingCapacity.get, 0.01)

    # Check supp heating coil
    assert_equal(1, model.getCoilHeatingElectrics.size)
    supp_htg_coil = model.getCoilHeatingElectrics[0]
    assert_in_delta(0, supp_htg_coil.nominalCapacity.get, 0.01)

    # Check EMS
    assert_equal(1, model.getAirLoopHVACUnitarySystems.size)
    unitary_system = model.getAirLoopHVACUnitarySystems[0]
    program_values = _get_ems_values(model.getEnergyManagementSystemPrograms, "#{unitary_system.name} install quality")
    assert_in_epsilon(program_values['F_CH'].sum, 0.0, 0.01)
  end

  def test_mini_split_air_conditioner
    args_hash = {}
    args_hash['hpxml_path'] = File.absolute_path(File.join(sample_files_dir, 'base-hvac-mini-split-air-conditioner-only-ductless.xml'))
    model, hpxml = _test_measure(args_hash)

    # Get HPXML values
    cooling_system = hpxml.cooling_systems[0]
    clg_capacity = UnitConversions.convert(cooling_system.cooling_capacity, 'Btu/hr', 'W')

    # Check cooling coil
    assert_equal(1, model.getCoilCoolingDXMultiSpeeds.size)
    clg_coil = model.getCoilCoolingDXMultiSpeeds[0]
    cops = [5.76, 4.99, 4.19, 3.10] # Expected values
    cops.each_with_index do |cop, i|
      assert_in_epsilon(cop, clg_coil.stages[i].grossRatedCoolingCOP, 0.01)
    end
    assert_in_epsilon(clg_capacity * 1.2, clg_coil.stages[-1].grossRatedTotalCoolingCapacity.get, 0.01)

    # Check EMS
    assert_equal(1, model.getAirLoopHVACUnitarySystems.size)
    unitary_system = model.getAirLoopHVACUnitarySystems[0]
    program_values = _get_ems_values(model.getEnergyManagementSystemPrograms, "#{unitary_system.name} install quality")
    assert_in_epsilon(program_values['F_CH'].sum, 0.0, 0.01)
  end

  def test_ground_to_air_heat_pump
    args_hash = {}
    args_hash['hpxml_path'] = File.absolute_path(File.join(sample_files_dir, 'base-hvac-ground-to-air-heat-pump.xml'))
    model, hpxml = _test_measure(args_hash)

    # Get HPXML values
    heat_pump = hpxml.heat_pumps[0]
    backup_efficiency = heat_pump.backup_heating_efficiency_percent
    clg_capacity = UnitConversions.convert(heat_pump.cooling_capacity, 'Btu/hr', 'W')
    htg_capacity = UnitConversions.convert(heat_pump.heating_capacity, 'Btu/hr', 'W')
    supp_htg_capacity = UnitConversions.convert(heat_pump.backup_heating_capacity, 'Btu/hr', 'W')

    # Check cooling coil
    assert_equal(1, model.getCoilCoolingWaterToAirHeatPumpEquationFits.size)
    clg_coil = model.getCoilCoolingWaterToAirHeatPumpEquationFits[0]
    cop = 5.36 # Expected values
    assert_in_epsilon(cop, clg_coil.ratedCoolingCoefficientofPerformance, 0.01)
    assert_in_epsilon(clg_capacity, clg_coil.ratedTotalCoolingCapacity.get, 0.01)

    # Check heating coil
    assert_equal(1, model.getCoilHeatingWaterToAirHeatPumpEquationFits.size)
    htg_coil = model.getCoilHeatingWaterToAirHeatPumpEquationFits[0]
    cop = 3.65 # Expected values
    assert_in_epsilon(cop, htg_coil.ratedHeatingCoefficientofPerformance, 0.01)
    assert_in_epsilon(htg_capacity, htg_coil.ratedHeatingCapacity.get, 0.01)

    # Check supp heating coil
    assert_equal(1, model.getCoilHeatingElectrics.size)
    supp_htg_coil = model.getCoilHeatingElectrics[0]
    assert_in_epsilon(backup_efficiency, supp_htg_coil.efficiency, 0.01)
    assert_in_epsilon(supp_htg_capacity, supp_htg_coil.nominalCapacity.get, 0.01)
  end

  def test_shared_chiller_baseboard
    args_hash = {}
    args_hash['hpxml_path'] = File.absolute_path(File.join(sample_files_dir, 'base-hvac-shared-chiller-only-baseboard.xml'))
    model, hpxml = _test_measure(args_hash)

    # Get HPXML values
    cooling_system = hpxml.cooling_systems[0]
    capacity = UnitConversions.convert(cooling_system.cooling_capacity, 'Btu/hr', 'W')

    # Check cooling coil
    assert_equal(1, model.getCoilCoolingDXSingleSpeeds.size)
    clg_coil = model.getCoilCoolingDXSingleSpeeds[0]
    cop = 4.13 # Expected value
    assert_in_epsilon(cop, clg_coil.ratedCOP.get, 0.01)
    refute_in_epsilon(capacity, clg_coil.ratedTotalCoolingCapacity.get, 0.01) # Uses autosized capacity
  end

  def test_shared_chiller_fan_coil
    args_hash = {}
    args_hash['hpxml_path'] = File.absolute_path(File.join(sample_files_dir, 'base-hvac-shared-chiller-only-fan-coil.xml'))
    model, hpxml = _test_measure(args_hash)

    # Get HPXML values
    cooling_system = hpxml.cooling_systems[0]
    capacity = UnitConversions.convert(cooling_system.cooling_capacity, 'Btu/hr', 'W')

    # Check cooling coil
    assert_equal(1, model.getCoilCoolingDXSingleSpeeds.size)
    clg_coil = model.getCoilCoolingDXSingleSpeeds[0]
    cop = 3.71 # Expected value
    assert_in_epsilon(cop, clg_coil.ratedCOP.get, 0.01)
    refute_in_epsilon(capacity, clg_coil.ratedTotalCoolingCapacity.get, 0.01) # Uses autosized capacity
  end

  def test_shared_chiller_water_loop_heat_pump
    args_hash = {}
    args_hash['hpxml_path'] = File.absolute_path(File.join(sample_files_dir, 'base-hvac-shared-chiller-only-water-loop-heat-pump.xml'))
    model, hpxml = _test_measure(args_hash)

    # Get HPXML values
    cooling_system = hpxml.cooling_systems[0]
    capacity = UnitConversions.convert(cooling_system.cooling_capacity, 'Btu/hr', 'W')

    # Check cooling coil
    assert_equal(1, model.getCoilCoolingDXSingleSpeeds.size)
    clg_coil = model.getCoilCoolingDXSingleSpeeds[0]
    cop = 1.35 # Expected value
    assert_in_epsilon(cop, clg_coil.ratedCOP.get, 0.01)
    refute_in_epsilon(capacity, clg_coil.ratedTotalCoolingCapacity.get, 0.01) # Uses autosized capacity
  end

  def test_shared_cooling_tower_water_loop_heat_pump
    args_hash = {}
    args_hash['hpxml_path'] = File.absolute_path(File.join(sample_files_dir, 'base-hvac-shared-cooling-tower-only-water-loop-heat-pump.xml'))
    model, hpxml = _test_measure(args_hash)

    # Get HPXML values
    cooling_system = hpxml.cooling_systems[0]
    capacity = UnitConversions.convert(cooling_system.cooling_capacity.to_f, 'Btu/hr', 'W')

    # Check cooling coil
    assert_equal(1, model.getCoilCoolingDXSingleSpeeds.size)
    clg_coil = model.getCoilCoolingDXSingleSpeeds[0]
    cop = 3.98 # Expected value
    assert_in_epsilon(cop, clg_coil.ratedCOP.get, 0.01)
    refute_in_epsilon(capacity, clg_coil.ratedTotalCoolingCapacity.get, 0.01) # Uses autosized capacity
  end

  def test_shared_boiler_baseboard
    args_hash = {}
    args_hash['hpxml_path'] = File.absolute_path(File.join(sample_files_dir, 'base-hvac-shared-boiler-only-baseboard.xml'))
    model, hpxml = _test_measure(args_hash)

    # Get HPXML values
    heating_system = hpxml.heating_systems[0]
    afue = heating_system.heating_efficiency_afue
    capacity = UnitConversions.convert(heating_system.heating_capacity.to_f, 'Btu/hr', 'W')
    fuel = heating_system.heating_system_fuel

    # Check boiler
    assert_equal(1, model.getBoilerHotWaters.size)
    boiler = model.getBoilerHotWaters[0]
    assert_in_epsilon(afue, boiler.nominalThermalEfficiency, 0.01)
    refute_in_epsilon(capacity, boiler.nominalCapacity.get, 0.01) # Uses autosized capacity
    assert_equal(EPlus.fuel_type(fuel), boiler.fuelType)
  end

  def test_shared_boiler_fan_coil
    args_hash = {}
    args_hash['hpxml_path'] = File.absolute_path(File.join(sample_files_dir, 'base-hvac-shared-boiler-only-fan-coil.xml'))
    model, hpxml = _test_measure(args_hash)

    # Get HPXML values
    heating_system = hpxml.heating_systems[0]
    afue = heating_system.heating_efficiency_afue
    capacity = UnitConversions.convert(heating_system.heating_capacity.to_f, 'Btu/hr', 'W')
    fuel = heating_system.heating_system_fuel

    # Check boiler
    assert_equal(1, model.getBoilerHotWaters.size)
    boiler = model.getBoilerHotWaters[0]
    assert_in_epsilon(afue, boiler.nominalThermalEfficiency, 0.01)
    refute_in_epsilon(capacity, boiler.nominalCapacity.get, 0.01) # Uses autosized capacity
    assert_equal(EPlus.fuel_type(fuel), boiler.fuelType)
  end

  def test_shared_boiler_water_loop_heat_pump
    args_hash = {}
    args_hash['hpxml_path'] = File.absolute_path(File.join(sample_files_dir, 'base-hvac-shared-boiler-only-water-loop-heat-pump.xml'))
    model, hpxml = _test_measure(args_hash)

    # Get HPXML values
    heating_system = hpxml.heating_systems[0]
    afue = heating_system.heating_efficiency_afue
    capacity = UnitConversions.convert(heating_system.heating_capacity.to_f, 'Btu/hr', 'W')
    fuel = heating_system.heating_system_fuel
    wlhp_cop = heating_system.wlhp_heating_efficiency_cop

    # Check boiler
    assert_equal(1, model.getBoilerHotWaters.size)
    boiler = model.getBoilerHotWaters[0]
    assert_in_epsilon(afue, boiler.nominalThermalEfficiency, 0.01)
    refute_in_epsilon(capacity, boiler.nominalCapacity.get, 0.01) # Uses autosized capacity
    assert_equal(EPlus.fuel_type(fuel), boiler.fuelType)

    # Check cooling coil
    assert_equal(0, model.getCoilCoolingDXSingleSpeeds.size)

    # Check heating coil
    assert_equal(1, model.getCoilHeatingDXSingleSpeeds.size)
    htg_coil = model.getCoilHeatingDXSingleSpeeds[0]
    assert_in_epsilon(wlhp_cop, htg_coil.ratedCOP, 0.01)
    refute_in_epsilon(capacity, htg_coil.ratedTotalHeatingCapacity.get, 0.01) # Uses autosized capacity

    # Check supp heating coil
    assert_equal(1, model.getCoilHeatingElectrics.size)
    supp_htg_coil = model.getCoilHeatingElectrics[0]
    assert_in_epsilon(1.0, supp_htg_coil.efficiency, 0.01)
    assert_in_delta(0.0, supp_htg_coil.nominalCapacity.get, 0.01)
  end

  def test_shared_ground_loop_ground_to_air_heat_pump
    args_hash = {}
    args_hash['hpxml_path'] = File.absolute_path(File.join(sample_files_dir, 'base-hvac-shared-ground-loop-ground-to-air-heat-pump.xml'))
    model, hpxml = _test_measure(args_hash)

    # Get HPXML values
    heat_pump = hpxml.heat_pumps[0]
    backup_efficiency = heat_pump.backup_heating_efficiency_percent
    clg_capacity = UnitConversions.convert(heat_pump.cooling_capacity, 'Btu/hr', 'W')
    htg_capacity = UnitConversions.convert(heat_pump.heating_capacity, 'Btu/hr', 'W')
    supp_htg_capacity = UnitConversions.convert(heat_pump.backup_heating_capacity, 'Btu/hr', 'W')

    # Check cooling coil
    assert_equal(1, model.getCoilCoolingWaterToAirHeatPumpEquationFits.size)
    clg_coil = model.getCoilCoolingWaterToAirHeatPumpEquationFits[0]
    cop = 5.36 # Expected values
    assert_in_epsilon(cop, clg_coil.ratedCoolingCoefficientofPerformance, 0.01)
    assert_in_epsilon(clg_capacity, clg_coil.ratedTotalCoolingCapacity.get, 0.01)

    # Check heating coil
    assert_equal(1, model.getCoilHeatingWaterToAirHeatPumpEquationFits.size)
    htg_coil = model.getCoilHeatingWaterToAirHeatPumpEquationFits[0]
    cop = 3.65 # Expected values
    assert_in_epsilon(cop, htg_coil.ratedHeatingCoefficientofPerformance, 0.01)
    assert_in_epsilon(htg_capacity, htg_coil.ratedHeatingCapacity.get, 0.01)

    # Check supp heating coil
    assert_equal(1, model.getCoilHeatingElectrics.size)
    supp_htg_coil = model.getCoilHeatingElectrics[0]
    assert_in_epsilon(backup_efficiency, supp_htg_coil.efficiency, 0.01)
    assert_in_epsilon(supp_htg_capacity, supp_htg_coil.nominalCapacity.get, 0.01)
  end

<<<<<<< HEAD
  def test_fixed_flowrates
    # Test AC & furnace
    args_hash = {}
    args_hash['hpxml_path'] = File.absolute_path(File.join(sample_files_dir, 'base-hvac-install-qual-airflow-rate.xml'))
    model, hpxml = _test_measure(args_hash)

    # Get HPXML values
    cooling_system = hpxml.cooling_systems[0]
    heating_system = hpxml.heating_systems[0]
    cooling_cfm = cooling_system.airflow_cfm_per_ton * UnitConversions.convert(cooling_system.cooling_capacity, 'Btu/hr', 'ton')
    heating_cfm = heating_system.airflow_cfm_per_ton * UnitConversions.convert(heating_system.heating_capacity, 'Btu/hr', 'ton')

    # Check airflows
    assert_equal(1, model.getAirLoopHVACUnitarySystems.size)
    unitary_system = model.getAirLoopHVACUnitarySystems[0]
    assert_equal('SupplyAirFlowRate', unitary_system.supplyAirFlowRateMethodDuringHeatingOperation.get)
    assert_equal('SupplyAirFlowRate', unitary_system.supplyAirFlowRateMethodDuringCoolingOperation.get)
    assert_in_epsilon(heating_cfm, UnitConversions.convert(unitary_system.supplyAirFlowRateDuringHeatingOperation.get, 'm^3/s', 'cfm'), 0.01)
    assert_in_epsilon(cooling_cfm, UnitConversions.convert(unitary_system.supplyAirFlowRateDuringCoolingOperation.get, 'm^3/s', 'cfm'), 0.01)
  end

  def _test_measure(args_hash)
    # create an instance of the measure
    measure = HPXMLtoOpenStudio.new
=======
  def test_install_quality_air_to_air_heat_pump_1_speed_cfm
    args_hash = {}
    args_hash['hpxml_path'] = File.absolute_path(File.join(sample_files_dir, 'base-hvac-install-qual-all-air-to-air-heat-pump-1-speed.xml'))
    model, hpxml = _test_measure(args_hash)
>>>>>>> db2346dd

    # Get HPXML values
    heat_pump = hpxml.heat_pumps[0]
    airflow_defect = heat_pump.airflow_defect_ratio
    charge_defect = heat_pump.charge_defect_ratio
    fan_watts_cfm = heat_pump.fan_watts_per_cfm
    cooling_cfm = heat_pump.airflow_cfm_per_ton * UnitConversions.convert(heat_pump.cooling_capacity, 'Btu/hr', 'ton')
    heating_cfm = heat_pump.airflow_cfm_per_ton * UnitConversions.convert(heat_pump.heating_capacity, 'Btu/hr', 'ton')

    # model objects:
    # Unitary system
    assert_equal(1, model.getAirLoopHVACUnitarySystems.size)
    unitary_system = model.getAirLoopHVACUnitarySystems[0]

    # Cooling coil
    assert_equal(1, model.getCoilCoolingDXSingleSpeeds.size)
    clg_coil = model.getCoilCoolingDXSingleSpeeds[0]
    rated_airflow_cfm_clg = UnitConversions.convert(clg_coil.ratedAirFlowRate.get, 'm^3/s', 'cfm')

    # Heating coil
    assert_equal(1, model.getCoilHeatingDXSingleSpeeds.size)
    htg_coil = model.getCoilHeatingDXSingleSpeeds[0]
    rated_airflow_cfm_htg = UnitConversions.convert(htg_coil.ratedAirFlowRate.get, 'm^3/s', 'cfm')

    # Fan
    fanonoff = unitary_system.supplyFan.get.to_FanOnOff.get
    assert_in_epsilon(fan_watts_cfm, fanonoff.pressureRise / fanonoff.fanEfficiency * UnitConversions.convert(1.0, 'cfm', 'm^3/s'), 0.01)

    # Check installation quality EMS
    program_values = _get_ems_values(model.getEnergyManagementSystemPrograms, "#{unitary_system.name} install quality")

    # fan flow rate is set to fixed flow rate from hpxml
    assert_equal('SupplyAirFlowRate', unitary_system.supplyAirFlowRateMethodDuringHeatingOperation.get)
    assert_equal('SupplyAirFlowRate', unitary_system.supplyAirFlowRateMethodDuringCoolingOperation.get)
    assert_in_epsilon(heating_cfm, UnitConversions.convert(unitary_system.supplyAirFlowRateDuringHeatingOperation.get, 'm^3/s', 'cfm'), 0.01)
    assert_in_epsilon(cooling_cfm, UnitConversions.convert(unitary_system.supplyAirFlowRateDuringCoolingOperation.get, 'm^3/s', 'cfm'), 0.01)

    # defect ratios in EMS is calculated correctly
    assert_nil(airflow_defect)
    assert_in_epsilon(program_values['F_CH'].sum, charge_defect, 0.01)
    assert_in_epsilon(program_values['FF_AF_c'].sum, cooling_cfm / rated_airflow_cfm_clg, 0.01)
    assert_in_epsilon(program_values['FF_AF_h'].sum, heating_cfm / rated_airflow_cfm_htg, 0.01)
  end

  def test_install_quality_air_to_air_heat_pump_1_speed_ratio
    args_hash = {}
    args_hash['hpxml_path'] = File.absolute_path(File.join(sample_files_dir, 'base-hvac-install-qual-all-air-to-air-heat-pump-1-speed2.xml'))
    model, hpxml = _test_measure(args_hash)

    # Get HPXML values
    heat_pump = hpxml.heat_pumps[0]
    airflow_defect = heat_pump.airflow_defect_ratio
    charge_defect = heat_pump.charge_defect_ratio
    fan_watts_cfm = heat_pump.fan_watts_per_cfm

    # model objects:
    # Unitary system
    assert_equal(1, model.getAirLoopHVACUnitarySystems.size)
    unitary_system = model.getAirLoopHVACUnitarySystems[0]
    cooling_cfm = UnitConversions.convert(unitary_system.supplyAirFlowRateDuringCoolingOperation.get, 'm^3/s', 'cfm')
    heating_cfm = UnitConversions.convert(unitary_system.supplyAirFlowRateDuringHeatingOperation.get, 'm^3/s', 'cfm')

    # Cooling coil
    assert_equal(1, model.getCoilCoolingDXSingleSpeeds.size)
    clg_coil = model.getCoilCoolingDXSingleSpeeds[0]
    rated_airflow_cfm_clg = UnitConversions.convert(clg_coil.ratedAirFlowRate.get, 'm^3/s', 'cfm')

    # Heating coil
    assert_equal(1, model.getCoilHeatingDXSingleSpeeds.size)
    htg_coil = model.getCoilHeatingDXSingleSpeeds[0]
    rated_airflow_cfm_htg = UnitConversions.convert(htg_coil.ratedAirFlowRate.get, 'm^3/s', 'cfm')

    # Fan
    fanonoff = unitary_system.supplyFan.get.to_FanOnOff.get
    assert_in_epsilon(fan_watts_cfm, fanonoff.pressureRise / fanonoff.fanEfficiency * UnitConversions.convert(1.0, 'cfm', 'm^3/s'), 0.01)

    # Check installation quality EMS
    program_values = _get_ems_values(model.getEnergyManagementSystemPrograms, "#{unitary_system.name} install quality")

    # defect ratios in EMS is calculated correctly
    assert_in_epsilon(program_values['F_CH'].sum, charge_defect, 0.01)
    assert_in_epsilon(program_values['FF_AF_c'].sum, cooling_cfm / rated_airflow_cfm_clg, 0.01)
    assert_in_epsilon(program_values['FF_AF_h'].sum, heating_cfm / rated_airflow_cfm_htg, 0.01)
  end

  def test_install_quality_air_to_air_heat_pump_2_speed_cfm
    args_hash = {}
    args_hash['hpxml_path'] = File.absolute_path(File.join(sample_files_dir, 'base-hvac-install-qual-all-air-to-air-heat-pump-2-speed.xml'))
    model, hpxml = _test_measure(args_hash)

    # Get HPXML values
    heat_pump = hpxml.heat_pumps[0]
    _check_install_quality_multispeed_cfm(heat_pump, model, heat_pump)
  end

  def test_install_quality_air_to_air_heat_pump_2_speed_ratio
    args_hash = {}
    args_hash['hpxml_path'] = File.absolute_path(File.join(sample_files_dir, 'base-hvac-install-qual-all-air-to-air-heat-pump-2-speed2.xml'))
    model, hpxml = _test_measure(args_hash)

    # Get HPXML values
    heat_pump = hpxml.heat_pumps[0]
    _check_install_quality_multispeed_ratio(heat_pump, model, heat_pump)
  end

  def test_install_quality_air_to_air_heat_pump_var_speed_cfm
    args_hash = {}
    args_hash['hpxml_path'] = File.absolute_path(File.join(sample_files_dir, 'base-hvac-install-qual-all-air-to-air-heat-pump-var-speed.xml'))
    model, hpxml = _test_measure(args_hash)

    heat_pump = hpxml.heat_pumps[0]
    _check_install_quality_multispeed_cfm(heat_pump, model, heat_pump)
  end

  def test_install_quality_air_to_air_heat_pump_var_speed_ratio
    args_hash = {}
    args_hash['hpxml_path'] = File.absolute_path(File.join(sample_files_dir, 'base-hvac-install-qual-all-air-to-air-heat-pump-var-speed2.xml'))
    model, hpxml = _test_measure(args_hash)

    # Get HPXML values
    heat_pump = hpxml.heat_pumps[0]
    _check_install_quality_multispeed_ratio(heat_pump, model, heat_pump)
  end

  def test_install_quality_evaporative_cooler
    # FIXME: TODO
  end

  def test_install_quality_furnace_central_air_conditioner_1_speed_cfm
    args_hash = {}
    args_hash['hpxml_path'] = File.absolute_path(File.join(sample_files_dir, 'base-hvac-install-qual-all-furnace-gas-central-ac-1-speed.xml'))
    model, hpxml = _test_measure(args_hash)

    # Get HPXML values
    cooling_system = hpxml.cooling_systems[0]
    heating_system = hpxml.heating_systems[0]
    cooling_cfm = cooling_system.airflow_cfm_per_ton * UnitConversions.convert(cooling_system.cooling_capacity, 'Btu/hr', 'ton')
    heating_cfm = heating_system.airflow_cfm_per_ton * UnitConversions.convert(heating_system.heating_capacity, 'Btu/hr', 'ton')
    fan_watts_cfm = cooling_system.fan_watts_per_cfm
    fan_watts_cfm2 = heating_system.fan_watts_per_cfm

    # Check airflows
    assert_equal(1, model.getAirLoopHVACUnitarySystems.size)
    unitary_system = model.getAirLoopHVACUnitarySystems[0]
    assert_equal('SupplyAirFlowRate', unitary_system.supplyAirFlowRateMethodDuringHeatingOperation.get)
    assert_equal('SupplyAirFlowRate', unitary_system.supplyAirFlowRateMethodDuringCoolingOperation.get)
    assert_in_epsilon(heating_cfm, UnitConversions.convert(unitary_system.supplyAirFlowRateDuringHeatingOperation.get, 'm^3/s', 'cfm'), 0.01)
    assert_in_epsilon(cooling_cfm, UnitConversions.convert(unitary_system.supplyAirFlowRateDuringCoolingOperation.get, 'm^3/s', 'cfm'), 0.01)

    # Cooling coil
    assert_equal(1, model.getCoilCoolingDXSingleSpeeds.size)
    clg_coil = model.getCoilCoolingDXSingleSpeeds[0]
    rated_airflow_cfm_clg = UnitConversions.convert(clg_coil.ratedAirFlowRate.get, 'm^3/s', 'cfm')

    # Fan
    fanonoff = unitary_system.supplyFan.get.to_FanOnOff.get
    assert_in_epsilon(fan_watts_cfm, fanonoff.pressureRise / fanonoff.fanEfficiency * UnitConversions.convert(1.0, 'cfm', 'm^3/s'), 0.01)
    assert_in_epsilon(fan_watts_cfm2, fanonoff.pressureRise / fanonoff.fanEfficiency * UnitConversions.convert(1.0, 'cfm', 'm^3/s'), 0.01)

    # Check EMS
    program_values = _get_ems_values(model.getEnergyManagementSystemPrograms, "#{unitary_system.name} install quality")
    assert_in_epsilon(program_values['F_CH'].sum, -0.25, 0.01)
    assert_in_epsilon(program_values['FF_AF_c'].sum, cooling_cfm / rated_airflow_cfm_clg, 0.01)
  end

  def test_install_quality_furnace_central_air_conditioner_1_speed_ratio
    args_hash = {}
    args_hash['hpxml_path'] = File.absolute_path(File.join(sample_files_dir, 'base-hvac-install-qual-all-furnace-gas-central-ac-1-speed2.xml'))
    model, hpxml = _test_measure(args_hash)

    # Get HPXML values
    cooling_system = hpxml.cooling_systems[0]
    heating_system = hpxml.heating_systems[0]
    airflow_defect_clg = cooling_system.airflow_defect_ratio
    charge_defect = cooling_system.charge_defect_ratio
    fan_watts_cfm = cooling_system.fan_watts_per_cfm
    fan_watts_cfm2 = heating_system.fan_watts_per_cfm

    # model objects:
    # Unitary system
    assert_equal(1, model.getAirLoopHVACUnitarySystems.size)
    unitary_system = model.getAirLoopHVACUnitarySystems[0]
    cooling_cfm = UnitConversions.convert(unitary_system.supplyAirFlowRateDuringCoolingOperation.get, 'm^3/s', 'cfm')

    # Cooling coil
    assert_equal(1, model.getCoilCoolingDXSingleSpeeds.size)
    clg_coil = model.getCoilCoolingDXSingleSpeeds[0]
    rated_airflow_cfm = UnitConversions.convert(clg_coil.ratedAirFlowRate.get, 'm^3/s', 'cfm')

    # Fan
    fanonoff = unitary_system.supplyFan.get.to_FanOnOff.get
    assert_in_epsilon(fan_watts_cfm, fanonoff.pressureRise / fanonoff.fanEfficiency * UnitConversions.convert(1.0, 'cfm', 'm^3/s'), 0.01)
    assert_in_epsilon(fan_watts_cfm2, fanonoff.pressureRise / fanonoff.fanEfficiency * UnitConversions.convert(1.0, 'cfm', 'm^3/s'), 0.01)

    # Check installation quality EMS
    program_values = _get_ems_values(model.getEnergyManagementSystemPrograms, "#{unitary_system.name} install quality")

    # defect ratios in EMS is calculated correctly
    assert_in_epsilon(program_values['F_CH'].sum, charge_defect, 0.01)

    # Fan air flow has already applied air flow defect ratio
    assert_in_epsilon(program_values['FF_AF_c'].sum, cooling_cfm / rated_airflow_cfm, 0.01)
  end

  def test_install_quality_furnace_central_air_conditioner_2_speed_cfm
    args_hash = {}
    args_hash['hpxml_path'] = File.absolute_path(File.join(sample_files_dir, 'base-hvac-install-qual-all-furnace-gas-central-ac-2-speed.xml'))
    model, hpxml = _test_measure(args_hash)

    cooling_system = hpxml.cooling_systems[0]
    _check_install_quality_multispeed_cfm(cooling_system, model)
  end

  def test_install_quality_furnace_central_air_conditioner_2_speed_ratio
    args_hash = {}
    args_hash['hpxml_path'] = File.absolute_path(File.join(sample_files_dir, 'base-hvac-install-qual-all-furnace-gas-central-ac-2-speed2.xml'))
    model, hpxml = _test_measure(args_hash)

    # Get HPXML values
    cooling_system = hpxml.cooling_systems[0]
    _check_install_quality_multispeed_ratio(cooling_system, model)
  end

  def test_install_quality_furnace_central_air_conditioner_var_speed_cfm
    args_hash = {}
    args_hash['hpxml_path'] = File.absolute_path(File.join(sample_files_dir, 'base-hvac-install-qual-all-furnace-gas-central-ac-var-speed.xml'))
    model, hpxml = _test_measure(args_hash)

    # Get HPXML values
    cooling_system = hpxml.cooling_systems[0]
    _check_install_quality_multispeed_cfm(cooling_system, model)
  end

  def test_install_quality_furnace_central_air_conditioner_var_speed_ratio
    args_hash = {}
    args_hash['hpxml_path'] = File.absolute_path(File.join(sample_files_dir, 'base-hvac-install-qual-all-furnace-gas-central-ac-var-speed2.xml'))
    model, hpxml = _test_measure(args_hash)

    # Get HPXML values
    cooling_system = hpxml.cooling_systems[0]
    _check_install_quality_multispeed_ratio(cooling_system, model)
  end

  def test_install_quality_furnace_gas_cfm
    args_hash = {}
    args_hash['hpxml_path'] = File.absolute_path(File.join(sample_files_dir, 'base-hvac-install-qual-all-furnace-gas-only.xml'))
    model, hpxml = _test_measure(args_hash)

    # Get HPXML values
    heating_system = hpxml.heating_systems[0]
    airflow_defect_htg = heating_system.airflow_defect_ratio
    fan_watts_cfm = heating_system.fan_watts_per_cfm
    heating_cfm = heating_system.airflow_cfm_per_ton * UnitConversions.convert(heating_system.heating_capacity, 'Btu/hr', 'ton')

    # Check airflows
    assert_nil(airflow_defect_htg)
    assert_equal(1, model.getAirLoopHVACUnitarySystems.size)
    unitary_system = model.getAirLoopHVACUnitarySystems[0]
    assert_equal('SupplyAirFlowRate', unitary_system.supplyAirFlowRateMethodDuringHeatingOperation.get)
    assert_in_epsilon(heating_cfm, UnitConversions.convert(unitary_system.supplyAirFlowRateDuringHeatingOperation.get, 'm^3/s', 'cfm'), 0.01)

    # Fan
    fanonoff = unitary_system.supplyFan.get.to_FanOnOff.get
    assert_in_epsilon(fan_watts_cfm, fanonoff.pressureRise / fanonoff.fanEfficiency * UnitConversions.convert(1.0, 'cfm', 'm^3/s'), 0.01)
  end

  def test_install_quality_furnace_gas_ratio
    args_hash = {}
    args_hash['hpxml_path'] = File.absolute_path(File.join(sample_files_dir, 'base-hvac-install-qual-all-furnace-gas-only2.xml'))
    model, hpxml = _test_measure(args_hash)

    # Get HPXML values
    heating_system = hpxml.heating_systems[0]
    airflow_defect_htg = heating_system.airflow_defect_ratio
    fan_watts_cfm = heating_system.fan_watts_per_cfm

    assert_equal(1, model.getAirLoopHVACUnitarySystems.size)
    unitary_system = model.getAirLoopHVACUnitarySystems[0]

    # Fan
    fanonoff = unitary_system.supplyFan.get.to_FanOnOff.get
    assert_in_epsilon(fan_watts_cfm, fanonoff.pressureRise / fanonoff.fanEfficiency * UnitConversions.convert(1.0, 'cfm', 'm^3/s'), 0.01)
  end

  def test_install_quality_ground_to_air_heat_pump_cfm
    # FIXME: TODO
  end

  def test_install_quality_ground_to_air_heat_pump_ratio
    # FIXME: TODO
  end

  def test_install_quality_mini_split_air_conditioner_cfm
    args_hash = {}
    args_hash['hpxml_path'] = File.absolute_path(File.join(sample_files_dir, 'base-hvac-install-qual-all-mini-split-air-conditioner-only-ducted.xml'))
    model, hpxml = _test_measure(args_hash)

    # Get HPXML values
    cooling_system = hpxml.cooling_systems[0]
    _check_install_quality_multispeed_cfm(cooling_system, model)
  end

  def test_install_quality_mini_split_air_conditioner_ratio
    args_hash = {}
    args_hash['hpxml_path'] = File.absolute_path(File.join(sample_files_dir, 'base-hvac-install-qual-all-mini-split-air-conditioner-only-ducted2.xml'))
    model, hpxml = _test_measure(args_hash)

    # Get HPXML values
    cooling_system = hpxml.cooling_systems[0]
    _check_install_quality_multispeed_ratio(cooling_system, model)
  end

  def test_install_quality_mini_split_heat_pump_cfm
    args_hash = {}
    args_hash['hpxml_path'] = File.absolute_path(File.join(sample_files_dir, 'base-hvac-install-qual-all-mini-split-heat-pump-ducted.xml'))
    model, hpxml = _test_measure(args_hash)

    heat_pump = hpxml.heat_pumps[0]
    _check_install_quality_multispeed_cfm(heat_pump, model, heat_pump)
  end

  def test_install_quality_mini_split_heat_pump_ratio
    args_hash = {}
    args_hash['hpxml_path'] = File.absolute_path(File.join(sample_files_dir, 'base-hvac-install-qual-all-mini-split-heat-pump-ducted2.xml'))
    model, hpxml = _test_measure(args_hash)

    # Get HPXML values
    heat_pump = hpxml.heat_pumps[0]
    _check_install_quality_multispeed_ratio(heat_pump, model, heat_pump)
  end

  def test_install_quality_room_air_conditioner_cfm
    args_hash = {}
    args_hash['hpxml_path'] = File.absolute_path(File.join(sample_files_dir, 'base-hvac-install-qual-all-room-ac-only.xml'))
    model, hpxml = _test_measure(args_hash)

    # Get HPXML values
    cooling_system = hpxml.cooling_systems[0]
    airflow_defect = cooling_system.airflow_defect_ratio
    charge_defect = cooling_system.charge_defect_ratio
    cooling_cfm = cooling_system.airflow_cfm_per_ton * UnitConversions.convert(cooling_system.cooling_capacity, 'Btu/hr', 'ton')

    # Check airflows
    assert_equal(1, model.getZoneHVACPackagedTerminalAirConditioners.size)
    ptac = model.getZoneHVACPackagedTerminalAirConditioners[0]
    assert_in_epsilon(cooling_cfm, UnitConversions.convert(ptac.supplyAirFlowRateDuringCoolingOperation.get, 'm^3/s', 'cfm'), 0.01)

    # Cooling coil
    assert_equal(1, model.getCoilCoolingDXSingleSpeeds.size)
    clg_coil = model.getCoilCoolingDXSingleSpeeds[0]
    rated_airflow_cfm_clg = UnitConversions.convert(clg_coil.ratedAirFlowRate.get, 'm^3/s', 'cfm')

    # Check EMS
    program_values = _get_ems_values(model.getEnergyManagementSystemPrograms, "#{ptac.name} install quality")
    assert_nil(airflow_defect)
    assert_in_epsilon(program_values['F_CH'].sum, charge_defect, 0.01)
    assert_in_epsilon(program_values['FF_AF_c'].sum, cooling_cfm / rated_airflow_cfm_clg, 0.01)
  end

  def test_install_quality_room_air_conditioner_ratio
    args_hash = {}
    args_hash['hpxml_path'] = File.absolute_path(File.join(sample_files_dir, 'base-hvac-install-qual-all-room-ac-only2.xml'))
    model, hpxml = _test_measure(args_hash)

    # Get HPXML values
    cooling_system = hpxml.cooling_systems[0]
    airflow_defect = cooling_system.airflow_defect_ratio
    charge_defect = cooling_system.charge_defect_ratio

    assert_equal(1, model.getZoneHVACPackagedTerminalAirConditioners.size)
    ptac = model.getZoneHVACPackagedTerminalAirConditioners[0]
    cooling_cfm = UnitConversions.convert(ptac.supplyAirFlowRateDuringCoolingOperation.get, 'm^3/s', 'cfm')

    # Cooling coil
    assert_equal(1, model.getCoilCoolingDXSingleSpeeds.size)
    clg_coil = model.getCoilCoolingDXSingleSpeeds[0]
    rated_airflow_cfm_clg = UnitConversions.convert(clg_coil.ratedAirFlowRate.get, 'm^3/s', 'cfm')

    # Check EMS
    program_values = _get_ems_values(model.getEnergyManagementSystemPrograms, "#{ptac.name} install quality")
    assert_in_epsilon(program_values['F_CH'].sum, charge_defect, 0.01)
    assert_in_epsilon(program_values['FF_AF_c'].sum, cooling_cfm / rated_airflow_cfm_clg, 0.01)
  end

  def _test_measure(args_hash)
    # create an instance of the measure
    measure = HPXMLtoOpenStudio.new

    runner = OpenStudio::Measure::OSRunner.new(OpenStudio::WorkflowJSON.new)
    model = OpenStudio::Model::Model.new

    # get arguments
    arguments = measure.arguments(model)
    argument_map = OpenStudio::Measure.convertOSArgumentVectorToMap(arguments)

    # populate argument with specified hash value if specified
    arguments.each do |arg|
      temp_arg_var = arg.clone
      if args_hash.has_key?(arg.name)
        assert(temp_arg_var.setValue(args_hash[arg.name]))
      end
      argument_map[arg.name] = temp_arg_var
    end

    # run the measure
    measure.run(model, runner, argument_map)
    result = runner.result

    # show the output
    show_output(result) unless result.value.valueName == 'Success'

    # assert that it ran correctly
    assert_equal('Success', result.value.valueName)

    hpxml = HPXML.new(hpxml_path: args_hash['hpxml_path'])

    return model, hpxml
  end

  def _get_ems_values(ems_objects, name)
    values = {}
    ems_objects.each do |ems_object|
      next unless ems_object.name.to_s.include? name.gsub(' ', '_')

      ems_object.lines.each do |line|
        next unless line.downcase.start_with? 'set'

        lhs, rhs = line.split('=')
        lhs = lhs.gsub('Set', '').gsub('set', '').strip
        rhs = rhs.gsub(',', '').gsub(';', '').strip
        values[lhs] = [] if values[lhs].nil?
        # eg. "Q = Q + 1.5"
        if rhs.include? '+'
          rhs_els = rhs.split('+')
          rhs = rhs_els.map { |s| s.to_f }.sum(0.0)
        else
          rhs = rhs.to_f
        end
        values[lhs] << rhs
      end
    end
    assert_operator(values.size, :>, 0)
    return values
  end

  def _check_install_quality_multispeed_cfm(hpxml_clg_sys, model, hpxml_htg_sys = nil)
    # Get HPXML values
    airflow_defect = hpxml_clg_sys.airflow_defect_ratio
    charge_defect = hpxml_clg_sys.charge_defect_ratio
    fan_watts_cfm = hpxml_clg_sys.fan_watts_per_cfm
    cooling_cfm = hpxml_clg_sys.airflow_cfm_per_ton * UnitConversions.convert(hpxml_clg_sys.cooling_capacity, 'Btu/hr', 'ton')

    # model objects:
    # Unitary system
    assert_equal(1, model.getAirLoopHVACUnitarySystems.size)
    unitary_system = model.getAirLoopHVACUnitarySystems[0]
    perf = unitary_system.designSpecificationMultispeedObject.get.to_UnitarySystemPerformanceMultispeed.get
    clg_ratios = perf.supplyAirflowRatioFields.map { |field| field.coolingRatio.get }

    # Cooling coil
    assert_equal(1, model.getCoilCoolingDXMultiSpeeds.size)
    clg_coil = model.getCoilCoolingDXMultiSpeeds[0]
    rated_airflow_cfm_clg = []
    clg_coil.stages.each do |stage|
      rated_airflow_cfm_clg << UnitConversions.convert(stage.ratedAirFlowRate.get, 'm^3/s', 'cfm')
    end

    # Check installation quality EMS
    program_values = _get_ems_values(model.getEnergyManagementSystemPrograms, "#{unitary_system.name} install quality")

    # Fan
    fanonoff = unitary_system.supplyFan.get.to_FanOnOff.get
    assert_in_epsilon(fan_watts_cfm, fanonoff.pressureRise / fanonoff.fanEfficiency * UnitConversions.convert(1.0, 'cfm', 'm^3/s'), 0.01)

    # fan flow rate is set to fixed flow rate from hpxml
    assert_equal('SupplyAirFlowRate', unitary_system.supplyAirFlowRateMethodDuringCoolingOperation.get)
    assert_in_epsilon(cooling_cfm, UnitConversions.convert(unitary_system.supplyAirFlowRateDuringCoolingOperation.get, 'm^3/s', 'cfm'), 0.01)
    clg_speed_cfms = clg_ratios.map { |ratio| cooling_cfm * ratio }

    # defect ratios in EMS is calculated correctly
    assert_nil(airflow_defect)
    assert_in_epsilon(program_values['F_CH'].sum, charge_defect, 0.01)
    assert_in_epsilon(program_values['FF_AF_c'].sum, clg_speed_cfms.zip(rated_airflow_cfm_clg).map { |cfm, rated_cfm| cfm / rated_cfm }.sum, 0.01)

    # Check heating
    if not hpxml_htg_sys.nil?
      heating_cfm = hpxml_htg_sys.airflow_cfm_per_ton * UnitConversions.convert(hpxml_htg_sys.heating_capacity, 'Btu/hr', 'ton')
      htg_ratios = perf.supplyAirflowRatioFields.map { |field| field.heatingRatio.get }

      # Heating coil
      assert_equal(1, model.getCoilHeatingDXMultiSpeeds.size)
      htg_coil = model.getCoilHeatingDXMultiSpeeds[0]
      rated_airflow_cfm_htg = []
      htg_coil.stages.each do |stage|
        rated_airflow_cfm_htg << UnitConversions.convert(stage.ratedAirFlowRate.get, 'm^3/s', 'cfm')
      end

      assert_equal('SupplyAirFlowRate', unitary_system.supplyAirFlowRateMethodDuringHeatingOperation.get)
      assert_in_epsilon(heating_cfm, UnitConversions.convert(unitary_system.supplyAirFlowRateDuringHeatingOperation.get, 'm^3/s', 'cfm'), 0.01)
      htg_speed_cfms = htg_ratios.map { |ratio| heating_cfm * ratio }
      assert_in_epsilon(program_values['FF_AF_h'].sum, htg_speed_cfms.zip(rated_airflow_cfm_htg).map { |cfm, rated_cfm| cfm / rated_cfm }.sum, 0.01)
    end
  end

  def _check_install_quality_multispeed_ratio(hpxml_clg_sys, model, hpxml_htg_sys = nil)
    airflow_defect = hpxml_clg_sys.airflow_defect_ratio
    charge_defect = hpxml_clg_sys.charge_defect_ratio
    fan_watts_cfm = hpxml_clg_sys.fan_watts_per_cfm

    # model objects:
    # Unitary system
    assert_equal(1, model.getAirLoopHVACUnitarySystems.size)
    unitary_system = model.getAirLoopHVACUnitarySystems[0]
    perf = unitary_system.designSpecificationMultispeedObject.get.to_UnitarySystemPerformanceMultispeed.get
    clg_ratios = perf.supplyAirflowRatioFields.map { |field| field.coolingRatio.get }
    cooling_cfm = UnitConversions.convert(unitary_system.supplyAirFlowRateDuringCoolingOperation.get, 'm^3/s', 'cfm')

    # Cooling coil
    assert_equal(1, model.getCoilCoolingDXMultiSpeeds.size)
    clg_coil = model.getCoilCoolingDXMultiSpeeds[0]
    rated_airflow_cfm_clg = []
    clg_coil.stages.each do |stage|
      rated_airflow_cfm_clg << UnitConversions.convert(stage.ratedAirFlowRate.get, 'm^3/s', 'cfm')
    end

    # Fan
    fanonoff = unitary_system.supplyFan.get.to_FanOnOff.get
    assert_in_epsilon(fan_watts_cfm, fanonoff.pressureRise / fanonoff.fanEfficiency * UnitConversions.convert(1.0, 'cfm', 'm^3/s'), 0.01)

    # Check installation quality EMS
    program_values = _get_ems_values(model.getEnergyManagementSystemPrograms, "#{unitary_system.name} install quality")
    clg_speed_cfms = clg_ratios.map { |ratio| cooling_cfm * ratio }
    assert_in_epsilon(program_values['F_CH'].sum, charge_defect, 0.01)
    assert_in_epsilon(program_values['FF_AF_c'].sum, clg_speed_cfms.zip(rated_airflow_cfm_clg).map { |cfm, rated_cfm| cfm / rated_cfm }.sum, 0.01)
    if not hpxml_htg_sys.nil?
      heating_cfm = UnitConversions.convert(unitary_system.supplyAirFlowRateDuringHeatingOperation.get, 'm^3/s', 'cfm')
      htg_ratios = perf.supplyAirflowRatioFields.map { |field| field.heatingRatio.get }

      # Heating coil
      assert_equal(1, model.getCoilHeatingDXMultiSpeeds.size)
      htg_coil = model.getCoilHeatingDXMultiSpeeds[0]
      rated_airflow_cfm_htg = []
      htg_coil.stages.each do |stage|
        rated_airflow_cfm_htg << UnitConversions.convert(stage.ratedAirFlowRate.get, 'm^3/s', 'cfm')
      end

      htg_speed_cfms = htg_ratios.map { |ratio| heating_cfm * ratio }
      assert_in_epsilon(program_values['FF_AF_h'].sum, htg_speed_cfms.zip(rated_airflow_cfm_htg).map { |cfm, rated_cfm| cfm / rated_cfm }.sum, 0.01)
    end
  end
end<|MERGE_RESOLUTION|>--- conflicted
+++ resolved
@@ -636,37 +636,10 @@
     assert_in_epsilon(supp_htg_capacity, supp_htg_coil.nominalCapacity.get, 0.01)
   end
 
-<<<<<<< HEAD
-  def test_fixed_flowrates
-    # Test AC & furnace
-    args_hash = {}
-    args_hash['hpxml_path'] = File.absolute_path(File.join(sample_files_dir, 'base-hvac-install-qual-airflow-rate.xml'))
-    model, hpxml = _test_measure(args_hash)
-
-    # Get HPXML values
-    cooling_system = hpxml.cooling_systems[0]
-    heating_system = hpxml.heating_systems[0]
-    cooling_cfm = cooling_system.airflow_cfm_per_ton * UnitConversions.convert(cooling_system.cooling_capacity, 'Btu/hr', 'ton')
-    heating_cfm = heating_system.airflow_cfm_per_ton * UnitConversions.convert(heating_system.heating_capacity, 'Btu/hr', 'ton')
-
-    # Check airflows
-    assert_equal(1, model.getAirLoopHVACUnitarySystems.size)
-    unitary_system = model.getAirLoopHVACUnitarySystems[0]
-    assert_equal('SupplyAirFlowRate', unitary_system.supplyAirFlowRateMethodDuringHeatingOperation.get)
-    assert_equal('SupplyAirFlowRate', unitary_system.supplyAirFlowRateMethodDuringCoolingOperation.get)
-    assert_in_epsilon(heating_cfm, UnitConversions.convert(unitary_system.supplyAirFlowRateDuringHeatingOperation.get, 'm^3/s', 'cfm'), 0.01)
-    assert_in_epsilon(cooling_cfm, UnitConversions.convert(unitary_system.supplyAirFlowRateDuringCoolingOperation.get, 'm^3/s', 'cfm'), 0.01)
-  end
-
-  def _test_measure(args_hash)
-    # create an instance of the measure
-    measure = HPXMLtoOpenStudio.new
-=======
   def test_install_quality_air_to_air_heat_pump_1_speed_cfm
     args_hash = {}
     args_hash['hpxml_path'] = File.absolute_path(File.join(sample_files_dir, 'base-hvac-install-qual-all-air-to-air-heat-pump-1-speed.xml'))
     model, hpxml = _test_measure(args_hash)
->>>>>>> db2346dd
 
     # Get HPXML values
     heat_pump = hpxml.heat_pumps[0]
