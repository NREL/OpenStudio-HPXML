# frozen_string_literal: true

require 'openstudio'
require 'openstudio/measure/ShowRunnerOutput'
require 'minitest/autorun'
require 'fileutils'
require_relative '../measure.rb'
require_relative '../resources/util.rb'

class HPXMLtoOpenStudioPVTest < MiniTest::Test
  def sample_files_dir
    return File.join(File.dirname(__FILE__), '..', '..', 'workflow', 'sample_files')
  end

  def get_generator_inverter(model, name)
    generator = nil
    inverter = nil
    model.getGeneratorPVWattss.each do |g|
      next unless g.name.to_s.start_with? "#{name} "

      generator = g
    end
    model.getElectricLoadCenterInverterPVWattss.each do |i|
      next unless i.name.to_s.start_with? "#{name} "

      inverter = i
    end
    return generator, inverter
  end

  def test_pv
    args_hash = {}
    args_hash['hpxml_path'] = File.absolute_path(File.join(sample_files_dir, 'base-pv.xml'))
    model, hpxml = _test_measure(args_hash)

    hpxml.pv_systems.each do |pv_system|
      generator, inverter = get_generator_inverter(model, pv_system.id)

      # Check PV
      assert_equal(pv_system.array_tilt, generator.tiltAngle)
      assert_equal(pv_system.array_azimuth, generator.azimuthAngle)
      assert_equal(pv_system.max_power_output, generator.dcSystemCapacity)
      assert_equal(pv_system.system_losses_fraction, generator.systemLosses)
<<<<<<< HEAD
      assert_equal(pv_system.module_type, generator.moduleType.downcase)
=======
      # assert_equal(pv_system.module_type, generator.moduleType.downcase)
>>>>>>> 321e1528
      assert_equal('FixedRoofMounted', generator.arrayType)

      # Check inverter
      assert_equal(pv_system.inverter_efficiency, inverter.inverterEfficiency)
    end
  end

  def test_pv_shared
    args_hash = {}
    args_hash['hpxml_path'] = File.absolute_path(File.join(sample_files_dir, 'base-bldgtype-multifamily-shared-pv.xml'))
    model, hpxml = _test_measure(args_hash)

    hpxml.pv_systems.each do |pv_system|
      generator, inverter = get_generator_inverter(model, pv_system.id)

      # Check PV
      max_power = pv_system.max_power_output * hpxml.building_construction.number_of_bedrooms.to_f / pv_system.number_of_bedrooms_served.to_f
      assert_equal(pv_system.array_tilt, generator.tiltAngle)
      assert_equal(pv_system.array_azimuth, generator.azimuthAngle)
      assert_equal(max_power, generator.dcSystemCapacity)
      assert_equal(pv_system.system_losses_fraction, generator.systemLosses)
<<<<<<< HEAD
      assert_equal(pv_system.module_type, generator.moduleType.downcase)
=======
      # assert_equal(pv_system.module_type, generator.moduleType.downcase)
>>>>>>> 321e1528
      assert_equal('FixedOpenRack', generator.arrayType)

      # Check inverter
      assert_equal(pv_system.inverter_efficiency, inverter.inverterEfficiency)
    end
  end

  def _test_measure(args_hash)
    # create an instance of the measure
    measure = HPXMLtoOpenStudio.new

    runner = OpenStudio::Measure::OSRunner.new(OpenStudio::WorkflowJSON.new)
    model = OpenStudio::Model::Model.new

    # get arguments
    args_hash['output_dir'] = 'tests'
    arguments = measure.arguments(model)
    argument_map = OpenStudio::Measure.convertOSArgumentVectorToMap(arguments)

    # populate argument with specified hash value if specified
    arguments.each do |arg|
      temp_arg_var = arg.clone
      if args_hash.has_key?(arg.name)
        assert(temp_arg_var.setValue(args_hash[arg.name]))
      end
      argument_map[arg.name] = temp_arg_var
    end

    # run the measure
    measure.run(model, runner, argument_map)
    result = runner.result

    # show the output
    show_output(result) unless result.value.valueName == 'Success'

    # assert that it ran correctly
    assert_equal('Success', result.value.valueName)

    hpxml = HPXML.new(hpxml_path: args_hash['hpxml_path'])

    File.delete(File.join(File.dirname(__FILE__), 'in.xml'))

    return model, hpxml
  end
end<|MERGE_RESOLUTION|>--- conflicted
+++ resolved
@@ -41,11 +41,7 @@
       assert_equal(pv_system.array_azimuth, generator.azimuthAngle)
       assert_equal(pv_system.max_power_output, generator.dcSystemCapacity)
       assert_equal(pv_system.system_losses_fraction, generator.systemLosses)
-<<<<<<< HEAD
       assert_equal(pv_system.module_type, generator.moduleType.downcase)
-=======
-      # assert_equal(pv_system.module_type, generator.moduleType.downcase)
->>>>>>> 321e1528
       assert_equal('FixedRoofMounted', generator.arrayType)
 
       # Check inverter
@@ -67,11 +63,7 @@
       assert_equal(pv_system.array_azimuth, generator.azimuthAngle)
       assert_equal(max_power, generator.dcSystemCapacity)
       assert_equal(pv_system.system_losses_fraction, generator.systemLosses)
-<<<<<<< HEAD
       assert_equal(pv_system.module_type, generator.moduleType.downcase)
-=======
-      # assert_equal(pv_system.module_type, generator.moduleType.downcase)
->>>>>>> 321e1528
       assert_equal('FixedOpenRack', generator.arrayType)
 
       # Check inverter
