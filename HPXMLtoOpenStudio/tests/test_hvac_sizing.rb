--- conflicted
+++ resolved
@@ -102,16 +102,13 @@
           clg_cap = hp.cooling_capacity
           charge_defect_ratio = hp.charge_defect_ratio.to_f
           airflow_defect_ratio = hp.airflow_defect_ratio.to_f
-<<<<<<< HEAD
           max_htg_cfm = hp.max_heating_airflow_cfm
           max_clg_cfm = hp.max_cooling_airflow_cfm
-=======
           if not hp.backup_heating_switchover_temp.nil?
             min_compressor_temp = hp.backup_heating_switchover_temp
           elsif not hp.compressor_lockout_temp.nil?
             min_compressor_temp = hp.compressor_lockout_temp
           end
->>>>>>> ff99d251
 
           # Check HP capacity
           if hp_sizing_methodology == HPXML::HeatPumpSizingACCA
