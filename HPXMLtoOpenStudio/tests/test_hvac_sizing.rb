--- conflicted
+++ resolved
@@ -32,57 +32,15 @@
     Dir["#{@sample_files_path}/base-hvac*.xml"].each do |hvac_hpxml|
       next if hvac_hpxml.include? 'autosize'
 
-<<<<<<< HEAD
-      hvac_hpxml = File.basename(hvac_hpxml)
-      puts "Autosizing #{hvac_hpxml}..."
-
-      hpxml, hpxml_bldg = _create_hpxml(hvac_hpxml)
-      _remove_hardsized_capacities(hpxml_bldg)
-
-      if hpxml_bldg.heat_pumps.size > 0
-        hp_sizing_methodologies = [HPXML::HeatPumpSizingACCA,
-                                   HPXML::HeatPumpSizingHERS,
-                                   HPXML::HeatPumpSizingMaxLoad]
-      else
-        hp_sizing_methodologies = [nil]
-      end
-
-      hp_capacity_acca, hp_capacity_hers, hp_capacity_maxload = nil, nil, nil
-      hp_sizing_methodologies.each do |hp_sizing_methodology|
-        if not hp_sizing_methodology.nil?
-          puts "  ... using HP Sizing Methodology=#{hp_sizing_methodology}"
-        end
-        hpxml_bldg.header.heat_pump_sizing_methodology = hp_sizing_methodology
-
-        XMLHelper.write_file(hpxml.to_doc, @tmp_hpxml_path)
-        _autosized_model, _autosized_hpxml, autosized_hpxml_bldg = _test_measure(args_hash)
-
-        test_name = hvac_hpxml.gsub('base-hvac-', 'base-hvac-autosize')
-        if not hp_sizing_methodology.nil?
-          test_name = test_name.gsub('.xml', "-sizing-methodology-#{hp_sizing_methodology}.xml")
-        end
-        htg_cap, clg_cap, hp_backup_cap = Outputs.get_total_hvac_capacities(autosized_hpxml_bldg)
-        sizing_results[test_name] = { 'HVAC Capacity: Heating (Btu/h)' => htg_cap.round(1),
-                                      'HVAC Capacity: Cooling (Btu/h)' => clg_cap.round(1),
-                                      'HVAC Capacity: Heat Pump Backup (Btu/h)' => hp_backup_cap.round(1) }
-
-        if hpxml_bldg.heat_pumps.size == 1
-          if hp_sizing_methodology == HPXML::HeatPumpSizingACCA
-            hp_capacity_acca = autosized_hpxml_bldg.heat_pumps[0].heating_capacity
-          elsif hp_sizing_methodology == HPXML::HeatPumpSizingHERS
-            hp_capacity_hers = autosized_hpxml_bldg.heat_pumps[0].heating_capacity
-          elsif hp_sizing_methodology == HPXML::HeatPumpSizingMaxLoad
-            hp_capacity_maxload = autosized_hpxml_bldg.heat_pumps[0].heating_capacity
-=======
       { 'USA_CO_Denver.Intl.AP.725650_TMY3.epw' => 'denver',
         'USA_TX_Houston-Bush.Intercontinental.AP.722430_TMY3.epw' => 'houston' }.each do |epw_path, location|
         hvac_hpxml = File.basename(hvac_hpxml)
 
-        hpxml = _create_hpxml(hvac_hpxml)
-        hpxml.climate_and_risk_zones.weather_station_epw_filepath = epw_path
-        _remove_hardsized_capacities(hpxml)
-
-        if hpxml.heat_pumps.size > 0
+        hpxml, hpxml_bldg = _create_hpxml(hvac_hpxml)
+        hpxml_bldg.climate_and_risk_zones.weather_station_epw_filepath = epw_path
+        _remove_hardsized_capacities(hpxml_bldg)
+
+        if hpxml_bldg.heat_pumps.size > 0
           hp_sizing_methodologies = [HPXML::HeatPumpSizingACCA,
                                      HPXML::HeatPumpSizingHERS,
                                      HPXML::HeatPumpSizingMaxLoad]
@@ -99,21 +57,21 @@
 
           puts "Running #{test_name}..."
 
-          hpxml.header.heat_pump_sizing_methodology = hp_sizing_methodology
-
-          XMLHelper.write_file(hpxml.to_oga, @tmp_hpxml_path)
-          _autosized_model, autosized_hpxml = _test_measure(args_hash)
-
-          htg_cap, clg_cap, hp_backup_cap = Outputs.get_total_hvac_capacities(autosized_hpxml)
+          hpxml_bldg.header.heat_pump_sizing_methodology = hp_sizing_methodology
+
+          XMLHelper.write_file(hpxml.to_doc, @tmp_hpxml_path)
+          _autosized_model, _autosized_hpxml, autosized_bldg = _test_measure(args_hash)
+
+          htg_cap, clg_cap, hp_backup_cap = Outputs.get_total_hvac_capacities(autosized_bldg)
           sizing_results[test_name] = { 'HVAC Capacity: Heating (Btu/h)' => htg_cap.round(1),
                                         'HVAC Capacity: Cooling (Btu/h)' => clg_cap.round(1),
                                         'HVAC Capacity: Heat Pump Backup (Btu/h)' => hp_backup_cap.round(1) }
 
-          next unless hpxml.heat_pumps.size == 1
-
-          htg_load = autosized_hpxml.hvac_plant.hdl_total
-          clg_load = autosized_hpxml.hvac_plant.cdl_sens_total + autosized_hpxml.hvac_plant.cdl_lat_total
-          hp = autosized_hpxml.heat_pumps[0]
+          next unless hpxml_bldg.heat_pumps.size == 1
+
+          htg_load = autosized_bldg.hvac_plant.hdl_total
+          clg_load = autosized_bldg.hvac_plant.cdl_sens_total + autosized_bldg.hvac_plant.cdl_lat_total
+          hp = autosized_bldg.heat_pumps[0]
           htg_cap = hp.heating_capacity
           clg_cap = hp.cooling_capacity
           charge_defect_ratio = hp.charge_defect_ratio.to_f
@@ -147,15 +105,10 @@
             end
           elsif hp_sizing_methodology == HPXML::HeatPumpSizingMaxLoad
             hp_capacity_maxload = htg_cap
->>>>>>> 5f73cd14
           end
         end
 
-<<<<<<< HEAD
-      next unless hpxml_bldg.heat_pumps.size == 1
-=======
-        next unless hpxml.heat_pumps.size == 1
->>>>>>> 5f73cd14
+        next unless hpxml_bldg.heat_pumps.size == 1
 
         # Check that MaxLoad >= >= ACCA for heat pump heating capacity
         assert_operator(hp_capacity_maxload, :>=, hp_capacity_acca)
