# frozen_string_literal: true

require_relative '../resources/minitest_helper'
require 'openstudio'
require 'openstudio/measure/ShowRunnerOutput'
require 'fileutils'
require_relative '../measure.rb'
require_relative '../resources/util.rb'
require_relative 'util.rb'

class HPXMLtoOpenStudioEnclosureTest < MiniTest::Test
  def setup
    @root_path = File.absolute_path(File.join(File.dirname(__FILE__), '..', '..'))
    @sample_files_path = File.join(@root_path, 'workflow', 'sample_files')
    @tmp_hpxml_path = File.join(@sample_files_path, 'tmp.xml')
  end

  def teardown
    File.delete(@tmp_hpxml_path) if File.exist? @tmp_hpxml_path
  end

  def test_roofs
    args_hash = {}
    args_hash['hpxml_path'] = File.absolute_path(@tmp_hpxml_path)

    # Open cavity, asphalt shingles roof
    roofs_values = [{ assembly_r: 0.1, layer_names: ['asphalt or fiberglass shingles'] },
                    { assembly_r: 5.0, layer_names: ['asphalt or fiberglass shingles', 'roof rigid ins', 'osb sheathing'] },
                    { assembly_r: 20.0, layer_names: ['asphalt or fiberglass shingles', 'roof rigid ins', 'osb sheathing'] }]

    hpxml = _create_hpxml('base.xml')
    roofs_values.each do |roof_values|
      hpxml.roofs[0].insulation_assembly_r_value = roof_values[:assembly_r]
      XMLHelper.write_file(hpxml.to_oga, @tmp_hpxml_path)
      model, hpxml = _test_measure(args_hash)

      # Check properties
      os_surface = model.getSurfaces.find { |s| s.name.to_s.start_with? "#{hpxml.roofs[0].id}:" }
      _check_surface(hpxml.roofs[0], os_surface, roof_values[:layer_names])
    end

    # Closed cavity, asphalt shingles roof
    roofs_values = [{ assembly_r: 0.1, layer_names: ['asphalt or fiberglass shingles', 'roof stud and cavity', 'gypsum board'] },
                    { assembly_r: 5.0, layer_names: ['asphalt or fiberglass shingles', 'osb sheathing', 'roof stud and cavity', 'gypsum board'] },
                    { assembly_r: 20.0, layer_names: ['asphalt or fiberglass shingles', 'roof rigid ins', 'osb sheathing', 'roof stud and cavity', 'gypsum board'] }]

    hpxml = _create_hpxml('base-atticroof-cathedral.xml')
    roofs_values.each do |roof_values|
      hpxml.roofs[0].insulation_assembly_r_value = roof_values[:assembly_r]
      XMLHelper.write_file(hpxml.to_oga, @tmp_hpxml_path)
      model, hpxml = _test_measure(args_hash)

      # Check properties
      os_surface = model.getSurfaces.find { |s| s.name.to_s.start_with? "#{hpxml.roofs[0].id}:" }
      _check_surface(hpxml.roofs[0], os_surface, roof_values[:layer_names])
    end

    # Closed cavity, Miscellaneous
    roofs_values = [
      # Slate or tile
      [{ assembly_r: 0.1, layer_names: ['slate or tile shingles', 'roof stud and cavity', 'gypsum board'] },
       { assembly_r: 5.0, layer_names: ['slate or tile shingles', 'osb sheathing', 'roof stud and cavity', 'gypsum board'] },
       { assembly_r: 20.0, layer_names: ['slate or tile shingles', 'roof rigid ins', 'osb sheathing', 'roof stud and cavity', 'gypsum board'] }],
      # Metal
      [{ assembly_r: 0.1, layer_names: ['metal surfacing', 'roof stud and cavity', 'plaster'] },
       { assembly_r: 5.0, layer_names: ['metal surfacing', 'osb sheathing', 'roof stud and cavity', 'plaster'] },
       { assembly_r: 20.0, layer_names: ['metal surfacing', 'roof rigid ins', 'osb sheathing', 'roof stud and cavity', 'plaster'] }],
      # Wood shingles
      [{ assembly_r: 0.1, layer_names: ['wood shingles or shakes', 'roof stud and cavity', 'wood'] },
       { assembly_r: 5.0, layer_names: ['wood shingles or shakes', 'osb sheathing', 'roof stud and cavity', 'wood'] },
       { assembly_r: 20.0, layer_names: ['wood shingles or shakes', 'roof rigid ins', 'osb sheathing', 'roof stud and cavity', 'wood'] }],
      # Shingles
      [{ assembly_r: 0.1, layer_names: ['shingles', 'roof stud and cavity', 'gypsum board'] },
       { assembly_r: 5.0, layer_names: ['shingles', 'osb sheathing', 'roof stud and cavity', 'gypsum board'] },
       { assembly_r: 20.0, layer_names: ['shingles', 'roof rigid ins', 'osb sheathing', 'roof stud and cavity', 'gypsum board'] }],
      # Plastic/rubber
      [{ assembly_r: 0.1, layer_names: ['plastic/rubber/synthetic sheeting', 'roof stud and cavity', 'plaster'] },
       { assembly_r: 5.0, layer_names: ['plastic/rubber/synthetic sheeting', 'osb sheathing', 'roof stud and cavity', 'plaster'] },
       { assembly_r: 20.0, layer_names: ['plastic/rubber/synthetic sheeting', 'roof rigid ins', 'osb sheathing', 'roof stud and cavity', 'plaster'] }],
      # EPS
      [{ assembly_r: 0.1, layer_names: ['expanded polystyrene sheathing', 'roof stud and cavity', 'wood'] },
       { assembly_r: 5.0, layer_names: ['expanded polystyrene sheathing', 'roof stud and cavity', 'wood'] },
       { assembly_r: 20.0, layer_names: ['expanded polystyrene sheathing', 'roof rigid ins', 'osb sheathing', 'roof stud and cavity', 'wood'] }],
      # Concrete
      [{ assembly_r: 0.1, layer_names: ['concrete', 'roof stud and cavity', 'gypsum board'] },
       { assembly_r: 5.0, layer_names: ['concrete', 'osb sheathing', 'roof stud and cavity', 'gypsum board'] },
       { assembly_r: 20.0, layer_names: ['concrete', 'roof rigid ins', 'osb sheathing', 'roof stud and cavity', 'gypsum board'] }],
      # Cool
      [{ assembly_r: 0.1, layer_names: ['cool roof', 'roof stud and cavity', 'plaster'] },
       { assembly_r: 5.0, layer_names: ['cool roof', 'osb sheathing', 'roof stud and cavity', 'plaster'] },
       { assembly_r: 20.0, layer_names: ['cool roof', 'roof rigid ins', 'osb sheathing', 'roof stud and cavity', 'plaster'] }],

    ]

    hpxml = _create_hpxml('base-enclosure-rooftypes.xml')
    for i in 0..hpxml.roofs.size - 1
      roofs_values[i].each do |roof_values|
        hpxml.roofs[i].insulation_assembly_r_value = roof_values[:assembly_r]
        XMLHelper.write_file(hpxml.to_oga, @tmp_hpxml_path)
        model, hpxml = _test_measure(args_hash)

        # Check properties
        os_surface = model.getSurfaces.find { |s| s.name.to_s.start_with? "#{hpxml.roofs[i].id}:" }
        _check_surface(hpxml.roofs[i], os_surface, roof_values[:layer_names])
      end
    end

    # Radiant Barrier
    args_hash = {}
    args_hash['hpxml_path'] = File.absolute_path(@tmp_hpxml_path)

    # Open cavity, asphalt shingles roof
    roofs_values = [{ assembly_r: 0.1, layer_names: ['asphalt or fiberglass shingles', 'radiant barrier'] },
                    { assembly_r: 5.0, layer_names: ['asphalt or fiberglass shingles', 'roof rigid ins', 'osb sheathing', 'radiant barrier'] },
                    { assembly_r: 20.0, layer_names: ['asphalt or fiberglass shingles', 'roof rigid ins', 'osb sheathing', 'radiant barrier'] }]

    hpxml = _create_hpxml('base-atticroof-radiant-barrier.xml')
    roofs_values.each do |roof_values|
      hpxml.roofs[0].insulation_assembly_r_value = roof_values[:assembly_r]
      XMLHelper.write_file(hpxml.to_oga, @tmp_hpxml_path)
      model, hpxml = _test_measure(args_hash)

      # Check properties
      os_surface = model.getSurfaces.find { |s| s.name.to_s.start_with? "#{hpxml.roofs[0].id}:" }
      _check_surface(hpxml.roofs[0], os_surface, roof_values[:layer_names])
    end
  end

  def test_rim_joists
    args_hash = {}
    args_hash['hpxml_path'] = File.absolute_path(@tmp_hpxml_path)

    # Wood siding
    rimjs_values = [{ assembly_r: 0.1, layer_names: ['wood siding', 'rim joist stud and cavity'] },
                    { assembly_r: 5.0, layer_names: ['wood siding', 'rim joist stud and cavity'] },
                    { assembly_r: 20.0, layer_names: ['wood siding', 'rim joist rigid ins', 'osb sheathing', 'rim joist stud and cavity'] }]

    hpxml = _create_hpxml('base.xml')
    rimjs_values.each do |rimj_values|
      hpxml.rim_joists[0].insulation_assembly_r_value = rimj_values[:assembly_r]
      XMLHelper.write_file(hpxml.to_oga, @tmp_hpxml_path)
      model, hpxml = _test_measure(args_hash)

      # Check properties
      os_surface = model.getSurfaces.find { |s| s.name.to_s.start_with? "#{hpxml.rim_joists[0].id}:" }
      _check_surface(hpxml.rim_joists[0], os_surface, rimj_values[:layer_names])
    end

    # Miscellaneous
    rimjs_values = [
      # Aluminum
      [{ assembly_r: 0.1, layer_names: ['aluminum siding', 'rim joist stud and cavity'] },
       { assembly_r: 5.0, layer_names: ['aluminum siding', 'osb sheathing', 'rim joist stud and cavity'] },
       { assembly_r: 20.0, layer_names: ['aluminum siding', 'rim joist rigid ins', 'osb sheathing', 'rim joist stud and cavity'] }],
      # Asbestos
      [{ assembly_r: 0.1, layer_names: ['asbestos siding', 'rim joist stud and cavity'] },
       { assembly_r: 5.0, layer_names: ['asbestos siding', 'osb sheathing', 'rim joist stud and cavity'] },
       { assembly_r: 20.0, layer_names: ['asbestos siding', 'rim joist rigid ins', 'osb sheathing', 'rim joist stud and cavity'] }],
      # Brick veneer
      [{ assembly_r: 0.1, layer_names: ['brick veneer', 'rim joist stud and cavity'] },
       { assembly_r: 5.0, layer_names: ['brick veneer', 'osb sheathing', 'rim joist stud and cavity'] },
       { assembly_r: 20.0, layer_names: ['brick veneer', 'rim joist rigid ins', 'osb sheathing', 'rim joist stud and cavity'] }],
      # Composite shingle
      [{ assembly_r: 0.1, layer_names: ['composite shingle siding', 'rim joist stud and cavity'] },
       { assembly_r: 5.0, layer_names: ['composite shingle siding', 'osb sheathing', 'rim joist stud and cavity'] },
       { assembly_r: 20.0, layer_names: ['composite shingle siding', 'rim joist rigid ins', 'osb sheathing', 'rim joist stud and cavity'] }],
      # Fiber cement
      [{ assembly_r: 0.1, layer_names: ['fiber cement siding', 'rim joist stud and cavity'] },
       { assembly_r: 5.0, layer_names: ['fiber cement siding', 'osb sheathing', 'rim joist stud and cavity'] },
       { assembly_r: 20.0, layer_names: ['fiber cement siding', 'rim joist rigid ins', 'osb sheathing', 'rim joist stud and cavity'] }],
      # Masonite
      [{ assembly_r: 0.1, layer_names: ['masonite siding', 'rim joist stud and cavity'] },
       { assembly_r: 5.0, layer_names: ['masonite siding', 'osb sheathing', 'rim joist stud and cavity'] },
       { assembly_r: 20.0, layer_names: ['masonite siding', 'rim joist rigid ins', 'osb sheathing', 'rim joist stud and cavity'] }],
      # Stucco
      [{ assembly_r: 0.1, layer_names: ['stucco', 'rim joist stud and cavity'] },
       { assembly_r: 5.0, layer_names: ['stucco', 'osb sheathing', 'rim joist stud and cavity'] },
       { assembly_r: 20.0, layer_names: ['stucco', 'rim joist rigid ins', 'osb sheathing', 'rim joist stud and cavity'] }],
      # Synthetic stucco
      [{ assembly_r: 0.1, layer_names: ['synthetic stucco', 'rim joist stud and cavity'] },
       { assembly_r: 5.0, layer_names: ['synthetic stucco', 'rim joist stud and cavity'] },
       { assembly_r: 20.0, layer_names: ['synthetic stucco', 'rim joist rigid ins', 'osb sheathing', 'rim joist stud and cavity'] }],
      # Vinyl
      [{ assembly_r: 0.1, layer_names: ['vinyl siding', 'rim joist stud and cavity'] },
       { assembly_r: 5.0, layer_names: ['vinyl siding', 'osb sheathing', 'rim joist stud and cavity'] },
       { assembly_r: 20.0, layer_names: ['vinyl siding', 'rim joist rigid ins', 'osb sheathing', 'rim joist stud and cavity'] }],
      # None
      [{ assembly_r: 0.1, layer_names: ['rim joist stud and cavity'] },
       { assembly_r: 5.0, layer_names: ['osb sheathing', 'rim joist stud and cavity'] },
       { assembly_r: 20.0, layer_names: ['rim joist rigid ins', 'osb sheathing', 'rim joist stud and cavity'] }],
    ]

    hpxml = _create_hpxml('base-enclosure-walltypes.xml')
    for i in 0..hpxml.rim_joists.size - 1
      rimjs_values[i].each do |rimj_values|
        hpxml.rim_joists[i].insulation_assembly_r_value = rimj_values[:assembly_r]
        XMLHelper.write_file(hpxml.to_oga, @tmp_hpxml_path)
        model, hpxml = _test_measure(args_hash)

        # Check properties
        os_surface = model.getSurfaces.find { |s| s.name.to_s.start_with? "#{hpxml.rim_joists[i].id}:" }
        _check_surface(hpxml.rim_joists[i], os_surface, rimj_values[:layer_names])
      end
    end
  end

  def test_walls
    args_hash = {}
    args_hash['hpxml_path'] = File.absolute_path(@tmp_hpxml_path)

    # Wood Stud wall
    walls_values = [{ assembly_r: 0.1, layer_names: ['wood siding', 'wall stud and cavity', 'gypsum board'] },
                    { assembly_r: 5.0, layer_names: ['wood siding', 'osb sheathing', 'wall stud and cavity', 'gypsum board'] },
                    { assembly_r: 20.0, layer_names: ['wood siding', 'wall rigid ins', 'osb sheathing', 'wall stud and cavity', 'gypsum board'] }]

    hpxml = _create_hpxml('base.xml')
    walls_values.each do |wall_values|
      hpxml.walls[0].insulation_assembly_r_value = wall_values[:assembly_r]
      XMLHelper.write_file(hpxml.to_oga, @tmp_hpxml_path)
      model, hpxml = _test_measure(args_hash)

      # Check properties
      os_surface = model.getSurfaces.find { |s| s.name.to_s.start_with? "#{hpxml.walls[0].id}:" }
      _check_surface(hpxml.walls[0], os_surface, wall_values[:layer_names])
    end

    # Miscellaneous
    walls_values = [
      # CMU wall
      [{ assembly_r: 0.1, layer_names: ['aluminum siding', 'concrete block', 'gypsum board'] },
       { assembly_r: 5.0, layer_names: ['aluminum siding', 'wall rigid ins', 'concrete block', 'gypsum board'] },
       { assembly_r: 20.0, layer_names: ['aluminum siding', 'wall rigid ins', 'osb sheathing', 'concrete block', 'gypsum board'] }],
      # Double Stud wall
      [{ assembly_r: 0.1, layer_names: ['asbestos siding', 'wall stud and cavity', 'wall cavity', 'wall stud and cavity', 'gypsum board'] },
       { assembly_r: 5.0, layer_names: ['asbestos siding', 'osb sheathing', 'wall stud and cavity', 'wall cavity', 'wall stud and cavity', 'gypsum board'] },
       { assembly_r: 20.0, layer_names: ['asbestos siding', 'osb sheathing', 'wall stud and cavity', 'wall cavity', 'wall stud and cavity', 'gypsum board'] }],
      # ICF wall
      [{ assembly_r: 0.1, layer_names: ['brick veneer', 'wall ins form', 'wall concrete', 'wall ins form', 'gypsum composite board'] },
       { assembly_r: 5.0, layer_names: ['brick veneer', 'osb sheathing', 'wall ins form', 'wall concrete', 'wall ins form', 'gypsum composite board'] },
       { assembly_r: 20.0, layer_names: ['brick veneer', 'osb sheathing', 'wall ins form', 'wall concrete', 'wall ins form', 'gypsum composite board'] }],
      # Log wall
      [{ assembly_r: 0.1, layer_names: ['composite shingle siding', 'wall layer', 'plaster'] },
       { assembly_r: 5.0, layer_names: ['composite shingle siding', 'osb sheathing', 'wall layer', 'plaster'] },
       { assembly_r: 20.0, layer_names: ['composite shingle siding', 'wall rigid ins', 'osb sheathing', 'wall layer', 'plaster'] }],
      # SIP wall
      [{ assembly_r: 0.1, layer_names: ['fiber cement siding', 'wall spline layer', 'wall ins layer', 'wall spline layer', 'osb sheathing', 'wood'] },
       { assembly_r: 5.0, layer_names: ['fiber cement siding', 'osb sheathing', 'wall spline layer', 'wall ins layer', 'wall spline layer', 'osb sheathing', 'wood'] },
       { assembly_r: 20.0, layer_names: ['fiber cement siding', 'osb sheathing', 'wall spline layer', 'wall ins layer', 'wall spline layer', 'osb sheathing', 'wood'] }],
      # Solid Concrete wall
      [{ assembly_r: 0.1, layer_names: ['masonite siding', 'wall layer'] },
       { assembly_r: 5.0, layer_names: ['masonite siding', 'osb sheathing', 'wall layer'] },
       { assembly_r: 20.0, layer_names: ['masonite siding', 'wall rigid ins', 'osb sheathing', 'wall layer'] }],
      # Steel frame wall
      [{ assembly_r: 0.1, layer_names: ['stucco', 'wall stud and cavity', 'gypsum board'] },
       { assembly_r: 5.0, layer_names: ['stucco', 'osb sheathing', 'wall stud and cavity', 'gypsum board'] },
       { assembly_r: 20.0, layer_names: ['stucco', 'wall rigid ins', 'osb sheathing', 'wall stud and cavity', 'gypsum board'] }],
      # Stone wall
      [{ assembly_r: 0.1, layer_names: ['synthetic stucco', 'wall layer', 'gypsum board'] },
       { assembly_r: 5.0, layer_names: ['synthetic stucco', 'wall layer', 'gypsum board'] },
       { assembly_r: 20.0, layer_names: ['synthetic stucco', 'wall rigid ins', 'osb sheathing', 'wall layer', 'gypsum board'] }],
      # Straw Bale wall
      [{ assembly_r: 0.1, layer_names: ['vinyl siding', 'wall layer', 'gypsum composite board'] },
       { assembly_r: 5.0, layer_names: ['vinyl siding', 'osb sheathing', 'wall layer', 'gypsum composite board'] },
       { assembly_r: 20.0, layer_names: ['vinyl siding', 'wall rigid ins', 'osb sheathing', 'wall layer', 'gypsum composite board'] }],
      # Structural Brick wall
      [{ assembly_r: 0.1, layer_names: ['wall layer', 'plaster'] },
       { assembly_r: 5.0, layer_names: ['osb sheathing', 'wall layer', 'plaster'] },
       { assembly_r: 20.0, layer_names: ['wall rigid ins', 'osb sheathing', 'wall layer', 'plaster'] }],
      # Adobe wall
      [{ assembly_r: 0.1, layer_names: ['aluminum siding', 'wall layer', 'wood'] },
       { assembly_r: 5.0, layer_names: ['aluminum siding', 'osb sheathing', 'wall layer', 'wood'] },
       { assembly_r: 20.0, layer_names: ['aluminum siding', 'wall rigid ins', 'osb sheathing', 'wall layer', 'wood'] }],
    ]

    hpxml = _create_hpxml('base-enclosure-walltypes.xml')
    for i in 0..hpxml.walls.size - 2
      walls_values[i].each do |wall_values|
        hpxml.walls[i].insulation_assembly_r_value = wall_values[:assembly_r]
        XMLHelper.write_file(hpxml.to_oga, @tmp_hpxml_path)
        model, hpxml = _test_measure(args_hash)

        # Check properties
        os_surface = model.getSurfaces.find { |s| s.name.to_s.start_with? "#{hpxml.walls[i].id}:" }
        _check_surface(hpxml.walls[i], os_surface, wall_values[:layer_names])
      end
    end
  end

  def test_foundation_walls
    args_hash = {}
    args_hash['hpxml_path'] = File.absolute_path(@tmp_hpxml_path)

    # Foundation wall w/ Assembly R-values
    walls_values = [{ assembly_r: 0.1, layer_names: ['concrete'] },
                    { assembly_r: 5.0, layer_names: ['concrete', 'exterior vertical ins'] },
                    { assembly_r: 20.0, layer_names: ['concrete', 'exterior vertical ins'] }]

    hpxml = _create_hpxml('base-foundation-unconditioned-basement-assembly-r.xml')
    walls_values.each do |wall_values|
      hpxml.foundation_walls[0].insulation_assembly_r_value = wall_values[:assembly_r]
      XMLHelper.write_file(hpxml.to_oga, @tmp_hpxml_path)
      model, hpxml = _test_measure(args_hash)

      # Check properties
      os_surface = model.getSurfaces.find { |s| s.name.to_s == hpxml.foundation_walls[0].id }
      _check_surface(hpxml.foundation_walls[0], os_surface, wall_values[:layer_names])
    end

    # Foundation wall w/ different material types
    walls_values = [{ type: HPXML::FoundationWallTypeSolidConcrete, layer_names: ['concrete'] },
                    { type: HPXML::FoundationWallTypeConcreteBlock, layer_names: ['concrete block'] },
                    { type: HPXML::FoundationWallTypeConcreteBlockFoamCore, layer_names: ['concrete block foam core'] },
                    { type: HPXML::FoundationWallTypeConcreteBlockPerliteCore, layer_names: ['concrete block perlite core'] },
                    { type: HPXML::FoundationWallTypeConcreteBlockSolidCore, layer_names: ['concrete block solid core'] },
                    { type: HPXML::FoundationWallTypeConcreteBlockVermiculiteCore, layer_names: ['concrete block vermiculite core'] },
                    { type: HPXML::FoundationWallTypeDoubleBrick, layer_names: ['double brick'] },
                    { type: HPXML::FoundationWallTypeWood, layer_names: ['wood'] }]

    hpxml = _create_hpxml('base-foundation-unconditioned-basement-assembly-r.xml')
    walls_values.each do |wall_values|
      hpxml.foundation_walls[0].insulation_assembly_r_value = 0.1 # Ensure just a single layer
      hpxml.foundation_walls[0].type = wall_values[:type]
      XMLHelper.write_file(hpxml.to_oga, @tmp_hpxml_path)
      model, hpxml = _test_measure(args_hash)

      # Check properties
      os_surface = model.getSurfaces.find { |s| s.name.to_s == hpxml.foundation_walls[0].id }
      _check_surface(hpxml.foundation_walls[0], os_surface, wall_values[:layer_names])
    end

    # Foundation wall w/ Insulation Layers
    walls_values = [{ interior_r: 0.0, exterior_r: 0.0, layer_names: ['concrete'] },
                    { interior_r: 5.0, exterior_r: 0.0, layer_names: ['concrete', 'interior vertical ins'] },
                    { interior_r: 20.0, exterior_r: 0.0, layer_names: ['concrete', 'interior vertical ins'] },
                    { interior_r: 0.0, exterior_r: 5.0, layer_names: ['concrete', 'exterior vertical ins'] },
                    { interior_r: 0.0, exterior_r: 20.0, layer_names: ['concrete', 'exterior vertical ins'] },
                    { interior_r: 5.0, exterior_r: 5.0, layer_names: ['concrete', 'interior vertical ins', 'exterior vertical ins'] },
                    { interior_r: 20.0, exterior_r: 20.0, layer_names: ['concrete', 'interior vertical ins', 'exterior vertical ins'] }]

    hpxml = _create_hpxml('base-foundation-unconditioned-basement-wall-insulation.xml')
    walls_values.each do |wall_values|
      hpxml.foundation_walls[0].insulation_interior_r_value = wall_values[:interior_r]
      hpxml.foundation_walls[0].insulation_interior_distance_to_top = 0.0
      hpxml.foundation_walls[0].insulation_interior_distance_to_bottom = 8.0
      hpxml.foundation_walls[0].insulation_exterior_r_value = wall_values[:exterior_r]
      hpxml.foundation_walls[0].insulation_exterior_distance_to_top = 0.0
      hpxml.foundation_walls[0].insulation_exterior_distance_to_bottom = 8.0
      XMLHelper.write_file(hpxml.to_oga, @tmp_hpxml_path)
      model, hpxml = _test_measure(args_hash)

      # Check properties
      os_surface = model.getSurfaces.find { |s| s.name.to_s == hpxml.foundation_walls[0].id }
      _check_surface(hpxml.foundation_walls[0], os_surface, wall_values[:layer_names])
    end
  end

  def test_ceilings
    args_hash = {}
    args_hash['hpxml_path'] = File.absolute_path(@tmp_hpxml_path)

    # Wood Frame
    ceilings_values = [{ assembly_r: 0.1, layer_names: ['ceiling stud and cavity', 'gypsum board'] },
                       { assembly_r: 5.0, layer_names: ['ceiling stud and cavity', 'gypsum board'] },
                       { assembly_r: 20.0, layer_names: ['ceiling loosefill ins', 'ceiling stud and cavity', 'gypsum board'] }]

    hpxml = _create_hpxml('base-foundation-vented-crawlspace.xml')
    ceilings_values.each do |ceiling_values|
      hpxml.floors[1].insulation_assembly_r_value = ceiling_values[:assembly_r]
      XMLHelper.write_file(hpxml.to_oga, @tmp_hpxml_path)
      model, hpxml = _test_measure(args_hash)

      # Check properties
      os_surface = model.getSurfaces.find { |s| s.name.to_s == hpxml.floors[1].id }
      _check_surface(hpxml.floors[1], os_surface, ceiling_values[:layer_names])
    end

    # Miscellaneous
    ceilings_values = [
      # SIP
      [{ assembly_r: 0.1, layer_names: ['ceiling spline layer', 'ceiling ins layer', 'ceiling spline layer', 'gypsum board'] },
       { assembly_r: 5.0, layer_names: ['ceiling spline layer', 'ceiling ins layer', 'ceiling spline layer', 'gypsum board'] },
       { assembly_r: 20.0, layer_names: ['ceiling spline layer', 'ceiling ins layer', 'ceiling spline layer', 'gypsum board'] }],
      # Solid Concrete
      [{ assembly_r: 0.1, layer_names: ['ceiling layer', 'gypsum board'] },
       { assembly_r: 5.0, layer_names: ['ceiling layer', 'gypsum board'] },
       { assembly_r: 20.0, layer_names: ['ceiling layer', 'ceiling rigid ins', 'gypsum board'] }],
      # Steel frame
      [{ assembly_r: 0.1, layer_names: ['ceiling stud and cavity', 'gypsum board'] },
       { assembly_r: 5.0, layer_names: ['ceiling stud and cavity', 'gypsum board'] },
       { assembly_r: 20.0, layer_names: ['ceiling loosefill ins', 'ceiling stud and cavity', 'gypsum board'] }],
    ]

    hpxml = _create_hpxml('base-enclosure-ceilingtypes.xml')
    for i in 0..hpxml.floors.size - 1
      ceilings_values[i].each do |ceiling_values|
        hpxml.floors[i].insulation_assembly_r_value = ceiling_values[:assembly_r]
        XMLHelper.write_file(hpxml.to_oga, @tmp_hpxml_path)
        model, hpxml = _test_measure(args_hash)

        # Check properties
        os_surface = model.getSurfaces.find { |s| s.name.to_s.start_with? "#{hpxml.floors[i].id}" }
        _check_surface(hpxml.floors[i], os_surface, ceiling_values[:layer_names])
      end
    end
  end

  def test_floors
    args_hash = {}
    args_hash['hpxml_path'] = File.absolute_path(@tmp_hpxml_path)

    # Wood Frame
    floors_values = [{ assembly_r: 0.1, layer_names: ['floor stud and cavity', 'floor covering'] },
                     { assembly_r: 5.0, layer_names: ['floor stud and cavity', 'osb sheathing', 'floor covering'] },
                     { assembly_r: 20.0, layer_names: ['floor stud and cavity', 'floor rigid ins', 'osb sheathing', 'floor covering'] }]

    hpxml = _create_hpxml('base-foundation-vented-crawlspace.xml')
    floors_values.each do |floor_values|
      hpxml.floors[0].insulation_assembly_r_value = floor_values[:assembly_r]
      XMLHelper.write_file(hpxml.to_oga, @tmp_hpxml_path)
      model, hpxml = _test_measure(args_hash)

      # Check properties
      os_surface = model.getSurfaces.find { |s| s.name.to_s == hpxml.floors[0].id }
      _check_surface(hpxml.floors[0], os_surface, floor_values[:layer_names])
    end

    # Miscellaneous
    floors_values = [
      # SIP
      [{ assembly_r: 0.1, layer_names: ['floor spline layer', 'floor ins layer', 'floor spline layer', 'floor covering'] },
       { assembly_r: 5.0, layer_names: ['floor spline layer', 'floor ins layer', 'floor spline layer', 'osb sheathing', 'floor covering'] },
       { assembly_r: 20.0, layer_names: ['floor spline layer', 'floor ins layer', 'floor spline layer', 'osb sheathing', 'floor covering'] }],
      # Solid Concrete
      [{ assembly_r: 0.1, layer_names: ['floor layer', 'floor covering'] },
       { assembly_r: 5.0, layer_names: ['floor layer', 'osb sheathing', 'floor covering'] },
       { assembly_r: 20.0, layer_names: ['floor layer', 'floor rigid ins', 'osb sheathing', 'floor covering'] }],
      # Steel frame
      [{ assembly_r: 0.1, layer_names: ['floor stud and cavity', 'floor covering'] },
       { assembly_r: 5.0, layer_names: ['floor stud and cavity', 'osb sheathing', 'floor covering'] },
       { assembly_r: 20.0, layer_names: ['floor stud and cavity', 'floor rigid ins', 'osb sheathing', 'floor covering'] }],
    ]

    hpxml = _create_hpxml('base-enclosure-floortypes.xml')
    for i in 0..hpxml.floors.size - 2
      floors_values[i].each do |floor_values|
        hpxml.floors[i].insulation_assembly_r_value = floor_values[:assembly_r]
        XMLHelper.write_file(hpxml.to_oga, @tmp_hpxml_path)
        model, hpxml = _test_measure(args_hash)

        # Check properties
        os_surface = model.getSurfaces.find { |s| s.name.to_s.start_with? "#{hpxml.floors[i].id}" }
        _check_surface(hpxml.floors[i], os_surface, floor_values[:layer_names])
      end
    end
  end

  def test_slabs
    args_hash = {}
    args_hash['hpxml_path'] = File.absolute_path(@tmp_hpxml_path)

    # Slab
    slabs_values = [{ perimeter_r: 0.0, under_r: 0.0, under_span: false, layer_names: ['concrete', 'floor covering'] },
                    { perimeter_r: 5.0, under_r: 0.0, under_span: false, layer_names: ['concrete', 'floor covering', 'exterior vertical ins'] },
                    { perimeter_r: 20.0, under_r: 0.0, under_span: false, layer_names: ['concrete', 'floor covering', 'exterior vertical ins'] },
                    { perimeter_r: 0.0, under_r: 5.0, under_span: false, layer_names: ['concrete', 'floor covering', 'interior horizontal ins', 'interior vertical ins'] },
                    { perimeter_r: 0.0, under_r: 20.0, under_span: false, layer_names: ['concrete', 'floor covering', 'interior horizontal ins', 'interior vertical ins'] },
                    { perimeter_r: 0.0, under_r: 5.0, under_span: true, layer_names: ['slab rigid ins', 'concrete', 'floor covering', 'interior vertical ins'] },
                    { perimeter_r: 0.0, under_r: 20.0, under_span: true, layer_names: ['slab rigid ins', 'concrete', 'floor covering', 'interior vertical ins'] },
                    { perimeter_r: 5.0, under_r: 5.0, under_span: false, layer_names: ['concrete', 'floor covering', 'interior horizontal ins', 'interior vertical ins', 'exterior vertical ins'] },
                    { perimeter_r: 20.0, under_r: 20.0, under_span: false, layer_names: ['concrete', 'floor covering', 'interior horizontal ins', 'interior vertical ins', 'exterior vertical ins'] }]

    hpxml = _create_hpxml('base-foundation-slab.xml')
    slabs_values.each do |slab_values|
      hpxml.slabs[0].perimeter_insulation_r_value = slab_values[:perimeter_r]
      hpxml.slabs[0].perimeter_insulation_depth = 2.0
      hpxml.slabs[0].under_slab_insulation_r_value = slab_values[:under_r]
      if slab_values[:under_span]
        hpxml.slabs[0].under_slab_insulation_spans_entire_slab = true
        hpxml.slabs[0].under_slab_insulation_width = nil
      else
        hpxml.slabs[0].under_slab_insulation_width = 2.0
        hpxml.slabs[0].under_slab_insulation_spans_entire_slab = nil
      end

      XMLHelper.write_file(hpxml.to_oga, @tmp_hpxml_path)
      model, hpxml = _test_measure(args_hash)

      # Check properties
      os_surface = model.getSurfaces.find { |s| s.name.to_s == hpxml.slabs[0].id }
      _check_surface(hpxml.slabs[0], os_surface, slab_values[:layer_names])
    end
  end

  def test_windows
    args_hash = {}
    args_hash['hpxml_path'] = File.absolute_path(File.join(@sample_files_path, 'base.xml'))
    model, hpxml = _test_measure(args_hash)

    # Check window properties
    hpxml.windows.each do |window|
      os_window = model.getSubSurfaces.find { |w| w.name.to_s == window.id }
      os_simple_glazing = os_window.construction.get.to_LayeredConstruction.get.getLayer(0).to_SimpleGlazing.get

      assert_equal(window.shgc, os_simple_glazing.solarHeatGainCoefficient)
      assert_in_epsilon(window.ufactor, UnitConversions.convert(os_simple_glazing.uFactor, 'W/(m^2*K)', 'Btu/(hr*ft^2*F)'), 0.001)
    end

    # Storm windows
    args_hash = {}
    args_hash['hpxml_path'] = File.absolute_path(@tmp_hpxml_path)
    hpxml = _create_hpxml('base.xml')
    hpxml.windows.each do |window|
      window.ufactor = 0.6
      window.storm_type = HPXML::WindowGlassTypeLowE
    end
    XMLHelper.write_file(hpxml.to_oga, @tmp_hpxml_path)
    model, hpxml = _test_measure(args_hash)

    # Check window properties
    hpxml.windows.each do |window|
      os_window = model.getSubSurfaces.find { |w| w.name.to_s == window.id }
      os_simple_glazing = os_window.construction.get.to_LayeredConstruction.get.getLayer(0).to_SimpleGlazing.get

      assert_equal(0.36, os_simple_glazing.solarHeatGainCoefficient)
      assert_in_epsilon(0.2936, UnitConversions.convert(os_simple_glazing.uFactor, 'W/(m^2*K)', 'Btu/(hr*ft^2*F)'), 0.001)
    end

    # Check window shading
    ['USA_CO_Denver.Intl.AP.725650_TMY3.epw',
     'ZAF_Cape.Town.688160_IWEC.epw'].each do |epw_path| # Test both northern & southern hemisphere
      args_hash = {}
      args_hash['hpxml_path'] = File.absolute_path(@tmp_hpxml_path)
      hpxml = _create_hpxml('base-enclosure-windows-shading.xml')
      hpxml.climate_and_risk_zones.weather_station_epw_filepath = epw_path
      XMLHelper.write_file(hpxml.to_oga, @tmp_hpxml_path)
      model, hpxml = _test_measure(args_hash)

      if epw_path == 'USA_CO_Denver.Intl.AP.725650_TMY3.epw'
        summer_date = OpenStudio::Date.new(OpenStudio::MonthOfYear.new('June'), 1, model.yearDescription.get.assumedYear)
        winter_date = OpenStudio::Date.new(OpenStudio::MonthOfYear.new('January'), 1, model.yearDescription.get.assumedYear)
      elsif epw_path == 'ZAF_Cape.Town.688160_IWEC.epw'
        winter_date = OpenStudio::Date.new(OpenStudio::MonthOfYear.new('June'), 1, model.yearDescription.get.assumedYear)
        summer_date = OpenStudio::Date.new(OpenStudio::MonthOfYear.new('January'), 1, model.yearDescription.get.assumedYear)
      end

      hpxml.windows.each do |window|
        sf_summer = window.interior_shading_factor_summer
        sf_winter = window.interior_shading_factor_winter
        sf_summer *= window.exterior_shading_factor_summer unless window.exterior_shading_factor_summer.nil?
        sf_winter *= window.exterior_shading_factor_winter unless window.exterior_shading_factor_winter.nil?

        # Check shading transmittance for sky beam and sky diffuse
<<<<<<< HEAD
        os_subsurface = model.getSubSurfaces.select { |ss| ss.name.to_s.start_with? window.id }[0]
        os_ism = nil
        model.getSurfacePropertyIncidentSolarMultipliers.each do |ism|
          next unless os_subsurface == ism.subSurface

          os_ism = ism
        end
=======
        os_shading_surface = model.getShadingSurfaces.find { |ss| ss.name.to_s.start_with? window.id }
>>>>>>> b3a44abe
        if (sf_summer == 1) && (sf_winter == 1)
          assert_nil(os_ism) # No shading
        else
          refute_nil(os_ism) # Shading
          if sf_summer == sf_winter
            summer_transmittance = os_ism.incidentSolarMultiplierSchedule.get.to_ScheduleConstant.get.value
            winter_transmittance = summer_transmittance
          else
            summer_transmittance = os_ism.incidentSolarMultiplierSchedule.get.to_ScheduleRuleset.get.getDaySchedules(summer_date, summer_date).map { |ds| ds.values.sum }.sum
            winter_transmittance = os_ism.incidentSolarMultiplierSchedule.get.to_ScheduleRuleset.get.getDaySchedules(winter_date, winter_date).map { |ds| ds.values.sum }.sum
          end
          assert_equal(sf_summer, summer_transmittance)
          assert_equal(sf_winter, winter_transmittance)
        end
<<<<<<< HEAD
=======

        # Check subsurface view factor to ground
        subsurface_view_factor = 0.5
        window_actuator = model.getEnergyManagementSystemActuators.find { |w| w.actuatedComponent.get.name.to_s == window.id }
        program_values = get_ems_values(model.getEnergyManagementSystemPrograms, 'fixedwindow view factor to ground program')
        assert_equal(subsurface_view_factor, program_values["#{window_actuator.name}"][0])
>>>>>>> b3a44abe
      end
    end
  end

  def test_skylights
    args_hash = {}
    args_hash['hpxml_path'] = File.absolute_path(File.join(@sample_files_path, 'base-enclosure-skylights.xml'))
    model, hpxml = _test_measure(args_hash)

    # Check skylight properties
    hpxml.skylights.each do |skylight|
      os_skylight = model.getSubSurfaces.find { |w| w.name.to_s == skylight.id }
      os_simple_glazing = os_skylight.construction.get.to_LayeredConstruction.get.getLayer(0).to_SimpleGlazing.get

      assert_equal(skylight.shgc, os_simple_glazing.solarHeatGainCoefficient)
      assert_in_epsilon(skylight.ufactor / 1.2, UnitConversions.convert(os_simple_glazing.uFactor, 'W/(m^2*K)', 'Btu/(hr*ft^2*F)'), 0.001)
    end

    # Check skylight shading
    ['USA_CO_Denver.Intl.AP.725650_TMY3.epw',
     'ZAF_Cape.Town.688160_IWEC.epw'].each do |epw_path| # Test both northern & southern hemisphere
      args_hash = {}
      args_hash['hpxml_path'] = File.absolute_path(@tmp_hpxml_path)
      hpxml = _create_hpxml('base-enclosure-skylights-shading.xml')
      hpxml.climate_and_risk_zones.weather_station_epw_filepath = epw_path
      XMLHelper.write_file(hpxml.to_oga, @tmp_hpxml_path)
      model, hpxml = _test_measure(args_hash)

      if epw_path == 'USA_CO_Denver.Intl.AP.725650_TMY3.epw'
        summer_date = OpenStudio::Date.new(OpenStudio::MonthOfYear.new('June'), 1, model.yearDescription.get.assumedYear)
        winter_date = OpenStudio::Date.new(OpenStudio::MonthOfYear.new('January'), 1, model.yearDescription.get.assumedYear)
      elsif epw_path == 'ZAF_Cape.Town.688160_IWEC.epw'
        winter_date = OpenStudio::Date.new(OpenStudio::MonthOfYear.new('June'), 1, model.yearDescription.get.assumedYear)
        summer_date = OpenStudio::Date.new(OpenStudio::MonthOfYear.new('January'), 1, model.yearDescription.get.assumedYear)
      end

      hpxml.skylights.each do |skylight|
        sf_summer = skylight.interior_shading_factor_summer
        sf_winter = skylight.interior_shading_factor_winter
        sf_summer *= skylight.exterior_shading_factor_summer unless skylight.exterior_shading_factor_summer.nil?
        sf_winter *= skylight.exterior_shading_factor_winter unless skylight.exterior_shading_factor_winter.nil?

        # Check shading transmittance for sky beam and sky diffuse
<<<<<<< HEAD
        os_subsurface = model.getSubSurfaces.select { |ss| ss.name.to_s.start_with? skylight.id }[0]
        os_ism = nil
        model.getSurfacePropertyIncidentSolarMultipliers.each do |ism|
          next unless os_subsurface == ism.subSurface

          os_ism = ism
        end
=======
        os_shading_surface = model.getShadingSurfaces.find { |ss| ss.name.to_s.start_with? skylight.id }
>>>>>>> b3a44abe
        if (sf_summer == 1) && (sf_winter == 1)
          assert_nil(os_ism) # No shading
        else
          refute_nil(os_ism) # Shading
          if sf_summer == sf_winter
            summer_transmittance = os_ism.incidentSolarMultiplierSchedule.get.to_ScheduleConstant.get.value
            winter_transmittance = summer_transmittance
          else
            summer_transmittance = os_ism.incidentSolarMultiplierSchedule.get.to_ScheduleRuleset.get.getDaySchedules(summer_date, summer_date).map { |ds| ds.values.sum }.sum
            winter_transmittance = os_ism.incidentSolarMultiplierSchedule.get.to_ScheduleRuleset.get.getDaySchedules(winter_date, winter_date).map { |ds| ds.values.sum }.sum
          end
          assert_equal(sf_summer, summer_transmittance)
          assert_equal(sf_winter, winter_transmittance)
        end
<<<<<<< HEAD
=======

        # Check subsurface view factor to ground
        subsurface_view_factor = 0.05 # 6:12 pitch
        skylight_actuator = model.getEnergyManagementSystemActuators.find { |w| w.actuatedComponent.get.name.to_s == skylight.id }
        program_values = get_ems_values(model.getEnergyManagementSystemPrograms, 'skylight view factor to ground program')
        assert_equal(subsurface_view_factor, program_values["#{skylight_actuator.name}"][0])
>>>>>>> b3a44abe
      end
    end
  end

  def test_doors
    args_hash = {}
    args_hash['hpxml_path'] = File.absolute_path(@tmp_hpxml_path)

    # Door
    doors_values = [{ assembly_r: 0.1, layer_names: ['door material'] },
                    { assembly_r: 5.0, layer_names: ['door material'] },
                    { assembly_r: 20.0, layer_names: ['door material'] }]

    hpxml = _create_hpxml('base.xml')
    doors_values.each do |door_values|
      hpxml.doors[0].r_value = door_values[:assembly_r]
      XMLHelper.write_file(hpxml.to_oga, @tmp_hpxml_path)
      model, hpxml = _test_measure(args_hash)

      # Check properties
      os_surface = model.getSubSurfaces.find { |s| s.name.to_s == hpxml.doors[0].id }
      _check_surface(hpxml.doors[0], os_surface, door_values[:layer_names])
    end
  end

  def test_partition_wall_mass
    args_hash = {}
    args_hash['hpxml_path'] = File.absolute_path(File.join(@sample_files_path, 'base-enclosure-thermal-mass.xml'))

    # Thermal masses
    partition_wall_mass_layer_names = ['gypsum board', 'wall stud and cavity', 'gypsum board']

    model, hpxml = _test_measure(args_hash)

    # Check properties
    os_surface = model.getInternalMassDefinitions.find { |s| s.name.to_s == 'partition wall mass' }
    _check_surface(hpxml.partition_wall_mass, os_surface, partition_wall_mass_layer_names)
  end

  def test_furniture_mass
    args_hash = {}
    args_hash['hpxml_path'] = File.absolute_path(File.join(@sample_files_path, 'base-enclosure-thermal-mass.xml'))

    # Thermal masses
    furniture_mass_layer_names = ['furniture material living space']

    model, hpxml = _test_measure(args_hash)

    # Check properties
    os_surface = model.getInternalMassDefinitions.find { |s| s.name.to_s.start_with?('furniture mass living space') }
    _check_surface(hpxml.furniture_mass, os_surface, furniture_mass_layer_names)
  end

  def test_kiva_initial_temperatures
    initial_temps = { 'base.xml' => 68.0, # foundation adjacent to conditioned space, IECC zone 5
                      'base-foundation-conditioned-crawlspace.xml' => 68.0, # foundation adjacent to conditioned space, IECC zone 5
                      'base-foundation-slab.xml' => 68.0, # foundation adjacent to conditioned space, IECC zone 5
                      'base-foundation-unconditioned-basement.xml' => 41.4, # foundation adjacent to unconditioned basement w/ ceiling insulation
                      'base-foundation-unconditioned-basement-wall-insulation.xml' => 56.0, # foundation adjacent to unconditioned basement w/ wall insulation
                      'base-foundation-unvented-crawlspace.xml' => 38.6, # foundation adjacent to unvented crawlspace w/ ceiling insulation
                      'base-foundation-vented-crawlspace.xml' => 36.9, # foundation adjacent to vented crawlspace w/ ceiling insulation
                      'base-location-miami-fl.xml' => 78.0 } # foundation adjacent to conditioned space, IECC zone 1

    initial_temps.each do |hpxml_name, expected_temp|
      args_hash = {}
      args_hash['hpxml_path'] = File.absolute_path(File.join(@sample_files_path, hpxml_name))
      model, _hpxml = _test_measure(args_hash)

      actual_temp = UnitConversions.convert(model.getFoundationKivas[0].initialIndoorAirTemperature.get, 'C', 'F')
      assert_in_delta(expected_temp, actual_temp, 0.1)
    end
  end

  def test_collapse_surfaces
    def split_surfaces(surfaces, should_collapse_surfaces)
      surf_class = surfaces[0].class
      for n in 1..surfaces.size
        surfaces[n - 1].area /= 9.0
        surfaces[n - 1].exposed_perimeter /= 9.0 if surf_class == HPXML::Slab
        for i in 2..9
          surfaces << surfaces[n - 1].dup
          surfaces[-1].id += "_#{i}"
          next if should_collapse_surfaces

          # Change a property to a unique value so that it won't collapse
          # with other properties of the same surface type.
          if [HPXML::Roof, HPXML::Wall, HPXML::RimJoist, HPXML::Floor].include? surf_class
            surfaces[-1].insulation_assembly_r_value += 0.01 * i
          elsif [HPXML::FoundationWall].include? surf_class
            surfaces[-1].insulation_exterior_r_value += 0.01 * i
          elsif [HPXML::Slab].include? surf_class
            if i < 4
              surfaces[-1].perimeter_insulation_depth += 0.01 * i
            else
              surfaces[-1].perimeter_insulation_r_value += 0.01 * i
            end
          elsif [HPXML::Window, HPXML::Skylight].include? surf_class
            if i < 3
              surfaces[-1].ufactor += 0.01 * i
            elsif i < 6
              surfaces[-1].interior_shading_factor_summer -= 0.02 * i
            else
              surfaces[-1].interior_shading_factor_winter -= 0.01 * i
              if surf_class == HPXML::Window
                surfaces[-1].fraction_operable = 1.0 - surfaces[-1].fraction_operable
              end
            end
          elsif [HPXML::Door].include? surf_class
            surfaces[-1].r_value += 0.01 * i
          else
            fail 'Unexpected surface type.'
          end
        end
      end
      surfaces << surfaces[-1].dup
      surfaces[-1].id += '_tiny'
      surfaces[-1].area = 0.05
      surfaces[-1].exposed_perimeter = 0.05 if surf_class == HPXML::Slab
    end

    def get_num_surfaces_by_type(hpxml)
      return { roofs: hpxml.roofs.size,
               walls: hpxml.walls.size,
               rim_joists: hpxml.rim_joists.size,
               foundation_walls: hpxml.foundation_walls.size,
               floors: hpxml.floors.size,
               slabs: hpxml.slabs.size,
               windows: hpxml.windows.size,
               skylights: hpxml.skylights.size,
               doors: hpxml.doors.size }
    end

    [true, false].each do |should_collapse_surfaces|
      hpxml = _create_hpxml('base-enclosure-skylights.xml')

      orig_num_surfaces_by_type = get_num_surfaces_by_type(hpxml)

      split_surfaces(hpxml.roofs, should_collapse_surfaces)
      split_surfaces(hpxml.rim_joists, should_collapse_surfaces)
      split_surfaces(hpxml.walls, should_collapse_surfaces)
      split_surfaces(hpxml.foundation_walls, should_collapse_surfaces)
      split_surfaces(hpxml.floors, should_collapse_surfaces)
      split_surfaces(hpxml.slabs, should_collapse_surfaces)
      split_surfaces(hpxml.windows, should_collapse_surfaces)
      split_surfaces(hpxml.skylights, should_collapse_surfaces)
      split_surfaces(hpxml.doors, should_collapse_surfaces)

      split_num_surfaces_by_type = get_num_surfaces_by_type(hpxml)
      hpxml.collapse_enclosure_surfaces()
      final_num_surfaces_by_type = get_num_surfaces_by_type(hpxml)

      for surf_type in orig_num_surfaces_by_type.keys
        if should_collapse_surfaces
          assert_equal(orig_num_surfaces_by_type[surf_type], final_num_surfaces_by_type[surf_type])
        else
          assert_equal(split_num_surfaces_by_type[surf_type] - 1, final_num_surfaces_by_type[surf_type])
        end
      end
    end
  end

  def test_aspect_ratios
    # Test single-family attached
    hpxml = _create_hpxml('base-bldgtype-attached.xml')
    wall_outside = hpxml.walls.find { |w| w.exterior_adjacent_to == HPXML::LocationOutside && w.interior_adjacent_to == HPXML::LocationLivingSpace }
    wall_other_housing_unit = hpxml.walls.find { |w| w.exterior_adjacent_to == HPXML::LocationOtherHousingUnit && w.interior_adjacent_to == HPXML::LocationLivingSpace }

    wall_height = hpxml.building_construction.average_ceiling_height
    left_right_wall_length = wall_other_housing_unit.area / wall_height
    front_back_wall_length = ((wall_outside.area / wall_height) - left_right_wall_length) / 2.0
    assert_in_delta(0.6667, front_back_wall_length / left_right_wall_length, 0.01)

    # Test multifamily
    hpxml = _create_hpxml('base-bldgtype-multifamily.xml')
    wall_outside = hpxml.walls.find { |w| w.exterior_adjacent_to == HPXML::LocationOutside && w.interior_adjacent_to == HPXML::LocationLivingSpace }
    wall_other_housing_unit = hpxml.walls.find { |w| w.exterior_adjacent_to == HPXML::LocationOtherHousingUnit && w.interior_adjacent_to == HPXML::LocationLivingSpace }

    wall_height = hpxml.building_construction.average_ceiling_height
    left_right_wall_length = wall_other_housing_unit.area / wall_height
    front_back_wall_length = ((wall_outside.area / wall_height) - left_right_wall_length) / 2.0
    assert_in_delta(0.6667, front_back_wall_length / left_right_wall_length, 0.01)
  end

  def _check_surface(hpxml_surface, os_surface, expected_layer_names)
    os_construction = os_surface.construction.get.to_LayeredConstruction.get

    # Check exterior solar absorptance and emittance
    exterior_layer = os_construction.getLayer(0).to_OpaqueMaterial.get
    if hpxml_surface.respond_to? :solar_absorptance
      assert_equal(hpxml_surface.solar_absorptance, exterior_layer.solarAbsorptance)
    end
    if hpxml_surface.respond_to? :emittance
      assert_equal(hpxml_surface.emittance, exterior_layer.thermalAbsorptance)
    end

    # Check interior finish solar absorptance and emittance
    if expected_layer_names[-1] == 'radiant barrier'
      interior_layer = os_construction.getLayer(os_construction.numLayers - 1).to_OpaqueMaterial.get
      assert_operator(interior_layer.solarAbsorptance, :<, 0.1)
      assert_operator(interior_layer.thermalAbsorptance, :<, 0.1)
    elsif hpxml_surface.respond_to?(:interior_finish_type) && hpxml_surface.interior_finish_type != HPXML::InteriorFinishNone
      interior_layer = os_construction.getLayer(os_construction.numLayers - 1).to_OpaqueMaterial.get
      assert_equal(0.6, interior_layer.solarAbsorptance)
      assert_equal(0.9, interior_layer.thermalAbsorptance)
    end

    # Check for appropriate construction layers (including Kiva insulation/custom blocks)

    num_layers = os_construction.numLayers
    if os_surface.is_a?(OpenStudio::Model::Surface) && os_surface.adjacentFoundation.is_initialized
      adjacent_foundation = os_surface.adjacentFoundation.get
      if adjacent_foundation.interiorHorizontalInsulationMaterial.is_initialized
        num_layers += 1
      end
      if adjacent_foundation.exteriorHorizontalInsulationMaterial.is_initialized
        num_layers += 1
      end
      if adjacent_foundation.interiorVerticalInsulationMaterial.is_initialized
        num_layers += 1
      end
      if adjacent_foundation.exteriorVerticalInsulationMaterial.is_initialized
        num_layers += 1
      end
      num_layers += adjacent_foundation.numberofCustomBlocks
    end

    # Construction layers
    for i in 0..os_construction.numLayers - 1
      break if i + 1 > num_layers

      layer_name = os_construction.getLayer(i).name.to_s
      expected_layer_name = expected_layer_names[i]
      if not layer_name.start_with? expected_layer_name
        puts "Layer #{i + 1}: '#{layer_name}' does not start with '#{expected_layer_name}'"
      end
      assert(layer_name.start_with? expected_layer_name)
    end
    curr_layer_num = os_construction.numLayers

    if not adjacent_foundation.nil?
      # Kiva - Interior Horizontal Insulation
      if adjacent_foundation.interiorHorizontalInsulationMaterial.is_initialized
        layer_name = adjacent_foundation.interiorHorizontalInsulationMaterial.get.name.to_s
        expected_layer_name = expected_layer_names[curr_layer_num]
        curr_layer_num += 1
        if not layer_name.start_with? expected_layer_name
          puts "'#{layer_name}' does not start with '#{expected_layer_name}'"
        end
        assert(layer_name.start_with? expected_layer_name)
      end

      # Kiva - Exterior Horizontal Insulation
      if adjacent_foundation.exteriorHorizontalInsulationMaterial.is_initialized
        layer_name = adjacent_foundation.exteriorHorizontalInsulationMaterial.get.name.to_s
        expected_layer_name = expected_layer_names[curr_layer_num]
        curr_layer_num += 1
        if not layer_name.start_with? expected_layer_name
          puts "'#{layer_name}' does not start with '#{expected_layer_name}'"
        end
        assert(layer_name.start_with? expected_layer_name)
      end

      # Kiva - Interior Vertical Insulation
      if adjacent_foundation.interiorVerticalInsulationMaterial.is_initialized
        layer_name = adjacent_foundation.interiorVerticalInsulationMaterial.get.name.to_s
        expected_layer_name = expected_layer_names[curr_layer_num]
        curr_layer_num += 1
        if not layer_name.start_with? expected_layer_name
          puts "'#{layer_name}' does not start with '#{expected_layer_name}'"
        end
        assert(layer_name.start_with? expected_layer_name)
      end

      # Kiva - Exterior Vertical Insulation
      if adjacent_foundation.exteriorVerticalInsulationMaterial.is_initialized
        layer_name = adjacent_foundation.exteriorVerticalInsulationMaterial.get.name.to_s
        expected_layer_name = expected_layer_names[curr_layer_num]
        curr_layer_num += 1
        if not layer_name.start_with? expected_layer_name
          puts "'#{layer_name}' does not start with '#{expected_layer_name}'"
        end
        assert(layer_name.start_with? expected_layer_name)
      end

      # Kiva - Custom insulation blocks
      for i in 0..adjacent_foundation.numberofCustomBlocks - 1
        layer_name = adjacent_foundation.customBlocks[i].material.name.to_s
        expected_layer_name = expected_layer_names[curr_layer_num]
        curr_layer_num += 1
        if not layer_name.start_with? expected_layer_name
          puts "'#{layer_name}' does not start with '#{expected_layer_name}'"
        end
        assert(layer_name.start_with? expected_layer_name)
      end
    end

    assert_equal(expected_layer_names.size, num_layers)
  end

  def _test_measure(args_hash)
    # create an instance of the measure
    measure = HPXMLtoOpenStudio.new

    runner = OpenStudio::Measure::OSRunner.new(OpenStudio::WorkflowJSON.new)
    model = OpenStudio::Model::Model.new

    # get arguments
    args_hash['output_dir'] = File.dirname(__FILE__)
    arguments = measure.arguments(model)
    argument_map = OpenStudio::Measure.convertOSArgumentVectorToMap(arguments)

    # populate argument with specified hash value if specified
    arguments.each do |arg|
      temp_arg_var = arg.clone
      if args_hash.has_key?(arg.name)
        assert(temp_arg_var.setValue(args_hash[arg.name]))
      end
      argument_map[arg.name] = temp_arg_var
    end

    # run the measure
    measure.run(model, runner, argument_map)
    result = runner.result

    # show the output
    show_output(result) unless result.value.valueName == 'Success'

    # assert that it ran correctly
    assert_equal('Success', result.value.valueName)

    hpxml = HPXML.new(hpxml_path: File.join(File.dirname(__FILE__), 'in.xml'))

    File.delete(File.join(File.dirname(__FILE__), 'in.xml'))

    return model, hpxml
  end

  def _create_hpxml(hpxml_name)
    return HPXML.new(hpxml_path: File.join(@sample_files_path, hpxml_name))
  end
end<|MERGE_RESOLUTION|>--- conflicted
+++ resolved
@@ -550,7 +550,6 @@
         sf_winter *= window.exterior_shading_factor_winter unless window.exterior_shading_factor_winter.nil?
 
         # Check shading transmittance for sky beam and sky diffuse
-<<<<<<< HEAD
         os_subsurface = model.getSubSurfaces.select { |ss| ss.name.to_s.start_with? window.id }[0]
         os_ism = nil
         model.getSurfacePropertyIncidentSolarMultipliers.each do |ism|
@@ -558,9 +557,6 @@
 
           os_ism = ism
         end
-=======
-        os_shading_surface = model.getShadingSurfaces.find { |ss| ss.name.to_s.start_with? window.id }
->>>>>>> b3a44abe
         if (sf_summer == 1) && (sf_winter == 1)
           assert_nil(os_ism) # No shading
         else
@@ -575,15 +571,6 @@
           assert_equal(sf_summer, summer_transmittance)
           assert_equal(sf_winter, winter_transmittance)
         end
-<<<<<<< HEAD
-=======
-
-        # Check subsurface view factor to ground
-        subsurface_view_factor = 0.5
-        window_actuator = model.getEnergyManagementSystemActuators.find { |w| w.actuatedComponent.get.name.to_s == window.id }
-        program_values = get_ems_values(model.getEnergyManagementSystemPrograms, 'fixedwindow view factor to ground program')
-        assert_equal(subsurface_view_factor, program_values["#{window_actuator.name}"][0])
->>>>>>> b3a44abe
       end
     end
   end
@@ -627,7 +614,6 @@
         sf_winter *= skylight.exterior_shading_factor_winter unless skylight.exterior_shading_factor_winter.nil?
 
         # Check shading transmittance for sky beam and sky diffuse
-<<<<<<< HEAD
         os_subsurface = model.getSubSurfaces.select { |ss| ss.name.to_s.start_with? skylight.id }[0]
         os_ism = nil
         model.getSurfacePropertyIncidentSolarMultipliers.each do |ism|
@@ -635,9 +621,6 @@
 
           os_ism = ism
         end
-=======
-        os_shading_surface = model.getShadingSurfaces.find { |ss| ss.name.to_s.start_with? skylight.id }
->>>>>>> b3a44abe
         if (sf_summer == 1) && (sf_winter == 1)
           assert_nil(os_ism) # No shading
         else
@@ -652,15 +635,6 @@
           assert_equal(sf_summer, summer_transmittance)
           assert_equal(sf_winter, winter_transmittance)
         end
-<<<<<<< HEAD
-=======
-
-        # Check subsurface view factor to ground
-        subsurface_view_factor = 0.05 # 6:12 pitch
-        skylight_actuator = model.getEnergyManagementSystemActuators.find { |w| w.actuatedComponent.get.name.to_s == skylight.id }
-        program_values = get_ems_values(model.getEnergyManagementSystemPrograms, 'skylight view factor to ground program')
-        assert_equal(subsurface_view_factor, program_values["#{skylight_actuator.name}"][0])
->>>>>>> b3a44abe
       end
     end
   end
