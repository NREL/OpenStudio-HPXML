--- conflicted
+++ resolved
@@ -958,19 +958,6 @@
     model, _hpxml, _hpxml_bldg = _test_measure(args_hash)
 
     # water use equipment peak flows
-<<<<<<< HEAD
-    fixture_gpd = 0.0
-    dist_gpd = 0.0
-    cw_gpd = 1.943070
-    dw_gpd = 1.197361
-    assert_in_epsilon(cw_gpd, get_wu_gpd(model, Constants.ObjectNameClothesWasher), 0.001)
-    assert_in_epsilon(dw_gpd, get_wu_gpd(model, Constants.ObjectNameDishwasher), 0.001)
-    assert_in_epsilon(fixture_gpd, get_wu_gpd(model, Constants.ObjectNameFixtures), 0.001)
-    assert_in_epsilon(dist_gpd, get_wu_gpd(model, Constants.ObjectNameDistributionWaste), 0.001)
-
-    # electric equipment
-    cw_ee_kwh_yr = 56.04660
-=======
     fixture_gpd = 13.485
     dist_gpd = 4.569
     cw_gpd = 2.25
@@ -982,29 +969,20 @@
 
     # electric equipment
     cw_ee_kwh_yr = 64.906
->>>>>>> 84564d85
     cw_sens_frac = 0.27
     cw_lat_frac = 0.03
     assert_in_epsilon(cw_ee_kwh_yr, get_ee_kwh_per_year(model, Constants::ObjectTypeClothesWasher), 0.001)
     assert_in_epsilon(cw_sens_frac, get_ee_fractions(model, Constants::ObjectTypeClothesWasher)[0], 0.001)
     assert_in_epsilon(cw_lat_frac, get_ee_fractions(model, Constants::ObjectTypeClothesWasher)[1], 0.001)
 
-<<<<<<< HEAD
-    dw_ee_kwh_yr = 40.89748
-=======
     dw_ee_kwh_yr = 58.521
->>>>>>> 84564d85
     dw_sens_frac = 0.3
     dw_lat_frac = 0.300
     assert_in_epsilon(dw_ee_kwh_yr, get_ee_kwh_per_year(model, Constants::ObjectTypeDishwasher), 0.001)
     assert_in_epsilon(dw_sens_frac, get_ee_fractions(model, Constants::ObjectTypeDishwasher)[0], 0.001)
     assert_in_epsilon(dw_lat_frac, get_ee_fractions(model, Constants::ObjectTypeDishwasher)[1], 0.001)
 
-<<<<<<< HEAD
-    cd_ee_kwh_yr = 232.080643
-=======
     cd_ee_kwh_yr = 268.766
->>>>>>> 84564d85
     cd_sens_frac = 0.135
     cd_lat_frac = 0.015
     assert_in_epsilon(cd_ee_kwh_yr, get_ee_kwh_per_year(model, Constants::ObjectTypeClothesDryer), 0.001)
@@ -1024,15 +1002,8 @@
     assert_in_epsilon(cook_lat_frac, get_ee_fractions(model, Constants::ObjectTypeCookingRange)[1], 0.001)
 
     # other equipment
-<<<<<<< HEAD
-    water_sens = -126.44072
-    water_lat = 128.2956
-    assert_in_epsilon(water_sens, get_oe_kwh(model, Constants.ObjectNameGeneralWaterUseSensible), 0.001)
-    assert_in_epsilon(1.0, get_oe_fractions(model, Constants.ObjectNameGeneralWaterUseSensible)[0], 0.001)
-    assert_in_epsilon(0.0, get_oe_fractions(model, Constants.ObjectNameGeneralWaterUseSensible)[1], 0.001)
-=======
-    water_sens = -140.879
-    water_lat = 142.945
+    water_sens = -126.4
+    water_lat = 128.3
     assert_in_epsilon(water_sens, get_oe_kwh(model, Constants::ObjectTypeGeneralWaterUseSensible), 0.001)
     assert_in_epsilon(1.0, get_oe_fractions(model, Constants::ObjectTypeGeneralWaterUseSensible)[0], 0.001)
     assert_in_epsilon(0.0, get_oe_fractions(model, Constants::ObjectTypeGeneralWaterUseSensible)[1], 0.001)
@@ -1064,7 +1035,6 @@
     assert_in_epsilon(cw_ee_kwh_yr, get_ee_kwh_per_year(model, Constants::ObjectTypeClothesWasher), 0.001)
     assert_in_epsilon(cw_sens_frac, get_ee_fractions(model, Constants::ObjectTypeClothesWasher)[0], 0.001)
     assert_in_epsilon(cw_lat_frac, get_ee_fractions(model, Constants::ObjectTypeClothesWasher)[1], 0.001)
->>>>>>> 84564d85
 
     dw_ee_kwh_yr = 163.593
     dw_sens_frac = 0.3
@@ -1085,7 +1055,7 @@
     assert_in_epsilon(rf_sens_frac, get_ee_fractions(model, Constants::ObjectTypeRefrigerator)[0], 0.001)
     assert_in_epsilon(rf_lat_frac, get_ee_fractions(model, Constants::ObjectTypeRefrigerator)[1], 0.001)
 
-    cook_ee_kwh_yr = 603.22
+    cook_ee_kwh_yr = 651.2
     cook_sens_frac = 0.72
     cook_lat_frac = 0.080
     assert_in_epsilon(cook_ee_kwh_yr, get_ee_kwh_per_year(model, Constants::ObjectTypeCookingRange), 0.001)
@@ -1093,8 +1063,8 @@
     assert_in_epsilon(cook_lat_frac, get_ee_fractions(model, Constants::ObjectTypeCookingRange)[1], 0.001)
 
     # other equipment
-    water_sens = -436.636
-    water_lat = 443.042
+    water_sens = -490.4
+    water_lat = 497.6
     assert_in_epsilon(water_sens, get_oe_kwh(model, Constants::ObjectTypeGeneralWaterUseSensible), 0.001)
     assert_in_epsilon(1.0, get_oe_fractions(model, Constants::ObjectTypeGeneralWaterUseSensible)[0], 0.001)
     assert_in_epsilon(0.0, get_oe_fractions(model, Constants::ObjectTypeGeneralWaterUseSensible)[1], 0.001)
