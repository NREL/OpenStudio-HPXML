--- conflicted
+++ resolved
@@ -1602,15 +1602,12 @@
                               'hvac-setpoint-adjustments' => ['HVAC setpoints have been automatically adjusted to prevent periods where the heating setpoint is greater than the cooling setpoint.'],
                               'hvac-setpoint-adjustments-daily-setbacks' => ['HVAC setpoints have been automatically adjusted to prevent periods where the heating setpoint is greater than the cooling setpoint.'],
                               'hvac-setpoint-adjustments-daily-schedules' => ['HVAC setpoints have been automatically adjusted to prevent periods where the heating setpoint is greater than the cooling setpoint.'],
-<<<<<<< HEAD
                               'multistage-backup-more-than-4-stages' => ['E+ Currently only supports less than 4 stages for multi-stage electric backup coil. Combined the remaining capacities in the last stage. Simulation continued.',
                                                                          'Calculated multi-stage backup coil capacity increment for last stage is not equal to user input, actual capacity increment is'],
-=======
                               'manualj-sum-space-num-occupants' => ['ManualJInputs/NumberofOccupants (4) does not match sum of conditioned spaces (5).'],
                               'manualj-sum-space-internal-loads-sensible' => ['ManualJInputs/InternalLoadsSensible (1000.0) does not match sum of conditioned spaces (1200.0).'],
                               'manualj-sum-space-internal-loads-latent' => ['ManualJInputs/InternalLoadsLatent (200.0) does not match sum of conditioned spaces (100.0).'],
                               'multiple-conditioned-zone' => ['While multiple conditioned zones are specified, the EnergyPlus model will only include a single conditioned thermal zone.'],
->>>>>>> 0f7604c2
                               'power-outage' => ['It is not possible to eliminate all HVAC energy use (e.g. crankcase/defrost energy) in EnergyPlus during an unavailable period.',
                                                  'It is not possible to eliminate all water heater energy use (e.g. parasitics) in EnergyPlus during an unavailable period.'],
                               'schedule-file-and-weekday-weekend-multipliers' => ["Both 'occupants' schedule file and weekday fractions provided; the latter will be ignored.",
