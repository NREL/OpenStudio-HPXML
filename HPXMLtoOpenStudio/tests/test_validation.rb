--- conflicted
+++ resolved
@@ -222,7 +222,6 @@
                             'multifamily-reference-duct' => ['There are references to "other multifamily buffer space" but ResidentialFacilityType is not "single-family attached" or "apartment unit".'],
                             'multifamily-reference-surface' => ['There are references to "other heated space" but ResidentialFacilityType is not "single-family attached" or "apartment unit".'],
                             'multifamily-reference-water-heater' => ['There are references to "other non-freezing space" but ResidentialFacilityType is not "single-family attached" or "apartment unit".'],
-<<<<<<< HEAD
                             'onoff-thermostat-heat-load-fraction' => ['Expected sum(FractionHeatLoadServed) to be equal to 1'],
                             'onoff-thermostat-cool-load-fraction' => ['Expected sum(FractionCoolLoadServed) to be equal to 1'],
                             'onoff-thermostat-negative-value' => ['Expected extension/OnOffThermostatDeadbandTemperature to be greater than or equal to 0'],
@@ -232,11 +231,9 @@
                             'realistic-staging-missiong-ddb' => ['Expected 1 element(s) for xpath: OnOffThermostatDeadbandTemperature',
                                                                  'Expected extension/OnOffThermostatDeadbandTemperature to be greater than 0.'],
                             'realistic-staging-zero-ddb' => ['Expected extension/OnOffThermostatDeadbandTemperature to be greater than 0.'],
-=======
                             'negative-autosizing-factors' => ['CoolingAutosizingFactor should be greater than 0.0',
                                                               'HeatingAutosizingFactor should be greater than 0.0',
                                                               'BackupHeatingAutosizingFactor should be greater than 0.0'],
->>>>>>> ff718623
                             'refrigerator-location' => ['A location is specified as "garage" but no surfaces were found adjacent to this space type.'],
                             'refrigerator-schedule' => ['Expected either schedule fractions/multipliers or schedule coefficients but not both.'],
                             'solar-fraction-one' => ['Expected SolarFraction to be less than 1 [context: /HPXML/Building/BuildingDetails/Systems/SolarThermal/SolarThermalSystem[SolarFraction], id: "SolarThermalSystem1"]'],
@@ -668,45 +665,40 @@
         hpxml_bldg.floors[1].exterior_adjacent_to = HPXML::LocationOtherHeatedSpace
         hpxml_bldg.floors[1].floor_or_ceiling = HPXML::FloorOrCeilingCeiling
       elsif ['multifamily-reference-water-heater'].include? error_case
-<<<<<<< HEAD
-        hpxml = HPXML.new(hpxml_path: File.join(@sample_files_path, 'base.xml'))
-        hpxml.water_heating_systems[0].location = HPXML::LocationOtherNonFreezingSpace
+        hpxml, hpxml_bldg = _create_hpxml('base.xml')
+        hpxml_bldg.water_heating_systems[0].location = HPXML::LocationOtherNonFreezingSpace
       elsif ['onoff-thermostat-heat-load-fraction'].include? error_case
-        hpxml = HPXML.new(hpxml_path: File.join(@sample_files_path, 'base-hvac-onoff-thermostat-deadband-air-to-air-heat-pump-1-speed.xml'))
-        hpxml.heat_pumps[0].fraction_heat_load_served = 0.5
+        hpxml, hpxml_bldg = _create_hpxml('base-hvac-onoff-thermostat-deadband-air-to-air-heat-pump-1-speed.xml')
+        hpxml_bldg.heat_pumps[0].fraction_heat_load_served = 0.5
       elsif ['onoff-thermostat-cool-load-fraction'].include? error_case
-        hpxml = HPXML.new(hpxml_path: File.join(@sample_files_path, 'base-hvac-onoff-thermostat-deadband-air-to-air-heat-pump-1-speed.xml'))
-        hpxml.heat_pumps[0].fraction_cool_load_served = 0.5
+        hpxml, hpxml_bldg = _create_hpxml('base-hvac-onoff-thermostat-deadband-air-to-air-heat-pump-1-speed.xml')
+        hpxml_bldg.heat_pumps[0].fraction_cool_load_served = 0.5
       elsif ['onoff-thermostat-negative-value'].include? error_case
-        hpxml = HPXML.new(hpxml_path: File.join(@sample_files_path, 'base-hvac-onoff-thermostat-deadband-air-to-air-heat-pump-1-speed.xml'))
-        hpxml.hvac_controls[0].onoff_thermostat_deadband = -1.0
+        hpxml, hpxml_bldg = _create_hpxml('base-hvac-onoff-thermostat-deadband-air-to-air-heat-pump-1-speed.xml')
+        hpxml_bldg.hvac_controls[0].onoff_thermostat_deadband = -1.0
       elsif ['onoff-thermostat-wrong-cooling-system-type'].include? error_case
-        hpxml = HPXML.new(hpxml_path: File.join(@sample_files_path, 'base-hvac-onoff-thermostat-deadband-air-to-air-heat-pump-1-speed.xml'))
-        hpxml.heat_pumps[0].heat_pump_type = HPXML::HVACTypeHeatPumpMiniSplit
-        hpxml.heat_pumps[0].compressor_type = nil
+        hpxml, hpxml_bldg = _create_hpxml('base-hvac-onoff-thermostat-deadband-air-to-air-heat-pump-1-speed.xml')
+        hpxml_bldg.heat_pumps[0].heat_pump_type = HPXML::HVACTypeHeatPumpMiniSplit
+        hpxml_bldg.heat_pumps[0].compressor_type = nil
       elsif ['onoff-thermostat-two-heat-pumps'].include? error_case
-        hpxml = HPXML.new(hpxml_path: File.join(@sample_files_path, 'base-hvac-onoff-thermostat-deadband-air-to-air-heat-pump-1-speed.xml'))
-        hpxml.heat_pumps[0].fraction_cool_load_served = 0.5
-        hpxml.heat_pumps[0].fraction_heat_load_served = 0.5
-        hpxml.heat_pumps << hpxml.heat_pumps[0].dup
-        hpxml.heat_pumps[-1].id = 'HeatPump2'
-        hpxml.heat_pumps[-1].primary_heating_system = false
-        hpxml.heat_pumps[-1].primary_cooling_system = false
+        hpxml, hpxml_bldg = _create_hpxml('base-hvac-onoff-thermostat-deadband-air-to-air-heat-pump-1-speed.xml')
+        hpxml_bldg.heat_pumps[0].fraction_cool_load_served = 0.5
+        hpxml_bldg.heat_pumps[0].fraction_heat_load_served = 0.5
+        hpxml_bldg.heat_pumps << hpxml_bldg.heat_pumps[0].dup
+        hpxml_bldg.heat_pumps[-1].id = 'HeatPump2'
+        hpxml_bldg.heat_pumps[-1].primary_heating_system = false
+        hpxml_bldg.heat_pumps[-1].primary_cooling_system = false
       elsif ['realistic-staging-missiong-ddb'].include? error_case
-        hpxml = HPXML.new(hpxml_path: File.join(@sample_files_path, 'base-hvac-realistic-control-2-speed-central-ac.xml'))
-        hpxml.hvac_controls[0].onoff_thermostat_deadband = nil
+        hpxml, hpxml_bldg = _create_hpxml('base-hvac-realistic-control-2-speed-central-ac.xml')
+        hpxml_bldg.hvac_controls[0].onoff_thermostat_deadband = nil
       elsif ['realistic-staging-zero-ddb'].include? error_case
-        hpxml = HPXML.new(hpxml_path: File.join(@sample_files_path, 'base-hvac-realistic-control-2-speed-central-ac.xml'))
-        hpxml.hvac_controls[0].onoff_thermostat_deadband = 0.0
-=======
-        hpxml, hpxml_bldg = _create_hpxml('base.xml')
-        hpxml_bldg.water_heating_systems[0].location = HPXML::LocationOtherNonFreezingSpace
+        hpxml, hpxml_bldg = _create_hpxml('base-hvac-realistic-control-2-speed-central-ac.xml')
+        hpxml_bldg.hvac_controls[0].onoff_thermostat_deadband = 0.0
       elsif ['negative-autosizing-factors'].include? error_case
         hpxml, hpxml_bldg = _create_hpxml('base-hvac-air-to-air-heat-pump-1-speed-autosize-factor.xml')
         hpxml_bldg.heat_pumps[0].heating_autosizing_factor = -0.5
         hpxml_bldg.heat_pumps[0].cooling_autosizing_factor = -1.2
         hpxml_bldg.heat_pumps[0].backup_heating_autosizing_factor = -0.1
->>>>>>> ff718623
       elsif ['refrigerator-location'].include? error_case
         hpxml, hpxml_bldg = _create_hpxml('base.xml')
         hpxml_bldg.refrigerators[0].location = HPXML::LocationGarage
@@ -809,11 +801,9 @@
                                                             'No exterior lighting specified, the model will not include exterior lighting energy use.',
                                                             'No garage lighting specified, the model will not include garage lighting energy use.'],
                               'missing-attached-surfaces' => ['ResidentialFacilityType is single-family attached or apartment unit, but no attached surfaces were found. This may result in erroneous results (e.g., for infiltration).'],
-<<<<<<< HEAD
                               'onoff-thermostat-timestep-ten-mins' => ['Timestep should be 1; simulation will continue without deadband control.'],
                               'onoff-thermostat-temperature-capacitance-multiplier-one' => ['TemperatureCapacitanceMultiplier should typically be greater than 1.'],
                               'onoff-thermostat-num-speeds-greater-than-two' => ['Expected single-speed or two-speed DX systems to be modeled; simulation will continue without deadband control.'],
-=======
                               'plug-load-type-sauna' => ["Plug load type 'sauna' is not currently handled, the plug load will not be modeled."],
                               'plug-load-type-aquarium' => ["Plug load type 'aquarium' is not currently handled, the plug load will not be modeled."],
                               'plug-load-type-water-bed' => ["Plug load type 'water bed' is not currently handled, the plug load will not be modeled."],
@@ -822,7 +812,6 @@
                               'plug-load-type-tv-crt' => ["Plug load type 'TV CRT' is not currently handled, the plug load will not be modeled."],
                               'plug-load-type-tv-plasma' => ["Plug load type 'TV plasma' is not currently handled, the plug load will not be modeled."],
                               'portable-spa' => ['Portable spa is not currently handled, the portable spa will not be modeled.'],
->>>>>>> ff718623
                               'slab-zero-exposed-perimeter' => ['Slab has zero exposed perimeter, this may indicate an input error.'],
                               'unit-multiplier' => ['NumberofUnits is greater than 1, indicating that the HPXML Building represents multiple dwelling units; simulation outputs will reflect this unit multiplier.'],
                               'wrong-units' => ['Thickness is greater than 12 inches; this may indicate incorrect units.',
@@ -938,23 +927,18 @@
           lg.delete
         end
       elsif ['missing-attached-surfaces'].include? warning_case
-<<<<<<< HEAD
-        hpxml = HPXML.new(hpxml_path: File.join(@sample_files_path, 'base.xml'))
-        hpxml.building_construction.residential_facility_type = HPXML::ResidentialTypeSFA
-        hpxml.air_infiltration_measurements[0].infiltration_type = HPXML::InfiltrationTypeUnitExterior
+        hpxml, hpxml_bldg = _create_hpxml('base.xml')
+        hpxml_bldg.building_construction.residential_facility_type = HPXML::ResidentialTypeSFA
+        hpxml_bldg.air_infiltration_measurements[0].infiltration_type = HPXML::InfiltrationTypeUnitExterior
       elsif ['onoff-thermostat-timestep-ten-mins'].include? warning_case
-        hpxml = HPXML.new(hpxml_path: File.join(@sample_files_path, 'base-hvac-onoff-thermostat-deadband-air-to-air-heat-pump-1-speed.xml'))
+        hpxml, hpxml_bldg = _create_hpxml('base-hvac-onoff-thermostat-deadband-air-to-air-heat-pump-1-speed.xml')
         hpxml.header.timestep = 10
       elsif ['onoff-thermostat-temperature-capacitance-multiplier-one'].include? warning_case
-        hpxml = HPXML.new(hpxml_path: File.join(@sample_files_path, 'base-hvac-onoff-thermostat-deadband-air-to-air-heat-pump-1-speed.xml'))
+        hpxml, hpxml_bldg = _create_hpxml('base-hvac-onoff-thermostat-deadband-air-to-air-heat-pump-1-speed.xml')
         hpxml.header.temperature_capacitance_multiplier = 1
       elsif ['onoff-thermostat-num-speeds-greater-than-two'].include? warning_case
-        hpxml = HPXML.new(hpxml_path: File.join(@sample_files_path, 'base-hvac-onoff-thermostat-deadband-air-to-air-heat-pump-1-speed.xml'))
+        hpxml, hpxml_bldg = _create_hpxml('base-hvac-onoff-thermostat-deadband-air-to-air-heat-pump-1-speed.xml')
         hpxml.heat_pumps[0].compressor_type = HPXML::HVACCompressorTypeVariableSpeed
-=======
-        hpxml, hpxml_bldg = _create_hpxml('base.xml')
-        hpxml_bldg.building_construction.residential_facility_type = HPXML::ResidentialTypeSFA
-        hpxml_bldg.air_infiltration_measurements[0].infiltration_type = HPXML::InfiltrationTypeUnitExterior
       elsif ['plug-load-type-sauna'].include? warning_case
         hpxml, hpxml_bldg = _create_hpxml('base.xml')
         hpxml_bldg.plug_loads[0].plug_load_type = HPXML::PlugLoadTypeSauna
@@ -979,7 +963,6 @@
       elsif ['portable-spa'].include? warning_case
         hpxml, hpxml_bldg = _create_hpxml('base.xml')
         hpxml_bldg.portable_spas.add(id: 'PorableSpa')
->>>>>>> ff718623
       elsif ['slab-zero-exposed-perimeter'].include? warning_case
         hpxml, hpxml_bldg = _create_hpxml('base.xml')
         hpxml_bldg.slabs[0].exposed_perimeter = 0
