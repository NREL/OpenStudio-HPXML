# frozen_string_literal: true

require_relative '../resources/minitest_helper'
require 'openstudio'
require 'openstudio/measure/ShowRunnerOutput'
require 'fileutils'
require_relative '../measure.rb'
require 'csv'
require_relative '../resources/xmlhelper.rb'
require_relative '../resources/xmlvalidator.rb'

class HPXMLtoOpenStudioValidationTest < MiniTest::Test
  def setup
    @root_path = File.absolute_path(File.join(File.dirname(__FILE__), '..', '..'))
    @sample_files_path = File.join(@root_path, 'workflow', 'sample_files')
    @hpxml_schema_path = File.absolute_path(File.join(@root_path, 'HPXMLtoOpenStudio', 'resources', 'hpxml_schema', 'HPXML.xsd'))
    @epvalidator_stron_path = File.join(@root_path, 'HPXMLtoOpenStudio', 'resources', 'hpxml_schematron', 'EPvalidator.xml')

    @tmp_hpxml_path = File.join(@sample_files_path, 'tmp.xml')
    @tmp_csv_path = File.join(@sample_files_path, 'tmp.csv')
    @tmp_output_path = File.join(@sample_files_path, 'tmp_output')
    FileUtils.mkdir_p(@tmp_output_path)
  end

  def teardown
    File.delete(@tmp_hpxml_path) if File.exist? @tmp_hpxml_path
    File.delete(@tmp_csv_path) if File.exist? @tmp_csv_path
    FileUtils.rm_rf(@tmp_output_path)
  end

  def test_validation_of_sample_files
    xmls = []
    Dir["#{@root_path}/workflow/**/*.xml"].sort.each do |xml|
      next if xml.split('/').include? 'run'

      xmls << xml
    end

    xmls.each_with_index do |xml, i|
      puts "[#{i + 1}/#{xmls.size}] Testing #{File.basename(xml)}..."

      # Test validation
      _test_schema_validation(xml, @hpxml_schema_path)
      hpxml_doc = HPXML.new(hpxml_path: xml, building_id: 'MyBuilding').to_oga()
      _test_schematron_validation(xml, hpxml_doc, expected_errors: []) # Ensure no errors
    end
    puts
  end

  def test_validation_of_schematron_doc
    # Check that the schematron file is valid
    schematron_schema_path = File.absolute_path(File.join(@root_path, 'HPXMLtoOpenStudio', 'resources', 'hpxml_schematron', 'iso-schematron.xsd'))
    _test_schema_validation(@epvalidator_stron_path, schematron_schema_path)
  end

  def test_role_attributes_in_schematron_doc
    # Test for consistent use of errors/warnings
    puts
    puts 'Checking for correct role attributes...'

    epvalidator_stron_doc = XMLHelper.parse_file(@epvalidator_stron_path)

    # check that every assert element has a role attribute
    XMLHelper.get_elements(epvalidator_stron_doc, '/sch:schema/sch:pattern/sch:rule/sch:assert').each do |assert_element|
      assert_test = XMLHelper.get_attribute_value(assert_element, 'test').gsub('h:', '')
      role_attribute = XMLHelper.get_attribute_value(assert_element, 'role')
      if role_attribute.nil?
        fail "No attribute \"role='ERROR'\" found for assertion test: #{assert_test}"
      end

      assert_equal('ERROR', role_attribute)
    end

    # check that every report element has a role attribute
    XMLHelper.get_elements(epvalidator_stron_doc, '/sch:schema/sch:pattern/sch:rule/sch:report').each do |report_element|
      report_test = XMLHelper.get_attribute_value(report_element, 'test').gsub('h:', '')
      role_attribute = XMLHelper.get_attribute_value(report_element, 'role')
      if role_attribute.nil?
        fail "No attribute \"role='WARN'\" found for report test: #{report_test}"
      end

      assert_equal('WARN', role_attribute)
    end
  end

  def test_schema_schematron_error_messages
    OpenStudio::Logger.instance.standardOutLogger.setLogLevel(OpenStudio::Fatal)
    # Test case => Error message
    all_expected_errors = { 'boiler-invalid-afue' => ['Expected AnnualHeatingEfficiency[Units="AFUE"]/Value to be less than or equal to 1'],
                            'clothes-dryer-location' => ['A location is specified as "garage" but no surfaces were found adjacent to this space type.'],
                            'clothes-washer-location' => ['A location is specified as "garage" but no surfaces were found adjacent to this space type.'],
                            'cooking-range-location' => ['A location is specified as "garage" but no surfaces were found adjacent to this space type.'],
                            'dehumidifier-fraction-served' => ['Expected sum(FractionDehumidificationLoadServed) to be less than or equal to 1 [context: /HPXML/Building/BuildingDetails]'],
                            'dhw-frac-load-served' => ['Expected sum(FractionDHWLoadServed) to be 1 [context: /HPXML/Building/BuildingDetails]'],
                            'dhw-invalid-ef-tank' => ['Expected EnergyFactor to be less than 1 [context: /HPXML/Building/BuildingDetails/Systems/WaterHeating/WaterHeatingSystem[WaterHeaterType="storage water heater"], id: "WaterHeatingSystem1"]'],
                            'dhw-invalid-uef-tank-heat-pump' => ['Expected UniformEnergyFactor to be greater than 1 [context: /HPXML/Building/BuildingDetails/Systems/WaterHeating/WaterHeatingSystem[WaterHeaterType="heat pump water heater"], id: "WaterHeatingSystem1"]'],
                            'dishwasher-location' => ['A location is specified as "garage" but no surfaces were found adjacent to this space type.'],
                            'duct-leakage-cfm25' => ['Expected Value to be greater than or equal to 0 [context: /HPXML/Building/BuildingDetails/Systems/HVAC/HVACDistribution/DistributionSystemType/AirDistribution/DuctLeakageMeasurement/DuctLeakage[Units="CFM25" or Units="CFM50"], id: "HVACDistribution1"]'],
                            'duct-leakage-cfm50' => ['Expected Value to be greater than or equal to 0 [context: /HPXML/Building/BuildingDetails/Systems/HVAC/HVACDistribution/DistributionSystemType/AirDistribution/DuctLeakageMeasurement/DuctLeakage[Units="CFM25" or Units="CFM50"], id: "HVACDistribution1"]'],
                            'duct-leakage-percent' => ['Expected Value to be less than 1 [context: /HPXML/Building/BuildingDetails/Systems/HVAC/HVACDistribution/DistributionSystemType/AirDistribution/DuctLeakageMeasurement/DuctLeakage[Units="Percent"], id: "HVACDistribution1"]'],
                            'duct-location' => ['A location is specified as "garage" but no surfaces were found adjacent to this space type.'],
                            'duct-location-unconditioned-space' => ["Expected DuctLocation to be 'living space' or 'basement - conditioned' or 'basement - unconditioned' or 'crawlspace - vented' or 'crawlspace - unvented' or 'crawlspace - conditioned' or 'attic - vented' or 'attic - unvented' or 'garage' or 'exterior wall' or 'under slab' or 'roof deck' or 'outside' or 'other housing unit' or 'other heated space' or 'other multifamily buffer space' or 'other non-freezing space' [context: /HPXML/Building/BuildingDetails/Systems/HVAC/HVACDistribution/DistributionSystemType/AirDistribution/Ducts, id: \"Ducts1\"]",
                                                                    "Expected DuctLocation to be 'living space' or 'basement - conditioned' or 'basement - unconditioned' or 'crawlspace - vented' or 'crawlspace - unvented' or 'crawlspace - conditioned' or 'attic - vented' or 'attic - unvented' or 'garage' or 'exterior wall' or 'under slab' or 'roof deck' or 'outside' or 'other housing unit' or 'other heated space' or 'other multifamily buffer space' or 'other non-freezing space' [context: /HPXML/Building/BuildingDetails/Systems/HVAC/HVACDistribution/DistributionSystemType/AirDistribution/Ducts, id: \"Ducts2\"]"],
                            'emissions-electricity-schedule' => ['Expected NumberofHeaderRows to be greater than or equal to 0',
                                                                 'Expected ColumnNumber to be greater than or equal to 1'],
                            'enclosure-attic-missing-roof' => ['There must be at least one roof adjacent to "attic - unvented". [context: /HPXML/Building/BuildingDetails/Enclosure[*/*[InteriorAdjacentTo="attic - unvented" or ExteriorAdjacentTo="attic - unvented"]]]'],
                            'enclosure-basement-missing-exterior-foundation-wall' => ['There must be at least one exterior foundation wall adjacent to "basement - unconditioned". [context: /HPXML/Building/BuildingDetails/Enclosure[*/*[InteriorAdjacentTo="basement - unconditioned" or ExteriorAdjacentTo="basement - unconditioned"]]]'],
                            'enclosure-basement-missing-slab' => ['There must be at least one slab adjacent to "basement - unconditioned". [context: /HPXML/Building/BuildingDetails/Enclosure[*/*[InteriorAdjacentTo="basement - unconditioned" or ExteriorAdjacentTo="basement - unconditioned"]]]'],
                            'enclosure-floor-area-exceeds-cfa' => ['Expected ConditionedFloorArea to be greater than or equal to the sum of conditioned slab/floor areas. [context: /HPXML/Building/BuildingDetails/BuildingSummary/BuildingConstruction]'],
                            'enclosure-floor-area-exceeds-cfa2' => ['Expected ConditionedFloorArea to be greater than or equal to the sum of conditioned slab/floor areas. [context: /HPXML/Building/BuildingDetails/BuildingSummary/BuildingConstruction]'],
                            'enclosure-garage-missing-exterior-wall' => ['There must be at least one exterior wall/foundation wall adjacent to "garage". [context: /HPXML/Building/BuildingDetails/Enclosure[*/*[InteriorAdjacentTo="garage" or ExteriorAdjacentTo="garage"]]]'],
                            'enclosure-garage-missing-roof-ceiling' => ['There must be at least one roof/ceiling adjacent to "garage". [context: /HPXML/Building/BuildingDetails/Enclosure[*/*[InteriorAdjacentTo="garage" or ExteriorAdjacentTo="garage"]]]'],
                            'enclosure-garage-missing-slab' => ['There must be at least one slab adjacent to "garage". [context: /HPXML/Building/BuildingDetails/Enclosure[*/*[InteriorAdjacentTo="garage" or ExteriorAdjacentTo="garage"]]]'],
                            'enclosure-living-missing-ceiling-roof' => ['There must be at least one ceiling/roof adjacent to conditioned space. [context: /HPXML/Building/BuildingDetails/Enclosure[*/*[InteriorAdjacentTo="living space"]]]',
                                                                        'There must be at least one floor adjacent to "attic - unvented". [context: /HPXML/Building/BuildingDetails/Enclosure[*/*[InteriorAdjacentTo="attic - unvented" or ExteriorAdjacentTo="attic - unvented"]]]'],
                            'enclosure-living-missing-exterior-wall' => ['There must be at least one exterior wall adjacent to conditioned space. [context: /HPXML/Building/BuildingDetails/Enclosure[*/*[InteriorAdjacentTo="living space"]]]'],
                            'enclosure-living-missing-floor-slab' => ['There must be at least one floor/slab adjacent to conditioned space. [context: /HPXML/Building/BuildingDetails/Enclosure[*/*[InteriorAdjacentTo="living space"]]]'],
                            'frac-sensible-fuel-load' => ['Expected extension/FracSensible to be greater than or equal to 0 [context: /HPXML/Building/BuildingDetails/MiscLoads/FuelLoad[FuelLoadType="grill" or FuelLoadType="lighting" or FuelLoadType="fireplace"], id: "FuelLoad1"]'],
                            'frac-sensible-plug-load' => ['Expected extension/FracSensible to be greater than or equal to 0 [context: /HPXML/Building/BuildingDetails/MiscLoads/PlugLoad[PlugLoadType="other" or PlugLoadType="TV other" or PlugLoadType="electric vehicle charging" or PlugLoadType="well pump"], id: "PlugLoad1"]'],
                            'frac-total-fuel-load' => ['Expected sum of extension/FracSensible and extension/FracLatent to be less than or equal to 1 [context: /HPXML/Building/BuildingDetails/MiscLoads/FuelLoad[FuelLoadType="grill" or FuelLoadType="lighting" or FuelLoadType="fireplace"], id: "FuelLoad1"]'],
                            'frac-total-plug-load' => ['Expected sum of extension/FracSensible and extension/FracLatent to be less than or equal to 1 [context: /HPXML/Building/BuildingDetails/MiscLoads/PlugLoad[PlugLoadType="other" or PlugLoadType="TV other" or PlugLoadType="electric vehicle charging" or PlugLoadType="well pump"], id: "PlugLoad2"]'],
                            'furnace-invalid-afue' => ['Expected AnnualHeatingEfficiency[Units="AFUE"]/Value to be less than or equal to 1'],
                            'generator-number-of-bedrooms-served' => ['Expected NumberofBedroomsServed to be greater than ../../../../BuildingSummary/BuildingConstruction/NumberofBedrooms [context: /HPXML/Building/BuildingDetails/Systems/extension/Generators/Generator[IsSharedSystem="true"], id: "Generator1"]'],
                            'generator-output-greater-than-consumption' => ['Expected AnnualConsumptionkBtu to be greater than AnnualOutputkWh*3412 [context: /HPXML/Building/BuildingDetails/Systems/extension/Generators/Generator, id: "Generator1"]'],
                            'heat-pump-capacity-17f' => ['Expected HeatingCapacity17F to be less than or equal to HeatingCapacity'],
                            'heat-pump-mixed-fixed-and-autosize-capacities' => ['Expected 0 or 2 element(s) for xpath: HeatingCapacity | BackupHeatingCapacity [context: /HPXML/Building/BuildingDetails/Systems/HVAC/HVACPlant/HeatPump[BackupType="integrated" or BackupSystemFuel], id: "HeatPump1"]'],
                            'heat-pump-multiple-backup-systems' => ['Expected 0 or 1 element(s) for xpath: HeatPump/BackupSystem [context: /HPXML/Building/BuildingDetails]'],
                            'hvac-distribution-return-duct-leakage-missing' => ['Expected 1 element(s) for xpath: DuctLeakageMeasurement[DuctType="return"]/DuctLeakage[(Units="CFM25" or Units="CFM50" or Units="Percent") and TotalOrToOutside="to outside"] [context: /HPXML/Building/BuildingDetails/Systems/HVAC/HVACDistribution/DistributionSystemType/AirDistribution[AirDistributionType[text()="regular velocity" or text()="gravity"]], id: "HVACDistribution1"]'],
                            'hvac-frac-load-served' => ['Expected sum(FractionHeatLoadServed) to be less than or equal to 1 [context: /HPXML/Building/BuildingDetails]',
                                                        'Expected sum(FractionCoolLoadServed) to be less than or equal to 1 [context: /HPXML/Building/BuildingDetails]'],
                            'incomplete-integrated-heating' => ['Expected 1 element(s) for xpath: IntegratedHeatingSystemFractionHeatLoadServed'],
                            'invalid-assembly-effective-rvalue' => ["Element 'AssemblyEffectiveRValue': [facet 'minExclusive'] The value '0.0' must be greater than '0'."],
                            'invalid-battery-capacities-ah' => ['Expected UsableCapacity to be less than NominalCapacity'],
                            'invalid-battery-capacities-kwh' => ['Expected UsableCapacity to be less than NominalCapacity'],
                            'invalid-calendar-year-low' => ['Expected CalendarYear to be greater than or equal to 1600'],
                            'invalid-calendar-year-high' => ['Expected CalendarYear to be less than or equal to 9999'],
                            'invalid-duct-area-fractions' => ['Expected sum(Ducts/FractionDuctArea) for DuctType="supply" to be 1 [context: /HPXML/Building/BuildingDetails/Systems/HVAC/HVACDistribution/DistributionSystemType/AirDistribution, id: "HVACDistribution1"]',
                                                              'Expected sum(Ducts/FractionDuctArea) for DuctType="return" to be 1 [context: /HPXML/Building/BuildingDetails/Systems/HVAC/HVACDistribution/DistributionSystemType/AirDistribution, id: "HVACDistribution1"]'],
                            'invalid-facility-type' => ['Expected 1 element(s) for xpath: ../../../BuildingSummary/BuildingConstruction[ResidentialFacilityType[text()="single-family attached" or text()="apartment unit"]] [context: /HPXML/Building/BuildingDetails/Systems/WaterHeating/WaterHeatingSystem[IsSharedSystem="true"], id: "WaterHeatingSystem1"]',
                                                        'Expected 1 element(s) for xpath: ../../BuildingSummary/BuildingConstruction[ResidentialFacilityType[text()="single-family attached" or text()="apartment unit"]] [context: /HPXML/Building/BuildingDetails/Appliances/ClothesWasher[IsSharedAppliance="true"], id: "ClothesWasher1"]',
                                                        'Expected 1 element(s) for xpath: ../../BuildingSummary/BuildingConstruction[ResidentialFacilityType[text()="single-family attached" or text()="apartment unit"]] [context: /HPXML/Building/BuildingDetails/Appliances/ClothesDryer[IsSharedAppliance="true"], id: "ClothesDryer1"]',
                                                        'Expected 1 element(s) for xpath: ../../BuildingSummary/BuildingConstruction[ResidentialFacilityType[text()="single-family attached" or text()="apartment unit"]] [context: /HPXML/Building/BuildingDetails/Appliances/Dishwasher[IsSharedAppliance="true"], id: "Dishwasher1"]',
                                                        'There are references to "other housing unit" but ResidentialFacilityType is not "single-family attached" or "apartment unit".',
                                                        'There are references to "other heated space" but ResidentialFacilityType is not "single-family attached" or "apartment unit".'],
                            'invalid-foundation-wall-properties' => ['Expected DepthBelowGrade to be less than or equal to Height [context: /HPXML/Building/BuildingDetails/Enclosure/FoundationWalls/FoundationWall, id: "FoundationWall1"]',
                                                                     'Expected DistanceToBottomOfInsulation to be greater than or equal to DistanceToTopOfInsulation [context: /HPXML/Building/BuildingDetails/Enclosure/FoundationWalls/FoundationWall/Insulation/Layer[InstallationType="continuous - exterior" or InstallationType="continuous - interior"], id: "FoundationWall1Insulation"]',
                                                                     'Expected DistanceToBottomOfInsulation to be less than or equal to ../../Height [context: /HPXML/Building/BuildingDetails/Enclosure/FoundationWalls/FoundationWall/Insulation/Layer[InstallationType="continuous - exterior" or InstallationType="continuous - interior"], id: "FoundationWall1Insulation"]'],
                            'invalid-ground-conductivity' => ['Expected extension/GroundConductivity to be greater than 0'],
                            'invalid-hvac-installation-quality' => ['Expected extension/AirflowDefectRatio to be greater than or equal to -0.9 [context: /HPXML/Building/BuildingDetails/Systems/HVAC/HVACPlant/HeatPump[HeatPumpType="air-to-air"], id: "HeatPump1"]',
                                                                    'Expected extension/ChargeDefectRatio to be greater than or equal to -0.9 [context: /HPXML/Building/BuildingDetails/Systems/HVAC/HVACPlant/HeatPump[HeatPumpType="air-to-air"], id: "HeatPump1"]'],
                            'invalid-hvac-installation-quality2' => ['Expected extension/AirflowDefectRatio to be less than or equal to 9 [context: /HPXML/Building/BuildingDetails/Systems/HVAC/HVACPlant/HeatPump[HeatPumpType="air-to-air"], id: "HeatPump1"]',
                                                                     'Expected extension/ChargeDefectRatio to be less than or equal to 9 [context: /HPXML/Building/BuildingDetails/Systems/HVAC/HVACPlant/HeatPump[HeatPumpType="air-to-air"], id: "HeatPump1"]'],
                            'invalid-id2' => ["Element 'SystemIdentifier': The attribute 'id' is required but missing."],
                            'invalid-input-parameters' => ["Element 'Transaction': [facet 'enumeration'] The value 'modify' is not an element of the set {'create', 'update'}.",
                                                           "Element 'SiteType': [facet 'enumeration'] The value 'mountain' is not an element of the set {'rural', 'suburban', 'urban'}.",
                                                           "Element 'Year': [facet 'enumeration'] The value '2020' is not an element of the set {'2021', '2018', '2015', '2012', '2009', '2006', '2003'}.",
                                                           "Element 'Azimuth': [facet 'maxExclusive'] The value '365' must be less than '360'.",
                                                           "Element 'RadiantBarrierGrade': [facet 'maxInclusive'] The value '4' is greater than the maximum value allowed ('3').",
                                                           "Element 'EnergyFactor': [facet 'maxInclusive'] The value '5.1' is greater than the maximum value allowed ('5')."],
                            'invalid-insulation-top' => ["Element 'DistanceToTopOfInsulation': [facet 'minInclusive'] The value '-0.5' is less than the minimum value allowed ('0')."],
                            'invalid-integrated-heating' => ['Expected 0 element(s) for xpath: IntegratedHeatingSystemFuel'],
                            'invalid-natvent-availability' => ['Expected extension/NaturalVentilationAvailabilityDaysperWeek to be less than or equal to 7'],
                            'invalid-natvent-availability2' => ['Expected extension/NaturalVentilationAvailabilityDaysperWeek to be greater than or equal to 0'],
                            'invalid-number-of-bedrooms-served' => ['Expected extension/NumberofBedroomsServed to be greater than ../../../BuildingSummary/BuildingConstruction/NumberofBedrooms [context: /HPXML/Building/BuildingDetails/Systems/Photovoltaics/PVSystem[IsSharedSystem="true"], id: "PVSystem1"]'],
                            'invalid-number-of-conditioned-floors' => ['Expected NumberofConditionedFloors to be greater than or equal to NumberofConditionedFloorsAboveGrade [context: /HPXML/Building/BuildingDetails/BuildingSummary/BuildingConstruction]'],
                            'invalid-number-of-units-served' => ['Expected NumberofUnitsServed to be greater than 1 [context: /HPXML/Building/BuildingDetails/Systems/WaterHeating/WaterHeatingSystem[IsSharedSystem="true"], id: "WaterHeatingSystem1"]'],
                            'invalid-shared-vent-in-unit-flowrate' => ['Expected RatedFlowRate to be greater than extension/InUnitFlowRate [context: /HPXML/Building/BuildingDetails/Systems/MechanicalVentilation/VentilationFans/VentilationFan[UsedForWholeBuildingVentilation="true" and IsSharedSystem="true"], id: "VentilationFan1"]'],
                            'invalid-timestep' => ['Expected Timestep to be 60, 30, 20, 15, 12, 10, 6, 5, 4, 3, 2, or 1'],
                            'invalid-timezone-utcoffset-low' => ["Element 'UTCOffset': [facet 'minInclusive'] The value '-13.0' is less than the minimum value allowed ('-12')."],
                            'invalid-timezone-utcoffset-high' => ["Element 'UTCOffset': [facet 'maxInclusive'] The value '15.0' is greater than the maximum value allowed ('14')."],
                            'invalid-ventilation-fan' => ['Expected 1 element(s) for xpath: UsedForWholeBuildingVentilation[text()="true"] | UsedForLocalVentilation[text()="true"] | UsedForSeasonalCoolingLoadReduction[text()="true"] | UsedForGarageVentilation[text()="true"]'],
                            'invalid-ventilation-recovery' => ['Expected 0 element(s) for xpath: TotalRecoveryEfficiency | AdjustedTotalRecoveryEfficiency',
                                                               'Expected 0 element(s) for xpath: SensibleRecoveryEfficiency | AdjustedSensibleRecoveryEfficiency'],
                            'invalid-window-height' => ['Expected DistanceToBottomOfWindow to be greater than DistanceToTopOfWindow [context: /HPXML/Building/BuildingDetails/Enclosure/Windows/Window/Overhangs[number(Depth) > 0], id: "Window2"]'],
                            'lighting-fractions' => ['Expected sum(LightingGroup/FractionofUnitsInLocation) for Location="interior" to be less than or equal to 1 [context: /HPXML/Building/BuildingDetails/Lighting]'],
                            'missing-cfis-supplemental-fan' => ['Expected 1 element(s) for xpath: SupplementalFan'],
                            'missing-distribution-cfa-served' => ['Expected 1 element(s) for xpath: ../../../ConditionedFloorAreaServed [context: /HPXML/Building/BuildingDetails/Systems/HVAC/HVACDistribution/DistributionSystemType/AirDistribution/Ducts[not(DuctSurfaceArea)], id: "Ducts2"]'],
                            'missing-duct-area' => ['Expected 1 or more element(s) for xpath: FractionDuctArea | DuctSurfaceArea [context: /HPXML/Building/BuildingDetails/Systems/HVAC/HVACDistribution/DistributionSystemType/AirDistribution/Ducts[DuctLocation], id: "Ducts2"]'],
                            'missing-duct-location' => ['Expected 0 element(s) for xpath: FractionDuctArea | DuctSurfaceArea [context: /HPXML/Building/BuildingDetails/Systems/HVAC/HVACDistribution/DistributionSystemType/AirDistribution/Ducts[not(DuctLocation)], id: "Ducts2"]'],
                            'missing-elements' => ['Expected 1 element(s) for xpath: NumberofConditionedFloors [context: /HPXML/Building/BuildingDetails/BuildingSummary/BuildingConstruction]',
                                                   'Expected 1 element(s) for xpath: ConditionedFloorArea [context: /HPXML/Building/BuildingDetails/BuildingSummary/BuildingConstruction]'],
                            'missing-num-residents' => ['Expected 1 element(s) for xpath: NumberofResidents'],
                            'multifamily-reference-appliance' => ['There are references to "other housing unit" but ResidentialFacilityType is not "single-family attached" or "apartment unit".'],
                            'multifamily-reference-duct' => ['There are references to "other multifamily buffer space" but ResidentialFacilityType is not "single-family attached" or "apartment unit".'],
                            'multifamily-reference-surface' => ['There are references to "other heated space" but ResidentialFacilityType is not "single-family attached" or "apartment unit".'],
                            'multifamily-reference-water-heater' => ['There are references to "other non-freezing space" but ResidentialFacilityType is not "single-family attached" or "apartment unit".'],
                            'refrigerator-location' => ['A location is specified as "garage" but no surfaces were found adjacent to this space type.'],
                            'solar-fraction-one' => ['Expected SolarFraction to be less than 1 [context: /HPXML/Building/BuildingDetails/Systems/SolarThermal/SolarThermalSystem, id: "SolarThermalSystem1"]'],
                            'water-heater-location' => ['A location is specified as "crawlspace - vented" but no surfaces were found adjacent to this space type.'],
                            'water-heater-location-other' => ["Expected Location to be 'living space' or 'basement - unconditioned' or 'basement - conditioned' or 'attic - unvented' or 'attic - vented' or 'garage' or 'crawlspace - unvented' or 'crawlspace - vented' or 'crawlspace - conditioned' or 'other exterior' or 'other housing unit' or 'other heated space' or 'other multifamily buffer space' or 'other non-freezing space' [context: /HPXML/Building/BuildingDetails/Systems/WaterHeating/WaterHeatingSystem, id: \"WaterHeatingSystem1\"]"],
                            'water-heater-recovery-efficiency' => ['Expected RecoveryEfficiency to be greater than EnergyFactor'] }

    all_expected_errors.each_with_index do |(error_case, expected_errors), i|
      puts "[#{i + 1}/#{all_expected_errors.size}] Testing #{error_case}..."
      # Create HPXML object
      if ['boiler-invalid-afue'].include? error_case
        hpxml = HPXML.new(hpxml_path: File.join(@sample_files_path, 'base-hvac-boiler-oil-only.xml'))
        hpxml.heating_systems[0].heating_efficiency_afue *= 100.0
      elsif ['clothes-dryer-location'].include? error_case
        hpxml = HPXML.new(hpxml_path: File.join(@sample_files_path, 'base.xml'))
        hpxml.clothes_dryers[0].location = HPXML::LocationGarage
      elsif ['clothes-washer-location'].include? error_case
        hpxml = HPXML.new(hpxml_path: File.join(@sample_files_path, 'base.xml'))
        hpxml.clothes_washers[0].location = HPXML::LocationGarage
      elsif ['cooking-range-location'].include? error_case
        hpxml = HPXML.new(hpxml_path: File.join(@sample_files_path, 'base.xml'))
        hpxml.cooking_ranges[0].location = HPXML::LocationGarage
      elsif ['dehumidifier-fraction-served'].include? error_case
        hpxml = HPXML.new(hpxml_path: File.join(@sample_files_path, 'base-appliances-dehumidifier-multiple.xml'))
        hpxml.dehumidifiers[-1].fraction_served = 0.6
      elsif ['dhw-frac-load-served'].include? error_case
        hpxml = HPXML.new(hpxml_path: File.join(@sample_files_path, 'base-dhw-multiple.xml'))
        hpxml.water_heating_systems[0].fraction_dhw_load_served = 0.35
      elsif ['dhw-invalid-ef-tank'].include? error_case
        hpxml = HPXML.new(hpxml_path: File.join(@sample_files_path, 'base.xml'))
        hpxml.water_heating_systems[0].energy_factor = 1.0
      elsif ['dhw-invalid-uef-tank-heat-pump'].include? error_case
        hpxml = HPXML.new(hpxml_path: File.join(@sample_files_path, 'base-dhw-tank-heat-pump-uef.xml'))
        hpxml.water_heating_systems[0].uniform_energy_factor = 1.0
      elsif ['dishwasher-location'].include? error_case
        hpxml = HPXML.new(hpxml_path: File.join(@sample_files_path, 'base.xml'))
        hpxml.dishwashers[0].location = HPXML::LocationGarage
      elsif ['duct-leakage-cfm25'].include? error_case
        hpxml = HPXML.new(hpxml_path: File.join(@sample_files_path, 'base.xml'))
        hpxml.hvac_distributions[0].duct_leakage_measurements[0].duct_leakage_value = -2
        hpxml.hvac_distributions[0].duct_leakage_measurements[1].duct_leakage_value = -2
      elsif ['duct-leakage-cfm50'].include? error_case
        hpxml = HPXML.new(hpxml_path: File.join(@sample_files_path, 'base-hvac-ducts-leakage-cfm50.xml'))
        hpxml.hvac_distributions[0].duct_leakage_measurements[0].duct_leakage_value = -2
        hpxml.hvac_distributions[0].duct_leakage_measurements[1].duct_leakage_value = -2
      elsif ['duct-leakage-percent'].include? error_case
        hpxml = HPXML.new(hpxml_path: File.join(@sample_files_path, 'base.xml'))
        hpxml.hvac_distributions[0].duct_leakage_measurements[0].duct_leakage_units = HPXML::UnitsPercent
        hpxml.hvac_distributions[0].duct_leakage_measurements[1].duct_leakage_units = HPXML::UnitsPercent
      elsif ['duct-location'].include? error_case
        hpxml = HPXML.new(hpxml_path: File.join(@sample_files_path, 'base.xml'))
        hpxml.hvac_distributions[0].ducts[0].duct_location = HPXML::LocationGarage
        hpxml.hvac_distributions[0].ducts[1].duct_location = HPXML::LocationGarage
      elsif ['duct-location-unconditioned-space'].include? error_case
        hpxml = HPXML.new(hpxml_path: File.join(@sample_files_path, 'base.xml'))
        hpxml.hvac_distributions[0].ducts[0].duct_location = HPXML::LocationUnconditionedSpace
        hpxml.hvac_distributions[0].ducts[1].duct_location = HPXML::LocationUnconditionedSpace
      elsif ['emissions-electricity-schedule'].include? error_case
        hpxml = HPXML.new(hpxml_path: File.join(@sample_files_path, 'base-misc-emissions.xml'))
        hpxml.header.emissions_scenarios[0].elec_schedule_number_of_header_rows = -1
        hpxml.header.emissions_scenarios[0].elec_schedule_column_number = 0
      elsif ['enclosure-attic-missing-roof'].include? error_case
        hpxml = HPXML.new(hpxml_path: File.join(@sample_files_path, 'base.xml'))
        hpxml.roofs.reverse_each do |roof|
          roof.delete
        end
      elsif ['enclosure-basement-missing-exterior-foundation-wall'].include? error_case
        hpxml = HPXML.new(hpxml_path: File.join(@sample_files_path, 'base-foundation-unconditioned-basement.xml'))
        hpxml.foundation_walls.reverse_each do |foundation_wall|
          foundation_wall.delete
        end
      elsif ['enclosure-basement-missing-slab'].include? error_case
        hpxml = HPXML.new(hpxml_path: File.join(@sample_files_path, 'base-foundation-unconditioned-basement.xml'))
        hpxml.slabs.reverse_each do |slab|
          slab.delete
        end
      elsif ['enclosure-floor-area-exceeds-cfa'].include? error_case
        hpxml = HPXML.new(hpxml_path: File.join(@sample_files_path, 'base.xml'))
        hpxml.building_construction.conditioned_floor_area = 1348.8
      elsif ['enclosure-floor-area-exceeds-cfa2'].include? error_case
        hpxml = HPXML.new(hpxml_path: File.join(@sample_files_path, 'base-bldgtype-multifamily.xml'))
        hpxml.building_construction.conditioned_floor_area = 898.8
      elsif ['enclosure-garage-missing-exterior-wall'].include? error_case
        hpxml = HPXML.new(hpxml_path: File.join(@sample_files_path, 'base-enclosure-garage.xml'))
        hpxml.walls.select { |w|
          w.interior_adjacent_to == HPXML::LocationGarage &&
            w.exterior_adjacent_to == HPXML::LocationOutside
        }.reverse_each do |wall|
          wall.delete
        end
      elsif ['enclosure-garage-missing-roof-ceiling'].include? error_case
        hpxml = HPXML.new(hpxml_path: File.join(@sample_files_path, 'base-enclosure-garage.xml'))
        hpxml.floors.select { |w|
          w.interior_adjacent_to == HPXML::LocationGarage &&
            w.exterior_adjacent_to == HPXML::LocationAtticUnvented
        }.reverse_each do |floor|
          floor.delete
        end
      elsif ['enclosure-garage-missing-slab'].include? error_case
        hpxml = HPXML.new(hpxml_path: File.join(@sample_files_path, 'base-enclosure-garage.xml'))
        hpxml.slabs.select { |w| w.interior_adjacent_to == HPXML::LocationGarage }.reverse_each do |slab|
          slab.delete
        end
      elsif ['enclosure-living-missing-ceiling-roof'].include? error_case
        hpxml = HPXML.new(hpxml_path: File.join(@sample_files_path, 'base.xml'))
        hpxml.floors.reverse_each do |floor|
          floor.delete
        end
      elsif ['enclosure-living-missing-exterior-wall'].include? error_case
        hpxml = HPXML.new(hpxml_path: File.join(@sample_files_path, 'base.xml'))
        hpxml.walls.reverse_each do |wall|
          next unless wall.interior_adjacent_to == HPXML::LocationLivingSpace

          wall.delete
        end
      elsif ['enclosure-living-missing-floor-slab'].include? error_case
        hpxml = HPXML.new(hpxml_path: File.join(@sample_files_path, 'base-foundation-slab.xml'))
        hpxml.slabs[0].delete
      elsif ['frac-sensible-fuel-load'].include? error_case
        hpxml = HPXML.new(hpxml_path: File.join(@sample_files_path, 'base-misc-loads-large-uncommon.xml'))
        hpxml.fuel_loads[0].frac_sensible = -0.1
      elsif ['frac-sensible-plug-load'].include? error_case
        hpxml = HPXML.new(hpxml_path: File.join(@sample_files_path, 'base-misc-loads-large-uncommon.xml'))
        hpxml.plug_loads[0].frac_sensible = -0.1
      elsif ['frac-total-fuel-load'].include? error_case
        hpxml = HPXML.new(hpxml_path: File.join(@sample_files_path, 'base-misc-loads-large-uncommon.xml'))
        hpxml.fuel_loads[0].frac_sensible = 0.8
        hpxml.fuel_loads[0].frac_latent = 0.3
      elsif ['frac-total-plug-load'].include? error_case
        hpxml = HPXML.new(hpxml_path: File.join(@sample_files_path, 'base-misc-loads-large-uncommon.xml'))
        hpxml.plug_loads[1].frac_latent = 0.245
      elsif ['furnace-invalid-afue'].include? error_case
        hpxml = HPXML.new(hpxml_path: File.join(@sample_files_path, 'base.xml'))
        hpxml.heating_systems[0].heating_efficiency_afue *= 100.0
      elsif ['generator-number-of-bedrooms-served'].include? error_case
        hpxml = HPXML.new(hpxml_path: File.join(@sample_files_path, 'base-bldgtype-multifamily-shared-generator.xml'))
        hpxml.generators[0].number_of_bedrooms_served = 3
      elsif ['generator-output-greater-than-consumption'].include? error_case
        hpxml = HPXML.new(hpxml_path: File.join(@sample_files_path, 'base-misc-generators.xml'))
        hpxml.generators[0].annual_consumption_kbtu = 1500
      elsif ['heat-pump-capacity-17f'].include? error_case
        hpxml = HPXML.new(hpxml_path: File.join(@sample_files_path, 'base-hvac-air-to-air-heat-pump-1-speed.xml'))
        hpxml.heat_pumps[0].heating_capacity_17F = hpxml.heat_pumps[0].heating_capacity + 1000.0
      elsif ['heat-pump-mixed-fixed-and-autosize-capacities'].include? error_case
        hpxml = HPXML.new(hpxml_path: File.join(@sample_files_path, 'base-hvac-air-to-air-heat-pump-1-speed.xml'))
        hpxml.heat_pumps[0].heating_capacity = nil
        hpxml.heat_pumps[0].cooling_capacity = nil
        hpxml.heat_pumps[0].heating_capacity_17F = 25000.0
      elsif ['heat-pump-multiple-backup-systems'].include? error_case
        hpxml = HPXML.new(hpxml_path: File.join(@sample_files_path, 'base-hvac-air-to-air-heat-pump-var-speed-backup-boiler.xml'))
        hpxml.heating_systems << hpxml.heating_systems[0].dup
        hpxml.heating_systems[-1].id = 'HeatingSystem2'
        hpxml.heat_pumps[0].fraction_heat_load_served = 0.5
        hpxml.heat_pumps[0].fraction_cool_load_served = 0.5
        hpxml.heat_pumps << hpxml.heat_pumps[0].dup
        hpxml.heat_pumps[-1].id = 'HeatPump2'
        hpxml.heat_pumps[-1].primary_heating_system = false
        hpxml.heat_pumps[-1].primary_cooling_system = false
      elsif ['hvac-distribution-return-duct-leakage-missing'].include? error_case
        hpxml = HPXML.new(hpxml_path: File.join(@sample_files_path, 'base-hvac-evap-cooler-only-ducted.xml'))
        hpxml.hvac_distributions[0].duct_leakage_measurements[-1].delete
      elsif ['hvac-frac-load-served'].include? error_case
        hpxml = HPXML.new(hpxml_path: File.join(@sample_files_path, 'base-hvac-multiple.xml'))
        hpxml.heating_systems[0].fraction_heat_load_served += 0.1
        hpxml.cooling_systems[0].fraction_cool_load_served += 0.2
        hpxml.heating_systems[0].primary_system = true
        hpxml.cooling_systems[0].primary_system = true
        hpxml.heat_pumps[-1].primary_heating_system = false
        hpxml.heat_pumps[-1].primary_cooling_system = false
      elsif ['incomplete-integrated-heating'].include? error_case
        hpxml = HPXML.new(hpxml_path: File.join(@sample_files_path, 'base-hvac-ptac-with-heating-electricity.xml'))
        hpxml.cooling_systems[0].integrated_heating_system_fraction_heat_load_served = nil
      elsif ['invalid-assembly-effective-rvalue'].include? error_case
        hpxml = HPXML.new(hpxml_path: File.join(@sample_files_path, 'base.xml'))
        hpxml.walls[0].insulation_assembly_r_value = 0.0
      elsif ['invalid-battery-capacities-ah'].include? error_case
        hpxml = HPXML.new(hpxml_path: File.join(@sample_files_path, 'base-pv-battery-ah.xml'))
        hpxml.batteries[0].usable_capacity_ah = hpxml.batteries[0].nominal_capacity_ah
      elsif ['invalid-battery-capacities-kwh'].include? error_case
        hpxml = HPXML.new(hpxml_path: File.join(@sample_files_path, 'base-pv-battery.xml'))
        hpxml.batteries[0].usable_capacity_kwh = hpxml.batteries[0].nominal_capacity_kwh
      elsif ['invalid-calendar-year-low'].include? error_case
        hpxml = HPXML.new(hpxml_path: File.join(@sample_files_path, 'base.xml'))
        hpxml.header.sim_calendar_year = 1575
      elsif ['invalid-calendar-year-high'].include? error_case
        hpxml = HPXML.new(hpxml_path: File.join(@sample_files_path, 'base.xml'))
        hpxml.header.sim_calendar_year = 20000
      elsif ['invalid-duct-area-fractions'].include? error_case
        hpxml = HPXML.new(hpxml_path: File.join(@sample_files_path, 'base-hvac-ducts-area-fractions.xml'))
        hpxml.hvac_distributions[0].ducts[0].duct_surface_area = nil
        hpxml.hvac_distributions[0].ducts[1].duct_surface_area = nil
        hpxml.hvac_distributions[0].ducts[2].duct_surface_area = nil
        hpxml.hvac_distributions[0].ducts[3].duct_surface_area = nil
        hpxml.hvac_distributions[0].ducts[0].duct_fraction_area = 0.65
        hpxml.hvac_distributions[0].ducts[1].duct_fraction_area = 0.65
        hpxml.hvac_distributions[0].ducts[2].duct_fraction_area = 0.15
        hpxml.hvac_distributions[0].ducts[3].duct_fraction_area = 0.15
      elsif ['invalid-facility-type'].include? error_case
        hpxml = HPXML.new(hpxml_path: File.join(@sample_files_path, 'base-bldgtype-multifamily-shared-laundry-room.xml'))
        hpxml.building_construction.residential_facility_type = HPXML::ResidentialTypeSFD
      elsif ['invalid-foundation-wall-properties'].include? error_case
        hpxml = HPXML.new(hpxml_path: File.join(@sample_files_path, 'base-foundation-unconditioned-basement-wall-insulation.xml'))
        hpxml.foundation_walls[0].depth_below_grade = 9.0
        hpxml.foundation_walls[0].insulation_interior_distance_to_top = 12.0
        hpxml.foundation_walls[0].insulation_interior_distance_to_bottom = 10.0
      elsif ['invalid-ground-conductivity'].include? error_case
        hpxml = HPXML.new(hpxml_path: File.join(@sample_files_path, 'base.xml'))
        hpxml.site.ground_conductivity = 0.0
      elsif ['invalid-hvac-installation-quality'].include? error_case
        hpxml = HPXML.new(hpxml_path: File.join(@sample_files_path, 'base-hvac-air-to-air-heat-pump-1-speed.xml'))
        hpxml.heat_pumps[0].airflow_defect_ratio = -99
        hpxml.heat_pumps[0].charge_defect_ratio = -99
      elsif ['invalid-hvac-installation-quality2'].include? error_case
        hpxml = HPXML.new(hpxml_path: File.join(@sample_files_path, 'base-hvac-air-to-air-heat-pump-1-speed.xml'))
        hpxml.heat_pumps[0].airflow_defect_ratio = 99
        hpxml.heat_pumps[0].charge_defect_ratio = 99
      elsif ['invalid-id2'].include? error_case
        hpxml = HPXML.new(hpxml_path: File.join(@sample_files_path, 'base-enclosure-skylights.xml'))
      elsif ['invalid-input-parameters'].include? error_case
        hpxml = HPXML.new(hpxml_path: File.join(@sample_files_path, 'base.xml'))
        hpxml.header.transaction = 'modify'
        hpxml.site.site_type = 'mountain'
        hpxml.climate_and_risk_zones.climate_zone_ieccs[0].year = 2020
        hpxml.roofs.each do |roof|
          roof.radiant_barrier_grade = 4
        end
        hpxml.roofs[0].azimuth = 365
        hpxml.dishwashers[0].rated_annual_kwh = nil
        hpxml.dishwashers[0].energy_factor = 5.1
      elsif ['invalid-insulation-top'].include? error_case
        hpxml = HPXML.new(hpxml_path: File.join(@sample_files_path, 'base.xml'))
        hpxml.foundation_walls[0].insulation_interior_distance_to_top = -0.5
      elsif ['invalid-integrated-heating'].include? error_case
        hpxml = HPXML.new(hpxml_path: File.join(@sample_files_path, 'base-hvac-central-ac-only-1-speed.xml'))
        hpxml.cooling_systems[0].integrated_heating_system_fuel = HPXML::FuelTypeElectricity
        hpxml.cooling_systems[0].integrated_heating_system_efficiency_percent = 0.98
        hpxml.cooling_systems[0].integrated_heating_system_fraction_heat_load_served = 1.0
      elsif ['invalid-natvent-availability'].include? error_case
        hpxml = HPXML.new(hpxml_path: File.join(@sample_files_path, 'base.xml'))
        hpxml.header.natvent_days_per_week = 8
      elsif ['invalid-natvent-availability2'].include? error_case
        hpxml = HPXML.new(hpxml_path: File.join(@sample_files_path, 'base.xml'))
        hpxml.header.natvent_days_per_week = -1
      elsif ['invalid-number-of-bedrooms-served'].include? error_case
        hpxml = HPXML.new(hpxml_path: File.join(@sample_files_path, 'base-bldgtype-multifamily-shared-pv.xml'))
        hpxml.pv_systems[0].number_of_bedrooms_served = 3
      elsif ['invalid-number-of-conditioned-floors'].include? error_case
        hpxml = HPXML.new(hpxml_path: File.join(@sample_files_path, 'base.xml'))
        hpxml.building_construction.number_of_conditioned_floors_above_grade = 3
      elsif ['invalid-number-of-units-served'].include? error_case
        hpxml = HPXML.new(hpxml_path: File.join(@sample_files_path, 'base-bldgtype-multifamily-shared-water-heater.xml'))
        hpxml.water_heating_systems[0].number_of_units_served = 1
      elsif ['invalid-shared-vent-in-unit-flowrate'].include? error_case
        hpxml = HPXML.new(hpxml_path: File.join(@sample_files_path, 'base-bldgtype-multifamily-shared-mechvent.xml'))
        hpxml.ventilation_fans[0].rated_flow_rate = 80
      elsif ['invalid-timestep'].include? error_case
        hpxml = HPXML.new(hpxml_path: File.join(@sample_files_path, 'base.xml'))
        hpxml.header.timestep = 45
      elsif ['invalid-timezone-utcoffset-low'].include? error_case
        hpxml = HPXML.new(hpxml_path: File.join(@sample_files_path, 'base.xml'))
        hpxml.header.time_zone_utc_offset = -13
      elsif ['invalid-timezone-utcoffset-high'].include? error_case
        hpxml = HPXML.new(hpxml_path: File.join(@sample_files_path, 'base.xml'))
        hpxml.header.time_zone_utc_offset = 15
      elsif ['invalid-ventilation-fan'].include? error_case
        hpxml = HPXML.new(hpxml_path: File.join(@sample_files_path, 'base-mechvent-exhaust.xml'))
        hpxml.ventilation_fans[0].used_for_garage_ventilation = true
      elsif ['invalid-ventilation-recovery'].include? error_case
        hpxml = HPXML.new(hpxml_path: File.join(@sample_files_path, 'base-mechvent-exhaust.xml'))
        hpxml.ventilation_fans[0].sensible_recovery_efficiency = 0.72
        hpxml.ventilation_fans[0].total_recovery_efficiency = 0.48
      elsif ['invalid-window-height'].include? error_case
        hpxml = HPXML.new(hpxml_path: File.join(@sample_files_path, 'base-enclosure-overhangs.xml'))
        hpxml.windows[1].overhangs_distance_to_bottom_of_window = 1.0
      elsif ['lighting-fractions'].include? error_case
        hpxml = HPXML.new(hpxml_path: File.join(@sample_files_path, 'base.xml'))
        int_cfl = hpxml.lighting_groups.select { |lg| lg.location == HPXML::LocationInterior && lg.lighting_type == HPXML::LightingTypeCFL }[0]
        int_cfl.fraction_of_units_in_location = 0.8
      elsif ['missing-cfis-supplemental-fan'].include? error_case
        hpxml = HPXML.new(hpxml_path: File.join(@sample_files_path, 'base-mechvent-cfis.xml'))
        hpxml.ventilation_fans[0].cfis_addtl_runtime_operating_mode = HPXML::CFISModeSupplementalFan
      elsif ['missing-distribution-cfa-served'].include? error_case
        hpxml = HPXML.new(hpxml_path: File.join(@sample_files_path, 'base.xml'))
        hpxml.hvac_distributions[0].ducts[1].duct_surface_area = nil
        hpxml.hvac_distributions[0].ducts[1].duct_location = nil
      elsif ['missing-duct-area'].include? error_case
        hpxml = HPXML.new(hpxml_path: File.join(@sample_files_path, 'base.xml'))
        hpxml.hvac_distributions[0].conditioned_floor_area_served = hpxml.building_construction.conditioned_floor_area
        hpxml.hvac_distributions[0].ducts[1].duct_surface_area = nil
      elsif ['missing-duct-location'].include? error_case
        hpxml = HPXML.new(hpxml_path: File.join(@sample_files_path, 'base.xml'))
        hpxml.hvac_distributions[0].ducts[1].duct_location = nil
      elsif ['missing-elements'].include? error_case
        hpxml = HPXML.new(hpxml_path: File.join(@sample_files_path, 'base.xml'))
        hpxml.building_construction.number_of_conditioned_floors = nil
        hpxml.building_construction.conditioned_floor_area = nil
      elsif ['missing-num-residents'].include? error_case
        hpxml = HPXML.new(hpxml_path: File.join(@sample_files_path, 'base-calctype-operational.xml'))
        hpxml.building_occupancy.number_of_residents = nil
      elsif ['multifamily-reference-appliance'].include? error_case
        hpxml = HPXML.new(hpxml_path: File.join(@sample_files_path, 'base.xml'))
        hpxml.clothes_washers[0].location = HPXML::LocationOtherHousingUnit
      elsif ['multifamily-reference-duct'].include? error_case
        hpxml = HPXML.new(hpxml_path: File.join(@sample_files_path, 'base.xml'))
        hpxml.hvac_distributions[0].ducts[0].duct_location = HPXML::LocationOtherMultifamilyBufferSpace
      elsif ['multifamily-reference-surface'].include? error_case
        hpxml = HPXML.new(hpxml_path: File.join(@sample_files_path, 'base.xml'))
        hpxml.floors << hpxml.floors[0].dup
        hpxml.floors[1].id = "Floor#{hpxml.floors.size}"
        hpxml.floors[1].insulation_id = "FloorInsulation#{hpxml.floors.size}"
        hpxml.floors[1].exterior_adjacent_to = HPXML::LocationOtherHeatedSpace
        hpxml.floors[1].floor_or_ceiling = HPXML::FloorOrCeilingCeiling
      elsif ['multifamily-reference-water-heater'].include? error_case
        hpxml = HPXML.new(hpxml_path: File.join(@sample_files_path, 'base.xml'))
        hpxml.water_heating_systems[0].location = HPXML::LocationOtherNonFreezingSpace
      elsif ['refrigerator-location'].include? error_case
        hpxml = HPXML.new(hpxml_path: File.join(@sample_files_path, 'base.xml'))
        hpxml.refrigerators[0].location = HPXML::LocationGarage
      elsif ['solar-fraction-one'].include? error_case
        hpxml = HPXML.new(hpxml_path: File.join(@sample_files_path, 'base-dhw-solar-fraction.xml'))
        hpxml.solar_thermal_systems[0].solar_fraction = 1.0
      elsif ['water-heater-location'].include? error_case
        hpxml = HPXML.new(hpxml_path: File.join(@sample_files_path, 'base.xml'))
        hpxml.water_heating_systems[0].location = HPXML::LocationCrawlspaceVented
      elsif ['water-heater-location-other'].include? error_case
        hpxml = HPXML.new(hpxml_path: File.join(@sample_files_path, 'base.xml'))
        hpxml.water_heating_systems[0].location = HPXML::LocationUnconditionedSpace
      elsif ['water-heater-recovery-efficiency'].include? error_case
        hpxml = HPXML.new(hpxml_path: File.join(@sample_files_path, 'base-dhw-tank-gas.xml'))
        hpxml.water_heating_systems[0].recovery_efficiency = hpxml.water_heating_systems[0].energy_factor
      else
        fail "Unhandled case: #{error_case}."
      end

      hpxml_doc = hpxml.to_oga()

      # Perform additional raw XML manipulation
      if ['invalid-id2'].include? error_case
        element = XMLHelper.get_element(hpxml_doc, '/HPXML/Building/BuildingDetails/Enclosure/Skylights/Skylight/SystemIdentifier')
        XMLHelper.delete_attribute(element, 'id')
      end

      # Test against schematron
      XMLHelper.write_file(hpxml_doc, @tmp_hpxml_path)
      _test_schema_and_schematron_validation(@tmp_hpxml_path, hpxml_doc, expected_errors: expected_errors)
    end
  end

  def test_schema_schematron_warning_messages
    OpenStudio::Logger.instance.standardOutLogger.setLogLevel(OpenStudio::Fatal)
    # Test case => Warning message
    all_expected_warnings = { 'battery-pv-output-power-low' => ['Max power output should typically be greater than or equal to 500 W.',
                                                                'Max power output should typically be greater than or equal to 500 W.',
                                                                'Rated power output should typically be greater than or equal to 1000 W.'],
                              'dhw-capacities-low' => ['Heating capacity should typically be greater than or equal to 1000 Btu/hr.',
                                                       'Heating capacity should typically be greater than or equal to 1000 Btu/hr.',
                                                       'No space cooling specified, the model will not include space cooling energy use.'],
                              'dhw-efficiencies-low' => ['EnergyFactor should typically be greater than or equal to 0.45.',
                                                         'EnergyFactor should typically be greater than or equal to 0.45.',
                                                         'EnergyFactor should typically be greater than or equal to 0.45.',
                                                         'EnergyFactor should typically be greater than or equal to 0.45.',
                                                         'No space cooling specified, the model will not include space cooling energy use.'],
                              'dhw-setpoint-low' => ['Hot water setpoint should typically be greater than or equal to 110 deg-F.'],
                              'garage-ventilation' => ['Ventilation fans for the garage are not currently modeled.'],
                              'integrated-heating-efficiency-low' => ['Percent efficiency should typically be greater than or equal to 0.6.'],
                              'hvac-dse-low' => ['Heating DSE should typically be greater than or equal to 0.5.',
                                                 'Cooling DSE should typically be greater than or equal to 0.5.'],
                              'hvac-capacities-low' => ['Heating capacity should typically be greater than or equal to 1000 Btu/hr.',
                                                        'Heating capacity should typically be greater than or equal to 1000 Btu/hr.',
                                                        'Heating capacity should typically be greater than or equal to 1000 Btu/hr.',
                                                        'Heating capacity should typically be greater than or equal to 1000 Btu/hr.',
                                                        'Heating capacity should typically be greater than or equal to 1000 Btu/hr.',
                                                        'Heating capacity should typically be greater than or equal to 1000 Btu/hr.',
                                                        'Heating capacity should typically be greater than or equal to 1000 Btu/hr.',
                                                        'Cooling capacity should typically be greater than or equal to 1000 Btu/hr.',
                                                        'Cooling capacity should typically be greater than or equal to 1000 Btu/hr.',
                                                        'Cooling capacity should typically be greater than or equal to 1000 Btu/hr.',
                                                        'Heating capacity should typically be greater than or equal to 1000 Btu/hr.',
                                                        'Cooling capacity should typically be greater than or equal to 1000 Btu/hr.',
                                                        'Heating capacity should typically be greater than or equal to 1000 Btu/hr.',
                                                        'Cooling capacity should typically be greater than or equal to 1000 Btu/hr.',
                                                        'Heating capacity should typically be greater than or equal to 1000 Btu/hr.',
                                                        'Cooling capacity should typically be greater than or equal to 1000 Btu/hr.',
                                                        'Backup heating capacity should typically be greater than or equal to 1000 Btu/hr.',
                                                        'Backup heating capacity should typically be greater than or equal to 1000 Btu/hr.',
                                                        'Backup heating capacity should typically be greater than or equal to 1000 Btu/hr.'],
                              'hvac-efficiencies-low' => ['Percent efficiency should typically be greater than or equal to 0.95.',
                                                          'AFUE should typically be greater than or equal to 0.6.',
                                                          'AFUE should typically be greater than or equal to 0.6.',
                                                          'AFUE should typically be greater than or equal to 0.6.',
                                                          'AFUE should typically be greater than or equal to 0.6.',
                                                          'AFUE should typically be greater than or equal to 0.6.',
                                                          'Percent efficiency should typically be greater than or equal to 0.6.',
                                                          'SEER should typically be greater than or equal to 8.',
                                                          'EER should typically be greater than or equal to 8.',
                                                          'SEER should typically be greater than or equal to 8.',
                                                          'HSPF should typically be greater than or equal to 6.',
                                                          'SEER should typically be greater than or equal to 8.',
                                                          'HSPF should typically be greater than or equal to 6.',
                                                          'EER should typically be greater than or equal to 8.',
                                                          'COP should typically be greater than or equal to 2.'],
                              'hvac-setpoints-high' => ['Heating setpoint should typically be less than or equal to 76 deg-F.',
                                                        'Cooling setpoint should typically be less than or equal to 86 deg-F.'],
                              'hvac-setpoints-low' => ['Heating setpoint should typically be greater than or equal to 58 deg-F.',
                                                       'Cooling setpoint should typically be greater than or equal to 68 deg-F.'],
                              'slab-zero-exposed-perimeter' => ['Slab has zero exposed perimeter, this may indicate an input error.'],
                              'wrong-units' => ['Thickness is greater than 12 inches; this may indicate incorrect units.',
                                                'Thickness is less than 1 inch; this may indicate incorrect units.',
                                                'Depth is greater than 72 feet; this may indicate incorrect units.',
                                                'DistanceToTopOfWindow is greater than 12 feet; this may indicate incorrect units.'] }

    all_expected_warnings.each_with_index do |(warning_case, expected_warnings), i|
      puts "[#{i + 1}/#{all_expected_warnings.size}] Testing #{warning_case}..."
      # Create HPXML object
      if ['battery-pv-output-power-low'].include? warning_case
        hpxml = HPXML.new(hpxml_path: File.join(@sample_files_path, 'base-pv-battery.xml'))
        hpxml.batteries[0].rated_power_output = 0.1
        hpxml.pv_systems[0].max_power_output = 0.1
        hpxml.pv_systems[1].max_power_output = 0.1
      elsif ['dhw-capacities-low'].include? warning_case
        hpxml = HPXML.new(hpxml_path: File.join(@sample_files_path, 'base-dhw-multiple.xml'))
        hpxml.water_heating_systems.each do |water_heating_system|
          if [HPXML::WaterHeaterTypeStorage].include? water_heating_system.water_heater_type
            water_heating_system.heating_capacity = 0.1
          end
        end
      elsif ['dhw-efficiencies-low'].include? warning_case
        hpxml = HPXML.new(hpxml_path: File.join(@sample_files_path, 'base-dhw-multiple.xml'))
        hpxml.water_heating_systems.each do |water_heating_system|
          if [HPXML::WaterHeaterTypeStorage,
              HPXML::WaterHeaterTypeTankless].include? water_heating_system.water_heater_type
            water_heating_system.energy_factor = 0.1
          end
        end
      elsif ['dhw-setpoint-low'].include? warning_case
        hpxml = HPXML.new(hpxml_path: File.join(@sample_files_path, 'base.xml'))
        hpxml.water_heating_systems[0].temperature = 100
      elsif ['garage-ventilation'].include? warning_case
        hpxml = HPXML.new(hpxml_path: File.join(@sample_files_path, 'base.xml'))
        hpxml.ventilation_fans.add(id: 'VentilationFan1',
                                   used_for_garage_ventilation: true)
      elsif ['integrated-heating-efficiency-low'].include? warning_case
        hpxml = HPXML.new(hpxml_path: File.join(@sample_files_path, 'base-hvac-ptac-with-heating-electricity.xml'))
        hpxml.cooling_systems[0].integrated_heating_system_efficiency_percent = 0.5
      elsif ['hvac-dse-low'].include? warning_case
        hpxml = HPXML.new(hpxml_path: File.join(@sample_files_path, 'base-hvac-dse.xml'))
        hpxml.hvac_distributions[0].annual_heating_dse = 0.1
        hpxml.hvac_distributions[0].annual_cooling_dse = 0.1
      elsif ['hvac-capacities-low'].include? warning_case
        hpxml = HPXML.new(hpxml_path: File.join(@sample_files_path, 'base-hvac-multiple.xml'))
        hpxml.hvac_systems.each do |hvac_system|
          if hvac_system.is_a? HPXML::HeatingSystem
            hvac_system.heating_capacity = 0.1
          elsif hvac_system.is_a? HPXML::CoolingSystem
            hvac_system.cooling_capacity = 0.1
          elsif hvac_system.is_a? HPXML::HeatPump
            hvac_system.heating_capacity = 0.1
            hvac_system.cooling_capacity = 0.1
            hvac_system.backup_heating_capacity = 0.1
          end
        end
      elsif ['hvac-efficiencies-low'].include? warning_case
        hpxml = HPXML.new(hpxml_path: File.join(@sample_files_path, 'base-hvac-multiple.xml'))
        hpxml.hvac_systems.each do |hvac_system|
          if hvac_system.is_a? HPXML::HeatingSystem
            if [HPXML::HVACTypeElectricResistance,
                HPXML::HVACTypeStove].include? hvac_system.heating_system_type
              hvac_system.heating_efficiency_percent = 0.1
            elsif [HPXML::HVACTypeFurnace,
                   HPXML::HVACTypeWallFurnace,
                   HPXML::HVACTypeBoiler].include? hvac_system.heating_system_type
              hvac_system.heating_efficiency_afue = 0.1
            end
          elsif hvac_system.is_a? HPXML::CoolingSystem
            if [HPXML::HVACTypeCentralAirConditioner].include? hvac_system.cooling_system_type
              hvac_system.cooling_efficiency_seer = 0.1
            elsif [HPXML::HVACTypeRoomAirConditioner].include? hvac_system.cooling_system_type
              hvac_system.cooling_efficiency_eer = 0.1
            end
          elsif hvac_system.is_a? HPXML::HeatPump
            if [HPXML::HVACTypeHeatPumpAirToAir,
                HPXML::HVACTypeHeatPumpMiniSplit].include? hvac_system.heat_pump_type
              hvac_system.cooling_efficiency_seer = 0.1
              hvac_system.heating_efficiency_hspf = 0.1
            elsif [HPXML::HVACTypeHeatPumpGroundToAir].include? hvac_system.heat_pump_type
              hvac_system.cooling_efficiency_eer = 0.1
              hvac_system.heating_efficiency_cop = 0.1
            end
          end
        end
      elsif ['hvac-setpoints-high'].include? warning_case
        hpxml = HPXML.new(hpxml_path: File.join(@sample_files_path, 'base.xml'))
        hpxml.hvac_controls[0].heating_setpoint_temp = 100
        hpxml.hvac_controls[0].cooling_setpoint_temp = 100
      elsif ['hvac-setpoints-low'].include? warning_case
        hpxml = HPXML.new(hpxml_path: File.join(@sample_files_path, 'base.xml'))
        hpxml.hvac_controls[0].heating_setpoint_temp = 0
        hpxml.hvac_controls[0].cooling_setpoint_temp = 0
      elsif ['slab-zero-exposed-perimeter'].include? warning_case
        hpxml = HPXML.new(hpxml_path: File.join(@sample_files_path, 'base.xml'))
        hpxml.slabs[0].exposed_perimeter = 0
      elsif ['wrong-units'].include? warning_case
        hpxml = HPXML.new(hpxml_path: File.join(@sample_files_path, 'base-enclosure-overhangs.xml'))
        hpxml.slabs[0].thickness = 0.5
        hpxml.foundation_walls[0].thickness = 72.0
        hpxml.windows[0].overhangs_depth = 120.0
        hpxml.windows[0].overhangs_distance_to_top_of_window = 24.0
        hpxml.windows[0].overhangs_distance_to_bottom_of_window = 48.0
      else
        fail "Unhandled case: #{warning_case}."
      end

      hpxml_doc = hpxml.to_oga()

      # Test against schematron
      XMLHelper.write_file(hpxml_doc, @tmp_hpxml_path)
      _test_schema_and_schematron_validation(@tmp_hpxml_path, hpxml_doc, expected_warnings: expected_warnings)
    end
  end

  def test_ruby_error_messages
    # Test case => Error message
    all_expected_errors = { 'battery-bad-values-max-not-one' => ["Schedule max value for column 'battery' must be 1."],
                            'battery-bad-values-min-not-neg-one' => ["Schedule min value for column 'battery' must be -1."],
                            'cfis-with-hydronic-distribution' => ["Attached HVAC distribution system 'HVACDistribution1' cannot be hydronic for ventilation fan 'VentilationFan1'."],
                            'cfis-invalid-supplemental-fan' => ["CFIS supplemental fan 'VentilationFan2' must be of type 'supply only' or 'exhaust only'."],
                            'cfis-invalid-supplemental-fan2' => ["CFIS supplemental fan 'VentilationFan2' must be set as used for whole building ventilation."],
                            'cfis-invalid-supplemental-fan3' => ["CFIS supplemental fan 'VentilationFan2' cannot be a shared system."],
                            'cfis-invalid-supplemental-fan4' => ["CFIS supplemental fan 'VentilationFan2' cannot have HoursInOperation specified."],
                            'dehumidifier-setpoints' => ['All dehumidifiers must have the same setpoint but multiple setpoints were specified.'],
                            'desuperheater-with-detailed-setpoints' => ["Detailed setpoints for water heating system 'WaterHeatingSystem1' is not currently supported for desuperheaters."],
                            'duplicate-id' => ["Element 'SystemIdentifier', attribute 'id': 'PlugLoad1' is not a valid value of the atomic type 'xs:ID'."],
                            'emissions-duplicate-names' => ['Found multiple Emissions Scenarios with the Scenario Name='],
                            'emissions-wrong-columns' => ['Emissions File has too few columns. Cannot find column number'],
                            'emissions-wrong-filename' => ["Emissions File file path 'invalid-wrong-filename.csv' does not exist."],
                            'emissions-wrong-rows' => ['Emissions File has invalid number of rows'],
                            'heat-pump-backup-system-load-fraction' => ['Heat pump backup system cannot have a fraction heat load served specified.'],
                            'hvac-distribution-multiple-attached-cooling' => ["Multiple cooling systems found attached to distribution system 'HVACDistribution2'."],
                            'hvac-distribution-multiple-attached-heating' => ["Multiple heating systems found attached to distribution system 'HVACDistribution1'."],
                            'hvac-dse-multiple-attached-cooling' => ["Multiple cooling systems found attached to distribution system 'HVACDistribution1'."],
                            'hvac-dse-multiple-attached-heating' => ["Multiple heating systems found attached to distribution system 'HVACDistribution1'."],
                            'hvac-inconsistent-fan-powers' => ["Fan powers for heating system 'HeatingSystem1' and cooling system 'CoolingSystem1' are attached to a single distribution system and therefore must be the same."],
                            'hvac-invalid-distribution-system-type' => ["Incorrect HVAC distribution system type for HVAC type: 'Furnace'. Should be one of: ["],
                            'hvac-shared-boiler-multiple' => ['More than one shared heating system found.'],
                            'hvac-shared-chiller-multiple' => ['More than one shared cooling system found.'],
                            'hvac-shared-chiller-negative-seer-eq' => ["Negative SEER equivalent calculated for cooling system 'CoolingSystem1', double check inputs."],
                            'invalid-battery-capacity-units' => ["UsableCapacity and NominalCapacity for Battery 'Battery1' must be in the same units."],
                            'invalid-battery-capacity-units2' => ["UsableCapacity and NominalCapacity for Battery 'Battery1' must be in the same units."],
                            'invalid-datatype-boolean' => ["Element 'RadiantBarrier': 'FOOBAR' is not a valid value of the atomic type 'xs:boolean'"],
                            'invalid-datatype-integer' => ["Element 'NumberofBedrooms': '2.5' is not a valid value of the atomic type 'IntegerGreaterThanOrEqualToZero_simple'."],
                            'invalid-datatype-float' => ["Cannot convert 'FOOBAR' to float for Slab/extension/CarpetFraction."],
                            'invalid-daylight-saving' => ['Daylight Saving End Day of Month (31) must be one of: 1, 2, 3, 4, 5, 6, 7, 8, 9, 10, 11, 12, 13, 14, 15, 16, 17, 18, 19, 20, 21, 22, 23, 24, 25, 26, 27, 28, 29, 30.'],
                            'invalid-distribution-cfa-served' => ['The total conditioned floor area served by the HVAC distribution system(s) for heating is larger than the conditioned floor area of the building.',
                                                                  'The total conditioned floor area served by the HVAC distribution system(s) for cooling is larger than the conditioned floor area of the building.'],
                            'invalid-epw-filepath' => ["foo.epw' could not be found."],
                            'invalid-id' => ["Element 'SystemIdentifier', attribute 'id': '' is not a valid value of the atomic type 'xs:ID'."],
                            'invalid-neighbor-shading-azimuth' => ['A neighbor building has an azimuth (145) not equal to the azimuth of any wall.'],
                            'invalid-relatedhvac-dhw-indirect' => ["RelatedHVACSystem 'HeatingSystem_bad' not found for water heating system 'WaterHeatingSystem1'"],
                            'invalid-relatedhvac-desuperheater' => ["RelatedHVACSystem 'CoolingSystem_bad' not found for water heating system 'WaterHeatingSystem1'."],
                            'invalid-schema-version' => ["Element 'HPXML', attribute 'schemaVersion'"],
                            'invalid-skylights-physical-properties' => ["Could not lookup UFactor and SHGC for skylight 'Skylight2'."],
                            'invalid-runperiod' => ['Run Period End Day of Month (31) must be one of: 1, 2, 3, 4, 5, 6, 7, 8, 9, 10, 11, 12, 13, 14, 15, 16, 17, 18, 19, 20, 21, 22, 23, 24, 25, 26, 27, 28, 29, 30.'],
                            'invalid-vacancy-period' => ['Vacancy Period End Day of Month (31) must be one of: 1, 2, 3, 4, 5, 6, 7, 8, 9, 10, 11, 12, 13, 14, 15, 16, 17, 18, 19, 20, 21, 22, 23, 24, 25, 26, 27, 28, 29, 30.'],
                            'invalid-power-outage-period' => ['Power Outage Period End Day of Month (31) must be one of: 1, 2, 3, 4, 5, 6, 7, 8, 9, 10, 11, 12, 13, 14, 15, 16, 17, 18, 19, 20, 21, 22, 23, 24, 25, 26, 27, 28, 29, 30.'],
                            'invalid-windows-physical-properties' => ["Could not lookup UFactor and SHGC for window 'Window3'."],
                            'leap-year-TMY' => ['Specified a leap year (2008) but weather data has 8760 hours.'],
                            'net-area-negative-wall' => ["Calculated a negative net surface area for surface 'Wall1'."],
                            'net-area-negative-roof' => ["Calculated a negative net surface area for surface 'Roof1'."],
                            'orphaned-hvac-distribution' => ["Distribution system 'HVACDistribution1' found but no HVAC system attached to it."],
                            'pv-unequal-inverter-efficiencies' => ['Expected all InverterEfficiency values to be equal.'],
                            'refrigerators-multiple-primary' => ['More than one refrigerator designated as the primary.'],
                            'refrigerators-no-primary' => ['Could not find a primary refrigerator.'],
                            'repeated-relatedhvac-dhw-indirect' => ["RelatedHVACSystem 'HeatingSystem1' is attached to multiple water heating systems."],
                            'repeated-relatedhvac-desuperheater' => ["RelatedHVACSystem 'CoolingSystem1' is attached to multiple water heating systems."],
                            'schedule-detailed-bad-values-max-not-one' => ["Schedule max value for column 'lighting_interior' must be 1."],
                            'schedule-detailed-bad-values-negative' => ["Schedule min value for column 'lighting_interior' must be non-negative."],
                            'schedule-detailed-bad-values-non-numeric' => ["Schedule value must be numeric for column 'lighting_interior'."],
                            'schedule-detailed-bad-values-mode-negative' => ["Schedule value for column 'water_heater_operating_mode' must be either 0 or 1."],
                            'schedule-detailed-duplicate-columns' => ["Schedule column name 'occupants' is duplicated."],
                            'schedule-detailed-wrong-filename' => ["Schedules file path 'invalid-wrong-filename.csv' does not exist."],
                            'schedule-detailed-wrong-rows' => ["Schedule has invalid number of rows (8759) for column 'occupants'. Must be one of: 8760, 17520, 26280, 35040, 43800, 52560, 87600, 105120, 131400, 175200, 262800, 525600."],
                            'solar-thermal-system-with-combi-tankless' => ["Water heating system 'WaterHeatingSystem1' connected to solar thermal system 'SolarThermalSystem1' cannot be a space-heating boiler."],
                            'solar-thermal-system-with-desuperheater' => ["Water heating system 'WaterHeatingSystem1' connected to solar thermal system 'SolarThermalSystem1' cannot be attached to a desuperheater."],
                            'solar-thermal-system-with-dhw-indirect' => ["Water heating system 'WaterHeatingSystem1' connected to solar thermal system 'SolarThermalSystem1' cannot be a space-heating boiler."],
                            'storm-windows-unexpected-window-ufactor' => ['Unexpected base window U-Factor (0.33) for a storm window.'],
                            'unattached-cfis' => ["Attached HVAC distribution system 'foobar' not found for ventilation fan 'VentilationFan1'."],
                            'unattached-door' => ["Attached wall 'foobar' not found for door 'Door1'."],
                            'unattached-hvac-distribution' => ["Attached HVAC distribution system 'foobar' not found for HVAC system 'HeatingSystem1'."],
                            'unattached-skylight' => ["Attached roof 'foobar' not found for skylight 'Skylight1'."],
                            'unattached-solar-thermal-system' => ["Attached water heating system 'foobar' not found for solar thermal system 'SolarThermalSystem1'."],
                            'unattached-shared-clothes-washer-dhw-distribution' => ["Attached hot water distribution 'foobar' not found for clothes washer"],
                            'unattached-shared-clothes-washer-water-heater' => ["Attached water heating system 'foobar' not found for clothes washer"],
                            'unattached-shared-dishwasher-dhw-distribution' => ["Attached hot water distribution 'foobar' not found for dishwasher"],
                            'unattached-shared-dishwasher-water-heater' => ["Attached water heating system 'foobar' not found for dishwasher"],
                            'unattached-window' => ["Attached wall 'foobar' not found for window 'Window1'."] }

    all_expected_errors.each_with_index do |(error_case, expected_errors), i|
      puts "[#{i + 1}/#{all_expected_errors.size}] Testing #{error_case}..."
      # Create HPXML object
      if ['battery-bad-values-max-not-one'].include? error_case
        hpxml = HPXML.new(hpxml_path: File.join(@sample_files_path, 'base-battery-scheduled.xml'))
        csv_data = CSV.read(File.join(File.dirname(hpxml.hpxml_path), hpxml.header.schedules_filepaths[0]))
        csv_data[1][0] = 1.1
        File.write(@tmp_csv_path, csv_data.map(&:to_csv).join)
        hpxml.header.schedules_filepaths = [@tmp_csv_path]
      elsif ['battery-bad-values-min-not-neg-one'].include? error_case
        hpxml = HPXML.new(hpxml_path: File.join(@sample_files_path, 'base-battery-scheduled.xml'))
        csv_data = CSV.read(File.join(File.dirname(hpxml.hpxml_path), hpxml.header.schedules_filepaths[0]))
        csv_data[1][0] = -1.1
        File.write(@tmp_csv_path, csv_data.map(&:to_csv).join)
        hpxml.header.schedules_filepaths = [@tmp_csv_path]
      elsif ['cfis-with-hydronic-distribution'].include? error_case
        hpxml = HPXML.new(hpxml_path: File.join(@sample_files_path, 'base-hvac-boiler-gas-only.xml'))
        hpxml.ventilation_fans.add(id: "VentilationFan#{hpxml.ventilation_fans.size + 1}",
                                   fan_type: HPXML::MechVentTypeCFIS,
                                   used_for_whole_building_ventilation: true,
                                   distribution_system_idref: hpxml.hvac_distributions[0].id)
      elsif ['cfis-invalid-supplemental-fan'].include? error_case
        hpxml = HPXML.new(hpxml_path: File.join(@sample_files_path, 'base-mechvent-cfis-supplemental-fan-exhaust.xml'))
        suppl_fan = hpxml.ventilation_fans.select { |f| f.is_cfis_supplemental_fan? }[0]
        suppl_fan.fan_type = HPXML::MechVentTypeBalanced
      elsif ['cfis-invalid-supplemental-fan2'].include? error_case
        hpxml = HPXML.new(hpxml_path: File.join(@sample_files_path, 'base-mechvent-cfis-supplemental-fan-exhaust.xml'))
        suppl_fan = hpxml.ventilation_fans.select { |f| f.is_cfis_supplemental_fan? }[0]
        suppl_fan.used_for_whole_building_ventilation = false
        suppl_fan.used_for_garage_ventilation = true
      elsif ['cfis-invalid-supplemental-fan3'].include? error_case
        hpxml = HPXML.new(hpxml_path: File.join(@sample_files_path, 'base-mechvent-cfis-supplemental-fan-exhaust.xml'))
        suppl_fan = hpxml.ventilation_fans.select { |f| f.is_cfis_supplemental_fan? }[0]
        suppl_fan.is_shared_system = true
        suppl_fan.fraction_recirculation = 0.0
        suppl_fan.in_unit_flow_rate = suppl_fan.tested_flow_rate / 2.0
      elsif ['cfis-invalid-supplemental-fan4'].include? error_case
        hpxml = HPXML.new(hpxml_path: File.join(@sample_files_path, 'base-mechvent-cfis-supplemental-fan-exhaust.xml'))
        suppl_fan = hpxml.ventilation_fans.select { |f| f.is_cfis_supplemental_fan? }[0]
        suppl_fan.hours_in_operation = 12.0
      elsif ['dehumidifier-setpoints'].include? error_case
        hpxml = HPXML.new(hpxml_path: File.join(@sample_files_path, 'base-appliances-dehumidifier-multiple.xml'))
        hpxml.dehumidifiers[-1].rh_setpoint = 0.55
      elsif ['desuperheater-with-detailed-setpoints'].include? error_case
        hpxml = HPXML.new(hpxml_path: File.join(@sample_files_path, 'base-dhw-tank-detailed-setpoints.xml'))
        hpxml.water_heating_systems[0].uses_desuperheater = true
        hpxml.water_heating_systems[0].related_hvac_idref = hpxml.cooling_systems[0].id
      elsif ['duplicate-id'].include? error_case
        hpxml = HPXML.new(hpxml_path: File.join(@sample_files_path, 'base.xml'))
        hpxml.plug_loads[-1].id = hpxml.plug_loads[0].id
      elsif ['emissions-duplicate-names'].include? error_case
        hpxml = HPXML.new(hpxml_path: File.join(@sample_files_path, 'base-misc-emissions.xml'))
        hpxml.header.emissions_scenarios << hpxml.header.emissions_scenarios[0].dup
      elsif ['emissions-wrong-columns'].include? error_case
        hpxml = HPXML.new(hpxml_path: File.join(@sample_files_path, 'base-misc-emissions.xml'))
        scenario = hpxml.header.emissions_scenarios[1]
        csv_data = CSV.read(File.join(File.dirname(hpxml.hpxml_path), scenario.elec_schedule_filepath))
        csv_data[10] = [431.0] * (scenario.elec_schedule_column_number - 1)
        File.write(@tmp_csv_path, csv_data.map(&:to_csv).join)
        hpxml.header.emissions_scenarios[1].elec_schedule_filepath = @tmp_csv_path
      elsif ['emissions-wrong-filename'].include? error_case
        hpxml = HPXML.new(hpxml_path: File.join(@sample_files_path, 'base-misc-emissions.xml'))
        hpxml.header.emissions_scenarios[1].elec_schedule_filepath = 'invalid-wrong-filename.csv'
      elsif ['emissions-wrong-rows'].include? error_case
        hpxml = HPXML.new(hpxml_path: File.join(@sample_files_path, 'base-misc-emissions.xml'))
        scenario = hpxml.header.emissions_scenarios[1]
        csv_data = CSV.read(File.join(File.dirname(hpxml.hpxml_path), scenario.elec_schedule_filepath))
        File.write(@tmp_csv_path, csv_data[0..-2].map(&:to_csv).join)
        hpxml.header.emissions_scenarios[1].elec_schedule_filepath = @tmp_csv_path
      elsif ['heat-pump-backup-system-load-fraction'].include? error_case
        hpxml = HPXML.new(hpxml_path: File.join(@sample_files_path, 'base-hvac-air-to-air-heat-pump-var-speed-backup-boiler.xml'))
        hpxml.heating_systems[0].fraction_heat_load_served = 0.5
        hpxml.heat_pumps[0].fraction_heat_load_served = 0.5
      elsif ['hvac-invalid-distribution-system-type'].include? error_case
        hpxml = HPXML.new(hpxml_path: File.join(@sample_files_path, 'base.xml'))
        hpxml.hvac_distributions.add(id: "HVACDistribution#{hpxml.hvac_distributions.size + 1}",
                                     distribution_system_type: HPXML::HVACDistributionTypeHydronic,
                                     hydronic_type: HPXML::HydronicTypeBaseboard)
        hpxml.heating_systems[-1].distribution_system_idref = hpxml.hvac_distributions[-1].id
      elsif ['hvac-distribution-multiple-attached-cooling'].include? error_case
        hpxml = HPXML.new(hpxml_path: File.join(@sample_files_path, 'base-hvac-multiple.xml'))
        hpxml.heat_pumps[0].distribution_system_idref = 'HVACDistribution2'
      elsif ['hvac-distribution-multiple-attached-heating'].include? error_case
        hpxml = HPXML.new(hpxml_path: File.join(@sample_files_path, 'base-hvac-multiple.xml'))
        hpxml.heat_pumps[0].distribution_system_idref = 'HVACDistribution1'
      elsif ['hvac-dse-multiple-attached-cooling'].include? error_case
        hpxml = HPXML.new(hpxml_path: File.join(@sample_files_path, 'base-hvac-dse.xml'))
        hpxml.cooling_systems[0].fraction_cool_load_served = 0.5
        hpxml.cooling_systems << hpxml.cooling_systems[0].dup
        hpxml.cooling_systems[1].id = "CoolingSystem#{hpxml.cooling_systems.size}"
        hpxml.cooling_systems[0].primary_system = false
      elsif ['hvac-dse-multiple-attached-heating'].include? error_case
        hpxml = HPXML.new(hpxml_path: File.join(@sample_files_path, 'base-hvac-dse.xml'))
        hpxml.heating_systems[0].fraction_heat_load_served = 0.5
        hpxml.heating_systems << hpxml.heating_systems[0].dup
        hpxml.heating_systems[1].id = "HeatingSystem#{hpxml.heating_systems.size}"
        hpxml.heating_systems[0].primary_system = false
      elsif ['hvac-inconsistent-fan-powers'].include? error_case
        hpxml = HPXML.new(hpxml_path: File.join(@sample_files_path, 'base.xml'))
        hpxml.cooling_systems[0].fan_watts_per_cfm = 0.55
        hpxml.heating_systems[0].fan_watts_per_cfm = 0.45
      elsif ['hvac-shared-boiler-multiple'].include? error_case
        hpxml = HPXML.new(hpxml_path: File.join(@sample_files_path, 'base-bldgtype-multifamily-shared-boiler-only-baseboard.xml'))
        hpxml.hvac_distributions << hpxml.hvac_distributions[0].dup
        hpxml.hvac_distributions[-1].id = "HVACDistribution#{hpxml.hvac_distributions.size}"
        hpxml.heating_systems[0].fraction_heat_load_served = 0.5
        hpxml.heating_systems[0].primary_system = false
        hpxml.heating_systems << hpxml.heating_systems[0].dup
        hpxml.heating_systems[1].id = "HeatingSystem#{hpxml.heating_systems.size}"
        hpxml.heating_systems[1].distribution_system_idref = hpxml.hvac_distributions[-1].id
        hpxml.heating_systems[1].primary_system = true
      elsif ['hvac-shared-chiller-multiple'].include? error_case
        hpxml = HPXML.new(hpxml_path: File.join(@sample_files_path, 'base-bldgtype-multifamily-shared-chiller-only-baseboard.xml'))
        hpxml.hvac_distributions << hpxml.hvac_distributions[0].dup
        hpxml.hvac_distributions[-1].id = "HVACDistribution#{hpxml.hvac_distributions.size}"
        hpxml.cooling_systems[0].fraction_cool_load_served = 0.5
        hpxml.cooling_systems[0].primary_system = false
        hpxml.cooling_systems << hpxml.cooling_systems[0].dup
        hpxml.cooling_systems[1].id = "CoolingSystem#{hpxml.cooling_systems.size}"
        hpxml.cooling_systems[1].distribution_system_idref = hpxml.hvac_distributions[-1].id
        hpxml.cooling_systems[1].primary_system = true
      elsif ['hvac-shared-chiller-negative-seer-eq'].include? error_case
        hpxml = HPXML.new(hpxml_path: File.join(@sample_files_path, 'base-bldgtype-multifamily-shared-chiller-only-baseboard.xml'))
        hpxml.cooling_systems[0].shared_loop_watts *= 100.0
      elsif ['invalid-battery-capacity-units'].include? error_case
        hpxml = HPXML.new(hpxml_path: File.join(@sample_files_path, 'base-pv-battery.xml'))
        hpxml.batteries[0].usable_capacity_kwh = nil
        hpxml.batteries[0].usable_capacity_ah = 200.0
      elsif ['invalid-battery-capacity-units2'].include? error_case
        hpxml = HPXML.new(hpxml_path: File.join(@sample_files_path, 'base-pv-battery-ah.xml'))
        hpxml.batteries[0].usable_capacity_kwh = 10.0
        hpxml.batteries[0].usable_capacity_ah = nil
      elsif ['invalid-datatype-boolean'].include? error_case
        hpxml = HPXML.new(hpxml_path: File.join(@sample_files_path, 'base.xml'))
      elsif ['invalid-datatype-integer'].include? error_case
        hpxml = HPXML.new(hpxml_path: File.join(@sample_files_path, 'base.xml'))
      elsif ['invalid-datatype-float'].include? error_case
        hpxml = HPXML.new(hpxml_path: File.join(@sample_files_path, 'base.xml'))
      elsif ['invalid-daylight-saving'].include? error_case
        hpxml = HPXML.new(hpxml_path: File.join(@sample_files_path, 'base-simcontrol-daylight-saving-custom.xml'))
        hpxml.header.dst_begin_month = 3
        hpxml.header.dst_begin_day = 10
        hpxml.header.dst_end_month = 4
        hpxml.header.dst_end_day = 31
      elsif ['invalid-distribution-cfa-served'].include? error_case
        hpxml = HPXML.new(hpxml_path: File.join(@sample_files_path, 'base.xml'))
        hpxml.hvac_distributions[-1].conditioned_floor_area_served = 2701.1
      elsif ['invalid-epw-filepath'].include? error_case
        hpxml = HPXML.new(hpxml_path: File.join(@sample_files_path, 'base.xml'))
        hpxml.climate_and_risk_zones.weather_station_epw_filepath = 'foo.epw'
      elsif ['invalid-id'].include? error_case
        hpxml = HPXML.new(hpxml_path: File.join(@sample_files_path, 'base-enclosure-skylights.xml'))
        hpxml.skylights[0].id = ''
      elsif ['invalid-neighbor-shading-azimuth'].include? error_case
        hpxml = HPXML.new(hpxml_path: File.join(@sample_files_path, 'base-misc-neighbor-shading.xml'))
        hpxml.neighbor_buildings[0].azimuth = 145
      elsif ['invalid-relatedhvac-dhw-indirect'].include? error_case
        hpxml = HPXML.new(hpxml_path: File.join(@sample_files_path, 'base-dhw-indirect.xml'))
        hpxml.water_heating_systems[0].related_hvac_idref = 'HeatingSystem_bad'
      elsif ['invalid-relatedhvac-desuperheater'].include? error_case
        hpxml = HPXML.new(hpxml_path: File.join(@sample_files_path, 'base-hvac-central-ac-only-1-speed.xml'))
        hpxml.water_heating_systems[0].uses_desuperheater = true
        hpxml.water_heating_systems[0].related_hvac_idref = 'CoolingSystem_bad'
      elsif ['invalid-runperiod'].include? error_case
        hpxml = HPXML.new(hpxml_path: File.join(@sample_files_path, 'base.xml'))
        hpxml.header.sim_begin_month = 3
        hpxml.header.sim_begin_day = 10
        hpxml.header.sim_end_month = 4
        hpxml.header.sim_end_day = 31
      elsif ['invalid-vacancy-period'].include? error_case
        hpxml = HPXML.new(hpxml_path: File.join(@sample_files_path, 'base.xml'))
        hpxml.header.vacancy_periods.add(begin_month: 3,
                                         begin_day: 10,
                                         end_month: 4,
                                         end_day: 31)
      elsif ['invalid-power-outage-period'].include? error_case
        hpxml = HPXML.new(hpxml_path: File.join(@sample_files_path, 'base.xml'))
        hpxml.header.power_outage_periods.add(begin_month: 3,
                                              begin_day: 10,
                                              end_month: 4,
                                              end_day: 31)
      elsif ['invalid-schema-version'].include? error_case
        hpxml = HPXML.new(hpxml_path: File.join(@sample_files_path, 'base.xml'))
      elsif ['invalid-skylights-physical-properties'].include? error_case
        hpxml = HPXML.new(hpxml_path: File.join(@sample_files_path, 'base-enclosure-skylights-physical-properties.xml'))
        hpxml.skylights[1].thermal_break = false
      elsif ['invalid-windows-physical-properties'].include? error_case
        hpxml = HPXML.new(hpxml_path: File.join(@sample_files_path, 'base-enclosure-windows-physical-properties.xml'))
        hpxml.windows[2].thermal_break = false
      elsif ['leap-year-TMY'].include? error_case
        hpxml = HPXML.new(hpxml_path: File.join(@sample_files_path, 'base-simcontrol-calendar-year-custom.xml'))
        hpxml.header.sim_calendar_year = 2008
      elsif ['net-area-negative-roof'].include? error_case
        hpxml = HPXML.new(hpxml_path: File.join(@sample_files_path, 'base-enclosure-skylights.xml'))
        hpxml.skylights[0].area = 4000
      elsif ['net-area-negative-wall'].include? error_case
        hpxml = HPXML.new(hpxml_path: File.join(@sample_files_path, 'base.xml'))
        hpxml.windows[0].area = 1000
      elsif ['orphaned-hvac-distribution'].include? error_case
        hpxml = HPXML.new(hpxml_path: File.join(@sample_files_path, 'base-hvac-furnace-gas-room-ac.xml'))
        hpxml.heating_systems[0].delete
        hpxml.hvac_controls[0].heating_setpoint_temp = nil
      elsif ['pv-unequal-inverter-efficiencies'].include? error_case
        hpxml = HPXML.new(hpxml_path: File.join(@sample_files_path, 'base-pv.xml'))
        hpxml.pv_systems[1].inverter_efficiency = 0.5
      elsif ['refrigerators-multiple-primary'].include? error_case
        hpxml = HPXML.new(hpxml_path: File.join(@sample_files_path, 'base-misc-loads-large-uncommon.xml'))
        hpxml.refrigerators[1].primary_indicator = true
      elsif ['refrigerators-no-primary'].include? error_case
        hpxml = HPXML.new(hpxml_path: File.join(@sample_files_path, 'base-misc-loads-large-uncommon.xml'))
        hpxml.refrigerators[0].primary_indicator = false
      elsif ['repeated-relatedhvac-dhw-indirect'].include? error_case
        hpxml = HPXML.new(hpxml_path: File.join(@sample_files_path, 'base-dhw-indirect.xml'))
        hpxml.water_heating_systems[0].fraction_dhw_load_served = 0.5
        hpxml.water_heating_systems << hpxml.water_heating_systems[0].dup
        hpxml.water_heating_systems[1].id = "WaterHeatingSystem#{hpxml.water_heating_systems.size}"
      elsif ['repeated-relatedhvac-desuperheater'].include? error_case
        hpxml = HPXML.new(hpxml_path: File.join(@sample_files_path, 'base-hvac-central-ac-only-1-speed.xml'))
        hpxml.water_heating_systems[0].fraction_dhw_load_served = 0.5
        hpxml.water_heating_systems[0].uses_desuperheater = true
        hpxml.water_heating_systems[0].related_hvac_idref = 'CoolingSystem1'
        hpxml.water_heating_systems << hpxml.water_heating_systems[0].dup
        hpxml.water_heating_systems[1].id = "WaterHeatingSystem#{hpxml.water_heating_systems.size}"
      elsif ['schedule-detailed-bad-values-max-not-one'].include? error_case
        hpxml = HPXML.new(hpxml_path: File.join(@sample_files_path, 'base-schedules-detailed-occupancy-stochastic.xml'))
        csv_data = CSV.read(File.join(File.dirname(hpxml.hpxml_path), hpxml.header.schedules_filepaths[0]))
        csv_data[1][1] = 1.1
        File.write(@tmp_csv_path, csv_data.map(&:to_csv).join)
        hpxml.header.schedules_filepaths = [@tmp_csv_path]
      elsif ['schedule-detailed-bad-values-negative'].include? error_case
        hpxml = HPXML.new(hpxml_path: File.join(@sample_files_path, 'base-schedules-detailed-occupancy-stochastic.xml'))
        csv_data = CSV.read(File.join(File.dirname(hpxml.hpxml_path), hpxml.header.schedules_filepaths[0]))
        csv_data[1][1] = -0.5
        File.write(@tmp_csv_path, csv_data.map(&:to_csv).join)
        hpxml.header.schedules_filepaths = [@tmp_csv_path]
      elsif ['schedule-detailed-bad-values-non-numeric'].include? error_case
        hpxml = HPXML.new(hpxml_path: File.join(@sample_files_path, 'base-schedules-detailed-occupancy-stochastic.xml'))
        csv_data = CSV.read(File.join(File.dirname(hpxml.hpxml_path), hpxml.header.schedules_filepaths[0]))
        csv_data[1][1] = 'NA'
        File.write(@tmp_csv_path, csv_data.map(&:to_csv).join)
        hpxml.header.schedules_filepaths = [@tmp_csv_path]
      elsif ['schedule-detailed-bad-values-mode-negative'].include? error_case
        hpxml = HPXML.new(hpxml_path: File.join(@sample_files_path, 'base-dhw-tank-heat-pump-detailed-schedules.xml'))
        csv_data = CSV.read(File.join(File.dirname(hpxml.hpxml_path), hpxml.header.schedules_filepaths[1]))
        csv_data[1][0] = -0.5
        File.write(@tmp_csv_path, csv_data.map(&:to_csv).join)
        hpxml.header.schedules_filepaths = [@tmp_csv_path]
      elsif ['schedule-detailed-duplicate-columns'].include? error_case
        hpxml = HPXML.new(hpxml_path: File.join(@sample_files_path, 'base-schedules-detailed-occupancy-stochastic.xml'))
        csv_data = CSV.read(File.join(File.dirname(hpxml.hpxml_path), hpxml.header.schedules_filepaths[0]))
        File.write(@tmp_csv_path, csv_data.map(&:to_csv).join)
        hpxml.header.schedules_filepaths = []
        hpxml.header.schedules_filepaths << @tmp_csv_path
        hpxml.header.schedules_filepaths << @tmp_csv_path
      elsif ['schedule-detailed-wrong-filename'].include? error_case
        hpxml = HPXML.new(hpxml_path: File.join(@sample_files_path, 'base.xml'))
        hpxml.header.schedules_filepaths << 'invalid-wrong-filename.csv'
      elsif ['schedule-detailed-wrong-rows'].include? error_case
        hpxml = HPXML.new(hpxml_path: File.join(@sample_files_path, 'base-schedules-detailed-occupancy-stochastic.xml'))
        csv_data = CSV.read(File.join(File.dirname(hpxml.hpxml_path), hpxml.header.schedules_filepaths[0]))
        File.write(@tmp_csv_path, csv_data[0..-2].map(&:to_csv).join)
        hpxml.header.schedules_filepaths = [@tmp_csv_path]
      elsif ['solar-thermal-system-with-combi-tankless'].include? error_case
        hpxml = HPXML.new(hpxml_path: File.join(@sample_files_path, 'base-dhw-combi-tankless.xml'))
        hpxml.solar_thermal_systems.add(id: "SolarThermalSystem#{hpxml.solar_thermal_systems.size + 1}",
                                        system_type: HPXML::SolarThermalSystemType,
                                        collector_area: 40,
                                        collector_type: HPXML::SolarThermalTypeSingleGlazing,
                                        collector_loop_type: HPXML::SolarThermalLoopTypeIndirect,
                                        collector_azimuth: 180,
                                        collector_tilt: 20,
                                        collector_frta: 0.77,
                                        collector_frul: 0.793,
                                        water_heating_system_idref: 'WaterHeatingSystem1')
      elsif ['solar-thermal-system-with-desuperheater'].include? error_case
        hpxml = HPXML.new(hpxml_path: File.join(@sample_files_path, 'base-dhw-desuperheater.xml'))
        hpxml.solar_thermal_systems.add(id: "SolarThermalSystem#{hpxml.solar_thermal_systems.size + 1}",
                                        system_type: HPXML::SolarThermalSystemType,
                                        collector_area: 40,
                                        collector_type: HPXML::SolarThermalTypeSingleGlazing,
                                        collector_loop_type: HPXML::SolarThermalLoopTypeIndirect,
                                        collector_azimuth: 180,
                                        collector_tilt: 20,
                                        collector_frta: 0.77,
                                        collector_frul: 0.793,
                                        water_heating_system_idref: 'WaterHeatingSystem1')
      elsif ['solar-thermal-system-with-dhw-indirect'].include? error_case
        hpxml = HPXML.new(hpxml_path: File.join(@sample_files_path, 'base-dhw-combi-tankless.xml'))
        hpxml.solar_thermal_systems.add(id: "SolarThermalSystem#{hpxml.solar_thermal_systems.size + 1}",
                                        system_type: HPXML::SolarThermalSystemType,
                                        collector_area: 40,
                                        collector_type: HPXML::SolarThermalTypeSingleGlazing,
                                        collector_loop_type: HPXML::SolarThermalLoopTypeIndirect,
                                        collector_azimuth: 180,
                                        collector_tilt: 20,
                                        collector_frta: 0.77,
                                        collector_frul: 0.793,
                                        water_heating_system_idref: 'WaterHeatingSystem1')
      elsif ['storm-windows-unexpected-window-ufactor'].include? error_case
        hpxml = HPXML.new(hpxml_path: File.join(@sample_files_path, 'base.xml'))
        hpxml.windows[0].storm_type = 'clear'
      elsif ['unattached-cfis'].include? error_case
        hpxml = HPXML.new(hpxml_path: File.join(@sample_files_path, 'base.xml'))
        hpxml.ventilation_fans.add(id: "VentilationFan#{hpxml.ventilation_fans.size + 1}",
                                   fan_type: HPXML::MechVentTypeCFIS,
                                   used_for_whole_building_ventilation: true,
                                   distribution_system_idref: hpxml.hvac_distributions[0].id)
        hpxml.ventilation_fans[0].distribution_system_idref = 'foobar'
      elsif ['unattached-door'].include? error_case
        hpxml = HPXML.new(hpxml_path: File.join(@sample_files_path, 'base.xml'))
        hpxml.doors[0].wall_idref = 'foobar'
      elsif ['unattached-hvac-distribution'].include? error_case
        hpxml = HPXML.new(hpxml_path: File.join(@sample_files_path, 'base.xml'))
        hpxml.heating_systems[0].distribution_system_idref = 'foobar'
      elsif ['unattached-skylight'].include? error_case
        hpxml = HPXML.new(hpxml_path: File.join(@sample_files_path, 'base-enclosure-skylights.xml'))
        hpxml.skylights[0].roof_idref = 'foobar'
      elsif ['unattached-solar-thermal-system'].include? error_case
        hpxml = HPXML.new(hpxml_path: File.join(@sample_files_path, 'base-dhw-solar-indirect-flat-plate.xml'))
        hpxml.solar_thermal_systems[0].water_heating_system_idref = 'foobar'
      elsif ['unattached-shared-clothes-washer-dhw-distribution'].include? error_case
        hpxml = HPXML.new(hpxml_path: File.join(@sample_files_path, 'base-bldgtype-multifamily-shared-laundry-room.xml'))
        hpxml.clothes_washers[0].water_heating_system_idref = nil
        hpxml.clothes_washers[0].hot_water_distribution_idref = 'foobar'
      elsif ['unattached-shared-clothes-washer-water-heater'].include? error_case
        hpxml = HPXML.new(hpxml_path: File.join(@sample_files_path, 'base-bldgtype-multifamily-shared-laundry-room.xml'))
        hpxml.clothes_washers[0].water_heating_system_idref = 'foobar'
      elsif ['unattached-shared-dishwasher-dhw-distribution'].include? error_case
        hpxml = HPXML.new(hpxml_path: File.join(@sample_files_path, 'base-bldgtype-multifamily-shared-laundry-room.xml'))
        hpxml.dishwashers[0].water_heating_system_idref = nil
        hpxml.dishwashers[0].hot_water_distribution_idref = 'foobar'
      elsif ['unattached-shared-dishwasher-water-heater'].include? error_case
        hpxml = HPXML.new(hpxml_path: File.join(@sample_files_path, 'base-bldgtype-multifamily-shared-laundry-room.xml'))
        hpxml.dishwashers[0].water_heating_system_idref = 'foobar'
      elsif ['unattached-window'].include? error_case
        hpxml = HPXML.new(hpxml_path: File.join(@sample_files_path, 'base.xml'))
        hpxml.windows[0].wall_idref = 'foobar'
      else
        fail "Unhandled case: #{error_case}."
      end

      hpxml_doc = hpxml.to_oga()

      # Perform additional raw XML manipulation
      if ['invalid-datatype-boolean'].include? error_case
        XMLHelper.get_element(hpxml_doc, '/HPXML/Building/BuildingDetails/Enclosure/Roofs/Roof/RadiantBarrier').inner_text = 'FOOBAR'
      elsif ['invalid-datatype-integer'].include? error_case
        XMLHelper.get_element(hpxml_doc, '/HPXML/Building/BuildingDetails/BuildingSummary/BuildingConstruction/NumberofBedrooms').inner_text = '2.5'
      elsif ['invalid-datatype-float'].include? error_case
        XMLHelper.get_element(hpxml_doc, '/HPXML/Building/BuildingDetails/Enclosure/Slabs/Slab/extension/CarpetFraction').inner_text = 'FOOBAR'
      elsif ['invalid-schema-version'].include? error_case
        root = XMLHelper.get_element(hpxml_doc, '/HPXML')
        XMLHelper.add_attribute(root, 'schemaVersion', '2.3')
      end

      XMLHelper.write_file(hpxml_doc, @tmp_hpxml_path)
      _test_measure('error', expected_errors)
    end
  end

  def test_ruby_warning_messages
    # Test case => Error message
    all_expected_warnings = { 'cfis-undersized-supplemental-fan' => ["CFIS supplemental fan 'VentilationFan2' is undersized (90.0 cfm) compared to the target hourly ventilation rate (110.0 cfm)."],
                              'hvac-setpoint-adjustments' => ['HVAC setpoints have been automatically adjusted to prevent periods where the heating setpoint is greater than the cooling setpoint.'],
                              'hvac-setpoint-adjustments-daily-setbacks' => ['HVAC setpoints have been automatically adjusted to prevent periods where the heating setpoint is greater than the cooling setpoint.'],
                              'hvac-setpoint-adjustments-daily-schedules' => ['HVAC setpoints have been automatically adjusted to prevent periods where the heating setpoint is greater than the cooling setpoint.'],
                              'schedule-file-and-weekday-weekend-multipliers' => ["Both 'occupants' schedule file and weekday fractions provided; the latter will be ignored.",
                                                                                  "Both 'occupants' schedule file and weekend fractions provided; the latter will be ignored.",
                                                                                  "Both 'occupants' schedule file and monthly multipliers provided; the latter will be ignored.",
                                                                                  "Both 'clothes_washer' schedule file and weekday fractions provided; the latter will be ignored.",
                                                                                  "Both 'clothes_washer' schedule file and weekend fractions provided; the latter will be ignored.",
                                                                                  "Both 'clothes_washer' schedule file and monthly multipliers provided; the latter will be ignored.",
                                                                                  "Both 'clothes_dryer' schedule file and weekday fractions provided; the latter will be ignored.",
                                                                                  "Both 'clothes_dryer' schedule file and weekend fractions provided; the latter will be ignored.",
                                                                                  "Both 'clothes_dryer' schedule file and monthly multipliers provided; the latter will be ignored.",
                                                                                  "Both 'dishwasher' schedule file and weekday fractions provided; the latter will be ignored.",
                                                                                  "Both 'dishwasher' schedule file and weekend fractions provided; the latter will be ignored.",
                                                                                  "Both 'dishwasher' schedule file and monthly multipliers provided; the latter will be ignored.",
                                                                                  "Both 'refrigerator' schedule file and weekday fractions provided; the latter will be ignored.",
                                                                                  "Both 'refrigerator' schedule file and weekend fractions provided; the latter will be ignored.",
                                                                                  "Both 'refrigerator' schedule file and monthly multipliers provided; the latter will be ignored.",
                                                                                  "Both 'extra_refrigerator' schedule file and weekday fractions provided; the latter will be ignored.",
                                                                                  "Both 'extra_refrigerator' schedule file and weekend fractions provided; the latter will be ignored.",
                                                                                  "Both 'extra_refrigerator' schedule file and monthly multipliers provided; the latter will be ignored.",
                                                                                  "Both 'freezer' schedule file and weekday fractions provided; the latter will be ignored.",
                                                                                  "Both 'freezer' schedule file and weekend fractions provided; the latter will be ignored.",
                                                                                  "Both 'freezer' schedule file and monthly multipliers provided; the latter will be ignored.",
                                                                                  "Both 'cooking_range' schedule file and weekday fractions provided; the latter will be ignored.",
                                                                                  "Both 'cooking_range' schedule file and weekend fractions provided; the latter will be ignored.",
                                                                                  "Both 'cooking_range' schedule file and monthly multipliers provided; the latter will be ignored.",
                                                                                  "Both 'hot_water_fixtures' schedule file and weekday fractions provided; the latter will be ignored.",
                                                                                  "Both 'hot_water_fixtures' schedule file and weekend fractions provided; the latter will be ignored.",
                                                                                  "Both 'hot_water_fixtures' schedule file and monthly multipliers provided; the latter will be ignored.",
                                                                                  "Both 'plug_loads_tv' schedule file and weekday fractions provided; the latter will be ignored.",
                                                                                  "Both 'plug_loads_tv' schedule file and weekend fractions provided; the latter will be ignored.",
                                                                                  "Both 'plug_loads_tv' schedule file and monthly multipliers provided; the latter will be ignored.",
                                                                                  "Both 'plug_loads_other' schedule file and weekday fractions provided; the latter will be ignored.",
                                                                                  "Both 'plug_loads_other' schedule file and weekend fractions provided; the latter will be ignored.",
                                                                                  "Both 'plug_loads_other' schedule file and monthly multipliers provided; the latter will be ignored.",
                                                                                  "Both 'plug_loads_vehicle' schedule file and weekday fractions provided; the latter will be ignored.",
                                                                                  "Both 'plug_loads_vehicle' schedule file and weekend fractions provided; the latter will be ignored.",
                                                                                  "Both 'plug_loads_vehicle' schedule file and monthly multipliers provided; the latter will be ignored.",
                                                                                  "Both 'plug_loads_well_pump' schedule file and weekday fractions provided; the latter will be ignored.",
                                                                                  "Both 'plug_loads_well_pump' schedule file and weekend fractions provided; the latter will be ignored.",
                                                                                  "Both 'plug_loads_well_pump' schedule file and monthly multipliers provided; the latter will be ignored.",
                                                                                  "Both 'fuel_loads_grill' schedule file and weekday fractions provided; the latter will be ignored.",
                                                                                  "Both 'fuel_loads_grill' schedule file and weekend fractions provided; the latter will be ignored.",
                                                                                  "Both 'fuel_loads_grill' schedule file and monthly multipliers provided; the latter will be ignored.",
                                                                                  "Both 'fuel_loads_lighting' schedule file and weekday fractions provided; the latter will be ignored.",
                                                                                  "Both 'fuel_loads_lighting' schedule file and weekend fractions provided; the latter will be ignored.",
                                                                                  "Both 'fuel_loads_lighting' schedule file and monthly multipliers provided; the latter will be ignored.",
                                                                                  "Both 'fuel_loads_fireplace' schedule file and weekday fractions provided; the latter will be ignored.",
                                                                                  "Both 'fuel_loads_fireplace' schedule file and weekend fractions provided; the latter will be ignored.",
                                                                                  "Both 'fuel_loads_fireplace' schedule file and monthly multipliers provided; the latter will be ignored.",
                                                                                  "Both 'lighting_interior' schedule file and weekday fractions provided; the latter will be ignored.",
                                                                                  "Both 'lighting_interior' schedule file and weekend fractions provided; the latter will be ignored.",
                                                                                  "Both 'lighting_interior' schedule file and monthly multipliers provided; the latter will be ignored.",
                                                                                  "Both 'lighting_exterior' schedule file and weekday fractions provided; the latter will be ignored.",
                                                                                  "Both 'lighting_exterior' schedule file and weekend fractions provided; the latter will be ignored.",
                                                                                  "Both 'lighting_exterior' schedule file and monthly multipliers provided; the latter will be ignored.",
                                                                                  "Both 'pool_pump' schedule file and weekday fractions provided; the latter will be ignored.",
                                                                                  "Both 'pool_pump' schedule file and weekend fractions provided; the latter will be ignored.",
                                                                                  "Both 'pool_pump' schedule file and monthly multipliers provided; the latter will be ignored.",
                                                                                  "Both 'pool_heater' schedule file and weekday fractions provided; the latter will be ignored.",
                                                                                  "Both 'pool_heater' schedule file and weekend fractions provided; the latter will be ignored.",
                                                                                  "Both 'pool_heater' schedule file and monthly multipliers provided; the latter will be ignored.",
                                                                                  "Both 'hot_tub_pump' schedule file and weekday fractions provided; the latter will be ignored.",
                                                                                  "Both 'hot_tub_pump' schedule file and weekend fractions provided; the latter will be ignored.",
                                                                                  "Both 'hot_tub_pump' schedule file and monthly multipliers provided; the latter will be ignored.",
                                                                                  "Both 'hot_tub_heater' schedule file and weekday fractions provided; the latter will be ignored.",
                                                                                  "Both 'hot_tub_heater' schedule file and weekend fractions provided; the latter will be ignored.",
                                                                                  "Both 'hot_tub_heater' schedule file and monthly multipliers provided; the latter will be ignored."],
                              'schedule-file-and-setpoints' => ["Both 'heating_setpoint' schedule file and heating setpoint temperature provided; the latter will be ignored.",
                                                                "Both 'cooling_setpoint' schedule file and cooling setpoint temperature provided; the latter will be ignored.",
                                                                "Both 'water_heater_setpoint' schedule file and setpoint temperature provided; the latter will be ignored."],
                              'schedule-file-and-operating-mode' => ["Both 'water_heater_operating_mode' schedule file and operating mode provided; the latter will be ignored."] }

    all_expected_warnings.each_with_index do |(warning_case, expected_warnings), i|
      puts "[#{i + 1}/#{all_expected_warnings.size}] Testing #{warning_case}..."
      # Create HPXML object
      if ['cfis-undersized-supplemental-fan'].include? warning_case
        hpxml = HPXML.new(hpxml_path: File.join(@sample_files_path, 'base-mechvent-cfis-supplemental-fan-exhaust.xml'))
        suppl_fan = hpxml.ventilation_fans.select { |f| f.is_cfis_supplemental_fan? }[0]
        suppl_fan.tested_flow_rate = 90.0
      elsif ['hvac-setpoint-adjustments'].include? warning_case
        hpxml = HPXML.new(hpxml_path: File.join(@sample_files_path, 'base.xml'))
        hpxml.hvac_controls[0].heating_setpoint_temp = 76.0
        hpxml.hvac_controls[0].cooling_setpoint_temp = 75.0
      elsif ['hvac-setpoint-adjustments-daily-setbacks'].include? warning_case
        hpxml = HPXML.new(hpxml_path: File.join(@sample_files_path, 'base-hvac-setpoints-daily-setbacks.xml'))
        hpxml.hvac_controls[0].heating_setback_temp = 76.0
        hpxml.hvac_controls[0].cooling_setpoint_temp = 75.0
      elsif ['hvac-setpoint-adjustments-daily-schedules'].include? warning_case
        hpxml = HPXML.new(hpxml_path: File.join(@sample_files_path, 'base-hvac-setpoints-daily-schedules.xml'))
        hpxml.hvac_controls[0].weekday_heating_setpoints = '64, 64, 64, 64, 64, 64, 64, 76, 70, 66, 66, 66, 66, 66, 66, 66, 66, 68, 68, 68, 68, 68, 64, 64'
      elsif ['schedule-file-and-weekday-weekend-multipliers'].include? warning_case
        hpxml = HPXML.new(hpxml_path: File.join(@sample_files_path, 'base-misc-loads-large-uncommon.xml'))
        hpxml.header.utility_bill_scenarios.clear # we don't want the propane warning
<<<<<<< HEAD
        hpxml.header.schedules_filepaths << 'HPXMLtoOpenStudio/resources/schedule_files/occupancy-stochastic-all.csv'
=======
        hpxml.header.schedules_filepaths << File.join(File.dirname(__FILE__), '../resources/schedule_files/occupancy-smooth.csv')
>>>>>>> 9d05d412
      elsif ['schedule-file-and-setpoints'].include? warning_case
        hpxml = HPXML.new(hpxml_path: File.join(@sample_files_path, 'base.xml'))
        hpxml.header.schedules_filepaths << File.join(File.dirname(__FILE__), '../resources/schedule_files/setpoints.csv')
        hpxml.header.schedules_filepaths << File.join(File.dirname(__FILE__), '../resources/schedule_files/water-heater-setpoints.csv')
      elsif ['schedule-file-and-operating-mode'].include? warning_case
        hpxml = HPXML.new(hpxml_path: File.join(@sample_files_path, 'base-dhw-tank-heat-pump-operating-mode-heat-pump-only.xml'))
        hpxml.header.schedules_filepaths << File.join(File.dirname(__FILE__), '../resources/schedule_files/water-heater-operating-modes.csv')
      else
        fail "Unhandled case: #{warning_case}."
      end

      hpxml_doc = hpxml.to_oga()

      XMLHelper.write_file(hpxml_doc, @tmp_hpxml_path)
      _test_measure('warning', expected_warnings)
    end
  end

  private

  def _test_schematron_validation(hpxml_path, hpxml_doc, expected_errors: nil, expected_warnings: nil)
    errors, warnings = XMLValidator.validate_against_schematron(hpxml_path, @epvalidator_stron_path, hpxml_doc)
    if not expected_errors.nil?
      _compare_errors_or_warnings('error', errors, expected_errors)
    end
    if not expected_warnings.nil?
      _compare_errors_or_warnings('warning', warnings, expected_warnings)
    end
  end

  def _test_schema_validation(hpxml_path, schema_path)
    errors, _warnings = XMLValidator.validate_against_schema(hpxml_path, schema_path)
    if errors.size > 0
      flunk "#{hpxml_path}: #{errors}"
    end
  end

  def _test_schema_and_schematron_validation(hpxml_path, hpxml_doc, expected_errors: nil, expected_warnings: nil)
    sct_errors, sct_warnings = XMLValidator.validate_against_schematron(hpxml_path, @epvalidator_stron_path, hpxml_doc)
    xsd_errors, xsd_warnings = XMLValidator.validate_against_schema(hpxml_path, @hpxml_schema_path)
    if not expected_errors.nil?
      _compare_errors_or_warnings('error', sct_errors + xsd_errors, expected_errors)
    end
    if not expected_warnings.nil?
      _compare_errors_or_warnings('warning', sct_warnings + xsd_warnings, expected_warnings)
    end
  end

  def _test_measure(error_or_warning, expected_errors_or_warnings)
    # create an instance of the measure
    measure = HPXMLtoOpenStudio.new

    runner = OpenStudio::Measure::OSRunner.new(OpenStudio::WorkflowJSON.new)
    model = OpenStudio::Model::Model.new

    # get arguments
    args_hash = {}
    args_hash['hpxml_path'] = File.absolute_path(@tmp_hpxml_path)
    args_hash['debug'] = true
    args_hash['output_dir'] = File.absolute_path(@tmp_output_path)
    arguments = measure.arguments(model)
    argument_map = OpenStudio::Measure.convertOSArgumentVectorToMap(arguments)

    # populate argument with specified hash value if specified
    arguments.each do |arg|
      temp_arg_var = arg.clone
      if args_hash.has_key?(arg.name)
        assert(temp_arg_var.setValue(args_hash[arg.name]))
      end
      argument_map[arg.name] = temp_arg_var
    end

    # run the measure
    measure.run(model, runner, argument_map)
    result = runner.result

    actual_errors_or_warnings = []
    if error_or_warning == 'error'
      assert_equal('Fail', result.value.valueName)

      result.stepErrors.each do |s|
        actual_errors_or_warnings << s
      end
    elsif error_or_warning == 'warning'
      # show the output
      show_output(result) unless result.value.valueName == 'Success'

      assert_equal('Success', result.value.valueName)

      result.stepWarnings.each do |s|
        actual_errors_or_warnings << s
      end
    end

    _compare_errors_or_warnings(error_or_warning, actual_errors_or_warnings, expected_errors_or_warnings)
  end

  def _compare_errors_or_warnings(type, actual_msgs, expected_msgs)
    if expected_msgs.empty?
      if actual_msgs.size > 0
        flunk "Found unexpected #{type} messages:\n#{actual_msgs}"
      end
    else
      expected_msgs.each do |expected_msg|
        found_msg = false
        actual_msgs.each do |actual_msg|
          next unless actual_msg.include? expected_msg

          found_msg = true
          actual_msgs.delete(actual_msg)
          break
        end

        if not found_msg
          flunk "Did not find expected #{type} message\n'#{expected_msg}'\nin\n#{actual_msgs}"
        end
      end
      if actual_msgs.size > 0
        flunk "Found extra #{type} messages:\n#{actual_msgs}"
      end
    end
  end
end<|MERGE_RESOLUTION|>--- conflicted
+++ resolved
@@ -1237,11 +1237,7 @@
       elsif ['schedule-file-and-weekday-weekend-multipliers'].include? warning_case
         hpxml = HPXML.new(hpxml_path: File.join(@sample_files_path, 'base-misc-loads-large-uncommon.xml'))
         hpxml.header.utility_bill_scenarios.clear # we don't want the propane warning
-<<<<<<< HEAD
-        hpxml.header.schedules_filepaths << 'HPXMLtoOpenStudio/resources/schedule_files/occupancy-stochastic-all.csv'
-=======
-        hpxml.header.schedules_filepaths << File.join(File.dirname(__FILE__), '../resources/schedule_files/occupancy-smooth.csv')
->>>>>>> 9d05d412
+        hpxml.header.schedules_filepaths << File.join(File.dirname(__FILE__), '../resources/schedule_files/occupancy-stochastic-all.csv')
       elsif ['schedule-file-and-setpoints'].include? warning_case
         hpxml = HPXML.new(hpxml_path: File.join(@sample_files_path, 'base.xml'))
         hpxml.header.schedules_filepaths << File.join(File.dirname(__FILE__), '../resources/schedule_files/setpoints.csv')
