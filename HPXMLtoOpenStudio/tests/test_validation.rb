# frozen_string_literal: true

require_relative '../resources/minitest_helper'
require 'openstudio'
require 'openstudio/measure/ShowRunnerOutput'
require 'fileutils'
require_relative '../measure.rb'
require 'csv'

class HPXMLtoOpenStudioValidationTest < MiniTest::Test
  def setup
    @root_path = File.absolute_path(File.join(File.dirname(__FILE__), '..', '..'))
    @sample_files_path = File.join(@root_path, 'workflow', 'sample_files')
    @epvalidator_stron_path = File.join(@root_path, 'HPXMLtoOpenStudio', 'resources', 'EPvalidator.xml')
    @hpxml_stron_path = File.join(@root_path, 'HPXMLtoOpenStudio', 'resources', 'HPXMLvalidator.xml')

    @tmp_hpxml_path = File.join(@sample_files_path, 'tmp.xml')
    @tmp_csv_path = File.join(@sample_files_path, 'tmp.csv')
    @tmp_output_path = File.join(@sample_files_path, 'tmp_output')
    FileUtils.mkdir_p(@tmp_output_path)
  end

  def teardown
    File.delete(@tmp_hpxml_path) if File.exist? @tmp_hpxml_path
    File.delete(@tmp_csv_path) if File.exist? @tmp_csv_path
    FileUtils.rm_rf(@tmp_output_path)
  end

  def test_validation_of_sample_files
    xmls = []
    Dir["#{@root_path}/workflow/**/*.xml"].sort.each do |xml|
      next if xml.split('/').include? 'run'

      xmls << xml
    end

    xmls.each_with_index do |xml, i|
      puts "[#{i + 1}/#{xmls.size}] Testing #{File.basename(xml)}..."

      # Test validation
      hpxml_doc = HPXML.new(hpxml_path: xml, building_id: 'MyBuilding').to_oga()
      _test_schema_validation(hpxml_doc, xml)
      _test_schematron_validation(hpxml_doc, expected_errors: []) # Ensure no errors
    end
    puts
  end

  def test_validation_of_schematron_doc
    # Check that the schematron file is valid

    begin
      require 'schematron-nokogiri'

      [@epvalidator_stron_path, @hpxml_stron_path].each do |s_path|
        xml_doc = Nokogiri::XML(File.open(s_path)) do |config|
          config.options = Nokogiri::XML::ParseOptions::STRICT
        end
        stron_doc = SchematronNokogiri::Schema.new(xml_doc)
      end
    rescue LoadError
    end
  end

  def test_role_attributes_in_schematron_doc
    # Test for consistent use of errors/warnings
    puts
    puts 'Checking for correct role attributes...'

    epvalidator_stron_doc = XMLHelper.parse_file(@epvalidator_stron_path)

    # check that every assert element has a role attribute
    XMLHelper.get_elements(epvalidator_stron_doc, '/sch:schema/sch:pattern/sch:rule/sch:assert').each do |assert_element|
      assert_test = XMLHelper.get_attribute_value(assert_element, 'test').gsub('h:', '')
      role_attribute = XMLHelper.get_attribute_value(assert_element, 'role')
      if role_attribute.nil?
        fail "No attribute \"role='ERROR'\" found for assertion test: #{assert_test}"
      end

      assert_equal('ERROR', role_attribute)
    end

    # check that every report element has a role attribute
    XMLHelper.get_elements(epvalidator_stron_doc, '/sch:schema/sch:pattern/sch:rule/sch:report').each do |report_element|
      report_test = XMLHelper.get_attribute_value(report_element, 'test').gsub('h:', '')
      role_attribute = XMLHelper.get_attribute_value(report_element, 'role')
      if role_attribute.nil?
        fail "No attribute \"role='WARN'\" found for report test: #{report_test}"
      end

      assert_equal('WARN', role_attribute)
    end
  end

  def test_schematron_error_messages
    # Test case => Error message
    all_expected_errors = { 'boiler-invalid-afue' => ['Expected AnnualHeatingEfficiency[Units="AFUE"]/Value to be less than or equal to 1'],
                            'clothes-dryer-location' => ['A location is specified as "garage" but no surfaces were found adjacent to this space type.'],
                            'clothes-washer-location' => ['A location is specified as "garage" but no surfaces were found adjacent to this space type.'],
                            'cooking-range-location' => ['A location is specified as "garage" but no surfaces were found adjacent to this space type.'],
                            'dehumidifier-fraction-served' => ['Expected sum(FractionDehumidificationLoadServed) to be less than or equal to 1 [context: /HPXML/Building/BuildingDetails]'],
                            'dhw-frac-load-served' => ['Expected sum(FractionDHWLoadServed) to be 1 [context: /HPXML/Building/BuildingDetails]'],
                            'dhw-invalid-ef-tank' => ['Expected EnergyFactor to be less than 1 [context: /HPXML/Building/BuildingDetails/Systems/WaterHeating/WaterHeatingSystem[WaterHeaterType="storage water heater"], id: "WaterHeatingSystem1"]'],
                            'dhw-invalid-uef-tank-heat-pump' => ['Expected UniformEnergyFactor to be greater than 1 [context: /HPXML/Building/BuildingDetails/Systems/WaterHeating/WaterHeatingSystem[WaterHeaterType="heat pump water heater"], id: "WaterHeatingSystem1"]'],
                            'dishwasher-location' => ['A location is specified as "garage" but no surfaces were found adjacent to this space type.'],
                            'duct-leakage-cfm25' => ['Expected Value to be greater than or equal to 0 [context: /HPXML/Building/BuildingDetails/Systems/HVAC/HVACDistribution/DistributionSystemType/AirDistribution/DuctLeakageMeasurement/DuctLeakage[Units="CFM25" or Units="CFM50"], id: "HVACDistribution1"]'],
                            'duct-leakage-cfm50' => ['Expected Value to be greater than or equal to 0 [context: /HPXML/Building/BuildingDetails/Systems/HVAC/HVACDistribution/DistributionSystemType/AirDistribution/DuctLeakageMeasurement/DuctLeakage[Units="CFM25" or Units="CFM50"], id: "HVACDistribution1"]'],
                            'duct-leakage-percent' => ['Expected Value to be less than 1 [context: /HPXML/Building/BuildingDetails/Systems/HVAC/HVACDistribution/DistributionSystemType/AirDistribution/DuctLeakageMeasurement/DuctLeakage[Units="Percent"], id: "HVACDistribution1"]'],
                            'duct-location' => ['A location is specified as "garage" but no surfaces were found adjacent to this space type.'],
                            'duct-location-unconditioned-space' => ["Expected DuctLocation to be 'living space' or 'basement - conditioned' or 'basement - unconditioned' or 'crawlspace - vented' or 'crawlspace - unvented' or 'crawlspace - conditioned' or 'attic - vented' or 'attic - unvented' or 'garage' or 'exterior wall' or 'under slab' or 'roof deck' or 'outside' or 'other housing unit' or 'other heated space' or 'other multifamily buffer space' or 'other non-freezing space' [context: /HPXML/Building/BuildingDetails/Systems/HVAC/HVACDistribution/DistributionSystemType/AirDistribution/Ducts, id: \"HVACDistribution1\"]"],
                            'enclosure-attic-missing-roof' => ['There must be at least one roof adjacent to "attic - unvented". [context: /HPXML/Building/BuildingDetails/Enclosure[*/*[InteriorAdjacentTo="attic - unvented" or ExteriorAdjacentTo="attic - unvented"]]]'],
                            'enclosure-basement-missing-exterior-foundation-wall' => ['There must be at least one exterior foundation wall adjacent to "basement - unconditioned". [context: /HPXML/Building/BuildingDetails/Enclosure[*/*[InteriorAdjacentTo="basement - unconditioned" or ExteriorAdjacentTo="basement - unconditioned"]]]'],
                            'enclosure-basement-missing-slab' => ['There must be at least one slab adjacent to "basement - unconditioned". [context: /HPXML/Building/BuildingDetails/Enclosure[*/*[InteriorAdjacentTo="basement - unconditioned" or ExteriorAdjacentTo="basement - unconditioned"]]]'],
                            'enclosure-floor-area-exceeds-cfa' => ['Expected ConditionedFloorArea to be greater than or equal to the sum of conditioned slab/floor areas. [context: /HPXML/Building/BuildingDetails/BuildingSummary/BuildingConstruction]'],
                            'enclosure-floor-area-exceeds-cfa2' => ['Expected ConditionedFloorArea to be greater than or equal to the sum of conditioned slab/floor areas. [context: /HPXML/Building/BuildingDetails/BuildingSummary/BuildingConstruction]'],
                            'enclosure-garage-missing-exterior-wall' => ['There must be at least one exterior wall/foundation wall adjacent to "garage". [context: /HPXML/Building/BuildingDetails/Enclosure[*/*[InteriorAdjacentTo="garage" or ExteriorAdjacentTo="garage"]]]'],
                            'enclosure-garage-missing-roof-ceiling' => ['There must be at least one roof/ceiling adjacent to "garage". [context: /HPXML/Building/BuildingDetails/Enclosure[*/*[InteriorAdjacentTo="garage" or ExteriorAdjacentTo="garage"]]]'],
                            'enclosure-garage-missing-slab' => ['There must be at least one slab adjacent to "garage". [context: /HPXML/Building/BuildingDetails/Enclosure[*/*[InteriorAdjacentTo="garage" or ExteriorAdjacentTo="garage"]]]'],
                            'enclosure-living-missing-ceiling-roof' => ['There must be at least one ceiling/roof adjacent to conditioned space. [context: /HPXML/Building/BuildingDetails/Enclosure[*/*[InteriorAdjacentTo="living space"]]]',
                                                                        'There must be at least one floor adjacent to "attic - unvented". [context: /HPXML/Building/BuildingDetails/Enclosure[*/*[InteriorAdjacentTo="attic - unvented" or ExteriorAdjacentTo="attic - unvented"]]]'],
                            'enclosure-living-missing-exterior-wall' => ['There must be at least one exterior wall adjacent to conditioned space. [context: /HPXML/Building/BuildingDetails/Enclosure[*/*[InteriorAdjacentTo="living space"]]]'],
                            'enclosure-living-missing-floor-slab' => ['There must be at least one floor/slab adjacent to conditioned space. [context: /HPXML/Building/BuildingDetails/Enclosure[*/*[InteriorAdjacentTo="living space"]]]'],
                            'frac-sensible-fuel-load' => ['Expected extension/FracSensible to be greater than or equal to 0 [context: /HPXML/Building/BuildingDetails/MiscLoads/FuelLoad[FuelLoadType="grill" or FuelLoadType="lighting" or FuelLoadType="fireplace"], id: "FuelLoad1"]'],
                            'frac-sensible-plug-load' => ['Expected extension/FracSensible to be greater than or equal to 0 [context: /HPXML/Building/BuildingDetails/MiscLoads/PlugLoad[PlugLoadType="other" or PlugLoadType="TV other" or PlugLoadType="electric vehicle charging" or PlugLoadType="well pump"], id: "PlugLoad1"]'],
                            'frac-total-fuel-load' => ['Expected sum of extension/FracSensible and extension/FracLatent to be less than or equal to 1 [context: /HPXML/Building/BuildingDetails/MiscLoads/FuelLoad[FuelLoadType="grill" or FuelLoadType="lighting" or FuelLoadType="fireplace"], id: "FuelLoad1"]'],
                            'frac-total-plug-load' => ['Expected sum of extension/FracSensible and extension/FracLatent to be less than or equal to 1 [context: /HPXML/Building/BuildingDetails/MiscLoads/PlugLoad[PlugLoadType="other" or PlugLoadType="TV other" or PlugLoadType="electric vehicle charging" or PlugLoadType="well pump"], id: "PlugLoad2"]'],
                            'furnace-invalid-afue' => ['Expected AnnualHeatingEfficiency[Units="AFUE"]/Value to be less than or equal to 1'],
                            'generator-number-of-bedrooms-served' => ['Expected NumberofBedroomsServed to be greater than ../../../../BuildingSummary/BuildingConstruction/NumberofBedrooms [context: /HPXML/Building/BuildingDetails/Systems/extension/Generators/Generator[IsSharedSystem="true"], id: "Generator1"]'],
                            'generator-output-greater-than-consumption' => ['Expected AnnualConsumptionkBtu to be greater than AnnualOutputkWh*3412 [context: /HPXML/Building/BuildingDetails/Systems/extension/Generators/Generator, id: "Generator1"]'],
                            'heat-pump-capacity-17f' => ['Expected HeatingCapacity17F to be less than or equal to HeatingCapacity'],
                            'heat-pump-mixed-fixed-and-autosize-capacities' => ['Expected 0 or 2 element(s) for xpath: HeatingCapacity | BackupHeatingCapacity [context: /HPXML/Building/BuildingDetails/Systems/HVAC/HVACPlant/HeatPump[BackupType="integrated" or BackupSystemFuel], id: "HeatPump1"]'],
                            'heat-pump-multiple-backup-systems' => ['Expected 0 or 1 element(s) for xpath: HeatPump/BackupSystem [context: /HPXML/Building/BuildingDetails]'],
                            'hvac-distribution-return-duct-leakage-missing' => ['Expected 1 element(s) for xpath: DuctLeakageMeasurement[DuctType="return"]/DuctLeakage[(Units="CFM25" or Units="CFM50" or Units="Percent") and TotalOrToOutside="to outside"] [context: /HPXML/Building/BuildingDetails/Systems/HVAC/HVACDistribution/DistributionSystemType/AirDistribution[AirDistributionType[text()="regular velocity" or text()="gravity"]], id: "HVACDistribution1"]'],
                            'hvac-frac-load-served' => ['Expected sum(FractionHeatLoadServed) to be less than or equal to 1 [context: /HPXML/Building/BuildingDetails]',
                                                        'Expected sum(FractionCoolLoadServed) to be less than or equal to 1 [context: /HPXML/Building/BuildingDetails]'],
                            'invalid-assembly-effective-rvalue' => ['Expected AssemblyEffectiveRValue to be greater than 0 [context: /HPXML/Building/BuildingDetails/Enclosure/Walls/Wall/Insulation, id: "Wall1Insulation"]'],
                            'invalid-duct-area-fractions' => ['Expected sum(Ducts/FractionDuctArea) for DuctType="supply" to be 1 [context: /HPXML/Building/BuildingDetails/Systems/HVAC/HVACDistribution/DistributionSystemType/AirDistribution, id: "HVACDistribution1"]',
                                                              'Expected sum(Ducts/FractionDuctArea) for DuctType="return" to be 1 [context: /HPXML/Building/BuildingDetails/Systems/HVAC/HVACDistribution/DistributionSystemType/AirDistribution, id: "HVACDistribution1"]'],
                            'invalid-facility-type' => ['Expected 1 element(s) for xpath: ../../../BuildingSummary/BuildingConstruction[ResidentialFacilityType[text()="single-family attached" or text()="apartment unit"]] [context: /HPXML/Building/BuildingDetails/Systems/WaterHeating/WaterHeatingSystem[IsSharedSystem="true"], id: "WaterHeatingSystem1"]',
                                                        'Expected 1 element(s) for xpath: ../../BuildingSummary/BuildingConstruction[ResidentialFacilityType[text()="single-family attached" or text()="apartment unit"]] [context: /HPXML/Building/BuildingDetails/Appliances/ClothesWasher[IsSharedAppliance="true"], id: "ClothesWasher1"]',
                                                        'Expected 1 element(s) for xpath: ../../BuildingSummary/BuildingConstruction[ResidentialFacilityType[text()="single-family attached" or text()="apartment unit"]] [context: /HPXML/Building/BuildingDetails/Appliances/ClothesDryer[IsSharedAppliance="true"], id: "ClothesDryer1"]',
                                                        'Expected 1 element(s) for xpath: ../../BuildingSummary/BuildingConstruction[ResidentialFacilityType[text()="single-family attached" or text()="apartment unit"]] [context: /HPXML/Building/BuildingDetails/Appliances/Dishwasher[IsSharedAppliance="true"], id: "Dishwasher1"]',
                                                        'There are references to "other housing unit" but ResidentialFacilityType is not "single-family attached" or "apartment unit".',
                                                        'There are references to "other heated space" but ResidentialFacilityType is not "single-family attached" or "apartment unit".'],
                            'invalid-foundation-wall-properties' => ['Expected DepthBelowGrade to be less than or equal to Height [context: /HPXML/Building/BuildingDetails/Enclosure/FoundationWalls/FoundationWall, id: "FoundationWall1"]',
                                                                     'Expected DistanceToBottomOfInsulation to be greater than or equal to DistanceToTopOfInsulation [context: /HPXML/Building/BuildingDetails/Enclosure/FoundationWalls/FoundationWall/Insulation/Layer[InstallationType="continuous - exterior" or InstallationType="continuous - interior"], id: "FoundationWall1Insulation"]',
                                                                     'Expected DistanceToBottomOfInsulation to be less than or equal to ../../Height [context: /HPXML/Building/BuildingDetails/Enclosure/FoundationWalls/FoundationWall/Insulation/Layer[InstallationType="continuous - exterior" or InstallationType="continuous - interior"], id: "FoundationWall1Insulation"]'],
                            'invalid-id2' => ['Expected SystemIdentifier with id attribute [context: /HPXML/Building/BuildingDetails/Enclosure/Skylights/Skylight]'],
                            'invalid-infiltration-volume' => ['Expected InfiltrationVolume to be greater than or equal to ../../../BuildingSummary/BuildingConstruction/ConditionedBuildingVolume [context: /HPXML/Building/BuildingDetails/Enclosure/AirInfiltration/AirInfiltrationMeasurement[BuildingAirLeakage/UnitofMeasure[text()="ACH" or text()="CFM"]], id: "AirInfiltrationMeasurement1"]'],
                            'invalid-input-parameters' => ["Expected Transaction to be 'create' or 'update' [context: /HPXML/XMLTransactionHeaderInformation]",
                                                           "Expected SiteType to be 'rural' or 'suburban' or 'urban' [context: /HPXML/Building/BuildingDetails/BuildingSummary/Site]",
                                                           "Expected Year to be '2021' or '2018' or '2015' or '2012' or '2009' or '2006' or '2003' [context: /HPXML/Building/BuildingDetails/ClimateandRiskZones/ClimateZoneIECC]",
                                                           'Expected Azimuth to be less than 360 [context: /HPXML/Building/BuildingDetails/Enclosure/Roofs/Roof, id: "Roof1"]',
                                                           'Expected RadiantBarrierGrade to be less than or equal to 3 [context: /HPXML/Building/BuildingDetails/Enclosure/Roofs/Roof, id: "Roof1"]',
                                                           'Expected EnergyFactor to be less than or equal to 5 [context: /HPXML/Building/BuildingDetails/Appliances/Dishwasher, id: "Dishwasher1"]'],
                            'invalid-insulation-top' => ['Expected DistanceToTopOfInsulation to be greater than or equal to 0 [context: /HPXML/Building/BuildingDetails/Enclosure/FoundationWalls/FoundationWall/Insulation/Layer, id: "FoundationWall1Insulation"]'],
                            'invalid-number-of-bedrooms-served' => ['Expected extension/NumberofBedroomsServed to be greater than ../../../BuildingSummary/BuildingConstruction/NumberofBedrooms [context: /HPXML/Building/BuildingDetails/Systems/Photovoltaics/PVSystem[IsSharedSystem="true"], id: "PVSystem1"]'],
                            'invalid-number-of-conditioned-floors' => ['Expected NumberofConditionedFloors to be greater than or equal to NumberofConditionedFloorsAboveGrade [context: /HPXML/Building/BuildingDetails/BuildingSummary/BuildingConstruction]'],
                            'invalid-number-of-units-served' => ['Expected NumberofUnitsServed to be greater than 1 [context: /HPXML/Building/BuildingDetails/Systems/WaterHeating/WaterHeatingSystem[IsSharedSystem="true"], id: "WaterHeatingSystem1"]'],
                            'invalid-shared-vent-in-unit-flowrate' => ['Expected RatedFlowRate to be greater than extension/InUnitFlowRate [context: /HPXML/Building/BuildingDetails/Systems/MechanicalVentilation/VentilationFans/VentilationFan[UsedForWholeBuildingVentilation="true" and IsSharedSystem="true"], id: "VentilationFan1"]'],
                            'invalid-window-height' => ['Expected DistanceToBottomOfWindow to be greater than DistanceToTopOfWindow [context: /HPXML/Building/BuildingDetails/Enclosure/Windows/Window/Overhangs[number(Depth) > 0], id: "Window2"]'],
                            'lighting-fractions' => ['Expected sum(LightingGroup/FractionofUnitsInLocation) for Location="interior" to be less than or equal to 1 [context: /HPXML/Building/BuildingDetails/Lighting]'],
                            'missing-duct-area' => ['Expected 1 or more element(s) for xpath: FractionDuctArea | DuctSurfaceArea [context: /HPXML/Building/BuildingDetails/Systems/HVAC/HVACDistribution/DistributionSystemType/AirDistribution/Ducts[DuctLocation], id: "HVACDistribution1"]',
                                                    'Expected 1 or more element(s) for xpath: FractionDuctArea | DuctSurfaceArea [context: /HPXML/Building/BuildingDetails/Systems/HVAC/HVACDistribution/DistributionSystemType/AirDistribution/Ducts[DuctLocation], id: "HVACDistribution2"]',
                                                    'Expected 1 or more element(s) for xpath: FractionDuctArea | DuctSurfaceArea [context: /HPXML/Building/BuildingDetails/Systems/HVAC/HVACDistribution/DistributionSystemType/AirDistribution/Ducts[DuctLocation], id: "HVACDistribution5"]',
                                                    'Expected 1 or more element(s) for xpath: FractionDuctArea | DuctSurfaceArea [context: /HPXML/Building/BuildingDetails/Systems/HVAC/HVACDistribution/DistributionSystemType/AirDistribution/Ducts[DuctLocation], id: "HVACDistribution6"]'],
                            'missing-duct-location' => ['Expected 0 element(s) for xpath: FractionDuctArea | DuctSurfaceArea [context: /HPXML/Building/BuildingDetails/Systems/HVAC/HVACDistribution/DistributionSystemType/AirDistribution/Ducts[not(DuctLocation)], id: "HVACDistribution1"]',
                                                        'Expected 0 element(s) for xpath: FractionDuctArea | DuctSurfaceArea [context: /HPXML/Building/BuildingDetails/Systems/HVAC/HVACDistribution/DistributionSystemType/AirDistribution/Ducts[not(DuctLocation)], id: "HVACDistribution2"]',
                                                        'Expected 0 element(s) for xpath: FractionDuctArea | DuctSurfaceArea [context: /HPXML/Building/BuildingDetails/Systems/HVAC/HVACDistribution/DistributionSystemType/AirDistribution/Ducts[not(DuctLocation)], id: "HVACDistribution5"]',
                                                        'Expected 0 element(s) for xpath: FractionDuctArea | DuctSurfaceArea [context: /HPXML/Building/BuildingDetails/Systems/HVAC/HVACDistribution/DistributionSystemType/AirDistribution/Ducts[not(DuctLocation)], id: "HVACDistribution6"]'],
                            'missing-elements' => ['Expected 1 element(s) for xpath: NumberofConditionedFloors [context: /HPXML/Building/BuildingDetails/BuildingSummary/BuildingConstruction]',
                                                   'Expected 1 element(s) for xpath: ConditionedFloorArea [context: /HPXML/Building/BuildingDetails/BuildingSummary/BuildingConstruction]'],
                            'multifamily-reference-appliance' => ['There are references to "other housing unit" but ResidentialFacilityType is not "single-family attached" or "apartment unit".'],
                            'multifamily-reference-duct' => ['There are references to "other multifamily buffer space" but ResidentialFacilityType is not "single-family attached" or "apartment unit".'],
                            'multifamily-reference-surface' => ['There are references to "other heated space" but ResidentialFacilityType is not "single-family attached" or "apartment unit".'],
                            'multifamily-reference-water-heater' => ['There are references to "other non-freezing space" but ResidentialFacilityType is not "single-family attached" or "apartment unit".'],
                            'ptac-unattached-cooling-system' => ['Expected 1 or more element(s) for xpath: ../CoolingSystem/CoolingSystemType[text()="packaged terminal air conditioner"'],
                            'pv-unequal-inverter-efficiencies' => ['Expected all InverterEfficiency values to be equal [context: /HPXML/Building/BuildingDetails/Systems/Photovoltaics/PVSystem, id: "PVSystem2"]'],
                            'refrigerator-location' => ['A location is specified as "garage" but no surfaces were found adjacent to this space type.'],
                            'schedule-extra-inputs' => ['Expected 0 or 1 element(s) for xpath: extension/WeekdayScheduleFractions | /HPXML/SoftwareInfo/extension/SchedulesFilePath [context: /HPXML/Building/BuildingDetails/BuildingSummary/BuildingOccupancy]',
                                                        'Expected 0 or 1 element(s) for xpath: extension/WeekendScheduleFractions | /HPXML/SoftwareInfo/extension/SchedulesFilePath [context: /HPXML/Building/BuildingDetails/BuildingSummary/BuildingOccupancy]',
                                                        'Expected 0 or 1 element(s) for xpath: extension/MonthlyScheduleMultipliers | /HPXML/SoftwareInfo/extension/SchedulesFilePath [context: /HPXML/Building/BuildingDetails/BuildingSummary/BuildingOccupancy]',
                                                        'Expected 0 or 1 element(s) for xpath: ../extension/WaterFixturesWeekdayScheduleFractions | /HPXML/SoftwareInfo/extension/SchedulesFilePath [context: /HPXML/Building/BuildingDetails/Systems/WaterHeating/WaterFixture, id: "WaterFixture1"]',
                                                        'Expected 0 or 1 element(s) for xpath: ../extension/WaterFixturesWeekdayScheduleFractions | /HPXML/SoftwareInfo/extension/SchedulesFilePath [context: /HPXML/Building/BuildingDetails/Systems/WaterHeating/WaterFixture, id: "WaterFixture2"]',
                                                        'Expected 0 or 1 element(s) for xpath: ../extension/WaterFixturesWeekendScheduleFractions | /HPXML/SoftwareInfo/extension/SchedulesFilePath [context: /HPXML/Building/BuildingDetails/Systems/WaterHeating/WaterFixture, id: "WaterFixture1"]',
                                                        'Expected 0 or 1 element(s) for xpath: ../extension/WaterFixturesWeekendScheduleFractions | /HPXML/SoftwareInfo/extension/SchedulesFilePath [context: /HPXML/Building/BuildingDetails/Systems/WaterHeating/WaterFixture, id: "WaterFixture2"]',
                                                        'Expected 0 or 1 element(s) for xpath: ../extension/WaterFixturesMonthlyScheduleMultipliers | /HPXML/SoftwareInfo/extension/SchedulesFilePath [context: /HPXML/Building/BuildingDetails/Systems/WaterHeating/WaterFixture, id: "WaterFixture1"]',
                                                        'Expected 0 or 1 element(s) for xpath: ../extension/WaterFixturesMonthlyScheduleMultipliers | /HPXML/SoftwareInfo/extension/SchedulesFilePath [context: /HPXML/Building/BuildingDetails/Systems/WaterHeating/WaterFixture, id: "WaterFixture2"]',
                                                        'Expected 0 or 1 element(s) for xpath: extension/WeekdayScheduleFractions | /HPXML/SoftwareInfo/extension/SchedulesFilePath [context: /HPXML/Building/BuildingDetails/Appliances/ClothesWasher, id: "ClothesWasher1"]',
                                                        'Expected 0 or 1 element(s) for xpath: extension/WeekendScheduleFractions | /HPXML/SoftwareInfo/extension/SchedulesFilePath [context: /HPXML/Building/BuildingDetails/Appliances/ClothesWasher, id: "ClothesWasher1"]',
                                                        'Expected 0 or 1 element(s) for xpath: extension/MonthlyScheduleMultipliers | /HPXML/SoftwareInfo/extension/SchedulesFilePath [context: /HPXML/Building/BuildingDetails/Appliances/ClothesWasher, id: "ClothesWasher1"]',
                                                        'Expected 0 or 1 element(s) for xpath: extension/WeekdayScheduleFractions | /HPXML/SoftwareInfo/extension/SchedulesFilePath [context: /HPXML/Building/BuildingDetails/Appliances/ClothesDryer, id: "ClothesDryer1"]',
                                                        'Expected 0 or 1 element(s) for xpath: extension/WeekendScheduleFractions | /HPXML/SoftwareInfo/extension/SchedulesFilePath [context: /HPXML/Building/BuildingDetails/Appliances/ClothesDryer, id: "ClothesDryer1"]',
                                                        'Expected 0 or 1 element(s) for xpath: extension/MonthlyScheduleMultipliers | /HPXML/SoftwareInfo/extension/SchedulesFilePath [context: /HPXML/Building/BuildingDetails/Appliances/ClothesDryer, id: "ClothesDryer1"]',
                                                        'Expected 0 or 1 element(s) for xpath: extension/WeekdayScheduleFractions | /HPXML/SoftwareInfo/extension/SchedulesFilePath [context: /HPXML/Building/BuildingDetails/Appliances/Dishwasher, id: "Dishwasher1"]',
                                                        'Expected 0 or 1 element(s) for xpath: extension/WeekendScheduleFractions | /HPXML/SoftwareInfo/extension/SchedulesFilePath [context: /HPXML/Building/BuildingDetails/Appliances/Dishwasher, id: "Dishwasher1"]',
                                                        'Expected 0 or 1 element(s) for xpath: extension/MonthlyScheduleMultipliers | /HPXML/SoftwareInfo/extension/SchedulesFilePath [context: /HPXML/Building/BuildingDetails/Appliances/Dishwasher, id: "Dishwasher1"]',
                                                        'Expected 0 or 1 element(s) for xpath: extension/WeekdayScheduleFractions | /HPXML/SoftwareInfo/extension/SchedulesFilePath [context: /HPXML/Building/BuildingDetails/Appliances/Refrigerator, id: "Refrigerator1"]',
                                                        'Expected 0 or 1 element(s) for xpath: extension/WeekendScheduleFractions | /HPXML/SoftwareInfo/extension/SchedulesFilePath [context: /HPXML/Building/BuildingDetails/Appliances/Refrigerator, id: "Refrigerator1"]',
                                                        'Expected 0 or 1 element(s) for xpath: extension/MonthlyScheduleMultipliers | /HPXML/SoftwareInfo/extension/SchedulesFilePath [context: /HPXML/Building/BuildingDetails/Appliances/Refrigerator, id: "Refrigerator1"]',
                                                        'Expected 0 or 1 element(s) for xpath: extension/WeekdayScheduleFractions | /HPXML/SoftwareInfo/extension/SchedulesFilePath [context: /HPXML/Building/BuildingDetails/Appliances/CookingRange, id: "CookingRange1"]',
                                                        'Expected 0 or 1 element(s) for xpath: extension/WeekendScheduleFractions | /HPXML/SoftwareInfo/extension/SchedulesFilePath [context: /HPXML/Building/BuildingDetails/Appliances/CookingRange, id: "CookingRange1"]',
                                                        'Expected 0 or 1 element(s) for xpath: extension/MonthlyScheduleMultipliers | /HPXML/SoftwareInfo/extension/SchedulesFilePath [context: /HPXML/Building/BuildingDetails/Appliances/CookingRange, id: "CookingRange1"]',
                                                        'Expected 0 or 1 element(s) for xpath: extension/InteriorWeekdayScheduleFractions | /HPXML/SoftwareInfo/extension/SchedulesFilePath [context: /HPXML/Building/BuildingDetails/Lighting]',
                                                        'Expected 0 or 1 element(s) for xpath: extension/InteriorWeekendScheduleFractions | /HPXML/SoftwareInfo/extension/SchedulesFilePath [context: /HPXML/Building/BuildingDetails/Lighting]',
                                                        'Expected 0 or 1 element(s) for xpath: extension/InteriorMonthlyScheduleMultipliers | /HPXML/SoftwareInfo/extension/SchedulesFilePath [context: /HPXML/Building/BuildingDetails/Lighting]',
                                                        'Expected 0 or 1 element(s) for xpath: extension/GarageWeekdayScheduleFractions | /HPXML/SoftwareInfo/extension/SchedulesFilePath [context: /HPXML/Building/BuildingDetails/Lighting]',
                                                        'Expected 0 or 1 element(s) for xpath: extension/GarageWeekendScheduleFractions | /HPXML/SoftwareInfo/extension/SchedulesFilePath [context: /HPXML/Building/BuildingDetails/Lighting]',
                                                        'Expected 0 or 1 element(s) for xpath: extension/GarageMonthlyScheduleMultipliers | /HPXML/SoftwareInfo/extension/SchedulesFilePath [context: /HPXML/Building/BuildingDetails/Lighting]',
                                                        'Expected 0 or 1 element(s) for xpath: extension/ExteriorWeekdayScheduleFractions | /HPXML/SoftwareInfo/extension/SchedulesFilePath [context: /HPXML/Building/BuildingDetails/Lighting]',
                                                        'Expected 0 or 1 element(s) for xpath: extension/ExteriorWeekendScheduleFractions | /HPXML/SoftwareInfo/extension/SchedulesFilePath [context: /HPXML/Building/BuildingDetails/Lighting]',
                                                        'Expected 0 or 1 element(s) for xpath: extension/ExteriorMonthlyScheduleMultipliers | /HPXML/SoftwareInfo/extension/SchedulesFilePath [context: /HPXML/Building/BuildingDetails/Lighting]',
                                                        'Expected 0 or 1 element(s) for xpath: extension/WeekdayScheduleFractions | /HPXML/SoftwareInfo/extension/SchedulesFilePath [context: /HPXML/Building/BuildingDetails/MiscLoads/PlugLoad[PlugLoadType="other" or PlugLoadType="TV other" or PlugLoadType="electric vehicle charging" or PlugLoadType="well pump"], id: "PlugLoad1"]',
                                                        'Expected 0 or 1 element(s) for xpath: extension/WeekdayScheduleFractions | /HPXML/SoftwareInfo/extension/SchedulesFilePath [context: /HPXML/Building/BuildingDetails/MiscLoads/PlugLoad[PlugLoadType="other" or PlugLoadType="TV other" or PlugLoadType="electric vehicle charging" or PlugLoadType="well pump"], id: "PlugLoad2"]',
                                                        'Expected 0 or 1 element(s) for xpath: extension/WeekendScheduleFractions | /HPXML/SoftwareInfo/extension/SchedulesFilePath [context: /HPXML/Building/BuildingDetails/MiscLoads/PlugLoad[PlugLoadType="other" or PlugLoadType="TV other" or PlugLoadType="electric vehicle charging" or PlugLoadType="well pump"], id: "PlugLoad1"]',
                                                        'Expected 0 or 1 element(s) for xpath: extension/WeekendScheduleFractions | /HPXML/SoftwareInfo/extension/SchedulesFilePath [context: /HPXML/Building/BuildingDetails/MiscLoads/PlugLoad[PlugLoadType="other" or PlugLoadType="TV other" or PlugLoadType="electric vehicle charging" or PlugLoadType="well pump"], id: "PlugLoad2"]',
                                                        'Expected 0 or 1 element(s) for xpath: extension/MonthlyScheduleMultipliers | /HPXML/SoftwareInfo/extension/SchedulesFilePath [context: /HPXML/Building/BuildingDetails/MiscLoads/PlugLoad[PlugLoadType="other" or PlugLoadType="TV other" or PlugLoadType="electric vehicle charging" or PlugLoadType="well pump"], id: "PlugLoad1"]',
                                                        'Expected 0 or 1 element(s) for xpath: extension/MonthlyScheduleMultipliers | /HPXML/SoftwareInfo/extension/SchedulesFilePath [context: /HPXML/Building/BuildingDetails/MiscLoads/PlugLoad[PlugLoadType="other" or PlugLoadType="TV other" or PlugLoadType="electric vehicle charging" or PlugLoadType="well pump"], id: "PlugLoad2"]'],
                            'solar-fraction-one' => ['Expected SolarFraction to be less than 1 [context: /HPXML/Building/BuildingDetails/Systems/SolarThermal/SolarThermalSystem, id: "SolarThermalSystem1"]'],
                            'water-heater-location' => ['A location is specified as "crawlspace - vented" but no surfaces were found adjacent to this space type.'],
                            'water-heater-location-other' => ["Expected Location to be 'living space' or 'basement - unconditioned' or 'basement - conditioned' or 'attic - unvented' or 'attic - vented' or 'garage' or 'crawlspace - unvented' or 'crawlspace - vented' or 'crawlspace - conditioned' or 'other exterior' or 'other housing unit' or 'other heated space' or 'other multifamily buffer space' or 'other non-freezing space' [context: /HPXML/Building/BuildingDetails/Systems/WaterHeating/WaterHeatingSystem, id: \"WaterHeatingSystem1\"]"],
                            'water-heater-recovery-efficiency' => ['Expected RecoveryEfficiency to be greater than EnergyFactor'] }

    all_expected_errors.each_with_index do |(error_case, expected_errors), i|
      puts "[#{i + 1}/#{all_expected_errors.size}] Testing #{error_case}..."
      # Create HPXML object
      if ['boiler-invalid-afue'].include? error_case
        hpxml = HPXML.new(hpxml_path: File.join(@sample_files_path, 'base-hvac-boiler-oil-only.xml'))
        hpxml.heating_systems[0].heating_efficiency_afue *= 100.0
      elsif ['clothes-dryer-location'].include? error_case
        hpxml = HPXML.new(hpxml_path: File.join(@sample_files_path, 'base.xml'))
        hpxml.clothes_dryers[0].location = HPXML::LocationGarage
      elsif ['clothes-washer-location'].include? error_case
        hpxml = HPXML.new(hpxml_path: File.join(@sample_files_path, 'base.xml'))
        hpxml.clothes_washers[0].location = HPXML::LocationGarage
      elsif ['cooking-range-location'].include? error_case
        hpxml = HPXML.new(hpxml_path: File.join(@sample_files_path, 'base.xml'))
        hpxml.cooking_ranges[0].location = HPXML::LocationGarage
      elsif ['dehumidifier-fraction-served'].include? error_case
        hpxml = HPXML.new(hpxml_path: File.join(@sample_files_path, 'base-appliances-dehumidifier-multiple.xml'))
        hpxml.dehumidifiers[-1].fraction_served = 0.6
      elsif ['dhw-frac-load-served'].include? error_case
        hpxml = HPXML.new(hpxml_path: File.join(@sample_files_path, 'base-dhw-multiple.xml'))
        hpxml.water_heating_systems[0].fraction_dhw_load_served = 0.35
      elsif ['dhw-invalid-ef-tank'].include? error_case
        hpxml = HPXML.new(hpxml_path: File.join(@sample_files_path, 'base.xml'))
        hpxml.water_heating_systems[0].energy_factor = 1.0
      elsif ['dhw-invalid-uef-tank-heat-pump'].include? error_case
        hpxml = HPXML.new(hpxml_path: File.join(@sample_files_path, 'base-dhw-tank-heat-pump-uef.xml'))
        hpxml.water_heating_systems[0].uniform_energy_factor = 1.0
      elsif ['dishwasher-location'].include? error_case
        hpxml = HPXML.new(hpxml_path: File.join(@sample_files_path, 'base.xml'))
        hpxml.dishwashers[0].location = HPXML::LocationGarage
      elsif ['duct-leakage-cfm25'].include? error_case
        hpxml = HPXML.new(hpxml_path: File.join(@sample_files_path, 'base.xml'))
        hpxml.hvac_distributions[0].duct_leakage_measurements[0].duct_leakage_value = -2
        hpxml.hvac_distributions[0].duct_leakage_measurements[1].duct_leakage_value = -2
      elsif ['duct-leakage-cfm50'].include? error_case
        hpxml = HPXML.new(hpxml_path: File.join(@sample_files_path, 'base-hvac-ducts-leakage-cfm50.xml'))
        hpxml.hvac_distributions[0].duct_leakage_measurements[0].duct_leakage_value = -2
        hpxml.hvac_distributions[0].duct_leakage_measurements[1].duct_leakage_value = -2
      elsif ['duct-leakage-percent'].include? error_case
        hpxml = HPXML.new(hpxml_path: File.join(@sample_files_path, 'base.xml'))
        hpxml.hvac_distributions[0].duct_leakage_measurements[0].duct_leakage_units = HPXML::UnitsPercent
        hpxml.hvac_distributions[0].duct_leakage_measurements[1].duct_leakage_units = HPXML::UnitsPercent
      elsif ['duct-location'].include? error_case
        hpxml = HPXML.new(hpxml_path: File.join(@sample_files_path, 'base.xml'))
        hpxml.hvac_distributions[0].ducts[0].duct_location = HPXML::LocationGarage
        hpxml.hvac_distributions[0].ducts[1].duct_location = HPXML::LocationGarage
      elsif ['duct-location-unconditioned-space'].include? error_case
        hpxml = HPXML.new(hpxml_path: File.join(@sample_files_path, 'base.xml'))
        hpxml.hvac_distributions[0].ducts[0].duct_location = HPXML::LocationUnconditionedSpace
        hpxml.hvac_distributions[0].ducts[1].duct_location = HPXML::LocationUnconditionedSpace
      elsif ['enclosure-attic-missing-roof'].include? error_case
        hpxml = HPXML.new(hpxml_path: File.join(@sample_files_path, 'base.xml'))
        hpxml.roofs.reverse_each do |roof|
          roof.delete
        end
      elsif ['enclosure-basement-missing-exterior-foundation-wall'].include? error_case
        hpxml = HPXML.new(hpxml_path: File.join(@sample_files_path, 'base-foundation-unconditioned-basement.xml'))
        hpxml.foundation_walls.reverse_each do |foundation_wall|
          foundation_wall.delete
        end
      elsif ['enclosure-basement-missing-slab'].include? error_case
        hpxml = HPXML.new(hpxml_path: File.join(@sample_files_path, 'base-foundation-unconditioned-basement.xml'))
        hpxml.slabs.reverse_each do |slab|
          slab.delete
        end
      elsif ['enclosure-floor-area-exceeds-cfa'].include? error_case
        hpxml = HPXML.new(hpxml_path: File.join(@sample_files_path, 'base.xml'))
        hpxml.building_construction.conditioned_floor_area = 1348.8
      elsif ['enclosure-floor-area-exceeds-cfa2'].include? error_case
        hpxml = HPXML.new(hpxml_path: File.join(@sample_files_path, 'base-bldgtype-multifamily.xml'))
        hpxml.building_construction.conditioned_floor_area = 898.8
      elsif ['enclosure-garage-missing-exterior-wall'].include? error_case
        hpxml = HPXML.new(hpxml_path: File.join(@sample_files_path, 'base-enclosure-garage.xml'))
        hpxml.walls.select { |w|
          w.interior_adjacent_to == HPXML::LocationGarage &&
            w.exterior_adjacent_to == HPXML::LocationOutside
        }.reverse_each do |wall|
          wall.delete
        end
      elsif ['enclosure-garage-missing-roof-ceiling'].include? error_case
        hpxml = HPXML.new(hpxml_path: File.join(@sample_files_path, 'base-enclosure-garage.xml'))
        hpxml.frame_floors.select { |w|
          w.interior_adjacent_to == HPXML::LocationGarage &&
            w.exterior_adjacent_to == HPXML::LocationAtticUnvented
        }.reverse_each do |frame_floor|
          frame_floor.delete
        end
      elsif ['enclosure-garage-missing-slab'].include? error_case
        hpxml = HPXML.new(hpxml_path: File.join(@sample_files_path, 'base-enclosure-garage.xml'))
        hpxml.slabs.select { |w| w.interior_adjacent_to == HPXML::LocationGarage }.reverse_each do |slab|
          slab.delete
        end
      elsif ['enclosure-living-missing-ceiling-roof'].include? error_case
        hpxml = HPXML.new(hpxml_path: File.join(@sample_files_path, 'base.xml'))
        hpxml.frame_floors.reverse_each do |frame_floor|
          frame_floor.delete
        end
      elsif ['enclosure-living-missing-exterior-wall'].include? error_case
        hpxml = HPXML.new(hpxml_path: File.join(@sample_files_path, 'base.xml'))
        hpxml.walls.reverse_each do |wall|
          next unless wall.interior_adjacent_to == HPXML::LocationLivingSpace

          wall.delete
        end
      elsif ['enclosure-living-missing-floor-slab'].include? error_case
        hpxml = HPXML.new(hpxml_path: File.join(@sample_files_path, 'base-foundation-slab.xml'))
        hpxml.slabs[0].delete
      elsif ['frac-sensible-fuel-load'].include? error_case
        hpxml = HPXML.new(hpxml_path: File.join(@sample_files_path, 'base-misc-loads-large-uncommon.xml'))
        hpxml.fuel_loads[0].frac_sensible = -0.1
      elsif ['frac-sensible-plug-load'].include? error_case
        hpxml = HPXML.new(hpxml_path: File.join(@sample_files_path, 'base-misc-loads-large-uncommon.xml'))
        hpxml.plug_loads[0].frac_sensible = -0.1
      elsif ['frac-total-fuel-load'].include? error_case
        hpxml = HPXML.new(hpxml_path: File.join(@sample_files_path, 'base-misc-loads-large-uncommon.xml'))
        hpxml.fuel_loads[0].frac_sensible = 0.8
        hpxml.fuel_loads[0].frac_latent = 0.3
      elsif ['frac-total-plug-load'].include? error_case
        hpxml = HPXML.new(hpxml_path: File.join(@sample_files_path, 'base-misc-loads-large-uncommon.xml'))
        hpxml.plug_loads[1].frac_latent = 0.245
      elsif ['furnace-invalid-afue'].include? error_case
        hpxml = HPXML.new(hpxml_path: File.join(@sample_files_path, 'base.xml'))
        hpxml.heating_systems[0].heating_efficiency_afue *= 100.0
      elsif ['generator-number-of-bedrooms-served'].include? error_case
        hpxml = HPXML.new(hpxml_path: File.join(@sample_files_path, 'base-bldgtype-multifamily-shared-generator.xml'))
        hpxml.generators[0].number_of_bedrooms_served = 3
      elsif ['generator-output-greater-than-consumption'].include? error_case
        hpxml = HPXML.new(hpxml_path: File.join(@sample_files_path, 'base-misc-generators.xml'))
        hpxml.generators[0].annual_consumption_kbtu = 1500
      elsif ['heat-pump-capacity-17f'].include? error_case
        hpxml = HPXML.new(hpxml_path: File.join(@sample_files_path, 'base-hvac-air-to-air-heat-pump-1-speed.xml'))
        hpxml.heat_pumps[0].heating_capacity_17F = hpxml.heat_pumps[0].heating_capacity + 1000.0
      elsif ['heat-pump-mixed-fixed-and-autosize-capacities'].include? error_case
        hpxml = HPXML.new(hpxml_path: File.join(@sample_files_path, 'base-hvac-air-to-air-heat-pump-1-speed.xml'))
        hpxml.heat_pumps[0].heating_capacity = nil
        hpxml.heat_pumps[0].cooling_capacity = nil
        hpxml.heat_pumps[0].heating_capacity_17F = 25000.0
      elsif ['heat-pump-multiple-backup-systems'].include? error_case
        hpxml = HPXML.new(hpxml_path: File.join(@sample_files_path, 'base-hvac-air-to-air-heat-pump-var-speed-backup-boiler.xml'))
        hpxml.heating_systems << hpxml.heating_systems[0].dup
        hpxml.heat_pumps[0].fraction_heat_load_served = 0.5
        hpxml.heat_pumps[0].fraction_cool_load_served = 0.5
        hpxml.heat_pumps << hpxml.heat_pumps[0].dup
      elsif ['hvac-distribution-return-duct-leakage-missing'].include? error_case
        hpxml = HPXML.new(hpxml_path: File.join(@sample_files_path, 'base-hvac-evap-cooler-only-ducted.xml'))
        hpxml.hvac_distributions[0].duct_leakage_measurements[-1].delete
      elsif ['hvac-frac-load-served'].include? error_case
        hpxml = HPXML.new(hpxml_path: File.join(@sample_files_path, 'base-hvac-multiple.xml'))
        hpxml.heating_systems[0].fraction_heat_load_served += 0.1
        hpxml.cooling_systems[0].fraction_cool_load_served += 0.2
        hpxml.heating_systems[0].primary_system = true
        hpxml.cooling_systems[0].primary_system = true
        hpxml.heat_pumps[-1].primary_heating_system = false
        hpxml.heat_pumps[-1].primary_cooling_system = false
      elsif ['invalid-assembly-effective-rvalue'].include? error_case
        hpxml = HPXML.new(hpxml_path: File.join(@sample_files_path, 'base.xml'))
        hpxml.walls[0].insulation_assembly_r_value = 0.0
      elsif ['invalid-duct-area-fractions'].include? error_case
        hpxml = HPXML.new(hpxml_path: File.join(@sample_files_path, 'base-hvac-ducts-area-fractions.xml'))
        hpxml.hvac_distributions[0].ducts[0].duct_surface_area = nil
        hpxml.hvac_distributions[0].ducts[1].duct_surface_area = nil
        hpxml.hvac_distributions[0].ducts[2].duct_surface_area = nil
        hpxml.hvac_distributions[0].ducts[3].duct_surface_area = nil
        hpxml.hvac_distributions[0].ducts[0].duct_fraction_area = 0.65
        hpxml.hvac_distributions[0].ducts[1].duct_fraction_area = 0.65
        hpxml.hvac_distributions[0].ducts[2].duct_fraction_area = 0.15
        hpxml.hvac_distributions[0].ducts[3].duct_fraction_area = 0.15
      elsif ['invalid-facility-type'].include? error_case
        hpxml = HPXML.new(hpxml_path: File.join(@sample_files_path, 'base-bldgtype-multifamily-shared-laundry-room.xml'))
        hpxml.building_construction.residential_facility_type = HPXML::ResidentialTypeSFD
      elsif ['invalid-foundation-wall-properties'].include? error_case
        hpxml = HPXML.new(hpxml_path: File.join(@sample_files_path, 'base-foundation-unconditioned-basement-wall-insulation.xml'))
        hpxml.foundation_walls[0].depth_below_grade = 9.0
        hpxml.foundation_walls[0].insulation_interior_distance_to_top = 12.0
        hpxml.foundation_walls[0].insulation_interior_distance_to_bottom = 10.0
      elsif ['invalid-id2'].include? error_case
        hpxml = HPXML.new(hpxml_path: File.join(@sample_files_path, 'base-enclosure-skylights.xml'))
      elsif ['invalid-infiltration-volume'].include? error_case
        hpxml = HPXML.new(hpxml_path: File.join(@sample_files_path, 'base.xml'))
        hpxml.air_infiltration_measurements[0].infiltration_volume = 5400
      elsif ['invalid-input-parameters'].include? error_case
        hpxml = HPXML.new(hpxml_path: File.join(@sample_files_path, 'base.xml'))
        hpxml.header.transaction = 'modify'
        hpxml.site.site_type = 'mountain'
        hpxml.climate_and_risk_zones.iecc_year = 2020
        hpxml.roofs.each do |roof|
          roof.radiant_barrier_grade = 4
        end
        hpxml.roofs[0].azimuth = 365
        hpxml.dishwashers[0].rated_annual_kwh = nil
        hpxml.dishwashers[0].energy_factor = 5.1
      elsif ['invalid-insulation-top'].include? error_case
        hpxml = HPXML.new(hpxml_path: File.join(@sample_files_path, 'base.xml'))
        hpxml.foundation_walls[0].insulation_interior_distance_to_top = -0.5
      elsif ['invalid-number-of-bedrooms-served'].include? error_case
        hpxml = HPXML.new(hpxml_path: File.join(@sample_files_path, 'base-bldgtype-multifamily-shared-pv.xml'))
        hpxml.pv_systems[0].number_of_bedrooms_served = 3
      elsif ['invalid-number-of-conditioned-floors'].include? error_case
        hpxml = HPXML.new(hpxml_path: File.join(@sample_files_path, 'base.xml'))
        hpxml.building_construction.number_of_conditioned_floors_above_grade = 3
      elsif ['invalid-number-of-units-served'].include? error_case
        hpxml = HPXML.new(hpxml_path: File.join(@sample_files_path, 'base-bldgtype-multifamily-shared-water-heater.xml'))
        hpxml.water_heating_systems[0].number_of_units_served = 1
      elsif ['invalid-shared-vent-in-unit-flowrate'].include? error_case
        hpxml = HPXML.new(hpxml_path: File.join(@sample_files_path, 'base-bldgtype-multifamily-shared-mechvent.xml'))
        hpxml.ventilation_fans[0].rated_flow_rate = 80
      elsif ['invalid-window-height'].include? error_case
        hpxml = HPXML.new(hpxml_path: File.join(@sample_files_path, 'base-enclosure-overhangs.xml'))
        hpxml.windows[1].overhangs_distance_to_bottom_of_window = 1.0
      elsif ['lighting-fractions'].include? error_case
        hpxml = HPXML.new(hpxml_path: File.join(@sample_files_path, 'base.xml'))
        int_cfl = hpxml.lighting_groups.select { |lg| lg.location == HPXML::LocationInterior && lg.lighting_type == HPXML::LightingTypeCFL }[0]
        int_cfl.fraction_of_units_in_location = 0.8
      elsif ['missing-duct-area'].include? error_case
        hpxml = HPXML.new(hpxml_path: File.join(@sample_files_path, 'base-hvac-multiple.xml'))
        hpxml.hvac_distributions.each do |hvac_distribution|
          next unless hvac_distribution.distribution_system_type == HPXML::HVACDistributionTypeAir

          hvac_distribution.ducts[1].duct_surface_area = nil
        end
      elsif ['missing-duct-location'].include? error_case
        hpxml = HPXML.new(hpxml_path: File.join(@sample_files_path, 'base-hvac-multiple.xml'))
        hpxml.hvac_distributions.each do |hvac_distribution|
          next unless hvac_distribution.distribution_system_type == HPXML::HVACDistributionTypeAir

          hvac_distribution.ducts[1].duct_location = nil
        end
      elsif ['missing-elements'].include? error_case
        hpxml = HPXML.new(hpxml_path: File.join(@sample_files_path, 'base.xml'))
        hpxml.building_construction.number_of_conditioned_floors = nil
        hpxml.building_construction.conditioned_floor_area = nil
      elsif ['multifamily-reference-appliance'].include? error_case
        hpxml = HPXML.new(hpxml_path: File.join(@sample_files_path, 'base.xml'))
        hpxml.clothes_washers[0].location = HPXML::LocationOtherHousingUnit
      elsif ['multifamily-reference-duct'].include? error_case
        hpxml = HPXML.new(hpxml_path: File.join(@sample_files_path, 'base.xml'))
        hpxml.hvac_distributions[0].ducts[0].duct_location = HPXML::LocationOtherMultifamilyBufferSpace
      elsif ['multifamily-reference-surface'].include? error_case
        hpxml = HPXML.new(hpxml_path: File.join(@sample_files_path, 'base.xml'))
        hpxml.frame_floors << hpxml.frame_floors[0].dup
        hpxml.frame_floors[1].id = "FrameFloor#{hpxml.frame_floors.size}"
        hpxml.frame_floors[1].exterior_adjacent_to = HPXML::LocationOtherHeatedSpace
        hpxml.frame_floors[1].other_space_above_or_below = HPXML::FrameFloorOtherSpaceAbove
      elsif ['multifamily-reference-water-heater'].include? error_case
        hpxml = HPXML.new(hpxml_path: File.join(@sample_files_path, 'base.xml'))
        hpxml.water_heating_systems[0].location = HPXML::LocationOtherNonFreezingSpace
      elsif ['ptac-unattached-cooling-system'].include? error_case
        hpxml = HPXML.new(hpxml_path: File.join(@sample_files_path, 'base-hvac-ptac-with-heating.xml'))
        hpxml.cooling_systems[0].delete
      elsif ['pv-unequal-inverter-efficiencies'].include? error_case
        hpxml = HPXML.new(hpxml_path: File.join(@sample_files_path, 'base-pv.xml'))
        hpxml.pv_systems[1].inverter_efficiency = 0.5
      elsif ['refrigerator-location'].include? error_case
        hpxml = HPXML.new(hpxml_path: File.join(@sample_files_path, 'base.xml'))
        hpxml.refrigerators[0].location = HPXML::LocationGarage
      elsif ['schedule-extra-inputs'].include? error_case
        hpxml = HPXML.new(hpxml_path: File.join(@sample_files_path, 'base-schedules-simple.xml'))
        hpxml.header.schedules_filepath = 'HPXMLtoOpenStudio/resources/schedule_files/smooth.csv'
      elsif ['solar-fraction-one'].include? error_case
        hpxml = HPXML.new(hpxml_path: File.join(@sample_files_path, 'base-dhw-solar-fraction.xml'))
        hpxml.solar_thermal_systems[0].solar_fraction = 1.0
      elsif ['water-heater-location'].include? error_case
        hpxml = HPXML.new(hpxml_path: File.join(@sample_files_path, 'base.xml'))
        hpxml.water_heating_systems[0].location = HPXML::LocationCrawlspaceVented
      elsif ['water-heater-location-other'].include? error_case
        hpxml = HPXML.new(hpxml_path: File.join(@sample_files_path, 'base.xml'))
        hpxml.water_heating_systems[0].location = HPXML::LocationUnconditionedSpace
      elsif ['water-heater-recovery-efficiency'].include? error_case
        hpxml = HPXML.new(hpxml_path: File.join(@sample_files_path, 'base-dhw-tank-gas.xml'))
        hpxml.water_heating_systems[0].recovery_efficiency = hpxml.water_heating_systems[0].energy_factor
      else
        fail "Unhandled case: #{error_case}."
      end

      hpxml_doc = hpxml.to_oga()

      # Perform additional raw XML manipulation
      if ['invalid-id2'].include? error_case
        element = XMLHelper.get_element(hpxml_doc, '/HPXML/Building/BuildingDetails/Enclosure/Skylights/Skylight/SystemIdentifier')
        XMLHelper.delete_attribute(element, 'id')
      end

      # Test against schematron
      _test_schematron_validation(hpxml_doc, expected_errors: expected_errors)
    end
  end

  def test_schematron_warning_messages
    # Test case => Warning message
    all_expected_warnings = { 'dhw-efficiencies-low' => ['EnergyFactor should typically be greater than or equal to 0.45.',
                                                         'EnergyFactor should typically be greater than or equal to 0.45.',
                                                         'No space cooling specified, the model will not include space cooling energy use.'],
                              'dhw-setpoint-low' => ['Hot water setpoint should typically be greater than or equal to 110 deg-F.'],
                              'hvac-dse-low' => ['Heating DSE should typically be greater than or equal to 0.5.',
                                                 'Cooling DSE should typically be greater than or equal to 0.5.'],
                              'hvac-efficiencies-low' => ['Percent efficiency should typically be greater than or equal to 0.95.',
                                                          'AFUE should typically be greater than or equal to 0.6.',
                                                          'AFUE should typically be greater than or equal to 0.6.',
                                                          'AFUE should typically be greater than or equal to 0.6.',
                                                          'Percent efficiency should typically be greater than or equal to 0.6.',
                                                          'SEER should typically be greater than or equal to 8.',
                                                          'EER should typically be greater than or equal to 8.',
                                                          'SEER should typically be greater than or equal to 8.',
                                                          'HSPF should typically be greater than or equal to 6.',
                                                          'SEER should typically be greater than or equal to 8.',
                                                          'HSPF should typically be greater than or equal to 6.',
                                                          'EER should typically be greater than or equal to 8.',
                                                          'COP should typically be greater than or equal to 2.'],
                              'hvac-setpoints-high' => ['Heating setpoint should typically be less than or equal to 76 deg-F.',
                                                        'Cooling setpoint should typically be less than or equal to 86 deg-F.'],
                              'hvac-setpoints-low' => ['Heating setpoint should typically be greater than or equal to 58 deg-F.',
                                                       'Cooling setpoint should typically be greater than or equal to 68 deg-F.'],
                              'slab-zero-exposed-perimeter' => ['Slab has zero exposed perimeter, this may indicate an input error.'],
                              'battery-no-pv' => ['Battery without PV specified; battery is assumed to operate as backup and will not be modeled.'] }

    all_expected_warnings.each_with_index do |(warning_case, expected_warnings), i|
      puts "[#{i + 1}/#{all_expected_warnings.size}] Testing #{warning_case}..."
      # Create HPXML object
      if ['dhw-efficiencies-low'].include? warning_case
        hpxml = HPXML.new(hpxml_path: File.join(@sample_files_path, 'base-dhw-multiple.xml'))
        hpxml.water_heating_systems.select { |w| w.water_heater_type == HPXML::WaterHeaterTypeStorage }[0].energy_factor = 0.1
        hpxml.water_heating_systems.select { |w| w.water_heater_type == HPXML::WaterHeaterTypeTankless }[0].energy_factor = 0.1
      elsif ['dhw-setpoint-low'].include? warning_case
        hpxml = HPXML.new(hpxml_path: File.join(@sample_files_path, 'base.xml'))
        hpxml.water_heating_systems[0].temperature = 100
      elsif ['hvac-dse-low'].include? warning_case
        hpxml = HPXML.new(hpxml_path: File.join(@sample_files_path, 'base-hvac-dse.xml'))
        hpxml.hvac_distributions[0].annual_heating_dse = 0.1
        hpxml.hvac_distributions[0].annual_cooling_dse = 0.1
      elsif ['hvac-efficiencies-low'].include? warning_case
        hpxml = HPXML.new(hpxml_path: File.join(@sample_files_path, 'base-hvac-multiple.xml'))
        hpxml.heating_systems.select { |h| h.heating_system_type == HPXML::HVACTypeElectricResistance }[0].heating_efficiency_percent = 0.1
        hpxml.heating_systems.select { |h| h.heating_system_type == HPXML::HVACTypeFurnace }[0].heating_efficiency_afue = 0.1
        hpxml.heating_systems.select { |h| h.heating_system_type == HPXML::HVACTypeWallFurnace }[0].heating_efficiency_afue = 0.1
        hpxml.heating_systems.select { |h| h.heating_system_type == HPXML::HVACTypeBoiler }[0].heating_efficiency_afue = 0.1
        hpxml.heating_systems.select { |h| h.heating_system_type == HPXML::HVACTypeStove }[0].heating_efficiency_percent = 0.1
        hpxml.cooling_systems.select { |c| c.cooling_system_type == HPXML::HVACTypeCentralAirConditioner }[0].cooling_efficiency_seer = 0.1
        hpxml.cooling_systems.select { |c| c.cooling_system_type == HPXML::HVACTypeRoomAirConditioner }[0].cooling_efficiency_eer = 0.1
        hpxml.heat_pumps.select { |hp| hp.heat_pump_type == HPXML::HVACTypeHeatPumpAirToAir }[0].cooling_efficiency_seer = 0.1
        hpxml.heat_pumps.select { |hp| hp.heat_pump_type == HPXML::HVACTypeHeatPumpAirToAir }[0].heating_efficiency_hspf = 0.1
        hpxml.heat_pumps.select { |hp| hp.heat_pump_type == HPXML::HVACTypeHeatPumpMiniSplit }[0].cooling_efficiency_seer = 0.1
        hpxml.heat_pumps.select { |hp| hp.heat_pump_type == HPXML::HVACTypeHeatPumpMiniSplit }[0].heating_efficiency_hspf = 0.1
        hpxml.heat_pumps.select { |hp| hp.heat_pump_type == HPXML::HVACTypeHeatPumpGroundToAir }[0].cooling_efficiency_eer = 0.1
        hpxml.heat_pumps.select { |hp| hp.heat_pump_type == HPXML::HVACTypeHeatPumpGroundToAir }[0].heating_efficiency_cop = 0.1
      elsif ['hvac-setpoints-high'].include? warning_case
        hpxml = HPXML.new(hpxml_path: File.join(@sample_files_path, 'base.xml'))
        hpxml.hvac_controls[0].heating_setpoint_temp = 100
        hpxml.hvac_controls[0].cooling_setpoint_temp = 100
      elsif ['hvac-setpoints-low'].include? warning_case
        hpxml = HPXML.new(hpxml_path: File.join(@sample_files_path, 'base.xml'))
        hpxml.hvac_controls[0].heating_setpoint_temp = 0
        hpxml.hvac_controls[0].cooling_setpoint_temp = 0
      elsif ['slab-zero-exposed-perimeter'].include? warning_case
        hpxml = HPXML.new(hpxml_path: File.join(@sample_files_path, 'base.xml'))
        hpxml.slabs[0].exposed_perimeter = 0
      elsif ['battery-no-pv'].include? warning_case
        hpxml = HPXML.new(hpxml_path: File.join(@sample_files_path, 'base-battery-outside.xml'))
      else
        fail "Unhandled case: #{warning_case}."
      end

      hpxml_doc = hpxml.to_oga()

      # Test against schematron
      _test_schematron_validation(hpxml_doc, expected_warnings: expected_warnings)
    end
  end

  def test_measure_error_messages
    # Test case => Error message
    all_expected_errors = { 'cfis-with-hydronic-distribution' => ["Attached HVAC distribution system 'HVACDistribution1' cannot be hydronic for ventilation fan 'VentilationFan1'."],
                            'dehumidifier-setpoints' => ['All dehumidifiers must have the same setpoint but multiple setpoints were specified.'],
                            'duplicate-id' => ["Duplicate SystemIdentifier IDs detected for 'Window1'."],
                            'heat-pump-backup-system-furnace' => ["Heat pump backup system cannot be of type 'Furnace'."],
                            'heat-pump-backup-system-load-fraction' => ['Heat pump backup system cannot have a fraction heat load served specified.'],
                            'hvac-distribution-multiple-attached-cooling' => ["Multiple cooling systems found attached to distribution system 'HVACDistribution2'."],
                            'hvac-distribution-multiple-attached-heating' => ["Multiple heating systems found attached to distribution system 'HVACDistribution1'."],
                            'hvac-dse-multiple-attached-cooling' => ["Multiple cooling systems found attached to distribution system 'HVACDistribution1'."],
                            'hvac-dse-multiple-attached-heating' => ["Multiple heating systems found attached to distribution system 'HVACDistribution1'."],
                            'hvac-inconsistent-fan-powers' => ["Fan powers for heating system 'HeatingSystem1' and cooling system 'CoolingSystem1' are attached to a single distribution system and therefore must be the same."],
                            'hvac-invalid-distribution-system-type' => ["Incorrect HVAC distribution system type for HVAC type: 'Furnace'. Should be one of: ["],
                            'hvac-seasons-less-than-a-year' => ['HeatingSeason and CoolingSeason, when combined, must span the entire year.'],
                            'hvac-shared-boiler-multiple' => ['More than one shared heating system found.'],
                            'hvac-shared-chiller-multiple' => ['More than one shared cooling system found.'],
                            'hvac-shared-chiller-negative-seer-eq' => ["Negative SEER equivalent calculated for cooling system 'CoolingSystem1', double check inputs."],
                            'invalid-datatype-boolean' => ["Cannot convert 'FOOBAR' to boolean for Roof/RadiantBarrier."],
                            'invalid-datatype-integer' => ["Cannot convert '2.5' to integer for BuildingConstruction/NumberofBedrooms."],
                            'invalid-datatype-float' => ["Cannot convert 'FOOBAR' to float for Slab/extension/CarpetFraction."],
                            'invalid-daylight-saving' => ['Daylight Saving End Day of Month (31) must be one of: 1, 2, 3, 4, 5, 6, 7, 8, 9, 10, 11, 12, 13, 14, 15, 16, 17, 18, 19, 20, 21, 22, 23, 24, 25, 26, 27, 28, 29, 30.'],
                            'invalid-distribution-cfa-served' => ['The total conditioned floor area served by the HVAC distribution system(s) for heating is larger than the conditioned floor area of the building.',
                                                                  'The total conditioned floor area served by the HVAC distribution system(s) for cooling is larger than the conditioned floor area of the building.'],
                            'invalid-epw-filepath' => ["foo.epw' could not be found."],
                            'invalid-id' => ["Empty SystemIdentifier ID ('') detected for skylights."],
                            'invalid-neighbor-shading-azimuth' => ['A neighbor building has an azimuth (145) not equal to the azimuth of any wall.'],
                            'invalid-relatedhvac-dhw-indirect' => ["RelatedHVACSystem 'HeatingSystem_bad' not found for water heating system 'WaterHeatingSystem1'"],
                            'invalid-relatedhvac-desuperheater' => ["RelatedHVACSystem 'CoolingSystem_bad' not found for water heating system 'WaterHeatingSystem1'."],
                            'invalid-schema-version' => ["HPXML version #{Version::HPXML_Version} is required."],
                            'invalid-skylights-physical-properties' => ["Could not lookup UFactor and SHGC for skylight 'Skylight2'."],
                            'invalid-timestep' => ['Timestep (45) must be one of: 60, 30, 20, 15, 12, 10, 6, 5, 4, 3, 2, 1.'],
                            'invalid-runperiod' => ['Run Period End Day of Month (31) must be one of: 1, 2, 3, 4, 5, 6, 7, 8, 9, 10, 11, 12, 13, 14, 15, 16, 17, 18, 19, 20, 21, 22, 23, 24, 25, 26, 27, 28, 29, 30.'],
                            'invalid-windows-physical-properties' => ["Could not lookup UFactor and SHGC for window 'Window3'."],
                            'net-area-negative-wall' => ["Calculated a negative net surface area for surface 'Wall1'."],
                            'net-area-negative-roof' => ["Calculated a negative net surface area for surface 'Roof1'."],
                            'orphaned-hvac-distribution' => ["Distribution system 'HVACDistribution1' found but no HVAC system attached to it."],
                            'refrigerators-multiple-primary' => ['More than one refrigerator designated as the primary.'],
                            'refrigerators-no-primary' => ['Could not find a primary refrigerator.'],
                            'repeated-relatedhvac-dhw-indirect' => ["RelatedHVACSystem 'HeatingSystem1' is attached to multiple water heating systems."],
                            'repeated-relatedhvac-desuperheater' => ["RelatedHVACSystem 'CoolingSystem1' is attached to multiple water heating systems."],
<<<<<<< HEAD
                            'schedule-detailed-bad-values-max-not-one' => ["Schedule max value for column 'plug_loads_vehicle' must be less than or equal to 1. [context: HPXMLtoOpenStudio/resources/schedule_files/invalid-bad-values-max-not-one.csv]"],
                            'schedule-detailed-bad-values-negative' => ["Schedule min value for column 'plug_loads_well_pump' must be non-negative. [context: HPXMLtoOpenStudio/resources/schedule_files/invalid-bad-values-negative.csv]"],
                            'schedule-detailed-bad-values-non-numeric' => ["Schedule value must be numeric for column 'hot_water_fixtures'. [context: HPXMLtoOpenStudio/resources/schedule_files/invalid-bad-values-non-numeric.csv]"],
                            'schedule-detailed-wrong-columns' => ["Schedule column name 'lighting' is invalid. [context: HPXMLtoOpenStudio/resources/schedule_files/invalid-wrong-columns.csv]"],
=======
                            'schedule-detailed-bad-values-max-not-one' => ["Schedule max value for column 'lighting_interior' must be 1."],
                            'schedule-detailed-bad-values-negative' => ["Schedule min value for column 'lighting_interior' must be non-negative."],
                            'schedule-detailed-bad-values-non-numeric' => ["Schedule value must be numeric for column 'lighting_interior'."],
                            'schedule-detailed-wrong-columns' => ["Schedule column name 'lighting' is invalid."],
>>>>>>> 61a8f2d9
                            'schedule-detailed-wrong-filename' => ["Schedules file path 'HPXMLtoOpenStudio/resources/schedule_files/invalid-wrong-filename.csv' does not exist."],
                            'schedule-detailed-wrong-rows' => ["Schedule has invalid number of rows (8759) for column 'occupants'. Must be one of: 8760, 17520, 26280, 35040, 43800, 52560, 87600, 105120, 131400, 175200, 262800, 525600."],
                            'solar-thermal-system-with-combi-tankless' => ["Water heating system 'WaterHeatingSystem1' connected to solar thermal system 'SolarThermalSystem1' cannot be a space-heating boiler."],
                            'solar-thermal-system-with-desuperheater' => ["Water heating system 'WaterHeatingSystem1' connected to solar thermal system 'SolarThermalSystem1' cannot be attached to a desuperheater."],
                            'solar-thermal-system-with-dhw-indirect' => ["Water heating system 'WaterHeatingSystem1' connected to solar thermal system 'SolarThermalSystem1' cannot be a space-heating boiler."],
                            'unattached-cfis' => ["Attached HVAC distribution system 'foobar' not found for ventilation fan 'VentilationFan1'."],
                            'unattached-door' => ["Attached wall 'foobar' not found for door 'Door1'."],
                            'unattached-hvac-distribution' => ["Attached HVAC distribution system 'foobar' not found for HVAC system 'HeatingSystem1'."],
                            'unattached-skylight' => ["Attached roof 'foobar' not found for skylight 'Skylight1'."],
                            'unattached-solar-thermal-system' => ["Attached water heating system 'foobar' not found for solar thermal system 'SolarThermalSystem1'."],
                            'unattached-shared-clothes-washer-water-heater' => ["Attached water heating system 'foobar' not found for clothes washer"],
                            'unattached-shared-dishwasher-water-heater' => ["Attached water heating system 'foobar' not found for dishwasher"],
                            'unattached-window' => ["Attached wall 'foobar' not found for window 'Window1'."] }

    all_expected_errors.each_with_index do |(error_case, expected_errors), i|
      puts "[#{i + 1}/#{all_expected_errors.size}] Testing #{error_case}..."
      # Create HPXML object
      if ['cfis-with-hydronic-distribution'].include? error_case
        hpxml = HPXML.new(hpxml_path: File.join(@sample_files_path, 'base-hvac-boiler-gas-only.xml'))
        hpxml.ventilation_fans.add(id: "VentilationFan#{hpxml.ventilation_fans.size + 1}",
                                   fan_type: HPXML::MechVentTypeCFIS,
                                   used_for_whole_building_ventilation: true,
                                   distribution_system_idref: hpxml.hvac_distributions[0].id)
      elsif ['dehumidifier-setpoints'].include? error_case
        hpxml = HPXML.new(hpxml_path: File.join(@sample_files_path, 'base-appliances-dehumidifier-multiple.xml'))
        hpxml.dehumidifiers[-1].rh_setpoint = 0.55
      elsif ['duplicate-id'].include? error_case
        hpxml = HPXML.new(hpxml_path: File.join(@sample_files_path, 'base.xml'))
        hpxml.windows[-1].id = hpxml.windows[0].id
      elsif ['heat-pump-backup-system-furnace'].include? error_case
        hpxml = HPXML.new(hpxml_path: File.join(@sample_files_path, 'base-hvac-air-to-air-heat-pump-var-speed-backup-boiler.xml'))
        hpxml.heating_systems[0].heating_system_type = HPXML::HVACTypeFurnace
        hpxml.hvac_distributions[0].distribution_system_type = HPXML::HVACDistributionTypeDSE
        hpxml.hvac_distributions[0].annual_heating_dse = 0.9
        hpxml.hvac_distributions[0].annual_cooling_dse = 0.9
      elsif ['heat-pump-backup-system-load-fraction'].include? error_case
        hpxml = HPXML.new(hpxml_path: File.join(@sample_files_path, 'base-hvac-air-to-air-heat-pump-var-speed-backup-boiler.xml'))
        hpxml.heating_systems[0].fraction_heat_load_served = 0.5
        hpxml.heat_pumps[0].fraction_heat_load_served = 0.5
      elsif ['hvac-invalid-distribution-system-type'].include? error_case
        hpxml = HPXML.new(hpxml_path: File.join(@sample_files_path, 'base.xml'))
        hpxml.hvac_distributions.add(id: "HVACDistribution#{hpxml.hvac_distributions.size + 1}",
                                     distribution_system_type: HPXML::HVACDistributionTypeHydronic,
                                     hydronic_type: HPXML::HydronicTypeBaseboard)
        hpxml.heating_systems[-1].distribution_system_idref = hpxml.hvac_distributions[-1].id
      elsif ['hvac-distribution-multiple-attached-cooling'].include? error_case
        hpxml = HPXML.new(hpxml_path: File.join(@sample_files_path, 'base-hvac-multiple.xml'))
        hpxml.heat_pumps[0].distribution_system_idref = 'HVACDistribution2'
      elsif ['hvac-distribution-multiple-attached-heating'].include? error_case
        hpxml = HPXML.new(hpxml_path: File.join(@sample_files_path, 'base-hvac-multiple.xml'))
        hpxml.heat_pumps[0].distribution_system_idref = 'HVACDistribution1'
      elsif ['hvac-dse-multiple-attached-cooling'].include? error_case
        hpxml = HPXML.new(hpxml_path: File.join(@sample_files_path, 'base-hvac-dse.xml'))
        hpxml.cooling_systems[0].fraction_cool_load_served = 0.5
        hpxml.cooling_systems << hpxml.cooling_systems[0].dup
        hpxml.cooling_systems[1].id = "CoolingSystem#{hpxml.cooling_systems.size}"
        hpxml.cooling_systems[0].primary_system = false
      elsif ['hvac-dse-multiple-attached-heating'].include? error_case
        hpxml = HPXML.new(hpxml_path: File.join(@sample_files_path, 'base-hvac-dse.xml'))
        hpxml.heating_systems[0].fraction_heat_load_served = 0.5
        hpxml.heating_systems << hpxml.heating_systems[0].dup
        hpxml.heating_systems[1].id = "HeatingSystem#{hpxml.heating_systems.size}"
        hpxml.heating_systems[0].primary_system = false
      elsif ['hvac-inconsistent-fan-powers'].include? error_case
        hpxml = HPXML.new(hpxml_path: File.join(@sample_files_path, 'base.xml'))
        hpxml.cooling_systems[0].fan_watts_per_cfm = 0.55
        hpxml.heating_systems[0].fan_watts_per_cfm = 0.45
      elsif ['hvac-seasons-less-than-a-year'].include? error_case
        hpxml = HPXML.new(hpxml_path: File.join(@sample_files_path, 'base.xml'))
        hpxml.hvac_controls[0].seasons_heating_begin_month = 10
        hpxml.hvac_controls[0].seasons_heating_begin_day = 1
        hpxml.hvac_controls[0].seasons_heating_end_month = 5
        hpxml.hvac_controls[0].seasons_heating_end_day = 31
        hpxml.hvac_controls[0].seasons_cooling_begin_month = 7
        hpxml.hvac_controls[0].seasons_cooling_begin_day = 1
        hpxml.hvac_controls[0].seasons_cooling_end_month = 9
        hpxml.hvac_controls[0].seasons_cooling_end_day = 30
      elsif ['hvac-shared-boiler-multiple'].include? error_case
        hpxml = HPXML.new(hpxml_path: File.join(@sample_files_path, 'base-bldgtype-multifamily-shared-boiler-only-baseboard.xml'))
        hpxml.hvac_distributions << hpxml.hvac_distributions[0].dup
        hpxml.hvac_distributions[-1].id = "HVACDistribution#{hpxml.hvac_distributions.size}"
        hpxml.heating_systems[0].fraction_heat_load_served = 0.5
        hpxml.heating_systems[0].primary_system = false
        hpxml.heating_systems << hpxml.heating_systems[0].dup
        hpxml.heating_systems[1].id = "HeatingSystem#{hpxml.heating_systems.size}"
        hpxml.heating_systems[1].distribution_system_idref = hpxml.hvac_distributions[-1].id
        hpxml.heating_systems[1].primary_system = true
      elsif ['hvac-shared-chiller-multiple'].include? error_case
        hpxml = HPXML.new(hpxml_path: File.join(@sample_files_path, 'base-bldgtype-multifamily-shared-chiller-only-baseboard.xml'))
        hpxml.hvac_distributions << hpxml.hvac_distributions[0].dup
        hpxml.hvac_distributions[-1].id = "HVACDistribution#{hpxml.hvac_distributions.size}"
        hpxml.cooling_systems[0].fraction_cool_load_served = 0.5
        hpxml.cooling_systems[0].primary_system = false
        hpxml.cooling_systems << hpxml.cooling_systems[0].dup
        hpxml.cooling_systems[1].id = "CoolingSystem#{hpxml.cooling_systems.size}"
        hpxml.cooling_systems[1].distribution_system_idref = hpxml.hvac_distributions[-1].id
        hpxml.cooling_systems[1].primary_system = true
      elsif ['hvac-shared-chiller-negative-seer-eq'].include? error_case
        hpxml = HPXML.new(hpxml_path: File.join(@sample_files_path, 'base-bldgtype-multifamily-shared-chiller-only-baseboard.xml'))
        hpxml.cooling_systems[0].shared_loop_watts *= 100.0
      elsif ['invalid-datatype-boolean'].include? error_case
        hpxml = HPXML.new(hpxml_path: File.join(@sample_files_path, 'base.xml'))
      elsif ['invalid-datatype-integer'].include? error_case
        hpxml = HPXML.new(hpxml_path: File.join(@sample_files_path, 'base.xml'))
      elsif ['invalid-datatype-float'].include? error_case
        hpxml = HPXML.new(hpxml_path: File.join(@sample_files_path, 'base.xml'))
      elsif ['invalid-daylight-saving'].include? error_case
        hpxml = HPXML.new(hpxml_path: File.join(@sample_files_path, 'base-simcontrol-daylight-saving-custom.xml'))
        hpxml.header.dst_begin_month = 3
        hpxml.header.dst_begin_day = 10
        hpxml.header.dst_end_month = 4
        hpxml.header.dst_end_day = 31
      elsif ['invalid-distribution-cfa-served'].include? error_case
        hpxml = HPXML.new(hpxml_path: File.join(@sample_files_path, 'base.xml'))
        hpxml.hvac_distributions[-1].conditioned_floor_area_served = 2701.1
      elsif ['invalid-epw-filepath'].include? error_case
        hpxml = HPXML.new(hpxml_path: File.join(@sample_files_path, 'base.xml'))
        hpxml.climate_and_risk_zones.weather_station_epw_filepath = 'foo.epw'
      elsif ['invalid-id'].include? error_case
        hpxml = HPXML.new(hpxml_path: File.join(@sample_files_path, 'base-enclosure-skylights.xml'))
        hpxml.skylights[0].id = ''
      elsif ['invalid-neighbor-shading-azimuth'].include? error_case
        hpxml = HPXML.new(hpxml_path: File.join(@sample_files_path, 'base-misc-neighbor-shading.xml'))
        hpxml.neighbor_buildings[0].azimuth = 145
      elsif ['invalid-relatedhvac-dhw-indirect'].include? error_case
        hpxml = HPXML.new(hpxml_path: File.join(@sample_files_path, 'base-dhw-indirect.xml'))
        hpxml.water_heating_systems[0].related_hvac_idref = 'HeatingSystem_bad'
      elsif ['invalid-relatedhvac-desuperheater'].include? error_case
        hpxml = HPXML.new(hpxml_path: File.join(@sample_files_path, 'base-hvac-central-ac-only-1-speed.xml'))
        hpxml.water_heating_systems[0].uses_desuperheater = true
        hpxml.water_heating_systems[0].related_hvac_idref = 'CoolingSystem_bad'
      elsif ['invalid-runperiod'].include? error_case
        hpxml = HPXML.new(hpxml_path: File.join(@sample_files_path, 'base.xml'))
        hpxml.header.sim_begin_month = 3
        hpxml.header.sim_begin_day = 10
        hpxml.header.sim_end_month = 4
        hpxml.header.sim_end_day = 31
      elsif ['invalid-schema-version'].include? error_case
        hpxml = HPXML.new(hpxml_path: File.join(@sample_files_path, 'base.xml'))
      elsif ['invalid-skylights-physical-properties'].include? error_case
        hpxml = HPXML.new(hpxml_path: File.join(@sample_files_path, 'base-enclosure-skylights-physical-properties.xml'))
        hpxml.skylights[1].thermal_break = false
      elsif ['invalid-timestep'].include? error_case
        hpxml = HPXML.new(hpxml_path: File.join(@sample_files_path, 'base.xml'))
        hpxml.header.timestep = 45
      elsif ['invalid-windows-physical-properties'].include? error_case
        hpxml = HPXML.new(hpxml_path: File.join(@sample_files_path, 'base-enclosure-windows-physical-properties.xml'))
        hpxml.windows[2].thermal_break = false
      elsif ['net-area-negative-roof'].include? error_case
        hpxml = HPXML.new(hpxml_path: File.join(@sample_files_path, 'base-enclosure-skylights.xml'))
        hpxml.skylights[0].area = 4000
      elsif ['net-area-negative-wall'].include? error_case
        hpxml = HPXML.new(hpxml_path: File.join(@sample_files_path, 'base.xml'))
        hpxml.windows[0].area = 1000
      elsif ['orphaned-hvac-distribution'].include? error_case
        hpxml = HPXML.new(hpxml_path: File.join(@sample_files_path, 'base-hvac-furnace-gas-room-ac.xml'))
        hpxml.heating_systems[0].delete
        hpxml.hvac_controls[0].heating_setpoint_temp = nil
      elsif ['refrigerators-multiple-primary'].include? error_case
        hpxml = HPXML.new(hpxml_path: File.join(@sample_files_path, 'base-misc-loads-large-uncommon.xml'))
        hpxml.refrigerators[1].primary_indicator = true
      elsif ['refrigerators-no-primary'].include? error_case
        hpxml = HPXML.new(hpxml_path: File.join(@sample_files_path, 'base-misc-loads-large-uncommon.xml'))
        hpxml.refrigerators[0].primary_indicator = false
      elsif ['repeated-relatedhvac-dhw-indirect'].include? error_case
        hpxml = HPXML.new(hpxml_path: File.join(@sample_files_path, 'base-dhw-indirect.xml'))
        hpxml.water_heating_systems[0].fraction_dhw_load_served = 0.5
        hpxml.water_heating_systems << hpxml.water_heating_systems[0].dup
        hpxml.water_heating_systems[1].id = "WaterHeatingSystem#{hpxml.water_heating_systems.size}"
      elsif ['repeated-relatedhvac-desuperheater'].include? error_case
        hpxml = HPXML.new(hpxml_path: File.join(@sample_files_path, 'base-hvac-central-ac-only-1-speed.xml'))
        hpxml.water_heating_systems[0].fraction_dhw_load_served = 0.5
        hpxml.water_heating_systems[0].uses_desuperheater = true
        hpxml.water_heating_systems[0].related_hvac_idref = 'CoolingSystem1'
        hpxml.water_heating_systems << hpxml.water_heating_systems[0].dup
        hpxml.water_heating_systems[1].id = "WaterHeatingSystem#{hpxml.water_heating_systems.size}"
      elsif ['schedule-detailed-bad-values-max-not-one'].include? error_case
        csv_data = CSV.read(File.join(File.dirname(__FILE__), '../resources/schedule_files/stochastic.csv'))
        csv_data[1][1] = 1.1
        File.write(@tmp_csv_path, csv_data.map(&:to_csv).join)
        hpxml = HPXML.new(hpxml_path: File.join(@sample_files_path, 'base.xml'))
        hpxml.header.schedules_filepath = @tmp_csv_path
      elsif ['schedule-detailed-bad-values-negative'].include? error_case
        csv_data = CSV.read(File.join(File.dirname(__FILE__), '../resources/schedule_files/stochastic.csv'))
        csv_data[1][1] = -0.5
        File.write(@tmp_csv_path, csv_data.map(&:to_csv).join)
        hpxml = HPXML.new(hpxml_path: File.join(@sample_files_path, 'base.xml'))
        hpxml.header.schedules_filepath = @tmp_csv_path
      elsif ['schedule-detailed-bad-values-non-numeric'].include? error_case
        csv_data = CSV.read(File.join(File.dirname(__FILE__), '../resources/schedule_files/stochastic.csv'))
        csv_data[1][1] = 'NA'
        File.write(@tmp_csv_path, csv_data.map(&:to_csv).join)
        hpxml = HPXML.new(hpxml_path: File.join(@sample_files_path, 'base.xml'))
        hpxml.header.schedules_filepath = @tmp_csv_path
      elsif ['schedule-detailed-wrong-columns'].include? error_case
        csv_data = CSV.read(File.join(File.dirname(__FILE__), '../resources/schedule_files/stochastic.csv'))
        csv_data[0][1] = 'lighting'
        File.write(@tmp_csv_path, csv_data.map(&:to_csv).join)
        hpxml = HPXML.new(hpxml_path: File.join(@sample_files_path, 'base.xml'))
        hpxml.header.schedules_filepath = @tmp_csv_path
      elsif ['schedule-detailed-wrong-filename'].include? error_case
        hpxml = HPXML.new(hpxml_path: File.join(@sample_files_path, 'base.xml'))
        hpxml.header.schedules_filepath = 'HPXMLtoOpenStudio/resources/schedule_files/invalid-wrong-filename.csv'
      elsif ['schedule-detailed-wrong-rows'].include? error_case
        csv_data = CSV.read(File.join(File.dirname(__FILE__), '../resources/schedule_files/stochastic.csv'))
        File.write(@tmp_csv_path, csv_data[0..-2].map(&:to_csv).join)
        hpxml = HPXML.new(hpxml_path: File.join(@sample_files_path, 'base.xml'))
        hpxml.header.schedules_filepath = @tmp_csv_path
      elsif ['solar-thermal-system-with-combi-tankless'].include? error_case
        hpxml = HPXML.new(hpxml_path: File.join(@sample_files_path, 'base-dhw-combi-tankless.xml'))
        hpxml.solar_thermal_systems.add(id: "SolarThermalSystem#{hpxml.solar_thermal_systems.size + 1}",
                                        system_type: HPXML::SolarThermalSystemType,
                                        collector_area: 40,
                                        collector_type: HPXML::SolarThermalTypeSingleGlazing,
                                        collector_loop_type: HPXML::SolarThermalLoopTypeIndirect,
                                        collector_azimuth: 180,
                                        collector_tilt: 20,
                                        collector_frta: 0.77,
                                        collector_frul: 0.793,
                                        water_heating_system_idref: 'WaterHeatingSystem1')
      elsif ['solar-thermal-system-with-desuperheater'].include? error_case
        hpxml = HPXML.new(hpxml_path: File.join(@sample_files_path, 'base-dhw-desuperheater.xml'))
        hpxml.solar_thermal_systems.add(id: "SolarThermalSystem#{hpxml.solar_thermal_systems.size + 1}",
                                        system_type: HPXML::SolarThermalSystemType,
                                        collector_area: 40,
                                        collector_type: HPXML::SolarThermalTypeSingleGlazing,
                                        collector_loop_type: HPXML::SolarThermalLoopTypeIndirect,
                                        collector_azimuth: 180,
                                        collector_tilt: 20,
                                        collector_frta: 0.77,
                                        collector_frul: 0.793,
                                        water_heating_system_idref: 'WaterHeatingSystem1')
      elsif ['solar-thermal-system-with-dhw-indirect'].include? error_case
        hpxml = HPXML.new(hpxml_path: File.join(@sample_files_path, 'base-dhw-combi-tankless.xml'))
        hpxml.solar_thermal_systems.add(id: "SolarThermalSystem#{hpxml.solar_thermal_systems.size + 1}",
                                        system_type: HPXML::SolarThermalSystemType,
                                        collector_area: 40,
                                        collector_type: HPXML::SolarThermalTypeSingleGlazing,
                                        collector_loop_type: HPXML::SolarThermalLoopTypeIndirect,
                                        collector_azimuth: 180,
                                        collector_tilt: 20,
                                        collector_frta: 0.77,
                                        collector_frul: 0.793,
                                        water_heating_system_idref: 'WaterHeatingSystem1')
      elsif ['unattached-cfis'].include? error_case
        hpxml = HPXML.new(hpxml_path: File.join(@sample_files_path, 'base.xml'))
        hpxml.ventilation_fans.add(id: "VentilationFan#{hpxml.ventilation_fans.size + 1}",
                                   fan_type: HPXML::MechVentTypeCFIS,
                                   used_for_whole_building_ventilation: true,
                                   distribution_system_idref: hpxml.hvac_distributions[0].id)
        hpxml.ventilation_fans[0].distribution_system_idref = 'foobar'
      elsif ['unattached-door'].include? error_case
        hpxml = HPXML.new(hpxml_path: File.join(@sample_files_path, 'base.xml'))
        hpxml.doors[0].wall_idref = 'foobar'
      elsif ['unattached-hvac-distribution'].include? error_case
        hpxml = HPXML.new(hpxml_path: File.join(@sample_files_path, 'base.xml'))
        hpxml.heating_systems[0].distribution_system_idref = 'foobar'
      elsif ['unattached-skylight'].include? error_case
        hpxml = HPXML.new(hpxml_path: File.join(@sample_files_path, 'base-enclosure-skylights.xml'))
        hpxml.skylights[0].roof_idref = 'foobar'
      elsif ['unattached-solar-thermal-system'].include? error_case
        hpxml = HPXML.new(hpxml_path: File.join(@sample_files_path, 'base-dhw-solar-indirect-flat-plate.xml'))
        hpxml.solar_thermal_systems[0].water_heating_system_idref = 'foobar'
      elsif ['unattached-shared-clothes-washer-water-heater'].include? error_case
        hpxml = HPXML.new(hpxml_path: File.join(@sample_files_path, 'base-bldgtype-multifamily-shared-laundry-room.xml'))
        hpxml.clothes_washers[0].water_heating_system_idref = 'foobar'
      elsif ['unattached-shared-dishwasher-water-heater'].include? error_case
        hpxml = HPXML.new(hpxml_path: File.join(@sample_files_path, 'base-bldgtype-multifamily-shared-laundry-room.xml'))
        hpxml.dishwashers[0].water_heating_system_idref = 'foobar'
      elsif ['unattached-window'].include? error_case
        hpxml = HPXML.new(hpxml_path: File.join(@sample_files_path, 'base.xml'))
        hpxml.windows[0].wall_idref = 'foobar'
      else
        fail "Unhandled case: #{error_case}."
      end

      hpxml_doc = hpxml.to_oga()

      # Perform additional raw XML manipulation
      if ['invalid-datatype-boolean'].include? error_case
        XMLHelper.get_element(hpxml_doc, '/HPXML/Building/BuildingDetails/Enclosure/Roofs/Roof/RadiantBarrier').inner_text = 'FOOBAR'
      elsif ['invalid-datatype-integer'].include? error_case
        XMLHelper.get_element(hpxml_doc, '/HPXML/Building/BuildingDetails/BuildingSummary/BuildingConstruction/NumberofBedrooms').inner_text = '2.5'
      elsif ['invalid-datatype-float'].include? error_case
        XMLHelper.get_element(hpxml_doc, '/HPXML/Building/BuildingDetails/Enclosure/Slabs/Slab/extension/CarpetFraction').inner_text = 'FOOBAR'
      elsif ['invalid-schema-version'].include? error_case
        root = XMLHelper.get_element(hpxml_doc, '/HPXML')
        XMLHelper.add_attribute(root, 'schemaVersion', '2.3')
      end

      XMLHelper.write_file(hpxml_doc, @tmp_hpxml_path)
      model, hpxml = _test_measure(error_case, expected_errors)
    end
  end

  private

  def _test_schematron_validation(hpxml_doc, expected_errors: nil, expected_warnings: nil)
    # Validate via validator.rb
    errors, warnings = Validator.run_validators(hpxml_doc, [@epvalidator_stron_path, @hpxml_stron_path])
    if not expected_errors.nil?
      _compare_errors_or_warnings('error', errors, expected_errors)
    end
    if not expected_warnings.nil?
      _compare_errors_or_warnings('warning', warnings, expected_warnings)
    end
  end

  def _test_schema_validation(hpxml_doc, xml)
    # TODO: Remove this when schema validation is included with CLI calls
    schemas_dir = File.absolute_path(File.join(@root_path, 'HPXMLtoOpenStudio', 'resources'))
    errors = XMLHelper.validate(hpxml_doc.to_xml, File.join(schemas_dir, 'HPXML.xsd'), nil)
    if errors.size > 0
      flunk "#{xml}: #{errors}"
    end
  end

  def _test_measure(error_case, expected_errors)
    # create an instance of the measure
    measure = HPXMLtoOpenStudio.new

    runner = OpenStudio::Measure::OSRunner.new(OpenStudio::WorkflowJSON.new)
    model = OpenStudio::Model::Model.new

    # get arguments
    args_hash = {}
    args_hash['hpxml_path'] = File.absolute_path(@tmp_hpxml_path)
    args_hash['debug'] = true
    args_hash['output_dir'] = File.absolute_path(@tmp_output_path)
    arguments = measure.arguments(model)
    argument_map = OpenStudio::Measure.convertOSArgumentVectorToMap(arguments)

    # populate argument with specified hash value if specified
    arguments.each do |arg|
      temp_arg_var = arg.clone
      if args_hash.has_key?(arg.name)
        assert(temp_arg_var.setValue(args_hash[arg.name]))
      end
      argument_map[arg.name] = temp_arg_var
    end

    # run the measure
    measure.run(model, runner, argument_map)
    result = runner.result

    assert_equal('Fail', result.value.valueName)

    errors = []
    result.stepErrors.each do |s|
      errors << s
    end
    _compare_errors_or_warnings('error', errors, expected_errors)
  end

  def _compare_errors_or_warnings(type, actual_msgs, expected_msgs)
    if expected_msgs.empty?
      if actual_msgs.size > 0
        flunk "Found unexpected #{type} messages:\n#{actual_msgs}"
      end
    else
      expected_msgs.each do |expected_msg|
        found_msg = false
        actual_msgs.each do |actual_msg|
          next unless actual_msg.include? expected_msg

          found_msg = true
          actual_msgs.delete(actual_msg)
          break
        end

        if not found_msg
          flunk "Did not find expected #{type} message\n'#{expected_msg}'\nin\n#{actual_msgs}"
        end
      end
      if actual_msgs.size > 0
        flunk "Found extra #{type} messages:\n#{actual_msgs}"
      end
    end
  end
end<|MERGE_RESOLUTION|>--- conflicted
+++ resolved
@@ -628,17 +628,10 @@
                             'refrigerators-no-primary' => ['Could not find a primary refrigerator.'],
                             'repeated-relatedhvac-dhw-indirect' => ["RelatedHVACSystem 'HeatingSystem1' is attached to multiple water heating systems."],
                             'repeated-relatedhvac-desuperheater' => ["RelatedHVACSystem 'CoolingSystem1' is attached to multiple water heating systems."],
-<<<<<<< HEAD
-                            'schedule-detailed-bad-values-max-not-one' => ["Schedule max value for column 'plug_loads_vehicle' must be less than or equal to 1. [context: HPXMLtoOpenStudio/resources/schedule_files/invalid-bad-values-max-not-one.csv]"],
-                            'schedule-detailed-bad-values-negative' => ["Schedule min value for column 'plug_loads_well_pump' must be non-negative. [context: HPXMLtoOpenStudio/resources/schedule_files/invalid-bad-values-negative.csv]"],
-                            'schedule-detailed-bad-values-non-numeric' => ["Schedule value must be numeric for column 'hot_water_fixtures'. [context: HPXMLtoOpenStudio/resources/schedule_files/invalid-bad-values-non-numeric.csv]"],
-                            'schedule-detailed-wrong-columns' => ["Schedule column name 'lighting' is invalid. [context: HPXMLtoOpenStudio/resources/schedule_files/invalid-wrong-columns.csv]"],
-=======
-                            'schedule-detailed-bad-values-max-not-one' => ["Schedule max value for column 'lighting_interior' must be 1."],
+                            'schedule-detailed-bad-values-max-not-one' => ["Schedule max value for column 'lighting_interior' must be less than or equal to 1."],
                             'schedule-detailed-bad-values-negative' => ["Schedule min value for column 'lighting_interior' must be non-negative."],
                             'schedule-detailed-bad-values-non-numeric' => ["Schedule value must be numeric for column 'lighting_interior'."],
                             'schedule-detailed-wrong-columns' => ["Schedule column name 'lighting' is invalid."],
->>>>>>> 61a8f2d9
                             'schedule-detailed-wrong-filename' => ["Schedules file path 'HPXMLtoOpenStudio/resources/schedule_files/invalid-wrong-filename.csv' does not exist."],
                             'schedule-detailed-wrong-rows' => ["Schedule has invalid number of rows (8759) for column 'occupants'. Must be one of: 8760, 17520, 26280, 35040, 43800, 52560, 87600, 105120, 131400, 175200, 262800, 525600."],
                             'solar-thermal-system-with-combi-tankless' => ["Water heating system 'WaterHeatingSystem1' connected to solar thermal system 'SolarThermalSystem1' cannot be a space-heating boiler."],
