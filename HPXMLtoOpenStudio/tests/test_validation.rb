# frozen_string_literal: true

require_relative '../resources/minitest_helper'
require 'openstudio'
require 'openstudio/measure/ShowRunnerOutput'
require 'fileutils'
require_relative '../measure.rb'
require 'csv'

class HPXMLtoOpenStudioValidationTest < MiniTest::Test
  def setup
    @root_path = File.absolute_path(File.join(File.dirname(__FILE__), '..', '..'))
    @sample_files_path = File.join(@root_path, 'workflow', 'sample_files')
    @epvalidator_stron_path = File.join(@root_path, 'HPXMLtoOpenStudio', 'resources', 'hpxml_schematron', 'EPvalidator.xml')
    @hpxml_stron_path = File.join(@root_path, 'HPXMLtoOpenStudio', 'resources', 'hpxml_schematron', 'HPXMLvalidator.xml')

    @tmp_hpxml_path = File.join(@sample_files_path, 'tmp.xml')
    @tmp_csv_path = File.join(@sample_files_path, 'tmp.csv')
    @tmp_output_path = File.join(@sample_files_path, 'tmp_output')
    FileUtils.mkdir_p(@tmp_output_path)
  end

  def teardown
    File.delete(@tmp_hpxml_path) if File.exist? @tmp_hpxml_path
    File.delete(@tmp_csv_path) if File.exist? @tmp_csv_path
    FileUtils.rm_rf(@tmp_output_path)
  end

  def test_validation_of_sample_files
    xmls = []
    Dir["#{@root_path}/workflow/**/*.xml"].sort.each do |xml|
      next if xml.split('/').include? 'run'

      xmls << xml
    end

    xmls.each_with_index do |xml, i|
      puts "[#{i + 1}/#{xmls.size}] Testing #{File.basename(xml)}..."

      # Test validation
      hpxml_doc = HPXML.new(hpxml_path: xml, building_id: 'MyBuilding').to_oga()
      _test_schema_validation(hpxml_doc, xml)
      _test_schematron_validation(hpxml_doc, expected_errors: []) # Ensure no errors
    end
    puts
  end

  def test_validation_of_schematron_doc
    begin_dir = Dir.pwd
    # Check that the schematron file is valid

    begin
      require 'schematron-nokogiri'

      [@epvalidator_stron_path, @hpxml_stron_path].each do |s_path|
        xml_doc = Nokogiri::XML(File.open(s_path)) do |config|
          config.options = Nokogiri::XML::ParseOptions::STRICT
        end
        SchematronNokogiri::Schema.new(xml_doc)
      end
    rescue LoadError
    end
    Dir.chdir(begin_dir) # Prevent above code from changing the working dir and causing random test failures
  end

  def test_role_attributes_in_schematron_doc
    # Test for consistent use of errors/warnings
    puts
    puts 'Checking for correct role attributes...'

    epvalidator_stron_doc = XMLHelper.parse_file(@epvalidator_stron_path)

    # check that every assert element has a role attribute
    XMLHelper.get_elements(epvalidator_stron_doc, '/sch:schema/sch:pattern/sch:rule/sch:assert').each do |assert_element|
      assert_test = XMLHelper.get_attribute_value(assert_element, 'test').gsub('h:', '')
      role_attribute = XMLHelper.get_attribute_value(assert_element, 'role')
      if role_attribute.nil?
        fail "No attribute \"role='ERROR'\" found for assertion test: #{assert_test}"
      end

      assert_equal('ERROR', role_attribute)
    end

    # check that every report element has a role attribute
    XMLHelper.get_elements(epvalidator_stron_doc, '/sch:schema/sch:pattern/sch:rule/sch:report').each do |report_element|
      report_test = XMLHelper.get_attribute_value(report_element, 'test').gsub('h:', '')
      role_attribute = XMLHelper.get_attribute_value(report_element, 'role')
      if role_attribute.nil?
        fail "No attribute \"role='WARN'\" found for report test: #{report_test}"
      end

      assert_equal('WARN', role_attribute)
    end
  end

  def test_schematron_error_messages
    # Test case => Error message
    all_expected_errors = { 'boiler-invalid-afue' => ['Expected AnnualHeatingEfficiency[Units="AFUE"]/Value to be less than or equal to 1'],
                            'clothes-dryer-location' => ['A location is specified as "garage" but no surfaces were found adjacent to this space type.'],
                            'clothes-washer-location' => ['A location is specified as "garage" but no surfaces were found adjacent to this space type.'],
                            'cooking-range-location' => ['A location is specified as "garage" but no surfaces were found adjacent to this space type.'],
                            'dehumidifier-fraction-served' => ['Expected sum(FractionDehumidificationLoadServed) to be less than or equal to 1 [context: /HPXML/Building/BuildingDetails]'],
                            'dhw-frac-load-served' => ['Expected sum(FractionDHWLoadServed) to be 1 [context: /HPXML/Building/BuildingDetails]'],
                            'dhw-invalid-ef-tank' => ['Expected EnergyFactor to be less than 1 [context: /HPXML/Building/BuildingDetails/Systems/WaterHeating/WaterHeatingSystem[WaterHeaterType="storage water heater"], id: "WaterHeatingSystem1"]'],
                            'dhw-invalid-uef-tank-heat-pump' => ['Expected UniformEnergyFactor to be greater than 1 [context: /HPXML/Building/BuildingDetails/Systems/WaterHeating/WaterHeatingSystem[WaterHeaterType="heat pump water heater"], id: "WaterHeatingSystem1"]'],
                            'dishwasher-location' => ['A location is specified as "garage" but no surfaces were found adjacent to this space type.'],
                            'duct-leakage-cfm25' => ['Expected Value to be greater than or equal to 0 [context: /HPXML/Building/BuildingDetails/Systems/HVAC/HVACDistribution/DistributionSystemType/AirDistribution/DuctLeakageMeasurement/DuctLeakage[Units="CFM25" or Units="CFM50"], id: "HVACDistribution1"]'],
                            'duct-leakage-cfm50' => ['Expected Value to be greater than or equal to 0 [context: /HPXML/Building/BuildingDetails/Systems/HVAC/HVACDistribution/DistributionSystemType/AirDistribution/DuctLeakageMeasurement/DuctLeakage[Units="CFM25" or Units="CFM50"], id: "HVACDistribution1"]'],
                            'duct-leakage-percent' => ['Expected Value to be less than 1 [context: /HPXML/Building/BuildingDetails/Systems/HVAC/HVACDistribution/DistributionSystemType/AirDistribution/DuctLeakageMeasurement/DuctLeakage[Units="Percent"], id: "HVACDistribution1"]'],
                            'duct-location' => ['A location is specified as "garage" but no surfaces were found adjacent to this space type.'],
                            'duct-location-unconditioned-space' => ["Expected DuctLocation to be 'living space' or 'basement - conditioned' or 'basement - unconditioned' or 'crawlspace - vented' or 'crawlspace - unvented' or 'crawlspace - conditioned' or 'attic - vented' or 'attic - unvented' or 'garage' or 'exterior wall' or 'under slab' or 'roof deck' or 'outside' or 'other housing unit' or 'other heated space' or 'other multifamily buffer space' or 'other non-freezing space' [context: /HPXML/Building/BuildingDetails/Systems/HVAC/HVACDistribution/DistributionSystemType/AirDistribution/Ducts, id: \"HVACDistribution1\"]"],
                            'emissions-electricity-schedule' => ['Expected NumberofHeaderRows to be greater than or equal to 0',
                                                                 'Expected ColumnNumber to be greater than or equal to 1'],
                            'enclosure-attic-missing-roof' => ['There must be at least one roof adjacent to "attic - unvented". [context: /HPXML/Building/BuildingDetails/Enclosure[*/*[InteriorAdjacentTo="attic - unvented" or ExteriorAdjacentTo="attic - unvented"]]]'],
                            'enclosure-basement-missing-exterior-foundation-wall' => ['There must be at least one exterior foundation wall adjacent to "basement - unconditioned". [context: /HPXML/Building/BuildingDetails/Enclosure[*/*[InteriorAdjacentTo="basement - unconditioned" or ExteriorAdjacentTo="basement - unconditioned"]]]'],
                            'enclosure-basement-missing-slab' => ['There must be at least one slab adjacent to "basement - unconditioned". [context: /HPXML/Building/BuildingDetails/Enclosure[*/*[InteriorAdjacentTo="basement - unconditioned" or ExteriorAdjacentTo="basement - unconditioned"]]]'],
                            'enclosure-floor-area-exceeds-cfa' => ['Expected ConditionedFloorArea to be greater than or equal to the sum of conditioned slab/floor areas. [context: /HPXML/Building/BuildingDetails/BuildingSummary/BuildingConstruction]'],
                            'enclosure-floor-area-exceeds-cfa2' => ['Expected ConditionedFloorArea to be greater than or equal to the sum of conditioned slab/floor areas. [context: /HPXML/Building/BuildingDetails/BuildingSummary/BuildingConstruction]'],
                            'enclosure-garage-missing-exterior-wall' => ['There must be at least one exterior wall/foundation wall adjacent to "garage". [context: /HPXML/Building/BuildingDetails/Enclosure[*/*[InteriorAdjacentTo="garage" or ExteriorAdjacentTo="garage"]]]'],
                            'enclosure-garage-missing-roof-ceiling' => ['There must be at least one roof/ceiling adjacent to "garage". [context: /HPXML/Building/BuildingDetails/Enclosure[*/*[InteriorAdjacentTo="garage" or ExteriorAdjacentTo="garage"]]]'],
                            'enclosure-garage-missing-slab' => ['There must be at least one slab adjacent to "garage". [context: /HPXML/Building/BuildingDetails/Enclosure[*/*[InteriorAdjacentTo="garage" or ExteriorAdjacentTo="garage"]]]'],
                            'enclosure-living-missing-ceiling-roof' => ['There must be at least one ceiling/roof adjacent to conditioned space. [context: /HPXML/Building/BuildingDetails/Enclosure[*/*[InteriorAdjacentTo="living space"]]]',
                                                                        'There must be at least one floor adjacent to "attic - unvented". [context: /HPXML/Building/BuildingDetails/Enclosure[*/*[InteriorAdjacentTo="attic - unvented" or ExteriorAdjacentTo="attic - unvented"]]]'],
                            'enclosure-living-missing-exterior-wall' => ['There must be at least one exterior wall adjacent to conditioned space. [context: /HPXML/Building/BuildingDetails/Enclosure[*/*[InteriorAdjacentTo="living space"]]]'],
                            'enclosure-living-missing-floor-slab' => ['There must be at least one floor/slab adjacent to conditioned space. [context: /HPXML/Building/BuildingDetails/Enclosure[*/*[InteriorAdjacentTo="living space"]]]'],
                            'frac-sensible-fuel-load' => ['Expected extension/FracSensible to be greater than or equal to 0 [context: /HPXML/Building/BuildingDetails/MiscLoads/FuelLoad[FuelLoadType="grill" or FuelLoadType="lighting" or FuelLoadType="fireplace"], id: "FuelLoad1"]'],
                            'frac-sensible-plug-load' => ['Expected extension/FracSensible to be greater than or equal to 0 [context: /HPXML/Building/BuildingDetails/MiscLoads/PlugLoad[PlugLoadType="other" or PlugLoadType="TV other" or PlugLoadType="electric vehicle charging" or PlugLoadType="well pump"], id: "PlugLoad1"]'],
                            'frac-total-fuel-load' => ['Expected sum of extension/FracSensible and extension/FracLatent to be less than or equal to 1 [context: /HPXML/Building/BuildingDetails/MiscLoads/FuelLoad[FuelLoadType="grill" or FuelLoadType="lighting" or FuelLoadType="fireplace"], id: "FuelLoad1"]'],
                            'frac-total-plug-load' => ['Expected sum of extension/FracSensible and extension/FracLatent to be less than or equal to 1 [context: /HPXML/Building/BuildingDetails/MiscLoads/PlugLoad[PlugLoadType="other" or PlugLoadType="TV other" or PlugLoadType="electric vehicle charging" or PlugLoadType="well pump"], id: "PlugLoad2"]'],
                            'furnace-invalid-afue' => ['Expected AnnualHeatingEfficiency[Units="AFUE"]/Value to be less than or equal to 1'],
                            'generator-number-of-bedrooms-served' => ['Expected NumberofBedroomsServed to be greater than ../../../../BuildingSummary/BuildingConstruction/NumberofBedrooms [context: /HPXML/Building/BuildingDetails/Systems/extension/Generators/Generator[IsSharedSystem="true"], id: "Generator1"]'],
                            'generator-output-greater-than-consumption' => ['Expected AnnualConsumptionkBtu to be greater than AnnualOutputkWh*3412 [context: /HPXML/Building/BuildingDetails/Systems/extension/Generators/Generator, id: "Generator1"]'],
                            'heat-pump-capacity-17f' => ['Expected HeatingCapacity17F to be less than or equal to HeatingCapacity'],
                            'heat-pump-mixed-fixed-and-autosize-capacities' => ['Expected 0 or 2 element(s) for xpath: HeatingCapacity | BackupHeatingCapacity [context: /HPXML/Building/BuildingDetails/Systems/HVAC/HVACPlant/HeatPump[BackupType="integrated" or BackupSystemFuel], id: "HeatPump1"]'],
                            'heat-pump-multiple-backup-systems' => ['Expected 0 or 1 element(s) for xpath: HeatPump/BackupSystem [context: /HPXML/Building/BuildingDetails]'],
                            'hvac-distribution-return-duct-leakage-missing' => ['Expected 1 element(s) for xpath: DuctLeakageMeasurement[DuctType="return"]/DuctLeakage[(Units="CFM25" or Units="CFM50" or Units="Percent") and TotalOrToOutside="to outside"] [context: /HPXML/Building/BuildingDetails/Systems/HVAC/HVACDistribution/DistributionSystemType/AirDistribution[AirDistributionType[text()="regular velocity" or text()="gravity"]], id: "HVACDistribution1"]'],
                            'hvac-frac-load-served' => ['Expected sum(FractionHeatLoadServed) to be less than or equal to 1 [context: /HPXML/Building/BuildingDetails]',
                                                        'Expected sum(FractionCoolLoadServed) to be less than or equal to 1 [context: /HPXML/Building/BuildingDetails]'],
                            'invalid-assembly-effective-rvalue' => ['Expected AssemblyEffectiveRValue to be greater than 0 [context: /HPXML/Building/BuildingDetails/Enclosure/Walls/Wall/Insulation, id: "Wall1Insulation"]'],
                            'invalid-battery-capacities-ah' => ['Expected UsableCapacity to be less than NominalCapacity'],
                            'invalid-battery-capacities-kwh' => ['Expected UsableCapacity to be less than NominalCapacity'],
                            'invalid-calendar-year-low' => ['Expected CalendarYear to be greater than or equal to 1600'],
                            'invalid-calendar-year-high' => ['Expected CalendarYear to be less than or equal to 9999'],
                            'invalid-duct-area-fractions' => ['Expected sum(Ducts/FractionDuctArea) for DuctType="supply" to be 1 [context: /HPXML/Building/BuildingDetails/Systems/HVAC/HVACDistribution/DistributionSystemType/AirDistribution, id: "HVACDistribution1"]',
                                                              'Expected sum(Ducts/FractionDuctArea) for DuctType="return" to be 1 [context: /HPXML/Building/BuildingDetails/Systems/HVAC/HVACDistribution/DistributionSystemType/AirDistribution, id: "HVACDistribution1"]'],
                            'invalid-facility-type' => ['Expected 1 element(s) for xpath: ../../../BuildingSummary/BuildingConstruction[ResidentialFacilityType[text()="single-family attached" or text()="apartment unit"]] [context: /HPXML/Building/BuildingDetails/Systems/WaterHeating/WaterHeatingSystem[IsSharedSystem="true"], id: "WaterHeatingSystem1"]',
                                                        'Expected 1 element(s) for xpath: ../../BuildingSummary/BuildingConstruction[ResidentialFacilityType[text()="single-family attached" or text()="apartment unit"]] [context: /HPXML/Building/BuildingDetails/Appliances/ClothesWasher[IsSharedAppliance="true"], id: "ClothesWasher1"]',
                                                        'Expected 1 element(s) for xpath: ../../BuildingSummary/BuildingConstruction[ResidentialFacilityType[text()="single-family attached" or text()="apartment unit"]] [context: /HPXML/Building/BuildingDetails/Appliances/ClothesDryer[IsSharedAppliance="true"], id: "ClothesDryer1"]',
                                                        'Expected 1 element(s) for xpath: ../../BuildingSummary/BuildingConstruction[ResidentialFacilityType[text()="single-family attached" or text()="apartment unit"]] [context: /HPXML/Building/BuildingDetails/Appliances/Dishwasher[IsSharedAppliance="true"], id: "Dishwasher1"]',
                                                        'There are references to "other housing unit" but ResidentialFacilityType is not "single-family attached" or "apartment unit".',
                                                        'There are references to "other heated space" but ResidentialFacilityType is not "single-family attached" or "apartment unit".'],
                            'invalid-foundation-wall-properties' => ['Expected DepthBelowGrade to be less than or equal to Height [context: /HPXML/Building/BuildingDetails/Enclosure/FoundationWalls/FoundationWall, id: "FoundationWall1"]',
                                                                     'Expected DistanceToBottomOfInsulation to be greater than or equal to DistanceToTopOfInsulation [context: /HPXML/Building/BuildingDetails/Enclosure/FoundationWalls/FoundationWall/Insulation/Layer[InstallationType="continuous - exterior" or InstallationType="continuous - interior"], id: "FoundationWall1Insulation"]',
                                                                     'Expected DistanceToBottomOfInsulation to be less than or equal to ../../Height [context: /HPXML/Building/BuildingDetails/Enclosure/FoundationWalls/FoundationWall/Insulation/Layer[InstallationType="continuous - exterior" or InstallationType="continuous - interior"], id: "FoundationWall1Insulation"]'],
                            'invalid-hvac-installation-quality' => ['Expected extension/AirflowDefectRatio to be greater than or equal to -0.9 [context: /HPXML/Building/BuildingDetails/Systems/HVAC/HVACPlant/HeatPump[HeatPumpType="air-to-air"], id: "HeatPump1"]',
                                                                    'Expected extension/ChargeDefectRatio to be greater than or equal to -0.9 [context: /HPXML/Building/BuildingDetails/Systems/HVAC/HVACPlant/HeatPump[HeatPumpType="air-to-air"], id: "HeatPump1"]'],
                            'invalid-hvac-installation-quality2' => ['Expected extension/AirflowDefectRatio to be less than or equal to 9 [context: /HPXML/Building/BuildingDetails/Systems/HVAC/HVACPlant/HeatPump[HeatPumpType="air-to-air"], id: "HeatPump1"]',
                                                                     'Expected extension/ChargeDefectRatio to be less than or equal to 9 [context: /HPXML/Building/BuildingDetails/Systems/HVAC/HVACPlant/HeatPump[HeatPumpType="air-to-air"], id: "HeatPump1"]'],
                            'invalid-id2' => ['Expected SystemIdentifier with id attribute [context: /HPXML/Building/BuildingDetails/Enclosure/Skylights/Skylight]'],
                            'invalid-input-parameters' => ["Expected Transaction to be 'create' or 'update' [context: /HPXML/XMLTransactionHeaderInformation]",
                                                           "Expected SiteType to be 'rural' or 'suburban' or 'urban' [context: /HPXML/Building/BuildingDetails/BuildingSummary/Site]",
                                                           "Expected Year to be '2021' or '2018' or '2015' or '2012' or '2009' or '2006' or '2003' [context: /HPXML/Building/BuildingDetails/ClimateandRiskZones/ClimateZoneIECC]",
                                                           'Expected Azimuth to be less than 360 [context: /HPXML/Building/BuildingDetails/Enclosure/Roofs/Roof, id: "Roof1"]',
                                                           'Expected RadiantBarrierGrade to be less than or equal to 3 [context: /HPXML/Building/BuildingDetails/Enclosure/Roofs/Roof, id: "Roof1"]',
                                                           'Expected EnergyFactor to be less than or equal to 5 [context: /HPXML/Building/BuildingDetails/Appliances/Dishwasher, id: "Dishwasher1"]'],
                            'invalid-insulation-top' => ['Expected DistanceToTopOfInsulation to be greater than or equal to 0 [context: /HPXML/Building/BuildingDetails/Enclosure/FoundationWalls/FoundationWall/Insulation/Layer, id: "FoundationWall1Insulation"]'],
                            'invalid-natvent-availability' => ['Expected extension/NaturalVentilationAvailabilityDaysperWeek to be less than or equal to 7'],
                            'invalid-natvent-availability2' => ['Expected extension/NaturalVentilationAvailabilityDaysperWeek to be greater than or equal to 0'],
                            'invalid-number-of-bedrooms-served' => ['Expected extension/NumberofBedroomsServed to be greater than ../../../BuildingSummary/BuildingConstruction/NumberofBedrooms [context: /HPXML/Building/BuildingDetails/Systems/Photovoltaics/PVSystem[IsSharedSystem="true"], id: "PVSystem1"]'],
                            'invalid-number-of-conditioned-floors' => ['Expected NumberofConditionedFloors to be greater than or equal to NumberofConditionedFloorsAboveGrade [context: /HPXML/Building/BuildingDetails/BuildingSummary/BuildingConstruction]'],
                            'invalid-number-of-units-served' => ['Expected NumberofUnitsServed to be greater than 1 [context: /HPXML/Building/BuildingDetails/Systems/WaterHeating/WaterHeatingSystem[IsSharedSystem="true"], id: "WaterHeatingSystem1"]'],
                            'invalid-shared-vent-in-unit-flowrate' => ['Expected RatedFlowRate to be greater than extension/InUnitFlowRate [context: /HPXML/Building/BuildingDetails/Systems/MechanicalVentilation/VentilationFans/VentilationFan[UsedForWholeBuildingVentilation="true" and IsSharedSystem="true"], id: "VentilationFan1"]'],
<<<<<<< HEAD
                            'invalid-standby-losses-storage' => ['Expected StandbyLoss[Units="%/hr"]/Value to be less than 0.1'],
                            'invalid-standby-losses-instantaneous' => ['Expected StandbyLoss[Units="%/hr"]/Value to be less than 0.1'],
=======
                            'invalid-timestep' => ['Expected Timestep to be 60, 30, 20, 15, 12, 10, 6, 5, 4, 3, 2, or 1'],
>>>>>>> d0460dbb
                            'invalid-timezone-utcoffset-low' => ['Expected TimeZone/UTCOffset to be greater than or equal to -12'],
                            'invalid-timezone-utcoffset-high' => ['Expected TimeZone/UTCOffset to be less than or equal to 14'],
                            'invalid-ventilation-fan' => ['Expected 1 element(s) for xpath: UsedForWholeBuildingVentilation[text()="true"] | UsedForLocalVentilation[text()="true"] | UsedForSeasonalCoolingLoadReduction[text()="true"] | UsedForGarageVentilation[text()="true"]'],
                            'invalid-window-height' => ['Expected DistanceToBottomOfWindow to be greater than DistanceToTopOfWindow [context: /HPXML/Building/BuildingDetails/Enclosure/Windows/Window/Overhangs[number(Depth) > 0], id: "Window2"]'],
                            'lighting-fractions' => ['Expected sum(LightingGroup/FractionofUnitsInLocation) for Location="interior" to be less than or equal to 1 [context: /HPXML/Building/BuildingDetails/Lighting]'],
                            'missing-distribution-cfa-served' => ['Expected 1 element(s) for xpath: ../../../ConditionedFloorAreaServed [context: /HPXML/Building/BuildingDetails/Systems/HVAC/HVACDistribution/DistributionSystemType/AirDistribution/Ducts[not(DuctSurfaceArea)], id: "HVACDistribution1"]'],
                            'missing-duct-area' => ['Expected 1 or more element(s) for xpath: FractionDuctArea | DuctSurfaceArea [context: /HPXML/Building/BuildingDetails/Systems/HVAC/HVACDistribution/DistributionSystemType/AirDistribution/Ducts[DuctLocation], id: "HVACDistribution1"]'],
                            'missing-duct-location' => ['Expected 0 element(s) for xpath: FractionDuctArea | DuctSurfaceArea [context: /HPXML/Building/BuildingDetails/Systems/HVAC/HVACDistribution/DistributionSystemType/AirDistribution/Ducts[not(DuctLocation)], id: "HVACDistribution1"]'],
                            'missing-elements' => ['Expected 1 element(s) for xpath: NumberofConditionedFloors [context: /HPXML/Building/BuildingDetails/BuildingSummary/BuildingConstruction]',
                                                   'Expected 1 element(s) for xpath: ConditionedFloorArea [context: /HPXML/Building/BuildingDetails/BuildingSummary/BuildingConstruction]'],
                            'missing-num-residents' => ['Expected 1 element(s) for xpath: NumberofResidents'],
                            'multifamily-reference-appliance' => ['There are references to "other housing unit" but ResidentialFacilityType is not "single-family attached" or "apartment unit".'],
                            'multifamily-reference-duct' => ['There are references to "other multifamily buffer space" but ResidentialFacilityType is not "single-family attached" or "apartment unit".'],
                            'multifamily-reference-surface' => ['There are references to "other heated space" but ResidentialFacilityType is not "single-family attached" or "apartment unit".'],
                            'multifamily-reference-water-heater' => ['There are references to "other non-freezing space" but ResidentialFacilityType is not "single-family attached" or "apartment unit".'],
                            'ptac-unattached-cooling-system' => ['Expected 1 or more element(s) for xpath: ../CoolingSystem/CoolingSystemType[text()="packaged terminal air conditioner"'],
                            'refrigerator-location' => ['A location is specified as "garage" but no surfaces were found adjacent to this space type.'],
                            'solar-fraction-one' => ['Expected SolarFraction to be less than 1 [context: /HPXML/Building/BuildingDetails/Systems/SolarThermal/SolarThermalSystem, id: "SolarThermalSystem1"]'],
                            'water-heater-location' => ['A location is specified as "crawlspace - vented" but no surfaces were found adjacent to this space type.'],
                            'water-heater-location-other' => ["Expected Location to be 'living space' or 'basement - unconditioned' or 'basement - conditioned' or 'attic - unvented' or 'attic - vented' or 'garage' or 'crawlspace - unvented' or 'crawlspace - vented' or 'crawlspace - conditioned' or 'other exterior' or 'other housing unit' or 'other heated space' or 'other multifamily buffer space' or 'other non-freezing space' [context: /HPXML/Building/BuildingDetails/Systems/WaterHeating/WaterHeatingSystem, id: \"WaterHeatingSystem1\"]"],
                            'water-heater-recovery-efficiency' => ['Expected RecoveryEfficiency to be greater than EnergyFactor'] }

    all_expected_errors.each_with_index do |(error_case, expected_errors), i|
      puts "[#{i + 1}/#{all_expected_errors.size}] Testing #{error_case}..."
      # Create HPXML object
      if ['boiler-invalid-afue'].include? error_case
        hpxml = HPXML.new(hpxml_path: File.join(@sample_files_path, 'base-hvac-boiler-oil-only.xml'))
        hpxml.heating_systems[0].heating_efficiency_afue *= 100.0
      elsif ['clothes-dryer-location'].include? error_case
        hpxml = HPXML.new(hpxml_path: File.join(@sample_files_path, 'base.xml'))
        hpxml.clothes_dryers[0].location = HPXML::LocationGarage
      elsif ['clothes-washer-location'].include? error_case
        hpxml = HPXML.new(hpxml_path: File.join(@sample_files_path, 'base.xml'))
        hpxml.clothes_washers[0].location = HPXML::LocationGarage
      elsif ['cooking-range-location'].include? error_case
        hpxml = HPXML.new(hpxml_path: File.join(@sample_files_path, 'base.xml'))
        hpxml.cooking_ranges[0].location = HPXML::LocationGarage
      elsif ['dehumidifier-fraction-served'].include? error_case
        hpxml = HPXML.new(hpxml_path: File.join(@sample_files_path, 'base-appliances-dehumidifier-multiple.xml'))
        hpxml.dehumidifiers[-1].fraction_served = 0.6
      elsif ['dhw-frac-load-served'].include? error_case
        hpxml = HPXML.new(hpxml_path: File.join(@sample_files_path, 'base-dhw-multiple.xml'))
        hpxml.water_heating_systems[0].fraction_dhw_load_served = 0.35
      elsif ['dhw-invalid-ef-tank'].include? error_case
        hpxml = HPXML.new(hpxml_path: File.join(@sample_files_path, 'base.xml'))
        hpxml.water_heating_systems[0].energy_factor = 1.0
      elsif ['dhw-invalid-uef-tank-heat-pump'].include? error_case
        hpxml = HPXML.new(hpxml_path: File.join(@sample_files_path, 'base-dhw-tank-heat-pump-uef.xml'))
        hpxml.water_heating_systems[0].uniform_energy_factor = 1.0
      elsif ['dishwasher-location'].include? error_case
        hpxml = HPXML.new(hpxml_path: File.join(@sample_files_path, 'base.xml'))
        hpxml.dishwashers[0].location = HPXML::LocationGarage
      elsif ['duct-leakage-cfm25'].include? error_case
        hpxml = HPXML.new(hpxml_path: File.join(@sample_files_path, 'base.xml'))
        hpxml.hvac_distributions[0].duct_leakage_measurements[0].duct_leakage_value = -2
        hpxml.hvac_distributions[0].duct_leakage_measurements[1].duct_leakage_value = -2
      elsif ['duct-leakage-cfm50'].include? error_case
        hpxml = HPXML.new(hpxml_path: File.join(@sample_files_path, 'base-hvac-ducts-leakage-cfm50.xml'))
        hpxml.hvac_distributions[0].duct_leakage_measurements[0].duct_leakage_value = -2
        hpxml.hvac_distributions[0].duct_leakage_measurements[1].duct_leakage_value = -2
      elsif ['duct-leakage-percent'].include? error_case
        hpxml = HPXML.new(hpxml_path: File.join(@sample_files_path, 'base.xml'))
        hpxml.hvac_distributions[0].duct_leakage_measurements[0].duct_leakage_units = HPXML::UnitsPercent
        hpxml.hvac_distributions[0].duct_leakage_measurements[1].duct_leakage_units = HPXML::UnitsPercent
      elsif ['duct-location'].include? error_case
        hpxml = HPXML.new(hpxml_path: File.join(@sample_files_path, 'base.xml'))
        hpxml.hvac_distributions[0].ducts[0].duct_location = HPXML::LocationGarage
        hpxml.hvac_distributions[0].ducts[1].duct_location = HPXML::LocationGarage
      elsif ['duct-location-unconditioned-space'].include? error_case
        hpxml = HPXML.new(hpxml_path: File.join(@sample_files_path, 'base.xml'))
        hpxml.hvac_distributions[0].ducts[0].duct_location = HPXML::LocationUnconditionedSpace
        hpxml.hvac_distributions[0].ducts[1].duct_location = HPXML::LocationUnconditionedSpace
      elsif ['emissions-electricity-schedule'].include? error_case
        hpxml = HPXML.new(hpxml_path: File.join(@sample_files_path, 'base-misc-emissions.xml'))
        hpxml.header.emissions_scenarios[0].elec_schedule_number_of_header_rows = -1
        hpxml.header.emissions_scenarios[0].elec_schedule_column_number = 0
      elsif ['enclosure-attic-missing-roof'].include? error_case
        hpxml = HPXML.new(hpxml_path: File.join(@sample_files_path, 'base.xml'))
        hpxml.roofs.reverse_each do |roof|
          roof.delete
        end
      elsif ['enclosure-basement-missing-exterior-foundation-wall'].include? error_case
        hpxml = HPXML.new(hpxml_path: File.join(@sample_files_path, 'base-foundation-unconditioned-basement.xml'))
        hpxml.foundation_walls.reverse_each do |foundation_wall|
          foundation_wall.delete
        end
      elsif ['enclosure-basement-missing-slab'].include? error_case
        hpxml = HPXML.new(hpxml_path: File.join(@sample_files_path, 'base-foundation-unconditioned-basement.xml'))
        hpxml.slabs.reverse_each do |slab|
          slab.delete
        end
      elsif ['enclosure-floor-area-exceeds-cfa'].include? error_case
        hpxml = HPXML.new(hpxml_path: File.join(@sample_files_path, 'base.xml'))
        hpxml.building_construction.conditioned_floor_area = 1348.8
      elsif ['enclosure-floor-area-exceeds-cfa2'].include? error_case
        hpxml = HPXML.new(hpxml_path: File.join(@sample_files_path, 'base-bldgtype-multifamily.xml'))
        hpxml.building_construction.conditioned_floor_area = 898.8
      elsif ['enclosure-garage-missing-exterior-wall'].include? error_case
        hpxml = HPXML.new(hpxml_path: File.join(@sample_files_path, 'base-enclosure-garage.xml'))
        hpxml.walls.select { |w|
          w.interior_adjacent_to == HPXML::LocationGarage &&
            w.exterior_adjacent_to == HPXML::LocationOutside
        }.reverse_each do |wall|
          wall.delete
        end
      elsif ['enclosure-garage-missing-roof-ceiling'].include? error_case
        hpxml = HPXML.new(hpxml_path: File.join(@sample_files_path, 'base-enclosure-garage.xml'))
        hpxml.floors.select { |w|
          w.interior_adjacent_to == HPXML::LocationGarage &&
            w.exterior_adjacent_to == HPXML::LocationAtticUnvented
        }.reverse_each do |floor|
          floor.delete
        end
      elsif ['enclosure-garage-missing-slab'].include? error_case
        hpxml = HPXML.new(hpxml_path: File.join(@sample_files_path, 'base-enclosure-garage.xml'))
        hpxml.slabs.select { |w| w.interior_adjacent_to == HPXML::LocationGarage }.reverse_each do |slab|
          slab.delete
        end
      elsif ['enclosure-living-missing-ceiling-roof'].include? error_case
        hpxml = HPXML.new(hpxml_path: File.join(@sample_files_path, 'base.xml'))
        hpxml.floors.reverse_each do |floor|
          floor.delete
        end
      elsif ['enclosure-living-missing-exterior-wall'].include? error_case
        hpxml = HPXML.new(hpxml_path: File.join(@sample_files_path, 'base.xml'))
        hpxml.walls.reverse_each do |wall|
          next unless wall.interior_adjacent_to == HPXML::LocationLivingSpace

          wall.delete
        end
      elsif ['enclosure-living-missing-floor-slab'].include? error_case
        hpxml = HPXML.new(hpxml_path: File.join(@sample_files_path, 'base-foundation-slab.xml'))
        hpxml.slabs[0].delete
      elsif ['frac-sensible-fuel-load'].include? error_case
        hpxml = HPXML.new(hpxml_path: File.join(@sample_files_path, 'base-misc-loads-large-uncommon.xml'))
        hpxml.fuel_loads[0].frac_sensible = -0.1
      elsif ['frac-sensible-plug-load'].include? error_case
        hpxml = HPXML.new(hpxml_path: File.join(@sample_files_path, 'base-misc-loads-large-uncommon.xml'))
        hpxml.plug_loads[0].frac_sensible = -0.1
      elsif ['frac-total-fuel-load'].include? error_case
        hpxml = HPXML.new(hpxml_path: File.join(@sample_files_path, 'base-misc-loads-large-uncommon.xml'))
        hpxml.fuel_loads[0].frac_sensible = 0.8
        hpxml.fuel_loads[0].frac_latent = 0.3
      elsif ['frac-total-plug-load'].include? error_case
        hpxml = HPXML.new(hpxml_path: File.join(@sample_files_path, 'base-misc-loads-large-uncommon.xml'))
        hpxml.plug_loads[1].frac_latent = 0.245
      elsif ['furnace-invalid-afue'].include? error_case
        hpxml = HPXML.new(hpxml_path: File.join(@sample_files_path, 'base.xml'))
        hpxml.heating_systems[0].heating_efficiency_afue *= 100.0
      elsif ['generator-number-of-bedrooms-served'].include? error_case
        hpxml = HPXML.new(hpxml_path: File.join(@sample_files_path, 'base-bldgtype-multifamily-shared-generator.xml'))
        hpxml.generators[0].number_of_bedrooms_served = 3
      elsif ['generator-output-greater-than-consumption'].include? error_case
        hpxml = HPXML.new(hpxml_path: File.join(@sample_files_path, 'base-misc-generators.xml'))
        hpxml.generators[0].annual_consumption_kbtu = 1500
      elsif ['heat-pump-capacity-17f'].include? error_case
        hpxml = HPXML.new(hpxml_path: File.join(@sample_files_path, 'base-hvac-air-to-air-heat-pump-1-speed.xml'))
        hpxml.heat_pumps[0].heating_capacity_17F = hpxml.heat_pumps[0].heating_capacity + 1000.0
      elsif ['heat-pump-mixed-fixed-and-autosize-capacities'].include? error_case
        hpxml = HPXML.new(hpxml_path: File.join(@sample_files_path, 'base-hvac-air-to-air-heat-pump-1-speed.xml'))
        hpxml.heat_pumps[0].heating_capacity = nil
        hpxml.heat_pumps[0].cooling_capacity = nil
        hpxml.heat_pumps[0].heating_capacity_17F = 25000.0
      elsif ['heat-pump-multiple-backup-systems'].include? error_case
        hpxml = HPXML.new(hpxml_path: File.join(@sample_files_path, 'base-hvac-air-to-air-heat-pump-var-speed-backup-boiler.xml'))
        hpxml.heating_systems << hpxml.heating_systems[0].dup
        hpxml.heat_pumps[0].fraction_heat_load_served = 0.5
        hpxml.heat_pumps[0].fraction_cool_load_served = 0.5
        hpxml.heat_pumps << hpxml.heat_pumps[0].dup
      elsif ['hvac-distribution-return-duct-leakage-missing'].include? error_case
        hpxml = HPXML.new(hpxml_path: File.join(@sample_files_path, 'base-hvac-evap-cooler-only-ducted.xml'))
        hpxml.hvac_distributions[0].duct_leakage_measurements[-1].delete
      elsif ['hvac-frac-load-served'].include? error_case
        hpxml = HPXML.new(hpxml_path: File.join(@sample_files_path, 'base-hvac-multiple.xml'))
        hpxml.heating_systems[0].fraction_heat_load_served += 0.1
        hpxml.cooling_systems[0].fraction_cool_load_served += 0.2
        hpxml.heating_systems[0].primary_system = true
        hpxml.cooling_systems[0].primary_system = true
        hpxml.heat_pumps[-1].primary_heating_system = false
        hpxml.heat_pumps[-1].primary_cooling_system = false
      elsif ['invalid-assembly-effective-rvalue'].include? error_case
        hpxml = HPXML.new(hpxml_path: File.join(@sample_files_path, 'base.xml'))
        hpxml.walls[0].insulation_assembly_r_value = 0.0
      elsif ['invalid-battery-capacities-ah'].include? error_case
        hpxml = HPXML.new(hpxml_path: File.join(@sample_files_path, 'base-pv-battery-ah.xml'))
        hpxml.batteries[0].usable_capacity_ah = hpxml.batteries[0].nominal_capacity_ah
      elsif ['invalid-battery-capacities-kwh'].include? error_case
        hpxml = HPXML.new(hpxml_path: File.join(@sample_files_path, 'base-pv-battery.xml'))
        hpxml.batteries[0].usable_capacity_kwh = hpxml.batteries[0].nominal_capacity_kwh
      elsif ['invalid-calendar-year-low'].include? error_case
        hpxml = HPXML.new(hpxml_path: File.join(@sample_files_path, 'base.xml'))
        hpxml.header.sim_calendar_year = 1575
      elsif ['invalid-calendar-year-high'].include? error_case
        hpxml = HPXML.new(hpxml_path: File.join(@sample_files_path, 'base.xml'))
        hpxml.header.sim_calendar_year = 20000
      elsif ['invalid-duct-area-fractions'].include? error_case
        hpxml = HPXML.new(hpxml_path: File.join(@sample_files_path, 'base-hvac-ducts-area-fractions.xml'))
        hpxml.hvac_distributions[0].ducts[0].duct_surface_area = nil
        hpxml.hvac_distributions[0].ducts[1].duct_surface_area = nil
        hpxml.hvac_distributions[0].ducts[2].duct_surface_area = nil
        hpxml.hvac_distributions[0].ducts[3].duct_surface_area = nil
        hpxml.hvac_distributions[0].ducts[0].duct_fraction_area = 0.65
        hpxml.hvac_distributions[0].ducts[1].duct_fraction_area = 0.65
        hpxml.hvac_distributions[0].ducts[2].duct_fraction_area = 0.15
        hpxml.hvac_distributions[0].ducts[3].duct_fraction_area = 0.15
      elsif ['invalid-facility-type'].include? error_case
        hpxml = HPXML.new(hpxml_path: File.join(@sample_files_path, 'base-bldgtype-multifamily-shared-laundry-room.xml'))
        hpxml.building_construction.residential_facility_type = HPXML::ResidentialTypeSFD
      elsif ['invalid-foundation-wall-properties'].include? error_case
        hpxml = HPXML.new(hpxml_path: File.join(@sample_files_path, 'base-foundation-unconditioned-basement-wall-insulation.xml'))
        hpxml.foundation_walls[0].depth_below_grade = 9.0
        hpxml.foundation_walls[0].insulation_interior_distance_to_top = 12.0
        hpxml.foundation_walls[0].insulation_interior_distance_to_bottom = 10.0
      elsif ['invalid-hvac-installation-quality'].include? error_case
        hpxml = HPXML.new(hpxml_path: File.join(@sample_files_path, 'base-hvac-air-to-air-heat-pump-1-speed.xml'))
        hpxml.heat_pumps[0].airflow_defect_ratio = -99
        hpxml.heat_pumps[0].charge_defect_ratio = -99
      elsif ['invalid-hvac-installation-quality2'].include? error_case
        hpxml = HPXML.new(hpxml_path: File.join(@sample_files_path, 'base-hvac-air-to-air-heat-pump-1-speed.xml'))
        hpxml.heat_pumps[0].airflow_defect_ratio = 99
        hpxml.heat_pumps[0].charge_defect_ratio = 99
      elsif ['invalid-id2'].include? error_case
        hpxml = HPXML.new(hpxml_path: File.join(@sample_files_path, 'base-enclosure-skylights.xml'))
      elsif ['invalid-input-parameters'].include? error_case
        hpxml = HPXML.new(hpxml_path: File.join(@sample_files_path, 'base.xml'))
        hpxml.header.transaction = 'modify'
        hpxml.site.site_type = 'mountain'
        hpxml.climate_and_risk_zones.iecc_year = 2020
        hpxml.roofs.each do |roof|
          roof.radiant_barrier_grade = 4
        end
        hpxml.roofs[0].azimuth = 365
        hpxml.dishwashers[0].rated_annual_kwh = nil
        hpxml.dishwashers[0].energy_factor = 5.1
      elsif ['invalid-insulation-top'].include? error_case
        hpxml = HPXML.new(hpxml_path: File.join(@sample_files_path, 'base.xml'))
        hpxml.foundation_walls[0].insulation_interior_distance_to_top = -0.5
      elsif ['invalid-natvent-availability'].include? error_case
        hpxml = HPXML.new(hpxml_path: File.join(@sample_files_path, 'base.xml'))
        hpxml.header.natvent_days_per_week = 8
      elsif ['invalid-natvent-availability2'].include? error_case
        hpxml = HPXML.new(hpxml_path: File.join(@sample_files_path, 'base.xml'))
        hpxml.header.natvent_days_per_week = -1
      elsif ['invalid-number-of-bedrooms-served'].include? error_case
        hpxml = HPXML.new(hpxml_path: File.join(@sample_files_path, 'base-bldgtype-multifamily-shared-pv.xml'))
        hpxml.pv_systems[0].number_of_bedrooms_served = 3
      elsif ['invalid-number-of-conditioned-floors'].include? error_case
        hpxml = HPXML.new(hpxml_path: File.join(@sample_files_path, 'base.xml'))
        hpxml.building_construction.number_of_conditioned_floors_above_grade = 3
      elsif ['invalid-number-of-units-served'].include? error_case
        hpxml = HPXML.new(hpxml_path: File.join(@sample_files_path, 'base-bldgtype-multifamily-shared-water-heater.xml'))
        hpxml.water_heating_systems[0].number_of_units_served = 1
      elsif ['invalid-shared-vent-in-unit-flowrate'].include? error_case
        hpxml = HPXML.new(hpxml_path: File.join(@sample_files_path, 'base-bldgtype-multifamily-shared-mechvent.xml'))
        hpxml.ventilation_fans[0].rated_flow_rate = 80
<<<<<<< HEAD
      elsif ['invalid-standby-losses-storage'].include? error_case
        hpxml = HPXML.new(hpxml_path: File.join(@sample_files_path, 'base-dhw-tank-elec-et.xml'))
        hpxml.water_heating_systems[0].standby_loss_units = HPXML::UnitsPercentPerHour
        hpxml.water_heating_systems[0].standby_loss_value = 0.88
      elsif ['invalid-standby-losses-instantaneous'].include? error_case
        hpxml = HPXML.new(hpxml_path: File.join(@sample_files_path, 'base-dhw-tankless-gas-et.xml'))
        hpxml.water_heating_systems[0].standby_loss_units = HPXML::UnitsPercentPerHour
        hpxml.water_heating_systems[0].standby_loss_value = 0.88
=======
      elsif ['invalid-timestep'].include? error_case
        hpxml = HPXML.new(hpxml_path: File.join(@sample_files_path, 'base.xml'))
        hpxml.header.timestep = 45
>>>>>>> d0460dbb
      elsif ['invalid-timezone-utcoffset-low'].include? error_case
        hpxml = HPXML.new(hpxml_path: File.join(@sample_files_path, 'base.xml'))
        hpxml.header.time_zone_utc_offset = -13
      elsif ['invalid-timezone-utcoffset-high'].include? error_case
        hpxml = HPXML.new(hpxml_path: File.join(@sample_files_path, 'base.xml'))
        hpxml.header.time_zone_utc_offset = 15
      elsif ['invalid-ventilation-fan'].include? error_case
        hpxml = HPXML.new(hpxml_path: File.join(@sample_files_path, 'base-mechvent-exhaust.xml'))
        hpxml.ventilation_fans[0].used_for_garage_ventilation = true
      elsif ['invalid-window-height'].include? error_case
        hpxml = HPXML.new(hpxml_path: File.join(@sample_files_path, 'base-enclosure-overhangs.xml'))
        hpxml.windows[1].overhangs_distance_to_bottom_of_window = 1.0
      elsif ['lighting-fractions'].include? error_case
        hpxml = HPXML.new(hpxml_path: File.join(@sample_files_path, 'base.xml'))
        int_cfl = hpxml.lighting_groups.select { |lg| lg.location == HPXML::LocationInterior && lg.lighting_type == HPXML::LightingTypeCFL }[0]
        int_cfl.fraction_of_units_in_location = 0.8
      elsif ['missing-distribution-cfa-served'].include? error_case
        hpxml = HPXML.new(hpxml_path: File.join(@sample_files_path, 'base.xml'))
        hpxml.hvac_distributions[0].ducts[1].duct_surface_area = nil
        hpxml.hvac_distributions[0].ducts[1].duct_location = nil
      elsif ['missing-duct-area'].include? error_case
        hpxml = HPXML.new(hpxml_path: File.join(@sample_files_path, 'base.xml'))
        hpxml.hvac_distributions[0].conditioned_floor_area_served = hpxml.building_construction.conditioned_floor_area
        hpxml.hvac_distributions[0].ducts[1].duct_surface_area = nil
      elsif ['missing-duct-location'].include? error_case
        hpxml = HPXML.new(hpxml_path: File.join(@sample_files_path, 'base.xml'))
        hpxml.hvac_distributions[0].ducts[1].duct_location = nil
      elsif ['missing-elements'].include? error_case
        hpxml = HPXML.new(hpxml_path: File.join(@sample_files_path, 'base.xml'))
        hpxml.building_construction.number_of_conditioned_floors = nil
        hpxml.building_construction.conditioned_floor_area = nil
      elsif ['missing-num-residents'].include? error_case
        hpxml = HPXML.new(hpxml_path: File.join(@sample_files_path, 'base-calctype-operational.xml'))
        hpxml.building_occupancy.number_of_residents = nil
      elsif ['multifamily-reference-appliance'].include? error_case
        hpxml = HPXML.new(hpxml_path: File.join(@sample_files_path, 'base.xml'))
        hpxml.clothes_washers[0].location = HPXML::LocationOtherHousingUnit
      elsif ['multifamily-reference-duct'].include? error_case
        hpxml = HPXML.new(hpxml_path: File.join(@sample_files_path, 'base.xml'))
        hpxml.hvac_distributions[0].ducts[0].duct_location = HPXML::LocationOtherMultifamilyBufferSpace
      elsif ['multifamily-reference-surface'].include? error_case
        hpxml = HPXML.new(hpxml_path: File.join(@sample_files_path, 'base.xml'))
        hpxml.floors << hpxml.floors[0].dup
        hpxml.floors[1].id = "Floor#{hpxml.floors.size}"
        hpxml.floors[1].exterior_adjacent_to = HPXML::LocationOtherHeatedSpace
        hpxml.floors[1].other_space_above_or_below = HPXML::FloorOtherSpaceAbove
      elsif ['multifamily-reference-water-heater'].include? error_case
        hpxml = HPXML.new(hpxml_path: File.join(@sample_files_path, 'base.xml'))
        hpxml.water_heating_systems[0].location = HPXML::LocationOtherNonFreezingSpace
      elsif ['ptac-unattached-cooling-system'].include? error_case
        hpxml = HPXML.new(hpxml_path: File.join(@sample_files_path, 'base-hvac-ptac-with-heating.xml'))
        hpxml.cooling_systems[0].delete
      elsif ['refrigerator-location'].include? error_case
        hpxml = HPXML.new(hpxml_path: File.join(@sample_files_path, 'base.xml'))
        hpxml.refrigerators[0].location = HPXML::LocationGarage
      elsif ['solar-fraction-one'].include? error_case
        hpxml = HPXML.new(hpxml_path: File.join(@sample_files_path, 'base-dhw-solar-fraction.xml'))
        hpxml.solar_thermal_systems[0].solar_fraction = 1.0
      elsif ['water-heater-location'].include? error_case
        hpxml = HPXML.new(hpxml_path: File.join(@sample_files_path, 'base.xml'))
        hpxml.water_heating_systems[0].location = HPXML::LocationCrawlspaceVented
      elsif ['water-heater-location-other'].include? error_case
        hpxml = HPXML.new(hpxml_path: File.join(@sample_files_path, 'base.xml'))
        hpxml.water_heating_systems[0].location = HPXML::LocationUnconditionedSpace
      elsif ['water-heater-recovery-efficiency'].include? error_case
        hpxml = HPXML.new(hpxml_path: File.join(@sample_files_path, 'base-dhw-tank-gas.xml'))
        hpxml.water_heating_systems[0].recovery_efficiency = hpxml.water_heating_systems[0].energy_factor
      else
        fail "Unhandled case: #{error_case}."
      end

      hpxml_doc = hpxml.to_oga()

      # Perform additional raw XML manipulation
      if ['invalid-id2'].include? error_case
        element = XMLHelper.get_element(hpxml_doc, '/HPXML/Building/BuildingDetails/Enclosure/Skylights/Skylight/SystemIdentifier')
        XMLHelper.delete_attribute(element, 'id')
      end

      # Test against schematron
      _test_schematron_validation(hpxml_doc, expected_errors: expected_errors)
    end
  end

  def test_schematron_warning_messages
    # Test case => Warning message
    all_expected_warnings = { 'battery-pv-output-power-low' => ['Max power output should typically be greater than or equal to 500 W.',
                                                                'Max power output should typically be greater than or equal to 500 W.',
                                                                'Rated power output should typically be greater than or equal to 1000 W.'],
                              'dhw-capacities-low' => ['Heating capacity should typically be greater than or equal to 1000 Btu/hr.',
                                                       'Heating capacity should typically be greater than or equal to 1000 Btu/hr.',
                                                       'No space cooling specified, the model will not include space cooling energy use.'],
                              'dhw-efficiencies-low' => ['EnergyFactor should typically be greater than or equal to 0.45.',
                                                         'EnergyFactor should typically be greater than or equal to 0.45.',
                                                         'EnergyFactor should typically be greater than or equal to 0.45.',
                                                         'EnergyFactor should typically be greater than or equal to 0.45.',
                                                         'No space cooling specified, the model will not include space cooling energy use.'],
                              'dhw-setpoint-low' => ['Hot water setpoint should typically be greater than or equal to 110 deg-F.'],
                              'garage-ventilation' => ['Ventilation fans for the garage are not currently modeled.'],
                              'hvac-dse-low' => ['Heating DSE should typically be greater than or equal to 0.5.',
                                                 'Cooling DSE should typically be greater than or equal to 0.5.'],
                              'hvac-capacities-low' => ['Heating capacity should typically be greater than or equal to 1000 Btu/hr.',
                                                        'Heating capacity should typically be greater than or equal to 1000 Btu/hr.',
                                                        'Heating capacity should typically be greater than or equal to 1000 Btu/hr.',
                                                        'Heating capacity should typically be greater than or equal to 1000 Btu/hr.',
                                                        'Heating capacity should typically be greater than or equal to 1000 Btu/hr.',
                                                        'Heating capacity should typically be greater than or equal to 1000 Btu/hr.',
                                                        'Heating capacity should typically be greater than or equal to 1000 Btu/hr.',
                                                        'Cooling capacity should typically be greater than or equal to 1000 Btu/hr.',
                                                        'Cooling capacity should typically be greater than or equal to 1000 Btu/hr.',
                                                        'Cooling capacity should typically be greater than or equal to 1000 Btu/hr.',
                                                        'Heating capacity should typically be greater than or equal to 1000 Btu/hr.',
                                                        'Cooling capacity should typically be greater than or equal to 1000 Btu/hr.',
                                                        'Heating capacity should typically be greater than or equal to 1000 Btu/hr.',
                                                        'Cooling capacity should typically be greater than or equal to 1000 Btu/hr.',
                                                        'Heating capacity should typically be greater than or equal to 1000 Btu/hr.',
                                                        'Cooling capacity should typically be greater than or equal to 1000 Btu/hr.',
                                                        'Backup heating capacity should typically be greater than or equal to 1000 Btu/hr.',
                                                        'Backup heating capacity should typically be greater than or equal to 1000 Btu/hr.',
                                                        'Backup heating capacity should typically be greater than or equal to 1000 Btu/hr.'],
                              'hvac-efficiencies-low' => ['Percent efficiency should typically be greater than or equal to 0.95.',
                                                          'AFUE should typically be greater than or equal to 0.6.',
                                                          'AFUE should typically be greater than or equal to 0.6.',
                                                          'AFUE should typically be greater than or equal to 0.6.',
                                                          'AFUE should typically be greater than or equal to 0.6.',
                                                          'AFUE should typically be greater than or equal to 0.6.',
                                                          'Percent efficiency should typically be greater than or equal to 0.6.',
                                                          'SEER should typically be greater than or equal to 8.',
                                                          'EER should typically be greater than or equal to 8.',
                                                          'SEER should typically be greater than or equal to 8.',
                                                          'HSPF should typically be greater than or equal to 6.',
                                                          'SEER should typically be greater than or equal to 8.',
                                                          'HSPF should typically be greater than or equal to 6.',
                                                          'EER should typically be greater than or equal to 8.',
                                                          'COP should typically be greater than or equal to 2.'],
                              'hvac-setpoints-high' => ['Heating setpoint should typically be less than or equal to 76 deg-F.',
                                                        'Cooling setpoint should typically be less than or equal to 86 deg-F.'],
                              'hvac-setpoints-low' => ['Heating setpoint should typically be greater than or equal to 58 deg-F.',
                                                       'Cooling setpoint should typically be greater than or equal to 68 deg-F.'],
                              'slab-zero-exposed-perimeter' => ['Slab has zero exposed perimeter, this may indicate an input error.'],
                              'wrong-units' => ['Thickness is greater than 12 inches; this may indicate incorrect units.',
                                                'Thickness is less than 1 inch; this may indicate incorrect units.',
                                                'Depth is greater than 72 feet; this may indicate incorrect units.',
                                                'DistanceToTopOfWindow is greater than 12 feet; this may indicate incorrect units.'] }

    all_expected_warnings.each_with_index do |(warning_case, expected_warnings), i|
      puts "[#{i + 1}/#{all_expected_warnings.size}] Testing #{warning_case}..."
      # Create HPXML object
      if ['battery-pv-output-power-low'].include? warning_case
        hpxml = HPXML.new(hpxml_path: File.join(@sample_files_path, 'base-pv-battery.xml'))
        hpxml.batteries[0].rated_power_output = 0.1
        hpxml.pv_systems[0].max_power_output = 0.1
        hpxml.pv_systems[1].max_power_output = 0.1
      elsif ['dhw-capacities-low'].include? warning_case
        hpxml = HPXML.new(hpxml_path: File.join(@sample_files_path, 'base-dhw-multiple.xml'))
        hpxml.water_heating_systems.each do |water_heating_system|
          if [HPXML::WaterHeaterTypeStorage].include? water_heating_system.water_heater_type
            water_heating_system.heating_capacity = 0.1
          end
        end
      elsif ['dhw-efficiencies-low'].include? warning_case
        hpxml = HPXML.new(hpxml_path: File.join(@sample_files_path, 'base-dhw-multiple.xml'))
        hpxml.water_heating_systems.each do |water_heating_system|
          if [HPXML::WaterHeaterTypeStorage,
              HPXML::WaterHeaterTypeTankless].include? water_heating_system.water_heater_type
            water_heating_system.energy_factor = 0.1
          end
        end
      elsif ['dhw-setpoint-low'].include? warning_case
        hpxml = HPXML.new(hpxml_path: File.join(@sample_files_path, 'base.xml'))
        hpxml.water_heating_systems[0].temperature = 100
      elsif ['garage-ventilation'].include? warning_case
        hpxml = HPXML.new(hpxml_path: File.join(@sample_files_path, 'base.xml'))
        hpxml.ventilation_fans.add(id: 'VentilationFan1',
                                   used_for_garage_ventilation: true)
      elsif ['hvac-dse-low'].include? warning_case
        hpxml = HPXML.new(hpxml_path: File.join(@sample_files_path, 'base-hvac-dse.xml'))
        hpxml.hvac_distributions[0].annual_heating_dse = 0.1
        hpxml.hvac_distributions[0].annual_cooling_dse = 0.1
      elsif ['hvac-capacities-low'].include? warning_case
        hpxml = HPXML.new(hpxml_path: File.join(@sample_files_path, 'base-hvac-multiple.xml'))
        hpxml.hvac_systems.each do |hvac_system|
          if hvac_system.is_a? HPXML::HeatingSystem
            hvac_system.heating_capacity = 0.1
          elsif hvac_system.is_a? HPXML::CoolingSystem
            hvac_system.cooling_capacity = 0.1
          elsif hvac_system.is_a? HPXML::HeatPump
            hvac_system.heating_capacity = 0.1
            hvac_system.cooling_capacity = 0.1
            hvac_system.backup_heating_capacity = 0.1
          end
        end
      elsif ['hvac-efficiencies-low'].include? warning_case
        hpxml = HPXML.new(hpxml_path: File.join(@sample_files_path, 'base-hvac-multiple.xml'))
        hpxml.hvac_systems.each do |hvac_system|
          if hvac_system.is_a? HPXML::HeatingSystem
            if [HPXML::HVACTypeElectricResistance,
                HPXML::HVACTypeStove].include? hvac_system.heating_system_type
              hvac_system.heating_efficiency_percent = 0.1
            elsif [HPXML::HVACTypeFurnace,
                   HPXML::HVACTypeWallFurnace,
                   HPXML::HVACTypeBoiler].include? hvac_system.heating_system_type
              hvac_system.heating_efficiency_afue = 0.1
            end
          elsif hvac_system.is_a? HPXML::CoolingSystem
            if [HPXML::HVACTypeCentralAirConditioner].include? hvac_system.cooling_system_type
              hvac_system.cooling_efficiency_seer = 0.1
            elsif [HPXML::HVACTypeRoomAirConditioner].include? hvac_system.cooling_system_type
              hvac_system.cooling_efficiency_eer = 0.1
            end
          elsif hvac_system.is_a? HPXML::HeatPump
            if [HPXML::HVACTypeHeatPumpAirToAir,
                HPXML::HVACTypeHeatPumpMiniSplit].include? hvac_system.heat_pump_type
              hvac_system.cooling_efficiency_seer = 0.1
              hvac_system.heating_efficiency_hspf = 0.1
            elsif [HPXML::HVACTypeHeatPumpGroundToAir].include? hvac_system.heat_pump_type
              hvac_system.cooling_efficiency_eer = 0.1
              hvac_system.heating_efficiency_cop = 0.1
            end
          end
        end
      elsif ['hvac-setpoints-high'].include? warning_case
        hpxml = HPXML.new(hpxml_path: File.join(@sample_files_path, 'base.xml'))
        hpxml.hvac_controls[0].heating_setpoint_temp = 100
        hpxml.hvac_controls[0].cooling_setpoint_temp = 100
      elsif ['hvac-setpoints-low'].include? warning_case
        hpxml = HPXML.new(hpxml_path: File.join(@sample_files_path, 'base.xml'))
        hpxml.hvac_controls[0].heating_setpoint_temp = 0
        hpxml.hvac_controls[0].cooling_setpoint_temp = 0
      elsif ['slab-zero-exposed-perimeter'].include? warning_case
        hpxml = HPXML.new(hpxml_path: File.join(@sample_files_path, 'base.xml'))
        hpxml.slabs[0].exposed_perimeter = 0
      elsif ['wrong-units'].include? warning_case
        hpxml = HPXML.new(hpxml_path: File.join(@sample_files_path, 'base-enclosure-overhangs.xml'))
        hpxml.slabs[0].thickness = 0.5
        hpxml.foundation_walls[0].thickness = 72.0
        hpxml.windows[0].overhangs_depth = 120.0
        hpxml.windows[0].overhangs_distance_to_top_of_window = 24.0
        hpxml.windows[0].overhangs_distance_to_bottom_of_window = 48.0
      else
        fail "Unhandled case: #{warning_case}."
      end

      hpxml_doc = hpxml.to_oga()

      # Test against schematron
      _test_schematron_validation(hpxml_doc, expected_warnings: expected_warnings)
    end
  end

  def test_measure_error_messages
    # Test case => Error message
    all_expected_errors = { 'cfis-with-hydronic-distribution' => ["Attached HVAC distribution system 'HVACDistribution1' cannot be hydronic for ventilation fan 'VentilationFan1'."],
                            'dehumidifier-setpoints' => ['All dehumidifiers must have the same setpoint but multiple setpoints were specified.'],
                            'duplicate-id' => ["Duplicate SystemIdentifier IDs detected for 'Window1'."],
                            'emissions-duplicate-names' => ['Found multiple Emissions Scenarios with the Scenario Name='],
                            'emissions-wrong-columns' => ['Emissions File has too few columns. Cannot find column number'],
                            'emissions-wrong-filename' => ["Emissions File file path 'invalid-wrong-filename.csv' does not exist."],
                            'emissions-wrong-rows' => ['Emissions File has invalid number of rows'],
                            'heat-pump-backup-system-load-fraction' => ['Heat pump backup system cannot have a fraction heat load served specified.'],
                            'hvac-distribution-multiple-attached-cooling' => ["Multiple cooling systems found attached to distribution system 'HVACDistribution2'."],
                            'hvac-distribution-multiple-attached-heating' => ["Multiple heating systems found attached to distribution system 'HVACDistribution1'."],
                            'hvac-dse-multiple-attached-cooling' => ["Multiple cooling systems found attached to distribution system 'HVACDistribution1'."],
                            'hvac-dse-multiple-attached-heating' => ["Multiple heating systems found attached to distribution system 'HVACDistribution1'."],
                            'hvac-inconsistent-fan-powers' => ["Fan powers for heating system 'HeatingSystem1' and cooling system 'CoolingSystem1' are attached to a single distribution system and therefore must be the same."],
                            'hvac-invalid-distribution-system-type' => ["Incorrect HVAC distribution system type for HVAC type: 'Furnace'. Should be one of: ["],
                            'hvac-shared-boiler-multiple' => ['More than one shared heating system found.'],
                            'hvac-shared-chiller-multiple' => ['More than one shared cooling system found.'],
                            'hvac-shared-chiller-negative-seer-eq' => ["Negative SEER equivalent calculated for cooling system 'CoolingSystem1', double check inputs."],
                            'invalid-battery-capacity-units' => ["UsableCapacity and NominalCapacity for Battery 'Battery1' must be in the same units."],
                            'invalid-battery-capacity-units2' => ["UsableCapacity and NominalCapacity for Battery 'Battery1' must be in the same units."],
                            'invalid-datatype-boolean' => ["Cannot convert 'FOOBAR' to boolean for Roof/RadiantBarrier."],
                            'invalid-datatype-integer' => ["Cannot convert '2.5' to integer for BuildingConstruction/NumberofBedrooms."],
                            'invalid-datatype-float' => ["Cannot convert 'FOOBAR' to float for Slab/extension/CarpetFraction."],
                            'invalid-daylight-saving' => ['Daylight Saving End Day of Month (31) must be one of: 1, 2, 3, 4, 5, 6, 7, 8, 9, 10, 11, 12, 13, 14, 15, 16, 17, 18, 19, 20, 21, 22, 23, 24, 25, 26, 27, 28, 29, 30.'],
                            'invalid-distribution-cfa-served' => ['The total conditioned floor area served by the HVAC distribution system(s) for heating is larger than the conditioned floor area of the building.',
                                                                  'The total conditioned floor area served by the HVAC distribution system(s) for cooling is larger than the conditioned floor area of the building.'],
                            'invalid-epw-filepath' => ["foo.epw' could not be found."],
                            'invalid-id' => ["Empty SystemIdentifier ID ('') detected for skylights."],
                            'invalid-neighbor-shading-azimuth' => ['A neighbor building has an azimuth (145) not equal to the azimuth of any wall.'],
                            'invalid-relatedhvac-dhw-indirect' => ["RelatedHVACSystem 'HeatingSystem_bad' not found for water heating system 'WaterHeatingSystem1'"],
                            'invalid-relatedhvac-desuperheater' => ["RelatedHVACSystem 'CoolingSystem_bad' not found for water heating system 'WaterHeatingSystem1'."],
                            'invalid-schema-version' => ["HPXML version #{Version::HPXML_Version} is required."],
                            'invalid-skylights-physical-properties' => ["Could not lookup UFactor and SHGC for skylight 'Skylight2'."],
                            'invalid-runperiod' => ['Run Period End Day of Month (31) must be one of: 1, 2, 3, 4, 5, 6, 7, 8, 9, 10, 11, 12, 13, 14, 15, 16, 17, 18, 19, 20, 21, 22, 23, 24, 25, 26, 27, 28, 29, 30.'],
                            'invalid-windows-physical-properties' => ["Could not lookup UFactor and SHGC for window 'Window3'."],
                            'leap-year-TMY' => ['Specified a leap year (2008) but weather data has 8760 hours.'],
                            'net-area-negative-wall' => ["Calculated a negative net surface area for surface 'Wall1'."],
                            'net-area-negative-roof' => ["Calculated a negative net surface area for surface 'Roof1'."],
                            'orphaned-hvac-distribution' => ["Distribution system 'HVACDistribution1' found but no HVAC system attached to it."],
                            'pv-unequal-inverter-efficiencies' => ['Expected all InverterEfficiency values to be equal.'],
                            'refrigerators-multiple-primary' => ['More than one refrigerator designated as the primary.'],
                            'refrigerators-no-primary' => ['Could not find a primary refrigerator.'],
                            'repeated-relatedhvac-dhw-indirect' => ["RelatedHVACSystem 'HeatingSystem1' is attached to multiple water heating systems."],
                            'repeated-relatedhvac-desuperheater' => ["RelatedHVACSystem 'CoolingSystem1' is attached to multiple water heating systems."],
                            'schedule-detailed-bad-values-max-not-one' => ["Schedule max value for column 'lighting_interior' must be 1."],
                            'schedule-detailed-bad-values-negative' => ["Schedule min value for column 'lighting_interior' must be non-negative."],
                            'schedule-detailed-bad-values-non-numeric' => ["Schedule value must be numeric for column 'lighting_interior'."],
                            'schedule-detailed-bad-values-mode-negative' => ["Schedule value for column 'water_heater_operating_mode' must be either 0 or 1."],
                            'schedule-detailed-bad-values-mode-fraction' => ["Schedule value for column 'vacancy' must be either 0 or 1."],
                            'schedule-detailed-duplicate-columns' => ["Schedule column name 'occupants' is duplicated."],
                            'schedule-detailed-wrong-filename' => ["Schedules file path 'invalid-wrong-filename.csv' does not exist."],
                            'schedule-detailed-wrong-rows' => ["Schedule has invalid number of rows (8759) for column 'occupants'. Must be one of: 8760, 17520, 26280, 35040, 43800, 52560, 87600, 105120, 131400, 175200, 262800, 525600."],
                            'solar-thermal-system-with-combi-tankless' => ["Water heating system 'WaterHeatingSystem1' connected to solar thermal system 'SolarThermalSystem1' cannot be a space-heating boiler."],
                            'solar-thermal-system-with-desuperheater' => ["Water heating system 'WaterHeatingSystem1' connected to solar thermal system 'SolarThermalSystem1' cannot be attached to a desuperheater."],
                            'solar-thermal-system-with-dhw-indirect' => ["Water heating system 'WaterHeatingSystem1' connected to solar thermal system 'SolarThermalSystem1' cannot be a space-heating boiler."],
                            'storm-windows-unexpected-window-ufactor' => ['Unexpected base window U-Factor (0.33) for a storm window.'],
                            'unattached-cfis' => ["Attached HVAC distribution system 'foobar' not found for ventilation fan 'VentilationFan1'."],
                            'unattached-door' => ["Attached wall 'foobar' not found for door 'Door1'."],
                            'unattached-hvac-distribution' => ["Attached HVAC distribution system 'foobar' not found for HVAC system 'HeatingSystem1'."],
                            'unattached-skylight' => ["Attached roof 'foobar' not found for skylight 'Skylight1'."],
                            'unattached-solar-thermal-system' => ["Attached water heating system 'foobar' not found for solar thermal system 'SolarThermalSystem1'."],
                            'unattached-shared-clothes-washer-water-heater' => ["Attached water heating system 'foobar' not found for clothes washer"],
                            'unattached-shared-dishwasher-water-heater' => ["Attached water heating system 'foobar' not found for dishwasher"],
                            'unattached-window' => ["Attached wall 'foobar' not found for window 'Window1'."] }

    all_expected_errors.each_with_index do |(error_case, expected_errors), i|
      puts "[#{i + 1}/#{all_expected_errors.size}] Testing #{error_case}..."
      # Create HPXML object
      if ['cfis-with-hydronic-distribution'].include? error_case
        hpxml = HPXML.new(hpxml_path: File.join(@sample_files_path, 'base-hvac-boiler-gas-only.xml'))
        hpxml.ventilation_fans.add(id: "VentilationFan#{hpxml.ventilation_fans.size + 1}",
                                   fan_type: HPXML::MechVentTypeCFIS,
                                   used_for_whole_building_ventilation: true,
                                   distribution_system_idref: hpxml.hvac_distributions[0].id)
      elsif ['dehumidifier-setpoints'].include? error_case
        hpxml = HPXML.new(hpxml_path: File.join(@sample_files_path, 'base-appliances-dehumidifier-multiple.xml'))
        hpxml.dehumidifiers[-1].rh_setpoint = 0.55
      elsif ['duplicate-id'].include? error_case
        hpxml = HPXML.new(hpxml_path: File.join(@sample_files_path, 'base.xml'))
        hpxml.windows[-1].id = hpxml.windows[0].id
      elsif ['emissions-duplicate-names'].include? error_case
        hpxml = HPXML.new(hpxml_path: File.join(@sample_files_path, 'base-misc-emissions.xml'))
        hpxml.header.emissions_scenarios << hpxml.header.emissions_scenarios[0].dup
      elsif ['emissions-wrong-columns'].include? error_case
        hpxml = HPXML.new(hpxml_path: File.join(@sample_files_path, 'base-misc-emissions.xml'))
        scenario = hpxml.header.emissions_scenarios[1]
        csv_data = CSV.read(File.join(File.dirname(hpxml.hpxml_path), scenario.elec_schedule_filepath))
        csv_data[10] = [431.0] * (scenario.elec_schedule_column_number - 1)
        File.write(@tmp_csv_path, csv_data.map(&:to_csv).join)
        hpxml.header.emissions_scenarios[1].elec_schedule_filepath = @tmp_csv_path
      elsif ['emissions-wrong-filename'].include? error_case
        hpxml = HPXML.new(hpxml_path: File.join(@sample_files_path, 'base-misc-emissions.xml'))
        hpxml.header.emissions_scenarios[1].elec_schedule_filepath = 'invalid-wrong-filename.csv'
      elsif ['emissions-wrong-rows'].include? error_case
        hpxml = HPXML.new(hpxml_path: File.join(@sample_files_path, 'base-misc-emissions.xml'))
        scenario = hpxml.header.emissions_scenarios[1]
        csv_data = CSV.read(File.join(File.dirname(hpxml.hpxml_path), scenario.elec_schedule_filepath))
        File.write(@tmp_csv_path, csv_data[0..-2].map(&:to_csv).join)
        hpxml.header.emissions_scenarios[1].elec_schedule_filepath = @tmp_csv_path
      elsif ['heat-pump-backup-system-load-fraction'].include? error_case
        hpxml = HPXML.new(hpxml_path: File.join(@sample_files_path, 'base-hvac-air-to-air-heat-pump-var-speed-backup-boiler.xml'))
        hpxml.heating_systems[0].fraction_heat_load_served = 0.5
        hpxml.heat_pumps[0].fraction_heat_load_served = 0.5
      elsif ['hvac-invalid-distribution-system-type'].include? error_case
        hpxml = HPXML.new(hpxml_path: File.join(@sample_files_path, 'base.xml'))
        hpxml.hvac_distributions.add(id: "HVACDistribution#{hpxml.hvac_distributions.size + 1}",
                                     distribution_system_type: HPXML::HVACDistributionTypeHydronic,
                                     hydronic_type: HPXML::HydronicTypeBaseboard)
        hpxml.heating_systems[-1].distribution_system_idref = hpxml.hvac_distributions[-1].id
      elsif ['hvac-distribution-multiple-attached-cooling'].include? error_case
        hpxml = HPXML.new(hpxml_path: File.join(@sample_files_path, 'base-hvac-multiple.xml'))
        hpxml.heat_pumps[0].distribution_system_idref = 'HVACDistribution2'
      elsif ['hvac-distribution-multiple-attached-heating'].include? error_case
        hpxml = HPXML.new(hpxml_path: File.join(@sample_files_path, 'base-hvac-multiple.xml'))
        hpxml.heat_pumps[0].distribution_system_idref = 'HVACDistribution1'
      elsif ['hvac-dse-multiple-attached-cooling'].include? error_case
        hpxml = HPXML.new(hpxml_path: File.join(@sample_files_path, 'base-hvac-dse.xml'))
        hpxml.cooling_systems[0].fraction_cool_load_served = 0.5
        hpxml.cooling_systems << hpxml.cooling_systems[0].dup
        hpxml.cooling_systems[1].id = "CoolingSystem#{hpxml.cooling_systems.size}"
        hpxml.cooling_systems[0].primary_system = false
      elsif ['hvac-dse-multiple-attached-heating'].include? error_case
        hpxml = HPXML.new(hpxml_path: File.join(@sample_files_path, 'base-hvac-dse.xml'))
        hpxml.heating_systems[0].fraction_heat_load_served = 0.5
        hpxml.heating_systems << hpxml.heating_systems[0].dup
        hpxml.heating_systems[1].id = "HeatingSystem#{hpxml.heating_systems.size}"
        hpxml.heating_systems[0].primary_system = false
      elsif ['hvac-inconsistent-fan-powers'].include? error_case
        hpxml = HPXML.new(hpxml_path: File.join(@sample_files_path, 'base.xml'))
        hpxml.cooling_systems[0].fan_watts_per_cfm = 0.55
        hpxml.heating_systems[0].fan_watts_per_cfm = 0.45
      elsif ['hvac-shared-boiler-multiple'].include? error_case
        hpxml = HPXML.new(hpxml_path: File.join(@sample_files_path, 'base-bldgtype-multifamily-shared-boiler-only-baseboard.xml'))
        hpxml.hvac_distributions << hpxml.hvac_distributions[0].dup
        hpxml.hvac_distributions[-1].id = "HVACDistribution#{hpxml.hvac_distributions.size}"
        hpxml.heating_systems[0].fraction_heat_load_served = 0.5
        hpxml.heating_systems[0].primary_system = false
        hpxml.heating_systems << hpxml.heating_systems[0].dup
        hpxml.heating_systems[1].id = "HeatingSystem#{hpxml.heating_systems.size}"
        hpxml.heating_systems[1].distribution_system_idref = hpxml.hvac_distributions[-1].id
        hpxml.heating_systems[1].primary_system = true
      elsif ['hvac-shared-chiller-multiple'].include? error_case
        hpxml = HPXML.new(hpxml_path: File.join(@sample_files_path, 'base-bldgtype-multifamily-shared-chiller-only-baseboard.xml'))
        hpxml.hvac_distributions << hpxml.hvac_distributions[0].dup
        hpxml.hvac_distributions[-1].id = "HVACDistribution#{hpxml.hvac_distributions.size}"
        hpxml.cooling_systems[0].fraction_cool_load_served = 0.5
        hpxml.cooling_systems[0].primary_system = false
        hpxml.cooling_systems << hpxml.cooling_systems[0].dup
        hpxml.cooling_systems[1].id = "CoolingSystem#{hpxml.cooling_systems.size}"
        hpxml.cooling_systems[1].distribution_system_idref = hpxml.hvac_distributions[-1].id
        hpxml.cooling_systems[1].primary_system = true
      elsif ['hvac-shared-chiller-negative-seer-eq'].include? error_case
        hpxml = HPXML.new(hpxml_path: File.join(@sample_files_path, 'base-bldgtype-multifamily-shared-chiller-only-baseboard.xml'))
        hpxml.cooling_systems[0].shared_loop_watts *= 100.0
      elsif ['invalid-battery-capacity-units'].include? error_case
        hpxml = HPXML.new(hpxml_path: File.join(@sample_files_path, 'base-pv-battery.xml'))
        hpxml.batteries[0].usable_capacity_kwh = nil
        hpxml.batteries[0].usable_capacity_ah = 200.0
      elsif ['invalid-battery-capacity-units2'].include? error_case
        hpxml = HPXML.new(hpxml_path: File.join(@sample_files_path, 'base-pv-battery-ah.xml'))
        hpxml.batteries[0].usable_capacity_kwh = 10.0
        hpxml.batteries[0].usable_capacity_ah = nil
      elsif ['invalid-datatype-boolean'].include? error_case
        hpxml = HPXML.new(hpxml_path: File.join(@sample_files_path, 'base.xml'))
      elsif ['invalid-datatype-integer'].include? error_case
        hpxml = HPXML.new(hpxml_path: File.join(@sample_files_path, 'base.xml'))
      elsif ['invalid-datatype-float'].include? error_case
        hpxml = HPXML.new(hpxml_path: File.join(@sample_files_path, 'base.xml'))
      elsif ['invalid-daylight-saving'].include? error_case
        hpxml = HPXML.new(hpxml_path: File.join(@sample_files_path, 'base-simcontrol-daylight-saving-custom.xml'))
        hpxml.header.dst_begin_month = 3
        hpxml.header.dst_begin_day = 10
        hpxml.header.dst_end_month = 4
        hpxml.header.dst_end_day = 31
      elsif ['invalid-distribution-cfa-served'].include? error_case
        hpxml = HPXML.new(hpxml_path: File.join(@sample_files_path, 'base.xml'))
        hpxml.hvac_distributions[-1].conditioned_floor_area_served = 2701.1
      elsif ['invalid-epw-filepath'].include? error_case
        hpxml = HPXML.new(hpxml_path: File.join(@sample_files_path, 'base.xml'))
        hpxml.climate_and_risk_zones.weather_station_epw_filepath = 'foo.epw'
      elsif ['invalid-id'].include? error_case
        hpxml = HPXML.new(hpxml_path: File.join(@sample_files_path, 'base-enclosure-skylights.xml'))
        hpxml.skylights[0].id = ''
      elsif ['invalid-neighbor-shading-azimuth'].include? error_case
        hpxml = HPXML.new(hpxml_path: File.join(@sample_files_path, 'base-misc-neighbor-shading.xml'))
        hpxml.neighbor_buildings[0].azimuth = 145
      elsif ['invalid-relatedhvac-dhw-indirect'].include? error_case
        hpxml = HPXML.new(hpxml_path: File.join(@sample_files_path, 'base-dhw-indirect.xml'))
        hpxml.water_heating_systems[0].related_hvac_idref = 'HeatingSystem_bad'
      elsif ['invalid-relatedhvac-desuperheater'].include? error_case
        hpxml = HPXML.new(hpxml_path: File.join(@sample_files_path, 'base-hvac-central-ac-only-1-speed.xml'))
        hpxml.water_heating_systems[0].uses_desuperheater = true
        hpxml.water_heating_systems[0].related_hvac_idref = 'CoolingSystem_bad'
      elsif ['invalid-runperiod'].include? error_case
        hpxml = HPXML.new(hpxml_path: File.join(@sample_files_path, 'base.xml'))
        hpxml.header.sim_begin_month = 3
        hpxml.header.sim_begin_day = 10
        hpxml.header.sim_end_month = 4
        hpxml.header.sim_end_day = 31
      elsif ['invalid-schema-version'].include? error_case
        hpxml = HPXML.new(hpxml_path: File.join(@sample_files_path, 'base.xml'))
      elsif ['invalid-skylights-physical-properties'].include? error_case
        hpxml = HPXML.new(hpxml_path: File.join(@sample_files_path, 'base-enclosure-skylights-physical-properties.xml'))
        hpxml.skylights[1].thermal_break = false
      elsif ['invalid-windows-physical-properties'].include? error_case
        hpxml = HPXML.new(hpxml_path: File.join(@sample_files_path, 'base-enclosure-windows-physical-properties.xml'))
        hpxml.windows[2].thermal_break = false
      elsif ['leap-year-TMY'].include? error_case
        hpxml = HPXML.new(hpxml_path: File.join(@sample_files_path, 'base-simcontrol-calendar-year-custom.xml'))
        hpxml.header.sim_calendar_year = 2008
      elsif ['net-area-negative-roof'].include? error_case
        hpxml = HPXML.new(hpxml_path: File.join(@sample_files_path, 'base-enclosure-skylights.xml'))
        hpxml.skylights[0].area = 4000
      elsif ['net-area-negative-wall'].include? error_case
        hpxml = HPXML.new(hpxml_path: File.join(@sample_files_path, 'base.xml'))
        hpxml.windows[0].area = 1000
      elsif ['orphaned-hvac-distribution'].include? error_case
        hpxml = HPXML.new(hpxml_path: File.join(@sample_files_path, 'base-hvac-furnace-gas-room-ac.xml'))
        hpxml.heating_systems[0].delete
        hpxml.hvac_controls[0].heating_setpoint_temp = nil
      elsif ['pv-unequal-inverter-efficiencies'].include? error_case
        hpxml = HPXML.new(hpxml_path: File.join(@sample_files_path, 'base-pv.xml'))
        hpxml.pv_systems[1].inverter_efficiency = 0.5
      elsif ['refrigerators-multiple-primary'].include? error_case
        hpxml = HPXML.new(hpxml_path: File.join(@sample_files_path, 'base-misc-loads-large-uncommon.xml'))
        hpxml.refrigerators[1].primary_indicator = true
      elsif ['refrigerators-no-primary'].include? error_case
        hpxml = HPXML.new(hpxml_path: File.join(@sample_files_path, 'base-misc-loads-large-uncommon.xml'))
        hpxml.refrigerators[0].primary_indicator = false
      elsif ['repeated-relatedhvac-dhw-indirect'].include? error_case
        hpxml = HPXML.new(hpxml_path: File.join(@sample_files_path, 'base-dhw-indirect.xml'))
        hpxml.water_heating_systems[0].fraction_dhw_load_served = 0.5
        hpxml.water_heating_systems << hpxml.water_heating_systems[0].dup
        hpxml.water_heating_systems[1].id = "WaterHeatingSystem#{hpxml.water_heating_systems.size}"
      elsif ['repeated-relatedhvac-desuperheater'].include? error_case
        hpxml = HPXML.new(hpxml_path: File.join(@sample_files_path, 'base-hvac-central-ac-only-1-speed.xml'))
        hpxml.water_heating_systems[0].fraction_dhw_load_served = 0.5
        hpxml.water_heating_systems[0].uses_desuperheater = true
        hpxml.water_heating_systems[0].related_hvac_idref = 'CoolingSystem1'
        hpxml.water_heating_systems << hpxml.water_heating_systems[0].dup
        hpxml.water_heating_systems[1].id = "WaterHeatingSystem#{hpxml.water_heating_systems.size}"
      elsif ['schedule-detailed-bad-values-max-not-one'].include? error_case
        hpxml = HPXML.new(hpxml_path: File.join(@sample_files_path, 'base-schedules-detailed-occupancy-stochastic.xml'))
        csv_data = CSV.read(File.join(File.dirname(hpxml.hpxml_path), hpxml.header.schedules_filepaths[0]))
        csv_data[1][1] = 1.1
        File.write(@tmp_csv_path, csv_data.map(&:to_csv).join)
        hpxml.header.schedules_filepaths = [@tmp_csv_path]
      elsif ['schedule-detailed-bad-values-negative'].include? error_case
        hpxml = HPXML.new(hpxml_path: File.join(@sample_files_path, 'base-schedules-detailed-occupancy-stochastic.xml'))
        csv_data = CSV.read(File.join(File.dirname(hpxml.hpxml_path), hpxml.header.schedules_filepaths[0]))
        csv_data[1][1] = -0.5
        File.write(@tmp_csv_path, csv_data.map(&:to_csv).join)
        hpxml.header.schedules_filepaths = [@tmp_csv_path]
      elsif ['schedule-detailed-bad-values-non-numeric'].include? error_case
        hpxml = HPXML.new(hpxml_path: File.join(@sample_files_path, 'base-schedules-detailed-occupancy-stochastic.xml'))
        csv_data = CSV.read(File.join(File.dirname(hpxml.hpxml_path), hpxml.header.schedules_filepaths[0]))
        csv_data[1][1] = 'NA'
        File.write(@tmp_csv_path, csv_data.map(&:to_csv).join)
        hpxml.header.schedules_filepaths = [@tmp_csv_path]
      elsif ['schedule-detailed-bad-values-mode-negative'].include? error_case
        hpxml = HPXML.new(hpxml_path: File.join(@sample_files_path, 'base-dhw-tank-heat-pump-detailed-schedules.xml'))
        csv_data = CSV.read(File.join(File.dirname(hpxml.hpxml_path), hpxml.header.schedules_filepaths[1]))
        csv_data[1][0] = -0.5
        File.write(@tmp_csv_path, csv_data.map(&:to_csv).join)
        hpxml.header.schedules_filepaths = [@tmp_csv_path]
      elsif ['schedule-detailed-bad-values-mode-fraction'].include? error_case
        hpxml = HPXML.new(hpxml_path: File.join(@sample_files_path, 'base-schedules-detailed-occupancy-stochastic-vacancy.xml'))
        csv_data = CSV.read(File.join(File.dirname(hpxml.hpxml_path), hpxml.header.schedules_filepaths[0]))
        csv_data[1][csv_data[0].index(SchedulesFile::ColumnVacancy)] = 0.5
        File.write(@tmp_csv_path, csv_data.map(&:to_csv).join)
        hpxml.header.schedules_filepaths = [@tmp_csv_path]
      elsif ['schedule-detailed-duplicate-columns'].include? error_case
        hpxml = HPXML.new(hpxml_path: File.join(@sample_files_path, 'base-schedules-detailed-occupancy-stochastic.xml'))
        csv_data = CSV.read(File.join(File.dirname(hpxml.hpxml_path), hpxml.header.schedules_filepaths[0]))
        File.write(@tmp_csv_path, csv_data.map(&:to_csv).join)
        hpxml.header.schedules_filepaths = []
        hpxml.header.schedules_filepaths << @tmp_csv_path
        hpxml.header.schedules_filepaths << @tmp_csv_path
      elsif ['schedule-detailed-wrong-filename'].include? error_case
        hpxml = HPXML.new(hpxml_path: File.join(@sample_files_path, 'base.xml'))
        hpxml.header.schedules_filepaths << 'invalid-wrong-filename.csv'
      elsif ['schedule-detailed-wrong-rows'].include? error_case
        hpxml = HPXML.new(hpxml_path: File.join(@sample_files_path, 'base-schedules-detailed-occupancy-stochastic.xml'))
        csv_data = CSV.read(File.join(File.dirname(hpxml.hpxml_path), hpxml.header.schedules_filepaths[0]))
        File.write(@tmp_csv_path, csv_data[0..-2].map(&:to_csv).join)
        hpxml.header.schedules_filepaths = [@tmp_csv_path]
      elsif ['solar-thermal-system-with-combi-tankless'].include? error_case
        hpxml = HPXML.new(hpxml_path: File.join(@sample_files_path, 'base-dhw-combi-tankless.xml'))
        hpxml.solar_thermal_systems.add(id: "SolarThermalSystem#{hpxml.solar_thermal_systems.size + 1}",
                                        system_type: HPXML::SolarThermalSystemType,
                                        collector_area: 40,
                                        collector_type: HPXML::SolarThermalTypeSingleGlazing,
                                        collector_loop_type: HPXML::SolarThermalLoopTypeIndirect,
                                        collector_azimuth: 180,
                                        collector_tilt: 20,
                                        collector_frta: 0.77,
                                        collector_frul: 0.793,
                                        water_heating_system_idref: 'WaterHeatingSystem1')
      elsif ['solar-thermal-system-with-desuperheater'].include? error_case
        hpxml = HPXML.new(hpxml_path: File.join(@sample_files_path, 'base-dhw-desuperheater.xml'))
        hpxml.solar_thermal_systems.add(id: "SolarThermalSystem#{hpxml.solar_thermal_systems.size + 1}",
                                        system_type: HPXML::SolarThermalSystemType,
                                        collector_area: 40,
                                        collector_type: HPXML::SolarThermalTypeSingleGlazing,
                                        collector_loop_type: HPXML::SolarThermalLoopTypeIndirect,
                                        collector_azimuth: 180,
                                        collector_tilt: 20,
                                        collector_frta: 0.77,
                                        collector_frul: 0.793,
                                        water_heating_system_idref: 'WaterHeatingSystem1')
      elsif ['solar-thermal-system-with-dhw-indirect'].include? error_case
        hpxml = HPXML.new(hpxml_path: File.join(@sample_files_path, 'base-dhw-combi-tankless.xml'))
        hpxml.solar_thermal_systems.add(id: "SolarThermalSystem#{hpxml.solar_thermal_systems.size + 1}",
                                        system_type: HPXML::SolarThermalSystemType,
                                        collector_area: 40,
                                        collector_type: HPXML::SolarThermalTypeSingleGlazing,
                                        collector_loop_type: HPXML::SolarThermalLoopTypeIndirect,
                                        collector_azimuth: 180,
                                        collector_tilt: 20,
                                        collector_frta: 0.77,
                                        collector_frul: 0.793,
                                        water_heating_system_idref: 'WaterHeatingSystem1')
      elsif ['storm-windows-unexpected-window-ufactor'].include? error_case
        hpxml = HPXML.new(hpxml_path: File.join(@sample_files_path, 'base.xml'))
        hpxml.windows[0].storm_type = 'clear'
      elsif ['unattached-cfis'].include? error_case
        hpxml = HPXML.new(hpxml_path: File.join(@sample_files_path, 'base.xml'))
        hpxml.ventilation_fans.add(id: "VentilationFan#{hpxml.ventilation_fans.size + 1}",
                                   fan_type: HPXML::MechVentTypeCFIS,
                                   used_for_whole_building_ventilation: true,
                                   distribution_system_idref: hpxml.hvac_distributions[0].id)
        hpxml.ventilation_fans[0].distribution_system_idref = 'foobar'
      elsif ['unattached-door'].include? error_case
        hpxml = HPXML.new(hpxml_path: File.join(@sample_files_path, 'base.xml'))
        hpxml.doors[0].wall_idref = 'foobar'
      elsif ['unattached-hvac-distribution'].include? error_case
        hpxml = HPXML.new(hpxml_path: File.join(@sample_files_path, 'base.xml'))
        hpxml.heating_systems[0].distribution_system_idref = 'foobar'
      elsif ['unattached-skylight'].include? error_case
        hpxml = HPXML.new(hpxml_path: File.join(@sample_files_path, 'base-enclosure-skylights.xml'))
        hpxml.skylights[0].roof_idref = 'foobar'
      elsif ['unattached-solar-thermal-system'].include? error_case
        hpxml = HPXML.new(hpxml_path: File.join(@sample_files_path, 'base-dhw-solar-indirect-flat-plate.xml'))
        hpxml.solar_thermal_systems[0].water_heating_system_idref = 'foobar'
      elsif ['unattached-shared-clothes-washer-water-heater'].include? error_case
        hpxml = HPXML.new(hpxml_path: File.join(@sample_files_path, 'base-bldgtype-multifamily-shared-laundry-room.xml'))
        hpxml.clothes_washers[0].water_heating_system_idref = 'foobar'
      elsif ['unattached-shared-dishwasher-water-heater'].include? error_case
        hpxml = HPXML.new(hpxml_path: File.join(@sample_files_path, 'base-bldgtype-multifamily-shared-laundry-room.xml'))
        hpxml.dishwashers[0].water_heating_system_idref = 'foobar'
      elsif ['unattached-window'].include? error_case
        hpxml = HPXML.new(hpxml_path: File.join(@sample_files_path, 'base.xml'))
        hpxml.windows[0].wall_idref = 'foobar'
      else
        fail "Unhandled case: #{error_case}."
      end

      hpxml_doc = hpxml.to_oga()

      # Perform additional raw XML manipulation
      if ['invalid-datatype-boolean'].include? error_case
        XMLHelper.get_element(hpxml_doc, '/HPXML/Building/BuildingDetails/Enclosure/Roofs/Roof/RadiantBarrier').inner_text = 'FOOBAR'
      elsif ['invalid-datatype-integer'].include? error_case
        XMLHelper.get_element(hpxml_doc, '/HPXML/Building/BuildingDetails/BuildingSummary/BuildingConstruction/NumberofBedrooms').inner_text = '2.5'
      elsif ['invalid-datatype-float'].include? error_case
        XMLHelper.get_element(hpxml_doc, '/HPXML/Building/BuildingDetails/Enclosure/Slabs/Slab/extension/CarpetFraction').inner_text = 'FOOBAR'
      elsif ['invalid-schema-version'].include? error_case
        root = XMLHelper.get_element(hpxml_doc, '/HPXML')
        XMLHelper.add_attribute(root, 'schemaVersion', '2.3')
      end

      XMLHelper.write_file(hpxml_doc, @tmp_hpxml_path)
      _test_measure('error', expected_errors)
    end
  end

  def test_measure_warning_messages
    # Test case => Error message
    all_expected_warnings = { 'hvac-setpoint-adjustments' => ['HVAC setpoints have been automatically adjusted to prevent periods where the heating setpoint is greater than the cooling setpoint.'],
                              'hvac-setpoint-adjustments-daily-setbacks' => ['HVAC setpoints have been automatically adjusted to prevent periods where the heating setpoint is greater than the cooling setpoint.'],
                              'hvac-setpoint-adjustments-daily-schedules' => ['HVAC setpoints have been automatically adjusted to prevent periods where the heating setpoint is greater than the cooling setpoint.'],
                              'schedule-file-and-weekday-weekend-multipliers' => ["Both 'occupants' schedule file and weekday fractions provided; the latter will be ignored.",
                                                                                  "Both 'occupants' schedule file and weekend fractions provided; the latter will be ignored.",
                                                                                  "Both 'occupants' schedule file and monthly multipliers provided; the latter will be ignored.",
                                                                                  "Both 'clothes_washer' schedule file and weekday fractions provided; the latter will be ignored.",
                                                                                  "Both 'clothes_washer' schedule file and weekend fractions provided; the latter will be ignored.",
                                                                                  "Both 'clothes_washer' schedule file and monthly multipliers provided; the latter will be ignored.",
                                                                                  "Both 'clothes_dryer' schedule file and weekday fractions provided; the latter will be ignored.",
                                                                                  "Both 'clothes_dryer' schedule file and weekend fractions provided; the latter will be ignored.",
                                                                                  "Both 'clothes_dryer' schedule file and monthly multipliers provided; the latter will be ignored.",
                                                                                  "Both 'dishwasher' schedule file and weekday fractions provided; the latter will be ignored.",
                                                                                  "Both 'dishwasher' schedule file and weekend fractions provided; the latter will be ignored.",
                                                                                  "Both 'dishwasher' schedule file and monthly multipliers provided; the latter will be ignored.",
                                                                                  "Both 'refrigerator' schedule file and weekday fractions provided; the latter will be ignored.",
                                                                                  "Both 'refrigerator' schedule file and weekend fractions provided; the latter will be ignored.",
                                                                                  "Both 'refrigerator' schedule file and monthly multipliers provided; the latter will be ignored.",
                                                                                  "Both 'extra_refrigerator' schedule file and weekday fractions provided; the latter will be ignored.",
                                                                                  "Both 'extra_refrigerator' schedule file and weekend fractions provided; the latter will be ignored.",
                                                                                  "Both 'extra_refrigerator' schedule file and monthly multipliers provided; the latter will be ignored.",
                                                                                  "Both 'freezer' schedule file and weekday fractions provided; the latter will be ignored.",
                                                                                  "Both 'freezer' schedule file and weekend fractions provided; the latter will be ignored.",
                                                                                  "Both 'freezer' schedule file and monthly multipliers provided; the latter will be ignored.",
                                                                                  "Both 'cooking_range' schedule file and weekday fractions provided; the latter will be ignored.",
                                                                                  "Both 'cooking_range' schedule file and weekend fractions provided; the latter will be ignored.",
                                                                                  "Both 'cooking_range' schedule file and monthly multipliers provided; the latter will be ignored.",
                                                                                  "Both 'hot_water_fixtures' schedule file and weekday fractions provided; the latter will be ignored.",
                                                                                  "Both 'hot_water_fixtures' schedule file and weekend fractions provided; the latter will be ignored.",
                                                                                  "Both 'hot_water_fixtures' schedule file and monthly multipliers provided; the latter will be ignored.",
                                                                                  "Both 'plug_loads_tv' schedule file and weekday fractions provided; the latter will be ignored.",
                                                                                  "Both 'plug_loads_tv' schedule file and weekend fractions provided; the latter will be ignored.",
                                                                                  "Both 'plug_loads_tv' schedule file and monthly multipliers provided; the latter will be ignored.",
                                                                                  "Both 'plug_loads_other' schedule file and weekday fractions provided; the latter will be ignored.",
                                                                                  "Both 'plug_loads_other' schedule file and weekend fractions provided; the latter will be ignored.",
                                                                                  "Both 'plug_loads_other' schedule file and monthly multipliers provided; the latter will be ignored.",
                                                                                  "Both 'plug_loads_vehicle' schedule file and weekday fractions provided; the latter will be ignored.",
                                                                                  "Both 'plug_loads_vehicle' schedule file and weekend fractions provided; the latter will be ignored.",
                                                                                  "Both 'plug_loads_vehicle' schedule file and monthly multipliers provided; the latter will be ignored.",
                                                                                  "Both 'plug_loads_well_pump' schedule file and weekday fractions provided; the latter will be ignored.",
                                                                                  "Both 'plug_loads_well_pump' schedule file and weekend fractions provided; the latter will be ignored.",
                                                                                  "Both 'plug_loads_well_pump' schedule file and monthly multipliers provided; the latter will be ignored.",
                                                                                  "Both 'fuel_loads_grill' schedule file and weekday fractions provided; the latter will be ignored.",
                                                                                  "Both 'fuel_loads_grill' schedule file and weekend fractions provided; the latter will be ignored.",
                                                                                  "Both 'fuel_loads_grill' schedule file and monthly multipliers provided; the latter will be ignored.",
                                                                                  "Both 'fuel_loads_lighting' schedule file and weekday fractions provided; the latter will be ignored.",
                                                                                  "Both 'fuel_loads_lighting' schedule file and weekend fractions provided; the latter will be ignored.",
                                                                                  "Both 'fuel_loads_lighting' schedule file and monthly multipliers provided; the latter will be ignored.",
                                                                                  "Both 'fuel_loads_fireplace' schedule file and weekday fractions provided; the latter will be ignored.",
                                                                                  "Both 'fuel_loads_fireplace' schedule file and weekend fractions provided; the latter will be ignored.",
                                                                                  "Both 'fuel_loads_fireplace' schedule file and monthly multipliers provided; the latter will be ignored.",
                                                                                  "Both 'lighting_interior' schedule file and weekday fractions provided; the latter will be ignored.",
                                                                                  "Both 'lighting_interior' schedule file and weekend fractions provided; the latter will be ignored.",
                                                                                  "Both 'lighting_interior' schedule file and monthly multipliers provided; the latter will be ignored.",
                                                                                  "Both 'lighting_exterior' schedule file and weekday fractions provided; the latter will be ignored.",
                                                                                  "Both 'lighting_exterior' schedule file and weekend fractions provided; the latter will be ignored.",
                                                                                  "Both 'lighting_exterior' schedule file and monthly multipliers provided; the latter will be ignored.",
                                                                                  "Both 'pool_pump' schedule file and weekday fractions provided; the latter will be ignored.",
                                                                                  "Both 'pool_pump' schedule file and weekend fractions provided; the latter will be ignored.",
                                                                                  "Both 'pool_pump' schedule file and monthly multipliers provided; the latter will be ignored.",
                                                                                  "Both 'pool_heater' schedule file and weekday fractions provided; the latter will be ignored.",
                                                                                  "Both 'pool_heater' schedule file and weekend fractions provided; the latter will be ignored.",
                                                                                  "Both 'pool_heater' schedule file and monthly multipliers provided; the latter will be ignored.",
                                                                                  "Both 'hot_tub_pump' schedule file and weekday fractions provided; the latter will be ignored.",
                                                                                  "Both 'hot_tub_pump' schedule file and weekend fractions provided; the latter will be ignored.",
                                                                                  "Both 'hot_tub_pump' schedule file and monthly multipliers provided; the latter will be ignored.",
                                                                                  "Both 'hot_tub_heater' schedule file and weekday fractions provided; the latter will be ignored.",
                                                                                  "Both 'hot_tub_heater' schedule file and weekend fractions provided; the latter will be ignored.",
                                                                                  "Both 'hot_tub_heater' schedule file and monthly multipliers provided; the latter will be ignored."],
                              'schedule-file-and-setpoints' => ["Both 'heating_setpoint' schedule file and heating setpoint temperature provided; the latter will be ignored.",
                                                                "Both 'cooling_setpoint' schedule file and cooling setpoint temperature provided; the latter will be ignored.",
                                                                "Both 'water_heater_setpoint' schedule file and setpoint temperature provided; the latter will be ignored."],
                              'schedule-file-and-operating-mode' => ["Both 'water_heater_operating_mode' schedule file and operating mode provided; the latter will be ignored."] }

    all_expected_warnings.each_with_index do |(warning_case, expected_warnings), i|
      puts "[#{i + 1}/#{all_expected_warnings.size}] Testing #{warning_case}..."
      # Create HPXML object
      if ['hvac-setpoint-adjustments'].include? warning_case
        hpxml = HPXML.new(hpxml_path: File.join(@sample_files_path, 'base.xml'))
        hpxml.hvac_controls[0].heating_setpoint_temp = 76.0
        hpxml.hvac_controls[0].cooling_setpoint_temp = 75.0
      elsif ['hvac-setpoint-adjustments-daily-setbacks'].include? warning_case
        hpxml = HPXML.new(hpxml_path: File.join(@sample_files_path, 'base-hvac-setpoints-daily-setbacks.xml'))
        hpxml.hvac_controls[0].heating_setback_temp = 76.0
        hpxml.hvac_controls[0].cooling_setpoint_temp = 75.0
      elsif ['hvac-setpoint-adjustments-daily-schedules'].include? warning_case
        hpxml = HPXML.new(hpxml_path: File.join(@sample_files_path, 'base-hvac-setpoints-daily-schedules.xml'))
        hpxml.hvac_controls[0].weekday_heating_setpoints = '64, 64, 64, 64, 64, 64, 64, 76, 70, 66, 66, 66, 66, 66, 66, 66, 66, 68, 68, 68, 68, 68, 64, 64'
      elsif ['schedule-file-and-weekday-weekend-multipliers'].include? warning_case
        hpxml = HPXML.new(hpxml_path: File.join(@sample_files_path, 'base-misc-loads-large-uncommon.xml'))
        hpxml.header.utility_bill_scenarios.clear # we don't want the propane warning
        hpxml.header.schedules_filepaths << 'HPXMLtoOpenStudio/resources/schedule_files/occupancy-smooth.csv'
      elsif ['schedule-file-and-setpoints'].include? warning_case
        hpxml = HPXML.new(hpxml_path: File.join(@sample_files_path, 'base.xml'))
        hpxml.header.schedules_filepaths << 'HPXMLtoOpenStudio/resources/schedule_files/setpoints.csv'
        hpxml.header.schedules_filepaths << 'HPXMLtoOpenStudio/resources/schedule_files/water-heater-setpoints.csv'
      elsif ['schedule-file-and-operating-mode'].include? warning_case
        hpxml = HPXML.new(hpxml_path: File.join(@sample_files_path, 'base-dhw-tank-heat-pump-operating-mode-heat-pump-only.xml'))
        hpxml.header.schedules_filepaths << 'HPXMLtoOpenStudio/resources/schedule_files/water-heater-operating-modes.csv'
      else
        fail "Unhandled case: #{warning_case}."
      end

      hpxml_doc = hpxml.to_oga()

      XMLHelper.write_file(hpxml_doc, @tmp_hpxml_path)
      _test_measure('warning', expected_warnings)
    end
  end

  private

  def _test_schematron_validation(hpxml_doc, expected_errors: nil, expected_warnings: nil)
    # Validate via validator.rb
    errors, warnings = Validator.run_validators(hpxml_doc, [@epvalidator_stron_path, @hpxml_stron_path])
    if not expected_errors.nil?
      _compare_errors_or_warnings('error', errors, expected_errors)
    end
    if not expected_warnings.nil?
      _compare_errors_or_warnings('warning', warnings, expected_warnings)
    end
  end

  def _test_schema_validation(hpxml_doc, xml)
    # TODO: Remove this when schema validation is included with CLI calls
    schemas_dir = File.absolute_path(File.join(@root_path, 'HPXMLtoOpenStudio', 'resources', 'hpxml_schema'))
    errors = XMLHelper.validate(hpxml_doc.to_xml, File.join(schemas_dir, 'HPXML.xsd'), nil)
    if errors.size > 0
      flunk "#{xml}: #{errors}"
    end
  end

  def _test_measure(error_or_warning, expected_errors_or_warnings)
    # create an instance of the measure
    measure = HPXMLtoOpenStudio.new

    runner = OpenStudio::Measure::OSRunner.new(OpenStudio::WorkflowJSON.new)
    model = OpenStudio::Model::Model.new

    # get arguments
    args_hash = {}
    args_hash['hpxml_path'] = File.absolute_path(@tmp_hpxml_path)
    args_hash['debug'] = true
    args_hash['output_dir'] = File.absolute_path(@tmp_output_path)
    arguments = measure.arguments(model)
    argument_map = OpenStudio::Measure.convertOSArgumentVectorToMap(arguments)

    # populate argument with specified hash value if specified
    arguments.each do |arg|
      temp_arg_var = arg.clone
      if args_hash.has_key?(arg.name)
        assert(temp_arg_var.setValue(args_hash[arg.name]))
      end
      argument_map[arg.name] = temp_arg_var
    end

    # run the measure
    measure.run(model, runner, argument_map)
    result = runner.result

    actual_errors_or_warnings = []
    if error_or_warning == 'error'
      assert_equal('Fail', result.value.valueName)

      result.stepErrors.each do |s|
        actual_errors_or_warnings << s
      end
    elsif error_or_warning == 'warning'
      # show the output
      show_output(result) unless result.value.valueName == 'Success'

      assert_equal('Success', result.value.valueName)

      result.stepWarnings.each do |s|
        actual_errors_or_warnings << s
      end
    end

    _compare_errors_or_warnings(error_or_warning, actual_errors_or_warnings, expected_errors_or_warnings)
  end

  def _compare_errors_or_warnings(type, actual_msgs, expected_msgs)
    if expected_msgs.empty?
      if actual_msgs.size > 0
        flunk "Found unexpected #{type} messages:\n#{actual_msgs}"
      end
    else
      expected_msgs.each do |expected_msg|
        found_msg = false
        actual_msgs.each do |actual_msg|
          next unless actual_msg.include? expected_msg

          found_msg = true
          actual_msgs.delete(actual_msg)
          break
        end

        if not found_msg
          flunk "Did not find expected #{type} message\n'#{expected_msg}'\nin\n#{actual_msgs}"
        end
      end
      if actual_msgs.size > 0
        flunk "Found extra #{type} messages:\n#{actual_msgs}"
      end
    end
  end
end<|MERGE_RESOLUTION|>--- conflicted
+++ resolved
@@ -170,12 +170,9 @@
                             'invalid-number-of-conditioned-floors' => ['Expected NumberofConditionedFloors to be greater than or equal to NumberofConditionedFloorsAboveGrade [context: /HPXML/Building/BuildingDetails/BuildingSummary/BuildingConstruction]'],
                             'invalid-number-of-units-served' => ['Expected NumberofUnitsServed to be greater than 1 [context: /HPXML/Building/BuildingDetails/Systems/WaterHeating/WaterHeatingSystem[IsSharedSystem="true"], id: "WaterHeatingSystem1"]'],
                             'invalid-shared-vent-in-unit-flowrate' => ['Expected RatedFlowRate to be greater than extension/InUnitFlowRate [context: /HPXML/Building/BuildingDetails/Systems/MechanicalVentilation/VentilationFans/VentilationFan[UsedForWholeBuildingVentilation="true" and IsSharedSystem="true"], id: "VentilationFan1"]'],
-<<<<<<< HEAD
                             'invalid-standby-losses-storage' => ['Expected StandbyLoss[Units="%/hr"]/Value to be less than 0.1'],
                             'invalid-standby-losses-instantaneous' => ['Expected StandbyLoss[Units="%/hr"]/Value to be less than 0.1'],
-=======
                             'invalid-timestep' => ['Expected Timestep to be 60, 30, 20, 15, 12, 10, 6, 5, 4, 3, 2, or 1'],
->>>>>>> d0460dbb
                             'invalid-timezone-utcoffset-low' => ['Expected TimeZone/UTCOffset to be greater than or equal to -12'],
                             'invalid-timezone-utcoffset-high' => ['Expected TimeZone/UTCOffset to be less than or equal to 14'],
                             'invalid-ventilation-fan' => ['Expected 1 element(s) for xpath: UsedForWholeBuildingVentilation[text()="true"] | UsedForLocalVentilation[text()="true"] | UsedForSeasonalCoolingLoadReduction[text()="true"] | UsedForGarageVentilation[text()="true"]'],
@@ -431,7 +428,6 @@
       elsif ['invalid-shared-vent-in-unit-flowrate'].include? error_case
         hpxml = HPXML.new(hpxml_path: File.join(@sample_files_path, 'base-bldgtype-multifamily-shared-mechvent.xml'))
         hpxml.ventilation_fans[0].rated_flow_rate = 80
-<<<<<<< HEAD
       elsif ['invalid-standby-losses-storage'].include? error_case
         hpxml = HPXML.new(hpxml_path: File.join(@sample_files_path, 'base-dhw-tank-elec-et.xml'))
         hpxml.water_heating_systems[0].standby_loss_units = HPXML::UnitsPercentPerHour
@@ -440,11 +436,9 @@
         hpxml = HPXML.new(hpxml_path: File.join(@sample_files_path, 'base-dhw-tankless-gas-et.xml'))
         hpxml.water_heating_systems[0].standby_loss_units = HPXML::UnitsPercentPerHour
         hpxml.water_heating_systems[0].standby_loss_value = 0.88
-=======
       elsif ['invalid-timestep'].include? error_case
         hpxml = HPXML.new(hpxml_path: File.join(@sample_files_path, 'base.xml'))
         hpxml.header.timestep = 45
->>>>>>> d0460dbb
       elsif ['invalid-timezone-utcoffset-low'].include? error_case
         hpxml = HPXML.new(hpxml_path: File.join(@sample_files_path, 'base.xml'))
         hpxml.header.time_zone_utc_offset = -13
