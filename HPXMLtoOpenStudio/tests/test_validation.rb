# frozen_string_literal: true

require_relative '../resources/minitest_helper'
require 'openstudio'
require 'openstudio/measure/ShowRunnerOutput'
require 'fileutils'
require_relative '../measure.rb'
require 'csv'
require_relative '../resources/xmlhelper.rb'
require_relative '../resources/xmlvalidator.rb'

class HPXMLtoOpenStudioValidationTest < MiniTest::Test
  def setup
    OpenStudio::Logger.instance.standardOutLogger.setLogLevel(OpenStudio::Fatal)

    @root_path = File.absolute_path(File.join(File.dirname(__FILE__), '..', '..'))
    @sample_files_path = File.join(@root_path, 'workflow', 'sample_files')
    @hpxml_schema_path = File.absolute_path(File.join(@root_path, 'HPXMLtoOpenStudio', 'resources', 'hpxml_schema', 'HPXML.xsd'))
    @epvalidator_stron_path = File.join(@root_path, 'HPXMLtoOpenStudio', 'resources', 'hpxml_schematron', 'EPvalidator.xml')

    @tmp_hpxml_path = File.join(@sample_files_path, 'tmp.xml')
    @tmp_csv_path = File.join(@sample_files_path, 'tmp.csv')
    @tmp_output_path = File.join(@sample_files_path, 'tmp_output')
    FileUtils.mkdir_p(@tmp_output_path)
  end

  def teardown
    File.delete(@tmp_hpxml_path) if File.exist? @tmp_hpxml_path
    File.delete(@tmp_csv_path) if File.exist? @tmp_csv_path
    FileUtils.rm_rf(@tmp_output_path)
  end

  def test_validation_of_schematron_doc
    # Check that the schematron file is valid
    schematron_schema_path = File.absolute_path(File.join(@root_path, 'HPXMLtoOpenStudio', 'resources', 'hpxml_schematron', 'iso-schematron.xsd'))
    _test_schema_validation(@epvalidator_stron_path, schematron_schema_path)
  end

  def test_role_attributes_in_schematron_doc
    # Test for consistent use of errors/warnings
    puts
    puts 'Checking for correct role attributes...'

    epvalidator_stron_doc = XMLHelper.parse_file(@epvalidator_stron_path)

    # check that every assert element has a role attribute
    XMLHelper.get_elements(epvalidator_stron_doc, '/sch:schema/sch:pattern/sch:rule/sch:assert').each do |assert_element|
      assert_test = XMLHelper.get_attribute_value(assert_element, 'test').gsub('h:', '')
      role_attribute = XMLHelper.get_attribute_value(assert_element, 'role')
      if role_attribute.nil?
        fail "No attribute \"role='ERROR'\" found for assertion test: #{assert_test}"
      end

      assert_equal('ERROR', role_attribute)
    end

    # check that every report element has a role attribute
    XMLHelper.get_elements(epvalidator_stron_doc, '/sch:schema/sch:pattern/sch:rule/sch:report').each do |report_element|
      report_test = XMLHelper.get_attribute_value(report_element, 'test').gsub('h:', '')
      role_attribute = XMLHelper.get_attribute_value(report_element, 'role')
      if role_attribute.nil?
        fail "No attribute \"role='WARN'\" found for report test: #{report_test}"
      end

      assert_equal('WARN', role_attribute)
    end
  end

  def test_schema_schematron_error_messages
    OpenStudio::Logger.instance.standardOutLogger.setLogLevel(OpenStudio::Fatal)
    # Test case => Error message
    all_expected_errors = { 'boiler-invalid-afue' => ['Expected AnnualHeatingEfficiency[Units="AFUE"]/Value to be less than or equal to 1'],
                            'clothes-dryer-location' => ['A location is specified as "garage" but no surfaces were found adjacent to this space type.'],
                            'clothes-washer-location' => ['A location is specified as "garage" but no surfaces were found adjacent to this space type.'],
                            'cooking-range-location' => ['A location is specified as "garage" but no surfaces were found adjacent to this space type.'],
                            'dehumidifier-fraction-served' => ['Expected sum(FractionDehumidificationLoadServed) to be less than or equal to 1 [context: /HPXML/Building/BuildingDetails]'],
                            'dhw-frac-load-served' => ['Expected sum(FractionDHWLoadServed) to be 1 [context: /HPXML/Building/BuildingDetails]'],
                            'dhw-invalid-ef-tank' => ['Expected EnergyFactor to be less than 1 [context: /HPXML/Building/BuildingDetails/Systems/WaterHeating/WaterHeatingSystem[WaterHeaterType="storage water heater"], id: "WaterHeatingSystem1"]'],
                            'dhw-invalid-uef-tank-heat-pump' => ['Expected UniformEnergyFactor to be greater than 1 [context: /HPXML/Building/BuildingDetails/Systems/WaterHeating/WaterHeatingSystem[WaterHeaterType="heat pump water heater"], id: "WaterHeatingSystem1"]'],
                            'dishwasher-location' => ['A location is specified as "garage" but no surfaces were found adjacent to this space type.'],
                            'duct-leakage-cfm25' => ['Expected Value to be greater than or equal to 0 [context: /HPXML/Building/BuildingDetails/Systems/HVAC/HVACDistribution/DistributionSystemType/AirDistribution/DuctLeakageMeasurement/DuctLeakage[Units="CFM25" or Units="CFM50"], id: "HVACDistribution1"]'],
                            'duct-leakage-cfm50' => ['Expected Value to be greater than or equal to 0 [context: /HPXML/Building/BuildingDetails/Systems/HVAC/HVACDistribution/DistributionSystemType/AirDistribution/DuctLeakageMeasurement/DuctLeakage[Units="CFM25" or Units="CFM50"], id: "HVACDistribution1"]'],
                            'duct-leakage-percent' => ['Expected Value to be less than 1 [context: /HPXML/Building/BuildingDetails/Systems/HVAC/HVACDistribution/DistributionSystemType/AirDistribution/DuctLeakageMeasurement/DuctLeakage[Units="Percent"], id: "HVACDistribution1"]'],
                            'duct-location' => ['A location is specified as "garage" but no surfaces were found adjacent to this space type.'],
                            'duct-location-unconditioned-space' => ["Expected DuctLocation to be 'living space' or 'basement - conditioned' or 'basement - unconditioned' or 'crawlspace - vented' or 'crawlspace - unvented' or 'crawlspace - conditioned' or 'attic - vented' or 'attic - unvented' or 'garage' or 'exterior wall' or 'under slab' or 'roof deck' or 'outside' or 'other housing unit' or 'other heated space' or 'other multifamily buffer space' or 'other non-freezing space' [context: /HPXML/Building/BuildingDetails/Systems/HVAC/HVACDistribution/DistributionSystemType/AirDistribution/Ducts, id: \"Ducts1\"]",
                                                                    "Expected DuctLocation to be 'living space' or 'basement - conditioned' or 'basement - unconditioned' or 'crawlspace - vented' or 'crawlspace - unvented' or 'crawlspace - conditioned' or 'attic - vented' or 'attic - unvented' or 'garage' or 'exterior wall' or 'under slab' or 'roof deck' or 'outside' or 'other housing unit' or 'other heated space' or 'other multifamily buffer space' or 'other non-freezing space' [context: /HPXML/Building/BuildingDetails/Systems/HVAC/HVACDistribution/DistributionSystemType/AirDistribution/Ducts, id: \"Ducts2\"]"],
                            'emissions-electricity-schedule' => ['Expected NumberofHeaderRows to be greater than or equal to 0',
                                                                 'Expected ColumnNumber to be greater than or equal to 1'],
                            'enclosure-attic-missing-roof' => ['There must be at least one roof adjacent to "attic - unvented". [context: /HPXML/Building/BuildingDetails/Enclosure[*/*[InteriorAdjacentTo="attic - unvented" or ExteriorAdjacentTo="attic - unvented"]]]'],
                            'enclosure-basement-missing-exterior-foundation-wall' => ['There must be at least one exterior foundation wall adjacent to "basement - unconditioned". [context: /HPXML/Building/BuildingDetails/Enclosure[*/*[InteriorAdjacentTo="basement - unconditioned" or ExteriorAdjacentTo="basement - unconditioned"]]]'],
                            'enclosure-basement-missing-slab' => ['There must be at least one slab adjacent to "basement - unconditioned". [context: /HPXML/Building/BuildingDetails/Enclosure[*/*[InteriorAdjacentTo="basement - unconditioned" or ExteriorAdjacentTo="basement - unconditioned"]]]'],
                            'enclosure-floor-area-exceeds-cfa' => ['Expected ConditionedFloorArea to be greater than or equal to the sum of conditioned slab/floor areas. [context: /HPXML/Building/BuildingDetails/BuildingSummary/BuildingConstruction]'],
                            'enclosure-floor-area-exceeds-cfa2' => ['Expected ConditionedFloorArea to be greater than or equal to the sum of conditioned slab/floor areas. [context: /HPXML/Building/BuildingDetails/BuildingSummary/BuildingConstruction]'],
                            'enclosure-garage-missing-exterior-wall' => ['There must be at least one exterior wall/foundation wall adjacent to "garage". [context: /HPXML/Building/BuildingDetails/Enclosure[*/*[InteriorAdjacentTo="garage" or ExteriorAdjacentTo="garage"]]]'],
                            'enclosure-garage-missing-roof-ceiling' => ['There must be at least one roof/ceiling adjacent to "garage". [context: /HPXML/Building/BuildingDetails/Enclosure[*/*[InteriorAdjacentTo="garage" or ExteriorAdjacentTo="garage"]]]'],
                            'enclosure-garage-missing-slab' => ['There must be at least one slab adjacent to "garage". [context: /HPXML/Building/BuildingDetails/Enclosure[*/*[InteriorAdjacentTo="garage" or ExteriorAdjacentTo="garage"]]]'],
                            'enclosure-living-missing-ceiling-roof' => ['There must be at least one ceiling/roof adjacent to conditioned space. [context: /HPXML/Building/BuildingDetails/Enclosure[*/*[InteriorAdjacentTo="living space"]]]',
                                                                        'There must be at least one floor adjacent to "attic - unvented". [context: /HPXML/Building/BuildingDetails/Enclosure[*/*[InteriorAdjacentTo="attic - unvented" or ExteriorAdjacentTo="attic - unvented"]]]'],
                            'enclosure-living-missing-exterior-wall' => ['There must be at least one exterior wall adjacent to conditioned space. [context: /HPXML/Building/BuildingDetails/Enclosure[*/*[InteriorAdjacentTo="living space"]]]'],
                            'enclosure-living-missing-floor-slab' => ['There must be at least one floor/slab adjacent to conditioned space. [context: /HPXML/Building/BuildingDetails/Enclosure[*/*[InteriorAdjacentTo="living space"]]]'],
                            'frac-sensible-fuel-load' => ['Expected extension/FracSensible to be greater than or equal to 0 [context: /HPXML/Building/BuildingDetails/MiscLoads/FuelLoad[FuelLoadType="grill" or FuelLoadType="lighting" or FuelLoadType="fireplace"], id: "FuelLoad1"]'],
                            'frac-sensible-plug-load' => ['Expected extension/FracSensible to be greater than or equal to 0 [context: /HPXML/Building/BuildingDetails/MiscLoads/PlugLoad[PlugLoadType="other" or PlugLoadType="TV other" or PlugLoadType="electric vehicle charging" or PlugLoadType="well pump"], id: "PlugLoad1"]'],
                            'frac-total-fuel-load' => ['Expected sum of extension/FracSensible and extension/FracLatent to be less than or equal to 1 [context: /HPXML/Building/BuildingDetails/MiscLoads/FuelLoad[FuelLoadType="grill" or FuelLoadType="lighting" or FuelLoadType="fireplace"], id: "FuelLoad1"]'],
                            'frac-total-plug-load' => ['Expected sum of extension/FracSensible and extension/FracLatent to be less than or equal to 1 [context: /HPXML/Building/BuildingDetails/MiscLoads/PlugLoad[PlugLoadType="other" or PlugLoadType="TV other" or PlugLoadType="electric vehicle charging" or PlugLoadType="well pump"], id: "PlugLoad2"]'],
                            'furnace-invalid-afue' => ['Expected AnnualHeatingEfficiency[Units="AFUE"]/Value to be less than or equal to 1'],
                            'generator-number-of-bedrooms-served' => ['Expected NumberofBedroomsServed to be greater than ../../../../BuildingSummary/BuildingConstruction/NumberofBedrooms [context: /HPXML/Building/BuildingDetails/Systems/extension/Generators/Generator[IsSharedSystem="true"], id: "Generator1"]'],
                            'generator-output-greater-than-consumption' => ['Expected AnnualConsumptionkBtu to be greater than AnnualOutputkWh*3412 [context: /HPXML/Building/BuildingDetails/Systems/extension/Generators/Generator, id: "Generator1"]'],
                            'heat-pump-capacity-17f' => ['Expected HeatingCapacity17F to be less than or equal to HeatingCapacity'],
                            'heat-pump-lockout-temperatures' => ['Expected CompressorLockoutTemperature to be less than BackupHeatingLockoutTemperature'],
                            'heat-pump-mixed-fixed-and-autosize-capacities' => ['Expected 0 or 2 element(s) for xpath: HeatingCapacity | BackupHeatingCapacity [context: /HPXML/Building/BuildingDetails/Systems/HVAC/HVACPlant/HeatPump[BackupType="integrated" or BackupSystemFuel], id: "HeatPump1"]'],
                            'heat-pump-multiple-backup-systems' => ['Expected 0 or 1 element(s) for xpath: HeatPump/BackupSystem [context: /HPXML/Building/BuildingDetails]'],
                            'hvac-distribution-return-duct-leakage-missing' => ['Expected 1 element(s) for xpath: DuctLeakageMeasurement[DuctType="return"]/DuctLeakage[(Units="CFM25" or Units="CFM50" or Units="Percent") and TotalOrToOutside="to outside"] [context: /HPXML/Building/BuildingDetails/Systems/HVAC/HVACDistribution/DistributionSystemType/AirDistribution[AirDistributionType[text()="regular velocity" or text()="gravity"]], id: "HVACDistribution1"]'],
                            'hvac-frac-load-served' => ['Expected sum(FractionHeatLoadServed) to be less than or equal to 1 [context: /HPXML/Building/BuildingDetails]',
                                                        'Expected sum(FractionCoolLoadServed) to be less than or equal to 1 [context: /HPXML/Building/BuildingDetails]'],
                            'hvac-sizing-humidity-setpoint' => ['Expected ManualJInputs/HumiditySetpoint to be less than 1'],
                            'incomplete-integrated-heating' => ['Expected 1 element(s) for xpath: IntegratedHeatingSystemFractionHeatLoadServed'],
                            'invalid-assembly-effective-rvalue' => ["Element 'AssemblyEffectiveRValue': [facet 'minExclusive'] The value '0.0' must be greater than '0'."],
                            'invalid-battery-capacities-ah' => ['Expected UsableCapacity to be less than NominalCapacity'],
                            'invalid-battery-capacities-kwh' => ['Expected UsableCapacity to be less than NominalCapacity'],
                            'invalid-calendar-year-low' => ['Expected CalendarYear to be greater than or equal to 1600'],
                            'invalid-calendar-year-high' => ['Expected CalendarYear to be less than or equal to 9999'],
                            'invalid-duct-area-fractions' => ['Expected sum(Ducts/FractionDuctArea) for DuctType="supply" to be 1 [context: /HPXML/Building/BuildingDetails/Systems/HVAC/HVACDistribution/DistributionSystemType/AirDistribution, id: "HVACDistribution1"]',
                                                              'Expected sum(Ducts/FractionDuctArea) for DuctType="return" to be 1 [context: /HPXML/Building/BuildingDetails/Systems/HVAC/HVACDistribution/DistributionSystemType/AirDistribution, id: "HVACDistribution1"]'],
                            'invalid-facility-type' => ['Expected 1 element(s) for xpath: ../../../BuildingSummary/BuildingConstruction[ResidentialFacilityType[text()="single-family attached" or text()="apartment unit"]] [context: /HPXML/Building/BuildingDetails/Systems/WaterHeating/WaterHeatingSystem[IsSharedSystem="true"], id: "WaterHeatingSystem1"]',
                                                        'Expected 1 element(s) for xpath: ../../BuildingSummary/BuildingConstruction[ResidentialFacilityType[text()="single-family attached" or text()="apartment unit"]] [context: /HPXML/Building/BuildingDetails/Appliances/ClothesWasher[IsSharedAppliance="true"], id: "ClothesWasher1"]',
                                                        'Expected 1 element(s) for xpath: ../../BuildingSummary/BuildingConstruction[ResidentialFacilityType[text()="single-family attached" or text()="apartment unit"]] [context: /HPXML/Building/BuildingDetails/Appliances/ClothesDryer[IsSharedAppliance="true"], id: "ClothesDryer1"]',
                                                        'Expected 1 element(s) for xpath: ../../BuildingSummary/BuildingConstruction[ResidentialFacilityType[text()="single-family attached" or text()="apartment unit"]] [context: /HPXML/Building/BuildingDetails/Appliances/Dishwasher[IsSharedAppliance="true"], id: "Dishwasher1"]',
                                                        'There are references to "other housing unit" but ResidentialFacilityType is not "single-family attached" or "apartment unit".',
                                                        'There are references to "other heated space" but ResidentialFacilityType is not "single-family attached" or "apartment unit".'],
                            'invalid-foundation-wall-properties' => ['Expected DepthBelowGrade to be less than or equal to Height [context: /HPXML/Building/BuildingDetails/Enclosure/FoundationWalls/FoundationWall, id: "FoundationWall1"]',
                                                                     'Expected DistanceToBottomOfInsulation to be greater than or equal to DistanceToTopOfInsulation [context: /HPXML/Building/BuildingDetails/Enclosure/FoundationWalls/FoundationWall/Insulation/Layer[InstallationType="continuous - exterior" or InstallationType="continuous - interior"], id: "FoundationWall1Insulation"]',
                                                                     'Expected DistanceToBottomOfInsulation to be less than or equal to ../../Height [context: /HPXML/Building/BuildingDetails/Enclosure/FoundationWalls/FoundationWall/Insulation/Layer[InstallationType="continuous - exterior" or InstallationType="continuous - interior"], id: "FoundationWall1Insulation"]'],
                            'invalid-ground-conductivity' => ['Expected extension/GroundConductivity to be greater than 0'],
                            'invalid-hvac-installation-quality' => ['Expected extension/AirflowDefectRatio to be greater than or equal to -0.9 [context: /HPXML/Building/BuildingDetails/Systems/HVAC/HVACPlant/HeatPump[HeatPumpType="air-to-air"], id: "HeatPump1"]',
                                                                    'Expected extension/ChargeDefectRatio to be greater than or equal to -0.9 [context: /HPXML/Building/BuildingDetails/Systems/HVAC/HVACPlant/HeatPump[HeatPumpType="air-to-air"], id: "HeatPump1"]'],
                            'invalid-hvac-installation-quality2' => ['Expected extension/AirflowDefectRatio to be less than or equal to 9 [context: /HPXML/Building/BuildingDetails/Systems/HVAC/HVACPlant/HeatPump[HeatPumpType="air-to-air"], id: "HeatPump1"]',
                                                                     'Expected extension/ChargeDefectRatio to be less than or equal to 9 [context: /HPXML/Building/BuildingDetails/Systems/HVAC/HVACPlant/HeatPump[HeatPumpType="air-to-air"], id: "HeatPump1"]'],
                            'invalid-id2' => ["Element 'SystemIdentifier': The attribute 'id' is required but missing."],
                            'invalid-input-parameters' => ["Element 'Transaction': [facet 'enumeration'] The value 'modify' is not an element of the set {'create', 'update'}.",
                                                           "Element 'SiteType': [facet 'enumeration'] The value 'mountain' is not an element of the set {'rural', 'suburban', 'urban'}.",
                                                           "Element 'Year': [facet 'enumeration'] The value '2020' is not an element of the set {'2021', '2018', '2015', '2012', '2009', '2006', '2003'}.",
                                                           "Element 'Azimuth': [facet 'maxExclusive'] The value '365' must be less than '360'.",
                                                           "Element 'RadiantBarrierGrade': [facet 'maxInclusive'] The value '4' is greater than the maximum value allowed ('3').",
                                                           "Element 'EnergyFactor': [facet 'maxInclusive'] The value '5.1' is greater than the maximum value allowed ('5')."],
                            'invalid-insulation-top' => ["Element 'DistanceToTopOfInsulation': [facet 'minInclusive'] The value '-0.5' is less than the minimum value allowed ('0')."],
                            'invalid-integrated-heating' => ['Expected 0 element(s) for xpath: IntegratedHeatingSystemFuel'],
                            'invalid-lighting-groups' => ['Expected 1 element(s) for xpath: ../LightingGroup[LightingType[CompactFluorescent] and Location="interior"]/FractionofUnitsInLocation | Load[Units="kWh/year"]/Value',
                                                          'Expected 1 element(s) for xpath: ../LightingGroup[LightingType[CompactFluorescent] and Location="interior"]/FractionofUnitsInLocation | Load[Units="kWh/year"]/Value',
                                                          'Expected 1 element(s) for xpath: ../LightingGroup[LightingType[CompactFluorescent] and Location="exterior"]/FractionofUnitsInLocation | Load[Units="kWh/year"]/Value',
                                                          'Expected 1 element(s) for xpath: ../LightingGroup[LightingType[CompactFluorescent] and Location="exterior"]/FractionofUnitsInLocation | Load[Units="kWh/year"]/Value',
                                                          'Expected 1 element(s) for xpath: ../LightingGroup[LightingType[CompactFluorescent] and Location="garage"]/FractionofUnitsInLocation | Load[Units="kWh/year"]/Value',
                                                          'Expected 1 element(s) for xpath: ../LightingGroup[LightingType[CompactFluorescent] and Location="garage"]/FractionofUnitsInLocation | Load[Units="kWh/year"]/Value'],
                            'invalid-lighting-groups2' => ['Expected 1 element(s) for xpath: ../LightingGroup[LightingType[CompactFluorescent] and Location="interior"]/FractionofUnitsInLocation | Load[Units="kWh/year"]/Value',
                                                           'Expected 1 element(s) for xpath: ../LightingGroup[LightingType[CompactFluorescent] and Location="interior"]/FractionofUnitsInLocation | Load[Units="kWh/year"]/Value',
                                                           'Expected 1 element(s) for xpath: ../LightingGroup[LightingType[CompactFluorescent] and Location="interior"]/FractionofUnitsInLocation | Load[Units="kWh/year"]/Value',
                                                           'Expected 1 element(s) for xpath: ../LightingGroup[LightingType[CompactFluorescent] and Location="interior"]/FractionofUnitsInLocation | Load[Units="kWh/year"]/Value',
                                                           'Expected 1 element(s) for xpath: ../LightingGroup[LightingType[CompactFluorescent] and Location="exterior"]/FractionofUnitsInLocation | Load[Units="kWh/year"]/Value',
                                                           'Expected 1 element(s) for xpath: ../LightingGroup[LightingType[CompactFluorescent] and Location="exterior"]/FractionofUnitsInLocation | Load[Units="kWh/year"]/Value',
                                                           'Expected 1 element(s) for xpath: ../LightingGroup[LightingType[CompactFluorescent] and Location="exterior"]/FractionofUnitsInLocation | Load[Units="kWh/year"]/Value',
                                                           'Expected 1 element(s) for xpath: ../LightingGroup[LightingType[CompactFluorescent] and Location="exterior"]/FractionofUnitsInLocation | Load[Units="kWh/year"]/Value',
                                                           'Expected 1 element(s) for xpath: ../LightingGroup[LightingType[CompactFluorescent] and Location="garage"]/FractionofUnitsInLocation | Load[Units="kWh/year"]/Value',
                                                           'Expected 1 element(s) for xpath: ../LightingGroup[LightingType[CompactFluorescent] and Location="garage"]/FractionofUnitsInLocation | Load[Units="kWh/year"]/Value',
                                                           'Expected 1 element(s) for xpath: ../LightingGroup[LightingType[CompactFluorescent] and Location="garage"]/FractionofUnitsInLocation | Load[Units="kWh/year"]/Value',
                                                           'Expected 1 element(s) for xpath: ../LightingGroup[LightingType[CompactFluorescent] and Location="garage"]/FractionofUnitsInLocation | Load[Units="kWh/year"]/Value'],
                            'invalid-natvent-availability' => ['Expected extension/NaturalVentilationAvailabilityDaysperWeek to be less than or equal to 7'],
                            'invalid-natvent-availability2' => ['Expected extension/NaturalVentilationAvailabilityDaysperWeek to be greater than or equal to 0'],
                            'invalid-number-of-bedrooms-served' => ['Expected extension/NumberofBedroomsServed to be greater than ../../../BuildingSummary/BuildingConstruction/NumberofBedrooms [context: /HPXML/Building/BuildingDetails/Systems/Photovoltaics/PVSystem[IsSharedSystem="true"], id: "PVSystem1"]'],
                            'invalid-number-of-conditioned-floors' => ['Expected NumberofConditionedFloors to be greater than or equal to NumberofConditionedFloorsAboveGrade [context: /HPXML/Building/BuildingDetails/BuildingSummary/BuildingConstruction]'],
                            'invalid-number-of-units-served' => ['Expected NumberofUnitsServed to be greater than 1 [context: /HPXML/Building/BuildingDetails/Systems/WaterHeating/WaterHeatingSystem[IsSharedSystem="true"], id: "WaterHeatingSystem1"]'],
                            'invalid-pilot-light-heating-system' => ['Expected 1 element(s) for xpath: ../../HeatingSystemFuel[text()!="electricity"]'],
                            'invalid-shared-vent-in-unit-flowrate' => ['Expected RatedFlowRate to be greater than extension/InUnitFlowRate [context: /HPXML/Building/BuildingDetails/Systems/MechanicalVentilation/VentilationFans/VentilationFan[UsedForWholeBuildingVentilation="true" and IsSharedSystem="true"], id: "VentilationFan1"]'],
                            'invalid-timestep' => ['Expected Timestep to be 60, 30, 20, 15, 12, 10, 6, 5, 4, 3, 2, or 1'],
                            'invalid-timezone-utcoffset-low' => ["Element 'UTCOffset': [facet 'minInclusive'] The value '-13.0' is less than the minimum value allowed ('-12')."],
                            'invalid-timezone-utcoffset-high' => ["Element 'UTCOffset': [facet 'maxInclusive'] The value '15.0' is greater than the maximum value allowed ('14')."],
                            'invalid-ventilation-fan' => ['Expected 1 element(s) for xpath: UsedForWholeBuildingVentilation[text()="true"] | UsedForLocalVentilation[text()="true"] | UsedForSeasonalCoolingLoadReduction[text()="true"] | UsedForGarageVentilation[text()="true"]'],
                            'invalid-ventilation-recovery' => ['Expected 0 element(s) for xpath: TotalRecoveryEfficiency | AdjustedTotalRecoveryEfficiency',
                                                               'Expected 0 element(s) for xpath: SensibleRecoveryEfficiency | AdjustedSensibleRecoveryEfficiency'],
                            'invalid-window-height' => ['Expected DistanceToBottomOfWindow to be greater than DistanceToTopOfWindow [context: /HPXML/Building/BuildingDetails/Enclosure/Windows/Window/Overhangs[number(Depth) > 0], id: "Window2"]'],
                            'lighting-fractions' => ['Expected sum(LightingGroup/FractionofUnitsInLocation) for Location="interior" to be less than or equal to 1 [context: /HPXML/Building/BuildingDetails/Lighting]'],
                            'missing-cfis-supplemental-fan' => ['Expected 1 element(s) for xpath: SupplementalFan'],
                            'missing-distribution-cfa-served' => ['Expected 1 element(s) for xpath: ../../../ConditionedFloorAreaServed [context: /HPXML/Building/BuildingDetails/Systems/HVAC/HVACDistribution/DistributionSystemType/AirDistribution/Ducts[not(DuctSurfaceArea)], id: "Ducts2"]'],
                            'missing-duct-area' => ['Expected 1 or more element(s) for xpath: FractionDuctArea | DuctSurfaceArea [context: /HPXML/Building/BuildingDetails/Systems/HVAC/HVACDistribution/DistributionSystemType/AirDistribution/Ducts[DuctLocation], id: "Ducts2"]'],
                            'missing-duct-location' => ['Expected 0 element(s) for xpath: FractionDuctArea | DuctSurfaceArea [context: /HPXML/Building/BuildingDetails/Systems/HVAC/HVACDistribution/DistributionSystemType/AirDistribution/Ducts[not(DuctLocation)], id: "Ducts2"]'],
                            'missing-elements' => ['Expected 1 element(s) for xpath: NumberofConditionedFloors [context: /HPXML/Building/BuildingDetails/BuildingSummary/BuildingConstruction]',
                                                   'Expected 1 element(s) for xpath: ConditionedFloorArea [context: /HPXML/Building/BuildingDetails/BuildingSummary/BuildingConstruction]'],
                            'missing-num-residents' => ['Expected 1 element(s) for xpath: NumberofResidents'],
                            'multifamily-reference-appliance' => ['There are references to "other housing unit" but ResidentialFacilityType is not "single-family attached" or "apartment unit".'],
                            'multifamily-reference-duct' => ['There are references to "other multifamily buffer space" but ResidentialFacilityType is not "single-family attached" or "apartment unit".'],
                            'multifamily-reference-surface' => ['There are references to "other heated space" but ResidentialFacilityType is not "single-family attached" or "apartment unit".'],
                            'multifamily-reference-water-heater' => ['There are references to "other non-freezing space" but ResidentialFacilityType is not "single-family attached" or "apartment unit".'],
                            'onoff-thermostat-heat-load-fraction' => ['Expected sum(FractionHeatLoadServed) to be equal to 1'],
                            'onoff-thermostat-cool-load-fraction' => ['Expected sum(FractionCoolLoadServed) to be equal to 1'],
                            'onoff-thermostat-negative-value' => ['Expected extension/OnOffThermostatDeadbandTemperature to be greater than or equal to 0'],
                            'onoff-thermostat-wrong-system-type' => ['Unexpected cooling system types, only support central AC or air source heat pump'],
                            'onoff-thermostat-two-heat-pumps' => ['Expected at maximum one cooling system',
                                                                  'Expected at maximum one heating system'],
                            'refrigerator-location' => ['A location is specified as "garage" but no surfaces were found adjacent to this space type.'],
                            'solar-fraction-one' => ['Expected SolarFraction to be less than 1 [context: /HPXML/Building/BuildingDetails/Systems/SolarThermal/SolarThermalSystem, id: "SolarThermalSystem1"]'],
                            'water-heater-location' => ['A location is specified as "crawlspace - vented" but no surfaces were found adjacent to this space type.'],
                            'water-heater-location-other' => ["Expected Location to be 'living space' or 'basement - unconditioned' or 'basement - conditioned' or 'attic - unvented' or 'attic - vented' or 'garage' or 'crawlspace - unvented' or 'crawlspace - vented' or 'crawlspace - conditioned' or 'other exterior' or 'other housing unit' or 'other heated space' or 'other multifamily buffer space' or 'other non-freezing space' [context: /HPXML/Building/BuildingDetails/Systems/WaterHeating/WaterHeatingSystem, id: \"WaterHeatingSystem1\"]"],
                            'water-heater-recovery-efficiency' => ['Expected RecoveryEfficiency to be greater than EnergyFactor'] }

    all_expected_errors.each_with_index do |(error_case, expected_errors), i|
      puts "[#{i + 1}/#{all_expected_errors.size}] Testing #{error_case}..."
      # Create HPXML object
      if ['boiler-invalid-afue'].include? error_case
        hpxml = HPXML.new(hpxml_path: File.join(@sample_files_path, 'base-hvac-boiler-oil-only.xml'))
        hpxml.heating_systems[0].heating_efficiency_afue *= 100.0
      elsif ['clothes-dryer-location'].include? error_case
        hpxml = HPXML.new(hpxml_path: File.join(@sample_files_path, 'base.xml'))
        hpxml.clothes_dryers[0].location = HPXML::LocationGarage
      elsif ['clothes-washer-location'].include? error_case
        hpxml = HPXML.new(hpxml_path: File.join(@sample_files_path, 'base.xml'))
        hpxml.clothes_washers[0].location = HPXML::LocationGarage
      elsif ['cooking-range-location'].include? error_case
        hpxml = HPXML.new(hpxml_path: File.join(@sample_files_path, 'base.xml'))
        hpxml.cooking_ranges[0].location = HPXML::LocationGarage
      elsif ['dehumidifier-fraction-served'].include? error_case
        hpxml = HPXML.new(hpxml_path: File.join(@sample_files_path, 'base-appliances-dehumidifier-multiple.xml'))
        hpxml.dehumidifiers[-1].fraction_served = 0.6
      elsif ['dhw-frac-load-served'].include? error_case
        hpxml = HPXML.new(hpxml_path: File.join(@sample_files_path, 'base-dhw-multiple.xml'))
        hpxml.water_heating_systems[0].fraction_dhw_load_served = 0.35
      elsif ['dhw-invalid-ef-tank'].include? error_case
        hpxml = HPXML.new(hpxml_path: File.join(@sample_files_path, 'base.xml'))
        hpxml.water_heating_systems[0].energy_factor = 1.0
      elsif ['dhw-invalid-uef-tank-heat-pump'].include? error_case
        hpxml = HPXML.new(hpxml_path: File.join(@sample_files_path, 'base-dhw-tank-heat-pump-uef.xml'))
        hpxml.water_heating_systems[0].uniform_energy_factor = 1.0
      elsif ['dishwasher-location'].include? error_case
        hpxml = HPXML.new(hpxml_path: File.join(@sample_files_path, 'base.xml'))
        hpxml.dishwashers[0].location = HPXML::LocationGarage
      elsif ['duct-leakage-cfm25'].include? error_case
        hpxml = HPXML.new(hpxml_path: File.join(@sample_files_path, 'base.xml'))
        hpxml.hvac_distributions[0].duct_leakage_measurements[0].duct_leakage_value = -2
        hpxml.hvac_distributions[0].duct_leakage_measurements[1].duct_leakage_value = -2
      elsif ['duct-leakage-cfm50'].include? error_case
        hpxml = HPXML.new(hpxml_path: File.join(@sample_files_path, 'base-hvac-ducts-leakage-cfm50.xml'))
        hpxml.hvac_distributions[0].duct_leakage_measurements[0].duct_leakage_value = -2
        hpxml.hvac_distributions[0].duct_leakage_measurements[1].duct_leakage_value = -2
      elsif ['duct-leakage-percent'].include? error_case
        hpxml = HPXML.new(hpxml_path: File.join(@sample_files_path, 'base.xml'))
        hpxml.hvac_distributions[0].duct_leakage_measurements[0].duct_leakage_units = HPXML::UnitsPercent
        hpxml.hvac_distributions[0].duct_leakage_measurements[1].duct_leakage_units = HPXML::UnitsPercent
      elsif ['duct-location'].include? error_case
        hpxml = HPXML.new(hpxml_path: File.join(@sample_files_path, 'base.xml'))
        hpxml.hvac_distributions[0].ducts[0].duct_location = HPXML::LocationGarage
        hpxml.hvac_distributions[0].ducts[1].duct_location = HPXML::LocationGarage
      elsif ['duct-location-unconditioned-space'].include? error_case
        hpxml = HPXML.new(hpxml_path: File.join(@sample_files_path, 'base.xml'))
        hpxml.hvac_distributions[0].ducts[0].duct_location = HPXML::LocationUnconditionedSpace
        hpxml.hvac_distributions[0].ducts[1].duct_location = HPXML::LocationUnconditionedSpace
      elsif ['emissions-electricity-schedule'].include? error_case
        hpxml = HPXML.new(hpxml_path: File.join(@sample_files_path, 'base-misc-emissions.xml'))
        hpxml.header.emissions_scenarios[0].elec_schedule_number_of_header_rows = -1
        hpxml.header.emissions_scenarios[0].elec_schedule_column_number = 0
      elsif ['enclosure-attic-missing-roof'].include? error_case
        hpxml = HPXML.new(hpxml_path: File.join(@sample_files_path, 'base.xml'))
        hpxml.roofs.reverse_each do |roof|
          roof.delete
        end
      elsif ['enclosure-basement-missing-exterior-foundation-wall'].include? error_case
        hpxml = HPXML.new(hpxml_path: File.join(@sample_files_path, 'base-foundation-unconditioned-basement.xml'))
        hpxml.foundation_walls.reverse_each do |foundation_wall|
          foundation_wall.delete
        end
      elsif ['enclosure-basement-missing-slab'].include? error_case
        hpxml = HPXML.new(hpxml_path: File.join(@sample_files_path, 'base-foundation-unconditioned-basement.xml'))
        hpxml.slabs.reverse_each do |slab|
          slab.delete
        end
      elsif ['enclosure-floor-area-exceeds-cfa'].include? error_case
        hpxml = HPXML.new(hpxml_path: File.join(@sample_files_path, 'base.xml'))
        hpxml.building_construction.conditioned_floor_area = 1348.8
      elsif ['enclosure-floor-area-exceeds-cfa2'].include? error_case
        hpxml = HPXML.new(hpxml_path: File.join(@sample_files_path, 'base-bldgtype-multifamily.xml'))
        hpxml.building_construction.conditioned_floor_area = 898.8
      elsif ['enclosure-garage-missing-exterior-wall'].include? error_case
        hpxml = HPXML.new(hpxml_path: File.join(@sample_files_path, 'base-enclosure-garage.xml'))
        hpxml.walls.select { |w|
          w.interior_adjacent_to == HPXML::LocationGarage &&
            w.exterior_adjacent_to == HPXML::LocationOutside
        }.reverse_each do |wall|
          wall.delete
        end
      elsif ['enclosure-garage-missing-roof-ceiling'].include? error_case
        hpxml = HPXML.new(hpxml_path: File.join(@sample_files_path, 'base-enclosure-garage.xml'))
        hpxml.floors.select { |w|
          w.interior_adjacent_to == HPXML::LocationGarage &&
            w.exterior_adjacent_to == HPXML::LocationAtticUnvented
        }.reverse_each do |floor|
          floor.delete
        end
      elsif ['enclosure-garage-missing-slab'].include? error_case
        hpxml = HPXML.new(hpxml_path: File.join(@sample_files_path, 'base-enclosure-garage.xml'))
        hpxml.slabs.select { |w| w.interior_adjacent_to == HPXML::LocationGarage }.reverse_each do |slab|
          slab.delete
        end
      elsif ['enclosure-living-missing-ceiling-roof'].include? error_case
        hpxml = HPXML.new(hpxml_path: File.join(@sample_files_path, 'base.xml'))
        hpxml.floors.reverse_each do |floor|
          floor.delete
        end
      elsif ['enclosure-living-missing-exterior-wall'].include? error_case
        hpxml = HPXML.new(hpxml_path: File.join(@sample_files_path, 'base.xml'))
        hpxml.walls.reverse_each do |wall|
          next unless wall.interior_adjacent_to == HPXML::LocationLivingSpace

          wall.delete
        end
      elsif ['enclosure-living-missing-floor-slab'].include? error_case
        hpxml = HPXML.new(hpxml_path: File.join(@sample_files_path, 'base-foundation-slab.xml'))
        hpxml.slabs[0].delete
      elsif ['frac-sensible-fuel-load'].include? error_case
        hpxml = HPXML.new(hpxml_path: File.join(@sample_files_path, 'base-misc-loads-large-uncommon.xml'))
        hpxml.fuel_loads[0].frac_sensible = -0.1
      elsif ['frac-sensible-plug-load'].include? error_case
        hpxml = HPXML.new(hpxml_path: File.join(@sample_files_path, 'base-misc-loads-large-uncommon.xml'))
        hpxml.plug_loads[0].frac_sensible = -0.1
      elsif ['frac-total-fuel-load'].include? error_case
        hpxml = HPXML.new(hpxml_path: File.join(@sample_files_path, 'base-misc-loads-large-uncommon.xml'))
        hpxml.fuel_loads[0].frac_sensible = 0.8
        hpxml.fuel_loads[0].frac_latent = 0.3
      elsif ['frac-total-plug-load'].include? error_case
        hpxml = HPXML.new(hpxml_path: File.join(@sample_files_path, 'base-misc-loads-large-uncommon.xml'))
        hpxml.plug_loads[1].frac_latent = 0.245
      elsif ['furnace-invalid-afue'].include? error_case
        hpxml = HPXML.new(hpxml_path: File.join(@sample_files_path, 'base.xml'))
        hpxml.heating_systems[0].heating_efficiency_afue *= 100.0
      elsif ['generator-number-of-bedrooms-served'].include? error_case
        hpxml = HPXML.new(hpxml_path: File.join(@sample_files_path, 'base-bldgtype-multifamily-shared-generator.xml'))
        hpxml.generators[0].number_of_bedrooms_served = 3
      elsif ['generator-output-greater-than-consumption'].include? error_case
        hpxml = HPXML.new(hpxml_path: File.join(@sample_files_path, 'base-misc-generators.xml'))
        hpxml.generators[0].annual_consumption_kbtu = 1500
      elsif ['heat-pump-capacity-17f'].include? error_case
        hpxml = HPXML.new(hpxml_path: File.join(@sample_files_path, 'base-hvac-air-to-air-heat-pump-1-speed.xml'))
        hpxml.heat_pumps[0].heating_capacity_17F = hpxml.heat_pumps[0].heating_capacity + 1000.0
      elsif ['heat-pump-lockout-temperatures'].include? error_case
        hpxml = HPXML.new(hpxml_path: File.join(@sample_files_path, 'base-hvac-air-to-air-heat-pump-1-speed-lockout-temperatures.xml'))
        hpxml.heat_pumps[0].compressor_lockout_temp = hpxml.heat_pumps[0].backup_heating_lockout_temp + 1
      elsif ['heat-pump-mixed-fixed-and-autosize-capacities'].include? error_case
        hpxml = HPXML.new(hpxml_path: File.join(@sample_files_path, 'base-hvac-air-to-air-heat-pump-1-speed.xml'))
        hpxml.heat_pumps[0].heating_capacity = nil
        hpxml.heat_pumps[0].cooling_capacity = nil
        hpxml.heat_pumps[0].heating_capacity_17F = 25000.0
      elsif ['heat-pump-multiple-backup-systems'].include? error_case
        hpxml = HPXML.new(hpxml_path: File.join(@sample_files_path, 'base-hvac-air-to-air-heat-pump-var-speed-backup-boiler.xml'))
        hpxml.heating_systems << hpxml.heating_systems[0].dup
        hpxml.heating_systems[-1].id = 'HeatingSystem2'
        hpxml.heat_pumps[0].fraction_heat_load_served = 0.5
        hpxml.heat_pumps[0].fraction_cool_load_served = 0.5
        hpxml.heat_pumps << hpxml.heat_pumps[0].dup
        hpxml.heat_pumps[-1].id = 'HeatPump2'
        hpxml.heat_pumps[-1].primary_heating_system = false
        hpxml.heat_pumps[-1].primary_cooling_system = false
      elsif ['hvac-distribution-return-duct-leakage-missing'].include? error_case
        hpxml = HPXML.new(hpxml_path: File.join(@sample_files_path, 'base-hvac-evap-cooler-only-ducted.xml'))
        hpxml.hvac_distributions[0].duct_leakage_measurements[-1].delete
      elsif ['hvac-frac-load-served'].include? error_case
        hpxml = HPXML.new(hpxml_path: File.join(@sample_files_path, 'base-hvac-multiple.xml'))
        hpxml.heating_systems[0].fraction_heat_load_served += 0.1
        hpxml.cooling_systems[0].fraction_cool_load_served += 0.2
        hpxml.heating_systems[0].primary_system = true
        hpxml.cooling_systems[0].primary_system = true
        hpxml.heat_pumps[-1].primary_heating_system = false
        hpxml.heat_pumps[-1].primary_cooling_system = false
      elsif ['hvac-sizing-humidity-setpoint'].include? error_case
        hpxml = HPXML.new(hpxml_path: File.join(@sample_files_path, 'base.xml'))
        hpxml.header.manualj_humidity_setpoint = 50
      elsif ['incomplete-integrated-heating'].include? error_case
        hpxml = HPXML.new(hpxml_path: File.join(@sample_files_path, 'base-hvac-ptac-with-heating-electricity.xml'))
        hpxml.cooling_systems[0].integrated_heating_system_fraction_heat_load_served = nil
      elsif ['invalid-assembly-effective-rvalue'].include? error_case
        hpxml = HPXML.new(hpxml_path: File.join(@sample_files_path, 'base.xml'))
        hpxml.walls[0].insulation_assembly_r_value = 0.0
      elsif ['invalid-battery-capacities-ah'].include? error_case
        hpxml = HPXML.new(hpxml_path: File.join(@sample_files_path, 'base-pv-battery-ah.xml'))
        hpxml.batteries[0].usable_capacity_ah = hpxml.batteries[0].nominal_capacity_ah
      elsif ['invalid-battery-capacities-kwh'].include? error_case
        hpxml = HPXML.new(hpxml_path: File.join(@sample_files_path, 'base-pv-battery.xml'))
        hpxml.batteries[0].usable_capacity_kwh = hpxml.batteries[0].nominal_capacity_kwh
      elsif ['invalid-calendar-year-low'].include? error_case
        hpxml = HPXML.new(hpxml_path: File.join(@sample_files_path, 'base.xml'))
        hpxml.header.sim_calendar_year = 1575
      elsif ['invalid-calendar-year-high'].include? error_case
        hpxml = HPXML.new(hpxml_path: File.join(@sample_files_path, 'base.xml'))
        hpxml.header.sim_calendar_year = 20000
      elsif ['invalid-duct-area-fractions'].include? error_case
        hpxml = HPXML.new(hpxml_path: File.join(@sample_files_path, 'base-hvac-ducts-area-fractions.xml'))
        hpxml.hvac_distributions[0].ducts[0].duct_surface_area = nil
        hpxml.hvac_distributions[0].ducts[1].duct_surface_area = nil
        hpxml.hvac_distributions[0].ducts[2].duct_surface_area = nil
        hpxml.hvac_distributions[0].ducts[3].duct_surface_area = nil
        hpxml.hvac_distributions[0].ducts[0].duct_fraction_area = 0.65
        hpxml.hvac_distributions[0].ducts[1].duct_fraction_area = 0.65
        hpxml.hvac_distributions[0].ducts[2].duct_fraction_area = 0.15
        hpxml.hvac_distributions[0].ducts[3].duct_fraction_area = 0.15
      elsif ['invalid-facility-type'].include? error_case
        hpxml = HPXML.new(hpxml_path: File.join(@sample_files_path, 'base-bldgtype-multifamily-shared-laundry-room.xml'))
        hpxml.building_construction.residential_facility_type = HPXML::ResidentialTypeSFD
      elsif ['invalid-foundation-wall-properties'].include? error_case
        hpxml = HPXML.new(hpxml_path: File.join(@sample_files_path, 'base-foundation-unconditioned-basement-wall-insulation.xml'))
        hpxml.foundation_walls[0].depth_below_grade = 9.0
        hpxml.foundation_walls[0].insulation_interior_distance_to_top = 12.0
        hpxml.foundation_walls[0].insulation_interior_distance_to_bottom = 10.0
      elsif ['invalid-ground-conductivity'].include? error_case
        hpxml = HPXML.new(hpxml_path: File.join(@sample_files_path, 'base.xml'))
        hpxml.site.ground_conductivity = 0.0
      elsif ['invalid-hvac-installation-quality'].include? error_case
        hpxml = HPXML.new(hpxml_path: File.join(@sample_files_path, 'base-hvac-air-to-air-heat-pump-1-speed.xml'))
        hpxml.heat_pumps[0].airflow_defect_ratio = -99
        hpxml.heat_pumps[0].charge_defect_ratio = -99
      elsif ['invalid-hvac-installation-quality2'].include? error_case
        hpxml = HPXML.new(hpxml_path: File.join(@sample_files_path, 'base-hvac-air-to-air-heat-pump-1-speed.xml'))
        hpxml.heat_pumps[0].airflow_defect_ratio = 99
        hpxml.heat_pumps[0].charge_defect_ratio = 99
      elsif ['invalid-id2'].include? error_case
        hpxml = HPXML.new(hpxml_path: File.join(@sample_files_path, 'base-enclosure-skylights.xml'))
      elsif ['invalid-input-parameters'].include? error_case
        hpxml = HPXML.new(hpxml_path: File.join(@sample_files_path, 'base.xml'))
        hpxml.header.transaction = 'modify'
        hpxml.site.site_type = 'mountain'
        hpxml.climate_and_risk_zones.climate_zone_ieccs[0].year = 2020
        hpxml.roofs.each do |roof|
          roof.radiant_barrier_grade = 4
        end
        hpxml.roofs[0].azimuth = 365
        hpxml.dishwashers[0].rated_annual_kwh = nil
        hpxml.dishwashers[0].energy_factor = 5.1
      elsif ['invalid-insulation-top'].include? error_case
        hpxml = HPXML.new(hpxml_path: File.join(@sample_files_path, 'base.xml'))
        hpxml.foundation_walls[0].insulation_interior_distance_to_top = -0.5
      elsif ['invalid-integrated-heating'].include? error_case
        hpxml = HPXML.new(hpxml_path: File.join(@sample_files_path, 'base-hvac-central-ac-only-1-speed.xml'))
        hpxml.cooling_systems[0].integrated_heating_system_fuel = HPXML::FuelTypeElectricity
        hpxml.cooling_systems[0].integrated_heating_system_efficiency_percent = 0.98
        hpxml.cooling_systems[0].integrated_heating_system_fraction_heat_load_served = 1.0
      elsif ['invalid-lighting-groups'].include? error_case
        hpxml = HPXML.new(hpxml_path: File.join(@sample_files_path, 'base-enclosure-garage.xml'))
        [HPXML::LocationInterior, HPXML::LocationExterior, HPXML::LocationGarage].each do |ltg_loc|
          hpxml.lighting_groups.each do |lg|
            next unless lg.location == ltg_loc

            lg.delete
            break
          end
        end
      elsif ['invalid-lighting-groups2'].include? error_case
        hpxml = HPXML.new(hpxml_path: File.join(@sample_files_path, 'base-enclosure-garage.xml'))
        [HPXML::LocationInterior, HPXML::LocationExterior, HPXML::LocationGarage].each do |ltg_loc|
          hpxml.lighting_groups.each do |lg|
            next unless lg.location == ltg_loc

            hpxml.lighting_groups << lg.dup
            hpxml.lighting_groups[-1].id = "LightingGroup#{hpxml.lighting_groups.size}"
            hpxml.lighting_groups[-1].fraction_of_units_in_location = 0.0
            break
          end
        end
      elsif ['invalid-natvent-availability'].include? error_case
        hpxml = HPXML.new(hpxml_path: File.join(@sample_files_path, 'base.xml'))
        hpxml.header.natvent_days_per_week = 8
      elsif ['invalid-natvent-availability2'].include? error_case
        hpxml = HPXML.new(hpxml_path: File.join(@sample_files_path, 'base.xml'))
        hpxml.header.natvent_days_per_week = -1
      elsif ['invalid-number-of-bedrooms-served'].include? error_case
        hpxml = HPXML.new(hpxml_path: File.join(@sample_files_path, 'base-bldgtype-multifamily-shared-pv.xml'))
        hpxml.pv_systems[0].number_of_bedrooms_served = 3
      elsif ['invalid-number-of-conditioned-floors'].include? error_case
        hpxml = HPXML.new(hpxml_path: File.join(@sample_files_path, 'base.xml'))
        hpxml.building_construction.number_of_conditioned_floors_above_grade = 3
      elsif ['invalid-number-of-units-served'].include? error_case
        hpxml = HPXML.new(hpxml_path: File.join(@sample_files_path, 'base-bldgtype-multifamily-shared-water-heater.xml'))
        hpxml.water_heating_systems[0].number_of_units_served = 1
      elsif ['invalid-pilot-light-heating-system'].include? error_case
        hpxml = HPXML.new(hpxml_path: File.join(@sample_files_path, 'base-hvac-floor-furnace-propane-only-pilot-light.xml'))
        hpxml.heating_systems[0].heating_system_fuel = HPXML::FuelTypeElectricity
      elsif ['invalid-shared-vent-in-unit-flowrate'].include? error_case
        hpxml = HPXML.new(hpxml_path: File.join(@sample_files_path, 'base-bldgtype-multifamily-shared-mechvent.xml'))
        hpxml.ventilation_fans[0].rated_flow_rate = 80
      elsif ['invalid-timestep'].include? error_case
        hpxml = HPXML.new(hpxml_path: File.join(@sample_files_path, 'base.xml'))
        hpxml.header.timestep = 45
      elsif ['invalid-timezone-utcoffset-low'].include? error_case
        hpxml = HPXML.new(hpxml_path: File.join(@sample_files_path, 'base.xml'))
        hpxml.header.time_zone_utc_offset = -13
      elsif ['invalid-timezone-utcoffset-high'].include? error_case
        hpxml = HPXML.new(hpxml_path: File.join(@sample_files_path, 'base.xml'))
        hpxml.header.time_zone_utc_offset = 15
      elsif ['invalid-ventilation-fan'].include? error_case
        hpxml = HPXML.new(hpxml_path: File.join(@sample_files_path, 'base-mechvent-exhaust.xml'))
        hpxml.ventilation_fans[0].used_for_garage_ventilation = true
      elsif ['invalid-ventilation-recovery'].include? error_case
        hpxml = HPXML.new(hpxml_path: File.join(@sample_files_path, 'base-mechvent-exhaust.xml'))
        hpxml.ventilation_fans[0].sensible_recovery_efficiency = 0.72
        hpxml.ventilation_fans[0].total_recovery_efficiency = 0.48
      elsif ['invalid-window-height'].include? error_case
        hpxml = HPXML.new(hpxml_path: File.join(@sample_files_path, 'base-enclosure-overhangs.xml'))
        hpxml.windows[1].overhangs_distance_to_bottom_of_window = 1.0
      elsif ['lighting-fractions'].include? error_case
        hpxml = HPXML.new(hpxml_path: File.join(@sample_files_path, 'base.xml'))
        int_cfl = hpxml.lighting_groups.find { |lg| lg.location == HPXML::LocationInterior && lg.lighting_type == HPXML::LightingTypeCFL }
        int_cfl.fraction_of_units_in_location = 0.8
      elsif ['missing-cfis-supplemental-fan'].include? error_case
        hpxml = HPXML.new(hpxml_path: File.join(@sample_files_path, 'base-mechvent-cfis.xml'))
        hpxml.ventilation_fans[0].cfis_addtl_runtime_operating_mode = HPXML::CFISModeSupplementalFan
      elsif ['missing-distribution-cfa-served'].include? error_case
        hpxml = HPXML.new(hpxml_path: File.join(@sample_files_path, 'base.xml'))
        hpxml.hvac_distributions[0].ducts[1].duct_surface_area = nil
        hpxml.hvac_distributions[0].ducts[1].duct_location = nil
      elsif ['missing-duct-area'].include? error_case
        hpxml = HPXML.new(hpxml_path: File.join(@sample_files_path, 'base.xml'))
        hpxml.hvac_distributions[0].conditioned_floor_area_served = hpxml.building_construction.conditioned_floor_area
        hpxml.hvac_distributions[0].ducts[1].duct_surface_area = nil
      elsif ['missing-duct-location'].include? error_case
        hpxml = HPXML.new(hpxml_path: File.join(@sample_files_path, 'base.xml'))
        hpxml.hvac_distributions[0].ducts[1].duct_location = nil
      elsif ['missing-elements'].include? error_case
        hpxml = HPXML.new(hpxml_path: File.join(@sample_files_path, 'base.xml'))
        hpxml.building_construction.number_of_conditioned_floors = nil
        hpxml.building_construction.conditioned_floor_area = nil
      elsif ['missing-num-residents'].include? error_case
        hpxml = HPXML.new(hpxml_path: File.join(@sample_files_path, 'base-calctype-operational.xml'))
        hpxml.building_occupancy.number_of_residents = nil
      elsif ['multifamily-reference-appliance'].include? error_case
        hpxml = HPXML.new(hpxml_path: File.join(@sample_files_path, 'base.xml'))
        hpxml.clothes_washers[0].location = HPXML::LocationOtherHousingUnit
      elsif ['multifamily-reference-duct'].include? error_case
        hpxml = HPXML.new(hpxml_path: File.join(@sample_files_path, 'base.xml'))
        hpxml.hvac_distributions[0].ducts[0].duct_location = HPXML::LocationOtherMultifamilyBufferSpace
      elsif ['multifamily-reference-surface'].include? error_case
        hpxml = HPXML.new(hpxml_path: File.join(@sample_files_path, 'base.xml'))
        hpxml.floors << hpxml.floors[0].dup
        hpxml.floors[1].id = "Floor#{hpxml.floors.size}"
        hpxml.floors[1].insulation_id = "FloorInsulation#{hpxml.floors.size}"
        hpxml.floors[1].exterior_adjacent_to = HPXML::LocationOtherHeatedSpace
        hpxml.floors[1].floor_or_ceiling = HPXML::FloorOrCeilingCeiling
      elsif ['multifamily-reference-water-heater'].include? error_case
        hpxml = HPXML.new(hpxml_path: File.join(@sample_files_path, 'base.xml'))
        hpxml.water_heating_systems[0].location = HPXML::LocationOtherNonFreezingSpace
      elsif ['onoff-thermostat-heat-load-fraction'].include? error_case
        hpxml = HPXML.new(hpxml_path: File.join(@sample_files_path, 'base-hvac-onoff-thermostat-deadband.xml'))
        hpxml.heat_pumps[0].fraction_heat_load_served = 0.5
      elsif ['onoff-thermostat-cool-load-fraction'].include? error_case
        hpxml = HPXML.new(hpxml_path: File.join(@sample_files_path, 'base-hvac-onoff-thermostat-deadband.xml'))
        hpxml.heat_pumps[0].fraction_cool_load_served = 0.5
      elsif ['onoff-thermostat-negative-value'].include? error_case
        hpxml = HPXML.new(hpxml_path: File.join(@sample_files_path, 'base-hvac-onoff-thermostat-deadband.xml'))
        hpxml.hvac_controls[0].onoff_thermostat_deadband = -1.0
      elsif ['onoff-thermostat-wrong-system-type'].include? error_case
        hpxml = HPXML.new(hpxml_path: File.join(@sample_files_path, 'base-hvac-onoff-thermostat-deadband.xml'))
        hpxml.heat_pumps[0].heat_pump_type = HPXML::HVACTypeHeatPumpMiniSplit
        hpxml.heat_pumps[0].compressor_type = nil
      elsif ['onoff-thermostat-two-heat-pumps'].include? error_case
        hpxml = HPXML.new(hpxml_path: File.join(@sample_files_path, 'base-hvac-onoff-thermostat-deadband.xml'))
        hpxml.heat_pumps[0].fraction_cool_load_served = 0.5
        hpxml.heat_pumps[0].fraction_heat_load_served = 0.5
        hpxml.heat_pumps << hpxml.heat_pumps[0].dup
        hpxml.heat_pumps[-1].id = 'HeatPump2'
        hpxml.heat_pumps[-1].primary_heating_system = false
        hpxml.heat_pumps[-1].primary_cooling_system = false
      elsif ['refrigerator-location'].include? error_case
        hpxml = HPXML.new(hpxml_path: File.join(@sample_files_path, 'base.xml'))
        hpxml.refrigerators[0].location = HPXML::LocationGarage
      elsif ['solar-fraction-one'].include? error_case
        hpxml = HPXML.new(hpxml_path: File.join(@sample_files_path, 'base-dhw-solar-fraction.xml'))
        hpxml.solar_thermal_systems[0].solar_fraction = 1.0
      elsif ['water-heater-location'].include? error_case
        hpxml = HPXML.new(hpxml_path: File.join(@sample_files_path, 'base.xml'))
        hpxml.water_heating_systems[0].location = HPXML::LocationCrawlspaceVented
      elsif ['water-heater-location-other'].include? error_case
        hpxml = HPXML.new(hpxml_path: File.join(@sample_files_path, 'base.xml'))
        hpxml.water_heating_systems[0].location = HPXML::LocationUnconditionedSpace
      elsif ['water-heater-recovery-efficiency'].include? error_case
        hpxml = HPXML.new(hpxml_path: File.join(@sample_files_path, 'base-dhw-tank-gas.xml'))
        hpxml.water_heating_systems[0].recovery_efficiency = hpxml.water_heating_systems[0].energy_factor
      else
        fail "Unhandled case: #{error_case}."
      end

      hpxml_doc = hpxml.to_oga()

      # Perform additional raw XML manipulation
      if ['invalid-id2'].include? error_case
        element = XMLHelper.get_element(hpxml_doc, '/HPXML/Building/BuildingDetails/Enclosure/Skylights/Skylight/SystemIdentifier')
        XMLHelper.delete_attribute(element, 'id')
      end

      # Test against schematron
      XMLHelper.write_file(hpxml_doc, @tmp_hpxml_path)
      _test_schema_and_schematron_validation(@tmp_hpxml_path, hpxml_doc, expected_errors: expected_errors)
    end
  end

  def test_schema_schematron_warning_messages
    OpenStudio::Logger.instance.standardOutLogger.setLogLevel(OpenStudio::Fatal)
    # Test case => Warning message
    all_expected_warnings = { 'battery-pv-output-power-low' => ['Max power output should typically be greater than or equal to 500 W.',
                                                                'Max power output should typically be greater than or equal to 500 W.',
                                                                'Rated power output should typically be greater than or equal to 1000 W.'],
                              'dhw-capacities-low' => ['Heating capacity should typically be greater than or equal to 1000 Btu/hr.',
                                                       'Heating capacity should typically be greater than or equal to 1000 Btu/hr.',
                                                       'No space cooling specified, the model will not include space cooling energy use.'],
                              'dhw-efficiencies-low' => ['EnergyFactor should typically be greater than or equal to 0.45.',
                                                         'EnergyFactor should typically be greater than or equal to 0.45.',
                                                         'EnergyFactor should typically be greater than or equal to 0.45.',
                                                         'EnergyFactor should typically be greater than or equal to 0.45.',
                                                         'No space cooling specified, the model will not include space cooling energy use.'],
                              'dhw-setpoint-low' => ['Hot water setpoint should typically be greater than or equal to 110 deg-F.'],
                              'erv-atre-low' => ['Adjusted total recovery efficiency should typically be at least half of the adjusted sensible recovery efficiency.'],
                              'erv-tre-low' => ['Total recovery efficiency should typically be at least half of the sensible recovery efficiency.'],
                              'garage-ventilation' => ['Ventilation fans for the garage are not currently modeled.'],
                              'heat-pump-low-backup-switchover-temp' => ['BackupHeatingSwitchoverTemperature is below 30 deg-F; this may result in significant unmet hours if the heat pump does not have sufficient capacity.'],
                              'heat-pump-low-backup-lockout-temp' => ['BackupHeatingLockoutTemperature is below 30 deg-F; this may result in significant unmet hours if the heat pump does not have sufficient capacity.'],
                              'hvac-dse-low' => ['Heating DSE should typically be greater than or equal to 0.5.',
                                                 'Cooling DSE should typically be greater than or equal to 0.5.'],
                              'hvac-capacities-low' => ['Heating capacity should typically be greater than or equal to 1000 Btu/hr.',
                                                        'Heating capacity should typically be greater than or equal to 1000 Btu/hr.',
                                                        'Heating capacity should typically be greater than or equal to 1000 Btu/hr.',
                                                        'Heating capacity should typically be greater than or equal to 1000 Btu/hr.',
                                                        'Heating capacity should typically be greater than or equal to 1000 Btu/hr.',
                                                        'Heating capacity should typically be greater than or equal to 1000 Btu/hr.',
                                                        'Heating capacity should typically be greater than or equal to 1000 Btu/hr.',
                                                        'Cooling capacity should typically be greater than or equal to 1000 Btu/hr.',
                                                        'Cooling capacity should typically be greater than or equal to 1000 Btu/hr.',
                                                        'Cooling capacity should typically be greater than or equal to 1000 Btu/hr.',
                                                        'Heating capacity should typically be greater than or equal to 1000 Btu/hr.',
                                                        'Cooling capacity should typically be greater than or equal to 1000 Btu/hr.',
                                                        'Heating capacity should typically be greater than or equal to 1000 Btu/hr.',
                                                        'Cooling capacity should typically be greater than or equal to 1000 Btu/hr.',
                                                        'Heating capacity should typically be greater than or equal to 1000 Btu/hr.',
                                                        'Cooling capacity should typically be greater than or equal to 1000 Btu/hr.',
                                                        'Backup heating capacity should typically be greater than or equal to 1000 Btu/hr.',
                                                        'Backup heating capacity should typically be greater than or equal to 1000 Btu/hr.',
                                                        'Backup heating capacity should typically be greater than or equal to 1000 Btu/hr.'],
                              'hvac-efficiencies-low' => ['Percent efficiency should typically be greater than or equal to 0.95.',
                                                          'AFUE should typically be greater than or equal to 0.5.',
                                                          'AFUE should typically be greater than or equal to 0.5.',
                                                          'AFUE should typically be greater than or equal to 0.5.',
                                                          'AFUE should typically be greater than or equal to 0.5.',
                                                          'AFUE should typically be greater than or equal to 0.5.',
                                                          'Percent efficiency should typically be greater than or equal to 0.5.',
                                                          'SEER should typically be greater than or equal to 8.',
                                                          'EER should typically be greater than or equal to 8.',
                                                          'SEER should typically be greater than or equal to 8.',
                                                          'HSPF should typically be greater than or equal to 6.',
                                                          'SEER should typically be greater than or equal to 8.',
                                                          'HSPF should typically be greater than or equal to 6.',
                                                          'EER should typically be greater than or equal to 8.',
                                                          'COP should typically be greater than or equal to 2.'],
                              'hvac-setpoints-high' => ['Heating setpoint should typically be less than or equal to 76 deg-F.',
                                                        'Cooling setpoint should typically be less than or equal to 86 deg-F.'],
                              'hvac-setpoints-low' => ['Heating setpoint should typically be greater than or equal to 58 deg-F.',
                                                       'Cooling setpoint should typically be greater than or equal to 68 deg-F.'],
<<<<<<< HEAD
                              'onoff-thermostat-timestep-ten-mins' => ['Timestep should be 1; simulation will continue without deadband control.'],
                              'onoff-thermostat-temperature-capacitance-multiplier-one' => ['TemperatureCapacitanceMultiplier should typically be greater than 1.'],
                              'onoff-thermostat-num-speeds-greater-than-one' => ['Expected single speed DX systems to be modeled; simulation will continue without deadband control.'],
=======
                              'integrated-heating-efficiency-low' => ['Percent efficiency should typically be greater than or equal to 0.5.'],
                              'lighting-groups-missing' => ['No interior lighting specified, the model will not include interior lighting energy use.',
                                                            'No exterior lighting specified, the model will not include exterior lighting energy use.',
                                                            'No garage lighting specified, the model will not include garage lighting energy use.'],
                              'missing-attached-surfaces' => ['ResidentialFacilityType is single-family attached or apartment unit, but no attached surfaces were found. This may result in erroneous results (e.g., for infiltration).'],
>>>>>>> a7a86bc0
                              'slab-zero-exposed-perimeter' => ['Slab has zero exposed perimeter, this may indicate an input error.'],
                              'wrong-units' => ['Thickness is greater than 12 inches; this may indicate incorrect units.',
                                                'Thickness is less than 1 inch; this may indicate incorrect units.',
                                                'Depth is greater than 72 feet; this may indicate incorrect units.',
                                                'DistanceToTopOfWindow is greater than 12 feet; this may indicate incorrect units.'] }

    all_expected_warnings.each_with_index do |(warning_case, expected_warnings), i|
      puts "[#{i + 1}/#{all_expected_warnings.size}] Testing #{warning_case}..."
      # Create HPXML object
      if ['battery-pv-output-power-low'].include? warning_case
        hpxml = HPXML.new(hpxml_path: File.join(@sample_files_path, 'base-pv-battery.xml'))
        hpxml.batteries[0].rated_power_output = 0.1
        hpxml.pv_systems[0].max_power_output = 0.1
        hpxml.pv_systems[1].max_power_output = 0.1
      elsif ['dhw-capacities-low'].include? warning_case
        hpxml = HPXML.new(hpxml_path: File.join(@sample_files_path, 'base-dhw-multiple.xml'))
        hpxml.water_heating_systems.each do |water_heating_system|
          if [HPXML::WaterHeaterTypeStorage].include? water_heating_system.water_heater_type
            water_heating_system.heating_capacity = 0.1
          end
        end
      elsif ['dhw-efficiencies-low'].include? warning_case
        hpxml = HPXML.new(hpxml_path: File.join(@sample_files_path, 'base-dhw-multiple.xml'))
        hpxml.water_heating_systems.each do |water_heating_system|
          if [HPXML::WaterHeaterTypeStorage,
              HPXML::WaterHeaterTypeTankless].include? water_heating_system.water_heater_type
            water_heating_system.energy_factor = 0.1
          end
        end
      elsif ['dhw-setpoint-low'].include? warning_case
        hpxml = HPXML.new(hpxml_path: File.join(@sample_files_path, 'base.xml'))
        hpxml.water_heating_systems[0].temperature = 100
      elsif ['erv-atre-low'].include? warning_case
        hpxml = HPXML.new(hpxml_path: File.join(@sample_files_path, 'base-mechvent-erv-atre-asre.xml'))
        hpxml.ventilation_fans[0].total_recovery_efficiency_adjusted = 0.1
      elsif ['erv-tre-low'].include? warning_case
        hpxml = HPXML.new(hpxml_path: File.join(@sample_files_path, 'base-mechvent-erv.xml'))
        hpxml.ventilation_fans[0].total_recovery_efficiency = 0.1
      elsif ['garage-ventilation'].include? warning_case
        hpxml = HPXML.new(hpxml_path: File.join(@sample_files_path, 'base.xml'))
        hpxml.ventilation_fans.add(id: 'VentilationFan1',
                                   used_for_garage_ventilation: true)
      elsif ['heat-pump-low-backup-switchover-temp'].include? warning_case
        hpxml = HPXML.new(hpxml_path: File.join(@sample_files_path, 'base-hvac-dual-fuel-air-to-air-heat-pump-1-speed.xml'))
        hpxml.heat_pumps[0].backup_heating_switchover_temp = 25.0
      elsif ['heat-pump-low-backup-lockout-temp'].include? warning_case
        hpxml = HPXML.new(hpxml_path: File.join(@sample_files_path, 'base-hvac-air-to-air-heat-pump-1-speed-lockout-temperatures.xml'))
        hpxml.heat_pumps[0].backup_heating_lockout_temp = 25.0
      elsif ['hvac-dse-low'].include? warning_case
        hpxml = HPXML.new(hpxml_path: File.join(@sample_files_path, 'base-hvac-dse.xml'))
        hpxml.hvac_distributions[0].annual_heating_dse = 0.1
        hpxml.hvac_distributions[0].annual_cooling_dse = 0.1
      elsif ['hvac-capacities-low'].include? warning_case
        hpxml = HPXML.new(hpxml_path: File.join(@sample_files_path, 'base-hvac-multiple.xml'))
        hpxml.hvac_systems.each do |hvac_system|
          if hvac_system.is_a? HPXML::HeatingSystem
            hvac_system.heating_capacity = 0.1
          elsif hvac_system.is_a? HPXML::CoolingSystem
            hvac_system.cooling_capacity = 0.1
          elsif hvac_system.is_a? HPXML::HeatPump
            hvac_system.heating_capacity = 0.1
            hvac_system.cooling_capacity = 0.1
            hvac_system.backup_heating_capacity = 0.1
          end
        end
      elsif ['hvac-efficiencies-low'].include? warning_case
        hpxml = HPXML.new(hpxml_path: File.join(@sample_files_path, 'base-hvac-multiple.xml'))
        hpxml.hvac_systems.each do |hvac_system|
          if hvac_system.is_a? HPXML::HeatingSystem
            if [HPXML::HVACTypeElectricResistance,
                HPXML::HVACTypeStove].include? hvac_system.heating_system_type
              hvac_system.heating_efficiency_percent = 0.1
            elsif [HPXML::HVACTypeFurnace,
                   HPXML::HVACTypeWallFurnace,
                   HPXML::HVACTypeBoiler].include? hvac_system.heating_system_type
              hvac_system.heating_efficiency_afue = 0.1
            end
          elsif hvac_system.is_a? HPXML::CoolingSystem
            if [HPXML::HVACTypeCentralAirConditioner].include? hvac_system.cooling_system_type
              hvac_system.cooling_efficiency_seer = 0.1
            elsif [HPXML::HVACTypeRoomAirConditioner].include? hvac_system.cooling_system_type
              hvac_system.cooling_efficiency_eer = 0.1
            end
          elsif hvac_system.is_a? HPXML::HeatPump
            if [HPXML::HVACTypeHeatPumpAirToAir,
                HPXML::HVACTypeHeatPumpMiniSplit].include? hvac_system.heat_pump_type
              hvac_system.cooling_efficiency_seer = 0.1
              hvac_system.heating_efficiency_hspf = 0.1
            elsif [HPXML::HVACTypeHeatPumpGroundToAir].include? hvac_system.heat_pump_type
              hvac_system.cooling_efficiency_eer = 0.1
              hvac_system.heating_efficiency_cop = 0.1
            end
          end
        end
      elsif ['hvac-setpoints-high'].include? warning_case
        hpxml = HPXML.new(hpxml_path: File.join(@sample_files_path, 'base.xml'))
        hpxml.hvac_controls[0].heating_setpoint_temp = 100
        hpxml.hvac_controls[0].cooling_setpoint_temp = 100
      elsif ['hvac-setpoints-low'].include? warning_case
        hpxml = HPXML.new(hpxml_path: File.join(@sample_files_path, 'base.xml'))
        hpxml.hvac_controls[0].heating_setpoint_temp = 0
        hpxml.hvac_controls[0].cooling_setpoint_temp = 0
<<<<<<< HEAD
      elsif ['onoff-thermostat-timestep-ten-mins'].include? warning_case
        hpxml = HPXML.new(hpxml_path: File.join(@sample_files_path, 'base-hvac-onoff-thermostat-deadband.xml'))
        hpxml.header.timestep = 10
      elsif ['onoff-thermostat-temperature-capacitance-multiplier-one'].include? warning_case
        hpxml = HPXML.new(hpxml_path: File.join(@sample_files_path, 'base-hvac-onoff-thermostat-deadband.xml'))
        hpxml.header.temperature_capacitance_multiplier = 1
      elsif ['onoff-thermostat-num-speeds-greater-than-one'].include? warning_case
        hpxml = HPXML.new(hpxml_path: File.join(@sample_files_path, 'base-hvac-onoff-thermostat-deadband.xml'))
        hpxml.heat_pumps[0].compressor_type = HPXML::HVACCompressorTypeVariableSpeed
=======
      elsif ['integrated-heating-efficiency-low'].include? warning_case
        hpxml = HPXML.new(hpxml_path: File.join(@sample_files_path, 'base-hvac-ptac-with-heating-electricity.xml'))
        hpxml.cooling_systems[0].integrated_heating_system_efficiency_percent = 0.4
      elsif ['lighting-groups-missing'].include? warning_case
        hpxml = HPXML.new(hpxml_path: File.join(@sample_files_path, 'base-enclosure-garage.xml'))
        hpxml.lighting_groups.reverse_each do |lg|
          lg.delete
        end
      elsif ['missing-attached-surfaces'].include? warning_case
        hpxml = HPXML.new(hpxml_path: File.join(@sample_files_path, 'base.xml'))
        hpxml.building_construction.residential_facility_type = HPXML::ResidentialTypeSFA
        hpxml.air_infiltration_measurements[0].type_of_test = HPXML::InfiltrationTestGuarded
>>>>>>> a7a86bc0
      elsif ['slab-zero-exposed-perimeter'].include? warning_case
        hpxml = HPXML.new(hpxml_path: File.join(@sample_files_path, 'base.xml'))
        hpxml.slabs[0].exposed_perimeter = 0
      elsif ['wrong-units'].include? warning_case
        hpxml = HPXML.new(hpxml_path: File.join(@sample_files_path, 'base-enclosure-overhangs.xml'))
        hpxml.slabs[0].thickness = 0.5
        hpxml.foundation_walls[0].thickness = 72.0
        hpxml.windows[0].overhangs_depth = 120.0
        hpxml.windows[0].overhangs_distance_to_top_of_window = 24.0
        hpxml.windows[0].overhangs_distance_to_bottom_of_window = 48.0
      else
        fail "Unhandled case: #{warning_case}."
      end

      hpxml_doc = hpxml.to_oga()

      # Test against schematron
      XMLHelper.write_file(hpxml_doc, @tmp_hpxml_path)
      _test_schema_and_schematron_validation(@tmp_hpxml_path, hpxml_doc, expected_warnings: expected_warnings)
    end
  end

  def test_ruby_error_messages
    # Test case => Error message
    all_expected_errors = { 'battery-bad-values-max-not-one' => ["Schedule max value for column 'battery' must be 1."],
                            'battery-bad-values-min-not-neg-one' => ["Schedule min value for column 'battery' must be -1."],
                            'cfis-with-hydronic-distribution' => ["Attached HVAC distribution system 'HVACDistribution1' cannot be hydronic for ventilation fan 'VentilationFan1'."],
                            'cfis-invalid-supplemental-fan' => ["CFIS supplemental fan 'VentilationFan2' must be of type 'supply only' or 'exhaust only'."],
                            'cfis-invalid-supplemental-fan2' => ["CFIS supplemental fan 'VentilationFan2' must be set as used for whole building ventilation."],
                            'cfis-invalid-supplemental-fan3' => ["CFIS supplemental fan 'VentilationFan2' cannot be a shared system."],
                            'cfis-invalid-supplemental-fan4' => ["CFIS supplemental fan 'VentilationFan2' cannot have HoursInOperation specified."],
                            'dehumidifier-setpoints' => ['All dehumidifiers must have the same setpoint but multiple setpoints were specified.'],
                            'desuperheater-with-detailed-setpoints' => ["Detailed setpoints for water heating system 'WaterHeatingSystem1' is not currently supported for desuperheaters."],
                            'duplicate-id' => ["Element 'SystemIdentifier', attribute 'id': 'PlugLoad1' is not a valid value of the atomic type 'xs:ID'."],
                            'emissions-duplicate-names' => ['Found multiple Emissions Scenarios with the Scenario Name='],
                            'emissions-wrong-columns' => ['Emissions File has too few columns. Cannot find column number'],
                            'emissions-wrong-filename' => ["Emissions File file path 'invalid-wrong-filename.csv' does not exist."],
                            'emissions-wrong-rows' => ['Emissions File has invalid number of rows'],
                            'heat-pump-backup-system-load-fraction' => ['Heat pump backup system cannot have a fraction heat load served specified.'],
                            'heat-pump-switchover-temp-elec-backup' => ['Switchover temperature should not be used for a heat pump with electric backup; use compressor lockout temperature instead.'],
                            'hvac-distribution-multiple-attached-cooling' => ["Multiple cooling systems found attached to distribution system 'HVACDistribution2'."],
                            'hvac-distribution-multiple-attached-heating' => ["Multiple heating systems found attached to distribution system 'HVACDistribution1'."],
                            'hvac-dse-multiple-attached-cooling' => ["Multiple cooling systems found attached to distribution system 'HVACDistribution1'."],
                            'hvac-dse-multiple-attached-heating' => ["Multiple heating systems found attached to distribution system 'HVACDistribution1'."],
                            'hvac-inconsistent-fan-powers' => ["Fan powers for heating system 'HeatingSystem1' and cooling system 'CoolingSystem1' are attached to a single distribution system and therefore must be the same."],
                            'hvac-invalid-distribution-system-type' => ["Incorrect HVAC distribution system type for HVAC type: 'Furnace'. Should be one of: ["],
                            'hvac-shared-boiler-multiple' => ['More than one shared heating system found.'],
                            'hvac-shared-chiller-multiple' => ['More than one shared cooling system found.'],
                            'hvac-shared-chiller-negative-seer-eq' => ["Negative SEER equivalent calculated for cooling system 'CoolingSystem1', double check inputs."],
                            'invalid-battery-capacity-units' => ["UsableCapacity and NominalCapacity for Battery 'Battery1' must be in the same units."],
                            'invalid-battery-capacity-units2' => ["UsableCapacity and NominalCapacity for Battery 'Battery1' must be in the same units."],
                            'invalid-datatype-boolean' => ["Element 'RadiantBarrier': 'FOOBAR' is not a valid value of the atomic type 'xs:boolean'"],
                            'invalid-datatype-integer' => ["Element 'NumberofBedrooms': '2.5' is not a valid value of the atomic type 'IntegerGreaterThanOrEqualToZero_simple'."],
                            'invalid-datatype-float' => ["Cannot convert 'FOOBAR' to float for Slab/extension/CarpetFraction."],
                            'invalid-daylight-saving' => ['Daylight Saving End Day of Month (31) must be one of: 1, 2, 3, 4, 5, 6, 7, 8, 9, 10, 11, 12, 13, 14, 15, 16, 17, 18, 19, 20, 21, 22, 23, 24, 25, 26, 27, 28, 29, 30.'],
                            'invalid-distribution-cfa-served' => ['The total conditioned floor area served by the HVAC distribution system(s) for heating is larger than the conditioned floor area of the building.',
                                                                  'The total conditioned floor area served by the HVAC distribution system(s) for cooling is larger than the conditioned floor area of the building.'],
                            'invalid-epw-filepath' => ["foo.epw' could not be found."],
                            'invalid-id' => ["Element 'SystemIdentifier', attribute 'id': '' is not a valid value of the atomic type 'xs:ID'."],
                            'invalid-neighbor-shading-azimuth' => ['A neighbor building has an azimuth (145) not equal to the azimuth of any wall.'],
                            'invalid-relatedhvac-dhw-indirect' => ["RelatedHVACSystem 'HeatingSystem_bad' not found for water heating system 'WaterHeatingSystem1'"],
                            'invalid-relatedhvac-desuperheater' => ["RelatedHVACSystem 'CoolingSystem_bad' not found for water heating system 'WaterHeatingSystem1'."],
                            'invalid-schema-version' => ["Element 'HPXML', attribute 'schemaVersion'"],
                            'invalid-skylights-physical-properties' => ["Could not lookup UFactor and SHGC for skylight 'Skylight2'."],
                            'invalid-runperiod' => ['Run Period End Day of Month (31) must be one of: 1, 2, 3, 4, 5, 6, 7, 8, 9, 10, 11, 12, 13, 14, 15, 16, 17, 18, 19, 20, 21, 22, 23, 24, 25, 26, 27, 28, 29, 30.'],
                            'invalid-shading-season' => ['Shading Summer Season End Day of Month (31) must be one of: 1, 2, 3, 4, 5, 6, 7, 8, 9, 10, 11, 12, 13, 14, 15, 16, 17, 18, 19, 20, 21, 22, 23, 24, 25, 26, 27, 28, 29, 30.'],
                            'invalid-unavailable-period' => ['Unavailable Period End Day of Month (31) must be one of: 1, 2, 3, 4, 5, 6, 7, 8, 9, 10, 11, 12, 13, 14, 15, 16, 17, 18, 19, 20, 21, 22, 23, 24, 25, 26, 27, 28, 29, 30.'],
                            'invalid-windows-physical-properties' => ["Could not lookup UFactor and SHGC for window 'Window3'."],
                            'inverter-unequal-efficiencies' => ['Expected all InverterEfficiency values to be equal.'],
                            'leap-year-TMY' => ['Specified a leap year (2008) but weather data has 8760 hours.'],
                            'net-area-negative-wall' => ["Calculated a negative net surface area for surface 'Wall1'."],
                            'net-area-negative-roof' => ["Calculated a negative net surface area for surface 'Roof1'."],
                            'orphaned-hvac-distribution' => ["Distribution system 'HVACDistribution1' found but no HVAC system attached to it."],
                            'refrigerators-multiple-primary' => ['More than one refrigerator designated as the primary.'],
                            'refrigerators-no-primary' => ['Could not find a primary refrigerator.'],
                            'repeated-relatedhvac-dhw-indirect' => ["RelatedHVACSystem 'HeatingSystem1' is attached to multiple water heating systems."],
                            'repeated-relatedhvac-desuperheater' => ["RelatedHVACSystem 'CoolingSystem1' is attached to multiple water heating systems."],
                            'schedule-detailed-bad-values-max-not-one' => ["Schedule max value for column 'lighting_interior' must be 1."],
                            'schedule-detailed-bad-values-negative' => ["Schedule min value for column 'lighting_interior' must be non-negative."],
                            'schedule-detailed-bad-values-non-numeric' => ["Schedule value must be numeric for column 'lighting_interior'."],
                            'schedule-detailed-bad-values-mode-negative' => ["Schedule value for column 'water_heater_operating_mode' must be either 0 or 1."],
                            'schedule-detailed-duplicate-columns' => ["Schedule column name 'occupants' is duplicated."],
                            'schedule-detailed-wrong-filename' => ["Schedules file path 'invalid-wrong-filename.csv' does not exist."],
                            'schedule-detailed-wrong-rows' => ["Schedule has invalid number of rows (8759) for column 'occupants'. Must be one of: 8760, 17520, 26280, 35040, 43800, 52560, 87600, 105120, 131400, 175200, 262800, 525600."],
                            'solar-thermal-system-with-combi-tankless' => ["Water heating system 'WaterHeatingSystem1' connected to solar thermal system 'SolarThermalSystem1' cannot be a space-heating boiler."],
                            'solar-thermal-system-with-desuperheater' => ["Water heating system 'WaterHeatingSystem1' connected to solar thermal system 'SolarThermalSystem1' cannot be attached to a desuperheater."],
                            'solar-thermal-system-with-dhw-indirect' => ["Water heating system 'WaterHeatingSystem1' connected to solar thermal system 'SolarThermalSystem1' cannot be a space-heating boiler."],
                            'storm-windows-unexpected-window-ufactor' => ['Unexpected base window U-Factor (0.33) for a storm window.'],
                            'unattached-cfis' => ["Attached HVAC distribution system 'foobar' not found for ventilation fan 'VentilationFan1'."],
                            'unattached-door' => ["Attached wall 'foobar' not found for door 'Door1'."],
                            'unattached-hvac-distribution' => ["Attached HVAC distribution system 'foobar' not found for HVAC system 'HeatingSystem1'."],
                            'unattached-pv-system' => ["Attached inverter 'foobar' not found for pv system 'PVSystem1'."],
                            'unattached-skylight' => ["Attached roof 'foobar' not found for skylight 'Skylight1'."],
                            'unattached-solar-thermal-system' => ["Attached water heating system 'foobar' not found for solar thermal system 'SolarThermalSystem1'."],
                            'unattached-shared-clothes-washer-dhw-distribution' => ["Attached hot water distribution 'foobar' not found for clothes washer"],
                            'unattached-shared-clothes-washer-water-heater' => ["Attached water heating system 'foobar' not found for clothes washer"],
                            'unattached-shared-dishwasher-dhw-distribution' => ["Attached hot water distribution 'foobar' not found for dishwasher"],
                            'unattached-shared-dishwasher-water-heater' => ["Attached water heating system 'foobar' not found for dishwasher"],
                            'unattached-window' => ["Attached wall 'foobar' not found for window 'Window1'."],
                            'unavailable-period-missing-column' => ["Could not find column='foobar' in unavailable_periods.csv."] }

    all_expected_errors.each_with_index do |(error_case, expected_errors), i|
      puts "[#{i + 1}/#{all_expected_errors.size}] Testing #{error_case}..."
      # Create HPXML object
      if ['battery-bad-values-max-not-one'].include? error_case
        hpxml = HPXML.new(hpxml_path: File.join(@sample_files_path, 'base-battery-scheduled.xml'))
        csv_data = CSV.read(File.join(File.dirname(hpxml.hpxml_path), hpxml.header.schedules_filepaths[0]))
        csv_data[1][0] = 1.1
        File.write(@tmp_csv_path, csv_data.map(&:to_csv).join)
        hpxml.header.schedules_filepaths = [@tmp_csv_path]
      elsif ['battery-bad-values-min-not-neg-one'].include? error_case
        hpxml = HPXML.new(hpxml_path: File.join(@sample_files_path, 'base-battery-scheduled.xml'))
        csv_data = CSV.read(File.join(File.dirname(hpxml.hpxml_path), hpxml.header.schedules_filepaths[0]))
        csv_data[1][0] = -1.1
        File.write(@tmp_csv_path, csv_data.map(&:to_csv).join)
        hpxml.header.schedules_filepaths = [@tmp_csv_path]
      elsif ['cfis-with-hydronic-distribution'].include? error_case
        hpxml = HPXML.new(hpxml_path: File.join(@sample_files_path, 'base-hvac-boiler-gas-only.xml'))
        hpxml.ventilation_fans.add(id: "VentilationFan#{hpxml.ventilation_fans.size + 1}",
                                   fan_type: HPXML::MechVentTypeCFIS,
                                   used_for_whole_building_ventilation: true,
                                   distribution_system_idref: hpxml.hvac_distributions[0].id)
      elsif ['cfis-invalid-supplemental-fan'].include? error_case
        hpxml = HPXML.new(hpxml_path: File.join(@sample_files_path, 'base-mechvent-cfis-supplemental-fan-exhaust.xml'))
        suppl_fan = hpxml.ventilation_fans.find { |f| f.is_cfis_supplemental_fan? }
        suppl_fan.fan_type = HPXML::MechVentTypeBalanced
      elsif ['cfis-invalid-supplemental-fan2'].include? error_case
        hpxml = HPXML.new(hpxml_path: File.join(@sample_files_path, 'base-mechvent-cfis-supplemental-fan-exhaust.xml'))
        suppl_fan = hpxml.ventilation_fans.find { |f| f.is_cfis_supplemental_fan? }
        suppl_fan.used_for_whole_building_ventilation = false
        suppl_fan.used_for_garage_ventilation = true
      elsif ['cfis-invalid-supplemental-fan3'].include? error_case
        hpxml = HPXML.new(hpxml_path: File.join(@sample_files_path, 'base-mechvent-cfis-supplemental-fan-exhaust.xml'))
        suppl_fan = hpxml.ventilation_fans.find { |f| f.is_cfis_supplemental_fan? }
        suppl_fan.is_shared_system = true
        suppl_fan.fraction_recirculation = 0.0
        suppl_fan.in_unit_flow_rate = suppl_fan.tested_flow_rate / 2.0
      elsif ['cfis-invalid-supplemental-fan4'].include? error_case
        hpxml = HPXML.new(hpxml_path: File.join(@sample_files_path, 'base-mechvent-cfis-supplemental-fan-exhaust.xml'))
        suppl_fan = hpxml.ventilation_fans.find { |f| f.is_cfis_supplemental_fan? }
        suppl_fan.hours_in_operation = 12.0
      elsif ['dehumidifier-setpoints'].include? error_case
        hpxml = HPXML.new(hpxml_path: File.join(@sample_files_path, 'base-appliances-dehumidifier-multiple.xml'))
        hpxml.dehumidifiers[-1].rh_setpoint = 0.55
      elsif ['desuperheater-with-detailed-setpoints'].include? error_case
        hpxml = HPXML.new(hpxml_path: File.join(@sample_files_path, 'base-dhw-tank-detailed-setpoints.xml'))
        hpxml.water_heating_systems[0].uses_desuperheater = true
        hpxml.water_heating_systems[0].related_hvac_idref = hpxml.cooling_systems[0].id
      elsif ['duplicate-id'].include? error_case
        hpxml = HPXML.new(hpxml_path: File.join(@sample_files_path, 'base.xml'))
        hpxml.plug_loads[-1].id = hpxml.plug_loads[0].id
      elsif ['emissions-duplicate-names'].include? error_case
        hpxml = HPXML.new(hpxml_path: File.join(@sample_files_path, 'base-misc-emissions.xml'))
        hpxml.header.emissions_scenarios << hpxml.header.emissions_scenarios[0].dup
      elsif ['emissions-wrong-columns'].include? error_case
        hpxml = HPXML.new(hpxml_path: File.join(@sample_files_path, 'base-misc-emissions.xml'))
        scenario = hpxml.header.emissions_scenarios[1]
        csv_data = CSV.read(File.join(File.dirname(hpxml.hpxml_path), scenario.elec_schedule_filepath))
        csv_data[10] = [431.0] * (scenario.elec_schedule_column_number - 1)
        File.write(@tmp_csv_path, csv_data.map(&:to_csv).join)
        hpxml.header.emissions_scenarios[1].elec_schedule_filepath = @tmp_csv_path
      elsif ['emissions-wrong-filename'].include? error_case
        hpxml = HPXML.new(hpxml_path: File.join(@sample_files_path, 'base-misc-emissions.xml'))
        hpxml.header.emissions_scenarios[1].elec_schedule_filepath = 'invalid-wrong-filename.csv'
      elsif ['emissions-wrong-rows'].include? error_case
        hpxml = HPXML.new(hpxml_path: File.join(@sample_files_path, 'base-misc-emissions.xml'))
        scenario = hpxml.header.emissions_scenarios[1]
        csv_data = CSV.read(File.join(File.dirname(hpxml.hpxml_path), scenario.elec_schedule_filepath))
        File.write(@tmp_csv_path, csv_data[0..-2].map(&:to_csv).join)
        hpxml.header.emissions_scenarios[1].elec_schedule_filepath = @tmp_csv_path
      elsif ['heat-pump-backup-system-load-fraction'].include? error_case
        hpxml = HPXML.new(hpxml_path: File.join(@sample_files_path, 'base-hvac-air-to-air-heat-pump-var-speed-backup-boiler.xml'))
        hpxml.heating_systems[0].fraction_heat_load_served = 0.5
        hpxml.heat_pumps[0].fraction_heat_load_served = 0.5
      elsif ['heat-pump-switchover-temp-elec-backup'].include? error_case
        hpxml = HPXML.new(hpxml_path: File.join(@sample_files_path, 'base-hvac-air-to-air-heat-pump-1-speed.xml'))
        hpxml.heat_pumps[0].backup_heating_switchover_temp = 35.0
      elsif ['hvac-invalid-distribution-system-type'].include? error_case
        hpxml = HPXML.new(hpxml_path: File.join(@sample_files_path, 'base.xml'))
        hpxml.hvac_distributions.add(id: "HVACDistribution#{hpxml.hvac_distributions.size + 1}",
                                     distribution_system_type: HPXML::HVACDistributionTypeHydronic,
                                     hydronic_type: HPXML::HydronicTypeBaseboard)
        hpxml.heating_systems[-1].distribution_system_idref = hpxml.hvac_distributions[-1].id
      elsif ['hvac-distribution-multiple-attached-cooling'].include? error_case
        hpxml = HPXML.new(hpxml_path: File.join(@sample_files_path, 'base-hvac-multiple.xml'))
        hpxml.heat_pumps[0].distribution_system_idref = 'HVACDistribution2'
      elsif ['hvac-distribution-multiple-attached-heating'].include? error_case
        hpxml = HPXML.new(hpxml_path: File.join(@sample_files_path, 'base-hvac-multiple.xml'))
        hpxml.heat_pumps[0].distribution_system_idref = 'HVACDistribution1'
      elsif ['hvac-dse-multiple-attached-cooling'].include? error_case
        hpxml = HPXML.new(hpxml_path: File.join(@sample_files_path, 'base-hvac-dse.xml'))
        hpxml.cooling_systems[0].fraction_cool_load_served = 0.5
        hpxml.cooling_systems << hpxml.cooling_systems[0].dup
        hpxml.cooling_systems[1].id = "CoolingSystem#{hpxml.cooling_systems.size}"
        hpxml.cooling_systems[0].primary_system = false
      elsif ['hvac-dse-multiple-attached-heating'].include? error_case
        hpxml = HPXML.new(hpxml_path: File.join(@sample_files_path, 'base-hvac-dse.xml'))
        hpxml.heating_systems[0].fraction_heat_load_served = 0.5
        hpxml.heating_systems << hpxml.heating_systems[0].dup
        hpxml.heating_systems[1].id = "HeatingSystem#{hpxml.heating_systems.size}"
        hpxml.heating_systems[0].primary_system = false
      elsif ['hvac-inconsistent-fan-powers'].include? error_case
        hpxml = HPXML.new(hpxml_path: File.join(@sample_files_path, 'base.xml'))
        hpxml.cooling_systems[0].fan_watts_per_cfm = 0.55
        hpxml.heating_systems[0].fan_watts_per_cfm = 0.45
      elsif ['hvac-shared-boiler-multiple'].include? error_case
        hpxml = HPXML.new(hpxml_path: File.join(@sample_files_path, 'base-bldgtype-multifamily-shared-boiler-only-baseboard.xml'))
        hpxml.hvac_distributions << hpxml.hvac_distributions[0].dup
        hpxml.hvac_distributions[-1].id = "HVACDistribution#{hpxml.hvac_distributions.size}"
        hpxml.heating_systems[0].fraction_heat_load_served = 0.5
        hpxml.heating_systems[0].primary_system = false
        hpxml.heating_systems << hpxml.heating_systems[0].dup
        hpxml.heating_systems[1].id = "HeatingSystem#{hpxml.heating_systems.size}"
        hpxml.heating_systems[1].distribution_system_idref = hpxml.hvac_distributions[-1].id
        hpxml.heating_systems[1].primary_system = true
      elsif ['hvac-shared-chiller-multiple'].include? error_case
        hpxml = HPXML.new(hpxml_path: File.join(@sample_files_path, 'base-bldgtype-multifamily-shared-chiller-only-baseboard.xml'))
        hpxml.hvac_distributions << hpxml.hvac_distributions[0].dup
        hpxml.hvac_distributions[-1].id = "HVACDistribution#{hpxml.hvac_distributions.size}"
        hpxml.cooling_systems[0].fraction_cool_load_served = 0.5
        hpxml.cooling_systems[0].primary_system = false
        hpxml.cooling_systems << hpxml.cooling_systems[0].dup
        hpxml.cooling_systems[1].id = "CoolingSystem#{hpxml.cooling_systems.size}"
        hpxml.cooling_systems[1].distribution_system_idref = hpxml.hvac_distributions[-1].id
        hpxml.cooling_systems[1].primary_system = true
      elsif ['hvac-shared-chiller-negative-seer-eq'].include? error_case
        hpxml = HPXML.new(hpxml_path: File.join(@sample_files_path, 'base-bldgtype-multifamily-shared-chiller-only-baseboard.xml'))
        hpxml.cooling_systems[0].shared_loop_watts *= 100.0
      elsif ['invalid-battery-capacity-units'].include? error_case
        hpxml = HPXML.new(hpxml_path: File.join(@sample_files_path, 'base-pv-battery.xml'))
        hpxml.batteries[0].usable_capacity_kwh = nil
        hpxml.batteries[0].usable_capacity_ah = 200.0
      elsif ['invalid-battery-capacity-units2'].include? error_case
        hpxml = HPXML.new(hpxml_path: File.join(@sample_files_path, 'base-pv-battery-ah.xml'))
        hpxml.batteries[0].usable_capacity_kwh = 10.0
        hpxml.batteries[0].usable_capacity_ah = nil
      elsif ['invalid-datatype-boolean'].include? error_case
        hpxml = HPXML.new(hpxml_path: File.join(@sample_files_path, 'base.xml'))
      elsif ['invalid-datatype-integer'].include? error_case
        hpxml = HPXML.new(hpxml_path: File.join(@sample_files_path, 'base.xml'))
      elsif ['invalid-datatype-float'].include? error_case
        hpxml = HPXML.new(hpxml_path: File.join(@sample_files_path, 'base.xml'))
      elsif ['invalid-daylight-saving'].include? error_case
        hpxml = HPXML.new(hpxml_path: File.join(@sample_files_path, 'base-simcontrol-daylight-saving-custom.xml'))
        hpxml.header.dst_begin_month = 3
        hpxml.header.dst_begin_day = 10
        hpxml.header.dst_end_month = 4
        hpxml.header.dst_end_day = 31
      elsif ['invalid-distribution-cfa-served'].include? error_case
        hpxml = HPXML.new(hpxml_path: File.join(@sample_files_path, 'base.xml'))
        hpxml.hvac_distributions[-1].conditioned_floor_area_served = 2701.1
      elsif ['invalid-epw-filepath'].include? error_case
        hpxml = HPXML.new(hpxml_path: File.join(@sample_files_path, 'base.xml'))
        hpxml.climate_and_risk_zones.weather_station_epw_filepath = 'foo.epw'
      elsif ['invalid-id'].include? error_case
        hpxml = HPXML.new(hpxml_path: File.join(@sample_files_path, 'base-enclosure-skylights.xml'))
        hpxml.skylights[0].id = ''
      elsif ['invalid-neighbor-shading-azimuth'].include? error_case
        hpxml = HPXML.new(hpxml_path: File.join(@sample_files_path, 'base-misc-neighbor-shading.xml'))
        hpxml.neighbor_buildings[0].azimuth = 145
      elsif ['invalid-relatedhvac-dhw-indirect'].include? error_case
        hpxml = HPXML.new(hpxml_path: File.join(@sample_files_path, 'base-dhw-indirect.xml'))
        hpxml.water_heating_systems[0].related_hvac_idref = 'HeatingSystem_bad'
      elsif ['invalid-relatedhvac-desuperheater'].include? error_case
        hpxml = HPXML.new(hpxml_path: File.join(@sample_files_path, 'base-hvac-central-ac-only-1-speed.xml'))
        hpxml.water_heating_systems[0].uses_desuperheater = true
        hpxml.water_heating_systems[0].related_hvac_idref = 'CoolingSystem_bad'
      elsif ['invalid-runperiod'].include? error_case
        hpxml = HPXML.new(hpxml_path: File.join(@sample_files_path, 'base.xml'))
        hpxml.header.sim_begin_month = 3
        hpxml.header.sim_begin_day = 10
        hpxml.header.sim_end_month = 4
        hpxml.header.sim_end_day = 31
      elsif ['invalid-shading-season'].include? error_case
        hpxml = HPXML.new(hpxml_path: File.join(@sample_files_path, 'base.xml'))
        hpxml.header.shading_summer_begin_month = 3
        hpxml.header.shading_summer_begin_day = 10
        hpxml.header.shading_summer_end_month = 4
        hpxml.header.shading_summer_end_day = 31
      elsif ['invalid-unavailable-period'].include? error_case
        hpxml = HPXML.new(hpxml_path: File.join(@sample_files_path, 'base.xml'))
        hpxml.header.unavailable_periods.add(column_name: 'Power Outage',
                                             begin_month: 3,
                                             begin_day: 10,
                                             end_month: 4,
                                             end_day: 31)
      elsif ['invalid-schema-version'].include? error_case
        hpxml = HPXML.new(hpxml_path: File.join(@sample_files_path, 'base.xml'))
      elsif ['invalid-skylights-physical-properties'].include? error_case
        hpxml = HPXML.new(hpxml_path: File.join(@sample_files_path, 'base-enclosure-skylights-physical-properties.xml'))
        hpxml.skylights[1].thermal_break = false
      elsif ['invalid-windows-physical-properties'].include? error_case
        hpxml = HPXML.new(hpxml_path: File.join(@sample_files_path, 'base-enclosure-windows-physical-properties.xml'))
        hpxml.windows[2].thermal_break = false
      elsif ['inverter-unequal-efficiencies'].include? error_case
        hpxml = HPXML.new(hpxml_path: File.join(@sample_files_path, 'base-pv.xml'))
        hpxml.inverters.add(id: 'Inverter2',
                            inverter_efficiency: 0.5)
        hpxml.pv_systems[1].inverter_idref = hpxml.inverters[-1].id
      elsif ['leap-year-TMY'].include? error_case
        hpxml = HPXML.new(hpxml_path: File.join(@sample_files_path, 'base-simcontrol-calendar-year-custom.xml'))
        hpxml.header.sim_calendar_year = 2008
      elsif ['net-area-negative-roof'].include? error_case
        hpxml = HPXML.new(hpxml_path: File.join(@sample_files_path, 'base-enclosure-skylights.xml'))
        hpxml.skylights[0].area = 4000
      elsif ['net-area-negative-wall'].include? error_case
        hpxml = HPXML.new(hpxml_path: File.join(@sample_files_path, 'base.xml'))
        hpxml.windows[0].area = 1000
      elsif ['orphaned-hvac-distribution'].include? error_case
        hpxml = HPXML.new(hpxml_path: File.join(@sample_files_path, 'base-hvac-furnace-gas-room-ac.xml'))
        hpxml.heating_systems[0].delete
        hpxml.hvac_controls[0].heating_setpoint_temp = nil
      elsif ['refrigerators-multiple-primary'].include? error_case
        hpxml = HPXML.new(hpxml_path: File.join(@sample_files_path, 'base-misc-loads-large-uncommon.xml'))
        hpxml.refrigerators[1].primary_indicator = true
      elsif ['refrigerators-no-primary'].include? error_case
        hpxml = HPXML.new(hpxml_path: File.join(@sample_files_path, 'base-misc-loads-large-uncommon.xml'))
        hpxml.refrigerators[0].primary_indicator = false
      elsif ['repeated-relatedhvac-dhw-indirect'].include? error_case
        hpxml = HPXML.new(hpxml_path: File.join(@sample_files_path, 'base-dhw-indirect.xml'))
        hpxml.water_heating_systems[0].fraction_dhw_load_served = 0.5
        hpxml.water_heating_systems << hpxml.water_heating_systems[0].dup
        hpxml.water_heating_systems[1].id = "WaterHeatingSystem#{hpxml.water_heating_systems.size}"
      elsif ['repeated-relatedhvac-desuperheater'].include? error_case
        hpxml = HPXML.new(hpxml_path: File.join(@sample_files_path, 'base-hvac-central-ac-only-1-speed.xml'))
        hpxml.water_heating_systems[0].fraction_dhw_load_served = 0.5
        hpxml.water_heating_systems[0].uses_desuperheater = true
        hpxml.water_heating_systems[0].related_hvac_idref = 'CoolingSystem1'
        hpxml.water_heating_systems << hpxml.water_heating_systems[0].dup
        hpxml.water_heating_systems[1].id = "WaterHeatingSystem#{hpxml.water_heating_systems.size}"
      elsif ['schedule-detailed-bad-values-max-not-one'].include? error_case
        hpxml = HPXML.new(hpxml_path: File.join(@sample_files_path, 'base-schedules-detailed-occupancy-stochastic.xml'))
        csv_data = CSV.read(File.join(File.dirname(hpxml.hpxml_path), hpxml.header.schedules_filepaths[0]))
        csv_data[1][1] = 1.1
        File.write(@tmp_csv_path, csv_data.map(&:to_csv).join)
        hpxml.header.schedules_filepaths = [@tmp_csv_path]
      elsif ['schedule-detailed-bad-values-negative'].include? error_case
        hpxml = HPXML.new(hpxml_path: File.join(@sample_files_path, 'base-schedules-detailed-occupancy-stochastic.xml'))
        csv_data = CSV.read(File.join(File.dirname(hpxml.hpxml_path), hpxml.header.schedules_filepaths[0]))
        csv_data[1][1] = -0.5
        File.write(@tmp_csv_path, csv_data.map(&:to_csv).join)
        hpxml.header.schedules_filepaths = [@tmp_csv_path]
      elsif ['schedule-detailed-bad-values-non-numeric'].include? error_case
        hpxml = HPXML.new(hpxml_path: File.join(@sample_files_path, 'base-schedules-detailed-occupancy-stochastic.xml'))
        csv_data = CSV.read(File.join(File.dirname(hpxml.hpxml_path), hpxml.header.schedules_filepaths[0]))
        csv_data[1][1] = 'NA'
        File.write(@tmp_csv_path, csv_data.map(&:to_csv).join)
        hpxml.header.schedules_filepaths = [@tmp_csv_path]
      elsif ['schedule-detailed-bad-values-mode-negative'].include? error_case
        hpxml = HPXML.new(hpxml_path: File.join(@sample_files_path, 'base-dhw-tank-heat-pump-detailed-schedules.xml'))
        csv_data = CSV.read(File.join(File.dirname(hpxml.hpxml_path), hpxml.header.schedules_filepaths[1]))
        csv_data[1][0] = -0.5
        File.write(@tmp_csv_path, csv_data.map(&:to_csv).join)
        hpxml.header.schedules_filepaths = [@tmp_csv_path]
      elsif ['schedule-detailed-duplicate-columns'].include? error_case
        hpxml = HPXML.new(hpxml_path: File.join(@sample_files_path, 'base-schedules-detailed-occupancy-stochastic.xml'))
        csv_data = CSV.read(File.join(File.dirname(hpxml.hpxml_path), hpxml.header.schedules_filepaths[0]))
        File.write(@tmp_csv_path, csv_data.map(&:to_csv).join)
        hpxml.header.schedules_filepaths = []
        hpxml.header.schedules_filepaths << @tmp_csv_path
        hpxml.header.schedules_filepaths << @tmp_csv_path
      elsif ['schedule-detailed-wrong-filename'].include? error_case
        hpxml = HPXML.new(hpxml_path: File.join(@sample_files_path, 'base.xml'))
        hpxml.header.schedules_filepaths << 'invalid-wrong-filename.csv'
      elsif ['schedule-detailed-wrong-rows'].include? error_case
        hpxml = HPXML.new(hpxml_path: File.join(@sample_files_path, 'base-schedules-detailed-occupancy-stochastic.xml'))
        csv_data = CSV.read(File.join(File.dirname(hpxml.hpxml_path), hpxml.header.schedules_filepaths[0]))
        File.write(@tmp_csv_path, csv_data[0..-2].map(&:to_csv).join)
        hpxml.header.schedules_filepaths = [@tmp_csv_path]
      elsif ['solar-thermal-system-with-combi-tankless'].include? error_case
        hpxml = HPXML.new(hpxml_path: File.join(@sample_files_path, 'base-dhw-combi-tankless.xml'))
        hpxml.solar_thermal_systems.add(id: "SolarThermalSystem#{hpxml.solar_thermal_systems.size + 1}",
                                        system_type: HPXML::SolarThermalSystemType,
                                        collector_area: 40,
                                        collector_type: HPXML::SolarThermalTypeSingleGlazing,
                                        collector_loop_type: HPXML::SolarThermalLoopTypeIndirect,
                                        collector_azimuth: 180,
                                        collector_tilt: 20,
                                        collector_frta: 0.77,
                                        collector_frul: 0.793,
                                        water_heating_system_idref: 'WaterHeatingSystem1')
      elsif ['solar-thermal-system-with-desuperheater'].include? error_case
        hpxml = HPXML.new(hpxml_path: File.join(@sample_files_path, 'base-dhw-desuperheater.xml'))
        hpxml.solar_thermal_systems.add(id: "SolarThermalSystem#{hpxml.solar_thermal_systems.size + 1}",
                                        system_type: HPXML::SolarThermalSystemType,
                                        collector_area: 40,
                                        collector_type: HPXML::SolarThermalTypeSingleGlazing,
                                        collector_loop_type: HPXML::SolarThermalLoopTypeIndirect,
                                        collector_azimuth: 180,
                                        collector_tilt: 20,
                                        collector_frta: 0.77,
                                        collector_frul: 0.793,
                                        water_heating_system_idref: 'WaterHeatingSystem1')
      elsif ['solar-thermal-system-with-dhw-indirect'].include? error_case
        hpxml = HPXML.new(hpxml_path: File.join(@sample_files_path, 'base-dhw-combi-tankless.xml'))
        hpxml.solar_thermal_systems.add(id: "SolarThermalSystem#{hpxml.solar_thermal_systems.size + 1}",
                                        system_type: HPXML::SolarThermalSystemType,
                                        collector_area: 40,
                                        collector_type: HPXML::SolarThermalTypeSingleGlazing,
                                        collector_loop_type: HPXML::SolarThermalLoopTypeIndirect,
                                        collector_azimuth: 180,
                                        collector_tilt: 20,
                                        collector_frta: 0.77,
                                        collector_frul: 0.793,
                                        water_heating_system_idref: 'WaterHeatingSystem1')
      elsif ['storm-windows-unexpected-window-ufactor'].include? error_case
        hpxml = HPXML.new(hpxml_path: File.join(@sample_files_path, 'base.xml'))
        hpxml.windows[0].storm_type = 'clear'
      elsif ['unattached-cfis'].include? error_case
        hpxml = HPXML.new(hpxml_path: File.join(@sample_files_path, 'base.xml'))
        hpxml.ventilation_fans.add(id: "VentilationFan#{hpxml.ventilation_fans.size + 1}",
                                   fan_type: HPXML::MechVentTypeCFIS,
                                   used_for_whole_building_ventilation: true,
                                   distribution_system_idref: hpxml.hvac_distributions[0].id)
        hpxml.ventilation_fans[0].distribution_system_idref = 'foobar'
      elsif ['unattached-door'].include? error_case
        hpxml = HPXML.new(hpxml_path: File.join(@sample_files_path, 'base.xml'))
        hpxml.doors[0].wall_idref = 'foobar'
      elsif ['unattached-hvac-distribution'].include? error_case
        hpxml = HPXML.new(hpxml_path: File.join(@sample_files_path, 'base.xml'))
        hpxml.heating_systems[0].distribution_system_idref = 'foobar'
      elsif ['unattached-pv-system'].include? error_case
        hpxml = HPXML.new(hpxml_path: File.join(@sample_files_path, 'base-pv.xml'))
        hpxml.pv_systems[0].inverter_idref = 'foobar'
      elsif ['unattached-skylight'].include? error_case
        hpxml = HPXML.new(hpxml_path: File.join(@sample_files_path, 'base-enclosure-skylights.xml'))
        hpxml.skylights[0].roof_idref = 'foobar'
      elsif ['unattached-solar-thermal-system'].include? error_case
        hpxml = HPXML.new(hpxml_path: File.join(@sample_files_path, 'base-dhw-solar-indirect-flat-plate.xml'))
        hpxml.solar_thermal_systems[0].water_heating_system_idref = 'foobar'
      elsif ['unattached-shared-clothes-washer-dhw-distribution'].include? error_case
        hpxml = HPXML.new(hpxml_path: File.join(@sample_files_path, 'base-bldgtype-multifamily-shared-laundry-room.xml'))
        hpxml.clothes_washers[0].water_heating_system_idref = nil
        hpxml.clothes_washers[0].hot_water_distribution_idref = 'foobar'
      elsif ['unattached-shared-clothes-washer-water-heater'].include? error_case
        hpxml = HPXML.new(hpxml_path: File.join(@sample_files_path, 'base-bldgtype-multifamily-shared-laundry-room.xml'))
        hpxml.clothes_washers[0].water_heating_system_idref = 'foobar'
      elsif ['unattached-shared-dishwasher-dhw-distribution'].include? error_case
        hpxml = HPXML.new(hpxml_path: File.join(@sample_files_path, 'base-bldgtype-multifamily-shared-laundry-room.xml'))
        hpxml.dishwashers[0].water_heating_system_idref = nil
        hpxml.dishwashers[0].hot_water_distribution_idref = 'foobar'
      elsif ['unattached-shared-dishwasher-water-heater'].include? error_case
        hpxml = HPXML.new(hpxml_path: File.join(@sample_files_path, 'base-bldgtype-multifamily-shared-laundry-room.xml'))
        hpxml.dishwashers[0].water_heating_system_idref = 'foobar'
      elsif ['unattached-window'].include? error_case
        hpxml = HPXML.new(hpxml_path: File.join(@sample_files_path, 'base.xml'))
        hpxml.windows[0].wall_idref = 'foobar'
      elsif ['unavailable-period-missing-column'].include? error_case
        hpxml = HPXML.new(hpxml_path: File.join(@sample_files_path, 'base-schedules-simple-vacancy.xml'))
        hpxml.header.unavailable_periods[0].column_name = 'foobar'
      else
        fail "Unhandled case: #{error_case}."
      end

      hpxml_doc = hpxml.to_oga()

      # Perform additional raw XML manipulation
      if ['invalid-datatype-boolean'].include? error_case
        XMLHelper.get_element(hpxml_doc, '/HPXML/Building/BuildingDetails/Enclosure/Roofs/Roof/RadiantBarrier').inner_text = 'FOOBAR'
      elsif ['invalid-datatype-integer'].include? error_case
        XMLHelper.get_element(hpxml_doc, '/HPXML/Building/BuildingDetails/BuildingSummary/BuildingConstruction/NumberofBedrooms').inner_text = '2.5'
      elsif ['invalid-datatype-float'].include? error_case
        XMLHelper.get_element(hpxml_doc, '/HPXML/Building/BuildingDetails/Enclosure/Slabs/Slab/extension/CarpetFraction').inner_text = 'FOOBAR'
      elsif ['invalid-schema-version'].include? error_case
        root = XMLHelper.get_element(hpxml_doc, '/HPXML')
        XMLHelper.add_attribute(root, 'schemaVersion', '2.3')
      end

      XMLHelper.write_file(hpxml_doc, @tmp_hpxml_path)
      _test_measure('error', expected_errors)
    end
  end

  def test_ruby_warning_messages
    # Test case => Error message
    all_expected_warnings = { 'cfis-undersized-supplemental-fan' => ["CFIS supplemental fan 'VentilationFan2' is undersized (90.0 cfm) compared to the target hourly ventilation rate (110.0 cfm)."],
                              'hvac-setpoint-adjustments' => ['HVAC setpoints have been automatically adjusted to prevent periods where the heating setpoint is greater than the cooling setpoint.'],
                              'hvac-setpoint-adjustments-daily-setbacks' => ['HVAC setpoints have been automatically adjusted to prevent periods where the heating setpoint is greater than the cooling setpoint.'],
                              'hvac-setpoint-adjustments-daily-schedules' => ['HVAC setpoints have been automatically adjusted to prevent periods where the heating setpoint is greater than the cooling setpoint.'],
                              'schedule-file-and-weekday-weekend-multipliers' => ["Both 'occupants' schedule file and weekday fractions provided; the latter will be ignored.",
                                                                                  "Both 'occupants' schedule file and weekend fractions provided; the latter will be ignored.",
                                                                                  "Both 'occupants' schedule file and monthly multipliers provided; the latter will be ignored.",
                                                                                  "Both 'clothes_washer' schedule file and weekday fractions provided; the latter will be ignored.",
                                                                                  "Both 'clothes_washer' schedule file and weekend fractions provided; the latter will be ignored.",
                                                                                  "Both 'clothes_washer' schedule file and monthly multipliers provided; the latter will be ignored.",
                                                                                  "Both 'clothes_dryer' schedule file and weekday fractions provided; the latter will be ignored.",
                                                                                  "Both 'clothes_dryer' schedule file and weekend fractions provided; the latter will be ignored.",
                                                                                  "Both 'clothes_dryer' schedule file and monthly multipliers provided; the latter will be ignored.",
                                                                                  "Both 'dishwasher' schedule file and weekday fractions provided; the latter will be ignored.",
                                                                                  "Both 'dishwasher' schedule file and weekend fractions provided; the latter will be ignored.",
                                                                                  "Both 'dishwasher' schedule file and monthly multipliers provided; the latter will be ignored.",
                                                                                  "Both 'refrigerator' schedule file and weekday fractions provided; the latter will be ignored.",
                                                                                  "Both 'refrigerator' schedule file and weekend fractions provided; the latter will be ignored.",
                                                                                  "Both 'refrigerator' schedule file and monthly multipliers provided; the latter will be ignored.",
                                                                                  "Both 'extra_refrigerator' schedule file and weekday fractions provided; the latter will be ignored.",
                                                                                  "Both 'extra_refrigerator' schedule file and weekend fractions provided; the latter will be ignored.",
                                                                                  "Both 'extra_refrigerator' schedule file and monthly multipliers provided; the latter will be ignored.",
                                                                                  "Both 'freezer' schedule file and weekday fractions provided; the latter will be ignored.",
                                                                                  "Both 'freezer' schedule file and weekend fractions provided; the latter will be ignored.",
                                                                                  "Both 'freezer' schedule file and monthly multipliers provided; the latter will be ignored.",
                                                                                  "Both 'cooking_range' schedule file and weekday fractions provided; the latter will be ignored.",
                                                                                  "Both 'cooking_range' schedule file and weekend fractions provided; the latter will be ignored.",
                                                                                  "Both 'cooking_range' schedule file and monthly multipliers provided; the latter will be ignored.",
                                                                                  "Both 'hot_water_fixtures' schedule file and weekday fractions provided; the latter will be ignored.",
                                                                                  "Both 'hot_water_fixtures' schedule file and weekend fractions provided; the latter will be ignored.",
                                                                                  "Both 'hot_water_fixtures' schedule file and monthly multipliers provided; the latter will be ignored.",
                                                                                  "Both 'plug_loads_tv' schedule file and weekday fractions provided; the latter will be ignored.",
                                                                                  "Both 'plug_loads_tv' schedule file and weekend fractions provided; the latter will be ignored.",
                                                                                  "Both 'plug_loads_tv' schedule file and monthly multipliers provided; the latter will be ignored.",
                                                                                  "Both 'plug_loads_other' schedule file and weekday fractions provided; the latter will be ignored.",
                                                                                  "Both 'plug_loads_other' schedule file and weekend fractions provided; the latter will be ignored.",
                                                                                  "Both 'plug_loads_other' schedule file and monthly multipliers provided; the latter will be ignored.",
                                                                                  "Both 'plug_loads_vehicle' schedule file and weekday fractions provided; the latter will be ignored.",
                                                                                  "Both 'plug_loads_vehicle' schedule file and weekend fractions provided; the latter will be ignored.",
                                                                                  "Both 'plug_loads_vehicle' schedule file and monthly multipliers provided; the latter will be ignored.",
                                                                                  "Both 'plug_loads_well_pump' schedule file and weekday fractions provided; the latter will be ignored.",
                                                                                  "Both 'plug_loads_well_pump' schedule file and weekend fractions provided; the latter will be ignored.",
                                                                                  "Both 'plug_loads_well_pump' schedule file and monthly multipliers provided; the latter will be ignored.",
                                                                                  "Both 'fuel_loads_grill' schedule file and weekday fractions provided; the latter will be ignored.",
                                                                                  "Both 'fuel_loads_grill' schedule file and weekend fractions provided; the latter will be ignored.",
                                                                                  "Both 'fuel_loads_grill' schedule file and monthly multipliers provided; the latter will be ignored.",
                                                                                  "Both 'fuel_loads_lighting' schedule file and weekday fractions provided; the latter will be ignored.",
                                                                                  "Both 'fuel_loads_lighting' schedule file and weekend fractions provided; the latter will be ignored.",
                                                                                  "Both 'fuel_loads_lighting' schedule file and monthly multipliers provided; the latter will be ignored.",
                                                                                  "Both 'fuel_loads_fireplace' schedule file and weekday fractions provided; the latter will be ignored.",
                                                                                  "Both 'fuel_loads_fireplace' schedule file and weekend fractions provided; the latter will be ignored.",
                                                                                  "Both 'fuel_loads_fireplace' schedule file and monthly multipliers provided; the latter will be ignored.",
                                                                                  "Both 'lighting_interior' schedule file and weekday fractions provided; the latter will be ignored.",
                                                                                  "Both 'lighting_interior' schedule file and weekend fractions provided; the latter will be ignored.",
                                                                                  "Both 'lighting_interior' schedule file and monthly multipliers provided; the latter will be ignored.",
                                                                                  "Both 'lighting_exterior' schedule file and weekday fractions provided; the latter will be ignored.",
                                                                                  "Both 'lighting_exterior' schedule file and weekend fractions provided; the latter will be ignored.",
                                                                                  "Both 'lighting_exterior' schedule file and monthly multipliers provided; the latter will be ignored.",
                                                                                  "Both 'pool_pump' schedule file and weekday fractions provided; the latter will be ignored.",
                                                                                  "Both 'pool_pump' schedule file and weekend fractions provided; the latter will be ignored.",
                                                                                  "Both 'pool_pump' schedule file and monthly multipliers provided; the latter will be ignored.",
                                                                                  "Both 'pool_heater' schedule file and weekday fractions provided; the latter will be ignored.",
                                                                                  "Both 'pool_heater' schedule file and weekend fractions provided; the latter will be ignored.",
                                                                                  "Both 'pool_heater' schedule file and monthly multipliers provided; the latter will be ignored.",
                                                                                  "Both 'hot_tub_pump' schedule file and weekday fractions provided; the latter will be ignored.",
                                                                                  "Both 'hot_tub_pump' schedule file and weekend fractions provided; the latter will be ignored.",
                                                                                  "Both 'hot_tub_pump' schedule file and monthly multipliers provided; the latter will be ignored.",
                                                                                  "Both 'hot_tub_heater' schedule file and weekday fractions provided; the latter will be ignored.",
                                                                                  "Both 'hot_tub_heater' schedule file and weekend fractions provided; the latter will be ignored.",
                                                                                  "Both 'hot_tub_heater' schedule file and monthly multipliers provided; the latter will be ignored."],
                              'schedule-file-and-setpoints' => ["Both 'heating_setpoint' schedule file and heating setpoint temperature provided; the latter will be ignored.",
                                                                "Both 'cooling_setpoint' schedule file and cooling setpoint temperature provided; the latter will be ignored.",
                                                                "Both 'water_heater_setpoint' schedule file and setpoint temperature provided; the latter will be ignored."],
                              'schedule-file-and-operating-mode' => ["Both 'water_heater_operating_mode' schedule file and operating mode provided; the latter will be ignored."] }

    all_expected_warnings.each_with_index do |(warning_case, expected_warnings), i|
      puts "[#{i + 1}/#{all_expected_warnings.size}] Testing #{warning_case}..."
      # Create HPXML object
      if ['cfis-undersized-supplemental-fan'].include? warning_case
        hpxml = HPXML.new(hpxml_path: File.join(@sample_files_path, 'base-mechvent-cfis-supplemental-fan-exhaust.xml'))
        suppl_fan = hpxml.ventilation_fans.find { |f| f.is_cfis_supplemental_fan? }
        suppl_fan.tested_flow_rate = 90.0
      elsif ['hvac-setpoint-adjustments'].include? warning_case
        hpxml = HPXML.new(hpxml_path: File.join(@sample_files_path, 'base.xml'))
        hpxml.hvac_controls[0].heating_setpoint_temp = 76.0
        hpxml.hvac_controls[0].cooling_setpoint_temp = 75.0
      elsif ['hvac-setpoint-adjustments-daily-setbacks'].include? warning_case
        hpxml = HPXML.new(hpxml_path: File.join(@sample_files_path, 'base-hvac-setpoints-daily-setbacks.xml'))
        hpxml.hvac_controls[0].heating_setback_temp = 76.0
        hpxml.hvac_controls[0].cooling_setpoint_temp = 75.0
      elsif ['hvac-setpoint-adjustments-daily-schedules'].include? warning_case
        hpxml = HPXML.new(hpxml_path: File.join(@sample_files_path, 'base-hvac-setpoints-daily-schedules.xml'))
        hpxml.hvac_controls[0].weekday_heating_setpoints = '64, 64, 64, 64, 64, 64, 64, 76, 70, 66, 66, 66, 66, 66, 66, 66, 66, 68, 68, 68, 68, 68, 64, 64'
      elsif ['schedule-file-and-weekday-weekend-multipliers'].include? warning_case
        hpxml = HPXML.new(hpxml_path: File.join(@sample_files_path, 'base-misc-loads-large-uncommon.xml'))
        hpxml.header.utility_bill_scenarios.clear # we don't want the propane warning
        hpxml.header.schedules_filepaths << File.join(File.dirname(__FILE__), '../resources/schedule_files/occupancy-stochastic.csv')
        hpxml.header.schedules_filepaths << File.join(File.dirname(__FILE__), '../resources/schedule_files/occupancy-non-stochastic.csv')
      elsif ['schedule-file-and-setpoints'].include? warning_case
        hpxml = HPXML.new(hpxml_path: File.join(@sample_files_path, 'base.xml'))
        hpxml.header.schedules_filepaths << File.join(File.dirname(__FILE__), '../resources/schedule_files/setpoints.csv')
        hpxml.header.schedules_filepaths << File.join(File.dirname(__FILE__), '../resources/schedule_files/water-heater-setpoints.csv')
      elsif ['schedule-file-and-operating-mode'].include? warning_case
        hpxml = HPXML.new(hpxml_path: File.join(@sample_files_path, 'base-dhw-tank-heat-pump-operating-mode-heat-pump-only.xml'))
        hpxml.header.schedules_filepaths << File.join(File.dirname(__FILE__), '../resources/schedule_files/water-heater-operating-modes.csv')
      else
        fail "Unhandled case: #{warning_case}."
      end

      hpxml_doc = hpxml.to_oga()

      XMLHelper.write_file(hpxml_doc, @tmp_hpxml_path)
      _test_measure('warning', expected_warnings)
    end
  end

  private

  def _test_schema_validation(hpxml_path, schema_path)
    errors, _warnings = XMLValidator.validate_against_schema(hpxml_path, schema_path)
    if errors.size > 0
      flunk "#{hpxml_path}: #{errors}"
    end
  end

  def _test_schema_and_schematron_validation(hpxml_path, hpxml_doc, expected_errors: nil, expected_warnings: nil)
    sct_errors, sct_warnings = XMLValidator.validate_against_schematron(hpxml_path, @epvalidator_stron_path, hpxml_doc)
    xsd_errors, xsd_warnings = XMLValidator.validate_against_schema(hpxml_path, @hpxml_schema_path)
    if not expected_errors.nil?
      _compare_errors_or_warnings('error', sct_errors + xsd_errors, expected_errors)
    end
    if not expected_warnings.nil?
      _compare_errors_or_warnings('warning', sct_warnings + xsd_warnings, expected_warnings)
    end
  end

  def _test_measure(error_or_warning, expected_errors_or_warnings)
    # create an instance of the measure
    measure = HPXMLtoOpenStudio.new

    runner = OpenStudio::Measure::OSRunner.new(OpenStudio::WorkflowJSON.new)
    model = OpenStudio::Model::Model.new

    # get arguments
    args_hash = {}
    args_hash['hpxml_path'] = File.absolute_path(@tmp_hpxml_path)
    args_hash['debug'] = true
    args_hash['output_dir'] = File.absolute_path(@tmp_output_path)
    arguments = measure.arguments(model)
    argument_map = OpenStudio::Measure.convertOSArgumentVectorToMap(arguments)

    # populate argument with specified hash value if specified
    arguments.each do |arg|
      temp_arg_var = arg.clone
      if args_hash.has_key?(arg.name)
        assert(temp_arg_var.setValue(args_hash[arg.name]))
      end
      argument_map[arg.name] = temp_arg_var
    end

    # run the measure
    measure.run(model, runner, argument_map)
    result = runner.result

    actual_errors_or_warnings = []
    if error_or_warning == 'error'
      assert_equal('Fail', result.value.valueName)

      result.stepErrors.each do |s|
        actual_errors_or_warnings << s
      end
    elsif error_or_warning == 'warning'
      # show the output
      show_output(result) unless result.value.valueName == 'Success'

      assert_equal('Success', result.value.valueName)

      result.stepWarnings.each do |s|
        actual_errors_or_warnings << s
      end
    end

    _compare_errors_or_warnings(error_or_warning, actual_errors_or_warnings, expected_errors_or_warnings)
  end

  def _compare_errors_or_warnings(type, actual_msgs, expected_msgs)
    if expected_msgs.empty?
      if actual_msgs.size > 0
        flunk "Found unexpected #{type} messages:\n#{actual_msgs}"
      end
    else
      expected_msgs.each do |expected_msg|
        found_msg = false
        actual_msgs.each do |actual_msg|
          next unless actual_msg.include? expected_msg

          found_msg = true
          actual_msgs.delete(actual_msg)
          break
        end

        if not found_msg
          flunk "Did not find expected #{type} message\n'#{expected_msg}'\nin\n#{actual_msgs}"
        end
      end
      if actual_msgs.size > 0
        flunk "Found extra #{type} messages:\n#{actual_msgs}"
      end
    end
  end
end<|MERGE_RESOLUTION|>--- conflicted
+++ resolved
@@ -653,17 +653,14 @@
                                                         'Cooling setpoint should typically be less than or equal to 86 deg-F.'],
                               'hvac-setpoints-low' => ['Heating setpoint should typically be greater than or equal to 58 deg-F.',
                                                        'Cooling setpoint should typically be greater than or equal to 68 deg-F.'],
-<<<<<<< HEAD
-                              'onoff-thermostat-timestep-ten-mins' => ['Timestep should be 1; simulation will continue without deadband control.'],
-                              'onoff-thermostat-temperature-capacitance-multiplier-one' => ['TemperatureCapacitanceMultiplier should typically be greater than 1.'],
-                              'onoff-thermostat-num-speeds-greater-than-one' => ['Expected single speed DX systems to be modeled; simulation will continue without deadband control.'],
-=======
                               'integrated-heating-efficiency-low' => ['Percent efficiency should typically be greater than or equal to 0.5.'],
                               'lighting-groups-missing' => ['No interior lighting specified, the model will not include interior lighting energy use.',
                                                             'No exterior lighting specified, the model will not include exterior lighting energy use.',
                                                             'No garage lighting specified, the model will not include garage lighting energy use.'],
                               'missing-attached-surfaces' => ['ResidentialFacilityType is single-family attached or apartment unit, but no attached surfaces were found. This may result in erroneous results (e.g., for infiltration).'],
->>>>>>> a7a86bc0
+                              'onoff-thermostat-timestep-ten-mins' => ['Timestep should be 1; simulation will continue without deadband control.'],
+                              'onoff-thermostat-temperature-capacitance-multiplier-one' => ['TemperatureCapacitanceMultiplier should typically be greater than 1.'],
+                              'onoff-thermostat-num-speeds-greater-than-one' => ['Expected single speed DX systems to be modeled; simulation will continue without deadband control.'],
                               'slab-zero-exposed-perimeter' => ['Slab has zero exposed perimeter, this may indicate an input error.'],
                               'wrong-units' => ['Thickness is greater than 12 inches; this may indicate incorrect units.',
                                                 'Thickness is less than 1 inch; this may indicate incorrect units.',
@@ -766,7 +763,18 @@
         hpxml = HPXML.new(hpxml_path: File.join(@sample_files_path, 'base.xml'))
         hpxml.hvac_controls[0].heating_setpoint_temp = 0
         hpxml.hvac_controls[0].cooling_setpoint_temp = 0
-<<<<<<< HEAD
+      elsif ['integrated-heating-efficiency-low'].include? warning_case
+        hpxml = HPXML.new(hpxml_path: File.join(@sample_files_path, 'base-hvac-ptac-with-heating-electricity.xml'))
+        hpxml.cooling_systems[0].integrated_heating_system_efficiency_percent = 0.4
+      elsif ['lighting-groups-missing'].include? warning_case
+        hpxml = HPXML.new(hpxml_path: File.join(@sample_files_path, 'base-enclosure-garage.xml'))
+        hpxml.lighting_groups.reverse_each do |lg|
+          lg.delete
+        end
+      elsif ['missing-attached-surfaces'].include? warning_case
+        hpxml = HPXML.new(hpxml_path: File.join(@sample_files_path, 'base.xml'))
+        hpxml.building_construction.residential_facility_type = HPXML::ResidentialTypeSFA
+        hpxml.air_infiltration_measurements[0].type_of_test = HPXML::InfiltrationTestGuarded
       elsif ['onoff-thermostat-timestep-ten-mins'].include? warning_case
         hpxml = HPXML.new(hpxml_path: File.join(@sample_files_path, 'base-hvac-onoff-thermostat-deadband.xml'))
         hpxml.header.timestep = 10
@@ -776,20 +784,6 @@
       elsif ['onoff-thermostat-num-speeds-greater-than-one'].include? warning_case
         hpxml = HPXML.new(hpxml_path: File.join(@sample_files_path, 'base-hvac-onoff-thermostat-deadband.xml'))
         hpxml.heat_pumps[0].compressor_type = HPXML::HVACCompressorTypeVariableSpeed
-=======
-      elsif ['integrated-heating-efficiency-low'].include? warning_case
-        hpxml = HPXML.new(hpxml_path: File.join(@sample_files_path, 'base-hvac-ptac-with-heating-electricity.xml'))
-        hpxml.cooling_systems[0].integrated_heating_system_efficiency_percent = 0.4
-      elsif ['lighting-groups-missing'].include? warning_case
-        hpxml = HPXML.new(hpxml_path: File.join(@sample_files_path, 'base-enclosure-garage.xml'))
-        hpxml.lighting_groups.reverse_each do |lg|
-          lg.delete
-        end
-      elsif ['missing-attached-surfaces'].include? warning_case
-        hpxml = HPXML.new(hpxml_path: File.join(@sample_files_path, 'base.xml'))
-        hpxml.building_construction.residential_facility_type = HPXML::ResidentialTypeSFA
-        hpxml.air_infiltration_measurements[0].type_of_test = HPXML::InfiltrationTestGuarded
->>>>>>> a7a86bc0
       elsif ['slab-zero-exposed-perimeter'].include? warning_case
         hpxml = HPXML.new(hpxml_path: File.join(@sample_files_path, 'base.xml'))
         hpxml.slabs[0].exposed_perimeter = 0
