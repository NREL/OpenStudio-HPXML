# frozen_string_literal: true

require_relative '../resources/minitest_helper'
require 'openstudio'
require 'openstudio/measure/ShowRunnerOutput'
require 'fileutils'
require_relative '../measure.rb'
require 'csv'
require_relative '../resources/xmlhelper.rb'
require_relative '../resources/xmlvalidator.rb'
class HPXMLtoOpenStudioValidationTest < Minitest::Test
  def setup
    @root_path = File.absolute_path(File.join(File.dirname(__FILE__), '..', '..'))
    @sample_files_path = File.join(@root_path, 'workflow', 'sample_files')
    schema_path = File.absolute_path(File.join(@root_path, 'HPXMLtoOpenStudio', 'resources', 'hpxml_schema', 'HPXML.xsd'))
    @schema_validator = XMLValidator.get_xml_validator(schema_path)
    @schematron_path = File.join(@root_path, 'HPXMLtoOpenStudio', 'resources', 'hpxml_schematron', 'EPvalidator.xml')
    @schematron_validator = XMLValidator.get_xml_validator(@schematron_path)

    @tmp_hpxml_path = File.join(@sample_files_path, 'tmp.xml')
    @tmp_csv_path = File.join(@sample_files_path, 'tmp.csv')
    @tmp_output_path = File.join(@sample_files_path, 'tmp_output')
    FileUtils.mkdir_p(@tmp_output_path)

    @default_schedules_csv_data = Defaults.get_schedules_csv_data()
  end

  def teardown
    File.delete(@tmp_hpxml_path) if File.exist? @tmp_hpxml_path
    File.delete(@tmp_csv_path) if File.exist? @tmp_csv_path
    FileUtils.rm_rf(@tmp_output_path)
    File.delete(File.join(File.dirname(__FILE__), 'in.schedules.csv')) if File.exist? File.join(File.dirname(__FILE__), 'in.schedules.csv')
    File.delete(File.join(File.dirname(__FILE__), 'results_annual.csv')) if File.exist? File.join(File.dirname(__FILE__), 'results_annual.csv')
    File.delete(File.join(File.dirname(__FILE__), 'results_design_load_details.csv')) if File.exist? File.join(File.dirname(__FILE__), 'results_design_load_details.csv')
  end

  def test_validation_of_schematron_doc
    # Check that the schematron file is valid
    schematron_schema_path = File.absolute_path(File.join(@root_path, 'HPXMLtoOpenStudio', 'resources', 'hpxml_schematron', 'iso-schematron.xsd'))
    schematron_schema_validator = XMLValidator.get_xml_validator(schematron_schema_path)
    _test_schema_validation(@schematron_path, schematron_schema_validator)
  end

  # Test for consistent use of errors/warnings
  def test_role_attributes_in_schematron_doc
    puts
    puts 'Checking for correct role attributes...'

    schematron_doc = XMLHelper.parse_file(@schematron_path)

    # check that every assert element has a role attribute
    XMLHelper.get_elements(schematron_doc, '/sch:schema/sch:pattern/sch:rule/sch:assert').each do |assert_element|
      assert_test = XMLHelper.get_attribute_value(assert_element, 'test').gsub('h:', '')
      role_attribute = XMLHelper.get_attribute_value(assert_element, 'role')
      if role_attribute.nil?
        fail "No attribute \"role='ERROR'\" found for assertion test: #{assert_test}"
      end

      assert_equal('ERROR', role_attribute)
    end

    # check that every report element has a role attribute
    XMLHelper.get_elements(schematron_doc, '/sch:schema/sch:pattern/sch:rule/sch:report').each do |report_element|
      report_test = XMLHelper.get_attribute_value(report_element, 'test').gsub('h:', '')
      role_attribute = XMLHelper.get_attribute_value(report_element, 'role')
      if role_attribute.nil?
        fail "No attribute \"role='WARN'\" found for report test: #{report_test}"
      end

      assert_equal('WARN', role_attribute)
    end
  end

  # Test errors are correctly triggered during the XSD schema or Schematron validation
  def test_schema_schematron_error_messages
    # Test case => Error message(s)
    all_expected_errors = { 'boiler-invalid-afue' => ['Expected AnnualHeatingEfficiency[Units="AFUE"]/Value to be less than or equal to 1'],
                            'clothes-dryer-location' => ['A location is specified as "garage" but no surfaces were found adjacent to this space type.'],
                            'clothes-washer-location' => ['A location is specified as "garage" but no surfaces were found adjacent to this space type.'],
                            'cooking-range-location' => ['A location is specified as "garage" but no surfaces were found adjacent to this space type.'],
                            'dehumidifier-fraction-served' => ['Expected sum(FractionDehumidificationLoadServed) to be less than or equal to 1 [context: /HPXML/Building/BuildingDetails, id: "MyBuilding"]'],
                            'dhw-frac-load-served' => ['Expected sum(FractionDHWLoadServed) to be 1 [context: /HPXML/Building/BuildingDetails, id: "MyBuilding"]'],
                            'dhw-invalid-ef-tank' => ['Expected EnergyFactor to be less than 1 [context: /HPXML/Building/BuildingDetails/Systems/WaterHeating/WaterHeatingSystem[WaterHeaterType="storage water heater"], id: "WaterHeatingSystem1"]'],
                            'dhw-invalid-uef-tank-heat-pump' => ['Expected UniformEnergyFactor to be greater than 1 [context: /HPXML/Building/BuildingDetails/Systems/WaterHeating/WaterHeatingSystem[WaterHeaterType="heat pump water heater"], id: "WaterHeatingSystem1"]'],
                            'dishwasher-location' => ['A location is specified as "garage" but no surfaces were found adjacent to this space type.'],
                            'duct-leakage-cfm25' => ["The value '-2.0' is less than the minimum value allowed",
                                                     "The value '-3.0' is less than the minimum value allowed"],
                            'duct-leakage-cfm50' => ["The value '-2.0' is less than the minimum value allowed",
                                                     "The value '-3.0' is less than the minimum value allowed"],
                            'duct-leakage-percent' => ['Expected Value to be less than 1 [context: /HPXML/Building/BuildingDetails/Systems/HVAC/HVACDistribution/DistributionSystemType/AirDistribution/DuctLeakageMeasurement/DuctLeakage[Units="Percent"], id: "HVACDistribution1"]'],
                            'duct-location' => ['A location is specified as "garage" but no surfaces were found adjacent to this space type.'],
                            'duct-location-unconditioned-space' => ["Expected DuctLocation to be 'conditioned space' or 'basement - conditioned' or 'basement - unconditioned' or 'crawlspace - vented' or 'crawlspace - unvented' or 'crawlspace - conditioned' or 'attic - vented' or 'attic - unvented' or 'garage' or 'exterior wall' or 'under slab' or 'roof deck' or 'outside' or 'other housing unit' or 'other heated space' or 'other multifamily buffer space' or 'other non-freezing space' or 'manufactured home belly' [context: /HPXML/Building/BuildingDetails/Systems/HVAC/HVACDistribution/DistributionSystemType/AirDistribution/Ducts, id: \"Ducts1\"]",
                                                                    "Expected DuctLocation to be 'conditioned space' or 'basement - conditioned' or 'basement - unconditioned' or 'crawlspace - vented' or 'crawlspace - unvented' or 'crawlspace - conditioned' or 'attic - vented' or 'attic - unvented' or 'garage' or 'exterior wall' or 'under slab' or 'roof deck' or 'outside' or 'other housing unit' or 'other heated space' or 'other multifamily buffer space' or 'other non-freezing space' or 'manufactured home belly' [context: /HPXML/Building/BuildingDetails/Systems/HVAC/HVACDistribution/DistributionSystemType/AirDistribution/Ducts, id: \"Ducts2\"]"],
                            'emissions-electricity-schedule' => ['Expected NumberofHeaderRows to be greater than or equal to 0',
                                                                 'Expected ColumnNumber to be greater than or equal to 1'],
                            'enclosure-attic-missing-roof' => ['There must be at least one roof adjacent to "attic - unvented". [context: /HPXML/Building/BuildingDetails/Enclosure[*/*[InteriorAdjacentTo="attic - unvented" or ExteriorAdjacentTo="attic - unvented"]], id: "MyBuilding"]'],
                            'enclosure-basement-missing-exterior-foundation-wall' => ['There must be at least one exterior wall or foundation wall adjacent to "basement - unconditioned". [context: /HPXML/Building/BuildingDetails/Enclosure[*/*[InteriorAdjacentTo="basement - unconditioned" or ExteriorAdjacentTo="basement - unconditioned"]], id: "MyBuilding"]'],
                            'enclosure-basement-missing-slab' => ['There must be at least one slab adjacent to "basement - unconditioned". [context: /HPXML/Building/BuildingDetails/Enclosure[*/*[InteriorAdjacentTo="basement - unconditioned" or ExteriorAdjacentTo="basement - unconditioned"]], id: "MyBuilding"]'],
                            'enclosure-floor-area-exceeds-cfa' => ['Expected ConditionedFloorArea to be greater than or equal to the sum of conditioned slab/floor areas. [context: /HPXML/Building/BuildingDetails/BuildingSummary/BuildingConstruction, id: "MyBuilding"]'],
                            'enclosure-floor-area-exceeds-cfa2' => ['Expected ConditionedFloorArea to be greater than or equal to the sum of conditioned slab/floor areas. [context: /HPXML/Building/BuildingDetails/BuildingSummary/BuildingConstruction, id: "MyBuilding"]'],
                            'enclosure-garage-missing-exterior-wall' => ['There must be at least one exterior wall or foundation wall adjacent to "garage". [context: /HPXML/Building/BuildingDetails/Enclosure[*/*[InteriorAdjacentTo="garage" or ExteriorAdjacentTo="garage"]], id: "MyBuilding"]'],
                            'enclosure-garage-missing-roof-ceiling' => ['There must be at least one roof or ceiling adjacent to "garage". [context: /HPXML/Building/BuildingDetails/Enclosure[*/*[InteriorAdjacentTo="garage" or ExteriorAdjacentTo="garage"]], id: "MyBuilding"]'],
                            'enclosure-garage-missing-slab' => ['There must be at least one slab adjacent to "garage". [context: /HPXML/Building/BuildingDetails/Enclosure[*/*[InteriorAdjacentTo="garage" or ExteriorAdjacentTo="garage"]], id: "MyBuilding"]'],
                            'enclosure-conditioned-missing-ceiling-roof' => ['There must be at least one ceiling or roof adjacent to conditioned space. [context: /HPXML/Building/BuildingDetails/Enclosure[*/*[InteriorAdjacentTo="conditioned space"]], id: "MyBuilding"]',
                                                                             'There must be at least one floor adjacent to "attic - unvented". [context: /HPXML/Building/BuildingDetails/Enclosure[*/*[InteriorAdjacentTo="attic - unvented" or ExteriorAdjacentTo="attic - unvented"]], id: "MyBuilding"]'],
                            'enclosure-conditioned-missing-exterior-wall' => ['There must be at least one exterior wall adjacent to conditioned space. [context: /HPXML/Building/BuildingDetails/Enclosure[*/*[InteriorAdjacentTo="conditioned space"]], id: "MyBuilding"]'],
                            'enclosure-conditioned-missing-floor-slab' => ['There must be at least one floor or slab adjacent to conditioned space. [context: /HPXML/Building/BuildingDetails/Enclosure[*/*[InteriorAdjacentTo="conditioned space"]], id: "MyBuilding"]'],
                            'frac-sensible-latent-fuel-load-values' => ['Expected extension/FracSensible to be greater than or equal to 0 [context: /HPXML/Building/BuildingDetails/MiscLoads/FuelLoad[FuelLoadType="grill" or FuelLoadType="lighting" or FuelLoadType="fireplace"], id: "FuelLoad1"]',
                                                                        'Expected extension/FracLatent to be greater than or equal to 0 [context: /HPXML/Building/BuildingDetails/MiscLoads/FuelLoad[FuelLoadType="grill" or FuelLoadType="lighting" or FuelLoadType="fireplace"], id: "FuelLoad1"]'],
                            'frac-sensible-latent-fuel-load-presence' => ['Expected 0 or 2 element(s) for xpath: extension/FracSensible | extension/FracLatent'],
                            'frac-sensible-latent-plug-load-values' => ['Expected extension/FracSensible to be greater than or equal to 0 [context: /HPXML/Building/BuildingDetails/MiscLoads/PlugLoad[PlugLoadType="other" or PlugLoadType="TV other" or PlugLoadType="electric vehicle charging" or PlugLoadType="well pump"], id: "PlugLoad1"]',
                                                                        'Expected extension/FracLatent to be greater than or equal to 0 [context: /HPXML/Building/BuildingDetails/MiscLoads/PlugLoad[PlugLoadType="other" or PlugLoadType="TV other" or PlugLoadType="electric vehicle charging" or PlugLoadType="well pump"], id: "PlugLoad1"]'],
                            'frac-sensible-latent-plug-load-presence' => ['Expected 0 or 2 element(s) for xpath: extension/FracSensible | extension/FracLatent'],
                            'frac-total-fuel-load' => ['Expected sum of extension/FracSensible and extension/FracLatent to be less than or equal to 1 [context: /HPXML/Building/BuildingDetails/MiscLoads/FuelLoad[FuelLoadType="grill" or FuelLoadType="lighting" or FuelLoadType="fireplace"], id: "FuelLoad1"]'],
                            'frac-total-plug-load' => ['Expected sum of extension/FracSensible and extension/FracLatent to be less than or equal to 1 [context: /HPXML/Building/BuildingDetails/MiscLoads/PlugLoad[PlugLoadType="other" or PlugLoadType="TV other" or PlugLoadType="electric vehicle charging" or PlugLoadType="well pump"], id: "PlugLoad2"]'],
                            'furnace-invalid-afue' => ['Expected AnnualHeatingEfficiency[Units="AFUE"]/Value to be less than or equal to 1'],
                            'generator-number-of-bedrooms-served' => ['Expected NumberofBedroomsServed to be greater than ../../../../BuildingSummary/BuildingConstruction/NumberofBedrooms [context: /HPXML/Building/BuildingDetails/Systems/extension/Generators/Generator[IsSharedSystem="true"], id: "Generator1"]'],
                            'generator-output-greater-than-consumption' => ['Expected AnnualConsumptionkBtu to be greater than AnnualOutputkWh*3412 [context: /HPXML/Building/BuildingDetails/Systems/extension/Generators/Generator, id: "Generator1"]'],
                            'heat-pump-backup-sizing' => ["Expected HeatPumpBackupSizingMethodology to be 'emergency' or 'supplemental'"],
                            'heat-pump-separate-backup-inputs' => ['Expected 0 element(s) for xpath: BackupAnnualHeatingEfficiency',
                                                                   'Expected 0 element(s) for xpath: BackupHeatingCapacity',
                                                                   'Expected 0 element(s) for xpath: extension/BackupHeatingAutosizingFactor'],
                            'heat-pump-capacity-17f' => ['Expected HeatingCapacity17F to be less than or equal to HeatingCapacity'],
                            'heat-pump-lockout-temperatures' => ['Expected CompressorLockoutTemperature to be less than or equal to BackupHeatingLockoutTemperature'],
                            'heat-pump-multiple-backup-systems' => ['Expected 0 or 1 element(s) for xpath: HeatPump/BackupSystem [context: /HPXML/Building/BuildingDetails, id: "MyBuilding"]'],
                            'hvac-detailed-performance-not-variable-speed' => ['Expected 1 element(s) for xpath: ../CompressorType[text()="variable speed"]',
                                                                               'Expected 1 element(s) for xpath: ../CompressorType[text()="variable speed"]'],
                            'hvac-distribution-return-duct-leakage-missing' => ['Expected 1 element(s) for xpath: DuctLeakageMeasurement[DuctType="return"]/DuctLeakage[(Units="CFM25" or Units="CFM50" or Units="Percent") and TotalOrToOutside="to outside"] [context: /HPXML/Building/BuildingDetails/Systems/HVAC/HVACDistribution/DistributionSystemType/AirDistribution[AirDistributionType[text()="regular velocity" or text()="gravity"]], id: "HVACDistribution1"]'],
                            'hvac-frac-load-served' => ['Expected sum(FractionHeatLoadServed) to be less than or equal to 1 [context: /HPXML/Building/BuildingDetails, id: "MyBuilding"]',
                                                        'Expected sum(FractionCoolLoadServed) to be less than or equal to 1 [context: /HPXML/Building/BuildingDetails, id: "MyBuilding"]'],
                            'hvac-research-features-timestep-ten-mins' => ['Expected ../../SoftwareInfo/extension/SimulationControl/Timestep to be 1.0',
                                                                           'Expected ../../Timestep to be 1.0'],
                            'hvac-research-features-timestep-missing' => ['Expected ../../SoftwareInfo/extension/SimulationControl/Timestep to be 1.0',
                                                                          'Expected ../../Timestep to be 1.0'],
                            'hvac-research-features-onoff-thermostat-heat-load-fraction-partial' => ['Expected sum(FractionHeatLoadServed) to be equal to 1'],
                            'hvac-research-features-onoff-thermostat-cool-load-fraction-partial' => ['Expected sum(FractionCoolLoadServed) to be equal to 1'],
                            'hvac-research-features-onoff-thermostat-negative-value' => ['Expected OnOffThermostatDeadbandTemperature to be greater than 0'],
                            'hvac-research-features-onoff-thermostat-two-heat-pumps' => ['Expected at maximum one cooling system for each Building',
                                                                                         'Expected at maximum one heating system for each Building'],
                            'hvac-gshp-invalid-bore-config' => ["Expected BorefieldConfiguration to be 'Rectangle' or 'Open Rectangle' or 'C' or 'L' or 'U' or 'Lopsided U' [context: /HPXML/Building/BuildingDetails/Systems/HVAC/HVACPlant/GeothermalLoop, id: \"GeothermalLoop1\"]"],
                            'hvac-gshp-invalid-bore-depth-low' => ['Expected BoreholesOrTrenches/Length to be greater than or equal to 80 [context: /HPXML/Building/BuildingDetails/Systems/HVAC/HVACPlant/GeothermalLoop, id: "GeothermalLoop1"]'],
                            'hvac-gshp-invalid-bore-depth-high' => ['Expected BoreholesOrTrenches/Length to be less than or equal to 500 [context: /HPXML/Building/BuildingDetails/Systems/HVAC/HVACPlant/GeothermalLoop, id: "GeothermalLoop1"]'],
                            'hvac-gshp-autosized-count-not-rectangle' => ["Expected BoreholesOrTrenches/Count when extension/BorefieldConfiguration is not 'Rectangle' [context: /HPXML/Building/BuildingDetails/Systems/HVAC/HVACPlant/GeothermalLoop, id: \"GeothermalLoop1\"]"],
                            'hvac-location-heating-system' => ['A location is specified as "basement - unconditioned" but no surfaces were found adjacent to this space type.'],
                            'hvac-location-cooling-system' => ['A location is specified as "basement - unconditioned" but no surfaces were found adjacent to this space type.'],
                            'hvac-location-heat-pump' => ['A location is specified as "basement - unconditioned" but no surfaces were found adjacent to this space type.'],
                            'hvac-msac-not-var-speed' => ["Expected CompressorType to be 'variable speed'"],
                            'hvac-mshp-not-var-speed' => ["Expected CompressorType to be 'variable speed'"],
                            'hvac-shr-low' => ["The value '0.4' must be greater than '0.5'"],
                            'hvac-sizing-humidity-setpoint' => ['Expected ManualJInputs/HumiditySetpoint to be less than 1'],
                            'hvac-sizing-daily-temp-range' => ["Expected ManualJInputs/DailyTemperatureRange to be 'low' or 'medium' or 'high'"],
                            'hvac-negative-crankcase-heater-watts' => ['Expected extension/CrankcaseHeaterPowerWatts to be greater than or equal to 0.0.'],
                            'incomplete-integrated-heating' => ['Expected 1 element(s) for xpath: IntegratedHeatingSystemFractionHeatLoadServed'],
                            'invalid-airflow-defect-ratio' => ['Expected extension/AirflowDefectRatio to be 0'],
                            'invalid-assembly-effective-rvalue' => ["Element 'AssemblyEffectiveRValue': [facet 'minExclusive'] The value '0.0' must be greater than '0'."],
                            'invalid-battery-capacities-ah' => ['Expected UsableCapacity to be less than NominalCapacity'],
                            'invalid-battery-capacities-kwh' => ['Expected UsableCapacity to be less than NominalCapacity'],
                            'invalid-calendar-year-low' => ['Expected CalendarYear to be greater than or equal to 1600'],
                            'invalid-calendar-year-high' => ['Expected CalendarYear to be less than or equal to 9999'],
                            'invalid-clothes-dryer-cef' => ["Element 'CombinedEnergyFactor': [facet 'minExclusive'] The value '0.0' must be greater than '0'."],
                            'invalid-clothes-washer-imef' => ["Element 'IntegratedModifiedEnergyFactor': [facet 'minExclusive'] The value '0.0' must be greater than '0'."],
                            'invalid-cfis-addtl-runtime-mode' => ["Expected CFISControls/AdditionalRuntimeOperatingMode to be 'air handler fan'"],
                            'invalid-dishwasher-ler' => ["Element 'LabelElectricRate': [facet 'minExclusive'] The value '0.0' must be greater than '0'."],
                            'invalid-duct-area-fractions' => ['Expected sum(Ducts/FractionDuctArea) for DuctType="supply" to be 1 [context: /HPXML/Building/BuildingDetails/Systems/HVAC/HVACDistribution/DistributionSystemType/AirDistribution, id: "HVACDistribution1"]',
                                                              'Expected sum(Ducts/FractionDuctArea) for DuctType="return" to be 1 [context: /HPXML/Building/BuildingDetails/Systems/HVAC/HVACDistribution/DistributionSystemType/AirDistribution, id: "HVACDistribution1"]'],
                            'invalid-facility-type' => ['Expected 1 element(s) for xpath: ../../../BuildingSummary/BuildingConstruction[ResidentialFacilityType[text()="single-family attached" or text()="apartment unit"]] [context: /HPXML/Building/BuildingDetails/Systems/WaterHeating/WaterHeatingSystem[IsSharedSystem="true"], id: "WaterHeatingSystem1"]',
                                                        'Expected 1 element(s) for xpath: ../../BuildingSummary/BuildingConstruction[ResidentialFacilityType[text()="single-family attached" or text()="apartment unit"]] [context: /HPXML/Building/BuildingDetails/Appliances/ClothesWasher[IsSharedAppliance="true"], id: "ClothesWasher1"]',
                                                        'Expected 1 element(s) for xpath: ../../BuildingSummary/BuildingConstruction[ResidentialFacilityType[text()="single-family attached" or text()="apartment unit"]] [context: /HPXML/Building/BuildingDetails/Appliances/ClothesDryer[IsSharedAppliance="true"], id: "ClothesDryer1"]',
                                                        'Expected 1 element(s) for xpath: ../../BuildingSummary/BuildingConstruction[ResidentialFacilityType[text()="single-family attached" or text()="apartment unit"]] [context: /HPXML/Building/BuildingDetails/Appliances/Dishwasher[IsSharedAppliance="true"], id: "Dishwasher1"]',
                                                        'There are references to "other housing unit" but ResidentialFacilityType is not "single-family attached" or "apartment unit".',
                                                        'There are references to "other heated space" but ResidentialFacilityType is not "single-family attached" or "apartment unit".'],
                            'invalid-foundation-wall-properties' => ['Expected DepthBelowGrade to be less than or equal to Height [context: /HPXML/Building/BuildingDetails/Enclosure/FoundationWalls/FoundationWall, id: "FoundationWall1"]',
                                                                     'Expected DistanceToBottomOfInsulation to be greater than or equal to DistanceToTopOfInsulation [context: /HPXML/Building/BuildingDetails/Enclosure/FoundationWalls/FoundationWall/Insulation/Layer[InstallationType="continuous - exterior" or InstallationType="continuous - interior"], id: "FoundationWall1Insulation"]',
                                                                     'Expected DistanceToBottomOfInsulation to be less than or equal to ../../Height [context: /HPXML/Building/BuildingDetails/Enclosure/FoundationWalls/FoundationWall/Insulation/Layer[InstallationType="continuous - exterior" or InstallationType="continuous - interior"], id: "FoundationWall1Insulation"]'],
                            'invalid-ground-conductivity' => ["The value '0.0' must be greater than '0'"],
                            'invalid-ground-diffusivity' => ['Expected extension/Diffusivity to be greater than 0'],
                            'invalid-heat-pump-capacity-retention' => ['Expected Fraction to be less than 1',
                                                                       'Expected Temperature to be less than or equal to 17'],
                            'invalid-heat-pump-capacity-retention2' => ['Expected Fraction to be greater than or equal to 0'],
                            'invalid-hvac-installation-quality' => ['Expected extension/AirflowDefectRatio to be greater than or equal to -0.9 [context: /HPXML/Building/BuildingDetails/Systems/HVAC/HVACPlant/HeatPump[HeatPumpType="air-to-air"], id: "HeatPump1"]',
                                                                    'Expected extension/ChargeDefectRatio to be greater than or equal to -0.9 [context: /HPXML/Building/BuildingDetails/Systems/HVAC/HVACPlant/HeatPump[HeatPumpType="air-to-air"], id: "HeatPump1"]'],
                            'invalid-hvac-installation-quality2' => ['Expected extension/AirflowDefectRatio to be less than or equal to 9 [context: /HPXML/Building/BuildingDetails/Systems/HVAC/HVACPlant/HeatPump[HeatPumpType="air-to-air"], id: "HeatPump1"]',
                                                                     'Expected extension/ChargeDefectRatio to be less than or equal to 9 [context: /HPXML/Building/BuildingDetails/Systems/HVAC/HVACPlant/HeatPump[HeatPumpType="air-to-air"], id: "HeatPump1"]'],
                            'invalid-id2' => ["Element 'SystemIdentifier': The attribute 'id' is required but missing."],
                            'invalid-input-parameters' => ["Element 'Transaction': [facet 'enumeration'] The value 'modify' is not an element of the set {'create', 'update'}.",
                                                           "Element 'SiteType': [facet 'enumeration'] The value 'mountain' is not an element of the set {'rural', 'suburban', 'urban'}.",
                                                           "Element 'Year': [facet 'enumeration'] The value '2020' is not an element of the set {'2024', '2021', '2018', '2015', '2012', '2009', '2006', '2003'}.",
                                                           "Element 'Azimuth': [facet 'maxExclusive'] The value '365' must be less than '360'.",
                                                           "Element 'RadiantBarrierGrade': [facet 'maxInclusive'] The value '4' is greater than the maximum value allowed ('3').",
                                                           "Element 'EnergyFactor': [facet 'maxInclusive'] The value '5.1' is greater than the maximum value allowed ('5')."],
                            'invalid-insulation-top' => ["Element 'DistanceToTopOfInsulation': [facet 'minInclusive'] The value '-0.5' is less than the minimum value allowed ('0')."],
                            'invalid-integrated-heating' => ['Expected 0 element(s) for xpath: IntegratedHeatingSystemFuel'],
                            'invalid-lighting-groups' => ['Expected 1 element(s) for xpath: ../LightingGroup[LightingType[CompactFluorescent] and Location="interior"]/FractionofUnitsInLocation | Load[Units="kWh/year"]/Value',
                                                          'Expected 1 element(s) for xpath: ../LightingGroup[LightingType[CompactFluorescent] and Location="interior"]/FractionofUnitsInLocation | Load[Units="kWh/year"]/Value',
                                                          'Expected 1 element(s) for xpath: ../LightingGroup[LightingType[CompactFluorescent] and Location="exterior"]/FractionofUnitsInLocation | Load[Units="kWh/year"]/Value',
                                                          'Expected 1 element(s) for xpath: ../LightingGroup[LightingType[CompactFluorescent] and Location="exterior"]/FractionofUnitsInLocation | Load[Units="kWh/year"]/Value',
                                                          'Expected 1 element(s) for xpath: ../LightingGroup[LightingType[CompactFluorescent] and Location="garage"]/FractionofUnitsInLocation | Load[Units="kWh/year"]/Value',
                                                          'Expected 1 element(s) for xpath: ../LightingGroup[LightingType[CompactFluorescent] and Location="garage"]/FractionofUnitsInLocation | Load[Units="kWh/year"]/Value'],
                            'invalid-lighting-groups2' => ['Expected 1 element(s) for xpath: ../LightingGroup[LightingType[CompactFluorescent] and Location="interior"]/FractionofUnitsInLocation | Load[Units="kWh/year"]/Value',
                                                           'Expected 1 element(s) for xpath: ../LightingGroup[LightingType[CompactFluorescent] and Location="interior"]/FractionofUnitsInLocation | Load[Units="kWh/year"]/Value',
                                                           'Expected 1 element(s) for xpath: ../LightingGroup[LightingType[CompactFluorescent] and Location="interior"]/FractionofUnitsInLocation | Load[Units="kWh/year"]/Value',
                                                           'Expected 1 element(s) for xpath: ../LightingGroup[LightingType[CompactFluorescent] and Location="interior"]/FractionofUnitsInLocation | Load[Units="kWh/year"]/Value',
                                                           'Expected 1 element(s) for xpath: ../LightingGroup[LightingType[CompactFluorescent] and Location="exterior"]/FractionofUnitsInLocation | Load[Units="kWh/year"]/Value',
                                                           'Expected 1 element(s) for xpath: ../LightingGroup[LightingType[CompactFluorescent] and Location="exterior"]/FractionofUnitsInLocation | Load[Units="kWh/year"]/Value',
                                                           'Expected 1 element(s) for xpath: ../LightingGroup[LightingType[CompactFluorescent] and Location="exterior"]/FractionofUnitsInLocation | Load[Units="kWh/year"]/Value',
                                                           'Expected 1 element(s) for xpath: ../LightingGroup[LightingType[CompactFluorescent] and Location="exterior"]/FractionofUnitsInLocation | Load[Units="kWh/year"]/Value',
                                                           'Expected 1 element(s) for xpath: ../LightingGroup[LightingType[CompactFluorescent] and Location="garage"]/FractionofUnitsInLocation | Load[Units="kWh/year"]/Value',
                                                           'Expected 1 element(s) for xpath: ../LightingGroup[LightingType[CompactFluorescent] and Location="garage"]/FractionofUnitsInLocation | Load[Units="kWh/year"]/Value',
                                                           'Expected 1 element(s) for xpath: ../LightingGroup[LightingType[CompactFluorescent] and Location="garage"]/FractionofUnitsInLocation | Load[Units="kWh/year"]/Value',
                                                           'Expected 1 element(s) for xpath: ../LightingGroup[LightingType[CompactFluorescent] and Location="garage"]/FractionofUnitsInLocation | Load[Units="kWh/year"]/Value'],
                            'invalid-natvent-availability' => ['Expected extension/NaturalVentilationAvailabilityDaysperWeek to be less than or equal to 7'],
                            'invalid-natvent-availability2' => ['Expected extension/NaturalVentilationAvailabilityDaysperWeek to be greater than or equal to 0'],
                            'invalid-number-of-bedrooms-served-pv' => ['Expected extension/NumberofBedroomsServed to be greater than ../../../BuildingSummary/BuildingConstruction/NumberofBedrooms [context: /HPXML/Building/BuildingDetails/Systems/Photovoltaics/PVSystem[IsSharedSystem="true"], id: "PVSystem1"]'],
                            'invalid-number-of-bedrooms-served-recirc' => ['Expected NumberofBedroomsServed to be greater than ../../../../../BuildingSummary/BuildingConstruction/NumberofBedrooms [context: /HPXML/Building/BuildingDetails/Systems/WaterHeating/HotWaterDistribution/extension/SharedRecirculation, id: "HotWaterDistribution1"]'],
                            'invalid-number-of-bedrooms-served-water-heater' => ['Expected extension/NumberofBedroomsServed to be greater than ../../../BuildingSummary/BuildingConstruction/NumberofBedrooms [context: /HPXML/Building/BuildingDetails/Systems/WaterHeating/WaterHeatingSystem[IsSharedSystem="true"], id: "WaterHeatingSystem1"]'],
                            'invalid-number-of-conditioned-floors' => ['Expected NumberofConditionedFloors to be greater than or equal to NumberofConditionedFloorsAboveGrade [context: /HPXML/Building/BuildingDetails/BuildingSummary/BuildingConstruction, id: "MyBuilding"]'],
                            'invalid-number-of-conditioned-floors-above-grade' => ['Expected NumberofConditionedFloorsAboveGrade to be greater than 0 [context: /HPXML/Building/BuildingDetails/BuildingSummary/BuildingConstruction, id: "MyBuilding"]'],
                            'invalid-pilot-light-heating-system' => ['Expected 1 element(s) for xpath: ../../HeatingSystemFuel[text()!="electricity"]'],
                            'invalid-soil-type' => ["Expected SoilType to be 'sand' or 'silt' or 'clay' or 'loam' or 'gravel' or 'unknown' [context: /HPXML/Building/BuildingDetails/BuildingSummary/Site/Soil, id: \"MyBuilding\"]"],
                            'invalid-shared-vent-in-unit-flowrate' => ['Expected RatedFlowRate to be greater than extension/InUnitFlowRate [context: /HPXML/Building/BuildingDetails/Systems/MechanicalVentilation/VentilationFans/VentilationFan[UsedForWholeBuildingVentilation="true" and IsSharedSystem="true"], id: "VentilationFan1"]'],
                            'invalid-timestep' => ['Expected Timestep to be 60, 30, 20, 15, 12, 10, 6, 5, 4, 3, 2, or 1'],
                            'invalid-timezone-utcoffset-low' => ["Element 'UTCOffset': [facet 'minInclusive'] The value '-13.0' is less than the minimum value allowed ('-12')."],
                            'invalid-timezone-utcoffset-high' => ["Element 'UTCOffset': [facet 'maxInclusive'] The value '15.0' is greater than the maximum value allowed ('14')."],
                            'invalid-ventilation-fan' => ['Expected 1 element(s) for xpath: UsedForWholeBuildingVentilation[text()="true"] | UsedForLocalVentilation[text()="true"] | UsedForSeasonalCoolingLoadReduction[text()="true"] | UsedForGarageVentilation[text()="true"]'],
                            'invalid-ventilation-recovery' => ['Expected 0 element(s) for xpath: TotalRecoveryEfficiency | AdjustedTotalRecoveryEfficiency',
                                                               'Expected 0 element(s) for xpath: SensibleRecoveryEfficiency | AdjustedSensibleRecoveryEfficiency'],
                            'invalid-water-heater-heating-capacity' => ['Expected HeatingCapacity to be greater than 0.'],
                            'invalid-water-heater-heating-capacity2' => ['Expected HeatingCapacity to be greater than 0.'],
                            'invalid-water-heater-stratified-tank-model' => ['Expected 0 element(s) for xpath: extension/TankModelType'],
                            'invalid-window-height' => ['Expected DistanceToBottomOfWindow to be greater than DistanceToTopOfWindow [context: /HPXML/Building/BuildingDetails/Enclosure/Windows/Window/Overhangs[number(Depth) > 0], id: "Window2"]'],
                            'leakiness-description-missing-year-built' => ['Expected 1 element(s) for xpath: BuildingSummary/BuildingConstruction/YearBuilt'],
                            'lighting-fractions' => ['Expected sum(LightingGroup/FractionofUnitsInLocation) for Location="interior" to be less than or equal to 1 [context: /HPXML/Building/BuildingDetails/Lighting, id: "MyBuilding"]'],
                            'manufactured-home-reference-duct' => ['There are references to "manufactured home belly" or "manufactured home underbelly" but ResidentialFacilityType is not "manufactured home".',
                                                                   'A location is specified as "manufactured home belly" but no surfaces were found adjacent to the "manufactured home underbelly" space type.'],
                            'manufactured-home-reference-water-heater' => ['There are references to "manufactured home belly" or "manufactured home underbelly" but ResidentialFacilityType is not "manufactured home".',
                                                                           'A location is specified as "manufactured home belly" but no surfaces were found adjacent to the "manufactured home underbelly" space type.',
                                                                           "Expected Location to be 'conditioned space' or 'basement - unconditioned' or 'basement - conditioned' or 'attic - unvented' or 'attic - vented' or 'garage' or 'crawlspace - unvented' or 'crawlspace - vented' or 'crawlspace - conditioned' or 'other exterior' or 'other housing unit' or 'other heated space' or 'other multifamily buffer space' or 'other non-freezing space'"],
                            'manufactured-home-reference-floor' => ['There are references to "manufactured home belly" or "manufactured home underbelly" but ResidentialFacilityType is not "manufactured home".',
                                                                    'There must be at least one ceiling adjacent to "crawlspace - vented".'],
                            'missing-attached-to-space-wall' => ['Expected 1 element(s) for xpath: AttachedToSpace'],
                            'missing-attached-to-space-slab' => ['Expected 1 element(s) for xpath: AttachedToSpace'],
                            'missing-attached-to-zone' => ['Expected 1 element(s) for xpath: AttachedToZone'],
                            'missing-capacity-detailed-performance' => ['Expected 1 element(s) for xpath: ../../../HeatingCapacity',
                                                                        'Expected 1 element(s) for xpath: ../../../CoolingCapacity'],
                            'missing-cfis-supplemental-fan' => ['Expected 1 element(s) for xpath: CFISControls/SupplementalFan'],
                            'missing-distribution-cfa-served' => ['Expected 1 element(s) for xpath: ../../../ConditionedFloorAreaServed [context: /HPXML/Building/BuildingDetails/Systems/HVAC/HVACDistribution/DistributionSystemType/AirDistribution/Ducts[not(DuctSurfaceArea)], id: "Ducts1"]',
                                                                  'Expected 1 element(s) for xpath: ../../../ConditionedFloorAreaServed [context: /HPXML/Building/BuildingDetails/Systems/HVAC/HVACDistribution/DistributionSystemType/AirDistribution/Ducts[not(DuctSurfaceArea)], id: "Ducts2"]',
                                                                  'Expected 1 element(s) for xpath: ../../../ConditionedFloorAreaServed [context: /HPXML/Building/BuildingDetails/Systems/HVAC/HVACDistribution/DistributionSystemType/AirDistribution/Ducts[not(DuctSurfaceArea)], id: "Ducts3"]',
                                                                  'Expected 1 element(s) for xpath: ../../../ConditionedFloorAreaServed [context: /HPXML/Building/BuildingDetails/Systems/HVAC/HVACDistribution/DistributionSystemType/AirDistribution/Ducts[not(DuctSurfaceArea)], id: "Ducts4"]'],
                            'missing-duct-area' => ['Expected 1 or more element(s) for xpath: FractionDuctArea | DuctSurfaceArea [context: /HPXML/Building/BuildingDetails/Systems/HVAC/HVACDistribution/DistributionSystemType/AirDistribution/Ducts[DuctLocation], id: "Ducts2"]'],
                            'missing-duct-location' => ['Expected 0 element(s) for xpath: FractionDuctArea | DuctSurfaceArea [context: /HPXML/Building/BuildingDetails/Systems/HVAC/HVACDistribution/DistributionSystemType/AirDistribution/Ducts[not(DuctLocation)], id: "Ducts2"]'],
                            'missing-elements' => ['Expected 1 element(s) for xpath: NumberofConditionedFloors [context: /HPXML/Building/BuildingDetails/BuildingSummary/BuildingConstruction, id: "MyBuilding"]',
                                                   'Expected 1 element(s) for xpath: ConditionedFloorArea [context: /HPXML/Building/BuildingDetails/BuildingSummary/BuildingConstruction, id: "MyBuilding"]'],
                            'missing-epw-filepath-and-zipcode' => ['Expected 1 or more element(s) for xpath: Address/ZipCode | ../BuildingDetails/ClimateandRiskZones/WeatherStation/extension/EPWFilePath'],
                            'missing-skylight-floor' => ['Expected 1 element(s) for xpath: ../../AttachedToFloor'],
                            'multifamily-reference-appliance' => ['There are references to "other housing unit" but ResidentialFacilityType is not "single-family attached" or "apartment unit".'],
                            'multifamily-reference-duct' => ['There are references to "other multifamily buffer space" but ResidentialFacilityType is not "single-family attached" or "apartment unit".'],
                            'multifamily-reference-surface' => ['There are references to "other heated space" but ResidentialFacilityType is not "single-family attached" or "apartment unit".'],
                            'multifamily-reference-water-heater' => ['There are references to "other non-freezing space" but ResidentialFacilityType is not "single-family attached" or "apartment unit".'],
                            'negative-autosizing-factors' => ['CoolingAutosizingFactor should be greater than 0.0',
                                                              'HeatingAutosizingFactor should be greater than 0.0',
                                                              'BackupHeatingAutosizingFactor should be greater than 0.0'],
<<<<<<< HEAD
                            'panel-negative-headroom-breaker-spaces' => ["Element 'Headroom': [facet 'minInclusive'] The value '-1' is less than the minimum value allowed ('0')."],
=======
                            'panel-negative-headroom-breaker-spaces' => ["Element 'HeadroomSpaces': [facet 'minInclusive'] The value '-1' is less than the minimum value allowed ('0')."],
>>>>>>> 4f317ce6
                            'panel-negative-total-breaker-spaces' => ["Element 'RatedTotalSpaces': [facet 'minExclusive'] The value '0' must be greater than '0'."],
                            'panel-without-required-system' => ['Expected 1 or more element(s) for xpath: AttachedToComponent [context: /HPXML/Building/BuildingDetails/Systems/ElectricPanels/ElectricPanel/ServiceFeeders/ServiceFeeder, id: "ServiceFeeder1"]'],
                            'panel-with-unrequired-system' => ['Expected 0 element(s) for xpath: AttachedToComponent [context: /HPXML/Building/BuildingDetails/Systems/ElectricPanels/ElectricPanel/ServiceFeeders/ServiceFeeder, id: "ServiceFeeder1"]'],
                            'refrigerator-location' => ['A location is specified as "garage" but no surfaces were found adjacent to this space type.'],
                            'refrigerator-schedule' => ['Expected either schedule fractions/multipliers or schedule coefficients but not both.'],
                            'solar-fraction-one' => ['Expected SolarFraction to be less than or equal to 0.99 [context: /HPXML/Building/BuildingDetails/Systems/SolarThermal/SolarThermalSystem[SolarFraction], id: "SolarThermalSystem1"]'],
                            'sum-space-floor-area' => ['Expected sum(Zones/Zone[ZoneType="conditioned"]/Spaces/Space/FloorArea) to be equal to BuildingSummary/BuildingConstruction/ConditionedFloorArea'],
                            'sum-space-floor-area2' => ['Expected sum(Zones/Zone[ZoneType="conditioned"]/Spaces/Space/FloorArea) to be equal to BuildingSummary/BuildingConstruction/ConditionedFloorArea'],
                            'vehicle-ev-multiple-BEV' => ['Expected 0 or 1 element(s) for xpath: Vehicle/VehicleType/BatteryElectricVehicle [context: /HPXML/Building/BuildingDetails/Systems/Vehicles, id: "MyBuilding"]'],
                            'vehicle-ev-invalid-fuel-economy-units' => ['Expected ../../FuelEconomyCombined/Units to be "kWh/mile" or "mile/kWh" or "mpge" [context: /HPXML/Building/BuildingDetails/Systems/Vehicles/Vehicle/VehicleType/BatteryElectricVehicle, id: "Vehicle1"]'],
                            'water-heater-location' => ['A location is specified as "crawlspace - vented" but no surfaces were found adjacent to this space type.'],
                            'water-heater-location-other' => ["Expected Location to be 'conditioned space' or 'basement - unconditioned' or 'basement - conditioned' or 'attic - unvented' or 'attic - vented' or 'garage' or 'crawlspace - unvented' or 'crawlspace - vented' or 'crawlspace - conditioned' or 'other exterior' or 'other housing unit' or 'other heated space' or 'other multifamily buffer space' or 'other non-freezing space'"],
                            'water-heater-recovery-efficiency' => ['Expected RecoveryEfficiency to be greater than EnergyFactor'],
                            'wrong-infiltration-method-blower-door' => ['Expected 1 element(s) for xpath: Enclosure/AirInfiltration/AirInfiltrationMeasurement[BuildingAirLeakage/h:AirLeakage | EffectiveLeakageArea]'],
                            'wrong-infiltration-method-default-table' => ['Expected 1 element(s) for xpath: Enclosure/AirInfiltration/AirInfiltrationMeasurement[LeakinessDescription]'] }

    all_expected_errors.each_with_index do |(error_case, expected_errors), i|
      puts "[#{i + 1}/#{all_expected_errors.size}] Testing #{error_case}..."
      # Create HPXML object
      case error_case
      when 'boiler-invalid-afue'
        hpxml, hpxml_bldg = _create_hpxml('base-hvac-boiler-oil-only.xml')
        hpxml_bldg.heating_systems[0].heating_efficiency_afue *= 100.0
      when 'clothes-dryer-location'
        hpxml, hpxml_bldg = _create_hpxml('base.xml')
        hpxml_bldg.clothes_dryers[0].location = HPXML::LocationGarage
      when 'clothes-washer-location'
        hpxml, hpxml_bldg = _create_hpxml('base.xml')
        hpxml_bldg.clothes_washers[0].location = HPXML::LocationGarage
      when 'cooking-range-location'
        hpxml, hpxml_bldg = _create_hpxml('base.xml')
        hpxml_bldg.cooking_ranges[0].location = HPXML::LocationGarage
      when 'dehumidifier-fraction-served'
        hpxml, hpxml_bldg = _create_hpxml('base-appliances-dehumidifier-multiple.xml')
        hpxml_bldg.dehumidifiers[-1].fraction_served = 0.6
      when 'dhw-frac-load-served'
        hpxml, hpxml_bldg = _create_hpxml('base-dhw-multiple.xml')
        hpxml_bldg.water_heating_systems[0].fraction_dhw_load_served = 0.35
      when 'dhw-invalid-ef-tank'
        hpxml, hpxml_bldg = _create_hpxml('base.xml')
        hpxml_bldg.water_heating_systems[0].energy_factor = 1.0
      when 'dhw-invalid-uef-tank-heat-pump'
        hpxml, hpxml_bldg = _create_hpxml('base-dhw-tank-heat-pump-uef.xml')
        hpxml_bldg.water_heating_systems[0].uniform_energy_factor = 1.0
      when 'dishwasher-location'
        hpxml, hpxml_bldg = _create_hpxml('base.xml')
        hpxml_bldg.dishwashers[0].location = HPXML::LocationGarage
      when 'duct-leakage-cfm25'
        hpxml, hpxml_bldg = _create_hpxml('base.xml')
        hpxml_bldg.hvac_distributions[0].duct_leakage_measurements[0].duct_leakage_value = -2
        hpxml_bldg.hvac_distributions[0].duct_leakage_measurements[1].duct_leakage_value = -3
      when 'duct-leakage-cfm50'
        hpxml, hpxml_bldg = _create_hpxml('base-hvac-ducts-leakage-cfm50.xml')
        hpxml_bldg.hvac_distributions[0].duct_leakage_measurements[0].duct_leakage_value = -2
        hpxml_bldg.hvac_distributions[0].duct_leakage_measurements[1].duct_leakage_value = -3
      when 'duct-leakage-percent'
        hpxml, hpxml_bldg = _create_hpxml('base.xml')
        hpxml_bldg.hvac_distributions[0].duct_leakage_measurements[0].duct_leakage_units = HPXML::UnitsPercent
        hpxml_bldg.hvac_distributions[0].duct_leakage_measurements[1].duct_leakage_units = HPXML::UnitsPercent
      when 'duct-location'
        hpxml, hpxml_bldg = _create_hpxml('base.xml')
        hpxml_bldg.hvac_distributions[0].ducts[0].duct_location = HPXML::LocationGarage
        hpxml_bldg.hvac_distributions[0].ducts[1].duct_location = HPXML::LocationGarage
      when 'duct-location-unconditioned-space'
        hpxml, hpxml_bldg = _create_hpxml('base.xml')
        hpxml_bldg.hvac_distributions[0].ducts[0].duct_location = HPXML::LocationUnconditionedSpace
        hpxml_bldg.hvac_distributions[0].ducts[1].duct_location = HPXML::LocationUnconditionedSpace
      when 'emissions-electricity-schedule'
        hpxml, hpxml_bldg = _create_hpxml('base-misc-emissions.xml')
        hpxml.header.emissions_scenarios[0].elec_schedule_number_of_header_rows = -1
        hpxml.header.emissions_scenarios[0].elec_schedule_column_number = 0
      when 'enclosure-attic-missing-roof'
        hpxml, hpxml_bldg = _create_hpxml('base.xml')
        hpxml_bldg.roofs.reverse_each do |roof|
          roof.delete
        end
      when 'enclosure-basement-missing-exterior-foundation-wall'
        hpxml, hpxml_bldg = _create_hpxml('base-foundation-unconditioned-basement.xml')
        hpxml_bldg.foundation_walls.reverse_each do |foundation_wall|
          foundation_wall.delete
        end
      when 'enclosure-basement-missing-slab'
        hpxml, hpxml_bldg = _create_hpxml('base-foundation-unconditioned-basement.xml')
        hpxml_bldg.slabs.reverse_each do |slab|
          slab.delete
        end
      when 'enclosure-floor-area-exceeds-cfa'
        hpxml, hpxml_bldg = _create_hpxml('base.xml')
        hpxml_bldg.building_construction.conditioned_floor_area = 1348.8
      when 'enclosure-floor-area-exceeds-cfa2'
        hpxml, hpxml_bldg = _create_hpxml('base-bldgtype-mf-unit.xml')
        hpxml_bldg.building_construction.conditioned_floor_area = 898.8
      when 'enclosure-garage-missing-exterior-wall'
        hpxml, hpxml_bldg = _create_hpxml('base-enclosure-garage.xml')
        hpxml_bldg.walls.select { |w|
          w.interior_adjacent_to == HPXML::LocationGarage &&
            w.exterior_adjacent_to == HPXML::LocationOutside
        }.reverse_each do |wall|
          wall.delete
        end
      when 'enclosure-garage-missing-roof-ceiling'
        hpxml, hpxml_bldg = _create_hpxml('base-enclosure-garage.xml')
        hpxml_bldg.floors.select { |w|
          w.interior_adjacent_to == HPXML::LocationGarage &&
            w.exterior_adjacent_to == HPXML::LocationAtticUnvented
        }.reverse_each do |floor|
          floor.delete
        end
      when 'enclosure-garage-missing-slab'
        hpxml, hpxml_bldg = _create_hpxml('base-enclosure-garage.xml')
        hpxml_bldg.slabs.select { |w| w.interior_adjacent_to == HPXML::LocationGarage }.reverse_each do |slab|
          slab.delete
        end
      when 'enclosure-conditioned-missing-ceiling-roof'
        hpxml, hpxml_bldg = _create_hpxml('base.xml')
        hpxml_bldg.floors.reverse_each do |floor|
          floor.delete
        end
      when 'enclosure-conditioned-missing-exterior-wall'
        hpxml, hpxml_bldg = _create_hpxml('base.xml')
        hpxml_bldg.walls.reverse_each do |wall|
          next unless wall.interior_adjacent_to == HPXML::LocationConditionedSpace

          wall.delete
        end
      when 'enclosure-conditioned-missing-floor-slab'
        hpxml, hpxml_bldg = _create_hpxml('base-foundation-slab.xml')
        hpxml_bldg.slabs[0].delete
      when 'frac-sensible-latent-fuel-load-values'
        hpxml, hpxml_bldg = _create_hpxml('base-misc-loads-large-uncommon.xml')
        hpxml_bldg.fuel_loads[0].frac_sensible = -0.1
        hpxml_bldg.fuel_loads[0].frac_latent = -0.1
      when 'frac-sensible-latent-fuel-load-presence'
        hpxml, hpxml_bldg = _create_hpxml('base-misc-loads-large-uncommon.xml')
        hpxml_bldg.fuel_loads[0].frac_sensible = 1.0
        hpxml_bldg.fuel_loads[0].frac_latent = nil
      when 'frac-sensible-latent-plug-load-values'
        hpxml, hpxml_bldg = _create_hpxml('base-misc-loads-large-uncommon.xml')
        hpxml_bldg.plug_loads[0].frac_sensible = -0.1
        hpxml_bldg.plug_loads[0].frac_latent = -0.1
      when 'frac-sensible-latent-plug-load-presence'
        hpxml, hpxml_bldg = _create_hpxml('base-misc-loads-large-uncommon.xml')
        hpxml_bldg.plug_loads[0].frac_latent = 1.0
        hpxml_bldg.plug_loads[0].frac_sensible = nil
      when 'frac-total-fuel-load'
        hpxml, hpxml_bldg = _create_hpxml('base-misc-loads-large-uncommon.xml')
        hpxml_bldg.fuel_loads[0].frac_sensible = 0.8
        hpxml_bldg.fuel_loads[0].frac_latent = 0.3
      when 'frac-total-plug-load'
        hpxml, hpxml_bldg = _create_hpxml('base-misc-loads-large-uncommon.xml')
        hpxml_bldg.plug_loads[1].frac_latent = 0.245
      when 'furnace-invalid-afue'
        hpxml, hpxml_bldg = _create_hpxml('base.xml')
        hpxml_bldg.heating_systems[0].heating_efficiency_afue *= 100.0
      when 'generator-number-of-bedrooms-served'
        hpxml, hpxml_bldg = _create_hpxml('base-bldgtype-mf-unit-shared-generator.xml')
        hpxml_bldg.generators[0].number_of_bedrooms_served = 3
      when 'generator-output-greater-than-consumption'
        hpxml, hpxml_bldg = _create_hpxml('base-misc-generators.xml')
        hpxml_bldg.generators[0].annual_consumption_kbtu = 1500
      when 'heat-pump-backup-sizing'
        hpxml, hpxml_bldg = _create_hpxml('base-hvac-air-to-air-heat-pump-1-speed.xml')
        hpxml_bldg.header.heat_pump_backup_sizing_methodology = 'foobar'
      when 'heat-pump-separate-backup-inputs'
        hpxml, hpxml_bldg = _create_hpxml('base-hvac-air-to-air-heat-pump-var-speed-backup-furnace.xml')
        hpxml_bldg.heat_pumps[0].backup_heating_capacity = 12345
        hpxml_bldg.heat_pumps[0].backup_heating_efficiency_afue = 0.8
        hpxml_bldg.heat_pumps[0].backup_heating_autosizing_factor = 1.2
      when 'heat-pump-capacity-17f'
        hpxml, hpxml_bldg = _create_hpxml('base-hvac-air-to-air-heat-pump-1-speed.xml')
        hpxml_bldg.heat_pumps[0].heating_capacity_17F = hpxml_bldg.heat_pumps[0].heating_capacity + 1000.0
        hpxml_bldg.heat_pumps[0].heating_capacity_retention_fraction = nil
        hpxml_bldg.heat_pumps[0].heating_capacity_retention_temp = nil
      when 'heat-pump-lockout-temperatures'
        hpxml, hpxml_bldg = _create_hpxml('base-hvac-air-to-air-heat-pump-1-speed-lockout-temperatures.xml')
        hpxml_bldg.heat_pumps[0].compressor_lockout_temp = hpxml_bldg.heat_pumps[0].backup_heating_lockout_temp + 1
      when 'heat-pump-multiple-backup-systems'
        hpxml, hpxml_bldg = _create_hpxml('base-hvac-air-to-air-heat-pump-var-speed-backup-boiler.xml')
        hpxml_bldg.heating_systems << hpxml_bldg.heating_systems[0].dup
        hpxml_bldg.heating_systems[-1].id = 'HeatingSystem2'
        hpxml_bldg.heat_pumps[0].fraction_heat_load_served = 0.5
        hpxml_bldg.heat_pumps[0].fraction_cool_load_served = 0.5
        hpxml_bldg.heat_pumps << hpxml_bldg.heat_pumps[0].dup
        hpxml_bldg.heat_pumps[-1].id = 'HeatPump2'
        hpxml_bldg.heat_pumps[-1].primary_heating_system = false
        hpxml_bldg.heat_pumps[-1].primary_cooling_system = false
      when 'hvac-detailed-performance-not-variable-speed'
        hpxml, hpxml_bldg = _create_hpxml('base-hvac-air-to-air-heat-pump-var-speed-detailed-performance.xml')
        hpxml_bldg.heat_pumps[0].compressor_type = HPXML::HVACCompressorTypeTwoStage
      when 'hvac-distribution-return-duct-leakage-missing'
        hpxml, hpxml_bldg = _create_hpxml('base-hvac-evap-cooler-only-ducted.xml')
        hpxml_bldg.hvac_distributions[0].duct_leakage_measurements[-1].delete
      when 'hvac-frac-load-served'
        hpxml, hpxml_bldg = _create_hpxml('base-hvac-multiple.xml')
        hpxml_bldg.heating_systems[0].fraction_heat_load_served += 0.1
        hpxml_bldg.cooling_systems[0].fraction_cool_load_served += 0.2
        hpxml_bldg.heating_systems[0].primary_system = true
        hpxml_bldg.cooling_systems[0].primary_system = true
        hpxml_bldg.heat_pumps[-1].primary_heating_system = false
        hpxml_bldg.heat_pumps[-1].primary_cooling_system = false
      when 'hvac-research-features-timestep-ten-mins'
        hpxml, _hpxml_bldg = _create_hpxml('base-hvac-air-to-air-heat-pump-1-speed-research-features.xml')
        hpxml.header.timestep = 10
      when 'hvac-research-features-timestep-missing'
        hpxml, _hpxml_bldg = _create_hpxml('base-hvac-air-to-air-heat-pump-1-speed-research-features.xml')
        hpxml.header.timestep = nil
      when 'hvac-research-features-onoff-thermostat-heat-load-fraction-partial'
        hpxml, hpxml_bldg = _create_hpxml('base-hvac-air-to-air-heat-pump-1-speed-research-features.xml')
        hpxml_bldg.heat_pumps[0].fraction_heat_load_served = 0.5
      when 'hvac-research-features-onoff-thermostat-cool-load-fraction-partial'
        hpxml, hpxml_bldg = _create_hpxml('base-hvac-air-to-air-heat-pump-1-speed-research-features.xml')
        hpxml_bldg.heat_pumps[0].fraction_cool_load_served = 0.5
      when 'hvac-research-features-onoff-thermostat-negative-value'
        hpxml, _hpxml_bldg = _create_hpxml('base-hvac-air-to-air-heat-pump-1-speed-research-features.xml')
        hpxml.header.hvac_onoff_thermostat_deadband = -1.0
      when 'hvac-research-features-onoff-thermostat-two-heat-pumps'
        hpxml, hpxml_bldg = _create_hpxml('base-hvac-air-to-air-heat-pump-1-speed-research-features.xml')
        hpxml_bldg.heat_pumps[0].fraction_cool_load_served = 0.5
        hpxml_bldg.heat_pumps[0].fraction_heat_load_served = 0.5
        hpxml_bldg.heat_pumps << hpxml_bldg.heat_pumps[0].dup
        hpxml_bldg.heat_pumps[-1].id = 'HeatPump2'
        hpxml_bldg.heat_pumps[-1].primary_heating_system = false
        hpxml_bldg.heat_pumps[-1].primary_cooling_system = false
      when 'hvac-gshp-invalid-bore-config'
        hpxml, hpxml_bldg = _create_hpxml('base-hvac-ground-to-air-heat-pump-detailed-geothermal-loop.xml')
        hpxml_bldg.geothermal_loops[0].bore_config = 'Invalid'
      when 'hvac-gshp-invalid-bore-depth-low'
        hpxml, hpxml_bldg = _create_hpxml('base-hvac-ground-to-air-heat-pump-detailed-geothermal-loop.xml')
        hpxml_bldg.geothermal_loops[0].bore_length = 78
      when 'hvac-gshp-invalid-bore-depth-high'
        hpxml, hpxml_bldg = _create_hpxml('base-hvac-ground-to-air-heat-pump-detailed-geothermal-loop.xml')
        hpxml_bldg.geothermal_loops[0].bore_length = 501
      when 'hvac-gshp-autosized-count-not-rectangle'
        hpxml, hpxml_bldg = _create_hpxml('base-hvac-ground-to-air-heat-pump-detailed-geothermal-loop.xml')
        hpxml_bldg.geothermal_loops[0].num_bore_holes = nil
      when 'hvac-location-heating-system'
        hpxml, hpxml_bldg = _create_hpxml('base-hvac-boiler-oil-only.xml')
        hpxml_bldg.heating_systems[0].location = HPXML::LocationBasementUnconditioned
      when 'hvac-location-cooling-system'
        hpxml, hpxml_bldg = _create_hpxml('base-hvac-central-ac-only-1-speed.xml')
        hpxml_bldg.cooling_systems[0].location = HPXML::LocationBasementUnconditioned
      when 'hvac-location-heat-pump'
        hpxml, hpxml_bldg = _create_hpxml('base-hvac-air-to-air-heat-pump-1-speed.xml')
        hpxml_bldg.heat_pumps[0].location = HPXML::LocationBasementUnconditioned
      when 'hvac-msac-not-var-speed'
        hpxml, hpxml_bldg = _create_hpxml('base-hvac-mini-split-air-conditioner-only-ductless.xml')
        hpxml_bldg.cooling_systems[0].compressor_type = HPXML::HVACCompressorTypeTwoStage
      when 'hvac-mshp-not-var-speed'
        hpxml, hpxml_bldg = _create_hpxml('base-hvac-mini-split-heat-pump-ductless.xml')
        hpxml_bldg.heat_pumps[0].compressor_type = HPXML::HVACCompressorTypeSingleStage
      when 'hvac-shr-low'
        hpxml, hpxml_bldg = _create_hpxml('base.xml')
        hpxml_bldg.cooling_systems[0].cooling_shr = 0.4
      when 'hvac-sizing-humidity-setpoint'
        hpxml, hpxml_bldg = _create_hpxml('base.xml')
        hpxml_bldg.header.manualj_humidity_setpoint = 50
      when 'hvac-sizing-daily-temp-range'
        hpxml, hpxml_bldg = _create_hpxml('base.xml')
        hpxml_bldg.header.manualj_daily_temp_range = 'foobar'
      when 'hvac-negative-crankcase-heater-watts'
        hpxml, hpxml_bldg = _create_hpxml('base.xml')
        hpxml_bldg.cooling_systems[0].crankcase_heater_watts = -10
      when 'incomplete-integrated-heating'
        hpxml, hpxml_bldg = _create_hpxml('base-hvac-ptac-with-heating-electricity.xml')
        hpxml_bldg.cooling_systems[0].integrated_heating_system_fraction_heat_load_served = nil
      when 'invalid-airflow-defect-ratio'
        hpxml, hpxml_bldg = _create_hpxml('base-hvac-mini-split-heat-pump-ductless.xml')
        hpxml_bldg.heat_pumps[0].airflow_defect_ratio = -0.25
      when 'invalid-assembly-effective-rvalue'
        hpxml, hpxml_bldg = _create_hpxml('base.xml')
        hpxml_bldg.walls[0].insulation_assembly_r_value = 0.0
      when 'invalid-battery-capacities-ah'
        hpxml, hpxml_bldg = _create_hpxml('base-pv-battery-ah.xml')
        hpxml_bldg.batteries[0].usable_capacity_ah = hpxml_bldg.batteries[0].nominal_capacity_ah
      when 'invalid-battery-capacities-kwh'
        hpxml, hpxml_bldg = _create_hpxml('base-pv-battery.xml')
        hpxml_bldg.batteries[0].usable_capacity_kwh = hpxml_bldg.batteries[0].nominal_capacity_kwh
      when 'invalid-calendar-year-low'
        hpxml, hpxml_bldg = _create_hpxml('base.xml')
        hpxml.header.sim_calendar_year = 1575
      when 'invalid-calendar-year-high'
        hpxml, hpxml_bldg = _create_hpxml('base.xml')
        hpxml.header.sim_calendar_year = 20000
      when 'invalid-clothes-dryer-cef'
        hpxml, hpxml_bldg = _create_hpxml('base.xml')
        hpxml_bldg.clothes_dryers[0].combined_energy_factor = 0
      when 'invalid-clothes-washer-imef'
        hpxml, hpxml_bldg = _create_hpxml('base.xml')
        hpxml_bldg.clothes_washers[0].integrated_modified_energy_factor = 0
      when 'invalid-cfis-addtl-runtime-mode'
        hpxml, hpxml_bldg = _create_hpxml('base-mechvent-cfis-control-type-timer.xml')
        hpxml_bldg.ventilation_fans[0].cfis_addtl_runtime_operating_mode = HPXML::CFISModeNone
        hpxml_bldg.ventilation_fans[0].fan_power = nil
      when 'invalid-dishwasher-ler'
        hpxml, hpxml_bldg = _create_hpxml('base.xml')
        hpxml_bldg.dishwashers[0].label_electric_rate = 0
      when 'invalid-duct-area-fractions'
        hpxml, hpxml_bldg = _create_hpxml('base-enclosure-2stories.xml')
        hpxml_bldg.hvac_distributions[0].ducts[0].duct_fraction_area = 0.65
        hpxml_bldg.hvac_distributions[0].ducts[1].duct_fraction_area = 0.65
        hpxml_bldg.hvac_distributions[0].ducts[2].duct_fraction_area = 0.15
        hpxml_bldg.hvac_distributions[0].ducts[3].duct_fraction_area = 0.15
      when 'invalid-facility-type'
        hpxml, hpxml_bldg = _create_hpxml('base-bldgtype-mf-unit-shared-laundry-room.xml')
        hpxml_bldg.building_construction.residential_facility_type = HPXML::ResidentialTypeSFD
      when 'invalid-foundation-wall-properties'
        hpxml, hpxml_bldg = _create_hpxml('base-foundation-unconditioned-basement-wall-insulation.xml')
        hpxml_bldg.foundation_walls[0].depth_below_grade = 9.0
        hpxml_bldg.foundation_walls[0].insulation_interior_distance_to_top = 12.0
        hpxml_bldg.foundation_walls[0].insulation_interior_distance_to_bottom = 10.0
      when 'invalid-ground-conductivity'
        hpxml, hpxml_bldg = _create_hpxml('base.xml')
        hpxml_bldg.site.ground_conductivity = 0.0
      when 'invalid-ground-diffusivity'
        hpxml, hpxml_bldg = _create_hpxml('base.xml')
        hpxml_bldg.site.ground_diffusivity = 0.0
      when 'invalid-heat-pump-capacity-retention'
        hpxml, hpxml_bldg = _create_hpxml('base-hvac-air-to-air-heat-pump-1-speed.xml')
        hpxml_bldg.heat_pumps[0].heating_capacity_17F = nil
        hpxml_bldg.heat_pumps[0].heating_capacity_retention_fraction = 1.5
        hpxml_bldg.heat_pumps[0].heating_capacity_retention_temp = 30
      when 'invalid-heat-pump-capacity-retention2'
        hpxml, hpxml_bldg = _create_hpxml('base-hvac-air-to-air-heat-pump-1-speed.xml')
        hpxml_bldg.heat_pumps[0].heating_capacity_17F = nil
        hpxml_bldg.heat_pumps[0].heating_capacity_retention_fraction = -1
        hpxml_bldg.heat_pumps[0].heating_capacity_retention_temp = 5
      when 'invalid-hvac-installation-quality'
        hpxml, hpxml_bldg = _create_hpxml('base-hvac-air-to-air-heat-pump-1-speed.xml')
        hpxml_bldg.heat_pumps[0].airflow_defect_ratio = -99
        hpxml_bldg.heat_pumps[0].charge_defect_ratio = -99
      when 'invalid-hvac-installation-quality2'
        hpxml, hpxml_bldg = _create_hpxml('base-hvac-air-to-air-heat-pump-1-speed.xml')
        hpxml_bldg.heat_pumps[0].airflow_defect_ratio = 99
        hpxml_bldg.heat_pumps[0].charge_defect_ratio = 99
      when 'invalid-id2'
        hpxml, hpxml_bldg = _create_hpxml('base-enclosure-skylights.xml')
      when 'invalid-input-parameters'
        hpxml, hpxml_bldg = _create_hpxml('base.xml')
        hpxml.header.transaction = 'modify'
        hpxml_bldg.site.site_type = 'mountain'
        hpxml_bldg.climate_and_risk_zones.climate_zone_ieccs[0].year = 2020
        hpxml_bldg.roofs.each do |roof|
          roof.radiant_barrier_grade = 4
        end
        hpxml_bldg.roofs[0].azimuth = 365
        hpxml_bldg.dishwashers[0].rated_annual_kwh = nil
        hpxml_bldg.dishwashers[0].energy_factor = 5.1
      when 'invalid-insulation-top'
        hpxml, hpxml_bldg = _create_hpxml('base.xml')
        hpxml_bldg.foundation_walls[0].insulation_interior_distance_to_top = -0.5
      when 'invalid-integrated-heating'
        hpxml, hpxml_bldg = _create_hpxml('base-hvac-central-ac-only-1-speed.xml')
        hpxml_bldg.cooling_systems[0].integrated_heating_system_fuel = HPXML::FuelTypeElectricity
        hpxml_bldg.cooling_systems[0].integrated_heating_system_efficiency_percent = 0.98
        hpxml_bldg.cooling_systems[0].integrated_heating_system_fraction_heat_load_served = 1.0
      when 'invalid-lighting-groups'
        hpxml, hpxml_bldg = _create_hpxml('base-enclosure-garage.xml')
        [HPXML::LocationInterior, HPXML::LocationExterior, HPXML::LocationGarage].each do |ltg_loc|
          hpxml_bldg.lighting_groups.each do |lg|
            next unless lg.location == ltg_loc

            lg.delete
            break
          end
        end
      when 'invalid-lighting-groups2'
        hpxml, hpxml_bldg = _create_hpxml('base-enclosure-garage.xml')
        [HPXML::LocationInterior, HPXML::LocationExterior, HPXML::LocationGarage].each do |ltg_loc|
          hpxml_bldg.lighting_groups.each do |lg|
            next unless lg.location == ltg_loc

            hpxml_bldg.lighting_groups << lg.dup
            hpxml_bldg.lighting_groups[-1].id = "LightingGroup#{hpxml_bldg.lighting_groups.size}"
            hpxml_bldg.lighting_groups[-1].fraction_of_units_in_location = 0.0
            break
          end
        end
      when 'invalid-natvent-availability'
        hpxml, hpxml_bldg = _create_hpxml('base.xml')
        hpxml_bldg.header.natvent_days_per_week = 8
      when 'invalid-natvent-availability2'
        hpxml, hpxml_bldg = _create_hpxml('base.xml')
        hpxml_bldg.header.natvent_days_per_week = -1
      when 'invalid-number-of-bedrooms-served-pv'
        hpxml, hpxml_bldg = _create_hpxml('base-bldgtype-mf-unit-shared-pv.xml')
        hpxml_bldg.pv_systems[0].number_of_bedrooms_served = 3
      when 'invalid-number-of-bedrooms-served-recirc'
        hpxml, hpxml_bldg = _create_hpxml('base-bldgtype-mf-unit-shared-water-heater-recirc.xml')
        hpxml_bldg.hot_water_distributions[0].shared_recirculation_number_of_bedrooms_served = 3
      when 'invalid-number-of-bedrooms-served-water-heater'
        hpxml, hpxml_bldg = _create_hpxml('base-bldgtype-mf-unit-shared-water-heater.xml')
        hpxml_bldg.water_heating_systems[0].number_of_bedrooms_served = 3
      when 'invalid-number-of-conditioned-floors'
        hpxml, hpxml_bldg = _create_hpxml('base.xml')
        hpxml_bldg.building_construction.number_of_conditioned_floors_above_grade = 3
      when 'invalid-number-of-conditioned-floors-above-grade'
        hpxml, hpxml_bldg = _create_hpxml('base.xml')
        hpxml_bldg.building_construction.number_of_conditioned_floors_above_grade = 0
      when 'invalid-pilot-light-heating-system'
        hpxml, hpxml_bldg = _create_hpxml('base-hvac-floor-furnace-propane-only.xml')
        hpxml_bldg.heating_systems[0].heating_system_fuel = HPXML::FuelTypeElectricity
      when 'invalid-soil-type'
        hpxml, hpxml_bldg = _create_hpxml('base.xml')
        hpxml_bldg.site.soil_type = HPXML::SiteSoilTypeOther
      when 'invalid-shared-vent-in-unit-flowrate'
        hpxml, hpxml_bldg = _create_hpxml('base-bldgtype-mf-unit-shared-mechvent.xml')
        hpxml_bldg.ventilation_fans[0].rated_flow_rate = 80
      when 'invalid-timestep'
        hpxml, hpxml_bldg = _create_hpxml('base.xml')
        hpxml.header.timestep = 45
      when 'invalid-timezone-utcoffset-low'
        hpxml, hpxml_bldg = _create_hpxml('base.xml')
        hpxml_bldg.time_zone_utc_offset = -13
      when 'invalid-timezone-utcoffset-high'
        hpxml, hpxml_bldg = _create_hpxml('base.xml')
        hpxml_bldg.time_zone_utc_offset = 15
      when 'invalid-ventilation-fan'
        hpxml, hpxml_bldg = _create_hpxml('base-mechvent-exhaust.xml')
        hpxml_bldg.ventilation_fans[0].used_for_garage_ventilation = true
      when 'invalid-ventilation-recovery'
        hpxml, hpxml_bldg = _create_hpxml('base-mechvent-exhaust.xml')
        hpxml_bldg.ventilation_fans[0].sensible_recovery_efficiency = 0.72
        hpxml_bldg.ventilation_fans[0].total_recovery_efficiency = 0.48
      when 'invalid-water-heater-heating-capacity'
        hpxml, hpxml_bldg = _create_hpxml('base-dhw-tank-gas.xml')
        hpxml_bldg.water_heating_systems[0].heating_capacity = 0
      when 'invalid-water-heater-heating-capacity2'
        hpxml, hpxml_bldg = _create_hpxml('base-dhw-tank-heat-pump.xml')
        hpxml_bldg.water_heating_systems[0].heating_capacity = 0
      when 'invalid-water-heater-stratified-tank-model'
        hpxml, hpxml_bldg = _create_hpxml('base-dhw-tank-gas.xml')
        hpxml_bldg.water_heating_systems[0].tank_model_type = HPXML::WaterHeaterTankModelTypeStratified
      when 'invalid-window-height'
        hpxml, hpxml_bldg = _create_hpxml('base-enclosure-overhangs.xml')
        hpxml_bldg.windows[1].overhangs_distance_to_bottom_of_window = 1.0
      when 'leakiness-description-missing-year-built'
        hpxml, hpxml_bldg = _create_hpxml('base-enclosure-infil-leakiness-description.xml')
        hpxml_bldg.building_construction.year_built = nil
      when 'lighting-fractions'
        hpxml, hpxml_bldg = _create_hpxml('base.xml')
        int_cfl = hpxml_bldg.lighting_groups.find { |lg| lg.location == HPXML::LocationInterior && lg.lighting_type == HPXML::LightingTypeCFL }
        int_cfl.fraction_of_units_in_location = 0.8
      when 'manufactured-home-reference-duct'
        hpxml, hpxml_bldg = _create_hpxml('base.xml')
        hpxml_bldg.hvac_distributions[0].ducts[1].duct_location = HPXML::LocationManufacturedHomeBelly
      when 'manufactured-home-reference-water-heater'
        hpxml, hpxml_bldg = _create_hpxml('base.xml')
        hpxml_bldg.water_heating_systems[0].location = HPXML::LocationManufacturedHomeBelly
      when 'manufactured-home-reference-floor'
        hpxml, hpxml_bldg = _create_hpxml('base-foundation-vented-crawlspace.xml')
        hpxml_bldg.floors.each do |floor|
          if floor.exterior_adjacent_to == HPXML::LocationCrawlspaceVented
            floor.exterior_adjacent_to = HPXML::LocationManufacturedHomeUnderBelly
            break
          end
        end
      when 'missing-attached-to-space-wall'
        hpxml, hpxml_bldg = _create_hpxml('base-zones-spaces.xml')
        hpxml_bldg.walls.find { |s| s.interior_adjacent_to == HPXML::LocationConditionedSpace }.attached_to_space_idref = nil
      when 'missing-attached-to-space-slab'
        hpxml, hpxml_bldg = _create_hpxml('base-zones-spaces.xml')
        hpxml_bldg.slabs.find { |s| s.interior_adjacent_to == HPXML::LocationBasementConditioned }.attached_to_space_idref = nil
      when 'missing-attached-to-zone'
        hpxml, hpxml_bldg = _create_hpxml('base-zones-spaces.xml')
        hpxml_bldg.hvac_systems[0].attached_to_zone_idref = nil
      when 'missing-capacity-detailed-performance'
        hpxml, hpxml_bldg = _create_hpxml('base-hvac-mini-split-heat-pump-ductless-detailed-performance.xml')
        hpxml_bldg.heat_pumps[0].cooling_capacity = nil
        hpxml_bldg.heat_pumps[0].heating_capacity = nil
      when 'missing-cfis-supplemental-fan'
        hpxml, hpxml_bldg = _create_hpxml('base-mechvent-cfis-supplemental-fan-exhaust.xml')
        hpxml_bldg.ventilation_fans[1].delete
      when 'missing-distribution-cfa-served'
        hpxml, hpxml_bldg = _create_hpxml('base.xml')
        hpxml_bldg.hvac_distributions[0].conditioned_floor_area_served = nil
      when 'missing-duct-area'
        hpxml, hpxml_bldg = _create_hpxml('base.xml')
        hpxml_bldg.hvac_distributions[0].conditioned_floor_area_served = hpxml_bldg.building_construction.conditioned_floor_area
        hpxml_bldg.hvac_distributions[0].ducts[1].duct_fraction_area = nil
        hpxml_bldg.hvac_distributions[0].ducts[3].duct_fraction_area = 1.0
      when 'missing-duct-location'
        hpxml, hpxml_bldg = _create_hpxml('base.xml')
        hpxml_bldg.hvac_distributions[0].ducts[1].duct_location = nil
      when 'missing-elements'
        hpxml, hpxml_bldg = _create_hpxml('base.xml')
        hpxml_bldg.building_construction.number_of_conditioned_floors = nil
        hpxml_bldg.building_construction.conditioned_floor_area = nil
      when 'missing-epw-filepath-and-zipcode'
        hpxml, hpxml_bldg = _create_hpxml('base.xml')
        hpxml_bldg.climate_and_risk_zones.weather_station_epw_filepath = nil
      when 'missing-skylight-floor'
        hpxml, hpxml_bldg = _create_hpxml('base-enclosure-skylights.xml')
        hpxml_bldg.skylights[0].attached_to_floor_idref = nil
      when 'multifamily-reference-appliance'
        hpxml, hpxml_bldg = _create_hpxml('base.xml')
        hpxml_bldg.clothes_washers[0].location = HPXML::LocationOtherHousingUnit
      when 'multifamily-reference-duct'
        hpxml, hpxml_bldg = _create_hpxml('base.xml')
        hpxml_bldg.hvac_distributions[0].ducts[0].duct_location = HPXML::LocationOtherMultifamilyBufferSpace
      when 'multifamily-reference-surface'
        hpxml, hpxml_bldg = _create_hpxml('base.xml')
        hpxml_bldg.floors << hpxml_bldg.floors[0].dup
        hpxml_bldg.floors[1].id = "Floor#{hpxml_bldg.floors.size}"
        hpxml_bldg.floors[1].insulation_id = "FloorInsulation#{hpxml_bldg.floors.size}"
        hpxml_bldg.floors[1].exterior_adjacent_to = HPXML::LocationOtherHeatedSpace
        hpxml_bldg.floors[1].floor_or_ceiling = HPXML::FloorOrCeilingCeiling
      when 'multifamily-reference-water-heater'
        hpxml, hpxml_bldg = _create_hpxml('base.xml')
        hpxml_bldg.water_heating_systems[0].location = HPXML::LocationOtherNonFreezingSpace
      when 'negative-autosizing-factors'
        hpxml, hpxml_bldg = _create_hpxml('base-hvac-air-to-air-heat-pump-1-speed-autosize-factor.xml')
        hpxml_bldg.heat_pumps[0].heating_autosizing_factor = -0.5
        hpxml_bldg.heat_pumps[0].cooling_autosizing_factor = -1.2
        hpxml_bldg.heat_pumps[0].backup_heating_autosizing_factor = -0.1
      when 'panel-negative-headroom-breaker-spaces'
        hpxml, hpxml_bldg = _create_hpxml('base.xml')
        hpxml_bldg.electric_panels.add(id: 'ElectricPanel1',
<<<<<<< HEAD
                                       headroom: -1)
=======
                                       headroom_spaces: -1)
>>>>>>> 4f317ce6
      when 'panel-negative-total-breaker-spaces'
        hpxml, hpxml_bldg = _create_hpxml('base.xml')
        hpxml_bldg.electric_panels.add(id: 'ElectricPanel1',
                                       rated_total_spaces: 0)
      when 'panel-without-required-system'
        hpxml, hpxml_bldg = _create_hpxml('base.xml')
        hpxml_bldg.electric_panels.add(id: 'ElectricPanel1')
        hpxml_bldg.electric_panels[0].service_feeders.add(id: 'ServiceFeeder1',
                                                          type: HPXML::ElectricPanelLoadTypeHeating)
      when 'panel-with-unrequired-system'
        hpxml, hpxml_bldg = _create_hpxml('base.xml')
        hpxml_bldg.electric_panels.add(id: 'ElectricPanel1')
        hpxml_bldg.electric_panels[0].service_feeders.add(id: 'ServiceFeeder1',
                                                          type: HPXML::ElectricPanelLoadTypeLighting,
                                                          component_idrefs: [hpxml_bldg.lighting_groups[0].id])
      when 'refrigerator-location'
        hpxml, hpxml_bldg = _create_hpxml('base.xml')
        hpxml_bldg.refrigerators[0].location = HPXML::LocationGarage
      when 'refrigerator-schedule'
        hpxml, hpxml_bldg = _create_hpxml('base.xml')
        hpxml_bldg.refrigerators[0].weekday_fractions = '0.040, 0.039, 0.038, 0.037, 0.036, 0.036, 0.038, 0.040, 0.041, 0.041, 0.040, 0.040, 0.042, 0.042, 0.042, 0.041, 0.044, 0.048, 0.050, 0.048, 0.047, 0.046, 0.044, 0.041'
        hpxml_bldg.refrigerators[0].constant_coefficients = '-0.487, -0.340, -0.370, -0.361, -0.515, -0.684, -0.471, -0.159, -0.079, -0.417, -0.411, -0.386, -0.240, -0.314, -0.160, -0.121, -0.469, -0.412, -0.091, 0.077, -0.118, -0.247, -0.445, -0.544'
      when 'solar-fraction-one'
        hpxml, hpxml_bldg = _create_hpxml('base-dhw-solar-fraction.xml')
        hpxml_bldg.solar_thermal_systems[0].solar_fraction = 1.0
      when 'sum-space-floor-area'
        hpxml, hpxml_bldg = _create_hpxml('base-zones-spaces.xml')
        hpxml_bldg.conditioned_spaces.each do |space|
          space.floor_area /= 2.0
        end
      when 'sum-space-floor-area2'
        hpxml, hpxml_bldg = _create_hpxml('base-zones-spaces.xml')
        hpxml_bldg.conditioned_spaces.each do |space|
          space.floor_area *= 2.0
        end
      when 'vehicle-ev-multiple-BEV'
        hpxml, hpxml_bldg = _create_hpxml('base-vehicle-ev-charger-scheduled.xml')
        hpxml_bldg.vehicles.add(id: 'ElectricVehicle2',
                                vehicle_type: HPXML::VehicleTypeBEV)
      when 'vehicle-ev-invalid-fuel-economy-units'
        hpxml, hpxml_bldg = _create_hpxml('base-vehicle-ev-charger-scheduled.xml')
        hpxml_bldg.vehicles[0].fuel_economy_units = 'mpg'
      when 'water-heater-location'
        hpxml, hpxml_bldg = _create_hpxml('base.xml')
        hpxml_bldg.water_heating_systems[0].location = HPXML::LocationCrawlspaceVented
      when 'water-heater-location-other'
        hpxml, hpxml_bldg = _create_hpxml('base.xml')
        hpxml_bldg.water_heating_systems[0].location = HPXML::LocationUnconditionedSpace
      when 'water-heater-recovery-efficiency'
        hpxml, hpxml_bldg = _create_hpxml('base-dhw-tank-gas.xml')
        hpxml_bldg.water_heating_systems[0].recovery_efficiency = hpxml_bldg.water_heating_systems[0].energy_factor
      when 'wrong-infiltration-method-blower-door'
        hpxml, hpxml_bldg = _create_hpxml('base-enclosure-infil-leakiness-description.xml')
        hpxml_bldg.header.manualj_infiltration_method = HPXML::ManualJInfiltrationMethodBlowerDoor
      when 'wrong-infiltration-method-default-table'
        hpxml, hpxml_bldg = _create_hpxml('base.xml')
        hpxml_bldg.header.manualj_infiltration_method = HPXML::ManualJInfiltrationMethodDefaultTable
      else
        fail "Unhandled case: #{error_case}."
      end

      hpxml_doc = hpxml.to_doc()

      # Perform additional raw XML manipulation
      if error_case == 'invalid-id2'
        element = XMLHelper.get_element(hpxml_doc, '/HPXML/Building/BuildingDetails/Enclosure/Skylights/Skylight/SystemIdentifier')
        XMLHelper.delete_attribute(element, 'id')
      end

      # Test against schematron
      XMLHelper.write_file(hpxml_doc, @tmp_hpxml_path)
      _test_schema_and_schematron_validation(@tmp_hpxml_path, hpxml_doc, expected_errors: expected_errors)
    end
  end

  # Test warnings are correctly triggered during the XSD schema or Schematron validation
  def test_schema_schematron_warning_messages
    # Test case => Warning message(s)
    all_expected_warnings = { 'battery-pv-output-power-low' => ['Max power output should typically be greater than or equal to 500 W.',
                                                                'Max power output should typically be greater than or equal to 500 W.',
                                                                'Rated power output should typically be greater than or equal to 1000 W.'],
                              'dhw-capacities-low' => ['Heating capacity should typically be greater than or equal to 1000 Btu/hr.',
                                                       'Heating capacity should typically be greater than or equal to 1000 Btu/hr.',
                                                       'No space cooling specified, the model will not include space cooling energy use.'],
                              'dhw-efficiencies-low' => ['EnergyFactor should typically be greater than or equal to 0.45.',
                                                         'EnergyFactor should typically be greater than or equal to 0.45.',
                                                         'EnergyFactor should typically be greater than or equal to 0.45.',
                                                         'EnergyFactor should typically be greater than or equal to 0.45.',
                                                         'No space cooling specified, the model will not include space cooling energy use.'],
                              'dhw-setpoint-low' => ['Hot water setpoint should typically be greater than or equal to 110 deg-F.'],
                              'erv-atre-low' => ['Adjusted total recovery efficiency should typically be at least half of the adjusted sensible recovery efficiency.'],
                              'erv-tre-low' => ['Total recovery efficiency should typically be at least half of the sensible recovery efficiency.'],
                              'ev-charging-methods' => ['Electric vehicle charging was specified as both a PlugLoad and a Vehicle, the latter will be ignored.'],
                              'fuel-load-type-other' => ["Fuel load type 'other' is not currently handled, the fuel load will not be modeled."],
                              'garage-ventilation' => ['Ventilation fans for the garage are not currently modeled.'],
                              'heat-pump-low-backup-switchover-temp' => ['BackupHeatingSwitchoverTemperature is below 30 deg-F; this may result in significant unmet hours if the heat pump does not have sufficient capacity.'],
                              'heat-pump-low-backup-lockout-temp' => ['BackupHeatingLockoutTemperature is below 30 deg-F; this may result in significant unmet hours if the heat pump does not have sufficient capacity.'],
                              'hvac-dse-low' => ['Heating DSE should typically be greater than or equal to 0.5.',
                                                 'Cooling DSE should typically be greater than or equal to 0.5.'],
                              'hvac-capacities-low' => ['Heating capacity should typically be greater than or equal to 1000 Btu/hr.',
                                                        'Heating capacity should typically be greater than or equal to 1000 Btu/hr.',
                                                        'Heating capacity should typically be greater than or equal to 1000 Btu/hr.',
                                                        'Heating capacity should typically be greater than or equal to 1000 Btu/hr.',
                                                        'Heating capacity should typically be greater than or equal to 1000 Btu/hr.',
                                                        'Heating capacity should typically be greater than or equal to 1000 Btu/hr.',
                                                        'Heating capacity should typically be greater than or equal to 1000 Btu/hr.',
                                                        'Cooling capacity should typically be greater than or equal to 1000 Btu/hr.',
                                                        'Cooling capacity should typically be greater than or equal to 1000 Btu/hr.',
                                                        'Cooling capacity should typically be greater than or equal to 1000 Btu/hr.',
                                                        'Heating capacity should typically be greater than or equal to 1000 Btu/hr.',
                                                        'Cooling capacity should typically be greater than or equal to 1000 Btu/hr.',
                                                        'Heating capacity should typically be greater than or equal to 1000 Btu/hr.',
                                                        'Cooling capacity should typically be greater than or equal to 1000 Btu/hr.',
                                                        'Heating capacity should typically be greater than or equal to 1000 Btu/hr.',
                                                        'Cooling capacity should typically be greater than or equal to 1000 Btu/hr.',
                                                        'Backup heating capacity should typically be greater than or equal to 1000 Btu/hr.',
                                                        'Backup heating capacity should typically be greater than or equal to 1000 Btu/hr.',
                                                        'Backup heating capacity should typically be greater than or equal to 1000 Btu/hr.'],
                              'hvac-efficiencies-low' => ['Percent efficiency should typically be greater than or equal to 0.95.',
                                                          'AFUE should typically be greater than or equal to 0.5.',
                                                          'AFUE should typically be greater than or equal to 0.5.',
                                                          'AFUE should typically be greater than or equal to 0.5.',
                                                          'AFUE should typically be greater than or equal to 0.5.',
                                                          'AFUE should typically be greater than or equal to 0.5.',
                                                          'Percent efficiency should typically be greater than or equal to 0.5.',
                                                          'SEER should typically be greater than or equal to 8.',
                                                          'EER should typically be greater than or equal to 8.',
                                                          'SEER should typically be greater than or equal to 8.',
                                                          'HSPF should typically be greater than or equal to 6.',
                                                          'SEER should typically be greater than or equal to 8.',
                                                          'HSPF should typically be greater than or equal to 6.',
                                                          'EER should typically be greater than or equal to 8.',
                                                          'COP should typically be greater than or equal to 2.'],
                              'hvac-research-features-onoff-thermostat-temperature-capacitance-multiplier-one' => ['TemperatureCapacitanceMultiplier should typically be greater than 1.'],
                              'hvac-setpoints-high' => ['Heating setpoint should typically be less than or equal to 76 deg-F.',
                                                        'Cooling setpoint should typically be less than or equal to 86 deg-F.'],
                              'hvac-setpoints-low' => ['Heating setpoint should typically be greater than or equal to 58 deg-F.',
                                                       'Cooling setpoint should typically be greater than or equal to 68 deg-F.'],
                              'integrated-heating-efficiency-low' => ['Percent efficiency should typically be greater than or equal to 0.5.'],
                              'lighting-groups-missing' => ['No interior lighting specified, the model will not include interior lighting energy use.',
                                                            'No exterior lighting specified, the model will not include exterior lighting energy use.',
                                                            'No garage lighting specified, the model will not include garage lighting energy use.'],
                              'missing-attached-surfaces' => ['ResidentialFacilityType is single-family attached or apartment unit, but no attached surfaces were found. This may result in erroneous results (e.g., for infiltration).'],
                              'panel-max-current-rating-high' => ['MaxCurrentRating should typically be less than or equal to 400.'],
                              'plug-load-type-sauna' => ["Plug load type 'sauna' is not currently handled, the plug load will not be modeled."],
                              'plug-load-type-aquarium' => ["Plug load type 'aquarium' is not currently handled, the plug load will not be modeled."],
                              'plug-load-type-water-bed' => ["Plug load type 'water bed' is not currently handled, the plug load will not be modeled."],
                              'plug-load-type-space-heater' => ["Plug load type 'space heater' is not currently handled, the plug load will not be modeled."],
                              'plug-load-type-computer' => ["Plug load type 'computer' is not currently handled, the plug load will not be modeled."],
                              'plug-load-type-tv-crt' => ["Plug load type 'TV CRT' is not currently handled, the plug load will not be modeled."],
                              'plug-load-type-tv-plasma' => ["Plug load type 'TV plasma' is not currently handled, the plug load will not be modeled."],
                              'portable-spa' => ['Portable spa is not currently handled, the portable spa will not be modeled.'],
                              'slab-ext-horiz-insul-without-perim-insul' => ['There is ExteriorHorizontalInsulation but no PerimeterInsulation, this may indicate an input error.'],
                              'slab-large-exposed-perimeter' => ['Slab exposed perimeter is more than twice the slab area, this may indicate an input error.'],
                              'slab-zero-exposed-perimeter' => ['Slab has zero exposed perimeter, this may indicate an input error.'],
                              'unit-multiplier' => ['NumberofUnits is greater than 1, indicating that the HPXML Building represents multiple dwelling units; simulation outputs will reflect this unit multiplier.'],
                              'vehicle-phev' => ["Vehicle type 'PlugInHybridElectricVehicle' is not currently handled, the vehicle will not be modeled."],
                              'window-exterior-shading-types' => ["Exterior shading type is 'external overhangs', but overhangs are explicitly defined; exterior shading type will be ignored.",
                                                                  "Exterior shading type is 'building', but neighbor buildings are explicitly defined; exterior shading type will be ignored."],
                              'wrong-units' => ['Thickness is greater than 12 inches; this may indicate incorrect units.',
                                                'Thickness is less than 1 inch; this may indicate incorrect units.',
                                                'Depth is greater than 72 feet; this may indicate incorrect units.',
                                                'DistanceToTopOfWindow is greater than 12 feet; this may indicate incorrect units.'] }

    all_expected_warnings.each_with_index do |(warning_case, expected_warnings), i|
      puts "[#{i + 1}/#{all_expected_warnings.size}] Testing #{warning_case}..."
      # Create HPXML object
      case warning_case
      when 'battery-pv-output-power-low'
        hpxml, hpxml_bldg = _create_hpxml('base-pv-battery.xml')
        hpxml_bldg.batteries[0].rated_power_output = 0.1
        hpxml_bldg.pv_systems[0].max_power_output = 0.1
        hpxml_bldg.pv_systems[1].max_power_output = 0.1
      when 'dhw-capacities-low'
        hpxml, hpxml_bldg = _create_hpxml('base-dhw-multiple.xml')
        hpxml_bldg.water_heating_systems.each do |water_heating_system|
          if [HPXML::WaterHeaterTypeStorage].include? water_heating_system.water_heater_type
            water_heating_system.heating_capacity = 0.1
          end
        end
      when 'dhw-efficiencies-low'
        hpxml, hpxml_bldg = _create_hpxml('base-dhw-multiple.xml')
        hpxml_bldg.water_heating_systems.each do |water_heating_system|
          if [HPXML::WaterHeaterTypeStorage,
              HPXML::WaterHeaterTypeTankless].include? water_heating_system.water_heater_type
            water_heating_system.energy_factor = 0.1
          end
        end
      when 'dhw-setpoint-low'
        hpxml, hpxml_bldg = _create_hpxml('base.xml')
        hpxml_bldg.water_heating_systems[0].temperature = 100
      when 'erv-atre-low'
        hpxml, hpxml_bldg = _create_hpxml('base-mechvent-erv-atre-asre.xml')
        hpxml_bldg.ventilation_fans[0].total_recovery_efficiency_adjusted = 0.1
      when 'fuel-load-type-other'
        hpxml, hpxml_bldg = _create_hpxml('base-misc-loads-large-uncommon.xml')
        hpxml_bldg.fuel_loads[0].fuel_load_type = HPXML::FuelLoadTypeOther
      when 'erv-tre-low'
        hpxml, hpxml_bldg = _create_hpxml('base-mechvent-erv.xml')
        hpxml_bldg.ventilation_fans[0].total_recovery_efficiency = 0.1
      when 'ev-charging-methods'
        hpxml, _hpxml_bldg = _create_hpxml('base-vehicle-ev-charger-plug-load-ev.xml')
      when 'garage-ventilation'
        hpxml, hpxml_bldg = _create_hpxml('base.xml')
        hpxml_bldg.ventilation_fans.add(id: 'VentilationFan1',
                                        used_for_garage_ventilation: true)
      when 'heat-pump-low-backup-switchover-temp'
        hpxml, hpxml_bldg = _create_hpxml('base-hvac-dual-fuel-air-to-air-heat-pump-1-speed.xml')
        hpxml_bldg.heat_pumps[0].backup_heating_switchover_temp = 25.0
      when 'heat-pump-low-backup-lockout-temp'
        hpxml, hpxml_bldg = _create_hpxml('base-hvac-air-to-air-heat-pump-1-speed-lockout-temperatures.xml')
        hpxml_bldg.heat_pumps[0].backup_heating_lockout_temp = 25.0
      when 'hvac-dse-low'
        hpxml, hpxml_bldg = _create_hpxml('base-hvac-dse.xml')
        hpxml_bldg.hvac_distributions[0].annual_heating_dse = 0.1
        hpxml_bldg.hvac_distributions[0].annual_cooling_dse = 0.1
      when 'hvac-capacities-low'
        hpxml, hpxml_bldg = _create_hpxml('base-hvac-multiple.xml')
        hpxml_bldg.hvac_systems.each do |hvac_system|
          if hvac_system.is_a? HPXML::HeatingSystem
            hvac_system.heating_capacity = 0.1
          elsif hvac_system.is_a? HPXML::CoolingSystem
            hvac_system.cooling_capacity = 0.1
          elsif hvac_system.is_a? HPXML::HeatPump
            hvac_system.heating_capacity = 0.1
            hvac_system.cooling_capacity = 0.1
            hvac_system.backup_heating_capacity = 0.1
          end
        end
      when 'hvac-efficiencies-low'
        hpxml, hpxml_bldg = _create_hpxml('base-hvac-multiple.xml')
        hpxml_bldg.hvac_systems.each do |hvac_system|
          if hvac_system.is_a? HPXML::HeatingSystem
            case hvac_system.heating_system_type
            when HPXML::HVACTypeElectricResistance,
                 HPXML::HVACTypeStove
              hvac_system.heating_efficiency_percent = 0.1
            when HPXML::HVACTypeFurnace,
                   HPXML::HVACTypeWallFurnace,
                   HPXML::HVACTypeBoiler
              hvac_system.heating_efficiency_afue = 0.1
            end
          elsif hvac_system.is_a? HPXML::CoolingSystem
            case hvac_system.cooling_system_type
            when HPXML::HVACTypeCentralAirConditioner
              hvac_system.cooling_efficiency_seer = 0.1
            when HPXML::HVACTypeRoomAirConditioner
              hvac_system.cooling_efficiency_eer = 0.1
            end
          elsif hvac_system.is_a? HPXML::HeatPump
            case hvac_system.heat_pump_type
            when HPXML::HVACTypeHeatPumpAirToAir,
                HPXML::HVACTypeHeatPumpMiniSplit
              hvac_system.cooling_efficiency_seer = 0.1
              hvac_system.heating_efficiency_hspf = 0.1
            when HPXML::HVACTypeHeatPumpGroundToAir
              hvac_system.cooling_efficiency_eer = 0.1
              hvac_system.heating_efficiency_cop = 0.1
            end
          end
        end
      when 'hvac-setpoints-high'
        hpxml, hpxml_bldg = _create_hpxml('base.xml')
        hpxml_bldg.hvac_controls[0].heating_setpoint_temp = 100
        hpxml_bldg.hvac_controls[0].cooling_setpoint_temp = 100
      when 'hvac-setpoints-low'
        hpxml, hpxml_bldg = _create_hpxml('base.xml')
        hpxml_bldg.hvac_controls[0].heating_setpoint_temp = 0
        hpxml_bldg.hvac_controls[0].cooling_setpoint_temp = 0
      when 'integrated-heating-efficiency-low'
        hpxml, hpxml_bldg = _create_hpxml('base-hvac-ptac-with-heating-electricity.xml')
        hpxml_bldg.cooling_systems[0].integrated_heating_system_efficiency_percent = 0.4
      when 'lighting-groups-missing'
        hpxml, hpxml_bldg = _create_hpxml('base-enclosure-garage.xml')
        hpxml_bldg.lighting_groups.reverse_each do |lg|
          lg.delete
        end
      when 'missing-attached-surfaces'
        hpxml, hpxml_bldg = _create_hpxml('base.xml')
        hpxml_bldg.building_construction.residential_facility_type = HPXML::ResidentialTypeSFA
        hpxml_bldg.air_infiltration_measurements[0].infiltration_type = HPXML::InfiltrationTypeUnitExterior
      when 'hvac-research-features-onoff-thermostat-temperature-capacitance-multiplier-one'
        hpxml, _hpxml_bldg = _create_hpxml('base-hvac-air-to-air-heat-pump-1-speed-research-features.xml')
        hpxml.header.temperature_capacitance_multiplier = 1
      when 'panel-max-current-rating-high'
        hpxml, hpxml_bldg = _create_hpxml('base.xml')
        hpxml_bldg.electric_panels.add(id: 'ElectricPanel1',
                                       max_current_rating: 450.0)
      when 'plug-load-type-sauna'
        hpxml, hpxml_bldg = _create_hpxml('base.xml')
        hpxml_bldg.plug_loads[0].plug_load_type = HPXML::PlugLoadTypeSauna
      when 'plug-load-type-aquarium'
        hpxml, hpxml_bldg = _create_hpxml('base.xml')
        hpxml_bldg.plug_loads[0].plug_load_type = HPXML::PlugLoadTypeAquarium
      when 'plug-load-type-water-bed'
        hpxml, hpxml_bldg = _create_hpxml('base.xml')
        hpxml_bldg.plug_loads[0].plug_load_type = HPXML::PlugLoadTypeWaterBed
      when 'plug-load-type-space-heater'
        hpxml, hpxml_bldg = _create_hpxml('base.xml')
        hpxml_bldg.plug_loads[0].plug_load_type = HPXML::PlugLoadTypeSpaceHeater
      when 'plug-load-type-computer'
        hpxml, hpxml_bldg = _create_hpxml('base.xml')
        hpxml_bldg.plug_loads[0].plug_load_type = HPXML::PlugLoadTypeComputer
      when 'plug-load-type-tv-crt'
        hpxml, hpxml_bldg = _create_hpxml('base.xml')
        hpxml_bldg.plug_loads[0].plug_load_type = HPXML::PlugLoadTypeTelevisionCRT
      when 'plug-load-type-tv-plasma'
        hpxml, hpxml_bldg = _create_hpxml('base.xml')
        hpxml_bldg.plug_loads[0].plug_load_type = HPXML::PlugLoadTypeTelevisionPlasma
      when 'portable-spa'
        hpxml, hpxml_bldg = _create_hpxml('base.xml')
        hpxml_bldg.portable_spas.add(id: 'PorableSpa')
      when 'slab-zero-exposed-perimeter'
        hpxml, hpxml_bldg = _create_hpxml('base.xml')
        hpxml_bldg.slabs[0].exposed_perimeter = 0
      when 'slab-ext-horiz-insul-without-perim-insul'
        hpxml, hpxml_bldg = _create_hpxml('base-foundation-slab-exterior-horizontal-insulation.xml')
        hpxml_bldg.slabs[0].perimeter_insulation_r_value = 0
      when 'slab-large-exposed-perimeter'
        hpxml, hpxml_bldg = _create_hpxml('base.xml')
        hpxml_bldg.slabs[0].exposed_perimeter = hpxml_bldg.slabs[0].area * 2 + 1
      when 'unit-multiplier'
        hpxml, hpxml_bldg = _create_hpxml('base.xml')
        hpxml_bldg.building_construction.number_of_units = 5
      when 'vehicle-phev'
        hpxml, hpxml_bldg = _create_hpxml('base-vehicle-ev-charger-scheduled.xml')
        hpxml_bldg.vehicles[0].vehicle_type = 'PlugInHybridElectricVehicle'
      when 'window-exterior-shading-types'
        hpxml, _hpxml_bldg = _create_hpxml('base-enclosure-windows-shading-types-detailed.xml')
      when 'wrong-units'
        hpxml, hpxml_bldg = _create_hpxml('base-enclosure-overhangs.xml')
        hpxml_bldg.slabs[0].thickness = 0.5
        hpxml_bldg.foundation_walls[0].thickness = 72.0
        hpxml_bldg.windows[0].overhangs_depth = 120.0
        hpxml_bldg.windows[0].overhangs_distance_to_top_of_window = 24.0
        hpxml_bldg.windows[0].overhangs_distance_to_bottom_of_window = 48.0
      else
        fail "Unhandled case: #{warning_case}."
      end

      hpxml_doc = hpxml.to_doc()

      # Test against schematron
      XMLHelper.write_file(hpxml_doc, @tmp_hpxml_path)
      _test_schema_and_schematron_validation(@tmp_hpxml_path, hpxml_doc, expected_warnings: expected_warnings)
    end
  end

  # Test errors are correctly triggered in the HPXMLtoOpenStudio ruby code
  def test_ruby_error_messages
    # Test case => Error message(s)
    all_expected_errors = { 'battery-bad-values-max-greater-than-one' => ["Schedule value for column 'battery' must be less than or equal to 1."],
                            'battery-bad-values-min-less-than-neg-one' => ["Schedule value for column 'battery' must be greater than or equal to -1."],
                            'cfis-with-hydronic-distribution' => ["Attached HVAC distribution system 'HVACDistribution1' cannot be hydronic for ventilation fan 'VentilationFan1'."],
                            'cfis-invalid-supplemental-fan' => ["CFIS supplemental fan 'VentilationFan2' must be of type 'supply only' or 'exhaust only'."],
                            'cfis-invalid-supplemental-fan2' => ["CFIS supplemental fan 'VentilationFan2' must be set as used for whole building ventilation."],
                            'cfis-invalid-supplemental-fan3' => ["CFIS supplemental fan 'VentilationFan2' cannot be a shared system."],
                            'cfis-invalid-supplemental-fan4' => ["CFIS supplemental fan 'VentilationFan2' cannot have HoursInOperation specified."],
                            'dehumidifier-setpoints' => ['All dehumidifiers must have the same setpoint but multiple setpoints were specified.'],
                            'desuperheater-with-detailed-setpoints' => ["Detailed setpoints for water heating system 'WaterHeatingSystem1' is not currently supported for desuperheaters."],
                            'duplicate-id' => ["Element 'SystemIdentifier', attribute 'id': 'PlugLoad1' is not a valid value of the atomic type 'xs:ID'."],
                            'emissions-duplicate-names' => ['Found multiple Emissions Scenarios with the Scenario Name='],
                            'emissions-wrong-columns' => ['Emissions File has too few columns. Cannot find column number'],
                            'emissions-wrong-filename' => ["Emissions File file path 'invalid-wrong-filename.csv' does not exist."],
                            'emissions-wrong-rows' => ['Emissions File has invalid number of rows'],
                            'geothermal-loop-multiple-attached-hps' => ["Multiple heat pumps found attached to geothermal loop 'GeothermalLoop1'."],
                            'heat-pump-backup-system-load-fraction' => ['Heat pump backup system cannot have a fraction heat load served specified.'],
                            'hvac-cooling-detailed-performance-incomplete-pair' => ['Cooling detailed performance data for outdoor temperature = 82.0 is incomplete; there must be exactly one minimum and one maximum capacity datapoint.',
                                                                                    'Cooling detailed performance data for outdoor temperature = 81.0 is incomplete; there must be exactly one minimum and one maximum capacity datapoint.'],
                            'hvac-heating-detailed-performance-incomplete-pair' => ['Heating detailed performance data for outdoor temperature = 5.0 is incomplete; there must be exactly one minimum and one maximum capacity datapoint.',
                                                                                    'Heating detailed performance data for outdoor temperature = 4.0 is incomplete; there must be exactly one minimum and one maximum capacity datapoint.'],
                            'heat-pump-switchover-temp-elec-backup' => ['Switchover temperature should only be used for a heat pump with fossil fuel backup; use compressor lockout temperature instead.'],
                            'heat-pump-lockout-temps-elec-backup' => ['Similar compressor/backup lockout temperatures should only be used for a heat pump with fossil fuel backup.'],
                            'hvac-attached-to-uncond-zone' => ["HVAC system 'HeatingSystem1' is attached to an unconditioned zone."],
                            'hvac-distribution-different-zones' => ["HVAC distribution system 'HVACDistribution1' has HVAC systems attached to different zones."],
                            'hvac-distribution-multiple-attached-cooling' => ["Multiple cooling systems found attached to distribution system 'HVACDistribution2'."],
                            'hvac-distribution-multiple-attached-heating' => ["Multiple heating systems found attached to distribution system 'HVACDistribution1'."],
                            'hvac-dse-multiple-attached-cooling' => ["Multiple cooling systems found attached to distribution system 'HVACDistribution1'."],
                            'hvac-dse-multiple-attached-heating' => ["Multiple heating systems found attached to distribution system 'HVACDistribution1'."],
                            'hvac-research-features-onoff-thermostat-num-speeds-greater-than-two' => ['On-off thermostat deadband currently is only supported for single speed or two speed air source systems.'],
                            'hvac-research-features-num-unit-greater-than-one' => ['NumberofUnits greater than 1 is not supported for on-off thermostat deadband.',
                                                                                   'NumberofUnits greater than 1 is not supported for multi-staging backup coil.'],
                            'hvac-gshp-invalid-num-bore-holes' => ["Number of bore holes (5) with borefield configuration 'Lopsided U' not supported."],
                            'hvac-inconsistent-fan-powers' => ["Fan powers for heating system 'HeatingSystem1' and cooling system 'CoolingSystem1' are attached to a single distribution system and therefore must be the same."],
                            'hvac-invalid-distribution-system-type' => ["Incorrect HVAC distribution system type for HVAC type: 'Furnace'. Should be one of: ["],
                            'hvac-shared-boiler-multiple' => ['More than one shared heating system found.'],
                            'hvac-shared-chiller-multiple' => ['More than one shared cooling system found.'],
                            'hvac-shared-chiller-negative-seer-eq' => ["Negative SEER equivalent calculated for cooling system 'CoolingSystem1', double-check inputs."],
                            'inconsistent-belly-wing-skirt-present' => ['All belly-and-wing foundations must have the same SkirtPresent.'],
                            'inconsistent-cond-zone-assignment' => ["Surface 'Floor1' is not adjacent to conditioned space but was assigned to conditioned Zone 'ConditionedZone'."],
                            'inconsistent-uncond-basement-within-infiltration-volume' => ['All unconditioned basements must have the same WithinInfiltrationVolume.'],
                            'inconsistent-unvented-attic-within-infiltration-volume' => ['All unvented attics must have the same WithinInfiltrationVolume.'],
                            'inconsistent-unvented-crawl-within-infiltration-volume' => ['All unvented crawlspaces must have the same WithinInfiltrationVolume.'],
                            'inconsistent-vented-attic-ventilation-rate' => ['All vented attics must have the same VentilationRate.'],
                            'inconsistent-vented-attic-ventilation-rate2' => ['All vented attics must have the same VentilationRate.'],
                            'inconsistent-vented-crawl-ventilation-rate' => ['All vented crawlspaces must have the same VentilationRate.'],
                            'invalid-battery-capacity-units' => ["UsableCapacity and NominalCapacity for Battery 'Battery1' must be in the same units."],
                            'invalid-battery-capacity-units2' => ["UsableCapacity and NominalCapacity for Battery 'Battery1' must be in the same units."],
                            'invalid-datatype-boolean' => ["Element 'RadiantBarrier': 'FOOBAR' is not a valid value of the atomic type 'xs:boolean'"],
                            'invalid-datatype-integer' => ["Element 'NumberofBedrooms': '2.5' is not a valid value of the atomic type 'IntegerGreaterThanOrEqualToZero_simple'."],
                            'invalid-datatype-float' => ["Cannot convert 'FOOBAR' to float for EmissionsScenario/EmissionsFactor[FuelType='electricity']/Value."],
                            'invalid-daylight-saving' => ['Daylight Saving End Day of Month (31) must be one of: 1, 2, 3, 4, 5, 6, 7, 8, 9, 10, 11, 12, 13, 14, 15, 16, 17, 18, 19, 20, 21, 22, 23, 24, 25, 26, 27, 28, 29, 30.'],
                            'invalid-distribution-cfa-served' => ['The total conditioned floor area served by the HVAC distribution system(s) for heating is larger than the conditioned floor area of the building.',
                                                                  'The total conditioned floor area served by the HVAC distribution system(s) for cooling is larger than the conditioned floor area of the building.'],
                            'invalid-epw-filepath' => ["foo.epw' could not be found."],
                            'invalid-holiday-lighting-dates' => ['Exterior Holiday Lighting Begin Day of Month (31) must be one of: 1, 2, 3, 4, 5, 6, 7, 8, 9, 10, 11, 12, 13, 14, 15, 16, 17, 18, 19, 20, 21, 22, 23, 24, 25, 26, 27, 28, 29, 30.'],
                            'invalid-id' => ["Element 'SystemIdentifier', attribute 'id': '' is not a valid value of the atomic type 'xs:ID'."],
                            'invalid-neighbor-shading-azimuth' => ['A neighbor building has an azimuth (145) not equal to the azimuth of any wall.'],
                            'invalid-ptac-dse' => ["HVAC type 'packaged terminal air conditioner' must have a heating and/or cooling DSE of 1."],
                            'invalid-pthp-dse' => ["HVAC type 'packaged terminal heat pump' must have a heating and/or cooling DSE of 1."],
                            'invalid-relatedhvac-dhw-indirect' => ["RelatedHVACSystem 'HeatingSystem_bad' not found for water heating system 'WaterHeatingSystem1'"],
                            'invalid-relatedhvac-desuperheater' => ["RelatedHVACSystem 'CoolingSystem_bad' not found for water heating system 'WaterHeatingSystem1'."],
                            'invalid-schema-version' => ["Element 'HPXML', attribute 'schemaVersion'"],
                            'invalid-skylights-physical-properties' => ["Could not lookup UFactor and SHGC for skylight 'Skylight2'."],
                            'invalid-runperiod' => ['Run Period End Day of Month (31) must be one of: 1, 2, 3, 4, 5, 6, 7, 8, 9, 10, 11, 12, 13, 14, 15, 16, 17, 18, 19, 20, 21, 22, 23, 24, 25, 26, 27, 28, 29, 30.'],
                            'invalid-shading-season' => ['Shading Summer Season End Day of Month (31) must be one of: 1, 2, 3, 4, 5, 6, 7, 8, 9, 10, 11, 12, 13, 14, 15, 16, 17, 18, 19, 20, 21, 22, 23, 24, 25, 26, 27, 28, 29, 30.'],
                            'invalid-unavailable-period' => ['Unavailable Period End Day of Month (31) must be one of: 1, 2, 3, 4, 5, 6, 7, 8, 9, 10, 11, 12, 13, 14, 15, 16, 17, 18, 19, 20, 21, 22, 23, 24, 25, 26, 27, 28, 29, 30.'],
                            'invalid-windows-physical-properties' => ["Could not lookup UFactor and SHGC for window 'Window3'."],
                            'inverter-unequal-efficiencies' => ['Expected all InverterEfficiency values to be equal.'],
                            'leap-year-TMY' => ['Specified a leap year (2008) but weather data has 8760 hours.'],
                            'net-area-negative-wall' => ["Calculated a negative net surface area for surface 'Wall1'."],
                            'net-area-negative-roof-floor' => ["Calculated a negative net surface area for surface 'Roof1'.",
                                                               "Calculated a negative net surface area for surface 'Floor1'."],
                            'orphaned-geothermal-loop' => ["Geothermal loop 'GeothermalLoop1' found but no heat pump attached to it."],
                            'orphaned-hvac-distribution' => ["Distribution system 'HVACDistribution1' found but no HVAC system attached to it."],
<<<<<<< HEAD
                            'panel-branch-circuit-not-supported' => ["One or more referenced components 'AirInfiltrationMeasurement1' not supported for branch circuit 'BranchCircuit1'"],
                            'panel-service-feeder-wrong-system-type' => ["One or more referenced components 'WaterHeatingSystem1' not valid for service feeder 'ServiceFeeder1'"],
                            'panel-service-feeder-not-supported' => ["One or more referenced components 'foobar' not supported for service feeder 'ServiceFeeder1'"],
=======
                            'panel-wrong-system-type' => ["One or more referenced components 'WaterHeatingSystem1' not valid for service feeder 'ServiceFeeder1'"],
                            'panel-missing-system' => ["One or more referenced components 'foobar' not found for service feeder 'ServiceFeeder1'"],
>>>>>>> 4f317ce6
                            'refrigerators-multiple-primary' => ['More than one refrigerator designated as the primary.'],
                            'refrigerators-no-primary' => ['Could not find a primary refrigerator.'],
                            'repeated-relatedhvac-dhw-indirect' => ["RelatedHVACSystem 'HeatingSystem1' is attached to multiple water heating systems."],
                            'repeated-relatedhvac-desuperheater' => ["RelatedHVACSystem 'CoolingSystem1' is attached to multiple water heating systems."],
                            'schedule-detailed-bad-values-max-not-one' => ["Schedule max value for column 'lighting_interior' must be 1."],
                            'schedule-detailed-bad-values-negative' => ["Schedule min value for column 'lighting_interior' must be non-negative."],
                            'schedule-detailed-bad-values-non-numeric' => ["Schedule value must be numeric for column 'lighting_interior'."],
                            'schedule-detailed-bad-values-mode-negative' => ["Schedule value for column 'water_heater_operating_mode' must be either 0 or 1."],
                            'schedule-detailed-duplicate-columns' => ["Schedule column name 'occupants' is duplicated."],
                            'schedule-detailed-wrong-filename' => ["Schedules file path 'invalid-wrong-filename.csv' does not exist."],
                            'schedule-detailed-wrong-rows' => ["Schedule has invalid number of rows (8759) for column 'occupants'. Must be one of: 8760, 17520, 26280, 35040, 43800, 52560, 87600, 105120, 131400, 175200, 262800, 525600."],
                            'skylight-not-connected-to-cond-space' => ["Skylight 'Skylight1' not connected to conditioned space; if it's a skylight with a shaft, use AttachedToFloor to connect it to conditioned space."],
                            'solar-thermal-system-with-combi-tankless' => ["Water heating system 'WaterHeatingSystem1' connected to solar thermal system 'SolarThermalSystem1' cannot be a space-heating boiler."],
                            'solar-thermal-system-with-desuperheater' => ["Water heating system 'WaterHeatingSystem1' connected to solar thermal system 'SolarThermalSystem1' cannot be attached to a desuperheater."],
                            'solar-thermal-system-with-dhw-indirect' => ["Water heating system 'WaterHeatingSystem1' connected to solar thermal system 'SolarThermalSystem1' cannot be a space-heating boiler."],
                            'storm-windows-unexpected-window-ufactor' => ['Unexpected base window U-Factor (0.33) for a storm window.'],
                            'surface-attached-to-uncond-space' => ["Surface 'Wall2Space2' is attached to the space of an unconditioned zone."],
                            'surface-attached-to-uncond-space2' => ["Surface 'Slab2Space4' is attached to the space of an unconditioned zone."],
                            'unattached-cfis' => ["Attached HVAC distribution system 'foobar' not found for ventilation fan 'VentilationFan1'."],
                            'unattached-door' => ["Attached wall 'foobar' not found for door 'Door1'."],
                            'unattached-gshp' => ["Attached geothermal loop 'foobar' not found for heat pump 'HeatPump1'."],
                            'unattached-hvac-distribution' => ["Attached HVAC distribution system 'foobar' not found for HVAC system 'HeatingSystem1'."],
                            'unattached-pv-system' => ["Attached inverter 'foobar' not found for pv system 'PVSystem1'."],
                            'unattached-skylight' => ["Attached roof 'foobar' not found for skylight 'Skylight1'.",
                                                      "Attached floor 'foobar' not found for skylight 'Skylight1'."],
                            'unattached-solar-thermal-system' => ["Attached water heating system 'foobar' not found for solar thermal system 'SolarThermalSystem1'."],
                            'unattached-shared-clothes-washer-dhw-distribution' => ["Attached hot water distribution 'foobar' not found for clothes washer"],
                            'unattached-shared-clothes-washer-water-heater' => ["Attached water heating system 'foobar' not found for clothes washer"],
                            'unattached-shared-dishwasher-dhw-distribution' => ["Attached hot water distribution 'foobar' not found for dishwasher"],
                            'unattached-shared-dishwasher-water-heater' => ["Attached water heating system 'foobar' not found for dishwasher"],
                            'unattached-window' => ["Attached wall 'foobar' not found for window 'Window1'."],
                            'unattached-zone' => ["Attached zone 'foobar' not found for heating system 'HeatingSystem1'.",
                                                  "Attached zone 'foobar' not found for cooling system 'CoolingSystem1'."],
                            'unavailable-period-missing-column' => ["Could not find column='foobar' in unavailable_periods.csv."],
                            'unique-objects-vary-across-units-epw' => ['Weather station EPW filepath has different values across dwelling units.'],
                            'unique-objects-vary-across-units-dst' => ['Unique object (OS:RunPeriodControl:DaylightSavingTime) has different values across dwelling units.'],
                            'unique-objects-vary-across-units-tmains' => ['Unique object (OS:Site:WaterMainsTemperature) has different values across dwelling units.'],
                            'whole-mf-building-batteries' => ['Modeling batteries for whole SFA/MF buildings is not currently supported.'],
                            'whole-mf-building-dehumidifiers-unit-multiplier' => ['NumberofUnits greater than 1 is not supported for dehumidifiers.'],
                            'whole-mf-building-gshps-unit-multiplier' => ['NumberofUnits greater than 1 is not supported for ground-to-air heat pumps.'] }

    all_expected_errors.each_with_index do |(error_case, expected_errors), i|
      puts "[#{i + 1}/#{all_expected_errors.size}] Testing #{error_case}..."
      building_id = nil
      # Create HPXML object
      case error_case
      when 'battery-bad-values-max-greater-than-one'
        hpxml, hpxml_bldg = _create_hpxml('base-battery-scheduled.xml')
        csv_data = CSV.read(File.join(File.dirname(hpxml.hpxml_path), hpxml_bldg.header.schedules_filepaths[0]))
        csv_data[1][csv_data[0].index('battery')] = 1.1
        File.write(@tmp_csv_path, csv_data.map(&:to_csv).join)
        hpxml_bldg.header.schedules_filepaths = [@tmp_csv_path]
      when 'battery-bad-values-min-less-than-neg-one'
        hpxml, hpxml_bldg = _create_hpxml('base-battery-scheduled.xml')
        csv_data = CSV.read(File.join(File.dirname(hpxml.hpxml_path), hpxml_bldg.header.schedules_filepaths[0]))
        csv_data[1][csv_data[0].index('battery')] = -1.1
        File.write(@tmp_csv_path, csv_data.map(&:to_csv).join)
        hpxml_bldg.header.schedules_filepaths = [@tmp_csv_path]
      when 'cfis-with-hydronic-distribution'
        hpxml, hpxml_bldg = _create_hpxml('base-hvac-boiler-gas-only.xml')
        hpxml_bldg.ventilation_fans.add(id: "VentilationFan#{hpxml_bldg.ventilation_fans.size + 1}",
                                        fan_type: HPXML::MechVentTypeCFIS,
                                        used_for_whole_building_ventilation: true,
                                        distribution_system_idref: hpxml_bldg.hvac_distributions[0].id)
      when 'cfis-invalid-supplemental-fan'
        hpxml, hpxml_bldg = _create_hpxml('base-mechvent-cfis-supplemental-fan-exhaust.xml')
        suppl_fan = hpxml_bldg.ventilation_fans.find { |f| f.is_cfis_supplemental_fan }
        suppl_fan.fan_type = HPXML::MechVentTypeBalanced
      when 'cfis-invalid-supplemental-fan2'
        hpxml, hpxml_bldg = _create_hpxml('base-mechvent-cfis-supplemental-fan-exhaust.xml')
        suppl_fan = hpxml_bldg.ventilation_fans.find { |f| f.is_cfis_supplemental_fan }
        suppl_fan.used_for_whole_building_ventilation = false
        suppl_fan.used_for_garage_ventilation = true
      when 'cfis-invalid-supplemental-fan3'
        hpxml, hpxml_bldg = _create_hpxml('base-mechvent-cfis-supplemental-fan-exhaust.xml')
        suppl_fan = hpxml_bldg.ventilation_fans.find { |f| f.is_cfis_supplemental_fan }
        suppl_fan.is_shared_system = true
        suppl_fan.fraction_recirculation = 0.0
        suppl_fan.in_unit_flow_rate = suppl_fan.tested_flow_rate / 2.0
      when 'cfis-invalid-supplemental-fan4'
        hpxml, hpxml_bldg = _create_hpxml('base-mechvent-cfis-supplemental-fan-exhaust.xml')
        suppl_fan = hpxml_bldg.ventilation_fans.find { |f| f.is_cfis_supplemental_fan }
        suppl_fan.hours_in_operation = 12.0
      when 'dehumidifier-setpoints'
        hpxml, hpxml_bldg = _create_hpxml('base-appliances-dehumidifier-multiple.xml')
        hpxml_bldg.dehumidifiers[-1].rh_setpoint = 0.55
      when 'desuperheater-with-detailed-setpoints'
        hpxml, hpxml_bldg = _create_hpxml('base-dhw-tank-detailed-setpoints.xml')
        hpxml_bldg.water_heating_systems[0].uses_desuperheater = true
        hpxml_bldg.water_heating_systems[0].related_hvac_idref = hpxml_bldg.cooling_systems[0].id
      when 'duplicate-id'
        hpxml, hpxml_bldg = _create_hpxml('base.xml')
        hpxml_bldg.plug_loads[-1].id = hpxml_bldg.plug_loads[0].id
      when 'emissions-duplicate-names'
        hpxml, _hpxml_bldg = _create_hpxml('base-misc-emissions.xml')
        hpxml.header.emissions_scenarios << hpxml.header.emissions_scenarios[0].dup
      when 'emissions-wrong-columns'
        hpxml, _hpxml_bldg = _create_hpxml('base-misc-emissions.xml')
        scenario = hpxml.header.emissions_scenarios[1]
        csv_data = CSV.read(File.join(File.dirname(hpxml.hpxml_path), scenario.elec_schedule_filepath))
        csv_data[10] = [431.0] * (scenario.elec_schedule_column_number - 1)
        File.write(@tmp_csv_path, csv_data.map(&:to_csv).join)
        hpxml.header.emissions_scenarios[1].elec_schedule_filepath = @tmp_csv_path
      when 'emissions-wrong-filename'
        hpxml, _hpxml_bldg = _create_hpxml('base-misc-emissions.xml')
        hpxml.header.emissions_scenarios[1].elec_schedule_filepath = 'invalid-wrong-filename.csv'
      when 'emissions-wrong-rows'
        hpxml, _hpxml_bldg = _create_hpxml('base-misc-emissions.xml')
        scenario = hpxml.header.emissions_scenarios[1]
        csv_data = CSV.read(File.join(File.dirname(hpxml.hpxml_path), scenario.elec_schedule_filepath))
        File.write(@tmp_csv_path, csv_data[0..-2].map(&:to_csv).join)
        hpxml.header.emissions_scenarios[1].elec_schedule_filepath = @tmp_csv_path
      when 'geothermal-loop-multiple-attached-hps'
        hpxml, hpxml_bldg = _create_hpxml('base-hvac-ground-to-air-heat-pump-detailed-geothermal-loop.xml')
        hpxml_bldg.heat_pumps[0].fraction_cool_load_served = 0.5
        hpxml_bldg.heat_pumps[0].fraction_heat_load_served = 0.5
        hpxml_bldg.heat_pumps << hpxml_bldg.heat_pumps[0].dup
        hpxml_bldg.heat_pumps[1].id = "HeatPump#{hpxml_bldg.heat_pumps.size}"
        hpxml_bldg.heat_pumps[0].primary_heating_system = false
        hpxml_bldg.heat_pumps[0].primary_cooling_system = false
        hpxml_bldg.hvac_distributions.add(id: "HVACDistribution#{hpxml_bldg.hvac_distributions.size + 1}",
                                          distribution_system_type: HPXML::HVACDistributionTypeDSE,
                                          annual_cooling_dse: 1.0,
                                          annual_heating_dse: 1.0)
        hpxml_bldg.heat_pumps[1].distribution_system_idref = hpxml_bldg.hvac_distributions[1].id
      when 'heat-pump-backup-system-load-fraction'
        hpxml, hpxml_bldg = _create_hpxml('base-hvac-air-to-air-heat-pump-var-speed-backup-boiler.xml')
        hpxml_bldg.heating_systems[0].fraction_heat_load_served = 0.5
        hpxml_bldg.heat_pumps[0].fraction_heat_load_served = 0.5
      when 'heat-pump-switchover-temp-elec-backup'
        hpxml, hpxml_bldg = _create_hpxml('base-hvac-air-to-air-heat-pump-1-speed.xml')
        hpxml_bldg.heat_pumps[0].backup_heating_switchover_temp = 35.0
      when 'hvac-cooling-detailed-performance-incomplete-pair'
        hpxml, hpxml_bldg = _create_hpxml('base-hvac-air-to-air-heat-pump-var-speed-detailed-performance.xml')
        hpxml_bldg.heat_pumps[0].cooling_detailed_performance_data[-1].outdoor_temperature -= 1.0
      when 'hvac-heating-detailed-performance-incomplete-pair'
        hpxml, hpxml_bldg = _create_hpxml('base-hvac-air-to-air-heat-pump-var-speed-detailed-performance.xml')
        hpxml_bldg.heat_pumps[0].heating_detailed_performance_data[-1].outdoor_temperature -= 1.0
      when 'heat-pump-lockout-temps-elec-backup'
        hpxml, hpxml_bldg = _create_hpxml('base-hvac-air-to-air-heat-pump-1-speed.xml')
        hpxml_bldg.heat_pumps[0].compressor_lockout_temp = 35.0
        hpxml_bldg.heat_pumps[0].backup_heating_lockout_temp = 35.0
      when 'hvac-invalid-distribution-system-type'
        hpxml, hpxml_bldg = _create_hpxml('base.xml')
        hpxml_bldg.hvac_distributions.add(id: "HVACDistribution#{hpxml_bldg.hvac_distributions.size + 1}",
                                          distribution_system_type: HPXML::HVACDistributionTypeHydronic,
                                          hydronic_type: HPXML::HydronicTypeBaseboard)
        hpxml_bldg.heating_systems[-1].distribution_system_idref = hpxml_bldg.hvac_distributions[-1].id
      when 'hvac-attached-to-uncond-zone'
        hpxml, hpxml_bldg = _create_hpxml('base-zones-spaces.xml')
        hpxml_bldg.hvac_systems.each do |hvac_system|
          hvac_system.attached_to_zone_idref = hpxml_bldg.zones.find { |zone| zone.zone_type != HPXML::ZoneTypeConditioned }.id
        end
      when 'hvac-distribution-different-zones'
        hpxml, hpxml_bldg = _create_hpxml('base-zones-spaces.xml')
        hpxml_bldg.zones.add(id: 'ConditionedZoneDup',
                             zone_type: HPXML::ZoneTypeConditioned)
        hpxml_bldg.zones[0].spaces[0].floor_area /= 2.0
        hpxml_bldg.zones[-1].spaces.add(id: 'ConditionedSpaceDup',
                                        floor_area: hpxml_bldg.zones[0].spaces[0].floor_area)
        hpxml_bldg.heating_systems[0].attached_to_zone_idref = hpxml_bldg.conditioned_zones[0].id
        hpxml_bldg.cooling_systems[0].attached_to_zone_idref = hpxml_bldg.conditioned_zones[-1].id
      when 'hvac-distribution-multiple-attached-cooling'
        hpxml, hpxml_bldg = _create_hpxml('base-hvac-multiple.xml')
        hpxml_bldg.heat_pumps[0].distribution_system_idref = 'HVACDistribution2'
      when 'hvac-distribution-multiple-attached-heating'
        hpxml, hpxml_bldg = _create_hpxml('base-hvac-multiple.xml')
        hpxml_bldg.heat_pumps[0].distribution_system_idref = 'HVACDistribution1'
      when 'hvac-dse-multiple-attached-cooling'
        hpxml, hpxml_bldg = _create_hpxml('base-hvac-dse.xml')
        hpxml_bldg.cooling_systems[0].fraction_cool_load_served = 0.5
        hpxml_bldg.cooling_systems << hpxml_bldg.cooling_systems[0].dup
        hpxml_bldg.cooling_systems[1].id = "CoolingSystem#{hpxml_bldg.cooling_systems.size}"
        hpxml_bldg.cooling_systems[0].primary_system = false
      when 'hvac-dse-multiple-attached-heating'
        hpxml, hpxml_bldg = _create_hpxml('base-hvac-dse.xml')
        hpxml_bldg.heating_systems[0].fraction_heat_load_served = 0.5
        hpxml_bldg.heating_systems << hpxml_bldg.heating_systems[0].dup
        hpxml_bldg.heating_systems[1].id = "HeatingSystem#{hpxml_bldg.heating_systems.size}"
        hpxml_bldg.heating_systems[0].primary_system = false
      when 'hvac-research-features-onoff-thermostat-num-speeds-greater-than-two'
        hpxml, hpxml_bldg = _create_hpxml('base-hvac-air-to-air-heat-pump-1-speed-research-features.xml')
        hpxml_bldg.heat_pumps[0].compressor_type = HPXML::HVACCompressorTypeVariableSpeed
      when 'hvac-research-features-num-unit-greater-than-one'
        hpxml, hpxml_bldg = _create_hpxml('base-hvac-air-to-air-heat-pump-1-speed-research-features.xml')
        hpxml_bldg.building_construction.number_of_units = 2
      when 'hvac-gshp-invalid-bore-depth-autosized'
        hpxml, hpxml_bldg = _create_hpxml('base-hvac-ground-to-air-heat-pump-1-speed.xml')
        hpxml_bldg.site.ground_conductivity = 0.1
      when 'hvac-gshp-invalid-num-bore-holes'
        hpxml, hpxml_bldg = _create_hpxml('base-hvac-ground-to-air-heat-pump-detailed-geothermal-loop.xml')
        hpxml_bldg.geothermal_loops[0].num_bore_holes = 5
      when 'hvac-gshp-invalid-num-bore-holes-autosized'
        hpxml, hpxml_bldg = _create_hpxml('base-hvac-ground-to-air-heat-pump-1-speed.xml')
        hpxml_bldg.heat_pumps[0].cooling_capacity *= 2
        hpxml_bldg.site.ground_conductivity = 0.08
      when 'hvac-inconsistent-fan-powers'
        hpxml, hpxml_bldg = _create_hpxml('base.xml')
        hpxml_bldg.cooling_systems[0].fan_watts_per_cfm = 0.55
        hpxml_bldg.heating_systems[0].fan_watts_per_cfm = 0.45
      when 'hvac-shared-boiler-multiple'
        hpxml, hpxml_bldg = _create_hpxml('base-bldgtype-mf-unit-shared-boiler-only-baseboard.xml')
        hpxml_bldg.hvac_distributions << hpxml_bldg.hvac_distributions[0].dup
        hpxml_bldg.hvac_distributions[-1].id = "HVACDistribution#{hpxml_bldg.hvac_distributions.size}"
        hpxml_bldg.heating_systems[0].fraction_heat_load_served = 0.5
        hpxml_bldg.heating_systems[0].primary_system = false
        hpxml_bldg.heating_systems << hpxml_bldg.heating_systems[0].dup
        hpxml_bldg.heating_systems[1].id = "HeatingSystem#{hpxml_bldg.heating_systems.size}"
        hpxml_bldg.heating_systems[1].distribution_system_idref = hpxml_bldg.hvac_distributions[-1].id
        hpxml_bldg.heating_systems[1].primary_system = true
      when 'hvac-shared-chiller-multiple'
        hpxml, hpxml_bldg = _create_hpxml('base-bldgtype-mf-unit-shared-chiller-only-baseboard.xml')
        hpxml_bldg.hvac_distributions << hpxml_bldg.hvac_distributions[0].dup
        hpxml_bldg.hvac_distributions[-1].id = "HVACDistribution#{hpxml_bldg.hvac_distributions.size}"
        hpxml_bldg.cooling_systems[0].fraction_cool_load_served = 0.5
        hpxml_bldg.cooling_systems[0].primary_system = false
        hpxml_bldg.cooling_systems << hpxml_bldg.cooling_systems[0].dup
        hpxml_bldg.cooling_systems[1].id = "CoolingSystem#{hpxml_bldg.cooling_systems.size}"
        hpxml_bldg.cooling_systems[1].distribution_system_idref = hpxml_bldg.hvac_distributions[-1].id
        hpxml_bldg.cooling_systems[1].primary_system = true
      when 'hvac-shared-chiller-negative-seer-eq'
        hpxml, hpxml_bldg = _create_hpxml('base-bldgtype-mf-unit-shared-chiller-only-baseboard.xml')
        hpxml_bldg.cooling_systems[0].shared_loop_watts *= 100.0
      when 'inconsistent-belly-wing-skirt-present'
        hpxml, hpxml_bldg = _create_hpxml('base-foundation-belly-wing-skirt.xml')
        fnd = hpxml_bldg.foundations.find { |f| f.foundation_type == HPXML::FoundationTypeBellyAndWing }
        hpxml_bldg.foundations << fnd.dup
        hpxml_bldg.foundations[-1].id = 'Duplicate'
        hpxml_bldg.foundations[-1].belly_wing_skirt_present = false
      when 'inconsistent-cond-zone-assignment'
        hpxml, hpxml_bldg = _create_hpxml('base-zones-spaces.xml')
        grg_ceiling = hpxml_bldg.floors.find { |f| f.interior_adjacent_to == HPXML::LocationGarage && f.exterior_adjacent_to == HPXML::LocationAtticUnvented }
        grg_ceiling.attached_to_space_idref = hpxml_bldg.conditioned_spaces[0].id
      when 'inconsistent-uncond-basement-within-infiltration-volume'
        hpxml, hpxml_bldg = _create_hpxml('base-foundation-unconditioned-basement.xml')
        fnd = hpxml_bldg.foundations.find { |f| f.foundation_type == HPXML::FoundationTypeBasementUnconditioned }
        hpxml_bldg.foundations << fnd.dup
        hpxml_bldg.foundations[-1].id = 'Duplicate'
        hpxml_bldg.foundations[-1].within_infiltration_volume = true
      when 'inconsistent-unvented-attic-within-infiltration-volume'
        hpxml, hpxml_bldg = _create_hpxml('base.xml')
        attic = hpxml_bldg.attics.find { |a| a.attic_type == HPXML::AtticTypeUnvented }
        hpxml_bldg.attics << attic.dup
        hpxml_bldg.attics[-1].id = 'Duplicate'
        hpxml_bldg.attics[-1].within_infiltration_volume = true
      when 'inconsistent-unvented-crawl-within-infiltration-volume'
        hpxml, hpxml_bldg = _create_hpxml('base-foundation-unvented-crawlspace.xml')
        fnd = hpxml_bldg.foundations.find { |f| f.foundation_type == HPXML::FoundationTypeCrawlspaceUnvented }
        hpxml_bldg.foundations << fnd.dup
        hpxml_bldg.foundations[-1].id = 'Duplicate'
        hpxml_bldg.foundations[-1].within_infiltration_volume = true
      when 'inconsistent-vented-attic-ventilation-rate'
        hpxml, hpxml_bldg = _create_hpxml('base-atticroof-vented.xml')
        attic = hpxml_bldg.attics.find { |a| a.attic_type == HPXML::AtticTypeVented }
        hpxml_bldg.attics << attic.dup
        hpxml_bldg.attics[-1].id = 'Duplicate'
        hpxml_bldg.attics[-1].vented_attic_sla *= 2
      when 'inconsistent-vented-attic-ventilation-rate2'
        hpxml, hpxml_bldg = _create_hpxml('base-atticroof-vented.xml')
        attic = hpxml_bldg.attics.find { |a| a.attic_type == HPXML::AtticTypeVented }
        hpxml_bldg.attics << attic.dup
        hpxml_bldg.attics[-1].id = 'Duplicate'
        hpxml_bldg.attics[-1].vented_attic_sla = nil
        hpxml_bldg.attics[-1].vented_attic_ach = 5.0
      when 'inconsistent-vented-crawl-ventilation-rate'
        hpxml, hpxml_bldg = _create_hpxml('base-foundation-vented-crawlspace.xml')
        fnd = hpxml_bldg.foundations.find { |f| f.foundation_type == HPXML::FoundationTypeCrawlspaceVented }
        hpxml_bldg.foundations << fnd.dup
        hpxml_bldg.foundations[-1].id = 'Duplicate'
        hpxml_bldg.foundations[-1].vented_crawlspace_sla *= 2
      when 'invalid-battery-capacity-units'
        hpxml, hpxml_bldg = _create_hpxml('base-pv-battery.xml')
        hpxml_bldg.batteries[0].usable_capacity_kwh = nil
        hpxml_bldg.batteries[0].usable_capacity_ah = 200.0
      when 'invalid-battery-capacity-units2'
        hpxml, hpxml_bldg = _create_hpxml('base-pv-battery-ah.xml')
        hpxml_bldg.batteries[0].usable_capacity_kwh = 10.0
        hpxml_bldg.batteries[0].usable_capacity_ah = nil
      when 'invalid-datatype-boolean'
        hpxml, hpxml_bldg = _create_hpxml('base.xml')
        hpxml_bldg.roofs[0].radiant_barrier = false
      when 'invalid-datatype-integer'
        hpxml, _hpxml_bldg = _create_hpxml('base.xml')
      when 'invalid-datatype-float'
        hpxml, _hpxml_bldg = _create_hpxml('base-misc-emissions.xml')
      when 'invalid-daylight-saving'
        hpxml, hpxml_bldg = _create_hpxml('base-simcontrol-daylight-saving-custom.xml')
        hpxml_bldg.dst_begin_month = 3
        hpxml_bldg.dst_begin_day = 10
        hpxml_bldg.dst_end_month = 4
        hpxml_bldg.dst_end_day = 31
      when 'invalid-distribution-cfa-served'
        hpxml, hpxml_bldg = _create_hpxml('base.xml')
        hpxml_bldg.hvac_distributions[-1].conditioned_floor_area_served = 2701.1
      when 'invalid-epw-filepath'
        hpxml, hpxml_bldg = _create_hpxml('base.xml')
        hpxml_bldg.climate_and_risk_zones.weather_station_epw_filepath = 'foo.epw'
      when 'invalid-holiday-lighting-dates'
        hpxml, hpxml_bldg = _create_hpxml('base-lighting-holiday.xml')
        hpxml_bldg.lighting.holiday_period_begin_month = 11
        hpxml_bldg.lighting.holiday_period_begin_day = 31
        hpxml_bldg.lighting.holiday_period_end_month = 1
        hpxml_bldg.lighting.holiday_period_end_day = 15
      when 'invalid-id'
        hpxml, hpxml_bldg = _create_hpxml('base-enclosure-skylights.xml')
        hpxml_bldg.skylights[0].id = ''
      when 'invalid-neighbor-shading-azimuth'
        hpxml, hpxml_bldg = _create_hpxml('base-misc-neighbor-shading.xml')
        hpxml_bldg.neighbor_buildings[0].azimuth = 145
      when 'invalid-ptac-dse'
        hpxml, hpxml_bldg = _create_hpxml('base-hvac-ptac-cfis.xml')
        hpxml_bldg.hvac_distributions[0].annual_cooling_dse = 0.9
      when 'invalid-pthp-dse'
        hpxml, hpxml_bldg = _create_hpxml('base-hvac-pthp-cfis.xml')
        hpxml_bldg.hvac_distributions[0].annual_heating_dse = 0.9
      when 'invalid-relatedhvac-dhw-indirect'
        hpxml, hpxml_bldg = _create_hpxml('base-dhw-indirect.xml')
        hpxml_bldg.water_heating_systems[0].related_hvac_idref = 'HeatingSystem_bad'
      when 'invalid-relatedhvac-desuperheater'
        hpxml, hpxml_bldg = _create_hpxml('base-hvac-central-ac-only-1-speed.xml')
        hpxml_bldg.water_heating_systems[0].uses_desuperheater = true
        hpxml_bldg.water_heating_systems[0].related_hvac_idref = 'CoolingSystem_bad'
      when 'invalid-runperiod'
        hpxml, _hpxml_bldg = _create_hpxml('base.xml')
        hpxml.header.sim_begin_month = 3
        hpxml.header.sim_begin_day = 10
        hpxml.header.sim_end_month = 4
        hpxml.header.sim_end_day = 31
      when 'invalid-shading-season'
        hpxml, hpxml_bldg = _create_hpxml('base.xml')
        hpxml_bldg.header.shading_summer_begin_month = 3
        hpxml_bldg.header.shading_summer_begin_day = 10
        hpxml_bldg.header.shading_summer_end_month = 4
        hpxml_bldg.header.shading_summer_end_day = 31
      when 'invalid-unavailable-period'
        hpxml, _hpxml_bldg = _create_hpxml('base.xml')
        hpxml.header.unavailable_periods.add(column_name: 'Power Outage',
                                             begin_month: 3,
                                             begin_day: 10,
                                             end_month: 4,
                                             end_day: 31)
      when 'invalid-schema-version'
        hpxml, _hpxml_bldg = _create_hpxml('base.xml')
      when 'invalid-skylights-physical-properties'
        hpxml, hpxml_bldg = _create_hpxml('base-enclosure-skylights-physical-properties.xml')
        hpxml_bldg.skylights[1].thermal_break = false
      when 'invalid-windows-physical-properties'
        hpxml, hpxml_bldg = _create_hpxml('base-enclosure-windows-physical-properties.xml')
        hpxml_bldg.windows[2].thermal_break = false
      when 'inverter-unequal-efficiencies'
        hpxml, hpxml_bldg = _create_hpxml('base-pv.xml')
        hpxml_bldg.inverters.add(id: 'Inverter2',
                                 inverter_efficiency: 0.5)
        hpxml_bldg.pv_systems[1].inverter_idref = hpxml_bldg.inverters[-1].id
      when 'leap-year-TMY'
        hpxml, _hpxml_bldg = _create_hpxml('base-simcontrol-calendar-year-custom.xml')
        hpxml.header.sim_calendar_year = 2008
      when 'net-area-negative-roof-floor'
        hpxml, hpxml_bldg = _create_hpxml('base-enclosure-skylights.xml')
        hpxml_bldg.skylights[0].area = 4000
      when 'net-area-negative-wall'
        hpxml, hpxml_bldg = _create_hpxml('base.xml')
        hpxml_bldg.windows[0].area = 1000
      when 'orphaned-geothermal-loop'
        hpxml, hpxml_bldg = _create_hpxml('base-hvac-ground-to-air-heat-pump-detailed-geothermal-loop.xml')
        hpxml_bldg.heat_pumps[0].geothermal_loop_idref = nil
      when 'orphaned-hvac-distribution'
        hpxml, hpxml_bldg = _create_hpxml('base-hvac-furnace-gas-room-ac.xml')
        hpxml_bldg.heating_systems[0].delete
        hpxml_bldg.hvac_controls[0].heating_setpoint_temp = nil
<<<<<<< HEAD
      when 'panel-branch-circuit-not-supported'
        hpxml, hpxml_bldg = _create_hpxml('base.xml')
        hpxml_bldg.electric_panels.add(id: 'ElectricPanel1')
        hpxml_bldg.electric_panels[0].branch_circuits.add(id: 'BranchCircuit1',
                                                          component_idrefs: [hpxml_bldg.air_infiltration_measurements[0].id])
      when 'panel-service-feeder-wrong-system-type'
=======
      when 'panel-wrong-system-type'
>>>>>>> 4f317ce6
        hpxml, hpxml_bldg = _create_hpxml('base.xml')
        hpxml_bldg.electric_panels.add(id: 'ElectricPanel1')
        hpxml_bldg.electric_panels[0].service_feeders.add(id: 'ServiceFeeder1',
                                                          type: HPXML::ElectricPanelLoadTypeHeating,
                                                          component_idrefs: [hpxml_bldg.water_heating_systems[0].id])
<<<<<<< HEAD
      when 'panel-service-feeder-not-supported'
=======
      when 'panel-missing-system'
>>>>>>> 4f317ce6
        hpxml, hpxml_bldg = _create_hpxml('base.xml')
        hpxml_bldg.electric_panels.add(id: 'ElectricPanel1')
        hpxml_bldg.electric_panels[0].service_feeders.add(id: 'ServiceFeeder1',
                                                          type: HPXML::ElectricPanelLoadTypeCooling,
                                                          component_idrefs: ['foobar'])
      when 'refrigerators-multiple-primary'
        hpxml, hpxml_bldg = _create_hpxml('base-misc-loads-large-uncommon.xml')
        hpxml_bldg.refrigerators[1].primary_indicator = true
      when 'refrigerators-no-primary'
        hpxml, hpxml_bldg = _create_hpxml('base-misc-loads-large-uncommon.xml')
        hpxml_bldg.refrigerators[0].primary_indicator = false
      when 'repeated-relatedhvac-dhw-indirect'
        hpxml, hpxml_bldg = _create_hpxml('base-dhw-indirect.xml')
        hpxml_bldg.water_heating_systems[0].fraction_dhw_load_served = 0.5
        hpxml_bldg.water_heating_systems << hpxml_bldg.water_heating_systems[0].dup
        hpxml_bldg.water_heating_systems[1].id = "WaterHeatingSystem#{hpxml_bldg.water_heating_systems.size}"
      when 'repeated-relatedhvac-desuperheater'
        hpxml, hpxml_bldg = _create_hpxml('base-hvac-central-ac-only-1-speed.xml')
        hpxml_bldg.water_heating_systems[0].fraction_dhw_load_served = 0.5
        hpxml_bldg.water_heating_systems[0].uses_desuperheater = true
        hpxml_bldg.water_heating_systems[0].related_hvac_idref = 'CoolingSystem1'
        hpxml_bldg.water_heating_systems << hpxml_bldg.water_heating_systems[0].dup
        hpxml_bldg.water_heating_systems[1].id = "WaterHeatingSystem#{hpxml_bldg.water_heating_systems.size}"
      when 'schedule-detailed-bad-values-max-not-one'
        hpxml, hpxml_bldg = _create_hpxml('base-schedules-detailed-occupancy-stochastic.xml')
        csv_data = CSV.read(File.join(File.dirname(hpxml.hpxml_path), hpxml_bldg.header.schedules_filepaths[0]))
        csv_data[1][csv_data[0].index('lighting_interior')] = 1.1
        File.write(@tmp_csv_path, csv_data.map(&:to_csv).join)
        hpxml_bldg.header.schedules_filepaths = [@tmp_csv_path]
      when 'schedule-detailed-bad-values-negative'
        hpxml, hpxml_bldg = _create_hpxml('base-schedules-detailed-occupancy-stochastic.xml')
        csv_data = CSV.read(File.join(File.dirname(hpxml.hpxml_path), hpxml_bldg.header.schedules_filepaths[0]))
        csv_data[1][csv_data[0].index('lighting_interior')] = -0.5
        File.write(@tmp_csv_path, csv_data.map(&:to_csv).join)
        hpxml_bldg.header.schedules_filepaths = [@tmp_csv_path]
      when 'schedule-detailed-bad-values-non-numeric'
        hpxml, hpxml_bldg = _create_hpxml('base-schedules-detailed-occupancy-stochastic.xml')
        csv_data = CSV.read(File.join(File.dirname(hpxml.hpxml_path), hpxml_bldg.header.schedules_filepaths[0]))
        csv_data[1][csv_data[0].index('lighting_interior')] = 'NA'
        File.write(@tmp_csv_path, csv_data.map(&:to_csv).join)
        hpxml_bldg.header.schedules_filepaths = [@tmp_csv_path]
      when 'schedule-detailed-bad-values-mode-negative'
        hpxml, hpxml_bldg = _create_hpxml('base-dhw-tank-heat-pump-detailed-schedules.xml')
        csv_data = CSV.read(File.join(File.dirname(hpxml.hpxml_path), hpxml_bldg.header.schedules_filepaths[1]))
        csv_data[1][0] = -0.5
        File.write(@tmp_csv_path, csv_data.map(&:to_csv).join)
        hpxml_bldg.header.schedules_filepaths = [@tmp_csv_path]
      when 'schedule-detailed-duplicate-columns'
        hpxml, hpxml_bldg = _create_hpxml('base-schedules-detailed-occupancy-stochastic.xml')
        csv_data = CSV.read(File.join(File.dirname(hpxml.hpxml_path), hpxml_bldg.header.schedules_filepaths[0]))
        File.write(@tmp_csv_path, csv_data.map(&:to_csv).join)
        hpxml_bldg.header.schedules_filepaths = []
        hpxml_bldg.header.schedules_filepaths << @tmp_csv_path
        hpxml_bldg.header.schedules_filepaths << @tmp_csv_path
      when 'schedule-detailed-wrong-filename'
        hpxml, hpxml_bldg = _create_hpxml('base.xml')
        hpxml_bldg.header.schedules_filepaths << 'invalid-wrong-filename.csv'
      when 'schedule-detailed-wrong-rows'
        hpxml, hpxml_bldg = _create_hpxml('base-schedules-detailed-occupancy-stochastic.xml')
        csv_data = CSV.read(File.join(File.dirname(hpxml.hpxml_path), hpxml_bldg.header.schedules_filepaths[0]))
        File.write(@tmp_csv_path, csv_data[0..-2].map(&:to_csv).join)
        hpxml_bldg.header.schedules_filepaths = [@tmp_csv_path]
      when 'skylight-not-connected-to-cond-space'
        hpxml, hpxml_bldg = _create_hpxml('base-enclosure-garage.xml')
        hpxml_bldg.skylights.add(id: 'Skylight1',
                                 area: 15.0,
                                 azimuth: 0,
                                 ufactor: 0.33,
                                 shgc: 0.45,
                                 shaft_area: 60,
                                 shaft_assembly_r_value: 6.25,
                                 attached_to_roof_idref: 'Roof1',
                                 attached_to_floor_idref: 'Floor1')
      when 'solar-thermal-system-with-combi-tankless'
        hpxml, hpxml_bldg = _create_hpxml('base-dhw-combi-tankless.xml')
        hpxml_bldg.solar_thermal_systems.add(id: "SolarThermalSystem#{hpxml_bldg.solar_thermal_systems.size + 1}",
                                             system_type: HPXML::SolarThermalSystemTypeHotWater,
                                             collector_area: 40,
                                             collector_type: HPXML::SolarThermalCollectorTypeSingleGlazing,
                                             collector_loop_type: HPXML::SolarThermalLoopTypeIndirect,
                                             collector_azimuth: 180,
                                             collector_tilt: 20,
                                             collector_rated_optical_efficiency: 0.77,
                                             collector_rated_thermal_losses: 0.793,
                                             water_heating_system_idref: 'WaterHeatingSystem1')
      when 'solar-thermal-system-with-desuperheater'
        hpxml, hpxml_bldg = _create_hpxml('base-dhw-desuperheater.xml')
        hpxml_bldg.solar_thermal_systems.add(id: "SolarThermalSystem#{hpxml_bldg.solar_thermal_systems.size + 1}",
                                             system_type: HPXML::SolarThermalSystemTypeHotWater,
                                             collector_area: 40,
                                             collector_type: HPXML::SolarThermalCollectorTypeSingleGlazing,
                                             collector_loop_type: HPXML::SolarThermalLoopTypeIndirect,
                                             collector_azimuth: 180,
                                             collector_tilt: 20,
                                             collector_rated_optical_efficiency: 0.77,
                                             collector_rated_thermal_losses: 0.793,
                                             water_heating_system_idref: 'WaterHeatingSystem1')
      when 'solar-thermal-system-with-dhw-indirect'
        hpxml, hpxml_bldg = _create_hpxml('base-dhw-combi-tankless.xml')
        hpxml_bldg.solar_thermal_systems.add(id: "SolarThermalSystem#{hpxml_bldg.solar_thermal_systems.size + 1}",
                                             system_type: HPXML::SolarThermalSystemTypeHotWater,
                                             collector_area: 40,
                                             collector_type: HPXML::SolarThermalCollectorTypeSingleGlazing,
                                             collector_loop_type: HPXML::SolarThermalLoopTypeIndirect,
                                             collector_azimuth: 180,
                                             collector_tilt: 20,
                                             collector_rated_optical_efficiency: 0.77,
                                             collector_rated_thermal_losses: 0.793,
                                             water_heating_system_idref: 'WaterHeatingSystem1')
      when 'storm-windows-unexpected-window-ufactor'
        hpxml, hpxml_bldg = _create_hpxml('base.xml')
        hpxml_bldg.windows[0].storm_type = 'clear'
      when 'surface-attached-to-uncond-space'
        hpxml, hpxml_bldg = _create_hpxml('base-zones-spaces.xml')
        hpxml_bldg.walls[-1].attached_to_space_idref = hpxml_bldg.zones.find { |zone| zone.zone_type != HPXML::ZoneTypeConditioned }.spaces[0].id
      when 'surface-attached-to-uncond-space2'
        hpxml, hpxml_bldg = _create_hpxml('base-zones-spaces.xml')
        hpxml_bldg.slabs[-1].attached_to_space_idref = hpxml_bldg.zones.find { |zone| zone.zone_type != HPXML::ZoneTypeConditioned }.spaces[0].id
      when 'unattached-cfis'
        hpxml, hpxml_bldg = _create_hpxml('base.xml')
        hpxml_bldg.ventilation_fans.add(id: "VentilationFan#{hpxml_bldg.ventilation_fans.size + 1}",
                                        fan_type: HPXML::MechVentTypeCFIS,
                                        used_for_whole_building_ventilation: true,
                                        distribution_system_idref: hpxml_bldg.hvac_distributions[0].id)
        hpxml_bldg.ventilation_fans[0].distribution_system_idref = 'foobar'
      when 'unattached-door'
        hpxml, hpxml_bldg = _create_hpxml('base.xml')
        hpxml_bldg.doors[0].attached_to_wall_idref = 'foobar'
      when 'unattached-gshp'
        hpxml, hpxml_bldg = _create_hpxml('base-hvac-ground-to-air-heat-pump-detailed-geothermal-loop.xml')
        hpxml_bldg.heat_pumps[0].geothermal_loop_idref = 'foobar'
        hpxml_bldg.geothermal_loops[0].delete
      when 'unattached-hvac-distribution'
        hpxml, hpxml_bldg = _create_hpxml('base.xml')
        hpxml_bldg.heating_systems[0].distribution_system_idref = 'foobar'
      when 'unattached-pv-system'
        hpxml, hpxml_bldg = _create_hpxml('base-pv.xml')
        hpxml_bldg.pv_systems[0].inverter_idref = 'foobar'
      when 'unattached-skylight'
        hpxml, hpxml_bldg = _create_hpxml('base-enclosure-skylights.xml')
        hpxml_bldg.skylights[0].attached_to_roof_idref = 'foobar'
        hpxml_bldg.skylights[0].attached_to_floor_idref = 'foobar'
      when 'unattached-solar-thermal-system'
        hpxml, hpxml_bldg = _create_hpxml('base-dhw-solar-indirect-flat-plate.xml')
        hpxml_bldg.solar_thermal_systems[0].water_heating_system_idref = 'foobar'
      when 'unattached-shared-clothes-washer-dhw-distribution'
        hpxml, hpxml_bldg = _create_hpxml('base-bldgtype-mf-unit-shared-laundry-room.xml')
        hpxml_bldg.clothes_washers[0].water_heating_system_idref = nil
        hpxml_bldg.clothes_washers[0].hot_water_distribution_idref = 'foobar'
      when 'unattached-shared-clothes-washer-water-heater'
        hpxml, hpxml_bldg = _create_hpxml('base-bldgtype-mf-unit-shared-laundry-room.xml')
        hpxml_bldg.clothes_washers[0].water_heating_system_idref = 'foobar'
      when 'unattached-shared-dishwasher-dhw-distribution'
        hpxml, hpxml_bldg = _create_hpxml('base-bldgtype-mf-unit-shared-laundry-room.xml')
        hpxml_bldg.dishwashers[0].water_heating_system_idref = nil
        hpxml_bldg.dishwashers[0].hot_water_distribution_idref = 'foobar'
      when 'unattached-shared-dishwasher-water-heater'
        hpxml, hpxml_bldg = _create_hpxml('base-bldgtype-mf-unit-shared-laundry-room.xml')
        hpxml_bldg.dishwashers[0].water_heating_system_idref = 'foobar'
      when 'unattached-window'
        hpxml, hpxml_bldg = _create_hpxml('base.xml')
        hpxml_bldg.windows[0].attached_to_wall_idref = 'foobar'
      when 'unattached-zone'
        hpxml, hpxml_bldg = _create_hpxml('base-zones-spaces.xml')
        hpxml_bldg.heating_systems[0].attached_to_zone_idref = 'foobar'
        hpxml_bldg.cooling_systems[0].attached_to_zone_idref = 'foobar'
      when 'unavailable-period-missing-column'
        hpxml, _hpxml_bldg = _create_hpxml('base-schedules-simple-vacancy.xml')
        hpxml.header.unavailable_periods[0].column_name = 'foobar'
      when 'unique-objects-vary-across-units-epw'
        hpxml, hpxml_bldg = _create_hpxml('base-bldgtype-mf-whole-building.xml', building_id: building_id)
        hpxml_bldg.climate_and_risk_zones.weather_station_epw_filepath = 'USA_AZ_Phoenix-Sky.Harbor.Intl.AP.722780_TMY3.epw'
      when 'unique-objects-vary-across-units-dst'
        hpxml, hpxml_bldg = _create_hpxml('base-bldgtype-mf-whole-building.xml', building_id: building_id)
        hpxml_bldg.dst_begin_month = 3
        hpxml_bldg.dst_begin_day = 15
        hpxml_bldg.dst_end_month = 10
        hpxml_bldg.dst_end_day = 15
      when 'unique-objects-vary-across-units-tmains'
        hpxml, hpxml_bldg = _create_hpxml('base-bldgtype-mf-whole-building.xml', building_id: building_id)
        hpxml_bldg.hot_water_distributions[0].dwhr_facilities_connected = HPXML::DWHRFacilitiesConnectedOne
        hpxml_bldg.hot_water_distributions[0].dwhr_equal_flow = true
        hpxml_bldg.hot_water_distributions[0].dwhr_efficiency = 0.55
      when 'whole-mf-building-batteries'
        hpxml, hpxml_bldg = _create_hpxml('base-bldgtype-mf-whole-building.xml', building_id: building_id)
        hpxml_bldg.batteries.add(id: 'Battery1',
                                 type: HPXML::BatteryTypeLithiumIon)
      when 'whole-mf-building-dehumidifiers-unit-multiplier'
        hpxml, hpxml_bldg = _create_hpxml('base-appliances-dehumidifier.xml')
        hpxml_bldg.building_construction.number_of_units = 2
      when 'whole-mf-building-gshps-unit-multiplier'
        hpxml, hpxml_bldg = _create_hpxml('base-hvac-ground-to-air-heat-pump-1-speed.xml')
        hpxml_bldg.building_construction.number_of_units = 2
      else
        fail "Unhandled case: #{error_case}."
      end

      hpxml_doc = hpxml.to_doc()

      # Perform additional raw XML manipulation
      case error_case
      when 'invalid-datatype-boolean'
        XMLHelper.get_element(hpxml_doc, '/HPXML/Building/BuildingDetails/Enclosure/Roofs/Roof/RadiantBarrier').inner_text = 'FOOBAR'
      when 'invalid-datatype-integer'
        XMLHelper.get_element(hpxml_doc, '/HPXML/Building/BuildingDetails/BuildingSummary/BuildingConstruction/NumberofBedrooms').inner_text = '2.5'
      when 'invalid-datatype-float'
        XMLHelper.get_element(hpxml_doc, '/HPXML/SoftwareInfo/extension/EmissionsScenarios/EmissionsScenario/EmissionsFactor/Value').inner_text = 'FOOBAR'
      when 'invalid-schema-version'
        root = XMLHelper.get_element(hpxml_doc, '/HPXML')
        XMLHelper.add_attribute(root, 'schemaVersion', '2.3')
      end

      XMLHelper.write_file(hpxml_doc, @tmp_hpxml_path)
      _test_measure('error', expected_errors, building_id: building_id)
    end
  end

  # Test warnings are correctly triggered in the HPXMLtoOpenStudio ruby code
  def test_ruby_warning_messages
    # Test case => Error message(s)
    all_expected_warnings = { 'cfis-undersized-supplemental-fan' => ["CFIS supplemental fan 'VentilationFan2' is undersized (90.0 cfm) compared to the target hourly ventilation rate (110.0 cfm)."],
                              'duct-lto-cfm25-cond-space' => ['Ducts are entirely within conditioned space but there is moderate leakage to the outside. Leakage to the outside is typically zero or near-zero in these situations, consider revising leakage values. Leakage will be modeled as heat lost to the ambient environment.'],
                              'duct-lto-cfm25-uncond-space' => ['Very high sum of supply + return duct leakage to the outside; double-check inputs.'],
                              'duct-lto-cfm50-cond-space' => ['Ducts are entirely within conditioned space but there is moderate leakage to the outside. Leakage to the outside is typically zero or near-zero in these situations, consider revising leakage values. Leakage will be modeled as heat lost to the ambient environment.'],
                              'duct-lto-cfm50-uncond-space' => ['Very high sum of supply + return duct leakage to the outside; double-check inputs.'],
                              'duct-lto-percent-cond-space' => ['Ducts are entirely within conditioned space but there is moderate leakage to the outside. Leakage to the outside is typically zero or near-zero in these situations, consider revising leakage values. Leakage will be modeled as heat lost to the ambient environment.'],
                              'duct-lto-percent-uncond-space' => ['Very high sum of supply + return duct leakage to the outside; double-check inputs.'],
                              'floor-or-ceiling1' => ["Floor 'Floor1' has FloorOrCeiling=floor but it should be ceiling. The input will be overridden."],
                              'floor-or-ceiling2' => ["Floor 'Floor1' has FloorOrCeiling=ceiling but it should be floor. The input will be overridden."],
                              'hvac-gshp-bore-depth-autosized-high' => ['Reached a maximum of 10 boreholes; setting bore depth to the maximum (500 ft).'],
                              'hvac-seasons' => ['It is not possible to eliminate all HVAC energy use (e.g. crankcase/defrost energy) in EnergyPlus outside of an HVAC season.'],
                              'hvac-setpoint-adjustments' => ['HVAC setpoints have been automatically adjusted to prevent periods where the heating setpoint is greater than the cooling setpoint.'],
                              'hvac-setpoint-adjustments-daily-setbacks' => ['HVAC setpoints have been automatically adjusted to prevent periods where the heating setpoint is greater than the cooling setpoint.'],
                              'hvac-setpoint-adjustments-daily-schedules' => ['HVAC setpoints have been automatically adjusted to prevent periods where the heating setpoint is greater than the cooling setpoint.'],
                              'multistage-backup-more-than-4-stages' => ['EnergyPlus only supports 4 stages for multi-stage electric backup coil. Combined the remaining capacities in the last stage.',
                                                                         'Calculated multi-stage backup coil capacity increment for last stage is not equal to user input, actual capacity increment is'],
                              'manualj-sum-space-num-occupants' => ['ManualJInputs/NumberofOccupants (4.8) does not match sum of conditioned spaces (5.0).'],
                              'manualj-sum-space-internal-loads-sensible' => ['ManualJInputs/InternalLoadsSensible (1000.0) does not match sum of conditioned spaces (1200.0).'],
                              'manualj-sum-space-internal-loads-latent' => ['ManualJInputs/InternalLoadsLatent (200.0) does not match sum of conditioned spaces (100.0).'],
                              'multiple-conditioned-zone' => ['While multiple conditioned zones are specified, the EnergyPlus model will only include a single conditioned thermal zone.'],
<<<<<<< HEAD
                              'panel-missing-branch-circuits' => ['Missing branch circuit for Dishwasher; assuming 120V.',
                                                                  'Missing branch circuit for CoolingSystem1; assuming 240V.'],
                              'panel-missing-default' => ["Voltage (240) for 'dishwasher' is not specified in default_panels.csv; PowerRating will be assigned according to Voltage=120."],
                              'panel-lighting' => ["Power rating (4000.0) for service feeder load type 'lighting' does not equal 3.0 W/sqft for 1228.0."],
                              'panel-kitchen-laundry1' => ["Power rating (2000.0) for service feeder load type 'kitchen' is less than the minimum (3000.0).",
                                                           "Power rating (1400.0) for service feeder load type 'laundry' is less than the minimum (1500.0)."],
                              'panel-kitchen-laundry2' => ["Power rating (4000.0) for service feeder load type 'kitchen' is not a valid multiple (1500.0).",
                                                           "Power rating (2000.0) for service feeder load type 'laundry' is not a valid multiple (1500.0)."],
=======
                              'panel-missing-default' => ["Voltage (240) for 'dishwasher' is not specified in default_panels.csv; PowerRating will be assigned according to Voltage=120.",
                                                          "Voltage (240) for 'dishwasher' is not specified in default_panels.csv; BreakerSpaces will be recalculated using Voltage=240."],
>>>>>>> 4f317ce6
                              'power-outage' => ['It is not possible to eliminate all HVAC energy use (e.g. crankcase/defrost energy) in EnergyPlus during an unavailable period.',
                                                 'It is not possible to eliminate all DHW energy use (e.g. water heater parasitics) in EnergyPlus during an unavailable period.'],
                              'schedule-file-and-weekday-weekend-multipliers' => ["Both 'occupants' schedule file and weekday fractions provided; the latter will be ignored.",
                                                                                  "Both 'occupants' schedule file and weekend fractions provided; the latter will be ignored.",
                                                                                  "Both 'occupants' schedule file and monthly multipliers provided; the latter will be ignored.",
                                                                                  "Both 'clothes_washer' schedule file and weekday fractions provided; the latter will be ignored.",
                                                                                  "Both 'clothes_washer' schedule file and weekend fractions provided; the latter will be ignored.",
                                                                                  "Both 'clothes_washer' schedule file and monthly multipliers provided; the latter will be ignored.",
                                                                                  "Both 'clothes_dryer' schedule file and weekday fractions provided; the latter will be ignored.",
                                                                                  "Both 'clothes_dryer' schedule file and weekend fractions provided; the latter will be ignored.",
                                                                                  "Both 'clothes_dryer' schedule file and monthly multipliers provided; the latter will be ignored.",
                                                                                  "Both 'dishwasher' schedule file and weekday fractions provided; the latter will be ignored.",
                                                                                  "Both 'dishwasher' schedule file and weekend fractions provided; the latter will be ignored.",
                                                                                  "Both 'dishwasher' schedule file and monthly multipliers provided; the latter will be ignored.",
                                                                                  "Both 'refrigerator' schedule file and weekday fractions provided; the latter will be ignored.",
                                                                                  "Both 'refrigerator' schedule file and weekend fractions provided; the latter will be ignored.",
                                                                                  "Both 'refrigerator' schedule file and monthly multipliers provided; the latter will be ignored.",
                                                                                  "Both 'extra_refrigerator' schedule file and weekday fractions provided; the latter will be ignored.",
                                                                                  "Both 'extra_refrigerator' schedule file and weekend fractions provided; the latter will be ignored.",
                                                                                  "Both 'extra_refrigerator' schedule file and monthly multipliers provided; the latter will be ignored.",
                                                                                  "Both 'freezer' schedule file and weekday fractions provided; the latter will be ignored.",
                                                                                  "Both 'freezer' schedule file and weekend fractions provided; the latter will be ignored.",
                                                                                  "Both 'freezer' schedule file and monthly multipliers provided; the latter will be ignored.",
                                                                                  "Both 'cooking_range' schedule file and weekday fractions provided; the latter will be ignored.",
                                                                                  "Both 'cooking_range' schedule file and weekend fractions provided; the latter will be ignored.",
                                                                                  "Both 'cooking_range' schedule file and monthly multipliers provided; the latter will be ignored.",
                                                                                  "Both 'hot_water_fixtures' schedule file and weekday fractions provided; the latter will be ignored.",
                                                                                  "Both 'hot_water_fixtures' schedule file and weekend fractions provided; the latter will be ignored.",
                                                                                  "Both 'hot_water_fixtures' schedule file and monthly multipliers provided; the latter will be ignored.",
                                                                                  "Both 'general_water_use' schedule file and weekday fractions provided; the latter will be ignored.",
                                                                                  "Both 'general_water_use' schedule file and weekend fractions provided; the latter will be ignored.",
                                                                                  "Both 'general_water_use' schedule file and monthly multipliers provided; the latter will be ignored.",
                                                                                  "Both 'hot_water_recirculation_pump' schedule file and weekday fractions provided; the latter will be ignored.",
                                                                                  "Both 'hot_water_recirculation_pump' schedule file and weekend fractions provided; the latter will be ignored.",
                                                                                  "Both 'hot_water_recirculation_pump' schedule file and monthly multipliers provided; the latter will be ignored.",
                                                                                  "Both 'plug_loads_tv' schedule file and weekday fractions provided; the latter will be ignored.",
                                                                                  "Both 'plug_loads_tv' schedule file and weekend fractions provided; the latter will be ignored.",
                                                                                  "Both 'plug_loads_tv' schedule file and monthly multipliers provided; the latter will be ignored.",
                                                                                  "Both 'plug_loads_other' schedule file and weekday fractions provided; the latter will be ignored.",
                                                                                  "Both 'plug_loads_other' schedule file and weekend fractions provided; the latter will be ignored.",
                                                                                  "Both 'plug_loads_other' schedule file and monthly multipliers provided; the latter will be ignored.",
                                                                                  "Both 'plug_loads_well_pump' schedule file and weekday fractions provided; the latter will be ignored.",
                                                                                  "Both 'plug_loads_well_pump' schedule file and weekend fractions provided; the latter will be ignored.",
                                                                                  "Both 'plug_loads_well_pump' schedule file and monthly multipliers provided; the latter will be ignored.",
                                                                                  "Both 'fuel_loads_grill' schedule file and weekday fractions provided; the latter will be ignored.",
                                                                                  "Both 'fuel_loads_grill' schedule file and weekend fractions provided; the latter will be ignored.",
                                                                                  "Both 'fuel_loads_grill' schedule file and monthly multipliers provided; the latter will be ignored.",
                                                                                  "Both 'fuel_loads_lighting' schedule file and weekday fractions provided; the latter will be ignored.",
                                                                                  "Both 'fuel_loads_lighting' schedule file and weekend fractions provided; the latter will be ignored.",
                                                                                  "Both 'fuel_loads_lighting' schedule file and monthly multipliers provided; the latter will be ignored.",
                                                                                  "Both 'fuel_loads_fireplace' schedule file and weekday fractions provided; the latter will be ignored.",
                                                                                  "Both 'fuel_loads_fireplace' schedule file and weekend fractions provided; the latter will be ignored.",
                                                                                  "Both 'fuel_loads_fireplace' schedule file and monthly multipliers provided; the latter will be ignored.",
                                                                                  "Both 'lighting_interior' schedule file and weekday fractions provided; the latter will be ignored.",
                                                                                  "Both 'lighting_interior' schedule file and weekend fractions provided; the latter will be ignored.",
                                                                                  "Both 'lighting_interior' schedule file and monthly multipliers provided; the latter will be ignored.",
                                                                                  "Both 'lighting_exterior' schedule file and weekday fractions provided; the latter will be ignored.",
                                                                                  "Both 'lighting_exterior' schedule file and weekend fractions provided; the latter will be ignored.",
                                                                                  "Both 'lighting_exterior' schedule file and monthly multipliers provided; the latter will be ignored.",
                                                                                  "Both 'pool_pump' schedule file and weekday fractions provided; the latter will be ignored.",
                                                                                  "Both 'pool_pump' schedule file and weekend fractions provided; the latter will be ignored.",
                                                                                  "Both 'pool_pump' schedule file and monthly multipliers provided; the latter will be ignored.",
                                                                                  "Both 'pool_heater' schedule file and weekday fractions provided; the latter will be ignored.",
                                                                                  "Both 'pool_heater' schedule file and weekend fractions provided; the latter will be ignored.",
                                                                                  "Both 'pool_heater' schedule file and monthly multipliers provided; the latter will be ignored.",
                                                                                  "Both 'permanent_spa_pump' schedule file and weekday fractions provided; the latter will be ignored.",
                                                                                  "Both 'permanent_spa_pump' schedule file and weekend fractions provided; the latter will be ignored.",
                                                                                  "Both 'permanent_spa_pump' schedule file and monthly multipliers provided; the latter will be ignored.",
                                                                                  "Both 'permanent_spa_heater' schedule file and weekday fractions provided; the latter will be ignored.",
                                                                                  "Both 'permanent_spa_heater' schedule file and weekend fractions provided; the latter will be ignored.",
                                                                                  "Both 'permanent_spa_heater' schedule file and monthly multipliers provided; the latter will be ignored."],
                              'schedule-file-and-weekday-weekend-multipliers-ev' => ["Both schedule file and weekday fractions provided for 'electric_vehicle'; weekday fractions will be ignored.",
                                                                                     "Both schedule file and weekend fractions provided for 'electric_vehicle'; weekend fractions will be ignored.",
                                                                                     "Both schedule file and monthly multipliers provided for 'electric_vehicle'; monthly multipliers will be ignored.",],
                              'schedule-file-and-refrigerators-freezer-coefficients' => ["Both 'refrigerator' schedule file and constant coefficients provided; the latter will be ignored.",
                                                                                         "Both 'refrigerator' schedule file and temperature coefficients provided; the latter will be ignored.",
                                                                                         "Both 'extra_refrigerator' schedule file and constant coefficients provided; the latter will be ignored.",
                                                                                         "Both 'extra_refrigerator' schedule file and temperature coefficients provided; the latter will be ignored.",
                                                                                         "Both 'freezer' schedule file and constant coefficients provided; the latter will be ignored.",
                                                                                         "Both 'freezer' schedule file and temperature coefficients provided; the latter will be ignored."],
                              'schedule-file-and-setpoints' => ["Both 'heating_setpoint' schedule file and heating setpoint temperature provided; the latter will be ignored.",
                                                                "Both 'cooling_setpoint' schedule file and cooling setpoint temperature provided; the latter will be ignored.",
                                                                "Both 'water_heater_setpoint' schedule file and setpoint temperature provided; the latter will be ignored."],
                              'schedule-file-and-operating-mode' => ["Both 'water_heater_operating_mode' schedule file and operating mode provided; the latter will be ignored."],
                              'schedule-file-max-power-ratio-with-single-speed-system' => ['Maximum power ratio schedule is only supported for variable speed systems.'],
                              'schedule-file-max-power-ratio-with-two-speed-system' => ['Maximum power ratio schedule is only supported for variable speed systems.'],
                              'schedule-file-max-power-ratio-with-separate-backup-system' => ['Maximum power ratio schedule is only supported for integrated backup system. Schedule is ignored for heating.'],
                              'schedule-file-unknown-columns' => ['Unknown column found in schedule file: unknown_column'] }

    all_expected_warnings.each_with_index do |(warning_case, expected_warnings), i|
      puts "[#{i + 1}/#{all_expected_warnings.size}] Testing #{warning_case}..."
      building_id = nil
      # Create HPXML object
      case warning_case
      when 'cfis-undersized-supplemental-fan'
        hpxml, hpxml_bldg = _create_hpxml('base-mechvent-cfis-supplemental-fan-exhaust.xml')
        suppl_fan = hpxml_bldg.ventilation_fans.find { |f| f.is_cfis_supplemental_fan }
        suppl_fan.tested_flow_rate = 90.0
      when 'duct-lto-cfm25-cond-space'
        hpxml, hpxml_bldg = _create_hpxml('base-atticroof-conditioned.xml')
        hpxml_bldg.hvac_distributions[0].conditioned_floor_area_served = hpxml_bldg.building_construction.conditioned_floor_area
        hpxml_bldg.hvac_distributions[0].duct_leakage_measurements.each do |dlm|
          dlm.duct_leakage_units = HPXML::UnitsCFM25
          dlm.duct_leakage_value = 100.0
        end
        hpxml_bldg.hvac_distributions[0].ducts.each do |duct|
          duct.duct_fraction_area = nil
          duct.duct_location = nil
        end
      when 'duct-lto-cfm25-uncond-space'
        hpxml, hpxml_bldg = _create_hpxml('base.xml')
        hpxml_bldg.hvac_distributions[0].duct_leakage_measurements.each do |dlm|
          dlm.duct_leakage_value = 800.0
        end
      when 'duct-lto-cfm50-cond-space'
        hpxml, hpxml_bldg = _create_hpxml('base-atticroof-conditioned.xml')
        hpxml_bldg.hvac_distributions[0].conditioned_floor_area_served = hpxml_bldg.building_construction.conditioned_floor_area
        hpxml_bldg.hvac_distributions[0].duct_leakage_measurements.each do |dlm|
          dlm.duct_leakage_units = HPXML::UnitsCFM50
          dlm.duct_leakage_value = 200.0
        end
        hpxml_bldg.hvac_distributions[0].ducts.each do |duct|
          duct.duct_fraction_area = nil
          duct.duct_location = nil
        end
      when 'duct-lto-cfm50-uncond-space'
        hpxml, hpxml_bldg = _create_hpxml('base-hvac-ducts-leakage-cfm50.xml')
        hpxml_bldg.hvac_distributions[0].duct_leakage_measurements.each do |dlm|
          dlm.duct_leakage_value = 1600.0
        end
      when 'duct-lto-percent-cond-space'
        hpxml, hpxml_bldg = _create_hpxml('base-atticroof-conditioned.xml')
        hpxml_bldg.hvac_distributions[0].conditioned_floor_area_served = hpxml_bldg.building_construction.conditioned_floor_area
        hpxml_bldg.hvac_distributions[0].duct_leakage_measurements.each do |dlm|
          dlm.duct_leakage_units = HPXML::UnitsPercent
          dlm.duct_leakage_value = 0.035
        end
        hpxml_bldg.hvac_distributions[0].ducts.each do |duct|
          duct.duct_fraction_area = nil
          duct.duct_location = nil
        end
      when 'duct-lto-percent-uncond-space'
        hpxml, hpxml_bldg = _create_hpxml('base-hvac-ducts-leakage-percent.xml')
        hpxml_bldg.hvac_distributions[0].duct_leakage_measurements.each do |dlm|
          dlm.duct_leakage_value = 0.25
        end
      when 'floor-or-ceiling1'
        hpxml, hpxml_bldg = _create_hpxml('base.xml')
        hpxml_bldg.floors[0].floor_or_ceiling = HPXML::FloorOrCeilingFloor
      when 'floor-or-ceiling2'
        hpxml, hpxml_bldg = _create_hpxml('base-foundation-unvented-crawlspace.xml')
        hpxml_bldg.floors[0].floor_or_ceiling = HPXML::FloorOrCeilingCeiling
      when 'hvac-gshp-bore-depth-autosized-high'
        hpxml, hpxml_bldg = _create_hpxml('base-hvac-ground-to-air-heat-pump-1-speed.xml')
        hpxml_bldg.site.ground_conductivity = 0.07
      when 'hvac-seasons'
        hpxml, hpxml_bldg = _create_hpxml('base-hvac-seasons.xml')
      when 'hvac-setpoint-adjustments'
        hpxml, hpxml_bldg = _create_hpxml('base.xml')
        hpxml_bldg.hvac_controls[0].heating_setpoint_temp = 76.0
        hpxml_bldg.hvac_controls[0].cooling_setpoint_temp = 75.0
      when 'hvac-setpoint-adjustments-daily-setbacks'
        hpxml, hpxml_bldg = _create_hpxml('base-hvac-setpoints-daily-setbacks.xml')
        hpxml_bldg.hvac_controls[0].heating_setback_temp = 76.0
        hpxml_bldg.hvac_controls[0].cooling_setpoint_temp = 75.0
      when 'hvac-setpoint-adjustments-daily-schedules'
        hpxml, hpxml_bldg = _create_hpxml('base-hvac-setpoints-daily-schedules.xml')
        hpxml_bldg.hvac_controls[0].weekday_heating_setpoints = '64, 64, 64, 64, 64, 64, 64, 76, 70, 66, 66, 66, 66, 66, 66, 66, 66, 68, 68, 68, 68, 68, 64, 64'
      when 'manualj-sum-space-num-occupants'
        hpxml, hpxml_bldg = _create_hpxml('base-zones-spaces.xml')
        hpxml_bldg.header.manualj_num_occupants = 4.8
        hpxml_bldg.conditioned_spaces.each_with_index do |space, i|
          space.manualj_num_occupants = (i == 0 ? hpxml_bldg.header.manualj_num_occupants.round : 0)
        end
      when 'manualj-sum-space-internal-loads-sensible'
        hpxml, hpxml_bldg = _create_hpxml('base-zones-spaces.xml')
        hpxml_bldg.header.manualj_internal_loads_sensible = 1000.0
        hpxml_bldg.conditioned_spaces.each_with_index do |space, i|
          space.manualj_internal_loads_sensible = (i == 0 ? 1200.0 : 0)
        end
      when 'manualj-sum-space-internal-loads-latent'
        hpxml, hpxml_bldg = _create_hpxml('base-zones-spaces.xml')
        hpxml_bldg.header.manualj_internal_loads_latent = 200.0
        hpxml_bldg.conditioned_spaces.each_with_index do |space, i|
          space.manualj_internal_loads_latent = (i == 0 ? 100.0 : 0)
        end
      when 'multiple-conditioned-zone'
        hpxml, hpxml_bldg = _create_hpxml('base-zones-spaces-multiple.xml')
<<<<<<< HEAD
      when 'panel-branch-circuit-different-voltages'
        hpxml, hpxml_bldg = _create_hpxml('base-detailed-electric-panel.xml')
        hpxml_bldg.dishwashers.add(id: 'Dishwasher')
        branch_circuits = hpxml_bldg.electric_panels[0].branch_circuits
        branch_circuits.add(id: 'NewBranchCircuit',
                            component_idrefs: [hpxml_bldg.clothes_dryers[0].id,
                                               hpxml_bldg.dishwashers[0].id])
      when 'panel-missing-branch-circuits'
        hpxml, hpxml_bldg = _create_hpxml('base-detailed-electric-panel.xml')
        hpxml_bldg.dishwashers.add(id: 'Dishwasher')
        hpxml_bldg.electric_panels[0].branch_circuits.clear
        service_feeders = hpxml_bldg.electric_panels[0].service_feeders
        service_feeders.add(id: 'NewServiceFeeder1',
                            type: HPXML::ElectricPanelLoadTypeDishwasher,
                            component_idrefs: [hpxml_bldg.dishwashers[0].id])
        service_feeders.add(id: 'NewServiceFeeder2',
                            type: HPXML::ElectricPanelLoadTypeCooling,
                            component_idrefs: [hpxml_bldg.cooling_systems[0].id])
=======
>>>>>>> 4f317ce6
      when 'panel-missing-default'
        hpxml, hpxml_bldg = _create_hpxml('base-detailed-electric-panel.xml')
        hpxml_bldg.dishwashers.add(id: 'Dishwasher')
        service_feeders = hpxml_bldg.electric_panels[0].service_feeders
        service_feeders.add(id: 'NewServiceFeeder',
                            type: HPXML::ElectricPanelLoadTypeDishwasher,
                            component_idrefs: [hpxml_bldg.dishwashers[0].id])
        branch_circuits = hpxml_bldg.electric_panels[0].branch_circuits
        branch_circuits.add(id: 'NewBranchCircuit',
                            voltage: HPXML::ElectricPanelVoltage240,
                            component_idrefs: [hpxml_bldg.dishwashers[0].id])
<<<<<<< HEAD
      when 'panel-lighting'
        hpxml, hpxml_bldg = _create_hpxml('base-detailed-electric-panel.xml')
        hpxml_bldg.dishwashers.add(id: 'Dishwasher')
        service_feeders = hpxml_bldg.electric_panels[0].service_feeders
        service_feeders.add(id: 'Lighting',
                            type: HPXML::ElectricPanelLoadTypeLighting,
                            power: 4000)
      when 'panel-kitchen-laundry1'
        hpxml, hpxml_bldg = _create_hpxml('base-detailed-electric-panel.xml')
        hpxml_bldg.dishwashers.add(id: 'Dishwasher')
        service_feeders = hpxml_bldg.electric_panels[0].service_feeders
        service_feeders.add(id: 'Kitchen',
                            type: HPXML::ElectricPanelLoadTypeKitchen,
                            power: 2000)
        service_feeders.add(id: 'Laundry',
                            type: HPXML::ElectricPanelLoadTypeLaundry,
                            power: 1400)
      when 'panel-kitchen-laundry2'
        hpxml, hpxml_bldg = _create_hpxml('base-detailed-electric-panel.xml')
        hpxml_bldg.dishwashers.add(id: 'Dishwasher')
        service_feeders = hpxml_bldg.electric_panels[0].service_feeders
        service_feeders.add(id: 'Kitchen',
                            type: HPXML::ElectricPanelLoadTypeKitchen,
                            power: 4000)
        service_feeders.add(id: 'Laundry',
                            type: HPXML::ElectricPanelLoadTypeLaundry,
                            power: 2000)
=======
>>>>>>> 4f317ce6
      when 'power-outage'
        hpxml, _hpxml_bldg = _create_hpxml('base-schedules-simple-power-outage.xml')
      when 'multistage-backup-more-than-4-stages'
        hpxml, _hpxml_bldg = _create_hpxml('base-hvac-air-to-air-heat-pump-1-speed-research-features.xml')
        hpxml.header.heat_pump_backup_heating_capacity_increment = 5000
      when 'schedule-file-and-weekday-weekend-multipliers'
        hpxml, hpxml_bldg = _create_hpxml('base-misc-loads-large-uncommon.xml')
        hpxml.header.utility_bill_scenarios.clear # we don't want the propane warning
        hpxml_bldg.header.schedules_filepaths << File.join(File.dirname(__FILE__), '../resources/schedule_files/occupancy-stochastic.csv')
        hpxml_bldg.header.schedules_filepaths << File.join(File.dirname(__FILE__), '../resources/schedule_files/occupancy-non-stochastic.csv')
        hpxml_bldg.hot_water_distributions[0].system_type = HPXML::DHWDistTypeRecirc
        hpxml_bldg.hot_water_distributions[0].recirculation_control_type = HPXML::DHWRecircControlTypeNone
        hpxml_bldg.hot_water_distributions[0].recirculation_pump_weekday_fractions = @default_schedules_csv_data["#{SchedulesFile::Columns[:HotWaterRecirculationPump].name}_no_control"]['RecirculationPumpWeekdayScheduleFractions']
        hpxml_bldg.hot_water_distributions[0].recirculation_pump_weekend_fractions = @default_schedules_csv_data["#{SchedulesFile::Columns[:HotWaterRecirculationPump].name}_no_control"]['RecirculationPumpWeekendScheduleFractions']
        hpxml_bldg.hot_water_distributions[0].recirculation_pump_monthly_multipliers = @default_schedules_csv_data[SchedulesFile::Columns[:HotWaterRecirculationPump].name]['RecirculationPumpMonthlyScheduleMultipliers']
      when 'schedule-file-and-weekday-weekend-multipliers-ev'
        hpxml, hpxml_bldg = _create_hpxml('base-vehicle-ev-charger.xml')
        hpxml_bldg.header.schedules_filepaths << File.join(File.dirname(__FILE__), '../resources/schedule_files/vehicle-ev.csv')
        hpxml_bldg.vehicles[0].nominal_capacity_kwh = 500
        hpxml_bldg.vehicles[0].ev_weekday_fractions = @default_schedules_csv_data[SchedulesFile::Columns[:ElectricVehicle].name]['WeekdayScheduleFractions']
        hpxml_bldg.vehicles[0].ev_weekend_fractions = @default_schedules_csv_data[SchedulesFile::Columns[:ElectricVehicle].name]['WeekendScheduleFractions']
        hpxml_bldg.vehicles[0].ev_monthly_multipliers = @default_schedules_csv_data[SchedulesFile::Columns[:ElectricVehicle].name]['MonthlyScheduleMultipliers']
      when 'schedule-file-and-refrigerators-freezer-coefficients'
        hpxml, hpxml_bldg = _create_hpxml('base.xml')
        hpxml_bldg.header.schedules_filepaths << File.join(File.dirname(__FILE__), '../resources/schedule_files/occupancy-stochastic.csv')
        hpxml_bldg.header.schedules_filepaths << File.join(File.dirname(__FILE__), '../resources/schedule_files/occupancy-non-stochastic.csv')
        hpxml_bldg.refrigerators[0].primary_indicator = true
        hpxml_bldg.refrigerators[0].constant_coefficients = '-0.487, -0.340, -0.370, -0.361, -0.515, -0.684, -0.471, -0.159, -0.079, -0.417, -0.411, -0.386, -0.240, -0.314, -0.160, -0.121, -0.469, -0.412, -0.091, 0.077, -0.118, -0.247, -0.445, -0.544'
        hpxml_bldg.refrigerators[0].temperature_coefficients = '0.019, 0.016, 0.017, 0.016, 0.018, 0.021, 0.019, 0.015, 0.015, 0.019, 0.018, 0.018, 0.016, 0.017, 0.015, 0.015, 0.020, 0.020, 0.017, 0.014, 0.016, 0.017, 0.019, 0.020'
        hpxml_bldg.refrigerators.add(id: "Refrigerator#{hpxml_bldg.refrigerators.size + 1}",
                                     constant_coefficients: '-0.487, -0.340, -0.370, -0.361, -0.515, -0.684, -0.471, -0.159, -0.079, -0.417, -0.411, -0.386, -0.240, -0.314, -0.160, -0.121, -0.469, -0.412, -0.091, 0.077, -0.118, -0.247, -0.445, -0.544',
                                     temperature_coefficients: '0.019, 0.016, 0.017, 0.016, 0.018, 0.021, 0.019, 0.015, 0.015, 0.019, 0.018, 0.018, 0.016, 0.017, 0.015, 0.015, 0.020, 0.020, 0.017, 0.014, 0.016, 0.017, 0.019, 0.020')
        hpxml_bldg.freezers.add(id: "Freezer#{hpxml_bldg.freezers.size + 1}",
                                constant_coefficients: '-0.487, -0.340, -0.370, -0.361, -0.515, -0.684, -0.471, -0.159, -0.079, -0.417, -0.411, -0.386, -0.240, -0.314, -0.160, -0.121, -0.469, -0.412, -0.091, 0.077, -0.118, -0.247, -0.445, -0.544',
                                temperature_coefficients: '0.019, 0.016, 0.017, 0.016, 0.018, 0.021, 0.019, 0.015, 0.015, 0.019, 0.018, 0.018, 0.016, 0.017, 0.015, 0.015, 0.020, 0.020, 0.017, 0.014, 0.016, 0.017, 0.019, 0.020')
      when 'schedule-file-and-setpoints'
        hpxml, hpxml_bldg = _create_hpxml('base.xml')
        hpxml_bldg.header.schedules_filepaths << File.join(File.dirname(__FILE__), '../resources/schedule_files/setpoints.csv')
        hpxml_bldg.header.schedules_filepaths << File.join(File.dirname(__FILE__), '../resources/schedule_files/water-heater-setpoints.csv')
      when 'schedule-file-and-operating-mode'
        hpxml, hpxml_bldg = _create_hpxml('base-dhw-tank-heat-pump-operating-mode-heat-pump-only.xml')
        hpxml_bldg.header.schedules_filepaths << File.join(File.dirname(__FILE__), '../resources/schedule_files/water-heater-operating-modes.csv')
      when 'schedule-file-max-power-ratio-with-single-speed-system'
        hpxml, hpxml_bldg = _create_hpxml('base-hvac-air-to-air-heat-pump-1-speed.xml')
        hpxml_bldg.header.schedules_filepaths << File.join(File.dirname(__FILE__), '../resources/schedule_files/hvac-variable-system-maximum-power-ratios-varied.csv')
      when 'schedule-file-max-power-ratio-with-two-speed-system'
        hpxml, hpxml_bldg = _create_hpxml('base-hvac-air-to-air-heat-pump-2-speed.xml')
        hpxml_bldg.header.schedules_filepaths << File.join(File.dirname(__FILE__), '../resources/schedule_files/hvac-variable-system-maximum-power-ratios-varied.csv')
      when 'schedule-file-max-power-ratio-with-separate-backup-system'
        hpxml, hpxml_bldg = _create_hpxml('base-hvac-air-to-air-heat-pump-var-speed-backup-boiler.xml')
        hpxml_bldg.header.schedules_filepaths << File.join(File.dirname(__FILE__), '../resources/schedule_files/hvac-variable-system-maximum-power-ratios-varied.csv')
      when 'schedule-file-unknown-columns'
        hpxml, hpxml_bldg = _create_hpxml('base-schedules-detailed-occupancy-stochastic.xml')
        csv_data = CSV.read(File.join(File.dirname(hpxml.hpxml_path), hpxml_bldg.header.schedules_filepaths[0]))
        csv_data[0][csv_data[0].find_index('lighting_interior')] = 'unknown_column'
        File.write(@tmp_csv_path, csv_data.map(&:to_csv).join)
        hpxml_bldg.header.schedules_filepaths = [@tmp_csv_path]
      else
        fail "Unhandled case: #{warning_case}."
      end

      hpxml_doc = hpxml.to_doc()

      XMLHelper.write_file(hpxml_doc, @tmp_hpxml_path)
      _test_measure('warning', expected_warnings, building_id: building_id)
    end
  end

  private

  def _test_schema_validation(hpxml_path, schematron_schema_validator)
    errors, _warnings = XMLValidator.validate_against_schema(hpxml_path, schematron_schema_validator)
    if errors.size > 0
      flunk "#{hpxml_path}: #{errors}"
    end
  end

  def _test_schema_and_schematron_validation(hpxml_path, hpxml_doc, expected_errors: nil, expected_warnings: nil)
    sct_errors, sct_warnings = XMLValidator.validate_against_schematron(hpxml_path, @schematron_validator, hpxml_doc)
    xsd_errors, xsd_warnings = XMLValidator.validate_against_schema(hpxml_path, @schema_validator)
    if not expected_errors.nil?
      _compare_errors_or_warnings('error', sct_errors + xsd_errors, expected_errors)
    end
    if not expected_warnings.nil?
      _compare_errors_or_warnings('warning', sct_warnings + xsd_warnings, expected_warnings)
    end
  end

  def _test_measure(error_or_warning, expected_errors_or_warnings, building_id: nil)
    # create an instance of the measure
    measure = HPXMLtoOpenStudio.new

    runner = OpenStudio::Measure::OSRunner.new(OpenStudio::WorkflowJSON.new)
    model = OpenStudio::Model::Model.new

    # get arguments
    args_hash = {}
    args_hash['hpxml_path'] = File.absolute_path(@tmp_hpxml_path)
    args_hash['debug'] = true
    args_hash['output_dir'] = File.absolute_path(@tmp_output_path)
    args_hash['building_id'] = building_id unless building_id.nil?
    arguments = measure.arguments(model)
    argument_map = OpenStudio::Measure.convertOSArgumentVectorToMap(arguments)

    # populate argument with specified hash value if specified
    arguments.each do |arg|
      temp_arg_var = arg.clone
      if args_hash.has_key?(arg.name)
        assert(temp_arg_var.setValue(args_hash[arg.name]))
      end
      argument_map[arg.name] = temp_arg_var
    end

    # run the measure
    measure.run(model, runner, argument_map)
    result = runner.result

    actual_errors_or_warnings = []
    if error_or_warning == 'error'
      assert_equal('Fail', result.value.valueName)

      result.stepErrors.each do |s|
        actual_errors_or_warnings << s
      end
    elsif error_or_warning == 'warning'
      # show the output
      show_output(result) unless result.value.valueName == 'Success'

      assert_equal('Success', result.value.valueName)

      result.stepWarnings.each do |s|
        actual_errors_or_warnings << s
      end
    end

    _compare_errors_or_warnings(error_or_warning, actual_errors_or_warnings, expected_errors_or_warnings)
  end

  def _compare_errors_or_warnings(type, actual_msgs, expected_msgs)
    if expected_msgs.empty?
      if actual_msgs.size > 0
        flunk "Found unexpected #{type} messages:\n#{actual_msgs}"
      end
    else
      expected_msgs.each do |expected_msg|
        found_msg = false
        actual_msgs.each do |actual_msg|
          next unless actual_msg.include? expected_msg

          found_msg = true
          actual_msgs.delete(actual_msg)
          break
        end

        if not found_msg
          flunk "Did not find expected #{type} message\n'#{expected_msg}'\nin\n#{actual_msgs}"
        end
      end
      if actual_msgs.size > 0
        flunk "Found extra #{type} messages:\n#{actual_msgs}"
      end
    end
  end

  def _create_hpxml(hpxml_name, building_id: nil)
    hpxml = HPXML.new(hpxml_path: File.join(@sample_files_path, hpxml_name), building_id: building_id)
    if not hpxml.errors.empty?
      hpxml.errors.each do |error|
        puts error
      end
      flunk "Did not successfully create HPXML file: #{hpxml_name}"
    end
    return hpxml, hpxml.buildings[0]
  end
end<|MERGE_RESOLUTION|>--- conflicted
+++ resolved
@@ -260,11 +260,7 @@
                             'negative-autosizing-factors' => ['CoolingAutosizingFactor should be greater than 0.0',
                                                               'HeatingAutosizingFactor should be greater than 0.0',
                                                               'BackupHeatingAutosizingFactor should be greater than 0.0'],
-<<<<<<< HEAD
-                            'panel-negative-headroom-breaker-spaces' => ["Element 'Headroom': [facet 'minInclusive'] The value '-1' is less than the minimum value allowed ('0')."],
-=======
                             'panel-negative-headroom-breaker-spaces' => ["Element 'HeadroomSpaces': [facet 'minInclusive'] The value '-1' is less than the minimum value allowed ('0')."],
->>>>>>> 4f317ce6
                             'panel-negative-total-breaker-spaces' => ["Element 'RatedTotalSpaces': [facet 'minExclusive'] The value '0' must be greater than '0'."],
                             'panel-without-required-system' => ['Expected 1 or more element(s) for xpath: AttachedToComponent [context: /HPXML/Building/BuildingDetails/Systems/ElectricPanels/ElectricPanel/ServiceFeeders/ServiceFeeder, id: "ServiceFeeder1"]'],
                             'panel-with-unrequired-system' => ['Expected 0 element(s) for xpath: AttachedToComponent [context: /HPXML/Building/BuildingDetails/Systems/ElectricPanels/ElectricPanel/ServiceFeeders/ServiceFeeder, id: "ServiceFeeder1"]'],
@@ -782,11 +778,7 @@
       when 'panel-negative-headroom-breaker-spaces'
         hpxml, hpxml_bldg = _create_hpxml('base.xml')
         hpxml_bldg.electric_panels.add(id: 'ElectricPanel1',
-<<<<<<< HEAD
-                                       headroom: -1)
-=======
                                        headroom_spaces: -1)
->>>>>>> 4f317ce6
       when 'panel-negative-total-breaker-spaces'
         hpxml, hpxml_bldg = _create_hpxml('base.xml')
         hpxml_bldg.electric_panels.add(id: 'ElectricPanel1',
@@ -1212,14 +1204,9 @@
                                                                "Calculated a negative net surface area for surface 'Floor1'."],
                             'orphaned-geothermal-loop' => ["Geothermal loop 'GeothermalLoop1' found but no heat pump attached to it."],
                             'orphaned-hvac-distribution' => ["Distribution system 'HVACDistribution1' found but no HVAC system attached to it."],
-<<<<<<< HEAD
                             'panel-branch-circuit-not-supported' => ["One or more referenced components 'AirInfiltrationMeasurement1' not supported for branch circuit 'BranchCircuit1'"],
                             'panel-service-feeder-wrong-system-type' => ["One or more referenced components 'WaterHeatingSystem1' not valid for service feeder 'ServiceFeeder1'"],
                             'panel-service-feeder-not-supported' => ["One or more referenced components 'foobar' not supported for service feeder 'ServiceFeeder1'"],
-=======
-                            'panel-wrong-system-type' => ["One or more referenced components 'WaterHeatingSystem1' not valid for service feeder 'ServiceFeeder1'"],
-                            'panel-missing-system' => ["One or more referenced components 'foobar' not found for service feeder 'ServiceFeeder1'"],
->>>>>>> 4f317ce6
                             'refrigerators-multiple-primary' => ['More than one refrigerator designated as the primary.'],
                             'refrigerators-no-primary' => ['Could not find a primary refrigerator.'],
                             'repeated-relatedhvac-dhw-indirect' => ["RelatedHVACSystem 'HeatingSystem1' is attached to multiple water heating systems."],
@@ -1590,26 +1577,18 @@
         hpxml, hpxml_bldg = _create_hpxml('base-hvac-furnace-gas-room-ac.xml')
         hpxml_bldg.heating_systems[0].delete
         hpxml_bldg.hvac_controls[0].heating_setpoint_temp = nil
-<<<<<<< HEAD
       when 'panel-branch-circuit-not-supported'
         hpxml, hpxml_bldg = _create_hpxml('base.xml')
         hpxml_bldg.electric_panels.add(id: 'ElectricPanel1')
         hpxml_bldg.electric_panels[0].branch_circuits.add(id: 'BranchCircuit1',
                                                           component_idrefs: [hpxml_bldg.air_infiltration_measurements[0].id])
       when 'panel-service-feeder-wrong-system-type'
-=======
-      when 'panel-wrong-system-type'
->>>>>>> 4f317ce6
         hpxml, hpxml_bldg = _create_hpxml('base.xml')
         hpxml_bldg.electric_panels.add(id: 'ElectricPanel1')
         hpxml_bldg.electric_panels[0].service_feeders.add(id: 'ServiceFeeder1',
                                                           type: HPXML::ElectricPanelLoadTypeHeating,
                                                           component_idrefs: [hpxml_bldg.water_heating_systems[0].id])
-<<<<<<< HEAD
       when 'panel-service-feeder-not-supported'
-=======
-      when 'panel-missing-system'
->>>>>>> 4f317ce6
         hpxml, hpxml_bldg = _create_hpxml('base.xml')
         hpxml_bldg.electric_panels.add(id: 'ElectricPanel1')
         hpxml_bldg.electric_panels[0].service_feeders.add(id: 'ServiceFeeder1',
@@ -1850,7 +1829,6 @@
                               'manualj-sum-space-internal-loads-sensible' => ['ManualJInputs/InternalLoadsSensible (1000.0) does not match sum of conditioned spaces (1200.0).'],
                               'manualj-sum-space-internal-loads-latent' => ['ManualJInputs/InternalLoadsLatent (200.0) does not match sum of conditioned spaces (100.0).'],
                               'multiple-conditioned-zone' => ['While multiple conditioned zones are specified, the EnergyPlus model will only include a single conditioned thermal zone.'],
-<<<<<<< HEAD
                               'panel-missing-branch-circuits' => ['Missing branch circuit for Dishwasher; assuming 120V.',
                                                                   'Missing branch circuit for CoolingSystem1; assuming 240V.'],
                               'panel-missing-default' => ["Voltage (240) for 'dishwasher' is not specified in default_panels.csv; PowerRating will be assigned according to Voltage=120."],
@@ -1859,10 +1837,6 @@
                                                            "Power rating (1400.0) for service feeder load type 'laundry' is less than the minimum (1500.0)."],
                               'panel-kitchen-laundry2' => ["Power rating (4000.0) for service feeder load type 'kitchen' is not a valid multiple (1500.0).",
                                                            "Power rating (2000.0) for service feeder load type 'laundry' is not a valid multiple (1500.0)."],
-=======
-                              'panel-missing-default' => ["Voltage (240) for 'dishwasher' is not specified in default_panels.csv; PowerRating will be assigned according to Voltage=120.",
-                                                          "Voltage (240) for 'dishwasher' is not specified in default_panels.csv; BreakerSpaces will be recalculated using Voltage=240."],
->>>>>>> 4f317ce6
                               'power-outage' => ['It is not possible to eliminate all HVAC energy use (e.g. crankcase/defrost energy) in EnergyPlus during an unavailable period.',
                                                  'It is not possible to eliminate all DHW energy use (e.g. water heater parasitics) in EnergyPlus during an unavailable period.'],
                               'schedule-file-and-weekday-weekend-multipliers' => ["Both 'occupants' schedule file and weekday fractions provided; the latter will be ignored.",
@@ -2051,7 +2025,6 @@
         end
       when 'multiple-conditioned-zone'
         hpxml, hpxml_bldg = _create_hpxml('base-zones-spaces-multiple.xml')
-<<<<<<< HEAD
       when 'panel-branch-circuit-different-voltages'
         hpxml, hpxml_bldg = _create_hpxml('base-detailed-electric-panel.xml')
         hpxml_bldg.dishwashers.add(id: 'Dishwasher')
@@ -2070,8 +2043,6 @@
         service_feeders.add(id: 'NewServiceFeeder2',
                             type: HPXML::ElectricPanelLoadTypeCooling,
                             component_idrefs: [hpxml_bldg.cooling_systems[0].id])
-=======
->>>>>>> 4f317ce6
       when 'panel-missing-default'
         hpxml, hpxml_bldg = _create_hpxml('base-detailed-electric-panel.xml')
         hpxml_bldg.dishwashers.add(id: 'Dishwasher')
@@ -2083,7 +2054,6 @@
         branch_circuits.add(id: 'NewBranchCircuit',
                             voltage: HPXML::ElectricPanelVoltage240,
                             component_idrefs: [hpxml_bldg.dishwashers[0].id])
-<<<<<<< HEAD
       when 'panel-lighting'
         hpxml, hpxml_bldg = _create_hpxml('base-detailed-electric-panel.xml')
         hpxml_bldg.dishwashers.add(id: 'Dishwasher')
@@ -2111,8 +2081,6 @@
         service_feeders.add(id: 'Laundry',
                             type: HPXML::ElectricPanelLoadTypeLaundry,
                             power: 2000)
-=======
->>>>>>> 4f317ce6
       when 'power-outage'
         hpxml, _hpxml_bldg = _create_hpxml('base-schedules-simple-power-outage.xml')
       when 'multistage-backup-more-than-4-stages'
