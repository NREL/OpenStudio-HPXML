# frozen_string_literal: true

require_relative '../resources/minitest_helper'
require 'openstudio'
require 'openstudio/measure/ShowRunnerOutput'
require 'fileutils'
require_relative '../measure.rb'
require 'csv'
require_relative '../resources/xmlhelper.rb'
require_relative '../resources/xmlvalidator.rb'

class HPXMLtoOpenStudioValidationTest < MiniTest::Test
  def setup
    @root_path = File.absolute_path(File.join(File.dirname(__FILE__), '..', '..'))
    @sample_files_path = File.join(@root_path, 'workflow', 'sample_files')
    @hpxml_schema_path = File.absolute_path(File.join(@root_path, 'HPXMLtoOpenStudio', 'resources', 'hpxml_schema', 'HPXML.xsd'))
    @epvalidator_stron_path = File.join(@root_path, 'HPXMLtoOpenStudio', 'resources', 'hpxml_schematron', 'EPvalidator.xml')

    @tmp_hpxml_path = File.join(@sample_files_path, 'tmp.xml')
    @tmp_csv_path = File.join(@sample_files_path, 'tmp.csv')
    @tmp_output_path = File.join(@sample_files_path, 'tmp_output')
    FileUtils.mkdir_p(@tmp_output_path)
  end

  def teardown
    File.delete(@tmp_hpxml_path) if File.exist? @tmp_hpxml_path
    File.delete(@tmp_csv_path) if File.exist? @tmp_csv_path
    FileUtils.rm_rf(@tmp_output_path)
  end

  def test_validation_of_sample_files
    xmls = []
    Dir["#{@root_path}/workflow/**/*.xml"].sort.each do |xml|
      next if xml.split('/').include? 'run'

      xmls << xml
    end

    xmls.each_with_index do |xml, i|
      puts "[#{i + 1}/#{xmls.size}] Testing #{File.basename(xml)}..."

      # Test validation
      _test_schema_validation(xml, @hpxml_schema_path)
      hpxml_doc = HPXML.new(hpxml_path: xml, building_id: 'MyBuilding').to_oga()
      _test_schematron_validation(xml, hpxml_doc, expected_errors: []) # Ensure no errors
    end
    puts
  end

  def test_validation_of_schematron_doc
    # Check that the schematron file is valid
    schematron_schema_path = File.absolute_path(File.join(@root_path, 'HPXMLtoOpenStudio', 'resources', 'hpxml_schematron', 'iso-schematron.xsd'))
    _test_schema_validation(@epvalidator_stron_path, schematron_schema_path)
  end

  def test_role_attributes_in_schematron_doc
    # Test for consistent use of errors/warnings
    puts
    puts 'Checking for correct role attributes...'

    epvalidator_stron_doc = XMLHelper.parse_file(@epvalidator_stron_path)

    # check that every assert element has a role attribute
    XMLHelper.get_elements(epvalidator_stron_doc, '/sch:schema/sch:pattern/sch:rule/sch:assert').each do |assert_element|
      assert_test = XMLHelper.get_attribute_value(assert_element, 'test').gsub('h:', '')
      role_attribute = XMLHelper.get_attribute_value(assert_element, 'role')
      if role_attribute.nil?
        fail "No attribute \"role='ERROR'\" found for assertion test: #{assert_test}"
      end

      assert_equal('ERROR', role_attribute)
    end

    # check that every report element has a role attribute
    XMLHelper.get_elements(epvalidator_stron_doc, '/sch:schema/sch:pattern/sch:rule/sch:report').each do |report_element|
      report_test = XMLHelper.get_attribute_value(report_element, 'test').gsub('h:', '')
      role_attribute = XMLHelper.get_attribute_value(report_element, 'role')
      if role_attribute.nil?
        fail "No attribute \"role='WARN'\" found for report test: #{report_test}"
      end

      assert_equal('WARN', role_attribute)
    end
  end

  def test_schema_schematron_error_messages
    OpenStudio::Logger.instance.standardOutLogger.setLogLevel(OpenStudio::Fatal)
    # Test case => Error message
    all_expected_errors = { 'boiler-invalid-afue' => ['Expected AnnualHeatingEfficiency[Units="AFUE"]/Value to be less than or equal to 1'],
                            'clothes-dryer-location' => ['A location is specified as "garage" but no surfaces were found adjacent to this space type.'],
                            'clothes-washer-location' => ['A location is specified as "garage" but no surfaces were found adjacent to this space type.'],
                            'cooking-range-location' => ['A location is specified as "garage" but no surfaces were found adjacent to this space type.'],
                            'dehumidifier-fraction-served' => ['Expected sum(FractionDehumidificationLoadServed) to be less than or equal to 1 [context: /HPXML/Building/BuildingDetails]'],
                            'dhw-frac-load-served' => ['Expected sum(FractionDHWLoadServed) to be 1 [context: /HPXML/Building/BuildingDetails]'],
                            'dhw-invalid-ef-tank' => ['Expected EnergyFactor to be less than 1 [context: /HPXML/Building/BuildingDetails/Systems/WaterHeating/WaterHeatingSystem[WaterHeaterType="storage water heater"], id: "WaterHeatingSystem1"]'],
                            'dhw-invalid-uef-tank-heat-pump' => ['Expected UniformEnergyFactor to be greater than 1 [context: /HPXML/Building/BuildingDetails/Systems/WaterHeating/WaterHeatingSystem[WaterHeaterType="heat pump water heater"], id: "WaterHeatingSystem1"]'],
                            'dishwasher-location' => ['A location is specified as "garage" but no surfaces were found adjacent to this space type.'],
                            'duct-leakage-cfm25' => ['Expected Value to be greater than or equal to 0 [context: /HPXML/Building/BuildingDetails/Systems/HVAC/HVACDistribution/DistributionSystemType/AirDistribution/DuctLeakageMeasurement/DuctLeakage[Units="CFM25" or Units="CFM50"], id: "HVACDistribution1"]'],
                            'duct-leakage-cfm50' => ['Expected Value to be greater than or equal to 0 [context: /HPXML/Building/BuildingDetails/Systems/HVAC/HVACDistribution/DistributionSystemType/AirDistribution/DuctLeakageMeasurement/DuctLeakage[Units="CFM25" or Units="CFM50"], id: "HVACDistribution1"]'],
                            'duct-leakage-percent' => ['Expected Value to be less than 1 [context: /HPXML/Building/BuildingDetails/Systems/HVAC/HVACDistribution/DistributionSystemType/AirDistribution/DuctLeakageMeasurement/DuctLeakage[Units="Percent"], id: "HVACDistribution1"]'],
                            'duct-location' => ['A location is specified as "garage" but no surfaces were found adjacent to this space type.'],
                            'duct-location-unconditioned-space' => ["Expected DuctLocation to be 'living space' or 'basement - conditioned' or 'basement - unconditioned' or 'crawlspace - vented' or 'crawlspace - unvented' or 'crawlspace - conditioned' or 'attic - vented' or 'attic - unvented' or 'garage' or 'exterior wall' or 'under slab' or 'roof deck' or 'outside' or 'other housing unit' or 'other heated space' or 'other multifamily buffer space' or 'other non-freezing space' [context: /HPXML/Building/BuildingDetails/Systems/HVAC/HVACDistribution/DistributionSystemType/AirDistribution/Ducts, id: \"HVACDistribution1\"]"],
                            'emissions-electricity-schedule' => ['Expected NumberofHeaderRows to be greater than or equal to 0',
                                                                 'Expected ColumnNumber to be greater than or equal to 1'],
                            'enclosure-attic-missing-roof' => ['There must be at least one roof adjacent to "attic - unvented". [context: /HPXML/Building/BuildingDetails/Enclosure[*/*[InteriorAdjacentTo="attic - unvented" or ExteriorAdjacentTo="attic - unvented"]]]'],
                            'enclosure-basement-missing-exterior-foundation-wall' => ['There must be at least one exterior foundation wall adjacent to "basement - unconditioned". [context: /HPXML/Building/BuildingDetails/Enclosure[*/*[InteriorAdjacentTo="basement - unconditioned" or ExteriorAdjacentTo="basement - unconditioned"]]]'],
                            'enclosure-basement-missing-slab' => ['There must be at least one slab adjacent to "basement - unconditioned". [context: /HPXML/Building/BuildingDetails/Enclosure[*/*[InteriorAdjacentTo="basement - unconditioned" or ExteriorAdjacentTo="basement - unconditioned"]]]'],
                            'enclosure-floor-area-exceeds-cfa' => ['Expected ConditionedFloorArea to be greater than or equal to the sum of conditioned slab/floor areas. [context: /HPXML/Building/BuildingDetails/BuildingSummary/BuildingConstruction]'],
                            'enclosure-floor-area-exceeds-cfa2' => ['Expected ConditionedFloorArea to be greater than or equal to the sum of conditioned slab/floor areas. [context: /HPXML/Building/BuildingDetails/BuildingSummary/BuildingConstruction]'],
                            'enclosure-garage-missing-exterior-wall' => ['There must be at least one exterior wall/foundation wall adjacent to "garage". [context: /HPXML/Building/BuildingDetails/Enclosure[*/*[InteriorAdjacentTo="garage" or ExteriorAdjacentTo="garage"]]]'],
                            'enclosure-garage-missing-roof-ceiling' => ['There must be at least one roof/ceiling adjacent to "garage". [context: /HPXML/Building/BuildingDetails/Enclosure[*/*[InteriorAdjacentTo="garage" or ExteriorAdjacentTo="garage"]]]'],
                            'enclosure-garage-missing-slab' => ['There must be at least one slab adjacent to "garage". [context: /HPXML/Building/BuildingDetails/Enclosure[*/*[InteriorAdjacentTo="garage" or ExteriorAdjacentTo="garage"]]]'],
                            'enclosure-living-missing-ceiling-roof' => ['There must be at least one ceiling/roof adjacent to conditioned space. [context: /HPXML/Building/BuildingDetails/Enclosure[*/*[InteriorAdjacentTo="living space"]]]',
                                                                        'There must be at least one floor adjacent to "attic - unvented". [context: /HPXML/Building/BuildingDetails/Enclosure[*/*[InteriorAdjacentTo="attic - unvented" or ExteriorAdjacentTo="attic - unvented"]]]'],
                            'enclosure-living-missing-exterior-wall' => ['There must be at least one exterior wall adjacent to conditioned space. [context: /HPXML/Building/BuildingDetails/Enclosure[*/*[InteriorAdjacentTo="living space"]]]'],
                            'enclosure-living-missing-floor-slab' => ['There must be at least one floor/slab adjacent to conditioned space. [context: /HPXML/Building/BuildingDetails/Enclosure[*/*[InteriorAdjacentTo="living space"]]]'],
                            'frac-sensible-fuel-load' => ['Expected extension/FracSensible to be greater than or equal to 0 [context: /HPXML/Building/BuildingDetails/MiscLoads/FuelLoad[FuelLoadType="grill" or FuelLoadType="lighting" or FuelLoadType="fireplace"], id: "FuelLoad1"]'],
                            'frac-sensible-plug-load' => ['Expected extension/FracSensible to be greater than or equal to 0 [context: /HPXML/Building/BuildingDetails/MiscLoads/PlugLoad[PlugLoadType="other" or PlugLoadType="TV other" or PlugLoadType="electric vehicle charging" or PlugLoadType="well pump"], id: "PlugLoad1"]'],
                            'frac-total-fuel-load' => ['Expected sum of extension/FracSensible and extension/FracLatent to be less than or equal to 1 [context: /HPXML/Building/BuildingDetails/MiscLoads/FuelLoad[FuelLoadType="grill" or FuelLoadType="lighting" or FuelLoadType="fireplace"], id: "FuelLoad1"]'],
                            'frac-total-plug-load' => ['Expected sum of extension/FracSensible and extension/FracLatent to be less than or equal to 1 [context: /HPXML/Building/BuildingDetails/MiscLoads/PlugLoad[PlugLoadType="other" or PlugLoadType="TV other" or PlugLoadType="electric vehicle charging" or PlugLoadType="well pump"], id: "PlugLoad2"]'],
                            'furnace-invalid-afue' => ['Expected AnnualHeatingEfficiency[Units="AFUE"]/Value to be less than or equal to 1'],
                            'generator-number-of-bedrooms-served' => ['Expected NumberofBedroomsServed to be greater than ../../../../BuildingSummary/BuildingConstruction/NumberofBedrooms [context: /HPXML/Building/BuildingDetails/Systems/extension/Generators/Generator[IsSharedSystem="true"], id: "Generator1"]'],
                            'generator-output-greater-than-consumption' => ['Expected AnnualConsumptionkBtu to be greater than AnnualOutputkWh*3412 [context: /HPXML/Building/BuildingDetails/Systems/extension/Generators/Generator, id: "Generator1"]'],
                            'heat-pump-capacity-17f' => ['Expected HeatingCapacity17F to be less than or equal to HeatingCapacity'],
                            'heat-pump-mixed-fixed-and-autosize-capacities' => ['Expected 0 or 2 element(s) for xpath: HeatingCapacity | BackupHeatingCapacity [context: /HPXML/Building/BuildingDetails/Systems/HVAC/HVACPlant/HeatPump[BackupType="integrated" or BackupSystemFuel], id: "HeatPump1"]'],
                            'heat-pump-multiple-backup-systems' => ['Expected 0 or 1 element(s) for xpath: HeatPump/BackupSystem [context: /HPXML/Building/BuildingDetails]'],
                            'hvac-distribution-return-duct-leakage-missing' => ['Expected 1 element(s) for xpath: DuctLeakageMeasurement[DuctType="return"]/DuctLeakage[(Units="CFM25" or Units="CFM50" or Units="Percent") and TotalOrToOutside="to outside"] [context: /HPXML/Building/BuildingDetails/Systems/HVAC/HVACDistribution/DistributionSystemType/AirDistribution[AirDistributionType[text()="regular velocity" or text()="gravity"]], id: "HVACDistribution1"]'],
                            'hvac-frac-load-served' => ['Expected sum(FractionHeatLoadServed) to be less than or equal to 1 [context: /HPXML/Building/BuildingDetails]',
                                                        'Expected sum(FractionCoolLoadServed) to be less than or equal to 1 [context: /HPXML/Building/BuildingDetails]'],
                            'invalid-assembly-effective-rvalue' => ["Element 'AssemblyEffectiveRValue': [facet 'minExclusive'] The value '0.0' must be greater than '0'."],
                            'invalid-battery-capacities-ah' => ['Expected UsableCapacity to be less than NominalCapacity'],
                            'invalid-battery-capacities-kwh' => ['Expected UsableCapacity to be less than NominalCapacity'],
                            'invalid-calendar-year-low' => ['Expected CalendarYear to be greater than or equal to 1600'],
                            'invalid-calendar-year-high' => ['Expected CalendarYear to be less than or equal to 9999'],
                            'invalid-duct-area-fractions' => ['Expected sum(Ducts/FractionDuctArea) for DuctType="supply" to be 1 [context: /HPXML/Building/BuildingDetails/Systems/HVAC/HVACDistribution/DistributionSystemType/AirDistribution, id: "HVACDistribution1"]',
                                                              'Expected sum(Ducts/FractionDuctArea) for DuctType="return" to be 1 [context: /HPXML/Building/BuildingDetails/Systems/HVAC/HVACDistribution/DistributionSystemType/AirDistribution, id: "HVACDistribution1"]'],
                            'invalid-facility-type' => ['Expected 1 element(s) for xpath: ../../../BuildingSummary/BuildingConstruction[ResidentialFacilityType[text()="single-family attached" or text()="apartment unit"]] [context: /HPXML/Building/BuildingDetails/Systems/WaterHeating/WaterHeatingSystem[IsSharedSystem="true"], id: "WaterHeatingSystem1"]',
                                                        'Expected 1 element(s) for xpath: ../../BuildingSummary/BuildingConstruction[ResidentialFacilityType[text()="single-family attached" or text()="apartment unit"]] [context: /HPXML/Building/BuildingDetails/Appliances/ClothesWasher[IsSharedAppliance="true"], id: "ClothesWasher1"]',
                                                        'Expected 1 element(s) for xpath: ../../BuildingSummary/BuildingConstruction[ResidentialFacilityType[text()="single-family attached" or text()="apartment unit"]] [context: /HPXML/Building/BuildingDetails/Appliances/ClothesDryer[IsSharedAppliance="true"], id: "ClothesDryer1"]',
                                                        'Expected 1 element(s) for xpath: ../../BuildingSummary/BuildingConstruction[ResidentialFacilityType[text()="single-family attached" or text()="apartment unit"]] [context: /HPXML/Building/BuildingDetails/Appliances/Dishwasher[IsSharedAppliance="true"], id: "Dishwasher1"]',
                                                        'There are references to "other housing unit" but ResidentialFacilityType is not "single-family attached" or "apartment unit".',
                                                        'There are references to "other heated space" but ResidentialFacilityType is not "single-family attached" or "apartment unit".'],
                            'invalid-foundation-wall-properties' => ['Expected DepthBelowGrade to be less than or equal to Height [context: /HPXML/Building/BuildingDetails/Enclosure/FoundationWalls/FoundationWall, id: "FoundationWall1"]',
                                                                     'Expected DistanceToBottomOfInsulation to be greater than or equal to DistanceToTopOfInsulation [context: /HPXML/Building/BuildingDetails/Enclosure/FoundationWalls/FoundationWall/Insulation/Layer[InstallationType="continuous - exterior" or InstallationType="continuous - interior"], id: "FoundationWall1Insulation"]',
                                                                     'Expected DistanceToBottomOfInsulation to be less than or equal to ../../Height [context: /HPXML/Building/BuildingDetails/Enclosure/FoundationWalls/FoundationWall/Insulation/Layer[InstallationType="continuous - exterior" or InstallationType="continuous - interior"], id: "FoundationWall1Insulation"]'],
                            'invalid-hvac-installation-quality' => ['Expected extension/AirflowDefectRatio to be greater than or equal to -0.9 [context: /HPXML/Building/BuildingDetails/Systems/HVAC/HVACPlant/HeatPump[HeatPumpType="air-to-air"], id: "HeatPump1"]',
                                                                    'Expected extension/ChargeDefectRatio to be greater than or equal to -0.9 [context: /HPXML/Building/BuildingDetails/Systems/HVAC/HVACPlant/HeatPump[HeatPumpType="air-to-air"], id: "HeatPump1"]'],
                            'invalid-hvac-installation-quality2' => ['Expected extension/AirflowDefectRatio to be less than or equal to 9 [context: /HPXML/Building/BuildingDetails/Systems/HVAC/HVACPlant/HeatPump[HeatPumpType="air-to-air"], id: "HeatPump1"]',
                                                                     'Expected extension/ChargeDefectRatio to be less than or equal to 9 [context: /HPXML/Building/BuildingDetails/Systems/HVAC/HVACPlant/HeatPump[HeatPumpType="air-to-air"], id: "HeatPump1"]'],
<<<<<<< HEAD
                            'invalid-id2' => ["Element 'SystemIdentifier': The attribute 'id' is required but missing."],
                            'invalid-input-parameters' => ["Element 'Transaction': [facet 'enumeration'] The value 'modify' is not an element of the set {'create', 'update'}.",
                                                           "Element 'SiteType': [facet 'enumeration'] The value 'mountain' is not an element of the set {'rural', 'suburban', 'urban'}.",
                                                           "Element 'Year': [facet 'enumeration'] The value '2020' is not an element of the set {'2021', '2018', '2015', '2012', '2009', '2006', '2003'}.",
                                                           "Element 'Azimuth': [facet 'maxExclusive'] The value '365' must be less than '360'.",
                                                           "Element 'RadiantBarrierGrade': [facet 'maxInclusive'] The value '4' is greater than the maximum value allowed ('3').",
                                                           "Element 'EnergyFactor': [facet 'maxInclusive'] The value '5.1' is greater than the maximum value allowed ('5')."],
                            'invalid-insulation-top' => ["Element 'DistanceToTopOfInsulation': [facet 'minInclusive'] The value '-0.5' is less than the minimum value allowed ('0')."],
=======
                            'invalid-id2' => ['Expected SystemIdentifier with id attribute [context: /HPXML/Building/BuildingDetails/Enclosure/Skylights/Skylight]'],
                            'invalid-input-parameters' => ["Expected Transaction to be 'create' or 'update' [context: /HPXML/XMLTransactionHeaderInformation]",
                                                           "Expected SiteType to be 'rural' or 'suburban' or 'urban' [context: /HPXML/Building/BuildingDetails/BuildingSummary/Site]",
                                                           "Expected Year to be '2021' or '2018' or '2015' or '2012' or '2009' or '2006' or '2003' [context: /HPXML/Building/BuildingDetails/ClimateandRiskZones/ClimateZoneIECC]",
                                                           'Expected Azimuth to be less than 360 [context: /HPXML/Building/BuildingDetails/Enclosure/Roofs/Roof, id: "Roof1"]',
                                                           'Expected RadiantBarrierGrade to be less than or equal to 3 [context: /HPXML/Building/BuildingDetails/Enclosure/Roofs/Roof, id: "Roof1"]',
                                                           'Expected EnergyFactor to be less than or equal to 5 [context: /HPXML/Building/BuildingDetails/Appliances/Dishwasher, id: "Dishwasher1"]'],
                            'invalid-insulation-top' => ['Expected DistanceToTopOfInsulation to be greater than or equal to 0 [context: /HPXML/Building/BuildingDetails/Enclosure/FoundationWalls/FoundationWall/Insulation/Layer, id: "FoundationWall1Insulation"]'],
                            'invalid-natvent-availability' => ['Expected extension/NaturalVentilationAvailabilityDaysperWeek to be less than or equal to 7'],
                            'invalid-natvent-availability2' => ['Expected extension/NaturalVentilationAvailabilityDaysperWeek to be greater than or equal to 0'],
>>>>>>> 65baba24
                            'invalid-number-of-bedrooms-served' => ['Expected extension/NumberofBedroomsServed to be greater than ../../../BuildingSummary/BuildingConstruction/NumberofBedrooms [context: /HPXML/Building/BuildingDetails/Systems/Photovoltaics/PVSystem[IsSharedSystem="true"], id: "PVSystem1"]'],
                            'invalid-number-of-conditioned-floors' => ['Expected NumberofConditionedFloors to be greater than or equal to NumberofConditionedFloorsAboveGrade [context: /HPXML/Building/BuildingDetails/BuildingSummary/BuildingConstruction]'],
                            'invalid-number-of-units-served' => ['Expected NumberofUnitsServed to be greater than 1 [context: /HPXML/Building/BuildingDetails/Systems/WaterHeating/WaterHeatingSystem[IsSharedSystem="true"], id: "WaterHeatingSystem1"]'],
                            'invalid-shared-vent-in-unit-flowrate' => ['Expected RatedFlowRate to be greater than extension/InUnitFlowRate [context: /HPXML/Building/BuildingDetails/Systems/MechanicalVentilation/VentilationFans/VentilationFan[UsedForWholeBuildingVentilation="true" and IsSharedSystem="true"], id: "VentilationFan1"]'],
                            'invalid-timestep' => ['Expected Timestep to be 60, 30, 20, 15, 12, 10, 6, 5, 4, 3, 2, or 1'],
                            'invalid-timezone-utcoffset-low' => ['Expected TimeZone/UTCOffset to be greater than or equal to -12'],
                            'invalid-timezone-utcoffset-high' => ['Expected TimeZone/UTCOffset to be less than or equal to 14'],
                            'invalid-ventilation-fan' => ['Expected 1 element(s) for xpath: UsedForWholeBuildingVentilation[text()="true"] | UsedForLocalVentilation[text()="true"] | UsedForSeasonalCoolingLoadReduction[text()="true"] | UsedForGarageVentilation[text()="true"]'],
                            'invalid-window-height' => ['Expected DistanceToBottomOfWindow to be greater than DistanceToTopOfWindow [context: /HPXML/Building/BuildingDetails/Enclosure/Windows/Window/Overhangs[number(Depth) > 0], id: "Window2"]'],
                            'lighting-fractions' => ['Expected sum(LightingGroup/FractionofUnitsInLocation) for Location="interior" to be less than or equal to 1 [context: /HPXML/Building/BuildingDetails/Lighting]'],
                            'missing-distribution-cfa-served' => ['Expected 1 element(s) for xpath: ../../../ConditionedFloorAreaServed [context: /HPXML/Building/BuildingDetails/Systems/HVAC/HVACDistribution/DistributionSystemType/AirDistribution/Ducts[not(DuctSurfaceArea)], id: "HVACDistribution1"]'],
                            'missing-duct-area' => ['Expected 1 or more element(s) for xpath: FractionDuctArea | DuctSurfaceArea [context: /HPXML/Building/BuildingDetails/Systems/HVAC/HVACDistribution/DistributionSystemType/AirDistribution/Ducts[DuctLocation], id: "HVACDistribution1"]'],
                            'missing-duct-location' => ['Expected 0 element(s) for xpath: FractionDuctArea | DuctSurfaceArea [context: /HPXML/Building/BuildingDetails/Systems/HVAC/HVACDistribution/DistributionSystemType/AirDistribution/Ducts[not(DuctLocation)], id: "HVACDistribution1"]'],
                            'missing-elements' => ['Expected 1 element(s) for xpath: NumberofConditionedFloors [context: /HPXML/Building/BuildingDetails/BuildingSummary/BuildingConstruction]',
                                                   'Expected 1 element(s) for xpath: ConditionedFloorArea [context: /HPXML/Building/BuildingDetails/BuildingSummary/BuildingConstruction]'],
                            'missing-num-residents' => ['Expected 1 element(s) for xpath: NumberofResidents'],
                            'multifamily-reference-appliance' => ['There are references to "other housing unit" but ResidentialFacilityType is not "single-family attached" or "apartment unit".'],
                            'multifamily-reference-duct' => ['There are references to "other multifamily buffer space" but ResidentialFacilityType is not "single-family attached" or "apartment unit".'],
                            'multifamily-reference-surface' => ['There are references to "other heated space" but ResidentialFacilityType is not "single-family attached" or "apartment unit".'],
                            'multifamily-reference-water-heater' => ['There are references to "other non-freezing space" but ResidentialFacilityType is not "single-family attached" or "apartment unit".'],
                            'ptac-unattached-cooling-system' => ['Expected 1 or more element(s) for xpath: ../CoolingSystem/CoolingSystemType[text()="packaged terminal air conditioner"'],
                            'refrigerator-location' => ['A location is specified as "garage" but no surfaces were found adjacent to this space type.'],
                            'solar-fraction-one' => ['Expected SolarFraction to be less than 1 [context: /HPXML/Building/BuildingDetails/Systems/SolarThermal/SolarThermalSystem, id: "SolarThermalSystem1"]'],
                            'water-heater-location' => ['A location is specified as "crawlspace - vented" but no surfaces were found adjacent to this space type.'],
                            'water-heater-location-other' => ["Expected Location to be 'living space' or 'basement - unconditioned' or 'basement - conditioned' or 'attic - unvented' or 'attic - vented' or 'garage' or 'crawlspace - unvented' or 'crawlspace - vented' or 'crawlspace - conditioned' or 'other exterior' or 'other housing unit' or 'other heated space' or 'other multifamily buffer space' or 'other non-freezing space' [context: /HPXML/Building/BuildingDetails/Systems/WaterHeating/WaterHeatingSystem, id: \"WaterHeatingSystem1\"]"],
                            'water-heater-recovery-efficiency' => ['Expected RecoveryEfficiency to be greater than EnergyFactor'] }

    all_expected_errors.each_with_index do |(error_case, expected_errors), i|
      puts "[#{i + 1}/#{all_expected_errors.size}] Testing #{error_case}..."
      # Create HPXML object
      if ['boiler-invalid-afue'].include? error_case
        hpxml = HPXML.new(hpxml_path: File.join(@sample_files_path, 'base-hvac-boiler-oil-only.xml'))
        hpxml.heating_systems[0].heating_efficiency_afue *= 100.0
      elsif ['clothes-dryer-location'].include? error_case
        hpxml = HPXML.new(hpxml_path: File.join(@sample_files_path, 'base.xml'))
        hpxml.clothes_dryers[0].location = HPXML::LocationGarage
      elsif ['clothes-washer-location'].include? error_case
        hpxml = HPXML.new(hpxml_path: File.join(@sample_files_path, 'base.xml'))
        hpxml.clothes_washers[0].location = HPXML::LocationGarage
      elsif ['cooking-range-location'].include? error_case
        hpxml = HPXML.new(hpxml_path: File.join(@sample_files_path, 'base.xml'))
        hpxml.cooking_ranges[0].location = HPXML::LocationGarage
      elsif ['dehumidifier-fraction-served'].include? error_case
        hpxml = HPXML.new(hpxml_path: File.join(@sample_files_path, 'base-appliances-dehumidifier-multiple.xml'))
        hpxml.dehumidifiers[-1].fraction_served = 0.6
      elsif ['dhw-frac-load-served'].include? error_case
        hpxml = HPXML.new(hpxml_path: File.join(@sample_files_path, 'base-dhw-multiple.xml'))
        hpxml.water_heating_systems[0].fraction_dhw_load_served = 0.35
      elsif ['dhw-invalid-ef-tank'].include? error_case
        hpxml = HPXML.new(hpxml_path: File.join(@sample_files_path, 'base.xml'))
        hpxml.water_heating_systems[0].energy_factor = 1.0
      elsif ['dhw-invalid-uef-tank-heat-pump'].include? error_case
        hpxml = HPXML.new(hpxml_path: File.join(@sample_files_path, 'base-dhw-tank-heat-pump-uef.xml'))
        hpxml.water_heating_systems[0].uniform_energy_factor = 1.0
      elsif ['dishwasher-location'].include? error_case
        hpxml = HPXML.new(hpxml_path: File.join(@sample_files_path, 'base.xml'))
        hpxml.dishwashers[0].location = HPXML::LocationGarage
      elsif ['duct-leakage-cfm25'].include? error_case
        hpxml = HPXML.new(hpxml_path: File.join(@sample_files_path, 'base.xml'))
        hpxml.hvac_distributions[0].duct_leakage_measurements[0].duct_leakage_value = -2
        hpxml.hvac_distributions[0].duct_leakage_measurements[1].duct_leakage_value = -2
      elsif ['duct-leakage-cfm50'].include? error_case
        hpxml = HPXML.new(hpxml_path: File.join(@sample_files_path, 'base-hvac-ducts-leakage-cfm50.xml'))
        hpxml.hvac_distributions[0].duct_leakage_measurements[0].duct_leakage_value = -2
        hpxml.hvac_distributions[0].duct_leakage_measurements[1].duct_leakage_value = -2
      elsif ['duct-leakage-percent'].include? error_case
        hpxml = HPXML.new(hpxml_path: File.join(@sample_files_path, 'base.xml'))
        hpxml.hvac_distributions[0].duct_leakage_measurements[0].duct_leakage_units = HPXML::UnitsPercent
        hpxml.hvac_distributions[0].duct_leakage_measurements[1].duct_leakage_units = HPXML::UnitsPercent
      elsif ['duct-location'].include? error_case
        hpxml = HPXML.new(hpxml_path: File.join(@sample_files_path, 'base.xml'))
        hpxml.hvac_distributions[0].ducts[0].duct_location = HPXML::LocationGarage
        hpxml.hvac_distributions[0].ducts[1].duct_location = HPXML::LocationGarage
      elsif ['duct-location-unconditioned-space'].include? error_case
        hpxml = HPXML.new(hpxml_path: File.join(@sample_files_path, 'base.xml'))
        hpxml.hvac_distributions[0].ducts[0].duct_location = HPXML::LocationUnconditionedSpace
        hpxml.hvac_distributions[0].ducts[1].duct_location = HPXML::LocationUnconditionedSpace
      elsif ['emissions-electricity-schedule'].include? error_case
        hpxml = HPXML.new(hpxml_path: File.join(@sample_files_path, 'base-misc-emissions.xml'))
        hpxml.header.emissions_scenarios[0].elec_schedule_number_of_header_rows = -1
        hpxml.header.emissions_scenarios[0].elec_schedule_column_number = 0
      elsif ['enclosure-attic-missing-roof'].include? error_case
        hpxml = HPXML.new(hpxml_path: File.join(@sample_files_path, 'base.xml'))
        hpxml.roofs.reverse_each do |roof|
          roof.delete
        end
      elsif ['enclosure-basement-missing-exterior-foundation-wall'].include? error_case
        hpxml = HPXML.new(hpxml_path: File.join(@sample_files_path, 'base-foundation-unconditioned-basement.xml'))
        hpxml.foundation_walls.reverse_each do |foundation_wall|
          foundation_wall.delete
        end
      elsif ['enclosure-basement-missing-slab'].include? error_case
        hpxml = HPXML.new(hpxml_path: File.join(@sample_files_path, 'base-foundation-unconditioned-basement.xml'))
        hpxml.slabs.reverse_each do |slab|
          slab.delete
        end
      elsif ['enclosure-floor-area-exceeds-cfa'].include? error_case
        hpxml = HPXML.new(hpxml_path: File.join(@sample_files_path, 'base.xml'))
        hpxml.building_construction.conditioned_floor_area = 1348.8
      elsif ['enclosure-floor-area-exceeds-cfa2'].include? error_case
        hpxml = HPXML.new(hpxml_path: File.join(@sample_files_path, 'base-bldgtype-multifamily.xml'))
        hpxml.building_construction.conditioned_floor_area = 898.8
      elsif ['enclosure-garage-missing-exterior-wall'].include? error_case
        hpxml = HPXML.new(hpxml_path: File.join(@sample_files_path, 'base-enclosure-garage.xml'))
        hpxml.walls.select { |w|
          w.interior_adjacent_to == HPXML::LocationGarage &&
            w.exterior_adjacent_to == HPXML::LocationOutside
        }.reverse_each do |wall|
          wall.delete
        end
      elsif ['enclosure-garage-missing-roof-ceiling'].include? error_case
        hpxml = HPXML.new(hpxml_path: File.join(@sample_files_path, 'base-enclosure-garage.xml'))
        hpxml.floors.select { |w|
          w.interior_adjacent_to == HPXML::LocationGarage &&
            w.exterior_adjacent_to == HPXML::LocationAtticUnvented
        }.reverse_each do |floor|
          floor.delete
        end
      elsif ['enclosure-garage-missing-slab'].include? error_case
        hpxml = HPXML.new(hpxml_path: File.join(@sample_files_path, 'base-enclosure-garage.xml'))
        hpxml.slabs.select { |w| w.interior_adjacent_to == HPXML::LocationGarage }.reverse_each do |slab|
          slab.delete
        end
      elsif ['enclosure-living-missing-ceiling-roof'].include? error_case
        hpxml = HPXML.new(hpxml_path: File.join(@sample_files_path, 'base.xml'))
        hpxml.floors.reverse_each do |floor|
          floor.delete
        end
      elsif ['enclosure-living-missing-exterior-wall'].include? error_case
        hpxml = HPXML.new(hpxml_path: File.join(@sample_files_path, 'base.xml'))
        hpxml.walls.reverse_each do |wall|
          next unless wall.interior_adjacent_to == HPXML::LocationLivingSpace

          wall.delete
        end
      elsif ['enclosure-living-missing-floor-slab'].include? error_case
        hpxml = HPXML.new(hpxml_path: File.join(@sample_files_path, 'base-foundation-slab.xml'))
        hpxml.slabs[0].delete
      elsif ['frac-sensible-fuel-load'].include? error_case
        hpxml = HPXML.new(hpxml_path: File.join(@sample_files_path, 'base-misc-loads-large-uncommon.xml'))
        hpxml.fuel_loads[0].frac_sensible = -0.1
      elsif ['frac-sensible-plug-load'].include? error_case
        hpxml = HPXML.new(hpxml_path: File.join(@sample_files_path, 'base-misc-loads-large-uncommon.xml'))
        hpxml.plug_loads[0].frac_sensible = -0.1
      elsif ['frac-total-fuel-load'].include? error_case
        hpxml = HPXML.new(hpxml_path: File.join(@sample_files_path, 'base-misc-loads-large-uncommon.xml'))
        hpxml.fuel_loads[0].frac_sensible = 0.8
        hpxml.fuel_loads[0].frac_latent = 0.3
      elsif ['frac-total-plug-load'].include? error_case
        hpxml = HPXML.new(hpxml_path: File.join(@sample_files_path, 'base-misc-loads-large-uncommon.xml'))
        hpxml.plug_loads[1].frac_latent = 0.245
      elsif ['furnace-invalid-afue'].include? error_case
        hpxml = HPXML.new(hpxml_path: File.join(@sample_files_path, 'base.xml'))
        hpxml.heating_systems[0].heating_efficiency_afue *= 100.0
      elsif ['generator-number-of-bedrooms-served'].include? error_case
        hpxml = HPXML.new(hpxml_path: File.join(@sample_files_path, 'base-bldgtype-multifamily-shared-generator.xml'))
        hpxml.generators[0].number_of_bedrooms_served = 3
      elsif ['generator-output-greater-than-consumption'].include? error_case
        hpxml = HPXML.new(hpxml_path: File.join(@sample_files_path, 'base-misc-generators.xml'))
        hpxml.generators[0].annual_consumption_kbtu = 1500
      elsif ['heat-pump-capacity-17f'].include? error_case
        hpxml = HPXML.new(hpxml_path: File.join(@sample_files_path, 'base-hvac-air-to-air-heat-pump-1-speed.xml'))
        hpxml.heat_pumps[0].heating_capacity_17F = hpxml.heat_pumps[0].heating_capacity + 1000.0
      elsif ['heat-pump-mixed-fixed-and-autosize-capacities'].include? error_case
        hpxml = HPXML.new(hpxml_path: File.join(@sample_files_path, 'base-hvac-air-to-air-heat-pump-1-speed.xml'))
        hpxml.heat_pumps[0].heating_capacity = nil
        hpxml.heat_pumps[0].cooling_capacity = nil
        hpxml.heat_pumps[0].heating_capacity_17F = 25000.0
      elsif ['heat-pump-multiple-backup-systems'].include? error_case
        hpxml = HPXML.new(hpxml_path: File.join(@sample_files_path, 'base-hvac-air-to-air-heat-pump-var-speed-backup-boiler.xml'))
        hpxml.heating_systems << hpxml.heating_systems[0].dup
        hpxml.heating_systems[-1].id = 'HeatingSystem2'
        hpxml.heat_pumps[0].fraction_heat_load_served = 0.5
        hpxml.heat_pumps[0].fraction_cool_load_served = 0.5
        hpxml.heat_pumps << hpxml.heat_pumps[0].dup
        hpxml.heat_pumps[-1].id = 'HeatPump2'
        hpxml.heat_pumps[-1].primary_heating_system = false
        hpxml.heat_pumps[-1].primary_cooling_system = false
      elsif ['hvac-distribution-return-duct-leakage-missing'].include? error_case
        hpxml = HPXML.new(hpxml_path: File.join(@sample_files_path, 'base-hvac-evap-cooler-only-ducted.xml'))
        hpxml.hvac_distributions[0].duct_leakage_measurements[-1].delete
      elsif ['hvac-frac-load-served'].include? error_case
        hpxml = HPXML.new(hpxml_path: File.join(@sample_files_path, 'base-hvac-multiple.xml'))
        hpxml.heating_systems[0].fraction_heat_load_served += 0.1
        hpxml.cooling_systems[0].fraction_cool_load_served += 0.2
        hpxml.heating_systems[0].primary_system = true
        hpxml.cooling_systems[0].primary_system = true
        hpxml.heat_pumps[-1].primary_heating_system = false
        hpxml.heat_pumps[-1].primary_cooling_system = false
      elsif ['invalid-assembly-effective-rvalue'].include? error_case
        hpxml = HPXML.new(hpxml_path: File.join(@sample_files_path, 'base.xml'))
        hpxml.walls[0].insulation_assembly_r_value = 0.0
      elsif ['invalid-battery-capacities-ah'].include? error_case
        hpxml = HPXML.new(hpxml_path: File.join(@sample_files_path, 'base-pv-battery-ah.xml'))
        hpxml.batteries[0].usable_capacity_ah = hpxml.batteries[0].nominal_capacity_ah
      elsif ['invalid-battery-capacities-kwh'].include? error_case
        hpxml = HPXML.new(hpxml_path: File.join(@sample_files_path, 'base-pv-battery.xml'))
        hpxml.batteries[0].usable_capacity_kwh = hpxml.batteries[0].nominal_capacity_kwh
      elsif ['invalid-calendar-year-low'].include? error_case
        hpxml = HPXML.new(hpxml_path: File.join(@sample_files_path, 'base.xml'))
        hpxml.header.sim_calendar_year = 1575
      elsif ['invalid-calendar-year-high'].include? error_case
        hpxml = HPXML.new(hpxml_path: File.join(@sample_files_path, 'base.xml'))
        hpxml.header.sim_calendar_year = 20000
      elsif ['invalid-duct-area-fractions'].include? error_case
        hpxml = HPXML.new(hpxml_path: File.join(@sample_files_path, 'base-hvac-ducts-area-fractions.xml'))
        hpxml.hvac_distributions[0].ducts[0].duct_surface_area = nil
        hpxml.hvac_distributions[0].ducts[1].duct_surface_area = nil
        hpxml.hvac_distributions[0].ducts[2].duct_surface_area = nil
        hpxml.hvac_distributions[0].ducts[3].duct_surface_area = nil
        hpxml.hvac_distributions[0].ducts[0].duct_fraction_area = 0.65
        hpxml.hvac_distributions[0].ducts[1].duct_fraction_area = 0.65
        hpxml.hvac_distributions[0].ducts[2].duct_fraction_area = 0.15
        hpxml.hvac_distributions[0].ducts[3].duct_fraction_area = 0.15
      elsif ['invalid-facility-type'].include? error_case
        hpxml = HPXML.new(hpxml_path: File.join(@sample_files_path, 'base-bldgtype-multifamily-shared-laundry-room.xml'))
        hpxml.building_construction.residential_facility_type = HPXML::ResidentialTypeSFD
      elsif ['invalid-foundation-wall-properties'].include? error_case
        hpxml = HPXML.new(hpxml_path: File.join(@sample_files_path, 'base-foundation-unconditioned-basement-wall-insulation.xml'))
        hpxml.foundation_walls[0].depth_below_grade = 9.0
        hpxml.foundation_walls[0].insulation_interior_distance_to_top = 12.0
        hpxml.foundation_walls[0].insulation_interior_distance_to_bottom = 10.0
      elsif ['invalid-hvac-installation-quality'].include? error_case
        hpxml = HPXML.new(hpxml_path: File.join(@sample_files_path, 'base-hvac-air-to-air-heat-pump-1-speed.xml'))
        hpxml.heat_pumps[0].airflow_defect_ratio = -99
        hpxml.heat_pumps[0].charge_defect_ratio = -99
      elsif ['invalid-hvac-installation-quality2'].include? error_case
        hpxml = HPXML.new(hpxml_path: File.join(@sample_files_path, 'base-hvac-air-to-air-heat-pump-1-speed.xml'))
        hpxml.heat_pumps[0].airflow_defect_ratio = 99
        hpxml.heat_pumps[0].charge_defect_ratio = 99
      elsif ['invalid-id2'].include? error_case
        hpxml = HPXML.new(hpxml_path: File.join(@sample_files_path, 'base-enclosure-skylights.xml'))
      elsif ['invalid-input-parameters'].include? error_case
        hpxml = HPXML.new(hpxml_path: File.join(@sample_files_path, 'base.xml'))
        hpxml.header.transaction = 'modify'
        hpxml.site.site_type = 'mountain'
        hpxml.climate_and_risk_zones.climate_zone_ieccs[0].year = 2020
        hpxml.roofs.each do |roof|
          roof.radiant_barrier_grade = 4
        end
        hpxml.roofs[0].azimuth = 365
        hpxml.dishwashers[0].rated_annual_kwh = nil
        hpxml.dishwashers[0].energy_factor = 5.1
      elsif ['invalid-insulation-top'].include? error_case
        hpxml = HPXML.new(hpxml_path: File.join(@sample_files_path, 'base.xml'))
        hpxml.foundation_walls[0].insulation_interior_distance_to_top = -0.5
      elsif ['invalid-natvent-availability'].include? error_case
        hpxml = HPXML.new(hpxml_path: File.join(@sample_files_path, 'base.xml'))
        hpxml.header.natvent_days_per_week = 8
      elsif ['invalid-natvent-availability2'].include? error_case
        hpxml = HPXML.new(hpxml_path: File.join(@sample_files_path, 'base.xml'))
        hpxml.header.natvent_days_per_week = -1
      elsif ['invalid-number-of-bedrooms-served'].include? error_case
        hpxml = HPXML.new(hpxml_path: File.join(@sample_files_path, 'base-bldgtype-multifamily-shared-pv.xml'))
        hpxml.pv_systems[0].number_of_bedrooms_served = 3
      elsif ['invalid-number-of-conditioned-floors'].include? error_case
        hpxml = HPXML.new(hpxml_path: File.join(@sample_files_path, 'base.xml'))
        hpxml.building_construction.number_of_conditioned_floors_above_grade = 3
      elsif ['invalid-number-of-units-served'].include? error_case
        hpxml = HPXML.new(hpxml_path: File.join(@sample_files_path, 'base-bldgtype-multifamily-shared-water-heater.xml'))
        hpxml.water_heating_systems[0].number_of_units_served = 1
      elsif ['invalid-shared-vent-in-unit-flowrate'].include? error_case
        hpxml = HPXML.new(hpxml_path: File.join(@sample_files_path, 'base-bldgtype-multifamily-shared-mechvent.xml'))
        hpxml.ventilation_fans[0].rated_flow_rate = 80
      elsif ['invalid-timestep'].include? error_case
        hpxml = HPXML.new(hpxml_path: File.join(@sample_files_path, 'base.xml'))
        hpxml.header.timestep = 45
      elsif ['invalid-timezone-utcoffset-low'].include? error_case
        hpxml = HPXML.new(hpxml_path: File.join(@sample_files_path, 'base.xml'))
        hpxml.header.time_zone_utc_offset = -13
      elsif ['invalid-timezone-utcoffset-high'].include? error_case
        hpxml = HPXML.new(hpxml_path: File.join(@sample_files_path, 'base.xml'))
        hpxml.header.time_zone_utc_offset = 15
      elsif ['invalid-ventilation-fan'].include? error_case
        hpxml = HPXML.new(hpxml_path: File.join(@sample_files_path, 'base-mechvent-exhaust.xml'))
        hpxml.ventilation_fans[0].used_for_garage_ventilation = true
      elsif ['invalid-window-height'].include? error_case
        hpxml = HPXML.new(hpxml_path: File.join(@sample_files_path, 'base-enclosure-overhangs.xml'))
        hpxml.windows[1].overhangs_distance_to_bottom_of_window = 1.0
      elsif ['lighting-fractions'].include? error_case
        hpxml = HPXML.new(hpxml_path: File.join(@sample_files_path, 'base.xml'))
        int_cfl = hpxml.lighting_groups.select { |lg| lg.location == HPXML::LocationInterior && lg.lighting_type == HPXML::LightingTypeCFL }[0]
        int_cfl.fraction_of_units_in_location = 0.8
      elsif ['missing-distribution-cfa-served'].include? error_case
        hpxml = HPXML.new(hpxml_path: File.join(@sample_files_path, 'base.xml'))
        hpxml.hvac_distributions[0].ducts[1].duct_surface_area = nil
        hpxml.hvac_distributions[0].ducts[1].duct_location = nil
      elsif ['missing-duct-area'].include? error_case
        hpxml = HPXML.new(hpxml_path: File.join(@sample_files_path, 'base.xml'))
        hpxml.hvac_distributions[0].conditioned_floor_area_served = hpxml.building_construction.conditioned_floor_area
        hpxml.hvac_distributions[0].ducts[1].duct_surface_area = nil
      elsif ['missing-duct-location'].include? error_case
        hpxml = HPXML.new(hpxml_path: File.join(@sample_files_path, 'base.xml'))
        hpxml.hvac_distributions[0].ducts[1].duct_location = nil
      elsif ['missing-elements'].include? error_case
        hpxml = HPXML.new(hpxml_path: File.join(@sample_files_path, 'base.xml'))
        hpxml.building_construction.number_of_conditioned_floors = nil
        hpxml.building_construction.conditioned_floor_area = nil
      elsif ['missing-num-residents'].include? error_case
        hpxml = HPXML.new(hpxml_path: File.join(@sample_files_path, 'base-calctype-operational.xml'))
        hpxml.building_occupancy.number_of_residents = nil
      elsif ['multifamily-reference-appliance'].include? error_case
        hpxml = HPXML.new(hpxml_path: File.join(@sample_files_path, 'base.xml'))
        hpxml.clothes_washers[0].location = HPXML::LocationOtherHousingUnit
      elsif ['multifamily-reference-duct'].include? error_case
        hpxml = HPXML.new(hpxml_path: File.join(@sample_files_path, 'base.xml'))
        hpxml.hvac_distributions[0].ducts[0].duct_location = HPXML::LocationOtherMultifamilyBufferSpace
      elsif ['multifamily-reference-surface'].include? error_case
        hpxml = HPXML.new(hpxml_path: File.join(@sample_files_path, 'base.xml'))
<<<<<<< HEAD
        hpxml.frame_floors << hpxml.frame_floors[0].dup
        hpxml.frame_floors[1].id = "FrameFloor#{hpxml.frame_floors.size}"
        hpxml.frame_floors[1].insulation_id = "FrameFloorInsulation#{hpxml.frame_floors.size}"
        hpxml.frame_floors[1].exterior_adjacent_to = HPXML::LocationOtherHeatedSpace
        hpxml.frame_floors[1].other_space_above_or_below = HPXML::FrameFloorOtherSpaceAbove
=======
        hpxml.floors << hpxml.floors[0].dup
        hpxml.floors[1].id = "Floor#{hpxml.floors.size}"
        hpxml.floors[1].exterior_adjacent_to = HPXML::LocationOtherHeatedSpace
        hpxml.floors[1].other_space_above_or_below = HPXML::FloorOtherSpaceAbove
>>>>>>> 65baba24
      elsif ['multifamily-reference-water-heater'].include? error_case
        hpxml = HPXML.new(hpxml_path: File.join(@sample_files_path, 'base.xml'))
        hpxml.water_heating_systems[0].location = HPXML::LocationOtherNonFreezingSpace
      elsif ['ptac-unattached-cooling-system'].include? error_case
        hpxml = HPXML.new(hpxml_path: File.join(@sample_files_path, 'base-hvac-ptac-with-heating.xml'))
        hpxml.cooling_systems[0].delete
      elsif ['refrigerator-location'].include? error_case
        hpxml = HPXML.new(hpxml_path: File.join(@sample_files_path, 'base.xml'))
        hpxml.refrigerators[0].location = HPXML::LocationGarage
      elsif ['solar-fraction-one'].include? error_case
        hpxml = HPXML.new(hpxml_path: File.join(@sample_files_path, 'base-dhw-solar-fraction.xml'))
        hpxml.solar_thermal_systems[0].solar_fraction = 1.0
      elsif ['water-heater-location'].include? error_case
        hpxml = HPXML.new(hpxml_path: File.join(@sample_files_path, 'base.xml'))
        hpxml.water_heating_systems[0].location = HPXML::LocationCrawlspaceVented
      elsif ['water-heater-location-other'].include? error_case
        hpxml = HPXML.new(hpxml_path: File.join(@sample_files_path, 'base.xml'))
        hpxml.water_heating_systems[0].location = HPXML::LocationUnconditionedSpace
      elsif ['water-heater-recovery-efficiency'].include? error_case
        hpxml = HPXML.new(hpxml_path: File.join(@sample_files_path, 'base-dhw-tank-gas.xml'))
        hpxml.water_heating_systems[0].recovery_efficiency = hpxml.water_heating_systems[0].energy_factor
      else
        fail "Unhandled case: #{error_case}."
      end

      hpxml_doc = hpxml.to_oga()

      # Perform additional raw XML manipulation
      if ['invalid-id2'].include? error_case
        element = XMLHelper.get_element(hpxml_doc, '/HPXML/Building/BuildingDetails/Enclosure/Skylights/Skylight/SystemIdentifier')
        XMLHelper.delete_attribute(element, 'id')
      end

      # Test against schematron
      XMLHelper.write_file(hpxml_doc, @tmp_hpxml_path)
      _test_schema_and_schematron_validation(@tmp_hpxml_path, hpxml_doc, expected_errors: expected_errors)
    end
  end

  def test_schema_schematron_warning_messages
    OpenStudio::Logger.instance.standardOutLogger.setLogLevel(OpenStudio::Fatal)
    # Test case => Warning message
    all_expected_warnings = { 'battery-pv-output-power-low' => ['Max power output should typically be greater than or equal to 500 W.',
                                                                'Max power output should typically be greater than or equal to 500 W.',
                                                                'Rated power output should typically be greater than or equal to 1000 W.'],
                              'dhw-capacities-low' => ['Heating capacity should typically be greater than or equal to 1000 Btu/hr.',
                                                       'Heating capacity should typically be greater than or equal to 1000 Btu/hr.',
                                                       'No space cooling specified, the model will not include space cooling energy use.'],
                              'dhw-efficiencies-low' => ['EnergyFactor should typically be greater than or equal to 0.45.',
                                                         'EnergyFactor should typically be greater than or equal to 0.45.',
                                                         'EnergyFactor should typically be greater than or equal to 0.45.',
                                                         'EnergyFactor should typically be greater than or equal to 0.45.',
                                                         'No space cooling specified, the model will not include space cooling energy use.'],
                              'dhw-setpoint-low' => ['Hot water setpoint should typically be greater than or equal to 110 deg-F.'],
                              'garage-ventilation' => ['Ventilation fans for the garage are not currently modeled.'],
                              'hvac-dse-low' => ['Heating DSE should typically be greater than or equal to 0.5.',
                                                 'Cooling DSE should typically be greater than or equal to 0.5.'],
                              'hvac-capacities-low' => ['Heating capacity should typically be greater than or equal to 1000 Btu/hr.',
                                                        'Heating capacity should typically be greater than or equal to 1000 Btu/hr.',
                                                        'Heating capacity should typically be greater than or equal to 1000 Btu/hr.',
                                                        'Heating capacity should typically be greater than or equal to 1000 Btu/hr.',
                                                        'Heating capacity should typically be greater than or equal to 1000 Btu/hr.',
                                                        'Heating capacity should typically be greater than or equal to 1000 Btu/hr.',
                                                        'Heating capacity should typically be greater than or equal to 1000 Btu/hr.',
                                                        'Cooling capacity should typically be greater than or equal to 1000 Btu/hr.',
                                                        'Cooling capacity should typically be greater than or equal to 1000 Btu/hr.',
                                                        'Cooling capacity should typically be greater than or equal to 1000 Btu/hr.',
                                                        'Heating capacity should typically be greater than or equal to 1000 Btu/hr.',
                                                        'Cooling capacity should typically be greater than or equal to 1000 Btu/hr.',
                                                        'Heating capacity should typically be greater than or equal to 1000 Btu/hr.',
                                                        'Cooling capacity should typically be greater than or equal to 1000 Btu/hr.',
                                                        'Heating capacity should typically be greater than or equal to 1000 Btu/hr.',
                                                        'Cooling capacity should typically be greater than or equal to 1000 Btu/hr.',
                                                        'Backup heating capacity should typically be greater than or equal to 1000 Btu/hr.',
                                                        'Backup heating capacity should typically be greater than or equal to 1000 Btu/hr.',
                                                        'Backup heating capacity should typically be greater than or equal to 1000 Btu/hr.'],
                              'hvac-efficiencies-low' => ['Percent efficiency should typically be greater than or equal to 0.95.',
                                                          'AFUE should typically be greater than or equal to 0.6.',
                                                          'AFUE should typically be greater than or equal to 0.6.',
                                                          'AFUE should typically be greater than or equal to 0.6.',
                                                          'AFUE should typically be greater than or equal to 0.6.',
                                                          'AFUE should typically be greater than or equal to 0.6.',
                                                          'Percent efficiency should typically be greater than or equal to 0.6.',
                                                          'SEER should typically be greater than or equal to 8.',
                                                          'EER should typically be greater than or equal to 8.',
                                                          'SEER should typically be greater than or equal to 8.',
                                                          'HSPF should typically be greater than or equal to 6.',
                                                          'SEER should typically be greater than or equal to 8.',
                                                          'HSPF should typically be greater than or equal to 6.',
                                                          'EER should typically be greater than or equal to 8.',
                                                          'COP should typically be greater than or equal to 2.'],
                              'hvac-setpoints-high' => ['Heating setpoint should typically be less than or equal to 76 deg-F.',
                                                        'Cooling setpoint should typically be less than or equal to 86 deg-F.'],
                              'hvac-setpoints-low' => ['Heating setpoint should typically be greater than or equal to 58 deg-F.',
                                                       'Cooling setpoint should typically be greater than or equal to 68 deg-F.'],
                              'slab-zero-exposed-perimeter' => ['Slab has zero exposed perimeter, this may indicate an input error.'],
                              'wrong-units' => ['Thickness is greater than 12 inches; this may indicate incorrect units.',
                                                'Thickness is less than 1 inch; this may indicate incorrect units.',
                                                'Depth is greater than 72 feet; this may indicate incorrect units.',
                                                'DistanceToTopOfWindow is greater than 12 feet; this may indicate incorrect units.'] }

    all_expected_warnings.each_with_index do |(warning_case, expected_warnings), i|
      puts "[#{i + 1}/#{all_expected_warnings.size}] Testing #{warning_case}..."
      # Create HPXML object
      if ['battery-pv-output-power-low'].include? warning_case
        hpxml = HPXML.new(hpxml_path: File.join(@sample_files_path, 'base-pv-battery.xml'))
        hpxml.batteries[0].rated_power_output = 0.1
        hpxml.pv_systems[0].max_power_output = 0.1
        hpxml.pv_systems[1].max_power_output = 0.1
      elsif ['dhw-capacities-low'].include? warning_case
        hpxml = HPXML.new(hpxml_path: File.join(@sample_files_path, 'base-dhw-multiple.xml'))
        hpxml.water_heating_systems.each do |water_heating_system|
          if [HPXML::WaterHeaterTypeStorage].include? water_heating_system.water_heater_type
            water_heating_system.heating_capacity = 0.1
          end
        end
      elsif ['dhw-efficiencies-low'].include? warning_case
        hpxml = HPXML.new(hpxml_path: File.join(@sample_files_path, 'base-dhw-multiple.xml'))
        hpxml.water_heating_systems.each do |water_heating_system|
          if [HPXML::WaterHeaterTypeStorage,
              HPXML::WaterHeaterTypeTankless].include? water_heating_system.water_heater_type
            water_heating_system.energy_factor = 0.1
          end
        end
      elsif ['dhw-setpoint-low'].include? warning_case
        hpxml = HPXML.new(hpxml_path: File.join(@sample_files_path, 'base.xml'))
        hpxml.water_heating_systems[0].temperature = 100
      elsif ['garage-ventilation'].include? warning_case
        hpxml = HPXML.new(hpxml_path: File.join(@sample_files_path, 'base.xml'))
        hpxml.ventilation_fans.add(id: 'VentilationFan1',
                                   used_for_garage_ventilation: true)
      elsif ['hvac-dse-low'].include? warning_case
        hpxml = HPXML.new(hpxml_path: File.join(@sample_files_path, 'base-hvac-dse.xml'))
        hpxml.hvac_distributions[0].annual_heating_dse = 0.1
        hpxml.hvac_distributions[0].annual_cooling_dse = 0.1
      elsif ['hvac-capacities-low'].include? warning_case
        hpxml = HPXML.new(hpxml_path: File.join(@sample_files_path, 'base-hvac-multiple.xml'))
        hpxml.hvac_systems.each do |hvac_system|
          if hvac_system.is_a? HPXML::HeatingSystem
            hvac_system.heating_capacity = 0.1
          elsif hvac_system.is_a? HPXML::CoolingSystem
            hvac_system.cooling_capacity = 0.1
          elsif hvac_system.is_a? HPXML::HeatPump
            hvac_system.heating_capacity = 0.1
            hvac_system.cooling_capacity = 0.1
            hvac_system.backup_heating_capacity = 0.1
          end
        end
      elsif ['hvac-efficiencies-low'].include? warning_case
        hpxml = HPXML.new(hpxml_path: File.join(@sample_files_path, 'base-hvac-multiple.xml'))
        hpxml.hvac_systems.each do |hvac_system|
          if hvac_system.is_a? HPXML::HeatingSystem
            if [HPXML::HVACTypeElectricResistance,
                HPXML::HVACTypeStove].include? hvac_system.heating_system_type
              hvac_system.heating_efficiency_percent = 0.1
            elsif [HPXML::HVACTypeFurnace,
                   HPXML::HVACTypeWallFurnace,
                   HPXML::HVACTypeBoiler].include? hvac_system.heating_system_type
              hvac_system.heating_efficiency_afue = 0.1
            end
          elsif hvac_system.is_a? HPXML::CoolingSystem
            if [HPXML::HVACTypeCentralAirConditioner].include? hvac_system.cooling_system_type
              hvac_system.cooling_efficiency_seer = 0.1
            elsif [HPXML::HVACTypeRoomAirConditioner].include? hvac_system.cooling_system_type
              hvac_system.cooling_efficiency_eer = 0.1
            end
          elsif hvac_system.is_a? HPXML::HeatPump
            if [HPXML::HVACTypeHeatPumpAirToAir,
                HPXML::HVACTypeHeatPumpMiniSplit].include? hvac_system.heat_pump_type
              hvac_system.cooling_efficiency_seer = 0.1
              hvac_system.heating_efficiency_hspf = 0.1
            elsif [HPXML::HVACTypeHeatPumpGroundToAir].include? hvac_system.heat_pump_type
              hvac_system.cooling_efficiency_eer = 0.1
              hvac_system.heating_efficiency_cop = 0.1
            end
          end
        end
      elsif ['hvac-setpoints-high'].include? warning_case
        hpxml = HPXML.new(hpxml_path: File.join(@sample_files_path, 'base.xml'))
        hpxml.hvac_controls[0].heating_setpoint_temp = 100
        hpxml.hvac_controls[0].cooling_setpoint_temp = 100
      elsif ['hvac-setpoints-low'].include? warning_case
        hpxml = HPXML.new(hpxml_path: File.join(@sample_files_path, 'base.xml'))
        hpxml.hvac_controls[0].heating_setpoint_temp = 0
        hpxml.hvac_controls[0].cooling_setpoint_temp = 0
      elsif ['slab-zero-exposed-perimeter'].include? warning_case
        hpxml = HPXML.new(hpxml_path: File.join(@sample_files_path, 'base.xml'))
        hpxml.slabs[0].exposed_perimeter = 0
      elsif ['wrong-units'].include? warning_case
        hpxml = HPXML.new(hpxml_path: File.join(@sample_files_path, 'base-enclosure-overhangs.xml'))
        hpxml.slabs[0].thickness = 0.5
        hpxml.foundation_walls[0].thickness = 72.0
        hpxml.windows[0].overhangs_depth = 120.0
        hpxml.windows[0].overhangs_distance_to_top_of_window = 24.0
        hpxml.windows[0].overhangs_distance_to_bottom_of_window = 48.0
      else
        fail "Unhandled case: #{warning_case}."
      end

      hpxml_doc = hpxml.to_oga()

      # Test against schematron
      XMLHelper.write_file(hpxml_doc, @tmp_hpxml_path)
      _test_schema_and_schematron_validation(@tmp_hpxml_path, hpxml_doc, expected_warnings: expected_warnings)
    end
  end

  def test_measure_error_messages
    # Test case => Error message
    all_expected_errors = { 'cfis-with-hydronic-distribution' => ["Attached HVAC distribution system 'HVACDistribution1' cannot be hydronic for ventilation fan 'VentilationFan1'."],
                            'dehumidifier-setpoints' => ['All dehumidifiers must have the same setpoint but multiple setpoints were specified.'],
                            'duplicate-id' => ["Element 'SystemIdentifier', attribute 'id': 'PlugLoad1' is not a valid value of the atomic type 'xs:ID'."],
                            'emissions-duplicate-names' => ['Found multiple Emissions Scenarios with the Scenario Name='],
                            'emissions-wrong-columns' => ['Emissions File has too few columns. Cannot find column number'],
                            'emissions-wrong-filename' => ["Emissions File file path 'invalid-wrong-filename.csv' does not exist."],
                            'emissions-wrong-rows' => ['Emissions File has invalid number of rows'],
                            'heat-pump-backup-system-load-fraction' => ['Heat pump backup system cannot have a fraction heat load served specified.'],
                            'hvac-distribution-multiple-attached-cooling' => ["Multiple cooling systems found attached to distribution system 'HVACDistribution2'."],
                            'hvac-distribution-multiple-attached-heating' => ["Multiple heating systems found attached to distribution system 'HVACDistribution1'."],
                            'hvac-dse-multiple-attached-cooling' => ["Multiple cooling systems found attached to distribution system 'HVACDistribution1'."],
                            'hvac-dse-multiple-attached-heating' => ["Multiple heating systems found attached to distribution system 'HVACDistribution1'."],
                            'hvac-inconsistent-fan-powers' => ["Fan powers for heating system 'HeatingSystem1' and cooling system 'CoolingSystem1' are attached to a single distribution system and therefore must be the same."],
                            'hvac-invalid-distribution-system-type' => ["Incorrect HVAC distribution system type for HVAC type: 'Furnace'. Should be one of: ["],
                            'hvac-shared-boiler-multiple' => ['More than one shared heating system found.'],
                            'hvac-shared-chiller-multiple' => ['More than one shared cooling system found.'],
                            'hvac-shared-chiller-negative-seer-eq' => ["Negative SEER equivalent calculated for cooling system 'CoolingSystem1', double check inputs."],
                            'invalid-battery-capacity-units' => ["UsableCapacity and NominalCapacity for Battery 'Battery1' must be in the same units."],
                            'invalid-battery-capacity-units2' => ["UsableCapacity and NominalCapacity for Battery 'Battery1' must be in the same units."],
                            'invalid-datatype-boolean' => ["Element 'RadiantBarrier': 'FOOBAR' is not a valid value of the atomic type 'xs:boolean'"],
                            'invalid-datatype-integer' => ["Element 'NumberofBedrooms': '2.5' is not a valid value of the atomic type 'IntegerGreaterThanOrEqualToZero_simple'."],
                            'invalid-datatype-float' => ["Cannot convert 'FOOBAR' to float for Slab/extension/CarpetFraction."],
                            'invalid-daylight-saving' => ['Daylight Saving End Day of Month (31) must be one of: 1, 2, 3, 4, 5, 6, 7, 8, 9, 10, 11, 12, 13, 14, 15, 16, 17, 18, 19, 20, 21, 22, 23, 24, 25, 26, 27, 28, 29, 30.'],
                            'invalid-distribution-cfa-served' => ['The total conditioned floor area served by the HVAC distribution system(s) for heating is larger than the conditioned floor area of the building.',
                                                                  'The total conditioned floor area served by the HVAC distribution system(s) for cooling is larger than the conditioned floor area of the building.'],
                            'invalid-epw-filepath' => ["foo.epw' could not be found."],
                            'invalid-id' => ["Element 'SystemIdentifier', attribute 'id': '' is not a valid value of the atomic type 'xs:ID'."],
                            'invalid-neighbor-shading-azimuth' => ['A neighbor building has an azimuth (145) not equal to the azimuth of any wall.'],
                            'invalid-relatedhvac-dhw-indirect' => ["RelatedHVACSystem 'HeatingSystem_bad' not found for water heating system 'WaterHeatingSystem1'"],
                            'invalid-relatedhvac-desuperheater' => ["RelatedHVACSystem 'CoolingSystem_bad' not found for water heating system 'WaterHeatingSystem1'."],
                            'invalid-schema-version' => ["Element 'HPXML', attribute 'schemaVersion'"],
                            'invalid-skylights-physical-properties' => ["Could not lookup UFactor and SHGC for skylight 'Skylight2'."],
                            'invalid-runperiod' => ['Run Period End Day of Month (31) must be one of: 1, 2, 3, 4, 5, 6, 7, 8, 9, 10, 11, 12, 13, 14, 15, 16, 17, 18, 19, 20, 21, 22, 23, 24, 25, 26, 27, 28, 29, 30.'],
                            'invalid-windows-physical-properties' => ["Could not lookup UFactor and SHGC for window 'Window3'."],
                            'leap-year-TMY' => ['Specified a leap year (2008) but weather data has 8760 hours.'],
                            'net-area-negative-wall' => ["Calculated a negative net surface area for surface 'Wall1'."],
                            'net-area-negative-roof' => ["Calculated a negative net surface area for surface 'Roof1'."],
                            'orphaned-hvac-distribution' => ["Distribution system 'HVACDistribution1' found but no HVAC system attached to it."],
                            'pv-unequal-inverter-efficiencies' => ['Expected all InverterEfficiency values to be equal.'],
                            'refrigerators-multiple-primary' => ['More than one refrigerator designated as the primary.'],
                            'refrigerators-no-primary' => ['Could not find a primary refrigerator.'],
                            'repeated-relatedhvac-dhw-indirect' => ["RelatedHVACSystem 'HeatingSystem1' is attached to multiple water heating systems."],
                            'repeated-relatedhvac-desuperheater' => ["RelatedHVACSystem 'CoolingSystem1' is attached to multiple water heating systems."],
                            'schedule-detailed-bad-values-max-not-one' => ["Schedule max value for column 'lighting_interior' must be 1."],
                            'schedule-detailed-bad-values-negative' => ["Schedule min value for column 'lighting_interior' must be non-negative."],
                            'schedule-detailed-bad-values-non-numeric' => ["Schedule value must be numeric for column 'lighting_interior'."],
                            'schedule-detailed-bad-values-mode-negative' => ["Schedule value for column 'water_heater_operating_mode' must be either 0 or 1."],
                            'schedule-detailed-bad-values-mode-fraction' => ["Schedule value for column 'vacancy' must be either 0 or 1."],
                            'schedule-detailed-duplicate-columns' => ["Schedule column name 'occupants' is duplicated."],
                            'schedule-detailed-wrong-filename' => ["Schedules file path 'invalid-wrong-filename.csv' does not exist."],
                            'schedule-detailed-wrong-rows' => ["Schedule has invalid number of rows (8759) for column 'occupants'. Must be one of: 8760, 17520, 26280, 35040, 43800, 52560, 87600, 105120, 131400, 175200, 262800, 525600."],
                            'solar-thermal-system-with-combi-tankless' => ["Water heating system 'WaterHeatingSystem1' connected to solar thermal system 'SolarThermalSystem1' cannot be a space-heating boiler."],
                            'solar-thermal-system-with-desuperheater' => ["Water heating system 'WaterHeatingSystem1' connected to solar thermal system 'SolarThermalSystem1' cannot be attached to a desuperheater."],
                            'solar-thermal-system-with-dhw-indirect' => ["Water heating system 'WaterHeatingSystem1' connected to solar thermal system 'SolarThermalSystem1' cannot be a space-heating boiler."],
                            'storm-windows-unexpected-window-ufactor' => ['Unexpected base window U-Factor (0.33) for a storm window.'],
                            'unattached-cfis' => ["Attached HVAC distribution system 'foobar' not found for ventilation fan 'VentilationFan1'."],
                            'unattached-door' => ["Attached wall 'foobar' not found for door 'Door1'."],
                            'unattached-hvac-distribution' => ["Attached HVAC distribution system 'foobar' not found for HVAC system 'HeatingSystem1'."],
                            'unattached-skylight' => ["Attached roof 'foobar' not found for skylight 'Skylight1'."],
                            'unattached-solar-thermal-system' => ["Attached water heating system 'foobar' not found for solar thermal system 'SolarThermalSystem1'."],
                            'unattached-shared-clothes-washer-dhw-distribution' => ["Attached hot water distribution 'foobar' not found for clothes washer"],
                            'unattached-shared-clothes-washer-water-heater' => ["Attached water heating system 'foobar' not found for clothes washer"],
                            'unattached-shared-dishwasher-dhw-distribution' => ["Attached hot water distribution 'foobar' not found for dishwasher"],
                            'unattached-shared-dishwasher-water-heater' => ["Attached water heating system 'foobar' not found for dishwasher"],
                            'unattached-window' => ["Attached wall 'foobar' not found for window 'Window1'."] }

    all_expected_errors.each_with_index do |(error_case, expected_errors), i|
      puts "[#{i + 1}/#{all_expected_errors.size}] Testing #{error_case}..."
      # Create HPXML object
      if ['cfis-with-hydronic-distribution'].include? error_case
        hpxml = HPXML.new(hpxml_path: File.join(@sample_files_path, 'base-hvac-boiler-gas-only.xml'))
        hpxml.ventilation_fans.add(id: "VentilationFan#{hpxml.ventilation_fans.size + 1}",
                                   fan_type: HPXML::MechVentTypeCFIS,
                                   used_for_whole_building_ventilation: true,
                                   distribution_system_idref: hpxml.hvac_distributions[0].id)
      elsif ['dehumidifier-setpoints'].include? error_case
        hpxml = HPXML.new(hpxml_path: File.join(@sample_files_path, 'base-appliances-dehumidifier-multiple.xml'))
        hpxml.dehumidifiers[-1].rh_setpoint = 0.55
      elsif ['duplicate-id'].include? error_case
        hpxml = HPXML.new(hpxml_path: File.join(@sample_files_path, 'base.xml'))
        hpxml.plug_loads[-1].id = hpxml.plug_loads[0].id
      elsif ['emissions-duplicate-names'].include? error_case
        hpxml = HPXML.new(hpxml_path: File.join(@sample_files_path, 'base-misc-emissions.xml'))
        hpxml.header.emissions_scenarios << hpxml.header.emissions_scenarios[0].dup
      elsif ['emissions-wrong-columns'].include? error_case
        hpxml = HPXML.new(hpxml_path: File.join(@sample_files_path, 'base-misc-emissions.xml'))
        scenario = hpxml.header.emissions_scenarios[1]
        csv_data = CSV.read(File.join(File.dirname(hpxml.hpxml_path), scenario.elec_schedule_filepath))
        csv_data[10] = [431.0] * (scenario.elec_schedule_column_number - 1)
        File.write(@tmp_csv_path, csv_data.map(&:to_csv).join)
        hpxml.header.emissions_scenarios[1].elec_schedule_filepath = @tmp_csv_path
      elsif ['emissions-wrong-filename'].include? error_case
        hpxml = HPXML.new(hpxml_path: File.join(@sample_files_path, 'base-misc-emissions.xml'))
        hpxml.header.emissions_scenarios[1].elec_schedule_filepath = 'invalid-wrong-filename.csv'
      elsif ['emissions-wrong-rows'].include? error_case
        hpxml = HPXML.new(hpxml_path: File.join(@sample_files_path, 'base-misc-emissions.xml'))
        scenario = hpxml.header.emissions_scenarios[1]
        csv_data = CSV.read(File.join(File.dirname(hpxml.hpxml_path), scenario.elec_schedule_filepath))
        File.write(@tmp_csv_path, csv_data[0..-2].map(&:to_csv).join)
        hpxml.header.emissions_scenarios[1].elec_schedule_filepath = @tmp_csv_path
      elsif ['heat-pump-backup-system-load-fraction'].include? error_case
        hpxml = HPXML.new(hpxml_path: File.join(@sample_files_path, 'base-hvac-air-to-air-heat-pump-var-speed-backup-boiler.xml'))
        hpxml.heating_systems[0].fraction_heat_load_served = 0.5
        hpxml.heat_pumps[0].fraction_heat_load_served = 0.5
      elsif ['hvac-invalid-distribution-system-type'].include? error_case
        hpxml = HPXML.new(hpxml_path: File.join(@sample_files_path, 'base.xml'))
        hpxml.hvac_distributions.add(id: "HVACDistribution#{hpxml.hvac_distributions.size + 1}",
                                     distribution_system_type: HPXML::HVACDistributionTypeHydronic,
                                     hydronic_type: HPXML::HydronicTypeBaseboard)
        hpxml.heating_systems[-1].distribution_system_idref = hpxml.hvac_distributions[-1].id
      elsif ['hvac-distribution-multiple-attached-cooling'].include? error_case
        hpxml = HPXML.new(hpxml_path: File.join(@sample_files_path, 'base-hvac-multiple.xml'))
        hpxml.heat_pumps[0].distribution_system_idref = 'HVACDistribution2'
      elsif ['hvac-distribution-multiple-attached-heating'].include? error_case
        hpxml = HPXML.new(hpxml_path: File.join(@sample_files_path, 'base-hvac-multiple.xml'))
        hpxml.heat_pumps[0].distribution_system_idref = 'HVACDistribution1'
      elsif ['hvac-dse-multiple-attached-cooling'].include? error_case
        hpxml = HPXML.new(hpxml_path: File.join(@sample_files_path, 'base-hvac-dse.xml'))
        hpxml.cooling_systems[0].fraction_cool_load_served = 0.5
        hpxml.cooling_systems << hpxml.cooling_systems[0].dup
        hpxml.cooling_systems[1].id = "CoolingSystem#{hpxml.cooling_systems.size}"
        hpxml.cooling_systems[0].primary_system = false
      elsif ['hvac-dse-multiple-attached-heating'].include? error_case
        hpxml = HPXML.new(hpxml_path: File.join(@sample_files_path, 'base-hvac-dse.xml'))
        hpxml.heating_systems[0].fraction_heat_load_served = 0.5
        hpxml.heating_systems << hpxml.heating_systems[0].dup
        hpxml.heating_systems[1].id = "HeatingSystem#{hpxml.heating_systems.size}"
        hpxml.heating_systems[0].primary_system = false
      elsif ['hvac-inconsistent-fan-powers'].include? error_case
        hpxml = HPXML.new(hpxml_path: File.join(@sample_files_path, 'base.xml'))
        hpxml.cooling_systems[0].fan_watts_per_cfm = 0.55
        hpxml.heating_systems[0].fan_watts_per_cfm = 0.45
      elsif ['hvac-shared-boiler-multiple'].include? error_case
        hpxml = HPXML.new(hpxml_path: File.join(@sample_files_path, 'base-bldgtype-multifamily-shared-boiler-only-baseboard.xml'))
        hpxml.hvac_distributions << hpxml.hvac_distributions[0].dup
        hpxml.hvac_distributions[-1].id = "HVACDistribution#{hpxml.hvac_distributions.size}"
        hpxml.heating_systems[0].fraction_heat_load_served = 0.5
        hpxml.heating_systems[0].primary_system = false
        hpxml.heating_systems << hpxml.heating_systems[0].dup
        hpxml.heating_systems[1].id = "HeatingSystem#{hpxml.heating_systems.size}"
        hpxml.heating_systems[1].distribution_system_idref = hpxml.hvac_distributions[-1].id
        hpxml.heating_systems[1].primary_system = true
      elsif ['hvac-shared-chiller-multiple'].include? error_case
        hpxml = HPXML.new(hpxml_path: File.join(@sample_files_path, 'base-bldgtype-multifamily-shared-chiller-only-baseboard.xml'))
        hpxml.hvac_distributions << hpxml.hvac_distributions[0].dup
        hpxml.hvac_distributions[-1].id = "HVACDistribution#{hpxml.hvac_distributions.size}"
        hpxml.cooling_systems[0].fraction_cool_load_served = 0.5
        hpxml.cooling_systems[0].primary_system = false
        hpxml.cooling_systems << hpxml.cooling_systems[0].dup
        hpxml.cooling_systems[1].id = "CoolingSystem#{hpxml.cooling_systems.size}"
        hpxml.cooling_systems[1].distribution_system_idref = hpxml.hvac_distributions[-1].id
        hpxml.cooling_systems[1].primary_system = true
      elsif ['hvac-shared-chiller-negative-seer-eq'].include? error_case
        hpxml = HPXML.new(hpxml_path: File.join(@sample_files_path, 'base-bldgtype-multifamily-shared-chiller-only-baseboard.xml'))
        hpxml.cooling_systems[0].shared_loop_watts *= 100.0
      elsif ['invalid-battery-capacity-units'].include? error_case
        hpxml = HPXML.new(hpxml_path: File.join(@sample_files_path, 'base-pv-battery.xml'))
        hpxml.batteries[0].usable_capacity_kwh = nil
        hpxml.batteries[0].usable_capacity_ah = 200.0
      elsif ['invalid-battery-capacity-units2'].include? error_case
        hpxml = HPXML.new(hpxml_path: File.join(@sample_files_path, 'base-pv-battery-ah.xml'))
        hpxml.batteries[0].usable_capacity_kwh = 10.0
        hpxml.batteries[0].usable_capacity_ah = nil
      elsif ['invalid-datatype-boolean'].include? error_case
        hpxml = HPXML.new(hpxml_path: File.join(@sample_files_path, 'base.xml'))
      elsif ['invalid-datatype-integer'].include? error_case
        hpxml = HPXML.new(hpxml_path: File.join(@sample_files_path, 'base.xml'))
      elsif ['invalid-datatype-float'].include? error_case
        hpxml = HPXML.new(hpxml_path: File.join(@sample_files_path, 'base.xml'))
      elsif ['invalid-daylight-saving'].include? error_case
        hpxml = HPXML.new(hpxml_path: File.join(@sample_files_path, 'base-simcontrol-daylight-saving-custom.xml'))
        hpxml.header.dst_begin_month = 3
        hpxml.header.dst_begin_day = 10
        hpxml.header.dst_end_month = 4
        hpxml.header.dst_end_day = 31
      elsif ['invalid-distribution-cfa-served'].include? error_case
        hpxml = HPXML.new(hpxml_path: File.join(@sample_files_path, 'base.xml'))
        hpxml.hvac_distributions[-1].conditioned_floor_area_served = 2701.1
      elsif ['invalid-epw-filepath'].include? error_case
        hpxml = HPXML.new(hpxml_path: File.join(@sample_files_path, 'base.xml'))
        hpxml.climate_and_risk_zones.weather_station_epw_filepath = 'foo.epw'
      elsif ['invalid-id'].include? error_case
        hpxml = HPXML.new(hpxml_path: File.join(@sample_files_path, 'base-enclosure-skylights.xml'))
        hpxml.skylights[0].id = ''
      elsif ['invalid-neighbor-shading-azimuth'].include? error_case
        hpxml = HPXML.new(hpxml_path: File.join(@sample_files_path, 'base-misc-neighbor-shading.xml'))
        hpxml.neighbor_buildings[0].azimuth = 145
      elsif ['invalid-relatedhvac-dhw-indirect'].include? error_case
        hpxml = HPXML.new(hpxml_path: File.join(@sample_files_path, 'base-dhw-indirect.xml'))
        hpxml.water_heating_systems[0].related_hvac_idref = 'HeatingSystem_bad'
      elsif ['invalid-relatedhvac-desuperheater'].include? error_case
        hpxml = HPXML.new(hpxml_path: File.join(@sample_files_path, 'base-hvac-central-ac-only-1-speed.xml'))
        hpxml.water_heating_systems[0].uses_desuperheater = true
        hpxml.water_heating_systems[0].related_hvac_idref = 'CoolingSystem_bad'
      elsif ['invalid-runperiod'].include? error_case
        hpxml = HPXML.new(hpxml_path: File.join(@sample_files_path, 'base.xml'))
        hpxml.header.sim_begin_month = 3
        hpxml.header.sim_begin_day = 10
        hpxml.header.sim_end_month = 4
        hpxml.header.sim_end_day = 31
      elsif ['invalid-schema-version'].include? error_case
        hpxml = HPXML.new(hpxml_path: File.join(@sample_files_path, 'base.xml'))
      elsif ['invalid-skylights-physical-properties'].include? error_case
        hpxml = HPXML.new(hpxml_path: File.join(@sample_files_path, 'base-enclosure-skylights-physical-properties.xml'))
        hpxml.skylights[1].thermal_break = false
      elsif ['invalid-windows-physical-properties'].include? error_case
        hpxml = HPXML.new(hpxml_path: File.join(@sample_files_path, 'base-enclosure-windows-physical-properties.xml'))
        hpxml.windows[2].thermal_break = false
      elsif ['leap-year-TMY'].include? error_case
        hpxml = HPXML.new(hpxml_path: File.join(@sample_files_path, 'base-simcontrol-calendar-year-custom.xml'))
        hpxml.header.sim_calendar_year = 2008
      elsif ['net-area-negative-roof'].include? error_case
        hpxml = HPXML.new(hpxml_path: File.join(@sample_files_path, 'base-enclosure-skylights.xml'))
        hpxml.skylights[0].area = 4000
      elsif ['net-area-negative-wall'].include? error_case
        hpxml = HPXML.new(hpxml_path: File.join(@sample_files_path, 'base.xml'))
        hpxml.windows[0].area = 1000
      elsif ['orphaned-hvac-distribution'].include? error_case
        hpxml = HPXML.new(hpxml_path: File.join(@sample_files_path, 'base-hvac-furnace-gas-room-ac.xml'))
        hpxml.heating_systems[0].delete
        hpxml.hvac_controls[0].heating_setpoint_temp = nil
      elsif ['pv-unequal-inverter-efficiencies'].include? error_case
        hpxml = HPXML.new(hpxml_path: File.join(@sample_files_path, 'base-pv.xml'))
        hpxml.pv_systems[1].inverter_efficiency = 0.5
      elsif ['refrigerators-multiple-primary'].include? error_case
        hpxml = HPXML.new(hpxml_path: File.join(@sample_files_path, 'base-misc-loads-large-uncommon.xml'))
        hpxml.refrigerators[1].primary_indicator = true
      elsif ['refrigerators-no-primary'].include? error_case
        hpxml = HPXML.new(hpxml_path: File.join(@sample_files_path, 'base-misc-loads-large-uncommon.xml'))
        hpxml.refrigerators[0].primary_indicator = false
      elsif ['repeated-relatedhvac-dhw-indirect'].include? error_case
        hpxml = HPXML.new(hpxml_path: File.join(@sample_files_path, 'base-dhw-indirect.xml'))
        hpxml.water_heating_systems[0].fraction_dhw_load_served = 0.5
        hpxml.water_heating_systems << hpxml.water_heating_systems[0].dup
        hpxml.water_heating_systems[1].id = "WaterHeatingSystem#{hpxml.water_heating_systems.size}"
      elsif ['repeated-relatedhvac-desuperheater'].include? error_case
        hpxml = HPXML.new(hpxml_path: File.join(@sample_files_path, 'base-hvac-central-ac-only-1-speed.xml'))
        hpxml.water_heating_systems[0].fraction_dhw_load_served = 0.5
        hpxml.water_heating_systems[0].uses_desuperheater = true
        hpxml.water_heating_systems[0].related_hvac_idref = 'CoolingSystem1'
        hpxml.water_heating_systems << hpxml.water_heating_systems[0].dup
        hpxml.water_heating_systems[1].id = "WaterHeatingSystem#{hpxml.water_heating_systems.size}"
      elsif ['schedule-detailed-bad-values-max-not-one'].include? error_case
        hpxml = HPXML.new(hpxml_path: File.join(@sample_files_path, 'base-schedules-detailed-occupancy-stochastic.xml'))
        csv_data = CSV.read(File.join(File.dirname(hpxml.hpxml_path), hpxml.header.schedules_filepaths[0]))
        csv_data[1][1] = 1.1
        File.write(@tmp_csv_path, csv_data.map(&:to_csv).join)
        hpxml.header.schedules_filepaths = [@tmp_csv_path]
      elsif ['schedule-detailed-bad-values-negative'].include? error_case
        hpxml = HPXML.new(hpxml_path: File.join(@sample_files_path, 'base-schedules-detailed-occupancy-stochastic.xml'))
        csv_data = CSV.read(File.join(File.dirname(hpxml.hpxml_path), hpxml.header.schedules_filepaths[0]))
        csv_data[1][1] = -0.5
        File.write(@tmp_csv_path, csv_data.map(&:to_csv).join)
        hpxml.header.schedules_filepaths = [@tmp_csv_path]
      elsif ['schedule-detailed-bad-values-non-numeric'].include? error_case
        hpxml = HPXML.new(hpxml_path: File.join(@sample_files_path, 'base-schedules-detailed-occupancy-stochastic.xml'))
        csv_data = CSV.read(File.join(File.dirname(hpxml.hpxml_path), hpxml.header.schedules_filepaths[0]))
        csv_data[1][1] = 'NA'
        File.write(@tmp_csv_path, csv_data.map(&:to_csv).join)
        hpxml.header.schedules_filepaths = [@tmp_csv_path]
      elsif ['schedule-detailed-bad-values-mode-negative'].include? error_case
        hpxml = HPXML.new(hpxml_path: File.join(@sample_files_path, 'base-dhw-tank-heat-pump-detailed-schedules.xml'))
        csv_data = CSV.read(File.join(File.dirname(hpxml.hpxml_path), hpxml.header.schedules_filepaths[1]))
        csv_data[1][0] = -0.5
        File.write(@tmp_csv_path, csv_data.map(&:to_csv).join)
        hpxml.header.schedules_filepaths = [@tmp_csv_path]
      elsif ['schedule-detailed-bad-values-mode-fraction'].include? error_case
        hpxml = HPXML.new(hpxml_path: File.join(@sample_files_path, 'base-schedules-detailed-occupancy-stochastic-vacancy.xml'))
        csv_data = CSV.read(File.join(File.dirname(hpxml.hpxml_path), hpxml.header.schedules_filepaths[0]))
        csv_data[1][csv_data[0].index(SchedulesFile::ColumnVacancy)] = 0.5
        File.write(@tmp_csv_path, csv_data.map(&:to_csv).join)
        hpxml.header.schedules_filepaths = [@tmp_csv_path]
      elsif ['schedule-detailed-duplicate-columns'].include? error_case
        hpxml = HPXML.new(hpxml_path: File.join(@sample_files_path, 'base-schedules-detailed-occupancy-stochastic.xml'))
        csv_data = CSV.read(File.join(File.dirname(hpxml.hpxml_path), hpxml.header.schedules_filepaths[0]))
        File.write(@tmp_csv_path, csv_data.map(&:to_csv).join)
        hpxml.header.schedules_filepaths = []
        hpxml.header.schedules_filepaths << @tmp_csv_path
        hpxml.header.schedules_filepaths << @tmp_csv_path
      elsif ['schedule-detailed-wrong-filename'].include? error_case
        hpxml = HPXML.new(hpxml_path: File.join(@sample_files_path, 'base.xml'))
        hpxml.header.schedules_filepaths << 'invalid-wrong-filename.csv'
      elsif ['schedule-detailed-wrong-rows'].include? error_case
        hpxml = HPXML.new(hpxml_path: File.join(@sample_files_path, 'base-schedules-detailed-occupancy-stochastic.xml'))
        csv_data = CSV.read(File.join(File.dirname(hpxml.hpxml_path), hpxml.header.schedules_filepaths[0]))
        File.write(@tmp_csv_path, csv_data[0..-2].map(&:to_csv).join)
        hpxml.header.schedules_filepaths = [@tmp_csv_path]
      elsif ['solar-thermal-system-with-combi-tankless'].include? error_case
        hpxml = HPXML.new(hpxml_path: File.join(@sample_files_path, 'base-dhw-combi-tankless.xml'))
        hpxml.solar_thermal_systems.add(id: "SolarThermalSystem#{hpxml.solar_thermal_systems.size + 1}",
                                        system_type: HPXML::SolarThermalSystemType,
                                        collector_area: 40,
                                        collector_type: HPXML::SolarThermalTypeSingleGlazing,
                                        collector_loop_type: HPXML::SolarThermalLoopTypeIndirect,
                                        collector_azimuth: 180,
                                        collector_tilt: 20,
                                        collector_frta: 0.77,
                                        collector_frul: 0.793,
                                        water_heating_system_idref: 'WaterHeatingSystem1')
      elsif ['solar-thermal-system-with-desuperheater'].include? error_case
        hpxml = HPXML.new(hpxml_path: File.join(@sample_files_path, 'base-dhw-desuperheater.xml'))
        hpxml.solar_thermal_systems.add(id: "SolarThermalSystem#{hpxml.solar_thermal_systems.size + 1}",
                                        system_type: HPXML::SolarThermalSystemType,
                                        collector_area: 40,
                                        collector_type: HPXML::SolarThermalTypeSingleGlazing,
                                        collector_loop_type: HPXML::SolarThermalLoopTypeIndirect,
                                        collector_azimuth: 180,
                                        collector_tilt: 20,
                                        collector_frta: 0.77,
                                        collector_frul: 0.793,
                                        water_heating_system_idref: 'WaterHeatingSystem1')
      elsif ['solar-thermal-system-with-dhw-indirect'].include? error_case
        hpxml = HPXML.new(hpxml_path: File.join(@sample_files_path, 'base-dhw-combi-tankless.xml'))
        hpxml.solar_thermal_systems.add(id: "SolarThermalSystem#{hpxml.solar_thermal_systems.size + 1}",
                                        system_type: HPXML::SolarThermalSystemType,
                                        collector_area: 40,
                                        collector_type: HPXML::SolarThermalTypeSingleGlazing,
                                        collector_loop_type: HPXML::SolarThermalLoopTypeIndirect,
                                        collector_azimuth: 180,
                                        collector_tilt: 20,
                                        collector_frta: 0.77,
                                        collector_frul: 0.793,
                                        water_heating_system_idref: 'WaterHeatingSystem1')
      elsif ['storm-windows-unexpected-window-ufactor'].include? error_case
        hpxml = HPXML.new(hpxml_path: File.join(@sample_files_path, 'base.xml'))
        hpxml.windows[0].storm_type = 'clear'
      elsif ['unattached-cfis'].include? error_case
        hpxml = HPXML.new(hpxml_path: File.join(@sample_files_path, 'base.xml'))
        hpxml.ventilation_fans.add(id: "VentilationFan#{hpxml.ventilation_fans.size + 1}",
                                   fan_type: HPXML::MechVentTypeCFIS,
                                   used_for_whole_building_ventilation: true,
                                   distribution_system_idref: hpxml.hvac_distributions[0].id)
        hpxml.ventilation_fans[0].distribution_system_idref = 'foobar'
      elsif ['unattached-door'].include? error_case
        hpxml = HPXML.new(hpxml_path: File.join(@sample_files_path, 'base.xml'))
        hpxml.doors[0].wall_idref = 'foobar'
      elsif ['unattached-hvac-distribution'].include? error_case
        hpxml = HPXML.new(hpxml_path: File.join(@sample_files_path, 'base.xml'))
        hpxml.heating_systems[0].distribution_system_idref = 'foobar'
      elsif ['unattached-skylight'].include? error_case
        hpxml = HPXML.new(hpxml_path: File.join(@sample_files_path, 'base-enclosure-skylights.xml'))
        hpxml.skylights[0].roof_idref = 'foobar'
      elsif ['unattached-solar-thermal-system'].include? error_case
        hpxml = HPXML.new(hpxml_path: File.join(@sample_files_path, 'base-dhw-solar-indirect-flat-plate.xml'))
        hpxml.solar_thermal_systems[0].water_heating_system_idref = 'foobar'
      elsif ['unattached-shared-clothes-washer-dhw-distribution'].include? error_case
        hpxml = HPXML.new(hpxml_path: File.join(@sample_files_path, 'base-bldgtype-multifamily-shared-laundry-room.xml'))
        hpxml.clothes_washers[0].water_heating_system_idref = nil
        hpxml.clothes_washers[0].hot_water_distribution_idref = 'foobar'
      elsif ['unattached-shared-clothes-washer-water-heater'].include? error_case
        hpxml = HPXML.new(hpxml_path: File.join(@sample_files_path, 'base-bldgtype-multifamily-shared-laundry-room.xml'))
        hpxml.clothes_washers[0].water_heating_system_idref = 'foobar'
      elsif ['unattached-shared-dishwasher-dhw-distribution'].include? error_case
        hpxml = HPXML.new(hpxml_path: File.join(@sample_files_path, 'base-bldgtype-multifamily-shared-laundry-room.xml'))
        hpxml.dishwashers[0].water_heating_system_idref = nil
        hpxml.dishwashers[0].hot_water_distribution_idref = 'foobar'
      elsif ['unattached-shared-dishwasher-water-heater'].include? error_case
        hpxml = HPXML.new(hpxml_path: File.join(@sample_files_path, 'base-bldgtype-multifamily-shared-laundry-room.xml'))
        hpxml.dishwashers[0].water_heating_system_idref = 'foobar'
      elsif ['unattached-window'].include? error_case
        hpxml = HPXML.new(hpxml_path: File.join(@sample_files_path, 'base.xml'))
        hpxml.windows[0].wall_idref = 'foobar'
      else
        fail "Unhandled case: #{error_case}."
      end

      hpxml_doc = hpxml.to_oga()

      # Perform additional raw XML manipulation
      if ['invalid-datatype-boolean'].include? error_case
        XMLHelper.get_element(hpxml_doc, '/HPXML/Building/BuildingDetails/Enclosure/Roofs/Roof/RadiantBarrier').inner_text = 'FOOBAR'
      elsif ['invalid-datatype-integer'].include? error_case
        XMLHelper.get_element(hpxml_doc, '/HPXML/Building/BuildingDetails/BuildingSummary/BuildingConstruction/NumberofBedrooms').inner_text = '2.5'
      elsif ['invalid-datatype-float'].include? error_case
        XMLHelper.get_element(hpxml_doc, '/HPXML/Building/BuildingDetails/Enclosure/Slabs/Slab/extension/CarpetFraction').inner_text = 'FOOBAR'
      elsif ['invalid-schema-version'].include? error_case
        root = XMLHelper.get_element(hpxml_doc, '/HPXML')
        XMLHelper.add_attribute(root, 'schemaVersion', '2.3')
      end

      XMLHelper.write_file(hpxml_doc, @tmp_hpxml_path)
      _test_measure('error', expected_errors)
    end
  end

  def test_measure_warning_messages
    # Test case => Error message
    all_expected_warnings = { 'hvac-setpoint-adjustments' => ['HVAC setpoints have been automatically adjusted to prevent periods where the heating setpoint is greater than the cooling setpoint.'],
                              'hvac-setpoint-adjustments-daily-setbacks' => ['HVAC setpoints have been automatically adjusted to prevent periods where the heating setpoint is greater than the cooling setpoint.'],
                              'hvac-setpoint-adjustments-daily-schedules' => ['HVAC setpoints have been automatically adjusted to prevent periods where the heating setpoint is greater than the cooling setpoint.'],
                              'schedule-file-and-weekday-weekend-multipliers' => ["Both 'occupants' schedule file and weekday fractions provided; the latter will be ignored.",
                                                                                  "Both 'occupants' schedule file and weekend fractions provided; the latter will be ignored.",
                                                                                  "Both 'occupants' schedule file and monthly multipliers provided; the latter will be ignored.",
                                                                                  "Both 'clothes_washer' schedule file and weekday fractions provided; the latter will be ignored.",
                                                                                  "Both 'clothes_washer' schedule file and weekend fractions provided; the latter will be ignored.",
                                                                                  "Both 'clothes_washer' schedule file and monthly multipliers provided; the latter will be ignored.",
                                                                                  "Both 'clothes_dryer' schedule file and weekday fractions provided; the latter will be ignored.",
                                                                                  "Both 'clothes_dryer' schedule file and weekend fractions provided; the latter will be ignored.",
                                                                                  "Both 'clothes_dryer' schedule file and monthly multipliers provided; the latter will be ignored.",
                                                                                  "Both 'dishwasher' schedule file and weekday fractions provided; the latter will be ignored.",
                                                                                  "Both 'dishwasher' schedule file and weekend fractions provided; the latter will be ignored.",
                                                                                  "Both 'dishwasher' schedule file and monthly multipliers provided; the latter will be ignored.",
                                                                                  "Both 'refrigerator' schedule file and weekday fractions provided; the latter will be ignored.",
                                                                                  "Both 'refrigerator' schedule file and weekend fractions provided; the latter will be ignored.",
                                                                                  "Both 'refrigerator' schedule file and monthly multipliers provided; the latter will be ignored.",
                                                                                  "Both 'extra_refrigerator' schedule file and weekday fractions provided; the latter will be ignored.",
                                                                                  "Both 'extra_refrigerator' schedule file and weekend fractions provided; the latter will be ignored.",
                                                                                  "Both 'extra_refrigerator' schedule file and monthly multipliers provided; the latter will be ignored.",
                                                                                  "Both 'freezer' schedule file and weekday fractions provided; the latter will be ignored.",
                                                                                  "Both 'freezer' schedule file and weekend fractions provided; the latter will be ignored.",
                                                                                  "Both 'freezer' schedule file and monthly multipliers provided; the latter will be ignored.",
                                                                                  "Both 'cooking_range' schedule file and weekday fractions provided; the latter will be ignored.",
                                                                                  "Both 'cooking_range' schedule file and weekend fractions provided; the latter will be ignored.",
                                                                                  "Both 'cooking_range' schedule file and monthly multipliers provided; the latter will be ignored.",
                                                                                  "Both 'hot_water_fixtures' schedule file and weekday fractions provided; the latter will be ignored.",
                                                                                  "Both 'hot_water_fixtures' schedule file and weekend fractions provided; the latter will be ignored.",
                                                                                  "Both 'hot_water_fixtures' schedule file and monthly multipliers provided; the latter will be ignored.",
                                                                                  "Both 'plug_loads_tv' schedule file and weekday fractions provided; the latter will be ignored.",
                                                                                  "Both 'plug_loads_tv' schedule file and weekend fractions provided; the latter will be ignored.",
                                                                                  "Both 'plug_loads_tv' schedule file and monthly multipliers provided; the latter will be ignored.",
                                                                                  "Both 'plug_loads_other' schedule file and weekday fractions provided; the latter will be ignored.",
                                                                                  "Both 'plug_loads_other' schedule file and weekend fractions provided; the latter will be ignored.",
                                                                                  "Both 'plug_loads_other' schedule file and monthly multipliers provided; the latter will be ignored.",
                                                                                  "Both 'plug_loads_vehicle' schedule file and weekday fractions provided; the latter will be ignored.",
                                                                                  "Both 'plug_loads_vehicle' schedule file and weekend fractions provided; the latter will be ignored.",
                                                                                  "Both 'plug_loads_vehicle' schedule file and monthly multipliers provided; the latter will be ignored.",
                                                                                  "Both 'plug_loads_well_pump' schedule file and weekday fractions provided; the latter will be ignored.",
                                                                                  "Both 'plug_loads_well_pump' schedule file and weekend fractions provided; the latter will be ignored.",
                                                                                  "Both 'plug_loads_well_pump' schedule file and monthly multipliers provided; the latter will be ignored.",
                                                                                  "Both 'fuel_loads_grill' schedule file and weekday fractions provided; the latter will be ignored.",
                                                                                  "Both 'fuel_loads_grill' schedule file and weekend fractions provided; the latter will be ignored.",
                                                                                  "Both 'fuel_loads_grill' schedule file and monthly multipliers provided; the latter will be ignored.",
                                                                                  "Both 'fuel_loads_lighting' schedule file and weekday fractions provided; the latter will be ignored.",
                                                                                  "Both 'fuel_loads_lighting' schedule file and weekend fractions provided; the latter will be ignored.",
                                                                                  "Both 'fuel_loads_lighting' schedule file and monthly multipliers provided; the latter will be ignored.",
                                                                                  "Both 'fuel_loads_fireplace' schedule file and weekday fractions provided; the latter will be ignored.",
                                                                                  "Both 'fuel_loads_fireplace' schedule file and weekend fractions provided; the latter will be ignored.",
                                                                                  "Both 'fuel_loads_fireplace' schedule file and monthly multipliers provided; the latter will be ignored.",
                                                                                  "Both 'lighting_interior' schedule file and weekday fractions provided; the latter will be ignored.",
                                                                                  "Both 'lighting_interior' schedule file and weekend fractions provided; the latter will be ignored.",
                                                                                  "Both 'lighting_interior' schedule file and monthly multipliers provided; the latter will be ignored.",
                                                                                  "Both 'lighting_exterior' schedule file and weekday fractions provided; the latter will be ignored.",
                                                                                  "Both 'lighting_exterior' schedule file and weekend fractions provided; the latter will be ignored.",
                                                                                  "Both 'lighting_exterior' schedule file and monthly multipliers provided; the latter will be ignored.",
                                                                                  "Both 'pool_pump' schedule file and weekday fractions provided; the latter will be ignored.",
                                                                                  "Both 'pool_pump' schedule file and weekend fractions provided; the latter will be ignored.",
                                                                                  "Both 'pool_pump' schedule file and monthly multipliers provided; the latter will be ignored.",
                                                                                  "Both 'pool_heater' schedule file and weekday fractions provided; the latter will be ignored.",
                                                                                  "Both 'pool_heater' schedule file and weekend fractions provided; the latter will be ignored.",
                                                                                  "Both 'pool_heater' schedule file and monthly multipliers provided; the latter will be ignored.",
                                                                                  "Both 'hot_tub_pump' schedule file and weekday fractions provided; the latter will be ignored.",
                                                                                  "Both 'hot_tub_pump' schedule file and weekend fractions provided; the latter will be ignored.",
                                                                                  "Both 'hot_tub_pump' schedule file and monthly multipliers provided; the latter will be ignored.",
                                                                                  "Both 'hot_tub_heater' schedule file and weekday fractions provided; the latter will be ignored.",
                                                                                  "Both 'hot_tub_heater' schedule file and weekend fractions provided; the latter will be ignored.",
                                                                                  "Both 'hot_tub_heater' schedule file and monthly multipliers provided; the latter will be ignored."],
                              'schedule-file-and-setpoints' => ["Both 'heating_setpoint' schedule file and heating setpoint temperature provided; the latter will be ignored.",
                                                                "Both 'cooling_setpoint' schedule file and cooling setpoint temperature provided; the latter will be ignored.",
                                                                "Both 'water_heater_setpoint' schedule file and setpoint temperature provided; the latter will be ignored."],
                              'schedule-file-and-operating-mode' => ["Both 'water_heater_operating_mode' schedule file and operating mode provided; the latter will be ignored."] }

    all_expected_warnings.each_with_index do |(warning_case, expected_warnings), i|
      puts "[#{i + 1}/#{all_expected_warnings.size}] Testing #{warning_case}..."
      # Create HPXML object
      if ['hvac-setpoint-adjustments'].include? warning_case
        hpxml = HPXML.new(hpxml_path: File.join(@sample_files_path, 'base.xml'))
        hpxml.hvac_controls[0].heating_setpoint_temp = 76.0
        hpxml.hvac_controls[0].cooling_setpoint_temp = 75.0
      elsif ['hvac-setpoint-adjustments-daily-setbacks'].include? warning_case
        hpxml = HPXML.new(hpxml_path: File.join(@sample_files_path, 'base-hvac-setpoints-daily-setbacks.xml'))
        hpxml.hvac_controls[0].heating_setback_temp = 76.0
        hpxml.hvac_controls[0].cooling_setpoint_temp = 75.0
      elsif ['hvac-setpoint-adjustments-daily-schedules'].include? warning_case
        hpxml = HPXML.new(hpxml_path: File.join(@sample_files_path, 'base-hvac-setpoints-daily-schedules.xml'))
        hpxml.hvac_controls[0].weekday_heating_setpoints = '64, 64, 64, 64, 64, 64, 64, 76, 70, 66, 66, 66, 66, 66, 66, 66, 66, 68, 68, 68, 68, 68, 64, 64'
      elsif ['schedule-file-and-weekday-weekend-multipliers'].include? warning_case
        hpxml = HPXML.new(hpxml_path: File.join(@sample_files_path, 'base-misc-loads-large-uncommon.xml'))
        hpxml.header.utility_bill_scenarios.clear # we don't want the propane warning
        hpxml.header.schedules_filepaths << 'HPXMLtoOpenStudio/resources/schedule_files/occupancy-smooth.csv'
      elsif ['schedule-file-and-setpoints'].include? warning_case
        hpxml = HPXML.new(hpxml_path: File.join(@sample_files_path, 'base.xml'))
        hpxml.header.schedules_filepaths << 'HPXMLtoOpenStudio/resources/schedule_files/setpoints.csv'
        hpxml.header.schedules_filepaths << 'HPXMLtoOpenStudio/resources/schedule_files/water-heater-setpoints.csv'
      elsif ['schedule-file-and-operating-mode'].include? warning_case
        hpxml = HPXML.new(hpxml_path: File.join(@sample_files_path, 'base-dhw-tank-heat-pump-operating-mode-heat-pump-only.xml'))
        hpxml.header.schedules_filepaths << 'HPXMLtoOpenStudio/resources/schedule_files/water-heater-operating-modes.csv'
      else
        fail "Unhandled case: #{warning_case}."
      end

      hpxml_doc = hpxml.to_oga()

      XMLHelper.write_file(hpxml_doc, @tmp_hpxml_path)
      _test_measure('warning', expected_warnings)
    end
  end

  private

  def _test_schematron_validation(hpxml_path, hpxml_doc, expected_errors: nil, expected_warnings: nil)
    errors, warnings = XMLValidator.validate_against_schematron(hpxml_path, @epvalidator_stron_path, hpxml_doc)
    if not expected_errors.nil?
      _compare_errors_or_warnings('error', errors, expected_errors)
    end
    if not expected_warnings.nil?
      _compare_errors_or_warnings('warning', warnings, expected_warnings)
    end
  end

  def _test_schema_validation(hpxml_path, schema_path)
    errors, _warnings = XMLValidator.validate_against_schema(hpxml_path, schema_path)
    if errors.size > 0
      flunk "#{hpxml_path}: #{errors}"
    end
  end

  def _test_schema_and_schematron_validation(hpxml_path, hpxml_doc, expected_errors: nil, expected_warnings: nil)
    sct_errors, sct_warnings = XMLValidator.validate_against_schematron(hpxml_path, @epvalidator_stron_path, hpxml_doc)
    xsd_errors, xsd_warnings = XMLValidator.validate_against_schema(hpxml_path, @hpxml_schema_path)
    if not expected_errors.nil?
      _compare_errors_or_warnings('error', sct_errors + xsd_errors, expected_errors)
    end
    if not expected_warnings.nil?
      _compare_errors_or_warnings('warning', sct_warnings + xsd_warnings, expected_warnings)
    end
  end

  def _test_measure(error_or_warning, expected_errors_or_warnings)
    # create an instance of the measure
    measure = HPXMLtoOpenStudio.new

    runner = OpenStudio::Measure::OSRunner.new(OpenStudio::WorkflowJSON.new)
    model = OpenStudio::Model::Model.new

    # get arguments
    args_hash = {}
    args_hash['hpxml_path'] = File.absolute_path(@tmp_hpxml_path)
    args_hash['debug'] = true
    args_hash['output_dir'] = File.absolute_path(@tmp_output_path)
    arguments = measure.arguments(model)
    argument_map = OpenStudio::Measure.convertOSArgumentVectorToMap(arguments)

    # populate argument with specified hash value if specified
    arguments.each do |arg|
      temp_arg_var = arg.clone
      if args_hash.has_key?(arg.name)
        assert(temp_arg_var.setValue(args_hash[arg.name]))
      end
      argument_map[arg.name] = temp_arg_var
    end

    # run the measure
    measure.run(model, runner, argument_map)
    result = runner.result

    actual_errors_or_warnings = []
    if error_or_warning == 'error'
      assert_equal('Fail', result.value.valueName)

      result.stepErrors.each do |s|
        actual_errors_or_warnings << s
      end
    elsif error_or_warning == 'warning'
      # show the output
      show_output(result) unless result.value.valueName == 'Success'

      assert_equal('Success', result.value.valueName)

      result.stepWarnings.each do |s|
        actual_errors_or_warnings << s
      end
    end

    _compare_errors_or_warnings(error_or_warning, actual_errors_or_warnings, expected_errors_or_warnings)
  end

  def _compare_errors_or_warnings(type, actual_msgs, expected_msgs)
    if expected_msgs.empty?
      if actual_msgs.size > 0
        flunk "Found unexpected #{type} messages:\n#{actual_msgs}"
      end
    else
      expected_msgs.each do |expected_msg|
        found_msg = false
        actual_msgs.each do |actual_msg|
          next unless actual_msg.include? expected_msg

          found_msg = true
          actual_msgs.delete(actual_msg)
          break
        end

        if not found_msg
          flunk "Did not find expected #{type} message\n'#{expected_msg}'\nin\n#{actual_msgs}"
        end
      end
      if actual_msgs.size > 0
        flunk "Found extra #{type} messages:\n#{actual_msgs}"
      end
    end
  end
end<|MERGE_RESOLUTION|>--- conflicted
+++ resolved
@@ -147,7 +147,6 @@
                                                                     'Expected extension/ChargeDefectRatio to be greater than or equal to -0.9 [context: /HPXML/Building/BuildingDetails/Systems/HVAC/HVACPlant/HeatPump[HeatPumpType="air-to-air"], id: "HeatPump1"]'],
                             'invalid-hvac-installation-quality2' => ['Expected extension/AirflowDefectRatio to be less than or equal to 9 [context: /HPXML/Building/BuildingDetails/Systems/HVAC/HVACPlant/HeatPump[HeatPumpType="air-to-air"], id: "HeatPump1"]',
                                                                      'Expected extension/ChargeDefectRatio to be less than or equal to 9 [context: /HPXML/Building/BuildingDetails/Systems/HVAC/HVACPlant/HeatPump[HeatPumpType="air-to-air"], id: "HeatPump1"]'],
-<<<<<<< HEAD
                             'invalid-id2' => ["Element 'SystemIdentifier': The attribute 'id' is required but missing."],
                             'invalid-input-parameters' => ["Element 'Transaction': [facet 'enumeration'] The value 'modify' is not an element of the set {'create', 'update'}.",
                                                            "Element 'SiteType': [facet 'enumeration'] The value 'mountain' is not an element of the set {'rural', 'suburban', 'urban'}.",
@@ -156,18 +155,8 @@
                                                            "Element 'RadiantBarrierGrade': [facet 'maxInclusive'] The value '4' is greater than the maximum value allowed ('3').",
                                                            "Element 'EnergyFactor': [facet 'maxInclusive'] The value '5.1' is greater than the maximum value allowed ('5')."],
                             'invalid-insulation-top' => ["Element 'DistanceToTopOfInsulation': [facet 'minInclusive'] The value '-0.5' is less than the minimum value allowed ('0')."],
-=======
-                            'invalid-id2' => ['Expected SystemIdentifier with id attribute [context: /HPXML/Building/BuildingDetails/Enclosure/Skylights/Skylight]'],
-                            'invalid-input-parameters' => ["Expected Transaction to be 'create' or 'update' [context: /HPXML/XMLTransactionHeaderInformation]",
-                                                           "Expected SiteType to be 'rural' or 'suburban' or 'urban' [context: /HPXML/Building/BuildingDetails/BuildingSummary/Site]",
-                                                           "Expected Year to be '2021' or '2018' or '2015' or '2012' or '2009' or '2006' or '2003' [context: /HPXML/Building/BuildingDetails/ClimateandRiskZones/ClimateZoneIECC]",
-                                                           'Expected Azimuth to be less than 360 [context: /HPXML/Building/BuildingDetails/Enclosure/Roofs/Roof, id: "Roof1"]',
-                                                           'Expected RadiantBarrierGrade to be less than or equal to 3 [context: /HPXML/Building/BuildingDetails/Enclosure/Roofs/Roof, id: "Roof1"]',
-                                                           'Expected EnergyFactor to be less than or equal to 5 [context: /HPXML/Building/BuildingDetails/Appliances/Dishwasher, id: "Dishwasher1"]'],
-                            'invalid-insulation-top' => ['Expected DistanceToTopOfInsulation to be greater than or equal to 0 [context: /HPXML/Building/BuildingDetails/Enclosure/FoundationWalls/FoundationWall/Insulation/Layer, id: "FoundationWall1Insulation"]'],
                             'invalid-natvent-availability' => ['Expected extension/NaturalVentilationAvailabilityDaysperWeek to be less than or equal to 7'],
                             'invalid-natvent-availability2' => ['Expected extension/NaturalVentilationAvailabilityDaysperWeek to be greater than or equal to 0'],
->>>>>>> 65baba24
                             'invalid-number-of-bedrooms-served' => ['Expected extension/NumberofBedroomsServed to be greater than ../../../BuildingSummary/BuildingConstruction/NumberofBedrooms [context: /HPXML/Building/BuildingDetails/Systems/Photovoltaics/PVSystem[IsSharedSystem="true"], id: "PVSystem1"]'],
                             'invalid-number-of-conditioned-floors' => ['Expected NumberofConditionedFloors to be greater than or equal to NumberofConditionedFloorsAboveGrade [context: /HPXML/Building/BuildingDetails/BuildingSummary/BuildingConstruction]'],
                             'invalid-number-of-units-served' => ['Expected NumberofUnitsServed to be greater than 1 [context: /HPXML/Building/BuildingDetails/Systems/WaterHeating/WaterHeatingSystem[IsSharedSystem="true"], id: "WaterHeatingSystem1"]'],
@@ -477,18 +466,11 @@
         hpxml.hvac_distributions[0].ducts[0].duct_location = HPXML::LocationOtherMultifamilyBufferSpace
       elsif ['multifamily-reference-surface'].include? error_case
         hpxml = HPXML.new(hpxml_path: File.join(@sample_files_path, 'base.xml'))
-<<<<<<< HEAD
-        hpxml.frame_floors << hpxml.frame_floors[0].dup
-        hpxml.frame_floors[1].id = "FrameFloor#{hpxml.frame_floors.size}"
-        hpxml.frame_floors[1].insulation_id = "FrameFloorInsulation#{hpxml.frame_floors.size}"
-        hpxml.frame_floors[1].exterior_adjacent_to = HPXML::LocationOtherHeatedSpace
-        hpxml.frame_floors[1].other_space_above_or_below = HPXML::FrameFloorOtherSpaceAbove
-=======
         hpxml.floors << hpxml.floors[0].dup
         hpxml.floors[1].id = "Floor#{hpxml.floors.size}"
+        hpxml.floors[1].insulation_id = "FloorInsulation#{hpxml.frame_floors.size}"
         hpxml.floors[1].exterior_adjacent_to = HPXML::LocationOtherHeatedSpace
         hpxml.floors[1].other_space_above_or_below = HPXML::FloorOtherSpaceAbove
->>>>>>> 65baba24
       elsif ['multifamily-reference-water-heater'].include? error_case
         hpxml = HPXML.new(hpxml_path: File.join(@sample_files_path, 'base.xml'))
         hpxml.water_heating_systems[0].location = HPXML::LocationOtherNonFreezingSpace
