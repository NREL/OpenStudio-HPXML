--- conflicted
+++ resolved
@@ -689,19 +689,15 @@
 
   def test_ruby_error_messages
     # Test case => Error message
-<<<<<<< HEAD
     all_expected_errors = { 'battery-missing-schedule' => ['Must specify both a charging and discharging battery schedule.'],
                             'battery-coincident-charging-discharging' => ['Cannot simultaneously charge and discharge the battery.'],
                             'battery-bad-values-max-not-one' => ["Schedule max value for column 'battery_discharging' must be 1."],
                             'battery-bad-values-negative' => ["Schedule min value for column 'battery_discharging' must be non-negative."],
                             'cfis-with-hydronic-distribution' => ["Attached HVAC distribution system 'HVACDistribution1' cannot be hydronic for ventilation fan 'VentilationFan1'."],
-=======
-    all_expected_errors = { 'cfis-with-hydronic-distribution' => ["Attached HVAC distribution system 'HVACDistribution1' cannot be hydronic for ventilation fan 'VentilationFan1'."],
                             'cfis-invalid-supplemental-fan' => ["CFIS supplemental fan 'VentilationFan2' must be of type 'supply only' or 'exhaust only'."],
                             'cfis-invalid-supplemental-fan2' => ["CFIS supplemental fan 'VentilationFan2' must be set as used for whole building ventilation."],
                             'cfis-invalid-supplemental-fan3' => ["CFIS supplemental fan 'VentilationFan2' cannot be a shared system."],
                             'cfis-invalid-supplemental-fan4' => ["CFIS supplemental fan 'VentilationFan2' cannot have HoursInOperation specified."],
->>>>>>> a5e00de5
                             'dehumidifier-setpoints' => ['All dehumidifiers must have the same setpoint but multiple setpoints were specified.'],
                             'duplicate-id' => ["Duplicate SystemIdentifier IDs detected for 'Window1'."],
                             'emissions-duplicate-names' => ['Found multiple Emissions Scenarios with the Scenario Name='],
