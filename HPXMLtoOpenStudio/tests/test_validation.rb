--- conflicted
+++ resolved
@@ -1546,16 +1546,11 @@
         hpxml_bldg.header.schedules_filepaths << File.join(File.dirname(__FILE__), '../resources/schedule_files/setpoints.csv')
         hpxml_bldg.header.schedules_filepaths << File.join(File.dirname(__FILE__), '../resources/schedule_files/water-heater-setpoints.csv')
       elsif ['schedule-file-and-operating-mode'].include? warning_case
-<<<<<<< HEAD
-        hpxml = HPXML.new(hpxml_path: File.join(@sample_files_path, 'base-dhw-tank-heat-pump-operating-mode-heat-pump-only.xml'))
-        hpxml.header.schedules_filepaths << File.join(File.dirname(__FILE__), '../resources/schedule_files/water-heater-operating-modes.csv')
-      elsif ['schedule-file-max-capacity-with-single-speed-system'].include? warning_case
-        hpxml = HPXML.new(hpxml_path: File.join(@sample_files_path, 'base-hvac-air-to-air-heat-pump-1-speed.xml'))
-        hpxml.header.schedules_filepaths << File.join(File.dirname(__FILE__), '../resources/schedule_files/hvac-variable-system-speed-ratios-varied.csv')
-=======
         hpxml, hpxml_bldg = _create_hpxml('base-dhw-tank-heat-pump-operating-mode-heat-pump-only.xml')
         hpxml_bldg.header.schedules_filepaths << File.join(File.dirname(__FILE__), '../resources/schedule_files/water-heater-operating-modes.csv')
->>>>>>> 64e6acc5
+      elsif ['schedule-file-max-capacity-with-single-speed-system'].include? warning_case
+        hpxml, hpxml_bldg = _create_hpxml('base-hvac-air-to-air-heat-pump-1-speed.xml')
+        hpxml_bldg.header.schedules_filepaths << File.join(File.dirname(__FILE__), '../resources/schedule_files/hvac-variable-system-speed-ratios-varied.csv')
       else
         fail "Unhandled case: #{warning_case}."
       end
