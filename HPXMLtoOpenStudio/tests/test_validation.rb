# frozen_string_literal: true

require_relative '../resources/minitest_helper'
require 'openstudio'
require 'openstudio/measure/ShowRunnerOutput'
require 'fileutils'
require_relative '../measure.rb'

class HPXMLtoOpenStudioValidationTest < MiniTest::Test
  def setup
    @root_path = File.absolute_path(File.join(File.dirname(__FILE__), '..', '..'))
    @sample_files_path = File.join(@root_path, 'workflow', 'sample_files')
    @epvalidator_stron_path = File.join(@root_path, 'HPXMLtoOpenStudio', 'resources', 'EPvalidator.xml')
    @hpxml_stron_path = File.join(@root_path, 'HPXMLtoOpenStudio', 'resources', 'HPXMLvalidator.xml')

    @tmp_hpxml_path = File.join(@sample_files_path, 'tmp.xml')
    @tmp_output_path = File.join(@sample_files_path, 'tmp_output')
    FileUtils.mkdir_p(@tmp_output_path)
  end

  def teardown
    File.delete(@tmp_hpxml_path) if File.exist? @tmp_hpxml_path
    FileUtils.rm_rf(@tmp_output_path)
  end

  def test_validation_of_sample_files
    xmls = []
    Dir["#{@root_path}/workflow/**/*.xml"].sort.each do |xml|
      next if xml.split('/').include? 'run'

      xmls << xml
    end

    xmls.each_with_index do |xml, i|
      puts "[#{i + 1}/#{xmls.size}] Testing #{File.basename(xml)}..."

      # Test validation
      hpxml_doc = HPXML.new(hpxml_path: xml, building_id: 'MyBuilding').to_oga()
      _test_schema_validation(hpxml_doc, xml)
      _test_schematron_validation(hpxml_doc)
    end
    puts
  end

  def test_validation_of_schematron_doc
    # Check that the schematron file is valid

    begin
      require 'schematron-nokogiri'

<<<<<<< HEAD
      [@epvalidator_stron_path, @hpxml_stron_path].each do |s_path|
        xml_doc = Nokogiri::XML(File.open(s_path)) do |config|
          config.options = Nokogiri::XML::ParseOptions::STRICT
=======
    # Build up expected error messages hashes by parsing EPvalidator.xml
    @expected_assertions_by_addition = {}
    @expected_assertions_by_deletion = {}
    @expected_assertions_by_alteration = {}
    XMLHelper.get_elements(@stron_doc, '/sch:schema/sch:pattern/sch:rule').each do |rule|
      rule_context = XMLHelper.get_attribute_value(rule, 'context')
      context_xpath = rule_context.gsub('h:', '')

      XMLHelper.get_elements(rule, 'sch:assert').each do |assertion|
        assertion_message = assertion.inner_text
        element_name = _get_element_name_for_assertion_test(assertion)
        key = [context_xpath, element_name]

        if assertion_message.start_with?('Expected 0 element')
          # Skipping for now
        elsif assertion_message.start_with?('Expected 0 or ')
          @expected_assertions_by_addition[key] = _get_expected_error_msg(context_xpath, assertion_message, 'addition')
        elsif assertion_message.start_with?('Expected 1 ')
          @expected_assertions_by_deletion[key] = _get_expected_error_msg(context_xpath, assertion_message, 'deletion')
          @expected_assertions_by_addition[key] = _get_expected_error_msg(context_xpath, assertion_message, 'addition')
        elsif assertion_message.include?("Expected #{element_name} to be")
          @expected_assertions_by_alteration[key] = _get_expected_error_msg(context_xpath, assertion_message, 'alteration')
        elsif assertion_message.include?('There must be at least one') || assertion_message.include?('A location is specified as') || assertion_message.include?('sum')
          # Skip these complex rules
        else
          fail "Unexpected assertion: '#{assertion_message}'."
>>>>>>> 95fa3101
        end
        stron_doc = SchematronNokogiri::Schema.new(xml_doc)
      end
    rescue LoadError
    end
  end

  def test_role_attributes_in_schematron_doc
    # Test for consistent use of errors/warnings
    puts
    puts 'Checking for correct role attributes...'

    epvalidator_stron_doc = XMLHelper.parse_file(@epvalidator_stron_path)

    # check that every assert element has a role attribute
    XMLHelper.get_elements(epvalidator_stron_doc, '/sch:schema/sch:pattern/sch:rule/sch:assert').each do |assert_element|
      assert_test = XMLHelper.get_attribute_value(assert_element, 'test').gsub('h:', '')
      role_attribute = XMLHelper.get_attribute_value(assert_element, 'role')
      if role_attribute.nil?
        fail "No attribute \"role='ERROR'\" found for assertion test: #{assert_test}"
      end

      assert_equal('ERROR', role_attribute)
    end

    # check that every report element has a role attribute
    XMLHelper.get_elements(epvalidator_stron_doc, '/sch:schema/sch:pattern/sch:rule/sch:report').each do |report_element|
      report_test = XMLHelper.get_attribute_value(report_element, 'test').gsub('h:', '')
      role_attribute = XMLHelper.get_attribute_value(report_element, 'role')
      if role_attribute.nil?
        fail "No attribute \"role='WARN'\" found for report test: #{report_test}"
      end

      assert_equal('WARN', role_attribute)
    end
  end

  def test_schematron_error_messages
    # Test case => Error message
    all_expected_errors = { 'boiler-invalid-afue' => ['Expected AnnualHeatingEfficiency[Units="AFUE"]/Value to be less than or equal to 1'],
                            'clothes-dryer-location' => ['A location is specified as "garage" but no surfaces were found adjacent to this space type.'],
                            'clothes-washer-location' => ['A location is specified as "garage" but no surfaces were found adjacent to this space type.'],
                            'cooking-range-location' => ['A location is specified as "garage" but no surfaces were found adjacent to this space type.'],
                            'dhw-invalid-ef-tank' => ['Expected EnergyFactor to be less than 1 [context: /HPXML/Building/BuildingDetails/Systems/WaterHeating/WaterHeatingSystem[WaterHeaterType="storage water heater"], id: "WaterHeatingSystem1"]'],
                            'dhw-invalid-uef-tank-heat-pump' => ['Expected UniformEnergyFactor to be greater than 1 [context: /HPXML/Building/BuildingDetails/Systems/WaterHeating/WaterHeatingSystem[WaterHeaterType="heat pump water heater"], id: "WaterHeatingSystem1"]'],
                            'dishwasher-location' => ['A location is specified as "garage" but no surfaces were found adjacent to this space type.'],
                            'duct-leakage-cfm25' => ['Expected Value to be greater than or equal to 0 [context: /HPXML/Building/BuildingDetails/Systems/HVAC/HVACDistribution/DistributionSystemType/AirDistribution/DuctLeakageMeasurement/DuctLeakage[Units="CFM25"], id: "HVACDistribution1"]'],
                            'duct-leakage-percent' => ['Expected Value to be less than 1 [context: /HPXML/Building/BuildingDetails/Systems/HVAC/HVACDistribution/DistributionSystemType/AirDistribution/DuctLeakageMeasurement/DuctLeakage[Units="Percent"], id: "HVACDistribution1"]'],
                            'duct-location' => ['A location is specified as "garage" but no surfaces were found adjacent to this space type.'],
                            'duct-location-unconditioned-space' => ["Expected DuctLocation to be 'living space' or 'basement - conditioned' or 'basement - unconditioned' or 'crawlspace - vented' or 'crawlspace - unvented' or 'attic - vented' or 'attic - unvented' or 'garage' or 'exterior wall' or 'under slab' or 'roof deck' or 'outside' or 'other housing unit' or 'other heated space' or 'other multifamily buffer space' or 'other non-freezing space' [context: /HPXML/Building/BuildingDetails/Systems/HVAC/HVACDistribution/DistributionSystemType/AirDistribution/Ducts, id: \"HVACDistribution1\"]"],
                            'enclosure-attic-missing-roof' => ['There must be at least one roof adjacent to "attic - unvented". [context: /HPXML/Building/BuildingDetails/Enclosure[*/*[InteriorAdjacentTo="attic - unvented" or ExteriorAdjacentTo="attic - unvented"]]]'],
                            'enclosure-basement-missing-exterior-foundation-wall' => ['There must be at least one exterior foundation wall adjacent to "basement - unconditioned". [context: /HPXML/Building/BuildingDetails/Enclosure[*/*[InteriorAdjacentTo="basement - unconditioned" or ExteriorAdjacentTo="basement - unconditioned"]]]'],
                            'enclosure-basement-missing-slab' => ['There must be at least one slab adjacent to "basement - unconditioned". [context: /HPXML/Building/BuildingDetails/Enclosure[*/*[InteriorAdjacentTo="basement - unconditioned" or ExteriorAdjacentTo="basement - unconditioned"]]]'],
                            'enclosure-floor-area-exceeds-cfa' => ['Expected ConditionedFloorArea to be greater than or equal to the sum of conditioned slab/floor areas. [context: /HPXML/Building/BuildingDetails/BuildingSummary/BuildingConstruction]'],
                            'enclosure-floor-area-exceeds-cfa2' => ['Expected ConditionedFloorArea to be greater than or equal to the sum of conditioned slab/floor areas. [context: /HPXML/Building/BuildingDetails/BuildingSummary/BuildingConstruction]'],
                            'enclosure-garage-missing-exterior-wall' => ['There must be at least one exterior wall/foundation wall adjacent to "garage". [context: /HPXML/Building/BuildingDetails/Enclosure[*/*[InteriorAdjacentTo="garage" or ExteriorAdjacentTo="garage"]]]'],
                            'enclosure-garage-missing-roof-ceiling' => ['There must be at least one roof/ceiling adjacent to "garage". [context: /HPXML/Building/BuildingDetails/Enclosure[*/*[InteriorAdjacentTo="garage" or ExteriorAdjacentTo="garage"]]]'],
                            'enclosure-garage-missing-slab' => ['There must be at least one slab adjacent to "garage". [context: /HPXML/Building/BuildingDetails/Enclosure[*/*[InteriorAdjacentTo="garage" or ExteriorAdjacentTo="garage"]]]'],
                            'enclosure-living-missing-ceiling-roof' => ['There must be at least one ceiling/roof adjacent to conditioned space. [context: /HPXML/Building/BuildingDetails/Enclosure[*/*[InteriorAdjacentTo="living space"]]]',
                                                                        'There must be at least one floor adjacent to "attic - unvented". [context: /HPXML/Building/BuildingDetails/Enclosure[*/*[InteriorAdjacentTo="attic - unvented" or ExteriorAdjacentTo="attic - unvented"]]]'],
                            'enclosure-living-missing-exterior-wall' => ['There must be at least one exterior wall adjacent to conditioned space. [context: /HPXML/Building/BuildingDetails/Enclosure[*/*[InteriorAdjacentTo="living space"]]]'],
                            'enclosure-living-missing-floor-slab' => ['There must be at least one floor/slab adjacent to conditioned space. [context: /HPXML/Building/BuildingDetails/Enclosure[*/*[InteriorAdjacentTo="living space"]]]'],
                            'frac-sensible-fuel-load' => ['Expected extension/FracSensible to be greater than or equal to 0 [context: /HPXML/Building/BuildingDetails/MiscLoads/FuelLoad[FuelLoadType="grill" or FuelLoadType="lighting" or FuelLoadType="fireplace"], id: "FuelLoad1"]'],
                            'frac-sensible-plug-load' => ['Expected extension/FracSensible to be greater than or equal to 0 [context: /HPXML/Building/BuildingDetails/MiscLoads/PlugLoad[PlugLoadType="other" or PlugLoadType="TV other" or PlugLoadType="electric vehicle charging" or PlugLoadType="well pump"], id: "PlugLoad1"]'],
                            'frac-total-fuel-load' => ['Expected sum of extension/FracSensible and extension/FracLatent to be less than or equal to 1 [context: /HPXML/Building/BuildingDetails/MiscLoads/FuelLoad[FuelLoadType="grill" or FuelLoadType="lighting" or FuelLoadType="fireplace"], id: "FuelLoad1"]'],
                            'frac-total-plug-load' => ['Expected sum of extension/FracSensible and extension/FracLatent to be less than or equal to 1 [context: /HPXML/Building/BuildingDetails/MiscLoads/PlugLoad[PlugLoadType="other" or PlugLoadType="TV other" or PlugLoadType="electric vehicle charging" or PlugLoadType="well pump"], id: "PlugLoad2"]'],
                            'furnace-invalid-afue' => ['Expected AnnualHeatingEfficiency[Units="AFUE"]/Value to be less than or equal to 1'],
                            'generator-number-of-bedrooms-served' => ['Expected NumberofBedroomsServed to be greater than ../../../../BuildingSummary/BuildingConstruction/NumberofBedrooms [context: /HPXML/Building/BuildingDetails/Systems/extension/Generators/Generator[IsSharedSystem="true"], id: "Generator1"]'],
                            'generator-output-greater-than-consumption' => ['Expected AnnualConsumptionkBtu to be greater than AnnualOutputkWh*3412 [context: /HPXML/Building/BuildingDetails/Systems/extension/Generators/Generator, id: "Generator1"]'],
                            'heat-pump-mixed-fixed-and-autosize-capacities' => ['Expected 0 or 2 element(s) for xpath: HeatingCapacity | BackupHeatingCapacity [context: /HPXML/Building/BuildingDetails/Systems/HVAC/HVACPlant/HeatPump[BackupSystemFuel], id: "HeatPump1"]'],
                            'hvac-distribution-return-duct-leakage-missing' => ['Expected 1 element(s) for xpath: DuctLeakageMeasurement[DuctType="return"]/DuctLeakage[(Units="CFM25" or Units="Percent") and TotalOrToOutside="to outside"] [context: /HPXML/Building/BuildingDetails/Systems/HVAC/HVACDistribution/DistributionSystemType/AirDistribution[AirDistributionType[text()="regular velocity" or text()="gravity"]], id: "HVACDistribution1"]'],
                            'invalid-assembly-effective-rvalue' => ['Expected AssemblyEffectiveRValue to be greater than 0 [context: /HPXML/Building/BuildingDetails/Enclosure/Walls/Wall/Insulation, id: "Wall1Insulation"]'],
                            'invalid-facility-type-equipment' => ['Expected 1 element(s) for xpath: ../../../BuildingSummary/BuildingConstruction[ResidentialFacilityType[text()="single-family attached" or text()="apartment unit"]] [context: /HPXML/Building/BuildingDetails/Systems/WaterHeating/WaterHeatingSystem[IsSharedSystem="true"], id: "WaterHeatingSystem1"]',
                                                                  'Expected 1 element(s) for xpath: ../../BuildingSummary/BuildingConstruction[ResidentialFacilityType[text()="single-family attached" or text()="apartment unit"]] [context: /HPXML/Building/BuildingDetails/Appliances/ClothesWasher[IsSharedAppliance="true"], id: "ClothesWasher1"]',
                                                                  'Expected 1 element(s) for xpath: ../../BuildingSummary/BuildingConstruction[ResidentialFacilityType[text()="single-family attached" or text()="apartment unit"]] [context: /HPXML/Building/BuildingDetails/Appliances/ClothesDryer[IsSharedAppliance="true"], id: "ClothesDryer1"]',
                                                                  'Expected 1 element(s) for xpath: ../../BuildingSummary/BuildingConstruction[ResidentialFacilityType[text()="single-family attached" or text()="apartment unit"]] [context: /HPXML/Building/BuildingDetails/Appliances/Dishwasher[IsSharedAppliance="true"], id: "Dishwasher1"]'],
                            'invalid-foundation-wall-properties' => ['Expected DepthBelowGrade to be less than or equal to Height [context: /HPXML/Building/BuildingDetails/Enclosure/FoundationWalls/FoundationWall, id: "FoundationWall1"]',
                                                                     'Expected extension/DistanceToBottomOfInsulation to be greater than or equal to extension/DistanceToTopOfInsulation [context: /HPXML/Building/BuildingDetails/Enclosure/FoundationWalls/FoundationWall/Insulation/Layer[InstallationType="continuous - exterior" or InstallationType="continuous - interior"], id: "FoundationWall1Insulation"]',
                                                                     'Expected extension/DistanceToBottomOfInsulation to be less than or equal to ../../Height [context: /HPXML/Building/BuildingDetails/Enclosure/FoundationWalls/FoundationWall/Insulation/Layer[InstallationType="continuous - exterior" or InstallationType="continuous - interior"], id: "FoundationWall1Insulation"]'],
                            'invalid-id2' => ['Expected id attribute for SystemIdentifier [context: /HPXML/Building/BuildingDetails/Enclosure/Skylights/Skylight]'],
                            'invalid-infiltration-volume' => ['Expected InfiltrationVolume to be greater than or equal to ../../../BuildingSummary/BuildingConstruction/ConditionedBuildingVolume [context: /HPXML/Building/BuildingDetails/Enclosure/AirInfiltration/AirInfiltrationMeasurement[BuildingAirLeakage/UnitofMeasure[text()="ACH" or text()="CFM"]], id: "AirInfiltrationMeasurement1"]'],
                            'invalid-input-parameters' => ["Expected Transaction to be 'create' or 'update' [context: /HPXML/XMLTransactionHeaderInformation]",
                                                           "Expected SiteType to be 'rural' or 'suburban' or 'urban' [context: /HPXML/Building/BuildingDetails/BuildingSummary/Site]",
                                                           "Expected Year to be '2021' or '2018' or '2015' or '2012' or '2009' or '2006' or '2003' [context: /HPXML/Building/BuildingDetails/ClimateandRiskZones/ClimateZoneIECC]",
                                                           'Expected Azimuth to be less than 360 [context: /HPXML/Building/BuildingDetails/Enclosure/Roofs/Roof, id: "Roof1"]',
                                                           'Expected RadiantBarrierGrade to be less than or equal to 3 [context: /HPXML/Building/BuildingDetails/Enclosure/Roofs/Roof, id: "Roof1"]',
                                                           'Expected EnergyFactor to be less than or equal to 5 [context: /HPXML/Building/BuildingDetails/Appliances/Dishwasher, id: "Dishwasher1"]'],
                            'invalid-insulation-top' => ['Expected extension/DistanceToTopOfInsulation to be greater than or equal to 0 [context: /HPXML/Building/BuildingDetails/Enclosure/FoundationWalls/FoundationWall/Insulation/Layer[InstallationType="continuous - exterior" or InstallationType="continuous - interior"], id: "FoundationWall1Insulation"]'],
                            'invalid-number-of-bedrooms-served' => ['Expected extension/NumberofBedroomsServed to be greater than ../../../BuildingSummary/BuildingConstruction/NumberofBedrooms [context: /HPXML/Building/BuildingDetails/Systems/Photovoltaics/PVSystem[IsSharedSystem="true"], id: "PVSystem1"]'],
                            'invalid-number-of-conditioned-floors' => ['Expected NumberofConditionedFloors to be greater than or equal to NumberofConditionedFloorsAboveGrade [context: /HPXML/Building/BuildingDetails/BuildingSummary/BuildingConstruction]'],
                            'invalid-number-of-units-served' => ['Expected NumberofUnitsServed to be greater than 1 [context: /HPXML/Building/BuildingDetails/Systems/WaterHeating/WaterHeatingSystem[IsSharedSystem="true"], id: "WaterHeatingSystem1"]'],
                            'invalid-shared-vent-in-unit-flowrate' => ['Expected RatedFlowRate to be greater than extension/InUnitFlowRate [context: /HPXML/Building/BuildingDetails/Systems/MechanicalVentilation/VentilationFans/VentilationFan[UsedForWholeBuildingVentilation="true" and IsSharedSystem="true"], id: "VentilationFan1"]'],
                            'invalid-window-height' => ['Expected DistanceToBottomOfWindow to be greater than DistanceToTopOfWindow [context: /HPXML/Building/BuildingDetails/Enclosure/Windows/Window/Overhangs, id: "Window2"]'],
                            'missing-duct-area' => ['Expected 1 or more element(s) for xpath: FractionDuctArea | DuctSurfaceArea [context: /HPXML/Building/BuildingDetails/Systems/HVAC/HVACDistribution/DistributionSystemType/AirDistribution/Ducts[DuctLocation], id: "HVACDistribution1"]',
                                                    'Expected 1 or more element(s) for xpath: FractionDuctArea | DuctSurfaceArea [context: /HPXML/Building/BuildingDetails/Systems/HVAC/HVACDistribution/DistributionSystemType/AirDistribution/Ducts[DuctLocation], id: "HVACDistribution2"]',
                                                    'Expected 1 or more element(s) for xpath: FractionDuctArea | DuctSurfaceArea [context: /HPXML/Building/BuildingDetails/Systems/HVAC/HVACDistribution/DistributionSystemType/AirDistribution/Ducts[DuctLocation], id: "HVACDistribution5"]',
                                                    'Expected 1 or more element(s) for xpath: FractionDuctArea | DuctSurfaceArea [context: /HPXML/Building/BuildingDetails/Systems/HVAC/HVACDistribution/DistributionSystemType/AirDistribution/Ducts[DuctLocation], id: "HVACDistribution6"]'],
                            'missing-duct-location' => ['Expected 0 element(s) for xpath: FractionDuctArea | DuctSurfaceArea [context: /HPXML/Building/BuildingDetails/Systems/HVAC/HVACDistribution/DistributionSystemType/AirDistribution/Ducts[not(DuctLocation)], id: "HVACDistribution1"]',
                                                        'Expected 0 element(s) for xpath: FractionDuctArea | DuctSurfaceArea [context: /HPXML/Building/BuildingDetails/Systems/HVAC/HVACDistribution/DistributionSystemType/AirDistribution/Ducts[not(DuctLocation)], id: "HVACDistribution2"]',
                                                        'Expected 0 element(s) for xpath: FractionDuctArea | DuctSurfaceArea [context: /HPXML/Building/BuildingDetails/Systems/HVAC/HVACDistribution/DistributionSystemType/AirDistribution/Ducts[not(DuctLocation)], id: "HVACDistribution5"]',
                                                        'Expected 0 element(s) for xpath: FractionDuctArea | DuctSurfaceArea [context: /HPXML/Building/BuildingDetails/Systems/HVAC/HVACDistribution/DistributionSystemType/AirDistribution/Ducts[not(DuctLocation)], id: "HVACDistribution6"]'],
                            'missing-elements' => ['Expected 1 element(s) for xpath: NumberofConditionedFloors [context: /HPXML/Building/BuildingDetails/BuildingSummary/BuildingConstruction]',
                                                   'Expected 1 element(s) for xpath: ConditionedFloorArea [context: /HPXML/Building/BuildingDetails/BuildingSummary/BuildingConstruction]'],
                            'refrigerator-location' => ['A location is specified as "garage" but no surfaces were found adjacent to this space type.'],
                            'schedule-extra-inputs' => ['Expected 0 or 1 element(s) for xpath: extension/WeekdayScheduleFractions | /HPXML/SoftwareInfo/extension/SchedulesFilePath [context: /HPXML/Building/BuildingDetails/BuildingSummary/BuildingOccupancy]',
                                                        'Expected 0 or 1 element(s) for xpath: extension/WeekendScheduleFractions | /HPXML/SoftwareInfo/extension/SchedulesFilePath [context: /HPXML/Building/BuildingDetails/BuildingSummary/BuildingOccupancy]',
                                                        'Expected 0 or 1 element(s) for xpath: extension/MonthlyScheduleMultipliers | /HPXML/SoftwareInfo/extension/SchedulesFilePath [context: /HPXML/Building/BuildingDetails/BuildingSummary/BuildingOccupancy]',
                                                        'Expected 0 or 1 element(s) for xpath: ../extension/WaterFixturesWeekdayScheduleFractions | /HPXML/SoftwareInfo/extension/SchedulesFilePath [context: /HPXML/Building/BuildingDetails/Systems/WaterHeating/WaterFixture, id: "WaterFixture1"]',
                                                        'Expected 0 or 1 element(s) for xpath: ../extension/WaterFixturesWeekdayScheduleFractions | /HPXML/SoftwareInfo/extension/SchedulesFilePath [context: /HPXML/Building/BuildingDetails/Systems/WaterHeating/WaterFixture, id: "WaterFixture2"]',
                                                        'Expected 0 or 1 element(s) for xpath: ../extension/WaterFixturesWeekendScheduleFractions | /HPXML/SoftwareInfo/extension/SchedulesFilePath [context: /HPXML/Building/BuildingDetails/Systems/WaterHeating/WaterFixture, id: "WaterFixture1"]',
                                                        'Expected 0 or 1 element(s) for xpath: ../extension/WaterFixturesWeekendScheduleFractions | /HPXML/SoftwareInfo/extension/SchedulesFilePath [context: /HPXML/Building/BuildingDetails/Systems/WaterHeating/WaterFixture, id: "WaterFixture2"]',
                                                        'Expected 0 or 1 element(s) for xpath: ../extension/WaterFixturesMonthlyScheduleMultipliers | /HPXML/SoftwareInfo/extension/SchedulesFilePath [context: /HPXML/Building/BuildingDetails/Systems/WaterHeating/WaterFixture, id: "WaterFixture1"]',
                                                        'Expected 0 or 1 element(s) for xpath: ../extension/WaterFixturesMonthlyScheduleMultipliers | /HPXML/SoftwareInfo/extension/SchedulesFilePath [context: /HPXML/Building/BuildingDetails/Systems/WaterHeating/WaterFixture, id: "WaterFixture2"]',
                                                        'Expected 0 or 1 element(s) for xpath: extension/WeekdayScheduleFractions | /HPXML/SoftwareInfo/extension/SchedulesFilePath [context: /HPXML/Building/BuildingDetails/Appliances/ClothesWasher, id: "ClothesWasher1"]',
                                                        'Expected 0 or 1 element(s) for xpath: extension/WeekendScheduleFractions | /HPXML/SoftwareInfo/extension/SchedulesFilePath [context: /HPXML/Building/BuildingDetails/Appliances/ClothesWasher, id: "ClothesWasher1"]',
                                                        'Expected 0 or 1 element(s) for xpath: extension/MonthlyScheduleMultipliers | /HPXML/SoftwareInfo/extension/SchedulesFilePath [context: /HPXML/Building/BuildingDetails/Appliances/ClothesWasher, id: "ClothesWasher1"]',
                                                        'Expected 0 or 1 element(s) for xpath: extension/WeekdayScheduleFractions | /HPXML/SoftwareInfo/extension/SchedulesFilePath [context: /HPXML/Building/BuildingDetails/Appliances/ClothesDryer, id: "ClothesDryer1"]',
                                                        'Expected 0 or 1 element(s) for xpath: extension/WeekendScheduleFractions | /HPXML/SoftwareInfo/extension/SchedulesFilePath [context: /HPXML/Building/BuildingDetails/Appliances/ClothesDryer, id: "ClothesDryer1"]',
                                                        'Expected 0 or 1 element(s) for xpath: extension/MonthlyScheduleMultipliers | /HPXML/SoftwareInfo/extension/SchedulesFilePath [context: /HPXML/Building/BuildingDetails/Appliances/ClothesDryer, id: "ClothesDryer1"]',
                                                        'Expected 0 or 1 element(s) for xpath: extension/WeekdayScheduleFractions | /HPXML/SoftwareInfo/extension/SchedulesFilePath [context: /HPXML/Building/BuildingDetails/Appliances/Dishwasher, id: "Dishwasher1"]',
                                                        'Expected 0 or 1 element(s) for xpath: extension/WeekendScheduleFractions | /HPXML/SoftwareInfo/extension/SchedulesFilePath [context: /HPXML/Building/BuildingDetails/Appliances/Dishwasher, id: "Dishwasher1"]',
                                                        'Expected 0 or 1 element(s) for xpath: extension/MonthlyScheduleMultipliers | /HPXML/SoftwareInfo/extension/SchedulesFilePath [context: /HPXML/Building/BuildingDetails/Appliances/Dishwasher, id: "Dishwasher1"]',
                                                        'Expected 0 or 1 element(s) for xpath: extension/WeekdayScheduleFractions | /HPXML/SoftwareInfo/extension/SchedulesFilePath [context: /HPXML/Building/BuildingDetails/Appliances/Refrigerator, id: "Refrigerator1"]',
                                                        'Expected 0 or 1 element(s) for xpath: extension/WeekendScheduleFractions | /HPXML/SoftwareInfo/extension/SchedulesFilePath [context: /HPXML/Building/BuildingDetails/Appliances/Refrigerator, id: "Refrigerator1"]',
                                                        'Expected 0 or 1 element(s) for xpath: extension/MonthlyScheduleMultipliers | /HPXML/SoftwareInfo/extension/SchedulesFilePath [context: /HPXML/Building/BuildingDetails/Appliances/Refrigerator, id: "Refrigerator1"]',
                                                        'Expected 0 or 1 element(s) for xpath: extension/WeekdayScheduleFractions | /HPXML/SoftwareInfo/extension/SchedulesFilePath [context: /HPXML/Building/BuildingDetails/Appliances/CookingRange, id: "CookingRange1"]',
                                                        'Expected 0 or 1 element(s) for xpath: extension/WeekendScheduleFractions | /HPXML/SoftwareInfo/extension/SchedulesFilePath [context: /HPXML/Building/BuildingDetails/Appliances/CookingRange, id: "CookingRange1"]',
                                                        'Expected 0 or 1 element(s) for xpath: extension/MonthlyScheduleMultipliers | /HPXML/SoftwareInfo/extension/SchedulesFilePath [context: /HPXML/Building/BuildingDetails/Appliances/CookingRange, id: "CookingRange1"]',
                                                        'Expected 0 or 1 element(s) for xpath: extension/InteriorWeekdayScheduleFractions | /HPXML/SoftwareInfo/extension/SchedulesFilePath [context: /HPXML/Building/BuildingDetails/Lighting]',
                                                        'Expected 0 or 1 element(s) for xpath: extension/InteriorWeekendScheduleFractions | /HPXML/SoftwareInfo/extension/SchedulesFilePath [context: /HPXML/Building/BuildingDetails/Lighting]',
                                                        'Expected 0 or 1 element(s) for xpath: extension/InteriorMonthlyScheduleMultipliers | /HPXML/SoftwareInfo/extension/SchedulesFilePath [context: /HPXML/Building/BuildingDetails/Lighting]',
                                                        'Expected 0 or 1 element(s) for xpath: extension/GarageWeekdayScheduleFractions | /HPXML/SoftwareInfo/extension/SchedulesFilePath [context: /HPXML/Building/BuildingDetails/Lighting]',
                                                        'Expected 0 or 1 element(s) for xpath: extension/GarageWeekendScheduleFractions | /HPXML/SoftwareInfo/extension/SchedulesFilePath [context: /HPXML/Building/BuildingDetails/Lighting]',
                                                        'Expected 0 or 1 element(s) for xpath: extension/GarageMonthlyScheduleMultipliers | /HPXML/SoftwareInfo/extension/SchedulesFilePath [context: /HPXML/Building/BuildingDetails/Lighting]',
                                                        'Expected 0 or 1 element(s) for xpath: extension/ExteriorWeekdayScheduleFractions | /HPXML/SoftwareInfo/extension/SchedulesFilePath [context: /HPXML/Building/BuildingDetails/Lighting]',
                                                        'Expected 0 or 1 element(s) for xpath: extension/ExteriorWeekendScheduleFractions | /HPXML/SoftwareInfo/extension/SchedulesFilePath [context: /HPXML/Building/BuildingDetails/Lighting]',
                                                        'Expected 0 or 1 element(s) for xpath: extension/ExteriorMonthlyScheduleMultipliers | /HPXML/SoftwareInfo/extension/SchedulesFilePath [context: /HPXML/Building/BuildingDetails/Lighting]',
                                                        'Expected 0 or 1 element(s) for xpath: extension/WeekdayScheduleFractions | /HPXML/SoftwareInfo/extension/SchedulesFilePath [context: /HPXML/Building/BuildingDetails/MiscLoads/PlugLoad[PlugLoadType="other" or PlugLoadType="TV other" or PlugLoadType="electric vehicle charging" or PlugLoadType="well pump"], id: "PlugLoad1"]',
                                                        'Expected 0 or 1 element(s) for xpath: extension/WeekdayScheduleFractions | /HPXML/SoftwareInfo/extension/SchedulesFilePath [context: /HPXML/Building/BuildingDetails/MiscLoads/PlugLoad[PlugLoadType="other" or PlugLoadType="TV other" or PlugLoadType="electric vehicle charging" or PlugLoadType="well pump"], id: "PlugLoad2"]',
                                                        'Expected 0 or 1 element(s) for xpath: extension/WeekendScheduleFractions | /HPXML/SoftwareInfo/extension/SchedulesFilePath [context: /HPXML/Building/BuildingDetails/MiscLoads/PlugLoad[PlugLoadType="other" or PlugLoadType="TV other" or PlugLoadType="electric vehicle charging" or PlugLoadType="well pump"], id: "PlugLoad1"]',
                                                        'Expected 0 or 1 element(s) for xpath: extension/WeekendScheduleFractions | /HPXML/SoftwareInfo/extension/SchedulesFilePath [context: /HPXML/Building/BuildingDetails/MiscLoads/PlugLoad[PlugLoadType="other" or PlugLoadType="TV other" or PlugLoadType="electric vehicle charging" or PlugLoadType="well pump"], id: "PlugLoad2"]',
                                                        'Expected 0 or 1 element(s) for xpath: extension/MonthlyScheduleMultipliers | /HPXML/SoftwareInfo/extension/SchedulesFilePath [context: /HPXML/Building/BuildingDetails/MiscLoads/PlugLoad[PlugLoadType="other" or PlugLoadType="TV other" or PlugLoadType="electric vehicle charging" or PlugLoadType="well pump"], id: "PlugLoad1"]',
                                                        'Expected 0 or 1 element(s) for xpath: extension/MonthlyScheduleMultipliers | /HPXML/SoftwareInfo/extension/SchedulesFilePath [context: /HPXML/Building/BuildingDetails/MiscLoads/PlugLoad[PlugLoadType="other" or PlugLoadType="TV other" or PlugLoadType="electric vehicle charging" or PlugLoadType="well pump"], id: "PlugLoad2"]'],
                            'solar-fraction-one' => ['Expected SolarFraction to be less than 1 [context: /HPXML/Building/BuildingDetails/Systems/SolarThermal/SolarThermalSystem, id: "SolarThermalSystem1"]'],
                            'water-heater-location' => ['A location is specified as "crawlspace - vented" but no surfaces were found adjacent to this space type.'],
                            'water-heater-location-other' => ["Expected Location to be 'living space' or 'basement - unconditioned' or 'basement - conditioned' or 'attic - unvented' or 'attic - vented' or 'garage' or 'crawlspace - unvented' or 'crawlspace - vented' or 'other exterior' or 'other housing unit' or 'other heated space' or 'other multifamily buffer space' or 'other non-freezing space' [context: /HPXML/Building/BuildingDetails/Systems/WaterHeating/WaterHeatingSystem, id: \"WaterHeatingSystem1\"]"] }

    all_expected_errors.each_with_index do |(error_case, expected_errors), i|
      puts "[#{i + 1}/#{all_expected_errors.size}] Testing #{error_case}..."
      # Create HPXML object
      if ['boiler-invalid-afue'].include? error_case
        hpxml = HPXML.new(hpxml_path: File.join(@sample_files_path, 'base-hvac-boiler-oil-only.xml'))
        hpxml.heating_systems[0].heating_efficiency_afue *= 100.0
      elsif ['clothes-dryer-location'].include? error_case
        hpxml = HPXML.new(hpxml_path: File.join(@sample_files_path, 'base.xml'))
        hpxml.clothes_dryers[0].location = HPXML::LocationGarage
      elsif ['clothes-washer-location'].include? error_case
        hpxml = HPXML.new(hpxml_path: File.join(@sample_files_path, 'base.xml'))
        hpxml.clothes_washers[0].location = HPXML::LocationGarage
      elsif ['cooking-range-location'].include? error_case
        hpxml = HPXML.new(hpxml_path: File.join(@sample_files_path, 'base.xml'))
        hpxml.cooking_ranges[0].location = HPXML::LocationGarage
      elsif ['dhw-invalid-ef-tank'].include? error_case
        hpxml = HPXML.new(hpxml_path: File.join(@sample_files_path, 'base.xml'))
        hpxml.water_heating_systems[0].energy_factor = 1.0
      elsif ['dhw-invalid-uef-tank-heat-pump'].include? error_case
        hpxml = HPXML.new(hpxml_path: File.join(@sample_files_path, 'base-dhw-tank-heat-pump-uef.xml'))
        hpxml.water_heating_systems[0].uniform_energy_factor = 1.0
      elsif ['dishwasher-location'].include? error_case
        hpxml = HPXML.new(hpxml_path: File.join(@sample_files_path, 'base.xml'))
        hpxml.dishwashers[0].location = HPXML::LocationGarage
      elsif ['duct-leakage-cfm25'].include? error_case
        hpxml = HPXML.new(hpxml_path: File.join(@sample_files_path, 'base.xml'))
        hpxml.hvac_distributions[0].duct_leakage_measurements[0].duct_leakage_value = -2
        hpxml.hvac_distributions[0].duct_leakage_measurements[1].duct_leakage_value = -2
      elsif ['duct-leakage-percent'].include? error_case
        hpxml = HPXML.new(hpxml_path: File.join(@sample_files_path, 'base.xml'))
        hpxml.hvac_distributions[0].duct_leakage_measurements[0].duct_leakage_units = HPXML::UnitsPercent
        hpxml.hvac_distributions[0].duct_leakage_measurements[1].duct_leakage_units = HPXML::UnitsPercent
      elsif ['duct-location'].include? error_case
        hpxml = HPXML.new(hpxml_path: File.join(@sample_files_path, 'base.xml'))
        hpxml.hvac_distributions[0].ducts[0].duct_location = HPXML::LocationGarage
        hpxml.hvac_distributions[0].ducts[1].duct_location = HPXML::LocationGarage
      elsif ['duct-location-unconditioned-space'].include? error_case
        hpxml = HPXML.new(hpxml_path: File.join(@sample_files_path, 'base.xml'))
        hpxml.hvac_distributions[0].ducts[0].duct_location = HPXML::LocationUnconditionedSpace
        hpxml.hvac_distributions[0].ducts[1].duct_location = HPXML::LocationUnconditionedSpace
      elsif ['enclosure-attic-missing-roof'].include? error_case
        hpxml = HPXML.new(hpxml_path: File.join(@sample_files_path, 'base.xml'))
        hpxml.roofs.reverse_each do |roof|
          roof.delete
        end
      elsif ['enclosure-basement-missing-exterior-foundation-wall'].include? error_case
        hpxml = HPXML.new(hpxml_path: File.join(@sample_files_path, 'base-foundation-unconditioned-basement.xml'))
        hpxml.foundation_walls.reverse_each do |foundation_wall|
          foundation_wall.delete
        end
      elsif ['enclosure-basement-missing-slab'].include? error_case
        hpxml = HPXML.new(hpxml_path: File.join(@sample_files_path, 'base-foundation-unconditioned-basement.xml'))
        hpxml.slabs.reverse_each do |slab|
          slab.delete
        end
      elsif ['enclosure-floor-area-exceeds-cfa'].include? error_case
        hpxml = HPXML.new(hpxml_path: File.join(@sample_files_path, 'base.xml'))
        hpxml.building_construction.conditioned_floor_area = 1348.8
      elsif ['enclosure-floor-area-exceeds-cfa2'].include? error_case
        hpxml = HPXML.new(hpxml_path: File.join(@sample_files_path, 'base-bldgtype-multifamily.xml'))
        hpxml.building_construction.conditioned_floor_area = 898.8
      elsif ['enclosure-garage-missing-exterior-wall'].include? error_case
        hpxml = HPXML.new(hpxml_path: File.join(@sample_files_path, 'base-enclosure-garage.xml'))
        hpxml.walls.select { |w|
          w.interior_adjacent_to == HPXML::LocationGarage &&
            w.exterior_adjacent_to == HPXML::LocationOutside
        }.reverse_each do |wall|
          wall.delete
        end
      elsif ['enclosure-garage-missing-roof-ceiling'].include? error_case
        hpxml = HPXML.new(hpxml_path: File.join(@sample_files_path, 'base-enclosure-garage.xml'))
        hpxml.frame_floors.select { |w|
          w.interior_adjacent_to == HPXML::LocationGarage &&
            w.exterior_adjacent_to == HPXML::LocationAtticUnvented
        }.reverse_each do |frame_floor|
          frame_floor.delete
        end
      elsif ['enclosure-garage-missing-slab'].include? error_case
        hpxml = HPXML.new(hpxml_path: File.join(@sample_files_path, 'base-enclosure-garage.xml'))
        hpxml.slabs.select { |w| w.interior_adjacent_to == HPXML::LocationGarage }.reverse_each do |slab|
          slab.delete
        end
      elsif ['enclosure-living-missing-ceiling-roof'].include? error_case
        hpxml = HPXML.new(hpxml_path: File.join(@sample_files_path, 'base.xml'))
        hpxml.frame_floors.reverse_each do |frame_floor|
          frame_floor.delete
        end
      elsif ['enclosure-living-missing-exterior-wall'].include? error_case
        hpxml = HPXML.new(hpxml_path: File.join(@sample_files_path, 'base.xml'))
        hpxml.walls.reverse_each do |wall|
          next unless wall.interior_adjacent_to == HPXML::LocationLivingSpace

          wall.delete
        end
      elsif ['enclosure-living-missing-floor-slab'].include? error_case
        hpxml = HPXML.new(hpxml_path: File.join(@sample_files_path, 'base-foundation-slab.xml'))
        hpxml.slabs[0].delete
      elsif ['frac-sensible-fuel-load'].include? error_case
        hpxml = HPXML.new(hpxml_path: File.join(@sample_files_path, 'base-misc-loads-large-uncommon.xml'))
        hpxml.fuel_loads[0].frac_sensible = -0.1
      elsif ['frac-sensible-plug-load'].include? error_case
        hpxml = HPXML.new(hpxml_path: File.join(@sample_files_path, 'base-misc-loads-large-uncommon.xml'))
        hpxml.plug_loads[0].frac_sensible = -0.1
      elsif ['frac-total-fuel-load'].include? error_case
        hpxml = HPXML.new(hpxml_path: File.join(@sample_files_path, 'base-misc-loads-large-uncommon.xml'))
        hpxml.fuel_loads[0].frac_sensible = 0.8
        hpxml.fuel_loads[0].frac_latent = 0.3
      elsif ['frac-total-plug-load'].include? error_case
        hpxml = HPXML.new(hpxml_path: File.join(@sample_files_path, 'base-misc-loads-large-uncommon.xml'))
        hpxml.plug_loads[1].frac_latent = 0.245
      elsif ['furnace-invalid-afue'].include? error_case
        hpxml = HPXML.new(hpxml_path: File.join(@sample_files_path, 'base.xml'))
        hpxml.heating_systems[0].heating_efficiency_afue *= 100.0
      elsif ['generator-number-of-bedrooms-served'].include? error_case
        hpxml = HPXML.new(hpxml_path: File.join(@sample_files_path, 'base-bldgtype-multifamily-shared-generator.xml'))
        hpxml.generators[0].number_of_bedrooms_served = 3
      elsif ['generator-output-greater-than-consumption'].include? error_case
        hpxml = HPXML.new(hpxml_path: File.join(@sample_files_path, 'base-misc-generators.xml'))
        hpxml.generators[0].annual_consumption_kbtu = 1500
      elsif ['heat-pump-mixed-fixed-and-autosize-capacities'].include? error_case
        hpxml = HPXML.new(hpxml_path: File.join(@sample_files_path, 'base-hvac-air-to-air-heat-pump-1-speed.xml'))
        hpxml.heat_pumps[0].heating_capacity = nil
        hpxml.heat_pumps[0].cooling_capacity = nil
        hpxml.heat_pumps[0].heating_capacity_17F = 25000.0
      elsif ['hvac-distribution-return-duct-leakage-missing'].include? error_case
        hpxml = HPXML.new(hpxml_path: File.join(@sample_files_path, 'base-hvac-evap-cooler-only-ducted.xml'))
        hpxml.hvac_distributions[0].duct_leakage_measurements[-1].delete
      elsif ['invalid-assembly-effective-rvalue'].include? error_case
        hpxml = HPXML.new(hpxml_path: File.join(@sample_files_path, 'base.xml'))
        hpxml.walls[0].insulation_assembly_r_value = 0.0
      elsif ['invalid-facility-type-equipment'].include? error_case
        hpxml = HPXML.new(hpxml_path: File.join(@sample_files_path, 'base-bldgtype-multifamily-shared-laundry-room.xml'))
        hpxml.building_construction.residential_facility_type = HPXML::ResidentialTypeSFD
      elsif ['invalid-foundation-wall-properties'].include? error_case
        hpxml = HPXML.new(hpxml_path: File.join(@sample_files_path, 'base-foundation-unconditioned-basement-wall-insulation.xml'))
        hpxml.foundation_walls[0].depth_below_grade = 9.0
        hpxml.foundation_walls[0].insulation_interior_distance_to_top = 12.0
        hpxml.foundation_walls[0].insulation_interior_distance_to_bottom = 10.0
      elsif ['invalid-id2'].include? error_case
        hpxml = HPXML.new(hpxml_path: File.join(@sample_files_path, 'base-enclosure-skylights.xml'))
      elsif ['invalid-infiltration-volume'].include? error_case
        hpxml = HPXML.new(hpxml_path: File.join(@sample_files_path, 'base.xml'))
        hpxml.air_infiltration_measurements[0].infiltration_volume = 5400
      elsif ['invalid-input-parameters'].include? error_case
        hpxml = HPXML.new(hpxml_path: File.join(@sample_files_path, 'base.xml'))
        hpxml.header.transaction = 'modify'
        hpxml.site.site_type = 'mountain'
        hpxml.climate_and_risk_zones.iecc_year = 2020
        hpxml.roofs.each do |roof|
          roof.radiant_barrier_grade = 4
        end
        hpxml.roofs[0].azimuth = 365
        hpxml.dishwashers[0].rated_annual_kwh = nil
        hpxml.dishwashers[0].energy_factor = 5.1
      elsif ['invalid-insulation-top'].include? error_case
        hpxml = HPXML.new(hpxml_path: File.join(@sample_files_path, 'base.xml'))
        hpxml.foundation_walls[0].insulation_interior_distance_to_top = -0.5
      elsif ['invalid-number-of-bedrooms-served'].include? error_case
        hpxml = HPXML.new(hpxml_path: File.join(@sample_files_path, 'base-bldgtype-multifamily-shared-pv.xml'))
        hpxml.pv_systems[0].number_of_bedrooms_served = 3
      elsif ['invalid-number-of-conditioned-floors'].include? error_case
        hpxml = HPXML.new(hpxml_path: File.join(@sample_files_path, 'base.xml'))
        hpxml.building_construction.number_of_conditioned_floors_above_grade = 3
      elsif ['invalid-number-of-units-served'].include? error_case
        hpxml = HPXML.new(hpxml_path: File.join(@sample_files_path, 'base-bldgtype-multifamily-shared-water-heater.xml'))
        hpxml.water_heating_systems[0].number_of_units_served = 1
      elsif ['invalid-shared-vent-in-unit-flowrate'].include? error_case
        hpxml = HPXML.new(hpxml_path: File.join(@sample_files_path, 'base-bldgtype-multifamily-shared-mechvent.xml'))
        hpxml.ventilation_fans[0].rated_flow_rate = 80
      elsif ['invalid-window-height'].include? error_case
        hpxml = HPXML.new(hpxml_path: File.join(@sample_files_path, 'base-enclosure-overhangs.xml'))
        hpxml.windows[1].overhangs_distance_to_bottom_of_window = 1.0
      elsif ['missing-duct-area'].include? error_case
        hpxml = HPXML.new(hpxml_path: File.join(@sample_files_path, 'base-hvac-multiple.xml'))
        hpxml.hvac_distributions.each do |hvac_distribution|
          next unless hvac_distribution.distribution_system_type == HPXML::HVACDistributionTypeAir

          hvac_distribution.ducts[1].duct_surface_area = nil
        end
      elsif ['missing-duct-location'].include? error_case
        hpxml = HPXML.new(hpxml_path: File.join(@sample_files_path, 'base-hvac-multiple.xml'))
        hpxml.hvac_distributions.each do |hvac_distribution|
          next unless hvac_distribution.distribution_system_type == HPXML::HVACDistributionTypeAir

          hvac_distribution.ducts[1].duct_location = nil
        end
      elsif ['missing-elements'].include? error_case
        hpxml = HPXML.new(hpxml_path: File.join(@sample_files_path, 'base.xml'))
        hpxml.building_construction.number_of_conditioned_floors = nil
        hpxml.building_construction.conditioned_floor_area = nil
      elsif ['refrigerator-location'].include? error_case
        hpxml = HPXML.new(hpxml_path: File.join(@sample_files_path, 'base.xml'))
        hpxml.refrigerators[0].location = HPXML::LocationGarage
      elsif ['schedule-extra-inputs'].include? error_case
        hpxml = HPXML.new(hpxml_path: File.join(@sample_files_path, 'base-schedules-simple.xml'))
        hpxml.header.schedules_filepath = 'HPXMLtoOpenStudio/resources/schedule_files/smooth.csv'
      elsif ['solar-fraction-one'].include? error_case
        hpxml = HPXML.new(hpxml_path: File.join(@sample_files_path, 'base-dhw-solar-fraction.xml'))
        hpxml.solar_thermal_systems[0].solar_fraction = 1.0
      elsif ['water-heater-location'].include? error_case
        hpxml = HPXML.new(hpxml_path: File.join(@sample_files_path, 'base.xml'))
        hpxml.water_heating_systems[0].location = HPXML::LocationCrawlspaceVented
      elsif ['water-heater-location-other'].include? error_case
        hpxml = HPXML.new(hpxml_path: File.join(@sample_files_path, 'base.xml'))
        hpxml.water_heating_systems[0].location = HPXML::LocationUnconditionedSpace
      else
        fail "Unhandled case: #{error_case}."
      end

      hpxml_doc = hpxml.to_oga()

      # Perform additional raw XML manipulation
      if ['invalid-id2'].include? error_case
        element = XMLHelper.get_element(hpxml_doc, '/HPXML/Building/BuildingDetails/Enclosure/Skylights/Skylight/SystemIdentifier')
        XMLHelper.delete_attribute(element, 'id')
      end

      # Test against schematron
      _test_schematron_validation(hpxml_doc, expected_errors)
    end
  end

  def test_measure_error_messages
    # Test case => Error message
    all_expected_errors = { 'cfis-with-hydronic-distribution' => ["Attached HVAC distribution system 'HVACDistribution1' cannot be hydronic for ventilation fan 'VentilationFan1'."],
                            'dehumidifier-fraction-served' => ['Expected FractionDehumidificationLoadServed to sum to <= 1, but calculated sum is 1.1.'],
                            'dehumidifier-setpoints' => ['All dehumidifiers must have the same setpoint but multiple setpoints were specified.'],
                            'dhw-frac-load-served' => ['Expected FractionDHWLoadServed to sum to 1, but calculated sum is 1.15.'],
                            'duplicate-id' => ["Duplicate SystemIdentifier IDs detected for 'Window1'."],
                            'hvac-distribution-multiple-attached-cooling' => ["Multiple cooling systems found attached to distribution system 'HVACDistribution2'."],
                            'hvac-distribution-multiple-attached-heating' => ["Multiple heating systems found attached to distribution system 'HVACDistribution1'."],
                            'hvac-dse-multiple-attached-cooling' => ["Multiple cooling systems found attached to distribution system 'HVACDistribution1'."],
                            'hvac-dse-multiple-attached-heating' => ["Multiple heating systems found attached to distribution system 'HVACDistribution1'."],
                            'hvac-frac-load-served' => ['Expected FractionCoolLoadServed to sum to <= 1, but calculated sum is 1.2.',
                                                        'Expected FractionHeatLoadServed to sum to <= 1, but calculated sum is 1.1.'],
                            'hvac-inconsistent-fan-powers' => ["Fan powers for heating system 'HeatingSystem1' and cooling system 'CoolingSystem1' are attached to a single distribution system and therefore must be the same."],
                            'hvac-invalid-distribution-system-type' => ["Incorrect HVAC distribution system type for HVAC type: 'Furnace'. Should be one of: ["],
                            'hvac-seasons-less-than-a-year' => ['HeatingSeason and CoolingSeason, when combined, must span the entire year.'],
                            'hvac-shared-boiler-multiple' => ['More than one shared heating system found.'],
                            'hvac-shared-chiller-multiple' => ['More than one shared cooling system found.'],
                            'hvac-shared-chiller-negative-seer-eq' => ["Negative SEER equivalent calculated for cooling system 'CoolingSystem1', double check inputs."],
                            'invalid-datatype-boolean' => ["Cannot convert 'FOOBAR' to boolean for Roof/RadiantBarrier."],
                            'invalid-datatype-integer' => ["Cannot convert '2.5' to integer for BuildingConstruction/NumberofBedrooms."],
                            'invalid-datatype-float' => ["Cannot convert 'FOOBAR' to float for Slab/extension/CarpetFraction."],
                            'invalid-daylight-saving' => ['Daylight Saving End Day of Month (31) must be one of: 1, 2, 3, 4, 5, 6, 7, 8, 9, 10, 11, 12, 13, 14, 15, 16, 17, 18, 19, 20, 21, 22, 23, 24, 25, 26, 27, 28, 29, 30.'],
                            'invalid-distribution-cfa-served' => ['The total conditioned floor area served by the HVAC distribution system(s) for heating is larger than the conditioned floor area of the building.',
                                                                  'The total conditioned floor area served by the HVAC distribution system(s) for cooling is larger than the conditioned floor area of the building.'],
                            'invalid-duct-area-fractions' => ['Expected FractionDuctArea for Ducts (of type supply) to sum to 1, but calculated sum is 0.8.',
                                                              'Expected FractionDuctArea for Ducts (of type return) to sum to 1, but calculated sum is 0.8.'],
                            'invalid-epw-filepath' => ["foo.epw' could not be found."],
                            'invalid-facility-type-surfaces' => ["The building is of type 'single-family detached' but the surface 'RimJoist2' is adjacent to Attached/Multifamily space 'other housing unit'.",
                                                                 "The building is of type 'single-family detached' but the surface 'Wall3' is adjacent to Attached/Multifamily space 'other housing unit'.",
                                                                 "The building is of type 'single-family detached' but the surface 'FoundationWall2' is adjacent to Attached/Multifamily space 'other housing unit'.",
                                                                 "The building is of type 'single-family detached' but the surface 'FrameFloor2' is adjacent to Attached/Multifamily space 'other housing unit'.",
                                                                 "The building is of type 'single-family detached' but the surface 'FrameFloor3' is adjacent to Attached/Multifamily space 'other housing unit'."],
                            'invalid-id' => ["Empty SystemIdentifier ID ('') detected for skylights."],
                            'invalid-neighbor-shading-azimuth' => ['A neighbor building has an azimuth (145) not equal to the azimuth of any wall.'],
                            'invalid-relatedhvac-dhw-indirect' => ["RelatedHVACSystem 'HeatingSystem_bad' not found for water heating system 'WaterHeatingSystem1'"],
                            'invalid-relatedhvac-desuperheater' => ["RelatedHVACSystem 'CoolingSystem_bad' not found for water heating system 'WaterHeatingSystem1'."],
                            'invalid-schema-version' => ['HPXML version 3.0 is required.'],
                            'invalid-skylights-physical-properties' => ["Could not lookup UFactor and SHGC for skylight 'Skylight2'."],
                            'invalid-timestep' => ['Timestep (45) must be one of: 60, 30, 20, 15, 12, 10, 6, 5, 4, 3, 2, 1.'],
                            'invalid-runperiod' => ['Run Period End Day of Month (31) must be one of: 1, 2, 3, 4, 5, 6, 7, 8, 9, 10, 11, 12, 13, 14, 15, 16, 17, 18, 19, 20, 21, 22, 23, 24, 25, 26, 27, 28, 29, 30.'],
                            'invalid-windows-physical-properties' => ["Could not lookup UFactor and SHGC for window 'Window3'."],
                            'lighting-fractions' => ['Sum of fractions of interior lighting (1.15) is greater than 1.'],
                            'multifamily-reference-appliance' => ["The building is of type 'single-family detached' but"],
                            'multifamily-reference-duct' => ["The building is of type 'single-family detached' but"],
                            'multifamily-reference-surface' => ["The building is of type 'single-family detached' but"],
                            'multifamily-reference-water-heater' => ["The building is of type 'single-family detached' but"],
                            'net-area-negative-wall' => ["Calculated a negative net surface area for surface 'Wall1'."],
                            'net-area-negative-roof' => ["Calculated a negative net surface area for surface 'Roof1'."],
                            'orphaned-hvac-distribution' => ["Distribution system 'HVACDistribution1' found but no HVAC system attached to it."],
                            'refrigerators-multiple-primary' => ['More than one refrigerator designated as the primary.'],
                            'refrigerators-no-primary' => ['Could not find a primary refrigerator.'],
                            'repeated-relatedhvac-dhw-indirect' => ["RelatedHVACSystem 'HeatingSystem1' is attached to multiple water heating systems."],
                            'repeated-relatedhvac-desuperheater' => ["RelatedHVACSystem 'CoolingSystem1' is attached to multiple water heating systems."],
                            'schedule-detailed-bad-values-max-not-one' => ["Schedule max value for column 'plug_loads_vehicle' must be 1. [context: HPXMLtoOpenStudio/resources/schedule_files/invalid-bad-values-max-not-one.csv]"],
                            'schedule-detailed-bad-values-negative' => ["Schedule min value for column 'plug_loads_well_pump' must be non-negative. [context: HPXMLtoOpenStudio/resources/schedule_files/invalid-bad-values-negative.csv]"],
                            'schedule-detailed-bad-values-non-numeric' => ["Schedule value must be numeric for column 'hot_water_fixtures'. [context: HPXMLtoOpenStudio/resources/schedule_files/invalid-bad-values-non-numeric.csv]"],
                            'schedule-detailed-wrong-columns' => ["Schedule column name 'lighting' is invalid. [context: HPXMLtoOpenStudio/resources/schedule_files/invalid-wrong-columns.csv]"],
                            'schedule-detailed-wrong-filename' => ["Schedules file path 'HPXMLtoOpenStudio/resources/schedule_files/invalid-wrong-filename.csv' does not exist."],
                            'schedule-detailed-wrong-rows' => ["Schedule has invalid number of rows (8759) for column 'refrigerator'. Must be one of: 8760, 17520, 26280, 35040, 43800, 52560, 87600, 105120, 131400, 175200, 262800, 525600. [context: HPXMLtoOpenStudio/resources/schedule_files/invalid-wrong-rows.csv]"],
                            'solar-thermal-system-with-combi-tankless' => ["Water heating system 'WaterHeatingSystem1' connected to solar thermal system 'SolarThermalSystem1' cannot be a space-heating boiler."],
                            'solar-thermal-system-with-desuperheater' => ["Water heating system 'WaterHeatingSystem1' connected to solar thermal system 'SolarThermalSystem1' cannot be attached to a desuperheater."],
                            'solar-thermal-system-with-dhw-indirect' => ["Water heating system 'WaterHeatingSystem1' connected to solar thermal system 'SolarThermalSystem1' cannot be a space-heating boiler."],
                            'unattached-cfis' => ["Attached HVAC distribution system 'foobar' not found for ventilation fan 'VentilationFan1'."],
                            'unattached-door' => ["Attached wall 'foobar' not found for door 'Door1'."],
                            'unattached-hvac-distribution' => ["Attached HVAC distribution system 'foobar' not found for HVAC system 'HeatingSystem1'."],
                            'unattached-skylight' => ["Attached roof 'foobar' not found for skylight 'Skylight1'."],
                            'unattached-solar-thermal-system' => ["Attached water heating system 'foobar' not found for solar thermal system 'SolarThermalSystem1'."],
                            'unattached-shared-clothes-washer-water-heater' => ["Attached water heating system 'foobar' not found for clothes washer"],
                            'unattached-shared-dishwasher-water-heater' => ["Attached water heating system 'foobar' not found for dishwasher"],
                            'unattached-window' => ["Attached wall 'foobar' not found for window 'Window1'."] }

    all_expected_errors.each_with_index do |(error_case, expected_errors), i|
      puts "[#{i + 1}/#{all_expected_errors.size}] Testing #{error_case}..."
      # Create HPXML object
      if ['cfis-with-hydronic-distribution'].include? error_case
        hpxml = HPXML.new(hpxml_path: File.join(@sample_files_path, 'base-hvac-boiler-gas-only.xml'))
        hpxml.ventilation_fans.add(id: "VentilationFan#{hpxml.ventilation_fans.size + 1}",
                                   fan_type: HPXML::MechVentTypeCFIS,
                                   used_for_whole_building_ventilation: true,
                                   distribution_system_idref: hpxml.hvac_distributions[0].id)
      elsif ['dehumidifier-fraction-served'].include? error_case
        hpxml = HPXML.new(hpxml_path: File.join(@sample_files_path, 'base-appliances-dehumidifier-multiple.xml'))
        hpxml.dehumidifiers[-1].fraction_served = 0.6
      elsif ['dehumidifier-setpoints'].include? error_case
        hpxml = HPXML.new(hpxml_path: File.join(@sample_files_path, 'base-appliances-dehumidifier-multiple.xml'))
        hpxml.dehumidifiers[-1].rh_setpoint = 0.55
      elsif ['dhw-frac-load-served'].include? error_case
        hpxml = HPXML.new(hpxml_path: File.join(@sample_files_path, 'base-dhw-multiple.xml'))
        hpxml.water_heating_systems[0].fraction_dhw_load_served = 0.35
      elsif ['duplicate-id'].include? error_case
        hpxml = HPXML.new(hpxml_path: File.join(@sample_files_path, 'base.xml'))
        hpxml.windows[-1].id = hpxml.windows[0].id
      elsif ['hvac-invalid-distribution-system-type'].include? error_case
        hpxml = HPXML.new(hpxml_path: File.join(@sample_files_path, 'base.xml'))
        hpxml.hvac_distributions.add(id: "HVACDistribution#{hpxml.hvac_distributions.size + 1}",
                                     distribution_system_type: HPXML::HVACDistributionTypeHydronic,
                                     hydronic_type: HPXML::HydronicTypeBaseboard)
        hpxml.heating_systems[-1].distribution_system_idref = hpxml.hvac_distributions[-1].id
      elsif ['hvac-distribution-multiple-attached-cooling'].include? error_case
        hpxml = HPXML.new(hpxml_path: File.join(@sample_files_path, 'base-hvac-multiple.xml'))
        hpxml.heat_pumps[0].distribution_system_idref = 'HVACDistribution2'
      elsif ['hvac-distribution-multiple-attached-heating'].include? error_case
        hpxml = HPXML.new(hpxml_path: File.join(@sample_files_path, 'base-hvac-multiple.xml'))
        hpxml.heat_pumps[0].distribution_system_idref = 'HVACDistribution1'
      elsif ['hvac-dse-multiple-attached-cooling'].include? error_case
        hpxml = HPXML.new(hpxml_path: File.join(@sample_files_path, 'base-hvac-dse.xml'))
        hpxml.cooling_systems[0].fraction_cool_load_served = 0.5
        hpxml.cooling_systems << hpxml.cooling_systems[0].dup
        hpxml.cooling_systems[1].id = "CoolingSystem#{hpxml.cooling_systems.size}"
        hpxml.cooling_systems[0].primary_system = false
      elsif ['hvac-dse-multiple-attached-heating'].include? error_case
        hpxml = HPXML.new(hpxml_path: File.join(@sample_files_path, 'base-hvac-dse.xml'))
        hpxml.heating_systems[0].fraction_heat_load_served = 0.5
        hpxml.heating_systems << hpxml.heating_systems[0].dup
        hpxml.heating_systems[1].id = "HeatingSystem#{hpxml.heating_systems.size}"
        hpxml.heating_systems[0].primary_system = false
      elsif ['hvac-frac-load-served'].include? error_case
        hpxml = HPXML.new(hpxml_path: File.join(@sample_files_path, 'base-hvac-multiple.xml'))
        hpxml.heating_systems[0].fraction_heat_load_served += 0.1
        hpxml.cooling_systems[0].fraction_cool_load_served += 0.2
        hpxml.heating_systems[0].primary_system = true
        hpxml.cooling_systems[0].primary_system = true
        hpxml.heat_pumps[-1].primary_heating_system = false
        hpxml.heat_pumps[-1].primary_cooling_system = false
      elsif ['hvac-inconsistent-fan-powers'].include? error_case
        hpxml = HPXML.new(hpxml_path: File.join(@sample_files_path, 'base.xml'))
        hpxml.cooling_systems[0].fan_watts_per_cfm = 0.55
        hpxml.heating_systems[0].fan_watts_per_cfm = 0.45
      elsif ['hvac-seasons-less-than-a-year'].include? error_case
        hpxml = HPXML.new(hpxml_path: File.join(@sample_files_path, 'base.xml'))
        hpxml.hvac_controls[0].seasons_heating_begin_month = 10
        hpxml.hvac_controls[0].seasons_heating_begin_day = 1
        hpxml.hvac_controls[0].seasons_heating_end_month = 5
        hpxml.hvac_controls[0].seasons_heating_end_day = 31
        hpxml.hvac_controls[0].seasons_cooling_begin_month = 7
        hpxml.hvac_controls[0].seasons_cooling_begin_day = 1
        hpxml.hvac_controls[0].seasons_cooling_end_month = 9
        hpxml.hvac_controls[0].seasons_cooling_end_day = 30
      elsif ['hvac-shared-boiler-multiple'].include? error_case
        hpxml = HPXML.new(hpxml_path: File.join(@sample_files_path, 'base-bldgtype-multifamily-shared-boiler-only-baseboard.xml'))
        hpxml.hvac_distributions << hpxml.hvac_distributions[0].dup
        hpxml.hvac_distributions[-1].id = "HVACDistribution#{hpxml.hvac_distributions.size}"
        hpxml.heating_systems[0].fraction_heat_load_served = 0.5
        hpxml.heating_systems[0].primary_system = false
        hpxml.heating_systems << hpxml.heating_systems[0].dup
        hpxml.heating_systems[1].id = "HeatingSystem#{hpxml.heating_systems.size}"
        hpxml.heating_systems[1].distribution_system_idref = hpxml.hvac_distributions[-1].id
        hpxml.heating_systems[1].primary_system = true
      elsif ['hvac-shared-chiller-multiple'].include? error_case
        hpxml = HPXML.new(hpxml_path: File.join(@sample_files_path, 'base-bldgtype-multifamily-shared-chiller-only-baseboard.xml'))
        hpxml.hvac_distributions << hpxml.hvac_distributions[0].dup
        hpxml.hvac_distributions[-1].id = "HVACDistribution#{hpxml.hvac_distributions.size}"
        hpxml.cooling_systems[0].fraction_cool_load_served = 0.5
        hpxml.cooling_systems[0].primary_system = false
        hpxml.cooling_systems << hpxml.cooling_systems[0].dup
        hpxml.cooling_systems[1].id = "CoolingSystem#{hpxml.cooling_systems.size}"
        hpxml.cooling_systems[1].distribution_system_idref = hpxml.hvac_distributions[-1].id
        hpxml.cooling_systems[1].primary_system = true
      elsif ['hvac-shared-chiller-negative-seer-eq'].include? error_case
        hpxml = HPXML.new(hpxml_path: File.join(@sample_files_path, 'base-bldgtype-multifamily-shared-chiller-only-baseboard.xml'))
        hpxml.cooling_systems[0].shared_loop_watts *= 100.0
      elsif ['invalid-datatype-boolean'].include? error_case
        hpxml = HPXML.new(hpxml_path: File.join(@sample_files_path, 'base.xml'))
      elsif ['invalid-datatype-integer'].include? error_case
        hpxml = HPXML.new(hpxml_path: File.join(@sample_files_path, 'base.xml'))
      elsif ['invalid-datatype-float'].include? error_case
        hpxml = HPXML.new(hpxml_path: File.join(@sample_files_path, 'base.xml'))
      elsif ['invalid-daylight-saving'].include? error_case
        hpxml = HPXML.new(hpxml_path: File.join(@sample_files_path, 'base-simcontrol-daylight-saving-custom.xml'))
        hpxml.header.dst_begin_month = 3
        hpxml.header.dst_begin_day = 10
        hpxml.header.dst_end_month = 4
        hpxml.header.dst_end_day = 31
      elsif ['invalid-distribution-cfa-served'].include? error_case
        hpxml = HPXML.new(hpxml_path: File.join(@sample_files_path, 'base.xml'))
        hpxml.hvac_distributions[-1].conditioned_floor_area_served = 2701.1
      elsif ['invalid-duct-area-fractions'].include? error_case
        hpxml = HPXML.new(hpxml_path: File.join(@sample_files_path, 'base-hvac-ducts-area-fractions.xml'))
        hpxml.hvac_distributions[0].ducts[0].duct_surface_area = nil
        hpxml.hvac_distributions[0].ducts[1].duct_surface_area = nil
        hpxml.hvac_distributions[0].ducts[2].duct_surface_area = nil
        hpxml.hvac_distributions[0].ducts[3].duct_surface_area = nil
        hpxml.hvac_distributions[0].ducts[0].duct_fraction_area = 0.65
        hpxml.hvac_distributions[0].ducts[1].duct_fraction_area = 0.65
        hpxml.hvac_distributions[0].ducts[2].duct_fraction_area = 0.15
        hpxml.hvac_distributions[0].ducts[3].duct_fraction_area = 0.15
      elsif ['invalid-epw-filepath'].include? error_case
        hpxml = HPXML.new(hpxml_path: File.join(@sample_files_path, 'base.xml'))
        hpxml.climate_and_risk_zones.weather_station_epw_filepath = 'foo.epw'
      elsif ['invalid-facility-type-surfaces'].include? error_case
        hpxml = HPXML.new(hpxml_path: File.join(@sample_files_path, 'base.xml'))
        hpxml.building_construction.residential_facility_type = HPXML::ResidentialTypeSFD
        hpxml.rim_joists.add(id: "RimJoist#{hpxml.rim_joists.size + 1}",
                             exterior_adjacent_to: HPXML::LocationOtherHousingUnit,
                             interior_adjacent_to: HPXML::LocationLivingSpace,
                             area: 116,
                             insulation_assembly_r_value: 23.0)
        hpxml.walls.add(id: "Wall#{hpxml.walls.size + 1}",
                        exterior_adjacent_to: HPXML::LocationOtherHousingUnit,
                        interior_adjacent_to: HPXML::LocationLivingSpace,
                        wall_type: HPXML::WallTypeWoodStud,
                        area: 294,
                        interior_finish_type: HPXML::InteriorFinishGypsumBoard,
                        insulation_assembly_r_value: 4.0)
        hpxml.foundation_walls.add(id: "FoundationWall#{hpxml.foundation_walls.size + 1}",
                                   exterior_adjacent_to: HPXML::LocationOtherHousingUnit,
                                   interior_adjacent_to: HPXML::LocationBasementConditioned,
                                   height: 8,
                                   area: 294,
                                   depth_below_grade: 7,
                                   interior_finish_type: HPXML::InteriorFinishGypsumBoard,
                                   insulation_interior_r_value: 0,
                                   insulation_exterior_r_value: 0)
        hpxml.frame_floors.add(id: "FrameFloor#{hpxml.frame_floors.size + 1}",
                               exterior_adjacent_to: HPXML::LocationOtherHousingUnit,
                               interior_adjacent_to: HPXML::LocationLivingSpace,
                               area: 900,
                               insulation_assembly_r_value: 2.1,
                               other_space_above_or_below: HPXML::FrameFloorOtherSpaceBelow)
        hpxml.frame_floors.add(id: "FrameFloor#{hpxml.frame_floors.size + 1}",
                               exterior_adjacent_to: HPXML::LocationOtherHousingUnit,
                               interior_adjacent_to: HPXML::LocationLivingSpace,
                               area: 900,
                               interior_finish_type: HPXML::InteriorFinishGypsumBoard,
                               insulation_assembly_r_value: 2.1,
                               other_space_above_or_below: HPXML::FrameFloorOtherSpaceAbove)
      elsif ['invalid-id'].include? error_case
        hpxml = HPXML.new(hpxml_path: File.join(@sample_files_path, 'base-enclosure-skylights.xml'))
        hpxml.skylights[0].id = ''
      elsif ['invalid-neighbor-shading-azimuth'].include? error_case
        hpxml = HPXML.new(hpxml_path: File.join(@sample_files_path, 'base-misc-neighbor-shading.xml'))
        hpxml.neighbor_buildings[0].azimuth = 145
      elsif ['invalid-relatedhvac-dhw-indirect'].include? error_case
        hpxml = HPXML.new(hpxml_path: File.join(@sample_files_path, 'base-dhw-indirect.xml'))
        hpxml.water_heating_systems[0].related_hvac_idref = 'HeatingSystem_bad'
      elsif ['invalid-relatedhvac-desuperheater'].include? error_case
        hpxml = HPXML.new(hpxml_path: File.join(@sample_files_path, 'base-hvac-central-ac-only-1-speed.xml'))
        hpxml.water_heating_systems[0].uses_desuperheater = true
        hpxml.water_heating_systems[0].related_hvac_idref = 'CoolingSystem_bad'
      elsif ['invalid-runperiod'].include? error_case
        hpxml = HPXML.new(hpxml_path: File.join(@sample_files_path, 'base.xml'))
        hpxml.header.sim_begin_month = 3
        hpxml.header.sim_begin_day = 10
        hpxml.header.sim_end_month = 4
        hpxml.header.sim_end_day = 31
      elsif ['invalid-schema-version'].include? error_case
        hpxml = HPXML.new(hpxml_path: File.join(@sample_files_path, 'base.xml'))
      elsif ['invalid-skylights-physical-properties'].include? error_case
        hpxml = HPXML.new(hpxml_path: File.join(@sample_files_path, 'base-enclosure-skylights-physical-properties.xml'))
        hpxml.skylights[1].thermal_break = false
      elsif ['invalid-timestep'].include? error_case
        hpxml = HPXML.new(hpxml_path: File.join(@sample_files_path, 'base.xml'))
        hpxml.header.timestep = 45
      elsif ['invalid-windows-physical-properties'].include? error_case
        hpxml = HPXML.new(hpxml_path: File.join(@sample_files_path, 'base-enclosure-windows-physical-properties.xml'))
        hpxml.windows[2].thermal_break = false
      elsif ['lighting-fractions'].include? error_case
        hpxml = HPXML.new(hpxml_path: File.join(@sample_files_path, 'base.xml'))
        int_cfl = hpxml.lighting_groups.select { |lg| lg.location == HPXML::LocationInterior && lg.lighting_type == HPXML::LightingTypeCFL }[0]
        int_cfl.fraction_of_units_in_location = 0.8
      elsif ['multifamily-reference-appliance'].include? error_case
        hpxml = HPXML.new(hpxml_path: File.join(@sample_files_path, 'base.xml'))
        hpxml.clothes_washers[0].location = HPXML::LocationOtherHousingUnit
      elsif ['multifamily-reference-duct'].include? error_case
        hpxml = HPXML.new(hpxml_path: File.join(@sample_files_path, 'base.xml'))
        hpxml.hvac_distributions[0].ducts[0].duct_location = HPXML::LocationOtherMultifamilyBufferSpace
      elsif ['multifamily-reference-surface'].include? error_case
        hpxml = HPXML.new(hpxml_path: File.join(@sample_files_path, 'base.xml'))
        hpxml.frame_floors << hpxml.frame_floors[0].dup
        hpxml.frame_floors[1].id = "FrameFloor#{hpxml.frame_floors.size}"
        hpxml.frame_floors[1].exterior_adjacent_to = HPXML::LocationOtherHeatedSpace
        hpxml.frame_floors[1].other_space_above_or_below = HPXML::FrameFloorOtherSpaceAbove
      elsif ['multifamily-reference-water-heater'].include? error_case
        hpxml = HPXML.new(hpxml_path: File.join(@sample_files_path, 'base.xml'))
        hpxml.water_heating_systems[0].location = HPXML::LocationOtherNonFreezingSpace
      elsif ['net-area-negative-roof'].include? error_case
        hpxml = HPXML.new(hpxml_path: File.join(@sample_files_path, 'base-enclosure-skylights.xml'))
        hpxml.skylights[0].area = 4000
      elsif ['net-area-negative-wall'].include? error_case
        hpxml = HPXML.new(hpxml_path: File.join(@sample_files_path, 'base.xml'))
        hpxml.windows[0].area = 1000
      elsif ['orphaned-hvac-distribution'].include? error_case
        hpxml = HPXML.new(hpxml_path: File.join(@sample_files_path, 'base-hvac-furnace-gas-room-ac.xml'))
        hpxml.heating_systems[0].delete
        hpxml.hvac_controls[0].heating_setpoint_temp = nil
      elsif ['refrigerators-multiple-primary'].include? error_case
        hpxml = HPXML.new(hpxml_path: File.join(@sample_files_path, 'base-misc-loads-large-uncommon.xml'))
        hpxml.refrigerators[1].primary_indicator = true
      elsif ['refrigerators-no-primary'].include? error_case
        hpxml = HPXML.new(hpxml_path: File.join(@sample_files_path, 'base-misc-loads-large-uncommon.xml'))
        hpxml.refrigerators[0].primary_indicator = false
      elsif ['repeated-relatedhvac-dhw-indirect'].include? error_case
        hpxml = HPXML.new(hpxml_path: File.join(@sample_files_path, 'base-dhw-indirect.xml'))
        hpxml.water_heating_systems[0].fraction_dhw_load_served = 0.5
        hpxml.water_heating_systems << hpxml.water_heating_systems[0].dup
        hpxml.water_heating_systems[1].id = "WaterHeatingSystem#{hpxml.water_heating_systems.size}"
      elsif ['repeated-relatedhvac-desuperheater'].include? error_case
        hpxml = HPXML.new(hpxml_path: File.join(@sample_files_path, 'base-hvac-central-ac-only-1-speed.xml'))
        hpxml.water_heating_systems[0].fraction_dhw_load_served = 0.5
        hpxml.water_heating_systems[0].uses_desuperheater = true
        hpxml.water_heating_systems[0].related_hvac_idref = 'CoolingSystem1'
        hpxml.water_heating_systems << hpxml.water_heating_systems[0].dup
        hpxml.water_heating_systems[1].id = "WaterHeatingSystem#{hpxml.water_heating_systems.size}"
      elsif ['schedule-detailed-bad-values-max-not-one'].include? error_case
        hpxml = HPXML.new(hpxml_path: File.join(@sample_files_path, 'base.xml'))
        hpxml.header.schedules_filepath = 'HPXMLtoOpenStudio/resources/schedule_files/invalid-bad-values-max-not-one.csv'
      elsif ['schedule-detailed-bad-values-negative'].include? error_case
        hpxml = HPXML.new(hpxml_path: File.join(@sample_files_path, 'base.xml'))
        hpxml.header.schedules_filepath = 'HPXMLtoOpenStudio/resources/schedule_files/invalid-bad-values-negative.csv'
      elsif ['schedule-detailed-bad-values-non-numeric'].include? error_case
        hpxml = HPXML.new(hpxml_path: File.join(@sample_files_path, 'base.xml'))
        hpxml.header.schedules_filepath = 'HPXMLtoOpenStudio/resources/schedule_files/invalid-bad-values-non-numeric.csv'
      elsif ['schedule-detailed-wrong-columns'].include? error_case
        hpxml = HPXML.new(hpxml_path: File.join(@sample_files_path, 'base.xml'))
        hpxml.header.schedules_filepath = 'HPXMLtoOpenStudio/resources/schedule_files/invalid-wrong-columns.csv'
      elsif ['schedule-detailed-wrong-filename'].include? error_case
        hpxml = HPXML.new(hpxml_path: File.join(@sample_files_path, 'base.xml'))
        hpxml.header.schedules_filepath = 'HPXMLtoOpenStudio/resources/schedule_files/invalid-wrong-filename.csv'
      elsif ['schedule-detailed-wrong-rows'].include? error_case
        hpxml = HPXML.new(hpxml_path: File.join(@sample_files_path, 'base.xml'))
        hpxml.header.schedules_filepath = 'HPXMLtoOpenStudio/resources/schedule_files/invalid-wrong-rows.csv'
      elsif ['solar-thermal-system-with-combi-tankless'].include? error_case
        hpxml = HPXML.new(hpxml_path: File.join(@sample_files_path, 'base-dhw-combi-tankless.xml'))
        hpxml.solar_thermal_systems.add(id: "SolarThermalSystem#{hpxml.solar_thermal_systems.size + 1}",
                                        system_type: HPXML::SolarThermalSystemType,
                                        collector_area: 40,
                                        collector_type: HPXML::SolarThermalTypeSingleGlazing,
                                        collector_loop_type: HPXML::SolarThermalLoopTypeIndirect,
                                        collector_azimuth: 180,
                                        collector_tilt: 20,
                                        collector_frta: 0.77,
                                        collector_frul: 0.793,
                                        water_heating_system_idref: 'WaterHeatingSystem1')
      elsif ['solar-thermal-system-with-desuperheater'].include? error_case
        hpxml = HPXML.new(hpxml_path: File.join(@sample_files_path, 'base-dhw-desuperheater.xml'))
        hpxml.solar_thermal_systems.add(id: "SolarThermalSystem#{hpxml.solar_thermal_systems.size + 1}",
                                        system_type: HPXML::SolarThermalSystemType,
                                        collector_area: 40,
                                        collector_type: HPXML::SolarThermalTypeSingleGlazing,
                                        collector_loop_type: HPXML::SolarThermalLoopTypeIndirect,
                                        collector_azimuth: 180,
                                        collector_tilt: 20,
                                        collector_frta: 0.77,
                                        collector_frul: 0.793,
                                        water_heating_system_idref: 'WaterHeatingSystem1')
      elsif ['solar-thermal-system-with-dhw-indirect'].include? error_case
        hpxml = HPXML.new(hpxml_path: File.join(@sample_files_path, 'base-dhw-combi-tankless.xml'))
        hpxml.solar_thermal_systems.add(id: "SolarThermalSystem#{hpxml.solar_thermal_systems.size + 1}",
                                        system_type: HPXML::SolarThermalSystemType,
                                        collector_area: 40,
                                        collector_type: HPXML::SolarThermalTypeSingleGlazing,
                                        collector_loop_type: HPXML::SolarThermalLoopTypeIndirect,
                                        collector_azimuth: 180,
                                        collector_tilt: 20,
                                        collector_frta: 0.77,
                                        collector_frul: 0.793,
                                        water_heating_system_idref: 'WaterHeatingSystem1')
      elsif ['unattached-cfis'].include? error_case
        hpxml = HPXML.new(hpxml_path: File.join(@sample_files_path, 'base.xml'))
        hpxml.ventilation_fans.add(id: "VentilationFan#{hpxml.ventilation_fans.size + 1}",
                                   fan_type: HPXML::MechVentTypeCFIS,
                                   used_for_whole_building_ventilation: true,
                                   distribution_system_idref: hpxml.hvac_distributions[0].id)
        hpxml.ventilation_fans[0].distribution_system_idref = 'foobar'
      elsif ['unattached-door'].include? error_case
        hpxml = HPXML.new(hpxml_path: File.join(@sample_files_path, 'base.xml'))
        hpxml.doors[0].wall_idref = 'foobar'
      elsif ['unattached-hvac-distribution'].include? error_case
        hpxml = HPXML.new(hpxml_path: File.join(@sample_files_path, 'base.xml'))
        hpxml.heating_systems[0].distribution_system_idref = 'foobar'
      elsif ['unattached-skylight'].include? error_case
        hpxml = HPXML.new(hpxml_path: File.join(@sample_files_path, 'base-enclosure-skylights.xml'))
        hpxml.skylights[0].roof_idref = 'foobar'
      elsif ['unattached-solar-thermal-system'].include? error_case
        hpxml = HPXML.new(hpxml_path: File.join(@sample_files_path, 'base-dhw-solar-indirect-flat-plate.xml'))
        hpxml.solar_thermal_systems[0].water_heating_system_idref = 'foobar'
      elsif ['unattached-shared-clothes-washer-water-heater'].include? error_case
        hpxml = HPXML.new(hpxml_path: File.join(@sample_files_path, 'base-bldgtype-multifamily-shared-laundry-room.xml'))
        hpxml.clothes_washers[0].water_heating_system_idref = 'foobar'
      elsif ['unattached-shared-dishwasher-water-heater'].include? error_case
        hpxml = HPXML.new(hpxml_path: File.join(@sample_files_path, 'base-bldgtype-multifamily-shared-laundry-room.xml'))
        hpxml.dishwashers[0].water_heating_system_idref = 'foobar'
      elsif ['unattached-window'].include? error_case
        hpxml = HPXML.new(hpxml_path: File.join(@sample_files_path, 'base.xml'))
        hpxml.windows[0].wall_idref = 'foobar'
      else
        fail "Unhandled case: #{error_case}."
      end

      hpxml_doc = hpxml.to_oga()

      # Perform additional raw XML manipulation
      if ['invalid-datatype-boolean'].include? error_case
        XMLHelper.get_element(hpxml_doc, '/HPXML/Building/BuildingDetails/Enclosure/Roofs/Roof/RadiantBarrier').inner_text = 'FOOBAR'
      elsif ['invalid-datatype-integer'].include? error_case
        XMLHelper.get_element(hpxml_doc, '/HPXML/Building/BuildingDetails/BuildingSummary/BuildingConstruction/NumberofBedrooms').inner_text = '2.5'
      elsif ['invalid-datatype-float'].include? error_case
        XMLHelper.get_element(hpxml_doc, '/HPXML/Building/BuildingDetails/Enclosure/Slabs/Slab/extension/CarpetFraction').inner_text = 'FOOBAR'
      elsif ['invalid-schema-version'].include? error_case
        root = XMLHelper.get_element(hpxml_doc, '/HPXML')
        XMLHelper.add_attribute(root, 'schemaVersion', '2.3')
      end

      XMLHelper.write_file(hpxml_doc, @tmp_hpxml_path)
      model, hpxml = _test_measure(error_case, expected_errors)
    end
  end

  private

  def _test_schematron_validation(hpxml_doc, expected_errors = [])
    # Validate via validator.rb
    errors, warnings = Validator.run_validators(hpxml_doc, [@epvalidator_stron_path, @hpxml_stron_path])
    _compare_errors(errors, expected_errors)
  end

  def _test_schema_validation(hpxml_doc, xml)
    # TODO: Remove this when schema validation is included with CLI calls
    schemas_dir = File.absolute_path(File.join(@root_path, 'HPXMLtoOpenStudio', 'resources'))
    errors = XMLHelper.validate(hpxml_doc.to_xml, File.join(schemas_dir, 'HPXML.xsd'), nil)
    if errors.size > 0
      puts "#{xml}: #{errors}"
    end
    assert_equal(0, errors.size)
  end

  def _test_measure(error_case, expected_errors)
    # create an instance of the measure
    measure = HPXMLtoOpenStudio.new

    runner = OpenStudio::Measure::OSRunner.new(OpenStudio::WorkflowJSON.new)
    model = OpenStudio::Model::Model.new

    # get arguments
    args_hash = {}
    args_hash['hpxml_path'] = File.absolute_path(@tmp_hpxml_path)
    args_hash['debug'] = true
    args_hash['output_dir'] = File.absolute_path(@tmp_output_path)
    arguments = measure.arguments(model)
    argument_map = OpenStudio::Measure.convertOSArgumentVectorToMap(arguments)

    # populate argument with specified hash value if specified
    arguments.each do |arg|
      temp_arg_var = arg.clone
      if args_hash.has_key?(arg.name)
        assert(temp_arg_var.setValue(args_hash[arg.name]))
      end
      argument_map[arg.name] = temp_arg_var
    end

    # run the measure
    measure.run(model, runner, argument_map)
    result = runner.result

    assert_equal('Fail', result.value.valueName)

    errors = []
    result.stepErrors.each do |s|
      errors << s
    end
    _compare_errors(errors, expected_errors)
  end

<<<<<<< HEAD
  def _compare_errors(actual_errors, expected_errors)
    if expected_errors.empty?
      if actual_errors.size > 0
        puts "Found unexpected error messages:\n#{actual_errors}"
      end
      assert(actual_errors.size == 0)
    else
      expected_errors.each do |expected_error|
        found_error = false
        actual_errors.each do |actual_error|
          found_error = true if actual_error.include? expected_error
        end
=======
  def _get_element_name_for_assertion_test(assertion)
    # From the assertion, get the element name to be added or deleted for the assertion test.
    test_attr = assertion.get('test')
    if assertion.inner_text.start_with?('Expected') && assertion.inner_text.include?('to be') && test_attr.include?('not')
      element_name = test_attr[/not\((.*?)\)/m, 1].gsub('h:', '') # pull text between "not(" and ")" (i.e. "foo" from "not(h:foo)")

      return element_name
    else
      element_name = test_attr[/(?<=\().*(?=\))/].gsub('h:', '').partition(') + count').first # pull text between the first opening and the last closing parenthesis. (i.e. "foo" from "count(foo) + count(bar)...")
      _balance_brackets(element_name)

      return element_name
    end
  end
>>>>>>> 95fa3101

        if not found_error
          puts "Did not find expected error message\n'#{expected_error}'\nin\n#{actual_errors}"
        end
        assert(found_error)
      end
      if expected_errors.size != actual_errors.size
        puts "Found extra error messages:\n#{actual_errors}"
      end
      assert_equal(expected_errors.size, actual_errors.size)
    end
  end
end<|MERGE_RESOLUTION|>--- conflicted
+++ resolved
@@ -48,38 +48,9 @@
     begin
       require 'schematron-nokogiri'
 
-<<<<<<< HEAD
       [@epvalidator_stron_path, @hpxml_stron_path].each do |s_path|
         xml_doc = Nokogiri::XML(File.open(s_path)) do |config|
           config.options = Nokogiri::XML::ParseOptions::STRICT
-=======
-    # Build up expected error messages hashes by parsing EPvalidator.xml
-    @expected_assertions_by_addition = {}
-    @expected_assertions_by_deletion = {}
-    @expected_assertions_by_alteration = {}
-    XMLHelper.get_elements(@stron_doc, '/sch:schema/sch:pattern/sch:rule').each do |rule|
-      rule_context = XMLHelper.get_attribute_value(rule, 'context')
-      context_xpath = rule_context.gsub('h:', '')
-
-      XMLHelper.get_elements(rule, 'sch:assert').each do |assertion|
-        assertion_message = assertion.inner_text
-        element_name = _get_element_name_for_assertion_test(assertion)
-        key = [context_xpath, element_name]
-
-        if assertion_message.start_with?('Expected 0 element')
-          # Skipping for now
-        elsif assertion_message.start_with?('Expected 0 or ')
-          @expected_assertions_by_addition[key] = _get_expected_error_msg(context_xpath, assertion_message, 'addition')
-        elsif assertion_message.start_with?('Expected 1 ')
-          @expected_assertions_by_deletion[key] = _get_expected_error_msg(context_xpath, assertion_message, 'deletion')
-          @expected_assertions_by_addition[key] = _get_expected_error_msg(context_xpath, assertion_message, 'addition')
-        elsif assertion_message.include?("Expected #{element_name} to be")
-          @expected_assertions_by_alteration[key] = _get_expected_error_msg(context_xpath, assertion_message, 'alteration')
-        elsif assertion_message.include?('There must be at least one') || assertion_message.include?('A location is specified as') || assertion_message.include?('sum')
-          # Skip these complex rules
-        else
-          fail "Unexpected assertion: '#{assertion_message}'."
->>>>>>> 95fa3101
         end
         stron_doc = SchematronNokogiri::Schema.new(xml_doc)
       end
@@ -123,6 +94,8 @@
                             'clothes-dryer-location' => ['A location is specified as "garage" but no surfaces were found adjacent to this space type.'],
                             'clothes-washer-location' => ['A location is specified as "garage" but no surfaces were found adjacent to this space type.'],
                             'cooking-range-location' => ['A location is specified as "garage" but no surfaces were found adjacent to this space type.'],
+                            'dehumidifier-fraction-served' => ['Expected sum(FractionDehumidificationLoadServed) to be less than or equal to 1 [context: /HPXML/Building/BuildingDetails]'],
+                            'dhw-frac-load-served' => ['Expected sum(FractionDHWLoadServed) to be 1 [context: /HPXML/Building/BuildingDetails]'],
                             'dhw-invalid-ef-tank' => ['Expected EnergyFactor to be less than 1 [context: /HPXML/Building/BuildingDetails/Systems/WaterHeating/WaterHeatingSystem[WaterHeaterType="storage water heater"], id: "WaterHeatingSystem1"]'],
                             'dhw-invalid-uef-tank-heat-pump' => ['Expected UniformEnergyFactor to be greater than 1 [context: /HPXML/Building/BuildingDetails/Systems/WaterHeating/WaterHeatingSystem[WaterHeaterType="heat pump water heater"], id: "WaterHeatingSystem1"]'],
                             'dishwasher-location' => ['A location is specified as "garage" but no surfaces were found adjacent to this space type.'],
@@ -151,7 +124,11 @@
                             'generator-output-greater-than-consumption' => ['Expected AnnualConsumptionkBtu to be greater than AnnualOutputkWh*3412 [context: /HPXML/Building/BuildingDetails/Systems/extension/Generators/Generator, id: "Generator1"]'],
                             'heat-pump-mixed-fixed-and-autosize-capacities' => ['Expected 0 or 2 element(s) for xpath: HeatingCapacity | BackupHeatingCapacity [context: /HPXML/Building/BuildingDetails/Systems/HVAC/HVACPlant/HeatPump[BackupSystemFuel], id: "HeatPump1"]'],
                             'hvac-distribution-return-duct-leakage-missing' => ['Expected 1 element(s) for xpath: DuctLeakageMeasurement[DuctType="return"]/DuctLeakage[(Units="CFM25" or Units="Percent") and TotalOrToOutside="to outside"] [context: /HPXML/Building/BuildingDetails/Systems/HVAC/HVACDistribution/DistributionSystemType/AirDistribution[AirDistributionType[text()="regular velocity" or text()="gravity"]], id: "HVACDistribution1"]'],
+                            'hvac-frac-load-served' => ['Expected sum(FractionHeatLoadServed) to be less than or equal to 1 [context: /HPXML/Building/BuildingDetails]',
+                                                        'Expected sum(FractionCoolLoadServed) to be less than or equal to 1 [context: /HPXML/Building/BuildingDetails]'],
                             'invalid-assembly-effective-rvalue' => ['Expected AssemblyEffectiveRValue to be greater than 0 [context: /HPXML/Building/BuildingDetails/Enclosure/Walls/Wall/Insulation, id: "Wall1Insulation"]'],
+                            'invalid-duct-area-fractions' => ['Expected sum(Ducts/FractionDuctArea) for DuctType="supply" to be 1 [context: /HPXML/Building/BuildingDetails/Systems/HVAC/HVACDistribution/DistributionSystemType/AirDistribution, id: "HVACDistribution1"]',
+                                                              'Expected sum(Ducts/FractionDuctArea) for DuctType="return" to be 1 [context: /HPXML/Building/BuildingDetails/Systems/HVAC/HVACDistribution/DistributionSystemType/AirDistribution, id: "HVACDistribution1"]'],
                             'invalid-facility-type-equipment' => ['Expected 1 element(s) for xpath: ../../../BuildingSummary/BuildingConstruction[ResidentialFacilityType[text()="single-family attached" or text()="apartment unit"]] [context: /HPXML/Building/BuildingDetails/Systems/WaterHeating/WaterHeatingSystem[IsSharedSystem="true"], id: "WaterHeatingSystem1"]',
                                                                   'Expected 1 element(s) for xpath: ../../BuildingSummary/BuildingConstruction[ResidentialFacilityType[text()="single-family attached" or text()="apartment unit"]] [context: /HPXML/Building/BuildingDetails/Appliances/ClothesWasher[IsSharedAppliance="true"], id: "ClothesWasher1"]',
                                                                   'Expected 1 element(s) for xpath: ../../BuildingSummary/BuildingConstruction[ResidentialFacilityType[text()="single-family attached" or text()="apartment unit"]] [context: /HPXML/Building/BuildingDetails/Appliances/ClothesDryer[IsSharedAppliance="true"], id: "ClothesDryer1"]',
@@ -173,6 +150,7 @@
                             'invalid-number-of-units-served' => ['Expected NumberofUnitsServed to be greater than 1 [context: /HPXML/Building/BuildingDetails/Systems/WaterHeating/WaterHeatingSystem[IsSharedSystem="true"], id: "WaterHeatingSystem1"]'],
                             'invalid-shared-vent-in-unit-flowrate' => ['Expected RatedFlowRate to be greater than extension/InUnitFlowRate [context: /HPXML/Building/BuildingDetails/Systems/MechanicalVentilation/VentilationFans/VentilationFan[UsedForWholeBuildingVentilation="true" and IsSharedSystem="true"], id: "VentilationFan1"]'],
                             'invalid-window-height' => ['Expected DistanceToBottomOfWindow to be greater than DistanceToTopOfWindow [context: /HPXML/Building/BuildingDetails/Enclosure/Windows/Window/Overhangs, id: "Window2"]'],
+                            'lighting-fractions' => ['Expected sum(LightingGroup/FractionofUnitsInLocation) for Location="interior" to be less than or equal to 1 [context: /HPXML/Building/BuildingDetails/Lighting]'],
                             'missing-duct-area' => ['Expected 1 or more element(s) for xpath: FractionDuctArea | DuctSurfaceArea [context: /HPXML/Building/BuildingDetails/Systems/HVAC/HVACDistribution/DistributionSystemType/AirDistribution/Ducts[DuctLocation], id: "HVACDistribution1"]',
                                                     'Expected 1 or more element(s) for xpath: FractionDuctArea | DuctSurfaceArea [context: /HPXML/Building/BuildingDetails/Systems/HVAC/HVACDistribution/DistributionSystemType/AirDistribution/Ducts[DuctLocation], id: "HVACDistribution2"]',
                                                     'Expected 1 or more element(s) for xpath: FractionDuctArea | DuctSurfaceArea [context: /HPXML/Building/BuildingDetails/Systems/HVAC/HVACDistribution/DistributionSystemType/AirDistribution/Ducts[DuctLocation], id: "HVACDistribution5"]',
@@ -242,6 +220,12 @@
       elsif ['cooking-range-location'].include? error_case
         hpxml = HPXML.new(hpxml_path: File.join(@sample_files_path, 'base.xml'))
         hpxml.cooking_ranges[0].location = HPXML::LocationGarage
+      elsif ['dehumidifier-fraction-served'].include? error_case
+        hpxml = HPXML.new(hpxml_path: File.join(@sample_files_path, 'base-appliances-dehumidifier-multiple.xml'))
+        hpxml.dehumidifiers[-1].fraction_served = 0.6
+      elsif ['dhw-frac-load-served'].include? error_case
+        hpxml = HPXML.new(hpxml_path: File.join(@sample_files_path, 'base-dhw-multiple.xml'))
+        hpxml.water_heating_systems[0].fraction_dhw_load_served = 0.35
       elsif ['dhw-invalid-ef-tank'].include? error_case
         hpxml = HPXML.new(hpxml_path: File.join(@sample_files_path, 'base.xml'))
         hpxml.water_heating_systems[0].energy_factor = 1.0
@@ -354,9 +338,27 @@
       elsif ['hvac-distribution-return-duct-leakage-missing'].include? error_case
         hpxml = HPXML.new(hpxml_path: File.join(@sample_files_path, 'base-hvac-evap-cooler-only-ducted.xml'))
         hpxml.hvac_distributions[0].duct_leakage_measurements[-1].delete
+      elsif ['hvac-frac-load-served'].include? error_case
+        hpxml = HPXML.new(hpxml_path: File.join(@sample_files_path, 'base-hvac-multiple.xml'))
+        hpxml.heating_systems[0].fraction_heat_load_served += 0.1
+        hpxml.cooling_systems[0].fraction_cool_load_served += 0.2
+        hpxml.heating_systems[0].primary_system = true
+        hpxml.cooling_systems[0].primary_system = true
+        hpxml.heat_pumps[-1].primary_heating_system = false
+        hpxml.heat_pumps[-1].primary_cooling_system = false
       elsif ['invalid-assembly-effective-rvalue'].include? error_case
         hpxml = HPXML.new(hpxml_path: File.join(@sample_files_path, 'base.xml'))
         hpxml.walls[0].insulation_assembly_r_value = 0.0
+      elsif ['invalid-duct-area-fractions'].include? error_case
+        hpxml = HPXML.new(hpxml_path: File.join(@sample_files_path, 'base-hvac-ducts-area-fractions.xml'))
+        hpxml.hvac_distributions[0].ducts[0].duct_surface_area = nil
+        hpxml.hvac_distributions[0].ducts[1].duct_surface_area = nil
+        hpxml.hvac_distributions[0].ducts[2].duct_surface_area = nil
+        hpxml.hvac_distributions[0].ducts[3].duct_surface_area = nil
+        hpxml.hvac_distributions[0].ducts[0].duct_fraction_area = 0.65
+        hpxml.hvac_distributions[0].ducts[1].duct_fraction_area = 0.65
+        hpxml.hvac_distributions[0].ducts[2].duct_fraction_area = 0.15
+        hpxml.hvac_distributions[0].ducts[3].duct_fraction_area = 0.15
       elsif ['invalid-facility-type-equipment'].include? error_case
         hpxml = HPXML.new(hpxml_path: File.join(@sample_files_path, 'base-bldgtype-multifamily-shared-laundry-room.xml'))
         hpxml.building_construction.residential_facility_type = HPXML::ResidentialTypeSFD
@@ -399,6 +401,10 @@
       elsif ['invalid-window-height'].include? error_case
         hpxml = HPXML.new(hpxml_path: File.join(@sample_files_path, 'base-enclosure-overhangs.xml'))
         hpxml.windows[1].overhangs_distance_to_bottom_of_window = 1.0
+      elsif ['lighting-fractions'].include? error_case
+        hpxml = HPXML.new(hpxml_path: File.join(@sample_files_path, 'base.xml'))
+        int_cfl = hpxml.lighting_groups.select { |lg| lg.location == HPXML::LocationInterior && lg.lighting_type == HPXML::LightingTypeCFL }[0]
+        int_cfl.fraction_of_units_in_location = 0.8
       elsif ['missing-duct-area'].include? error_case
         hpxml = HPXML.new(hpxml_path: File.join(@sample_files_path, 'base-hvac-multiple.xml'))
         hpxml.hvac_distributions.each do |hvac_distribution|
@@ -452,16 +458,12 @@
   def test_measure_error_messages
     # Test case => Error message
     all_expected_errors = { 'cfis-with-hydronic-distribution' => ["Attached HVAC distribution system 'HVACDistribution1' cannot be hydronic for ventilation fan 'VentilationFan1'."],
-                            'dehumidifier-fraction-served' => ['Expected FractionDehumidificationLoadServed to sum to <= 1, but calculated sum is 1.1.'],
                             'dehumidifier-setpoints' => ['All dehumidifiers must have the same setpoint but multiple setpoints were specified.'],
-                            'dhw-frac-load-served' => ['Expected FractionDHWLoadServed to sum to 1, but calculated sum is 1.15.'],
                             'duplicate-id' => ["Duplicate SystemIdentifier IDs detected for 'Window1'."],
                             'hvac-distribution-multiple-attached-cooling' => ["Multiple cooling systems found attached to distribution system 'HVACDistribution2'."],
                             'hvac-distribution-multiple-attached-heating' => ["Multiple heating systems found attached to distribution system 'HVACDistribution1'."],
                             'hvac-dse-multiple-attached-cooling' => ["Multiple cooling systems found attached to distribution system 'HVACDistribution1'."],
                             'hvac-dse-multiple-attached-heating' => ["Multiple heating systems found attached to distribution system 'HVACDistribution1'."],
-                            'hvac-frac-load-served' => ['Expected FractionCoolLoadServed to sum to <= 1, but calculated sum is 1.2.',
-                                                        'Expected FractionHeatLoadServed to sum to <= 1, but calculated sum is 1.1.'],
                             'hvac-inconsistent-fan-powers' => ["Fan powers for heating system 'HeatingSystem1' and cooling system 'CoolingSystem1' are attached to a single distribution system and therefore must be the same."],
                             'hvac-invalid-distribution-system-type' => ["Incorrect HVAC distribution system type for HVAC type: 'Furnace'. Should be one of: ["],
                             'hvac-seasons-less-than-a-year' => ['HeatingSeason and CoolingSeason, when combined, must span the entire year.'],
@@ -474,8 +476,6 @@
                             'invalid-daylight-saving' => ['Daylight Saving End Day of Month (31) must be one of: 1, 2, 3, 4, 5, 6, 7, 8, 9, 10, 11, 12, 13, 14, 15, 16, 17, 18, 19, 20, 21, 22, 23, 24, 25, 26, 27, 28, 29, 30.'],
                             'invalid-distribution-cfa-served' => ['The total conditioned floor area served by the HVAC distribution system(s) for heating is larger than the conditioned floor area of the building.',
                                                                   'The total conditioned floor area served by the HVAC distribution system(s) for cooling is larger than the conditioned floor area of the building.'],
-                            'invalid-duct-area-fractions' => ['Expected FractionDuctArea for Ducts (of type supply) to sum to 1, but calculated sum is 0.8.',
-                                                              'Expected FractionDuctArea for Ducts (of type return) to sum to 1, but calculated sum is 0.8.'],
                             'invalid-epw-filepath' => ["foo.epw' could not be found."],
                             'invalid-facility-type-surfaces' => ["The building is of type 'single-family detached' but the surface 'RimJoist2' is adjacent to Attached/Multifamily space 'other housing unit'.",
                                                                  "The building is of type 'single-family detached' but the surface 'Wall3' is adjacent to Attached/Multifamily space 'other housing unit'.",
@@ -491,7 +491,6 @@
                             'invalid-timestep' => ['Timestep (45) must be one of: 60, 30, 20, 15, 12, 10, 6, 5, 4, 3, 2, 1.'],
                             'invalid-runperiod' => ['Run Period End Day of Month (31) must be one of: 1, 2, 3, 4, 5, 6, 7, 8, 9, 10, 11, 12, 13, 14, 15, 16, 17, 18, 19, 20, 21, 22, 23, 24, 25, 26, 27, 28, 29, 30.'],
                             'invalid-windows-physical-properties' => ["Could not lookup UFactor and SHGC for window 'Window3'."],
-                            'lighting-fractions' => ['Sum of fractions of interior lighting (1.15) is greater than 1.'],
                             'multifamily-reference-appliance' => ["The building is of type 'single-family detached' but"],
                             'multifamily-reference-duct' => ["The building is of type 'single-family detached' but"],
                             'multifamily-reference-surface' => ["The building is of type 'single-family detached' but"],
@@ -530,15 +529,9 @@
                                    fan_type: HPXML::MechVentTypeCFIS,
                                    used_for_whole_building_ventilation: true,
                                    distribution_system_idref: hpxml.hvac_distributions[0].id)
-      elsif ['dehumidifier-fraction-served'].include? error_case
-        hpxml = HPXML.new(hpxml_path: File.join(@sample_files_path, 'base-appliances-dehumidifier-multiple.xml'))
-        hpxml.dehumidifiers[-1].fraction_served = 0.6
       elsif ['dehumidifier-setpoints'].include? error_case
         hpxml = HPXML.new(hpxml_path: File.join(@sample_files_path, 'base-appliances-dehumidifier-multiple.xml'))
         hpxml.dehumidifiers[-1].rh_setpoint = 0.55
-      elsif ['dhw-frac-load-served'].include? error_case
-        hpxml = HPXML.new(hpxml_path: File.join(@sample_files_path, 'base-dhw-multiple.xml'))
-        hpxml.water_heating_systems[0].fraction_dhw_load_served = 0.35
       elsif ['duplicate-id'].include? error_case
         hpxml = HPXML.new(hpxml_path: File.join(@sample_files_path, 'base.xml'))
         hpxml.windows[-1].id = hpxml.windows[0].id
@@ -566,14 +559,6 @@
         hpxml.heating_systems << hpxml.heating_systems[0].dup
         hpxml.heating_systems[1].id = "HeatingSystem#{hpxml.heating_systems.size}"
         hpxml.heating_systems[0].primary_system = false
-      elsif ['hvac-frac-load-served'].include? error_case
-        hpxml = HPXML.new(hpxml_path: File.join(@sample_files_path, 'base-hvac-multiple.xml'))
-        hpxml.heating_systems[0].fraction_heat_load_served += 0.1
-        hpxml.cooling_systems[0].fraction_cool_load_served += 0.2
-        hpxml.heating_systems[0].primary_system = true
-        hpxml.cooling_systems[0].primary_system = true
-        hpxml.heat_pumps[-1].primary_heating_system = false
-        hpxml.heat_pumps[-1].primary_cooling_system = false
       elsif ['hvac-inconsistent-fan-powers'].include? error_case
         hpxml = HPXML.new(hpxml_path: File.join(@sample_files_path, 'base.xml'))
         hpxml.cooling_systems[0].fan_watts_per_cfm = 0.55
@@ -626,16 +611,6 @@
       elsif ['invalid-distribution-cfa-served'].include? error_case
         hpxml = HPXML.new(hpxml_path: File.join(@sample_files_path, 'base.xml'))
         hpxml.hvac_distributions[-1].conditioned_floor_area_served = 2701.1
-      elsif ['invalid-duct-area-fractions'].include? error_case
-        hpxml = HPXML.new(hpxml_path: File.join(@sample_files_path, 'base-hvac-ducts-area-fractions.xml'))
-        hpxml.hvac_distributions[0].ducts[0].duct_surface_area = nil
-        hpxml.hvac_distributions[0].ducts[1].duct_surface_area = nil
-        hpxml.hvac_distributions[0].ducts[2].duct_surface_area = nil
-        hpxml.hvac_distributions[0].ducts[3].duct_surface_area = nil
-        hpxml.hvac_distributions[0].ducts[0].duct_fraction_area = 0.65
-        hpxml.hvac_distributions[0].ducts[1].duct_fraction_area = 0.65
-        hpxml.hvac_distributions[0].ducts[2].duct_fraction_area = 0.15
-        hpxml.hvac_distributions[0].ducts[3].duct_fraction_area = 0.15
       elsif ['invalid-epw-filepath'].include? error_case
         hpxml = HPXML.new(hpxml_path: File.join(@sample_files_path, 'base.xml'))
         hpxml.climate_and_risk_zones.weather_station_epw_filepath = 'foo.epw'
@@ -706,10 +681,6 @@
       elsif ['invalid-windows-physical-properties'].include? error_case
         hpxml = HPXML.new(hpxml_path: File.join(@sample_files_path, 'base-enclosure-windows-physical-properties.xml'))
         hpxml.windows[2].thermal_break = false
-      elsif ['lighting-fractions'].include? error_case
-        hpxml = HPXML.new(hpxml_path: File.join(@sample_files_path, 'base.xml'))
-        int_cfl = hpxml.lighting_groups.select { |lg| lg.location == HPXML::LocationInterior && lg.lighting_type == HPXML::LightingTypeCFL }[0]
-        int_cfl.fraction_of_units_in_location = 0.8
       elsif ['multifamily-reference-appliance'].include? error_case
         hpxml = HPXML.new(hpxml_path: File.join(@sample_files_path, 'base.xml'))
         hpxml.clothes_washers[0].location = HPXML::LocationOtherHousingUnit
@@ -913,7 +884,6 @@
     _compare_errors(errors, expected_errors)
   end
 
-<<<<<<< HEAD
   def _compare_errors(actual_errors, expected_errors)
     if expected_errors.empty?
       if actual_errors.size > 0
@@ -926,22 +896,6 @@
         actual_errors.each do |actual_error|
           found_error = true if actual_error.include? expected_error
         end
-=======
-  def _get_element_name_for_assertion_test(assertion)
-    # From the assertion, get the element name to be added or deleted for the assertion test.
-    test_attr = assertion.get('test')
-    if assertion.inner_text.start_with?('Expected') && assertion.inner_text.include?('to be') && test_attr.include?('not')
-      element_name = test_attr[/not\((.*?)\)/m, 1].gsub('h:', '') # pull text between "not(" and ")" (i.e. "foo" from "not(h:foo)")
-
-      return element_name
-    else
-      element_name = test_attr[/(?<=\().*(?=\))/].gsub('h:', '').partition(') + count').first # pull text between the first opening and the last closing parenthesis. (i.e. "foo" from "count(foo) + count(bar)...")
-      _balance_brackets(element_name)
-
-      return element_name
-    end
-  end
->>>>>>> 95fa3101
 
         if not found_error
           puts "Did not find expected error message\n'#{expected_error}'\nin\n#{actual_errors}"
