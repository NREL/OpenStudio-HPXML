--- conflicted
+++ resolved
@@ -861,67 +861,45 @@
         csv_data = CSV.read(File.join(File.dirname(hpxml.hpxml_path), hpxml.header.schedules_filepath))
         csv_data[1][1] = 1.1
         File.write(@tmp_csv_path, csv_data.map(&:to_csv).join)
-<<<<<<< HEAD
-        hpxml = HPXML.new(hpxml_path: File.join(@sample_files_path, 'base.xml'))
+        hpxml.header.schedules_filepaths = []
         hpxml.header.schedules_filepaths << @tmp_csv_path
-=======
-        hpxml.header.schedules_filepath = @tmp_csv_path
->>>>>>> c72d748c
       elsif ['schedule-detailed-bad-values-negative'].include? error_case
         hpxml = HPXML.new(hpxml_path: File.join(@sample_files_path, 'base-schedules-detailed-stochastic.xml'))
         csv_data = CSV.read(File.join(File.dirname(hpxml.hpxml_path), hpxml.header.schedules_filepath))
         csv_data[1][1] = -0.5
         File.write(@tmp_csv_path, csv_data.map(&:to_csv).join)
-<<<<<<< HEAD
-        hpxml = HPXML.new(hpxml_path: File.join(@sample_files_path, 'base.xml'))
+        hpxml.header.schedules_filepaths = []
         hpxml.header.schedules_filepaths << @tmp_csv_path
-=======
-        hpxml.header.schedules_filepath = @tmp_csv_path
->>>>>>> c72d748c
       elsif ['schedule-detailed-bad-values-non-numeric'].include? error_case
         hpxml = HPXML.new(hpxml_path: File.join(@sample_files_path, 'base-schedules-detailed-stochastic.xml'))
         csv_data = CSV.read(File.join(File.dirname(hpxml.hpxml_path), hpxml.header.schedules_filepath))
         csv_data[1][1] = 'NA'
         File.write(@tmp_csv_path, csv_data.map(&:to_csv).join)
-<<<<<<< HEAD
-        hpxml = HPXML.new(hpxml_path: File.join(@sample_files_path, 'base.xml'))
+        hpxml.header.schedules_filepaths = []
         hpxml.header.schedules_filepaths << @tmp_csv_path
       elsif ['schedule-detailed-duplicate-columns'].include? error_case
-        csv_data = CSV.read(File.join(File.dirname(__FILE__), '../resources/schedule_files/stochastic.csv'))
+        hpxml = HPXML.new(hpxml_path: File.join(@sample_files_path, 'base-schedules-detailed-stochastic.xml'))
+        csv_data = CSV.read(File.join(File.dirname(hpxml.hpxml_path), hpxml.header.schedules_filepath))
         File.write(@tmp_csv_path, csv_data.map(&:to_csv).join)
-        hpxml = HPXML.new(hpxml_path: File.join(@sample_files_path, 'base.xml'))
+        hpxml.header.schedules_filepaths = []
         hpxml.header.schedules_filepaths << @tmp_csv_path
         hpxml.header.schedules_filepaths << @tmp_csv_path
-=======
-        hpxml.header.schedules_filepath = @tmp_csv_path
->>>>>>> c72d748c
       elsif ['schedule-detailed-wrong-columns'].include? error_case
         hpxml = HPXML.new(hpxml_path: File.join(@sample_files_path, 'base-schedules-detailed-stochastic.xml'))
         csv_data = CSV.read(File.join(File.dirname(hpxml.hpxml_path), hpxml.header.schedules_filepath))
         csv_data[0][1] = 'lighting'
         File.write(@tmp_csv_path, csv_data.map(&:to_csv).join)
-<<<<<<< HEAD
-        hpxml = HPXML.new(hpxml_path: File.join(@sample_files_path, 'base.xml'))
+        hpxml.header.schedules_filepaths = []
         hpxml.header.schedules_filepaths << @tmp_csv_path
       elsif ['schedule-detailed-wrong-filename'].include? error_case
         hpxml = HPXML.new(hpxml_path: File.join(@sample_files_path, 'base.xml'))
-        hpxml.header.schedules_filepaths << 'HPXMLtoOpenStudio/resources/schedule_files/invalid-wrong-filename.csv'
-=======
-        hpxml.header.schedules_filepath = @tmp_csv_path
-      elsif ['schedule-detailed-wrong-filename'].include? error_case
-        hpxml = HPXML.new(hpxml_path: File.join(@sample_files_path, 'base.xml'))
-        hpxml.header.schedules_filepath = 'invalid-wrong-filename.csv'
->>>>>>> c72d748c
+        hpxml.header.schedules_filepaths << 'invalid-wrong-filename.csv'
       elsif ['schedule-detailed-wrong-rows'].include? error_case
         hpxml = HPXML.new(hpxml_path: File.join(@sample_files_path, 'base-schedules-detailed-stochastic.xml'))
         csv_data = CSV.read(File.join(File.dirname(hpxml.hpxml_path), hpxml.header.schedules_filepath))
         File.write(@tmp_csv_path, csv_data[0..-2].map(&:to_csv).join)
-<<<<<<< HEAD
-        hpxml = HPXML.new(hpxml_path: File.join(@sample_files_path, 'base.xml'))
+        hpxml.header.schedules_filepaths = []
         hpxml.header.schedules_filepaths << @tmp_csv_path
-=======
-        hpxml.header.schedules_filepath = @tmp_csv_path
->>>>>>> c72d748c
       elsif ['solar-thermal-system-with-combi-tankless'].include? error_case
         hpxml = HPXML.new(hpxml_path: File.join(@sample_files_path, 'base-dhw-combi-tankless.xml'))
         hpxml.solar_thermal_systems.add(id: "SolarThermalSystem#{hpxml.solar_thermal_systems.size + 1}",
