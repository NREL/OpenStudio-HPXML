# frozen_string_literal: true

require_relative '../resources/minitest_helper'
require 'openstudio'
require 'openstudio/measure/ShowRunnerOutput'
require 'fileutils'
require_relative '../measure.rb'
require 'csv'
require_relative '../resources/xmlhelper.rb'
require_relative '../resources/xmlvalidator.rb'

class HPXMLtoOpenStudioValidationTest < MiniTest::Test
  def setup
    OpenStudio::Logger.instance.standardOutLogger.setLogLevel(OpenStudio::Fatal)

    @root_path = File.absolute_path(File.join(File.dirname(__FILE__), '..', '..'))
    @sample_files_path = File.join(@root_path, 'workflow', 'sample_files')
    @hpxml_schema_path = File.absolute_path(File.join(@root_path, 'HPXMLtoOpenStudio', 'resources', 'hpxml_schema', 'HPXML.xsd'))
    @epvalidator_stron_path = File.join(@root_path, 'HPXMLtoOpenStudio', 'resources', 'hpxml_schematron', 'EPvalidator.xml')

    @tmp_hpxml_path = File.join(@sample_files_path, 'tmp.xml')
    @tmp_csv_path = File.join(@sample_files_path, 'tmp.csv')
    @tmp_output_path = File.join(@sample_files_path, 'tmp_output')
    FileUtils.mkdir_p(@tmp_output_path)
  end

  def teardown
    File.delete(@tmp_hpxml_path) if File.exist? @tmp_hpxml_path
    File.delete(@tmp_csv_path) if File.exist? @tmp_csv_path
    FileUtils.rm_rf(@tmp_output_path)
  end

  def test_validation_of_sample_files
    xmls = []
    Dir["#{@root_path}/workflow/**/*.xml"].sort.each do |xml|
      next if xml.split('/').include? 'run'

      xmls << xml
    end

    xmls.each_with_index do |xml, i|
      puts "[#{i + 1}/#{xmls.size}] Testing #{File.basename(xml)}..."

      # Test validation
      _test_schema_validation(xml, @hpxml_schema_path)
      hpxml_doc = HPXML.new(hpxml_path: xml, building_id: 'MyBuilding').to_oga()
      _test_schematron_validation(xml, hpxml_doc, expected_errors: []) # Ensure no errors
    end
    puts
  end

  def test_validation_of_schematron_doc
    # Check that the schematron file is valid
    schematron_schema_path = File.absolute_path(File.join(@root_path, 'HPXMLtoOpenStudio', 'resources', 'hpxml_schematron', 'iso-schematron.xsd'))
    _test_schema_validation(@epvalidator_stron_path, schematron_schema_path)
  end

  def test_role_attributes_in_schematron_doc
    # Test for consistent use of errors/warnings
    puts
    puts 'Checking for correct role attributes...'

    epvalidator_stron_doc = XMLHelper.parse_file(@epvalidator_stron_path)

    # check that every assert element has a role attribute
    XMLHelper.get_elements(epvalidator_stron_doc, '/sch:schema/sch:pattern/sch:rule/sch:assert').each do |assert_element|
      assert_test = XMLHelper.get_attribute_value(assert_element, 'test').gsub('h:', '')
      role_attribute = XMLHelper.get_attribute_value(assert_element, 'role')
      if role_attribute.nil?
        fail "No attribute \"role='ERROR'\" found for assertion test: #{assert_test}"
      end

      assert_equal('ERROR', role_attribute)
    end

    # check that every report element has a role attribute
    XMLHelper.get_elements(epvalidator_stron_doc, '/sch:schema/sch:pattern/sch:rule/sch:report').each do |report_element|
      report_test = XMLHelper.get_attribute_value(report_element, 'test').gsub('h:', '')
      role_attribute = XMLHelper.get_attribute_value(report_element, 'role')
      if role_attribute.nil?
        fail "No attribute \"role='WARN'\" found for report test: #{report_test}"
      end

      assert_equal('WARN', role_attribute)
    end
  end

  def test_schema_schematron_error_messages
    OpenStudio::Logger.instance.standardOutLogger.setLogLevel(OpenStudio::Fatal)
    # Test case => Error message
    all_expected_errors = { 'boiler-invalid-afue' => ['Expected AnnualHeatingEfficiency[Units="AFUE"]/Value to be less than or equal to 1'],
                            'clothes-dryer-location' => ['A location is specified as "garage" but no surfaces were found adjacent to this space type.'],
                            'clothes-washer-location' => ['A location is specified as "garage" but no surfaces were found adjacent to this space type.'],
                            'cooking-range-location' => ['A location is specified as "garage" but no surfaces were found adjacent to this space type.'],
                            'dehumidifier-fraction-served' => ['Expected sum(FractionDehumidificationLoadServed) to be less than or equal to 1 [context: /HPXML/Building/BuildingDetails]'],
                            'dhw-frac-load-served' => ['Expected sum(FractionDHWLoadServed) to be 1 [context: /HPXML/Building/BuildingDetails]'],
                            'dhw-invalid-ef-tank' => ['Expected EnergyFactor to be less than 1 [context: /HPXML/Building/BuildingDetails/Systems/WaterHeating/WaterHeatingSystem[WaterHeaterType="storage water heater"], id: "WaterHeatingSystem1"]'],
                            'dhw-invalid-uef-tank-heat-pump' => ['Expected UniformEnergyFactor to be greater than 1 [context: /HPXML/Building/BuildingDetails/Systems/WaterHeating/WaterHeatingSystem[WaterHeaterType="heat pump water heater"], id: "WaterHeatingSystem1"]'],
                            'dishwasher-location' => ['A location is specified as "garage" but no surfaces were found adjacent to this space type.'],
                            'duct-leakage-cfm25' => ['Expected Value to be greater than or equal to 0 [context: /HPXML/Building/BuildingDetails/Systems/HVAC/HVACDistribution/DistributionSystemType/AirDistribution/DuctLeakageMeasurement/DuctLeakage[Units="CFM25" or Units="CFM50"], id: "HVACDistribution1"]'],
                            'duct-leakage-cfm50' => ['Expected Value to be greater than or equal to 0 [context: /HPXML/Building/BuildingDetails/Systems/HVAC/HVACDistribution/DistributionSystemType/AirDistribution/DuctLeakageMeasurement/DuctLeakage[Units="CFM25" or Units="CFM50"], id: "HVACDistribution1"]'],
                            'duct-leakage-percent' => ['Expected Value to be less than 1 [context: /HPXML/Building/BuildingDetails/Systems/HVAC/HVACDistribution/DistributionSystemType/AirDistribution/DuctLeakageMeasurement/DuctLeakage[Units="Percent"], id: "HVACDistribution1"]'],
                            'duct-location' => ['A location is specified as "garage" but no surfaces were found adjacent to this space type.'],
                            'duct-location-unconditioned-space' => ["Expected DuctLocation to be 'living space' or 'basement - conditioned' or 'basement - unconditioned' or 'crawlspace - vented' or 'crawlspace - unvented' or 'crawlspace - conditioned' or 'attic - vented' or 'attic - unvented' or 'garage' or 'exterior wall' or 'under slab' or 'roof deck' or 'outside' or 'other housing unit' or 'other heated space' or 'other multifamily buffer space' or 'other non-freezing space' [context: /HPXML/Building/BuildingDetails/Systems/HVAC/HVACDistribution/DistributionSystemType/AirDistribution/Ducts, id: \"Ducts1\"]",
                                                                    "Expected DuctLocation to be 'living space' or 'basement - conditioned' or 'basement - unconditioned' or 'crawlspace - vented' or 'crawlspace - unvented' or 'crawlspace - conditioned' or 'attic - vented' or 'attic - unvented' or 'garage' or 'exterior wall' or 'under slab' or 'roof deck' or 'outside' or 'other housing unit' or 'other heated space' or 'other multifamily buffer space' or 'other non-freezing space' [context: /HPXML/Building/BuildingDetails/Systems/HVAC/HVACDistribution/DistributionSystemType/AirDistribution/Ducts, id: \"Ducts2\"]"],
                            'emissions-electricity-schedule' => ['Expected NumberofHeaderRows to be greater than or equal to 0',
                                                                 'Expected ColumnNumber to be greater than or equal to 1'],
                            'enclosure-attic-missing-roof' => ['There must be at least one roof adjacent to "attic - unvented". [context: /HPXML/Building/BuildingDetails/Enclosure[*/*[InteriorAdjacentTo="attic - unvented" or ExteriorAdjacentTo="attic - unvented"]]]'],
                            'enclosure-basement-missing-exterior-foundation-wall' => ['There must be at least one exterior foundation wall adjacent to "basement - unconditioned". [context: /HPXML/Building/BuildingDetails/Enclosure[*/*[InteriorAdjacentTo="basement - unconditioned" or ExteriorAdjacentTo="basement - unconditioned"]]]'],
                            'enclosure-basement-missing-slab' => ['There must be at least one slab adjacent to "basement - unconditioned". [context: /HPXML/Building/BuildingDetails/Enclosure[*/*[InteriorAdjacentTo="basement - unconditioned" or ExteriorAdjacentTo="basement - unconditioned"]]]'],
                            'enclosure-floor-area-exceeds-cfa' => ['Expected ConditionedFloorArea to be greater than or equal to the sum of conditioned slab/floor areas. [context: /HPXML/Building/BuildingDetails/BuildingSummary/BuildingConstruction]'],
                            'enclosure-floor-area-exceeds-cfa2' => ['Expected ConditionedFloorArea to be greater than or equal to the sum of conditioned slab/floor areas. [context: /HPXML/Building/BuildingDetails/BuildingSummary/BuildingConstruction]'],
                            'enclosure-garage-missing-exterior-wall' => ['There must be at least one exterior wall/foundation wall adjacent to "garage". [context: /HPXML/Building/BuildingDetails/Enclosure[*/*[InteriorAdjacentTo="garage" or ExteriorAdjacentTo="garage"]]]'],
                            'enclosure-garage-missing-roof-ceiling' => ['There must be at least one roof/ceiling adjacent to "garage". [context: /HPXML/Building/BuildingDetails/Enclosure[*/*[InteriorAdjacentTo="garage" or ExteriorAdjacentTo="garage"]]]'],
                            'enclosure-garage-missing-slab' => ['There must be at least one slab adjacent to "garage". [context: /HPXML/Building/BuildingDetails/Enclosure[*/*[InteriorAdjacentTo="garage" or ExteriorAdjacentTo="garage"]]]'],
                            'enclosure-living-missing-ceiling-roof' => ['There must be at least one ceiling/roof adjacent to conditioned space. [context: /HPXML/Building/BuildingDetails/Enclosure[*/*[InteriorAdjacentTo="living space"]]]',
                                                                        'There must be at least one floor adjacent to "attic - unvented". [context: /HPXML/Building/BuildingDetails/Enclosure[*/*[InteriorAdjacentTo="attic - unvented" or ExteriorAdjacentTo="attic - unvented"]]]'],
                            'enclosure-living-missing-exterior-wall' => ['There must be at least one exterior wall adjacent to conditioned space. [context: /HPXML/Building/BuildingDetails/Enclosure[*/*[InteriorAdjacentTo="living space"]]]'],
                            'enclosure-living-missing-floor-slab' => ['There must be at least one floor/slab adjacent to conditioned space. [context: /HPXML/Building/BuildingDetails/Enclosure[*/*[InteriorAdjacentTo="living space"]]]'],
                            'frac-sensible-fuel-load' => ['Expected extension/FracSensible to be greater than or equal to 0 [context: /HPXML/Building/BuildingDetails/MiscLoads/FuelLoad[FuelLoadType="grill" or FuelLoadType="lighting" or FuelLoadType="fireplace"], id: "FuelLoad1"]'],
                            'frac-sensible-plug-load' => ['Expected extension/FracSensible to be greater than or equal to 0 [context: /HPXML/Building/BuildingDetails/MiscLoads/PlugLoad[PlugLoadType="other" or PlugLoadType="TV other" or PlugLoadType="electric vehicle charging" or PlugLoadType="well pump"], id: "PlugLoad1"]'],
                            'frac-total-fuel-load' => ['Expected sum of extension/FracSensible and extension/FracLatent to be less than or equal to 1 [context: /HPXML/Building/BuildingDetails/MiscLoads/FuelLoad[FuelLoadType="grill" or FuelLoadType="lighting" or FuelLoadType="fireplace"], id: "FuelLoad1"]'],
                            'frac-total-plug-load' => ['Expected sum of extension/FracSensible and extension/FracLatent to be less than or equal to 1 [context: /HPXML/Building/BuildingDetails/MiscLoads/PlugLoad[PlugLoadType="other" or PlugLoadType="TV other" or PlugLoadType="electric vehicle charging" or PlugLoadType="well pump"], id: "PlugLoad2"]'],
                            'furnace-invalid-afue' => ['Expected AnnualHeatingEfficiency[Units="AFUE"]/Value to be less than or equal to 1'],
                            'generator-number-of-bedrooms-served' => ['Expected NumberofBedroomsServed to be greater than ../../../../BuildingSummary/BuildingConstruction/NumberofBedrooms [context: /HPXML/Building/BuildingDetails/Systems/extension/Generators/Generator[IsSharedSystem="true"], id: "Generator1"]'],
                            'generator-output-greater-than-consumption' => ['Expected AnnualConsumptionkBtu to be greater than AnnualOutputkWh*3412 [context: /HPXML/Building/BuildingDetails/Systems/extension/Generators/Generator, id: "Generator1"]'],
                            'heat-pump-capacity-17f' => ['Expected HeatingCapacity17F to be less than or equal to HeatingCapacity'],
                            'heat-pump-mixed-fixed-and-autosize-capacities' => ['Expected 0 or 2 element(s) for xpath: HeatingCapacity | BackupHeatingCapacity [context: /HPXML/Building/BuildingDetails/Systems/HVAC/HVACPlant/HeatPump[BackupType="integrated" or BackupSystemFuel], id: "HeatPump1"]'],
                            'heat-pump-multiple-backup-systems' => ['Expected 0 or 1 element(s) for xpath: HeatPump/BackupSystem [context: /HPXML/Building/BuildingDetails]'],
                            'hvac-distribution-return-duct-leakage-missing' => ['Expected 1 element(s) for xpath: DuctLeakageMeasurement[DuctType="return"]/DuctLeakage[(Units="CFM25" or Units="CFM50" or Units="Percent") and TotalOrToOutside="to outside"] [context: /HPXML/Building/BuildingDetails/Systems/HVAC/HVACDistribution/DistributionSystemType/AirDistribution[AirDistributionType[text()="regular velocity" or text()="gravity"]], id: "HVACDistribution1"]'],
                            'hvac-frac-load-served' => ['Expected sum(FractionHeatLoadServed) to be less than or equal to 1 [context: /HPXML/Building/BuildingDetails]',
                                                        'Expected sum(FractionCoolLoadServed) to be less than or equal to 1 [context: /HPXML/Building/BuildingDetails]'],
                            'incomplete-integrated-heating' => ['Expected 1 element(s) for xpath: IntegratedHeatingSystemFractionHeatLoadServed'],
                            'invalid-assembly-effective-rvalue' => ["Element 'AssemblyEffectiveRValue': [facet 'minExclusive'] The value '0.0' must be greater than '0'."],
                            'invalid-battery-capacities-ah' => ['Expected UsableCapacity to be less than NominalCapacity'],
                            'invalid-battery-capacities-kwh' => ['Expected UsableCapacity to be less than NominalCapacity'],
                            'invalid-calendar-year-low' => ['Expected CalendarYear to be greater than or equal to 1600'],
                            'invalid-calendar-year-high' => ['Expected CalendarYear to be less than or equal to 9999'],
                            'invalid-duct-area-fractions' => ['Expected sum(Ducts/FractionDuctArea) for DuctType="supply" to be 1 [context: /HPXML/Building/BuildingDetails/Systems/HVAC/HVACDistribution/DistributionSystemType/AirDistribution, id: "HVACDistribution1"]',
                                                              'Expected sum(Ducts/FractionDuctArea) for DuctType="return" to be 1 [context: /HPXML/Building/BuildingDetails/Systems/HVAC/HVACDistribution/DistributionSystemType/AirDistribution, id: "HVACDistribution1"]'],
                            'invalid-facility-type' => ['Expected 1 element(s) for xpath: ../../../BuildingSummary/BuildingConstruction[ResidentialFacilityType[text()="single-family attached" or text()="apartment unit"]] [context: /HPXML/Building/BuildingDetails/Systems/WaterHeating/WaterHeatingSystem[IsSharedSystem="true"], id: "WaterHeatingSystem1"]',
                                                        'Expected 1 element(s) for xpath: ../../BuildingSummary/BuildingConstruction[ResidentialFacilityType[text()="single-family attached" or text()="apartment unit"]] [context: /HPXML/Building/BuildingDetails/Appliances/ClothesWasher[IsSharedAppliance="true"], id: "ClothesWasher1"]',
                                                        'Expected 1 element(s) for xpath: ../../BuildingSummary/BuildingConstruction[ResidentialFacilityType[text()="single-family attached" or text()="apartment unit"]] [context: /HPXML/Building/BuildingDetails/Appliances/ClothesDryer[IsSharedAppliance="true"], id: "ClothesDryer1"]',
                                                        'Expected 1 element(s) for xpath: ../../BuildingSummary/BuildingConstruction[ResidentialFacilityType[text()="single-family attached" or text()="apartment unit"]] [context: /HPXML/Building/BuildingDetails/Appliances/Dishwasher[IsSharedAppliance="true"], id: "Dishwasher1"]',
                                                        'There are references to "other housing unit" but ResidentialFacilityType is not "single-family attached" or "apartment unit".',
                                                        'There are references to "other heated space" but ResidentialFacilityType is not "single-family attached" or "apartment unit".'],
                            'invalid-foundation-wall-properties' => ['Expected DepthBelowGrade to be less than or equal to Height [context: /HPXML/Building/BuildingDetails/Enclosure/FoundationWalls/FoundationWall, id: "FoundationWall1"]',
                                                                     'Expected DistanceToBottomOfInsulation to be greater than or equal to DistanceToTopOfInsulation [context: /HPXML/Building/BuildingDetails/Enclosure/FoundationWalls/FoundationWall/Insulation/Layer[InstallationType="continuous - exterior" or InstallationType="continuous - interior"], id: "FoundationWall1Insulation"]',
                                                                     'Expected DistanceToBottomOfInsulation to be less than or equal to ../../Height [context: /HPXML/Building/BuildingDetails/Enclosure/FoundationWalls/FoundationWall/Insulation/Layer[InstallationType="continuous - exterior" or InstallationType="continuous - interior"], id: "FoundationWall1Insulation"]'],
                            'invalid-ground-conductivity' => ['Expected extension/GroundConductivity to be greater than 0'],
                            'invalid-hvac-installation-quality' => ['Expected extension/AirflowDefectRatio to be greater than or equal to -0.9 [context: /HPXML/Building/BuildingDetails/Systems/HVAC/HVACPlant/HeatPump[HeatPumpType="air-to-air"], id: "HeatPump1"]',
                                                                    'Expected extension/ChargeDefectRatio to be greater than or equal to -0.9 [context: /HPXML/Building/BuildingDetails/Systems/HVAC/HVACPlant/HeatPump[HeatPumpType="air-to-air"], id: "HeatPump1"]'],
                            'invalid-hvac-installation-quality2' => ['Expected extension/AirflowDefectRatio to be less than or equal to 9 [context: /HPXML/Building/BuildingDetails/Systems/HVAC/HVACPlant/HeatPump[HeatPumpType="air-to-air"], id: "HeatPump1"]',
                                                                     'Expected extension/ChargeDefectRatio to be less than or equal to 9 [context: /HPXML/Building/BuildingDetails/Systems/HVAC/HVACPlant/HeatPump[HeatPumpType="air-to-air"], id: "HeatPump1"]'],
                            'invalid-id2' => ["Element 'SystemIdentifier': The attribute 'id' is required but missing."],
                            'invalid-input-parameters' => ["Element 'Transaction': [facet 'enumeration'] The value 'modify' is not an element of the set {'create', 'update'}.",
                                                           "Element 'SiteType': [facet 'enumeration'] The value 'mountain' is not an element of the set {'rural', 'suburban', 'urban'}.",
                                                           "Element 'Year': [facet 'enumeration'] The value '2020' is not an element of the set {'2021', '2018', '2015', '2012', '2009', '2006', '2003'}.",
                                                           "Element 'Azimuth': [facet 'maxExclusive'] The value '365' must be less than '360'.",
                                                           "Element 'RadiantBarrierGrade': [facet 'maxInclusive'] The value '4' is greater than the maximum value allowed ('3').",
                                                           "Element 'EnergyFactor': [facet 'maxInclusive'] The value '5.1' is greater than the maximum value allowed ('5')."],
                            'invalid-insulation-top' => ["Element 'DistanceToTopOfInsulation': [facet 'minInclusive'] The value '-0.5' is less than the minimum value allowed ('0')."],
                            'invalid-integrated-heating' => ['Expected 0 element(s) for xpath: IntegratedHeatingSystemFuel'],
                            'invalid-lighting-groups' => ['Expected 1 element(s) for xpath: ../LightingGroup[LightingType[CompactFluorescent] and Location="interior"]/FractionofUnitsInLocation | Load[Units="kWh/year"]/Value',
                                                          'Expected 1 element(s) for xpath: ../LightingGroup[LightingType[CompactFluorescent] and Location="interior"]/FractionofUnitsInLocation | Load[Units="kWh/year"]/Value',
                                                          'Expected 1 element(s) for xpath: ../LightingGroup[LightingType[CompactFluorescent] and Location="exterior"]/FractionofUnitsInLocation | Load[Units="kWh/year"]/Value',
                                                          'Expected 1 element(s) for xpath: ../LightingGroup[LightingType[CompactFluorescent] and Location="exterior"]/FractionofUnitsInLocation | Load[Units="kWh/year"]/Value',
                                                          'Expected 1 element(s) for xpath: ../LightingGroup[LightingType[CompactFluorescent] and Location="garage"]/FractionofUnitsInLocation | Load[Units="kWh/year"]/Value',
                                                          'Expected 1 element(s) for xpath: ../LightingGroup[LightingType[CompactFluorescent] and Location="garage"]/FractionofUnitsInLocation | Load[Units="kWh/year"]/Value'],
                            'invalid-lighting-groups2' => ['Expected 1 element(s) for xpath: ../LightingGroup[LightingType[CompactFluorescent] and Location="interior"]/FractionofUnitsInLocation | Load[Units="kWh/year"]/Value',
                                                           'Expected 1 element(s) for xpath: ../LightingGroup[LightingType[CompactFluorescent] and Location="interior"]/FractionofUnitsInLocation | Load[Units="kWh/year"]/Value',
                                                           'Expected 1 element(s) for xpath: ../LightingGroup[LightingType[CompactFluorescent] and Location="interior"]/FractionofUnitsInLocation | Load[Units="kWh/year"]/Value',
                                                           'Expected 1 element(s) for xpath: ../LightingGroup[LightingType[CompactFluorescent] and Location="interior"]/FractionofUnitsInLocation | Load[Units="kWh/year"]/Value',
                                                           'Expected 1 element(s) for xpath: ../LightingGroup[LightingType[CompactFluorescent] and Location="exterior"]/FractionofUnitsInLocation | Load[Units="kWh/year"]/Value',
                                                           'Expected 1 element(s) for xpath: ../LightingGroup[LightingType[CompactFluorescent] and Location="exterior"]/FractionofUnitsInLocation | Load[Units="kWh/year"]/Value',
                                                           'Expected 1 element(s) for xpath: ../LightingGroup[LightingType[CompactFluorescent] and Location="exterior"]/FractionofUnitsInLocation | Load[Units="kWh/year"]/Value',
                                                           'Expected 1 element(s) for xpath: ../LightingGroup[LightingType[CompactFluorescent] and Location="exterior"]/FractionofUnitsInLocation | Load[Units="kWh/year"]/Value',
                                                           'Expected 1 element(s) for xpath: ../LightingGroup[LightingType[CompactFluorescent] and Location="garage"]/FractionofUnitsInLocation | Load[Units="kWh/year"]/Value',
                                                           'Expected 1 element(s) for xpath: ../LightingGroup[LightingType[CompactFluorescent] and Location="garage"]/FractionofUnitsInLocation | Load[Units="kWh/year"]/Value',
                                                           'Expected 1 element(s) for xpath: ../LightingGroup[LightingType[CompactFluorescent] and Location="garage"]/FractionofUnitsInLocation | Load[Units="kWh/year"]/Value',
                                                           'Expected 1 element(s) for xpath: ../LightingGroup[LightingType[CompactFluorescent] and Location="garage"]/FractionofUnitsInLocation | Load[Units="kWh/year"]/Value'],
                            'invalid-natvent-availability' => ['Expected extension/NaturalVentilationAvailabilityDaysperWeek to be less than or equal to 7'],
                            'invalid-natvent-availability2' => ['Expected extension/NaturalVentilationAvailabilityDaysperWeek to be greater than or equal to 0'],
                            'invalid-number-of-bedrooms-served' => ['Expected extension/NumberofBedroomsServed to be greater than ../../../BuildingSummary/BuildingConstruction/NumberofBedrooms [context: /HPXML/Building/BuildingDetails/Systems/Photovoltaics/PVSystem[IsSharedSystem="true"], id: "PVSystem1"]'],
                            'invalid-number-of-conditioned-floors' => ['Expected NumberofConditionedFloors to be greater than or equal to NumberofConditionedFloorsAboveGrade [context: /HPXML/Building/BuildingDetails/BuildingSummary/BuildingConstruction]'],
                            'invalid-number-of-units-served' => ['Expected NumberofUnitsServed to be greater than 1 [context: /HPXML/Building/BuildingDetails/Systems/WaterHeating/WaterHeatingSystem[IsSharedSystem="true"], id: "WaterHeatingSystem1"]'],
                            'invalid-shared-vent-in-unit-flowrate' => ['Expected RatedFlowRate to be greater than extension/InUnitFlowRate [context: /HPXML/Building/BuildingDetails/Systems/MechanicalVentilation/VentilationFans/VentilationFan[UsedForWholeBuildingVentilation="true" and IsSharedSystem="true"], id: "VentilationFan1"]'],
                            'invalid-timestep' => ['Expected Timestep to be 60, 30, 20, 15, 12, 10, 6, 5, 4, 3, 2, or 1'],
                            'invalid-timezone-utcoffset-low' => ["Element 'UTCOffset': [facet 'minInclusive'] The value '-13.0' is less than the minimum value allowed ('-12')."],
                            'invalid-timezone-utcoffset-high' => ["Element 'UTCOffset': [facet 'maxInclusive'] The value '15.0' is greater than the maximum value allowed ('14')."],
                            'invalid-ventilation-fan' => ['Expected 1 element(s) for xpath: UsedForWholeBuildingVentilation[text()="true"] | UsedForLocalVentilation[text()="true"] | UsedForSeasonalCoolingLoadReduction[text()="true"] | UsedForGarageVentilation[text()="true"]'],
                            'invalid-ventilation-recovery' => ['Expected 0 element(s) for xpath: TotalRecoveryEfficiency | AdjustedTotalRecoveryEfficiency',
                                                               'Expected 0 element(s) for xpath: SensibleRecoveryEfficiency | AdjustedSensibleRecoveryEfficiency'],
                            'invalid-window-height' => ['Expected DistanceToBottomOfWindow to be greater than DistanceToTopOfWindow [context: /HPXML/Building/BuildingDetails/Enclosure/Windows/Window/Overhangs[number(Depth) > 0], id: "Window2"]'],
                            'lighting-fractions' => ['Expected sum(LightingGroup/FractionofUnitsInLocation) for Location="interior" to be less than or equal to 1 [context: /HPXML/Building/BuildingDetails/Lighting]'],
                            'missing-cfis-supplemental-fan' => ['Expected 1 element(s) for xpath: SupplementalFan'],
                            'missing-distribution-cfa-served' => ['Expected 1 element(s) for xpath: ../../../ConditionedFloorAreaServed [context: /HPXML/Building/BuildingDetails/Systems/HVAC/HVACDistribution/DistributionSystemType/AirDistribution/Ducts[not(DuctSurfaceArea)], id: "Ducts2"]'],
                            'missing-duct-area' => ['Expected 1 or more element(s) for xpath: FractionDuctArea | DuctSurfaceArea [context: /HPXML/Building/BuildingDetails/Systems/HVAC/HVACDistribution/DistributionSystemType/AirDistribution/Ducts[DuctLocation], id: "Ducts2"]'],
                            'missing-duct-location' => ['Expected 0 element(s) for xpath: FractionDuctArea | DuctSurfaceArea [context: /HPXML/Building/BuildingDetails/Systems/HVAC/HVACDistribution/DistributionSystemType/AirDistribution/Ducts[not(DuctLocation)], id: "Ducts2"]'],
                            'missing-elements' => ['Expected 1 element(s) for xpath: NumberofConditionedFloors [context: /HPXML/Building/BuildingDetails/BuildingSummary/BuildingConstruction]',
                                                   'Expected 1 element(s) for xpath: ConditionedFloorArea [context: /HPXML/Building/BuildingDetails/BuildingSummary/BuildingConstruction]'],
                            'missing-num-residents' => ['Expected 1 element(s) for xpath: NumberofResidents'],
                            'multifamily-reference-appliance' => ['There are references to "other housing unit" but ResidentialFacilityType is not "single-family attached" or "apartment unit".'],
                            'multifamily-reference-duct' => ['There are references to "other multifamily buffer space" but ResidentialFacilityType is not "single-family attached" or "apartment unit".'],
                            'multifamily-reference-surface' => ['There are references to "other heated space" but ResidentialFacilityType is not "single-family attached" or "apartment unit".'],
                            'multifamily-reference-water-heater' => ['There are references to "other non-freezing space" but ResidentialFacilityType is not "single-family attached" or "apartment unit".'],
                            'onoff-thermostat-heat-load-fraction' => ['Expected sum(FractionHeatLoadServed) to be equal to 1'],
                            'onoff-thermostat-cool-load-fraction' => ['Expected sum(FractionCoolLoadServed) to be equal to 1'],
                            'onoff-thermostat-negative-value' => ['Expected extension/OnOffThermostatDeadbandTemperature to be greater than or equal to 0'],
<<<<<<< HEAD
                            'realistic-staging-missiong-ddb' => ['Expected 1 element(s) for xpath: OnOffThermostatDeadbandTemperature',
                                                                 'Expected extension/OnOffThermostatDeadbandTemperature to be greater than 0.'],
                            'realistic-staging-zero-ddb' => ['Expected extension/OnOffThermostatDeadbandTemperature to be greater than 0.'],
=======
                            'onoff-thermostat-wrong-system-type' => ['Unexpected cooling system types, only support central AC or air source heat pump'],
                            'onoff-thermostat-two-heat-pumps' => ['Expected at maximum one cooling system',
                                                                  'Expected at maximum one heating system'],
>>>>>>> c9675ab8
                            'refrigerator-location' => ['A location is specified as "garage" but no surfaces were found adjacent to this space type.'],
                            'solar-fraction-one' => ['Expected SolarFraction to be less than 1 [context: /HPXML/Building/BuildingDetails/Systems/SolarThermal/SolarThermalSystem, id: "SolarThermalSystem1"]'],
                            'water-heater-location' => ['A location is specified as "crawlspace - vented" but no surfaces were found adjacent to this space type.'],
                            'water-heater-location-other' => ["Expected Location to be 'living space' or 'basement - unconditioned' or 'basement - conditioned' or 'attic - unvented' or 'attic - vented' or 'garage' or 'crawlspace - unvented' or 'crawlspace - vented' or 'crawlspace - conditioned' or 'other exterior' or 'other housing unit' or 'other heated space' or 'other multifamily buffer space' or 'other non-freezing space' [context: /HPXML/Building/BuildingDetails/Systems/WaterHeating/WaterHeatingSystem, id: \"WaterHeatingSystem1\"]"],
                            'water-heater-recovery-efficiency' => ['Expected RecoveryEfficiency to be greater than EnergyFactor'] }

    all_expected_errors.each_with_index do |(error_case, expected_errors), i|
      puts "[#{i + 1}/#{all_expected_errors.size}] Testing #{error_case}..."
      # Create HPXML object
      if ['boiler-invalid-afue'].include? error_case
        hpxml = HPXML.new(hpxml_path: File.join(@sample_files_path, 'base-hvac-boiler-oil-only.xml'))
        hpxml.heating_systems[0].heating_efficiency_afue *= 100.0
      elsif ['clothes-dryer-location'].include? error_case
        hpxml = HPXML.new(hpxml_path: File.join(@sample_files_path, 'base.xml'))
        hpxml.clothes_dryers[0].location = HPXML::LocationGarage
      elsif ['clothes-washer-location'].include? error_case
        hpxml = HPXML.new(hpxml_path: File.join(@sample_files_path, 'base.xml'))
        hpxml.clothes_washers[0].location = HPXML::LocationGarage
      elsif ['cooking-range-location'].include? error_case
        hpxml = HPXML.new(hpxml_path: File.join(@sample_files_path, 'base.xml'))
        hpxml.cooking_ranges[0].location = HPXML::LocationGarage
      elsif ['dehumidifier-fraction-served'].include? error_case
        hpxml = HPXML.new(hpxml_path: File.join(@sample_files_path, 'base-appliances-dehumidifier-multiple.xml'))
        hpxml.dehumidifiers[-1].fraction_served = 0.6
      elsif ['dhw-frac-load-served'].include? error_case
        hpxml = HPXML.new(hpxml_path: File.join(@sample_files_path, 'base-dhw-multiple.xml'))
        hpxml.water_heating_systems[0].fraction_dhw_load_served = 0.35
      elsif ['dhw-invalid-ef-tank'].include? error_case
        hpxml = HPXML.new(hpxml_path: File.join(@sample_files_path, 'base.xml'))
        hpxml.water_heating_systems[0].energy_factor = 1.0
      elsif ['dhw-invalid-uef-tank-heat-pump'].include? error_case
        hpxml = HPXML.new(hpxml_path: File.join(@sample_files_path, 'base-dhw-tank-heat-pump-uef.xml'))
        hpxml.water_heating_systems[0].uniform_energy_factor = 1.0
      elsif ['dishwasher-location'].include? error_case
        hpxml = HPXML.new(hpxml_path: File.join(@sample_files_path, 'base.xml'))
        hpxml.dishwashers[0].location = HPXML::LocationGarage
      elsif ['duct-leakage-cfm25'].include? error_case
        hpxml = HPXML.new(hpxml_path: File.join(@sample_files_path, 'base.xml'))
        hpxml.hvac_distributions[0].duct_leakage_measurements[0].duct_leakage_value = -2
        hpxml.hvac_distributions[0].duct_leakage_measurements[1].duct_leakage_value = -2
      elsif ['duct-leakage-cfm50'].include? error_case
        hpxml = HPXML.new(hpxml_path: File.join(@sample_files_path, 'base-hvac-ducts-leakage-cfm50.xml'))
        hpxml.hvac_distributions[0].duct_leakage_measurements[0].duct_leakage_value = -2
        hpxml.hvac_distributions[0].duct_leakage_measurements[1].duct_leakage_value = -2
      elsif ['duct-leakage-percent'].include? error_case
        hpxml = HPXML.new(hpxml_path: File.join(@sample_files_path, 'base.xml'))
        hpxml.hvac_distributions[0].duct_leakage_measurements[0].duct_leakage_units = HPXML::UnitsPercent
        hpxml.hvac_distributions[0].duct_leakage_measurements[1].duct_leakage_units = HPXML::UnitsPercent
      elsif ['duct-location'].include? error_case
        hpxml = HPXML.new(hpxml_path: File.join(@sample_files_path, 'base.xml'))
        hpxml.hvac_distributions[0].ducts[0].duct_location = HPXML::LocationGarage
        hpxml.hvac_distributions[0].ducts[1].duct_location = HPXML::LocationGarage
      elsif ['duct-location-unconditioned-space'].include? error_case
        hpxml = HPXML.new(hpxml_path: File.join(@sample_files_path, 'base.xml'))
        hpxml.hvac_distributions[0].ducts[0].duct_location = HPXML::LocationUnconditionedSpace
        hpxml.hvac_distributions[0].ducts[1].duct_location = HPXML::LocationUnconditionedSpace
      elsif ['emissions-electricity-schedule'].include? error_case
        hpxml = HPXML.new(hpxml_path: File.join(@sample_files_path, 'base-misc-emissions.xml'))
        hpxml.header.emissions_scenarios[0].elec_schedule_number_of_header_rows = -1
        hpxml.header.emissions_scenarios[0].elec_schedule_column_number = 0
      elsif ['enclosure-attic-missing-roof'].include? error_case
        hpxml = HPXML.new(hpxml_path: File.join(@sample_files_path, 'base.xml'))
        hpxml.roofs.reverse_each do |roof|
          roof.delete
        end
      elsif ['enclosure-basement-missing-exterior-foundation-wall'].include? error_case
        hpxml = HPXML.new(hpxml_path: File.join(@sample_files_path, 'base-foundation-unconditioned-basement.xml'))
        hpxml.foundation_walls.reverse_each do |foundation_wall|
          foundation_wall.delete
        end
      elsif ['enclosure-basement-missing-slab'].include? error_case
        hpxml = HPXML.new(hpxml_path: File.join(@sample_files_path, 'base-foundation-unconditioned-basement.xml'))
        hpxml.slabs.reverse_each do |slab|
          slab.delete
        end
      elsif ['enclosure-floor-area-exceeds-cfa'].include? error_case
        hpxml = HPXML.new(hpxml_path: File.join(@sample_files_path, 'base.xml'))
        hpxml.building_construction.conditioned_floor_area = 1348.8
      elsif ['enclosure-floor-area-exceeds-cfa2'].include? error_case
        hpxml = HPXML.new(hpxml_path: File.join(@sample_files_path, 'base-bldgtype-multifamily.xml'))
        hpxml.building_construction.conditioned_floor_area = 898.8
      elsif ['enclosure-garage-missing-exterior-wall'].include? error_case
        hpxml = HPXML.new(hpxml_path: File.join(@sample_files_path, 'base-enclosure-garage.xml'))
        hpxml.walls.select { |w|
          w.interior_adjacent_to == HPXML::LocationGarage &&
            w.exterior_adjacent_to == HPXML::LocationOutside
        }.reverse_each do |wall|
          wall.delete
        end
      elsif ['enclosure-garage-missing-roof-ceiling'].include? error_case
        hpxml = HPXML.new(hpxml_path: File.join(@sample_files_path, 'base-enclosure-garage.xml'))
        hpxml.floors.select { |w|
          w.interior_adjacent_to == HPXML::LocationGarage &&
            w.exterior_adjacent_to == HPXML::LocationAtticUnvented
        }.reverse_each do |floor|
          floor.delete
        end
      elsif ['enclosure-garage-missing-slab'].include? error_case
        hpxml = HPXML.new(hpxml_path: File.join(@sample_files_path, 'base-enclosure-garage.xml'))
        hpxml.slabs.select { |w| w.interior_adjacent_to == HPXML::LocationGarage }.reverse_each do |slab|
          slab.delete
        end
      elsif ['enclosure-living-missing-ceiling-roof'].include? error_case
        hpxml = HPXML.new(hpxml_path: File.join(@sample_files_path, 'base.xml'))
        hpxml.floors.reverse_each do |floor|
          floor.delete
        end
      elsif ['enclosure-living-missing-exterior-wall'].include? error_case
        hpxml = HPXML.new(hpxml_path: File.join(@sample_files_path, 'base.xml'))
        hpxml.walls.reverse_each do |wall|
          next unless wall.interior_adjacent_to == HPXML::LocationLivingSpace

          wall.delete
        end
      elsif ['enclosure-living-missing-floor-slab'].include? error_case
        hpxml = HPXML.new(hpxml_path: File.join(@sample_files_path, 'base-foundation-slab.xml'))
        hpxml.slabs[0].delete
      elsif ['frac-sensible-fuel-load'].include? error_case
        hpxml = HPXML.new(hpxml_path: File.join(@sample_files_path, 'base-misc-loads-large-uncommon.xml'))
        hpxml.fuel_loads[0].frac_sensible = -0.1
      elsif ['frac-sensible-plug-load'].include? error_case
        hpxml = HPXML.new(hpxml_path: File.join(@sample_files_path, 'base-misc-loads-large-uncommon.xml'))
        hpxml.plug_loads[0].frac_sensible = -0.1
      elsif ['frac-total-fuel-load'].include? error_case
        hpxml = HPXML.new(hpxml_path: File.join(@sample_files_path, 'base-misc-loads-large-uncommon.xml'))
        hpxml.fuel_loads[0].frac_sensible = 0.8
        hpxml.fuel_loads[0].frac_latent = 0.3
      elsif ['frac-total-plug-load'].include? error_case
        hpxml = HPXML.new(hpxml_path: File.join(@sample_files_path, 'base-misc-loads-large-uncommon.xml'))
        hpxml.plug_loads[1].frac_latent = 0.245
      elsif ['furnace-invalid-afue'].include? error_case
        hpxml = HPXML.new(hpxml_path: File.join(@sample_files_path, 'base.xml'))
        hpxml.heating_systems[0].heating_efficiency_afue *= 100.0
      elsif ['generator-number-of-bedrooms-served'].include? error_case
        hpxml = HPXML.new(hpxml_path: File.join(@sample_files_path, 'base-bldgtype-multifamily-shared-generator.xml'))
        hpxml.generators[0].number_of_bedrooms_served = 3
      elsif ['generator-output-greater-than-consumption'].include? error_case
        hpxml = HPXML.new(hpxml_path: File.join(@sample_files_path, 'base-misc-generators.xml'))
        hpxml.generators[0].annual_consumption_kbtu = 1500
      elsif ['heat-pump-capacity-17f'].include? error_case
        hpxml = HPXML.new(hpxml_path: File.join(@sample_files_path, 'base-hvac-air-to-air-heat-pump-1-speed.xml'))
        hpxml.heat_pumps[0].heating_capacity_17F = hpxml.heat_pumps[0].heating_capacity + 1000.0
      elsif ['heat-pump-mixed-fixed-and-autosize-capacities'].include? error_case
        hpxml = HPXML.new(hpxml_path: File.join(@sample_files_path, 'base-hvac-air-to-air-heat-pump-1-speed.xml'))
        hpxml.heat_pumps[0].heating_capacity = nil
        hpxml.heat_pumps[0].cooling_capacity = nil
        hpxml.heat_pumps[0].heating_capacity_17F = 25000.0
      elsif ['heat-pump-multiple-backup-systems'].include? error_case
        hpxml = HPXML.new(hpxml_path: File.join(@sample_files_path, 'base-hvac-air-to-air-heat-pump-var-speed-backup-boiler.xml'))
        hpxml.heating_systems << hpxml.heating_systems[0].dup
        hpxml.heating_systems[-1].id = 'HeatingSystem2'
        hpxml.heat_pumps[0].fraction_heat_load_served = 0.5
        hpxml.heat_pumps[0].fraction_cool_load_served = 0.5
        hpxml.heat_pumps << hpxml.heat_pumps[0].dup
        hpxml.heat_pumps[-1].id = 'HeatPump2'
        hpxml.heat_pumps[-1].primary_heating_system = false
        hpxml.heat_pumps[-1].primary_cooling_system = false
      elsif ['hvac-distribution-return-duct-leakage-missing'].include? error_case
        hpxml = HPXML.new(hpxml_path: File.join(@sample_files_path, 'base-hvac-evap-cooler-only-ducted.xml'))
        hpxml.hvac_distributions[0].duct_leakage_measurements[-1].delete
      elsif ['hvac-frac-load-served'].include? error_case
        hpxml = HPXML.new(hpxml_path: File.join(@sample_files_path, 'base-hvac-multiple.xml'))
        hpxml.heating_systems[0].fraction_heat_load_served += 0.1
        hpxml.cooling_systems[0].fraction_cool_load_served += 0.2
        hpxml.heating_systems[0].primary_system = true
        hpxml.cooling_systems[0].primary_system = true
        hpxml.heat_pumps[-1].primary_heating_system = false
        hpxml.heat_pumps[-1].primary_cooling_system = false
      elsif ['incomplete-integrated-heating'].include? error_case
        hpxml = HPXML.new(hpxml_path: File.join(@sample_files_path, 'base-hvac-ptac-with-heating-electricity.xml'))
        hpxml.cooling_systems[0].integrated_heating_system_fraction_heat_load_served = nil
      elsif ['invalid-assembly-effective-rvalue'].include? error_case
        hpxml = HPXML.new(hpxml_path: File.join(@sample_files_path, 'base.xml'))
        hpxml.walls[0].insulation_assembly_r_value = 0.0
      elsif ['invalid-battery-capacities-ah'].include? error_case
        hpxml = HPXML.new(hpxml_path: File.join(@sample_files_path, 'base-pv-battery-ah.xml'))
        hpxml.batteries[0].usable_capacity_ah = hpxml.batteries[0].nominal_capacity_ah
      elsif ['invalid-battery-capacities-kwh'].include? error_case
        hpxml = HPXML.new(hpxml_path: File.join(@sample_files_path, 'base-pv-battery.xml'))
        hpxml.batteries[0].usable_capacity_kwh = hpxml.batteries[0].nominal_capacity_kwh
      elsif ['invalid-calendar-year-low'].include? error_case
        hpxml = HPXML.new(hpxml_path: File.join(@sample_files_path, 'base.xml'))
        hpxml.header.sim_calendar_year = 1575
      elsif ['invalid-calendar-year-high'].include? error_case
        hpxml = HPXML.new(hpxml_path: File.join(@sample_files_path, 'base.xml'))
        hpxml.header.sim_calendar_year = 20000
      elsif ['invalid-duct-area-fractions'].include? error_case
        hpxml = HPXML.new(hpxml_path: File.join(@sample_files_path, 'base-hvac-ducts-area-fractions.xml'))
        hpxml.hvac_distributions[0].ducts[0].duct_surface_area = nil
        hpxml.hvac_distributions[0].ducts[1].duct_surface_area = nil
        hpxml.hvac_distributions[0].ducts[2].duct_surface_area = nil
        hpxml.hvac_distributions[0].ducts[3].duct_surface_area = nil
        hpxml.hvac_distributions[0].ducts[0].duct_fraction_area = 0.65
        hpxml.hvac_distributions[0].ducts[1].duct_fraction_area = 0.65
        hpxml.hvac_distributions[0].ducts[2].duct_fraction_area = 0.15
        hpxml.hvac_distributions[0].ducts[3].duct_fraction_area = 0.15
      elsif ['invalid-facility-type'].include? error_case
        hpxml = HPXML.new(hpxml_path: File.join(@sample_files_path, 'base-bldgtype-multifamily-shared-laundry-room.xml'))
        hpxml.building_construction.residential_facility_type = HPXML::ResidentialTypeSFD
      elsif ['invalid-foundation-wall-properties'].include? error_case
        hpxml = HPXML.new(hpxml_path: File.join(@sample_files_path, 'base-foundation-unconditioned-basement-wall-insulation.xml'))
        hpxml.foundation_walls[0].depth_below_grade = 9.0
        hpxml.foundation_walls[0].insulation_interior_distance_to_top = 12.0
        hpxml.foundation_walls[0].insulation_interior_distance_to_bottom = 10.0
      elsif ['invalid-ground-conductivity'].include? error_case
        hpxml = HPXML.new(hpxml_path: File.join(@sample_files_path, 'base.xml'))
        hpxml.site.ground_conductivity = 0.0
      elsif ['invalid-hvac-installation-quality'].include? error_case
        hpxml = HPXML.new(hpxml_path: File.join(@sample_files_path, 'base-hvac-air-to-air-heat-pump-1-speed.xml'))
        hpxml.heat_pumps[0].airflow_defect_ratio = -99
        hpxml.heat_pumps[0].charge_defect_ratio = -99
      elsif ['invalid-hvac-installation-quality2'].include? error_case
        hpxml = HPXML.new(hpxml_path: File.join(@sample_files_path, 'base-hvac-air-to-air-heat-pump-1-speed.xml'))
        hpxml.heat_pumps[0].airflow_defect_ratio = 99
        hpxml.heat_pumps[0].charge_defect_ratio = 99
      elsif ['invalid-id2'].include? error_case
        hpxml = HPXML.new(hpxml_path: File.join(@sample_files_path, 'base-enclosure-skylights.xml'))
      elsif ['invalid-input-parameters'].include? error_case
        hpxml = HPXML.new(hpxml_path: File.join(@sample_files_path, 'base.xml'))
        hpxml.header.transaction = 'modify'
        hpxml.site.site_type = 'mountain'
        hpxml.climate_and_risk_zones.climate_zone_ieccs[0].year = 2020
        hpxml.roofs.each do |roof|
          roof.radiant_barrier_grade = 4
        end
        hpxml.roofs[0].azimuth = 365
        hpxml.dishwashers[0].rated_annual_kwh = nil
        hpxml.dishwashers[0].energy_factor = 5.1
      elsif ['invalid-insulation-top'].include? error_case
        hpxml = HPXML.new(hpxml_path: File.join(@sample_files_path, 'base.xml'))
        hpxml.foundation_walls[0].insulation_interior_distance_to_top = -0.5
      elsif ['invalid-integrated-heating'].include? error_case
        hpxml = HPXML.new(hpxml_path: File.join(@sample_files_path, 'base-hvac-central-ac-only-1-speed.xml'))
        hpxml.cooling_systems[0].integrated_heating_system_fuel = HPXML::FuelTypeElectricity
        hpxml.cooling_systems[0].integrated_heating_system_efficiency_percent = 0.98
        hpxml.cooling_systems[0].integrated_heating_system_fraction_heat_load_served = 1.0
      elsif ['invalid-lighting-groups'].include? error_case
        hpxml = HPXML.new(hpxml_path: File.join(@sample_files_path, 'base.xml'))
        [HPXML::LocationInterior, HPXML::LocationExterior, HPXML::LocationGarage].each do |ltg_loc|
          hpxml.lighting_groups.each do |lg|
            next unless lg.location == ltg_loc

            lg.delete
            break
          end
        end
      elsif ['invalid-lighting-groups2'].include? error_case
        hpxml = HPXML.new(hpxml_path: File.join(@sample_files_path, 'base.xml'))
        [HPXML::LocationInterior, HPXML::LocationExterior, HPXML::LocationGarage].each do |ltg_loc|
          hpxml.lighting_groups.each do |lg|
            next unless lg.location == ltg_loc

            hpxml.lighting_groups << lg.dup
            hpxml.lighting_groups[-1].id = "LightingGroup#{hpxml.lighting_groups.size}"
            hpxml.lighting_groups[-1].fraction_of_units_in_location = 0.0
            break
          end
        end
      elsif ['invalid-natvent-availability'].include? error_case
        hpxml = HPXML.new(hpxml_path: File.join(@sample_files_path, 'base.xml'))
        hpxml.header.natvent_days_per_week = 8
      elsif ['invalid-natvent-availability2'].include? error_case
        hpxml = HPXML.new(hpxml_path: File.join(@sample_files_path, 'base.xml'))
        hpxml.header.natvent_days_per_week = -1
      elsif ['invalid-number-of-bedrooms-served'].include? error_case
        hpxml = HPXML.new(hpxml_path: File.join(@sample_files_path, 'base-bldgtype-multifamily-shared-pv.xml'))
        hpxml.pv_systems[0].number_of_bedrooms_served = 3
      elsif ['invalid-number-of-conditioned-floors'].include? error_case
        hpxml = HPXML.new(hpxml_path: File.join(@sample_files_path, 'base.xml'))
        hpxml.building_construction.number_of_conditioned_floors_above_grade = 3
      elsif ['invalid-number-of-units-served'].include? error_case
        hpxml = HPXML.new(hpxml_path: File.join(@sample_files_path, 'base-bldgtype-multifamily-shared-water-heater.xml'))
        hpxml.water_heating_systems[0].number_of_units_served = 1
      elsif ['invalid-shared-vent-in-unit-flowrate'].include? error_case
        hpxml = HPXML.new(hpxml_path: File.join(@sample_files_path, 'base-bldgtype-multifamily-shared-mechvent.xml'))
        hpxml.ventilation_fans[0].rated_flow_rate = 80
      elsif ['invalid-timestep'].include? error_case
        hpxml = HPXML.new(hpxml_path: File.join(@sample_files_path, 'base.xml'))
        hpxml.header.timestep = 45
      elsif ['invalid-timezone-utcoffset-low'].include? error_case
        hpxml = HPXML.new(hpxml_path: File.join(@sample_files_path, 'base.xml'))
        hpxml.header.time_zone_utc_offset = -13
      elsif ['invalid-timezone-utcoffset-high'].include? error_case
        hpxml = HPXML.new(hpxml_path: File.join(@sample_files_path, 'base.xml'))
        hpxml.header.time_zone_utc_offset = 15
      elsif ['invalid-ventilation-fan'].include? error_case
        hpxml = HPXML.new(hpxml_path: File.join(@sample_files_path, 'base-mechvent-exhaust.xml'))
        hpxml.ventilation_fans[0].used_for_garage_ventilation = true
      elsif ['invalid-ventilation-recovery'].include? error_case
        hpxml = HPXML.new(hpxml_path: File.join(@sample_files_path, 'base-mechvent-exhaust.xml'))
        hpxml.ventilation_fans[0].sensible_recovery_efficiency = 0.72
        hpxml.ventilation_fans[0].total_recovery_efficiency = 0.48
      elsif ['invalid-window-height'].include? error_case
        hpxml = HPXML.new(hpxml_path: File.join(@sample_files_path, 'base-enclosure-overhangs.xml'))
        hpxml.windows[1].overhangs_distance_to_bottom_of_window = 1.0
      elsif ['lighting-fractions'].include? error_case
        hpxml = HPXML.new(hpxml_path: File.join(@sample_files_path, 'base.xml'))
        int_cfl = hpxml.lighting_groups.select { |lg| lg.location == HPXML::LocationInterior && lg.lighting_type == HPXML::LightingTypeCFL }[0]
        int_cfl.fraction_of_units_in_location = 0.8
      elsif ['missing-cfis-supplemental-fan'].include? error_case
        hpxml = HPXML.new(hpxml_path: File.join(@sample_files_path, 'base-mechvent-cfis.xml'))
        hpxml.ventilation_fans[0].cfis_addtl_runtime_operating_mode = HPXML::CFISModeSupplementalFan
      elsif ['missing-distribution-cfa-served'].include? error_case
        hpxml = HPXML.new(hpxml_path: File.join(@sample_files_path, 'base.xml'))
        hpxml.hvac_distributions[0].ducts[1].duct_surface_area = nil
        hpxml.hvac_distributions[0].ducts[1].duct_location = nil
      elsif ['missing-duct-area'].include? error_case
        hpxml = HPXML.new(hpxml_path: File.join(@sample_files_path, 'base.xml'))
        hpxml.hvac_distributions[0].conditioned_floor_area_served = hpxml.building_construction.conditioned_floor_area
        hpxml.hvac_distributions[0].ducts[1].duct_surface_area = nil
      elsif ['missing-duct-location'].include? error_case
        hpxml = HPXML.new(hpxml_path: File.join(@sample_files_path, 'base.xml'))
        hpxml.hvac_distributions[0].ducts[1].duct_location = nil
      elsif ['missing-elements'].include? error_case
        hpxml = HPXML.new(hpxml_path: File.join(@sample_files_path, 'base.xml'))
        hpxml.building_construction.number_of_conditioned_floors = nil
        hpxml.building_construction.conditioned_floor_area = nil
      elsif ['missing-num-residents'].include? error_case
        hpxml = HPXML.new(hpxml_path: File.join(@sample_files_path, 'base-calctype-operational.xml'))
        hpxml.building_occupancy.number_of_residents = nil
      elsif ['multifamily-reference-appliance'].include? error_case
        hpxml = HPXML.new(hpxml_path: File.join(@sample_files_path, 'base.xml'))
        hpxml.clothes_washers[0].location = HPXML::LocationOtherHousingUnit
      elsif ['multifamily-reference-duct'].include? error_case
        hpxml = HPXML.new(hpxml_path: File.join(@sample_files_path, 'base.xml'))
        hpxml.hvac_distributions[0].ducts[0].duct_location = HPXML::LocationOtherMultifamilyBufferSpace
      elsif ['multifamily-reference-surface'].include? error_case
        hpxml = HPXML.new(hpxml_path: File.join(@sample_files_path, 'base.xml'))
        hpxml.floors << hpxml.floors[0].dup
        hpxml.floors[1].id = "Floor#{hpxml.floors.size}"
        hpxml.floors[1].insulation_id = "FloorInsulation#{hpxml.floors.size}"
        hpxml.floors[1].exterior_adjacent_to = HPXML::LocationOtherHeatedSpace
        hpxml.floors[1].floor_or_ceiling = HPXML::FloorOrCeilingCeiling
      elsif ['multifamily-reference-water-heater'].include? error_case
        hpxml = HPXML.new(hpxml_path: File.join(@sample_files_path, 'base.xml'))
        hpxml.water_heating_systems[0].location = HPXML::LocationOtherNonFreezingSpace
      elsif ['onoff-thermostat-heat-load-fraction'].include? error_case
        hpxml = HPXML.new(hpxml_path: File.join(@sample_files_path, 'base-hvac-onoff-thermostat-deadband.xml'))
        hpxml.heat_pumps[0].fraction_heat_load_served = 0.5
      elsif ['onoff-thermostat-cool-load-fraction'].include? error_case
        hpxml = HPXML.new(hpxml_path: File.join(@sample_files_path, 'base-hvac-onoff-thermostat-deadband.xml'))
        hpxml.heat_pumps[0].fraction_cool_load_served = 0.5
      elsif ['onoff-thermostat-negative-value'].include? error_case
        hpxml = HPXML.new(hpxml_path: File.join(@sample_files_path, 'base-hvac-onoff-thermostat-deadband.xml'))
        hpxml.hvac_controls[0].onoff_thermostat_deadband = -1.0
<<<<<<< HEAD
      elsif ['realistic-staging-missiong-ddb'].include? error_case
        hpxml = HPXML.new(hpxml_path: File.join(@sample_files_path, 'base-hvac-realistic-control-2-speed-central-ac.xml'))
        hpxml.hvac_controls[0].onoff_thermostat_deadband = nil
      elsif ['realistic-staging-zero-ddb'].include? error_case
        hpxml = HPXML.new(hpxml_path: File.join(@sample_files_path, 'base-hvac-realistic-control-2-speed-central-ac.xml'))
        hpxml.hvac_controls[0].onoff_thermostat_deadband = 0.0
=======
      elsif ['onoff-thermostat-wrong-system-type'].include? error_case
        hpxml = HPXML.new(hpxml_path: File.join(@sample_files_path, 'base-hvac-onoff-thermostat-deadband.xml'))
        hpxml.heat_pumps[0].heat_pump_type = HPXML::HVACTypeHeatPumpMiniSplit
        hpxml.heat_pumps[0].compressor_type = nil
      elsif ['onoff-thermostat-two-heat-pumps'].include? error_case
        hpxml = HPXML.new(hpxml_path: File.join(@sample_files_path, 'base-hvac-onoff-thermostat-deadband.xml'))
        hpxml.heat_pumps[0].fraction_cool_load_served = 0.5
        hpxml.heat_pumps[0].fraction_heat_load_served = 0.5
        hpxml.heat_pumps << hpxml.heat_pumps[0].dup
        hpxml.heat_pumps[-1].id = 'HeatPump2'
        hpxml.heat_pumps[-1].primary_heating_system = false
        hpxml.heat_pumps[-1].primary_cooling_system = false
>>>>>>> c9675ab8
      elsif ['refrigerator-location'].include? error_case
        hpxml = HPXML.new(hpxml_path: File.join(@sample_files_path, 'base.xml'))
        hpxml.refrigerators[0].location = HPXML::LocationGarage
      elsif ['solar-fraction-one'].include? error_case
        hpxml = HPXML.new(hpxml_path: File.join(@sample_files_path, 'base-dhw-solar-fraction.xml'))
        hpxml.solar_thermal_systems[0].solar_fraction = 1.0
      elsif ['water-heater-location'].include? error_case
        hpxml = HPXML.new(hpxml_path: File.join(@sample_files_path, 'base.xml'))
        hpxml.water_heating_systems[0].location = HPXML::LocationCrawlspaceVented
      elsif ['water-heater-location-other'].include? error_case
        hpxml = HPXML.new(hpxml_path: File.join(@sample_files_path, 'base.xml'))
        hpxml.water_heating_systems[0].location = HPXML::LocationUnconditionedSpace
      elsif ['water-heater-recovery-efficiency'].include? error_case
        hpxml = HPXML.new(hpxml_path: File.join(@sample_files_path, 'base-dhw-tank-gas.xml'))
        hpxml.water_heating_systems[0].recovery_efficiency = hpxml.water_heating_systems[0].energy_factor
      else
        fail "Unhandled case: #{error_case}."
      end

      hpxml_doc = hpxml.to_oga()

      # Perform additional raw XML manipulation
      if ['invalid-id2'].include? error_case
        element = XMLHelper.get_element(hpxml_doc, '/HPXML/Building/BuildingDetails/Enclosure/Skylights/Skylight/SystemIdentifier')
        XMLHelper.delete_attribute(element, 'id')
      end

      # Test against schematron
      XMLHelper.write_file(hpxml_doc, @tmp_hpxml_path)
      _test_schema_and_schematron_validation(@tmp_hpxml_path, hpxml_doc, expected_errors: expected_errors)
    end
  end

  def test_schema_schematron_warning_messages
    OpenStudio::Logger.instance.standardOutLogger.setLogLevel(OpenStudio::Fatal)
    # Test case => Warning message
    all_expected_warnings = { 'battery-pv-output-power-low' => ['Max power output should typically be greater than or equal to 500 W.',
                                                                'Max power output should typically be greater than or equal to 500 W.',
                                                                'Rated power output should typically be greater than or equal to 1000 W.'],
                              'dhw-capacities-low' => ['Heating capacity should typically be greater than or equal to 1000 Btu/hr.',
                                                       'Heating capacity should typically be greater than or equal to 1000 Btu/hr.',
                                                       'No space cooling specified, the model will not include space cooling energy use.'],
                              'dhw-efficiencies-low' => ['EnergyFactor should typically be greater than or equal to 0.45.',
                                                         'EnergyFactor should typically be greater than or equal to 0.45.',
                                                         'EnergyFactor should typically be greater than or equal to 0.45.',
                                                         'EnergyFactor should typically be greater than or equal to 0.45.',
                                                         'No space cooling specified, the model will not include space cooling energy use.'],
                              'dhw-setpoint-low' => ['Hot water setpoint should typically be greater than or equal to 110 deg-F.'],
                              'garage-ventilation' => ['Ventilation fans for the garage are not currently modeled.'],
                              'integrated-heating-efficiency-low' => ['Percent efficiency should typically be greater than or equal to 0.6.'],
                              'hvac-dse-low' => ['Heating DSE should typically be greater than or equal to 0.5.',
                                                 'Cooling DSE should typically be greater than or equal to 0.5.'],
                              'hvac-capacities-low' => ['Heating capacity should typically be greater than or equal to 1000 Btu/hr.',
                                                        'Heating capacity should typically be greater than or equal to 1000 Btu/hr.',
                                                        'Heating capacity should typically be greater than or equal to 1000 Btu/hr.',
                                                        'Heating capacity should typically be greater than or equal to 1000 Btu/hr.',
                                                        'Heating capacity should typically be greater than or equal to 1000 Btu/hr.',
                                                        'Heating capacity should typically be greater than or equal to 1000 Btu/hr.',
                                                        'Heating capacity should typically be greater than or equal to 1000 Btu/hr.',
                                                        'Cooling capacity should typically be greater than or equal to 1000 Btu/hr.',
                                                        'Cooling capacity should typically be greater than or equal to 1000 Btu/hr.',
                                                        'Cooling capacity should typically be greater than or equal to 1000 Btu/hr.',
                                                        'Heating capacity should typically be greater than or equal to 1000 Btu/hr.',
                                                        'Cooling capacity should typically be greater than or equal to 1000 Btu/hr.',
                                                        'Heating capacity should typically be greater than or equal to 1000 Btu/hr.',
                                                        'Cooling capacity should typically be greater than or equal to 1000 Btu/hr.',
                                                        'Heating capacity should typically be greater than or equal to 1000 Btu/hr.',
                                                        'Cooling capacity should typically be greater than or equal to 1000 Btu/hr.',
                                                        'Backup heating capacity should typically be greater than or equal to 1000 Btu/hr.',
                                                        'Backup heating capacity should typically be greater than or equal to 1000 Btu/hr.',
                                                        'Backup heating capacity should typically be greater than or equal to 1000 Btu/hr.'],
                              'hvac-efficiencies-low' => ['Percent efficiency should typically be greater than or equal to 0.95.',
                                                          'AFUE should typically be greater than or equal to 0.6.',
                                                          'AFUE should typically be greater than or equal to 0.6.',
                                                          'AFUE should typically be greater than or equal to 0.6.',
                                                          'AFUE should typically be greater than or equal to 0.6.',
                                                          'AFUE should typically be greater than or equal to 0.6.',
                                                          'Percent efficiency should typically be greater than or equal to 0.6.',
                                                          'SEER should typically be greater than or equal to 8.',
                                                          'EER should typically be greater than or equal to 8.',
                                                          'SEER should typically be greater than or equal to 8.',
                                                          'HSPF should typically be greater than or equal to 6.',
                                                          'SEER should typically be greater than or equal to 8.',
                                                          'HSPF should typically be greater than or equal to 6.',
                                                          'EER should typically be greater than or equal to 8.',
                                                          'COP should typically be greater than or equal to 2.'],
                              'hvac-setpoints-high' => ['Heating setpoint should typically be less than or equal to 76 deg-F.',
                                                        'Cooling setpoint should typically be less than or equal to 86 deg-F.'],
                              'hvac-setpoints-low' => ['Heating setpoint should typically be greater than or equal to 58 deg-F.',
                                                       'Cooling setpoint should typically be greater than or equal to 68 deg-F.'],
                              'onoff-thermostat-timestep-ten-mins' => ['Timestep should be 1; simulation will continue without deadband control.'],
                              'onoff-thermostat-temperature-capacitance-multiplier-one' => ['TemperatureCapacitanceMultiplier should typically be greater than 1.'],
                              'onoff-thermostat-num-speeds-greater-than-one' => ['Expected single speed DX systems to be modeled; simulation will continue without deadband control.'],
                              'slab-zero-exposed-perimeter' => ['Slab has zero exposed perimeter, this may indicate an input error.'],
                              'wrong-units' => ['Thickness is greater than 12 inches; this may indicate incorrect units.',
                                                'Thickness is less than 1 inch; this may indicate incorrect units.',
                                                'Depth is greater than 72 feet; this may indicate incorrect units.',
                                                'DistanceToTopOfWindow is greater than 12 feet; this may indicate incorrect units.'] }

    all_expected_warnings.each_with_index do |(warning_case, expected_warnings), i|
      puts "[#{i + 1}/#{all_expected_warnings.size}] Testing #{warning_case}..."
      # Create HPXML object
      if ['battery-pv-output-power-low'].include? warning_case
        hpxml = HPXML.new(hpxml_path: File.join(@sample_files_path, 'base-pv-battery.xml'))
        hpxml.batteries[0].rated_power_output = 0.1
        hpxml.pv_systems[0].max_power_output = 0.1
        hpxml.pv_systems[1].max_power_output = 0.1
      elsif ['dhw-capacities-low'].include? warning_case
        hpxml = HPXML.new(hpxml_path: File.join(@sample_files_path, 'base-dhw-multiple.xml'))
        hpxml.water_heating_systems.each do |water_heating_system|
          if [HPXML::WaterHeaterTypeStorage].include? water_heating_system.water_heater_type
            water_heating_system.heating_capacity = 0.1
          end
        end
      elsif ['dhw-efficiencies-low'].include? warning_case
        hpxml = HPXML.new(hpxml_path: File.join(@sample_files_path, 'base-dhw-multiple.xml'))
        hpxml.water_heating_systems.each do |water_heating_system|
          if [HPXML::WaterHeaterTypeStorage,
              HPXML::WaterHeaterTypeTankless].include? water_heating_system.water_heater_type
            water_heating_system.energy_factor = 0.1
          end
        end
      elsif ['dhw-setpoint-low'].include? warning_case
        hpxml = HPXML.new(hpxml_path: File.join(@sample_files_path, 'base.xml'))
        hpxml.water_heating_systems[0].temperature = 100
      elsif ['garage-ventilation'].include? warning_case
        hpxml = HPXML.new(hpxml_path: File.join(@sample_files_path, 'base.xml'))
        hpxml.ventilation_fans.add(id: 'VentilationFan1',
                                   used_for_garage_ventilation: true)
      elsif ['integrated-heating-efficiency-low'].include? warning_case
        hpxml = HPXML.new(hpxml_path: File.join(@sample_files_path, 'base-hvac-ptac-with-heating-electricity.xml'))
        hpxml.cooling_systems[0].integrated_heating_system_efficiency_percent = 0.5
      elsif ['hvac-dse-low'].include? warning_case
        hpxml = HPXML.new(hpxml_path: File.join(@sample_files_path, 'base-hvac-dse.xml'))
        hpxml.hvac_distributions[0].annual_heating_dse = 0.1
        hpxml.hvac_distributions[0].annual_cooling_dse = 0.1
      elsif ['hvac-capacities-low'].include? warning_case
        hpxml = HPXML.new(hpxml_path: File.join(@sample_files_path, 'base-hvac-multiple.xml'))
        hpxml.hvac_systems.each do |hvac_system|
          if hvac_system.is_a? HPXML::HeatingSystem
            hvac_system.heating_capacity = 0.1
          elsif hvac_system.is_a? HPXML::CoolingSystem
            hvac_system.cooling_capacity = 0.1
          elsif hvac_system.is_a? HPXML::HeatPump
            hvac_system.heating_capacity = 0.1
            hvac_system.cooling_capacity = 0.1
            hvac_system.backup_heating_capacity = 0.1
          end
        end
      elsif ['hvac-efficiencies-low'].include? warning_case
        hpxml = HPXML.new(hpxml_path: File.join(@sample_files_path, 'base-hvac-multiple.xml'))
        hpxml.hvac_systems.each do |hvac_system|
          if hvac_system.is_a? HPXML::HeatingSystem
            if [HPXML::HVACTypeElectricResistance,
                HPXML::HVACTypeStove].include? hvac_system.heating_system_type
              hvac_system.heating_efficiency_percent = 0.1
            elsif [HPXML::HVACTypeFurnace,
                   HPXML::HVACTypeWallFurnace,
                   HPXML::HVACTypeBoiler].include? hvac_system.heating_system_type
              hvac_system.heating_efficiency_afue = 0.1
            end
          elsif hvac_system.is_a? HPXML::CoolingSystem
            if [HPXML::HVACTypeCentralAirConditioner].include? hvac_system.cooling_system_type
              hvac_system.cooling_efficiency_seer = 0.1
            elsif [HPXML::HVACTypeRoomAirConditioner].include? hvac_system.cooling_system_type
              hvac_system.cooling_efficiency_eer = 0.1
            end
          elsif hvac_system.is_a? HPXML::HeatPump
            if [HPXML::HVACTypeHeatPumpAirToAir,
                HPXML::HVACTypeHeatPumpMiniSplit].include? hvac_system.heat_pump_type
              hvac_system.cooling_efficiency_seer = 0.1
              hvac_system.heating_efficiency_hspf = 0.1
            elsif [HPXML::HVACTypeHeatPumpGroundToAir].include? hvac_system.heat_pump_type
              hvac_system.cooling_efficiency_eer = 0.1
              hvac_system.heating_efficiency_cop = 0.1
            end
          end
        end
      elsif ['hvac-setpoints-high'].include? warning_case
        hpxml = HPXML.new(hpxml_path: File.join(@sample_files_path, 'base.xml'))
        hpxml.hvac_controls[0].heating_setpoint_temp = 100
        hpxml.hvac_controls[0].cooling_setpoint_temp = 100
      elsif ['hvac-setpoints-low'].include? warning_case
        hpxml = HPXML.new(hpxml_path: File.join(@sample_files_path, 'base.xml'))
        hpxml.hvac_controls[0].heating_setpoint_temp = 0
        hpxml.hvac_controls[0].cooling_setpoint_temp = 0
      elsif ['onoff-thermostat-timestep-ten-mins'].include? warning_case
        hpxml = HPXML.new(hpxml_path: File.join(@sample_files_path, 'base-hvac-onoff-thermostat-deadband.xml'))
        hpxml.header.timestep = 10
      elsif ['onoff-thermostat-temperature-capacitance-multiplier-one'].include? warning_case
        hpxml = HPXML.new(hpxml_path: File.join(@sample_files_path, 'base-hvac-onoff-thermostat-deadband.xml'))
        hpxml.header.temperature_capacitance_multiplier = 1
      elsif ['onoff-thermostat-num-speeds-greater-than-one'].include? warning_case
        hpxml = HPXML.new(hpxml_path: File.join(@sample_files_path, 'base-hvac-onoff-thermostat-deadband.xml'))
        hpxml.heat_pumps[0].compressor_type = HPXML::HVACCompressorTypeVariableSpeed
      elsif ['slab-zero-exposed-perimeter'].include? warning_case
        hpxml = HPXML.new(hpxml_path: File.join(@sample_files_path, 'base.xml'))
        hpxml.slabs[0].exposed_perimeter = 0
      elsif ['wrong-units'].include? warning_case
        hpxml = HPXML.new(hpxml_path: File.join(@sample_files_path, 'base-enclosure-overhangs.xml'))
        hpxml.slabs[0].thickness = 0.5
        hpxml.foundation_walls[0].thickness = 72.0
        hpxml.windows[0].overhangs_depth = 120.0
        hpxml.windows[0].overhangs_distance_to_top_of_window = 24.0
        hpxml.windows[0].overhangs_distance_to_bottom_of_window = 48.0
      else
        fail "Unhandled case: #{warning_case}."
      end

      hpxml_doc = hpxml.to_oga()

      # Test against schematron
      XMLHelper.write_file(hpxml_doc, @tmp_hpxml_path)
      _test_schema_and_schematron_validation(@tmp_hpxml_path, hpxml_doc, expected_warnings: expected_warnings)
    end
  end

  def test_ruby_error_messages
    # Test case => Error message
    all_expected_errors = { 'battery-bad-values-max-not-one' => ["Schedule max value for column 'battery' must be 1."],
                            'battery-bad-values-min-not-neg-one' => ["Schedule min value for column 'battery' must be -1."],
                            'cfis-with-hydronic-distribution' => ["Attached HVAC distribution system 'HVACDistribution1' cannot be hydronic for ventilation fan 'VentilationFan1'."],
                            'cfis-invalid-supplemental-fan' => ["CFIS supplemental fan 'VentilationFan2' must be of type 'supply only' or 'exhaust only'."],
                            'cfis-invalid-supplemental-fan2' => ["CFIS supplemental fan 'VentilationFan2' must be set as used for whole building ventilation."],
                            'cfis-invalid-supplemental-fan3' => ["CFIS supplemental fan 'VentilationFan2' cannot be a shared system."],
                            'cfis-invalid-supplemental-fan4' => ["CFIS supplemental fan 'VentilationFan2' cannot have HoursInOperation specified."],
                            'dehumidifier-setpoints' => ['All dehumidifiers must have the same setpoint but multiple setpoints were specified.'],
                            'desuperheater-with-detailed-setpoints' => ["Detailed setpoints for water heating system 'WaterHeatingSystem1' is not currently supported for desuperheaters."],
                            'duplicate-id' => ["Element 'SystemIdentifier', attribute 'id': 'PlugLoad1' is not a valid value of the atomic type 'xs:ID'."],
                            'emissions-duplicate-names' => ['Found multiple Emissions Scenarios with the Scenario Name='],
                            'emissions-wrong-columns' => ['Emissions File has too few columns. Cannot find column number'],
                            'emissions-wrong-filename' => ["Emissions File file path 'invalid-wrong-filename.csv' does not exist."],
                            'emissions-wrong-rows' => ['Emissions File has invalid number of rows'],
                            'heat-pump-backup-system-load-fraction' => ['Heat pump backup system cannot have a fraction heat load served specified.'],
                            'hvac-distribution-multiple-attached-cooling' => ["Multiple cooling systems found attached to distribution system 'HVACDistribution2'."],
                            'hvac-distribution-multiple-attached-heating' => ["Multiple heating systems found attached to distribution system 'HVACDistribution1'."],
                            'hvac-dse-multiple-attached-cooling' => ["Multiple cooling systems found attached to distribution system 'HVACDistribution1'."],
                            'hvac-dse-multiple-attached-heating' => ["Multiple heating systems found attached to distribution system 'HVACDistribution1'."],
                            'hvac-inconsistent-fan-powers' => ["Fan powers for heating system 'HeatingSystem1' and cooling system 'CoolingSystem1' are attached to a single distribution system and therefore must be the same."],
                            'hvac-invalid-distribution-system-type' => ["Incorrect HVAC distribution system type for HVAC type: 'Furnace'. Should be one of: ["],
                            'hvac-shared-boiler-multiple' => ['More than one shared heating system found.'],
                            'hvac-shared-chiller-multiple' => ['More than one shared cooling system found.'],
                            'hvac-shared-chiller-negative-seer-eq' => ["Negative SEER equivalent calculated for cooling system 'CoolingSystem1', double check inputs."],
                            'invalid-battery-capacity-units' => ["UsableCapacity and NominalCapacity for Battery 'Battery1' must be in the same units."],
                            'invalid-battery-capacity-units2' => ["UsableCapacity and NominalCapacity for Battery 'Battery1' must be in the same units."],
                            'invalid-datatype-boolean' => ["Element 'RadiantBarrier': 'FOOBAR' is not a valid value of the atomic type 'xs:boolean'"],
                            'invalid-datatype-integer' => ["Element 'NumberofBedrooms': '2.5' is not a valid value of the atomic type 'IntegerGreaterThanOrEqualToZero_simple'."],
                            'invalid-datatype-float' => ["Cannot convert 'FOOBAR' to float for Slab/extension/CarpetFraction."],
                            'invalid-daylight-saving' => ['Daylight Saving End Day of Month (31) must be one of: 1, 2, 3, 4, 5, 6, 7, 8, 9, 10, 11, 12, 13, 14, 15, 16, 17, 18, 19, 20, 21, 22, 23, 24, 25, 26, 27, 28, 29, 30.'],
                            'invalid-distribution-cfa-served' => ['The total conditioned floor area served by the HVAC distribution system(s) for heating is larger than the conditioned floor area of the building.',
                                                                  'The total conditioned floor area served by the HVAC distribution system(s) for cooling is larger than the conditioned floor area of the building.'],
                            'invalid-epw-filepath' => ["foo.epw' could not be found."],
                            'invalid-id' => ["Element 'SystemIdentifier', attribute 'id': '' is not a valid value of the atomic type 'xs:ID'."],
                            'invalid-neighbor-shading-azimuth' => ['A neighbor building has an azimuth (145) not equal to the azimuth of any wall.'],
                            'invalid-relatedhvac-dhw-indirect' => ["RelatedHVACSystem 'HeatingSystem_bad' not found for water heating system 'WaterHeatingSystem1'"],
                            'invalid-relatedhvac-desuperheater' => ["RelatedHVACSystem 'CoolingSystem_bad' not found for water heating system 'WaterHeatingSystem1'."],
                            'invalid-schema-version' => ["Element 'HPXML', attribute 'schemaVersion'"],
                            'invalid-skylights-physical-properties' => ["Could not lookup UFactor and SHGC for skylight 'Skylight2'."],
                            'invalid-runperiod' => ['Run Period End Day of Month (31) must be one of: 1, 2, 3, 4, 5, 6, 7, 8, 9, 10, 11, 12, 13, 14, 15, 16, 17, 18, 19, 20, 21, 22, 23, 24, 25, 26, 27, 28, 29, 30.'],
                            'invalid-vacancy-period' => ['Vacancy Period End Day of Month (31) must be one of: 1, 2, 3, 4, 5, 6, 7, 8, 9, 10, 11, 12, 13, 14, 15, 16, 17, 18, 19, 20, 21, 22, 23, 24, 25, 26, 27, 28, 29, 30.'],
                            'invalid-power-outage-period' => ['Power Outage Period End Day of Month (31) must be one of: 1, 2, 3, 4, 5, 6, 7, 8, 9, 10, 11, 12, 13, 14, 15, 16, 17, 18, 19, 20, 21, 22, 23, 24, 25, 26, 27, 28, 29, 30.'],
                            'invalid-windows-physical-properties' => ["Could not lookup UFactor and SHGC for window 'Window3'."],
                            'inverter-unequal-efficiencies' => ['Expected all InverterEfficiency values to be equal.'],
                            'leap-year-TMY' => ['Specified a leap year (2008) but weather data has 8760 hours.'],
                            'net-area-negative-wall' => ["Calculated a negative net surface area for surface 'Wall1'."],
                            'net-area-negative-roof' => ["Calculated a negative net surface area for surface 'Roof1'."],
                            'orphaned-hvac-distribution' => ["Distribution system 'HVACDistribution1' found but no HVAC system attached to it."],
                            'refrigerators-multiple-primary' => ['More than one refrigerator designated as the primary.'],
                            'refrigerators-no-primary' => ['Could not find a primary refrigerator.'],
                            'repeated-relatedhvac-dhw-indirect' => ["RelatedHVACSystem 'HeatingSystem1' is attached to multiple water heating systems."],
                            'repeated-relatedhvac-desuperheater' => ["RelatedHVACSystem 'CoolingSystem1' is attached to multiple water heating systems."],
                            'schedule-detailed-bad-values-max-not-one' => ["Schedule max value for column 'lighting_interior' must be 1."],
                            'schedule-detailed-bad-values-negative' => ["Schedule min value for column 'lighting_interior' must be non-negative."],
                            'schedule-detailed-bad-values-non-numeric' => ["Schedule value must be numeric for column 'lighting_interior'."],
                            'schedule-detailed-bad-values-mode-negative' => ["Schedule value for column 'water_heater_operating_mode' must be either 0 or 1."],
                            'schedule-detailed-duplicate-columns' => ["Schedule column name 'occupants' is duplicated."],
                            'schedule-detailed-wrong-filename' => ["Schedules file path 'invalid-wrong-filename.csv' does not exist."],
                            'schedule-detailed-wrong-rows' => ["Schedule has invalid number of rows (8759) for column 'occupants'. Must be one of: 8760, 17520, 26280, 35040, 43800, 52560, 87600, 105120, 131400, 175200, 262800, 525600."],
                            'solar-thermal-system-with-combi-tankless' => ["Water heating system 'WaterHeatingSystem1' connected to solar thermal system 'SolarThermalSystem1' cannot be a space-heating boiler."],
                            'solar-thermal-system-with-desuperheater' => ["Water heating system 'WaterHeatingSystem1' connected to solar thermal system 'SolarThermalSystem1' cannot be attached to a desuperheater."],
                            'solar-thermal-system-with-dhw-indirect' => ["Water heating system 'WaterHeatingSystem1' connected to solar thermal system 'SolarThermalSystem1' cannot be a space-heating boiler."],
                            'storm-windows-unexpected-window-ufactor' => ['Unexpected base window U-Factor (0.33) for a storm window.'],
                            'unattached-cfis' => ["Attached HVAC distribution system 'foobar' not found for ventilation fan 'VentilationFan1'."],
                            'unattached-door' => ["Attached wall 'foobar' not found for door 'Door1'."],
                            'unattached-hvac-distribution' => ["Attached HVAC distribution system 'foobar' not found for HVAC system 'HeatingSystem1'."],
                            'unattached-pv-system' => ["Attached inverter 'foobar' not found for pv system 'PVSystem1'."],
                            'unattached-skylight' => ["Attached roof 'foobar' not found for skylight 'Skylight1'."],
                            'unattached-solar-thermal-system' => ["Attached water heating system 'foobar' not found for solar thermal system 'SolarThermalSystem1'."],
                            'unattached-shared-clothes-washer-dhw-distribution' => ["Attached hot water distribution 'foobar' not found for clothes washer"],
                            'unattached-shared-clothes-washer-water-heater' => ["Attached water heating system 'foobar' not found for clothes washer"],
                            'unattached-shared-dishwasher-dhw-distribution' => ["Attached hot water distribution 'foobar' not found for dishwasher"],
                            'unattached-shared-dishwasher-water-heater' => ["Attached water heating system 'foobar' not found for dishwasher"],
                            'unattached-window' => ["Attached wall 'foobar' not found for window 'Window1'."] }

    all_expected_errors.each_with_index do |(error_case, expected_errors), i|
      puts "[#{i + 1}/#{all_expected_errors.size}] Testing #{error_case}..."
      # Create HPXML object
      if ['battery-bad-values-max-not-one'].include? error_case
        hpxml = HPXML.new(hpxml_path: File.join(@sample_files_path, 'base-battery-scheduled.xml'))
        csv_data = CSV.read(File.join(File.dirname(hpxml.hpxml_path), hpxml.header.schedules_filepaths[0]))
        csv_data[1][0] = 1.1
        File.write(@tmp_csv_path, csv_data.map(&:to_csv).join)
        hpxml.header.schedules_filepaths = [@tmp_csv_path]
      elsif ['battery-bad-values-min-not-neg-one'].include? error_case
        hpxml = HPXML.new(hpxml_path: File.join(@sample_files_path, 'base-battery-scheduled.xml'))
        csv_data = CSV.read(File.join(File.dirname(hpxml.hpxml_path), hpxml.header.schedules_filepaths[0]))
        csv_data[1][0] = -1.1
        File.write(@tmp_csv_path, csv_data.map(&:to_csv).join)
        hpxml.header.schedules_filepaths = [@tmp_csv_path]
      elsif ['cfis-with-hydronic-distribution'].include? error_case
        hpxml = HPXML.new(hpxml_path: File.join(@sample_files_path, 'base-hvac-boiler-gas-only.xml'))
        hpxml.ventilation_fans.add(id: "VentilationFan#{hpxml.ventilation_fans.size + 1}",
                                   fan_type: HPXML::MechVentTypeCFIS,
                                   used_for_whole_building_ventilation: true,
                                   distribution_system_idref: hpxml.hvac_distributions[0].id)
      elsif ['cfis-invalid-supplemental-fan'].include? error_case
        hpxml = HPXML.new(hpxml_path: File.join(@sample_files_path, 'base-mechvent-cfis-supplemental-fan-exhaust.xml'))
        suppl_fan = hpxml.ventilation_fans.select { |f| f.is_cfis_supplemental_fan? }[0]
        suppl_fan.fan_type = HPXML::MechVentTypeBalanced
      elsif ['cfis-invalid-supplemental-fan2'].include? error_case
        hpxml = HPXML.new(hpxml_path: File.join(@sample_files_path, 'base-mechvent-cfis-supplemental-fan-exhaust.xml'))
        suppl_fan = hpxml.ventilation_fans.select { |f| f.is_cfis_supplemental_fan? }[0]
        suppl_fan.used_for_whole_building_ventilation = false
        suppl_fan.used_for_garage_ventilation = true
      elsif ['cfis-invalid-supplemental-fan3'].include? error_case
        hpxml = HPXML.new(hpxml_path: File.join(@sample_files_path, 'base-mechvent-cfis-supplemental-fan-exhaust.xml'))
        suppl_fan = hpxml.ventilation_fans.select { |f| f.is_cfis_supplemental_fan? }[0]
        suppl_fan.is_shared_system = true
        suppl_fan.fraction_recirculation = 0.0
        suppl_fan.in_unit_flow_rate = suppl_fan.tested_flow_rate / 2.0
      elsif ['cfis-invalid-supplemental-fan4'].include? error_case
        hpxml = HPXML.new(hpxml_path: File.join(@sample_files_path, 'base-mechvent-cfis-supplemental-fan-exhaust.xml'))
        suppl_fan = hpxml.ventilation_fans.select { |f| f.is_cfis_supplemental_fan? }[0]
        suppl_fan.hours_in_operation = 12.0
      elsif ['dehumidifier-setpoints'].include? error_case
        hpxml = HPXML.new(hpxml_path: File.join(@sample_files_path, 'base-appliances-dehumidifier-multiple.xml'))
        hpxml.dehumidifiers[-1].rh_setpoint = 0.55
      elsif ['desuperheater-with-detailed-setpoints'].include? error_case
        hpxml = HPXML.new(hpxml_path: File.join(@sample_files_path, 'base-dhw-tank-detailed-setpoints.xml'))
        hpxml.water_heating_systems[0].uses_desuperheater = true
        hpxml.water_heating_systems[0].related_hvac_idref = hpxml.cooling_systems[0].id
      elsif ['duplicate-id'].include? error_case
        hpxml = HPXML.new(hpxml_path: File.join(@sample_files_path, 'base.xml'))
        hpxml.plug_loads[-1].id = hpxml.plug_loads[0].id
      elsif ['emissions-duplicate-names'].include? error_case
        hpxml = HPXML.new(hpxml_path: File.join(@sample_files_path, 'base-misc-emissions.xml'))
        hpxml.header.emissions_scenarios << hpxml.header.emissions_scenarios[0].dup
      elsif ['emissions-wrong-columns'].include? error_case
        hpxml = HPXML.new(hpxml_path: File.join(@sample_files_path, 'base-misc-emissions.xml'))
        scenario = hpxml.header.emissions_scenarios[1]
        csv_data = CSV.read(File.join(File.dirname(hpxml.hpxml_path), scenario.elec_schedule_filepath))
        csv_data[10] = [431.0] * (scenario.elec_schedule_column_number - 1)
        File.write(@tmp_csv_path, csv_data.map(&:to_csv).join)
        hpxml.header.emissions_scenarios[1].elec_schedule_filepath = @tmp_csv_path
      elsif ['emissions-wrong-filename'].include? error_case
        hpxml = HPXML.new(hpxml_path: File.join(@sample_files_path, 'base-misc-emissions.xml'))
        hpxml.header.emissions_scenarios[1].elec_schedule_filepath = 'invalid-wrong-filename.csv'
      elsif ['emissions-wrong-rows'].include? error_case
        hpxml = HPXML.new(hpxml_path: File.join(@sample_files_path, 'base-misc-emissions.xml'))
        scenario = hpxml.header.emissions_scenarios[1]
        csv_data = CSV.read(File.join(File.dirname(hpxml.hpxml_path), scenario.elec_schedule_filepath))
        File.write(@tmp_csv_path, csv_data[0..-2].map(&:to_csv).join)
        hpxml.header.emissions_scenarios[1].elec_schedule_filepath = @tmp_csv_path
      elsif ['heat-pump-backup-system-load-fraction'].include? error_case
        hpxml = HPXML.new(hpxml_path: File.join(@sample_files_path, 'base-hvac-air-to-air-heat-pump-var-speed-backup-boiler.xml'))
        hpxml.heating_systems[0].fraction_heat_load_served = 0.5
        hpxml.heat_pumps[0].fraction_heat_load_served = 0.5
      elsif ['hvac-invalid-distribution-system-type'].include? error_case
        hpxml = HPXML.new(hpxml_path: File.join(@sample_files_path, 'base.xml'))
        hpxml.hvac_distributions.add(id: "HVACDistribution#{hpxml.hvac_distributions.size + 1}",
                                     distribution_system_type: HPXML::HVACDistributionTypeHydronic,
                                     hydronic_type: HPXML::HydronicTypeBaseboard)
        hpxml.heating_systems[-1].distribution_system_idref = hpxml.hvac_distributions[-1].id
      elsif ['hvac-distribution-multiple-attached-cooling'].include? error_case
        hpxml = HPXML.new(hpxml_path: File.join(@sample_files_path, 'base-hvac-multiple.xml'))
        hpxml.heat_pumps[0].distribution_system_idref = 'HVACDistribution2'
      elsif ['hvac-distribution-multiple-attached-heating'].include? error_case
        hpxml = HPXML.new(hpxml_path: File.join(@sample_files_path, 'base-hvac-multiple.xml'))
        hpxml.heat_pumps[0].distribution_system_idref = 'HVACDistribution1'
      elsif ['hvac-dse-multiple-attached-cooling'].include? error_case
        hpxml = HPXML.new(hpxml_path: File.join(@sample_files_path, 'base-hvac-dse.xml'))
        hpxml.cooling_systems[0].fraction_cool_load_served = 0.5
        hpxml.cooling_systems << hpxml.cooling_systems[0].dup
        hpxml.cooling_systems[1].id = "CoolingSystem#{hpxml.cooling_systems.size}"
        hpxml.cooling_systems[0].primary_system = false
      elsif ['hvac-dse-multiple-attached-heating'].include? error_case
        hpxml = HPXML.new(hpxml_path: File.join(@sample_files_path, 'base-hvac-dse.xml'))
        hpxml.heating_systems[0].fraction_heat_load_served = 0.5
        hpxml.heating_systems << hpxml.heating_systems[0].dup
        hpxml.heating_systems[1].id = "HeatingSystem#{hpxml.heating_systems.size}"
        hpxml.heating_systems[0].primary_system = false
      elsif ['hvac-inconsistent-fan-powers'].include? error_case
        hpxml = HPXML.new(hpxml_path: File.join(@sample_files_path, 'base.xml'))
        hpxml.cooling_systems[0].fan_watts_per_cfm = 0.55
        hpxml.heating_systems[0].fan_watts_per_cfm = 0.45
      elsif ['hvac-shared-boiler-multiple'].include? error_case
        hpxml = HPXML.new(hpxml_path: File.join(@sample_files_path, 'base-bldgtype-multifamily-shared-boiler-only-baseboard.xml'))
        hpxml.hvac_distributions << hpxml.hvac_distributions[0].dup
        hpxml.hvac_distributions[-1].id = "HVACDistribution#{hpxml.hvac_distributions.size}"
        hpxml.heating_systems[0].fraction_heat_load_served = 0.5
        hpxml.heating_systems[0].primary_system = false
        hpxml.heating_systems << hpxml.heating_systems[0].dup
        hpxml.heating_systems[1].id = "HeatingSystem#{hpxml.heating_systems.size}"
        hpxml.heating_systems[1].distribution_system_idref = hpxml.hvac_distributions[-1].id
        hpxml.heating_systems[1].primary_system = true
      elsif ['hvac-shared-chiller-multiple'].include? error_case
        hpxml = HPXML.new(hpxml_path: File.join(@sample_files_path, 'base-bldgtype-multifamily-shared-chiller-only-baseboard.xml'))
        hpxml.hvac_distributions << hpxml.hvac_distributions[0].dup
        hpxml.hvac_distributions[-1].id = "HVACDistribution#{hpxml.hvac_distributions.size}"
        hpxml.cooling_systems[0].fraction_cool_load_served = 0.5
        hpxml.cooling_systems[0].primary_system = false
        hpxml.cooling_systems << hpxml.cooling_systems[0].dup
        hpxml.cooling_systems[1].id = "CoolingSystem#{hpxml.cooling_systems.size}"
        hpxml.cooling_systems[1].distribution_system_idref = hpxml.hvac_distributions[-1].id
        hpxml.cooling_systems[1].primary_system = true
      elsif ['hvac-shared-chiller-negative-seer-eq'].include? error_case
        hpxml = HPXML.new(hpxml_path: File.join(@sample_files_path, 'base-bldgtype-multifamily-shared-chiller-only-baseboard.xml'))
        hpxml.cooling_systems[0].shared_loop_watts *= 100.0
      elsif ['invalid-battery-capacity-units'].include? error_case
        hpxml = HPXML.new(hpxml_path: File.join(@sample_files_path, 'base-pv-battery.xml'))
        hpxml.batteries[0].usable_capacity_kwh = nil
        hpxml.batteries[0].usable_capacity_ah = 200.0
      elsif ['invalid-battery-capacity-units2'].include? error_case
        hpxml = HPXML.new(hpxml_path: File.join(@sample_files_path, 'base-pv-battery-ah.xml'))
        hpxml.batteries[0].usable_capacity_kwh = 10.0
        hpxml.batteries[0].usable_capacity_ah = nil
      elsif ['invalid-datatype-boolean'].include? error_case
        hpxml = HPXML.new(hpxml_path: File.join(@sample_files_path, 'base.xml'))
      elsif ['invalid-datatype-integer'].include? error_case
        hpxml = HPXML.new(hpxml_path: File.join(@sample_files_path, 'base.xml'))
      elsif ['invalid-datatype-float'].include? error_case
        hpxml = HPXML.new(hpxml_path: File.join(@sample_files_path, 'base.xml'))
      elsif ['invalid-daylight-saving'].include? error_case
        hpxml = HPXML.new(hpxml_path: File.join(@sample_files_path, 'base-simcontrol-daylight-saving-custom.xml'))
        hpxml.header.dst_begin_month = 3
        hpxml.header.dst_begin_day = 10
        hpxml.header.dst_end_month = 4
        hpxml.header.dst_end_day = 31
      elsif ['invalid-distribution-cfa-served'].include? error_case
        hpxml = HPXML.new(hpxml_path: File.join(@sample_files_path, 'base.xml'))
        hpxml.hvac_distributions[-1].conditioned_floor_area_served = 2701.1
      elsif ['invalid-epw-filepath'].include? error_case
        hpxml = HPXML.new(hpxml_path: File.join(@sample_files_path, 'base.xml'))
        hpxml.climate_and_risk_zones.weather_station_epw_filepath = 'foo.epw'
      elsif ['invalid-id'].include? error_case
        hpxml = HPXML.new(hpxml_path: File.join(@sample_files_path, 'base-enclosure-skylights.xml'))
        hpxml.skylights[0].id = ''
      elsif ['invalid-neighbor-shading-azimuth'].include? error_case
        hpxml = HPXML.new(hpxml_path: File.join(@sample_files_path, 'base-misc-neighbor-shading.xml'))
        hpxml.neighbor_buildings[0].azimuth = 145
      elsif ['invalid-relatedhvac-dhw-indirect'].include? error_case
        hpxml = HPXML.new(hpxml_path: File.join(@sample_files_path, 'base-dhw-indirect.xml'))
        hpxml.water_heating_systems[0].related_hvac_idref = 'HeatingSystem_bad'
      elsif ['invalid-relatedhvac-desuperheater'].include? error_case
        hpxml = HPXML.new(hpxml_path: File.join(@sample_files_path, 'base-hvac-central-ac-only-1-speed.xml'))
        hpxml.water_heating_systems[0].uses_desuperheater = true
        hpxml.water_heating_systems[0].related_hvac_idref = 'CoolingSystem_bad'
      elsif ['invalid-runperiod'].include? error_case
        hpxml = HPXML.new(hpxml_path: File.join(@sample_files_path, 'base.xml'))
        hpxml.header.sim_begin_month = 3
        hpxml.header.sim_begin_day = 10
        hpxml.header.sim_end_month = 4
        hpxml.header.sim_end_day = 31
      elsif ['invalid-vacancy-period'].include? error_case
        hpxml = HPXML.new(hpxml_path: File.join(@sample_files_path, 'base.xml'))
        hpxml.header.vacancy_periods.add(begin_month: 3,
                                         begin_day: 10,
                                         end_month: 4,
                                         end_day: 31)
      elsif ['invalid-power-outage-period'].include? error_case
        hpxml = HPXML.new(hpxml_path: File.join(@sample_files_path, 'base.xml'))
        hpxml.header.power_outage_periods.add(begin_month: 3,
                                              begin_day: 10,
                                              end_month: 4,
                                              end_day: 31)
      elsif ['invalid-schema-version'].include? error_case
        hpxml = HPXML.new(hpxml_path: File.join(@sample_files_path, 'base.xml'))
      elsif ['invalid-skylights-physical-properties'].include? error_case
        hpxml = HPXML.new(hpxml_path: File.join(@sample_files_path, 'base-enclosure-skylights-physical-properties.xml'))
        hpxml.skylights[1].thermal_break = false
      elsif ['invalid-windows-physical-properties'].include? error_case
        hpxml = HPXML.new(hpxml_path: File.join(@sample_files_path, 'base-enclosure-windows-physical-properties.xml'))
        hpxml.windows[2].thermal_break = false
      elsif ['inverter-unequal-efficiencies'].include? error_case
        hpxml = HPXML.new(hpxml_path: File.join(@sample_files_path, 'base-pv.xml'))
        hpxml.inverters.add(id: 'Inverter2',
                            inverter_efficiency: 0.5)
        hpxml.pv_systems[1].inverter_idref = hpxml.inverters[-1].id
      elsif ['leap-year-TMY'].include? error_case
        hpxml = HPXML.new(hpxml_path: File.join(@sample_files_path, 'base-simcontrol-calendar-year-custom.xml'))
        hpxml.header.sim_calendar_year = 2008
      elsif ['net-area-negative-roof'].include? error_case
        hpxml = HPXML.new(hpxml_path: File.join(@sample_files_path, 'base-enclosure-skylights.xml'))
        hpxml.skylights[0].area = 4000
      elsif ['net-area-negative-wall'].include? error_case
        hpxml = HPXML.new(hpxml_path: File.join(@sample_files_path, 'base.xml'))
        hpxml.windows[0].area = 1000
      elsif ['orphaned-hvac-distribution'].include? error_case
        hpxml = HPXML.new(hpxml_path: File.join(@sample_files_path, 'base-hvac-furnace-gas-room-ac.xml'))
        hpxml.heating_systems[0].delete
        hpxml.hvac_controls[0].heating_setpoint_temp = nil
      elsif ['refrigerators-multiple-primary'].include? error_case
        hpxml = HPXML.new(hpxml_path: File.join(@sample_files_path, 'base-misc-loads-large-uncommon.xml'))
        hpxml.refrigerators[1].primary_indicator = true
      elsif ['refrigerators-no-primary'].include? error_case
        hpxml = HPXML.new(hpxml_path: File.join(@sample_files_path, 'base-misc-loads-large-uncommon.xml'))
        hpxml.refrigerators[0].primary_indicator = false
      elsif ['repeated-relatedhvac-dhw-indirect'].include? error_case
        hpxml = HPXML.new(hpxml_path: File.join(@sample_files_path, 'base-dhw-indirect.xml'))
        hpxml.water_heating_systems[0].fraction_dhw_load_served = 0.5
        hpxml.water_heating_systems << hpxml.water_heating_systems[0].dup
        hpxml.water_heating_systems[1].id = "WaterHeatingSystem#{hpxml.water_heating_systems.size}"
      elsif ['repeated-relatedhvac-desuperheater'].include? error_case
        hpxml = HPXML.new(hpxml_path: File.join(@sample_files_path, 'base-hvac-central-ac-only-1-speed.xml'))
        hpxml.water_heating_systems[0].fraction_dhw_load_served = 0.5
        hpxml.water_heating_systems[0].uses_desuperheater = true
        hpxml.water_heating_systems[0].related_hvac_idref = 'CoolingSystem1'
        hpxml.water_heating_systems << hpxml.water_heating_systems[0].dup
        hpxml.water_heating_systems[1].id = "WaterHeatingSystem#{hpxml.water_heating_systems.size}"
      elsif ['schedule-detailed-bad-values-max-not-one'].include? error_case
        hpxml = HPXML.new(hpxml_path: File.join(@sample_files_path, 'base-schedules-detailed-occupancy-stochastic.xml'))
        csv_data = CSV.read(File.join(File.dirname(hpxml.hpxml_path), hpxml.header.schedules_filepaths[0]))
        csv_data[1][1] = 1.1
        File.write(@tmp_csv_path, csv_data.map(&:to_csv).join)
        hpxml.header.schedules_filepaths = [@tmp_csv_path]
      elsif ['schedule-detailed-bad-values-negative'].include? error_case
        hpxml = HPXML.new(hpxml_path: File.join(@sample_files_path, 'base-schedules-detailed-occupancy-stochastic.xml'))
        csv_data = CSV.read(File.join(File.dirname(hpxml.hpxml_path), hpxml.header.schedules_filepaths[0]))
        csv_data[1][1] = -0.5
        File.write(@tmp_csv_path, csv_data.map(&:to_csv).join)
        hpxml.header.schedules_filepaths = [@tmp_csv_path]
      elsif ['schedule-detailed-bad-values-non-numeric'].include? error_case
        hpxml = HPXML.new(hpxml_path: File.join(@sample_files_path, 'base-schedules-detailed-occupancy-stochastic.xml'))
        csv_data = CSV.read(File.join(File.dirname(hpxml.hpxml_path), hpxml.header.schedules_filepaths[0]))
        csv_data[1][1] = 'NA'
        File.write(@tmp_csv_path, csv_data.map(&:to_csv).join)
        hpxml.header.schedules_filepaths = [@tmp_csv_path]
      elsif ['schedule-detailed-bad-values-mode-negative'].include? error_case
        hpxml = HPXML.new(hpxml_path: File.join(@sample_files_path, 'base-dhw-tank-heat-pump-detailed-schedules.xml'))
        csv_data = CSV.read(File.join(File.dirname(hpxml.hpxml_path), hpxml.header.schedules_filepaths[1]))
        csv_data[1][0] = -0.5
        File.write(@tmp_csv_path, csv_data.map(&:to_csv).join)
        hpxml.header.schedules_filepaths = [@tmp_csv_path]
      elsif ['schedule-detailed-duplicate-columns'].include? error_case
        hpxml = HPXML.new(hpxml_path: File.join(@sample_files_path, 'base-schedules-detailed-occupancy-stochastic.xml'))
        csv_data = CSV.read(File.join(File.dirname(hpxml.hpxml_path), hpxml.header.schedules_filepaths[0]))
        File.write(@tmp_csv_path, csv_data.map(&:to_csv).join)
        hpxml.header.schedules_filepaths = []
        hpxml.header.schedules_filepaths << @tmp_csv_path
        hpxml.header.schedules_filepaths << @tmp_csv_path
      elsif ['schedule-detailed-wrong-filename'].include? error_case
        hpxml = HPXML.new(hpxml_path: File.join(@sample_files_path, 'base.xml'))
        hpxml.header.schedules_filepaths << 'invalid-wrong-filename.csv'
      elsif ['schedule-detailed-wrong-rows'].include? error_case
        hpxml = HPXML.new(hpxml_path: File.join(@sample_files_path, 'base-schedules-detailed-occupancy-stochastic.xml'))
        csv_data = CSV.read(File.join(File.dirname(hpxml.hpxml_path), hpxml.header.schedules_filepaths[0]))
        File.write(@tmp_csv_path, csv_data[0..-2].map(&:to_csv).join)
        hpxml.header.schedules_filepaths = [@tmp_csv_path]
      elsif ['solar-thermal-system-with-combi-tankless'].include? error_case
        hpxml = HPXML.new(hpxml_path: File.join(@sample_files_path, 'base-dhw-combi-tankless.xml'))
        hpxml.solar_thermal_systems.add(id: "SolarThermalSystem#{hpxml.solar_thermal_systems.size + 1}",
                                        system_type: HPXML::SolarThermalSystemType,
                                        collector_area: 40,
                                        collector_type: HPXML::SolarThermalTypeSingleGlazing,
                                        collector_loop_type: HPXML::SolarThermalLoopTypeIndirect,
                                        collector_azimuth: 180,
                                        collector_tilt: 20,
                                        collector_frta: 0.77,
                                        collector_frul: 0.793,
                                        water_heating_system_idref: 'WaterHeatingSystem1')
      elsif ['solar-thermal-system-with-desuperheater'].include? error_case
        hpxml = HPXML.new(hpxml_path: File.join(@sample_files_path, 'base-dhw-desuperheater.xml'))
        hpxml.solar_thermal_systems.add(id: "SolarThermalSystem#{hpxml.solar_thermal_systems.size + 1}",
                                        system_type: HPXML::SolarThermalSystemType,
                                        collector_area: 40,
                                        collector_type: HPXML::SolarThermalTypeSingleGlazing,
                                        collector_loop_type: HPXML::SolarThermalLoopTypeIndirect,
                                        collector_azimuth: 180,
                                        collector_tilt: 20,
                                        collector_frta: 0.77,
                                        collector_frul: 0.793,
                                        water_heating_system_idref: 'WaterHeatingSystem1')
      elsif ['solar-thermal-system-with-dhw-indirect'].include? error_case
        hpxml = HPXML.new(hpxml_path: File.join(@sample_files_path, 'base-dhw-combi-tankless.xml'))
        hpxml.solar_thermal_systems.add(id: "SolarThermalSystem#{hpxml.solar_thermal_systems.size + 1}",
                                        system_type: HPXML::SolarThermalSystemType,
                                        collector_area: 40,
                                        collector_type: HPXML::SolarThermalTypeSingleGlazing,
                                        collector_loop_type: HPXML::SolarThermalLoopTypeIndirect,
                                        collector_azimuth: 180,
                                        collector_tilt: 20,
                                        collector_frta: 0.77,
                                        collector_frul: 0.793,
                                        water_heating_system_idref: 'WaterHeatingSystem1')
      elsif ['storm-windows-unexpected-window-ufactor'].include? error_case
        hpxml = HPXML.new(hpxml_path: File.join(@sample_files_path, 'base.xml'))
        hpxml.windows[0].storm_type = 'clear'
      elsif ['unattached-cfis'].include? error_case
        hpxml = HPXML.new(hpxml_path: File.join(@sample_files_path, 'base.xml'))
        hpxml.ventilation_fans.add(id: "VentilationFan#{hpxml.ventilation_fans.size + 1}",
                                   fan_type: HPXML::MechVentTypeCFIS,
                                   used_for_whole_building_ventilation: true,
                                   distribution_system_idref: hpxml.hvac_distributions[0].id)
        hpxml.ventilation_fans[0].distribution_system_idref = 'foobar'
      elsif ['unattached-door'].include? error_case
        hpxml = HPXML.new(hpxml_path: File.join(@sample_files_path, 'base.xml'))
        hpxml.doors[0].wall_idref = 'foobar'
      elsif ['unattached-hvac-distribution'].include? error_case
        hpxml = HPXML.new(hpxml_path: File.join(@sample_files_path, 'base.xml'))
        hpxml.heating_systems[0].distribution_system_idref = 'foobar'
      elsif ['unattached-pv-system'].include? error_case
        hpxml = HPXML.new(hpxml_path: File.join(@sample_files_path, 'base-pv.xml'))
        hpxml.pv_systems[0].inverter_idref = 'foobar'
      elsif ['unattached-skylight'].include? error_case
        hpxml = HPXML.new(hpxml_path: File.join(@sample_files_path, 'base-enclosure-skylights.xml'))
        hpxml.skylights[0].roof_idref = 'foobar'
      elsif ['unattached-solar-thermal-system'].include? error_case
        hpxml = HPXML.new(hpxml_path: File.join(@sample_files_path, 'base-dhw-solar-indirect-flat-plate.xml'))
        hpxml.solar_thermal_systems[0].water_heating_system_idref = 'foobar'
      elsif ['unattached-shared-clothes-washer-dhw-distribution'].include? error_case
        hpxml = HPXML.new(hpxml_path: File.join(@sample_files_path, 'base-bldgtype-multifamily-shared-laundry-room.xml'))
        hpxml.clothes_washers[0].water_heating_system_idref = nil
        hpxml.clothes_washers[0].hot_water_distribution_idref = 'foobar'
      elsif ['unattached-shared-clothes-washer-water-heater'].include? error_case
        hpxml = HPXML.new(hpxml_path: File.join(@sample_files_path, 'base-bldgtype-multifamily-shared-laundry-room.xml'))
        hpxml.clothes_washers[0].water_heating_system_idref = 'foobar'
      elsif ['unattached-shared-dishwasher-dhw-distribution'].include? error_case
        hpxml = HPXML.new(hpxml_path: File.join(@sample_files_path, 'base-bldgtype-multifamily-shared-laundry-room.xml'))
        hpxml.dishwashers[0].water_heating_system_idref = nil
        hpxml.dishwashers[0].hot_water_distribution_idref = 'foobar'
      elsif ['unattached-shared-dishwasher-water-heater'].include? error_case
        hpxml = HPXML.new(hpxml_path: File.join(@sample_files_path, 'base-bldgtype-multifamily-shared-laundry-room.xml'))
        hpxml.dishwashers[0].water_heating_system_idref = 'foobar'
      elsif ['unattached-window'].include? error_case
        hpxml = HPXML.new(hpxml_path: File.join(@sample_files_path, 'base.xml'))
        hpxml.windows[0].wall_idref = 'foobar'
      else
        fail "Unhandled case: #{error_case}."
      end

      hpxml_doc = hpxml.to_oga()

      # Perform additional raw XML manipulation
      if ['invalid-datatype-boolean'].include? error_case
        XMLHelper.get_element(hpxml_doc, '/HPXML/Building/BuildingDetails/Enclosure/Roofs/Roof/RadiantBarrier').inner_text = 'FOOBAR'
      elsif ['invalid-datatype-integer'].include? error_case
        XMLHelper.get_element(hpxml_doc, '/HPXML/Building/BuildingDetails/BuildingSummary/BuildingConstruction/NumberofBedrooms').inner_text = '2.5'
      elsif ['invalid-datatype-float'].include? error_case
        XMLHelper.get_element(hpxml_doc, '/HPXML/Building/BuildingDetails/Enclosure/Slabs/Slab/extension/CarpetFraction').inner_text = 'FOOBAR'
      elsif ['invalid-schema-version'].include? error_case
        root = XMLHelper.get_element(hpxml_doc, '/HPXML')
        XMLHelper.add_attribute(root, 'schemaVersion', '2.3')
      end

      XMLHelper.write_file(hpxml_doc, @tmp_hpxml_path)
      _test_measure('error', expected_errors)
    end
  end

  def test_ruby_warning_messages
    # Test case => Error message
    all_expected_warnings = { 'cfis-undersized-supplemental-fan' => ["CFIS supplemental fan 'VentilationFan2' is undersized (90.0 cfm) compared to the target hourly ventilation rate (110.0 cfm)."],
                              'hvac-setpoint-adjustments' => ['HVAC setpoints have been automatically adjusted to prevent periods where the heating setpoint is greater than the cooling setpoint.'],
                              'hvac-setpoint-adjustments-daily-setbacks' => ['HVAC setpoints have been automatically adjusted to prevent periods where the heating setpoint is greater than the cooling setpoint.'],
                              'hvac-setpoint-adjustments-daily-schedules' => ['HVAC setpoints have been automatically adjusted to prevent periods where the heating setpoint is greater than the cooling setpoint.'],
                              'schedule-file-and-weekday-weekend-multipliers' => ["Both 'occupants' schedule file and weekday fractions provided; the latter will be ignored.",
                                                                                  "Both 'occupants' schedule file and weekend fractions provided; the latter will be ignored.",
                                                                                  "Both 'occupants' schedule file and monthly multipliers provided; the latter will be ignored.",
                                                                                  "Both 'clothes_washer' schedule file and weekday fractions provided; the latter will be ignored.",
                                                                                  "Both 'clothes_washer' schedule file and weekend fractions provided; the latter will be ignored.",
                                                                                  "Both 'clothes_washer' schedule file and monthly multipliers provided; the latter will be ignored.",
                                                                                  "Both 'clothes_dryer' schedule file and weekday fractions provided; the latter will be ignored.",
                                                                                  "Both 'clothes_dryer' schedule file and weekend fractions provided; the latter will be ignored.",
                                                                                  "Both 'clothes_dryer' schedule file and monthly multipliers provided; the latter will be ignored.",
                                                                                  "Both 'dishwasher' schedule file and weekday fractions provided; the latter will be ignored.",
                                                                                  "Both 'dishwasher' schedule file and weekend fractions provided; the latter will be ignored.",
                                                                                  "Both 'dishwasher' schedule file and monthly multipliers provided; the latter will be ignored.",
                                                                                  "Both 'refrigerator' schedule file and weekday fractions provided; the latter will be ignored.",
                                                                                  "Both 'refrigerator' schedule file and weekend fractions provided; the latter will be ignored.",
                                                                                  "Both 'refrigerator' schedule file and monthly multipliers provided; the latter will be ignored.",
                                                                                  "Both 'extra_refrigerator' schedule file and weekday fractions provided; the latter will be ignored.",
                                                                                  "Both 'extra_refrigerator' schedule file and weekend fractions provided; the latter will be ignored.",
                                                                                  "Both 'extra_refrigerator' schedule file and monthly multipliers provided; the latter will be ignored.",
                                                                                  "Both 'freezer' schedule file and weekday fractions provided; the latter will be ignored.",
                                                                                  "Both 'freezer' schedule file and weekend fractions provided; the latter will be ignored.",
                                                                                  "Both 'freezer' schedule file and monthly multipliers provided; the latter will be ignored.",
                                                                                  "Both 'cooking_range' schedule file and weekday fractions provided; the latter will be ignored.",
                                                                                  "Both 'cooking_range' schedule file and weekend fractions provided; the latter will be ignored.",
                                                                                  "Both 'cooking_range' schedule file and monthly multipliers provided; the latter will be ignored.",
                                                                                  "Both 'hot_water_fixtures' schedule file and weekday fractions provided; the latter will be ignored.",
                                                                                  "Both 'hot_water_fixtures' schedule file and weekend fractions provided; the latter will be ignored.",
                                                                                  "Both 'hot_water_fixtures' schedule file and monthly multipliers provided; the latter will be ignored.",
                                                                                  "Both 'plug_loads_tv' schedule file and weekday fractions provided; the latter will be ignored.",
                                                                                  "Both 'plug_loads_tv' schedule file and weekend fractions provided; the latter will be ignored.",
                                                                                  "Both 'plug_loads_tv' schedule file and monthly multipliers provided; the latter will be ignored.",
                                                                                  "Both 'plug_loads_other' schedule file and weekday fractions provided; the latter will be ignored.",
                                                                                  "Both 'plug_loads_other' schedule file and weekend fractions provided; the latter will be ignored.",
                                                                                  "Both 'plug_loads_other' schedule file and monthly multipliers provided; the latter will be ignored.",
                                                                                  "Both 'plug_loads_vehicle' schedule file and weekday fractions provided; the latter will be ignored.",
                                                                                  "Both 'plug_loads_vehicle' schedule file and weekend fractions provided; the latter will be ignored.",
                                                                                  "Both 'plug_loads_vehicle' schedule file and monthly multipliers provided; the latter will be ignored.",
                                                                                  "Both 'plug_loads_well_pump' schedule file and weekday fractions provided; the latter will be ignored.",
                                                                                  "Both 'plug_loads_well_pump' schedule file and weekend fractions provided; the latter will be ignored.",
                                                                                  "Both 'plug_loads_well_pump' schedule file and monthly multipliers provided; the latter will be ignored.",
                                                                                  "Both 'fuel_loads_grill' schedule file and weekday fractions provided; the latter will be ignored.",
                                                                                  "Both 'fuel_loads_grill' schedule file and weekend fractions provided; the latter will be ignored.",
                                                                                  "Both 'fuel_loads_grill' schedule file and monthly multipliers provided; the latter will be ignored.",
                                                                                  "Both 'fuel_loads_lighting' schedule file and weekday fractions provided; the latter will be ignored.",
                                                                                  "Both 'fuel_loads_lighting' schedule file and weekend fractions provided; the latter will be ignored.",
                                                                                  "Both 'fuel_loads_lighting' schedule file and monthly multipliers provided; the latter will be ignored.",
                                                                                  "Both 'fuel_loads_fireplace' schedule file and weekday fractions provided; the latter will be ignored.",
                                                                                  "Both 'fuel_loads_fireplace' schedule file and weekend fractions provided; the latter will be ignored.",
                                                                                  "Both 'fuel_loads_fireplace' schedule file and monthly multipliers provided; the latter will be ignored.",
                                                                                  "Both 'lighting_interior' schedule file and weekday fractions provided; the latter will be ignored.",
                                                                                  "Both 'lighting_interior' schedule file and weekend fractions provided; the latter will be ignored.",
                                                                                  "Both 'lighting_interior' schedule file and monthly multipliers provided; the latter will be ignored.",
                                                                                  "Both 'lighting_exterior' schedule file and weekday fractions provided; the latter will be ignored.",
                                                                                  "Both 'lighting_exterior' schedule file and weekend fractions provided; the latter will be ignored.",
                                                                                  "Both 'lighting_exterior' schedule file and monthly multipliers provided; the latter will be ignored.",
                                                                                  "Both 'pool_pump' schedule file and weekday fractions provided; the latter will be ignored.",
                                                                                  "Both 'pool_pump' schedule file and weekend fractions provided; the latter will be ignored.",
                                                                                  "Both 'pool_pump' schedule file and monthly multipliers provided; the latter will be ignored.",
                                                                                  "Both 'pool_heater' schedule file and weekday fractions provided; the latter will be ignored.",
                                                                                  "Both 'pool_heater' schedule file and weekend fractions provided; the latter will be ignored.",
                                                                                  "Both 'pool_heater' schedule file and monthly multipliers provided; the latter will be ignored.",
                                                                                  "Both 'hot_tub_pump' schedule file and weekday fractions provided; the latter will be ignored.",
                                                                                  "Both 'hot_tub_pump' schedule file and weekend fractions provided; the latter will be ignored.",
                                                                                  "Both 'hot_tub_pump' schedule file and monthly multipliers provided; the latter will be ignored.",
                                                                                  "Both 'hot_tub_heater' schedule file and weekday fractions provided; the latter will be ignored.",
                                                                                  "Both 'hot_tub_heater' schedule file and weekend fractions provided; the latter will be ignored.",
                                                                                  "Both 'hot_tub_heater' schedule file and monthly multipliers provided; the latter will be ignored."],
                              'schedule-file-and-setpoints' => ["Both 'heating_setpoint' schedule file and heating setpoint temperature provided; the latter will be ignored.",
                                                                "Both 'cooling_setpoint' schedule file and cooling setpoint temperature provided; the latter will be ignored.",
                                                                "Both 'water_heater_setpoint' schedule file and setpoint temperature provided; the latter will be ignored."],
                              'schedule-file-and-operating-mode' => ["Both 'water_heater_operating_mode' schedule file and operating mode provided; the latter will be ignored."] }

    all_expected_warnings.each_with_index do |(warning_case, expected_warnings), i|
      puts "[#{i + 1}/#{all_expected_warnings.size}] Testing #{warning_case}..."
      # Create HPXML object
      if ['cfis-undersized-supplemental-fan'].include? warning_case
        hpxml = HPXML.new(hpxml_path: File.join(@sample_files_path, 'base-mechvent-cfis-supplemental-fan-exhaust.xml'))
        suppl_fan = hpxml.ventilation_fans.select { |f| f.is_cfis_supplemental_fan? }[0]
        suppl_fan.tested_flow_rate = 90.0
      elsif ['hvac-setpoint-adjustments'].include? warning_case
        hpxml = HPXML.new(hpxml_path: File.join(@sample_files_path, 'base.xml'))
        hpxml.hvac_controls[0].heating_setpoint_temp = 76.0
        hpxml.hvac_controls[0].cooling_setpoint_temp = 75.0
      elsif ['hvac-setpoint-adjustments-daily-setbacks'].include? warning_case
        hpxml = HPXML.new(hpxml_path: File.join(@sample_files_path, 'base-hvac-setpoints-daily-setbacks.xml'))
        hpxml.hvac_controls[0].heating_setback_temp = 76.0
        hpxml.hvac_controls[0].cooling_setpoint_temp = 75.0
      elsif ['hvac-setpoint-adjustments-daily-schedules'].include? warning_case
        hpxml = HPXML.new(hpxml_path: File.join(@sample_files_path, 'base-hvac-setpoints-daily-schedules.xml'))
        hpxml.hvac_controls[0].weekday_heating_setpoints = '64, 64, 64, 64, 64, 64, 64, 76, 70, 66, 66, 66, 66, 66, 66, 66, 66, 68, 68, 68, 68, 68, 64, 64'
      elsif ['schedule-file-and-weekday-weekend-multipliers'].include? warning_case
        hpxml = HPXML.new(hpxml_path: File.join(@sample_files_path, 'base-misc-loads-large-uncommon.xml'))
        hpxml.header.utility_bill_scenarios.clear # we don't want the propane warning
        hpxml.header.schedules_filepaths << File.join(File.dirname(__FILE__), '../resources/schedule_files/occupancy-stochastic-all.csv')
      elsif ['schedule-file-and-setpoints'].include? warning_case
        hpxml = HPXML.new(hpxml_path: File.join(@sample_files_path, 'base.xml'))
        hpxml.header.schedules_filepaths << File.join(File.dirname(__FILE__), '../resources/schedule_files/setpoints.csv')
        hpxml.header.schedules_filepaths << File.join(File.dirname(__FILE__), '../resources/schedule_files/water-heater-setpoints.csv')
      elsif ['schedule-file-and-operating-mode'].include? warning_case
        hpxml = HPXML.new(hpxml_path: File.join(@sample_files_path, 'base-dhw-tank-heat-pump-operating-mode-heat-pump-only.xml'))
        hpxml.header.schedules_filepaths << File.join(File.dirname(__FILE__), '../resources/schedule_files/water-heater-operating-modes.csv')
      else
        fail "Unhandled case: #{warning_case}."
      end

      hpxml_doc = hpxml.to_oga()

      XMLHelper.write_file(hpxml_doc, @tmp_hpxml_path)
      _test_measure('warning', expected_warnings)
    end
  end

  private

  def _test_schematron_validation(hpxml_path, hpxml_doc, expected_errors: nil, expected_warnings: nil)
    errors, warnings = XMLValidator.validate_against_schematron(hpxml_path, @epvalidator_stron_path, hpxml_doc)
    if not expected_errors.nil?
      _compare_errors_or_warnings('error', errors, expected_errors)
    end
    if not expected_warnings.nil?
      _compare_errors_or_warnings('warning', warnings, expected_warnings)
    end
  end

  def _test_schema_validation(hpxml_path, schema_path)
    errors, _warnings = XMLValidator.validate_against_schema(hpxml_path, schema_path)
    if errors.size > 0
      flunk "#{hpxml_path}: #{errors}"
    end
  end

  def _test_schema_and_schematron_validation(hpxml_path, hpxml_doc, expected_errors: nil, expected_warnings: nil)
    sct_errors, sct_warnings = XMLValidator.validate_against_schematron(hpxml_path, @epvalidator_stron_path, hpxml_doc)
    xsd_errors, xsd_warnings = XMLValidator.validate_against_schema(hpxml_path, @hpxml_schema_path)
    if not expected_errors.nil?
      _compare_errors_or_warnings('error', sct_errors + xsd_errors, expected_errors)
    end
    if not expected_warnings.nil?
      _compare_errors_or_warnings('warning', sct_warnings + xsd_warnings, expected_warnings)
    end
  end

  def _test_measure(error_or_warning, expected_errors_or_warnings)
    # create an instance of the measure
    measure = HPXMLtoOpenStudio.new

    runner = OpenStudio::Measure::OSRunner.new(OpenStudio::WorkflowJSON.new)
    model = OpenStudio::Model::Model.new

    # get arguments
    args_hash = {}
    args_hash['hpxml_path'] = File.absolute_path(@tmp_hpxml_path)
    args_hash['debug'] = true
    args_hash['output_dir'] = File.absolute_path(@tmp_output_path)
    arguments = measure.arguments(model)
    argument_map = OpenStudio::Measure.convertOSArgumentVectorToMap(arguments)

    # populate argument with specified hash value if specified
    arguments.each do |arg|
      temp_arg_var = arg.clone
      if args_hash.has_key?(arg.name)
        assert(temp_arg_var.setValue(args_hash[arg.name]))
      end
      argument_map[arg.name] = temp_arg_var
    end

    # run the measure
    measure.run(model, runner, argument_map)
    result = runner.result

    actual_errors_or_warnings = []
    if error_or_warning == 'error'
      assert_equal('Fail', result.value.valueName)

      result.stepErrors.each do |s|
        actual_errors_or_warnings << s
      end
    elsif error_or_warning == 'warning'
      # show the output
      show_output(result) unless result.value.valueName == 'Success'

      assert_equal('Success', result.value.valueName)

      result.stepWarnings.each do |s|
        actual_errors_or_warnings << s
      end
    end

    _compare_errors_or_warnings(error_or_warning, actual_errors_or_warnings, expected_errors_or_warnings)
  end

  def _compare_errors_or_warnings(type, actual_msgs, expected_msgs)
    if expected_msgs.empty?
      if actual_msgs.size > 0
        flunk "Found unexpected #{type} messages:\n#{actual_msgs}"
      end
    else
      expected_msgs.each do |expected_msg|
        found_msg = false
        actual_msgs.each do |actual_msg|
          next unless actual_msg.include? expected_msg

          found_msg = true
          actual_msgs.delete(actual_msg)
          break
        end

        if not found_msg
          flunk "Did not find expected #{type} message\n'#{expected_msg}'\nin\n#{actual_msgs}"
        end
      end
      if actual_msgs.size > 0
        flunk "Found extra #{type} messages:\n#{actual_msgs}"
      end
    end
  end
end<|MERGE_RESOLUTION|>--- conflicted
+++ resolved
@@ -207,15 +207,12 @@
                             'onoff-thermostat-heat-load-fraction' => ['Expected sum(FractionHeatLoadServed) to be equal to 1'],
                             'onoff-thermostat-cool-load-fraction' => ['Expected sum(FractionCoolLoadServed) to be equal to 1'],
                             'onoff-thermostat-negative-value' => ['Expected extension/OnOffThermostatDeadbandTemperature to be greater than or equal to 0'],
-<<<<<<< HEAD
+                            'onoff-thermostat-wrong-system-type' => ['Unexpected cooling system types, only support central AC or air source heat pump'],
+                            'onoff-thermostat-two-heat-pumps' => ['Expected at maximum one cooling system',
+                                                                  'Expected at maximum one heating system'],
                             'realistic-staging-missiong-ddb' => ['Expected 1 element(s) for xpath: OnOffThermostatDeadbandTemperature',
                                                                  'Expected extension/OnOffThermostatDeadbandTemperature to be greater than 0.'],
                             'realistic-staging-zero-ddb' => ['Expected extension/OnOffThermostatDeadbandTemperature to be greater than 0.'],
-=======
-                            'onoff-thermostat-wrong-system-type' => ['Unexpected cooling system types, only support central AC or air source heat pump'],
-                            'onoff-thermostat-two-heat-pumps' => ['Expected at maximum one cooling system',
-                                                                  'Expected at maximum one heating system'],
->>>>>>> c9675ab8
                             'refrigerator-location' => ['A location is specified as "garage" but no surfaces were found adjacent to this space type.'],
                             'solar-fraction-one' => ['Expected SolarFraction to be less than 1 [context: /HPXML/Building/BuildingDetails/Systems/SolarThermal/SolarThermalSystem, id: "SolarThermalSystem1"]'],
                             'water-heater-location' => ['A location is specified as "crawlspace - vented" but no surfaces were found adjacent to this space type.'],
@@ -561,14 +558,6 @@
       elsif ['onoff-thermostat-negative-value'].include? error_case
         hpxml = HPXML.new(hpxml_path: File.join(@sample_files_path, 'base-hvac-onoff-thermostat-deadband.xml'))
         hpxml.hvac_controls[0].onoff_thermostat_deadband = -1.0
-<<<<<<< HEAD
-      elsif ['realistic-staging-missiong-ddb'].include? error_case
-        hpxml = HPXML.new(hpxml_path: File.join(@sample_files_path, 'base-hvac-realistic-control-2-speed-central-ac.xml'))
-        hpxml.hvac_controls[0].onoff_thermostat_deadband = nil
-      elsif ['realistic-staging-zero-ddb'].include? error_case
-        hpxml = HPXML.new(hpxml_path: File.join(@sample_files_path, 'base-hvac-realistic-control-2-speed-central-ac.xml'))
-        hpxml.hvac_controls[0].onoff_thermostat_deadband = 0.0
-=======
       elsif ['onoff-thermostat-wrong-system-type'].include? error_case
         hpxml = HPXML.new(hpxml_path: File.join(@sample_files_path, 'base-hvac-onoff-thermostat-deadband.xml'))
         hpxml.heat_pumps[0].heat_pump_type = HPXML::HVACTypeHeatPumpMiniSplit
@@ -581,7 +570,12 @@
         hpxml.heat_pumps[-1].id = 'HeatPump2'
         hpxml.heat_pumps[-1].primary_heating_system = false
         hpxml.heat_pumps[-1].primary_cooling_system = false
->>>>>>> c9675ab8
+      elsif ['realistic-staging-missiong-ddb'].include? error_case
+        hpxml = HPXML.new(hpxml_path: File.join(@sample_files_path, 'base-hvac-realistic-control-2-speed-central-ac.xml'))
+        hpxml.hvac_controls[0].onoff_thermostat_deadband = nil
+      elsif ['realistic-staging-zero-ddb'].include? error_case
+        hpxml = HPXML.new(hpxml_path: File.join(@sample_files_path, 'base-hvac-realistic-control-2-speed-central-ac.xml'))
+        hpxml.hvac_controls[0].onoff_thermostat_deadband = 0.0
       elsif ['refrigerator-location'].include? error_case
         hpxml = HPXML.new(hpxml_path: File.join(@sample_files_path, 'base.xml'))
         hpxml.refrigerators[0].location = HPXML::LocationGarage
