--- conflicted
+++ resolved
@@ -187,13 +187,9 @@
                             'onoff-thermostat-heat-load-fraction' => ['Expected sum(FractionHeatLoadServed) to be equal to 1'],
                             'onoff-thermostat-cool-load-fraction' => ['Expected sum(FractionCoolLoadServed) to be equal to 1'],
                             'onoff-thermostat-negative-value' => ['Expected extension/OnOffThermostatDeadbandTemperature to be greater than or equal to 0'],
-<<<<<<< HEAD
                             'realistic-staging-missiong-ddb' => ['Expected 1 element(s) for xpath: OnOffThermostatDeadbandTemperature',
                                                                  'Expected extension/OnOffThermostatDeadbandTemperature to be greater than 0.'],
                             'realistic-staging-zero-ddb' => ['Expected extension/OnOffThermostatDeadbandTemperature to be greater than 0.'],
-                            'ptac-unattached-cooling-system' => ['Expected 1 or more element(s) for xpath: ../CoolingSystem/CoolingSystemType[text()="packaged terminal air conditioner"'],
-=======
->>>>>>> a2230f0e
                             'refrigerator-location' => ['A location is specified as "garage" but no surfaces were found adjacent to this space type.'],
                             'solar-fraction-one' => ['Expected SolarFraction to be less than 1 [context: /HPXML/Building/BuildingDetails/Systems/SolarThermal/SolarThermalSystem, id: "SolarThermalSystem1"]'],
                             'water-heater-location' => ['A location is specified as "crawlspace - vented" but no surfaces were found adjacent to this space type.'],
@@ -517,18 +513,12 @@
       elsif ['onoff-thermostat-negative-value'].include? error_case
         hpxml = HPXML.new(hpxml_path: File.join(@sample_files_path, 'base-hvac-onoff-thermostat-deadband.xml'))
         hpxml.hvac_controls[0].onoff_thermostat_deadband = -1.0
-<<<<<<< HEAD
       elsif ['realistic-staging-missiong-ddb'].include? error_case
         hpxml = HPXML.new(hpxml_path: File.join(@sample_files_path, 'base-hvac-realistic-control-2-speed-central-ac.xml'))
         hpxml.hvac_controls[0].onoff_thermostat_deadband = nil
       elsif ['realistic-staging-zero-ddb'].include? error_case
         hpxml = HPXML.new(hpxml_path: File.join(@sample_files_path, 'base-hvac-realistic-control-2-speed-central-ac.xml'))
         hpxml.hvac_controls[0].onoff_thermostat_deadband = 0.0
-      elsif ['ptac-unattached-cooling-system'].include? error_case
-        hpxml = HPXML.new(hpxml_path: File.join(@sample_files_path, 'base-hvac-ptac-with-heating.xml'))
-        hpxml.cooling_systems[0].delete
-=======
->>>>>>> a2230f0e
       elsif ['refrigerator-location'].include? error_case
         hpxml = HPXML.new(hpxml_path: File.join(@sample_files_path, 'base.xml'))
         hpxml.refrigerators[0].location = HPXML::LocationGarage
