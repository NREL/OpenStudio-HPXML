# frozen_string_literal: true

require_relative '../resources/minitest_helper'
require 'openstudio'
require 'openstudio/measure/ShowRunnerOutput'
require 'minitest/autorun'
require 'fileutils'
require_relative '../measure.rb'

class HPXMLtoOpenStudioValidationTest < MiniTest::Test
  def before_setup
    @root_path = File.absolute_path(File.join(File.dirname(__FILE__), '..', '..'))

    # load the Schematron xml
    @stron_path = File.join(@root_path, 'HPXMLtoOpenStudio', 'resources', 'EPvalidator.xml')

    # Load all HPXMLs
    hpxml_file_dirs = [File.absolute_path(File.join(@root_path, 'workflow', 'sample_files')),
                       File.absolute_path(File.join(@root_path, 'workflow', 'sample_files', 'hvac_autosizing')),
                       File.absolute_path(File.join(@root_path, 'workflow', 'tests', 'ASHRAE_Standard_140'))]
    @hpxml_docs = {}
    hpxml_file_dirs.each do |hpxml_file_dir|
      Dir["#{hpxml_file_dir}/*.xml"].sort.each do |xml|
        @hpxml_docs[File.basename(xml)] = HPXML.new(hpxml_path: File.join(hpxml_file_dir, File.basename(xml))).to_oga()
      end
    end

    # Build up expected error messages hashes by parsing EPvalidator.xml
    doc = XMLHelper.parse_file(@stron_path)
    @expected_assertions_by_addition = {}
    @expected_assertions_by_deletion = {}
    @expected_assertions_by_alteration = {}
    XMLHelper.get_elements(doc, '/sch:schema/sch:pattern/sch:rule').each do |rule|
      rule_context = XMLHelper.get_attribute_value(rule, 'context')
      context_xpath = rule_context.gsub('h:', '')

      XMLHelper.get_values(rule, 'sch:assert').each do |assertion|
        element_name = _get_element_name_for_assertion_test(assertion)
        key = [context_xpath, element_name]

        if assertion.start_with?('Expected 0 element')
          # Skipping for now
        elsif assertion.start_with?('Expected 0 or ')
          @expected_assertions_by_addition[key] = _get_expected_error_msg(context_xpath, assertion, 'addition')
        elsif assertion.start_with?('Expected 1 ')
          @expected_assertions_by_deletion[key] = _get_expected_error_msg(context_xpath, assertion, 'deletion')
          @expected_assertions_by_addition[key] = _get_expected_error_msg(context_xpath, assertion, 'addition')
        elsif assertion.start_with?('Expected value to be')
          key = [context_xpath.split('/')[0...-1].reject(&:empty?).join('/').chomp('/'), context_xpath.split('/')[-1]] # override the key
          @expected_assertions_by_alteration[key] = _get_expected_error_msg(context_xpath, assertion, 'alteration')
        else
          fail "Unexpected assertion: '#{assertion}'."
        end
      end
    end
  end

  def test_role_attributes
    puts
    puts 'Checking for role attributes of assert and report elements...'

    schema_doc = XMLHelper.parse_file(@stron_path)
    # check that every assert element has a role attribute
    XMLHelper.get_elements(schema_doc, '/sch:schema/sch:pattern/sch:rule/sch:assert').each do |assert_element|
      assert_test = XMLHelper.get_attribute_value(assert_element, 'test').gsub('h:', '')
      role_attribute = XMLHelper.get_attribute_value(assert_element, 'role')
      if role_attribute.nil?
        fail "No attribute \"role='ERROR'\" has found for assertion test: #{assert_test}"
      end

      assert_equal('ERROR', role_attribute)
    end
    # check that every report element has a role attribute
    XMLHelper.get_elements(schema_doc, '/sch:schema/sch:pattern/sch:rule/sch:report').each do |report_element|
      report_test = XMLHelper.get_attribute_value(report_element, 'test').gsub('h:', '')
      role_attribute = XMLHelper.get_attribute_value(report_element, 'role')
      if role_attribute.nil?
        fail "No attribute \"role='WARN'\" has found for report test: #{report_test}"
      end

      assert_equal('WARN', role_attribute)
    end
  end

  def test_sample_files
    puts
    puts "Testing #{@hpxml_docs.size} HPXML files..."
    @hpxml_docs.each do |xml, hpxml_doc|
      print '.'

      # Test validation
      _test_schema_validation(hpxml_doc, xml)
      _test_schematron_validation(hpxml_doc)
    end
    puts
  end

  def test_schematron_asserts_by_deletion
    puts
    puts "Testing #{@expected_assertions_by_deletion.size} Schematron asserts by deletion..."

    # Tests by element deletion
    @expected_assertions_by_deletion.each do |key, expected_error_msg|
      print '.'
      hpxml_doc, parent_element = _get_hpxml_doc_and_parent_element(key)
      child_element_name = key[1]
      XMLHelper.delete_element(parent_element, child_element_name)

      # Test validation
      _test_schematron_validation(hpxml_doc, expected_error_msg)
    end
    puts
  end

  def test_schematron_asserts_by_addition
    puts
    puts "Testing #{@expected_assertions_by_addition.size} Schematron asserts by addition..."

    # Tests by element addition (i.e. zero_or_one, zero_or_two, etc.)
    @expected_assertions_by_addition.each do |key, expected_error_msg|
      print '.'
      hpxml_doc, parent_element = _get_hpxml_doc_and_parent_element(key)
      child_element_name = key[1]

      # modify parent element
      additional_parent_element_name = child_element_name.gsub(/\[text().*?\]/, '').split('/')[0...-1].reject(&:empty?).join('/').chomp('/') # remove text that starts with 'text()' within brackets (e.g. [text()=foo or ...]) and select elements from the first to the second last
      _balance_brackets(additional_parent_element_name)
      mod_parent_element = additional_parent_element_name.empty? ? parent_element : XMLHelper.get_element(parent_element, additional_parent_element_name)

      if not expected_error_msg.nil?
        max_number_of_elements_allowed = 1
      else # handles cases where expected error message starts with "Expected 0 or more" or "Expected 1 or more". In these cases, 2 elements will be added for the element addition test.
        max_number_of_elements_allowed = 2 # arbitrary number
      end

      # Copy the child_element by the maximum allowed number.
      duplicated = _deep_copy_object(XMLHelper.get_element(parent_element, child_element_name))
      (max_number_of_elements_allowed + 1).times { mod_parent_element.children << duplicated }

      # Test validation
      _test_schematron_validation(hpxml_doc, expected_error_msg)
    end
    puts
  end

  def test_schematron_asserts_by_alteration
    puts "Testing #{@expected_assertions_by_alteration.size} Schematron asserts by alteration..."

    # Tests by element alteration
    @expected_assertions_by_alteration.each do |key, expected_error_msg|
      print '.'
      hpxml_doc, parent_element = _get_hpxml_doc_and_parent_element(key)
      child_element_name = key[1]
      element_to_be_altered = XMLHelper.get_element(parent_element, child_element_name)
      element_to_be_altered.inner_text = element_to_be_altered.inner_text + 'foo' # add arbitrary string to make the value invalid

      # Test validation
      _test_schematron_validation(hpxml_doc, expected_error_msg)
    end
    puts
  end

  private

  def _test_schematron_validation(hpxml_doc, expected_error_msg = nil)
    # Validate via validator.rb
<<<<<<< HEAD
    errors, warnings = Validator.run_validator(hpxml_doc, @stron_path)
    idx_of_msg = errors.index { |i| i == expected_error_msg }
=======
    results = Validator.run_validators(hpxml_doc, [@stron_path])
    idx_of_msg = results.index { |i| i == expected_error_msg }
>>>>>>> 97a27236
    if expected_error_msg.nil?
      assert_nil(idx_of_msg)
    else
      if idx_of_msg.nil?
        puts "Did not find expected error message '#{expected_error_msg}' in #{errors}."
      end
      refute_nil(idx_of_msg)
    end
  end

  def _test_schema_validation(hpxml_doc, xml)
    # TODO: Remove this when schema validation is included with CLI calls
    schemas_dir = File.absolute_path(File.join(@root_path, 'HPXMLtoOpenStudio', 'resources'))
    errors = XMLHelper.validate(hpxml_doc.to_xml, File.join(schemas_dir, 'HPXML.xsd'), nil)
    if errors.size > 0
      puts "#{xml}: #{errors}"
    end
    assert_equal(0, errors.size)
  end

  def _get_hpxml_doc_and_parent_element(key)
    context_xpath, element_name = key

    # Find a HPXML file that contains the specified elements.
    @hpxml_docs.each do |xml, hpxml_doc|
      parent_elements = XMLHelper.get_elements(hpxml_doc, context_xpath)
      next if parent_elements.nil?

      parent_elements.each do |parent_element|
        next unless XMLHelper.has_element(parent_element, element_name)

        # Return copies so we don't modify the original object and affect subsequent tests.
        hpxml_doc = _deep_copy_object(hpxml_doc)
        parent_element = XMLHelper.get_elements(hpxml_doc, context_xpath).select { |el| el.text == parent_element.text }[0]
        return hpxml_doc, parent_element
      end
    end

    fail "Could not find an HPXML file with #{element_name} in #{context_xpath}. Add this to a HPXML file so that it's tested."
  end

  def _get_expected_error_msg(parent_xpath, assertion, mode)
    if assertion.start_with?('Expected 0 or more')
      return
    elsif assertion.start_with?('Expected 1 or more') && (mode == 'addition')
      return
    else
      return [assertion, "[context: #{parent_xpath}]"].join(' ') # return "Expected x element(s) for xpath: foo... [context: bar/baz/...]"
    end
  end

  def _get_element_name_for_assertion_test(assertion)
    # From the assertion, get the element name to be added or deleted for the assertion test.
    if assertion.start_with?('Expected value to be')
      return # the last element in the context_xpath will be used as element_name
    else
      element_name = assertion.partition(': ').last.partition(' | ').first
      _balance_brackets(element_name)

      return element_name
    end
  end

  def _balance_brackets(element_name)
    if element_name.count('[') != element_name.count(']')
      diff = element_name.count('[') - element_name.count(']')
      diff.times { element_name.concat(']') }
    end

    return element_name
  end

  def _deep_copy_object(obj)
    return Marshal.load(Marshal.dump(obj))
  end
end<|MERGE_RESOLUTION|>--- conflicted
+++ resolved
@@ -34,22 +34,22 @@
       rule_context = XMLHelper.get_attribute_value(rule, 'context')
       context_xpath = rule_context.gsub('h:', '')
 
-      XMLHelper.get_values(rule, 'sch:assert').each do |assertion|
+      XMLHelper.get_elements(rule, 'sch:assert').each do |assertion|
+        assertion_message = assertion.inner_text
         element_name = _get_element_name_for_assertion_test(assertion)
         key = [context_xpath, element_name]
 
-        if assertion.start_with?('Expected 0 element')
+        if assertion_message.start_with?('Expected 0 element')
           # Skipping for now
-        elsif assertion.start_with?('Expected 0 or ')
+        elsif assertion_message.start_with?('Expected 0 or ')
           @expected_assertions_by_addition[key] = _get_expected_error_msg(context_xpath, assertion, 'addition')
-        elsif assertion.start_with?('Expected 1 ')
+        elsif assertion_message.start_with?('Expected 1 ')
           @expected_assertions_by_deletion[key] = _get_expected_error_msg(context_xpath, assertion, 'deletion')
           @expected_assertions_by_addition[key] = _get_expected_error_msg(context_xpath, assertion, 'addition')
-        elsif assertion.start_with?('Expected value to be')
-          key = [context_xpath.split('/')[0...-1].reject(&:empty?).join('/').chomp('/'), context_xpath.split('/')[-1]] # override the key
+        elsif assertion_message.start_with?('Expected value to be')
           @expected_assertions_by_alteration[key] = _get_expected_error_msg(context_xpath, assertion, 'alteration')
         else
-          fail "Unexpected assertion: '#{assertion}'."
+          fail "Unexpected assertion: '#{assertion_message}'."
         end
       end
     end
@@ -164,13 +164,8 @@
 
   def _test_schematron_validation(hpxml_doc, expected_error_msg = nil)
     # Validate via validator.rb
-<<<<<<< HEAD
-    errors, warnings = Validator.run_validator(hpxml_doc, @stron_path)
+    errors, warnings = Validator.run_validators(hpxml_doc, [@stron_path])
     idx_of_msg = errors.index { |i| i == expected_error_msg }
-=======
-    results = Validator.run_validators(hpxml_doc, [@stron_path])
-    idx_of_msg = results.index { |i| i == expected_error_msg }
->>>>>>> 97a27236
     if expected_error_msg.nil?
       assert_nil(idx_of_msg)
     else
@@ -213,23 +208,27 @@
   end
 
   def _get_expected_error_msg(parent_xpath, assertion, mode)
-    if assertion.start_with?('Expected 0 or more')
+    if assertion.inner_text.start_with?('Expected 0 or more')
       return
-    elsif assertion.start_with?('Expected 1 or more') && (mode == 'addition')
+    elsif assertion.inner_text.start_with?('Expected 1 or more') && (mode == 'addition')
       return
     else
-      return [assertion, "[context: #{parent_xpath}]"].join(' ') # return "Expected x element(s) for xpath: foo... [context: bar/baz/...]"
+      return [assertion.inner_text, "[context: #{parent_xpath}]"].join(' ') # return "Expected x element(s) for xpath: foo... [context: bar/baz/...]"
     end
   end
 
   def _get_element_name_for_assertion_test(assertion)
     # From the assertion, get the element name to be added or deleted for the assertion test.
-    if assertion.start_with?('Expected value to be')
-      return # the last element in the context_xpath will be used as element_name
+    if assertion.inner_text.start_with?('Expected value to be')
+      test_attr = assertion.get('test')
+      element_name = test_attr[/not\((.*?)\)/m, 1].gsub('h:', '') # pull text between "not(" and ")" (i.e. "not(h:foo)")
+      
+      return element_name
     else
-      element_name = assertion.partition(': ').last.partition(' | ').first
+      test_attr = assertion.get('test')
+      element_name = test_attr[/(?<=\().*(?=\))/].gsub('h:', '').partition(') + count').first # pull text between the first opening and the last closing parenthesis. If there are multiple "count()" in the text, pull the first one.
       _balance_brackets(element_name)
-
+      
       return element_name
     end
   end
