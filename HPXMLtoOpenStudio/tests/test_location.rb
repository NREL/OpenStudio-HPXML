# frozen_string_literal: true

require_relative '../resources/minitest_helper'
require 'openstudio'
require 'openstudio/measure/ShowRunnerOutput'
require 'fileutils'
require_relative '../measure.rb'
require_relative '../resources/util.rb'

class HPXMLtoOpenStudioLocationTest < Minitest::Test
  def teardown
    File.delete(File.join(File.dirname(__FILE__), 'in.schedules.csv')) if File.exist? File.join(File.dirname(__FILE__), 'in.schedules.csv')
    File.delete(File.join(File.dirname(__FILE__), 'results_annual.csv')) if File.exist? File.join(File.dirname(__FILE__), 'results_annual.csv')
    File.delete(File.join(File.dirname(__FILE__), 'results_design_load_details.csv')) if File.exist? File.join(File.dirname(__FILE__), 'results_design_load_details.csv')
  end

  def sample_files_dir
    return File.join(File.dirname(__FILE__), '..', '..', 'workflow', 'sample_files')
  end

  def get_daylight_saving_month_and_days(model)
    run_period_control_daylight_saving_time = model.getRunPeriodControlDaylightSavingTime
    start_date = run_period_control_daylight_saving_time.startDate
    end_date = run_period_control_daylight_saving_time.endDate
    begin_month = start_date.monthOfYear.value
    begin_day = start_date.dayOfMonth
    end_month = end_date.monthOfYear.value
    end_day = end_date.dayOfMonth
    return begin_month, begin_day, end_month, end_day
  end

  def test_dst_default
    args_hash = {}
    args_hash['hpxml_path'] = File.absolute_path(File.join(sample_files_dir, 'base.xml'))
    model, _hpxml, _hpxml_bldg = _test_measure(args_hash)

    assert_equal(1, model.getObjectsByType('OS:RunPeriodControl:DaylightSavingTime'.to_IddObjectType).size)
    begin_month, begin_day, end_month, end_day = get_daylight_saving_month_and_days(model)
    assert_equal(3, begin_month)
    assert_equal(12, begin_day)
    assert_equal(11, end_month)
    assert_equal(5, end_day)
  end

  def test_dst_custom
    args_hash = {}
    args_hash['hpxml_path'] = File.absolute_path(File.join(sample_files_dir, 'base-simcontrol-daylight-saving-custom.xml'))
    model, _hpxml, _hpxml_bldg = _test_measure(args_hash)

    assert_equal(1, model.getObjectsByType('OS:RunPeriodControl:DaylightSavingTime'.to_IddObjectType).size)
    begin_month, begin_day, end_month, end_day = get_daylight_saving_month_and_days(model)
    assert_equal(3, begin_month)
    assert_equal(10, begin_day)
    assert_equal(11, end_month)
    assert_equal(6, end_day)
  end

  def test_dst_disabled
    args_hash = {}
    args_hash['hpxml_path'] = File.absolute_path(File.join(sample_files_dir, 'base-simcontrol-daylight-saving-disabled.xml'))
    model, _hpxml, _hpxml_bldg = _test_measure(args_hash)

    assert_equal(0, model.getObjectsByType('OS:RunPeriodControl:DaylightSavingTime'.to_IddObjectType).size)
  end

<<<<<<< HEAD
  def test_deep_ground_temperatures
    weather_dir = File.join(File.dirname(__FILE__), '..', '..', 'weather')

    # denver
    runner = OpenStudio::Measure::OSRunner.new(OpenStudio::WorkflowJSON.new)
    weather = WeatherFile.new(epw_path: File.join(weather_dir, 'USA_CO_Denver.Intl.AP.725650_TMY3.epw'), runner: runner)

    assert_equal(UnitConversions.convert(12.5, 'deltac', 'deltaf'), weather.data.DeepGroundSurfTempAmp1)
    assert_equal(UnitConversions.convert(-1.3, 'deltac', 'deltaf'), weather.data.DeepGroundSurfTempAmp2)
    assert_equal(20, weather.data.DeepGroundPhaseShiftTempAmp1)
    assert_equal(31, weather.data.DeepGroundPhaseShiftTempAmp2)

    # honolulu
    runner = OpenStudio::Measure::OSRunner.new(OpenStudio::WorkflowJSON.new)
    weather = WeatherFile.new(epw_path: File.join(weather_dir, 'USA_HI_Honolulu.Intl.AP.911820_TMY3.epw'), runner: runner)

    assert_equal(UnitConversions.convert(2.6, 'deltac', 'deltaf'), weather.data.DeepGroundSurfTempAmp1)
    assert_equal(UnitConversions.convert(0.1, 'deltac', 'deltaf'), weather.data.DeepGroundSurfTempAmp2)
    assert_equal(37, weather.data.DeepGroundPhaseShiftTempAmp1)
    assert_equal(-13, weather.data.DeepGroundPhaseShiftTempAmp2)

    # cape town
    runner = OpenStudio::Measure::OSRunner.new(OpenStudio::WorkflowJSON.new)
    weather = WeatherFile.new(epw_path: File.join(weather_dir, 'ZAF_Cape.Town.688160_IWEC.epw'), runner: runner)

    assert_equal(UnitConversions.convert(-5.2, 'deltac', 'deltaf'), weather.data.DeepGroundSurfTempAmp1)
    assert_equal(UnitConversions.convert(0.1, 'deltac', 'deltaf'), weather.data.DeepGroundSurfTempAmp2)
    assert_equal(17, weather.data.DeepGroundPhaseShiftTempAmp1)
    assert_equal(15, weather.data.DeepGroundPhaseShiftTempAmp2)

    # boulder
    runner = OpenStudio::Measure::OSRunner.new(OpenStudio::WorkflowJSON.new)
    weather = WeatherFile.new(epw_path: File.join(weather_dir, 'US_CO_Boulder_AMY_2012.epw'), runner: runner)

    assert_equal(UnitConversions.convert(12.3, 'deltac', 'deltaf'), weather.data.DeepGroundSurfTempAmp1)
    assert_equal(UnitConversions.convert(1.1, 'deltac', 'deltaf'), weather.data.DeepGroundSurfTempAmp2)
    assert_equal(19, weather.data.DeepGroundPhaseShiftTempAmp1)
    assert_equal(-34, weather.data.DeepGroundPhaseShiftTempAmp2)
  end

=======
>>>>>>> 12518133
  def _test_measure(args_hash)
    # create an instance of the measure
    measure = HPXMLtoOpenStudio.new

    runner = OpenStudio::Measure::OSRunner.new(OpenStudio::WorkflowJSON.new)
    model = OpenStudio::Model::Model.new

    # get arguments
    args_hash['output_dir'] = File.dirname(__FILE__)
    arguments = measure.arguments(model)
    argument_map = OpenStudio::Measure.convertOSArgumentVectorToMap(arguments)

    # populate argument with specified hash value if specified
    arguments.each do |arg|
      temp_arg_var = arg.clone
      if args_hash.has_key?(arg.name)
        assert(temp_arg_var.setValue(args_hash[arg.name]))
      end
      argument_map[arg.name] = temp_arg_var
    end

    # run the measure
    measure.run(model, runner, argument_map)
    result = runner.result

    # show the output
    show_output(result) unless result.value.valueName == 'Success'

    # assert that it ran correctly
    assert_equal('Success', result.value.valueName)

    hpxml = HPXML.new(hpxml_path: args_hash['hpxml_path'])

    File.delete(File.join(File.dirname(__FILE__), 'in.xml'))

    return model, hpxml, hpxml.buildings[0]
  end
end<|MERGE_RESOLUTION|>--- conflicted
+++ resolved
@@ -63,49 +63,6 @@
     assert_equal(0, model.getObjectsByType('OS:RunPeriodControl:DaylightSavingTime'.to_IddObjectType).size)
   end
 
-<<<<<<< HEAD
-  def test_deep_ground_temperatures
-    weather_dir = File.join(File.dirname(__FILE__), '..', '..', 'weather')
-
-    # denver
-    runner = OpenStudio::Measure::OSRunner.new(OpenStudio::WorkflowJSON.new)
-    weather = WeatherFile.new(epw_path: File.join(weather_dir, 'USA_CO_Denver.Intl.AP.725650_TMY3.epw'), runner: runner)
-
-    assert_equal(UnitConversions.convert(12.5, 'deltac', 'deltaf'), weather.data.DeepGroundSurfTempAmp1)
-    assert_equal(UnitConversions.convert(-1.3, 'deltac', 'deltaf'), weather.data.DeepGroundSurfTempAmp2)
-    assert_equal(20, weather.data.DeepGroundPhaseShiftTempAmp1)
-    assert_equal(31, weather.data.DeepGroundPhaseShiftTempAmp2)
-
-    # honolulu
-    runner = OpenStudio::Measure::OSRunner.new(OpenStudio::WorkflowJSON.new)
-    weather = WeatherFile.new(epw_path: File.join(weather_dir, 'USA_HI_Honolulu.Intl.AP.911820_TMY3.epw'), runner: runner)
-
-    assert_equal(UnitConversions.convert(2.6, 'deltac', 'deltaf'), weather.data.DeepGroundSurfTempAmp1)
-    assert_equal(UnitConversions.convert(0.1, 'deltac', 'deltaf'), weather.data.DeepGroundSurfTempAmp2)
-    assert_equal(37, weather.data.DeepGroundPhaseShiftTempAmp1)
-    assert_equal(-13, weather.data.DeepGroundPhaseShiftTempAmp2)
-
-    # cape town
-    runner = OpenStudio::Measure::OSRunner.new(OpenStudio::WorkflowJSON.new)
-    weather = WeatherFile.new(epw_path: File.join(weather_dir, 'ZAF_Cape.Town.688160_IWEC.epw'), runner: runner)
-
-    assert_equal(UnitConversions.convert(-5.2, 'deltac', 'deltaf'), weather.data.DeepGroundSurfTempAmp1)
-    assert_equal(UnitConversions.convert(0.1, 'deltac', 'deltaf'), weather.data.DeepGroundSurfTempAmp2)
-    assert_equal(17, weather.data.DeepGroundPhaseShiftTempAmp1)
-    assert_equal(15, weather.data.DeepGroundPhaseShiftTempAmp2)
-
-    # boulder
-    runner = OpenStudio::Measure::OSRunner.new(OpenStudio::WorkflowJSON.new)
-    weather = WeatherFile.new(epw_path: File.join(weather_dir, 'US_CO_Boulder_AMY_2012.epw'), runner: runner)
-
-    assert_equal(UnitConversions.convert(12.3, 'deltac', 'deltaf'), weather.data.DeepGroundSurfTempAmp1)
-    assert_equal(UnitConversions.convert(1.1, 'deltac', 'deltaf'), weather.data.DeepGroundSurfTempAmp2)
-    assert_equal(19, weather.data.DeepGroundPhaseShiftTempAmp1)
-    assert_equal(-34, weather.data.DeepGroundPhaseShiftTempAmp2)
-  end
-
-=======
->>>>>>> 12518133
   def _test_measure(args_hash)
     # create an instance of the measure
     measure = HPXMLtoOpenStudio.new
