--- conflicted
+++ resolved
@@ -1617,25 +1617,15 @@
       sys_id = cooling_system.id
       if [HPXML::HVACTypeCentralAirConditioner].include? cooling_system.cooling_system_type
 
-<<<<<<< HEAD
-        HVAC.apply_central_air_conditioner_furnace(model, runner, cooling_system, heating_system,
-                                                   sequential_cool_load_fracs, sequential_heat_load_fracs,
-                                                   living_zone, @hvac_map, is_ddb_control)
-=======
         airloop_map[sys_id] = HVAC.apply_central_air_conditioner_furnace(model, runner, cooling_system, heating_system,
                                                                          sequential_cool_load_fracs, sequential_heat_load_fracs,
-                                                                         living_zone)
->>>>>>> 7b2f57b4
+                                                                         living_zone, is_ddb_control)
 
       elsif [HPXML::HVACTypeRoomAirConditioner].include? cooling_system.cooling_system_type
 
         HVAC.apply_room_air_conditioner(model, runner, cooling_system,
-<<<<<<< HEAD
                                         sequential_cool_load_fracs, living_zone,
-                                        @hvac_map, is_ddb_control)
-=======
-                                        sequential_cool_load_fracs, living_zone)
->>>>>>> 7b2f57b4
+                                        is_ddb_control)
 
       elsif [HPXML::HVACTypeEvaporativeCooler].include? cooling_system.cooling_system_type
 
@@ -1729,15 +1719,9 @@
 
       elsif [HPXML::HVACTypeHeatPumpAirToAir].include? heat_pump.heat_pump_type
 
-<<<<<<< HEAD
-        HVAC.apply_central_air_to_air_heat_pump(model, runner, heat_pump,
-                                                sequential_heat_load_fracs, sequential_cool_load_fracs,
-                                                living_zone, @hvac_map, is_ddb_control)
-=======
         airloop_map[sys_id] = HVAC.apply_central_air_to_air_heat_pump(model, runner, heat_pump,
                                                                       sequential_heat_load_fracs, sequential_cool_load_fracs,
-                                                                      living_zone)
->>>>>>> 7b2f57b4
+                                                                      living_zone, is_ddb_control)
 
       elsif [HPXML::HVACTypeHeatPumpMiniSplit].include? heat_pump.heat_pump_type
 
@@ -1760,12 +1744,8 @@
     # 1. the sum of fractions load served is less than 1, or
     # 2. there are non-year-round HVAC seasons, or
     # 3. we're using an ideal air system for e.g. ASHRAE 140 loads calculation.
-<<<<<<< HEAD
-    # The energy transferred by this ideal air system is not counted towards unmet loads.
     return if (not @hpxml.hvac_controls.empty?) && @hpxml.hvac_controls[0].is_deadband_control # do not create ideal system when onoff thermostat is modeled
 
-=======
->>>>>>> 7b2f57b4
     living_zone = spaces[HPXML::LocationLivingSpace].thermalZone.get
     obj_name = Constants.ObjectNameIdealAirSystem
 
@@ -1814,39 +1794,6 @@
     end
   end
 
-<<<<<<< HEAD
-  def self.add_residual_ideal_system(runner, model, spaces)
-    # Adds a residual ideal air system to meet loads not met by all preceding HVAC systems (i.e., because
-    # the HVAC systems are undersized to meet the load). This allows us to correctly calculate total
-    # heating/cooling loads without having to run an additional EnergyPlus simulation solely for that purpose,
-    # as well as allows us to report the unmet load (i.e., the energy transferred by this ideal air system).
-    return if (not @hpxml.hvac_controls.empty?) && @hpxml.hvac_controls[0].is_deadband_control # do not create ideal system when onoff thermostat is modeled
-
-    living_zone = spaces[HPXML::LocationLivingSpace].thermalZone.get
-    obj_name = Constants.ObjectNameIdealAirSystemResidual
-
-    if @remaining_cool_load_frac < 1.0
-      sequential_cool_load_frac = 1.0
-    else
-      sequential_cool_load_frac = 0.0 # no cooling system, don't add ideal air for cooling
-    end
-
-    if @remaining_heat_load_frac < 1.0
-      sequential_heat_load_frac = 1.0
-    else
-      sequential_heat_load_frac = 0.0 # no heating system, don't add ideal air for heating either
-    end
-
-    if (sequential_heat_load_frac > 0.0) || (sequential_cool_load_frac > 0.0)
-      # Note: Residual ideal air system is configured to run year-round; it should not depend
-      # on the HVAC system availability.
-      HVAC.apply_ideal_air_loads(model, runner, obj_name, [sequential_cool_load_frac], [sequential_heat_load_frac],
-                                 living_zone)
-    end
-  end
-
-=======
->>>>>>> 7b2f57b4
   def self.add_setpoints(runner, model, weather, spaces)
     return if @hpxml.hvac_controls.size == 0
 
