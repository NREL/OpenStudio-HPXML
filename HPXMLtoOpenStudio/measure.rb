--- conflicted
+++ resolved
@@ -2429,32 +2429,20 @@
     end
 
     # EMS program: Infiltration, Natural Ventilation, Mechanical Ventilation, Ducts
-<<<<<<< HEAD
-    { infil_sensors => 'hr_infil',
-      natvent_sensors => 'hr_natvent',
-      whf_sensors => 'hr_whf' }.each do |sensors, s|
-      program.addLine("Set #{s} = 0")
+    { infil_sensors => 'infil',
+      natvent_sensors => 'natvent',
+      whf_sensors => 'whf' }.each do |sensors, loadtype|
+      program.addLine("Set hr_#{loadtype} = 0")
+      s = "Set hr_#{loadtype} = hr_#{loadtype}"
       sensors.each do |sensor|
         if sensor.name.to_s.include? 'gain'
-          program.addLine("Set #{s} = #{s} - #{sensor.name}")
+          s += " - #{sensor.name}"
         elsif sensor.name.to_s.include? 'loss'
-          program.addLine("Set #{s} = #{s} + #{sensor.name}")
-        end
-      end
-    end
-    program.addLine('Set hr_mechvent = 0')
-    mechvent_sensors.each do |sensor|
-      program.addLine("Set hr_mechvent = hr_mechvent - #{sensor.name}")
-    end
-    program.addLine('Set hr_ducts = 0')
-    ducts_sensors.each do |duct_sensors|
-      s = 'Set hr_ducts = hr_ducts'
-      duct_sensors.each do |sensor|
-        s += " - #{sensor.name}"
-=======
-    program.addLine("Set hr_infil = #{airflow_s[Constants.ObjectNameInfiltration]}") # Airflow heat attributed to infiltration
-    program.addLine("Set hr_natvent = #{airflow_s[Constants.ObjectNameNaturalVentilation]}") # Airflow heat attributed to natural ventilation
-    program.addLine("Set hr_whf = #{airflow_s[Constants.ObjectNameWholeHouseFan]}") # Airflow heat attributed to whole house fan
+          s += " + #{sensor.name}"
+        end
+      end
+      program.addLine(s) if sensors.size > 0
+    end
     { mechvents_sensors => 'mechvent',
       ducts_sensors => 'ducts' }.each do |all_sensors, loadtype|
       program.addLine("Set hr_#{loadtype} = 0")
@@ -2464,7 +2452,6 @@
           s += " - #{sensor.name}"
         end
         program.addLine(s) if sensors.size > 0
->>>>>>> bc22b8b1
       end
     end
     if (not ducts_mix_loss_sensor.nil?) && (not ducts_mix_gain_sensor.nil?)
