--- conflicted
+++ resolved
@@ -1893,16 +1893,9 @@
     apply_adiabatic_construction(runner, model, surfaces, 'roof')
   end
 
-<<<<<<< HEAD
   def self.apply_shading(model, window_or_skylight, shading_polygon, parent_surface, sub_surface, shading_group, shading_schedules, name)
-    # TODO: Move this code elsewhere?
     sf_summer = window_or_skylight.interior_shading_factor_summer * window_or_skylight.exterior_shading_factor_summer
     sf_winter = window_or_skylight.interior_shading_factor_winter * window_or_skylight.exterior_shading_factor_winter
-=======
-  def self.apply_interior_shading(model, window_or_skylight, shading_polygon, parent_surface, sub_surface, shading_group, shading_schedules, name)
-    sf_summer = window_or_skylight.interior_shading_factor_summer
-    sf_winter = window_or_skylight.interior_shading_factor_winter
->>>>>>> 106debe1
     if (sf_summer < 1.0) || (sf_winter < 1.0)
       # Apply shading
       # We use a ShadingSurface instead of a Shade so that we perfectly get the result we want.
