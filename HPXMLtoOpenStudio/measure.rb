--- conflicted
+++ resolved
@@ -214,16 +214,6 @@
     @apply_ashrae140_assumptions = @hpxml.header.apply_ashrae140_assumptions # Hidden feature
     @apply_ashrae140_assumptions = false if @apply_ashrae140_assumptions.nil?
 
-<<<<<<< HEAD
-    # Check/update paths
-    @hpxml.header.schedules_filepath = FilePath.check_path(@hpxml.header.schedules_filepath,
-                                                           File.dirname(hpxml_path),
-                                                           'Schedules')
-    @hpxml.header.co2_emissions_scenarios.each do |co2_emissions_scenario|
-      co2_emissions_scenario.elec_schedule_filepath = FilePath.check_path(co2_emissions_scenario.elec_schedule_filepath,
-                                                                          File.dirname(hpxml_path),
-                                                                          'CO2 Emissions Schedule')
-=======
     # Check/update file references
     @hpxml.header.schedules_filepath = FilePath.check_path(@hpxml.header.schedules_filepath,
                                                            File.dirname(hpxml_path),
@@ -242,7 +232,6 @@
       if data.map(&:strip).map { |x| Float(x) rescue nil }.any? nil
         fail 'CO2 Emissions File has non-numeric values.'
       end
->>>>>>> 5996390d
     end
 
     # Init
@@ -2068,6 +2057,11 @@
 
   def self.add_photovoltaics(runner, model)
     @hpxml.pv_systems.each do |pv_system|
+      next if pv_system.inverter_efficiency == @hpxml.pv_systems[0].inverter_efficiency
+
+      fail 'Expected all InverterEfficiency values to be equal.'
+    end
+    @hpxml.pv_systems.each do |pv_system|
       PV.apply(model, @nbeds, pv_system)
     end
   end
