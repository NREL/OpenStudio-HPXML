--- conflicted
+++ resolved
@@ -1328,13 +1328,8 @@
     Waterheater.apply_combi_system_EMS(model, @hpxml.water_heating_systems, plantloop_map)
   end
 
-<<<<<<< HEAD
   def self.add_cooling_system(model, weather, spaces, airloop_map)
-    living_zone = spaces[HPXML::LocationLivingSpace].thermalZone.get
-=======
-  def self.add_cooling_system(model, spaces, airloop_map)
     conditioned_zone = spaces[HPXML::LocationConditionedSpace].thermalZone.get
->>>>>>> ed024c39
 
     HVAC.get_hpxml_hvac_systems(@hpxml).each do |hvac_system|
       next if hvac_system[:cooling].nil?
@@ -1366,15 +1361,9 @@
           HPXML::HVACTypeMiniSplitAirConditioner,
           HPXML::HVACTypePTAC].include? cooling_system.cooling_system_type
 
-<<<<<<< HEAD
         airloop_map[sys_id] = HVAC.apply_air_source_hvac_systems(model, cooling_system, heating_system, sequential_cool_load_fracs, sequential_heat_load_fracs,
                                                                  weather.data.AnnualMaxDrybulb, weather.data.AnnualMinDrybulb,
-                                                                 living_zone, @hvac_unavailable_periods)
-=======
-        airloop_map[sys_id] = HVAC.apply_air_source_hvac_systems(model, cooling_system, heating_system,
-                                                                 sequential_cool_load_fracs, sequential_heat_load_fracs,
                                                                  conditioned_zone, @hvac_unavailable_periods)
->>>>>>> ed024c39
 
       elsif [HPXML::HVACTypeEvaporativeCooler].include? cooling_system.cooling_system_type
 
@@ -1384,13 +1373,8 @@
     end
   end
 
-<<<<<<< HEAD
   def self.add_heating_system(runner, model, weather, spaces, airloop_map)
-    living_zone = spaces[HPXML::LocationLivingSpace].thermalZone.get
-=======
-  def self.add_heating_system(runner, model, spaces, airloop_map)
     conditioned_zone = spaces[HPXML::LocationConditionedSpace].thermalZone.get
->>>>>>> ed024c39
 
     HVAC.get_hpxml_hvac_systems(@hpxml).each do |hvac_system|
       next if hvac_system[:heating].nil?
@@ -1421,15 +1405,9 @@
       sys_id = heating_system.id
       if [HPXML::HVACTypeFurnace].include? heating_system.heating_system_type
 
-<<<<<<< HEAD
         airloop_map[sys_id] = HVAC.apply_air_source_hvac_systems(model, nil, heating_system, [0], sequential_heat_load_fracs,
                                                                  weather.data.AnnualMaxDrybulb, weather.data.AnnualMinDrybulb,
-                                                                 living_zone, @hvac_unavailable_periods)
-=======
-        airloop_map[sys_id] = HVAC.apply_air_source_hvac_systems(model, nil, heating_system,
-                                                                 [0], sequential_heat_load_fracs,
                                                                  conditioned_zone, @hvac_unavailable_periods)
->>>>>>> ed024c39
 
       elsif [HPXML::HVACTypeBoiler].include? heating_system.heating_system_type
 
@@ -1489,15 +1467,9 @@
              HPXML::HVACTypeHeatPumpMiniSplit,
              HPXML::HVACTypeHeatPumpPTHP,
              HPXML::HVACTypeHeatPumpRoom].include? heat_pump.heat_pump_type
-<<<<<<< HEAD
         airloop_map[sys_id] = HVAC.apply_air_source_hvac_systems(model, heat_pump, heat_pump, sequential_cool_load_fracs, sequential_heat_load_fracs,
                                                                  weather.data.AnnualMaxDrybulb, weather.data.AnnualMinDrybulb,
-                                                                 living_zone, @hvac_unavailable_periods)
-=======
-        airloop_map[sys_id] = HVAC.apply_air_source_hvac_systems(model, heat_pump, heat_pump,
-                                                                 sequential_cool_load_fracs, sequential_heat_load_fracs,
                                                                  conditioned_zone, @hvac_unavailable_periods)
->>>>>>> ed024c39
       elsif [HPXML::HVACTypeHeatPumpGroundToAir].include? heat_pump.heat_pump_type
 
         airloop_map[sys_id] = HVAC.apply_ground_to_air_heat_pump(model, runner, weather, heat_pump,
