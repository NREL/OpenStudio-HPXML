# frozen_string_literal: true

# Require all gems up front; this is much faster than multiple resource
# files lazy loading as needed, as it prevents multiple lookups for the
# same gem.
require 'pathname'
require 'csv'
require 'oga'
require_relative 'resources/airflow'
require_relative 'resources/constants'
require_relative 'resources/constructions'
require_relative 'resources/energyplus'
require_relative 'resources/generator'
require_relative 'resources/geometry'
require_relative 'resources/hotwater_appliances'
require_relative 'resources/hpxml'
require_relative 'resources/hpxml_defaults'
require_relative 'resources/hvac'
require_relative 'resources/hvac_sizing'
require_relative 'resources/lighting'
require_relative 'resources/location'
require_relative 'resources/materials'
require_relative 'resources/misc_loads'
require_relative 'resources/psychrometrics'
require_relative 'resources/pv'
require_relative 'resources/schedules'
require_relative 'resources/simcontrols'
require_relative 'resources/unit_conversions'
require_relative 'resources/util'
require_relative 'resources/validator'
require_relative 'resources/version'
require_relative 'resources/waterheater'
require_relative 'resources/weather'
require_relative 'resources/xmlhelper'

# start the measure
class HPXMLtoOpenStudio < OpenStudio::Measure::ModelMeasure
  # human readable name
  def name
    return 'HPXML to OpenStudio Translator'
  end

  # human readable description
  def description
    return 'Translates HPXML file to OpenStudio Model'
  end

  # human readable description of modeling approach
  def modeler_description
    return ''
  end

  # define the arguments that the user will input
  def arguments(model)
    args = OpenStudio::Measure::OSArgumentVector.new

    arg = OpenStudio::Measure::OSArgument.makeStringArgument('hpxml_path', true)
    arg.setDisplayName('HPXML File Path')
    arg.setDescription('Absolute/relative path of the HPXML file.')
    args << arg

    arg = OpenStudio::Measure::OSArgument.makeStringArgument('output_dir', true)
    arg.setDisplayName('Directory for Output Files')
    arg.setDescription('Absolute/relative path for the output files directory.')
    args << arg

    arg = OpenStudio::Measure::OSArgument.makeBoolArgument('debug', false)
    arg.setDisplayName('Debug Mode?')
    arg.setDescription('If true: 1) Writes in.osm file, 2) Generates additional log output, and 3) Creates all EnergyPlus output files.')
    arg.setDefaultValue(false)
    args << arg

    arg = OpenStudio::Measure::OSArgument.makeBoolArgument('add_component_loads', false)
    arg.setDisplayName('Add component loads?')
    arg.setDescription('If true, adds the calculation of heating/cooling component loads (not enabled by default for faster performance).')
    arg.setDefaultValue(false)
    args << arg

    arg = OpenStudio::Measure::OSArgument.makeBoolArgument('skip_validation', false)
    arg.setDisplayName('Skip Validation?')
    arg.setDescription('If true, bypasses HPXML input validation for faster performance. WARNING: This should only be used if the supplied HPXML file has already been validated against the Schema & Schematron documents.')
    arg.setDefaultValue(false)
    args << arg

    arg = OpenStudio::Measure::OSArgument.makeStringArgument('building_id', false)
    arg.setDisplayName('BuildingID')
    arg.setDescription('The ID of the HPXML Building. Only required if there are multiple Building elements in the HPXML file.')
    args << arg

    return args
  end

  # define what happens when the measure is run
  def run(model, runner, user_arguments)
    super(model, runner, user_arguments)

    # use the built-in error checking
    if !runner.validateUserArguments(arguments(model), user_arguments)
      return false
    end

    Geometry.tear_down_model(model, runner)

    Version.check_openstudio_version()

    # assign the user inputs to variables
    hpxml_path = runner.getStringArgumentValue('hpxml_path', user_arguments)
    output_dir = runner.getStringArgumentValue('output_dir', user_arguments)
    add_component_loads = runner.getBoolArgumentValue('add_component_loads', user_arguments)
    debug = runner.getBoolArgumentValue('debug', user_arguments)
    skip_validation = runner.getBoolArgumentValue('skip_validation', user_arguments)
    building_id = runner.getOptionalStringArgumentValue('building_id', user_arguments)

    unless (Pathname.new hpxml_path).absolute?
      hpxml_path = File.expand_path(File.join(File.dirname(__FILE__), hpxml_path))
    end
    unless File.exist?(hpxml_path) && hpxml_path.downcase.end_with?('.xml')
      fail "'#{hpxml_path}' does not exist or is not an .xml file."
    end

    unless (Pathname.new output_dir).absolute?
      output_dir = File.expand_path(File.join(File.dirname(__FILE__), output_dir))
    end

    if building_id.is_initialized
      building_id = building_id.get
    else
      building_id = nil
    end

    begin
      if skip_validation
        stron_paths = []
      else
        stron_paths = [File.join(File.dirname(__FILE__), 'resources', 'HPXMLvalidator.xml'),
                       File.join(File.dirname(__FILE__), 'resources', 'EPvalidator.xml')]
      end
      hpxml = HPXML.new(hpxml_path: hpxml_path, schematron_validators: stron_paths, building_id: building_id)
      hpxml.errors.each do |error|
        runner.registerError(error)
      end
      hpxml.warnings.each do |warning|
        runner.registerWarning(warning)
      end
      return false unless hpxml.errors.empty?

      epw_path, cache_path = process_weather(hpxml, runner, model, hpxml_path)

      if debug
        epw_output_path = File.join(output_dir, 'in.epw')
        FileUtils.cp(epw_path, epw_output_path)
      end

      OSModel.create(hpxml, runner, model, hpxml_path, epw_path, cache_path, output_dir,
                     add_component_loads, building_id, debug)
    rescue Exception => e
      runner.registerError("#{e.message}\n#{e.backtrace.join("\n")}")
      return false
    end

    return true
  end

  def process_weather(hpxml, runner, model, hpxml_path)
    epw_path = hpxml.climate_and_risk_zones.weather_station_epw_filepath

    if not File.exist? epw_path
      test_epw_path = File.join(File.dirname(hpxml_path), epw_path)
      epw_path = test_epw_path if File.exist? test_epw_path
    end
    if not File.exist? epw_path
      test_epw_path = File.join(File.dirname(__FILE__), '..', 'weather', epw_path)
      epw_path = test_epw_path if File.exist? test_epw_path
    end
    if not File.exist? epw_path
      test_epw_path = File.join(File.dirname(__FILE__), '..', '..', 'weather', epw_path)
      epw_path = test_epw_path if File.exist? test_epw_path
    end
    if not File.exist?(epw_path)
      fail "'#{epw_path}' could not be found."
    end

    cache_path = epw_path.gsub('.epw', '-cache.csv')
    if not File.exist?(cache_path)
      # Process weather file to create cache .csv
      runner.registerWarning("'#{cache_path}' could not be found; regenerating it.")
      epw_file = OpenStudio::EpwFile.new(epw_path)
      OpenStudio::Model::WeatherFile.setWeatherFile(model, epw_file)
      weather = WeatherProcess.new(model, runner)
      begin
        File.open(cache_path, 'wb') do |file|
          weather.dump_to_csv(file)
        end
      rescue SystemCallError
        runner.registerWarning("#{cache_path} could not be written, skipping.")
      end
    end

    return epw_path, cache_path
  end
end

class OSModel
  def self.create(hpxml, runner, model, hpxml_path, epw_path, cache_path, output_dir,
                  add_component_loads, building_id, debug)
    @hpxml = hpxml
    @debug = debug

    @eri_version = @hpxml.header.eri_calculation_version # Hidden feature
    @eri_version = 'latest' if @eri_version.nil?
    @eri_version = Constants.ERIVersions[-1] if @eri_version == 'latest'

    @apply_ashrae140_assumptions = @hpxml.header.apply_ashrae140_assumptions # Hidden feature
    @apply_ashrae140_assumptions = false if @apply_ashrae140_assumptions.nil?

    # Init

    weather, epw_file = Location.apply_weather_file(model, runner, epw_path, cache_path)
    set_defaults_and_globals(runner, output_dir, epw_file, weather)
    Location.apply(model, runner, weather, epw_file, @hpxml)
    add_simulation_params(model)

    @schedules_file = nil
    unless @hpxml.header.schedules_filepath.nil?
      @schedules_file = SchedulesFile.new(runner: runner, model: model, year: hpxml.header.sim_calendar_year,
                                          schedules_path: @hpxml.header.schedules_filepath)
    end

    # Conditioned space/zone

    spaces = {}
    create_or_get_space(model, spaces, HPXML::LocationLivingSpace)
    set_foundation_and_walls_top()
    set_heating_and_cooling_seasons()
    add_setpoints(runner, model, weather, spaces)

    # Geometry/Envelope
    add_roofs(runner, model, spaces)
    add_walls(runner, model, spaces)
    add_rim_joists(runner, model, spaces)
    add_frame_floors(runner, model, spaces)
    add_foundation_walls_slabs(runner, model, spaces)
    add_shading_schedule(runner, model, weather)
    add_windows(runner, model, spaces, weather)
    add_doors(runner, model, spaces)
    add_skylights(runner, model, spaces, weather)
    add_conditioned_floor_area(runner, model, spaces)
    add_thermal_mass(runner, model, spaces)
    update_conditioned_below_grade_spaces(runner, model, spaces)
    Geometry.set_zone_volumes(runner, model, spaces, @hpxml, @apply_ashrae140_assumptions)
    Geometry.explode_surfaces(runner, model, @hpxml, @walls_top)
    add_num_occupants(model, runner, spaces)

    # HVAC

    airloop_map = {} # Map of HPXML System ID -> AirLoopHVAC (or ZoneHVACFourPipeFanCoil)
    add_ideal_system(runner, model, spaces, epw_path)
    add_cooling_system(runner, model, spaces, airloop_map)
    add_heating_system(runner, model, spaces, airloop_map)
    add_heat_pump(runner, model, weather, spaces, airloop_map)
    add_dehumidifiers(runner, model, spaces)
    add_ceiling_fans(runner, model, weather, spaces)

    # Hot Water

    add_hot_water_and_appliances(runner, model, weather, spaces)

    # Plug Loads & Fuel Loads & Lighting

    add_mels(runner, model, spaces)
    add_mfls(runner, model, spaces)
    add_lighting(runner, model, epw_file, spaces)

    # Pools & Hot Tubs
    add_pools_and_hot_tubs(runner, model, spaces)

    # Other

    add_airflow(runner, model, weather, spaces, airloop_map)
    add_photovoltaics(runner, model)
    add_generators(runner, model)
    add_additional_properties(runner, model, hpxml_path, building_id)

    # Output

    add_loads_output(runner, model, spaces, add_component_loads)
    add_output_control_files(runner, model)
    # Uncomment to debug EMS
    # add_ems_debug_output(runner, model)

    if debug
      osm_output_path = File.join(output_dir, 'in.osm')
      File.write(osm_output_path, model.to_s)
      runner.registerInfo("Wrote file: #{osm_output_path}")
    end
  end

  private

  def self.set_defaults_and_globals(runner, output_dir, epw_file, weather)
    # Initialize
    @remaining_heat_load_frac = 1.0
    @remaining_cool_load_frac = 1.0
    @cond_below_grade_surfaces = [] # list of surfaces in conditioned basement, used for modification of some surface properties, eg. solar absorptance, view factor, etc.

    # Set globals
    @cfa = @hpxml.building_construction.conditioned_floor_area
    @gfa = @hpxml.slabs.select { |s| s.interior_adjacent_to == HPXML::LocationGarage }.map { |s| s.area }.sum(0.0)
    @ubfa = @hpxml.slabs.select { |s| s.interior_adjacent_to == HPXML::LocationBasementUnconditioned }.map { |s| s.area }.sum(0.0)
    @ncfl = @hpxml.building_construction.number_of_conditioned_floors
    @ncfl_ag = @hpxml.building_construction.number_of_conditioned_floors_above_grade
    @nbeds = @hpxml.building_construction.number_of_bedrooms
    @default_azimuths = HPXMLDefaults.get_default_azimuths(@hpxml)

    # Apply defaults to HPXML object
    HPXMLDefaults.apply(@hpxml, @eri_version, weather, epw_file: epw_file)

    @frac_windows_operable = @hpxml.fraction_of_windows_operable()

    # Write updated HPXML object (w/ defaults) to file for inspection
    @hpxml_defaults_path = File.join(output_dir, 'in.xml')
    XMLHelper.write_file(@hpxml.to_oga, @hpxml_defaults_path)

    # Now that we've written in.xml, ensure that no capacities/airflows
    # are zero in order to prevent potential E+ errors.
    HVAC.ensure_nonzero_sizing_values(@hpxml)
  end

  def self.add_simulation_params(model)
    SimControls.apply(model, @hpxml)
  end

  def self.update_conditioned_below_grade_spaces(runner, model, spaces)
    return if @cond_below_grade_surfaces.empty?

    # Update @cond_below_grade_surfaces to include subsurfaces
    new_cond_below_grade_surfaces = @cond_below_grade_surfaces.dup
    @cond_below_grade_surfaces.each do |cond_bsmnt_surface|
      next if cond_bsmnt_surface.is_a? OpenStudio::Model::InternalMassDefinition
      next if cond_bsmnt_surface.subSurfaces.empty?

      cond_bsmnt_surface.subSurfaces.each do |ss|
        new_cond_below_grade_surfaces << ss
      end
    end
    @cond_below_grade_surfaces = new_cond_below_grade_surfaces.dup

    update_solar_absorptances(runner, model)
    assign_view_factors(runner, model, spaces)
  end

  def self.update_solar_absorptances(runner, model)
    # modify conditioned basement surface properties
    # zero out interior solar absorptance in conditioned basement

    @cond_below_grade_surfaces.each do |cond_bsmnt_surface|
      # skip windows because windows don't have such property to change.
      next if cond_bsmnt_surface.is_a?(OpenStudio::Model::SubSurface) && (cond_bsmnt_surface.subSurfaceType.downcase == 'fixedwindow')

      adj_surface = nil
      if not cond_bsmnt_surface.is_a? OpenStudio::Model::InternalMassDefinition
        if not cond_bsmnt_surface.is_a? OpenStudio::Model::SubSurface
          adj_surface = cond_bsmnt_surface.adjacentSurface.get if cond_bsmnt_surface.adjacentSurface.is_initialized
        else
          adj_surface = cond_bsmnt_surface.adjacentSubSurface.get if cond_bsmnt_surface.adjacentSubSurface.is_initialized
        end
      end
      const = cond_bsmnt_surface.construction.get
      layered_const = const.to_LayeredConstruction.get
      innermost_material = layered_const.layers[layered_const.numLayers() - 1].to_StandardOpaqueMaterial.get
      # check if target surface is sharing its interior material/construction object with other surfaces
      # if so, need to clone the material/construction and make changes there, then reassign it to target surface
      mat_share = (innermost_material.directUseCount != 1)
      const_share = (const.directUseCount != 1)
      if const_share
        # create new construction + new material for these surfaces
        new_const = const.clone.to_Construction.get
        cond_bsmnt_surface.setConstruction(new_const)
        new_material = innermost_material.clone.to_StandardOpaqueMaterial.get
        layered_const = new_const.to_LayeredConstruction.get
        layered_const.setLayer(layered_const.numLayers() - 1, new_material)
      elsif mat_share
        # create new material for existing unique construction
        new_material = innermost_material.clone.to_StandardOpaqueMaterial.get
        layered_const.setLayer(layered_const.numLayers() - 1, new_material)
      end
      if layered_const.numLayers() == 1
        # split single layer into two to only change its inside facing property
        layer_mat = layered_const.layers[0].to_StandardOpaqueMaterial.get
        layer_mat.setThickness(layer_mat.thickness / 2)
        layered_const.insertLayer(1, layer_mat.clone.to_StandardOpaqueMaterial.get)
      end
      # Re-read innermost material and assign properties after adjustment
      innermost_material = layered_const.layers[layered_const.numLayers() - 1].to_StandardOpaqueMaterial.get
      innermost_material.setSolarAbsorptance(0.0)
      innermost_material.setVisibleAbsorptance(0.0)
      next if adj_surface.nil?

      # Create new construction in case of shared construction.
      layered_const_adj = OpenStudio::Model::Construction.new(model)
      layered_const_adj.setName(cond_bsmnt_surface.construction.get.name.get + ' Reversed Bsmnt')
      layered_const_adj.setLayers(cond_bsmnt_surface.construction.get.to_LayeredConstruction.get.layers.reverse())
      adj_surface.construction.get.remove if adj_surface.construction.get.directUseCount == 1
      adj_surface.setConstruction(layered_const_adj)
    end
  end

  def self.assign_view_factors(runner, model, spaces)
    # zero out view factors between conditioned basement surfaces and living zone surfaces
    all_surfaces = [] # all surfaces in single conditioned space
    lv_surfaces = []  # surfaces in living
    cond_base_surfaces = [] # surfaces in conditioned basement

    spaces[HPXML::LocationLivingSpace].surfaces.each do |surface|
      surface.subSurfaces.each do |sub_surface|
        all_surfaces << sub_surface
      end
      all_surfaces << surface
    end
    spaces[HPXML::LocationLivingSpace].internalMass.each do |im|
      all_surfaces << im
    end

    all_surfaces.each do |surface|
      if @cond_below_grade_surfaces.include?(surface) ||
         ((@cond_below_grade_surfaces.include? surface.internalMassDefinition) if surface.is_a? OpenStudio::Model::InternalMass)
        cond_base_surfaces << surface
      else
        lv_surfaces << surface
      end
    end

    all_surfaces.sort!

    # calculate view factors separately for living and conditioned basement
    vf_map_lv = calc_approximate_view_factor(runner, model, lv_surfaces)
    vf_map_cb = calc_approximate_view_factor(runner, model, cond_base_surfaces)

    zone_prop = spaces[HPXML::LocationLivingSpace].thermalZone.get.getZonePropertyUserViewFactorsBySurfaceName

    all_surfaces.each do |from_surface|
      all_surfaces.each do |to_surface|
        next if (vf_map_lv[from_surface].nil? || vf_map_lv[from_surface][to_surface].nil?) &&
                (vf_map_cb[from_surface].nil? || vf_map_cb[from_surface][to_surface].nil?)

        if lv_surfaces.include? from_surface
          vf = vf_map_lv[from_surface][to_surface]
        else
          vf = vf_map_cb[from_surface][to_surface]
        end
        next if vf < 0.05 # Skip small view factors to reduce runtime

        os_vf = OpenStudio::Model::ViewFactor.new(from_surface, to_surface, vf.round(10))
        zone_prop.addViewFactor(os_vf)
      end
    end
  end

  def self.calc_approximate_view_factor(runner, model, all_surfaces)
    # calculate approximate view factor using E+ approach
    # used for recalculating single thermal zone view factor matrix
    return {} if all_surfaces.size == 0
    if all_surfaces.size <= 3
      fail 'less than three surfaces in conditioned space. Please double check.'
    end

    s_azimuths = {}
    s_tilts = {}
    s_types = {}
    all_surfaces.each do |surface|
      if surface.is_a? OpenStudio::Model::InternalMass
        # Assumed values consistent with EnergyPlus source code
        s_azimuths[surface] = 0.0
        s_tilts[surface] = 90.0
      else
        s_azimuths[surface] = UnitConversions.convert(surface.azimuth, 'rad', 'deg')
        s_tilts[surface] = UnitConversions.convert(surface.tilt, 'rad', 'deg')
        if surface.is_a? OpenStudio::Model::SubSurface
          s_types[surface] = surface.surface.get.surfaceType.downcase
        else
          s_types[surface] = surface.surfaceType.downcase
        end
      end
    end

    same_ang_limit = 10.0
    vf_map = {}
    all_surfaces.each do |surface| # surface, subsurface, and internal mass
      surface_vf_map = {}

      # sum all the surface area that could be seen by surface1 up
      zone_seen_area = 0.0
      seen_surface = {}
      all_surfaces.each do |surface2|
        next if surface2 == surface
        next if surface2.is_a? OpenStudio::Model::SubSurface

        seen_surface[surface2] = false
        if surface2.is_a? OpenStudio::Model::InternalMass
          # all surfaces see internal mass
          zone_seen_area += surface2.surfaceArea.get
          seen_surface[surface2] = true
        else
          if (s_types[surface2] == 'floor') ||
             ((s_types[surface] == 'floor') && (s_types[surface2] == 'roofceiling')) ||
             ((s_azimuths[surface] - s_azimuths[surface2]).abs > same_ang_limit) ||
             ((s_tilts[surface] - s_tilts[surface2]).abs > same_ang_limit)
            zone_seen_area += surface2.grossArea # include subsurface area
            seen_surface[surface2] = true
          end
        end
      end

      all_surfaces.each do |surface2|
        next if surface2 == surface
        next if surface2.is_a? OpenStudio::Model::SubSurface # handled together with its parent surface
        next unless seen_surface[surface2]

        if surface2.is_a? OpenStudio::Model::InternalMass
          surface_vf_map[surface2] = surface2.surfaceArea.get / zone_seen_area
        else # surfaces
          if surface2.subSurfaces.size > 0
            # calculate surface and its sub surfaces view factors
            if surface2.netArea > 0.1 # base surface of a sub surface: window/door etc.
              fail "Unexpected net area for surface '#{surface2.name}'."
            end

            surface2.subSurfaces.each do |sub_surface|
              surface_vf_map[sub_surface] = sub_surface.grossArea / zone_seen_area
            end
          else # no subsurface
            surface_vf_map[surface2] = surface2.grossArea / zone_seen_area
          end
        end
      end
      vf_map[surface] = surface_vf_map
    end
    return vf_map
  end

  def self.add_num_occupants(model, runner, spaces)
    # Occupants
    num_occ = @hpxml.building_occupancy.number_of_residents
    return if num_occ <= 0

    Geometry.apply_occupants(model, @hpxml, num_occ, @cfa, spaces[HPXML::LocationLivingSpace], @schedules_file)
  end

  def self.create_or_get_space(model, spaces, location)
    if spaces[location].nil?
      Geometry.create_space_and_zone(model, spaces, location)
    end
    return spaces[location]
  end

  def self.add_roofs(runner, model, spaces)
    @hpxml.roofs.each do |roof|
      next if roof.net_area < 1.0 # skip modeling net surface area for surfaces comprised entirely of subsurface area

      if roof.azimuth.nil?
        if roof.pitch > 0
          azimuths = @default_azimuths # Model as four directions for average exterior incident solar
        else
          azimuths = [@default_azimuths[0]] # Arbitrary azimuth for flat roof
        end
      else
        azimuths = [roof.azimuth]
      end

      surfaces = []

      azimuths.each do |azimuth|
        width = Math::sqrt(roof.net_area)
        length = (roof.net_area / width) / azimuths.size
        tilt = roof.pitch / 12.0
        z_origin = @walls_top + 0.5 * Math.sin(Math.atan(tilt)) * width

        vertices = Geometry.create_roof_vertices(length, width, z_origin, azimuth, tilt)
        surface = OpenStudio::Model::Surface.new(vertices, model)
        surfaces << surface
        surface.additionalProperties.setFeature('Length', length)
        surface.additionalProperties.setFeature('Width', width)
        surface.additionalProperties.setFeature('Azimuth', azimuth)
        surface.additionalProperties.setFeature('Tilt', tilt)
        surface.additionalProperties.setFeature('SurfaceType', 'Roof')
        if azimuths.size > 1
          surface.setName("#{roof.id}:#{azimuth}")
        else
          surface.setName(roof.id)
        end
        surface.setSurfaceType('RoofCeiling')
        surface.setOutsideBoundaryCondition('Outdoors')
        set_surface_interior(model, spaces, surface, roof)
      end

      next if surfaces.empty?

      # Apply construction
      has_radiant_barrier = roof.radiant_barrier
      if has_radiant_barrier
        radiant_barrier_grade = roof.radiant_barrier_grade
      end
      # FUTURE: Create Constructions.get_air_film(surface) method; use in measure.rb and hpxml_translator_test.rb
      inside_film = Material.AirFilmRoof(Geometry.get_roof_pitch([surfaces[0]]))
      outside_film = Material.AirFilmOutside
      mat_roofing = Material.RoofMaterial(roof.roof_type)
      if @apply_ashrae140_assumptions
        inside_film = Material.AirFilmRoofASHRAE140
        outside_film = Material.AirFilmOutsideASHRAE140
      end
      mat_int_finish = Material.InteriorFinishMaterial(roof.interior_finish_type, roof.interior_finish_thickness)
      if mat_int_finish.nil?
        fallback_mat_int_finish = nil
      else
        fallback_mat_int_finish = Material.InteriorFinishMaterial(mat_int_finish.name, 0.1) # Try thin material
      end

      install_grade = 1
      assembly_r = roof.insulation_assembly_r_value

      if not mat_int_finish.nil?
        # Closed cavity
        constr_sets = [
          WoodStudConstructionSet.new(Material.Stud2x(8.0), 0.07, 20.0, 0.75, mat_int_finish, mat_roofing),    # 2x8, 24" o.c. + R20
          WoodStudConstructionSet.new(Material.Stud2x(8.0), 0.07, 10.0, 0.75, mat_int_finish, mat_roofing),    # 2x8, 24" o.c. + R10
          WoodStudConstructionSet.new(Material.Stud2x(8.0), 0.07, 0.0, 0.75, mat_int_finish, mat_roofing),     # 2x8, 24" o.c.
          WoodStudConstructionSet.new(Material.Stud2x6, 0.07, 0.0, 0.75, mat_int_finish, mat_roofing),         # 2x6, 24" o.c.
          WoodStudConstructionSet.new(Material.Stud2x4, 0.07, 0.0, 0.5, mat_int_finish, mat_roofing),          # 2x4, 16" o.c.
          WoodStudConstructionSet.new(Material.Stud2x4, 0.01, 0.0, 0.0, fallback_mat_int_finish, mat_roofing), # Fallback
        ]
        match, constr_set, cavity_r = Constructions.pick_wood_stud_construction_set(assembly_r, constr_sets, inside_film, outside_film, roof.id)

        Constructions.apply_closed_cavity_roof(runner, model, surfaces, "#{roof.id} construction",
                                               cavity_r, install_grade,
                                               constr_set.stud.thick_in,
                                               true, constr_set.framing_factor,
                                               constr_set.mat_int_finish,
                                               constr_set.osb_thick_in, constr_set.rigid_r,
                                               constr_set.mat_ext_finish, has_radiant_barrier,
                                               inside_film, outside_film, radiant_barrier_grade,
                                               roof.solar_absorptance, roof.emittance)
      else
        # Open cavity
        constr_sets = [
          GenericConstructionSet.new(10.0, 0.5, nil, mat_roofing), # w/R-10 rigid
          GenericConstructionSet.new(0.0, 0.5, nil, mat_roofing),  # Standard
          GenericConstructionSet.new(0.0, 0.0, nil, mat_roofing),  # Fallback
        ]
        match, constr_set, layer_r = Constructions.pick_generic_construction_set(assembly_r, constr_sets, inside_film, outside_film, roof.id)

        cavity_r = 0
        cavity_ins_thick_in = 0
        framing_factor = 0
        framing_thick_in = 0

        Constructions.apply_open_cavity_roof(runner, model, surfaces, "#{roof.id} construction",
                                             cavity_r, install_grade, cavity_ins_thick_in,
                                             framing_factor, framing_thick_in,
                                             constr_set.osb_thick_in, layer_r + constr_set.rigid_r,
                                             constr_set.mat_ext_finish, has_radiant_barrier,
                                             inside_film, outside_film, radiant_barrier_grade,
                                             roof.solar_absorptance, roof.emittance)
      end
      Constructions.check_surface_assembly_rvalue(runner, surfaces, inside_film, outside_film, assembly_r, match)
    end
  end

  def self.add_walls(runner, model, spaces)
    @hpxml.walls.each do |wall|
      next if wall.net_area < 1.0 # skip modeling net surface area for surfaces comprised entirely of subsurface area

      if wall.azimuth.nil?
        if wall.is_exterior
          azimuths = @default_azimuths # Model as four directions for average exterior incident solar
        else
          azimuths = [@default_azimuths[0]] # Arbitrary direction, doesn't receive exterior incident solar
        end
      else
        azimuths = [wall.azimuth]
      end

      surfaces = []

      azimuths.each do |azimuth|
        height = 8.0 * @ncfl_ag
        length = (wall.net_area / height) / azimuths.size
        z_origin = @foundation_top

        vertices = Geometry.create_wall_vertices(length, height, z_origin, azimuth)
        surface = OpenStudio::Model::Surface.new(vertices, model)
        surfaces << surface
        surface.additionalProperties.setFeature('Length', length)
        surface.additionalProperties.setFeature('Azimuth', azimuth)
        surface.additionalProperties.setFeature('Tilt', 90.0)
        surface.additionalProperties.setFeature('SurfaceType', 'Wall')
        if azimuths.size > 1
          surface.setName("#{wall.id}:#{azimuth}")
        else
          surface.setName(wall.id)
        end
        surface.setSurfaceType('Wall')
        set_surface_interior(model, spaces, surface, wall)
        set_surface_exterior(model, spaces, surface, wall)
        if wall.is_interior
          surface.setSunExposure('NoSun')
          surface.setWindExposure('NoWind')
        end
      end

      next if surfaces.empty?

      # Apply construction
      # The code below constructs a reasonable wall construction based on the
      # wall type while ensuring the correct assembly R-value.

      inside_film = Material.AirFilmVertical
      if wall.is_exterior
        outside_film = Material.AirFilmOutside
        mat_ext_finish = Material.ExteriorFinishMaterial(wall.siding)
      else
        outside_film = Material.AirFilmVertical
        mat_ext_finish = nil
      end
      if @apply_ashrae140_assumptions
        inside_film = Material.AirFilmVerticalASHRAE140
        outside_film = Material.AirFilmOutsideASHRAE140
      end
      mat_int_finish = Material.InteriorFinishMaterial(wall.interior_finish_type, wall.interior_finish_thickness)

      Constructions.apply_wall_construction(runner, model, surfaces, wall.id, wall.wall_type, wall.insulation_assembly_r_value,
                                            mat_int_finish, inside_film, outside_film, mat_ext_finish, wall.solar_absorptance,
                                            wall.emittance)
    end
  end

  def self.add_rim_joists(runner, model, spaces)
    @hpxml.rim_joists.each do |rim_joist|
      if rim_joist.azimuth.nil?
        if rim_joist.is_exterior
          azimuths = @default_azimuths # Model as four directions for average exterior incident solar
        else
          azimuths = [@default_azimuths[0]] # Arbitrary direction, doesn't receive exterior incident solar
        end
      else
        azimuths = [rim_joist.azimuth]
      end

      surfaces = []

      azimuths.each do |azimuth|
        height = 1.0
        length = (rim_joist.area / height) / azimuths.size
        z_origin = @foundation_top

        vertices = Geometry.create_wall_vertices(length, height, z_origin, azimuth)
        surface = OpenStudio::Model::Surface.new(vertices, model)
        surfaces << surface
        surface.additionalProperties.setFeature('Length', length)
        surface.additionalProperties.setFeature('Azimuth', azimuth)
        surface.additionalProperties.setFeature('Tilt', 90.0)
        surface.additionalProperties.setFeature('SurfaceType', 'RimJoist')
        if azimuths.size > 1
          surface.setName("#{rim_joist.id}:#{azimuth}")
        else
          surface.setName(rim_joist.id)
        end
        surface.setSurfaceType('Wall')
        set_surface_interior(model, spaces, surface, rim_joist)
        set_surface_exterior(model, spaces, surface, rim_joist)
        if rim_joist.is_interior
          surface.setSunExposure('NoSun')
          surface.setWindExposure('NoWind')
        end
      end

      # Apply construction

      inside_film = Material.AirFilmVertical
      if rim_joist.is_exterior
        outside_film = Material.AirFilmOutside
        mat_ext_finish = Material.ExteriorFinishMaterial(rim_joist.siding)
      else
        outside_film = Material.AirFilmVertical
        mat_ext_finish = nil
      end

      assembly_r = rim_joist.insulation_assembly_r_value

      constr_sets = [
        WoodStudConstructionSet.new(Material.Stud2x(2.0), 0.17, 20.0, 2.0, nil, mat_ext_finish),  # 2x4 + R20
        WoodStudConstructionSet.new(Material.Stud2x(2.0), 0.17, 10.0, 2.0, nil, mat_ext_finish),  # 2x4 + R10
        WoodStudConstructionSet.new(Material.Stud2x(2.0), 0.17, 0.0, 2.0, nil, mat_ext_finish),   # 2x4
        WoodStudConstructionSet.new(Material.Stud2x(2.0), 0.01, 0.0, 0.0, nil, mat_ext_finish),   # Fallback
      ]
      match, constr_set, cavity_r = Constructions.pick_wood_stud_construction_set(assembly_r, constr_sets, inside_film, outside_film, rim_joist.id)
      install_grade = 1

      Constructions.apply_rim_joist(runner, model, surfaces, "#{rim_joist.id} construction",
                                    cavity_r, install_grade, constr_set.framing_factor,
                                    constr_set.mat_int_finish, constr_set.osb_thick_in,
                                    constr_set.rigid_r, constr_set.mat_ext_finish,
                                    inside_film, outside_film, rim_joist.solar_absorptance,
                                    rim_joist.emittance)
      Constructions.check_surface_assembly_rvalue(runner, surfaces, inside_film, outside_film, assembly_r, match)
    end
  end

  def self.add_frame_floors(runner, model, spaces)
    @hpxml.frame_floors.each do |frame_floor|
      area = frame_floor.area
      width = Math::sqrt(area)
      length = area / width
      if frame_floor.interior_adjacent_to.include?('attic') || frame_floor.exterior_adjacent_to.include?('attic')
        z_origin = @walls_top
      else
        z_origin = @foundation_top
      end

      if frame_floor.is_ceiling
        vertices = Geometry.create_ceiling_vertices(length, width, z_origin, @default_azimuths)
        surface = OpenStudio::Model::Surface.new(vertices, model)
        surface.additionalProperties.setFeature('SurfaceType', 'Ceiling')
      else
        vertices = Geometry.create_floor_vertices(length, width, z_origin, @default_azimuths)
        surface = OpenStudio::Model::Surface.new(vertices, model)
        surface.additionalProperties.setFeature('SurfaceType', 'Floor')
      end
      surface.additionalProperties.setFeature('Tilt', 0.0)
      set_surface_interior(model, spaces, surface, frame_floor)
      set_surface_exterior(model, spaces, surface, frame_floor)
      surface.setName(frame_floor.id)
      if frame_floor.is_interior
        surface.setSunExposure('NoSun')
        surface.setWindExposure('NoWind')
      elsif frame_floor.is_floor
        surface.setSunExposure('NoSun')
      end

      # Apply construction

      if frame_floor.is_ceiling
        if @apply_ashrae140_assumptions
          # Attic floor
          inside_film = Material.AirFilmFloorASHRAE140
          outside_film = Material.AirFilmFloorASHRAE140
        else
          inside_film = Material.AirFilmFloorAverage
          outside_film = Material.AirFilmFloorAverage
        end
        mat_int_finish = Material.InteriorFinishMaterial(frame_floor.interior_finish_type, frame_floor.interior_finish_thickness)
        if mat_int_finish.nil?
          fallback_mat_int_finish = nil
        else
          fallback_mat_int_finish = Material.InteriorFinishMaterial(mat_int_finish.name, 0.1) # Try thin material
        end
        constr_sets = [
          WoodStudConstructionSet.new(Material.Stud2x6, 0.10, 50.0, 0.0, mat_int_finish, nil),         # 2x6, 24" o.c. + R50
          WoodStudConstructionSet.new(Material.Stud2x6, 0.10, 40.0, 0.0, mat_int_finish, nil),         # 2x6, 24" o.c. + R40
          WoodStudConstructionSet.new(Material.Stud2x6, 0.10, 30.0, 0.0, mat_int_finish, nil),         # 2x6, 24" o.c. + R30
          WoodStudConstructionSet.new(Material.Stud2x6, 0.10, 20.0, 0.0, mat_int_finish, nil),         # 2x6, 24" o.c. + R20
          WoodStudConstructionSet.new(Material.Stud2x6, 0.10, 10.0, 0.0, mat_int_finish, nil),         # 2x6, 24" o.c. + R10
          WoodStudConstructionSet.new(Material.Stud2x4, 0.13, 0.0, 0.0, mat_int_finish, nil),          # 2x4, 16" o.c.
          WoodStudConstructionSet.new(Material.Stud2x4, 0.01, 0.0, 0.0, fallback_mat_int_finish, nil), # Fallback
        ]
      else # Floor
        if @apply_ashrae140_assumptions
          # Raised floor
          inside_film = Material.AirFilmFloorASHRAE140
          outside_film = Material.AirFilmFloorZeroWindASHRAE140
          surface.setWindExposure('NoWind')
          covering = Material.CoveringBare(1.0)
        else
          inside_film = Material.AirFilmFloorReduced
          if frame_floor.is_exterior
            outside_film = Material.AirFilmOutside
          else
            outside_film = Material.AirFilmFloorReduced
          end
          if frame_floor.interior_adjacent_to == HPXML::LocationLivingSpace
            covering = Material.CoveringBare
          end
        end
        if covering.nil?
          fallback_covering = nil
        else
          fallback_covering = Material.CoveringBare(0.8, 0.01) # Try thin material
        end
        constr_sets = [
          WoodStudConstructionSet.new(Material.Stud2x6, 0.10, 20.0, 0.75, nil, covering),        # 2x6, 24" o.c. + R20
          WoodStudConstructionSet.new(Material.Stud2x6, 0.10, 10.0, 0.75, nil, covering),        # 2x6, 24" o.c. + R10
          WoodStudConstructionSet.new(Material.Stud2x6, 0.10, 0.0, 0.75, nil, covering),         # 2x6, 24" o.c.
          WoodStudConstructionSet.new(Material.Stud2x4, 0.13, 0.0, 0.5, nil, covering),          # 2x4, 16" o.c.
          WoodStudConstructionSet.new(Material.Stud2x4, 0.01, 0.0, 0.0, nil, fallback_covering), # Fallback
        ]
      end
      assembly_r = frame_floor.insulation_assembly_r_value

      match, constr_set, cavity_r = Constructions.pick_wood_stud_construction_set(assembly_r, constr_sets, inside_film, outside_film, frame_floor.id)

      install_grade = 1
      if frame_floor.is_ceiling

        Constructions.apply_ceiling(runner, model, [surface], "#{frame_floor.id} construction",
                                    cavity_r, install_grade,
                                    constr_set.rigid_r, constr_set.framing_factor,
                                    constr_set.stud.thick_in, constr_set.mat_int_finish,
                                    inside_film, outside_film)

      else # Floor
        Constructions.apply_floor(runner, model, [surface], "#{frame_floor.id} construction",
                                  cavity_r, install_grade,
                                  constr_set.framing_factor, constr_set.stud.thick_in,
                                  constr_set.osb_thick_in, constr_set.rigid_r,
                                  constr_set.mat_ext_finish, inside_film, outside_film)
      end

      Constructions.check_surface_assembly_rvalue(runner, [surface], inside_film, outside_film, assembly_r, match)
    end
  end

  def self.add_foundation_walls_slabs(runner, model, spaces)
    foundation_types = @hpxml.slabs.map { |s| s.interior_adjacent_to }.uniq

    foundation_types.each do |foundation_type|
      # Get attached foundation walls/slabs
      fnd_walls = []
      slabs = []
      @hpxml.foundation_walls.each do |foundation_wall|
        next unless foundation_wall.interior_adjacent_to == foundation_type
        next if foundation_wall.net_area < 1.0 # skip modeling net surface area for surfaces comprised entirely of subsurface area

        fnd_walls << foundation_wall
      end
      @hpxml.slabs.each do |slab|
        next unless slab.interior_adjacent_to == foundation_type

        slabs << slab
        slab.exposed_perimeter = [slab.exposed_perimeter, 1.0].max # minimum value to prevent error if no exposed slab
      end

      # Calculate combinations of slabs/walls for each Kiva instance
      kiva_instances = get_kiva_instances(fnd_walls, slabs)

      # Obtain some wall/slab information
      fnd_wall_lengths = {}
      fnd_walls.each do |foundation_wall|
        next unless foundation_wall.is_exterior

        fnd_wall_lengths[foundation_wall] = foundation_wall.area / foundation_wall.height
      end
      slab_exp_perims = {}
      slab_areas = {}
      slabs.each do |slab|
        slab_exp_perims[slab] = slab.exposed_perimeter
        slab_areas[slab] = slab.area
      end
      total_slab_exp_perim = slab_exp_perims.values.sum(0.0)
      total_slab_area = slab_areas.values.sum(0.0)
      total_fnd_wall_length = fnd_wall_lengths.values.sum(0.0)

      no_wall_slab_exp_perim = {}

      kiva_instances.each do |foundation_wall, slab|
        # Apportion referenced walls/slabs for this Kiva instance
        slab_frac = slab_exp_perims[slab] / total_slab_exp_perim
        if total_fnd_wall_length > 0
          fnd_wall_frac = fnd_wall_lengths[foundation_wall] / total_fnd_wall_length
        else
          fnd_wall_frac = 1.0 # Handle slab foundation type
        end

        kiva_foundation = nil
        if not foundation_wall.nil?
          # Add exterior foundation wall surface
          kiva_foundation = add_foundation_wall(runner, model, spaces, foundation_wall, slab_frac,
                                                total_fnd_wall_length, total_slab_exp_perim)
        end

        # Add single combined foundation slab surface (for similar surfaces)
        slab_exp_perim = slab_exp_perims[slab] * fnd_wall_frac
        slab_area = slab_areas[slab] * fnd_wall_frac
        no_wall_slab_exp_perim[slab] = 0.0 if no_wall_slab_exp_perim[slab].nil?
        if (not foundation_wall.nil?) && (slab_exp_perim > fnd_wall_lengths[foundation_wall] * slab_frac)
          # Keep track of no-wall slab exposed perimeter
          no_wall_slab_exp_perim[slab] += (slab_exp_perim - fnd_wall_lengths[foundation_wall] * slab_frac)

          # Reduce this slab's exposed perimeter so that EnergyPlus does not automatically
          # create a second no-wall Kiva instance for each of our Kiva instances.
          # Instead, we will later create our own Kiva instance to account for it.
          # This reduces the number of Kiva instances we end up with.
          exp_perim_frac = (fnd_wall_lengths[foundation_wall] * slab_frac) / slab_exp_perim
          slab_exp_perim *= exp_perim_frac
          slab_area *= exp_perim_frac
        end
        if not foundation_wall.nil?
          z_origin = -1 * foundation_wall.depth_below_grade # Position based on adjacent foundation walls
        else
          z_origin = -1 * slab.depth_below_grade
        end
        kiva_foundation = add_foundation_slab(runner, model, spaces, slab, slab_exp_perim,
                                              slab_area, z_origin, kiva_foundation)
      end

      # For each slab, create a no-wall Kiva slab instance if needed.
      slabs.each do |slab|
        next unless no_wall_slab_exp_perim[slab] > 1.0

        z_origin = 0
        slab_area = total_slab_area * no_wall_slab_exp_perim[slab] / total_slab_exp_perim
        kiva_foundation = add_foundation_slab(runner, model, spaces, slab, no_wall_slab_exp_perim[slab],
                                              slab_area, z_origin, nil)
      end

      # Interzonal foundation wall surfaces
      # The above-grade portion of these walls are modeled as EnergyPlus surfaces with standard adjacency.
      # The below-grade portion of these walls (in contact with ground) are not modeled, as Kiva does not
      # calculate heat flow between two zones through the ground.
      fnd_walls.each do |foundation_wall|
        next unless foundation_wall.is_interior

        ag_height = foundation_wall.height - foundation_wall.depth_below_grade
        ag_net_area = foundation_wall.net_area * ag_height / foundation_wall.height
        next if ag_net_area < 1.0

        length = ag_net_area / ag_height
        z_origin = -1 * ag_height
        if foundation_wall.azimuth.nil?
          azimuth = @default_azimuths[0] # Arbitrary direction, doesn't receive exterior incident solar
        else
          azimuth = foundation_wall.azimuth
        end

        vertices = Geometry.create_wall_vertices(length, ag_height, z_origin, azimuth)
        surface = OpenStudio::Model::Surface.new(vertices, model)
        surface.additionalProperties.setFeature('Length', length)
        surface.additionalProperties.setFeature('Azimuth', azimuth)
        surface.additionalProperties.setFeature('Tilt', 90.0)
        surface.additionalProperties.setFeature('SurfaceType', 'FoundationWall')
        surface.setName(foundation_wall.id)
        surface.setSurfaceType('Wall')
        set_surface_interior(model, spaces, surface, foundation_wall)
        set_surface_exterior(model, spaces, surface, foundation_wall)
        surface.setSunExposure('NoSun')
        surface.setWindExposure('NoWind')

        # Apply construction

        wall_type = HPXML::WallTypeConcrete
        inside_film = Material.AirFilmVertical
        outside_film = Material.AirFilmVertical
        assembly_r = foundation_wall.insulation_assembly_r_value
        mat_int_finish = Material.InteriorFinishMaterial(foundation_wall.interior_finish_type, foundation_wall.interior_finish_thickness)
        if assembly_r.nil?
          concrete_thick_in = foundation_wall.thickness
          int_r = foundation_wall.insulation_interior_r_value
          ext_r = foundation_wall.insulation_exterior_r_value
          mat_concrete = Material.Concrete(concrete_thick_in)
          mat_int_finish_rvalue = mat_int_finish.nil? ? 0.0 : mat_int_finish.rvalue
          assembly_r = int_r + ext_r + mat_concrete.rvalue + mat_int_finish_rvalue + inside_film.rvalue + outside_film.rvalue
        end
        mat_ext_finish = nil

        Constructions.apply_wall_construction(runner, model, [surface], foundation_wall.id, wall_type, assembly_r,
                                              mat_int_finish, inside_film, outside_film, mat_ext_finish, nil, nil)
      end
    end
  end

  def self.add_foundation_wall(runner, model, spaces, foundation_wall, slab_frac,
                               total_fnd_wall_length, total_slab_exp_perim)

    net_area = foundation_wall.net_area * slab_frac
    gross_area = foundation_wall.area * slab_frac
    height = foundation_wall.height
    height_ag = height - foundation_wall.depth_below_grade
    z_origin = -1 * foundation_wall.depth_below_grade
    length = gross_area / height
    if foundation_wall.azimuth.nil?
      azimuth = @default_azimuths[0] # Arbitrary; solar incidence in Kiva is applied as an orientation average (to the above grade portion of the wall)
    else
      azimuth = foundation_wall.azimuth
    end

    if total_fnd_wall_length > total_slab_exp_perim
      # Calculate exposed section of wall based on slab's total exposed perimeter.
      length *= total_slab_exp_perim / total_fnd_wall_length
    end

    if gross_area > net_area
      # Create a "notch" in the wall to account for the subsurfaces. This ensures that
      # we preserve the appropriate wall height, length, and area for Kiva.
      subsurface_area = gross_area - net_area
    else
      subsurface_area = 0
    end

    vertices = Geometry.create_wall_vertices(length, height, z_origin, azimuth, subsurface_area: subsurface_area)
    surface = OpenStudio::Model::Surface.new(vertices, model)
    surface.additionalProperties.setFeature('Length', length)
    surface.additionalProperties.setFeature('Azimuth', azimuth)
    surface.additionalProperties.setFeature('Tilt', 90.0)
    surface.additionalProperties.setFeature('SurfaceType', 'FoundationWall')
    surface.setName(foundation_wall.id)
    surface.setSurfaceType('Wall')
    set_surface_interior(model, spaces, surface, foundation_wall)
    set_surface_exterior(model, spaces, surface, foundation_wall)

    assembly_r = foundation_wall.insulation_assembly_r_value
    mat_int_finish = Material.InteriorFinishMaterial(foundation_wall.interior_finish_type, foundation_wall.interior_finish_thickness)
    mat_wall = Material.FoundationWallMaterial(foundation_wall.type, foundation_wall.thickness)
    if not assembly_r.nil?
      ext_rigid_height = height
      ext_rigid_offset = 0.0
      inside_film = Material.AirFilmVertical

      mat_int_finish_rvalue = mat_int_finish.nil? ? 0.0 : mat_int_finish.rvalue
      ext_rigid_r = assembly_r - mat_wall.rvalue - mat_int_finish_rvalue - inside_film.rvalue
      int_rigid_r = 0.0
      if ext_rigid_r < 0 # Try without interior finish
        mat_int_finish = nil
        ext_rigid_r = assembly_r - mat_wall.rvalue - inside_film.rvalue
      end
      if (ext_rigid_r > 0) && (ext_rigid_r < 0.1)
        ext_rigid_r = 0.0 # Prevent tiny strip of insulation
      end
      if ext_rigid_r < 0
        ext_rigid_r = 0.0
        match = false
      else
        match = true
      end
    else
      ext_rigid_offset = foundation_wall.insulation_exterior_distance_to_top
      ext_rigid_height = foundation_wall.insulation_exterior_distance_to_bottom - ext_rigid_offset
      ext_rigid_r = foundation_wall.insulation_exterior_r_value
      int_rigid_offset = foundation_wall.insulation_interior_distance_to_top
      int_rigid_height = foundation_wall.insulation_interior_distance_to_bottom - int_rigid_offset
      int_rigid_r = foundation_wall.insulation_interior_r_value
    end

    Constructions.apply_foundation_wall(runner, model, [surface], "#{foundation_wall.id} construction",
                                        ext_rigid_offset, int_rigid_offset, ext_rigid_height, int_rigid_height,
                                        ext_rigid_r, int_rigid_r, mat_int_finish, mat_wall, height_ag)

    if not assembly_r.nil?
      Constructions.check_surface_assembly_rvalue(runner, [surface], inside_film, nil, assembly_r, match)
    end

    return surface.adjacentFoundation.get
  end

  def self.add_foundation_slab(runner, model, spaces, slab, slab_exp_perim,
                               slab_area, z_origin, kiva_foundation)

    slab_tot_perim = slab_exp_perim
    if slab_tot_perim**2 - 16.0 * slab_area <= 0
      # Cannot construct rectangle with this perimeter/area. Some of the
      # perimeter is presumably not exposed, so bump up perimeter value.
      slab_tot_perim = Math.sqrt(16.0 * slab_area)
    end
    sqrt_term = [slab_tot_perim**2 - 16.0 * slab_area, 0.0].max
    slab_length = slab_tot_perim / 4.0 + Math.sqrt(sqrt_term) / 4.0
    slab_width = slab_tot_perim / 4.0 - Math.sqrt(sqrt_term) / 4.0

    vertices = Geometry.create_floor_vertices(slab_length, slab_width, z_origin, @default_azimuths)
    surface = OpenStudio::Model::Surface.new(vertices, model)
    surface.setName(slab.id)
    surface.setSurfaceType('Floor')
    surface.setOutsideBoundaryCondition('Foundation')
    surface.additionalProperties.setFeature('SurfaceType', 'Slab')
    set_surface_interior(model, spaces, surface, slab)
    surface.setSunExposure('NoSun')
    surface.setWindExposure('NoWind')

    slab_perim_r = slab.perimeter_insulation_r_value
    slab_perim_depth = slab.perimeter_insulation_depth
    if (slab_perim_r == 0) || (slab_perim_depth == 0)
      slab_perim_r = 0
      slab_perim_depth = 0
    end

    if slab.under_slab_insulation_spans_entire_slab
      slab_whole_r = slab.under_slab_insulation_r_value
      slab_under_r = 0
      slab_under_width = 0
    else
      slab_under_r = slab.under_slab_insulation_r_value
      slab_under_width = slab.under_slab_insulation_width
      if (slab_under_r == 0) || (slab_under_width == 0)
        slab_under_r = 0
        slab_under_width = 0
      end
      slab_whole_r = 0
    end
    if slab_under_r + slab_whole_r > 0
      slab_gap_r = 5.0 # Assume gap insulation when insulation under slab is present
    else
      slab_gap_r = 0
    end

    mat_carpet = nil
    if (slab.carpet_fraction > 0) && (slab.carpet_r_value > 0)
      mat_carpet = Material.CoveringBare(slab.carpet_fraction,
                                         slab.carpet_r_value)
    end

    Constructions.apply_foundation_slab(runner, model, surface, "#{slab.id} construction",
                                        slab_under_r, slab_under_width, slab_gap_r, slab_perim_r,
                                        slab_perim_depth, slab_whole_r, slab.thickness,
                                        slab_exp_perim, mat_carpet, kiva_foundation)

    return surface.adjacentFoundation.get
  end

  def self.add_conditioned_floor_area(runner, model, spaces)
    # Check if we need to add floors between conditioned spaces (e.g., between first
    # and second story or conditioned basement ceiling).
    # This ensures that the E+ reported Conditioned Floor Area is correct.

    sum_cfa = 0.0
    @hpxml.frame_floors.each do |frame_floor|
      next unless frame_floor.is_floor
      next unless [HPXML::LocationLivingSpace, HPXML::LocationBasementConditioned].include?(frame_floor.interior_adjacent_to) ||
                  [HPXML::LocationLivingSpace, HPXML::LocationBasementConditioned].include?(frame_floor.exterior_adjacent_to)

      sum_cfa += frame_floor.area
    end
    @hpxml.slabs.each do |slab|
      next unless [HPXML::LocationLivingSpace, HPXML::LocationBasementConditioned].include? slab.interior_adjacent_to

      sum_cfa += slab.area
    end

    addtl_cfa = @cfa - sum_cfa

    fail if addtl_cfa < -1.0 # Allow some rounding; EPvalidator.xml should prevent this

    return unless addtl_cfa > 1.0 # Allow some rounding

    floor_width = Math::sqrt(addtl_cfa)
    floor_length = addtl_cfa / floor_width
    z_origin = @foundation_top + 8.0 * (@ncfl_ag - 1)

    # Add floor surface
    vertices = Geometry.create_floor_vertices(floor_length, floor_width, z_origin, @default_azimuths)
    floor_surface = OpenStudio::Model::Surface.new(vertices, model)

    floor_surface.setSunExposure('NoSun')
    floor_surface.setWindExposure('NoWind')
    floor_surface.setName('inferred conditioned floor')
    floor_surface.setSurfaceType('Floor')
    floor_surface.setSpace(create_or_get_space(model, spaces, HPXML::LocationLivingSpace))
    floor_surface.setOutsideBoundaryCondition('Adiabatic')
    floor_surface.additionalProperties.setFeature('SurfaceType', 'InferredFloor')
    floor_surface.additionalProperties.setFeature('Tilt', 0.0)

    # Add ceiling surface
    vertices = Geometry.create_ceiling_vertices(floor_length, floor_width, z_origin, @default_azimuths)
    ceiling_surface = OpenStudio::Model::Surface.new(vertices, model)

    ceiling_surface.setSunExposure('NoSun')
    ceiling_surface.setWindExposure('NoWind')
    ceiling_surface.setName('inferred conditioned ceiling')
    ceiling_surface.setSurfaceType('RoofCeiling')
    ceiling_surface.setSpace(create_or_get_space(model, spaces, HPXML::LocationLivingSpace))
    ceiling_surface.setOutsideBoundaryCondition('Adiabatic')
    ceiling_surface.additionalProperties.setFeature('SurfaceType', 'InferredCeiling')
    ceiling_surface.additionalProperties.setFeature('Tilt', 0.0)

    if not @cond_below_grade_surfaces.empty?
      # assuming added ceiling is in conditioned basement
      @cond_below_grade_surfaces << ceiling_surface
    end

    # Apply Construction
    apply_adiabatic_construction(runner, model, [floor_surface, ceiling_surface], 'floor')
  end

  def self.add_thermal_mass(runner, model, spaces)
    cfa_basement = @hpxml.slabs.select { |s| s.interior_adjacent_to == HPXML::LocationBasementConditioned }.map { |s| s.area }.sum(0.0)
    if @apply_ashrae140_assumptions
      # 1024 ft2 of interior partition wall mass, no furniture mass
      mat_int_finish = Material.InteriorFinishMaterial(HPXML::InteriorFinishGypsumBoard, 0.5)
      partition_wall_area = 1024.0 * 2 # Exposed partition wall area (both sides)
      basement_frac_of_cfa = cfa_basement / @cfa
      Constructions.apply_partition_walls(runner, model, 'PartitionWallConstruction', mat_int_finish, partition_wall_area,
                                          basement_frac_of_cfa, @cond_below_grade_surfaces, spaces[HPXML::LocationLivingSpace])
    else
      mat_int_finish = Material.InteriorFinishMaterial(HPXML::InteriorFinishGypsumBoard, 0.5)
      partition_wall_area = 1.0 * @cfa # Exposed partition wall area (both sides) assumed to be equal to conditioned floor area
      basement_frac_of_cfa = cfa_basement / @cfa
      Constructions.apply_partition_walls(runner, model, 'PartitionWallConstruction', mat_int_finish, partition_wall_area,
                                          basement_frac_of_cfa, @cond_below_grade_surfaces, spaces[HPXML::LocationLivingSpace])

      mass_lb_per_sqft = 8.0
      density_lb_per_cuft = 40.0
      mat = BaseMaterial.Wood
      Constructions.apply_furniture(runner, model, mass_lb_per_sqft, density_lb_per_cuft, mat, @cfa, @ubfa, @gfa,
                                    basement_frac_of_cfa, @cond_below_grade_surfaces, spaces[HPXML::LocationLivingSpace])
    end
  end

  def self.add_shading_schedule(runner, model, weather)
    # Use BAHSP cooling season, and not year-round or user-specified cooling season, to ensure windows use appropriate interior shading factors
    default_heating_months, @default_cooling_months = HVAC.get_default_heating_and_cooling_seasons(weather)

    # Create cooling season schedule
    clg_season_sch = MonthWeekdayWeekendSchedule.new(model, 'cooling season schedule', Array.new(24, 1), Array.new(24, 1), @default_cooling_months, Constants.ScheduleTypeLimitsFraction)
    @clg_ssn_sensor = OpenStudio::Model::EnergyManagementSystemSensor.new(model, 'Schedule Value')
    @clg_ssn_sensor.setName('cool_season')
    @clg_ssn_sensor.setKeyName(clg_season_sch.schedule.name.to_s)
  end

  def self.add_windows(runner, model, spaces, weather)
    # We already stored @fraction_of_windows_operable, so lets remove the
    # fraction_operable properties from windows and re-collapse the enclosure
    # so as to prevent potentially modeling multiple identical windows in E+,
    # which can increase simulation runtime.
    @hpxml.windows.each do |window|
      window.fraction_operable = nil
    end
    @hpxml.collapse_enclosure_surfaces()

    shading_group = nil
    shading_schedules = {}
    shading_ems = { sensors: {}, program: nil }

    surfaces = []
    @hpxml.windows.each_with_index do |window, i|
      window_height = 4.0 # ft, default

      overhang_depth = nil
      if (not window.overhangs_depth.nil?) && (window.overhangs_depth > 0)
        overhang_depth = window.overhangs_depth
        overhang_distance_to_top = window.overhangs_distance_to_top_of_window
        overhang_distance_to_bottom = window.overhangs_distance_to_bottom_of_window
        window_height = overhang_distance_to_bottom - overhang_distance_to_top
      end

      window_length = window.area / window_height
      z_origin = @foundation_top

      if window.is_exterior

        # Create parent surface slightly bigger than window
        vertices = Geometry.create_wall_vertices(window_length, window_height, z_origin, window.azimuth, add_buffer: true)
        surface = OpenStudio::Model::Surface.new(vertices, model)

        surface.additionalProperties.setFeature('Length', window_length)
        surface.additionalProperties.setFeature('Azimuth', window.azimuth)
        surface.additionalProperties.setFeature('Tilt', 90.0)
        surface.additionalProperties.setFeature('SurfaceType', 'Window')
        surface.setName("surface #{window.id}")
        surface.setSurfaceType('Wall')
        set_surface_interior(model, spaces, surface, window.wall)

        vertices = Geometry.create_wall_vertices(window_length, window_height, z_origin, window.azimuth)
        sub_surface = OpenStudio::Model::SubSurface.new(vertices, model)
        sub_surface.setName(window.id)
        sub_surface.setSurface(surface)
        sub_surface.setSubSurfaceType('FixedWindow')

        set_subsurface_exterior(surface, spaces, model, window.wall)
        surfaces << surface

        if not overhang_depth.nil?
          overhang = sub_surface.addOverhang(UnitConversions.convert(overhang_depth, 'ft', 'm'), UnitConversions.convert(overhang_distance_to_top, 'ft', 'm'))
          overhang.get.setName("#{sub_surface.name} - #{Constants.ObjectNameOverhangs}")
        end

        # Apply construction
        Constructions.apply_window(runner, model, sub_surface, 'WindowConstruction', window.ufactor, window.shgc)

        # Apply interior/exterior shading (as needed)
        shading_vertices = Geometry.create_wall_vertices(window_length, window_height, z_origin, window.azimuth)
        shading_group = Constructions.apply_window_skylight_shading(model, window, i, shading_vertices, surface, sub_surface, shading_group,
                                                                    shading_schedules, shading_ems, Constants.ObjectNameWindowShade, @default_cooling_months)
      else
        # Window is on an interior surface, which E+ does not allow. Model
        # as a door instead so that we can get the appropriate conduction
        # heat transfer; there is no solar gains anyway.

        # Create parent surface slightly bigger than window
        vertices = Geometry.create_wall_vertices(window_length, window_height, z_origin, window.azimuth, add_buffer: true)
        surface = OpenStudio::Model::Surface.new(vertices, model)

        surface.additionalProperties.setFeature('Length', window_length)
        surface.additionalProperties.setFeature('Azimuth', window.azimuth)
        surface.additionalProperties.setFeature('Tilt', 90.0)
        surface.additionalProperties.setFeature('SurfaceType', 'Door')
        surface.setName("surface #{window.id}")
        surface.setSurfaceType('Wall')
        set_surface_interior(model, spaces, surface, window.wall)

        vertices = Geometry.create_wall_vertices(window_length, window_height, z_origin, window.azimuth)
        sub_surface = OpenStudio::Model::SubSurface.new(vertices, model)
        sub_surface.setName(window.id)
        sub_surface.setSurface(surface)
        sub_surface.setSubSurfaceType('Door')

        set_subsurface_exterior(surface, spaces, model, window.wall)
        surfaces << surface

        # Apply construction
        inside_film = Material.AirFilmVertical
        outside_film = Material.AirFilmVertical
        Constructions.apply_door(runner, model, [sub_surface], 'Window', window.ufactor, inside_film, outside_film)
      end
    end

    apply_adiabatic_construction(runner, model, surfaces, 'wall')
  end

  def self.add_skylights(runner, model, spaces, weather)
    surfaces = []

    shading_group = nil
    shading_schedules = {}
    shading_ems = { sensors: {}, program: nil }

    @hpxml.skylights.each_with_index do |skylight, i|
      tilt = skylight.roof.pitch / 12.0
      width = Math::sqrt(skylight.area)
      length = skylight.area / width
      z_origin = @walls_top + 0.5 * Math.sin(Math.atan(tilt)) * width

      # Create parent surface slightly bigger than skylight
      vertices = Geometry.create_roof_vertices(length, width, z_origin, skylight.azimuth, tilt, add_buffer: true)
      surface = OpenStudio::Model::Surface.new(vertices, model)
      surface.additionalProperties.setFeature('Length', length)
      surface.additionalProperties.setFeature('Width', width)
      surface.additionalProperties.setFeature('Azimuth', skylight.azimuth)
      surface.additionalProperties.setFeature('Tilt', tilt)
      surface.additionalProperties.setFeature('SurfaceType', 'Skylight')
      surface.setName("surface #{skylight.id}")
      surface.setSurfaceType('RoofCeiling')
      surface.setSpace(create_or_get_space(model, spaces, HPXML::LocationLivingSpace)) # Ensures it is included in Manual J sizing
      surface.setOutsideBoundaryCondition('Outdoors') # cannot be adiabatic because subsurfaces won't be created
      surfaces << surface

      vertices = Geometry.create_roof_vertices(length, width, z_origin, skylight.azimuth, tilt)
      sub_surface = OpenStudio::Model::SubSurface.new(vertices, model)
      sub_surface.setName(skylight.id)
      sub_surface.setSurface(surface)
      sub_surface.setSubSurfaceType('Skylight')

      # Apply construction
      Constructions.apply_skylight(runner, model, sub_surface, 'SkylightConstruction', skylight.ufactor, skylight.shgc)

      # Apply interior/exterior shading (as needed)
      shading_vertices = Geometry.create_roof_vertices(length, width, z_origin, skylight.azimuth, tilt)
      shading_group = Constructions.apply_window_skylight_shading(model, skylight, i, shading_vertices, surface, sub_surface, shading_group,
                                                                  shading_schedules, shading_ems, Constants.ObjectNameSkylightShade, @default_cooling_months)
    end

    apply_adiabatic_construction(runner, model, surfaces, 'roof')
  end

  def self.add_doors(runner, model, spaces)
    surfaces = []
    @hpxml.doors.each do |door|
      door_height = 6.67 # ft
      door_length = door.area / door_height
      z_origin = @foundation_top

      # Create parent surface slightly bigger than door
      vertices = Geometry.create_wall_vertices(door_length, door_height, z_origin, door.azimuth, add_buffer: true)
      surface = OpenStudio::Model::Surface.new(vertices, model)

      surface.additionalProperties.setFeature('Length', door_length)
      surface.additionalProperties.setFeature('Azimuth', door.azimuth)
      surface.additionalProperties.setFeature('Tilt', 90.0)
      surface.additionalProperties.setFeature('SurfaceType', 'Door')
      surface.setName("surface #{door.id}")
      surface.setSurfaceType('Wall')
      set_surface_interior(model, spaces, surface, door.wall)

      vertices = Geometry.create_wall_vertices(door_length, door_height, z_origin, door.azimuth)
      sub_surface = OpenStudio::Model::SubSurface.new(vertices, model)
      sub_surface.setName(door.id)
      sub_surface.setSurface(surface)
      sub_surface.setSubSurfaceType('Door')

      set_subsurface_exterior(surface, spaces, model, door.wall)
      surfaces << surface

      # Apply construction
      ufactor = 1.0 / door.r_value
      inside_film = Material.AirFilmVertical
      if door.wall.is_exterior
        outside_film = Material.AirFilmOutside
      else
        outside_film = Material.AirFilmVertical
      end
      Constructions.apply_door(runner, model, [sub_surface], 'Door', ufactor, inside_film, outside_film)
    end

    apply_adiabatic_construction(runner, model, surfaces, 'wall')
  end

  def self.apply_adiabatic_construction(runner, model, surfaces, type)
    # Arbitrary construction for heat capacitance.
    # Only applies to surfaces where outside boundary conditioned is
    # adiabatic or surface net area is near zero.
    return if surfaces.empty?

    if type == 'wall'
      mat_int_finish = Material.InteriorFinishMaterial(HPXML::InteriorFinishGypsumBoard, 0.5)
      mat_ext_finish = Material.ExteriorFinishMaterial(HPXML::SidingTypeWood)
      Constructions.apply_wood_stud_wall(runner, model, surfaces, 'AdiabaticWallConstruction',
                                         0, 1, 3.5, true, 0.1, mat_int_finish, 0, 99, mat_ext_finish,
                                         Material.AirFilmVertical, Material.AirFilmVertical)
    elsif type == 'floor'
      Constructions.apply_floor(runner, model, surfaces, 'AdiabaticFloorConstruction',
                                0, 1, 0.07, 5.5, 0.75, 99, Material.CoveringBare,
                                Material.AirFilmFloorReduced, Material.AirFilmFloorReduced)
    elsif type == 'roof'
      Constructions.apply_open_cavity_roof(runner, model, surfaces, 'AdiabaticRoofConstruction',
                                           0, 1, 7.25, 0.07, 7.25, 0.75, 99,
                                           Material.RoofMaterial(HPXML::RoofTypeAsphaltShingles),
                                           false, Material.AirFilmOutside,
                                           Material.AirFilmRoof(Geometry.get_roof_pitch(surfaces)), nil)
    end
  end

  def self.add_hot_water_and_appliances(runner, model, weather, spaces)
    # Assign spaces
    @hpxml.clothes_washers.each do |clothes_washer|
      clothes_washer.additional_properties.space = get_space_from_location(clothes_washer.location, 'ClothesWasher', model, spaces)
    end
    @hpxml.clothes_dryers.each do |clothes_dryer|
      clothes_dryer.additional_properties.space = get_space_from_location(clothes_dryer.location, 'ClothesDryer', model, spaces)
    end
    @hpxml.dishwashers.each do |dishwasher|
      dishwasher.additional_properties.space = get_space_from_location(dishwasher.location, 'Dishwasher', model, spaces)
    end
    @hpxml.refrigerators.each do |refrigerator|
      refrigerator.additional_properties.space = get_space_from_location(refrigerator.location, 'Refrigerator', model, spaces)
    end
    @hpxml.freezers.each do |freezer|
      freezer.additional_properties.space = get_space_from_location(freezer.location, 'Freezer', model, spaces)
    end
    @hpxml.cooking_ranges.each do |cooking_range|
      cooking_range.additional_properties.space = get_space_from_location(cooking_range.location, 'CookingRange', model, spaces)
    end

    # Distribution
    if @hpxml.water_heating_systems.size > 0
      hot_water_distribution = @hpxml.hot_water_distributions[0]
    end

    # Solar thermal system
    solar_thermal_system = nil
    if @hpxml.solar_thermal_systems.size > 0
      solar_thermal_system = @hpxml.solar_thermal_systems[0]
    end

    # Water Heater
    has_uncond_bsmnt = @hpxml.has_location(HPXML::LocationBasementUnconditioned)
    plantloop_map = {}
    @hpxml.water_heating_systems.each do |water_heating_system|
      loc_space, loc_schedule = get_space_or_schedule_from_location(water_heating_system.location, 'WaterHeatingSystem', model, spaces)

      ec_adj = HotWaterAndAppliances.get_dist_energy_consumption_adjustment(has_uncond_bsmnt, @cfa, @ncfl, water_heating_system, hot_water_distribution)

      sys_id = water_heating_system.id
      if water_heating_system.water_heater_type == HPXML::WaterHeaterTypeStorage
        plantloop_map[sys_id] = Waterheater.apply_tank(model, loc_space, loc_schedule, water_heating_system, ec_adj, solar_thermal_system)
      elsif water_heating_system.water_heater_type == HPXML::WaterHeaterTypeTankless
        plantloop_map[sys_id] = Waterheater.apply_tankless(model, loc_space, loc_schedule, water_heating_system, ec_adj, @nbeds, solar_thermal_system)
      elsif water_heating_system.water_heater_type == HPXML::WaterHeaterTypeHeatPump
        living_zone = spaces[HPXML::LocationLivingSpace].thermalZone.get
        plantloop_map[sys_id] = Waterheater.apply_heatpump(model, runner, loc_space, loc_schedule, weather, water_heating_system, ec_adj, solar_thermal_system, living_zone)
      elsif [HPXML::WaterHeaterTypeCombiStorage, HPXML::WaterHeaterTypeCombiTankless].include? water_heating_system.water_heater_type
        plantloop_map[sys_id] = Waterheater.apply_combi(model, runner, loc_space, loc_schedule, water_heating_system, ec_adj, solar_thermal_system)
      else
        fail "Unhandled water heater (#{water_heating_system.water_heater_type})."
      end
    end

    # Hot water fixtures and appliances
    HotWaterAndAppliances.apply(model, runner, @hpxml, weather, spaces, hot_water_distribution,
                                solar_thermal_system, @eri_version, @schedules_file, plantloop_map)

    if (not solar_thermal_system.nil?) && (not solar_thermal_system.collector_area.nil?) # Detailed solar water heater
      loc_space, loc_schedule = get_space_or_schedule_from_location(solar_thermal_system.water_heating_system.location, 'WaterHeatingSystem', model, spaces)
      Waterheater.apply_solar_thermal(model, loc_space, loc_schedule, solar_thermal_system, plantloop_map)
    end

    # Add combi-system EMS program with water use equipment information
    Waterheater.apply_combi_system_EMS(model, @hpxml.water_heating_systems, plantloop_map)
  end

  def self.add_cooling_system(runner, model, spaces, airloop_map)
    living_zone = spaces[HPXML::LocationLivingSpace].thermalZone.get

    HVAC.get_hpxml_hvac_systems(@hpxml).each do |hvac_system|
      next if hvac_system[:cooling].nil?
      next unless hvac_system[:cooling].is_a? HPXML::CoolingSystem

      cooling_system = hvac_system[:cooling]
      heating_system = hvac_system[:heating]

      check_distribution_system(cooling_system.distribution_system, cooling_system.cooling_system_type)
<<<<<<< HEAD
      hvac_control = @hpxml.hvac_controls[0]
      # Fixme: Handle two speed with ddb control only (no realistic staging?)
      is_ddb_control = (not hvac_control.onoff_thermostat_deadband.nil?) && (hvac_control.onoff_thermostat_deadband > 0) && (cooling_system.additional_properties.num_speeds == 1)
      is_realistic_staging = (cooling_system.additional_properties.num_speeds == 2) && (hvac_control.realistic_staging == true)
=======
      is_ddb_control = @hpxml.hvac_controls[0].is_deadband_control && (cooling_system.additional_properties.num_speeds == 1)
>>>>>>> 417186b4

      # Calculate cooling sequential load fractions
      sequential_cool_load_fracs = HVAC.calc_sequential_load_fractions(cooling_system.fraction_cool_load_served.to_f, @remaining_cool_load_frac, @cooling_days)
      @remaining_cool_load_frac -= cooling_system.fraction_cool_load_served.to_f

      # Calculate heating sequential load fractions
      if not heating_system.nil?
        sequential_heat_load_fracs = HVAC.calc_sequential_load_fractions(heating_system.fraction_heat_load_served, @remaining_heat_load_frac, @heating_days)
        @remaining_heat_load_frac -= heating_system.fraction_heat_load_served
      else
        sequential_heat_load_fracs = [0]
      end

      sys_id = cooling_system.id
<<<<<<< HEAD
      if [HPXML::HVACTypeCentralAirConditioner].include? cooling_system.cooling_system_type
          airloop_map[sys_id] = HVAC.apply_central_air_conditioner_furnace(model, runner, cooling_system, heating_system,
                                                                           sequential_cool_load_fracs, sequential_heat_load_fracs,
                                                                           living_zone, is_ddb_control, is_realistic_staging)

      elsif [HPXML::HVACTypeRoomAirConditioner].include? cooling_system.cooling_system_type

        HVAC.apply_room_air_conditioner(model, runner, cooling_system,
                                        sequential_cool_load_fracs, living_zone,
                                        is_ddb_control)
=======
      if [HPXML::HVACTypeCentralAirConditioner,
          HPXML::HVACTypeRoomAirConditioner,
          HPXML::HVACTypeMiniSplitAirConditioner,
          HPXML::HVACTypePTAC].include? cooling_system.cooling_system_type

        airloop_map[sys_id] = HVAC.apply_air_source_hvac_systems(model, runner, cooling_system, heating_system,
                                                                 sequential_cool_load_fracs, sequential_heat_load_fracs,
                                                                 living_zone, is_ddb_control)
>>>>>>> 417186b4

      elsif [HPXML::HVACTypeEvaporativeCooler].include? cooling_system.cooling_system_type

        airloop_map[sys_id] = HVAC.apply_evaporative_cooler(model, runner, cooling_system,
                                                            sequential_cool_load_fracs, living_zone)
      end
    end
  end

  def self.add_heating_system(runner, model, spaces, airloop_map)
    living_zone = spaces[HPXML::LocationLivingSpace].thermalZone.get

    HVAC.get_hpxml_hvac_systems(@hpxml).each do |hvac_system|
      next if hvac_system[:heating].nil?
      next unless hvac_system[:heating].is_a? HPXML::HeatingSystem

      cooling_system = hvac_system[:cooling]
      heating_system = hvac_system[:heating]

      check_distribution_system(heating_system.distribution_system, heating_system.heating_system_type)

      if (heating_system.heating_system_type == HPXML::HVACTypeFurnace) && (not cooling_system.nil?)
        next # Already processed combined AC+furnace
      end
      if (heating_system.heating_system_type == HPXML::HVACTypePTACHeating) && (not cooling_system.nil?)
        fail 'Unhandled ducted PTAC/PTHP system.'
      end

      # Calculate heating sequential load fractions
      sequential_heat_load_fracs = HVAC.calc_sequential_load_fractions(heating_system.fraction_heat_load_served, @remaining_heat_load_frac, @heating_days)
      @remaining_heat_load_frac -= heating_system.fraction_heat_load_served

      sys_id = heating_system.id
      if [HPXML::HVACTypeFurnace, HPXML::HVACTypePTACHeating].include? heating_system.heating_system_type

        airloop_map[sys_id] = HVAC.apply_air_source_hvac_systems(model, runner, nil, heating_system,
                                                                 [0], sequential_heat_load_fracs,
                                                                 living_zone)

      elsif [HPXML::HVACTypeBoiler].include? heating_system.heating_system_type

        airloop_map[sys_id] = HVAC.apply_boiler(model, runner, heating_system,
                                                sequential_heat_load_fracs, living_zone)

      elsif [HPXML::HVACTypeElectricResistance].include? heating_system.heating_system_type

        HVAC.apply_electric_baseboard(model, runner, heating_system,
                                      sequential_heat_load_fracs, living_zone)

      elsif [HPXML::HVACTypeStove,
             HPXML::HVACTypePortableHeater,
             HPXML::HVACTypeFixedHeater,
             HPXML::HVACTypeWallFurnace,
             HPXML::HVACTypeFloorFurnace,
             HPXML::HVACTypeFireplace].include? heating_system.heating_system_type

        HVAC.apply_unit_heater(model, runner, heating_system,
                               sequential_heat_load_fracs, living_zone)
      end
    end
  end

  def self.add_heat_pump(runner, model, weather, spaces, airloop_map)
    living_zone = spaces[HPXML::LocationLivingSpace].thermalZone.get

    HVAC.get_hpxml_hvac_systems(@hpxml).each do |hvac_system|
      next if hvac_system[:cooling].nil?
      next unless hvac_system[:cooling].is_a? HPXML::HeatPump

      heat_pump = hvac_system[:cooling]

      check_distribution_system(heat_pump.distribution_system, heat_pump.heat_pump_type)
      is_ddb_control = @hpxml.hvac_controls[0].is_deadband_control && (heat_pump.additional_properties.num_speeds == 1)

      hvac_control = @hpxml.hvac_controls[0]
      # Fixme: Handle two speed with ddb control only (no realistic staging?)
      is_ddb_control = (not hvac_control.onoff_thermostat_deadband.nil?) && (hvac_control.onoff_thermostat_deadband > 0) && (heat_pump.additional_properties.num_speeds == 1)
      is_realistic_staging = (heat_pump.additional_properties.num_speeds == 2) && (hvac_control.realistic_staging == true)
      # Calculate heating sequential load fractions
      sequential_heat_load_fracs = HVAC.calc_sequential_load_fractions(heat_pump.fraction_heat_load_served, @remaining_heat_load_frac, @heating_days)
      @remaining_heat_load_frac -= heat_pump.fraction_heat_load_served

      # Calculate cooling sequential load fractions
      sequential_cool_load_fracs = HVAC.calc_sequential_load_fractions(heat_pump.fraction_cool_load_served, @remaining_cool_load_frac, @cooling_days)
      @remaining_cool_load_frac -= heat_pump.fraction_cool_load_served

      sys_id = heat_pump.id
      if [HPXML::HVACTypeHeatPumpWaterLoopToAir].include? heat_pump.heat_pump_type

        airloop_map[sys_id] = HVAC.apply_water_loop_to_air_heat_pump(model, runner, heat_pump,
                                                                     sequential_heat_load_fracs, sequential_cool_load_fracs,
                                                                     living_zone)
<<<<<<< HEAD

      elsif [HPXML::HVACTypeHeatPumpAirToAir].include? heat_pump.heat_pump_type
          airloop_map[sys_id] = HVAC.apply_central_air_to_air_heat_pump(model, runner, heat_pump,
                                                                        sequential_heat_load_fracs, sequential_cool_load_fracs,
                                                                        living_zone, is_ddb_control, is_realistic_staging)
                                                                        
      elsif [HPXML::HVACTypeHeatPumpMiniSplit].include? heat_pump.heat_pump_type

        airloop_map[sys_id] = HVAC.apply_mini_split_heat_pump(model, runner, heat_pump,
                                                              sequential_heat_load_fracs, sequential_cool_load_fracs,
                                                              living_zone)

=======
      elsif [HPXML::HVACTypeHeatPumpAirToAir,
             HPXML::HVACTypeHeatPumpMiniSplit,
             HPXML::HVACTypeHeatPumpPTHP].include? heat_pump.heat_pump_type
        airloop_map[sys_id] = HVAC.apply_air_source_hvac_systems(model, runner, heat_pump, heat_pump,
                                                                 sequential_cool_load_fracs, sequential_heat_load_fracs,
                                                                 living_zone, is_ddb_control)
>>>>>>> 417186b4
      elsif [HPXML::HVACTypeHeatPumpGroundToAir].include? heat_pump.heat_pump_type

        airloop_map[sys_id] = HVAC.apply_ground_to_air_heat_pump(model, runner, weather, heat_pump,
                                                                 sequential_heat_load_fracs, sequential_cool_load_fracs,
                                                                 living_zone)

      end
    end
  end

  def self.add_ideal_system(runner, model, spaces, epw_path)
    # Adds an ideal air system as needed to meet the load under certain circumstances:
    # 1. the sum of fractions load served is less than 1, or
    # 2. there are non-year-round HVAC seasons, or
    # 3. we're using an ideal air system for e.g. ASHRAE 140 loads calculation.
    return if (not @hpxml.hvac_controls.empty?) && @hpxml.hvac_controls[0].is_deadband_control # do not create ideal system when onoff thermostat is modeled

    living_zone = spaces[HPXML::LocationLivingSpace].thermalZone.get
    obj_name = Constants.ObjectNameIdealAirSystem

    if @apply_ashrae140_assumptions && (@hpxml.total_fraction_heat_load_served + @hpxml.total_fraction_heat_load_served == 0.0)
      cooling_load_frac = 1.0
      heating_load_frac = 1.0
      if @apply_ashrae140_assumptions
        if epw_path.end_with? 'USA_CO_Colorado.Springs-Peterson.Field.724660_TMY3.epw'
          cooling_load_frac = 0.0
        elsif epw_path.end_with? 'USA_NV_Las.Vegas-McCarran.Intl.AP.723860_TMY3.epw'
          heating_load_frac = 0.0
        else
          fail 'Unexpected weather file for ASHRAE 140 run.'
        end
      end
      HVAC.apply_ideal_air_loads(model, runner, obj_name, [cooling_load_frac], [heating_load_frac],
                                 living_zone)
      return
    end

    # only enable residual ideal system when hvac's not on on/off thermostat control, the sum of fractions load served must be 1 to enable onoff control
    if @hpxml.hvac_controls[0].onoff_thermostat_deadband.nil? || (@hpxml.hvac_controls[0].onoff_thermostat_deadband == 0.0)
      if (@hpxml.total_fraction_heat_load_served < 1.0) && (@hpxml.total_fraction_heat_load_served > 0.0)
        sequential_heat_load_frac = @remaining_heat_load_frac - @hpxml.total_fraction_heat_load_served
        @remaining_heat_load_frac -= sequential_heat_load_frac
      else
        sequential_heat_load_frac = 0.0
      end

      if (@hpxml.total_fraction_cool_load_served < 1.0) && (@hpxml.total_fraction_cool_load_served > 0.0)
        sequential_cool_load_frac = @remaining_cool_load_frac - @hpxml.total_fraction_cool_load_served
        @remaining_cool_load_frac -= sequential_cool_load_frac
      else
        sequential_cool_load_frac = 0.0
      end

      return if @heating_days.nil?

      # For periods of the year outside the HVAC season, operate this ideal air system to meet
      # 100% of the load; for all other periods, operate to meet the fraction of the load not
      # met by the HVAC system(s).
      sequential_heat_load_fracs = @heating_days.map { |d| d == 0 ? 1.0 : sequential_heat_load_frac }
      sequential_cool_load_fracs = @cooling_days.map { |d| d == 0 ? 1.0 : sequential_cool_load_frac }

      if (sequential_heat_load_fracs.sum > 0.0) || (sequential_cool_load_fracs.sum > 0.0)
        HVAC.apply_ideal_air_loads(model, runner, obj_name, sequential_cool_load_fracs, sequential_heat_load_fracs,
                                   living_zone)
      end
    end
  end

  def self.add_setpoints(runner, model, weather, spaces)
    return if @hpxml.hvac_controls.size == 0

    hvac_control = @hpxml.hvac_controls[0]
    living_zone = spaces[HPXML::LocationLivingSpace].thermalZone.get
    has_ceiling_fan = (@hpxml.ceiling_fans.size > 0)
    timestep = @hpxml.header.timestep
    # Do not apply on off thermostat if timestep is >= 2
    # Only availabe with 1 min time step
    if timestep >= 2 && (not hvac_control.onoff_thermostat_deadband.nil?) && hvac_control.onoff_thermostat_deadband > 0
      hvac_control.onoff_thermostat_deadband = nil
      runner.registerWarning('Time step too large to enable on-off thermostat deadband. Continute without on-off control.')
    end

    HVAC.apply_setpoints(model, runner, weather, hvac_control, living_zone, has_ceiling_fan, @heating_days, @cooling_days, @hpxml.header.sim_calendar_year)
  end

  def self.add_ceiling_fans(runner, model, weather, spaces)
    return if @hpxml.ceiling_fans.size == 0

    ceiling_fan = @hpxml.ceiling_fans[0]
    HVAC.apply_ceiling_fans(model, runner, weather, ceiling_fan, spaces[HPXML::LocationLivingSpace], @schedules_file)
  end

  def self.add_dehumidifiers(runner, model, spaces)
    return if @hpxml.dehumidifiers.size == 0

    HVAC.apply_dehumidifiers(model, runner, @hpxml.dehumidifiers, spaces[HPXML::LocationLivingSpace])
  end

  def self.check_distribution_system(hvac_distribution, system_type)
    return if hvac_distribution.nil?

    hvac_distribution_type_map = { HPXML::HVACTypeFurnace => [HPXML::HVACDistributionTypeAir, HPXML::HVACDistributionTypeDSE],
                                   HPXML::HVACTypeBoiler => [HPXML::HVACDistributionTypeHydronic, HPXML::HVACDistributionTypeAir, HPXML::HVACDistributionTypeDSE],
                                   HPXML::HVACTypeCentralAirConditioner => [HPXML::HVACDistributionTypeAir, HPXML::HVACDistributionTypeDSE],
                                   HPXML::HVACTypeEvaporativeCooler => [HPXML::HVACDistributionTypeAir, HPXML::HVACDistributionTypeDSE],
                                   HPXML::HVACTypeMiniSplitAirConditioner => [HPXML::HVACDistributionTypeAir, HPXML::HVACDistributionTypeDSE],
                                   HPXML::HVACTypeHeatPumpAirToAir => [HPXML::HVACDistributionTypeAir, HPXML::HVACDistributionTypeDSE],
                                   HPXML::HVACTypeHeatPumpMiniSplit => [HPXML::HVACDistributionTypeAir, HPXML::HVACDistributionTypeDSE],
                                   HPXML::HVACTypeHeatPumpGroundToAir => [HPXML::HVACDistributionTypeAir, HPXML::HVACDistributionTypeDSE],
                                   HPXML::HVACTypeHeatPumpWaterLoopToAir => [HPXML::HVACDistributionTypeAir, HPXML::HVACDistributionTypeDSE] }

    if not hvac_distribution_type_map[system_type].include? hvac_distribution.distribution_system_type
      # validator.rb only checks that a HVAC distribution system of the correct type (for the given HVAC system) exists
      # in the HPXML file, not that it is attached to this HVAC system. So here we perform the more rigorous check.
      fail "Incorrect HVAC distribution system type for HVAC type: '#{system_type}'. Should be one of: #{hvac_distribution_type_map[system_type]}"
    end
  end

  def self.add_mels(runner, model, spaces)
    # Misc
    @hpxml.plug_loads.each do |plug_load|
      if plug_load.plug_load_type == HPXML::PlugLoadTypeOther
        obj_name = Constants.ObjectNameMiscPlugLoads
      elsif plug_load.plug_load_type == HPXML::PlugLoadTypeTelevision
        obj_name = Constants.ObjectNameMiscTelevision
      elsif plug_load.plug_load_type == HPXML::PlugLoadTypeElectricVehicleCharging
        obj_name = Constants.ObjectNameMiscElectricVehicleCharging
      elsif plug_load.plug_load_type == HPXML::PlugLoadTypeWellPump
        obj_name = Constants.ObjectNameMiscWellPump
      end
      if obj_name.nil?
        runner.registerWarning("Unexpected plug load type '#{plug_load.plug_load_type}'. The plug load will not be modeled.")
        next
      end

      MiscLoads.apply_plug(model, plug_load, obj_name, spaces[HPXML::LocationLivingSpace], @apply_ashrae140_assumptions, @schedules_file)
    end
  end

  def self.add_mfls(runner, model, spaces)
    # Misc
    @hpxml.fuel_loads.each do |fuel_load|
      if fuel_load.fuel_load_type == HPXML::FuelLoadTypeGrill
        obj_name = Constants.ObjectNameMiscGrill
      elsif fuel_load.fuel_load_type == HPXML::FuelLoadTypeLighting
        obj_name = Constants.ObjectNameMiscLighting
      elsif fuel_load.fuel_load_type == HPXML::FuelLoadTypeFireplace
        obj_name = Constants.ObjectNameMiscFireplace
      end
      if obj_name.nil?
        runner.registerWarning("Unexpected fuel load type '#{fuel_load.fuel_load_type}'. The fuel load will not be modeled.")
        next
      end

      MiscLoads.apply_fuel(model, fuel_load, obj_name, spaces[HPXML::LocationLivingSpace], @schedules_file)
    end
  end

  def self.add_lighting(runner, model, epw_file, spaces)
    Lighting.apply(runner, model, epw_file, spaces, @hpxml.lighting_groups,
                   @hpxml.lighting, @eri_version, @schedules_file, @cfa, @gfa)
  end

  def self.add_pools_and_hot_tubs(runner, model, spaces)
    @hpxml.pools.each do |pool|
      next if pool.type == HPXML::TypeNone

      MiscLoads.apply_pool_or_hot_tub_heater(model, pool, Constants.ObjectNameMiscPoolHeater, spaces[HPXML::LocationLivingSpace], @schedules_file)
      MiscLoads.apply_pool_or_hot_tub_pump(model, pool, Constants.ObjectNameMiscPoolPump, spaces[HPXML::LocationLivingSpace], @schedules_file)
    end

    @hpxml.hot_tubs.each do |hot_tub|
      next if hot_tub.type == HPXML::TypeNone

      MiscLoads.apply_pool_or_hot_tub_heater(model, hot_tub, Constants.ObjectNameMiscHotTubHeater, spaces[HPXML::LocationLivingSpace], @schedules_file)
      MiscLoads.apply_pool_or_hot_tub_pump(model, hot_tub, Constants.ObjectNameMiscHotTubPump, spaces[HPXML::LocationLivingSpace], @schedules_file)
    end
  end

  def self.add_airflow(runner, model, weather, spaces, airloop_map)
    # Ducts
    duct_systems = {}
    @hpxml.hvac_distributions.each do |hvac_distribution|
      next unless hvac_distribution.distribution_system_type == HPXML::HVACDistributionTypeAir

      air_ducts = create_ducts(runner, model, hvac_distribution, spaces)
      next if air_ducts.empty?

      # Connect AirLoopHVACs to ducts
      added_ducts = false
      hvac_distribution.hvac_systems.each do |hvac_system|
        next if airloop_map[hvac_system.id].nil?

        object = airloop_map[hvac_system.id]
        if duct_systems[air_ducts].nil?
          duct_systems[air_ducts] = object
          added_ducts = true
        elsif duct_systems[air_ducts] != object
          # Multiple air loops associated with this duct system, treat
          # as separate duct systems.
          air_ducts2 = create_ducts(runner, model, hvac_distribution, spaces)
          duct_systems[air_ducts2] = object
          added_ducts = true
        end
      end
      if not added_ducts
        fail 'Unexpected error adding ducts to model.'
      end
    end

    Airflow.apply(model, runner, weather, spaces, @hpxml, @cfa, @nbeds,
                  @ncfl_ag, duct_systems, airloop_map, @clg_ssn_sensor, @eri_version,
                  @frac_windows_operable, @apply_ashrae140_assumptions, @schedules_file)
  end

  def self.create_ducts(runner, model, hvac_distribution, spaces)
    air_ducts = []

    # Duct leakage (supply/return => [value, units])
    leakage_to_outside = { HPXML::DuctTypeSupply => [0.0, nil],
                           HPXML::DuctTypeReturn => [0.0, nil] }
    hvac_distribution.duct_leakage_measurements.each do |duct_leakage_measurement|
      next unless [HPXML::UnitsCFM25, HPXML::UnitsCFM50, HPXML::UnitsPercent].include?(duct_leakage_measurement.duct_leakage_units) && (duct_leakage_measurement.duct_leakage_total_or_to_outside == 'to outside')
      next if duct_leakage_measurement.duct_type.nil?

      leakage_to_outside[duct_leakage_measurement.duct_type] = [duct_leakage_measurement.duct_leakage_value, duct_leakage_measurement.duct_leakage_units]
    end

    # Duct location, R-value, Area
    total_unconditioned_duct_area = { HPXML::DuctTypeSupply => 0.0,
                                      HPXML::DuctTypeReturn => 0.0 }
    hvac_distribution.ducts.each do |ducts|
      next if HPXML::conditioned_locations_this_unit.include? ducts.duct_location
      next if ducts.duct_type.nil?

      # Calculate total duct area in unconditioned spaces
      total_unconditioned_duct_area[ducts.duct_type] += ducts.duct_surface_area
    end

    # Create duct objects
    hvac_distribution.ducts.each do |ducts|
      next if HPXML::conditioned_locations_this_unit.include? ducts.duct_location
      next if ducts.duct_type.nil?
      next if total_unconditioned_duct_area[ducts.duct_type] <= 0

      duct_loc_space, duct_loc_schedule = get_space_or_schedule_from_location(ducts.duct_location, 'Duct', model, spaces)

      # Apportion leakage to individual ducts by surface area
      duct_leakage_value = leakage_to_outside[ducts.duct_type][0] * ducts.duct_surface_area / total_unconditioned_duct_area[ducts.duct_type]
      duct_leakage_units = leakage_to_outside[ducts.duct_type][1]

      duct_leakage_cfm = nil
      duct_leakage_frac = nil
      if duct_leakage_units == HPXML::UnitsCFM25
        duct_leakage_cfm25 = duct_leakage_value
      elsif duct_leakage_units == HPXML::UnitsCFM50
        duct_leakage_cfm50 = duct_leakage_value
      elsif duct_leakage_units == HPXML::UnitsPercent
        duct_leakage_frac = duct_leakage_value
      else
        fail "#{ducts.duct_type.capitalize} ducts exist but leakage was not specified for distribution system '#{hvac_distribution.id}'."
      end

      air_ducts << Duct.new(ducts.duct_type, duct_loc_space, duct_loc_schedule, duct_leakage_frac, duct_leakage_cfm25, duct_leakage_cfm50, ducts.duct_surface_area, ducts.duct_insulation_r_value)
    end

    # If all ducts are in conditioned space, model leakage as going to outside
    [HPXML::DuctTypeSupply, HPXML::DuctTypeReturn].each do |duct_side|
      next unless (leakage_to_outside[duct_side][0] > 0) && (total_unconditioned_duct_area[duct_side] == 0)

      duct_area = 0.0
      duct_rvalue = 0.0
      duct_loc_space = nil # outside
      duct_loc_schedule = nil # outside
      duct_leakage_value = leakage_to_outside[duct_side][0]
      duct_leakage_units = leakage_to_outside[duct_side][1]

      duct_leakage_cfm = nil
      duct_leakage_frac = nil
      if duct_leakage_units == HPXML::UnitsCFM25
        duct_leakage_cfm25 = duct_leakage_value
      elsif duct_leakage_units == HPXML::UnitsCFM50
        duct_leakage_cfm50 = duct_leakage_value
      elsif duct_leakage_units == HPXML::UnitsPercent
        duct_leakage_frac = duct_leakage_value
      else
        fail "#{duct_side.capitalize} ducts exist but leakage was not specified for distribution system '#{hvac_distribution.id}'."
      end

      air_ducts << Duct.new(duct_side, duct_loc_space, duct_loc_schedule, duct_leakage_frac, duct_leakage_cfm25, duct_leakage_cfm50, duct_area, duct_rvalue)
    end

    return air_ducts
  end

  def self.add_photovoltaics(runner, model)
    @hpxml.pv_systems.each do |pv_system|
      PV.apply(model, @nbeds, pv_system)
    end
  end

  def self.add_generators(runner, model)
    @hpxml.generators.each do |generator|
      Generator.apply(model, @nbeds, generator)
    end
  end

  def self.add_additional_properties(runner, model, hpxml_path, building_id)
    # Store some data for use in reporting measure
    additionalProperties = model.getBuilding.additionalProperties
    additionalProperties.setFeature('hpxml_path', hpxml_path)
    additionalProperties.setFeature('hpxml_defaults_path', @hpxml_defaults_path)
    additionalProperties.setFeature('building_id', building_id.to_s)
  end

  def self.map_to_string(map)
    map_str = {}
    map.each do |sys_id, objects|
      object_name_list = []
      objects.uniq.each do |object|
        object_name_list << object.name.to_s
      end
      map_str[sys_id] = object_name_list if object_name_list.size > 0
    end
    return map_str.to_s
  end

  def self.add_loads_output(runner, model, spaces, add_component_loads)
    living_zone = spaces[HPXML::LocationLivingSpace].thermalZone.get

    liv_load_sensors, intgain_dehumidifier = add_total_loads_output(runner, model, living_zone)
    return unless add_component_loads

    add_component_loads_output(runner, model, living_zone, liv_load_sensors, intgain_dehumidifier)
  end

  def self.add_total_loads_output(runner, model, living_zone)
    # Energy transferred in the conditioned space, used for determining heating (winter) vs cooling (summer)
    liv_load_sensors = {}
    liv_load_sensors[:htg] = OpenStudio::Model::EnergyManagementSystemSensor.new(model, "Heating:EnergyTransfer:Zone:#{living_zone.name.to_s.upcase}")
    liv_load_sensors[:htg].setName('htg_load_liv')
    liv_load_sensors[:clg] = OpenStudio::Model::EnergyManagementSystemSensor.new(model, "Cooling:EnergyTransfer:Zone:#{living_zone.name.to_s.upcase}")
    liv_load_sensors[:clg].setName('clg_load_liv')

    # Total energy transferred (above plus ducts)
    tot_load_sensors = {}
    tot_load_sensors[:htg] = OpenStudio::Model::EnergyManagementSystemSensor.new(model, 'Heating:EnergyTransfer')
    tot_load_sensors[:htg].setName('htg_load_tot')
    tot_load_sensors[:clg] = OpenStudio::Model::EnergyManagementSystemSensor.new(model, 'Cooling:EnergyTransfer')
    tot_load_sensors[:clg].setName('clg_load_tot')

    # Need to adjusted E+ EnergyTransfer meters for dehumidifiers
    intgain_dehumidifier = nil
    model.getZoneHVACDehumidifierDXs.each do |e|
      next unless e.thermalZone.get.name.to_s == living_zone.name.to_s

      { 'Zone Dehumidifier Sensible Heating Energy' => 'ig_dehumidifier' }.each do |var, name|
        intgain_dehumidifier = OpenStudio::Model::EnergyManagementSystemSensor.new(model, var)
        intgain_dehumidifier.setName(name)
        intgain_dehumidifier.setKeyName(e.name.to_s)
      end
    end

    # EMS program
    program = OpenStudio::Model::EnergyManagementSystemProgram.new(model)
    program.setName(Constants.ObjectNameTotalLoadsProgram)
    program.addLine('Set loads_htg_tot = 0')
    program.addLine('Set loads_clg_tot = 0')
    program.addLine("If #{liv_load_sensors[:htg].name} > 0")
    s = "  Set loads_htg_tot = #{tot_load_sensors[:htg].name} - #{tot_load_sensors[:clg].name}"
    if not intgain_dehumidifier.nil?
      s += " - #{intgain_dehumidifier.name}"
    end
    program.addLine(s)
    program.addLine("ElseIf #{liv_load_sensors[:clg].name} > 0")
    s = "  Set loads_clg_tot = #{tot_load_sensors[:clg].name} - #{tot_load_sensors[:htg].name}"
    if not intgain_dehumidifier.nil?
      s += " + #{intgain_dehumidifier.name}"
    end
    program.addLine(s)
    program.addLine('EndIf')

    # EMS calling manager
    program_calling_manager = OpenStudio::Model::EnergyManagementSystemProgramCallingManager.new(model)
    program_calling_manager.setName("#{program.name} calling manager")
    program_calling_manager.setCallingPoint('EndOfZoneTimestepAfterZoneReporting')
    program_calling_manager.addProgram(program)

    return liv_load_sensors, intgain_dehumidifier
  end

  def self.add_component_loads_output(runner, model, living_zone, liv_load_sensors, intgain_dehumidifier)
    # Prevent certain objects (e.g., OtherEquipment) from being counted towards both, e.g., ducts and internal gains
    objects_already_processed = []

    # EMS Sensors: Surfaces, SubSurfaces, InternalMass

    surfaces_sensors = { walls: [],
                         rim_joists: [],
                         foundation_walls: [],
                         floors: [],
                         slabs: [],
                         ceilings: [],
                         roofs: [],
                         windows: [],
                         doors: [],
                         skylights: [],
                         internal_mass: [] }

    # Output diagnostics needed for some output variables used below
    output_diagnostics = model.getOutputDiagnostics
    output_diagnostics.addKey('DisplayAdvancedReportVariables')

    area_tolerance = UnitConversions.convert(1.0, 'ft^2', 'm^2')

    model.getSurfaces.sort.each_with_index do |s, idx|
      next unless s.space.get.thermalZone.get.name.to_s == living_zone.name.to_s

      surface_type = s.additionalProperties.getFeatureAsString('SurfaceType')
      if not surface_type.is_initialized
        fail "Could not identify surface type for surface: '#{s.name}'."
      end

      surface_type = surface_type.get

      s.subSurfaces.each do |ss|
        key = { 'Window' => :windows,
                'Door' => :doors,
                'Skylight' => :skylights }[surface_type]
        fail "Unexpected subsurface for component loads: '#{ss.name}'." if key.nil?

        if (surface_type == 'Window') || (surface_type == 'Skylight')
          vars = { 'Surface Window Transmitted Solar Radiation Energy' => 'ss_trans_in',
                   'Surface Window Shortwave from Zone Back Out Window Heat Transfer Rate' => 'ss_back_out',
                   'Surface Window Total Glazing Layers Absorbed Shortwave Radiation Rate' => 'ss_sw_abs',
                   'Surface Window Total Glazing Layers Absorbed Solar Radiation Energy' => 'ss_sol_abs',
                   'Surface Inside Face Initial Transmitted Diffuse Transmitted Out Window Solar Radiation Rate' => 'ss_trans_out',
                   'Surface Inside Face Convection Heat Gain Energy' => 'ss_conv',
                   'Surface Inside Face Internal Gains Radiation Heat Gain Energy' => 'ss_ig',
                   'Surface Inside Face Net Surface Thermal Radiation Heat Gain Energy' => 'ss_surf' }
        else
          vars = { 'Surface Inside Face Solar Radiation Heat Gain Energy' => 'ss_sol',
                   'Surface Inside Face Lights Radiation Heat Gain Energy' => 'ss_lgt',
                   'Surface Inside Face Convection Heat Gain Energy' => 'ss_conv',
                   'Surface Inside Face Internal Gains Radiation Heat Gain Energy' => 'ss_ig',
                   'Surface Inside Face Net Surface Thermal Radiation Heat Gain Energy' => 'ss_surf' }
        end

        surfaces_sensors[key] << []
        vars.each do |var, name|
          sensor = OpenStudio::Model::EnergyManagementSystemSensor.new(model, var)
          sensor.setName(name)
          sensor.setKeyName(ss.name.to_s)
          surfaces_sensors[key][-1] << sensor
        end
      end

      next if s.netArea < area_tolerance # Skip parent surfaces (of subsurfaces) that have near zero net area

      key = { 'FoundationWall' => :foundation_walls,
              'RimJoist' => :rim_joists,
              'Wall' => :walls,
              'Slab' => :slabs,
              'Floor' => :floors,
              'Ceiling' => :ceilings,
              'Roof' => :roofs,
              'InferredCeiling' => :internal_mass,
              'InferredFloor' => :internal_mass }[surface_type]
      fail "Unexpected surface for component loads: '#{s.name}'." if key.nil?

      surfaces_sensors[key] << []
      { 'Surface Inside Face Convection Heat Gain Energy' => 's_conv',
        'Surface Inside Face Internal Gains Radiation Heat Gain Energy' => 's_ig',
        'Surface Inside Face Solar Radiation Heat Gain Energy' => 's_sol',
        'Surface Inside Face Lights Radiation Heat Gain Energy' => 's_lgt',
        'Surface Inside Face Net Surface Thermal Radiation Heat Gain Energy' => 's_surf' }.each do |var, name|
        sensor = OpenStudio::Model::EnergyManagementSystemSensor.new(model, var)
        sensor.setName(name)
        sensor.setKeyName(s.name.to_s)
        surfaces_sensors[key][-1] << sensor
      end
    end

    model.getInternalMasss.sort.each do |m|
      next unless m.space.get.thermalZone.get.name.to_s == living_zone.name.to_s

      surfaces_sensors[:internal_mass] << []
      { 'Surface Inside Face Convection Heat Gain Energy' => 'im_conv',
        'Surface Inside Face Internal Gains Radiation Heat Gain Energy' => 'im_ig',
        'Surface Inside Face Solar Radiation Heat Gain Energy' => 'im_sol',
        'Surface Inside Face Lights Radiation Heat Gain Energy' => 'im_lgt',
        'Surface Inside Face Net Surface Thermal Radiation Heat Gain Energy' => 'im_surf' }.each do |var, name|
        sensor = OpenStudio::Model::EnergyManagementSystemSensor.new(model, var)
        sensor.setName(name)
        sensor.setKeyName(m.name.to_s)
        surfaces_sensors[:internal_mass][-1] << sensor
      end
    end

    # EMS Sensors: Infiltration, Mechanical Ventilation, Natural Ventilation, Whole House Fan
    infil_sensors = []
    natvent_sensors = []
    whf_sensors = []
    { Constants.ObjectNameInfiltration => infil_sensors,
      Constants.ObjectNameNaturalVentilation => natvent_sensors,
      Constants.ObjectNameWholeHouseFan => whf_sensors }.each do |prefix, array|
      model.getSpaceInfiltrationDesignFlowRates.sort.each do |i|
        next unless i.name.to_s.start_with? prefix
        next unless i.space.get.thermalZone.get.name.to_s == living_zone.name.to_s

        { 'Infiltration Sensible Heat Gain Energy' => prefix.gsub(' ', '_') + '_' + 'gain',
          'Infiltration Sensible Heat Loss Energy' => prefix.gsub(' ', '_') + '_' + 'loss' }.each do |var, name|
          airflow_sensor = OpenStudio::Model::EnergyManagementSystemSensor.new(model, var)
          airflow_sensor.setName(name)
          airflow_sensor.setKeyName(i.name.to_s)
          array << airflow_sensor
        end
      end
    end

    mechvents_sensors = []
    model.getElectricEquipments.sort.each do |o|
      next unless o.name.to_s.start_with? Constants.ObjectNameMechanicalVentilation

      mechvents_sensors << []
      { 'Electric Equipment Convective Heating Energy' => 'mv_conv',
        'Electric Equipment Radiant Heating Energy' => 'mv_rad' }.each do |var, name|
        mechvent_sensor = OpenStudio::Model::EnergyManagementSystemSensor.new(model, var)
        mechvent_sensor.setName(name)
        mechvent_sensor.setKeyName(o.name.to_s)
        mechvents_sensors[-1] << mechvent_sensor
        objects_already_processed << o
      end
    end
    model.getOtherEquipments.sort.each do |o|
      next unless o.name.to_s.start_with? Constants.ObjectNameMechanicalVentilationHouseFan

      mechvents_sensors << []
      { 'Other Equipment Convective Heating Energy' => 'mv_conv',
        'Other Equipment Radiant Heating Energy' => 'mv_rad' }.each do |var, name|
        mechvent_sensor = OpenStudio::Model::EnergyManagementSystemSensor.new(model, var)
        mechvent_sensor.setName(name)
        mechvent_sensor.setKeyName(o.name.to_s)
        mechvents_sensors[-1] << mechvent_sensor
        objects_already_processed << o
      end
    end

    # EMS Sensors: Ducts

    ducts_sensors = []
    ducts_mix_gain_sensor = nil
    ducts_mix_loss_sensor = nil

    has_duct_zone_mixing = false
    living_zone.airLoopHVACs.sort.each do |airloop|
      living_zone.zoneMixing.each do |zone_mix|
        next unless zone_mix.name.to_s.start_with? airloop.name.to_s.gsub(' ', '_')

        has_duct_zone_mixing = true
      end
    end

    if has_duct_zone_mixing
      ducts_mix_gain_sensor = OpenStudio::Model::EnergyManagementSystemSensor.new(model, 'Zone Mixing Sensible Heat Gain Energy')
      ducts_mix_gain_sensor.setName('duct_mix_gain')
      ducts_mix_gain_sensor.setKeyName(living_zone.name.to_s)

      ducts_mix_loss_sensor = OpenStudio::Model::EnergyManagementSystemSensor.new(model, 'Zone Mixing Sensible Heat Loss Energy')
      ducts_mix_loss_sensor.setName('duct_mix_loss')
      ducts_mix_loss_sensor.setKeyName(living_zone.name.to_s)
    end

    # Duct losses
    model.getOtherEquipments.sort.each do |o|
      next if objects_already_processed.include? o

      is_duct_load = o.additionalProperties.getFeatureAsBoolean(Constants.IsDuctLoadForReport)
      next unless is_duct_load.is_initialized

      objects_already_processed << o
      next unless is_duct_load.get

      ducts_sensors << []
      { 'Other Equipment Convective Heating Energy' => 'ducts_conv',
        'Other Equipment Radiant Heating Energy' => 'ducts_rad' }.each do |var, name|
        ducts_sensor = OpenStudio::Model::EnergyManagementSystemSensor.new(model, var)
        ducts_sensor.setName(name)
        ducts_sensor.setKeyName(o.name.to_s)
        ducts_sensors[-1] << ducts_sensor
      end
    end

    # EMS Sensors: Internal Gains

    intgains_sensors = []

    model.getElectricEquipments.sort.each do |o|
      next unless o.space.get.thermalZone.get.name.to_s == living_zone.name.to_s
      next if objects_already_processed.include? o

      intgains_sensors << []
      { 'Electric Equipment Convective Heating Energy' => 'ig_ee_conv',
        'Electric Equipment Radiant Heating Energy' => 'ig_ee_rad' }.each do |var, name|
        intgains_elec_equip_sensor = OpenStudio::Model::EnergyManagementSystemSensor.new(model, var)
        intgains_elec_equip_sensor.setName(name)
        intgains_elec_equip_sensor.setKeyName(o.name.to_s)
        intgains_sensors[-1] << intgains_elec_equip_sensor
      end
    end

    model.getOtherEquipments.sort.each do |o|
      next unless o.space.get.thermalZone.get.name.to_s == living_zone.name.to_s
      next if objects_already_processed.include? o

      intgains_sensors << []
      { 'Other Equipment Convective Heating Energy' => 'ig_oe_conv',
        'Other Equipment Radiant Heating Energy' => 'ig_oe_rad' }.each do |var, name|
        intgains_other_equip_sensor = OpenStudio::Model::EnergyManagementSystemSensor.new(model, var)
        intgains_other_equip_sensor.setName(name)
        intgains_other_equip_sensor.setKeyName(o.name.to_s)
        intgains_sensors[-1] << intgains_other_equip_sensor
      end
    end

    model.getLightss.sort.each do |e|
      next unless e.space.get.thermalZone.get.name.to_s == living_zone.name.to_s

      intgains_sensors << []
      { 'Lights Convective Heating Energy' => 'ig_lgt_conv',
        'Lights Radiant Heating Energy' => 'ig_lgt_rad',
        'Lights Visible Radiation Heating Energy' => 'ig_lgt_vis' }.each do |var, name|
        intgains_lights_sensor = OpenStudio::Model::EnergyManagementSystemSensor.new(model, var)
        intgains_lights_sensor.setName(name)
        intgains_lights_sensor.setKeyName(e.name.to_s)
        intgains_sensors[-1] << intgains_lights_sensor
      end
    end

    model.getPeoples.sort.each do |e|
      next unless e.space.get.thermalZone.get.name.to_s == living_zone.name.to_s

      intgains_sensors << []
      { 'People Convective Heating Energy' => 'ig_ppl_conv',
        'People Radiant Heating Energy' => 'ig_ppl_rad' }.each do |var, name|
        intgains_people = OpenStudio::Model::EnergyManagementSystemSensor.new(model, var)
        intgains_people.setName(name)
        intgains_people.setKeyName(e.name.to_s)
        intgains_sensors[-1] << intgains_people
      end
    end

    if not intgain_dehumidifier.nil?
      intgains_sensors[-1] << intgain_dehumidifier
    end

    intgains_dhw_sensors = {}

    (model.getWaterHeaterMixeds + model.getWaterHeaterStratifieds).sort.each do |wh|
      next unless wh.ambientTemperatureThermalZone.is_initialized
      next unless wh.ambientTemperatureThermalZone.get.name.to_s == living_zone.name.to_s

      dhw_sensor = OpenStudio::Model::EnergyManagementSystemSensor.new(model, 'Water Heater Heat Loss Energy')
      dhw_sensor.setName('dhw_loss')
      dhw_sensor.setKeyName(wh.name.to_s)

      if wh.is_a? OpenStudio::Model::WaterHeaterMixed
        oncycle_loss = wh.onCycleLossFractiontoThermalZone
        offcycle_loss = wh.offCycleLossFractiontoThermalZone
      else
        oncycle_loss = wh.skinLossFractiontoZone
        offcycle_loss = wh.offCycleFlueLossFractiontoZone
      end

      dhw_rtf_sensor = OpenStudio::Model::EnergyManagementSystemSensor.new(model, 'Water Heater Runtime Fraction')
      dhw_rtf_sensor.setName('dhw_rtf')
      dhw_rtf_sensor.setKeyName(wh.name.to_s)

      intgains_dhw_sensors[dhw_sensor] = [offcycle_loss, oncycle_loss, dhw_rtf_sensor]
    end

    nonsurf_names = ['intgains', 'infil', 'mechvent', 'natvent', 'whf', 'ducts']

    # EMS program
    program = OpenStudio::Model::EnergyManagementSystemProgram.new(model)
    program.setName(Constants.ObjectNameComponentLoadsProgram)

    # EMS program: Surfaces
    surfaces_sensors.each do |k, surface_sensors|
      program.addLine("Set hr_#{k} = 0")
      surface_sensors.each do |sensors|
        s = "Set hr_#{k} = hr_#{k}"
        sensors.each do |sensor|
          # remove ss_net if switch
          if sensor.name.to_s.start_with?('ss_net', 'ss_sol_abs', 'ss_trans_in')
            s += " - #{sensor.name}"
          elsif sensor.name.to_s.start_with?('ss_sw_abs', 'ss_trans_out', 'ss_back_out')
            s += " + #{sensor.name} * ZoneTimestep * 3600"
          else
            s += " + #{sensor.name}"
          end
        end
        program.addLine(s) if sensors.size > 0
      end
    end

    # EMS program: Internal gains
    program.addLine('Set hr_intgains = 0')
    intgains_sensors.each do |intgain_sensors|
      s = 'Set hr_intgains = hr_intgains'
      intgain_sensors.each do |sensor|
        s += " - #{sensor.name}"
      end
      program.addLine(s) if intgain_sensors.size > 0
    end
    intgains_dhw_sensors.each do |sensor, vals|
      off_loss, on_loss, rtf_sensor = vals
      program.addLine("Set hr_intgains = hr_intgains + #{sensor.name} * (#{off_loss}*(1-#{rtf_sensor.name}) + #{on_loss}*#{rtf_sensor.name})") # Water heater tank losses to zone
    end

    # EMS program: Infiltration, Natural Ventilation, Mechanical Ventilation, Ducts
    { infil_sensors => 'infil',
      natvent_sensors => 'natvent',
      whf_sensors => 'whf' }.each do |sensors, loadtype|
      program.addLine("Set hr_#{loadtype} = 0")
      s = "Set hr_#{loadtype} = hr_#{loadtype}"
      sensors.each do |sensor|
        if sensor.name.to_s.include? 'gain'
          s += " - #{sensor.name}"
        elsif sensor.name.to_s.include? 'loss'
          s += " + #{sensor.name}"
        end
      end
      program.addLine(s) if sensors.size > 0
    end
    { mechvents_sensors => 'mechvent',
      ducts_sensors => 'ducts' }.each do |all_sensors, loadtype|
      program.addLine("Set hr_#{loadtype} = 0")
      all_sensors.each do |sensors|
        s = "Set hr_#{loadtype} = hr_#{loadtype}"
        sensors.each do |sensor|
          s += " - #{sensor.name}"
        end
        program.addLine(s) if sensors.size > 0
      end
    end
    if (not ducts_mix_loss_sensor.nil?) && (not ducts_mix_gain_sensor.nil?)
      program.addLine("Set hr_ducts = hr_ducts + (#{ducts_mix_loss_sensor.name} - #{ducts_mix_gain_sensor.name})")
    end

    # EMS program: Heating vs Cooling logic
    program.addLine('Set htg_mode = 0')
    program.addLine('Set clg_mode = 0')
    program.addLine("If (#{liv_load_sensors[:htg].name} > 0)") # Assign hour to heating if heating load
    program.addLine('  Set htg_mode = 1')
    program.addLine("ElseIf (#{liv_load_sensors[:clg].name} > 0)") # Assign hour to cooling if cooling load
    program.addLine('  Set clg_mode = 1')
    program.addLine("ElseIf (#{@clg_ssn_sensor.name} > 0)") # No load, assign hour to cooling if in cooling season definition (Note: natural ventilation & whole house fan only operate during the cooling season)
    program.addLine('  Set clg_mode = 1')
    program.addLine('Else') # No load, assign hour to heating if not in cooling season definition
    program.addLine('  Set htg_mode = 1')
    program.addLine('EndIf')

    [:htg, :clg].each do |mode|
      if mode == :htg
        sign = ''
      else
        sign = '-'
      end
      surfaces_sensors.keys.each do |k|
        program.addLine("Set loads_#{mode}_#{k} = #{sign}hr_#{k} * #{mode}_mode")
      end
      nonsurf_names.each do |nonsurf_name|
        program.addLine("Set loads_#{mode}_#{nonsurf_name} = #{sign}hr_#{nonsurf_name} * #{mode}_mode")
      end
    end

    # EMS calling manager
    program_calling_manager = OpenStudio::Model::EnergyManagementSystemProgramCallingManager.new(model)
    program_calling_manager.setName("#{program.name} calling manager")
    program_calling_manager.setCallingPoint('EndOfZoneTimestepAfterZoneReporting')
    program_calling_manager.addProgram(program)
  end

  def self.add_output_control_files(runner, model)
    return if @debug

    # Disable various output files
    ocf = model.getOutputControlFiles
    ocf.setOutputAUDIT(false)
    ocf.setOutputBND(false)
    ocf.setOutputEIO(false)
    ocf.setOutputESO(false)
    ocf.setOutputMDD(false)
    ocf.setOutputMTD(false)
    ocf.setOutputMTR(false)
    ocf.setOutputRDD(false)
    ocf.setOutputSHD(false)
    ocf.setOutputTabular(false)
  end

  def self.add_ems_debug_output(runner, model)
    oems = model.getOutputEnergyManagementSystem
    oems.setActuatorAvailabilityDictionaryReporting('Verbose')
    oems.setInternalVariableAvailabilityDictionaryReporting('Verbose')
    oems.setEMSRuntimeLanguageDebugOutputLevel('Verbose')
  end

  def self.set_surface_interior(model, spaces, surface, hpxml_surface)
    interior_adjacent_to = hpxml_surface.interior_adjacent_to
    if HPXML::conditioned_below_grade_locations.include? interior_adjacent_to
      surface.setSpace(create_or_get_space(model, spaces, HPXML::LocationLivingSpace))
      @cond_below_grade_surfaces << surface
    else
      surface.setSpace(create_or_get_space(model, spaces, interior_adjacent_to))
    end
  end

  def self.set_surface_exterior(model, spaces, surface, hpxml_surface)
    exterior_adjacent_to = hpxml_surface.exterior_adjacent_to
    interior_adjacent_to = hpxml_surface.interior_adjacent_to
    is_adiabatic = hpxml_surface.is_adiabatic
    if exterior_adjacent_to == HPXML::LocationOutside
      surface.setOutsideBoundaryCondition('Outdoors')
    elsif exterior_adjacent_to == HPXML::LocationGround
      surface.setOutsideBoundaryCondition('Foundation')
    elsif is_adiabatic
      surface.setOutsideBoundaryCondition('Adiabatic')
    elsif [HPXML::LocationOtherHeatedSpace, HPXML::LocationOtherMultifamilyBufferSpace,
           HPXML::LocationOtherNonFreezingSpace, HPXML::LocationOtherHousingUnit].include? exterior_adjacent_to
      set_surface_otherside_coefficients(surface, exterior_adjacent_to, model, spaces)
    elsif HPXML::conditioned_below_grade_locations.include? exterior_adjacent_to
      surface.createAdjacentSurface(create_or_get_space(model, spaces, HPXML::LocationLivingSpace))
      @cond_below_grade_surfaces << surface.adjacentSurface.get
    else
      surface.createAdjacentSurface(create_or_get_space(model, spaces, exterior_adjacent_to))
    end
  end

  def self.set_surface_otherside_coefficients(surface, exterior_adjacent_to, model, spaces)
    if spaces[exterior_adjacent_to].nil?
      # Create E+ other side coefficient object
      otherside_object = OpenStudio::Model::SurfacePropertyOtherSideCoefficients.new(model)
      otherside_object.setName(exterior_adjacent_to)
      otherside_object.setCombinedConvectiveRadiativeFilmCoefficient(UnitConversions.convert(1.0 / Material.AirFilmVertical.rvalue, 'Btu/(hr*ft^2*F)', 'W/(m^2*K)'))
      # Schedule of space temperature, can be shared with water heater/ducts
      sch = get_space_temperature_schedule(model, exterior_adjacent_to, spaces)
      otherside_object.setConstantTemperatureSchedule(sch)
      surface.setSurfacePropertyOtherSideCoefficients(otherside_object)
      spaces[exterior_adjacent_to] = otherside_object
    else
      surface.setSurfacePropertyOtherSideCoefficients(spaces[exterior_adjacent_to])
    end
    surface.setSunExposure('NoSun')
    surface.setWindExposure('NoWind')
  end

  def self.get_space_temperature_schedule(model, location, spaces)
    # Create outside boundary schedules to be actuated by EMS,
    # can be shared by any surface, duct adjacent to / located in those spaces

    # return if already exists
    model.getScheduleConstants.each do |sch|
      next unless sch.name.to_s == location

      return sch
    end

    sch = OpenStudio::Model::ScheduleConstant.new(model)
    sch.setName(location)

    space_values = Geometry.get_temperature_scheduled_space_values(location)

    if location == HPXML::LocationOtherHeatedSpace
      # Create a sensor to get dynamic heating setpoint
      htg_sch = spaces[HPXML::LocationLivingSpace].thermalZone.get.thermostatSetpointDualSetpoint.get.heatingSetpointTemperatureSchedule.get
      sensor_htg_spt = OpenStudio::Model::EnergyManagementSystemSensor.new(model, 'Schedule Value')
      sensor_htg_spt.setName('htg_spt')
      sensor_htg_spt.setKeyName(htg_sch.name.to_s)
      space_values[:temp_min] = sensor_htg_spt.name.to_s
    end

    # Schedule type limits compatible
    schedule_type_limits = OpenStudio::Model::ScheduleTypeLimits.new(model)
    schedule_type_limits.setUnitType('Temperature')
    sch.setScheduleTypeLimits(schedule_type_limits)

    # Sensors
    if space_values[:indoor_weight] > 0
      sensor_ia = OpenStudio::Model::EnergyManagementSystemSensor.new(model, 'Zone Air Temperature')
      sensor_ia.setName('cond_zone_temp')
      sensor_ia.setKeyName(spaces[HPXML::LocationLivingSpace].thermalZone.get.name.to_s)
    end

    if space_values[:outdoor_weight] > 0
      sensor_oa = OpenStudio::Model::EnergyManagementSystemSensor.new(model, 'Site Outdoor Air Drybulb Temperature')
      sensor_oa.setName('oa_temp')
    end

    if space_values[:ground_weight] > 0
      sensor_gnd = OpenStudio::Model::EnergyManagementSystemSensor.new(model, 'Site Surface Ground Temperature')
      sensor_gnd.setName('ground_temp')
    end

    actuator = OpenStudio::Model::EnergyManagementSystemActuator.new(sch, *EPlus::EMSActuatorScheduleConstantValue)
    actuator.setName("#{location.gsub(' ', '_').gsub('-', '_')}_temp_sch")

    # EMS to actuate schedule
    program = OpenStudio::Model::EnergyManagementSystemProgram.new(model)
    program.setName("#{location.gsub('-', '_')} Temperature Program")
    program.addLine("Set #{actuator.name} = 0.0")
    if not sensor_ia.nil?
      program.addLine("Set #{actuator.name} = #{actuator.name} + (#{sensor_ia.name} * #{space_values[:indoor_weight]})")
    end
    if not sensor_oa.nil?
      program.addLine("Set #{actuator.name} = #{actuator.name} + (#{sensor_oa.name} * #{space_values[:outdoor_weight]})")
    end
    if not sensor_gnd.nil?
      program.addLine("Set #{actuator.name} = #{actuator.name} + (#{sensor_gnd.name} * #{space_values[:ground_weight]})")
    end
    if not space_values[:temp_min].nil?
      if space_values[:temp_min].is_a? String
        min_temp_c = space_values[:temp_min]
      else
        min_temp_c = UnitConversions.convert(space_values[:temp_min], 'F', 'C')
      end
      program.addLine("If #{actuator.name} < #{min_temp_c}")
      program.addLine("Set #{actuator.name} = #{min_temp_c}")
      program.addLine('EndIf')
    end

    program_cm = OpenStudio::Model::EnergyManagementSystemProgramCallingManager.new(model)
    program_cm.setName("#{program.name} calling manager")
    program_cm.setCallingPoint('EndOfSystemTimestepAfterHVACReporting')
    program_cm.addProgram(program)

    return sch
  end

  # Returns an OS:Space, or temperature OS:Schedule for a MF space, or nil if outside
  # Should be called when the object's energy use is sensitive to ambient temperature
  # (e.g., water heaters and ducts).
  def self.get_space_or_schedule_from_location(location, object_name, model, spaces)
    return if [HPXML::LocationOtherExterior,
               HPXML::LocationOutside,
               HPXML::LocationRoofDeck].include? location

    sch = nil
    space = nil
    if [HPXML::LocationOtherHeatedSpace,
        HPXML::LocationOtherHousingUnit,
        HPXML::LocationOtherMultifamilyBufferSpace,
        HPXML::LocationOtherNonFreezingSpace,
        HPXML::LocationExteriorWall,
        HPXML::LocationUnderSlab].include? location
      # if located in spaces where we don't model a thermal zone, create and return temperature schedule
      sch = get_space_temperature_schedule(model, location, spaces)
    else
      space = get_space_from_location(location, object_name, model, spaces)
    end

    return space, sch
  end

  # Returns an OS:Space, or nil if a MF space
  # Should be called when the object's energy use is NOT sensitive to ambient temperature
  # (e.g., appliances).
  def self.get_space_from_location(location, object_name, model, spaces)
    return if [HPXML::LocationOtherHeatedSpace,
               HPXML::LocationOtherHousingUnit,
               HPXML::LocationOtherMultifamilyBufferSpace,
               HPXML::LocationOtherNonFreezingSpace].include? location

    num_orig_spaces = spaces.size

    if HPXML::conditioned_locations.include? location
      space = create_or_get_space(model, spaces, HPXML::LocationLivingSpace)
    else
      space = create_or_get_space(model, spaces, location)
    end

    fail if spaces.size != num_orig_spaces # EPvalidator.xml should prevent this

    return space
  end

  def self.set_subsurface_exterior(surface, spaces, model, hpxml_surface)
    # Set its parent surface outside boundary condition, which will be also applied to subsurfaces through OS
    # The parent surface is entirely comprised of the subsurface.

    # Subsurface on foundation wall, set it to be adjacent to outdoors
    if hpxml_surface.exterior_adjacent_to == HPXML::LocationGround
      surface.setOutsideBoundaryCondition('Outdoors')
    else
      set_surface_exterior(model, spaces, surface, hpxml_surface)
    end
  end

  def self.get_kiva_instances(fnd_walls, slabs)
    # Identify unique Kiva foundations that are required.
    kiva_fnd_walls = []
    fnd_walls.each do |foundation_wall|
      next unless foundation_wall.is_exterior

      kiva_fnd_walls << foundation_wall
    end
    if kiva_fnd_walls.empty? # Handle slab foundation type
      kiva_fnd_walls << nil
    end

    kiva_slabs = slabs

    return kiva_fnd_walls.product(kiva_slabs)
  end

  def self.set_foundation_and_walls_top()
    @foundation_top = 0
    @hpxml.foundation_walls.each do |foundation_wall|
      top = -1 * foundation_wall.depth_below_grade + foundation_wall.height
      @foundation_top = top if top > @foundation_top
    end
    @walls_top = @foundation_top + 8.0 * @ncfl_ag
  end

  def self.set_heating_and_cooling_seasons()
    return if @hpxml.hvac_controls.size == 0

    hvac_control = @hpxml.hvac_controls[0]

    htg_start_month = hvac_control.seasons_heating_begin_month
    htg_start_day = hvac_control.seasons_heating_begin_day
    htg_end_month = hvac_control.seasons_heating_end_month
    htg_end_day = hvac_control.seasons_heating_end_day
    clg_start_month = hvac_control.seasons_cooling_begin_month
    clg_start_day = hvac_control.seasons_cooling_begin_day
    clg_end_month = hvac_control.seasons_cooling_end_month
    clg_end_day = hvac_control.seasons_cooling_end_day

    @heating_days = Schedule.get_daily_season(@hpxml.header.sim_calendar_year, htg_start_month, htg_start_day, htg_end_month, htg_end_day)
    @cooling_days = Schedule.get_daily_season(@hpxml.header.sim_calendar_year, clg_start_month, clg_start_day, clg_end_month, clg_end_day)
  end
end

# register the measure to be used by the application
HPXMLtoOpenStudio.new.registerWithApplication<|MERGE_RESOLUTION|>--- conflicted
+++ resolved
@@ -1602,14 +1602,10 @@
       heating_system = hvac_system[:heating]
 
       check_distribution_system(cooling_system.distribution_system, cooling_system.cooling_system_type)
-<<<<<<< HEAD
       hvac_control = @hpxml.hvac_controls[0]
       # Fixme: Handle two speed with ddb control only (no realistic staging?)
-      is_ddb_control = (not hvac_control.onoff_thermostat_deadband.nil?) && (hvac_control.onoff_thermostat_deadband > 0) && (cooling_system.additional_properties.num_speeds == 1)
+      is_ddb_control = hvac_control.is_deadband_control && (cooling_system.additional_properties.num_speeds == 1)
       is_realistic_staging = (cooling_system.additional_properties.num_speeds == 2) && (hvac_control.realistic_staging == true)
-=======
-      is_ddb_control = @hpxml.hvac_controls[0].is_deadband_control && (cooling_system.additional_properties.num_speeds == 1)
->>>>>>> 417186b4
 
       # Calculate cooling sequential load fractions
       sequential_cool_load_fracs = HVAC.calc_sequential_load_fractions(cooling_system.fraction_cool_load_served.to_f, @remaining_cool_load_frac, @cooling_days)
@@ -1624,18 +1620,6 @@
       end
 
       sys_id = cooling_system.id
-<<<<<<< HEAD
-      if [HPXML::HVACTypeCentralAirConditioner].include? cooling_system.cooling_system_type
-          airloop_map[sys_id] = HVAC.apply_central_air_conditioner_furnace(model, runner, cooling_system, heating_system,
-                                                                           sequential_cool_load_fracs, sequential_heat_load_fracs,
-                                                                           living_zone, is_ddb_control, is_realistic_staging)
-
-      elsif [HPXML::HVACTypeRoomAirConditioner].include? cooling_system.cooling_system_type
-
-        HVAC.apply_room_air_conditioner(model, runner, cooling_system,
-                                        sequential_cool_load_fracs, living_zone,
-                                        is_ddb_control)
-=======
       if [HPXML::HVACTypeCentralAirConditioner,
           HPXML::HVACTypeRoomAirConditioner,
           HPXML::HVACTypeMiniSplitAirConditioner,
@@ -1643,8 +1627,7 @@
 
         airloop_map[sys_id] = HVAC.apply_air_source_hvac_systems(model, runner, cooling_system, heating_system,
                                                                  sequential_cool_load_fracs, sequential_heat_load_fracs,
-                                                                 living_zone, is_ddb_control)
->>>>>>> 417186b4
+                                                                 living_zone, is_ddb_control, is_realistic_staging)
 
       elsif [HPXML::HVACTypeEvaporativeCooler].include? cooling_system.cooling_system_type
 
@@ -1679,6 +1662,7 @@
 
       sys_id = heating_system.id
       if [HPXML::HVACTypeFurnace, HPXML::HVACTypePTACHeating].include? heating_system.heating_system_type
+
 
         airloop_map[sys_id] = HVAC.apply_air_source_hvac_systems(model, runner, nil, heating_system,
                                                                  [0], sequential_heat_load_fracs,
@@ -1717,11 +1701,10 @@
       heat_pump = hvac_system[:cooling]
 
       check_distribution_system(heat_pump.distribution_system, heat_pump.heat_pump_type)
-      is_ddb_control = @hpxml.hvac_controls[0].is_deadband_control && (heat_pump.additional_properties.num_speeds == 1)
 
       hvac_control = @hpxml.hvac_controls[0]
       # Fixme: Handle two speed with ddb control only (no realistic staging?)
-      is_ddb_control = (not hvac_control.onoff_thermostat_deadband.nil?) && (hvac_control.onoff_thermostat_deadband > 0) && (heat_pump.additional_properties.num_speeds == 1)
+      is_ddb_control = hvac_control.is_deadband_control && (heat_pump.additional_properties.num_speeds == 1)
       is_realistic_staging = (heat_pump.additional_properties.num_speeds == 2) && (hvac_control.realistic_staging == true)
       # Calculate heating sequential load fractions
       sequential_heat_load_fracs = HVAC.calc_sequential_load_fractions(heat_pump.fraction_heat_load_served, @remaining_heat_load_frac, @heating_days)
@@ -1737,27 +1720,14 @@
         airloop_map[sys_id] = HVAC.apply_water_loop_to_air_heat_pump(model, runner, heat_pump,
                                                                      sequential_heat_load_fracs, sequential_cool_load_fracs,
                                                                      living_zone)
-<<<<<<< HEAD
-
-      elsif [HPXML::HVACTypeHeatPumpAirToAir].include? heat_pump.heat_pump_type
-          airloop_map[sys_id] = HVAC.apply_central_air_to_air_heat_pump(model, runner, heat_pump,
-                                                                        sequential_heat_load_fracs, sequential_cool_load_fracs,
-                                                                        living_zone, is_ddb_control, is_realistic_staging)
-                                                                        
-      elsif [HPXML::HVACTypeHeatPumpMiniSplit].include? heat_pump.heat_pump_type
-
-        airloop_map[sys_id] = HVAC.apply_mini_split_heat_pump(model, runner, heat_pump,
-                                                              sequential_heat_load_fracs, sequential_cool_load_fracs,
-                                                              living_zone)
-
-=======
+
       elsif [HPXML::HVACTypeHeatPumpAirToAir,
              HPXML::HVACTypeHeatPumpMiniSplit,
              HPXML::HVACTypeHeatPumpPTHP].include? heat_pump.heat_pump_type
         airloop_map[sys_id] = HVAC.apply_air_source_hvac_systems(model, runner, heat_pump, heat_pump,
                                                                  sequential_cool_load_fracs, sequential_heat_load_fracs,
-                                                                 living_zone, is_ddb_control)
->>>>>>> 417186b4
+                                                                 living_zone, is_ddb_control, is_realistic_staging)
+
       elsif [HPXML::HVACTypeHeatPumpGroundToAir].include? heat_pump.heat_pump_type
 
         airloop_map[sys_id] = HVAC.apply_ground_to_air_heat_pump(model, runner, weather, heat_pump,
