# frozen_string_literal: true

# Require all gems up front; this is much faster than multiple resource
# files lazy loading as needed, as it prevents multiple lookups for the
# same gem.
require 'pathname'
require 'csv'
require 'oga'
require_relative 'resources/airflow'
require_relative 'resources/battery'
require_relative 'resources/constants'
require_relative 'resources/constructions'
require_relative 'resources/energyplus'
require_relative 'resources/generator'
require_relative 'resources/geometry'
require_relative 'resources/hotwater_appliances'
require_relative 'resources/hpxml'
require_relative 'resources/hpxml_defaults'
require_relative 'resources/hvac'
require_relative 'resources/hvac_sizing'
require_relative 'resources/lighting'
require_relative 'resources/location'
require_relative 'resources/materials'
require_relative 'resources/misc_loads'
require_relative 'resources/psychrometrics'
require_relative 'resources/pv'
require_relative 'resources/schedules'
require_relative 'resources/simcontrols'
require_relative 'resources/unit_conversions'
require_relative 'resources/util'
require_relative 'resources/validator'
require_relative 'resources/version'
require_relative 'resources/waterheater'
require_relative 'resources/weather'
require_relative 'resources/xmlhelper'

# start the measure
class HPXMLtoOpenStudio < OpenStudio::Measure::ModelMeasure
  # human readable name
  def name
    return 'HPXML to OpenStudio Translator'
  end

  # human readable description
  def description
    return 'Translates HPXML file to OpenStudio Model'
  end

  # human readable description of modeling approach
  def modeler_description
    return ''
  end

  # define the arguments that the user will input
  def arguments(model) # rubocop:disable Lint/UnusedMethodArgument
    args = OpenStudio::Measure::OSArgumentVector.new

    arg = OpenStudio::Measure::OSArgument.makeStringArgument('hpxml_path', true)
    arg.setDisplayName('HPXML File Path')
    arg.setDescription('Absolute/relative path of the HPXML file.')
    args << arg

    arg = OpenStudio::Measure::OSArgument.makeStringArgument('output_dir', true)
    arg.setDisplayName('Directory for Output Files')
    arg.setDescription('Absolute/relative path for the output files directory.')
    args << arg

    arg = OpenStudio::Measure::OSArgument.makeBoolArgument('debug', false)
    arg.setDisplayName('Debug Mode?')
    arg.setDescription('If true: 1) Writes in.osm file, 2) Generates additional log output, and 3) Creates all EnergyPlus output files.')
    arg.setDefaultValue(false)
    args << arg

    arg = OpenStudio::Measure::OSArgument.makeBoolArgument('add_component_loads', false)
    arg.setDisplayName('Add component loads?')
    arg.setDescription('If true, adds the calculation of heating/cooling component loads (not enabled by default for faster performance).')
    arg.setDefaultValue(false)
    args << arg

    arg = OpenStudio::Measure::OSArgument.makeBoolArgument('skip_validation', false)
    arg.setDisplayName('Skip Validation?')
    arg.setDescription('If true, bypasses HPXML input validation for faster performance. WARNING: This should only be used if the supplied HPXML file has already been validated against the Schema & Schematron documents.')
    arg.setDefaultValue(false)
    args << arg

    arg = OpenStudio::Measure::OSArgument.makeStringArgument('building_id', false)
    arg.setDisplayName('BuildingID')
    arg.setDescription('The ID of the HPXML Building. Only required if there are multiple Building elements in the HPXML file.')
    args << arg

    return args
  end

  # define what happens when the measure is run
  def run(model, runner, user_arguments)
    super(model, runner, user_arguments)

    # use the built-in error checking
    if !runner.validateUserArguments(arguments(model), user_arguments)
      return false
    end

    Geometry.tear_down_model(model, runner)

    Version.check_openstudio_version()

    # assign the user inputs to variables
    hpxml_path = runner.getStringArgumentValue('hpxml_path', user_arguments)
    output_dir = runner.getStringArgumentValue('output_dir', user_arguments)
    add_component_loads = runner.getBoolArgumentValue('add_component_loads', user_arguments)
    debug = runner.getBoolArgumentValue('debug', user_arguments)
    skip_validation = runner.getBoolArgumentValue('skip_validation', user_arguments)
    building_id = runner.getOptionalStringArgumentValue('building_id', user_arguments)

    unless (Pathname.new hpxml_path).absolute?
      hpxml_path = File.expand_path(File.join(File.dirname(__FILE__), hpxml_path))
    end
    unless File.exist?(hpxml_path) && hpxml_path.downcase.end_with?('.xml')
      fail "'#{hpxml_path}' does not exist or is not an .xml file."
    end

    unless (Pathname.new output_dir).absolute?
      output_dir = File.expand_path(File.join(File.dirname(__FILE__), output_dir))
    end

    if building_id.is_initialized
      building_id = building_id.get
    else
      building_id = nil
    end

    begin
      if skip_validation
        stron_paths = []
      else
        stron_paths = [File.join(File.dirname(__FILE__), 'resources', 'hpxml_schematron', 'HPXMLvalidator.xml'),
                       File.join(File.dirname(__FILE__), 'resources', 'hpxml_schematron', 'EPvalidator.xml')]
      end
      hpxml = HPXML.new(hpxml_path: hpxml_path, schematron_validators: stron_paths, building_id: building_id)
      hpxml.errors.each do |error|
        runner.registerError(error)
      end
      hpxml.warnings.each do |warning|
        runner.registerWarning(warning)
      end
      return false unless hpxml.errors.empty?

      epw_path, cache_path = process_weather(hpxml, runner, model, hpxml_path)

      if debug
        epw_output_path = File.join(output_dir, 'in.epw')
        FileUtils.cp(epw_path, epw_output_path)
      end

      OSModel.create(hpxml, runner, model, hpxml_path, epw_path, cache_path, output_dir,
                     add_component_loads, building_id, debug)
    rescue Exception => e
      runner.registerError("#{e.message}\n#{e.backtrace.join("\n")}")
      return false
    end

    return true
  end

  def process_weather(hpxml, runner, model, hpxml_path)
    epw_path = Location.get_epw_path(hpxml, hpxml_path)

    cache_path = epw_path.gsub('.epw', '-cache.csv')
    if not File.exist?(cache_path)
      # Process weather file to create cache .csv
      runner.registerWarning("'#{cache_path}' could not be found; regenerating it.")
      epw_file = OpenStudio::EpwFile.new(epw_path)
      OpenStudio::Model::WeatherFile.setWeatherFile(model, epw_file)
      weather = WeatherProcess.new(model, runner)
      begin
        File.open(cache_path, 'wb') do |file|
          weather.dump_to_csv(file)
        end
      rescue SystemCallError
        runner.registerWarning("#{cache_path} could not be written, skipping.")
      end
    end

    return epw_path, cache_path
  end
end

class OSModel
  def self.create(hpxml, runner, model, hpxml_path, epw_path, cache_path, output_dir,
                  add_component_loads, building_id, debug)
    @hpxml = hpxml
    @debug = debug

    @eri_version = @hpxml.header.eri_calculation_version # Hidden feature
    @eri_version = 'latest' if @eri_version.nil?
    @eri_version = Constants.ERIVersions[-1] if @eri_version == 'latest'

    @apply_ashrae140_assumptions = @hpxml.header.apply_ashrae140_assumptions # Hidden feature
    @apply_ashrae140_assumptions = false if @apply_ashrae140_assumptions.nil?

    # Here we turn off OS error-checking so that any invalid values provided
    # to OS SDK methods are passed along to EnergyPlus and produce errors. If
    # we didn't go this, we'd end up with successful EnergyPlus simulations that
    # use the wrong (default) value unless we check the return value of *every*
    # OS SDK setter method to notice there was an invalid value provided.
    # See https://github.com/NREL/OpenStudio/pull/4505 for more background.
    model.setStrictnessLevel('None'.to_StrictnessLevel)

    # Init

    check_file_references(hpxml_path)
    @schedules_file = SchedulesFile.new(runner: runner, model: model,
                                        schedules_paths: @hpxml.header.schedules_filepaths)

    weather, epw_file = Location.apply_weather_file(model, runner, epw_path, cache_path)
    set_defaults_and_globals(output_dir, epw_file, weather, @schedules_file)
    validate_emissions_files()
    @schedules_file.validate_schedules(year: @hpxml.header.sim_calendar_year) if not @schedules_file.nil?
    Location.apply(model, weather, epw_file, @hpxml)
    add_simulation_params(model)

    # Conditioned space/zone

    spaces = {}
    create_or_get_space(model, spaces, HPXML::LocationLivingSpace)
    @conditioned_zone = spaces[HPXML::LocationLivingSpace].thermalZone.get
    set_heating_and_cooling_seasons()
    add_setpoints(runner, model, weather)

    # Geometry/Envelope
    set_foundation_and_walls_top()
    add_roofs(runner, model, spaces)
    add_walls(runner, model, spaces)
    add_rim_joists(runner, model, spaces)
    add_frame_floors(runner, model, spaces)
    add_foundation_walls_slabs(runner, model, spaces)
    add_shading_schedule(model, weather)
    add_windows(model, spaces)
    add_doors(model, spaces)
    add_skylights(model, spaces)
    add_conditioned_floor_area(model, spaces)
    add_thermal_mass(model, spaces)
    Geometry.set_zone_volumes(spaces, @hpxml, @apply_ashrae140_assumptions)
    Geometry.explode_surfaces(model, @hpxml, @walls_top)
    add_num_occupants(model, runner, spaces)

    # HVAC

    airloop_map = {} # Map of HPXML System ID -> AirLoopHVAC (or ZoneHVACFourPipeFanCoil)
<<<<<<< HEAD
    add_ideal_system(runner, model, epw_path)
    add_cooling_system(runner, model, airloop_map)
    add_heating_system(runner, model, airloop_map)
    add_heat_pump(runner, model, weather, airloop_map)
    add_dehumidifiers(runner, model)
=======
    add_ideal_system(model, spaces, epw_path)
    add_cooling_system(model, spaces, airloop_map)
    add_heating_system(runner, model, spaces, airloop_map)
    add_heat_pump(runner, model, weather, spaces, airloop_map)
    add_dehumidifiers(model, spaces)
>>>>>>> 479cfbb6
    add_ceiling_fans(runner, model, weather, spaces)

    # Hot Water

    add_hot_water_and_appliances(runner, model, weather, spaces)

    # Plug Loads & Fuel Loads & Lighting

    add_mels(runner, model, spaces)
    add_mfls(runner, model, spaces)
    add_lighting(runner, model, epw_file, spaces)

    # Pools & Hot Tubs
    add_pools_and_hot_tubs(model, spaces)

    # Other

    add_airflow(model, weather, spaces, airloop_map)
    add_photovoltaics(model)
    add_generators(model)
    add_batteries(model, spaces)
    add_additional_properties(model, hpxml_path, building_id)

    # Output

<<<<<<< HEAD
    add_unmet_hours_output(runner, model)
    add_loads_output(runner, model, spaces, add_component_loads)
    set_output_files(runner, model)
=======
    add_unmet_hours_output(model, spaces)
    add_loads_output(model, spaces, add_component_loads)
    set_output_files(model)
>>>>>>> 479cfbb6
    # Uncomment to debug EMS
    # add_ems_debug_output(model)

    if debug
      osm_output_path = File.join(output_dir, 'in.osm')
      File.write(osm_output_path, model.to_s)
      runner.registerInfo("Wrote file: #{osm_output_path}")
    end
  end

  private

  def self.check_file_references(hpxml_path)
    # Check/update file references
    @hpxml.header.schedules_filepaths = @hpxml.header.schedules_filepaths.collect { |sfp|
      FilePath.check_path(sfp,
                          File.dirname(hpxml_path),
                          'Schedules')
    }

    @hpxml.header.emissions_scenarios.each do |scenario|
      if @hpxml.header.emissions_scenarios.select { |s| s.emissions_type == scenario.emissions_type && s.name == scenario.name }.size > 1
        fail "Found multiple Emissions Scenarios with the Scenario Name=#{scenario.name} and Emissions Type=#{scenario.emissions_type}."
      end
      next if scenario.elec_schedule_filepath.nil?

      scenario.elec_schedule_filepath = FilePath.check_path(scenario.elec_schedule_filepath,
                                                            File.dirname(hpxml_path),
                                                            'Emissions File')
    end
  end

  def self.validate_emissions_files()
    @hpxml.header.emissions_scenarios.each do |scenario|
      next if scenario.elec_schedule_filepath.nil?

      data = File.readlines(scenario.elec_schedule_filepath)
      num_header_rows = scenario.elec_schedule_number_of_header_rows
      col_index = scenario.elec_schedule_column_number - 1

      if data.size != 8760 + num_header_rows
        fail "Emissions File has invalid number of rows (#{data.size}). Expected 8760 plus #{num_header_rows} header row(s)."
      end
      if col_index > data[num_header_rows, 8760].map { |x| x.count(',') }.min
        fail "Emissions File has too few columns. Cannot find column number (#{scenario.elec_schedule_column_number})."
      end
    end
  end

  def self.set_defaults_and_globals(output_dir, epw_file, weather, schedules_file)
    # Initialize
    @remaining_heat_load_frac = 1.0
    @remaining_cool_load_frac = 1.0

    # Set globals
    @cfa = @hpxml.building_construction.conditioned_floor_area
    @ncfl = @hpxml.building_construction.number_of_conditioned_floors
    @ncfl_ag = @hpxml.building_construction.number_of_conditioned_floors_above_grade
    @nbeds = @hpxml.building_construction.number_of_bedrooms
    @default_azimuths = HPXMLDefaults.get_default_azimuths(@hpxml)

    # Apply defaults to HPXML object
    HPXMLDefaults.apply(@hpxml, @eri_version, weather, epw_file: epw_file, schedules_file: schedules_file)

    @frac_windows_operable = @hpxml.fraction_of_windows_operable()

    # Write updated HPXML object (w/ defaults) to file for inspection
    @hpxml_defaults_path = File.join(output_dir, 'in.xml')
    XMLHelper.write_file(@hpxml.to_oga, @hpxml_defaults_path)

    # Now that we've written in.xml, ensure that no capacities/airflows
    # are zero in order to prevent potential E+ errors.
    HVAC.ensure_nonzero_sizing_values(@hpxml)
  end

  def self.add_simulation_params(model)
    SimControls.apply(model, @hpxml)
  end

  def self.add_num_occupants(model, runner, spaces)
    # Occupants
    num_occ = @hpxml.building_occupancy.number_of_residents
    return if num_occ <= 0

<<<<<<< HEAD
    Geometry.apply_occupants(model, runner, @hpxml, num_occ, spaces, @schedules_file)
=======
    Geometry.apply_occupants(model, runner, @hpxml, num_occ, spaces[HPXML::LocationLivingSpace], @schedules_file)
>>>>>>> 479cfbb6
  end

  def self.create_or_get_space(model, spaces, location)
    if spaces[location].nil?
      Geometry.create_space_and_zone(model, spaces, location)
    end
    return spaces[location]
  end

  def self.add_roofs(runner, model, spaces)
    @hpxml.roofs.each do |roof|
      next if roof.net_area < 1.0 # skip modeling net surface area for surfaces comprised entirely of subsurface area

      if roof.azimuth.nil?
        if roof.pitch > 0
          azimuths = @default_azimuths # Model as four directions for average exterior incident solar
        else
          azimuths = [@default_azimuths[0]] # Arbitrary azimuth for flat roof
        end
      else
        azimuths = [roof.azimuth]
      end

      surfaces = []

      azimuths.each do |azimuth|
        width = Math::sqrt(roof.net_area)
        length = (roof.net_area / width) / azimuths.size
        tilt = roof.pitch / 12.0
        z_origin = @walls_top + 0.5 * Math.sin(Math.atan(tilt)) * width

        vertices = Geometry.create_roof_vertices(length, width, z_origin, azimuth, tilt)
        surface = OpenStudio::Model::Surface.new(vertices, model)
        surfaces << surface
        surface.additionalProperties.setFeature('Length', length)
        surface.additionalProperties.setFeature('Width', width)
        surface.additionalProperties.setFeature('Azimuth', azimuth)
        surface.additionalProperties.setFeature('Tilt', tilt)
        surface.additionalProperties.setFeature('SurfaceType', 'Roof')
        if azimuths.size > 1
          surface.setName("#{roof.id}:#{azimuth}")
        else
          surface.setName(roof.id)
        end
        surface.setSurfaceType('RoofCeiling')
        surface.setOutsideBoundaryCondition('Outdoors')
        set_surface_interior(model, spaces, surface, roof)
      end

      next if surfaces.empty?

      # Apply construction
      has_radiant_barrier = roof.radiant_barrier
      if has_radiant_barrier
        radiant_barrier_grade = roof.radiant_barrier_grade
      end
      # FUTURE: Create Constructions.get_air_film(surface) method; use in measure.rb and hpxml_translator_test.rb
      inside_film = Material.AirFilmRoof(Geometry.get_roof_pitch([surfaces[0]]))
      outside_film = Material.AirFilmOutside
      mat_roofing = Material.RoofMaterial(roof.roof_type)
      if @apply_ashrae140_assumptions
        inside_film = Material.AirFilmRoofASHRAE140
        outside_film = Material.AirFilmOutsideASHRAE140
      end
      mat_int_finish = Material.InteriorFinishMaterial(roof.interior_finish_type, roof.interior_finish_thickness)
      if mat_int_finish.nil?
        fallback_mat_int_finish = nil
      else
        fallback_mat_int_finish = Material.InteriorFinishMaterial(mat_int_finish.name, 0.1) # Try thin material
      end

      install_grade = 1
      assembly_r = roof.insulation_assembly_r_value

      if not mat_int_finish.nil?
        # Closed cavity
        constr_sets = [
          WoodStudConstructionSet.new(Material.Stud2x(8.0), 0.07, 20.0, 0.75, mat_int_finish, mat_roofing),    # 2x8, 24" o.c. + R20
          WoodStudConstructionSet.new(Material.Stud2x(8.0), 0.07, 10.0, 0.75, mat_int_finish, mat_roofing),    # 2x8, 24" o.c. + R10
          WoodStudConstructionSet.new(Material.Stud2x(8.0), 0.07, 0.0, 0.75, mat_int_finish, mat_roofing),     # 2x8, 24" o.c.
          WoodStudConstructionSet.new(Material.Stud2x6, 0.07, 0.0, 0.75, mat_int_finish, mat_roofing),         # 2x6, 24" o.c.
          WoodStudConstructionSet.new(Material.Stud2x4, 0.07, 0.0, 0.5, mat_int_finish, mat_roofing),          # 2x4, 16" o.c.
          WoodStudConstructionSet.new(Material.Stud2x4, 0.01, 0.0, 0.0, fallback_mat_int_finish, mat_roofing), # Fallback
        ]
        match, constr_set, cavity_r = Constructions.pick_wood_stud_construction_set(assembly_r, constr_sets, inside_film, outside_film)

        Constructions.apply_closed_cavity_roof(model, surfaces, "#{roof.id} construction",
                                               cavity_r, install_grade,
                                               constr_set.stud.thick_in,
                                               true, constr_set.framing_factor,
                                               constr_set.mat_int_finish,
                                               constr_set.osb_thick_in, constr_set.rigid_r,
                                               constr_set.mat_ext_finish, has_radiant_barrier,
                                               inside_film, outside_film, radiant_barrier_grade,
                                               roof.solar_absorptance, roof.emittance)
      else
        # Open cavity
        constr_sets = [
          GenericConstructionSet.new(10.0, 0.5, nil, mat_roofing), # w/R-10 rigid
          GenericConstructionSet.new(0.0, 0.5, nil, mat_roofing),  # Standard
          GenericConstructionSet.new(0.0, 0.0, nil, mat_roofing),  # Fallback
        ]
        match, constr_set, layer_r = Constructions.pick_generic_construction_set(assembly_r, constr_sets, inside_film, outside_film)

        cavity_r = 0
        cavity_ins_thick_in = 0
        framing_factor = 0
        framing_thick_in = 0

        Constructions.apply_open_cavity_roof(model, surfaces, "#{roof.id} construction",
                                             cavity_r, install_grade, cavity_ins_thick_in,
                                             framing_factor, framing_thick_in,
                                             constr_set.osb_thick_in, layer_r + constr_set.rigid_r,
                                             constr_set.mat_ext_finish, has_radiant_barrier,
                                             inside_film, outside_film, radiant_barrier_grade,
                                             roof.solar_absorptance, roof.emittance)
      end
      Constructions.check_surface_assembly_rvalue(runner, surfaces, inside_film, outside_film, assembly_r, match)
    end
  end

  def self.add_walls(runner, model, spaces)
    @hpxml.walls.each do |wall|
      next if wall.net_area < 1.0 # skip modeling net surface area for surfaces comprised entirely of subsurface area

      if wall.azimuth.nil?
        if wall.is_exterior
          azimuths = @default_azimuths # Model as four directions for average exterior incident solar
        else
          azimuths = [@default_azimuths[0]] # Arbitrary direction, doesn't receive exterior incident solar
        end
      else
        azimuths = [wall.azimuth]
      end

      surfaces = []

      azimuths.each do |azimuth|
        height = 8.0 * @ncfl_ag
        length = (wall.net_area / height) / azimuths.size
        z_origin = @foundation_top

        vertices = Geometry.create_wall_vertices(length, height, z_origin, azimuth)
        surface = OpenStudio::Model::Surface.new(vertices, model)
        surfaces << surface
        surface.additionalProperties.setFeature('Length', length)
        surface.additionalProperties.setFeature('Azimuth', azimuth)
        surface.additionalProperties.setFeature('Tilt', 90.0)
        surface.additionalProperties.setFeature('SurfaceType', 'Wall')
        if azimuths.size > 1
          surface.setName("#{wall.id}:#{azimuth}")
        else
          surface.setName(wall.id)
        end
        surface.setSurfaceType('Wall')
        set_surface_interior(model, spaces, surface, wall)
        set_surface_exterior(model, spaces, surface, wall)
        if wall.is_interior
          surface.setSunExposure('NoSun')
          surface.setWindExposure('NoWind')
        end
      end

      next if surfaces.empty?

      # Apply construction
      # The code below constructs a reasonable wall construction based on the
      # wall type while ensuring the correct assembly R-value.

      inside_film = Material.AirFilmVertical
      if wall.is_exterior
        outside_film = Material.AirFilmOutside
        mat_ext_finish = Material.ExteriorFinishMaterial(wall.siding)
      else
        outside_film = Material.AirFilmVertical
        mat_ext_finish = nil
      end
      if @apply_ashrae140_assumptions
        inside_film = Material.AirFilmVerticalASHRAE140
        outside_film = Material.AirFilmOutsideASHRAE140
      end
      mat_int_finish = Material.InteriorFinishMaterial(wall.interior_finish_type, wall.interior_finish_thickness)

      Constructions.apply_wall_construction(runner, model, surfaces, wall.id, wall.wall_type, wall.insulation_assembly_r_value,
                                            mat_int_finish, inside_film, outside_film, mat_ext_finish, wall.solar_absorptance,
                                            wall.emittance)
    end
  end

  def self.add_rim_joists(runner, model, spaces)
    @hpxml.rim_joists.each do |rim_joist|
      if rim_joist.azimuth.nil?
        if rim_joist.is_exterior
          azimuths = @default_azimuths # Model as four directions for average exterior incident solar
        else
          azimuths = [@default_azimuths[0]] # Arbitrary direction, doesn't receive exterior incident solar
        end
      else
        azimuths = [rim_joist.azimuth]
      end

      surfaces = []

      azimuths.each do |azimuth|
        height = 1.0
        length = (rim_joist.area / height) / azimuths.size
        z_origin = @foundation_top

        vertices = Geometry.create_wall_vertices(length, height, z_origin, azimuth)
        surface = OpenStudio::Model::Surface.new(vertices, model)
        surfaces << surface
        surface.additionalProperties.setFeature('Length', length)
        surface.additionalProperties.setFeature('Azimuth', azimuth)
        surface.additionalProperties.setFeature('Tilt', 90.0)
        surface.additionalProperties.setFeature('SurfaceType', 'RimJoist')
        if azimuths.size > 1
          surface.setName("#{rim_joist.id}:#{azimuth}")
        else
          surface.setName(rim_joist.id)
        end
        surface.setSurfaceType('Wall')
        set_surface_interior(model, spaces, surface, rim_joist)
        set_surface_exterior(model, spaces, surface, rim_joist)
        if rim_joist.is_interior
          surface.setSunExposure('NoSun')
          surface.setWindExposure('NoWind')
        end
      end

      # Apply construction

      inside_film = Material.AirFilmVertical
      if rim_joist.is_exterior
        outside_film = Material.AirFilmOutside
        mat_ext_finish = Material.ExteriorFinishMaterial(rim_joist.siding)
      else
        outside_film = Material.AirFilmVertical
        mat_ext_finish = nil
      end

      assembly_r = rim_joist.insulation_assembly_r_value

      constr_sets = [
        WoodStudConstructionSet.new(Material.Stud2x(2.0), 0.17, 20.0, 2.0, nil, mat_ext_finish),  # 2x4 + R20
        WoodStudConstructionSet.new(Material.Stud2x(2.0), 0.17, 10.0, 2.0, nil, mat_ext_finish),  # 2x4 + R10
        WoodStudConstructionSet.new(Material.Stud2x(2.0), 0.17, 0.0, 2.0, nil, mat_ext_finish),   # 2x4
        WoodStudConstructionSet.new(Material.Stud2x(2.0), 0.01, 0.0, 0.0, nil, mat_ext_finish),   # Fallback
      ]
      match, constr_set, cavity_r = Constructions.pick_wood_stud_construction_set(assembly_r, constr_sets, inside_film, outside_film)
      install_grade = 1

      Constructions.apply_rim_joist(model, surfaces, "#{rim_joist.id} construction",
                                    cavity_r, install_grade, constr_set.framing_factor,
                                    constr_set.mat_int_finish, constr_set.osb_thick_in,
                                    constr_set.rigid_r, constr_set.mat_ext_finish,
                                    inside_film, outside_film, rim_joist.solar_absorptance,
                                    rim_joist.emittance)
      Constructions.check_surface_assembly_rvalue(runner, surfaces, inside_film, outside_film, assembly_r, match)
    end
  end

  def self.add_frame_floors(runner, model, spaces)
    @hpxml.frame_floors.each do |frame_floor|
      area = frame_floor.area
      width = Math::sqrt(area)
      length = area / width
      if frame_floor.interior_adjacent_to.include?('attic') || frame_floor.exterior_adjacent_to.include?('attic')
        z_origin = @walls_top
      else
        z_origin = @foundation_top
      end

      if frame_floor.is_ceiling
        vertices = Geometry.create_ceiling_vertices(length, width, z_origin, @default_azimuths)
        surface = OpenStudio::Model::Surface.new(vertices, model)
        surface.additionalProperties.setFeature('SurfaceType', 'Ceiling')
      else
        vertices = Geometry.create_floor_vertices(length, width, z_origin, @default_azimuths)
        surface = OpenStudio::Model::Surface.new(vertices, model)
        surface.additionalProperties.setFeature('SurfaceType', 'Floor')
      end
      surface.additionalProperties.setFeature('Tilt', 0.0)
      set_surface_interior(model, spaces, surface, frame_floor)
      set_surface_exterior(model, spaces, surface, frame_floor)
      surface.setName(frame_floor.id)
      if frame_floor.is_interior
        surface.setSunExposure('NoSun')
        surface.setWindExposure('NoWind')
      elsif frame_floor.is_floor
        surface.setSunExposure('NoSun')
      end

      # Apply construction

      if frame_floor.is_ceiling
        if @apply_ashrae140_assumptions
          # Attic floor
          inside_film = Material.AirFilmFloorASHRAE140
          outside_film = Material.AirFilmFloorASHRAE140
        else
          inside_film = Material.AirFilmFloorAverage
          outside_film = Material.AirFilmFloorAverage
        end
        mat_int_finish = Material.InteriorFinishMaterial(frame_floor.interior_finish_type, frame_floor.interior_finish_thickness)
        if mat_int_finish.nil?
          fallback_mat_int_finish = nil
        else
          fallback_mat_int_finish = Material.InteriorFinishMaterial(mat_int_finish.name, 0.1) # Try thin material
        end
        constr_sets = [
          WoodStudConstructionSet.new(Material.Stud2x6, 0.10, 50.0, 0.0, mat_int_finish, nil),         # 2x6, 24" o.c. + R50
          WoodStudConstructionSet.new(Material.Stud2x6, 0.10, 40.0, 0.0, mat_int_finish, nil),         # 2x6, 24" o.c. + R40
          WoodStudConstructionSet.new(Material.Stud2x6, 0.10, 30.0, 0.0, mat_int_finish, nil),         # 2x6, 24" o.c. + R30
          WoodStudConstructionSet.new(Material.Stud2x6, 0.10, 20.0, 0.0, mat_int_finish, nil),         # 2x6, 24" o.c. + R20
          WoodStudConstructionSet.new(Material.Stud2x6, 0.10, 10.0, 0.0, mat_int_finish, nil),         # 2x6, 24" o.c. + R10
          WoodStudConstructionSet.new(Material.Stud2x4, 0.13, 0.0, 0.0, mat_int_finish, nil),          # 2x4, 16" o.c.
          WoodStudConstructionSet.new(Material.Stud2x4, 0.01, 0.0, 0.0, fallback_mat_int_finish, nil), # Fallback
        ]
      else # Floor
        if @apply_ashrae140_assumptions
          # Raised floor
          inside_film = Material.AirFilmFloorASHRAE140
          outside_film = Material.AirFilmFloorZeroWindASHRAE140
          surface.setWindExposure('NoWind')
          covering = Material.CoveringBare(1.0)
        else
          inside_film = Material.AirFilmFloorReduced
          if frame_floor.is_exterior
            outside_film = Material.AirFilmOutside
          else
            outside_film = Material.AirFilmFloorReduced
          end
          if frame_floor.interior_adjacent_to == HPXML::LocationLivingSpace
            covering = Material.CoveringBare
          end
        end
        if covering.nil?
          fallback_covering = nil
        else
          fallback_covering = Material.CoveringBare(0.8, 0.01) # Try thin material
        end
        constr_sets = [
          WoodStudConstructionSet.new(Material.Stud2x6, 0.10, 20.0, 0.75, nil, covering),        # 2x6, 24" o.c. + R20
          WoodStudConstructionSet.new(Material.Stud2x6, 0.10, 10.0, 0.75, nil, covering),        # 2x6, 24" o.c. + R10
          WoodStudConstructionSet.new(Material.Stud2x6, 0.10, 0.0, 0.75, nil, covering),         # 2x6, 24" o.c.
          WoodStudConstructionSet.new(Material.Stud2x4, 0.13, 0.0, 0.5, nil, covering),          # 2x4, 16" o.c.
          WoodStudConstructionSet.new(Material.Stud2x4, 0.01, 0.0, 0.0, nil, fallback_covering), # Fallback
        ]
      end
      assembly_r = frame_floor.insulation_assembly_r_value

      match, constr_set, cavity_r = Constructions.pick_wood_stud_construction_set(assembly_r, constr_sets, inside_film, outside_film)

      install_grade = 1
      if frame_floor.is_ceiling

        Constructions.apply_ceiling(model, [surface], "#{frame_floor.id} construction",
                                    cavity_r, install_grade,
                                    constr_set.rigid_r, constr_set.framing_factor,
                                    constr_set.stud.thick_in, constr_set.mat_int_finish,
                                    inside_film, outside_film)

      else # Floor
        Constructions.apply_floor(model, [surface], "#{frame_floor.id} construction",
                                  cavity_r, install_grade,
                                  constr_set.framing_factor, constr_set.stud.thick_in,
                                  constr_set.osb_thick_in, constr_set.rigid_r,
                                  constr_set.mat_ext_finish, inside_film, outside_film)
      end

      Constructions.check_surface_assembly_rvalue(runner, [surface], inside_film, outside_film, assembly_r, match)
    end
  end

  def self.add_foundation_walls_slabs(runner, model, spaces)
    foundation_types = @hpxml.slabs.map { |s| s.interior_adjacent_to }.uniq

    foundation_types.each do |foundation_type|
      # Get attached foundation walls/slabs
      fnd_walls = []
      slabs = []
      @hpxml.foundation_walls.each do |foundation_wall|
        next unless foundation_wall.interior_adjacent_to == foundation_type
        next if foundation_wall.net_area < 1.0 # skip modeling net surface area for surfaces comprised entirely of subsurface area

        fnd_walls << foundation_wall
      end
      @hpxml.slabs.each do |slab|
        next unless slab.interior_adjacent_to == foundation_type

        slabs << slab
        slab.exposed_perimeter = [slab.exposed_perimeter, 1.0].max # minimum value to prevent error if no exposed slab
      end

      # Calculate combinations of slabs/walls for each Kiva instance
      kiva_instances = get_kiva_instances(fnd_walls, slabs)

      # Obtain some wall/slab information
      fnd_wall_lengths = {}
      fnd_walls.each do |foundation_wall|
        next unless foundation_wall.is_exterior

        fnd_wall_lengths[foundation_wall] = foundation_wall.area / foundation_wall.height
      end
      slab_exp_perims = {}
      slab_areas = {}
      slabs.each do |slab|
        slab_exp_perims[slab] = slab.exposed_perimeter
        slab_areas[slab] = slab.area
      end
      total_slab_exp_perim = slab_exp_perims.values.sum(0.0)
      total_slab_area = slab_areas.values.sum(0.0)
      total_fnd_wall_length = fnd_wall_lengths.values.sum(0.0)

      no_wall_slab_exp_perim = {}

      kiva_instances.each do |foundation_wall, slab|
        # Apportion referenced walls/slabs for this Kiva instance
        slab_frac = slab_exp_perims[slab] / total_slab_exp_perim
        if total_fnd_wall_length > 0
          fnd_wall_frac = fnd_wall_lengths[foundation_wall] / total_fnd_wall_length
        else
          fnd_wall_frac = 1.0 # Handle slab foundation type
        end

        kiva_foundation = nil
        if not foundation_wall.nil?
          # Add exterior foundation wall surface
          kiva_foundation = add_foundation_wall(runner, model, spaces, foundation_wall, slab_frac,
                                                total_fnd_wall_length, total_slab_exp_perim)
        end

        # Add single combined foundation slab surface (for similar surfaces)
        slab_exp_perim = slab_exp_perims[slab] * fnd_wall_frac
        slab_area = slab_areas[slab] * fnd_wall_frac
        no_wall_slab_exp_perim[slab] = 0.0 if no_wall_slab_exp_perim[slab].nil?
        if (not foundation_wall.nil?) && (slab_exp_perim > fnd_wall_lengths[foundation_wall] * slab_frac)
          # Keep track of no-wall slab exposed perimeter
          no_wall_slab_exp_perim[slab] += (slab_exp_perim - fnd_wall_lengths[foundation_wall] * slab_frac)

          # Reduce this slab's exposed perimeter so that EnergyPlus does not automatically
          # create a second no-wall Kiva instance for each of our Kiva instances.
          # Instead, we will later create our own Kiva instance to account for it.
          # This reduces the number of Kiva instances we end up with.
          exp_perim_frac = (fnd_wall_lengths[foundation_wall] * slab_frac) / slab_exp_perim
          slab_exp_perim *= exp_perim_frac
          slab_area *= exp_perim_frac
        end
        if not foundation_wall.nil?
          z_origin = -1 * foundation_wall.depth_below_grade # Position based on adjacent foundation walls
        else
          z_origin = -1 * slab.depth_below_grade
        end
        add_foundation_slab(model, spaces, slab, slab_exp_perim,
                            slab_area, z_origin, kiva_foundation)
      end

      # For each slab, create a no-wall Kiva slab instance if needed.
      slabs.each do |slab|
        next unless no_wall_slab_exp_perim[slab] > 1.0

        z_origin = 0
        slab_area = total_slab_area * no_wall_slab_exp_perim[slab] / total_slab_exp_perim
        add_foundation_slab(model, spaces, slab, no_wall_slab_exp_perim[slab],
                            slab_area, z_origin, nil)
      end

      # Interzonal foundation wall surfaces
      # The above-grade portion of these walls are modeled as EnergyPlus surfaces with standard adjacency.
      # The below-grade portion of these walls (in contact with ground) are not modeled, as Kiva does not
      # calculate heat flow between two zones through the ground.
      fnd_walls.each do |foundation_wall|
        next unless foundation_wall.is_interior

        ag_height = foundation_wall.height - foundation_wall.depth_below_grade
        ag_net_area = foundation_wall.net_area * ag_height / foundation_wall.height
        next if ag_net_area < 1.0

        length = ag_net_area / ag_height
        z_origin = -1 * ag_height
        if foundation_wall.azimuth.nil?
          azimuth = @default_azimuths[0] # Arbitrary direction, doesn't receive exterior incident solar
        else
          azimuth = foundation_wall.azimuth
        end

        vertices = Geometry.create_wall_vertices(length, ag_height, z_origin, azimuth)
        surface = OpenStudio::Model::Surface.new(vertices, model)
        surface.additionalProperties.setFeature('Length', length)
        surface.additionalProperties.setFeature('Azimuth', azimuth)
        surface.additionalProperties.setFeature('Tilt', 90.0)
        surface.additionalProperties.setFeature('SurfaceType', 'FoundationWall')
        surface.setName(foundation_wall.id)
        surface.setSurfaceType('Wall')
        set_surface_interior(model, spaces, surface, foundation_wall)
        set_surface_exterior(model, spaces, surface, foundation_wall)
        surface.setSunExposure('NoSun')
        surface.setWindExposure('NoWind')

        # Apply construction

        wall_type = HPXML::WallTypeConcrete
        inside_film = Material.AirFilmVertical
        outside_film = Material.AirFilmVertical
        assembly_r = foundation_wall.insulation_assembly_r_value
        mat_int_finish = Material.InteriorFinishMaterial(foundation_wall.interior_finish_type, foundation_wall.interior_finish_thickness)
        if assembly_r.nil?
          concrete_thick_in = foundation_wall.thickness
          int_r = foundation_wall.insulation_interior_r_value
          ext_r = foundation_wall.insulation_exterior_r_value
          mat_concrete = Material.Concrete(concrete_thick_in)
          mat_int_finish_rvalue = mat_int_finish.nil? ? 0.0 : mat_int_finish.rvalue
          assembly_r = int_r + ext_r + mat_concrete.rvalue + mat_int_finish_rvalue + inside_film.rvalue + outside_film.rvalue
        end
        mat_ext_finish = nil

        Constructions.apply_wall_construction(runner, model, [surface], foundation_wall.id, wall_type, assembly_r,
                                              mat_int_finish, inside_film, outside_film, mat_ext_finish, nil, nil)
      end
    end
  end

  def self.add_foundation_wall(runner, model, spaces, foundation_wall, slab_frac,
                               total_fnd_wall_length, total_slab_exp_perim)

    net_area = foundation_wall.net_area * slab_frac
    gross_area = foundation_wall.area * slab_frac
    height = foundation_wall.height
    height_ag = height - foundation_wall.depth_below_grade
    z_origin = -1 * foundation_wall.depth_below_grade
    length = gross_area / height
    if foundation_wall.azimuth.nil?
      azimuth = @default_azimuths[0] # Arbitrary; solar incidence in Kiva is applied as an orientation average (to the above grade portion of the wall)
    else
      azimuth = foundation_wall.azimuth
    end

    if total_fnd_wall_length > total_slab_exp_perim
      # Calculate exposed section of wall based on slab's total exposed perimeter.
      length *= total_slab_exp_perim / total_fnd_wall_length
    end

    if gross_area > net_area
      # Create a "notch" in the wall to account for the subsurfaces. This ensures that
      # we preserve the appropriate wall height, length, and area for Kiva.
      subsurface_area = gross_area - net_area
    else
      subsurface_area = 0
    end

    vertices = Geometry.create_wall_vertices(length, height, z_origin, azimuth, subsurface_area: subsurface_area)
    surface = OpenStudio::Model::Surface.new(vertices, model)
    surface.additionalProperties.setFeature('Length', length)
    surface.additionalProperties.setFeature('Azimuth', azimuth)
    surface.additionalProperties.setFeature('Tilt', 90.0)
    surface.additionalProperties.setFeature('SurfaceType', 'FoundationWall')
    surface.setName(foundation_wall.id)
    surface.setSurfaceType('Wall')
    set_surface_interior(model, spaces, surface, foundation_wall)
    set_surface_exterior(model, spaces, surface, foundation_wall)

    assembly_r = foundation_wall.insulation_assembly_r_value
    mat_int_finish = Material.InteriorFinishMaterial(foundation_wall.interior_finish_type, foundation_wall.interior_finish_thickness)
    mat_wall = Material.FoundationWallMaterial(foundation_wall.type, foundation_wall.thickness)
    if not assembly_r.nil?
      ext_rigid_height = height
      ext_rigid_offset = 0.0
      inside_film = Material.AirFilmVertical

      mat_int_finish_rvalue = mat_int_finish.nil? ? 0.0 : mat_int_finish.rvalue
      ext_rigid_r = assembly_r - mat_wall.rvalue - mat_int_finish_rvalue - inside_film.rvalue
      int_rigid_r = 0.0
      if ext_rigid_r < 0 # Try without interior finish
        mat_int_finish = nil
        ext_rigid_r = assembly_r - mat_wall.rvalue - inside_film.rvalue
      end
      if (ext_rigid_r > 0) && (ext_rigid_r < 0.1)
        ext_rigid_r = 0.0 # Prevent tiny strip of insulation
      end
      if ext_rigid_r < 0
        ext_rigid_r = 0.0
        match = false
      else
        match = true
      end
    else
      ext_rigid_offset = foundation_wall.insulation_exterior_distance_to_top
      ext_rigid_height = foundation_wall.insulation_exterior_distance_to_bottom - ext_rigid_offset
      ext_rigid_r = foundation_wall.insulation_exterior_r_value
      int_rigid_offset = foundation_wall.insulation_interior_distance_to_top
      int_rigid_height = foundation_wall.insulation_interior_distance_to_bottom - int_rigid_offset
      int_rigid_r = foundation_wall.insulation_interior_r_value
    end

    Constructions.apply_foundation_wall(model, [surface], "#{foundation_wall.id} construction",
                                        ext_rigid_offset, int_rigid_offset, ext_rigid_height, int_rigid_height,
                                        ext_rigid_r, int_rigid_r, mat_int_finish, mat_wall, height_ag)

    if not assembly_r.nil?
      Constructions.check_surface_assembly_rvalue(runner, [surface], inside_film, nil, assembly_r, match)
    end

    return surface.adjacentFoundation.get
  end

  def self.add_foundation_slab(model, spaces, slab, slab_exp_perim,
                               slab_area, z_origin, kiva_foundation)

    slab_tot_perim = slab_exp_perim
    if slab_tot_perim**2 - 16.0 * slab_area <= 0
      # Cannot construct rectangle with this perimeter/area. Some of the
      # perimeter is presumably not exposed, so bump up perimeter value.
      slab_tot_perim = Math.sqrt(16.0 * slab_area)
    end
    sqrt_term = [slab_tot_perim**2 - 16.0 * slab_area, 0.0].max
    slab_length = slab_tot_perim / 4.0 + Math.sqrt(sqrt_term) / 4.0
    slab_width = slab_tot_perim / 4.0 - Math.sqrt(sqrt_term) / 4.0

    vertices = Geometry.create_floor_vertices(slab_length, slab_width, z_origin, @default_azimuths)
    surface = OpenStudio::Model::Surface.new(vertices, model)
    surface.setName(slab.id)
    surface.setSurfaceType('Floor')
    surface.setOutsideBoundaryCondition('Foundation')
    surface.additionalProperties.setFeature('SurfaceType', 'Slab')
    set_surface_interior(model, spaces, surface, slab)
    surface.setSunExposure('NoSun')
    surface.setWindExposure('NoWind')

    slab_perim_r = slab.perimeter_insulation_r_value
    slab_perim_depth = slab.perimeter_insulation_depth
    if (slab_perim_r == 0) || (slab_perim_depth == 0)
      slab_perim_r = 0
      slab_perim_depth = 0
    end

    if slab.under_slab_insulation_spans_entire_slab
      slab_whole_r = slab.under_slab_insulation_r_value
      slab_under_r = 0
      slab_under_width = 0
    else
      slab_under_r = slab.under_slab_insulation_r_value
      slab_under_width = slab.under_slab_insulation_width
      if (slab_under_r == 0) || (slab_under_width == 0)
        slab_under_r = 0
        slab_under_width = 0
      end
      slab_whole_r = 0
    end
    if slab_under_r + slab_whole_r > 0
      slab_gap_r = 5.0 # Assume gap insulation when insulation under slab is present
    else
      slab_gap_r = 0
    end

    mat_carpet = nil
    if (slab.carpet_fraction > 0) && (slab.carpet_r_value > 0)
      mat_carpet = Material.CoveringBare(slab.carpet_fraction,
                                         slab.carpet_r_value)
    end

    Constructions.apply_foundation_slab(model, surface, "#{slab.id} construction",
                                        slab_under_r, slab_under_width, slab_gap_r, slab_perim_r,
                                        slab_perim_depth, slab_whole_r, slab.thickness,
                                        slab_exp_perim, mat_carpet, kiva_foundation)

    return surface.adjacentFoundation.get
  end

  def self.add_conditioned_floor_area(model, spaces)
    # Check if we need to add floors between conditioned spaces (e.g., between first
    # and second story or conditioned basement ceiling).
    # This ensures that the E+ reported Conditioned Floor Area is correct.

    sum_cfa = 0.0
    @hpxml.frame_floors.each do |frame_floor|
      next unless frame_floor.is_floor
      next unless HPXML::conditioned_finished_locations.include?(frame_floor.interior_adjacent_to) ||
                  HPXML::conditioned_finished_locations.include?(frame_floor.exterior_adjacent_to)

      sum_cfa += frame_floor.area
    end
    @hpxml.slabs.each do |slab|
      next unless HPXML::conditioned_finished_locations.include? slab.interior_adjacent_to

      sum_cfa += slab.area
    end

    addtl_cfa = @cfa - sum_cfa

    fail if addtl_cfa < -1.0 # Allow some rounding; EPvalidator.xml should prevent this

    return unless addtl_cfa > 1.0 # Allow some rounding

    # FIXME: Need to differentiate ceiling of living space (i.e., 2 story building) from ceiling of conditioned basement/crawlspace

    floor_width = Math::sqrt(addtl_cfa)
    floor_length = addtl_cfa / floor_width
    z_origin = @foundation_top + 8.0 * (@ncfl_ag - 1)

    # Add floor surface
    vertices = Geometry.create_floor_vertices(floor_length, floor_width, z_origin, @default_azimuths)
    floor_surface = OpenStudio::Model::Surface.new(vertices, model)

    floor_surface.setSunExposure('NoSun')
    floor_surface.setWindExposure('NoWind')
    floor_surface.setName('inferred conditioned floor')
    floor_surface.setSurfaceType('Floor')
    floor_surface.setSpace(create_or_get_space(model, spaces, HPXML::LocationLivingSpace))
    floor_surface.setOutsideBoundaryCondition('Adiabatic')
    floor_surface.additionalProperties.setFeature('SurfaceType', 'InferredFloor')
    floor_surface.additionalProperties.setFeature('Tilt', 0.0)

    # Add ceiling surface
    vertices = Geometry.create_ceiling_vertices(floor_length, floor_width, z_origin, @default_azimuths)
    ceiling_surface = OpenStudio::Model::Surface.new(vertices, model)

    ceiling_surface.setSunExposure('NoSun')
    ceiling_surface.setWindExposure('NoWind')
    ceiling_surface.setName('inferred conditioned ceiling')
    ceiling_surface.setSurfaceType('RoofCeiling')
    ceiling_surface.setSpace(create_or_get_space(model, spaces, HPXML::LocationLivingSpace))
    ceiling_surface.setOutsideBoundaryCondition('Adiabatic')
    ceiling_surface.additionalProperties.setFeature('SurfaceType', 'InferredCeiling')
    ceiling_surface.additionalProperties.setFeature('Tilt', 0.0)

    # Apply Construction
    apply_adiabatic_construction(model, [floor_surface, ceiling_surface], 'floor')
  end

<<<<<<< HEAD
  def self.add_thermal_mass(runner, model, spaces)
=======
  def self.add_thermal_mass(model, spaces)
    cfa_basement = @hpxml.slabs.select { |s| s.interior_adjacent_to == HPXML::LocationBasementConditioned }.map { |s| s.area }.sum(0.0)
    basement_frac_of_cfa = cfa_basement / @cfa
>>>>>>> 479cfbb6
    if @apply_ashrae140_assumptions
      # 1024 ft2 of interior partition wall mass, no furniture mass
      mat_int_finish = Material.InteriorFinishMaterial(HPXML::InteriorFinishGypsumBoard, 0.5)
      partition_wall_area = 1024.0 * 2 # Exposed partition wall area (both sides)
<<<<<<< HEAD
      Constructions.apply_partition_walls(runner, model, 'PartitionWallConstruction', mat_int_finish, partition_wall_area, spaces)
    else
      mat_int_finish = Material.InteriorFinishMaterial(@hpxml.partition_wall_mass.interior_finish_type, @hpxml.partition_wall_mass.interior_finish_thickness)
      partition_wall_area = @hpxml.partition_wall_mass.area_fraction * @cfa # Exposed partition wall area (both sides)
      Constructions.apply_partition_walls(runner, model, 'PartitionWallConstruction', mat_int_finish, partition_wall_area, spaces)

      Constructions.apply_furniture(runner, model, @hpxml.furniture_mass, spaces)
=======
      Constructions.apply_partition_walls(model, 'PartitionWallConstruction', mat_int_finish, partition_wall_area,
                                          basement_frac_of_cfa, spaces[HPXML::LocationLivingSpace])
    else
      mat_int_finish = Material.InteriorFinishMaterial(@hpxml.partition_wall_mass.interior_finish_type, @hpxml.partition_wall_mass.interior_finish_thickness)
      partition_wall_area = @hpxml.partition_wall_mass.area_fraction * @cfa # Exposed partition wall area (both sides)
      Constructions.apply_partition_walls(model, 'PartitionWallConstruction', mat_int_finish, partition_wall_area,
                                          basement_frac_of_cfa, spaces[HPXML::LocationLivingSpace])

      Constructions.apply_furniture(model, @hpxml.furniture_mass, @cfa, @ubfa, @gfa,
                                    basement_frac_of_cfa, spaces[HPXML::LocationLivingSpace])
>>>>>>> 479cfbb6
    end
  end

  def self.add_shading_schedule(model, weather)
    # Use BAHSP cooling season, and not year-round or user-specified cooling season, to ensure windows use appropriate interior shading factors
    _default_heating_months, @default_cooling_months = HVAC.get_default_heating_and_cooling_seasons(weather)

    # Create cooling season schedule
    clg_season_sch = MonthWeekdayWeekendSchedule.new(model, 'cooling season schedule', Array.new(24, 1), Array.new(24, 1), @default_cooling_months, Constants.ScheduleTypeLimitsFraction)
    @clg_ssn_sensor = OpenStudio::Model::EnergyManagementSystemSensor.new(model, 'Schedule Value')
    @clg_ssn_sensor.setName('cool_season')
    @clg_ssn_sensor.setKeyName(clg_season_sch.schedule.name.to_s)
  end

  def self.add_windows(model, spaces)
    # We already stored @fraction_of_windows_operable, so lets remove the
    # fraction_operable properties from windows and re-collapse the enclosure
    # so as to prevent potentially modeling multiple identical windows in E+,
    # which can increase simulation runtime.
    @hpxml.windows.each do |window|
      window.fraction_operable = nil
    end
    @hpxml.collapse_enclosure_surfaces()

    shading_group = nil
    shading_schedules = {}
    shading_ems = { sensors: {}, program: nil }

    surfaces = []
    @hpxml.windows.each_with_index do |window, i|
      window_height = 4.0 # ft, default

      overhang_depth = nil
      if (not window.overhangs_depth.nil?) && (window.overhangs_depth > 0)
        overhang_depth = window.overhangs_depth
        overhang_distance_to_top = window.overhangs_distance_to_top_of_window
        overhang_distance_to_bottom = window.overhangs_distance_to_bottom_of_window
        window_height = overhang_distance_to_bottom - overhang_distance_to_top
      end

      window_length = window.area / window_height
      z_origin = @foundation_top

      ufactor, shgc = Constructions.get_ufactor_shgc_adjusted_by_storms(window.storm_type, window.ufactor, window.shgc)

      if window.is_exterior

        # Create parent surface slightly bigger than window
        vertices = Geometry.create_wall_vertices(window_length, window_height, z_origin, window.azimuth, add_buffer: true)
        surface = OpenStudio::Model::Surface.new(vertices, model)

        surface.additionalProperties.setFeature('Length', window_length)
        surface.additionalProperties.setFeature('Azimuth', window.azimuth)
        surface.additionalProperties.setFeature('Tilt', 90.0)
        surface.additionalProperties.setFeature('SurfaceType', 'Window')
        surface.setName("surface #{window.id}")
        surface.setSurfaceType('Wall')
        set_surface_interior(model, spaces, surface, window.wall)

        vertices = Geometry.create_wall_vertices(window_length, window_height, z_origin, window.azimuth)
        sub_surface = OpenStudio::Model::SubSurface.new(vertices, model)
        sub_surface.setName(window.id)
        sub_surface.setSurface(surface)
        sub_surface.setSubSurfaceType('FixedWindow')

        set_subsurface_exterior(surface, spaces, model, window.wall)
        surfaces << surface

        if not overhang_depth.nil?
          overhang = sub_surface.addOverhang(UnitConversions.convert(overhang_depth, 'ft', 'm'), UnitConversions.convert(overhang_distance_to_top, 'ft', 'm'))
          overhang.get.setName("#{sub_surface.name} - #{Constants.ObjectNameOverhangs}")
        end

        # Apply construction
        Constructions.apply_window(model, sub_surface, 'WindowConstruction', ufactor, shgc)

        # Apply interior/exterior shading (as needed)
        shading_vertices = Geometry.create_wall_vertices(window_length, window_height, z_origin, window.azimuth)
        shading_group = Constructions.apply_window_skylight_shading(model, window, i, shading_vertices, surface, sub_surface, shading_group,
                                                                    shading_schedules, shading_ems, Constants.ObjectNameWindowShade, @default_cooling_months)
      else
        # Window is on an interior surface, which E+ does not allow. Model
        # as a door instead so that we can get the appropriate conduction
        # heat transfer; there is no solar gains anyway.

        # Create parent surface slightly bigger than window
        vertices = Geometry.create_wall_vertices(window_length, window_height, z_origin, window.azimuth, add_buffer: true)
        surface = OpenStudio::Model::Surface.new(vertices, model)

        surface.additionalProperties.setFeature('Length', window_length)
        surface.additionalProperties.setFeature('Azimuth', window.azimuth)
        surface.additionalProperties.setFeature('Tilt', 90.0)
        surface.additionalProperties.setFeature('SurfaceType', 'Door')
        surface.setName("surface #{window.id}")
        surface.setSurfaceType('Wall')
        set_surface_interior(model, spaces, surface, window.wall)

        vertices = Geometry.create_wall_vertices(window_length, window_height, z_origin, window.azimuth)
        sub_surface = OpenStudio::Model::SubSurface.new(vertices, model)
        sub_surface.setName(window.id)
        sub_surface.setSurface(surface)
        sub_surface.setSubSurfaceType('Door')

        set_subsurface_exterior(surface, spaces, model, window.wall)
        surfaces << surface

        # Apply construction
        inside_film = Material.AirFilmVertical
        outside_film = Material.AirFilmVertical
        Constructions.apply_door(model, [sub_surface], 'Window', ufactor, inside_film, outside_film)
      end
    end

    apply_adiabatic_construction(model, surfaces, 'wall')
  end

  def self.add_skylights(model, spaces)
    surfaces = []

    shading_group = nil
    shading_schedules = {}
    shading_ems = { sensors: {}, program: nil }

    @hpxml.skylights.each_with_index do |skylight, i|
      tilt = skylight.roof.pitch / 12.0
      width = Math::sqrt(skylight.area)
      length = skylight.area / width
      z_origin = @walls_top + 0.5 * Math.sin(Math.atan(tilt)) * width

      ufactor, shgc = Constructions.get_ufactor_shgc_adjusted_by_storms(skylight.storm_type, skylight.ufactor, skylight.shgc)

      # Create parent surface slightly bigger than skylight
      vertices = Geometry.create_roof_vertices(length, width, z_origin, skylight.azimuth, tilt, add_buffer: true)
      surface = OpenStudio::Model::Surface.new(vertices, model)
      surface.additionalProperties.setFeature('Length', length)
      surface.additionalProperties.setFeature('Width', width)
      surface.additionalProperties.setFeature('Azimuth', skylight.azimuth)
      surface.additionalProperties.setFeature('Tilt', tilt)
      surface.additionalProperties.setFeature('SurfaceType', 'Skylight')
      surface.setName("surface #{skylight.id}")
      surface.setSurfaceType('RoofCeiling')
      surface.setSpace(create_or_get_space(model, spaces, HPXML::LocationLivingSpace)) # Ensures it is included in Manual J sizing
      surface.setOutsideBoundaryCondition('Outdoors') # cannot be adiabatic because subsurfaces won't be created
      surfaces << surface

      vertices = Geometry.create_roof_vertices(length, width, z_origin, skylight.azimuth, tilt)
      sub_surface = OpenStudio::Model::SubSurface.new(vertices, model)
      sub_surface.setName(skylight.id)
      sub_surface.setSurface(surface)
      sub_surface.setSubSurfaceType('Skylight')

      # Apply construction
      Constructions.apply_skylight(model, sub_surface, 'SkylightConstruction', ufactor, shgc)

      # Apply interior/exterior shading (as needed)
      shading_vertices = Geometry.create_roof_vertices(length, width, z_origin, skylight.azimuth, tilt)
      shading_group = Constructions.apply_window_skylight_shading(model, skylight, i, shading_vertices, surface, sub_surface, shading_group,
                                                                  shading_schedules, shading_ems, Constants.ObjectNameSkylightShade, @default_cooling_months)
    end

    apply_adiabatic_construction(model, surfaces, 'roof')
  end

  def self.add_doors(model, spaces)
    surfaces = []
    @hpxml.doors.each do |door|
      door_height = 6.67 # ft
      door_length = door.area / door_height
      z_origin = @foundation_top

      # Create parent surface slightly bigger than door
      vertices = Geometry.create_wall_vertices(door_length, door_height, z_origin, door.azimuth, add_buffer: true)
      surface = OpenStudio::Model::Surface.new(vertices, model)

      surface.additionalProperties.setFeature('Length', door_length)
      surface.additionalProperties.setFeature('Azimuth', door.azimuth)
      surface.additionalProperties.setFeature('Tilt', 90.0)
      surface.additionalProperties.setFeature('SurfaceType', 'Door')
      surface.setName("surface #{door.id}")
      surface.setSurfaceType('Wall')
      set_surface_interior(model, spaces, surface, door.wall)

      vertices = Geometry.create_wall_vertices(door_length, door_height, z_origin, door.azimuth)
      sub_surface = OpenStudio::Model::SubSurface.new(vertices, model)
      sub_surface.setName(door.id)
      sub_surface.setSurface(surface)
      sub_surface.setSubSurfaceType('Door')

      set_subsurface_exterior(surface, spaces, model, door.wall)
      surfaces << surface

      # Apply construction
      ufactor = 1.0 / door.r_value
      inside_film = Material.AirFilmVertical
      if door.wall.is_exterior
        outside_film = Material.AirFilmOutside
      else
        outside_film = Material.AirFilmVertical
      end
      Constructions.apply_door(model, [sub_surface], 'Door', ufactor, inside_film, outside_film)
    end

    apply_adiabatic_construction(model, surfaces, 'wall')
  end

  def self.apply_adiabatic_construction(model, surfaces, type)
    # Arbitrary construction for heat capacitance.
    # Only applies to surfaces where outside boundary conditioned is
    # adiabatic or surface net area is near zero.
    return if surfaces.empty?

    if type == 'wall'
      mat_int_finish = Material.InteriorFinishMaterial(HPXML::InteriorFinishGypsumBoard, 0.5)
      mat_ext_finish = Material.ExteriorFinishMaterial(HPXML::SidingTypeWood)
      Constructions.apply_wood_stud_wall(model, surfaces, 'AdiabaticWallConstruction',
                                         0, 1, 3.5, true, 0.1, mat_int_finish, 0, 99, mat_ext_finish,
                                         Material.AirFilmVertical, Material.AirFilmVertical)
    elsif type == 'floor'
      Constructions.apply_floor(model, surfaces, 'AdiabaticFloorConstruction',
                                0, 1, 0.07, 5.5, 0.75, 99, Material.CoveringBare,
                                Material.AirFilmFloorReduced, Material.AirFilmFloorReduced)
    elsif type == 'roof'
      Constructions.apply_open_cavity_roof(model, surfaces, 'AdiabaticRoofConstruction',
                                           0, 1, 7.25, 0.07, 7.25, 0.75, 99,
                                           Material.RoofMaterial(HPXML::RoofTypeAsphaltShingles),
                                           false, Material.AirFilmOutside,
                                           Material.AirFilmRoof(Geometry.get_roof_pitch(surfaces)), nil)
    end
  end

  def self.add_hot_water_and_appliances(runner, model, weather, spaces)
    # Assign spaces
    @hpxml.clothes_washers.each do |clothes_washer|
<<<<<<< HEAD
      clothes_washer.additional_properties.space = get_space_from_location(clothes_washer.location, spaces)
    end
    @hpxml.clothes_dryers.each do |clothes_dryer|
      clothes_dryer.additional_properties.space = get_space_from_location(clothes_dryer.location, spaces)
    end
    @hpxml.dishwashers.each do |dishwasher|
      dishwasher.additional_properties.space = get_space_from_location(dishwasher.location, spaces)
    end
    @hpxml.refrigerators.each do |refrigerator|
      refrigerator.additional_properties.space = get_space_from_location(refrigerator.location, spaces)
    end
    @hpxml.freezers.each do |freezer|
      freezer.additional_properties.space = get_space_from_location(freezer.location, spaces)
    end
    @hpxml.cooking_ranges.each do |cooking_range|
      cooking_range.additional_properties.space = get_space_from_location(cooking_range.location, spaces)
=======
      clothes_washer.additional_properties.space = get_space_from_location(clothes_washer.location, model, spaces)
    end
    @hpxml.clothes_dryers.each do |clothes_dryer|
      clothes_dryer.additional_properties.space = get_space_from_location(clothes_dryer.location, model, spaces)
    end
    @hpxml.dishwashers.each do |dishwasher|
      dishwasher.additional_properties.space = get_space_from_location(dishwasher.location, model, spaces)
    end
    @hpxml.refrigerators.each do |refrigerator|
      refrigerator.additional_properties.space = get_space_from_location(refrigerator.location, model, spaces)
    end
    @hpxml.freezers.each do |freezer|
      freezer.additional_properties.space = get_space_from_location(freezer.location, model, spaces)
    end
    @hpxml.cooking_ranges.each do |cooking_range|
      cooking_range.additional_properties.space = get_space_from_location(cooking_range.location, model, spaces)
>>>>>>> 479cfbb6
    end

    # Distribution
    if @hpxml.water_heating_systems.size > 0
      hot_water_distribution = @hpxml.hot_water_distributions[0]
    end

    # Solar thermal system
    solar_thermal_system = nil
    if @hpxml.solar_thermal_systems.size > 0
      solar_thermal_system = @hpxml.solar_thermal_systems[0]
    end

    # Water Heater
    has_uncond_bsmnt = @hpxml.has_location(HPXML::LocationBasementUnconditioned)
    plantloop_map = {}
    @hpxml.water_heating_systems.each do |water_heating_system|
      loc_space, loc_schedule = get_space_or_schedule_from_location(water_heating_system.location, model, spaces)

      ec_adj = HotWaterAndAppliances.get_dist_energy_consumption_adjustment(has_uncond_bsmnt, @cfa, @ncfl, water_heating_system, hot_water_distribution)

      sys_id = water_heating_system.id
      if water_heating_system.water_heater_type == HPXML::WaterHeaterTypeStorage
        plantloop_map[sys_id] = Waterheater.apply_tank(model, runner, loc_space, loc_schedule, water_heating_system, ec_adj, solar_thermal_system, @eri_version, @schedules_file)
      elsif water_heating_system.water_heater_type == HPXML::WaterHeaterTypeTankless
        plantloop_map[sys_id] = Waterheater.apply_tankless(model, runner, loc_space, loc_schedule, water_heating_system, ec_adj, solar_thermal_system, @eri_version, @schedules_file)
      elsif water_heating_system.water_heater_type == HPXML::WaterHeaterTypeHeatPump
        plantloop_map[sys_id] = Waterheater.apply_heatpump(model, runner, loc_space, loc_schedule, weather, water_heating_system, ec_adj, solar_thermal_system, @conditioned_zone, @eri_version, @schedules_file)
      elsif [HPXML::WaterHeaterTypeCombiStorage, HPXML::WaterHeaterTypeCombiTankless].include? water_heating_system.water_heater_type
        plantloop_map[sys_id] = Waterheater.apply_combi(model, runner, loc_space, loc_schedule, water_heating_system, ec_adj, solar_thermal_system, @eri_version, @schedules_file)
      else
        fail "Unhandled water heater (#{water_heating_system.water_heater_type})."
      end
    end

    # Hot water fixtures and appliances
    HotWaterAndAppliances.apply(model, runner, @hpxml, weather, spaces, hot_water_distribution,
                                solar_thermal_system, @eri_version, @schedules_file, plantloop_map)

    if (not solar_thermal_system.nil?) && (not solar_thermal_system.collector_area.nil?) # Detailed solar water heater
      loc_space, loc_schedule = get_space_or_schedule_from_location(solar_thermal_system.water_heating_system.location, model, spaces)
      Waterheater.apply_solar_thermal(model, loc_space, loc_schedule, solar_thermal_system, plantloop_map)
    end

    # Add combi-system EMS program with water use equipment information
    Waterheater.apply_combi_system_EMS(model, @hpxml.water_heating_systems, plantloop_map)
  end

<<<<<<< HEAD
  def self.add_cooling_system(runner, model, airloop_map)
=======
  def self.add_cooling_system(model, spaces, airloop_map)
    living_zone = spaces[HPXML::LocationLivingSpace].thermalZone.get

>>>>>>> 479cfbb6
    HVAC.get_hpxml_hvac_systems(@hpxml).each do |hvac_system|
      next if hvac_system[:cooling].nil?
      next unless hvac_system[:cooling].is_a? HPXML::CoolingSystem

      cooling_system = hvac_system[:cooling]
      heating_system = hvac_system[:heating]

      check_distribution_system(cooling_system.distribution_system, cooling_system.cooling_system_type)

      # Calculate cooling sequential load fractions
      sequential_cool_load_fracs = HVAC.calc_sequential_load_fractions(cooling_system.fraction_cool_load_served.to_f, @remaining_cool_load_frac, @cooling_days)
      @remaining_cool_load_frac -= cooling_system.fraction_cool_load_served.to_f

      # Calculate heating sequential load fractions
      if not heating_system.nil?
        sequential_heat_load_fracs = HVAC.calc_sequential_load_fractions(heating_system.fraction_heat_load_served, @remaining_heat_load_frac, @heating_days)
        @remaining_heat_load_frac -= heating_system.fraction_heat_load_served
      else
        sequential_heat_load_fracs = [0]
      end

      sys_id = cooling_system.id
      if [HPXML::HVACTypeCentralAirConditioner,
          HPXML::HVACTypeRoomAirConditioner,
          HPXML::HVACTypeMiniSplitAirConditioner,
          HPXML::HVACTypePTAC].include? cooling_system.cooling_system_type

        airloop_map[sys_id] = HVAC.apply_air_source_hvac_systems(model, cooling_system, heating_system,
                                                                 sequential_cool_load_fracs, sequential_heat_load_fracs,
                                                                 @conditioned_zone)

      elsif [HPXML::HVACTypeEvaporativeCooler].include? cooling_system.cooling_system_type

<<<<<<< HEAD
        airloop_map[sys_id] = HVAC.apply_evaporative_cooler(model, runner, cooling_system,
                                                            sequential_cool_load_fracs, @conditioned_zone)
=======
        airloop_map[sys_id] = HVAC.apply_evaporative_cooler(model, cooling_system,
                                                            sequential_cool_load_fracs, living_zone)
>>>>>>> 479cfbb6
      end
    end
  end

  def self.add_heating_system(runner, model, airloop_map)
    HVAC.get_hpxml_hvac_systems(@hpxml).each do |hvac_system|
      next if hvac_system[:heating].nil?
      next unless hvac_system[:heating].is_a? HPXML::HeatingSystem

      cooling_system = hvac_system[:cooling]
      heating_system = hvac_system[:heating]

      check_distribution_system(heating_system.distribution_system, heating_system.heating_system_type)

      if (heating_system.heating_system_type == HPXML::HVACTypeFurnace) && (not cooling_system.nil?)
        next # Already processed combined AC+furnace
      end
      if (heating_system.heating_system_type == HPXML::HVACTypePTACHeating) && (not cooling_system.nil?)
        fail 'Unhandled ducted PTAC/PTHP system.'
      end

      # Calculate heating sequential load fractions
      if heating_system.is_heat_pump_backup_system
        # Heating system will be last in the EquipmentList and should meet entirety of
        # remaining load during the heating season.
        sequential_heat_load_fracs = @heating_days.map(&:to_f)
        if not heating_system.fraction_heat_load_served.nil?
          fail 'Heat pump backup system cannot have a fraction heat load served specified.'
        end
      else
        sequential_heat_load_fracs = HVAC.calc_sequential_load_fractions(heating_system.fraction_heat_load_served, @remaining_heat_load_frac, @heating_days)
        @remaining_heat_load_frac -= heating_system.fraction_heat_load_served
      end

      sys_id = heating_system.id
      if [HPXML::HVACTypeFurnace, HPXML::HVACTypePTACHeating].include? heating_system.heating_system_type

        airloop_map[sys_id] = HVAC.apply_air_source_hvac_systems(model, nil, heating_system,
                                                                 [0], sequential_heat_load_fracs,
                                                                 @conditioned_zone)

      elsif [HPXML::HVACTypeBoiler].include? heating_system.heating_system_type

        airloop_map[sys_id] = HVAC.apply_boiler(model, runner, heating_system,
                                                sequential_heat_load_fracs, @conditioned_zone)

      elsif [HPXML::HVACTypeElectricResistance].include? heating_system.heating_system_type

<<<<<<< HEAD
        HVAC.apply_electric_baseboard(model, runner, heating_system,
                                      sequential_heat_load_fracs, @conditioned_zone)
=======
        HVAC.apply_electric_baseboard(model, heating_system,
                                      sequential_heat_load_fracs, living_zone)
>>>>>>> 479cfbb6

      elsif [HPXML::HVACTypeStove,
             HPXML::HVACTypePortableHeater,
             HPXML::HVACTypeFixedHeater,
             HPXML::HVACTypeWallFurnace,
             HPXML::HVACTypeFloorFurnace,
             HPXML::HVACTypeFireplace].include? heating_system.heating_system_type

<<<<<<< HEAD
        HVAC.apply_unit_heater(model, runner, heating_system,
                               sequential_heat_load_fracs, @conditioned_zone)
=======
        HVAC.apply_unit_heater(model, heating_system,
                               sequential_heat_load_fracs, living_zone)
>>>>>>> 479cfbb6
      end

      next unless heating_system.is_heat_pump_backup_system

      # Store OS object for later use
      equipment_list = model.getZoneHVACEquipmentLists.select { |el| el.thermalZone == @conditioned_zone }[0]
      @heat_pump_backup_system_object = equipment_list.equipment[-1]
    end
  end

  def self.add_heat_pump(runner, model, weather, airloop_map)
    HVAC.get_hpxml_hvac_systems(@hpxml).each do |hvac_system|
      next if hvac_system[:cooling].nil?
      next unless hvac_system[:cooling].is_a? HPXML::HeatPump

      heat_pump = hvac_system[:cooling]

      check_distribution_system(heat_pump.distribution_system, heat_pump.heat_pump_type)

      # Calculate heating sequential load fractions
      sequential_heat_load_fracs = HVAC.calc_sequential_load_fractions(heat_pump.fraction_heat_load_served, @remaining_heat_load_frac, @heating_days)
      @remaining_heat_load_frac -= heat_pump.fraction_heat_load_served

      # Calculate cooling sequential load fractions
      sequential_cool_load_fracs = HVAC.calc_sequential_load_fractions(heat_pump.fraction_cool_load_served, @remaining_cool_load_frac, @cooling_days)
      @remaining_cool_load_frac -= heat_pump.fraction_cool_load_served

      sys_id = heat_pump.id
      if [HPXML::HVACTypeHeatPumpWaterLoopToAir].include? heat_pump.heat_pump_type

        airloop_map[sys_id] = HVAC.apply_water_loop_to_air_heat_pump(model, heat_pump,
                                                                     sequential_heat_load_fracs, sequential_cool_load_fracs,
                                                                     @conditioned_zone)

      elsif [HPXML::HVACTypeHeatPumpAirToAir,
             HPXML::HVACTypeHeatPumpMiniSplit,
             HPXML::HVACTypeHeatPumpPTHP].include? heat_pump.heat_pump_type
        airloop_map[sys_id] = HVAC.apply_air_source_hvac_systems(model, heat_pump, heat_pump,
                                                                 sequential_cool_load_fracs, sequential_heat_load_fracs,
                                                                 @conditioned_zone)
      elsif [HPXML::HVACTypeHeatPumpGroundToAir].include? heat_pump.heat_pump_type

        airloop_map[sys_id] = HVAC.apply_ground_to_air_heat_pump(model, runner, weather, heat_pump,
                                                                 sequential_heat_load_fracs, sequential_cool_load_fracs,
                                                                 @conditioned_zone)

      end

      next unless not heat_pump.backup_system.nil?

      equipment_list = model.getZoneHVACEquipmentLists.select { |el| el.thermalZone == @conditioned_zone }[0]

      # Set priority to be last (i.e., after the heat pump that it is backup for)
      equipment_list.setHeatingPriority(@heat_pump_backup_system_object, 99)
      equipment_list.setCoolingPriority(@heat_pump_backup_system_object, 99)
    end
  end

<<<<<<< HEAD
  def self.add_ideal_system(runner, model, epw_path)
=======
  def self.add_ideal_system(model, spaces, epw_path)
>>>>>>> 479cfbb6
    # Adds an ideal air system as needed to meet the load under certain circumstances:
    # 1. the sum of fractions load served is less than 1, or
    # 2. we're using an ideal air system for e.g. ASHRAE 140 loads calculation.
    obj_name = Constants.ObjectNameIdealAirSystem

    if @apply_ashrae140_assumptions && (@hpxml.total_fraction_heat_load_served + @hpxml.total_fraction_heat_load_served == 0.0)
      cooling_load_frac = 1.0
      heating_load_frac = 1.0
      if @apply_ashrae140_assumptions
        if epw_path.end_with? 'USA_CO_Colorado.Springs-Peterson.Field.724660_TMY3.epw'
          cooling_load_frac = 0.0
        elsif epw_path.end_with? 'USA_NV_Las.Vegas-McCarran.Intl.AP.723860_TMY3.epw'
          heating_load_frac = 0.0
        else
          fail 'Unexpected weather file for ASHRAE 140 run.'
        end
      end
<<<<<<< HEAD
      HVAC.apply_ideal_air_loads(model, runner, obj_name, [cooling_load_frac], [heating_load_frac],
                                 @conditioned_zone)
=======
      HVAC.apply_ideal_air_loads(model, obj_name, [cooling_load_frac], [heating_load_frac],
                                 living_zone)
>>>>>>> 479cfbb6
      return
    end

    if (@hpxml.total_fraction_heat_load_served < 1.0) && (@hpxml.total_fraction_heat_load_served > 0.0)
      sequential_heat_load_frac = @remaining_heat_load_frac - @hpxml.total_fraction_heat_load_served
      @remaining_heat_load_frac -= sequential_heat_load_frac
    else
      sequential_heat_load_frac = 0.0
    end

    if (@hpxml.total_fraction_cool_load_served < 1.0) && (@hpxml.total_fraction_cool_load_served > 0.0)
      sequential_cool_load_frac = @remaining_cool_load_frac - @hpxml.total_fraction_cool_load_served
      @remaining_cool_load_frac -= sequential_cool_load_frac
    else
      sequential_cool_load_frac = 0.0
    end

    if (sequential_heat_load_frac > 0.0) || (sequential_cool_load_frac > 0.0)
<<<<<<< HEAD
      HVAC.apply_ideal_air_loads(model, runner, obj_name, [sequential_cool_load_frac], [sequential_heat_load_frac],
                                 @conditioned_zone)
=======
      HVAC.apply_ideal_air_loads(model, obj_name, [sequential_cool_load_frac], [sequential_heat_load_frac],
                                 living_zone)
>>>>>>> 479cfbb6
    end
  end

  def self.add_setpoints(runner, model, weather)
    return if @hpxml.hvac_controls.size == 0

    hvac_control = @hpxml.hvac_controls[0]
    has_ceiling_fan = (@hpxml.ceiling_fans.size > 0)

    HVAC.apply_setpoints(model, runner, weather, hvac_control, @conditioned_zone, has_ceiling_fan, @heating_days, @cooling_days, @hpxml.header.sim_calendar_year, @schedules_file)
  end

  def self.add_ceiling_fans(runner, model, weather, spaces)
    return if @hpxml.ceiling_fans.size == 0

    ceiling_fan = @hpxml.ceiling_fans[0]
    HVAC.apply_ceiling_fans(model, runner, weather, ceiling_fan, spaces, @schedules_file)
  end

<<<<<<< HEAD
  def self.add_dehumidifiers(runner, model)
    return if @hpxml.dehumidifiers.size == 0

    HVAC.apply_dehumidifiers(model, runner, @hpxml.dehumidifiers, @conditioned_zone)
=======
  def self.add_dehumidifiers(model, spaces)
    return if @hpxml.dehumidifiers.size == 0

    HVAC.apply_dehumidifiers(model, @hpxml.dehumidifiers, spaces[HPXML::LocationLivingSpace])
>>>>>>> 479cfbb6
  end

  def self.check_distribution_system(hvac_distribution, system_type)
    return if hvac_distribution.nil?

    hvac_distribution_type_map = { HPXML::HVACTypeFurnace => [HPXML::HVACDistributionTypeAir, HPXML::HVACDistributionTypeDSE],
                                   HPXML::HVACTypeBoiler => [HPXML::HVACDistributionTypeHydronic, HPXML::HVACDistributionTypeAir, HPXML::HVACDistributionTypeDSE],
                                   HPXML::HVACTypeCentralAirConditioner => [HPXML::HVACDistributionTypeAir, HPXML::HVACDistributionTypeDSE],
                                   HPXML::HVACTypeEvaporativeCooler => [HPXML::HVACDistributionTypeAir, HPXML::HVACDistributionTypeDSE],
                                   HPXML::HVACTypeMiniSplitAirConditioner => [HPXML::HVACDistributionTypeAir, HPXML::HVACDistributionTypeDSE],
                                   HPXML::HVACTypeHeatPumpAirToAir => [HPXML::HVACDistributionTypeAir, HPXML::HVACDistributionTypeDSE],
                                   HPXML::HVACTypeHeatPumpMiniSplit => [HPXML::HVACDistributionTypeAir, HPXML::HVACDistributionTypeDSE],
                                   HPXML::HVACTypeHeatPumpGroundToAir => [HPXML::HVACDistributionTypeAir, HPXML::HVACDistributionTypeDSE],
                                   HPXML::HVACTypeHeatPumpWaterLoopToAir => [HPXML::HVACDistributionTypeAir, HPXML::HVACDistributionTypeDSE] }

    if not hvac_distribution_type_map[system_type].include? hvac_distribution.distribution_system_type
      # validator.rb only checks that a HVAC distribution system of the correct type (for the given HVAC system) exists
      # in the HPXML file, not that it is attached to this HVAC system. So here we perform the more rigorous check.
      fail "Incorrect HVAC distribution system type for HVAC type: '#{system_type}'. Should be one of: #{hvac_distribution_type_map[system_type]}"
    end
  end

  def self.add_mels(runner, model, spaces)
    # Misc
    @hpxml.plug_loads.each do |plug_load|
      if plug_load.plug_load_type == HPXML::PlugLoadTypeOther
        obj_name = Constants.ObjectNameMiscPlugLoads
      elsif plug_load.plug_load_type == HPXML::PlugLoadTypeTelevision
        obj_name = Constants.ObjectNameMiscTelevision
      elsif plug_load.plug_load_type == HPXML::PlugLoadTypeElectricVehicleCharging
        obj_name = Constants.ObjectNameMiscElectricVehicleCharging
      elsif plug_load.plug_load_type == HPXML::PlugLoadTypeWellPump
        obj_name = Constants.ObjectNameMiscWellPump
      end
      if obj_name.nil?
        runner.registerWarning("Unexpected plug load type '#{plug_load.plug_load_type}'. The plug load will not be modeled.")
        next
      end

      MiscLoads.apply_plug(model, runner, plug_load, obj_name, spaces, @schedules_file, @apply_ashrae140_assumptions)
    end
  end

  def self.add_mfls(runner, model, spaces)
    # Misc
    @hpxml.fuel_loads.each do |fuel_load|
      if fuel_load.fuel_load_type == HPXML::FuelLoadTypeGrill
        obj_name = Constants.ObjectNameMiscGrill
      elsif fuel_load.fuel_load_type == HPXML::FuelLoadTypeLighting
        obj_name = Constants.ObjectNameMiscLighting
      elsif fuel_load.fuel_load_type == HPXML::FuelLoadTypeFireplace
        obj_name = Constants.ObjectNameMiscFireplace
      end
      if obj_name.nil?
        runner.registerWarning("Unexpected fuel load type '#{fuel_load.fuel_load_type}'. The fuel load will not be modeled.")
        next
      end

      MiscLoads.apply_fuel(model, runner, fuel_load, obj_name, spaces, @schedules_file)
    end
  end

  def self.add_lighting(runner, model, epw_file, spaces)
    Lighting.apply(runner, model, epw_file, spaces, @hpxml.lighting_groups, @hpxml.lighting, @eri_version, @schedules_file, @cfa)
  end

  def self.add_pools_and_hot_tubs(model, spaces)
    @hpxml.pools.each do |pool|
      next if pool.type == HPXML::TypeNone

      MiscLoads.apply_pool_or_hot_tub_heater(model, pool, Constants.ObjectNameMiscPoolHeater, spaces, @schedules_file)
      next if pool.pump_type == HPXML::TypeNone

      MiscLoads.apply_pool_or_hot_tub_pump(model, pool, Constants.ObjectNameMiscPoolPump, spaces, @schedules_file)
    end

    @hpxml.hot_tubs.each do |hot_tub|
      next if hot_tub.type == HPXML::TypeNone

      MiscLoads.apply_pool_or_hot_tub_heater(model, hot_tub, Constants.ObjectNameMiscHotTubHeater, spaces, @schedules_file)
      next if hot_tub.pump_type == HPXML::TypeNone

      MiscLoads.apply_pool_or_hot_tub_pump(model, hot_tub, Constants.ObjectNameMiscHotTubPump, spaces, @schedules_file)
    end
  end

  def self.add_airflow(model, weather, spaces, airloop_map)
    # Ducts
    duct_systems = {}
    @hpxml.hvac_distributions.each do |hvac_distribution|
      next unless hvac_distribution.distribution_system_type == HPXML::HVACDistributionTypeAir

      air_ducts = create_ducts(model, hvac_distribution, spaces)
      next if air_ducts.empty?

      # Connect AirLoopHVACs to ducts
      added_ducts = false
      hvac_distribution.hvac_systems.each do |hvac_system|
        next if airloop_map[hvac_system.id].nil?

        object = airloop_map[hvac_system.id]
        if duct_systems[air_ducts].nil?
          duct_systems[air_ducts] = object
          added_ducts = true
        elsif duct_systems[air_ducts] != object
          # Multiple air loops associated with this duct system, treat
          # as separate duct systems.
          air_ducts2 = create_ducts(model, hvac_distribution, spaces)
          duct_systems[air_ducts2] = object
          added_ducts = true
        end
      end
      if not added_ducts
        fail 'Unexpected error adding ducts to model.'
      end
    end

    Airflow.apply(model, weather, spaces, @hpxml, @cfa, @nbeds,
                  @ncfl_ag, duct_systems, airloop_map, @clg_ssn_sensor, @eri_version,
                  @frac_windows_operable, @apply_ashrae140_assumptions, @schedules_file)
  end

  def self.create_ducts(model, hvac_distribution, spaces)
    air_ducts = []

    # Duct leakage (supply/return => [value, units])
    leakage_to_outside = { HPXML::DuctTypeSupply => [0.0, nil],
                           HPXML::DuctTypeReturn => [0.0, nil] }
    hvac_distribution.duct_leakage_measurements.each do |duct_leakage_measurement|
      next unless [HPXML::UnitsCFM25, HPXML::UnitsCFM50, HPXML::UnitsPercent].include?(duct_leakage_measurement.duct_leakage_units) && (duct_leakage_measurement.duct_leakage_total_or_to_outside == 'to outside')
      next if duct_leakage_measurement.duct_type.nil?

      leakage_to_outside[duct_leakage_measurement.duct_type] = [duct_leakage_measurement.duct_leakage_value, duct_leakage_measurement.duct_leakage_units]
    end

    # Duct location, R-value, Area
    total_unconditioned_duct_area = { HPXML::DuctTypeSupply => 0.0,
                                      HPXML::DuctTypeReturn => 0.0 }
    hvac_distribution.ducts.each do |ducts|
      next if HPXML::conditioned_locations_this_unit.include? ducts.duct_location
      next if ducts.duct_type.nil?

      # Calculate total duct area in unconditioned spaces
      total_unconditioned_duct_area[ducts.duct_type] += ducts.duct_surface_area
    end

    # Create duct objects
    hvac_distribution.ducts.each do |ducts|
      next if HPXML::conditioned_locations_this_unit.include? ducts.duct_location
      next if ducts.duct_type.nil?
      next if total_unconditioned_duct_area[ducts.duct_type] <= 0

      duct_loc_space, duct_loc_schedule = get_space_or_schedule_from_location(ducts.duct_location, model, spaces)

      # Apportion leakage to individual ducts by surface area
      duct_leakage_value = leakage_to_outside[ducts.duct_type][0] * ducts.duct_surface_area / total_unconditioned_duct_area[ducts.duct_type]
      duct_leakage_units = leakage_to_outside[ducts.duct_type][1]

      duct_leakage_frac = nil
      if duct_leakage_units == HPXML::UnitsCFM25
        duct_leakage_cfm25 = duct_leakage_value
      elsif duct_leakage_units == HPXML::UnitsCFM50
        duct_leakage_cfm50 = duct_leakage_value
      elsif duct_leakage_units == HPXML::UnitsPercent
        duct_leakage_frac = duct_leakage_value
      else
        fail "#{ducts.duct_type.capitalize} ducts exist but leakage was not specified for distribution system '#{hvac_distribution.id}'."
      end

      air_ducts << Duct.new(ducts.duct_type, duct_loc_space, duct_loc_schedule, duct_leakage_frac, duct_leakage_cfm25, duct_leakage_cfm50, ducts.duct_surface_area, ducts.duct_insulation_r_value)
    end

    # If all ducts are in conditioned space, model leakage as going to outside
    [HPXML::DuctTypeSupply, HPXML::DuctTypeReturn].each do |duct_side|
      next unless (leakage_to_outside[duct_side][0] > 0) && (total_unconditioned_duct_area[duct_side] == 0)

      duct_area = 0.0
      duct_rvalue = 0.0
      duct_loc_space = nil # outside
      duct_loc_schedule = nil # outside
      duct_leakage_value = leakage_to_outside[duct_side][0]
      duct_leakage_units = leakage_to_outside[duct_side][1]

      if duct_leakage_units == HPXML::UnitsCFM25
        duct_leakage_cfm25 = duct_leakage_value
      elsif duct_leakage_units == HPXML::UnitsCFM50
        duct_leakage_cfm50 = duct_leakage_value
      elsif duct_leakage_units == HPXML::UnitsPercent
        duct_leakage_frac = duct_leakage_value
      else
        fail "#{duct_side.capitalize} ducts exist but leakage was not specified for distribution system '#{hvac_distribution.id}'."
      end

      air_ducts << Duct.new(duct_side, duct_loc_space, duct_loc_schedule, duct_leakage_frac, duct_leakage_cfm25, duct_leakage_cfm50, duct_area, duct_rvalue)
    end

    return air_ducts
  end

  def self.add_photovoltaics(model)
    @hpxml.pv_systems.each do |pv_system|
      next if pv_system.inverter_efficiency == @hpxml.pv_systems[0].inverter_efficiency

      fail 'Expected all InverterEfficiency values to be equal.'
    end
    @hpxml.pv_systems.each do |pv_system|
      PV.apply(model, @nbeds, pv_system)
    end
  end

  def self.add_generators(model)
    @hpxml.generators.each do |generator|
      Generator.apply(model, @nbeds, generator)
    end
  end

  def self.add_batteries(model, spaces)
    return if @hpxml.pv_systems.empty?

    @hpxml.batteries.each do |battery|
      # Assign space
<<<<<<< HEAD
      battery.additional_properties.space = get_space_from_location(battery.location, spaces)
      Battery.apply(runner, model, battery)
=======
      if battery.location != HPXML::LocationOutside
        battery.additional_properties.space = get_space_from_location(battery.location, model, spaces)
      end
      Battery.apply(model, battery)
>>>>>>> 479cfbb6
    end
  end

  def self.add_additional_properties(model, hpxml_path, building_id)
    # Store some data for use in reporting measure
    additionalProperties = model.getBuilding.additionalProperties
    additionalProperties.setFeature('hpxml_path', hpxml_path)
    additionalProperties.setFeature('hpxml_defaults_path', @hpxml_defaults_path)
    additionalProperties.setFeature('building_id', building_id.to_s)
    emissions_scenario_names = @hpxml.header.emissions_scenarios.map { |s| s.name }.to_s
    additionalProperties.setFeature('emissions_scenario_names', emissions_scenario_names)
    emissions_scenario_types = @hpxml.header.emissions_scenarios.map { |s| s.emissions_type }.to_s
    additionalProperties.setFeature('emissions_scenario_types', emissions_scenario_types)
  end

<<<<<<< HEAD
  def self.add_unmet_hours_output(runner, model)
=======
  def self.add_unmet_hours_output(model, spaces)
>>>>>>> 479cfbb6
    # We do our own unmet hours calculation via EMS so that we can incorporate,
    # e.g., heating/cooling seasons into the logic.
    hvac_control = @hpxml.hvac_controls[0]
    if not hvac_control.nil?
      sim_year = @hpxml.header.sim_calendar_year
      htg_start_day = Schedule.get_day_num_from_month_day(sim_year, hvac_control.seasons_heating_begin_month, hvac_control.seasons_heating_begin_day)
      htg_end_day = Schedule.get_day_num_from_month_day(sim_year, hvac_control.seasons_heating_end_month, hvac_control.seasons_heating_end_day)
      clg_start_day = Schedule.get_day_num_from_month_day(sim_year, hvac_control.seasons_cooling_begin_month, hvac_control.seasons_cooling_begin_day)
      clg_end_day = Schedule.get_day_num_from_month_day(sim_year, hvac_control.seasons_cooling_end_month, hvac_control.seasons_cooling_end_day)
    end

    # EMS sensors
    htg_sensor = OpenStudio::Model::EnergyManagementSystemSensor.new(model, 'Zone Heating Setpoint Not Met Time')
    htg_sensor.setName('zone htg unmet s')
    htg_sensor.setKeyName(@conditioned_zone.name.to_s)

    clg_sensor = OpenStudio::Model::EnergyManagementSystemSensor.new(model, 'Zone Cooling Setpoint Not Met Time')
    clg_sensor.setName('zone clg unmet s')
    clg_sensor.setKeyName(@conditioned_zone.name.to_s)

    # EMS program
    clg_hrs = 'clg_unmet_hours'
    htg_hrs = 'htg_unmet_hours'
    program = OpenStudio::Model::EnergyManagementSystemProgram.new(model)
    program.setName(Constants.ObjectNameUnmetHoursProgram)
    program.addLine("Set #{htg_hrs} = 0")
    program.addLine("Set #{clg_hrs} = 0")
    if @hpxml.total_fraction_heat_load_served > 0
      if htg_end_day >= htg_start_day
        program.addLine("If (DayOfYear >= #{htg_start_day}) && (DayOfYear <= #{htg_end_day})")
      else
        program.addLine("If (DayOfYear >= #{htg_start_day}) || (DayOfYear <= #{htg_end_day})")
      end
      program.addLine("  Set #{htg_hrs} = #{htg_hrs} + #{htg_sensor.name}")
      program.addLine('EndIf')
    end
    if @hpxml.total_fraction_cool_load_served > 0
      if clg_end_day >= clg_start_day
        program.addLine("If (DayOfYear >= #{clg_start_day}) && (DayOfYear <= #{clg_end_day})")
      else
        program.addLine("If (DayOfYear >= #{clg_start_day}) || (DayOfYear <= #{clg_end_day})")
      end
      program.addLine("  Set #{clg_hrs} = #{clg_hrs} + #{clg_sensor.name}")
      program.addLine('EndIf')
    end

    # EMS calling manager
    program_calling_manager = OpenStudio::Model::EnergyManagementSystemProgramCallingManager.new(model)
    program_calling_manager.setName("#{program.name} calling manager")
    program_calling_manager.setCallingPoint('EndOfZoneTimestepBeforeZoneReporting')
    program_calling_manager.addProgram(program)
  end

<<<<<<< HEAD
  def self.add_loads_output(runner, model, spaces, add_component_loads)
    liv_load_sensors, intgain_dehumidifier = add_total_loads_output(runner, model)
    return unless add_component_loads

    add_component_loads_output(runner, model, liv_load_sensors, intgain_dehumidifier)
  end

  def self.add_total_loads_output(runner, model)
=======
  def self.add_loads_output(model, spaces, add_component_loads)
    living_zone = spaces[HPXML::LocationLivingSpace].thermalZone.get

    liv_load_sensors, intgain_dehumidifier = add_total_loads_output(model, living_zone)
    return unless add_component_loads

    add_component_loads_output(model, living_zone, liv_load_sensors, intgain_dehumidifier)
  end

  def self.add_total_loads_output(model, living_zone)
>>>>>>> 479cfbb6
    # Energy transferred in the conditioned space, used for determining heating (winter) vs cooling (summer)
    liv_load_sensors = {}
    liv_load_sensors[:htg] = OpenStudio::Model::EnergyManagementSystemSensor.new(model, "Heating:EnergyTransfer:Zone:#{@conditioned_zone.name.to_s.upcase}")
    liv_load_sensors[:htg].setName('htg_load_liv')
    liv_load_sensors[:clg] = OpenStudio::Model::EnergyManagementSystemSensor.new(model, "Cooling:EnergyTransfer:Zone:#{@conditioned_zone.name.to_s.upcase}")
    liv_load_sensors[:clg].setName('clg_load_liv')

    # Total energy transferred (above plus ducts)
    tot_load_sensors = {}
    tot_load_sensors[:htg] = OpenStudio::Model::EnergyManagementSystemSensor.new(model, 'Heating:EnergyTransfer')
    tot_load_sensors[:htg].setName('htg_load_tot')
    tot_load_sensors[:clg] = OpenStudio::Model::EnergyManagementSystemSensor.new(model, 'Cooling:EnergyTransfer')
    tot_load_sensors[:clg].setName('clg_load_tot')

    # Need to adjusted E+ EnergyTransfer meters for dehumidifiers
    intgain_dehumidifier = nil
    model.getZoneHVACDehumidifierDXs.each do |e|
      next unless e.thermalZone.get.name.to_s == @conditioned_zone.name.to_s

      { 'Zone Dehumidifier Sensible Heating Energy' => 'ig_dehumidifier' }.each do |var, name|
        intgain_dehumidifier = OpenStudio::Model::EnergyManagementSystemSensor.new(model, var)
        intgain_dehumidifier.setName(name)
        intgain_dehumidifier.setKeyName(e.name.to_s)
      end
    end

    # EMS program
    program = OpenStudio::Model::EnergyManagementSystemProgram.new(model)
    program.setName(Constants.ObjectNameTotalLoadsProgram)
    program.addLine('Set loads_htg_tot = 0')
    program.addLine('Set loads_clg_tot = 0')
    program.addLine("If #{liv_load_sensors[:htg].name} > 0")
    s = "  Set loads_htg_tot = #{tot_load_sensors[:htg].name} - #{tot_load_sensors[:clg].name}"
    if not intgain_dehumidifier.nil?
      s += " - #{intgain_dehumidifier.name}"
    end
    program.addLine(s)
    program.addLine("ElseIf #{liv_load_sensors[:clg].name} > 0")
    s = "  Set loads_clg_tot = #{tot_load_sensors[:clg].name} - #{tot_load_sensors[:htg].name}"
    if not intgain_dehumidifier.nil?
      s += " + #{intgain_dehumidifier.name}"
    end
    program.addLine(s)
    program.addLine('EndIf')

    # EMS calling manager
    program_calling_manager = OpenStudio::Model::EnergyManagementSystemProgramCallingManager.new(model)
    program_calling_manager.setName("#{program.name} calling manager")
    program_calling_manager.setCallingPoint('EndOfZoneTimestepAfterZoneReporting')
    program_calling_manager.addProgram(program)

    return liv_load_sensors, intgain_dehumidifier
  end

<<<<<<< HEAD
  def self.add_component_loads_output(runner, model, liv_load_sensors, intgain_dehumidifier)
=======
  def self.add_component_loads_output(model, living_zone, liv_load_sensors, intgain_dehumidifier)
>>>>>>> 479cfbb6
    # Prevent certain objects (e.g., OtherEquipment) from being counted towards both, e.g., ducts and internal gains
    objects_already_processed = []

    # EMS Sensors: Surfaces, SubSurfaces, InternalMass

    surfaces_sensors = { walls: [],
                         rim_joists: [],
                         foundation_walls: [],
                         floors: [],
                         slabs: [],
                         ceilings: [],
                         roofs: [],
                         windows: [],
                         doors: [],
                         skylights: [],
                         internal_mass: [] }

    # Output diagnostics needed for some output variables used below
    output_diagnostics = model.getOutputDiagnostics
    output_diagnostics.addKey('DisplayAdvancedReportVariables')

    area_tolerance = UnitConversions.convert(1.0, 'ft^2', 'm^2')

<<<<<<< HEAD
    model.getSurfaces.sort.each_with_index do |s, idx|
      next unless s.space.get.thermalZone.get.name.to_s == @conditioned_zone.name.to_s
=======
    model.getSurfaces.sort.each do |s|
      next unless s.space.get.thermalZone.get.name.to_s == living_zone.name.to_s
>>>>>>> 479cfbb6

      surface_type = s.additionalProperties.getFeatureAsString('SurfaceType')
      if not surface_type.is_initialized
        fail "Could not identify surface type for surface: '#{s.name}'."
      end

      surface_type = surface_type.get

      s.subSurfaces.each do |ss|
        key = { 'Window' => :windows,
                'Door' => :doors,
                'Skylight' => :skylights }[surface_type]
        fail "Unexpected subsurface for component loads: '#{ss.name}'." if key.nil?

        if (surface_type == 'Window') || (surface_type == 'Skylight')
          vars = { 'Surface Window Transmitted Solar Radiation Energy' => 'ss_trans_in',
                   'Surface Window Shortwave from Zone Back Out Window Heat Transfer Rate' => 'ss_back_out',
                   'Surface Window Total Glazing Layers Absorbed Shortwave Radiation Rate' => 'ss_sw_abs',
                   'Surface Window Total Glazing Layers Absorbed Solar Radiation Energy' => 'ss_sol_abs',
                   'Surface Inside Face Initial Transmitted Diffuse Transmitted Out Window Solar Radiation Rate' => 'ss_trans_out',
                   'Surface Inside Face Convection Heat Gain Energy' => 'ss_conv',
                   'Surface Inside Face Internal Gains Radiation Heat Gain Energy' => 'ss_ig',
                   'Surface Inside Face Net Surface Thermal Radiation Heat Gain Energy' => 'ss_surf' }
        else
          vars = { 'Surface Inside Face Solar Radiation Heat Gain Energy' => 'ss_sol',
                   'Surface Inside Face Lights Radiation Heat Gain Energy' => 'ss_lgt',
                   'Surface Inside Face Convection Heat Gain Energy' => 'ss_conv',
                   'Surface Inside Face Internal Gains Radiation Heat Gain Energy' => 'ss_ig',
                   'Surface Inside Face Net Surface Thermal Radiation Heat Gain Energy' => 'ss_surf' }
        end

        surfaces_sensors[key] << []
        vars.each do |var, name|
          sensor = OpenStudio::Model::EnergyManagementSystemSensor.new(model, var)
          sensor.setName(name)
          sensor.setKeyName(ss.name.to_s)
          surfaces_sensors[key][-1] << sensor
        end
      end

      next if s.netArea < area_tolerance # Skip parent surfaces (of subsurfaces) that have near zero net area

      key = { 'FoundationWall' => :foundation_walls,
              'RimJoist' => :rim_joists,
              'Wall' => :walls,
              'Slab' => :slabs,
              'Floor' => :floors,
              'Ceiling' => :ceilings,
              'Roof' => :roofs,
              'InferredCeiling' => :internal_mass,
              'InferredFloor' => :internal_mass }[surface_type]
      fail "Unexpected surface for component loads: '#{s.name}'." if key.nil?

      surfaces_sensors[key] << []
      { 'Surface Inside Face Convection Heat Gain Energy' => 's_conv',
        'Surface Inside Face Internal Gains Radiation Heat Gain Energy' => 's_ig',
        'Surface Inside Face Solar Radiation Heat Gain Energy' => 's_sol',
        'Surface Inside Face Lights Radiation Heat Gain Energy' => 's_lgt',
        'Surface Inside Face Net Surface Thermal Radiation Heat Gain Energy' => 's_surf' }.each do |var, name|
        sensor = OpenStudio::Model::EnergyManagementSystemSensor.new(model, var)
        sensor.setName(name)
        sensor.setKeyName(s.name.to_s)
        surfaces_sensors[key][-1] << sensor
      end
    end

    model.getInternalMasss.sort.each do |m|
      next unless m.space.get.thermalZone.get.name.to_s == @conditioned_zone.name.to_s

      surfaces_sensors[:internal_mass] << []
      { 'Surface Inside Face Convection Heat Gain Energy' => 'im_conv',
        'Surface Inside Face Internal Gains Radiation Heat Gain Energy' => 'im_ig',
        'Surface Inside Face Solar Radiation Heat Gain Energy' => 'im_sol',
        'Surface Inside Face Lights Radiation Heat Gain Energy' => 'im_lgt',
        'Surface Inside Face Net Surface Thermal Radiation Heat Gain Energy' => 'im_surf' }.each do |var, name|
        sensor = OpenStudio::Model::EnergyManagementSystemSensor.new(model, var)
        sensor.setName(name)
        sensor.setKeyName(m.name.to_s)
        surfaces_sensors[:internal_mass][-1] << sensor
      end
    end

    # EMS Sensors: Infiltration, Mechanical Ventilation, Natural Ventilation, Whole House Fan
    infil_sensors = []
    natvent_sensors = []
    whf_sensors = []
    { Constants.ObjectNameInfiltration => infil_sensors,
      Constants.ObjectNameNaturalVentilation => natvent_sensors,
      Constants.ObjectNameWholeHouseFan => whf_sensors }.each do |prefix, array|
      model.getSpaceInfiltrationDesignFlowRates.sort.each do |i|
        next unless i.name.to_s.start_with? prefix
        next unless i.space.get.thermalZone.get.name.to_s == @conditioned_zone.name.to_s

        { 'Infiltration Sensible Heat Gain Energy' => prefix.gsub(' ', '_') + '_' + 'gain',
          'Infiltration Sensible Heat Loss Energy' => prefix.gsub(' ', '_') + '_' + 'loss' }.each do |var, name|
          airflow_sensor = OpenStudio::Model::EnergyManagementSystemSensor.new(model, var)
          airflow_sensor.setName(name)
          airflow_sensor.setKeyName(i.name.to_s)
          array << airflow_sensor
        end
      end
    end

    mechvents_sensors = []
    model.getElectricEquipments.sort.each do |o|
      next unless o.name.to_s.start_with? Constants.ObjectNameMechanicalVentilation

      mechvents_sensors << []
      { 'Electric Equipment Convective Heating Energy' => 'mv_conv',
        'Electric Equipment Radiant Heating Energy' => 'mv_rad' }.each do |var, name|
        mechvent_sensor = OpenStudio::Model::EnergyManagementSystemSensor.new(model, var)
        mechvent_sensor.setName(name)
        mechvent_sensor.setKeyName(o.name.to_s)
        mechvents_sensors[-1] << mechvent_sensor
        objects_already_processed << o
      end
    end
    model.getOtherEquipments.sort.each do |o|
      next unless o.name.to_s.start_with? Constants.ObjectNameMechanicalVentilationHouseFan

      mechvents_sensors << []
      { 'Other Equipment Convective Heating Energy' => 'mv_conv',
        'Other Equipment Radiant Heating Energy' => 'mv_rad' }.each do |var, name|
        mechvent_sensor = OpenStudio::Model::EnergyManagementSystemSensor.new(model, var)
        mechvent_sensor.setName(name)
        mechvent_sensor.setKeyName(o.name.to_s)
        mechvents_sensors[-1] << mechvent_sensor
        objects_already_processed << o
      end
    end

    # EMS Sensors: Ducts

    ducts_sensors = []
    ducts_mix_gain_sensor = nil
    ducts_mix_loss_sensor = nil

    has_duct_zone_mixing = false
    @conditioned_zone.airLoopHVACs.sort.each do |airloop|
      @conditioned_zone.zoneMixing.each do |zone_mix|
        next unless zone_mix.name.to_s.start_with? airloop.name.to_s.gsub(' ', '_')

        has_duct_zone_mixing = true
      end
    end

    if has_duct_zone_mixing
      ducts_mix_gain_sensor = OpenStudio::Model::EnergyManagementSystemSensor.new(model, 'Zone Mixing Sensible Heat Gain Energy')
      ducts_mix_gain_sensor.setName('duct_mix_gain')
      ducts_mix_gain_sensor.setKeyName(@conditioned_zone.name.to_s)

      ducts_mix_loss_sensor = OpenStudio::Model::EnergyManagementSystemSensor.new(model, 'Zone Mixing Sensible Heat Loss Energy')
      ducts_mix_loss_sensor.setName('duct_mix_loss')
      ducts_mix_loss_sensor.setKeyName(@conditioned_zone.name.to_s)
    end

    # Duct losses
    model.getOtherEquipments.sort.each do |o|
      next if objects_already_processed.include? o

      is_duct_load = o.additionalProperties.getFeatureAsBoolean(Constants.IsDuctLoadForReport)
      next unless is_duct_load.is_initialized

      objects_already_processed << o
      next unless is_duct_load.get

      ducts_sensors << []
      { 'Other Equipment Convective Heating Energy' => 'ducts_conv',
        'Other Equipment Radiant Heating Energy' => 'ducts_rad' }.each do |var, name|
        ducts_sensor = OpenStudio::Model::EnergyManagementSystemSensor.new(model, var)
        ducts_sensor.setName(name)
        ducts_sensor.setKeyName(o.name.to_s)
        ducts_sensors[-1] << ducts_sensor
      end
    end

    # EMS Sensors: Internal Gains

    intgains_sensors = []

    model.getElectricEquipments.sort.each do |o|
      next unless o.space.get.thermalZone.get.name.to_s == @conditioned_zone.name.to_s
      next if objects_already_processed.include? o

      intgains_sensors << []
      { 'Electric Equipment Convective Heating Energy' => 'ig_ee_conv',
        'Electric Equipment Radiant Heating Energy' => 'ig_ee_rad' }.each do |var, name|
        intgains_elec_equip_sensor = OpenStudio::Model::EnergyManagementSystemSensor.new(model, var)
        intgains_elec_equip_sensor.setName(name)
        intgains_elec_equip_sensor.setKeyName(o.name.to_s)
        intgains_sensors[-1] << intgains_elec_equip_sensor
      end
    end

    model.getOtherEquipments.sort.each do |o|
      next unless o.space.get.thermalZone.get.name.to_s == @conditioned_zone.name.to_s
      next if objects_already_processed.include? o

      intgains_sensors << []
      { 'Other Equipment Convective Heating Energy' => 'ig_oe_conv',
        'Other Equipment Radiant Heating Energy' => 'ig_oe_rad' }.each do |var, name|
        intgains_other_equip_sensor = OpenStudio::Model::EnergyManagementSystemSensor.new(model, var)
        intgains_other_equip_sensor.setName(name)
        intgains_other_equip_sensor.setKeyName(o.name.to_s)
        intgains_sensors[-1] << intgains_other_equip_sensor
      end
    end

    model.getLightss.sort.each do |e|
      next unless e.space.get.thermalZone.get.name.to_s == @conditioned_zone.name.to_s

      intgains_sensors << []
      { 'Lights Convective Heating Energy' => 'ig_lgt_conv',
        'Lights Radiant Heating Energy' => 'ig_lgt_rad',
        'Lights Visible Radiation Heating Energy' => 'ig_lgt_vis' }.each do |var, name|
        intgains_lights_sensor = OpenStudio::Model::EnergyManagementSystemSensor.new(model, var)
        intgains_lights_sensor.setName(name)
        intgains_lights_sensor.setKeyName(e.name.to_s)
        intgains_sensors[-1] << intgains_lights_sensor
      end
    end

    model.getPeoples.sort.each do |e|
      next unless e.space.get.thermalZone.get.name.to_s == @conditioned_zone.name.to_s

      intgains_sensors << []
      { 'People Convective Heating Energy' => 'ig_ppl_conv',
        'People Radiant Heating Energy' => 'ig_ppl_rad' }.each do |var, name|
        intgains_people = OpenStudio::Model::EnergyManagementSystemSensor.new(model, var)
        intgains_people.setName(name)
        intgains_people.setKeyName(e.name.to_s)
        intgains_sensors[-1] << intgains_people
      end
    end

    if not intgain_dehumidifier.nil?
      intgains_sensors[-1] << intgain_dehumidifier
    end

    intgains_dhw_sensors = {}

    (model.getWaterHeaterMixeds + model.getWaterHeaterStratifieds).sort.each do |wh|
      next unless wh.ambientTemperatureThermalZone.is_initialized
      next unless wh.ambientTemperatureThermalZone.get.name.to_s == @conditioned_zone.name.to_s

      dhw_sensor = OpenStudio::Model::EnergyManagementSystemSensor.new(model, 'Water Heater Heat Loss Energy')
      dhw_sensor.setName('dhw_loss')
      dhw_sensor.setKeyName(wh.name.to_s)

      if wh.is_a? OpenStudio::Model::WaterHeaterMixed
        oncycle_loss = wh.onCycleLossFractiontoThermalZone
        offcycle_loss = wh.offCycleLossFractiontoThermalZone
      else
        oncycle_loss = wh.skinLossFractiontoZone
        offcycle_loss = wh.offCycleFlueLossFractiontoZone
      end

      dhw_rtf_sensor = OpenStudio::Model::EnergyManagementSystemSensor.new(model, 'Water Heater Runtime Fraction')
      dhw_rtf_sensor.setName('dhw_rtf')
      dhw_rtf_sensor.setKeyName(wh.name.to_s)

      intgains_dhw_sensors[dhw_sensor] = [offcycle_loss, oncycle_loss, dhw_rtf_sensor]
    end

    nonsurf_names = ['intgains', 'infil', 'mechvent', 'natvent', 'whf', 'ducts']

    # EMS program
    program = OpenStudio::Model::EnergyManagementSystemProgram.new(model)
    program.setName(Constants.ObjectNameComponentLoadsProgram)

    # EMS program: Surfaces
    surfaces_sensors.each do |k, surface_sensors|
      program.addLine("Set hr_#{k} = 0")
      surface_sensors.each do |sensors|
        s = "Set hr_#{k} = hr_#{k}"
        sensors.each do |sensor|
          # remove ss_net if switch
          if sensor.name.to_s.start_with?('ss_net', 'ss_sol_abs', 'ss_trans_in')
            s += " - #{sensor.name}"
          elsif sensor.name.to_s.start_with?('ss_sw_abs', 'ss_trans_out', 'ss_back_out')
            s += " + #{sensor.name} * ZoneTimestep * 3600"
          else
            s += " + #{sensor.name}"
          end
        end
        program.addLine(s) if sensors.size > 0
      end
    end

    # EMS program: Internal gains
    program.addLine('Set hr_intgains = 0')
    intgains_sensors.each do |intgain_sensors|
      s = 'Set hr_intgains = hr_intgains'
      intgain_sensors.each do |sensor|
        s += " - #{sensor.name}"
      end
      program.addLine(s) if intgain_sensors.size > 0
    end
    intgains_dhw_sensors.each do |sensor, vals|
      off_loss, on_loss, rtf_sensor = vals
      program.addLine("Set hr_intgains = hr_intgains + #{sensor.name} * (#{off_loss}*(1-#{rtf_sensor.name}) + #{on_loss}*#{rtf_sensor.name})") # Water heater tank losses to zone
    end

    # EMS program: Infiltration, Natural Ventilation, Mechanical Ventilation, Ducts
    { infil_sensors => 'infil',
      natvent_sensors => 'natvent',
      whf_sensors => 'whf' }.each do |sensors, loadtype|
      program.addLine("Set hr_#{loadtype} = 0")
      s = "Set hr_#{loadtype} = hr_#{loadtype}"
      sensors.each do |sensor|
        if sensor.name.to_s.include? 'gain'
          s += " - #{sensor.name}"
        elsif sensor.name.to_s.include? 'loss'
          s += " + #{sensor.name}"
        end
      end
      program.addLine(s) if sensors.size > 0
    end
    { mechvents_sensors => 'mechvent',
      ducts_sensors => 'ducts' }.each do |all_sensors, loadtype|
      program.addLine("Set hr_#{loadtype} = 0")
      all_sensors.each do |sensors|
        s = "Set hr_#{loadtype} = hr_#{loadtype}"
        sensors.each do |sensor|
          s += " - #{sensor.name}"
        end
        program.addLine(s) if sensors.size > 0
      end
    end
    if (not ducts_mix_loss_sensor.nil?) && (not ducts_mix_gain_sensor.nil?)
      program.addLine("Set hr_ducts = hr_ducts + (#{ducts_mix_loss_sensor.name} - #{ducts_mix_gain_sensor.name})")
    end

    # EMS program: Heating vs Cooling logic
    program.addLine('Set htg_mode = 0')
    program.addLine('Set clg_mode = 0')
    program.addLine("If (#{liv_load_sensors[:htg].name} > 0)") # Assign hour to heating if heating load
    program.addLine('  Set htg_mode = 1')
    program.addLine("ElseIf (#{liv_load_sensors[:clg].name} > 0)") # Assign hour to cooling if cooling load
    program.addLine('  Set clg_mode = 1')
    program.addLine("ElseIf (#{@clg_ssn_sensor.name} > 0)") # No load, assign hour to cooling if in cooling season definition (Note: natural ventilation & whole house fan only operate during the cooling season)
    program.addLine('  Set clg_mode = 1')
    program.addLine('Else') # No load, assign hour to heating if not in cooling season definition
    program.addLine('  Set htg_mode = 1')
    program.addLine('EndIf')

    [:htg, :clg].each do |mode|
      if mode == :htg
        sign = ''
      else
        sign = '-'
      end
      surfaces_sensors.keys.each do |k|
        program.addLine("Set loads_#{mode}_#{k} = #{sign}hr_#{k} * #{mode}_mode")
      end
      nonsurf_names.each do |nonsurf_name|
        program.addLine("Set loads_#{mode}_#{nonsurf_name} = #{sign}hr_#{nonsurf_name} * #{mode}_mode")
      end
    end

    # EMS calling manager
    program_calling_manager = OpenStudio::Model::EnergyManagementSystemProgramCallingManager.new(model)
    program_calling_manager.setName("#{program.name} calling manager")
    program_calling_manager.setCallingPoint('EndOfZoneTimestepAfterZoneReporting')
    program_calling_manager.addProgram(program)
  end

  def self.set_output_files(model)
    oj = model.getOutputJSON
    oj.setOptionType('TimeSeriesAndTabular')
    oj.setOutputJSON(false)
    oj.setOutputMessagePack(true)

    ocf = model.getOutputControlFiles
    ocf.setOutputAUDIT(@debug)
    ocf.setOutputBND(@debug)
    ocf.setOutputEIO(@debug)
    ocf.setOutputESO(@debug)
    ocf.setOutputMDD(@debug)
    ocf.setOutputMTD(@debug)
    ocf.setOutputMTR(@debug)
    ocf.setOutputRDD(@debug)
    ocf.setOutputSHD(@debug)
    ocf.setOutputPerfLog(@debug)
  end

  def self.add_ems_debug_output(model)
    oems = model.getOutputEnergyManagementSystem
    oems.setActuatorAvailabilityDictionaryReporting('Verbose')
    oems.setInternalVariableAvailabilityDictionaryReporting('Verbose')
    oems.setEMSRuntimeLanguageDebugOutputLevel('Verbose')
  end

  def self.set_surface_interior(model, spaces, surface, hpxml_surface)
    interior_adjacent_to = hpxml_surface.interior_adjacent_to
    surface.setSpace(create_or_get_space(model, spaces, interior_adjacent_to))
  end

  def self.set_surface_exterior(model, spaces, surface, hpxml_surface)
    exterior_adjacent_to = hpxml_surface.exterior_adjacent_to
    is_adiabatic = hpxml_surface.is_adiabatic
    if exterior_adjacent_to == HPXML::LocationOutside
      surface.setOutsideBoundaryCondition('Outdoors')
    elsif exterior_adjacent_to == HPXML::LocationGround
      surface.setOutsideBoundaryCondition('Foundation')
    elsif is_adiabatic
      surface.setOutsideBoundaryCondition('Adiabatic')
    elsif [HPXML::LocationOtherHeatedSpace, HPXML::LocationOtherMultifamilyBufferSpace,
           HPXML::LocationOtherNonFreezingSpace, HPXML::LocationOtherHousingUnit].include? exterior_adjacent_to
      set_surface_otherside_coefficients(surface, exterior_adjacent_to, model, spaces)
    else
      surface.createAdjacentSurface(create_or_get_space(model, spaces, exterior_adjacent_to))
    end
  end

  def self.set_surface_otherside_coefficients(surface, exterior_adjacent_to, model, spaces)
    otherside_coeffs = nil
    model.getSurfacePropertyOtherSideCoefficientss.each do |c|
      next unless c.name.to_s == exterior_adjacent_to

      otherside_coeffs = c
    end
    if otherside_coeffs.nil?
      # Create E+ other side coefficient object
      otherside_coeffs = OpenStudio::Model::SurfacePropertyOtherSideCoefficients.new(model)
      otherside_coeffs.setName(exterior_adjacent_to)
      otherside_coeffs.setCombinedConvectiveRadiativeFilmCoefficient(UnitConversions.convert(1.0 / Material.AirFilmVertical.rvalue, 'Btu/(hr*ft^2*F)', 'W/(m^2*K)'))
      # Schedule of space temperature, can be shared with water heater/ducts
      sch = get_space_temperature_schedule(model, exterior_adjacent_to)
      otherside_coeffs.setConstantTemperatureSchedule(sch)
    end
    surface.setSurfacePropertyOtherSideCoefficients(otherside_coeffs)
    surface.setSunExposure('NoSun')
    surface.setWindExposure('NoWind')
  end

  def self.get_space_temperature_schedule(model, location)
    # Create outside boundary schedules to be actuated by EMS,
    # can be shared by any surface, duct adjacent to / located in those spaces

    # return if already exists
    model.getScheduleConstants.each do |sch|
      next unless sch.name.to_s == location

      return sch
    end

    sch = OpenStudio::Model::ScheduleConstant.new(model)
    sch.setName(location)

    space_values = Geometry.get_temperature_scheduled_space_values(location)

    if location == HPXML::LocationOtherHeatedSpace
      # Create a sensor to get dynamic heating setpoint
      htg_sch = @conditioned_zone.thermostatSetpointDualSetpoint.get.heatingSetpointTemperatureSchedule.get
      sensor_htg_spt = OpenStudio::Model::EnergyManagementSystemSensor.new(model, 'Schedule Value')
      sensor_htg_spt.setName('htg_spt')
      sensor_htg_spt.setKeyName(htg_sch.name.to_s)
      space_values[:temp_min] = sensor_htg_spt.name.to_s
    end

    # Schedule type limits compatible
    schedule_type_limits = OpenStudio::Model::ScheduleTypeLimits.new(model)
    schedule_type_limits.setUnitType('Temperature')
    sch.setScheduleTypeLimits(schedule_type_limits)

    # Sensors
    if space_values[:indoor_weight] > 0
      sensor_ia = OpenStudio::Model::EnergyManagementSystemSensor.new(model, 'Zone Air Temperature')
      sensor_ia.setName('cond_zone_temp')
      sensor_ia.setKeyName(@conditioned_zone.name.to_s)
    end

    if space_values[:outdoor_weight] > 0
      sensor_oa = OpenStudio::Model::EnergyManagementSystemSensor.new(model, 'Site Outdoor Air Drybulb Temperature')
      sensor_oa.setName('oa_temp')
    end

    if space_values[:ground_weight] > 0
      sensor_gnd = OpenStudio::Model::EnergyManagementSystemSensor.new(model, 'Site Surface Ground Temperature')
      sensor_gnd.setName('ground_temp')
    end

    actuator = OpenStudio::Model::EnergyManagementSystemActuator.new(sch, *EPlus::EMSActuatorScheduleConstantValue)
    actuator.setName("#{location.gsub(' ', '_').gsub('-', '_')}_temp_sch")

    # EMS to actuate schedule
    program = OpenStudio::Model::EnergyManagementSystemProgram.new(model)
    program.setName("#{location.gsub('-', '_')} Temperature Program")
    program.addLine("Set #{actuator.name} = 0.0")
    if not sensor_ia.nil?
      program.addLine("Set #{actuator.name} = #{actuator.name} + (#{sensor_ia.name} * #{space_values[:indoor_weight]})")
    end
    if not sensor_oa.nil?
      program.addLine("Set #{actuator.name} = #{actuator.name} + (#{sensor_oa.name} * #{space_values[:outdoor_weight]})")
    end
    if not sensor_gnd.nil?
      program.addLine("Set #{actuator.name} = #{actuator.name} + (#{sensor_gnd.name} * #{space_values[:ground_weight]})")
    end
    if not space_values[:temp_min].nil?
      if space_values[:temp_min].is_a? String
        min_temp_c = space_values[:temp_min]
      else
        min_temp_c = UnitConversions.convert(space_values[:temp_min], 'F', 'C')
      end
      program.addLine("If #{actuator.name} < #{min_temp_c}")
      program.addLine("Set #{actuator.name} = #{min_temp_c}")
      program.addLine('EndIf')
    end

    program_cm = OpenStudio::Model::EnergyManagementSystemProgramCallingManager.new(model)
    program_cm.setName("#{program.name} calling manager")
    program_cm.setCallingPoint('EndOfSystemTimestepAfterHVACReporting')
    program_cm.addProgram(program)

    return sch
  end

  # Returns an OS:Space, or temperature OS:Schedule for a MF space, or nil if outside
  # Should be called when the object's energy use is sensitive to ambient temperature
  # (e.g., water heaters and ducts).
  def self.get_space_or_schedule_from_location(location, model, spaces)
    return if [HPXML::LocationOtherExterior,
               HPXML::LocationOutside,
               HPXML::LocationRoofDeck].include? location

    sch = nil
    space = nil
    if [HPXML::LocationOtherHeatedSpace,
        HPXML::LocationOtherHousingUnit,
        HPXML::LocationOtherMultifamilyBufferSpace,
        HPXML::LocationOtherNonFreezingSpace,
        HPXML::LocationExteriorWall,
        HPXML::LocationUnderSlab].include? location
      # if located in spaces where we don't model a thermal zone, create and return temperature schedule
      sch = get_space_temperature_schedule(model, location)
    else
<<<<<<< HEAD
      space = get_space_from_location(location, spaces)
=======
      space = get_space_from_location(location, model, spaces)
>>>>>>> 479cfbb6
    end

    return space, sch
  end

  # Returns an OS:Space, or nil if a MF space or outside.
  # Should be called when the object's energy use is NOT sensitive to ambient temperature
  # (e.g., appliances).
<<<<<<< HEAD
  def self.get_space_from_location(location, spaces)
    return if [HPXML::LocationOutside,
               HPXML::LocationOtherHeatedSpace,
=======
  def self.get_space_from_location(location, model, spaces)
    return if [HPXML::LocationOtherHeatedSpace,
>>>>>>> 479cfbb6
               HPXML::LocationOtherHousingUnit,
               HPXML::LocationOtherMultifamilyBufferSpace,
               HPXML::LocationOtherNonFreezingSpace].include? location

    return spaces[location]
  end

  def self.set_subsurface_exterior(surface, spaces, model, hpxml_surface)
    # Set its parent surface outside boundary condition, which will be also applied to subsurfaces through OS
    # The parent surface is entirely comprised of the subsurface.

    # Subsurface on foundation wall, set it to be adjacent to outdoors
    if hpxml_surface.exterior_adjacent_to == HPXML::LocationGround
      surface.setOutsideBoundaryCondition('Outdoors')
    else
      set_surface_exterior(model, spaces, surface, hpxml_surface)
    end
  end

  def self.get_kiva_instances(fnd_walls, slabs)
    # Identify unique Kiva foundations that are required.
    kiva_fnd_walls = []
    fnd_walls.each do |foundation_wall|
      next unless foundation_wall.is_exterior

      kiva_fnd_walls << foundation_wall
    end
    if kiva_fnd_walls.empty? # Handle slab foundation type
      kiva_fnd_walls << nil
    end

    kiva_slabs = slabs

    return kiva_fnd_walls.product(kiva_slabs)
  end

  def self.set_foundation_and_walls_top()
    @foundation_top = 0
    @hpxml.foundation_walls.each do |foundation_wall|
      top = -1 * foundation_wall.depth_below_grade + foundation_wall.height
      @foundation_top = top if top > @foundation_top
    end
    @walls_top = @foundation_top + 8.0 * @ncfl_ag
  end

  def self.set_heating_and_cooling_seasons()
    return if @hpxml.hvac_controls.size == 0

    hvac_control = @hpxml.hvac_controls[0]
    htg_start_month = hvac_control.seasons_heating_begin_month
    htg_start_day = hvac_control.seasons_heating_begin_day
    htg_end_month = hvac_control.seasons_heating_end_month
    htg_end_day = hvac_control.seasons_heating_end_day
    clg_start_month = hvac_control.seasons_cooling_begin_month
    clg_start_day = hvac_control.seasons_cooling_begin_day
    clg_end_month = hvac_control.seasons_cooling_end_month
    clg_end_day = hvac_control.seasons_cooling_end_day
    sim_year = @hpxml.header.sim_calendar_year

    @heating_days = Schedule.get_daily_season(sim_year, htg_start_month, htg_start_day, htg_end_month, htg_end_day)
    @cooling_days = Schedule.get_daily_season(sim_year, clg_start_month, clg_start_day, clg_end_month, clg_end_day)
  end
end

# register the measure to be used by the application
HPXMLtoOpenStudio.new.registerWithApplication<|MERGE_RESOLUTION|>--- conflicted
+++ resolved
@@ -247,19 +247,11 @@
     # HVAC
 
     airloop_map = {} # Map of HPXML System ID -> AirLoopHVAC (or ZoneHVACFourPipeFanCoil)
-<<<<<<< HEAD
-    add_ideal_system(runner, model, epw_path)
-    add_cooling_system(runner, model, airloop_map)
-    add_heating_system(runner, model, airloop_map)
-    add_heat_pump(runner, model, weather, airloop_map)
-    add_dehumidifiers(runner, model)
-=======
-    add_ideal_system(model, spaces, epw_path)
-    add_cooling_system(model, spaces, airloop_map)
-    add_heating_system(runner, model, spaces, airloop_map)
-    add_heat_pump(runner, model, weather, spaces, airloop_map)
-    add_dehumidifiers(model, spaces)
->>>>>>> 479cfbb6
+    add_ideal_system(model, epw_path)
+    add_cooling_system(model, airloop_map)
+    add_heating_system(model, airloop_map)
+    add_heat_pump(model, weather, airloop_map)
+    add_dehumidifiers(model)
     add_ceiling_fans(runner, model, weather, spaces)
 
     # Hot Water
@@ -285,15 +277,9 @@
 
     # Output
 
-<<<<<<< HEAD
-    add_unmet_hours_output(runner, model)
-    add_loads_output(runner, model, spaces, add_component_loads)
-    set_output_files(runner, model)
-=======
-    add_unmet_hours_output(model, spaces)
-    add_loads_output(model, spaces, add_component_loads)
+    add_unmet_hours_output(model)
+    add_loads_output(model, add_component_loads)
     set_output_files(model)
->>>>>>> 479cfbb6
     # Uncomment to debug EMS
     # add_ems_debug_output(model)
 
@@ -378,11 +364,7 @@
     num_occ = @hpxml.building_occupancy.number_of_residents
     return if num_occ <= 0
 
-<<<<<<< HEAD
     Geometry.apply_occupants(model, runner, @hpxml, num_occ, spaces, @schedules_file)
-=======
-    Geometry.apply_occupants(model, runner, @hpxml, num_occ, spaces[HPXML::LocationLivingSpace], @schedules_file)
->>>>>>> 479cfbb6
   end
 
   def self.create_or_get_space(model, spaces, location)
@@ -1112,37 +1094,18 @@
     apply_adiabatic_construction(model, [floor_surface, ceiling_surface], 'floor')
   end
 
-<<<<<<< HEAD
-  def self.add_thermal_mass(runner, model, spaces)
-=======
   def self.add_thermal_mass(model, spaces)
-    cfa_basement = @hpxml.slabs.select { |s| s.interior_adjacent_to == HPXML::LocationBasementConditioned }.map { |s| s.area }.sum(0.0)
-    basement_frac_of_cfa = cfa_basement / @cfa
->>>>>>> 479cfbb6
     if @apply_ashrae140_assumptions
       # 1024 ft2 of interior partition wall mass, no furniture mass
       mat_int_finish = Material.InteriorFinishMaterial(HPXML::InteriorFinishGypsumBoard, 0.5)
       partition_wall_area = 1024.0 * 2 # Exposed partition wall area (both sides)
-<<<<<<< HEAD
-      Constructions.apply_partition_walls(runner, model, 'PartitionWallConstruction', mat_int_finish, partition_wall_area, spaces)
+      Constructions.apply_partition_walls(model, 'PartitionWallConstruction', mat_int_finish, partition_wall_area, spaces)
     else
       mat_int_finish = Material.InteriorFinishMaterial(@hpxml.partition_wall_mass.interior_finish_type, @hpxml.partition_wall_mass.interior_finish_thickness)
       partition_wall_area = @hpxml.partition_wall_mass.area_fraction * @cfa # Exposed partition wall area (both sides)
-      Constructions.apply_partition_walls(runner, model, 'PartitionWallConstruction', mat_int_finish, partition_wall_area, spaces)
-
-      Constructions.apply_furniture(runner, model, @hpxml.furniture_mass, spaces)
-=======
-      Constructions.apply_partition_walls(model, 'PartitionWallConstruction', mat_int_finish, partition_wall_area,
-                                          basement_frac_of_cfa, spaces[HPXML::LocationLivingSpace])
-    else
-      mat_int_finish = Material.InteriorFinishMaterial(@hpxml.partition_wall_mass.interior_finish_type, @hpxml.partition_wall_mass.interior_finish_thickness)
-      partition_wall_area = @hpxml.partition_wall_mass.area_fraction * @cfa # Exposed partition wall area (both sides)
-      Constructions.apply_partition_walls(model, 'PartitionWallConstruction', mat_int_finish, partition_wall_area,
-                                          basement_frac_of_cfa, spaces[HPXML::LocationLivingSpace])
-
-      Constructions.apply_furniture(model, @hpxml.furniture_mass, @cfa, @ubfa, @gfa,
-                                    basement_frac_of_cfa, spaces[HPXML::LocationLivingSpace])
->>>>>>> 479cfbb6
+      Constructions.apply_partition_walls(model, 'PartitionWallConstruction', mat_int_finish, partition_wall_area, spaces)
+
+      Constructions.apply_furniture(model, @hpxml.furniture_mass, spaces)
     end
   end
 
@@ -1376,7 +1339,6 @@
   def self.add_hot_water_and_appliances(runner, model, weather, spaces)
     # Assign spaces
     @hpxml.clothes_washers.each do |clothes_washer|
-<<<<<<< HEAD
       clothes_washer.additional_properties.space = get_space_from_location(clothes_washer.location, spaces)
     end
     @hpxml.clothes_dryers.each do |clothes_dryer|
@@ -1393,24 +1355,6 @@
     end
     @hpxml.cooking_ranges.each do |cooking_range|
       cooking_range.additional_properties.space = get_space_from_location(cooking_range.location, spaces)
-=======
-      clothes_washer.additional_properties.space = get_space_from_location(clothes_washer.location, model, spaces)
-    end
-    @hpxml.clothes_dryers.each do |clothes_dryer|
-      clothes_dryer.additional_properties.space = get_space_from_location(clothes_dryer.location, model, spaces)
-    end
-    @hpxml.dishwashers.each do |dishwasher|
-      dishwasher.additional_properties.space = get_space_from_location(dishwasher.location, model, spaces)
-    end
-    @hpxml.refrigerators.each do |refrigerator|
-      refrigerator.additional_properties.space = get_space_from_location(refrigerator.location, model, spaces)
-    end
-    @hpxml.freezers.each do |freezer|
-      freezer.additional_properties.space = get_space_from_location(freezer.location, model, spaces)
-    end
-    @hpxml.cooking_ranges.each do |cooking_range|
-      cooking_range.additional_properties.space = get_space_from_location(cooking_range.location, model, spaces)
->>>>>>> 479cfbb6
     end
 
     # Distribution
@@ -1459,13 +1403,7 @@
     Waterheater.apply_combi_system_EMS(model, @hpxml.water_heating_systems, plantloop_map)
   end
 
-<<<<<<< HEAD
-  def self.add_cooling_system(runner, model, airloop_map)
-=======
-  def self.add_cooling_system(model, spaces, airloop_map)
-    living_zone = spaces[HPXML::LocationLivingSpace].thermalZone.get
-
->>>>>>> 479cfbb6
+  def self.add_cooling_system(model, airloop_map)
     HVAC.get_hpxml_hvac_systems(@hpxml).each do |hvac_system|
       next if hvac_system[:cooling].nil?
       next unless hvac_system[:cooling].is_a? HPXML::CoolingSystem
@@ -1499,18 +1437,13 @@
 
       elsif [HPXML::HVACTypeEvaporativeCooler].include? cooling_system.cooling_system_type
 
-<<<<<<< HEAD
-        airloop_map[sys_id] = HVAC.apply_evaporative_cooler(model, runner, cooling_system,
+        airloop_map[sys_id] = HVAC.apply_evaporative_cooler(model, cooling_system,
                                                             sequential_cool_load_fracs, @conditioned_zone)
-=======
-        airloop_map[sys_id] = HVAC.apply_evaporative_cooler(model, cooling_system,
-                                                            sequential_cool_load_fracs, living_zone)
->>>>>>> 479cfbb6
-      end
-    end
-  end
-
-  def self.add_heating_system(runner, model, airloop_map)
+      end
+    end
+  end
+
+  def self.add_heating_system(model, airloop_map)
     HVAC.get_hpxml_hvac_systems(@hpxml).each do |hvac_system|
       next if hvac_system[:heating].nil?
       next unless hvac_system[:heating].is_a? HPXML::HeatingSystem
@@ -1554,13 +1487,8 @@
 
       elsif [HPXML::HVACTypeElectricResistance].include? heating_system.heating_system_type
 
-<<<<<<< HEAD
-        HVAC.apply_electric_baseboard(model, runner, heating_system,
+        HVAC.apply_electric_baseboard(model, heating_system,
                                       sequential_heat_load_fracs, @conditioned_zone)
-=======
-        HVAC.apply_electric_baseboard(model, heating_system,
-                                      sequential_heat_load_fracs, living_zone)
->>>>>>> 479cfbb6
 
       elsif [HPXML::HVACTypeStove,
              HPXML::HVACTypePortableHeater,
@@ -1569,13 +1497,8 @@
              HPXML::HVACTypeFloorFurnace,
              HPXML::HVACTypeFireplace].include? heating_system.heating_system_type
 
-<<<<<<< HEAD
-        HVAC.apply_unit_heater(model, runner, heating_system,
+        HVAC.apply_unit_heater(model, heating_system,
                                sequential_heat_load_fracs, @conditioned_zone)
-=======
-        HVAC.apply_unit_heater(model, heating_system,
-                               sequential_heat_load_fracs, living_zone)
->>>>>>> 479cfbb6
       end
 
       next unless heating_system.is_heat_pump_backup_system
@@ -1586,7 +1509,7 @@
     end
   end
 
-  def self.add_heat_pump(runner, model, weather, airloop_map)
+  def self.add_heat_pump(model, weather, airloop_map)
     HVAC.get_hpxml_hvac_systems(@hpxml).each do |hvac_system|
       next if hvac_system[:cooling].nil?
       next unless hvac_system[:cooling].is_a? HPXML::HeatPump
@@ -1618,7 +1541,7 @@
                                                                  @conditioned_zone)
       elsif [HPXML::HVACTypeHeatPumpGroundToAir].include? heat_pump.heat_pump_type
 
-        airloop_map[sys_id] = HVAC.apply_ground_to_air_heat_pump(model, runner, weather, heat_pump,
+        airloop_map[sys_id] = HVAC.apply_ground_to_air_heat_pump(model, weather, heat_pump,
                                                                  sequential_heat_load_fracs, sequential_cool_load_fracs,
                                                                  @conditioned_zone)
 
@@ -1634,11 +1557,7 @@
     end
   end
 
-<<<<<<< HEAD
-  def self.add_ideal_system(runner, model, epw_path)
-=======
-  def self.add_ideal_system(model, spaces, epw_path)
->>>>>>> 479cfbb6
+  def self.add_ideal_system(model, epw_path)
     # Adds an ideal air system as needed to meet the load under certain circumstances:
     # 1. the sum of fractions load served is less than 1, or
     # 2. we're using an ideal air system for e.g. ASHRAE 140 loads calculation.
@@ -1656,13 +1575,8 @@
           fail 'Unexpected weather file for ASHRAE 140 run.'
         end
       end
-<<<<<<< HEAD
-      HVAC.apply_ideal_air_loads(model, runner, obj_name, [cooling_load_frac], [heating_load_frac],
+      HVAC.apply_ideal_air_loads(model, obj_name, [cooling_load_frac], [heating_load_frac],
                                  @conditioned_zone)
-=======
-      HVAC.apply_ideal_air_loads(model, obj_name, [cooling_load_frac], [heating_load_frac],
-                                 living_zone)
->>>>>>> 479cfbb6
       return
     end
 
@@ -1681,13 +1595,8 @@
     end
 
     if (sequential_heat_load_frac > 0.0) || (sequential_cool_load_frac > 0.0)
-<<<<<<< HEAD
-      HVAC.apply_ideal_air_loads(model, runner, obj_name, [sequential_cool_load_frac], [sequential_heat_load_frac],
+      HVAC.apply_ideal_air_loads(model, obj_name, [sequential_cool_load_frac], [sequential_heat_load_frac],
                                  @conditioned_zone)
-=======
-      HVAC.apply_ideal_air_loads(model, obj_name, [sequential_cool_load_frac], [sequential_heat_load_frac],
-                                 living_zone)
->>>>>>> 479cfbb6
     end
   end
 
@@ -1707,17 +1616,10 @@
     HVAC.apply_ceiling_fans(model, runner, weather, ceiling_fan, spaces, @schedules_file)
   end
 
-<<<<<<< HEAD
-  def self.add_dehumidifiers(runner, model)
+  def self.add_dehumidifiers(model)
     return if @hpxml.dehumidifiers.size == 0
 
-    HVAC.apply_dehumidifiers(model, runner, @hpxml.dehumidifiers, @conditioned_zone)
-=======
-  def self.add_dehumidifiers(model, spaces)
-    return if @hpxml.dehumidifiers.size == 0
-
-    HVAC.apply_dehumidifiers(model, @hpxml.dehumidifiers, spaces[HPXML::LocationLivingSpace])
->>>>>>> 479cfbb6
+    HVAC.apply_dehumidifiers(model, @hpxml.dehumidifiers, @conditioned_zone)
   end
 
   def self.check_distribution_system(hvac_distribution, system_type)
@@ -1939,15 +1841,8 @@
 
     @hpxml.batteries.each do |battery|
       # Assign space
-<<<<<<< HEAD
       battery.additional_properties.space = get_space_from_location(battery.location, spaces)
-      Battery.apply(runner, model, battery)
-=======
-      if battery.location != HPXML::LocationOutside
-        battery.additional_properties.space = get_space_from_location(battery.location, model, spaces)
-      end
       Battery.apply(model, battery)
->>>>>>> 479cfbb6
     end
   end
 
@@ -1963,11 +1858,7 @@
     additionalProperties.setFeature('emissions_scenario_types', emissions_scenario_types)
   end
 
-<<<<<<< HEAD
-  def self.add_unmet_hours_output(runner, model)
-=======
-  def self.add_unmet_hours_output(model, spaces)
->>>>>>> 479cfbb6
+  def self.add_unmet_hours_output(model)
     # We do our own unmet hours calculation via EMS so that we can incorporate,
     # e.g., heating/cooling seasons into the logic.
     hvac_control = @hpxml.hvac_controls[0]
@@ -2021,27 +1912,14 @@
     program_calling_manager.addProgram(program)
   end
 
-<<<<<<< HEAD
-  def self.add_loads_output(runner, model, spaces, add_component_loads)
-    liv_load_sensors, intgain_dehumidifier = add_total_loads_output(runner, model)
+  def self.add_loads_output(model, add_component_loads)
+    liv_load_sensors, intgain_dehumidifier = add_total_loads_output(model)
     return unless add_component_loads
 
-    add_component_loads_output(runner, model, liv_load_sensors, intgain_dehumidifier)
-  end
-
-  def self.add_total_loads_output(runner, model)
-=======
-  def self.add_loads_output(model, spaces, add_component_loads)
-    living_zone = spaces[HPXML::LocationLivingSpace].thermalZone.get
-
-    liv_load_sensors, intgain_dehumidifier = add_total_loads_output(model, living_zone)
-    return unless add_component_loads
-
-    add_component_loads_output(model, living_zone, liv_load_sensors, intgain_dehumidifier)
-  end
-
-  def self.add_total_loads_output(model, living_zone)
->>>>>>> 479cfbb6
+    add_component_loads_output(model, liv_load_sensors, intgain_dehumidifier)
+  end
+
+  def self.add_total_loads_output(model)
     # Energy transferred in the conditioned space, used for determining heating (winter) vs cooling (summer)
     liv_load_sensors = {}
     liv_load_sensors[:htg] = OpenStudio::Model::EnergyManagementSystemSensor.new(model, "Heating:EnergyTransfer:Zone:#{@conditioned_zone.name.to_s.upcase}")
@@ -2096,11 +1974,7 @@
     return liv_load_sensors, intgain_dehumidifier
   end
 
-<<<<<<< HEAD
-  def self.add_component_loads_output(runner, model, liv_load_sensors, intgain_dehumidifier)
-=======
-  def self.add_component_loads_output(model, living_zone, liv_load_sensors, intgain_dehumidifier)
->>>>>>> 479cfbb6
+  def self.add_component_loads_output(model, liv_load_sensors, intgain_dehumidifier)
     # Prevent certain objects (e.g., OtherEquipment) from being counted towards both, e.g., ducts and internal gains
     objects_already_processed = []
 
@@ -2124,13 +1998,8 @@
 
     area_tolerance = UnitConversions.convert(1.0, 'ft^2', 'm^2')
 
-<<<<<<< HEAD
-    model.getSurfaces.sort.each_with_index do |s, idx|
+    model.getSurfaces.sort.each do |s|
       next unless s.space.get.thermalZone.get.name.to_s == @conditioned_zone.name.to_s
-=======
-    model.getSurfaces.sort.each do |s|
-      next unless s.space.get.thermalZone.get.name.to_s == living_zone.name.to_s
->>>>>>> 479cfbb6
 
       surface_type = s.additionalProperties.getFeatureAsString('SurfaceType')
       if not surface_type.is_initialized
@@ -2540,13 +2409,13 @@
       surface.setOutsideBoundaryCondition('Adiabatic')
     elsif [HPXML::LocationOtherHeatedSpace, HPXML::LocationOtherMultifamilyBufferSpace,
            HPXML::LocationOtherNonFreezingSpace, HPXML::LocationOtherHousingUnit].include? exterior_adjacent_to
-      set_surface_otherside_coefficients(surface, exterior_adjacent_to, model, spaces)
+      set_surface_otherside_coefficients(surface, exterior_adjacent_to, model)
     else
       surface.createAdjacentSurface(create_or_get_space(model, spaces, exterior_adjacent_to))
     end
   end
 
-  def self.set_surface_otherside_coefficients(surface, exterior_adjacent_to, model, spaces)
+  def self.set_surface_otherside_coefficients(surface, exterior_adjacent_to, model)
     otherside_coeffs = nil
     model.getSurfacePropertyOtherSideCoefficientss.each do |c|
       next unless c.name.to_s == exterior_adjacent_to
@@ -2668,11 +2537,7 @@
       # if located in spaces where we don't model a thermal zone, create and return temperature schedule
       sch = get_space_temperature_schedule(model, location)
     else
-<<<<<<< HEAD
       space = get_space_from_location(location, spaces)
-=======
-      space = get_space_from_location(location, model, spaces)
->>>>>>> 479cfbb6
     end
 
     return space, sch
@@ -2681,14 +2546,9 @@
   # Returns an OS:Space, or nil if a MF space or outside.
   # Should be called when the object's energy use is NOT sensitive to ambient temperature
   # (e.g., appliances).
-<<<<<<< HEAD
   def self.get_space_from_location(location, spaces)
     return if [HPXML::LocationOutside,
                HPXML::LocationOtherHeatedSpace,
-=======
-  def self.get_space_from_location(location, model, spaces)
-    return if [HPXML::LocationOtherHeatedSpace,
->>>>>>> 479cfbb6
                HPXML::LocationOtherHousingUnit,
                HPXML::LocationOtherMultifamilyBufferSpace,
                HPXML::LocationOtherNonFreezingSpace].include? location
