# frozen_string_literal: true

# Require all gems up front; this is much faster than multiple resource
# files lazy loading as needed, as it prevents multiple lookups for the
# same gem.
require 'pathname'
require 'csv'
require 'oga'
Dir["#{File.dirname(__FILE__)}/resources/*.rb"].each do |resource_file|
  next if resource_file.include? 'minitest_helper.rb'

  require resource_file
end

# start the measure
class HPXMLtoOpenStudio < OpenStudio::Measure::ModelMeasure
  # human readable name
  def name
    return 'HPXML to OpenStudio Translator'
  end

  # human readable description
  def description
    return 'Translates HPXML file to OpenStudio Model'
  end

  # human readable description of modeling approach
  def modeler_description
    return ''
  end

  # define the arguments that the user will input
  def arguments(model) # rubocop:disable Lint/UnusedMethodArgument
    args = OpenStudio::Measure::OSArgumentVector.new

    arg = OpenStudio::Measure::OSArgument.makeStringArgument('hpxml_path', true)
    arg.setDisplayName('HPXML File Path')
    arg.setDescription('Absolute/relative path of the HPXML file.')
    args << arg

    arg = OpenStudio::Measure::OSArgument.makeStringArgument('output_dir', true)
    arg.setDisplayName('Directory for Output Files')
    arg.setDescription('Absolute/relative path for the output files directory.')
    args << arg

    arg = OpenStudio::Measure::OSArgument.makeBoolArgument('debug', false)
    arg.setDisplayName('Debug Mode?')
    arg.setDescription('If true: 1) Writes in.osm file, 2) Generates additional log output, and 3) Creates all EnergyPlus output files.')
    arg.setDefaultValue(false)
    args << arg

    arg = OpenStudio::Measure::OSArgument.makeBoolArgument('add_component_loads', false)
    arg.setDisplayName('Add component loads?')
    arg.setDescription('If true, adds the calculation of heating/cooling component loads (not enabled by default for faster performance).')
    arg.setDefaultValue(false)
    args << arg

    arg = OpenStudio::Measure::OSArgument.makeBoolArgument('skip_validation', false)
    arg.setDisplayName('Skip Validation?')
    arg.setDescription('If true, bypasses HPXML input validation for faster performance. WARNING: This should only be used if the supplied HPXML file has already been validated against the Schema & Schematron documents.')
    arg.setDefaultValue(false)
    args << arg

    arg = OpenStudio::Measure::OSArgument.makeStringArgument('building_id', false)
    arg.setDisplayName('BuildingID')
    arg.setDescription('The ID of the HPXML Building. Only required if there are multiple Building elements in the HPXML file.')
    args << arg

    return args
  end

  # define what happens when the measure is run
  def run(model, runner, user_arguments)
    super(model, runner, user_arguments)

    # use the built-in error checking
    if !runner.validateUserArguments(arguments(model), user_arguments)
      return false
    end

    Geometry.tear_down_model(model, runner)

    Version.check_openstudio_version()

    # assign the user inputs to variables
    hpxml_path = runner.getStringArgumentValue('hpxml_path', user_arguments)
    output_dir = runner.getStringArgumentValue('output_dir', user_arguments)
    add_component_loads = runner.getBoolArgumentValue('add_component_loads', user_arguments)
    debug = runner.getBoolArgumentValue('debug', user_arguments)
    skip_validation = runner.getBoolArgumentValue('skip_validation', user_arguments)
    building_id = runner.getOptionalStringArgumentValue('building_id', user_arguments)

    unless (Pathname.new hpxml_path).absolute?
      hpxml_path = File.expand_path(hpxml_path)
    end
    unless File.exist?(hpxml_path) && hpxml_path.downcase.end_with?('.xml')
      fail "'#{hpxml_path}' does not exist or is not an .xml file."
    end

    unless (Pathname.new output_dir).absolute?
      output_dir = File.expand_path(output_dir)
    end

    if building_id.is_initialized
      building_id = building_id.get
    else
      building_id = nil
    end

    begin
      if skip_validation
        xsd_path = nil
        stron_path = nil
      else
        xsd_path = File.join(File.dirname(__FILE__), 'resources', 'hpxml_schema', 'HPXML.xsd')
        stron_path = File.join(File.dirname(__FILE__), 'resources', 'hpxml_schematron', 'EPvalidator.xml')
      end
      hpxml = HPXML.new(hpxml_path: hpxml_path, schema_path: xsd_path, schematron_path: stron_path, building_id: building_id)
      hpxml.errors.each do |error|
        runner.registerError(error)
      end
      hpxml.warnings.each do |warning|
        runner.registerWarning(warning)
      end
      return false unless hpxml.errors.empty?

      epw_path, cache_path = process_weather(hpxml, runner, model, hpxml_path)

      if debug
        epw_output_path = File.join(output_dir, 'in.epw')
        FileUtils.cp(epw_path, epw_output_path)
      end

      OSModel.create(hpxml, runner, model, hpxml_path, epw_path, cache_path, output_dir,
                     add_component_loads, building_id, debug)
    rescue Exception => e
      runner.registerError("#{e.message}\n#{e.backtrace.join("\n")}")
      return false
    end

    return true
  end

  def process_weather(hpxml, runner, model, hpxml_path)
    epw_path = Location.get_epw_path(hpxml, hpxml_path)

    cache_path = epw_path.gsub('.epw', '-cache.csv')
    if not File.exist?(cache_path)
      # Process weather file to create cache .csv
      begin
        File.open(cache_path, 'wb') do |file|
          runner.registerWarning("'#{cache_path}' could not be found; regenerating it.")
          epw_file = OpenStudio::EpwFile.new(epw_path)
          OpenStudio::Model::WeatherFile.setWeatherFile(model, epw_file)
          weather = WeatherProcess.new(model, runner)
          weather.dump_to_csv(file)
        end
      rescue SystemCallError
        runner.registerWarning("#{cache_path} could not be written, skipping.")
      end
    end

    return epw_path, cache_path
  end
end

class OSModel
  def self.create(hpxml, runner, model, hpxml_path, epw_path, cache_path, output_dir,
                  add_component_loads, building_id, debug)
    @hpxml = hpxml
    @debug = debug

    @eri_version = @hpxml.header.eri_calculation_version # Hidden feature
    @eri_version = 'latest' if @eri_version.nil?
    @eri_version = Constants.ERIVersions[-1] if @eri_version == 'latest'

    @apply_ashrae140_assumptions = @hpxml.header.apply_ashrae140_assumptions # Hidden feature
    @apply_ashrae140_assumptions = false if @apply_ashrae140_assumptions.nil?

    # Here we turn off OS error-checking so that any invalid values provided
    # to OS SDK methods are passed along to EnergyPlus and produce errors. If
    # we didn't go this, we'd end up with successful EnergyPlus simulations that
    # use the wrong (default) value unless we check the return value of *every*
    # OS SDK setter method to notice there was an invalid value provided.
    # See https://github.com/NREL/OpenStudio/pull/4505 for more background.
    model.setStrictnessLevel('None'.to_StrictnessLevel)

    # Init

    check_file_references(hpxml_path)
    @schedules_file = SchedulesFile.new(runner: runner, model: model,
                                        schedules_paths: @hpxml.header.schedules_filepaths)

    weather, epw_file = Location.apply_weather_file(model, runner, epw_path, cache_path)
    set_defaults_and_globals(runner, output_dir, epw_file, weather, @schedules_file)
    validate_emissions_files()
    @schedules_file.validate_schedules(year: @hpxml.header.sim_calendar_year) if not @schedules_file.nil?
    Location.apply(model, weather, epw_file, @hpxml)
    add_simulation_params(model)

    # Conditioned space/zone

    spaces = {}
    create_or_get_space(model, spaces, HPXML::LocationLivingSpace)
    set_foundation_and_walls_top()
    set_heating_and_cooling_seasons()
    add_setpoints(runner, model, weather, spaces)

    # Geometry/Envelope
    add_roofs(runner, model, spaces)
    add_walls(runner, model, spaces)
    add_rim_joists(runner, model, spaces)
    add_floors(runner, model, spaces)
    add_foundation_walls_slabs(runner, model, weather, spaces)
    add_shading_schedule(model, weather)
    add_windows(model, spaces)
    add_doors(model, spaces)
    add_skylights(model, spaces)
    add_conditioned_floor_area(model, spaces)
    add_thermal_mass(model, spaces)
    Geometry.set_zone_volumes(spaces, @hpxml, @apply_ashrae140_assumptions)
    Geometry.explode_surfaces(model, @hpxml, @walls_top)
    add_num_occupants(model, runner, spaces)

    # HVAC

    airloop_map = {} # Map of HPXML System ID -> AirLoopHVAC (or ZoneHVACFourPipeFanCoil)
    add_ideal_system(model, spaces, epw_path)
    add_cooling_system(model, spaces, airloop_map)
    add_heating_system(runner, model, spaces, airloop_map)
    add_heat_pump(runner, model, weather, spaces, airloop_map)
    add_dehumidifiers(model, spaces)
    add_ceiling_fans(runner, model, weather, spaces)

    # Hot Water

    add_hot_water_and_appliances(runner, model, weather, spaces)

    # Plug Loads & Fuel Loads & Lighting

    add_mels(runner, model, spaces)
    add_mfls(runner, model, spaces)
    add_lighting(runner, model, epw_file, spaces)

    # Pools & Hot Tubs
    add_pools_and_hot_tubs(runner, model, spaces)

    # Other

    add_airflow(runner, model, weather, spaces, airloop_map)
    add_photovoltaics(model)
    add_generators(model)
    add_batteries(model, spaces)
    add_additional_properties(model, hpxml_path, building_id)

    # Output

    add_unmet_hours_output(model, spaces)
    add_loads_output(model, spaces, add_component_loads)
    set_output_files(model)
    # Uncomment to debug EMS
    # add_ems_debug_output(model)

    if debug
      osm_output_path = File.join(output_dir, 'in.osm')
      File.write(osm_output_path, model.to_s)
      runner.registerInfo("Wrote file: #{osm_output_path}")
    end
  end

  private

  def self.check_file_references(hpxml_path)
    # Check/update file references
    @hpxml.header.schedules_filepaths = @hpxml.header.schedules_filepaths.collect { |sfp|
      FilePath.check_path(sfp,
                          File.dirname(hpxml_path),
                          'Schedules')
    }

    @hpxml.header.emissions_scenarios.each do |scenario|
      if @hpxml.header.emissions_scenarios.select { |s| s.emissions_type == scenario.emissions_type && s.name == scenario.name }.size > 1
        fail "Found multiple Emissions Scenarios with the Scenario Name=#{scenario.name} and Emissions Type=#{scenario.emissions_type}."
      end
      next if scenario.elec_schedule_filepath.nil?

      scenario.elec_schedule_filepath = FilePath.check_path(scenario.elec_schedule_filepath,
                                                            File.dirname(hpxml_path),
                                                            'Emissions File')
    end
  end

  def self.validate_emissions_files()
    @hpxml.header.emissions_scenarios.each do |scenario|
      next if scenario.elec_schedule_filepath.nil?

      data = File.readlines(scenario.elec_schedule_filepath)
      num_header_rows = scenario.elec_schedule_number_of_header_rows
      col_index = scenario.elec_schedule_column_number - 1

      if data.size != 8760 + num_header_rows
        fail "Emissions File has invalid number of rows (#{data.size}). Expected 8760 plus #{num_header_rows} header row(s)."
      end
      if col_index > data[num_header_rows, 8760].map { |x| x.count(',') }.min
        fail "Emissions File has too few columns. Cannot find column number (#{scenario.elec_schedule_column_number})."
      end
    end
  end

  def self.set_defaults_and_globals(runner, output_dir, epw_file, weather, schedules_file)
    # Initialize
    @remaining_heat_load_frac = 1.0
    @remaining_cool_load_frac = 1.0

    # Set globals
    @cfa = @hpxml.building_construction.conditioned_floor_area
    @ncfl = @hpxml.building_construction.number_of_conditioned_floors
    @ncfl_ag = @hpxml.building_construction.number_of_conditioned_floors_above_grade
    @nbeds = @hpxml.building_construction.number_of_bedrooms
    @default_azimuths = HPXMLDefaults.get_default_azimuths(@hpxml)

    # Apply defaults to HPXML object
    HPXMLDefaults.apply(runner, @hpxml, @eri_version, weather, epw_file: epw_file, schedules_file: schedules_file)

    @frac_windows_operable = @hpxml.fraction_of_windows_operable()

    # Write updated HPXML object (w/ defaults) to file for inspection
    @hpxml_defaults_path = File.join(output_dir, 'in.xml')
    XMLHelper.write_file(@hpxml.to_oga, @hpxml_defaults_path)

    # Now that we've written in.xml, ensure that no capacities/airflows
    # are zero in order to prevent potential E+ errors.
    HVAC.ensure_nonzero_sizing_values(@hpxml)
  end

  def self.add_simulation_params(model)
    SimControls.apply(model, @hpxml)
  end

  def self.add_num_occupants(model, runner, spaces)
    # Occupants
    num_occ = @hpxml.building_occupancy.number_of_residents
    return if num_occ <= 0

    Geometry.apply_occupants(model, runner, @hpxml, num_occ, spaces[HPXML::LocationLivingSpace], @schedules_file)
  end

  def self.create_or_get_space(model, spaces, location)
    if spaces[location].nil?
      Geometry.create_space_and_zone(model, spaces, location)
    end
    return spaces[location]
  end

  def self.add_roofs(runner, model, spaces)
    @hpxml.roofs.each do |roof|
      next if roof.net_area < 1.0 # skip modeling net surface area for surfaces comprised entirely of subsurface area

      if roof.azimuth.nil?
        if roof.pitch > 0
          azimuths = @default_azimuths # Model as four directions for average exterior incident solar
        else
          azimuths = [@default_azimuths[0]] # Arbitrary azimuth for flat roof
        end
      else
        azimuths = [roof.azimuth]
      end

      surfaces = []

      azimuths.each do |azimuth|
        width = Math::sqrt(roof.net_area)
        length = (roof.net_area / width) / azimuths.size
        tilt = roof.pitch / 12.0
        z_origin = @walls_top + 0.5 * Math.sin(Math.atan(tilt)) * width

        vertices = Geometry.create_roof_vertices(length, width, z_origin, azimuth, tilt)
        surface = OpenStudio::Model::Surface.new(vertices, model)
        surfaces << surface
        surface.additionalProperties.setFeature('Length', length)
        surface.additionalProperties.setFeature('Width', width)
        surface.additionalProperties.setFeature('Azimuth', azimuth)
        surface.additionalProperties.setFeature('Tilt', tilt)
        surface.additionalProperties.setFeature('SurfaceType', 'Roof')
        if azimuths.size > 1
          surface.setName("#{roof.id}:#{azimuth}")
        else
          surface.setName(roof.id)
        end
        surface.setSurfaceType('RoofCeiling')
        surface.setOutsideBoundaryCondition('Outdoors')
        set_surface_interior(model, spaces, surface, roof)
      end

      next if surfaces.empty?

      # Apply construction
      has_radiant_barrier = roof.radiant_barrier
      if has_radiant_barrier
        radiant_barrier_grade = roof.radiant_barrier_grade
      end
      # FUTURE: Create Constructions.get_air_film(surface) method; use in measure.rb and hpxml_translator_test.rb
      inside_film = Material.AirFilmRoof(Geometry.get_roof_pitch([surfaces[0]]))
      outside_film = Material.AirFilmOutside
      mat_roofing = Material.RoofMaterial(roof.roof_type)
      if @apply_ashrae140_assumptions
        inside_film = Material.AirFilmRoofASHRAE140
        outside_film = Material.AirFilmOutsideASHRAE140
      end
      mat_int_finish = Material.InteriorFinishMaterial(roof.interior_finish_type, roof.interior_finish_thickness)
      if mat_int_finish.nil?
        fallback_mat_int_finish = nil
      else
        fallback_mat_int_finish = Material.InteriorFinishMaterial(mat_int_finish.name, 0.1) # Try thin material
      end

      install_grade = 1
      assembly_r = roof.insulation_assembly_r_value

      if not mat_int_finish.nil?
        # Closed cavity
        constr_sets = [
          WoodStudConstructionSet.new(Material.Stud2x(8.0), 0.07, 20.0, 0.75, mat_int_finish, mat_roofing),    # 2x8, 24" o.c. + R20
          WoodStudConstructionSet.new(Material.Stud2x(8.0), 0.07, 10.0, 0.75, mat_int_finish, mat_roofing),    # 2x8, 24" o.c. + R10
          WoodStudConstructionSet.new(Material.Stud2x(8.0), 0.07, 0.0, 0.75, mat_int_finish, mat_roofing),     # 2x8, 24" o.c.
          WoodStudConstructionSet.new(Material.Stud2x6, 0.07, 0.0, 0.75, mat_int_finish, mat_roofing),         # 2x6, 24" o.c.
          WoodStudConstructionSet.new(Material.Stud2x4, 0.07, 0.0, 0.5, mat_int_finish, mat_roofing),          # 2x4, 16" o.c.
          WoodStudConstructionSet.new(Material.Stud2x4, 0.01, 0.0, 0.0, fallback_mat_int_finish, mat_roofing), # Fallback
        ]
        match, constr_set, cavity_r = Constructions.pick_wood_stud_construction_set(assembly_r, constr_sets, inside_film, outside_film)

        Constructions.apply_closed_cavity_roof(model, surfaces, "#{roof.id} construction",
                                               cavity_r, install_grade,
                                               constr_set.stud.thick_in,
                                               true, constr_set.framing_factor,
                                               constr_set.mat_int_finish,
                                               constr_set.osb_thick_in, constr_set.rigid_r,
                                               constr_set.mat_ext_finish, has_radiant_barrier,
                                               inside_film, outside_film, radiant_barrier_grade,
                                               roof.solar_absorptance, roof.emittance)
      else
        # Open cavity
        constr_sets = [
          GenericConstructionSet.new(10.0, 0.5, nil, mat_roofing), # w/R-10 rigid
          GenericConstructionSet.new(0.0, 0.5, nil, mat_roofing),  # Standard
          GenericConstructionSet.new(0.0, 0.0, nil, mat_roofing),  # Fallback
        ]
        match, constr_set, layer_r = Constructions.pick_generic_construction_set(assembly_r, constr_sets, inside_film, outside_film)

        cavity_r = 0
        cavity_ins_thick_in = 0
        framing_factor = 0
        framing_thick_in = 0

        Constructions.apply_open_cavity_roof(model, surfaces, "#{roof.id} construction",
                                             cavity_r, install_grade, cavity_ins_thick_in,
                                             framing_factor, framing_thick_in,
                                             constr_set.osb_thick_in, layer_r + constr_set.rigid_r,
                                             constr_set.mat_ext_finish, has_radiant_barrier,
                                             inside_film, outside_film, radiant_barrier_grade,
                                             roof.solar_absorptance, roof.emittance)
      end
      Constructions.check_surface_assembly_rvalue(runner, surfaces, inside_film, outside_film, assembly_r, match)
    end
  end

  def self.add_walls(runner, model, spaces)
    @hpxml.walls.each do |wall|
      next if wall.net_area < 1.0 # skip modeling net surface area for surfaces comprised entirely of subsurface area

      if wall.azimuth.nil?
        if wall.is_exterior
          azimuths = @default_azimuths # Model as four directions for average exterior incident solar
        else
          azimuths = [@default_azimuths[0]] # Arbitrary direction, doesn't receive exterior incident solar
        end
      else
        azimuths = [wall.azimuth]
      end

      surfaces = []

      azimuths.each do |azimuth|
        height = 8.0 * @ncfl_ag
        length = (wall.net_area / height) / azimuths.size
        z_origin = @foundation_top

        vertices = Geometry.create_wall_vertices(length, height, z_origin, azimuth)
        surface = OpenStudio::Model::Surface.new(vertices, model)
        surfaces << surface
        surface.additionalProperties.setFeature('Length', length)
        surface.additionalProperties.setFeature('Azimuth', azimuth)
        surface.additionalProperties.setFeature('Tilt', 90.0)
        surface.additionalProperties.setFeature('SurfaceType', 'Wall')
        if azimuths.size > 1
          surface.setName("#{wall.id}:#{azimuth}")
        else
          surface.setName(wall.id)
        end
        surface.setSurfaceType('Wall')
        set_surface_interior(model, spaces, surface, wall)
        set_surface_exterior(model, spaces, surface, wall)
        if wall.is_interior
          surface.setSunExposure('NoSun')
          surface.setWindExposure('NoWind')
        end
      end

      next if surfaces.empty?

      # Apply construction
      # The code below constructs a reasonable wall construction based on the
      # wall type while ensuring the correct assembly R-value.

      inside_film = Material.AirFilmVertical
      if wall.is_exterior
        outside_film = Material.AirFilmOutside
        mat_ext_finish = Material.ExteriorFinishMaterial(wall.siding)
      else
        outside_film = Material.AirFilmVertical
        mat_ext_finish = nil
      end
      if @apply_ashrae140_assumptions
        inside_film = Material.AirFilmVerticalASHRAE140
        outside_film = Material.AirFilmOutsideASHRAE140
      end
      mat_int_finish = Material.InteriorFinishMaterial(wall.interior_finish_type, wall.interior_finish_thickness)

      Constructions.apply_wall_construction(runner, model, surfaces, wall.id, wall.wall_type, wall.insulation_assembly_r_value,
                                            mat_int_finish, inside_film, outside_film, mat_ext_finish, wall.solar_absorptance,
                                            wall.emittance)
    end
  end

  def self.add_rim_joists(runner, model, spaces)
    @hpxml.rim_joists.each do |rim_joist|
      if rim_joist.azimuth.nil?
        if rim_joist.is_exterior
          azimuths = @default_azimuths # Model as four directions for average exterior incident solar
        else
          azimuths = [@default_azimuths[0]] # Arbitrary direction, doesn't receive exterior incident solar
        end
      else
        azimuths = [rim_joist.azimuth]
      end

      surfaces = []

      azimuths.each do |azimuth|
        height = 1.0
        length = (rim_joist.area / height) / azimuths.size
        z_origin = @foundation_top

        vertices = Geometry.create_wall_vertices(length, height, z_origin, azimuth)
        surface = OpenStudio::Model::Surface.new(vertices, model)
        surfaces << surface
        surface.additionalProperties.setFeature('Length', length)
        surface.additionalProperties.setFeature('Azimuth', azimuth)
        surface.additionalProperties.setFeature('Tilt', 90.0)
        surface.additionalProperties.setFeature('SurfaceType', 'RimJoist')
        if azimuths.size > 1
          surface.setName("#{rim_joist.id}:#{azimuth}")
        else
          surface.setName(rim_joist.id)
        end
        surface.setSurfaceType('Wall')
        set_surface_interior(model, spaces, surface, rim_joist)
        set_surface_exterior(model, spaces, surface, rim_joist)
        if rim_joist.is_interior
          surface.setSunExposure('NoSun')
          surface.setWindExposure('NoWind')
        end
      end

      # Apply construction

      inside_film = Material.AirFilmVertical
      if rim_joist.is_exterior
        outside_film = Material.AirFilmOutside
        mat_ext_finish = Material.ExteriorFinishMaterial(rim_joist.siding)
      else
        outside_film = Material.AirFilmVertical
        mat_ext_finish = nil
      end

      assembly_r = rim_joist.insulation_assembly_r_value

      constr_sets = [
        WoodStudConstructionSet.new(Material.Stud2x(2.0), 0.17, 20.0, 2.0, nil, mat_ext_finish),  # 2x4 + R20
        WoodStudConstructionSet.new(Material.Stud2x(2.0), 0.17, 10.0, 2.0, nil, mat_ext_finish),  # 2x4 + R10
        WoodStudConstructionSet.new(Material.Stud2x(2.0), 0.17, 0.0, 2.0, nil, mat_ext_finish),   # 2x4
        WoodStudConstructionSet.new(Material.Stud2x(2.0), 0.01, 0.0, 0.0, nil, mat_ext_finish),   # Fallback
      ]
      match, constr_set, cavity_r = Constructions.pick_wood_stud_construction_set(assembly_r, constr_sets, inside_film, outside_film)
      install_grade = 1

      Constructions.apply_rim_joist(model, surfaces, "#{rim_joist.id} construction",
                                    cavity_r, install_grade, constr_set.framing_factor,
                                    constr_set.mat_int_finish, constr_set.osb_thick_in,
                                    constr_set.rigid_r, constr_set.mat_ext_finish,
                                    inside_film, outside_film, rim_joist.solar_absorptance,
                                    rim_joist.emittance)
      Constructions.check_surface_assembly_rvalue(runner, surfaces, inside_film, outside_film, assembly_r, match)
    end
  end

  def self.add_floors(runner, model, spaces)
    @hpxml.floors.each do |floor|
      area = floor.area
      width = Math::sqrt(area)
      length = area / width
      if floor.interior_adjacent_to.include?('attic') || floor.exterior_adjacent_to.include?('attic')
        z_origin = @walls_top
      else
        z_origin = @foundation_top
      end

      if floor.is_ceiling
        vertices = Geometry.create_ceiling_vertices(length, width, z_origin, @default_azimuths)
        surface = OpenStudio::Model::Surface.new(vertices, model)
        surface.additionalProperties.setFeature('SurfaceType', 'Ceiling')
      else
        vertices = Geometry.create_floor_vertices(length, width, z_origin, @default_azimuths)
        surface = OpenStudio::Model::Surface.new(vertices, model)
        surface.additionalProperties.setFeature('SurfaceType', 'Floor')
      end
      surface.additionalProperties.setFeature('Tilt', 0.0)
      set_surface_interior(model, spaces, surface, floor)
      set_surface_exterior(model, spaces, surface, floor)
      surface.setName(floor.id)
      if floor.is_interior
        surface.setSunExposure('NoSun')
        surface.setWindExposure('NoWind')
      elsif floor.is_floor
        surface.setSunExposure('NoSun')
      end

      # Apply construction

      if floor.is_ceiling
        if @apply_ashrae140_assumptions
          # Attic floor
          inside_film = Material.AirFilmFloorASHRAE140
          outside_film = Material.AirFilmFloorASHRAE140
        else
          inside_film = Material.AirFilmFloorAverage
          outside_film = Material.AirFilmFloorAverage
        end
        mat_int_finish = Material.InteriorFinishMaterial(floor.interior_finish_type, floor.interior_finish_thickness)
        if mat_int_finish.nil?
          fallback_mat_int_finish = nil
        else
          fallback_mat_int_finish = Material.InteriorFinishMaterial(mat_int_finish.name, 0.1) # Try thin material
        end
        constr_sets = [
          WoodStudConstructionSet.new(Material.Stud2x6, 0.10, 50.0, 0.0, mat_int_finish, nil),         # 2x6, 24" o.c. + R50
          WoodStudConstructionSet.new(Material.Stud2x6, 0.10, 40.0, 0.0, mat_int_finish, nil),         # 2x6, 24" o.c. + R40
          WoodStudConstructionSet.new(Material.Stud2x6, 0.10, 30.0, 0.0, mat_int_finish, nil),         # 2x6, 24" o.c. + R30
          WoodStudConstructionSet.new(Material.Stud2x6, 0.10, 20.0, 0.0, mat_int_finish, nil),         # 2x6, 24" o.c. + R20
          WoodStudConstructionSet.new(Material.Stud2x6, 0.10, 10.0, 0.0, mat_int_finish, nil),         # 2x6, 24" o.c. + R10
          WoodStudConstructionSet.new(Material.Stud2x4, 0.13, 0.0, 0.0, mat_int_finish, nil),          # 2x4, 16" o.c.
          WoodStudConstructionSet.new(Material.Stud2x4, 0.01, 0.0, 0.0, fallback_mat_int_finish, nil), # Fallback
        ]
      else # Floor
        if @apply_ashrae140_assumptions
          # Raised floor
          inside_film = Material.AirFilmFloorASHRAE140
          outside_film = Material.AirFilmFloorZeroWindASHRAE140
          surface.setWindExposure('NoWind')
          covering = Material.CoveringBare(1.0)
        else
          inside_film = Material.AirFilmFloorReduced
          if floor.is_exterior
            outside_film = Material.AirFilmOutside
          else
            outside_film = Material.AirFilmFloorReduced
          end
          if floor.interior_adjacent_to == HPXML::LocationLivingSpace
            covering = Material.CoveringBare
          end
        end
        if covering.nil?
          fallback_covering = nil
        else
          fallback_covering = Material.CoveringBare(0.8, 0.01) # Try thin material
        end
        constr_sets = [
          WoodStudConstructionSet.new(Material.Stud2x6, 0.10, 20.0, 0.75, nil, covering),        # 2x6, 24" o.c. + R20
          WoodStudConstructionSet.new(Material.Stud2x6, 0.10, 10.0, 0.75, nil, covering),        # 2x6, 24" o.c. + R10
          WoodStudConstructionSet.new(Material.Stud2x6, 0.10, 0.0, 0.75, nil, covering),         # 2x6, 24" o.c.
          WoodStudConstructionSet.new(Material.Stud2x4, 0.13, 0.0, 0.5, nil, covering),          # 2x4, 16" o.c.
          WoodStudConstructionSet.new(Material.Stud2x4, 0.01, 0.0, 0.0, nil, fallback_covering), # Fallback
        ]
      end
      assembly_r = floor.insulation_assembly_r_value

      match, constr_set, cavity_r = Constructions.pick_wood_stud_construction_set(assembly_r, constr_sets, inside_film, outside_film)

      install_grade = 1
      if floor.is_ceiling

        Constructions.apply_ceiling(model, [surface], "#{floor.id} construction",
                                    cavity_r, install_grade,
                                    constr_set.rigid_r, constr_set.framing_factor,
                                    constr_set.stud.thick_in, constr_set.mat_int_finish,
                                    inside_film, outside_film)

      else # Floor
        Constructions.apply_floor(model, [surface], "#{floor.id} construction",
                                  cavity_r, install_grade,
                                  constr_set.framing_factor, constr_set.stud.thick_in,
                                  constr_set.osb_thick_in, constr_set.rigid_r,
                                  constr_set.mat_ext_finish, inside_film, outside_film)
      end

      Constructions.check_surface_assembly_rvalue(runner, [surface], inside_film, outside_film, assembly_r, match)
    end
  end

  def self.add_foundation_walls_slabs(runner, model, weather, spaces)
    foundation_types = @hpxml.slabs.map { |s| s.interior_adjacent_to }.uniq

    foundation_types.each do |foundation_type|
      # Get attached foundation walls/slabs
      fnd_walls = []
      slabs = []
      @hpxml.foundation_walls.each do |foundation_wall|
        next unless foundation_wall.interior_adjacent_to == foundation_type
        next if foundation_wall.net_area < 1.0 # skip modeling net surface area for surfaces comprised entirely of subsurface area

        fnd_walls << foundation_wall
      end
      @hpxml.slabs.each do |slab|
        next unless slab.interior_adjacent_to == foundation_type

        slabs << slab
        slab.exposed_perimeter = [slab.exposed_perimeter, 1.0].max # minimum value to prevent error if no exposed slab
      end

      # Calculate combinations of slabs/walls for each Kiva instance
      kiva_instances = get_kiva_instances(fnd_walls, slabs)

      # Obtain some wall/slab information
      fnd_wall_lengths = {}
      fnd_walls.each do |foundation_wall|
        next unless foundation_wall.is_exterior

        fnd_wall_lengths[foundation_wall] = foundation_wall.area / foundation_wall.height
      end
      slab_exp_perims = {}
      slab_areas = {}
      slabs.each do |slab|
        slab_exp_perims[slab] = slab.exposed_perimeter
        slab_areas[slab] = slab.area
      end
      total_slab_exp_perim = slab_exp_perims.values.sum(0.0)
      total_slab_area = slab_areas.values.sum(0.0)
      total_fnd_wall_length = fnd_wall_lengths.values.sum(0.0)

      no_wall_slab_exp_perim = {}

      kiva_instances.each do |foundation_wall, slab|
        # Apportion referenced walls/slabs for this Kiva instance
        slab_frac = slab_exp_perims[slab] / total_slab_exp_perim
        if total_fnd_wall_length > 0
          fnd_wall_frac = fnd_wall_lengths[foundation_wall] / total_fnd_wall_length
        else
          fnd_wall_frac = 1.0 # Handle slab foundation type
        end

        kiva_foundation = nil
        if not foundation_wall.nil?
          # Add exterior foundation wall surface
          kiva_foundation = add_foundation_wall(runner, model, spaces, foundation_wall, slab_frac,
                                                total_fnd_wall_length, total_slab_exp_perim)
        end

        # Add single combined foundation slab surface (for similar surfaces)
        slab_exp_perim = slab_exp_perims[slab] * fnd_wall_frac
        slab_area = slab_areas[slab] * fnd_wall_frac
        no_wall_slab_exp_perim[slab] = 0.0 if no_wall_slab_exp_perim[slab].nil?
        if (not foundation_wall.nil?) && (slab_exp_perim > fnd_wall_lengths[foundation_wall] * slab_frac)
          # Keep track of no-wall slab exposed perimeter
          no_wall_slab_exp_perim[slab] += (slab_exp_perim - fnd_wall_lengths[foundation_wall] * slab_frac)

          # Reduce this slab's exposed perimeter so that EnergyPlus does not automatically
          # create a second no-wall Kiva instance for each of our Kiva instances.
          # Instead, we will later create our own Kiva instance to account for it.
          # This reduces the number of Kiva instances we end up with.
          exp_perim_frac = (fnd_wall_lengths[foundation_wall] * slab_frac) / slab_exp_perim
          slab_exp_perim *= exp_perim_frac
          slab_area *= exp_perim_frac
        end
        if not foundation_wall.nil?
          z_origin = -1 * foundation_wall.depth_below_grade # Position based on adjacent foundation walls
        else
          z_origin = -1 * slab.depth_below_grade
        end
        add_foundation_slab(model, weather, spaces, slab, slab_exp_perim,
                            slab_area, z_origin, kiva_foundation)
      end

      # For each slab, create a no-wall Kiva slab instance if needed.
      slabs.each do |slab|
        next unless no_wall_slab_exp_perim[slab] > 1.0

        z_origin = 0
        slab_area = total_slab_area * no_wall_slab_exp_perim[slab] / total_slab_exp_perim
        add_foundation_slab(model, weather, spaces, slab, no_wall_slab_exp_perim[slab],
                            slab_area, z_origin, nil)
      end

      # Interzonal foundation wall surfaces
      # The above-grade portion of these walls are modeled as EnergyPlus surfaces with standard adjacency.
      # The below-grade portion of these walls (in contact with ground) are not modeled, as Kiva does not
      # calculate heat flow between two zones through the ground.
      fnd_walls.each do |foundation_wall|
        next unless foundation_wall.is_interior

        ag_height = foundation_wall.height - foundation_wall.depth_below_grade
        ag_net_area = foundation_wall.net_area * ag_height / foundation_wall.height
        next if ag_net_area < 1.0

        length = ag_net_area / ag_height
        z_origin = -1 * ag_height
        if foundation_wall.azimuth.nil?
          azimuth = @default_azimuths[0] # Arbitrary direction, doesn't receive exterior incident solar
        else
          azimuth = foundation_wall.azimuth
        end

        vertices = Geometry.create_wall_vertices(length, ag_height, z_origin, azimuth)
        surface = OpenStudio::Model::Surface.new(vertices, model)
        surface.additionalProperties.setFeature('Length', length)
        surface.additionalProperties.setFeature('Azimuth', azimuth)
        surface.additionalProperties.setFeature('Tilt', 90.0)
        surface.additionalProperties.setFeature('SurfaceType', 'FoundationWall')
        surface.setName(foundation_wall.id)
        surface.setSurfaceType('Wall')
        set_surface_interior(model, spaces, surface, foundation_wall)
        set_surface_exterior(model, spaces, surface, foundation_wall)
        surface.setSunExposure('NoSun')
        surface.setWindExposure('NoWind')

        # Apply construction

        wall_type = HPXML::WallTypeConcrete
        inside_film = Material.AirFilmVertical
        outside_film = Material.AirFilmVertical
        assembly_r = foundation_wall.insulation_assembly_r_value
        mat_int_finish = Material.InteriorFinishMaterial(foundation_wall.interior_finish_type, foundation_wall.interior_finish_thickness)
        if assembly_r.nil?
          concrete_thick_in = foundation_wall.thickness
          int_r = foundation_wall.insulation_interior_r_value
          ext_r = foundation_wall.insulation_exterior_r_value
          mat_concrete = Material.Concrete(concrete_thick_in)
          mat_int_finish_rvalue = mat_int_finish.nil? ? 0.0 : mat_int_finish.rvalue
          assembly_r = int_r + ext_r + mat_concrete.rvalue + mat_int_finish_rvalue + inside_film.rvalue + outside_film.rvalue
        end
        mat_ext_finish = nil

        Constructions.apply_wall_construction(runner, model, [surface], foundation_wall.id, wall_type, assembly_r,
                                              mat_int_finish, inside_film, outside_film, mat_ext_finish, nil, nil)
      end
    end
  end

  def self.add_foundation_wall(runner, model, spaces, foundation_wall, slab_frac,
                               total_fnd_wall_length, total_slab_exp_perim)

    net_area = foundation_wall.net_area * slab_frac
    gross_area = foundation_wall.area * slab_frac
    height = foundation_wall.height
    height_ag = height - foundation_wall.depth_below_grade
    z_origin = -1 * foundation_wall.depth_below_grade
    length = gross_area / height
    if foundation_wall.azimuth.nil?
      azimuth = @default_azimuths[0] # Arbitrary; solar incidence in Kiva is applied as an orientation average (to the above grade portion of the wall)
    else
      azimuth = foundation_wall.azimuth
    end

    if total_fnd_wall_length > total_slab_exp_perim
      # Calculate exposed section of wall based on slab's total exposed perimeter.
      length *= total_slab_exp_perim / total_fnd_wall_length
    end

    return if length < 0.1 # Avoid Kiva error if exposed wall length is too small

    if gross_area > net_area
      # Create a "notch" in the wall to account for the subsurfaces. This ensures that
      # we preserve the appropriate wall height, length, and area for Kiva.
      subsurface_area = gross_area - net_area
    else
      subsurface_area = 0
    end

    vertices = Geometry.create_wall_vertices(length, height, z_origin, azimuth, subsurface_area: subsurface_area)
    surface = OpenStudio::Model::Surface.new(vertices, model)
    surface.additionalProperties.setFeature('Length', length)
    surface.additionalProperties.setFeature('Azimuth', azimuth)
    surface.additionalProperties.setFeature('Tilt', 90.0)
    surface.additionalProperties.setFeature('SurfaceType', 'FoundationWall')
    surface.setName(foundation_wall.id)
    surface.setSurfaceType('Wall')
    set_surface_interior(model, spaces, surface, foundation_wall)
    set_surface_exterior(model, spaces, surface, foundation_wall)

    assembly_r = foundation_wall.insulation_assembly_r_value
    mat_int_finish = Material.InteriorFinishMaterial(foundation_wall.interior_finish_type, foundation_wall.interior_finish_thickness)
    mat_wall = Material.FoundationWallMaterial(foundation_wall.type, foundation_wall.thickness)
    if not assembly_r.nil?
      ext_rigid_height = height
      ext_rigid_offset = 0.0
      inside_film = Material.AirFilmVertical

      mat_int_finish_rvalue = mat_int_finish.nil? ? 0.0 : mat_int_finish.rvalue
      ext_rigid_r = assembly_r - mat_wall.rvalue - mat_int_finish_rvalue - inside_film.rvalue
      int_rigid_r = 0.0
      if ext_rigid_r < 0 # Try without interior finish
        mat_int_finish = nil
        ext_rigid_r = assembly_r - mat_wall.rvalue - inside_film.rvalue
      end
      if (ext_rigid_r > 0) && (ext_rigid_r < 0.1)
        ext_rigid_r = 0.0 # Prevent tiny strip of insulation
      end
      if ext_rigid_r < 0
        ext_rigid_r = 0.0
        match = false
      else
        match = true
      end
    else
      ext_rigid_offset = foundation_wall.insulation_exterior_distance_to_top
      ext_rigid_height = foundation_wall.insulation_exterior_distance_to_bottom - ext_rigid_offset
      ext_rigid_r = foundation_wall.insulation_exterior_r_value
      int_rigid_offset = foundation_wall.insulation_interior_distance_to_top
      int_rigid_height = foundation_wall.insulation_interior_distance_to_bottom - int_rigid_offset
      int_rigid_r = foundation_wall.insulation_interior_r_value
    end

    soil_k_in = UnitConversions.convert(@hpxml.site.ground_conductivity, 'ft', 'in')

    Constructions.apply_foundation_wall(model, [surface], "#{foundation_wall.id} construction",
                                        ext_rigid_offset, int_rigid_offset, ext_rigid_height, int_rigid_height,
                                        ext_rigid_r, int_rigid_r, mat_int_finish, mat_wall, height_ag,
                                        soil_k_in)

    if not assembly_r.nil?
      Constructions.check_surface_assembly_rvalue(runner, [surface], inside_film, nil, assembly_r, match)
    end

    return surface.adjacentFoundation.get
  end

  def self.add_foundation_slab(model, weather, spaces, slab, slab_exp_perim,
                               slab_area, z_origin, kiva_foundation)

    slab_tot_perim = slab_exp_perim
    if slab_tot_perim**2 - 16.0 * slab_area <= 0
      # Cannot construct rectangle with this perimeter/area. Some of the
      # perimeter is presumably not exposed, so bump up perimeter value.
      slab_tot_perim = Math.sqrt(16.0 * slab_area)
    end
    sqrt_term = [slab_tot_perim**2 - 16.0 * slab_area, 0.0].max
    slab_length = slab_tot_perim / 4.0 + Math.sqrt(sqrt_term) / 4.0
    slab_width = slab_tot_perim / 4.0 - Math.sqrt(sqrt_term) / 4.0

    vertices = Geometry.create_floor_vertices(slab_length, slab_width, z_origin, @default_azimuths)
    surface = OpenStudio::Model::Surface.new(vertices, model)
    surface.setName(slab.id)
    surface.setSurfaceType('Floor')
    surface.setOutsideBoundaryCondition('Foundation')
    surface.additionalProperties.setFeature('SurfaceType', 'Slab')
    set_surface_interior(model, spaces, surface, slab)
    surface.setSunExposure('NoSun')
    surface.setWindExposure('NoWind')

    slab_perim_r = slab.perimeter_insulation_r_value
    slab_perim_depth = slab.perimeter_insulation_depth
    if (slab_perim_r == 0) || (slab_perim_depth == 0)
      slab_perim_r = 0
      slab_perim_depth = 0
    end

    if slab.under_slab_insulation_spans_entire_slab
      slab_whole_r = slab.under_slab_insulation_r_value
      slab_under_r = 0
      slab_under_width = 0
    else
      slab_under_r = slab.under_slab_insulation_r_value
      slab_under_width = slab.under_slab_insulation_width
      if (slab_under_r == 0) || (slab_under_width == 0)
        slab_under_r = 0
        slab_under_width = 0
      end
      slab_whole_r = 0
    end
    if slab_under_r + slab_whole_r > 0
      slab_gap_r = 5.0 # Assume gap insulation when insulation under slab is present
    else
      slab_gap_r = 0
    end

    mat_carpet = nil
    if (slab.carpet_fraction > 0) && (slab.carpet_r_value > 0)
      mat_carpet = Material.CoveringBare(slab.carpet_fraction,
                                         slab.carpet_r_value)
    end
    soil_k_in = UnitConversions.convert(@hpxml.site.ground_conductivity, 'ft', 'in')

    Constructions.apply_foundation_slab(model, surface, "#{slab.id} construction",
                                        slab_under_r, slab_under_width, slab_gap_r, slab_perim_r,
                                        slab_perim_depth, slab_whole_r, slab.thickness,
                                        slab_exp_perim, mat_carpet, soil_k_in, kiva_foundation)

    kiva_foundation = surface.adjacentFoundation.get

    foundation_walls_insulated = false
    foundation_ceiling_insulated = false
    @hpxml.foundation_walls.each do |fnd_wall|
      next unless fnd_wall.interior_adjacent_to == slab.interior_adjacent_to
      next unless fnd_wall.exterior_adjacent_to == HPXML::LocationGround

      if fnd_wall.insulation_assembly_r_value.to_f > 5
        foundation_walls_insulated = true
      elsif fnd_wall.insulation_exterior_r_value.to_f + fnd_wall.insulation_interior_r_value.to_f > 0
        foundation_walls_insulated = true
      end
    end
    @hpxml.floors.each do |floor|
      next unless floor.interior_adjacent_to == HPXML::LocationLivingSpace
      next unless floor.exterior_adjacent_to == slab.interior_adjacent_to

      if floor.insulation_assembly_r_value > 5
        foundation_ceiling_insulated = true
      end
    end

    Constructions.apply_kiva_initial_temp(kiva_foundation, slab, weather,
                                          spaces[HPXML::LocationLivingSpace].thermalZone.get,
                                          @hpxml.header.sim_begin_month, @hpxml.header.sim_begin_day,
                                          @hpxml.header.sim_calendar_year,
                                          foundation_walls_insulated, foundation_ceiling_insulated)

    return kiva_foundation
  end

  def self.add_conditioned_floor_area(model, spaces)
    # Check if we need to add floors between conditioned spaces (e.g., between first
    # and second story or conditioned basement ceiling).
    # This ensures that the E+ reported Conditioned Floor Area is correct.

    sum_cfa = 0.0
    @hpxml.floors.each do |floor|
      next unless floor.is_floor
      next unless [HPXML::LocationLivingSpace, HPXML::LocationBasementConditioned].include?(floor.interior_adjacent_to) ||
                  [HPXML::LocationLivingSpace, HPXML::LocationBasementConditioned].include?(floor.exterior_adjacent_to)

      sum_cfa += floor.area
    end
    @hpxml.slabs.each do |slab|
      next unless [HPXML::LocationLivingSpace, HPXML::LocationBasementConditioned].include? slab.interior_adjacent_to

      sum_cfa += slab.area
    end

    addtl_cfa = @cfa - sum_cfa

    fail if addtl_cfa < -1.0 # Allow some rounding; EPvalidator.xml should prevent this

    return unless addtl_cfa > 1.0 # Allow some rounding

    floor_width = Math::sqrt(addtl_cfa)
    floor_length = addtl_cfa / floor_width
    z_origin = @foundation_top + 8.0 * (@ncfl_ag - 1)

    # Add floor surface
    vertices = Geometry.create_floor_vertices(floor_length, floor_width, z_origin, @default_azimuths)
    floor_surface = OpenStudio::Model::Surface.new(vertices, model)

    floor_surface.setSunExposure('NoSun')
    floor_surface.setWindExposure('NoWind')
    floor_surface.setName('inferred conditioned floor')
    floor_surface.setSurfaceType('Floor')
    floor_surface.setSpace(create_or_get_space(model, spaces, HPXML::LocationLivingSpace))
    floor_surface.setOutsideBoundaryCondition('Adiabatic')
    floor_surface.additionalProperties.setFeature('SurfaceType', 'InferredFloor')
    floor_surface.additionalProperties.setFeature('Tilt', 0.0)

    # Add ceiling surface
    vertices = Geometry.create_ceiling_vertices(floor_length, floor_width, z_origin, @default_azimuths)
    ceiling_surface = OpenStudio::Model::Surface.new(vertices, model)

    ceiling_surface.setSunExposure('NoSun')
    ceiling_surface.setWindExposure('NoWind')
    ceiling_surface.setName('inferred conditioned ceiling')
    ceiling_surface.setSurfaceType('RoofCeiling')
    ceiling_surface.setSpace(create_or_get_space(model, spaces, HPXML::LocationLivingSpace))
    ceiling_surface.setOutsideBoundaryCondition('Adiabatic')
    ceiling_surface.additionalProperties.setFeature('SurfaceType', 'InferredCeiling')
    ceiling_surface.additionalProperties.setFeature('Tilt', 0.0)

    # Apply Construction
    apply_adiabatic_construction(model, [floor_surface, ceiling_surface], 'floor')
  end

  def self.add_thermal_mass(model, spaces)
    if @apply_ashrae140_assumptions
      # 1024 ft2 of interior partition wall mass, no furniture mass
      mat_int_finish = Material.InteriorFinishMaterial(HPXML::InteriorFinishGypsumBoard, 0.5)
      partition_wall_area = 1024.0 * 2 # Exposed partition wall area (both sides)
      Constructions.apply_partition_walls(model, 'PartitionWallConstruction', mat_int_finish, partition_wall_area, spaces)
    else
      mat_int_finish = Material.InteriorFinishMaterial(@hpxml.partition_wall_mass.interior_finish_type, @hpxml.partition_wall_mass.interior_finish_thickness)
      partition_wall_area = @hpxml.partition_wall_mass.area_fraction * @cfa # Exposed partition wall area (both sides)
      Constructions.apply_partition_walls(model, 'PartitionWallConstruction', mat_int_finish, partition_wall_area, spaces)

      Constructions.apply_furniture(model, @hpxml.furniture_mass, spaces)
    end
  end

  def self.add_shading_schedule(model, weather)
    # Use BAHSP cooling season, and not year-round or user-specified cooling season, to ensure windows use appropriate interior shading factors
    _default_heating_months, @default_cooling_months = HVAC.get_default_heating_and_cooling_seasons(weather)

    # Create cooling season schedule
    clg_season_sch = MonthWeekdayWeekendSchedule.new(model, 'cooling season schedule', Array.new(24, 1), Array.new(24, 1), @default_cooling_months, Constants.ScheduleTypeLimitsFraction)
    @clg_ssn_sensor = OpenStudio::Model::EnergyManagementSystemSensor.new(model, 'Schedule Value')
    @clg_ssn_sensor.setName('cool_season')
    @clg_ssn_sensor.setKeyName(clg_season_sch.schedule.name.to_s)
  end

  def self.add_windows(model, spaces)
    # We already stored @fraction_of_windows_operable, so lets remove the
    # fraction_operable properties from windows and re-collapse the enclosure
    # so as to prevent potentially modeling multiple identical windows in E+,
    # which can increase simulation runtime.
    @hpxml.windows.each do |window|
      window.fraction_operable = nil
    end
    @hpxml.collapse_enclosure_surfaces()

    shading_group = nil
    shading_schedules = {}
    shading_ems = { sensors: {}, program: nil }

    surfaces = []
    @hpxml.windows.each_with_index do |window, i|
      window_height = 4.0 # ft, default

      overhang_depth = nil
      if (not window.overhangs_depth.nil?) && (window.overhangs_depth > 0)
        overhang_depth = window.overhangs_depth
        overhang_distance_to_top = window.overhangs_distance_to_top_of_window
        overhang_distance_to_bottom = window.overhangs_distance_to_bottom_of_window
        window_height = overhang_distance_to_bottom - overhang_distance_to_top
      end

      window_length = window.area / window_height
      z_origin = @foundation_top

      ufactor, shgc = Constructions.get_ufactor_shgc_adjusted_by_storms(window.storm_type, window.ufactor, window.shgc)

      if window.is_exterior

        # Create parent surface slightly bigger than window
        vertices = Geometry.create_wall_vertices(window_length, window_height, z_origin, window.azimuth, add_buffer: true)
        surface = OpenStudio::Model::Surface.new(vertices, model)

        surface.additionalProperties.setFeature('Length', window_length)
        surface.additionalProperties.setFeature('Azimuth', window.azimuth)
        surface.additionalProperties.setFeature('Tilt', 90.0)
        surface.additionalProperties.setFeature('SurfaceType', 'Window')
        surface.setName("surface #{window.id}")
        surface.setSurfaceType('Wall')
        set_surface_interior(model, spaces, surface, window.wall)

        vertices = Geometry.create_wall_vertices(window_length, window_height, z_origin, window.azimuth)
        sub_surface = OpenStudio::Model::SubSurface.new(vertices, model)
        sub_surface.setName(window.id)
        sub_surface.setSurface(surface)
        sub_surface.setSubSurfaceType('FixedWindow')

        set_subsurface_exterior(surface, spaces, model, window.wall)
        surfaces << surface

        if not overhang_depth.nil?
          overhang = sub_surface.addOverhang(UnitConversions.convert(overhang_depth, 'ft', 'm'), UnitConversions.convert(overhang_distance_to_top, 'ft', 'm'))
          overhang.get.setName("#{sub_surface.name} - #{Constants.ObjectNameOverhangs}")
        end

        # Apply construction
        Constructions.apply_window(model, sub_surface, 'WindowConstruction', ufactor, shgc)

        # Apply interior/exterior shading (as needed)
        shading_vertices = Geometry.create_wall_vertices(window_length, window_height, z_origin, window.azimuth)
        shading_group = Constructions.apply_window_skylight_shading(model, window, i, shading_vertices, surface, sub_surface, shading_group,
                                                                    shading_schedules, shading_ems, Constants.ObjectNameWindowShade, @default_cooling_months)
      else
        # Window is on an interior surface, which E+ does not allow. Model
        # as a door instead so that we can get the appropriate conduction
        # heat transfer; there is no solar gains anyway.

        # Create parent surface slightly bigger than window
        vertices = Geometry.create_wall_vertices(window_length, window_height, z_origin, window.azimuth, add_buffer: true)
        surface = OpenStudio::Model::Surface.new(vertices, model)

        surface.additionalProperties.setFeature('Length', window_length)
        surface.additionalProperties.setFeature('Azimuth', window.azimuth)
        surface.additionalProperties.setFeature('Tilt', 90.0)
        surface.additionalProperties.setFeature('SurfaceType', 'Door')
        surface.setName("surface #{window.id}")
        surface.setSurfaceType('Wall')
        set_surface_interior(model, spaces, surface, window.wall)

        vertices = Geometry.create_wall_vertices(window_length, window_height, z_origin, window.azimuth)
        sub_surface = OpenStudio::Model::SubSurface.new(vertices, model)
        sub_surface.setName(window.id)
        sub_surface.setSurface(surface)
        sub_surface.setSubSurfaceType('Door')

        set_subsurface_exterior(surface, spaces, model, window.wall)
        surfaces << surface

        # Apply construction
        inside_film = Material.AirFilmVertical
        outside_film = Material.AirFilmVertical
        Constructions.apply_door(model, [sub_surface], 'Window', ufactor, inside_film, outside_film)
      end
    end

    apply_adiabatic_construction(model, surfaces, 'wall')
  end

  def self.add_skylights(model, spaces)
    surfaces = []

    shading_group = nil
    shading_schedules = {}
    shading_ems = { sensors: {}, program: nil }

    @hpxml.skylights.each_with_index do |skylight, i|
      tilt = skylight.roof.pitch / 12.0
      width = Math::sqrt(skylight.area)
      length = skylight.area / width
      z_origin = @walls_top + 0.5 * Math.sin(Math.atan(tilt)) * width

      ufactor, shgc = Constructions.get_ufactor_shgc_adjusted_by_storms(skylight.storm_type, skylight.ufactor, skylight.shgc)

      # Create parent surface slightly bigger than skylight
      vertices = Geometry.create_roof_vertices(length, width, z_origin, skylight.azimuth, tilt, add_buffer: true)
      surface = OpenStudio::Model::Surface.new(vertices, model)
      surface.additionalProperties.setFeature('Length', length)
      surface.additionalProperties.setFeature('Width', width)
      surface.additionalProperties.setFeature('Azimuth', skylight.azimuth)
      surface.additionalProperties.setFeature('Tilt', tilt)
      surface.additionalProperties.setFeature('SurfaceType', 'Skylight')
      surface.setName("surface #{skylight.id}")
      surface.setSurfaceType('RoofCeiling')
      surface.setSpace(create_or_get_space(model, spaces, HPXML::LocationLivingSpace)) # Ensures it is included in Manual J sizing
      surface.setOutsideBoundaryCondition('Outdoors') # cannot be adiabatic because subsurfaces won't be created
      surfaces << surface

      vertices = Geometry.create_roof_vertices(length, width, z_origin, skylight.azimuth, tilt)
      sub_surface = OpenStudio::Model::SubSurface.new(vertices, model)
      sub_surface.setName(skylight.id)
      sub_surface.setSurface(surface)
      sub_surface.setSubSurfaceType('Skylight')

      # Apply construction
      Constructions.apply_skylight(model, sub_surface, 'SkylightConstruction', ufactor, shgc)

      # Apply interior/exterior shading (as needed)
      shading_vertices = Geometry.create_roof_vertices(length, width, z_origin, skylight.azimuth, tilt)
      shading_group = Constructions.apply_window_skylight_shading(model, skylight, i, shading_vertices, surface, sub_surface, shading_group,
                                                                  shading_schedules, shading_ems, Constants.ObjectNameSkylightShade, @default_cooling_months)
    end

    apply_adiabatic_construction(model, surfaces, 'roof')
  end

  def self.add_doors(model, spaces)
    surfaces = []
    @hpxml.doors.each do |door|
      door_height = 6.67 # ft
      door_length = door.area / door_height
      z_origin = @foundation_top

      # Create parent surface slightly bigger than door
      vertices = Geometry.create_wall_vertices(door_length, door_height, z_origin, door.azimuth, add_buffer: true)
      surface = OpenStudio::Model::Surface.new(vertices, model)

      surface.additionalProperties.setFeature('Length', door_length)
      surface.additionalProperties.setFeature('Azimuth', door.azimuth)
      surface.additionalProperties.setFeature('Tilt', 90.0)
      surface.additionalProperties.setFeature('SurfaceType', 'Door')
      surface.setName("surface #{door.id}")
      surface.setSurfaceType('Wall')
      set_surface_interior(model, spaces, surface, door.wall)

      vertices = Geometry.create_wall_vertices(door_length, door_height, z_origin, door.azimuth)
      sub_surface = OpenStudio::Model::SubSurface.new(vertices, model)
      sub_surface.setName(door.id)
      sub_surface.setSurface(surface)
      sub_surface.setSubSurfaceType('Door')

      set_subsurface_exterior(surface, spaces, model, door.wall)
      surfaces << surface

      # Apply construction
      ufactor = 1.0 / door.r_value
      inside_film = Material.AirFilmVertical
      if door.wall.is_exterior
        outside_film = Material.AirFilmOutside
      else
        outside_film = Material.AirFilmVertical
      end
      Constructions.apply_door(model, [sub_surface], 'Door', ufactor, inside_film, outside_film)
    end

    apply_adiabatic_construction(model, surfaces, 'wall')
  end

  def self.apply_adiabatic_construction(model, surfaces, type)
    # Arbitrary construction for heat capacitance.
    # Only applies to surfaces where outside boundary conditioned is
    # adiabatic or surface net area is near zero.
    return if surfaces.empty?

    if type == 'wall'
      mat_int_finish = Material.InteriorFinishMaterial(HPXML::InteriorFinishGypsumBoard, 0.5)
      mat_ext_finish = Material.ExteriorFinishMaterial(HPXML::SidingTypeWood)
      Constructions.apply_wood_stud_wall(model, surfaces, 'AdiabaticWallConstruction',
                                         0, 1, 3.5, true, 0.1, mat_int_finish, 0, 99, mat_ext_finish,
                                         Material.AirFilmVertical, Material.AirFilmVertical)
    elsif type == 'floor'
      Constructions.apply_floor(model, surfaces, 'AdiabaticFloorConstruction',
                                0, 1, 0.07, 5.5, 0.75, 99, Material.CoveringBare,
                                Material.AirFilmFloorReduced, Material.AirFilmFloorReduced)
    elsif type == 'roof'
      Constructions.apply_open_cavity_roof(model, surfaces, 'AdiabaticRoofConstruction',
                                           0, 1, 7.25, 0.07, 7.25, 0.75, 99,
                                           Material.RoofMaterial(HPXML::RoofTypeAsphaltShingles),
                                           false, Material.AirFilmOutside,
                                           Material.AirFilmRoof(Geometry.get_roof_pitch(surfaces)), nil)
    end
  end

  def self.add_hot_water_and_appliances(runner, model, weather, spaces)
    # Assign spaces
    @hpxml.clothes_washers.each do |clothes_washer|
      clothes_washer.additional_properties.space = get_space_from_location(clothes_washer.location, spaces)
    end
    @hpxml.clothes_dryers.each do |clothes_dryer|
      clothes_dryer.additional_properties.space = get_space_from_location(clothes_dryer.location, spaces)
    end
    @hpxml.dishwashers.each do |dishwasher|
      dishwasher.additional_properties.space = get_space_from_location(dishwasher.location, spaces)
    end
    @hpxml.refrigerators.each do |refrigerator|
      refrigerator.additional_properties.space = get_space_from_location(refrigerator.location, spaces)
    end
    @hpxml.freezers.each do |freezer|
      freezer.additional_properties.space = get_space_from_location(freezer.location, spaces)
    end
    @hpxml.cooking_ranges.each do |cooking_range|
      cooking_range.additional_properties.space = get_space_from_location(cooking_range.location, spaces)
    end

    # Distribution
    if @hpxml.water_heating_systems.size > 0
      hot_water_distribution = @hpxml.hot_water_distributions[0]
    end

    # Solar thermal system
    solar_thermal_system = nil
    if @hpxml.solar_thermal_systems.size > 0
      solar_thermal_system = @hpxml.solar_thermal_systems[0]
    end

    # Water Heater
    has_uncond_bsmnt = @hpxml.has_location(HPXML::LocationBasementUnconditioned)
    plantloop_map = {}
    @hpxml.water_heating_systems.each do |water_heating_system|
      loc_space, loc_schedule = get_space_or_schedule_from_location(water_heating_system.location, model, spaces)

      ec_adj = HotWaterAndAppliances.get_dist_energy_consumption_adjustment(has_uncond_bsmnt, @cfa, @ncfl, water_heating_system, hot_water_distribution)

      sys_id = water_heating_system.id
      if water_heating_system.water_heater_type == HPXML::WaterHeaterTypeStorage
        plantloop_map[sys_id] = Waterheater.apply_tank(model, runner, loc_space, loc_schedule, water_heating_system, ec_adj, solar_thermal_system, @eri_version, @schedules_file)
      elsif water_heating_system.water_heater_type == HPXML::WaterHeaterTypeTankless
        plantloop_map[sys_id] = Waterheater.apply_tankless(model, runner, loc_space, loc_schedule, water_heating_system, ec_adj, solar_thermal_system, @eri_version, @schedules_file)
      elsif water_heating_system.water_heater_type == HPXML::WaterHeaterTypeHeatPump
        living_zone = spaces[HPXML::LocationLivingSpace].thermalZone.get
        plantloop_map[sys_id] = Waterheater.apply_heatpump(model, runner, loc_space, loc_schedule, weather, water_heating_system, ec_adj, solar_thermal_system, living_zone, @eri_version, @schedules_file)
      elsif [HPXML::WaterHeaterTypeCombiStorage, HPXML::WaterHeaterTypeCombiTankless].include? water_heating_system.water_heater_type
        plantloop_map[sys_id] = Waterheater.apply_combi(model, runner, loc_space, loc_schedule, water_heating_system, ec_adj, solar_thermal_system, @eri_version, @schedules_file)
      else
        fail "Unhandled water heater (#{water_heating_system.water_heater_type})."
      end
    end

    # Hot water fixtures and appliances
    HotWaterAndAppliances.apply(model, runner, @hpxml, weather, spaces, hot_water_distribution,
                                solar_thermal_system, @eri_version, @schedules_file, plantloop_map)

    if (not solar_thermal_system.nil?) && (not solar_thermal_system.collector_area.nil?) # Detailed solar water heater
      loc_space, loc_schedule = get_space_or_schedule_from_location(solar_thermal_system.water_heating_system.location, model, spaces)
      Waterheater.apply_solar_thermal(model, loc_space, loc_schedule, solar_thermal_system, plantloop_map)
    end

    # Add combi-system EMS program with water use equipment information
    Waterheater.apply_combi_system_EMS(model, @hpxml.water_heating_systems, plantloop_map)
  end

  def self.add_cooling_system(model, spaces, airloop_map)
    living_zone = spaces[HPXML::LocationLivingSpace].thermalZone.get

    HVAC.get_hpxml_hvac_systems(@hpxml).each do |hvac_system|
      next if hvac_system[:cooling].nil?
      next unless hvac_system[:cooling].is_a? HPXML::CoolingSystem

      cooling_system = hvac_system[:cooling]
      heating_system = hvac_system[:heating]

      check_distribution_system(cooling_system.distribution_system, cooling_system.cooling_system_type)

      # Calculate cooling sequential load fractions
      sequential_cool_load_fracs = HVAC.calc_sequential_load_fractions(cooling_system.fraction_cool_load_served.to_f, @remaining_cool_load_frac, @cooling_days)
      @remaining_cool_load_frac -= cooling_system.fraction_cool_load_served.to_f

      # Calculate heating sequential load fractions
      if not heating_system.nil?
        sequential_heat_load_fracs = HVAC.calc_sequential_load_fractions(heating_system.fraction_heat_load_served, @remaining_heat_load_frac, @heating_days)
        @remaining_heat_load_frac -= heating_system.fraction_heat_load_served
      else
        sequential_heat_load_fracs = [0]
      end

      sys_id = cooling_system.id
      if [HPXML::HVACTypeCentralAirConditioner,
          HPXML::HVACTypeRoomAirConditioner,
          HPXML::HVACTypeMiniSplitAirConditioner,
          HPXML::HVACTypePTAC].include? cooling_system.cooling_system_type

        airloop_map[sys_id] = HVAC.apply_air_source_hvac_systems(model, cooling_system, heating_system,
                                                                 sequential_cool_load_fracs, sequential_heat_load_fracs,
                                                                 living_zone)

      elsif [HPXML::HVACTypeEvaporativeCooler].include? cooling_system.cooling_system_type

        airloop_map[sys_id] = HVAC.apply_evaporative_cooler(model, cooling_system,
                                                            sequential_cool_load_fracs, living_zone)
      end
    end
  end

  def self.add_heating_system(runner, model, spaces, airloop_map)
    living_zone = spaces[HPXML::LocationLivingSpace].thermalZone.get

    HVAC.get_hpxml_hvac_systems(@hpxml).each do |hvac_system|
      next if hvac_system[:heating].nil?
      next unless hvac_system[:heating].is_a? HPXML::HeatingSystem

      cooling_system = hvac_system[:cooling]
      heating_system = hvac_system[:heating]

      check_distribution_system(heating_system.distribution_system, heating_system.heating_system_type)

      if (heating_system.heating_system_type == HPXML::HVACTypeFurnace) && (not cooling_system.nil?)
        next # Already processed combined AC+furnace
      end
      if (heating_system.heating_system_type == HPXML::HVACTypePTACHeating) && (not cooling_system.nil?)
        fail 'Unhandled ducted PTAC/PTHP system.'
      end

      # Calculate heating sequential load fractions
      if heating_system.is_heat_pump_backup_system
        # Heating system will be last in the EquipmentList and should meet entirety of
        # remaining load during the heating season.
        sequential_heat_load_fracs = @heating_days.map(&:to_f)
        if not heating_system.fraction_heat_load_served.nil?
          fail 'Heat pump backup system cannot have a fraction heat load served specified.'
        end
      else
        sequential_heat_load_fracs = HVAC.calc_sequential_load_fractions(heating_system.fraction_heat_load_served, @remaining_heat_load_frac, @heating_days)
        @remaining_heat_load_frac -= heating_system.fraction_heat_load_served
      end

      sys_id = heating_system.id
      if [HPXML::HVACTypeFurnace, HPXML::HVACTypePTACHeating].include? heating_system.heating_system_type

        airloop_map[sys_id] = HVAC.apply_air_source_hvac_systems(model, nil, heating_system,
                                                                 [0], sequential_heat_load_fracs,
                                                                 living_zone)

      elsif [HPXML::HVACTypeBoiler].include? heating_system.heating_system_type

        airloop_map[sys_id] = HVAC.apply_boiler(model, runner, heating_system,
                                                sequential_heat_load_fracs, living_zone)

      elsif [HPXML::HVACTypeElectricResistance].include? heating_system.heating_system_type

        HVAC.apply_electric_baseboard(model, heating_system,
                                      sequential_heat_load_fracs, living_zone)

      elsif [HPXML::HVACTypeStove,
             HPXML::HVACTypePortableHeater,
             HPXML::HVACTypeFixedHeater,
             HPXML::HVACTypeWallFurnace,
             HPXML::HVACTypeFloorFurnace,
             HPXML::HVACTypeFireplace].include? heating_system.heating_system_type

        HVAC.apply_unit_heater(model, heating_system,
                               sequential_heat_load_fracs, living_zone)
      end

      next unless heating_system.is_heat_pump_backup_system

      # Store OS object for later use
      equipment_list = model.getZoneHVACEquipmentLists.select { |el| el.thermalZone == living_zone }[0]
      @heat_pump_backup_system_object = equipment_list.equipment[-1]
    end
  end

  def self.add_heat_pump(runner, model, weather, spaces, airloop_map)
    living_zone = spaces[HPXML::LocationLivingSpace].thermalZone.get

    HVAC.get_hpxml_hvac_systems(@hpxml).each do |hvac_system|
      next if hvac_system[:cooling].nil?
      next unless hvac_system[:cooling].is_a? HPXML::HeatPump

      heat_pump = hvac_system[:cooling]

      check_distribution_system(heat_pump.distribution_system, heat_pump.heat_pump_type)

      # Calculate heating sequential load fractions
      sequential_heat_load_fracs = HVAC.calc_sequential_load_fractions(heat_pump.fraction_heat_load_served, @remaining_heat_load_frac, @heating_days)
      @remaining_heat_load_frac -= heat_pump.fraction_heat_load_served

      # Calculate cooling sequential load fractions
      sequential_cool_load_fracs = HVAC.calc_sequential_load_fractions(heat_pump.fraction_cool_load_served, @remaining_cool_load_frac, @cooling_days)
      @remaining_cool_load_frac -= heat_pump.fraction_cool_load_served

      sys_id = heat_pump.id
      if [HPXML::HVACTypeHeatPumpWaterLoopToAir].include? heat_pump.heat_pump_type

        airloop_map[sys_id] = HVAC.apply_water_loop_to_air_heat_pump(model, heat_pump,
                                                                     sequential_heat_load_fracs, sequential_cool_load_fracs,
                                                                     living_zone)

      elsif [HPXML::HVACTypeHeatPumpAirToAir,
             HPXML::HVACTypeHeatPumpMiniSplit,
             HPXML::HVACTypeHeatPumpPTHP].include? heat_pump.heat_pump_type
        airloop_map[sys_id] = HVAC.apply_air_source_hvac_systems(model, heat_pump, heat_pump,
                                                                 sequential_cool_load_fracs, sequential_heat_load_fracs,
                                                                 living_zone)
      elsif [HPXML::HVACTypeHeatPumpGroundToAir].include? heat_pump.heat_pump_type

        airloop_map[sys_id] = HVAC.apply_ground_to_air_heat_pump(model, runner, weather, heat_pump,
                                                                 sequential_heat_load_fracs, sequential_cool_load_fracs,
                                                                 living_zone, @hpxml.site.ground_conductivity)

      end

      next unless not heat_pump.backup_system.nil?

      equipment_list = model.getZoneHVACEquipmentLists.select { |el| el.thermalZone == living_zone }[0]

      # Set priority to be last (i.e., after the heat pump that it is backup for)
      equipment_list.setHeatingPriority(@heat_pump_backup_system_object, 99)
      equipment_list.setCoolingPriority(@heat_pump_backup_system_object, 99)
    end
  end

  def self.add_ideal_system(model, spaces, epw_path)
    # Adds an ideal air system as needed to meet the load under certain circumstances:
    # 1. the sum of fractions load served is less than 1, or
    # 2. we're using an ideal air system for e.g. ASHRAE 140 loads calculation.
    living_zone = spaces[HPXML::LocationLivingSpace].thermalZone.get
    obj_name = Constants.ObjectNameIdealAirSystem

    if @apply_ashrae140_assumptions && (@hpxml.total_fraction_heat_load_served + @hpxml.total_fraction_heat_load_served == 0.0)
      cooling_load_frac = 1.0
      heating_load_frac = 1.0
      if @apply_ashrae140_assumptions
        if epw_path.end_with? 'USA_CO_Colorado.Springs-Peterson.Field.724660_TMY3.epw'
          cooling_load_frac = 0.0
        elsif epw_path.end_with? 'USA_NV_Las.Vegas-McCarran.Intl.AP.723860_TMY3.epw'
          heating_load_frac = 0.0
        else
          fail 'Unexpected weather file for ASHRAE 140 run.'
        end
      end
      HVAC.apply_ideal_air_loads(model, obj_name, [cooling_load_frac], [heating_load_frac],
                                 living_zone)
      return
    end

    if (@hpxml.total_fraction_heat_load_served < 1.0) && (@hpxml.total_fraction_heat_load_served > 0.0)
      sequential_heat_load_frac = @remaining_heat_load_frac - @hpxml.total_fraction_heat_load_served
      @remaining_heat_load_frac -= sequential_heat_load_frac
    else
      sequential_heat_load_frac = 0.0
    end

    if (@hpxml.total_fraction_cool_load_served < 1.0) && (@hpxml.total_fraction_cool_load_served > 0.0)
      sequential_cool_load_frac = @remaining_cool_load_frac - @hpxml.total_fraction_cool_load_served
      @remaining_cool_load_frac -= sequential_cool_load_frac
    else
      sequential_cool_load_frac = 0.0
    end

    if (sequential_heat_load_frac > 0.0) || (sequential_cool_load_frac > 0.0)
      HVAC.apply_ideal_air_loads(model, obj_name, [sequential_cool_load_frac], [sequential_heat_load_frac],
                                 living_zone)
    end
  end

  def self.add_setpoints(runner, model, weather, spaces)
    return if @hpxml.hvac_controls.size == 0

    hvac_control = @hpxml.hvac_controls[0]
    living_zone = spaces[HPXML::LocationLivingSpace].thermalZone.get
    has_ceiling_fan = (@hpxml.ceiling_fans.size > 0)

    HVAC.apply_setpoints(model, runner, weather, hvac_control, living_zone, has_ceiling_fan, @heating_days, @cooling_days, @hpxml.header.sim_calendar_year, @schedules_file)
  end

  def self.add_ceiling_fans(runner, model, weather, spaces)
    return if @hpxml.ceiling_fans.size == 0

    ceiling_fan = @hpxml.ceiling_fans[0]
    HVAC.apply_ceiling_fans(model, runner, weather, ceiling_fan, spaces[HPXML::LocationLivingSpace], @schedules_file)
  end

  def self.add_dehumidifiers(model, spaces)
    return if @hpxml.dehumidifiers.size == 0

    HVAC.apply_dehumidifiers(model, @hpxml.dehumidifiers, spaces[HPXML::LocationLivingSpace])
  end

  def self.check_distribution_system(hvac_distribution, system_type)
    return if hvac_distribution.nil?

    hvac_distribution_type_map = { HPXML::HVACTypeFurnace => [HPXML::HVACDistributionTypeAir, HPXML::HVACDistributionTypeDSE],
                                   HPXML::HVACTypeBoiler => [HPXML::HVACDistributionTypeHydronic, HPXML::HVACDistributionTypeAir, HPXML::HVACDistributionTypeDSE],
                                   HPXML::HVACTypeCentralAirConditioner => [HPXML::HVACDistributionTypeAir, HPXML::HVACDistributionTypeDSE],
                                   HPXML::HVACTypeEvaporativeCooler => [HPXML::HVACDistributionTypeAir, HPXML::HVACDistributionTypeDSE],
                                   HPXML::HVACTypeMiniSplitAirConditioner => [HPXML::HVACDistributionTypeAir, HPXML::HVACDistributionTypeDSE],
                                   HPXML::HVACTypeHeatPumpAirToAir => [HPXML::HVACDistributionTypeAir, HPXML::HVACDistributionTypeDSE],
                                   HPXML::HVACTypeHeatPumpMiniSplit => [HPXML::HVACDistributionTypeAir, HPXML::HVACDistributionTypeDSE],
                                   HPXML::HVACTypeHeatPumpGroundToAir => [HPXML::HVACDistributionTypeAir, HPXML::HVACDistributionTypeDSE],
                                   HPXML::HVACTypeHeatPumpWaterLoopToAir => [HPXML::HVACDistributionTypeAir, HPXML::HVACDistributionTypeDSE] }

    if not hvac_distribution_type_map[system_type].include? hvac_distribution.distribution_system_type
      fail "Incorrect HVAC distribution system type for HVAC type: '#{system_type}'. Should be one of: #{hvac_distribution_type_map[system_type]}"
    end
  end

  def self.add_mels(runner, model, spaces)
    # Misc
    @hpxml.plug_loads.each do |plug_load|
      if plug_load.plug_load_type == HPXML::PlugLoadTypeOther
        obj_name = Constants.ObjectNameMiscPlugLoads
      elsif plug_load.plug_load_type == HPXML::PlugLoadTypeTelevision
        obj_name = Constants.ObjectNameMiscTelevision
      elsif plug_load.plug_load_type == HPXML::PlugLoadTypeElectricVehicleCharging
        obj_name = Constants.ObjectNameMiscElectricVehicleCharging
      elsif plug_load.plug_load_type == HPXML::PlugLoadTypeWellPump
        obj_name = Constants.ObjectNameMiscWellPump
      end
      if obj_name.nil?
        runner.registerWarning("Unexpected plug load type '#{plug_load.plug_load_type}'. The plug load will not be modeled.")
        next
      end

      MiscLoads.apply_plug(model, runner, plug_load, obj_name, spaces[HPXML::LocationLivingSpace], @apply_ashrae140_assumptions, @schedules_file)
    end
  end

  def self.add_mfls(runner, model, spaces)
    # Misc
    @hpxml.fuel_loads.each do |fuel_load|
      if fuel_load.fuel_load_type == HPXML::FuelLoadTypeGrill
        obj_name = Constants.ObjectNameMiscGrill
      elsif fuel_load.fuel_load_type == HPXML::FuelLoadTypeLighting
        obj_name = Constants.ObjectNameMiscLighting
      elsif fuel_load.fuel_load_type == HPXML::FuelLoadTypeFireplace
        obj_name = Constants.ObjectNameMiscFireplace
      end
      if obj_name.nil?
        runner.registerWarning("Unexpected fuel load type '#{fuel_load.fuel_load_type}'. The fuel load will not be modeled.")
        next
      end

      MiscLoads.apply_fuel(model, runner, fuel_load, obj_name, spaces[HPXML::LocationLivingSpace], @schedules_file)
    end
  end

  def self.add_lighting(runner, model, epw_file, spaces)
    Lighting.apply(runner, model, epw_file, spaces, @hpxml.lighting_groups,
                   @hpxml.lighting, @eri_version, @schedules_file, @cfa)
  end

  def self.add_pools_and_hot_tubs(runner, model, spaces)
    @hpxml.pools.each do |pool|
      next if pool.type == HPXML::TypeNone

      MiscLoads.apply_pool_or_hot_tub_heater(runner, model, pool, Constants.ObjectNameMiscPoolHeater, spaces[HPXML::LocationLivingSpace], @schedules_file)
      next if pool.pump_type == HPXML::TypeNone

      MiscLoads.apply_pool_or_hot_tub_pump(runner, model, pool, Constants.ObjectNameMiscPoolPump, spaces[HPXML::LocationLivingSpace], @schedules_file)
    end

    @hpxml.hot_tubs.each do |hot_tub|
      next if hot_tub.type == HPXML::TypeNone

      MiscLoads.apply_pool_or_hot_tub_heater(runner, model, hot_tub, Constants.ObjectNameMiscHotTubHeater, spaces[HPXML::LocationLivingSpace], @schedules_file)
      next if hot_tub.pump_type == HPXML::TypeNone

      MiscLoads.apply_pool_or_hot_tub_pump(runner, model, hot_tub, Constants.ObjectNameMiscHotTubPump, spaces[HPXML::LocationLivingSpace], @schedules_file)
    end
  end

  def self.add_airflow(runner, model, weather, spaces, airloop_map)
    # Ducts
    duct_systems = {}
    @hpxml.hvac_distributions.each do |hvac_distribution|
      next unless hvac_distribution.distribution_system_type == HPXML::HVACDistributionTypeAir

      air_ducts = create_ducts(model, hvac_distribution, spaces)
      next if air_ducts.empty?

      # Connect AirLoopHVACs to ducts
      added_ducts = false
      hvac_distribution.hvac_systems.each do |hvac_system|
        next if airloop_map[hvac_system.id].nil?

        object = airloop_map[hvac_system.id]
        if duct_systems[air_ducts].nil?
          duct_systems[air_ducts] = object
          added_ducts = true
        elsif duct_systems[air_ducts] != object
          # Multiple air loops associated with this duct system, treat
          # as separate duct systems.
          air_ducts2 = create_ducts(model, hvac_distribution, spaces)
          duct_systems[air_ducts2] = object
          added_ducts = true
        end
      end
      if not added_ducts
        fail 'Unexpected error adding ducts to model.'
      end
    end

    Airflow.apply(model, runner, weather, spaces, @hpxml, @cfa, @nbeds,
                  @ncfl_ag, duct_systems, airloop_map, @clg_ssn_sensor, @eri_version,
                  @frac_windows_operable, @apply_ashrae140_assumptions, @schedules_file)
  end

  def self.create_ducts(model, hvac_distribution, spaces)
    air_ducts = []

    # Duct leakage (supply/return => [value, units])
    leakage_to_outside = { HPXML::DuctTypeSupply => [0.0, nil],
                           HPXML::DuctTypeReturn => [0.0, nil] }
    hvac_distribution.duct_leakage_measurements.each do |duct_leakage_measurement|
      next unless [HPXML::UnitsCFM25, HPXML::UnitsCFM50, HPXML::UnitsPercent].include?(duct_leakage_measurement.duct_leakage_units) && (duct_leakage_measurement.duct_leakage_total_or_to_outside == 'to outside')
      next if duct_leakage_measurement.duct_type.nil?

      leakage_to_outside[duct_leakage_measurement.duct_type] = [duct_leakage_measurement.duct_leakage_value, duct_leakage_measurement.duct_leakage_units]
    end

    # Duct location, R-value, Area
    total_unconditioned_duct_area = { HPXML::DuctTypeSupply => 0.0,
                                      HPXML::DuctTypeReturn => 0.0 }
    hvac_distribution.ducts.each do |ducts|
      next if HPXML::conditioned_locations_this_unit.include? ducts.duct_location
      next if ducts.duct_type.nil?

      # Calculate total duct area in unconditioned spaces
      total_unconditioned_duct_area[ducts.duct_type] += ducts.duct_surface_area * ducts.duct_surface_area_multiplier
    end

    # Create duct objects
    hvac_distribution.ducts.each do |ducts|
      next if HPXML::conditioned_locations_this_unit.include? ducts.duct_location
      next if ducts.duct_type.nil?
      next if total_unconditioned_duct_area[ducts.duct_type] <= 0

      duct_loc_space, duct_loc_schedule = get_space_or_schedule_from_location(ducts.duct_location, model, spaces)

      # Apportion leakage to individual ducts by surface area
      duct_leakage_value = leakage_to_outside[ducts.duct_type][0] * ducts.duct_surface_area * ducts.duct_surface_area_multiplier / total_unconditioned_duct_area[ducts.duct_type]
      duct_leakage_units = leakage_to_outside[ducts.duct_type][1]

      duct_leakage_frac = nil
      if duct_leakage_units == HPXML::UnitsCFM25
        duct_leakage_cfm25 = duct_leakage_value
      elsif duct_leakage_units == HPXML::UnitsCFM50
        duct_leakage_cfm50 = duct_leakage_value
      elsif duct_leakage_units == HPXML::UnitsPercent
        duct_leakage_frac = duct_leakage_value
      else
        fail "#{ducts.duct_type.capitalize} ducts exist but leakage was not specified for distribution system '#{hvac_distribution.id}'."
      end

      air_ducts << Duct.new(ducts.duct_type, duct_loc_space, duct_loc_schedule, duct_leakage_frac, duct_leakage_cfm25, duct_leakage_cfm50, ducts.duct_surface_area * ducts.duct_surface_area_multiplier, ducts.duct_insulation_r_value)
    end

    # If all ducts are in conditioned space, model leakage as going to outside
    [HPXML::DuctTypeSupply, HPXML::DuctTypeReturn].each do |duct_side|
      next unless (leakage_to_outside[duct_side][0] > 0) && (total_unconditioned_duct_area[duct_side] == 0)

      duct_area = 0.0
      duct_rvalue = 0.0
      duct_loc_space = nil # outside
      duct_loc_schedule = nil # outside
      duct_leakage_value = leakage_to_outside[duct_side][0]
      duct_leakage_units = leakage_to_outside[duct_side][1]

      if duct_leakage_units == HPXML::UnitsCFM25
        duct_leakage_cfm25 = duct_leakage_value
      elsif duct_leakage_units == HPXML::UnitsCFM50
        duct_leakage_cfm50 = duct_leakage_value
      elsif duct_leakage_units == HPXML::UnitsPercent
        duct_leakage_frac = duct_leakage_value
      else
        fail "#{duct_side.capitalize} ducts exist but leakage was not specified for distribution system '#{hvac_distribution.id}'."
      end

      air_ducts << Duct.new(duct_side, duct_loc_space, duct_loc_schedule, duct_leakage_frac, duct_leakage_cfm25, duct_leakage_cfm50, duct_area, duct_rvalue)
    end

    return air_ducts
  end

  def self.add_photovoltaics(model)
    @hpxml.pv_systems.each do |pv_system|
      next if pv_system.inverter_efficiency == @hpxml.pv_systems[0].inverter_efficiency

      fail 'Expected all InverterEfficiency values to be equal.'
    end
    @hpxml.pv_systems.each do |pv_system|
      PV.apply(model, @nbeds, pv_system)
    end
  end

  def self.add_generators(model)
    @hpxml.generators.each do |generator|
      Generator.apply(model, @nbeds, generator)
    end
  end

  def self.add_batteries(model, spaces)
    @hpxml.batteries.each do |battery|
      # Assign space
<<<<<<< HEAD
      if battery.location != HPXML::LocationOutside
        battery.additional_properties.space = get_space_from_location(battery.location, model, spaces)
      end
      Battery.apply(model, battery, @schedules_file)
=======
      battery.additional_properties.space = get_space_from_location(battery.location, spaces)
      Battery.apply(model, battery)
>>>>>>> b2b96fe2
    end
  end

  def self.add_additional_properties(model, hpxml_path, building_id)
    # Store some data for use in reporting measure
    additionalProperties = model.getBuilding.additionalProperties
    additionalProperties.setFeature('hpxml_path', hpxml_path)
    additionalProperties.setFeature('hpxml_defaults_path', @hpxml_defaults_path)
    additionalProperties.setFeature('building_id', building_id.to_s)
    emissions_scenario_names = @hpxml.header.emissions_scenarios.map { |s| s.name }.to_s
    additionalProperties.setFeature('emissions_scenario_names', emissions_scenario_names)
    emissions_scenario_types = @hpxml.header.emissions_scenarios.map { |s| s.emissions_type }.to_s
    additionalProperties.setFeature('emissions_scenario_types', emissions_scenario_types)
    has_heating = (@hpxml.total_fraction_heat_load_served > 0)
    additionalProperties.setFeature('has_heating', has_heating)
    has_cooling = (@hpxml.total_fraction_cool_load_served > 0)
    additionalProperties.setFeature('has_cooling', has_cooling)
  end

  def self.add_unmet_hours_output(model, spaces)
    # We do our own unmet hours calculation via EMS so that we can incorporate,
    # e.g., heating/cooling seasons into the logic.
    hvac_control = @hpxml.hvac_controls[0]
    if not hvac_control.nil?
      sim_year = @hpxml.header.sim_calendar_year
      htg_start_day = Schedule.get_day_num_from_month_day(sim_year, hvac_control.seasons_heating_begin_month, hvac_control.seasons_heating_begin_day)
      htg_end_day = Schedule.get_day_num_from_month_day(sim_year, hvac_control.seasons_heating_end_month, hvac_control.seasons_heating_end_day)
      clg_start_day = Schedule.get_day_num_from_month_day(sim_year, hvac_control.seasons_cooling_begin_month, hvac_control.seasons_cooling_begin_day)
      clg_end_day = Schedule.get_day_num_from_month_day(sim_year, hvac_control.seasons_cooling_end_month, hvac_control.seasons_cooling_end_day)
    end

    living_zone = spaces[HPXML::LocationLivingSpace].thermalZone.get

    # EMS sensors
    htg_sensor = OpenStudio::Model::EnergyManagementSystemSensor.new(model, 'Zone Heating Setpoint Not Met Time')
    htg_sensor.setName('zone htg unmet s')
    htg_sensor.setKeyName(living_zone.name.to_s)

    clg_sensor = OpenStudio::Model::EnergyManagementSystemSensor.new(model, 'Zone Cooling Setpoint Not Met Time')
    clg_sensor.setName('zone clg unmet s')
    clg_sensor.setKeyName(living_zone.name.to_s)

    # EMS program
    clg_hrs = 'clg_unmet_hours'
    htg_hrs = 'htg_unmet_hours'
    program = OpenStudio::Model::EnergyManagementSystemProgram.new(model)
    program.setName(Constants.ObjectNameUnmetHoursProgram)
    program.addLine("Set #{htg_hrs} = 0")
    program.addLine("Set #{clg_hrs} = 0")
    if @hpxml.total_fraction_heat_load_served > 0
      if htg_end_day >= htg_start_day
        program.addLine("If (DayOfYear >= #{htg_start_day}) && (DayOfYear <= #{htg_end_day})")
      else
        program.addLine("If (DayOfYear >= #{htg_start_day}) || (DayOfYear <= #{htg_end_day})")
      end
      program.addLine("  Set #{htg_hrs} = #{htg_hrs} + #{htg_sensor.name}")
      program.addLine('EndIf')
    end
    if @hpxml.total_fraction_cool_load_served > 0
      if clg_end_day >= clg_start_day
        program.addLine("If (DayOfYear >= #{clg_start_day}) && (DayOfYear <= #{clg_end_day})")
      else
        program.addLine("If (DayOfYear >= #{clg_start_day}) || (DayOfYear <= #{clg_end_day})")
      end
      program.addLine("  Set #{clg_hrs} = #{clg_hrs} + #{clg_sensor.name}")
      program.addLine('EndIf')
    end

    # EMS calling manager
    program_calling_manager = OpenStudio::Model::EnergyManagementSystemProgramCallingManager.new(model)
    program_calling_manager.setName("#{program.name} calling manager")
    program_calling_manager.setCallingPoint('EndOfZoneTimestepBeforeZoneReporting')
    program_calling_manager.addProgram(program)
  end

  def self.add_loads_output(model, spaces, add_component_loads)
    living_zone = spaces[HPXML::LocationLivingSpace].thermalZone.get

    liv_load_sensors, intgain_dehumidifier = add_total_loads_output(model, living_zone)
    return unless add_component_loads

    add_component_loads_output(model, living_zone, liv_load_sensors, intgain_dehumidifier)
  end

  def self.add_total_loads_output(model, living_zone)
    # Energy transferred in the conditioned space, used for determining heating (winter) vs cooling (summer)
    liv_load_sensors = {}
    liv_load_sensors[:htg] = OpenStudio::Model::EnergyManagementSystemSensor.new(model, "Heating:EnergyTransfer:Zone:#{living_zone.name.to_s.upcase}")
    liv_load_sensors[:htg].setName('htg_load_liv')
    liv_load_sensors[:clg] = OpenStudio::Model::EnergyManagementSystemSensor.new(model, "Cooling:EnergyTransfer:Zone:#{living_zone.name.to_s.upcase}")
    liv_load_sensors[:clg].setName('clg_load_liv')

    # Total energy transferred (above plus ducts)
    tot_load_sensors = {}
    tot_load_sensors[:htg] = OpenStudio::Model::EnergyManagementSystemSensor.new(model, 'Heating:EnergyTransfer')
    tot_load_sensors[:htg].setName('htg_load_tot')
    tot_load_sensors[:clg] = OpenStudio::Model::EnergyManagementSystemSensor.new(model, 'Cooling:EnergyTransfer')
    tot_load_sensors[:clg].setName('clg_load_tot')

    # Need to adjusted E+ EnergyTransfer meters for dehumidifiers
    intgain_dehumidifier = nil
    model.getZoneHVACDehumidifierDXs.each do |e|
      next unless e.thermalZone.get.name.to_s == living_zone.name.to_s

      { 'Zone Dehumidifier Sensible Heating Energy' => 'ig_dehumidifier' }.each do |var, name|
        intgain_dehumidifier = OpenStudio::Model::EnergyManagementSystemSensor.new(model, var)
        intgain_dehumidifier.setName(name)
        intgain_dehumidifier.setKeyName(e.name.to_s)
      end
    end

    # EMS program
    program = OpenStudio::Model::EnergyManagementSystemProgram.new(model)
    program.setName(Constants.ObjectNameTotalLoadsProgram)
    program.addLine('Set loads_htg_tot = 0')
    program.addLine('Set loads_clg_tot = 0')
    program.addLine("If #{liv_load_sensors[:htg].name} > 0")
    s = "  Set loads_htg_tot = #{tot_load_sensors[:htg].name} - #{tot_load_sensors[:clg].name}"
    if not intgain_dehumidifier.nil?
      s += " - #{intgain_dehumidifier.name}"
    end
    program.addLine(s)
    program.addLine("ElseIf #{liv_load_sensors[:clg].name} > 0")
    s = "  Set loads_clg_tot = #{tot_load_sensors[:clg].name} - #{tot_load_sensors[:htg].name}"
    if not intgain_dehumidifier.nil?
      s += " + #{intgain_dehumidifier.name}"
    end
    program.addLine(s)
    program.addLine('EndIf')

    # EMS calling manager
    program_calling_manager = OpenStudio::Model::EnergyManagementSystemProgramCallingManager.new(model)
    program_calling_manager.setName("#{program.name} calling manager")
    program_calling_manager.setCallingPoint('EndOfZoneTimestepAfterZoneReporting')
    program_calling_manager.addProgram(program)

    return liv_load_sensors, intgain_dehumidifier
  end

  def self.add_component_loads_output(model, living_zone, liv_load_sensors, intgain_dehumidifier)
    # Prevent certain objects (e.g., OtherEquipment) from being counted towards both, e.g., ducts and internal gains
    objects_already_processed = []

    # EMS Sensors: Surfaces, SubSurfaces, InternalMass

    surfaces_sensors = { walls: [],
                         rim_joists: [],
                         foundation_walls: [],
                         floors: [],
                         slabs: [],
                         ceilings: [],
                         roofs: [],
                         windows: [],
                         doors: [],
                         skylights: [],
                         internal_mass: [] }

    # Output diagnostics needed for some output variables used below
    output_diagnostics = model.getOutputDiagnostics
    output_diagnostics.addKey('DisplayAdvancedReportVariables')

    area_tolerance = UnitConversions.convert(1.0, 'ft^2', 'm^2')

    model.getSurfaces.sort.each do |s|
      next unless s.space.get.thermalZone.get.name.to_s == living_zone.name.to_s

      surface_type = s.additionalProperties.getFeatureAsString('SurfaceType')
      if not surface_type.is_initialized
        fail "Could not identify surface type for surface: '#{s.name}'."
      end

      surface_type = surface_type.get

      s.subSurfaces.each do |ss|
        key = { 'Window' => :windows,
                'Door' => :doors,
                'Skylight' => :skylights }[surface_type]
        fail "Unexpected subsurface for component loads: '#{ss.name}'." if key.nil?

        if (surface_type == 'Window') || (surface_type == 'Skylight')
          vars = { 'Surface Window Transmitted Solar Radiation Energy' => 'ss_trans_in',
                   'Surface Window Shortwave from Zone Back Out Window Heat Transfer Rate' => 'ss_back_out',
                   'Surface Window Total Glazing Layers Absorbed Shortwave Radiation Rate' => 'ss_sw_abs',
                   'Surface Window Total Glazing Layers Absorbed Solar Radiation Energy' => 'ss_sol_abs',
                   'Surface Inside Face Initial Transmitted Diffuse Transmitted Out Window Solar Radiation Rate' => 'ss_trans_out',
                   'Surface Inside Face Convection Heat Gain Energy' => 'ss_conv',
                   'Surface Inside Face Internal Gains Radiation Heat Gain Energy' => 'ss_ig',
                   'Surface Inside Face Net Surface Thermal Radiation Heat Gain Energy' => 'ss_surf' }
        else
          vars = { 'Surface Inside Face Solar Radiation Heat Gain Energy' => 'ss_sol',
                   'Surface Inside Face Lights Radiation Heat Gain Energy' => 'ss_lgt',
                   'Surface Inside Face Convection Heat Gain Energy' => 'ss_conv',
                   'Surface Inside Face Internal Gains Radiation Heat Gain Energy' => 'ss_ig',
                   'Surface Inside Face Net Surface Thermal Radiation Heat Gain Energy' => 'ss_surf' }
        end

        surfaces_sensors[key] << []
        vars.each do |var, name|
          sensor = OpenStudio::Model::EnergyManagementSystemSensor.new(model, var)
          sensor.setName(name)
          sensor.setKeyName(ss.name.to_s)
          surfaces_sensors[key][-1] << sensor
        end
      end

      next if s.netArea < area_tolerance # Skip parent surfaces (of subsurfaces) that have near zero net area

      key = { 'FoundationWall' => :foundation_walls,
              'RimJoist' => :rim_joists,
              'Wall' => :walls,
              'Slab' => :slabs,
              'Floor' => :floors,
              'Ceiling' => :ceilings,
              'Roof' => :roofs,
              'InferredCeiling' => :internal_mass,
              'InferredFloor' => :internal_mass }[surface_type]
      fail "Unexpected surface for component loads: '#{s.name}'." if key.nil?

      surfaces_sensors[key] << []
      { 'Surface Inside Face Convection Heat Gain Energy' => 's_conv',
        'Surface Inside Face Internal Gains Radiation Heat Gain Energy' => 's_ig',
        'Surface Inside Face Solar Radiation Heat Gain Energy' => 's_sol',
        'Surface Inside Face Lights Radiation Heat Gain Energy' => 's_lgt',
        'Surface Inside Face Net Surface Thermal Radiation Heat Gain Energy' => 's_surf' }.each do |var, name|
        sensor = OpenStudio::Model::EnergyManagementSystemSensor.new(model, var)
        sensor.setName(name)
        sensor.setKeyName(s.name.to_s)
        surfaces_sensors[key][-1] << sensor
      end
    end

    model.getInternalMasss.sort.each do |m|
      next unless m.space.get.thermalZone.get.name.to_s == living_zone.name.to_s

      surfaces_sensors[:internal_mass] << []
      { 'Surface Inside Face Convection Heat Gain Energy' => 'im_conv',
        'Surface Inside Face Internal Gains Radiation Heat Gain Energy' => 'im_ig',
        'Surface Inside Face Solar Radiation Heat Gain Energy' => 'im_sol',
        'Surface Inside Face Lights Radiation Heat Gain Energy' => 'im_lgt',
        'Surface Inside Face Net Surface Thermal Radiation Heat Gain Energy' => 'im_surf' }.each do |var, name|
        sensor = OpenStudio::Model::EnergyManagementSystemSensor.new(model, var)
        sensor.setName(name)
        sensor.setKeyName(m.name.to_s)
        surfaces_sensors[:internal_mass][-1] << sensor
      end
    end

    # EMS Sensors: Infiltration, Mechanical Ventilation, Natural Ventilation, Whole House Fan
    infil_sensors = []
    natvent_sensors = []
    whf_sensors = []
    { Constants.ObjectNameInfiltration => infil_sensors,
      Constants.ObjectNameNaturalVentilation => natvent_sensors,
      Constants.ObjectNameWholeHouseFan => whf_sensors }.each do |prefix, array|
      model.getSpaceInfiltrationDesignFlowRates.sort.each do |i|
        next unless i.name.to_s.start_with? prefix
        next unless i.space.get.thermalZone.get.name.to_s == living_zone.name.to_s

        { 'Infiltration Sensible Heat Gain Energy' => prefix.gsub(' ', '_') + '_' + 'gain',
          'Infiltration Sensible Heat Loss Energy' => prefix.gsub(' ', '_') + '_' + 'loss' }.each do |var, name|
          airflow_sensor = OpenStudio::Model::EnergyManagementSystemSensor.new(model, var)
          airflow_sensor.setName(name)
          airflow_sensor.setKeyName(i.name.to_s)
          array << airflow_sensor
        end
      end
    end

    mechvents_sensors = []
    model.getElectricEquipments.sort.each do |o|
      next unless o.name.to_s.start_with? Constants.ObjectNameMechanicalVentilation

      mechvents_sensors << []
      { 'Electric Equipment Convective Heating Energy' => 'mv_conv',
        'Electric Equipment Radiant Heating Energy' => 'mv_rad' }.each do |var, name|
        mechvent_sensor = OpenStudio::Model::EnergyManagementSystemSensor.new(model, var)
        mechvent_sensor.setName(name)
        mechvent_sensor.setKeyName(o.name.to_s)
        mechvents_sensors[-1] << mechvent_sensor
        objects_already_processed << o
      end
    end
    model.getOtherEquipments.sort.each do |o|
      next unless o.name.to_s.start_with? Constants.ObjectNameMechanicalVentilationHouseFan

      mechvents_sensors << []
      { 'Other Equipment Convective Heating Energy' => 'mv_conv',
        'Other Equipment Radiant Heating Energy' => 'mv_rad' }.each do |var, name|
        mechvent_sensor = OpenStudio::Model::EnergyManagementSystemSensor.new(model, var)
        mechvent_sensor.setName(name)
        mechvent_sensor.setKeyName(o.name.to_s)
        mechvents_sensors[-1] << mechvent_sensor
        objects_already_processed << o
      end
    end

    # EMS Sensors: Ducts

    ducts_sensors = []
    ducts_mix_gain_sensor = nil
    ducts_mix_loss_sensor = nil

    has_duct_zone_mixing = false
    living_zone.airLoopHVACs.sort.each do |airloop|
      living_zone.zoneMixing.each do |zone_mix|
        next unless zone_mix.name.to_s.start_with? airloop.name.to_s.gsub(' ', '_')

        has_duct_zone_mixing = true
      end
    end

    if has_duct_zone_mixing
      ducts_mix_gain_sensor = OpenStudio::Model::EnergyManagementSystemSensor.new(model, 'Zone Mixing Sensible Heat Gain Energy')
      ducts_mix_gain_sensor.setName('duct_mix_gain')
      ducts_mix_gain_sensor.setKeyName(living_zone.name.to_s)

      ducts_mix_loss_sensor = OpenStudio::Model::EnergyManagementSystemSensor.new(model, 'Zone Mixing Sensible Heat Loss Energy')
      ducts_mix_loss_sensor.setName('duct_mix_loss')
      ducts_mix_loss_sensor.setKeyName(living_zone.name.to_s)
    end

    # Duct losses
    model.getOtherEquipments.sort.each do |o|
      next if objects_already_processed.include? o

      is_duct_load = o.additionalProperties.getFeatureAsBoolean(Constants.IsDuctLoadForReport)
      next unless is_duct_load.is_initialized

      objects_already_processed << o
      next unless is_duct_load.get

      ducts_sensors << []
      { 'Other Equipment Convective Heating Energy' => 'ducts_conv',
        'Other Equipment Radiant Heating Energy' => 'ducts_rad' }.each do |var, name|
        ducts_sensor = OpenStudio::Model::EnergyManagementSystemSensor.new(model, var)
        ducts_sensor.setName(name)
        ducts_sensor.setKeyName(o.name.to_s)
        ducts_sensors[-1] << ducts_sensor
      end
    end

    # EMS Sensors: Internal Gains

    intgains_sensors = []

    model.getElectricEquipments.sort.each do |o|
      next unless o.space.get.thermalZone.get.name.to_s == living_zone.name.to_s
      next if objects_already_processed.include? o

      intgains_sensors << []
      { 'Electric Equipment Convective Heating Energy' => 'ig_ee_conv',
        'Electric Equipment Radiant Heating Energy' => 'ig_ee_rad' }.each do |var, name|
        intgains_elec_equip_sensor = OpenStudio::Model::EnergyManagementSystemSensor.new(model, var)
        intgains_elec_equip_sensor.setName(name)
        intgains_elec_equip_sensor.setKeyName(o.name.to_s)
        intgains_sensors[-1] << intgains_elec_equip_sensor
      end
    end

    model.getOtherEquipments.sort.each do |o|
      next unless o.space.get.thermalZone.get.name.to_s == living_zone.name.to_s
      next if objects_already_processed.include? o

      intgains_sensors << []
      { 'Other Equipment Convective Heating Energy' => 'ig_oe_conv',
        'Other Equipment Radiant Heating Energy' => 'ig_oe_rad' }.each do |var, name|
        intgains_other_equip_sensor = OpenStudio::Model::EnergyManagementSystemSensor.new(model, var)
        intgains_other_equip_sensor.setName(name)
        intgains_other_equip_sensor.setKeyName(o.name.to_s)
        intgains_sensors[-1] << intgains_other_equip_sensor
      end
    end

    model.getLightss.sort.each do |e|
      next unless e.space.get.thermalZone.get.name.to_s == living_zone.name.to_s

      intgains_sensors << []
      { 'Lights Convective Heating Energy' => 'ig_lgt_conv',
        'Lights Radiant Heating Energy' => 'ig_lgt_rad',
        'Lights Visible Radiation Heating Energy' => 'ig_lgt_vis' }.each do |var, name|
        intgains_lights_sensor = OpenStudio::Model::EnergyManagementSystemSensor.new(model, var)
        intgains_lights_sensor.setName(name)
        intgains_lights_sensor.setKeyName(e.name.to_s)
        intgains_sensors[-1] << intgains_lights_sensor
      end
    end

    model.getPeoples.sort.each do |e|
      next unless e.space.get.thermalZone.get.name.to_s == living_zone.name.to_s

      intgains_sensors << []
      { 'People Convective Heating Energy' => 'ig_ppl_conv',
        'People Radiant Heating Energy' => 'ig_ppl_rad' }.each do |var, name|
        intgains_people = OpenStudio::Model::EnergyManagementSystemSensor.new(model, var)
        intgains_people.setName(name)
        intgains_people.setKeyName(e.name.to_s)
        intgains_sensors[-1] << intgains_people
      end
    end

    if not intgain_dehumidifier.nil?
      intgains_sensors[-1] << intgain_dehumidifier
    end

    intgains_dhw_sensors = {}

    (model.getWaterHeaterMixeds + model.getWaterHeaterStratifieds).sort.each do |wh|
      next unless wh.ambientTemperatureThermalZone.is_initialized
      next unless wh.ambientTemperatureThermalZone.get.name.to_s == living_zone.name.to_s

      dhw_sensor = OpenStudio::Model::EnergyManagementSystemSensor.new(model, 'Water Heater Heat Loss Energy')
      dhw_sensor.setName('dhw_loss')
      dhw_sensor.setKeyName(wh.name.to_s)

      if wh.is_a? OpenStudio::Model::WaterHeaterMixed
        oncycle_loss = wh.onCycleLossFractiontoThermalZone
        offcycle_loss = wh.offCycleLossFractiontoThermalZone
      else
        oncycle_loss = wh.skinLossFractiontoZone
        offcycle_loss = wh.offCycleFlueLossFractiontoZone
      end

      dhw_rtf_sensor = OpenStudio::Model::EnergyManagementSystemSensor.new(model, 'Water Heater Runtime Fraction')
      dhw_rtf_sensor.setName('dhw_rtf')
      dhw_rtf_sensor.setKeyName(wh.name.to_s)

      intgains_dhw_sensors[dhw_sensor] = [offcycle_loss, oncycle_loss, dhw_rtf_sensor]
    end

    nonsurf_names = ['intgains', 'infil', 'mechvent', 'natvent', 'whf', 'ducts']

    # EMS program
    program = OpenStudio::Model::EnergyManagementSystemProgram.new(model)
    program.setName(Constants.ObjectNameComponentLoadsProgram)

    # EMS program: Surfaces
    surfaces_sensors.each do |k, surface_sensors|
      program.addLine("Set hr_#{k} = 0")
      surface_sensors.each do |sensors|
        s = "Set hr_#{k} = hr_#{k}"
        sensors.each do |sensor|
          # remove ss_net if switch
          if sensor.name.to_s.start_with?('ss_net', 'ss_sol_abs', 'ss_trans_in')
            s += " - #{sensor.name}"
          elsif sensor.name.to_s.start_with?('ss_sw_abs', 'ss_trans_out', 'ss_back_out')
            s += " + #{sensor.name} * ZoneTimestep * 3600"
          else
            s += " + #{sensor.name}"
          end
        end
        program.addLine(s) if sensors.size > 0
      end
    end

    # EMS program: Internal gains
    program.addLine('Set hr_intgains = 0')
    intgains_sensors.each do |intgain_sensors|
      s = 'Set hr_intgains = hr_intgains'
      intgain_sensors.each do |sensor|
        s += " - #{sensor.name}"
      end
      program.addLine(s) if intgain_sensors.size > 0
    end
    intgains_dhw_sensors.each do |sensor, vals|
      off_loss, on_loss, rtf_sensor = vals
      program.addLine("Set hr_intgains = hr_intgains + #{sensor.name} * (#{off_loss}*(1-#{rtf_sensor.name}) + #{on_loss}*#{rtf_sensor.name})") # Water heater tank losses to zone
    end

    # EMS program: Infiltration, Natural Ventilation, Mechanical Ventilation, Ducts
    { infil_sensors => 'infil',
      natvent_sensors => 'natvent',
      whf_sensors => 'whf' }.each do |sensors, loadtype|
      program.addLine("Set hr_#{loadtype} = 0")
      s = "Set hr_#{loadtype} = hr_#{loadtype}"
      sensors.each do |sensor|
        if sensor.name.to_s.include? 'gain'
          s += " - #{sensor.name}"
        elsif sensor.name.to_s.include? 'loss'
          s += " + #{sensor.name}"
        end
      end
      program.addLine(s) if sensors.size > 0
    end
    { mechvents_sensors => 'mechvent',
      ducts_sensors => 'ducts' }.each do |all_sensors, loadtype|
      program.addLine("Set hr_#{loadtype} = 0")
      all_sensors.each do |sensors|
        s = "Set hr_#{loadtype} = hr_#{loadtype}"
        sensors.each do |sensor|
          s += " - #{sensor.name}"
        end
        program.addLine(s) if sensors.size > 0
      end
    end
    if (not ducts_mix_loss_sensor.nil?) && (not ducts_mix_gain_sensor.nil?)
      program.addLine("Set hr_ducts = hr_ducts + (#{ducts_mix_loss_sensor.name} - #{ducts_mix_gain_sensor.name})")
    end

    # EMS program: Heating vs Cooling logic
    program.addLine('Set htg_mode = 0')
    program.addLine('Set clg_mode = 0')
    program.addLine("If (#{liv_load_sensors[:htg].name} > 0)") # Assign hour to heating if heating load
    program.addLine('  Set htg_mode = 1')
    program.addLine("ElseIf (#{liv_load_sensors[:clg].name} > 0)") # Assign hour to cooling if cooling load
    program.addLine('  Set clg_mode = 1')
    program.addLine("ElseIf (#{@clg_ssn_sensor.name} > 0)") # No load, assign hour to cooling if in cooling season definition (Note: natural ventilation & whole house fan only operate during the cooling season)
    program.addLine('  Set clg_mode = 1')
    program.addLine('Else') # No load, assign hour to heating if not in cooling season definition
    program.addLine('  Set htg_mode = 1')
    program.addLine('EndIf')

    [:htg, :clg].each do |mode|
      if mode == :htg
        sign = ''
      else
        sign = '-'
      end
      surfaces_sensors.keys.each do |k|
        program.addLine("Set loads_#{mode}_#{k} = #{sign}hr_#{k} * #{mode}_mode")
      end
      nonsurf_names.each do |nonsurf_name|
        program.addLine("Set loads_#{mode}_#{nonsurf_name} = #{sign}hr_#{nonsurf_name} * #{mode}_mode")
      end
    end

    # EMS calling manager
    program_calling_manager = OpenStudio::Model::EnergyManagementSystemProgramCallingManager.new(model)
    program_calling_manager.setName("#{program.name} calling manager")
    program_calling_manager.setCallingPoint('EndOfZoneTimestepAfterZoneReporting')
    program_calling_manager.addProgram(program)
  end

  def self.set_output_files(model)
    oj = model.getOutputJSON
    oj.setOptionType('TimeSeriesAndTabular')
    oj.setOutputJSON(false)
    oj.setOutputMessagePack(true)

    ocf = model.getOutputControlFiles
    ocf.setOutputAUDIT(@debug)
    ocf.setOutputBND(@debug)
    ocf.setOutputEIO(@debug)
    ocf.setOutputESO(@debug)
    ocf.setOutputMDD(@debug)
    ocf.setOutputMTD(@debug)
    ocf.setOutputMTR(@debug)
    ocf.setOutputRDD(@debug)
    ocf.setOutputSHD(@debug)
    ocf.setOutputPerfLog(@debug)
  end

  def self.add_ems_debug_output(model)
    oems = model.getOutputEnergyManagementSystem
    oems.setActuatorAvailabilityDictionaryReporting('Verbose')
    oems.setInternalVariableAvailabilityDictionaryReporting('Verbose')
    oems.setEMSRuntimeLanguageDebugOutputLevel('Verbose')
  end

  def self.set_surface_interior(model, spaces, surface, hpxml_surface)
    interior_adjacent_to = hpxml_surface.interior_adjacent_to
    if HPXML::conditioned_below_grade_locations.include? interior_adjacent_to
      surface.setSpace(create_or_get_space(model, spaces, HPXML::LocationLivingSpace))
    else
      surface.setSpace(create_or_get_space(model, spaces, interior_adjacent_to))
    end
  end

  def self.set_surface_exterior(model, spaces, surface, hpxml_surface)
    exterior_adjacent_to = hpxml_surface.exterior_adjacent_to
    is_adiabatic = hpxml_surface.is_adiabatic
    if exterior_adjacent_to == HPXML::LocationOutside
      surface.setOutsideBoundaryCondition('Outdoors')
    elsif exterior_adjacent_to == HPXML::LocationGround
      surface.setOutsideBoundaryCondition('Foundation')
    elsif is_adiabatic
      surface.setOutsideBoundaryCondition('Adiabatic')
    elsif [HPXML::LocationOtherHeatedSpace, HPXML::LocationOtherMultifamilyBufferSpace,
           HPXML::LocationOtherNonFreezingSpace, HPXML::LocationOtherHousingUnit].include? exterior_adjacent_to
      set_surface_otherside_coefficients(surface, exterior_adjacent_to, model, spaces)
    elsif HPXML::conditioned_below_grade_locations.include? exterior_adjacent_to
      adjacent_surface = surface.createAdjacentSurface(create_or_get_space(model, spaces, HPXML::LocationLivingSpace)).get
      adjacent_surface.additionalProperties.setFeature('SurfaceType', surface.additionalProperties.getFeatureAsString('SurfaceType').get)
    else
      adjacent_surface = surface.createAdjacentSurface(create_or_get_space(model, spaces, exterior_adjacent_to)).get
      adjacent_surface.additionalProperties.setFeature('SurfaceType', surface.additionalProperties.getFeatureAsString('SurfaceType').get)
    end
  end

  def self.set_surface_otherside_coefficients(surface, exterior_adjacent_to, model, spaces)
    otherside_coeffs = nil
    model.getSurfacePropertyOtherSideCoefficientss.each do |c|
      next unless c.name.to_s == exterior_adjacent_to

      otherside_coeffs = c
    end
    if otherside_coeffs.nil?
      # Create E+ other side coefficient object
      otherside_coeffs = OpenStudio::Model::SurfacePropertyOtherSideCoefficients.new(model)
      otherside_coeffs.setName(exterior_adjacent_to)
      otherside_coeffs.setCombinedConvectiveRadiativeFilmCoefficient(UnitConversions.convert(1.0 / Material.AirFilmVertical.rvalue, 'Btu/(hr*ft^2*F)', 'W/(m^2*K)'))
      # Schedule of space temperature, can be shared with water heater/ducts
      sch = get_space_temperature_schedule(model, exterior_adjacent_to, spaces)
      otherside_coeffs.setConstantTemperatureSchedule(sch)
    end
    surface.setSurfacePropertyOtherSideCoefficients(otherside_coeffs)
    surface.setSunExposure('NoSun')
    surface.setWindExposure('NoWind')
  end

  def self.get_space_temperature_schedule(model, location, spaces)
    # Create outside boundary schedules to be actuated by EMS,
    # can be shared by any surface, duct adjacent to / located in those spaces

    # return if already exists
    model.getScheduleConstants.each do |sch|
      next unless sch.name.to_s == location

      return sch
    end

    sch = OpenStudio::Model::ScheduleConstant.new(model)
    sch.setName(location)

    space_values = Geometry.get_temperature_scheduled_space_values(location)

    if location == HPXML::LocationOtherHeatedSpace
      # Create a sensor to get dynamic heating setpoint
      htg_sch = spaces[HPXML::LocationLivingSpace].thermalZone.get.thermostatSetpointDualSetpoint.get.heatingSetpointTemperatureSchedule.get
      sensor_htg_spt = OpenStudio::Model::EnergyManagementSystemSensor.new(model, 'Schedule Value')
      sensor_htg_spt.setName('htg_spt')
      sensor_htg_spt.setKeyName(htg_sch.name.to_s)
      space_values[:temp_min] = sensor_htg_spt.name.to_s
    end

    # Schedule type limits compatible
    schedule_type_limits = OpenStudio::Model::ScheduleTypeLimits.new(model)
    schedule_type_limits.setUnitType('Temperature')
    sch.setScheduleTypeLimits(schedule_type_limits)

    # Sensors
    if space_values[:indoor_weight] > 0
      sensor_ia = OpenStudio::Model::EnergyManagementSystemSensor.new(model, 'Zone Air Temperature')
      sensor_ia.setName('cond_zone_temp')
      sensor_ia.setKeyName(spaces[HPXML::LocationLivingSpace].thermalZone.get.name.to_s)
    end

    if space_values[:outdoor_weight] > 0
      sensor_oa = OpenStudio::Model::EnergyManagementSystemSensor.new(model, 'Site Outdoor Air Drybulb Temperature')
      sensor_oa.setName('oa_temp')
    end

    if space_values[:ground_weight] > 0
      sensor_gnd = OpenStudio::Model::EnergyManagementSystemSensor.new(model, 'Site Surface Ground Temperature')
      sensor_gnd.setName('ground_temp')
    end

    actuator = OpenStudio::Model::EnergyManagementSystemActuator.new(sch, *EPlus::EMSActuatorScheduleConstantValue)
    actuator.setName("#{location.gsub(' ', '_').gsub('-', '_')}_temp_sch")

    # EMS to actuate schedule
    program = OpenStudio::Model::EnergyManagementSystemProgram.new(model)
    program.setName("#{location.gsub('-', '_')} Temperature Program")
    program.addLine("Set #{actuator.name} = 0.0")
    if not sensor_ia.nil?
      program.addLine("Set #{actuator.name} = #{actuator.name} + (#{sensor_ia.name} * #{space_values[:indoor_weight]})")
    end
    if not sensor_oa.nil?
      program.addLine("Set #{actuator.name} = #{actuator.name} + (#{sensor_oa.name} * #{space_values[:outdoor_weight]})")
    end
    if not sensor_gnd.nil?
      program.addLine("Set #{actuator.name} = #{actuator.name} + (#{sensor_gnd.name} * #{space_values[:ground_weight]})")
    end
    if not space_values[:temp_min].nil?
      if space_values[:temp_min].is_a? String
        min_temp_c = space_values[:temp_min]
      else
        min_temp_c = UnitConversions.convert(space_values[:temp_min], 'F', 'C')
      end
      program.addLine("If #{actuator.name} < #{min_temp_c}")
      program.addLine("Set #{actuator.name} = #{min_temp_c}")
      program.addLine('EndIf')
    end

    program_cm = OpenStudio::Model::EnergyManagementSystemProgramCallingManager.new(model)
    program_cm.setName("#{program.name} calling manager")
    program_cm.setCallingPoint('EndOfSystemTimestepAfterHVACReporting')
    program_cm.addProgram(program)

    return sch
  end

  # Returns an OS:Space, or temperature OS:Schedule for a MF space, or nil if outside
  # Should be called when the object's energy use is sensitive to ambient temperature
  # (e.g., water heaters and ducts).
  def self.get_space_or_schedule_from_location(location, model, spaces)
    return if [HPXML::LocationOtherExterior,
               HPXML::LocationOutside,
               HPXML::LocationRoofDeck].include? location

    sch = nil
    space = nil
    if [HPXML::LocationOtherHeatedSpace,
        HPXML::LocationOtherHousingUnit,
        HPXML::LocationOtherMultifamilyBufferSpace,
        HPXML::LocationOtherNonFreezingSpace,
        HPXML::LocationExteriorWall,
        HPXML::LocationUnderSlab].include? location
      # if located in spaces where we don't model a thermal zone, create and return temperature schedule
      sch = get_space_temperature_schedule(model, location, spaces)
    else
      space = get_space_from_location(location, spaces)
    end

    return space, sch
  end

  # Returns an OS:Space, or nil if a MF space or outside
  # Should be called when the object's energy use is NOT sensitive to ambient temperature
  # (e.g., appliances).
  def self.get_space_from_location(location, spaces)
    return if [HPXML::LocationOutside,
               HPXML::LocationOtherHeatedSpace,
               HPXML::LocationOtherHousingUnit,
               HPXML::LocationOtherMultifamilyBufferSpace,
               HPXML::LocationOtherNonFreezingSpace].include? location

    if HPXML::conditioned_locations.include? location
      location = HPXML::LocationLivingSpace
    end

    return spaces[location]
  end

  def self.set_subsurface_exterior(surface, spaces, model, hpxml_surface)
    # Set its parent surface outside boundary condition, which will be also applied to subsurfaces through OS
    # The parent surface is entirely comprised of the subsurface.

    # Subsurface on foundation wall, set it to be adjacent to outdoors
    if hpxml_surface.exterior_adjacent_to == HPXML::LocationGround
      surface.setOutsideBoundaryCondition('Outdoors')
    else
      set_surface_exterior(model, spaces, surface, hpxml_surface)
    end
  end

  def self.get_kiva_instances(fnd_walls, slabs)
    # Identify unique Kiva foundations that are required.
    kiva_fnd_walls = []
    fnd_walls.each do |foundation_wall|
      next unless foundation_wall.is_exterior

      kiva_fnd_walls << foundation_wall
    end
    if kiva_fnd_walls.empty? # Handle slab foundation type
      kiva_fnd_walls << nil
    end

    kiva_slabs = slabs

    return kiva_fnd_walls.product(kiva_slabs)
  end

  def self.set_foundation_and_walls_top()
    @foundation_top = 0
    @hpxml.foundation_walls.each do |foundation_wall|
      top = -1 * foundation_wall.depth_below_grade + foundation_wall.height
      @foundation_top = top if top > @foundation_top
    end
    @walls_top = @foundation_top + 8.0 * @ncfl_ag
  end

  def self.set_heating_and_cooling_seasons()
    return if @hpxml.hvac_controls.size == 0

    hvac_control = @hpxml.hvac_controls[0]

    htg_start_month = hvac_control.seasons_heating_begin_month
    htg_start_day = hvac_control.seasons_heating_begin_day
    htg_end_month = hvac_control.seasons_heating_end_month
    htg_end_day = hvac_control.seasons_heating_end_day
    clg_start_month = hvac_control.seasons_cooling_begin_month
    clg_start_day = hvac_control.seasons_cooling_begin_day
    clg_end_month = hvac_control.seasons_cooling_end_month
    clg_end_day = hvac_control.seasons_cooling_end_day

    @heating_days = Schedule.get_daily_season(@hpxml.header.sim_calendar_year, htg_start_month, htg_start_day, htg_end_month, htg_end_day)
    @cooling_days = Schedule.get_daily_season(@hpxml.header.sim_calendar_year, clg_start_month, clg_start_day, clg_end_month, clg_end_day)
  end
end

# register the measure to be used by the application
HPXMLtoOpenStudio.new.registerWithApplication<|MERGE_RESOLUTION|>--- conflicted
+++ resolved
@@ -1858,15 +1858,8 @@
   def self.add_batteries(model, spaces)
     @hpxml.batteries.each do |battery|
       # Assign space
-<<<<<<< HEAD
-      if battery.location != HPXML::LocationOutside
-        battery.additional_properties.space = get_space_from_location(battery.location, model, spaces)
-      end
+      battery.additional_properties.space = get_space_from_location(battery.location, spaces)
       Battery.apply(model, battery, @schedules_file)
-=======
-      battery.additional_properties.space = get_space_from_location(battery.location, spaces)
-      Battery.apply(model, battery)
->>>>>>> b2b96fe2
     end
   end
 
