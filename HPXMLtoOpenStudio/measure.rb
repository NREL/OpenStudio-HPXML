--- conflicted
+++ resolved
@@ -1427,21 +1427,14 @@
 
       check_distribution_system(cooling_system.distribution_system, cooling_system.cooling_system_type)
 
-<<<<<<< HEAD
       hvac_control = @hpxml.hvac_controls[0]
       # Fixme:  Avoid two speed with only ddb control specified (not allowed)
       if cooling_system.additional_properties.respond_to? :num_speeds
         is_realistic_staging = (cooling_system.additional_properties.num_speeds == 2) && (hvac_control.realistic_staging == true)
-        is_ddb_control = (hvac_control.is_deadband_control && (cooling_system.additional_properties.num_speeds == 1)) || is_realistic_staging
+        is_ddb_control = (@hpxml.hvac_controls[0].onoff_thermostat_deadband > 0.0) && (cooling_system.additional_properties.num_speeds == 1) || is_realistic_staging
       else
         is_ddb_control = false
         is_realistic_staging = false
-=======
-      if cooling_system.additional_properties.respond_to? :num_speeds
-        is_ddb_control = (@hpxml.hvac_controls[0].onoff_thermostat_deadband > 0.0) && (cooling_system.additional_properties.num_speeds == 1)
-      else
-        is_ddb_control = false
->>>>>>> 63668c7e
       end
 
       # Calculate cooling sequential load fractions
@@ -1464,11 +1457,7 @@
 
         airloop_map[sys_id] = HVAC.apply_air_source_hvac_systems(model, cooling_system, heating_system,
                                                                  sequential_cool_load_fracs, sequential_heat_load_fracs,
-<<<<<<< HEAD
                                                                  living_zone, is_ddb_control, is_realistic_staging)
-=======
-                                                                 living_zone, is_ddb_control)
->>>>>>> 63668c7e
 
       elsif [HPXML::HVACTypeEvaporativeCooler].include? cooling_system.cooling_system_type
 
@@ -1557,24 +1546,15 @@
 
       check_distribution_system(heat_pump.distribution_system, heat_pump.heat_pump_type)
 
-<<<<<<< HEAD
       hvac_control = @hpxml.hvac_controls[0]
       # Fixme:  Avoid two speed with only ddb control specified (not allowed)
       if heat_pump.additional_properties.respond_to? :num_speeds
         is_realistic_staging = (heat_pump.additional_properties.num_speeds == 2) && (hvac_control.realistic_staging == true)
-        is_ddb_control = (hvac_control.is_deadband_control && (heat_pump.additional_properties.num_speeds == 1)) || is_realistic_staging
+        is_ddb_control = (@hpxml.hvac_controls[0].onoff_thermostat_deadband > 0.0) && (heat_pump.additional_properties.num_speeds == 1) || is_realistic_staging
       else
         is_ddb_control = false
         is_realistic_staging = false
       end
-=======
-      if heat_pump.additional_properties.respond_to? :num_speeds
-        is_ddb_control = (@hpxml.hvac_controls[0].onoff_thermostat_deadband > 0.0) && (heat_pump.additional_properties.num_speeds == 1)
-      else
-        is_ddb_control = false
-      end
-
->>>>>>> 63668c7e
       # Calculate heating sequential load fractions
       sequential_heat_load_fracs = HVAC.calc_sequential_load_fractions(heat_pump.fraction_heat_load_served, @remaining_heat_load_frac, @heating_days)
       @remaining_heat_load_frac -= heat_pump.fraction_heat_load_served
@@ -1589,17 +1569,14 @@
         airloop_map[sys_id] = HVAC.apply_water_loop_to_air_heat_pump(model, heat_pump,
                                                                      sequential_heat_load_fracs, sequential_cool_load_fracs,
                                                                      living_zone)
+
       elsif [HPXML::HVACTypeHeatPumpAirToAir,
              HPXML::HVACTypeHeatPumpMiniSplit,
              HPXML::HVACTypeHeatPumpPTHP].include? heat_pump.heat_pump_type
         airloop_map[sys_id] = HVAC.apply_air_source_hvac_systems(model, heat_pump, heat_pump,
                                                                  sequential_cool_load_fracs, sequential_heat_load_fracs,
-<<<<<<< HEAD
                                                                  living_zone, is_ddb_control, is_realistic_staging)
 
-=======
-                                                                 living_zone, is_ddb_control)
->>>>>>> 63668c7e
       elsif [HPXML::HVACTypeHeatPumpGroundToAir].include? heat_pump.heat_pump_type
 
         airloop_map[sys_id] = HVAC.apply_ground_to_air_heat_pump(model, runner, weather, heat_pump,
@@ -1621,14 +1598,7 @@
   def self.add_ideal_system(model, spaces, epw_path)
     # Adds an ideal air system as needed to meet the load under certain circumstances:
     # 1. the sum of fractions load served is less than 1, or
-<<<<<<< HEAD
-    # 2. there are non-year-round HVAC seasons, or
-    # 3. we're using an ideal air system for e.g. ASHRAE 140 loads calculation.
-    return if (not @hpxml.hvac_controls.empty?) && @hpxml.hvac_controls[0].is_deadband_control # do not create ideal system when onoff thermostat is modeled
-
-=======
     # 2. we're using an ideal air system for e.g. ASHRAE 140 loads calculation.
->>>>>>> 63668c7e
     living_zone = spaces[HPXML::LocationLivingSpace].thermalZone.get
     obj_name = Constants.ObjectNameIdealAirSystem
 
@@ -1678,13 +1648,8 @@
     timestep = @hpxml.header.timestep
     # Do not apply on off thermostat if timestep is >= 2
     # Only availabe with 1 min time step
-<<<<<<< HEAD
-    if timestep >= 2 && (not hvac_control.onoff_thermostat_deadband.nil?) && hvac_control.onoff_thermostat_deadband > 0
-      hvac_control.onoff_thermostat_deadband = nil
-=======
     if timestep >= 2 && hvac_control.onoff_thermostat_deadband > 0.0
       hvac_control.onoff_thermostat_deadband = 0.0
->>>>>>> 63668c7e
       runner.registerWarning('Time step too large to enable on-off thermostat deadband. Continute without on-off control.')
     end
 
