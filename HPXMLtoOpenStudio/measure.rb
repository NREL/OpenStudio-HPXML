--- conflicted
+++ resolved
@@ -585,7 +585,9 @@
       if water_heating_system.temperature.nil?
         water_heating_system.temperature = Waterheater.get_default_hot_water_temperature(@eri_version)
       end
-<<<<<<< HEAD
+      if water_heating_system.performance_adjustment.nil?
+        water_heating_system.performance_adjustment = Waterheater.get_default_performance_adjustment(water_heating_system)
+      end
       if water_heating_system.energy_factor.nil?
         # allow systems not requiring EF and not specifying fuel type, e.g., indirect water heater
         if not water_heating_system.uniform_energy_factor.nil?
@@ -593,12 +595,7 @@
         end
       end
       if (water_heating_system.water_heater_type == HPXML::WaterHeaterTypeTankless)
-        water_heating_system.performance_adjustment = Waterheater.get_tankless_cycling_derate() if water_heating_system.performance_adjustment.nil?
         water_heating_system.heating_capacity = 100000000000.0
-=======
-      if water_heating_system.performance_adjustment.nil?
-        water_heating_system.performance_adjustment = Waterheater.get_default_performance_adjustment(water_heating_system)
->>>>>>> a4441e25
       end
       if (water_heating_system.water_heater_type == HPXML::WaterHeaterTypeCombiStorage) && water_heating_system.standby_loss.nil?
         # Use equation fit from AHRI database
@@ -2410,17 +2407,9 @@
 
         elsif water_heating_system.water_heater_type == HPXML::WaterHeaterTypeTankless
 
-<<<<<<< HEAD
           Waterheater.apply_tankless(model, loc_space, loc_schedule, water_heating_system, ec_adj, @nbeds, @dhw_map, desuperheater_clg_coil, solar_fraction)
 
         elsif water_heating_system.water_heater_type == HPXML::WaterHeaterTypeHeatPump
-=======
-          performance_adjustment = water_heating_system.performance_adjustment
-
-          Waterheater.apply_tankless(model, loc_space, loc_schedule, fuel, ef, performance_adjustment,
-                                     setpoint_temp, ec_adj, @nbeds, @dhw_map,
-                                     sys_id, desuperheater_clg_coil, solar_fraction)
->>>>>>> a4441e25
 
           Waterheater.apply_heatpump(model, runner, loc_space, loc_schedule, weather, water_heating_system, ec_adj, @dhw_map, desuperheater_clg_coil, solar_fraction, @living_zone)
 
