# frozen_string_literal: true

# Require all gems up front; this is much faster than multiple resource
# files lazy loading as needed, as it prevents multiple lookups for the
# same gem.
require 'pathname'
require 'csv'
require 'oga'
Dir["#{File.dirname(__FILE__)}/resources/*.rb"].each do |resource_file|
  next if resource_file.include? 'minitest_helper.rb'

  require resource_file
end

# start the measure
class HPXMLtoOpenStudio < OpenStudio::Measure::ModelMeasure
  # human readable name
  def name
    return 'HPXML to OpenStudio Translator'
  end

  # human readable description
  def description
    return 'Translates HPXML file to OpenStudio Model'
  end

  # human readable description of modeling approach
  def modeler_description
    return ''
  end

  # define the arguments that the user will input
  def arguments(model) # rubocop:disable Lint/UnusedMethodArgument
    args = OpenStudio::Measure::OSArgumentVector.new

    arg = OpenStudio::Measure::OSArgument.makeStringArgument('hpxml_path', true)
    arg.setDisplayName('HPXML File Path')
    arg.setDescription('Absolute/relative path of the HPXML file.')
    args << arg

    arg = OpenStudio::Measure::OSArgument.makeStringArgument('output_dir', true)
    arg.setDisplayName('Directory for Output Files')
    arg.setDescription('Absolute/relative path for the output files directory.')
    args << arg

    arg = OpenStudio::Measure::OSArgument.makeBoolArgument('debug', false)
    arg.setDisplayName('Debug Mode?')
    arg.setDescription('If true: 1) Writes in.osm file, 2) Generates additional log output, and 3) Creates all EnergyPlus output files.')
    arg.setDefaultValue(false)
    args << arg

    arg = OpenStudio::Measure::OSArgument.makeBoolArgument('add_component_loads', false)
    arg.setDisplayName('Add component loads?')
    arg.setDescription('If true, adds the calculation of heating/cooling component loads (not enabled by default for faster performance).')
    arg.setDefaultValue(false)
    args << arg

    arg = OpenStudio::Measure::OSArgument.makeBoolArgument('skip_validation', false)
    arg.setDisplayName('Skip Validation?')
    arg.setDescription('If true, bypasses HPXML input validation for faster performance. WARNING: This should only be used if the supplied HPXML file has already been validated against the Schema & Schematron documents.')
    arg.setDefaultValue(false)
    args << arg

    arg = OpenStudio::Measure::OSArgument.makeStringArgument('building_id', false)
    arg.setDisplayName('BuildingID')
    arg.setDescription('The ID of the HPXML Building. Only required if the HPXML has multiple Building elements and WholeSFAorMFBuildingSimulation is not true.')
    args << arg

    return args
  end

  # define what happens when the measure is run
  def run(model, runner, user_arguments)
    super(model, runner, user_arguments)

    # use the built-in error checking
    if !runner.validateUserArguments(arguments(model), user_arguments)
      return false
    end

    Geometry.tear_down_model(model, runner)

    Version.check_openstudio_version()

    # assign the user inputs to variables
    hpxml_path = runner.getStringArgumentValue('hpxml_path', user_arguments)
    output_dir = runner.getStringArgumentValue('output_dir', user_arguments)
    add_component_loads = runner.getBoolArgumentValue('add_component_loads', user_arguments)
    debug = runner.getBoolArgumentValue('debug', user_arguments)
    skip_validation = runner.getBoolArgumentValue('skip_validation', user_arguments)
    building_id = runner.getOptionalStringArgumentValue('building_id', user_arguments)
    building_id = building_id.is_initialized ? building_id.get : nil

    unless (Pathname.new hpxml_path).absolute?
      hpxml_path = File.expand_path(hpxml_path)
    end
    unless File.exist?(hpxml_path) && hpxml_path.downcase.end_with?('.xml')
      fail "'#{hpxml_path}' does not exist or is not an .xml file."
    end

    unless (Pathname.new output_dir).absolute?
      output_dir = File.expand_path(output_dir)
    end

    begin
      if skip_validation
        schema_validator = nil
        schematron_validator = nil
      else
        schema_path = File.join(File.dirname(__FILE__), 'resources', 'hpxml_schema', 'HPXML.xsd')
        schema_validator = XMLValidator.get_schema_validator(schema_path)
        schematron_path = File.join(File.dirname(__FILE__), 'resources', 'hpxml_schematron', 'EPvalidator.xml')
        schematron_validator = XMLValidator.get_schematron_validator(schematron_path)
      end

      hpxml = HPXML.new(hpxml_path: hpxml_path, schema_validator: schema_validator, schematron_validator: schematron_validator, building_id: building_id)
      hpxml.errors.each do |error|
        runner.registerError(error)
      end
      hpxml.warnings.each do |warning|
        runner.registerWarning(warning)
      end
      return false unless hpxml.errors.empty?

      eri_version = hpxml.header.eri_calculation_version # Hidden feature
      eri_version = 'latest' if eri_version.nil?
      eri_version = Constants.ERIVersions[-1] if eri_version == 'latest'

      # Process weather once upfront
      epw_path = Location.get_epw_path(hpxml.buildings[0], hpxml_path)
      weather = WeatherProcess.new(epw_path: epw_path, runner: runner, hpxml: hpxml)
      epw_file = OpenStudio::EpwFile.new(epw_path)
      hpxml.buildings.each_with_index do |hpxml_bldg, i|
        next if i == 0
        next if Location.get_epw_path(hpxml_bldg, hpxml_path) == epw_path

        fail 'Weather station EPW filepath has different values across dwelling units.'
      end

      if hpxml.header.whole_sfa_or_mf_building_sim && (hpxml.buildings.size > 1)
        if hpxml.buildings.map { |hpxml_bldg| hpxml_bldg.batteries.size }.sum > 0
          # FUTURE: Figure out how to allow this. If we allow it, update docs and hpxml_translator_test.rb too.
          # Batteries use "TrackFacilityElectricDemandStoreExcessOnSite"; to support modeling of batteries in whole
          # SFA/MF building simulations, we'd need to create custom meters with electricity usage *for each unit*
          # and switch to "TrackMeterDemandStoreExcessOnSite".
          # https://github.com/NREL/OpenStudio-HPXML/issues/1499
          fail 'Modeling batteries for whole SFA/MF buildings is not currently supported.'
        end
      end

      # Apply HPXML defaults upfront; process schedules & emissions
      hpxml_sch_map = {}
      check_emissions_references(hpxml.header, hpxml_path)
      hpxml.buildings.each_with_index do |hpxml_bldg, i|
        check_schedule_references(hpxml_bldg.header, hpxml_path)
        in_schedules_csv = 'in.schedules.csv'
        in_schedules_csv = "in.schedules#{i + 1}.csv" if i > 0
        schedules_file = SchedulesFile.new(runner: runner,
                                           schedules_paths: hpxml_bldg.header.schedules_filepaths,
                                           year: Location.get_sim_calendar_year(hpxml.header.sim_calendar_year, epw_file),
                                           unavailable_periods: hpxml.header.unavailable_periods,
                                           output_path: File.join(output_dir, in_schedules_csv))
        HPXMLDefaults.apply(runner, hpxml, hpxml_bldg, eri_version, weather, epw_file: epw_file, schedules_file: schedules_file)
        hpxml_sch_map[hpxml_bldg] = schedules_file
      end
      validate_emissions_files(hpxml.header)

      # Write updated HPXML object (w/ defaults) to file for inspection
      hpxml_defaults_path = File.join(output_dir, 'in.xml')
      XMLHelper.write_file(hpxml.to_doc, hpxml_defaults_path)

      # Create OpenStudio model
      hpxml_osm_map = {}
      hpxml.buildings.each_with_index do |hpxml_bldg, i|
        schedules_file = hpxml_sch_map[hpxml_bldg]
        if hpxml.buildings.size > 1
          # Create the model for this single unit
          unit_model = OpenStudio::Model::Model.new
          create_unit_model(hpxml, hpxml_bldg, runner, unit_model, epw_path, epw_file, weather, debug, schedules_file, eri_version, i + 1)
          hpxml_osm_map[hpxml_bldg] = unit_model
        else
          create_unit_model(hpxml, hpxml_bldg, runner, model, epw_path, epw_file, weather, debug, schedules_file, eri_version, i + 1)
          hpxml_osm_map[hpxml_bldg] = model
        end
      end

      # Merge unit models into final model
      if hpxml.buildings.size > 1
        add_unit_model_to_model(model, hpxml_osm_map)
      end

      # Output
      add_unmet_hours_output(model, hpxml_osm_map)
      add_loads_output(model, add_component_loads, hpxml_osm_map)
      set_output_files(model)
      add_additional_properties(model, hpxml, hpxml_osm_map, hpxml_path, building_id, hpxml_defaults_path)
      # Uncomment to debug EMS
      # add_ems_debug_output(model)

      if debug
        # Write OSM file to run dir
        osm_output_path = File.join(output_dir, 'in.osm')
        File.write(osm_output_path, model.to_s)
        runner.registerInfo("Wrote file: #{osm_output_path}")

        # Copy EPW file to run dir
        epw_output_path = File.join(output_dir, 'in.epw')
        FileUtils.cp(epw_path, epw_output_path)
      end
    rescue Exception => e
      runner.registerError("#{e.message}\n#{e.backtrace.join("\n")}")
      return false
    end

    return true
  end

  def add_unit_model_to_model(model, hpxml_osm_map)
    unique_objects = { 'OS:ConvergenceLimits' => 'ConvergenceLimits',
                       'OS:Foundation:Kiva:Settings' => 'FoundationKivaSettings',
                       'OS:OutputControl:Files' => 'OutputControlFiles',
                       'OS:Output:Diagnostics' => 'OutputDiagnostics',
                       'OS:Output:JSON' => 'OutputJSON',
                       'OS:PerformancePrecisionTradeoffs' => 'PerformancePrecisionTradeoffs',
                       'OS:RunPeriod' => 'RunPeriod',
                       'OS:RunPeriodControl:DaylightSavingTime' => 'RunPeriodControlDaylightSavingTime',
                       'OS:ShadowCalculation' => 'ShadowCalculation',
                       'OS:SimulationControl' => 'SimulationControl',
                       'OS:Site' => 'Site',
                       'OS:Site:GroundTemperature:Deep' => 'SiteGroundTemperatureDeep',
                       'OS:Site:GroundTemperature:Shallow' => 'SiteGroundTemperatureShallow',
                       'OS:Site:WaterMainsTemperature' => 'SiteWaterMainsTemperature',
                       'OS:SurfaceConvectionAlgorithm:Inside' => 'InsideSurfaceConvectionAlgorithm',
                       'OS:SurfaceConvectionAlgorithm:Outside' => 'OutsideSurfaceConvectionAlgorithm',
                       'OS:Timestep' => 'Timestep' }

    # Handle unique objects first: Grab one from the first model we find the
    # object on (may not be the first unit).
    unit_model_objects = []
    unique_handles_to_skip = []
    uuid_regex = /\{(.*?)\}/
    unique_objects.each do |idd_obj, osm_class|
      first_model_object_by_type = nil
      hpxml_osm_map.values.each do |unit_model|
        next if unit_model.getObjectsByType(idd_obj.to_IddObjectType).empty?

        model_object = unit_model.send("get#{osm_class}")

        if first_model_object_by_type.nil?
          # Retain object for model
          unit_model_objects << model_object
          first_model_object_by_type = model_object
          if idd_obj == 'OS:Site:WaterMainsTemperature' # Handle referenced child object too
            unit_model_objects << unit_model.getObjectsByName(model_object.temperatureSchedule.get.name.to_s)[0]
          end
        else
          # Throw error if different values between this model_object and first_model_object_by_type
          if model_object.to_s.gsub(uuid_regex, '') != first_model_object_by_type.to_s.gsub(uuid_regex, '')
            fail "Unique object (#{idd_obj}) has different values across dwelling units."
          end

          if idd_obj == 'OS:Site:WaterMainsTemperature' # Handle referenced child object too
            if model_object.temperatureSchedule.get.to_s.gsub(uuid_regex, '') != first_model_object_by_type.temperatureSchedule.get.to_s.gsub(uuid_regex, '')
              fail "Unique object (#{idd_obj}) has different values across dwelling units."
            end
          end
        end

        unique_handles_to_skip << model_object.handle.to_s
        if idd_obj == 'OS:Site:WaterMainsTemperature' # Handle referenced child object too
          unique_handles_to_skip << model_object.temperatureSchedule.get.handle.to_s
        end
      end
    end

    hpxml_osm_map.values.each_with_index do |unit_model, unit_number|
      shift_geometry(unit_model, unit_number)
      prefix_all_unit_model_objects(unit_model, unit_number)

      # Handle remaining (non-unique) objects now
      unit_model.objects.each do |obj|
        next if unit_number > 0 && obj.to_Building.is_initialized
        next if unique_handles_to_skip.include? obj.handle.to_s

        unit_model_objects << obj
      end
    end

    model.addObjects(unit_model_objects, true)
  end

  def shift_geometry(unit_model, unit_number)
    # Shift units so they aren't right on top and shade each other
    y_shift = 200.0 * unit_number # meters

    # shift the unit so it's not right on top of the previous one
    unit_model.getSpaces.sort.each do |space|
      space.setYOrigin(y_shift)
    end

    # shift shading surfaces
    m = OpenStudio::Matrix.new(4, 4, 0)
    m[0, 0] = 1
    m[1, 1] = 1
    m[2, 2] = 1
    m[3, 3] = 1
    m[1, 3] = y_shift
    t = OpenStudio::Transformation.new(m)

    unit_model.getShadingSurfaceGroups.each do |shading_surface_group|
      next if shading_surface_group.space.is_initialized # already got shifted

      shading_surface_group.shadingSurfaces.each do |shading_surface|
        shading_surface.setVertices(t * shading_surface.vertices)
      end
    end
  end

  def prefix_all_unit_model_objects(unit_model, unit_number)
    # Prefix all objects with name using unit number
    # FUTURE: Create objects with unique names up front so we don't have to do this

    # EMS objects
    ems_map = {}

    unit_model.getEnergyManagementSystemSensors.each do |sensor|
      ems_map[sensor.name.to_s] = make_variable_name(sensor.name, unit_number)
      sensor.setKeyName(make_variable_name(sensor.keyName, unit_number)) unless sensor.keyName.empty? || sensor.keyName.downcase == 'environment'
    end

    unit_model.getEnergyManagementSystemActuators.each do |actuator|
      ems_map[actuator.name.to_s] = make_variable_name(actuator.name, unit_number)
    end

    unit_model.getEnergyManagementSystemInternalVariables.each do |internal_variable|
      ems_map[internal_variable.name.to_s] = make_variable_name(internal_variable.name, unit_number)
      internal_variable.setInternalDataIndexKeyName(make_variable_name(internal_variable.internalDataIndexKeyName, unit_number)) unless internal_variable.internalDataIndexKeyName.empty?
    end

    unit_model.getEnergyManagementSystemGlobalVariables.each do |global_variable|
      ems_map[global_variable.name.to_s] = make_variable_name(global_variable.name, unit_number)
    end

    unit_model.getEnergyManagementSystemOutputVariables.each do |output_variable|
      next if output_variable.emsVariableObject.is_initialized

      new_ems_variable_name = make_variable_name(output_variable.emsVariableName, unit_number)
      ems_map[output_variable.emsVariableName.to_s] = new_ems_variable_name
      output_variable.setEMSVariableName(new_ems_variable_name)
    end

    unit_model.getEnergyManagementSystemSubroutines.each do |subroutine|
      ems_map[subroutine.name.to_s] = make_variable_name(subroutine.name, unit_number)
    end

    # variables in program lines don't get updated automatically
    lhs_characters = [' ', ',', '(', ')', '+', '-', '*', '/', ';']
    rhs_characters = [''] + lhs_characters
    (unit_model.getEnergyManagementSystemPrograms + unit_model.getEnergyManagementSystemSubroutines).each do |program|
      new_lines = []
      program.lines.each do |line|
        ems_map.each do |old_name, new_name|
          next unless line.include?(old_name)

          # old_name between at least 1 character, with the exception of '' on left and ' ' on right
          lhs_characters.each do |lhs|
            next unless line.include?("#{lhs}#{old_name}")

            rhs_characters.each do |rhs|
              next unless line.include?("#{lhs}#{old_name}#{rhs}")
              next if lhs == '' && ['', ' '].include?(rhs)

              line.gsub!("#{lhs}#{old_name}#{rhs}", "#{lhs}#{new_name}#{rhs}")
            end
          end
        end
        new_lines << line
      end
      program.setLines(new_lines)
    end

    # All model objects
    unit_model.objects.each do |model_object|
      next if model_object.name.nil?

      if unit_number == 0
        # OpenStudio is unhappy if these schedules are renamed
        next if model_object.name.to_s == unit_model.alwaysOnContinuousSchedule.name.to_s
        next if model_object.name.to_s == unit_model.alwaysOnDiscreteSchedule.name.to_s
        next if model_object.name.to_s == unit_model.alwaysOffDiscreteSchedule.name.to_s
      end

      model_object.setName(make_variable_name(model_object.name, unit_number))
    end
  end

  def make_variable_name(obj_name, unit_number)
    return "unit#{unit_number + 1}_#{obj_name}".gsub(' ', '_').gsub('-', '_')
  end

  def create_unit_model(hpxml, hpxml_bldg, runner, model, epw_path, epw_file, weather, debug, schedules_file, eri_version, unit_num)
    @hpxml_header = hpxml.header
    @hpxml_bldg = hpxml_bldg
    @debug = debug
    @schedules_file = schedules_file
    @eri_version = eri_version

    @apply_ashrae140_assumptions = @hpxml_header.apply_ashrae140_assumptions # Hidden feature
    @apply_ashrae140_assumptions = false if @apply_ashrae140_assumptions.nil?

    # Here we turn off OS error-checking so that any invalid values provided
    # to OS SDK methods are passed along to EnergyPlus and produce errors. If
    # we didn't go this, we'd end up with successful EnergyPlus simulations that
    # use the wrong (default) value unless we check the return value of *every*
    # OS SDK setter method to notice there was an invalid value provided.
    # See https://github.com/NREL/OpenStudio/pull/4505 for more background.
    model.setStrictnessLevel('None'.to_StrictnessLevel)

    # Init
<<<<<<< HEAD
    check_file_references(hpxml_path)
    # Fixme: do we need to check system number of speed?
    offset_db = @hpxml.hvac_controls.size == 0 ? nil : @hpxml.hvac_controls[0].onoff_thermostat_deadband
    epw_file = Location.apply_weather_file(model, epw_path)
    @schedules_file = SchedulesFile.new(runner: runner, model: model,
                                        schedules_paths: @hpxml.header.schedules_filepaths,
                                        year: Location.get_sim_calendar_year(@hpxml.header.sim_calendar_year, epw_file),
                                        unavailable_periods: @hpxml.header.unavailable_periods,
                                        output_path: File.join(output_dir, 'in.schedules.csv'),
                                        offset_db: offset_db)
    set_defaults_and_globals(runner, output_dir, epw_file, weather, @schedules_file)
    validate_emissions_files()
    Location.apply(model, weather, epw_file, @hpxml)
=======
    OpenStudio::Model::WeatherFile.setWeatherFile(model, epw_file)
    set_defaults_and_globals()
    Location.apply(model, weather, epw_file, @hpxml_header, @hpxml_bldg)
>>>>>>> ff718623
    add_simulation_params(model)

    # Conditioned space/zone
    spaces = {}
    create_or_get_space(model, spaces, HPXML::LocationConditionedSpace)
    set_foundation_and_walls_top()
    set_heating_and_cooling_seasons()
    add_setpoints(runner, model, weather, spaces)

    # Geometry/Envelope
    add_roofs(runner, model, spaces)
    add_walls(runner, model, spaces)
    add_rim_joists(runner, model, spaces)
    add_floors(runner, model, spaces)
    add_foundation_walls_slabs(runner, model, weather, spaces)
    add_windows(model, spaces)
    add_doors(model, spaces)
    add_skylights(model, spaces)
    add_conditioned_floor_area(model, spaces)
    add_thermal_mass(model, spaces)
    Geometry.set_zone_volumes(spaces, @hpxml_bldg, @apply_ashrae140_assumptions)
    Geometry.explode_surfaces(model, @hpxml_bldg, @walls_top)
    add_num_occupants(model, runner, spaces)

    # HVAC
    @hvac_unavailable_periods = Schedule.get_unavailable_periods(runner, SchedulesFile::Columns[:HVAC].name, @hpxml_header.unavailable_periods)
    airloop_map = {} # Map of HPXML System ID -> AirLoopHVAC (or ZoneHVACFourPipeFanCoil)
    add_ideal_system(model, spaces, epw_path)
    add_cooling_system(model, runner, weather, spaces, airloop_map)
    add_heating_system(runner, model, weather, spaces, airloop_map)
    add_heat_pump(runner, model, weather, spaces, airloop_map)
    add_dehumidifiers(runner, model, spaces)
    add_ceiling_fans(runner, model, weather, spaces)

    # Hot Water
    add_hot_water_and_appliances(runner, model, weather, spaces)

    # Plug Loads & Fuel Loads & Lighting
    add_mels(runner, model, spaces)
    add_mfls(runner, model, spaces)
    add_lighting(runner, model, spaces)

    # Pools & Permanent Spas
    add_pools_and_permanent_spas(runner, model, spaces)

    # Other
    add_cooling_season(model, weather)
    add_airflow(runner, model, weather, spaces, airloop_map)
    add_photovoltaics(model)
    add_generators(model)
    add_batteries(runner, model, spaces)
    add_building_unit(model, unit_num)
  end

  def check_emissions_references(hpxml_header, hpxml_path)
    # Check/update file references
    hpxml_header.emissions_scenarios.each do |scenario|
      if hpxml_header.emissions_scenarios.select { |s| s.emissions_type == scenario.emissions_type && s.name == scenario.name }.size > 1
        fail "Found multiple Emissions Scenarios with the Scenario Name=#{scenario.name} and Emissions Type=#{scenario.emissions_type}."
      end
      next if scenario.elec_schedule_filepath.nil?

      scenario.elec_schedule_filepath = FilePath.check_path(scenario.elec_schedule_filepath,
                                                            File.dirname(hpxml_path),
                                                            'Emissions File')
    end
  end

  def check_schedule_references(hpxml_bldg_header, hpxml_path)
    # Check/update file references
    hpxml_bldg_header.schedules_filepaths = hpxml_bldg_header.schedules_filepaths.collect { |sfp|
      FilePath.check_path(sfp,
                          File.dirname(hpxml_path),
                          'Schedules')
    }
  end

  def validate_emissions_files(hpxml_header)
    hpxml_header.emissions_scenarios.each do |scenario|
      next if scenario.elec_schedule_filepath.nil?

      data = File.readlines(scenario.elec_schedule_filepath)
      num_header_rows = scenario.elec_schedule_number_of_header_rows
      col_index = scenario.elec_schedule_column_number - 1

      if data.size != 8760 + num_header_rows
        fail "Emissions File has invalid number of rows (#{data.size}). Expected 8760 plus #{num_header_rows} header row(s)."
      end
      if col_index > data[num_header_rows, 8760].map { |x| x.count(',') }.min
        fail "Emissions File has too few columns. Cannot find column number (#{scenario.elec_schedule_column_number})."
      end
    end
  end

  def set_defaults_and_globals()
    # Initialize
    @remaining_heat_load_frac = 1.0
    @remaining_cool_load_frac = 1.0

    # Set globals
    @cfa = @hpxml_bldg.building_construction.conditioned_floor_area
    @ncfl = @hpxml_bldg.building_construction.number_of_conditioned_floors
    @ncfl_ag = @hpxml_bldg.building_construction.number_of_conditioned_floors_above_grade
    @nbeds = @hpxml_bldg.building_construction.number_of_bedrooms
    @default_azimuths = HPXMLDefaults.get_default_azimuths(@hpxml_bldg)

    # Apply unit multipliers to HVAC systems and water heaters
    HVAC.apply_unit_multiplier(@hpxml_bldg)
    # Ensure that no capacities/airflows are zero in order to prevent potential E+ errors.
    HVAC.ensure_nonzero_sizing_values(@hpxml_bldg)
    # Make adjustments for modeling purposes
    @frac_windows_operable = @hpxml_bldg.fraction_of_windows_operable()
    @hpxml_bldg.collapse_enclosure_surfaces() # Speeds up simulation
    @hpxml_bldg.delete_adiabatic_subsurfaces() # EnergyPlus doesn't allow this

    # We don't want this to be written to in.xml, because then if you ran the in.xml
    # file, you would get different results (operational calculation) relative to the
    # original file (asset calculation).
    if @hpxml_bldg.building_occupancy.number_of_residents.nil?
      @hpxml_bldg.building_occupancy.number_of_residents = Geometry.get_occupancy_default_num(@nbeds)
    end

    # If zero occupants, ensure end uses of interest are zeroed out
    if (@hpxml_bldg.building_occupancy.number_of_residents == 0) && (not @apply_ashrae140_assumptions)
      @hpxml_header.unavailable_periods.add(column_name: 'Vacancy',
                                            begin_month: @hpxml_header.sim_begin_month,
                                            begin_day: @hpxml_header.sim_begin_day,
                                            begin_hour: 0,
                                            end_month: @hpxml_header.sim_end_month,
                                            end_day: @hpxml_header.sim_end_day,
                                            end_hour: 24,
                                            natvent_availability: HPXML::ScheduleUnavailable)
    end
  end

  def add_simulation_params(model)
    SimControls.apply(model, @hpxml_header)
  end

  def add_num_occupants(model, runner, spaces)
    # Occupants
    num_occ = @hpxml_bldg.building_occupancy.number_of_residents
    return if num_occ <= 0

    Geometry.apply_occupants(model, runner, @hpxml_bldg, num_occ, spaces[HPXML::LocationConditionedSpace],
                             @schedules_file, @hpxml_header.unavailable_periods)
  end

  def create_or_get_space(model, spaces, location)
    if spaces[location].nil?
      Geometry.create_space_and_zone(model, spaces, location, @hpxml_bldg.building_construction.number_of_units)
    end
    return spaces[location]
  end

  def add_roofs(runner, model, spaces)
    @hpxml_bldg.roofs.each do |roof|
      next if roof.net_area < 1.0 # skip modeling net surface area for surfaces comprised entirely of subsurface area

      if roof.azimuth.nil?
        if roof.pitch > 0
          azimuths = @default_azimuths # Model as four directions for average exterior incident solar
        else
          azimuths = [@default_azimuths[0]] # Arbitrary azimuth for flat roof
        end
      else
        azimuths = [roof.azimuth]
      end

      surfaces = []

      azimuths.each do |azimuth|
        width = Math::sqrt(roof.net_area)
        length = (roof.net_area / width) / azimuths.size
        tilt = roof.pitch / 12.0
        z_origin = @walls_top + 0.5 * Math.sin(Math.atan(tilt)) * width

        vertices = Geometry.create_roof_vertices(length, width, z_origin, azimuth, tilt)
        surface = OpenStudio::Model::Surface.new(vertices, model)
        surfaces << surface
        surface.additionalProperties.setFeature('Length', length)
        surface.additionalProperties.setFeature('Width', width)
        surface.additionalProperties.setFeature('Azimuth', azimuth)
        surface.additionalProperties.setFeature('Tilt', tilt)
        surface.additionalProperties.setFeature('SurfaceType', 'Roof')
        if azimuths.size > 1
          surface.setName("#{roof.id}:#{azimuth}")
        else
          surface.setName(roof.id)
        end
        surface.setSurfaceType('RoofCeiling')
        surface.setOutsideBoundaryCondition('Outdoors')
        set_surface_interior(model, spaces, surface, roof)
      end

      next if surfaces.empty?

      # Apply construction
      has_radiant_barrier = roof.radiant_barrier
      if has_radiant_barrier
        radiant_barrier_grade = roof.radiant_barrier_grade
      end
      # FUTURE: Create Constructions.get_air_film(surface) method; use in measure.rb and hpxml_translator_test.rb
      inside_film = Material.AirFilmRoof(Geometry.get_roof_pitch([surfaces[0]]))
      outside_film = Material.AirFilmOutside
      mat_roofing = Material.RoofMaterial(roof.roof_type)
      if @apply_ashrae140_assumptions
        inside_film = Material.AirFilmRoofASHRAE140
        outside_film = Material.AirFilmOutsideASHRAE140
      end
      mat_int_finish = Material.InteriorFinishMaterial(roof.interior_finish_type, roof.interior_finish_thickness)
      if mat_int_finish.nil?
        fallback_mat_int_finish = nil
      else
        fallback_mat_int_finish = Material.InteriorFinishMaterial(mat_int_finish.name, 0.1) # Try thin material
      end

      install_grade = 1
      assembly_r = roof.insulation_assembly_r_value

      if not mat_int_finish.nil?
        # Closed cavity
        constr_sets = [
          WoodStudConstructionSet.new(Material.Stud2x(8.0), 0.07, 20.0, 0.75, mat_int_finish, mat_roofing),    # 2x8, 24" o.c. + R20
          WoodStudConstructionSet.new(Material.Stud2x(8.0), 0.07, 10.0, 0.75, mat_int_finish, mat_roofing),    # 2x8, 24" o.c. + R10
          WoodStudConstructionSet.new(Material.Stud2x(8.0), 0.07, 0.0, 0.75, mat_int_finish, mat_roofing),     # 2x8, 24" o.c.
          WoodStudConstructionSet.new(Material.Stud2x6, 0.07, 0.0, 0.75, mat_int_finish, mat_roofing),         # 2x6, 24" o.c.
          WoodStudConstructionSet.new(Material.Stud2x4, 0.07, 0.0, 0.5, mat_int_finish, mat_roofing),          # 2x4, 16" o.c.
          WoodStudConstructionSet.new(Material.Stud2x4, 0.01, 0.0, 0.0, fallback_mat_int_finish, mat_roofing), # Fallback
        ]
        match, constr_set, cavity_r = Constructions.pick_wood_stud_construction_set(assembly_r, constr_sets, inside_film, outside_film)

        Constructions.apply_closed_cavity_roof(model, surfaces, "#{roof.id} construction",
                                               cavity_r, install_grade,
                                               constr_set.stud.thick_in,
                                               true, constr_set.framing_factor,
                                               constr_set.mat_int_finish,
                                               constr_set.osb_thick_in, constr_set.rigid_r,
                                               constr_set.mat_ext_finish, has_radiant_barrier,
                                               inside_film, outside_film, radiant_barrier_grade,
                                               roof.solar_absorptance, roof.emittance)
      else
        # Open cavity
        constr_sets = [
          GenericConstructionSet.new(10.0, 0.5, nil, mat_roofing), # w/R-10 rigid
          GenericConstructionSet.new(0.0, 0.5, nil, mat_roofing),  # Standard
          GenericConstructionSet.new(0.0, 0.0, nil, mat_roofing),  # Fallback
        ]
        match, constr_set, layer_r = Constructions.pick_generic_construction_set(assembly_r, constr_sets, inside_film, outside_film)

        cavity_r = 0
        cavity_ins_thick_in = 0
        framing_factor = 0
        framing_thick_in = 0

        Constructions.apply_open_cavity_roof(model, surfaces, "#{roof.id} construction",
                                             cavity_r, install_grade, cavity_ins_thick_in,
                                             framing_factor, framing_thick_in,
                                             constr_set.osb_thick_in, layer_r + constr_set.rigid_r,
                                             constr_set.mat_ext_finish, has_radiant_barrier,
                                             inside_film, outside_film, radiant_barrier_grade,
                                             roof.solar_absorptance, roof.emittance)
      end
      Constructions.check_surface_assembly_rvalue(runner, surfaces, inside_film, outside_film, assembly_r, match)
    end
  end

  def add_walls(runner, model, spaces)
    @hpxml_bldg.walls.each do |wall|
      next if wall.net_area < 1.0 # skip modeling net surface area for surfaces comprised entirely of subsurface area

      if wall.azimuth.nil?
        if wall.is_exterior
          azimuths = @default_azimuths # Model as four directions for average exterior incident solar
        else
          azimuths = [@default_azimuths[0]] # Arbitrary direction, doesn't receive exterior incident solar
        end
      else
        azimuths = [wall.azimuth]
      end

      surfaces = []

      azimuths.each do |azimuth|
        height = 8.0 * @ncfl_ag
        length = (wall.net_area / height) / azimuths.size
        z_origin = @foundation_top

        vertices = Geometry.create_wall_vertices(length, height, z_origin, azimuth)
        surface = OpenStudio::Model::Surface.new(vertices, model)
        surfaces << surface
        surface.additionalProperties.setFeature('Length', length)
        surface.additionalProperties.setFeature('Azimuth', azimuth)
        surface.additionalProperties.setFeature('Tilt', 90.0)
        surface.additionalProperties.setFeature('SurfaceType', 'Wall')
        if azimuths.size > 1
          surface.setName("#{wall.id}:#{azimuth}")
        else
          surface.setName(wall.id)
        end
        surface.setSurfaceType('Wall')
        set_surface_interior(model, spaces, surface, wall)
        set_surface_exterior(model, spaces, surface, wall)
        if wall.is_interior
          surface.setSunExposure('NoSun')
          surface.setWindExposure('NoWind')
        end
      end

      next if surfaces.empty?

      # Apply construction
      # The code below constructs a reasonable wall construction based on the
      # wall type while ensuring the correct assembly R-value.
      has_radiant_barrier = wall.radiant_barrier
      if has_radiant_barrier
        radiant_barrier_grade = wall.radiant_barrier_grade
      end
      inside_film = Material.AirFilmVertical
      if wall.is_exterior
        outside_film = Material.AirFilmOutside
        mat_ext_finish = Material.ExteriorFinishMaterial(wall.siding)
      else
        outside_film = Material.AirFilmVertical
        mat_ext_finish = nil
      end
      if @apply_ashrae140_assumptions
        inside_film = Material.AirFilmVerticalASHRAE140
        outside_film = Material.AirFilmOutsideASHRAE140
      end
      mat_int_finish = Material.InteriorFinishMaterial(wall.interior_finish_type, wall.interior_finish_thickness)

      Constructions.apply_wall_construction(runner, model, surfaces, wall.id, wall.wall_type, wall.insulation_assembly_r_value,
                                            mat_int_finish, has_radiant_barrier, inside_film, outside_film,
                                            radiant_barrier_grade, mat_ext_finish, wall.solar_absorptance,
                                            wall.emittance)
    end
  end

  def add_rim_joists(runner, model, spaces)
    @hpxml_bldg.rim_joists.each do |rim_joist|
      if rim_joist.azimuth.nil?
        if rim_joist.is_exterior
          azimuths = @default_azimuths # Model as four directions for average exterior incident solar
        else
          azimuths = [@default_azimuths[0]] # Arbitrary direction, doesn't receive exterior incident solar
        end
      else
        azimuths = [rim_joist.azimuth]
      end

      surfaces = []

      azimuths.each do |azimuth|
        height = 1.0
        length = (rim_joist.area / height) / azimuths.size
        z_origin = @foundation_top

        vertices = Geometry.create_wall_vertices(length, height, z_origin, azimuth)
        surface = OpenStudio::Model::Surface.new(vertices, model)
        surfaces << surface
        surface.additionalProperties.setFeature('Length', length)
        surface.additionalProperties.setFeature('Azimuth', azimuth)
        surface.additionalProperties.setFeature('Tilt', 90.0)
        surface.additionalProperties.setFeature('SurfaceType', 'RimJoist')
        if azimuths.size > 1
          surface.setName("#{rim_joist.id}:#{azimuth}")
        else
          surface.setName(rim_joist.id)
        end
        surface.setSurfaceType('Wall')
        set_surface_interior(model, spaces, surface, rim_joist)
        set_surface_exterior(model, spaces, surface, rim_joist)
        if rim_joist.is_interior
          surface.setSunExposure('NoSun')
          surface.setWindExposure('NoWind')
        end
      end

      # Apply construction

      inside_film = Material.AirFilmVertical
      if rim_joist.is_exterior
        outside_film = Material.AirFilmOutside
        mat_ext_finish = Material.ExteriorFinishMaterial(rim_joist.siding)
      else
        outside_film = Material.AirFilmVertical
        mat_ext_finish = nil
      end

      assembly_r = rim_joist.insulation_assembly_r_value

      constr_sets = [
        WoodStudConstructionSet.new(Material.Stud2x(2.0), 0.17, 20.0, 2.0, nil, mat_ext_finish),  # 2x4 + R20
        WoodStudConstructionSet.new(Material.Stud2x(2.0), 0.17, 10.0, 2.0, nil, mat_ext_finish),  # 2x4 + R10
        WoodStudConstructionSet.new(Material.Stud2x(2.0), 0.17, 0.0, 2.0, nil, mat_ext_finish),   # 2x4
        WoodStudConstructionSet.new(Material.Stud2x(2.0), 0.01, 0.0, 0.0, nil, mat_ext_finish),   # Fallback
      ]
      match, constr_set, cavity_r = Constructions.pick_wood_stud_construction_set(assembly_r, constr_sets, inside_film, outside_film)
      install_grade = 1

      Constructions.apply_rim_joist(model, surfaces, "#{rim_joist.id} construction",
                                    cavity_r, install_grade, constr_set.framing_factor,
                                    constr_set.mat_int_finish, constr_set.osb_thick_in,
                                    constr_set.rigid_r, constr_set.mat_ext_finish,
                                    inside_film, outside_film, rim_joist.solar_absorptance,
                                    rim_joist.emittance)
      Constructions.check_surface_assembly_rvalue(runner, surfaces, inside_film, outside_film, assembly_r, match)
    end
  end

  def add_floors(runner, model, spaces)
    @hpxml_bldg.floors.each do |floor|
      area = floor.area
      width = Math::sqrt(area)
      length = area / width
      if floor.interior_adjacent_to.include?('attic') || floor.exterior_adjacent_to.include?('attic')
        z_origin = @walls_top
      else
        z_origin = @foundation_top
      end

      if floor.is_ceiling
        vertices = Geometry.create_ceiling_vertices(length, width, z_origin, @default_azimuths)
        surface = OpenStudio::Model::Surface.new(vertices, model)
        surface.additionalProperties.setFeature('SurfaceType', 'Ceiling')
      else
        vertices = Geometry.create_floor_vertices(length, width, z_origin, @default_azimuths)
        surface = OpenStudio::Model::Surface.new(vertices, model)
        surface.additionalProperties.setFeature('SurfaceType', 'Floor')
      end
      surface.additionalProperties.setFeature('Tilt', 0.0)
      set_surface_interior(model, spaces, surface, floor)
      set_surface_exterior(model, spaces, surface, floor)
      surface.setName(floor.id)
      if floor.is_interior
        surface.setSunExposure('NoSun')
        surface.setWindExposure('NoWind')
      elsif floor.is_floor
        surface.setSunExposure('NoSun')
        if floor.exterior_adjacent_to == HPXML::LocationManufacturedHomeUnderBelly
          foundation = @hpxml_bldg.foundations.find { |x| x.to_location == floor.exterior_adjacent_to }
          if foundation.belly_wing_skirt_present
            surface.setWindExposure('NoWind')
          end
        end
      end

      # Apply construction

      if floor.is_ceiling
        if @apply_ashrae140_assumptions
          # Attic floor
          inside_film = Material.AirFilmFloorASHRAE140
          outside_film = Material.AirFilmFloorASHRAE140
        else
          inside_film = Material.AirFilmFloorAverage
          outside_film = Material.AirFilmFloorAverage
        end
        mat_int_finish_or_covering = Material.InteriorFinishMaterial(floor.interior_finish_type, floor.interior_finish_thickness)
        has_radiant_barrier = floor.radiant_barrier
        if has_radiant_barrier
          radiant_barrier_grade = floor.radiant_barrier_grade
        end
      else # Floor
        if @apply_ashrae140_assumptions
          # Raised floor
          inside_film = Material.AirFilmFloorASHRAE140
          outside_film = Material.AirFilmFloorZeroWindASHRAE140
          surface.setWindExposure('NoWind')
          mat_int_finish_or_covering = Material.CoveringBare(1.0)
        else
          inside_film = Material.AirFilmFloorReduced
          if floor.is_exterior
            outside_film = Material.AirFilmOutside
          else
            outside_film = Material.AirFilmFloorReduced
          end
          if floor.interior_adjacent_to == HPXML::LocationConditionedSpace
            mat_int_finish_or_covering = Material.CoveringBare
          end
        end
      end

      Constructions.apply_floor_ceiling_construction(runner, model, [surface], floor.id, floor.floor_type, floor.is_ceiling, floor.insulation_assembly_r_value,
                                                     mat_int_finish_or_covering, has_radiant_barrier, inside_film, outside_film, radiant_barrier_grade)
    end
  end

  def add_foundation_walls_slabs(runner, model, weather, spaces)
    foundation_types = @hpxml_bldg.slabs.map { |s| s.interior_adjacent_to }.uniq

    foundation_types.each do |foundation_type|
      # Get attached slabs/foundation walls
      slabs = []
      @hpxml_bldg.slabs.each do |slab|
        next unless slab.interior_adjacent_to == foundation_type

        slabs << slab
        slab.exposed_perimeter = [slab.exposed_perimeter, 1.0].max # minimum value to prevent error if no exposed slab
      end

      slabs.each do |slab|
        slab_frac = slab.exposed_perimeter / slabs.map { |s| s.exposed_perimeter }.sum
        ext_fnd_walls = slab.connected_foundation_walls.select { |fw| fw.net_area >= 1.0 && fw.is_exterior }

        if ext_fnd_walls.empty?
          # Slab w/o foundation walls
          add_foundation_slab(model, weather, spaces, slab, -1 * slab.depth_below_grade.to_f, slab.exposed_perimeter, nil)
        else
          # Slab w/ foundation walls
          ext_fnd_walls_length = ext_fnd_walls.map { |fw| fw.area / fw.height }.sum
          remaining_exposed_length = slab.exposed_perimeter

          # Since we don't know which FoundationWalls are adjacent to which Slabs, we apportion
          # each FoundationWall to each slab.
          ext_fnd_walls.each do |fnd_wall|
            # Both the foundation wall and slab must have same exposed length to prevent Kiva errors.
            # For the foundation wall, we are effectively modeling the net *exposed* area.
            fnd_wall_length = fnd_wall.area / fnd_wall.height
            apportioned_exposed_length = fnd_wall_length / ext_fnd_walls_length * slab.exposed_perimeter # Slab exposed perimeter apportioned to this foundation wall
            apportioned_total_length = fnd_wall_length * slab_frac # Foundation wall length apportioned to this slab
            exposed_length = [apportioned_exposed_length, apportioned_total_length].min
            remaining_exposed_length -= exposed_length

            kiva_foundation = add_foundation_wall(runner, model, spaces, fnd_wall, exposed_length, fnd_wall_length)
            add_foundation_slab(model, weather, spaces, slab, -1 * fnd_wall.depth_below_grade, exposed_length, kiva_foundation)
          end

          if remaining_exposed_length > 1 # Skip if a small length (e.g., due to rounding)
            # The slab's exposed perimeter exceeds the sum of attached exterior foundation wall lengths.
            # This may legitimately occur for a walkout basement, where a portion of the slab has no
            # adjacent foundation wall.
            add_foundation_slab(model, weather, spaces, slab, 0, remaining_exposed_length, nil)
          end
        end
      end

      # Interzonal foundation wall surfaces
      # The above-grade portion of these walls are modeled as EnergyPlus surfaces with standard adjacency.
      # The below-grade portion of these walls (in contact with ground) are not modeled, as Kiva does not
      # calculate heat flow between two zones through the ground.
      int_fnd_walls = @hpxml_bldg.foundation_walls.select { |fw| fw.is_interior && fw.interior_adjacent_to == foundation_type }
      int_fnd_walls.each do |fnd_wall|
        next unless fnd_wall.is_interior

        ag_height = fnd_wall.height - fnd_wall.depth_below_grade
        ag_net_area = fnd_wall.net_area * ag_height / fnd_wall.height
        next if ag_net_area < 1.0

        length = ag_net_area / ag_height
        z_origin = -1 * ag_height
        if fnd_wall.azimuth.nil?
          azimuth = @default_azimuths[0] # Arbitrary direction, doesn't receive exterior incident solar
        else
          azimuth = fnd_wall.azimuth
        end

        vertices = Geometry.create_wall_vertices(length, ag_height, z_origin, azimuth)
        surface = OpenStudio::Model::Surface.new(vertices, model)
        surface.additionalProperties.setFeature('Length', length)
        surface.additionalProperties.setFeature('Azimuth', azimuth)
        surface.additionalProperties.setFeature('Tilt', 90.0)
        surface.additionalProperties.setFeature('SurfaceType', 'FoundationWall')
        surface.setName(fnd_wall.id)
        surface.setSurfaceType('Wall')
        set_surface_interior(model, spaces, surface, fnd_wall)
        set_surface_exterior(model, spaces, surface, fnd_wall)
        surface.setSunExposure('NoSun')
        surface.setWindExposure('NoWind')

        # Apply construction

        wall_type = HPXML::WallTypeConcrete
        inside_film = Material.AirFilmVertical
        outside_film = Material.AirFilmVertical
        assembly_r = fnd_wall.insulation_assembly_r_value
        mat_int_finish = Material.InteriorFinishMaterial(fnd_wall.interior_finish_type, fnd_wall.interior_finish_thickness)
        if assembly_r.nil?
          concrete_thick_in = fnd_wall.thickness
          int_r = fnd_wall.insulation_interior_r_value
          ext_r = fnd_wall.insulation_exterior_r_value
          mat_concrete = Material.Concrete(concrete_thick_in)
          mat_int_finish_rvalue = mat_int_finish.nil? ? 0.0 : mat_int_finish.rvalue
          assembly_r = int_r + ext_r + mat_concrete.rvalue + mat_int_finish_rvalue + inside_film.rvalue + outside_film.rvalue
        end
        mat_ext_finish = nil

        Constructions.apply_wall_construction(runner,
                                              model,
                                              [surface],
                                              fnd_wall.id,
                                              wall_type,
                                              assembly_r,
                                              mat_int_finish,
                                              false,
                                              inside_film,
                                              outside_film,
                                              nil,
                                              mat_ext_finish,
                                              nil,
                                              nil)
      end
    end
  end

  def add_foundation_wall(runner, model, spaces, foundation_wall, exposed_length, fnd_wall_length)
    exposed_fraction = exposed_length / fnd_wall_length
    net_exposed_area = foundation_wall.net_area * exposed_fraction
    gross_exposed_area = foundation_wall.area * exposed_fraction
    height = foundation_wall.height
    height_ag = height - foundation_wall.depth_below_grade
    z_origin = -1 * foundation_wall.depth_below_grade
    if foundation_wall.azimuth.nil?
      azimuth = @default_azimuths[0] # Arbitrary; solar incidence in Kiva is applied as an orientation average (to the above grade portion of the wall)
    else
      azimuth = foundation_wall.azimuth
    end

    return if exposed_length < 0.1 # Avoid Kiva error if exposed wall length is too small

    if gross_exposed_area > net_exposed_area
      # Create a "notch" in the wall to account for the subsurfaces. This ensures that
      # we preserve the appropriate wall height, length, and area for Kiva.
      subsurface_area = gross_exposed_area - net_exposed_area
    else
      subsurface_area = 0
    end

    vertices = Geometry.create_wall_vertices(exposed_length, height, z_origin, azimuth, subsurface_area: subsurface_area)
    surface = OpenStudio::Model::Surface.new(vertices, model)
    surface.additionalProperties.setFeature('Length', exposed_length)
    surface.additionalProperties.setFeature('Azimuth', azimuth)
    surface.additionalProperties.setFeature('Tilt', 90.0)
    surface.additionalProperties.setFeature('SurfaceType', 'FoundationWall')
    surface.setName(foundation_wall.id)
    surface.setSurfaceType('Wall')
    set_surface_interior(model, spaces, surface, foundation_wall)
    set_surface_exterior(model, spaces, surface, foundation_wall)

    assembly_r = foundation_wall.insulation_assembly_r_value
    mat_int_finish = Material.InteriorFinishMaterial(foundation_wall.interior_finish_type, foundation_wall.interior_finish_thickness)
    mat_wall = Material.FoundationWallMaterial(foundation_wall.type, foundation_wall.thickness)
    if not assembly_r.nil?
      ext_rigid_height = height
      ext_rigid_offset = 0.0
      inside_film = Material.AirFilmVertical

      mat_int_finish_rvalue = mat_int_finish.nil? ? 0.0 : mat_int_finish.rvalue
      ext_rigid_r = assembly_r - mat_wall.rvalue - mat_int_finish_rvalue - inside_film.rvalue
      int_rigid_r = 0.0
      if ext_rigid_r < 0 # Try without interior finish
        mat_int_finish = nil
        ext_rigid_r = assembly_r - mat_wall.rvalue - inside_film.rvalue
      end
      if (ext_rigid_r > 0) && (ext_rigid_r < 0.1)
        ext_rigid_r = 0.0 # Prevent tiny strip of insulation
      end
      if ext_rigid_r < 0
        ext_rigid_r = 0.0
        match = false
      else
        match = true
      end
    else
      ext_rigid_offset = foundation_wall.insulation_exterior_distance_to_top
      ext_rigid_height = foundation_wall.insulation_exterior_distance_to_bottom - ext_rigid_offset
      ext_rigid_r = foundation_wall.insulation_exterior_r_value
      int_rigid_offset = foundation_wall.insulation_interior_distance_to_top
      int_rigid_height = foundation_wall.insulation_interior_distance_to_bottom - int_rigid_offset
      int_rigid_r = foundation_wall.insulation_interior_r_value
    end

    soil_k_in = UnitConversions.convert(@hpxml_bldg.site.ground_conductivity, 'ft', 'in')

    Constructions.apply_foundation_wall(model, [surface], "#{foundation_wall.id} construction",
                                        ext_rigid_offset, int_rigid_offset, ext_rigid_height, int_rigid_height,
                                        ext_rigid_r, int_rigid_r, mat_int_finish, mat_wall, height_ag,
                                        soil_k_in)

    if not assembly_r.nil?
      Constructions.check_surface_assembly_rvalue(runner, [surface], inside_film, nil, assembly_r, match)
    end

    return surface.adjacentFoundation.get
  end

  def add_foundation_slab(model, weather, spaces, slab, z_origin, exposed_length, kiva_foundation)
    exposed_fraction = exposed_length / slab.exposed_perimeter
    slab_tot_perim = exposed_length
    slab_area = slab.area * exposed_fraction
    if slab_tot_perim**2 - 16.0 * slab_area <= 0
      # Cannot construct rectangle with this perimeter/area. Some of the
      # perimeter is presumably not exposed, so bump up perimeter value.
      slab_tot_perim = Math.sqrt(16.0 * slab_area)
    end
    sqrt_term = [slab_tot_perim**2 - 16.0 * slab_area, 0.0].max
    slab_length = slab_tot_perim / 4.0 + Math.sqrt(sqrt_term) / 4.0
    slab_width = slab_tot_perim / 4.0 - Math.sqrt(sqrt_term) / 4.0

    vertices = Geometry.create_floor_vertices(slab_length, slab_width, z_origin, @default_azimuths)
    surface = OpenStudio::Model::Surface.new(vertices, model)
    surface.setName(slab.id)
    surface.setSurfaceType('Floor')
    surface.setOutsideBoundaryCondition('Foundation')
    surface.additionalProperties.setFeature('SurfaceType', 'Slab')
    set_surface_interior(model, spaces, surface, slab)
    surface.setSunExposure('NoSun')
    surface.setWindExposure('NoWind')

    slab_perim_r = slab.perimeter_insulation_r_value
    slab_perim_depth = slab.perimeter_insulation_depth
    if (slab_perim_r == 0) || (slab_perim_depth == 0)
      slab_perim_r = 0
      slab_perim_depth = 0
    end

    if slab.under_slab_insulation_spans_entire_slab
      slab_whole_r = slab.under_slab_insulation_r_value
      slab_under_r = 0
      slab_under_width = 0
    else
      slab_under_r = slab.under_slab_insulation_r_value
      slab_under_width = slab.under_slab_insulation_width
      if (slab_under_r == 0) || (slab_under_width == 0)
        slab_under_r = 0
        slab_under_width = 0
      end
      slab_whole_r = 0
    end
    if slab_under_r + slab_whole_r > 0
      slab_gap_r = 5.0 # Assume gap insulation when insulation under slab is present
    else
      slab_gap_r = 0
    end

    mat_carpet = nil
    if (slab.carpet_fraction > 0) && (slab.carpet_r_value > 0)
      mat_carpet = Material.CoveringBare(slab.carpet_fraction,
                                         slab.carpet_r_value)
    end
    soil_k_in = UnitConversions.convert(@hpxml_bldg.site.ground_conductivity, 'ft', 'in')

    Constructions.apply_foundation_slab(model, surface, "#{slab.id} construction",
                                        slab_under_r, slab_under_width, slab_gap_r, slab_perim_r,
                                        slab_perim_depth, slab_whole_r, slab.thickness,
                                        exposed_length, mat_carpet, soil_k_in, kiva_foundation)

    kiva_foundation = surface.adjacentFoundation.get

    foundation_walls_insulated = false
    foundation_ceiling_insulated = false
    @hpxml_bldg.foundation_walls.each do |fnd_wall|
      next unless fnd_wall.interior_adjacent_to == slab.interior_adjacent_to
      next unless fnd_wall.exterior_adjacent_to == HPXML::LocationGround

      if fnd_wall.insulation_assembly_r_value.to_f > 5
        foundation_walls_insulated = true
      elsif fnd_wall.insulation_exterior_r_value.to_f + fnd_wall.insulation_interior_r_value.to_f > 0
        foundation_walls_insulated = true
      end
    end
    @hpxml_bldg.floors.each do |floor|
      next unless floor.interior_adjacent_to == HPXML::LocationConditionedSpace
      next unless floor.exterior_adjacent_to == slab.interior_adjacent_to

      if floor.insulation_assembly_r_value > 5
        foundation_ceiling_insulated = true
      end
    end

    Constructions.apply_kiva_initial_temp(kiva_foundation, slab, weather,
                                          spaces[HPXML::LocationConditionedSpace].thermalZone.get,
                                          @hpxml_header.sim_begin_month, @hpxml_header.sim_begin_day,
                                          @hpxml_header.sim_calendar_year, @schedules_file,
                                          foundation_walls_insulated, foundation_ceiling_insulated)

    return kiva_foundation
  end

  def add_conditioned_floor_area(model, spaces)
    # Check if we need to add floors between conditioned spaces (e.g., between first
    # and second story or conditioned basement ceiling).
    # This ensures that the E+ reported Conditioned Floor Area is correct.

    sum_cfa = 0.0
    @hpxml_bldg.floors.each do |floor|
      next unless floor.is_floor
      next unless [HPXML::LocationConditionedSpace, HPXML::LocationBasementConditioned].include?(floor.interior_adjacent_to) ||
                  [HPXML::LocationConditionedSpace, HPXML::LocationBasementConditioned].include?(floor.exterior_adjacent_to)

      sum_cfa += floor.area
    end
    @hpxml_bldg.slabs.each do |slab|
      next unless [HPXML::LocationConditionedSpace, HPXML::LocationBasementConditioned].include? slab.interior_adjacent_to

      sum_cfa += slab.area
    end

    addtl_cfa = @cfa - sum_cfa

    fail if addtl_cfa < -1.0 # Allow some rounding; EPvalidator.xml should prevent this

    return unless addtl_cfa > 1.0 # Allow some rounding

    floor_width = Math::sqrt(addtl_cfa)
    floor_length = addtl_cfa / floor_width
    z_origin = @foundation_top + 8.0 * (@ncfl_ag - 1)

    # Add floor surface
    vertices = Geometry.create_floor_vertices(floor_length, floor_width, z_origin, @default_azimuths)
    floor_surface = OpenStudio::Model::Surface.new(vertices, model)

    floor_surface.setSunExposure('NoSun')
    floor_surface.setWindExposure('NoWind')
    floor_surface.setName('inferred conditioned floor')
    floor_surface.setSurfaceType('Floor')
    floor_surface.setSpace(create_or_get_space(model, spaces, HPXML::LocationConditionedSpace))
    floor_surface.setOutsideBoundaryCondition('Adiabatic')
    floor_surface.additionalProperties.setFeature('SurfaceType', 'InferredFloor')
    floor_surface.additionalProperties.setFeature('Tilt', 0.0)

    # Add ceiling surface
    vertices = Geometry.create_ceiling_vertices(floor_length, floor_width, z_origin, @default_azimuths)
    ceiling_surface = OpenStudio::Model::Surface.new(vertices, model)

    ceiling_surface.setSunExposure('NoSun')
    ceiling_surface.setWindExposure('NoWind')
    ceiling_surface.setName('inferred conditioned ceiling')
    ceiling_surface.setSurfaceType('RoofCeiling')
    ceiling_surface.setSpace(create_or_get_space(model, spaces, HPXML::LocationConditionedSpace))
    ceiling_surface.setOutsideBoundaryCondition('Adiabatic')
    ceiling_surface.additionalProperties.setFeature('SurfaceType', 'InferredCeiling')
    ceiling_surface.additionalProperties.setFeature('Tilt', 0.0)

    # Apply Construction
    apply_adiabatic_construction(model, [floor_surface, ceiling_surface], 'floor')
  end

  def add_thermal_mass(model, spaces)
    if @apply_ashrae140_assumptions
      # 1024 ft2 of interior partition wall mass, no furniture mass
      mat_int_finish = Material.InteriorFinishMaterial(HPXML::InteriorFinishGypsumBoard, 0.5)
      partition_wall_area = 1024.0 * 2 # Exposed partition wall area (both sides)
      Constructions.apply_partition_walls(model, 'PartitionWallConstruction', mat_int_finish, partition_wall_area, spaces)
    else
      mat_int_finish = Material.InteriorFinishMaterial(@hpxml_bldg.partition_wall_mass.interior_finish_type, @hpxml_bldg.partition_wall_mass.interior_finish_thickness)
      partition_wall_area = @hpxml_bldg.partition_wall_mass.area_fraction * @cfa # Exposed partition wall area (both sides)
      Constructions.apply_partition_walls(model, 'PartitionWallConstruction', mat_int_finish, partition_wall_area, spaces)

      Constructions.apply_furniture(model, @hpxml_bldg.furniture_mass, spaces)
    end
  end

  def add_cooling_season(model, weather)
    # Create cooling season schedule
    # Applies to natural ventilation and calculation of component loads, not HVAC equipment
    # Uses BAHSP cooling season, not user-specified cooling season (which may be, e.g., year-round)
    _, default_cooling_months = HVAC.get_default_heating_and_cooling_seasons(weather, @hpxml_bldg.latitude)

    clg_season_sch = MonthWeekdayWeekendSchedule.new(model, 'cooling season schedule', Array.new(24, 1), Array.new(24, 1), default_cooling_months, Constants.ScheduleTypeLimitsFraction)
    @clg_ssn_sensor = OpenStudio::Model::EnergyManagementSystemSensor.new(model, 'Schedule Value')
    @clg_ssn_sensor.setName('cool_season')
    @clg_ssn_sensor.setKeyName(clg_season_sch.schedule.name.to_s)
  end

  def add_windows(model, spaces)
    # We already stored @fraction_of_windows_operable, so lets remove the
    # fraction_operable properties from windows and re-collapse the enclosure
    # so as to prevent potentially modeling multiple identical windows in E+,
    # which can increase simulation runtime.
    @hpxml_bldg.windows.each do |window|
      window.fraction_operable = nil
    end
    @hpxml_bldg.collapse_enclosure_surfaces()

    shading_schedules = {}

    surfaces = []
    @hpxml_bldg.windows.each do |window|
      window_height = 4.0 # ft, default

      overhang_depth = nil
      if (not window.overhangs_depth.nil?) && (window.overhangs_depth > 0)
        overhang_depth = window.overhangs_depth
        overhang_distance_to_top = window.overhangs_distance_to_top_of_window
        overhang_distance_to_bottom = window.overhangs_distance_to_bottom_of_window
        window_height = overhang_distance_to_bottom - overhang_distance_to_top
      end

      window_length = window.area / window_height
      z_origin = @foundation_top

      ufactor, shgc = Constructions.get_ufactor_shgc_adjusted_by_storms(window.storm_type, window.ufactor, window.shgc)

      if window.is_exterior

        # Create parent surface slightly bigger than window
        vertices = Geometry.create_wall_vertices(window_length, window_height, z_origin, window.azimuth, add_buffer: true)
        surface = OpenStudio::Model::Surface.new(vertices, model)

        surface.additionalProperties.setFeature('Length', window_length)
        surface.additionalProperties.setFeature('Azimuth', window.azimuth)
        surface.additionalProperties.setFeature('Tilt', 90.0)
        surface.additionalProperties.setFeature('SurfaceType', 'Window')
        surface.setName("surface #{window.id}")
        surface.setSurfaceType('Wall')
        set_surface_interior(model, spaces, surface, window.wall)

        vertices = Geometry.create_wall_vertices(window_length, window_height, z_origin, window.azimuth)
        sub_surface = OpenStudio::Model::SubSurface.new(vertices, model)
        sub_surface.setName(window.id)
        sub_surface.setSurface(surface)
        sub_surface.setSubSurfaceType('FixedWindow')

        set_subsurface_exterior(surface, spaces, model, window.wall)
        surfaces << surface

        if not overhang_depth.nil?
          overhang = sub_surface.addOverhang(UnitConversions.convert(overhang_depth, 'ft', 'm'), UnitConversions.convert(overhang_distance_to_top, 'ft', 'm'))
          overhang.get.setName("#{sub_surface.name} overhangs")
        end

        # Apply construction
        Constructions.apply_window(model, sub_surface, 'WindowConstruction', ufactor, shgc)

        # Apply interior/exterior shading (as needed)
        Constructions.apply_window_skylight_shading(model, window, sub_surface, shading_schedules, @hpxml_header, @hpxml_bldg)
      else
        # Window is on an interior surface, which E+ does not allow. Model
        # as a door instead so that we can get the appropriate conduction
        # heat transfer; there is no solar gains anyway.

        # Create parent surface slightly bigger than window
        vertices = Geometry.create_wall_vertices(window_length, window_height, z_origin, window.azimuth, add_buffer: true)
        surface = OpenStudio::Model::Surface.new(vertices, model)

        surface.additionalProperties.setFeature('Length', window_length)
        surface.additionalProperties.setFeature('Azimuth', window.azimuth)
        surface.additionalProperties.setFeature('Tilt', 90.0)
        surface.additionalProperties.setFeature('SurfaceType', 'Door')
        surface.setName("surface #{window.id}")
        surface.setSurfaceType('Wall')
        set_surface_interior(model, spaces, surface, window.wall)

        vertices = Geometry.create_wall_vertices(window_length, window_height, z_origin, window.azimuth)
        sub_surface = OpenStudio::Model::SubSurface.new(vertices, model)
        sub_surface.setName(window.id)
        sub_surface.setSurface(surface)
        sub_surface.setSubSurfaceType('Door')

        set_subsurface_exterior(surface, spaces, model, window.wall)
        surfaces << surface

        # Apply construction
        inside_film = Material.AirFilmVertical
        outside_film = Material.AirFilmVertical
        Constructions.apply_door(model, [sub_surface], 'Window', ufactor, inside_film, outside_film)
      end
    end

    apply_adiabatic_construction(model, surfaces, 'wall')
  end

  def add_skylights(model, spaces)
    surfaces = []
    shading_schedules = {}

    @hpxml_bldg.skylights.each do |skylight|
      tilt = skylight.roof.pitch / 12.0
      width = Math::sqrt(skylight.area)
      length = skylight.area / width
      z_origin = @walls_top + 0.5 * Math.sin(Math.atan(tilt)) * width

      ufactor, shgc = Constructions.get_ufactor_shgc_adjusted_by_storms(skylight.storm_type, skylight.ufactor, skylight.shgc)

      # Create parent surface slightly bigger than skylight
      vertices = Geometry.create_roof_vertices(length, width, z_origin, skylight.azimuth, tilt, add_buffer: true)
      surface = OpenStudio::Model::Surface.new(vertices, model)
      surface.additionalProperties.setFeature('Length', length)
      surface.additionalProperties.setFeature('Width', width)
      surface.additionalProperties.setFeature('Azimuth', skylight.azimuth)
      surface.additionalProperties.setFeature('Tilt', tilt)
      surface.additionalProperties.setFeature('SurfaceType', 'Skylight')
      surface.setName("surface #{skylight.id}")
      surface.setSurfaceType('RoofCeiling')
      surface.setSpace(create_or_get_space(model, spaces, HPXML::LocationConditionedSpace)) # Ensures it is included in Manual J sizing
      surface.setOutsideBoundaryCondition('Outdoors') # cannot be adiabatic because subsurfaces won't be created
      surfaces << surface

      vertices = Geometry.create_roof_vertices(length, width, z_origin, skylight.azimuth, tilt)
      sub_surface = OpenStudio::Model::SubSurface.new(vertices, model)
      sub_surface.setName(skylight.id)
      sub_surface.setSurface(surface)
      sub_surface.setSubSurfaceType('Skylight')

      # Apply construction
      Constructions.apply_skylight(model, sub_surface, 'SkylightConstruction', ufactor, shgc)

      # Apply interior/exterior shading (as needed)
      Constructions.apply_window_skylight_shading(model, skylight, sub_surface, shading_schedules, @hpxml_header, @hpxml_bldg)
    end

    apply_adiabatic_construction(model, surfaces, 'roof')
  end

  def add_doors(model, spaces)
    surfaces = []
    @hpxml_bldg.doors.each do |door|
      door_height = 6.67 # ft
      door_length = door.area / door_height
      z_origin = @foundation_top

      # Create parent surface slightly bigger than door
      vertices = Geometry.create_wall_vertices(door_length, door_height, z_origin, door.azimuth, add_buffer: true)
      surface = OpenStudio::Model::Surface.new(vertices, model)

      surface.additionalProperties.setFeature('Length', door_length)
      surface.additionalProperties.setFeature('Azimuth', door.azimuth)
      surface.additionalProperties.setFeature('Tilt', 90.0)
      surface.additionalProperties.setFeature('SurfaceType', 'Door')
      surface.setName("surface #{door.id}")
      surface.setSurfaceType('Wall')
      set_surface_interior(model, spaces, surface, door.wall)

      vertices = Geometry.create_wall_vertices(door_length, door_height, z_origin, door.azimuth)
      sub_surface = OpenStudio::Model::SubSurface.new(vertices, model)
      sub_surface.setName(door.id)
      sub_surface.setSurface(surface)
      sub_surface.setSubSurfaceType('Door')

      set_subsurface_exterior(surface, spaces, model, door.wall)
      surfaces << surface

      # Apply construction
      ufactor = 1.0 / door.r_value
      inside_film = Material.AirFilmVertical
      if door.wall.is_exterior
        outside_film = Material.AirFilmOutside
      else
        outside_film = Material.AirFilmVertical
      end
      Constructions.apply_door(model, [sub_surface], 'Door', ufactor, inside_film, outside_film)
    end

    apply_adiabatic_construction(model, surfaces, 'wall')
  end

  def apply_adiabatic_construction(model, surfaces, type)
    # Arbitrary construction for heat capacitance.
    # Only applies to surfaces where outside boundary conditioned is
    # adiabatic or surface net area is near zero.
    return if surfaces.empty?

    if type == 'wall'
      mat_int_finish = Material.InteriorFinishMaterial(HPXML::InteriorFinishGypsumBoard, 0.5)
      mat_ext_finish = Material.ExteriorFinishMaterial(HPXML::SidingTypeWood)
      Constructions.apply_wood_stud_wall(model, surfaces, 'AdiabaticWallConstruction',
                                         0, 1, 3.5, true, 0.1, mat_int_finish, 0, 99, mat_ext_finish, false,
                                         Material.AirFilmVertical, Material.AirFilmVertical, nil)
    elsif type == 'floor'
      Constructions.apply_wood_frame_floor_ceiling(model, surfaces, 'AdiabaticFloorConstruction', false,
                                                   0, 1, 0.07, 5.5, 0.75, 99, Material.CoveringBare, false,
                                                   Material.AirFilmFloorReduced, Material.AirFilmFloorReduced, nil)
    elsif type == 'roof'
      Constructions.apply_open_cavity_roof(model, surfaces, 'AdiabaticRoofConstruction',
                                           0, 1, 7.25, 0.07, 7.25, 0.75, 99,
                                           Material.RoofMaterial(HPXML::RoofTypeAsphaltShingles),
                                           false, Material.AirFilmOutside,
                                           Material.AirFilmRoof(Geometry.get_roof_pitch(surfaces)), nil)
    end
  end

  def add_hot_water_and_appliances(runner, model, weather, spaces)
    # Assign spaces
    @hpxml_bldg.clothes_washers.each do |clothes_washer|
      clothes_washer.additional_properties.space = get_space_from_location(clothes_washer.location, spaces)
    end
    @hpxml_bldg.clothes_dryers.each do |clothes_dryer|
      clothes_dryer.additional_properties.space = get_space_from_location(clothes_dryer.location, spaces)
    end
    @hpxml_bldg.dishwashers.each do |dishwasher|
      dishwasher.additional_properties.space = get_space_from_location(dishwasher.location, spaces)
    end
    @hpxml_bldg.refrigerators.each do |refrigerator|
      loc_space, loc_schedule = get_space_or_schedule_from_location(refrigerator.location, model, spaces)
      refrigerator.additional_properties.loc_space = loc_space
      refrigerator.additional_properties.loc_schedule = loc_schedule
    end
    @hpxml_bldg.freezers.each do |freezer|
      loc_space, loc_schedule = get_space_or_schedule_from_location(freezer.location, model, spaces)
      freezer.additional_properties.loc_space = loc_space
      freezer.additional_properties.loc_schedule = loc_schedule
    end
    @hpxml_bldg.cooking_ranges.each do |cooking_range|
      cooking_range.additional_properties.space = get_space_from_location(cooking_range.location, spaces)
    end

    # Distribution
    if @hpxml_bldg.water_heating_systems.size > 0
      hot_water_distribution = @hpxml_bldg.hot_water_distributions[0]
    end

    # Solar thermal system
    solar_thermal_system = nil
    if @hpxml_bldg.solar_thermal_systems.size > 0
      solar_thermal_system = @hpxml_bldg.solar_thermal_systems[0]
    end

    # Water Heater
    unavailable_periods = Schedule.get_unavailable_periods(runner, SchedulesFile::Columns[:WaterHeater].name, @hpxml_header.unavailable_periods)
    unit_multiplier = @hpxml_bldg.building_construction.number_of_units
    has_uncond_bsmnt = @hpxml_bldg.has_location(HPXML::LocationBasementUnconditioned)
    has_cond_bsmnt = @hpxml_bldg.has_location(HPXML::LocationBasementConditioned)
    plantloop_map = {}
    @hpxml_bldg.water_heating_systems.each do |water_heating_system|
      loc_space, loc_schedule = get_space_or_schedule_from_location(water_heating_system.location, model, spaces)

      ec_adj = HotWaterAndAppliances.get_dist_energy_consumption_adjustment(has_uncond_bsmnt, has_cond_bsmnt, @cfa, @ncfl, water_heating_system, hot_water_distribution)

      sys_id = water_heating_system.id
      if water_heating_system.water_heater_type == HPXML::WaterHeaterTypeStorage
        plantloop_map[sys_id] = Waterheater.apply_tank(model, runner, loc_space, loc_schedule, water_heating_system, ec_adj, solar_thermal_system, @eri_version, @schedules_file, unavailable_periods, unit_multiplier)
      elsif water_heating_system.water_heater_type == HPXML::WaterHeaterTypeTankless
        plantloop_map[sys_id] = Waterheater.apply_tankless(model, runner, loc_space, loc_schedule, water_heating_system, ec_adj, solar_thermal_system, @eri_version, @schedules_file, unavailable_periods, unit_multiplier)
      elsif water_heating_system.water_heater_type == HPXML::WaterHeaterTypeHeatPump
        conditioned_zone = spaces[HPXML::LocationConditionedSpace].thermalZone.get
        plantloop_map[sys_id] = Waterheater.apply_heatpump(model, runner, loc_space, loc_schedule, @hpxml_bldg.elevation, water_heating_system, ec_adj, solar_thermal_system, conditioned_zone, @eri_version, @schedules_file, unavailable_periods, unit_multiplier)
      elsif [HPXML::WaterHeaterTypeCombiStorage, HPXML::WaterHeaterTypeCombiTankless].include? water_heating_system.water_heater_type
        plantloop_map[sys_id] = Waterheater.apply_combi(model, runner, loc_space, loc_schedule, water_heating_system, ec_adj, solar_thermal_system, @eri_version, @schedules_file, unavailable_periods, unit_multiplier)
      else
        fail "Unhandled water heater (#{water_heating_system.water_heater_type})."
      end
    end

    # Hot water fixtures and appliances
    HotWaterAndAppliances.apply(model, runner, @hpxml_header, @hpxml_bldg, weather, spaces, hot_water_distribution,
                                solar_thermal_system, @eri_version, @schedules_file, plantloop_map,
                                @hpxml_header.unavailable_periods, @hpxml_bldg.building_construction.number_of_units,
                                @apply_ashrae140_assumptions)

    if (not solar_thermal_system.nil?) && (not solar_thermal_system.collector_area.nil?) # Detailed solar water heater
      loc_space, loc_schedule = get_space_or_schedule_from_location(solar_thermal_system.water_heating_system.location, model, spaces)
      Waterheater.apply_solar_thermal(model, loc_space, loc_schedule, solar_thermal_system, plantloop_map, unit_multiplier)
    end

    # Add combi-system EMS program with water use equipment information
    Waterheater.apply_combi_system_EMS(model, @hpxml_bldg.water_heating_systems, plantloop_map)
  end

  def add_cooling_system(model, runner, weather, spaces, airloop_map)
    conditioned_zone = spaces[HPXML::LocationConditionedSpace].thermalZone.get

    HVAC.get_hpxml_hvac_systems(@hpxml_bldg).each do |hvac_system|
      next if hvac_system[:cooling].nil?
      next unless hvac_system[:cooling].is_a? HPXML::CoolingSystem

      cooling_system = hvac_system[:cooling]
      heating_system = hvac_system[:heating]

      check_distribution_system(cooling_system.distribution_system, cooling_system.cooling_system_type)

      # Calculate cooling sequential load fractions
      sequential_cool_load_fracs = HVAC.calc_sequential_load_fractions(cooling_system.fraction_cool_load_served.to_f, @remaining_cool_load_frac, @cooling_days)
      @remaining_cool_load_frac -= cooling_system.fraction_cool_load_served.to_f

      # Calculate heating sequential load fractions
      if not heating_system.nil?
        sequential_heat_load_fracs = HVAC.calc_sequential_load_fractions(heating_system.fraction_heat_load_served, @remaining_heat_load_frac, @heating_days)
        @remaining_heat_load_frac -= heating_system.fraction_heat_load_served
      elsif cooling_system.has_integrated_heating
        sequential_heat_load_fracs = HVAC.calc_sequential_load_fractions(cooling_system.integrated_heating_system_fraction_heat_load_served, @remaining_heat_load_frac, @heating_days)
        @remaining_heat_load_frac -= cooling_system.integrated_heating_system_fraction_heat_load_served
      else
        sequential_heat_load_fracs = [0]
      end

      sys_id = cooling_system.id
      if [HPXML::HVACTypeCentralAirConditioner,
          HPXML::HVACTypeRoomAirConditioner,
          HPXML::HVACTypeMiniSplitAirConditioner,
          HPXML::HVACTypePTAC].include? cooling_system.cooling_system_type

<<<<<<< HEAD
        airloop_map[sys_id] = HVAC.apply_air_source_hvac_systems(model, cooling_system, heating_system,
                                                                 sequential_cool_load_fracs, sequential_heat_load_fracs,
                                                                 living_zone, @hvac_unavailable_periods, @hpxml.hvac_controls[0].onoff_thermostat_deadband > 0.0,
                                                                 @hpxml.hvac_controls[0].realistic_staging)
=======
        airloop_map[sys_id] = HVAC.apply_air_source_hvac_systems(model, runner, cooling_system, heating_system, sequential_cool_load_fracs, sequential_heat_load_fracs,
                                                                 weather.data.AnnualMaxDrybulb, weather.data.AnnualMinDrybulb,
                                                                 conditioned_zone, @hvac_unavailable_periods, @schedules_file, @hpxml_bldg)
>>>>>>> ff718623

      elsif [HPXML::HVACTypeEvaporativeCooler].include? cooling_system.cooling_system_type

        airloop_map[sys_id] = HVAC.apply_evaporative_cooler(model, cooling_system, sequential_cool_load_fracs,
                                                            conditioned_zone, @hvac_unavailable_periods,
                                                            @hpxml_bldg.building_construction.number_of_units)
      end
    end
  end

  def add_heating_system(runner, model, weather, spaces, airloop_map)
    conditioned_zone = spaces[HPXML::LocationConditionedSpace].thermalZone.get

    HVAC.get_hpxml_hvac_systems(@hpxml_bldg).each do |hvac_system|
      next if hvac_system[:heating].nil?
      next unless hvac_system[:heating].is_a? HPXML::HeatingSystem

      cooling_system = hvac_system[:cooling]
      heating_system = hvac_system[:heating]

      check_distribution_system(heating_system.distribution_system, heating_system.heating_system_type)

      if (heating_system.heating_system_type == HPXML::HVACTypeFurnace) && (not cooling_system.nil?)
        next # Already processed combined AC+furnace
      end

      # Calculate heating sequential load fractions
      if heating_system.is_heat_pump_backup_system
        # Heating system will be last in the EquipmentList and should meet entirety of
        # remaining load during the heating season.
        sequential_heat_load_fracs = @heating_days.map(&:to_f)
        if not heating_system.fraction_heat_load_served.nil?
          fail 'Heat pump backup system cannot have a fraction heat load served specified.'
        end
      else
        sequential_heat_load_fracs = HVAC.calc_sequential_load_fractions(heating_system.fraction_heat_load_served, @remaining_heat_load_frac, @heating_days)
        @remaining_heat_load_frac -= heating_system.fraction_heat_load_served
      end

      sys_id = heating_system.id
      if [HPXML::HVACTypeFurnace].include? heating_system.heating_system_type

        airloop_map[sys_id] = HVAC.apply_air_source_hvac_systems(model, runner, nil, heating_system, [0], sequential_heat_load_fracs,
                                                                 weather.data.AnnualMaxDrybulb, weather.data.AnnualMinDrybulb,
                                                                 conditioned_zone, @hvac_unavailable_periods, @schedules_file, @hpxml_bldg)

      elsif [HPXML::HVACTypeBoiler].include? heating_system.heating_system_type

        airloop_map[sys_id] = HVAC.apply_boiler(model, runner, heating_system, sequential_heat_load_fracs, conditioned_zone,
                                                @hvac_unavailable_periods)

      elsif [HPXML::HVACTypeElectricResistance].include? heating_system.heating_system_type

        HVAC.apply_electric_baseboard(model, heating_system,
                                      sequential_heat_load_fracs, conditioned_zone, @hvac_unavailable_periods)

      elsif [HPXML::HVACTypeStove,
             HPXML::HVACTypeSpaceHeater,
             HPXML::HVACTypeWallFurnace,
             HPXML::HVACTypeFloorFurnace,
             HPXML::HVACTypeFireplace].include? heating_system.heating_system_type

        HVAC.apply_unit_heater(model, heating_system,
                               sequential_heat_load_fracs, conditioned_zone, @hvac_unavailable_periods)
      end

      next unless heating_system.is_heat_pump_backup_system

      # Store OS object for later use
      equipment_list = model.getZoneHVACEquipmentLists.find { |el| el.thermalZone == conditioned_zone }
      @heat_pump_backup_system_object = equipment_list.equipment[-1]
    end
  end

  def add_heat_pump(runner, model, weather, spaces, airloop_map)
    conditioned_zone = spaces[HPXML::LocationConditionedSpace].thermalZone.get

    HVAC.get_hpxml_hvac_systems(@hpxml_bldg).each do |hvac_system|
      next if hvac_system[:cooling].nil?
      next unless hvac_system[:cooling].is_a? HPXML::HeatPump

      heat_pump = hvac_system[:cooling]

      check_distribution_system(heat_pump.distribution_system, heat_pump.heat_pump_type)

      # Calculate heating sequential load fractions
      sequential_heat_load_fracs = HVAC.calc_sequential_load_fractions(heat_pump.fraction_heat_load_served, @remaining_heat_load_frac, @heating_days)
      @remaining_heat_load_frac -= heat_pump.fraction_heat_load_served

      # Calculate cooling sequential load fractions
      sequential_cool_load_fracs = HVAC.calc_sequential_load_fractions(heat_pump.fraction_cool_load_served, @remaining_cool_load_frac, @cooling_days)
      @remaining_cool_load_frac -= heat_pump.fraction_cool_load_served

      sys_id = heat_pump.id
      if [HPXML::HVACTypeHeatPumpWaterLoopToAir].include? heat_pump.heat_pump_type

        airloop_map[sys_id] = HVAC.apply_water_loop_to_air_heat_pump(model, heat_pump,
                                                                     sequential_heat_load_fracs, sequential_cool_load_fracs,
<<<<<<< HEAD
                                                                     living_zone, @hvac_unavailable_periods)
=======
                                                                     conditioned_zone, @hvac_unavailable_periods)

>>>>>>> ff718623
      elsif [HPXML::HVACTypeHeatPumpAirToAir,
             HPXML::HVACTypeHeatPumpMiniSplit,
             HPXML::HVACTypeHeatPumpPTHP,
             HPXML::HVACTypeHeatPumpRoom].include? heat_pump.heat_pump_type
<<<<<<< HEAD
        airloop_map[sys_id] = HVAC.apply_air_source_hvac_systems(model, heat_pump, heat_pump,
                                                                 sequential_cool_load_fracs, sequential_heat_load_fracs,
                                                                 living_zone, @hvac_unavailable_periods, @hpxml.hvac_controls[0].onoff_thermostat_deadband > 0.0,
                                                                 @hpxml.hvac_controls[0].realistic_staging)
=======

        airloop_map[sys_id] = HVAC.apply_air_source_hvac_systems(model, runner, heat_pump, heat_pump, sequential_cool_load_fracs, sequential_heat_load_fracs,
                                                                 weather.data.AnnualMaxDrybulb, weather.data.AnnualMinDrybulb,
                                                                 conditioned_zone, @hvac_unavailable_periods, @schedules_file, @hpxml_bldg)
>>>>>>> ff718623
      elsif [HPXML::HVACTypeHeatPumpGroundToAir].include? heat_pump.heat_pump_type

        airloop_map[sys_id] = HVAC.apply_ground_to_air_heat_pump(model, runner, weather, heat_pump,
                                                                 sequential_heat_load_fracs, sequential_cool_load_fracs,
                                                                 conditioned_zone, @hpxml_bldg.site.ground_conductivity, @hpxml_bldg.site.ground_diffusivity,
                                                                 @hvac_unavailable_periods, @hpxml_bldg.building_construction.number_of_units)

      end

      next if heat_pump.backup_system.nil?

      equipment_list = model.getZoneHVACEquipmentLists.find { |el| el.thermalZone == conditioned_zone }

      # Set priority to be last (i.e., after the heat pump that it is backup for)
      equipment_list.setHeatingPriority(@heat_pump_backup_system_object, 99)
      equipment_list.setCoolingPriority(@heat_pump_backup_system_object, 99)
    end
  end

  def add_ideal_system(model, spaces, epw_path)
    # Adds an ideal air system as needed to meet the load under certain circumstances:
    # 1. the sum of fractions load served is less than 1, or
    # 2. we're using an ideal air system for e.g. ASHRAE 140 loads calculation.
    conditioned_zone = spaces[HPXML::LocationConditionedSpace].thermalZone.get

    if @apply_ashrae140_assumptions && (@hpxml_bldg.total_fraction_heat_load_served + @hpxml_bldg.total_fraction_heat_load_served == 0.0)
      cooling_load_frac = 1.0
      heating_load_frac = 1.0
      if @apply_ashrae140_assumptions
        if epw_path.end_with? 'USA_CO_Colorado.Springs-Peterson.Field.724660_TMY3.epw'
          cooling_load_frac = 0.0
        elsif epw_path.end_with? 'USA_NV_Las.Vegas-McCarran.Intl.AP.723860_TMY3.epw'
          heating_load_frac = 0.0
        else
          fail 'Unexpected weather file for ASHRAE 140 run.'
        end
      end
      HVAC.apply_ideal_air_loads(model, [cooling_load_frac], [heating_load_frac],
                                 conditioned_zone, @hvac_unavailable_periods)
      return
    end

    if (@hpxml_bldg.total_fraction_heat_load_served < 1.0) && (@hpxml_bldg.total_fraction_heat_load_served > 0.0)
      sequential_heat_load_fracs = HVAC.calc_sequential_load_fractions(@remaining_heat_load_frac - @hpxml_bldg.total_fraction_heat_load_served, @remaining_heat_load_frac, @heating_days)
      @remaining_heat_load_frac -= (1.0 - @hpxml_bldg.total_fraction_heat_load_served)
    else
      sequential_heat_load_fracs = [0.0]
    end

    if (@hpxml_bldg.total_fraction_cool_load_served < 1.0) && (@hpxml_bldg.total_fraction_cool_load_served > 0.0)
      sequential_cool_load_fracs = HVAC.calc_sequential_load_fractions(@remaining_cool_load_frac - @hpxml_bldg.total_fraction_cool_load_served, @remaining_cool_load_frac, @cooling_days)
      @remaining_cool_load_frac -= (1.0 - @hpxml_bldg.total_fraction_cool_load_served)
    else
      sequential_cool_load_fracs = [0.0]
    end

    if (sequential_heat_load_fracs.sum > 0.0) || (sequential_cool_load_fracs.sum > 0.0)
      HVAC.apply_ideal_air_loads(model, sequential_cool_load_fracs, sequential_heat_load_fracs,
                                 conditioned_zone, @hvac_unavailable_periods)
    end
  end

  def add_setpoints(runner, model, weather, spaces)
    return if @hpxml_bldg.hvac_controls.size == 0

    hvac_control = @hpxml_bldg.hvac_controls[0]
    conditioned_zone = spaces[HPXML::LocationConditionedSpace].thermalZone.get
    has_ceiling_fan = (@hpxml_bldg.ceiling_fans.size > 0)

    HVAC.apply_setpoints(model, runner, weather, hvac_control, conditioned_zone, has_ceiling_fan, @heating_days, @cooling_days, @hpxml_header.sim_calendar_year, @schedules_file)
  end

  def add_ceiling_fans(runner, model, weather, spaces)
    return if @hpxml_bldg.ceiling_fans.size == 0

    ceiling_fan = @hpxml_bldg.ceiling_fans[0]
    HVAC.apply_ceiling_fans(model, runner, weather, ceiling_fan, spaces[HPXML::LocationConditionedSpace],
                            @schedules_file, @hpxml_header.unavailable_periods)
  end

  def add_dehumidifiers(runner, model, spaces)
    return if @hpxml_bldg.dehumidifiers.size == 0

    HVAC.apply_dehumidifiers(runner, model, @hpxml_bldg.dehumidifiers, spaces[HPXML::LocationConditionedSpace], @hpxml_header.unavailable_periods,
                             @hpxml_bldg.building_construction.number_of_units)
  end

  def check_distribution_system(hvac_distribution, system_type)
    return if hvac_distribution.nil?

    hvac_distribution_type_map = { HPXML::HVACTypeFurnace => [HPXML::HVACDistributionTypeAir, HPXML::HVACDistributionTypeDSE],
                                   HPXML::HVACTypeBoiler => [HPXML::HVACDistributionTypeHydronic, HPXML::HVACDistributionTypeAir, HPXML::HVACDistributionTypeDSE],
                                   HPXML::HVACTypeCentralAirConditioner => [HPXML::HVACDistributionTypeAir, HPXML::HVACDistributionTypeDSE],
                                   HPXML::HVACTypeEvaporativeCooler => [HPXML::HVACDistributionTypeAir, HPXML::HVACDistributionTypeDSE],
                                   HPXML::HVACTypeMiniSplitAirConditioner => [HPXML::HVACDistributionTypeAir, HPXML::HVACDistributionTypeDSE],
                                   HPXML::HVACTypeHeatPumpAirToAir => [HPXML::HVACDistributionTypeAir, HPXML::HVACDistributionTypeDSE],
                                   HPXML::HVACTypeHeatPumpMiniSplit => [HPXML::HVACDistributionTypeAir, HPXML::HVACDistributionTypeDSE],
                                   HPXML::HVACTypeHeatPumpGroundToAir => [HPXML::HVACDistributionTypeAir, HPXML::HVACDistributionTypeDSE],
                                   HPXML::HVACTypeHeatPumpWaterLoopToAir => [HPXML::HVACDistributionTypeAir, HPXML::HVACDistributionTypeDSE] }

    if not hvac_distribution_type_map[system_type].include? hvac_distribution.distribution_system_type
      fail "Incorrect HVAC distribution system type for HVAC type: '#{system_type}'. Should be one of: #{hvac_distribution_type_map[system_type]}"
    end
  end

  def add_mels(runner, model, spaces)
    # Misc
    @hpxml_bldg.plug_loads.each do |plug_load|
      if plug_load.plug_load_type == HPXML::PlugLoadTypeOther
        obj_name = Constants.ObjectNameMiscPlugLoads
      elsif plug_load.plug_load_type == HPXML::PlugLoadTypeTelevision
        obj_name = Constants.ObjectNameMiscTelevision
      elsif plug_load.plug_load_type == HPXML::PlugLoadTypeElectricVehicleCharging
        obj_name = Constants.ObjectNameMiscElectricVehicleCharging
      elsif plug_load.plug_load_type == HPXML::PlugLoadTypeWellPump
        obj_name = Constants.ObjectNameMiscWellPump
      end
      if obj_name.nil?
        runner.registerWarning("Unexpected plug load type '#{plug_load.plug_load_type}'. The plug load will not be modeled.")
        next
      end

      MiscLoads.apply_plug(model, runner, plug_load, obj_name, spaces[HPXML::LocationConditionedSpace], @apply_ashrae140_assumptions,
                           @schedules_file, @hpxml_header.unavailable_periods)
    end
  end

  def add_mfls(runner, model, spaces)
    # Misc
    @hpxml_bldg.fuel_loads.each do |fuel_load|
      if fuel_load.fuel_load_type == HPXML::FuelLoadTypeGrill
        obj_name = Constants.ObjectNameMiscGrill
      elsif fuel_load.fuel_load_type == HPXML::FuelLoadTypeLighting
        obj_name = Constants.ObjectNameMiscLighting
      elsif fuel_load.fuel_load_type == HPXML::FuelLoadTypeFireplace
        obj_name = Constants.ObjectNameMiscFireplace
      end
      if obj_name.nil?
        runner.registerWarning("Unexpected fuel load type '#{fuel_load.fuel_load_type}'. The fuel load will not be modeled.")
        next
      end

      MiscLoads.apply_fuel(model, runner, fuel_load, obj_name, spaces[HPXML::LocationConditionedSpace],
                           @schedules_file, @hpxml_header.unavailable_periods)
    end
  end

  def add_lighting(runner, model, spaces)
    Lighting.apply(runner, model, spaces, @hpxml_bldg.lighting_groups, @hpxml_bldg.lighting, @eri_version,
                   @schedules_file, @cfa, @hpxml_header.unavailable_periods, @hpxml_bldg.building_construction.number_of_units)
  end

  def add_pools_and_permanent_spas(runner, model, spaces)
    (@hpxml_bldg.pools + @hpxml_bldg.permanent_spas).each do |pool_or_spa|
      next if pool_or_spa.type == HPXML::TypeNone

      MiscLoads.apply_pool_or_permanent_spa_heater(runner, model, pool_or_spa, spaces[HPXML::LocationConditionedSpace],
                                                   @schedules_file, @hpxml_header.unavailable_periods)
      next if pool_or_spa.pump_type == HPXML::TypeNone

      MiscLoads.apply_pool_or_permanent_spa_pump(runner, model, pool_or_spa, spaces[HPXML::LocationConditionedSpace],
                                                 @schedules_file, @hpxml_header.unavailable_periods)
    end
  end

  def add_airflow(runner, model, weather, spaces, airloop_map)
    # Ducts
    duct_systems = {}
    @hpxml_bldg.hvac_distributions.each do |hvac_distribution|
      next unless hvac_distribution.distribution_system_type == HPXML::HVACDistributionTypeAir

      air_ducts = create_ducts(model, hvac_distribution, spaces)
      next if air_ducts.empty?

      # Connect AirLoopHVACs to ducts
      added_ducts = false
      hvac_distribution.hvac_systems.each do |hvac_system|
        next if airloop_map[hvac_system.id].nil?

        object = airloop_map[hvac_system.id]
        if duct_systems[air_ducts].nil?
          duct_systems[air_ducts] = object
          added_ducts = true
        elsif duct_systems[air_ducts] != object
          # Multiple air loops associated with this duct system, treat
          # as separate duct systems.
          air_ducts2 = create_ducts(model, hvac_distribution, spaces)
          duct_systems[air_ducts2] = object
          added_ducts = true
        end
      end
      if not added_ducts
        fail 'Unexpected error adding ducts to model.'
      end
    end

    # Duct leakage to outside warnings?
    # Need to check here instead of in schematron in case duct locations are defaulted
    @hpxml_bldg.hvac_distributions.each do |hvac_distribution|
      next unless hvac_distribution.distribution_system_type == HPXML::HVACDistributionTypeAir
      next if hvac_distribution.duct_leakage_measurements.empty?

      # Skip if there's a duct outside conditioned space
      next if hvac_distribution.ducts.select { |d| !HPXML::conditioned_locations_this_unit.include?(d.duct_location) }.size > 0

      # Issue warning if duct leakage to outside above a certain threshold and ducts completely in conditioned space
      issue_warning = false
      units = hvac_distribution.duct_leakage_measurements[0].duct_leakage_units
      lto_measurements = hvac_distribution.duct_leakage_measurements.select { |dlm| dlm.duct_leakage_total_or_to_outside == HPXML::DuctLeakageToOutside }
      sum_lto = lto_measurements.map { |dlm| dlm.duct_leakage_value }.sum(0.0)
      if units == HPXML::UnitsCFM25
        issue_warning = true if sum_lto > 0.04 * @cfa
      elsif units == HPXML::UnitsCFM50
        issue_warning = true if sum_lto > 0.06 * @cfa
      elsif units == HPXML::UnitsPercent
        issue_warning = true if sum_lto > 0.05
      end
      next unless issue_warning

      runner.registerWarning('Ducts are entirely within conditioned space but there is moderate leakage to the outside. Leakage to the outside is typically zero or near-zero in these situations, consider revising leakage values. Leakage will be modeled as heat lost to the ambient environment.')
    end

    # Create HVAC availability sensor
    hvac_availability_sensor = nil
    if not @hvac_unavailable_periods.empty?
      avail_sch = ScheduleConstant.new(model, SchedulesFile::Columns[:HVAC].name, 1.0, Constants.ScheduleTypeLimitsFraction, unavailable_periods: @hvac_unavailable_periods)

      hvac_availability_sensor = OpenStudio::Model::EnergyManagementSystemSensor.new(model, 'Schedule Value')
      hvac_availability_sensor.setName('hvac availability s')
      hvac_availability_sensor.setKeyName(avail_sch.schedule.name.to_s)
      hvac_availability_sensor.additionalProperties.setFeature('ObjectType', Constants.ObjectNameHVACAvailabilitySensor)
    end

    Airflow.apply(model, runner, weather, spaces, @hpxml_header, @hpxml_bldg, @cfa, @nbeds,
                  @ncfl_ag, duct_systems, airloop_map, @clg_ssn_sensor, @eri_version,
                  @frac_windows_operable, @apply_ashrae140_assumptions, @schedules_file,
                  @hpxml_header.unavailable_periods, hvac_availability_sensor)
  end

  def create_ducts(model, hvac_distribution, spaces)
    air_ducts = []

    # Duct leakage (supply/return => [value, units])
    leakage_to_outside = { HPXML::DuctTypeSupply => [0.0, nil],
                           HPXML::DuctTypeReturn => [0.0, nil] }
    hvac_distribution.duct_leakage_measurements.each do |duct_leakage_measurement|
      next unless [HPXML::UnitsCFM25, HPXML::UnitsCFM50, HPXML::UnitsPercent].include?(duct_leakage_measurement.duct_leakage_units) && (duct_leakage_measurement.duct_leakage_total_or_to_outside == 'to outside')
      next if duct_leakage_measurement.duct_type.nil?

      leakage_to_outside[duct_leakage_measurement.duct_type] = [duct_leakage_measurement.duct_leakage_value, duct_leakage_measurement.duct_leakage_units]
    end

    # Duct location, R-value, Area
    total_unconditioned_duct_area = { HPXML::DuctTypeSupply => 0.0,
                                      HPXML::DuctTypeReturn => 0.0 }
    hvac_distribution.ducts.each do |ducts|
      next if HPXML::conditioned_locations_this_unit.include? ducts.duct_location
      next if ducts.duct_type.nil?

      # Calculate total duct area in unconditioned spaces
      total_unconditioned_duct_area[ducts.duct_type] += ducts.duct_surface_area * ducts.duct_surface_area_multiplier
    end

    # Create duct objects
    hvac_distribution.ducts.each do |ducts|
      next if HPXML::conditioned_locations_this_unit.include? ducts.duct_location
      next if ducts.duct_type.nil?
      next if total_unconditioned_duct_area[ducts.duct_type] <= 0

      duct_loc_space, duct_loc_schedule = get_space_or_schedule_from_location(ducts.duct_location, model, spaces)

      # Apportion leakage to individual ducts by surface area
      duct_leakage_value = leakage_to_outside[ducts.duct_type][0] * ducts.duct_surface_area * ducts.duct_surface_area_multiplier / total_unconditioned_duct_area[ducts.duct_type]
      duct_leakage_units = leakage_to_outside[ducts.duct_type][1]

      duct_leakage_frac = nil
      if duct_leakage_units == HPXML::UnitsCFM25
        duct_leakage_cfm25 = duct_leakage_value
      elsif duct_leakage_units == HPXML::UnitsCFM50
        duct_leakage_cfm50 = duct_leakage_value
      elsif duct_leakage_units == HPXML::UnitsPercent
        duct_leakage_frac = duct_leakage_value
      else
        fail "#{ducts.duct_type.capitalize} ducts exist but leakage was not specified for distribution system '#{hvac_distribution.id}'."
      end

      air_ducts << Duct.new(ducts.duct_type, duct_loc_space, duct_loc_schedule, duct_leakage_frac, duct_leakage_cfm25, duct_leakage_cfm50,
                            ducts.duct_surface_area * ducts.duct_surface_area_multiplier, ducts.duct_effective_r_value, ducts.duct_buried_insulation_level)
    end

    # If all ducts are in conditioned space, model leakage as going to outside
    [HPXML::DuctTypeSupply, HPXML::DuctTypeReturn].each do |duct_side|
      next unless (leakage_to_outside[duct_side][0] > 0) && (total_unconditioned_duct_area[duct_side] == 0)

      duct_area = 0.0
      duct_effective_r_value = 99 # arbitrary
      duct_loc_space = nil # outside
      duct_loc_schedule = nil # outside
      duct_leakage_value = leakage_to_outside[duct_side][0]
      duct_leakage_units = leakage_to_outside[duct_side][1]

      if duct_leakage_units == HPXML::UnitsCFM25
        duct_leakage_cfm25 = duct_leakage_value
      elsif duct_leakage_units == HPXML::UnitsCFM50
        duct_leakage_cfm50 = duct_leakage_value
      elsif duct_leakage_units == HPXML::UnitsPercent
        duct_leakage_frac = duct_leakage_value
      else
        fail "#{duct_side.capitalize} ducts exist but leakage was not specified for distribution system '#{hvac_distribution.id}'."
      end

      air_ducts << Duct.new(duct_side, duct_loc_space, duct_loc_schedule, duct_leakage_frac, duct_leakage_cfm25, duct_leakage_cfm50, duct_area,
                            duct_effective_r_value, HPXML::DuctBuriedInsulationNone)
    end

    return air_ducts
  end

  def add_photovoltaics(model)
    @hpxml_bldg.pv_systems.each do |pv_system|
      next if pv_system.inverter.inverter_efficiency == @hpxml_bldg.pv_systems[0].inverter.inverter_efficiency

      fail 'Expected all InverterEfficiency values to be equal.'
    end
    @hpxml_bldg.pv_systems.each do |pv_system|
      PV.apply(model, @nbeds, pv_system, @hpxml_bldg.building_construction.number_of_units)
    end
  end

  def add_generators(model)
    @hpxml_bldg.generators.each do |generator|
      Generator.apply(model, @nbeds, generator, @hpxml_bldg.building_construction.number_of_units)
    end
  end

  def add_batteries(runner, model, spaces)
    @hpxml_bldg.batteries.each do |battery|
      # Assign space
      battery.additional_properties.space = get_space_from_location(battery.location, spaces)
      Battery.apply(runner, model, @nbeds, @hpxml_bldg.pv_systems, battery, @schedules_file, @hpxml_bldg.building_construction.number_of_units)
    end
  end

  def add_building_unit(model, unit_num)
    return if unit_num.nil?

    unit = OpenStudio::Model::BuildingUnit.new(model)
    unit.additionalProperties.setFeature('unit_num', unit_num)
    model.getSpaces.each do |s|
      s.setBuildingUnit(unit)
    end
  end

  def add_additional_properties(model, hpxml, hpxml_osm_map, hpxml_path, building_id, hpxml_defaults_path)
    # Store some data for use in reporting measure
    additionalProperties = model.getBuilding.additionalProperties
    additionalProperties.setFeature('hpxml_path', hpxml_path)
    additionalProperties.setFeature('hpxml_defaults_path', hpxml_defaults_path)
    additionalProperties.setFeature('building_id', building_id.to_s)
    additionalProperties.setFeature('emissions_scenario_names', hpxml.header.emissions_scenarios.map { |s| s.name }.to_s)
    additionalProperties.setFeature('emissions_scenario_types', hpxml.header.emissions_scenarios.map { |s| s.emissions_type }.to_s)
    heated_zones, cooled_zones = [], []
    hpxml_osm_map.each do |hpxml_bldg, unit_model|
      conditioned_zone_name = unit_model.getThermalZones.find { |z| z.additionalProperties.getFeatureAsString('ObjectType').to_s == HPXML::LocationConditionedSpace }.name.to_s

      heated_zones << conditioned_zone_name if hpxml_bldg.total_fraction_heat_load_served > 0
      cooled_zones << conditioned_zone_name if hpxml_bldg.total_fraction_cool_load_served > 0
    end
    additionalProperties.setFeature('heated_zones', heated_zones.to_s)
    additionalProperties.setFeature('cooled_zones', cooled_zones.to_s)
    additionalProperties.setFeature('is_southern_hemisphere', hpxml_osm_map.keys[0].latitude < 0)
  end

  def add_unmet_hours_output(model, hpxml_osm_map)
    # We do our own unmet hours calculation via EMS so that we can incorporate,
<<<<<<< HEAD
    # e.g., heating/cooling seasons into the logic.
    hvac_control = @hpxml.hvac_controls[0]
    is_ddb_control = false
    if not hvac_control.nil?
      sim_year = @hpxml.header.sim_calendar_year
      htg_start_day = Schedule.get_day_num_from_month_day(sim_year, hvac_control.seasons_heating_begin_month, hvac_control.seasons_heating_begin_day)
      htg_end_day = Schedule.get_day_num_from_month_day(sim_year, hvac_control.seasons_heating_end_month, hvac_control.seasons_heating_end_day)
      clg_start_day = Schedule.get_day_num_from_month_day(sim_year, hvac_control.seasons_cooling_begin_month, hvac_control.seasons_cooling_begin_day)
      clg_end_day = Schedule.get_day_num_from_month_day(sim_year, hvac_control.seasons_cooling_end_month, hvac_control.seasons_cooling_end_day)
      is_ddb_control = (hvac_control.onoff_thermostat_deadband.to_f > 0)
    end
=======
    # e.g., heating/cooling seasons into the logic. The calculation layers on top
    # of the built-in EnergyPlus unmet hours output.

    # Create sensors and gather data
    htg_sensors, clg_sensors = {}, {}
    total_heat_load_serveds, total_cool_load_serveds = {}, {}
    htg_start_days, htg_end_days, clg_start_days, clg_end_days = {}, {}, {}, {}
    hpxml_osm_map.each_with_index do |(hpxml_bldg, unit_model), unit|
      conditioned_zone_name = unit_model.getThermalZones.find { |z| z.additionalProperties.getFeatureAsString('ObjectType').to_s == HPXML::LocationConditionedSpace }.name.to_s
>>>>>>> ff718623

      # EMS sensors
      htg_sensors[unit] = OpenStudio::Model::EnergyManagementSystemSensor.new(model, 'Zone Heating Setpoint Not Met Time')
      htg_sensors[unit].setName('zone htg unmet s')
      htg_sensors[unit].setKeyName(conditioned_zone_name)

      clg_sensors[unit] = OpenStudio::Model::EnergyManagementSystemSensor.new(model, 'Zone Cooling Setpoint Not Met Time')
      clg_sensors[unit].setName('zone clg unmet s')
      clg_sensors[unit].setKeyName(conditioned_zone_name)

      total_heat_load_serveds[unit] = hpxml_bldg.total_fraction_heat_load_served
      total_cool_load_serveds[unit] = hpxml_bldg.total_fraction_cool_load_served

      hvac_control = hpxml_bldg.hvac_controls[0]
      next unless not hvac_control.nil?

      sim_year = @hpxml_header.sim_calendar_year
      htg_start_days[unit] = Schedule.get_day_num_from_month_day(sim_year, hvac_control.seasons_heating_begin_month, hvac_control.seasons_heating_begin_day)
      htg_end_days[unit] = Schedule.get_day_num_from_month_day(sim_year, hvac_control.seasons_heating_end_month, hvac_control.seasons_heating_end_day)
      clg_start_days[unit] = Schedule.get_day_num_from_month_day(sim_year, hvac_control.seasons_cooling_begin_month, hvac_control.seasons_cooling_begin_day)
      clg_end_days[unit] = Schedule.get_day_num_from_month_day(sim_year, hvac_control.seasons_cooling_end_month, hvac_control.seasons_cooling_end_day)
    end

    hvac_availability_sensor = model.getEnergyManagementSystemSensors.find { |s| s.additionalProperties.getFeatureAsString('ObjectType').to_s == Constants.ObjectNameHVACAvailabilitySensor }

    if is_ddb_control
      zone_air_temp_sensor = OpenStudio::Model::EnergyManagementSystemSensor.new(model, 'Zone Air Temperature')
      zone_air_temp_sensor.setName('living_space_temp')
      zone_air_temp_sensor.setKeyName(spaces[HPXML::LocationLivingSpace].thermalZone.get.name.to_s)

      htg_sch = spaces[HPXML::LocationLivingSpace].thermalZone.get.thermostatSetpointDualSetpoint.get.heatingSetpointTemperatureSchedule.get
      sensor_htg_spt = OpenStudio::Model::EnergyManagementSystemSensor.new(model, 'Schedule Value')
      sensor_htg_spt.setName('htg_spt_sch_value')
      sensor_htg_spt.setKeyName(htg_sch.name.to_s)

      clg_sch = spaces[HPXML::LocationLivingSpace].thermalZone.get.thermostatSetpointDualSetpoint.get.coolingSetpointTemperatureSchedule.get
      sensor_clg_spt = OpenStudio::Model::EnergyManagementSystemSensor.new(model, 'Schedule Value')
      sensor_clg_spt.setName('clg_spt_sch_value')
      sensor_clg_spt.setKeyName(clg_sch.name.to_s)
    end

    # EMS program
    clg_hrs = 'clg_unmet_hours'
    htg_hrs = 'htg_unmet_hours'
    program = OpenStudio::Model::EnergyManagementSystemProgram.new(model)
    program.setName('unmet hours program')
    program.additionalProperties.setFeature('ObjectType', Constants.ObjectNameUnmetHoursProgram)
    program.addLine("Set #{htg_hrs} = 0")
    program.addLine("Set #{clg_hrs} = 0")
    for unit in 0..hpxml_osm_map.size - 1
      if total_heat_load_serveds[unit] > 0
        if htg_end_days[unit] >= htg_start_days[unit]
          line = "If ((DayOfYear >= #{htg_start_days[unit]}) && (DayOfYear <= #{htg_end_days[unit]}))"
        else
          line = "If ((DayOfYear >= #{htg_start_days[unit]}) || (DayOfYear <= #{htg_end_days[unit]}))"
        end
        line += " && (#{hvac_availability_sensor.name} == 1)" if not hvac_availability_sensor.nil?
        program.addLine(line)
        program.addLine("  If #{htg_sensors[unit].name} > #{htg_hrs}") # Use max hourly value across all units
        program.addLine("    Set #{htg_hrs} = #{htg_sensors[unit].name}")
        program.addLine('  EndIf')
        program.addLine('EndIf')
      end
<<<<<<< HEAD
      line += " && (#{@hvac_availability_sensor.name} == 1)" if not @hvac_availability_sensor.nil?
      program.addLine(line)
      if is_ddb_control
        program.addLine("  If #{zone_air_temp_sensor.name} < (#{sensor_htg_spt.name} - #{UnitConversions.convert(hvac_control.onoff_thermostat_deadband, 'deltaF', 'deltaC')})")
        program.addLine("    Set #{htg_hrs} = #{htg_hrs} + #{htg_sensor.name}")
        program.addLine('  EndIf')
      else
        program.addLine("  Set #{htg_hrs} = #{htg_hrs} + #{htg_sensor.name}")
      end
      program.addLine('EndIf')
    end
    if @hpxml.total_fraction_cool_load_served > 0
      if clg_end_day >= clg_start_day
        line = "If ((DayOfYear >= #{clg_start_day}) && (DayOfYear <= #{clg_end_day}))"
=======
      next unless total_cool_load_serveds[unit] > 0

      if clg_end_days[unit] >= clg_start_days[unit]
        line = "If ((DayOfYear >= #{clg_start_days[unit]}) && (DayOfYear <= #{clg_end_days[unit]}))"
>>>>>>> ff718623
      else
        line = "If ((DayOfYear >= #{clg_start_days[unit]}) || (DayOfYear <= #{clg_end_days[unit]}))"
      end
      line += " && (#{hvac_availability_sensor.name} == 1)" if not hvac_availability_sensor.nil?
      program.addLine(line)
<<<<<<< HEAD
      if is_ddb_control
        program.addLine("  If #{zone_air_temp_sensor.name} > (#{sensor_clg_spt.name} + #{UnitConversions.convert(hvac_control.onoff_thermostat_deadband, 'deltaF', 'deltaC')})")
        program.addLine("    Set #{clg_hrs} = #{clg_hrs} + #{clg_sensor.name}")
        program.addLine('  EndIf')
      else
        program.addLine("  Set #{clg_hrs} = #{clg_hrs} + #{clg_sensor.name}")
      end
=======
      program.addLine("  If #{clg_sensors[unit].name} > #{clg_hrs}") # Use max hourly value across all units
      program.addLine("    Set #{clg_hrs} = #{clg_sensors[unit].name}")
      program.addLine('  EndIf')
>>>>>>> ff718623
      program.addLine('EndIf')
    end

    # EMS calling manager
    program_calling_manager = OpenStudio::Model::EnergyManagementSystemProgramCallingManager.new(model)
    program_calling_manager.setName("#{program.name} calling manager")
    program_calling_manager.setCallingPoint('EndOfZoneTimestepBeforeZoneReporting')
    program_calling_manager.addProgram(program)
  end

  def add_loads_output(model, add_component_loads, hpxml_osm_map)
    loads_data = add_total_loads_output(model, hpxml_osm_map)
    return unless add_component_loads

    add_component_loads_output(model, hpxml_osm_map, loads_data)
  end

  def add_total_loads_output(model, hpxml_osm_map)
    # Create sensors and gather data
    htg_cond_load_sensors, clg_cond_load_sensors = {}, {}
    htg_duct_load_sensors, clg_duct_load_sensors = {}, {}
    total_heat_load_serveds, total_cool_load_serveds = {}, {}
    dehumidifier_sensors = {}

    hpxml_osm_map.each_with_index do |(hpxml_bldg, unit_model), unit|
      # Retrieve objects
      conditioned_zone_name = unit_model.getThermalZones.find { |z| z.additionalProperties.getFeatureAsString('ObjectType').to_s == HPXML::LocationConditionedSpace }.name.to_s
      duct_zone_names = unit_model.getThermalZones.select { |z| z.isPlenum }.map { |z| z.name.to_s }
      dehumidifier = unit_model.getZoneHVACDehumidifierDXs
      dehumidifier_name = dehumidifier[0].name.to_s unless dehumidifier.empty?

      # Fraction heat/cool load served
      if @hpxml_header.apply_ashrae140_assumptions
        total_heat_load_serveds[unit] = 1.0
        total_cool_load_serveds[unit] = 1.0
      else
        total_heat_load_serveds[unit] = hpxml_bldg.total_fraction_heat_load_served
        total_cool_load_serveds[unit] = hpxml_bldg.total_fraction_cool_load_served
      end

      # Energy transferred in conditioned zone, used for determining heating (winter) vs cooling (summer)
      htg_cond_load_sensors[unit] = OpenStudio::Model::EnergyManagementSystemSensor.new(model, "Heating:EnergyTransfer:Zone:#{conditioned_zone_name.upcase}")
      htg_cond_load_sensors[unit].setName('htg_load_cond')
      clg_cond_load_sensors[unit] = OpenStudio::Model::EnergyManagementSystemSensor.new(model, "Cooling:EnergyTransfer:Zone:#{conditioned_zone_name.upcase}")
      clg_cond_load_sensors[unit].setName('clg_load_cond')

      # Energy transferred in duct zone(s)
      htg_duct_load_sensors[unit] = []
      clg_duct_load_sensors[unit] = []
      duct_zone_names.each do |duct_zone_name|
        htg_duct_load_sensors[unit] << OpenStudio::Model::EnergyManagementSystemSensor.new(model, "Heating:EnergyTransfer:Zone:#{duct_zone_name.upcase}")
        htg_duct_load_sensors[unit][-1].setName('htg_load_duct')
        clg_duct_load_sensors[unit] << OpenStudio::Model::EnergyManagementSystemSensor.new(model, "Cooling:EnergyTransfer:Zone:#{duct_zone_name.upcase}")
        clg_duct_load_sensors[unit][-1].setName('clg_load_duct')
      end

      # Need to adjusted E+ EnergyTransfer meters for dehumidifier internal gains
      next if dehumidifier_name.nil?

      dehumidifier_sensors[unit] = OpenStudio::Model::EnergyManagementSystemSensor.new(model, 'Zone Dehumidifier Sensible Heating Energy')
      dehumidifier_sensors[unit].setName('ig_dehumidifier')
      dehumidifier_sensors[unit].setKeyName(dehumidifier_name)
    end

    # EMS program
    program = OpenStudio::Model::EnergyManagementSystemProgram.new(model)
    program.setName('total loads program')
    program.additionalProperties.setFeature('ObjectType', Constants.ObjectNameTotalLoadsProgram)
    program.addLine('Set loads_htg_tot = 0')
    program.addLine('Set loads_clg_tot = 0')
    for unit in 0..hpxml_osm_map.size - 1
      program.addLine("If #{htg_cond_load_sensors[unit].name} > 0")
      program.addLine("  Set loads_htg_tot = loads_htg_tot + (#{htg_cond_load_sensors[unit].name} - #{clg_cond_load_sensors[unit].name}) * #{total_heat_load_serveds[unit]}")
      for i in 0..htg_duct_load_sensors[unit].size - 1
        program.addLine("  Set loads_htg_tot = loads_htg_tot + (#{htg_duct_load_sensors[unit][i].name} - #{clg_duct_load_sensors[unit][i].name}) * #{total_heat_load_serveds[unit]}")
      end
      if not dehumidifier_sensors[unit].nil?
        program.addLine("  Set loads_htg_tot = loads_htg_tot - #{dehumidifier_sensors[unit].name}")
      end
      program.addLine('EndIf')
    end
    for unit in 0..hpxml_osm_map.size - 1
      program.addLine("If #{clg_cond_load_sensors[unit].name} > 0")
      program.addLine("  Set loads_clg_tot = loads_clg_tot + (#{clg_cond_load_sensors[unit].name} - #{htg_cond_load_sensors[unit].name}) * #{total_cool_load_serveds[unit]}")
      for i in 0..clg_duct_load_sensors[unit].size - 1
        program.addLine("  Set loads_clg_tot = loads_clg_tot + (#{clg_duct_load_sensors[unit][i].name} - #{htg_duct_load_sensors[unit][i].name}) * #{total_cool_load_serveds[unit]}")
      end
      if not dehumidifier_sensors[unit].nil?
        program.addLine("  Set loads_clg_tot = loads_clg_tot + #{dehumidifier_sensors[unit].name}")
      end
      program.addLine('EndIf')
    end

    # EMS calling manager
    program_calling_manager = OpenStudio::Model::EnergyManagementSystemProgramCallingManager.new(model)
    program_calling_manager.setName("#{program.name} calling manager")
    program_calling_manager.setCallingPoint('EndOfZoneTimestepAfterZoneReporting')
    program_calling_manager.addProgram(program)

    return htg_cond_load_sensors, clg_cond_load_sensors, total_heat_load_serveds, total_cool_load_serveds, dehumidifier_sensors
  end

  def add_component_loads_output(model, hpxml_osm_map, loads_data)
    htg_cond_load_sensors, clg_cond_load_sensors, total_heat_load_serveds, total_cool_load_serveds, dehumidifier_sensors = loads_data

    # Output diagnostics needed for some output variables used below
    output_diagnostics = model.getOutputDiagnostics
    output_diagnostics.addKey('DisplayAdvancedReportVariables')

    area_tolerance = UnitConversions.convert(1.0, 'ft^2', 'm^2')

    nonsurf_names = ['intgains', 'lighting', 'infil', 'mechvent', 'natvent', 'whf', 'ducts']
    surf_names = ['walls', 'rim_joists', 'foundation_walls', 'floors', 'slabs', 'ceilings',
                  'roofs', 'windows_conduction', 'windows_solar', 'doors', 'skylights_conduction',
                  'skylights_solar', 'internal_mass']

    # EMS program
    program = OpenStudio::Model::EnergyManagementSystemProgram.new(model)
    program.setName('component loads program')
    program.additionalProperties.setFeature('ObjectType', Constants.ObjectNameComponentLoadsProgram)

    # Initialize
    [:htg, :clg].each do |mode|
      surf_names.each do |surf_name|
        program.addLine("Set loads_#{mode}_#{surf_name} = 0")
      end
      nonsurf_names.each do |nonsurf_name|
        program.addLine("Set loads_#{mode}_#{nonsurf_name} = 0")
      end
    end

    hpxml_osm_map.values.each_with_index do |unit_model, unit|
      conditioned_zone = unit_model.getThermalZones.find { |z| z.additionalProperties.getFeatureAsString('ObjectType').to_s == HPXML::LocationConditionedSpace }

      # Prevent certain objects (e.g., OtherEquipment) from being counted towards both, e.g., ducts and internal gains
      objects_already_processed = []

      # EMS Sensors: Surfaces, SubSurfaces, InternalMass
      surfaces_sensors = {}
      surf_names.each do |surf_name|
        surfaces_sensors[surf_name.to_sym] = []
      end

      unit_model.getSurfaces.sort.each do |s|
        next unless s.space.get.thermalZone.get.name.to_s == conditioned_zone.name.to_s

        surface_type = s.additionalProperties.getFeatureAsString('SurfaceType')
        if not surface_type.is_initialized
          fail "Could not identify surface type for surface: '#{s.name}'."
        end

        surface_type = surface_type.get

        s.subSurfaces.each do |ss|
          # Conduction (windows, skylights, doors)
          key = { 'Window' => :windows_conduction,
                  'Door' => :doors,
                  'Skylight' => :skylights_conduction }[surface_type]
          fail "Unexpected subsurface for component loads: '#{ss.name}'." if key.nil?

          if (surface_type == 'Window') || (surface_type == 'Skylight')
            vars = { 'Surface Inside Face Convection Heat Gain Energy' => 'ss_conv',
                     'Surface Inside Face Internal Gains Radiation Heat Gain Energy' => 'ss_ig',
                     'Surface Inside Face Net Surface Thermal Radiation Heat Gain Energy' => 'ss_surf' }
          else
            vars = { 'Surface Inside Face Solar Radiation Heat Gain Energy' => 'ss_sol',
                     'Surface Inside Face Lights Radiation Heat Gain Energy' => 'ss_lgt',
                     'Surface Inside Face Convection Heat Gain Energy' => 'ss_conv',
                     'Surface Inside Face Internal Gains Radiation Heat Gain Energy' => 'ss_ig',
                     'Surface Inside Face Net Surface Thermal Radiation Heat Gain Energy' => 'ss_surf' }
          end

          vars.each do |var, name|
            surfaces_sensors[key] << []
            sensor = OpenStudio::Model::EnergyManagementSystemSensor.new(model, var)
            sensor.setName(name)
            sensor.setKeyName(ss.name.to_s)
            surfaces_sensors[key][-1] << sensor
          end

          # Solar (windows, skylights)
          next unless (surface_type == 'Window') || (surface_type == 'Skylight')

          key = { 'Window' => :windows_solar,
                  'Skylight' => :skylights_solar }[surface_type]
          vars = { 'Surface Window Transmitted Solar Radiation Energy' => 'ss_trans_in',
                   'Surface Window Shortwave from Zone Back Out Window Heat Transfer Rate' => 'ss_back_out',
                   'Surface Window Total Glazing Layers Absorbed Shortwave Radiation Rate' => 'ss_sw_abs',
                   'Surface Window Total Glazing Layers Absorbed Solar Radiation Energy' => 'ss_sol_abs',
                   'Surface Inside Face Initial Transmitted Diffuse Transmitted Out Window Solar Radiation Rate' => 'ss_trans_out' }

          surfaces_sensors[key] << []
          vars.each do |var, name|
            sensor = OpenStudio::Model::EnergyManagementSystemSensor.new(model, var)
            sensor.setName(name)
            sensor.setKeyName(ss.name.to_s)
            surfaces_sensors[key][-1] << sensor
          end
        end

        next if s.netArea < area_tolerance # Skip parent surfaces (of subsurfaces) that have near zero net area

        key = { 'FoundationWall' => :foundation_walls,
                'RimJoist' => :rim_joists,
                'Wall' => :walls,
                'Slab' => :slabs,
                'Floor' => :floors,
                'Ceiling' => :ceilings,
                'Roof' => :roofs,
                'InferredCeiling' => :internal_mass,
                'InferredFloor' => :internal_mass }[surface_type]
        fail "Unexpected surface for component loads: '#{s.name}'." if key.nil?

        surfaces_sensors[key] << []
        { 'Surface Inside Face Convection Heat Gain Energy' => 's_conv',
          'Surface Inside Face Internal Gains Radiation Heat Gain Energy' => 's_ig',
          'Surface Inside Face Solar Radiation Heat Gain Energy' => 's_sol',
          'Surface Inside Face Lights Radiation Heat Gain Energy' => 's_lgt',
          'Surface Inside Face Net Surface Thermal Radiation Heat Gain Energy' => 's_surf' }.each do |var, name|
          sensor = OpenStudio::Model::EnergyManagementSystemSensor.new(model, var)
          sensor.setName(name)
          sensor.setKeyName(s.name.to_s)
          surfaces_sensors[key][-1] << sensor
        end
      end

      unit_model.getInternalMasss.sort.each do |m|
        next unless m.space.get.thermalZone.get.name.to_s == conditioned_zone.name.to_s

        surfaces_sensors[:internal_mass] << []
        { 'Surface Inside Face Convection Heat Gain Energy' => 'im_conv',
          'Surface Inside Face Internal Gains Radiation Heat Gain Energy' => 'im_ig',
          'Surface Inside Face Solar Radiation Heat Gain Energy' => 'im_sol',
          'Surface Inside Face Lights Radiation Heat Gain Energy' => 'im_lgt',
          'Surface Inside Face Net Surface Thermal Radiation Heat Gain Energy' => 'im_surf' }.each do |var, name|
          sensor = OpenStudio::Model::EnergyManagementSystemSensor.new(model, var)
          sensor.setName(name)
          sensor.setKeyName(m.name.to_s)
          surfaces_sensors[:internal_mass][-1] << sensor
        end
      end

      # EMS Sensors: Infiltration, Natural Ventilation, Whole House Fan
      infil_sensors, natvent_sensors, whf_sensors = [], [], []
      unit_model.getSpaceInfiltrationDesignFlowRates.sort.each do |i|
        next unless i.space.get.thermalZone.get.name.to_s == conditioned_zone.name.to_s

        object_type = i.additionalProperties.getFeatureAsString('ObjectType').get

        { 'Infiltration Sensible Heat Gain Energy' => 'airflow_gain',
          'Infiltration Sensible Heat Loss Energy' => 'airflow_loss' }.each do |var, name|
          airflow_sensor = OpenStudio::Model::EnergyManagementSystemSensor.new(model, var)
          airflow_sensor.setName(name)
          airflow_sensor.setKeyName(i.name.to_s)
          if object_type == Constants.ObjectNameInfiltration
            infil_sensors << airflow_sensor
          elsif object_type == Constants.ObjectNameNaturalVentilation
            natvent_sensors << airflow_sensor
          elsif object_type == Constants.ObjectNameWholeHouseFan
            whf_sensors << airflow_sensor
          end
        end
      end

      # EMS Sensors: Mechanical Ventilation
      mechvents_sensors = []
      unit_model.getElectricEquipments.sort.each do |o|
        next unless o.endUseSubcategory == Constants.ObjectNameMechanicalVentilation

        objects_already_processed << o
        { 'Electric Equipment Convective Heating Energy' => 'mv_conv',
          'Electric Equipment Radiant Heating Energy' => 'mv_rad' }.each do |var, name|
          mechvent_sensor = OpenStudio::Model::EnergyManagementSystemSensor.new(model, var)
          mechvent_sensor.setName(name)
          mechvent_sensor.setKeyName(o.name.to_s)
          mechvents_sensors << mechvent_sensor
        end
      end
      unit_model.getOtherEquipments.sort.each do |o|
        next unless o.endUseSubcategory == Constants.ObjectNameMechanicalVentilationHouseFan

        objects_already_processed << o
        { 'Other Equipment Convective Heating Energy' => 'mv_conv',
          'Other Equipment Radiant Heating Energy' => 'mv_rad' }.each do |var, name|
          mechvent_sensor = OpenStudio::Model::EnergyManagementSystemSensor.new(model, var)
          mechvent_sensor.setName(name)
          mechvent_sensor.setKeyName(o.name.to_s)
          mechvents_sensors << mechvent_sensor
        end
      end

      # EMS Sensors: Ducts
      ducts_sensors = []
      ducts_mix_gain_sensor = nil
      ducts_mix_loss_sensor = nil
      conditioned_zone.zoneMixing.each do |zone_mix|
        object_type = zone_mix.additionalProperties.getFeatureAsString('ObjectType').to_s
        next unless object_type == Constants.ObjectNameDuctLoad

        ducts_mix_gain_sensor = OpenStudio::Model::EnergyManagementSystemSensor.new(model, 'Zone Mixing Sensible Heat Gain Energy')
        ducts_mix_gain_sensor.setName('duct_mix_gain')
        ducts_mix_gain_sensor.setKeyName(conditioned_zone.name.to_s)

        ducts_mix_loss_sensor = OpenStudio::Model::EnergyManagementSystemSensor.new(model, 'Zone Mixing Sensible Heat Loss Energy')
        ducts_mix_loss_sensor.setName('duct_mix_loss')
        ducts_mix_loss_sensor.setKeyName(conditioned_zone.name.to_s)
      end
      unit_model.getOtherEquipments.sort.each do |o|
        next if objects_already_processed.include? o
        next unless o.endUseSubcategory == Constants.ObjectNameDuctLoad

        objects_already_processed << o
        { 'Other Equipment Convective Heating Energy' => 'ducts_conv',
          'Other Equipment Radiant Heating Energy' => 'ducts_rad' }.each do |var, name|
          ducts_sensor = OpenStudio::Model::EnergyManagementSystemSensor.new(model, var)
          ducts_sensor.setName(name)
          ducts_sensor.setKeyName(o.name.to_s)
          ducts_sensors << ducts_sensor
        end
      end

      # EMS Sensors: Lighting
      lightings_sensors = []
      unit_model.getLightss.sort.each do |e|
        next unless e.space.get.thermalZone.get.name.to_s == conditioned_zone.name.to_s

        { 'Lights Convective Heating Energy' => 'ig_lgt_conv',
          'Lights Radiant Heating Energy' => 'ig_lgt_rad',
          'Lights Visible Radiation Heating Energy' => 'ig_lgt_vis' }.each do |var, name|
          intgains_lights_sensor = OpenStudio::Model::EnergyManagementSystemSensor.new(model, var)
          intgains_lights_sensor.setName(name)
          intgains_lights_sensor.setKeyName(e.name.to_s)
          lightings_sensors << intgains_lights_sensor
        end
      end

      # EMS Sensors: Internal Gains
      intgains_sensors = []
      unit_model.getElectricEquipments.sort.each do |o|
        next if objects_already_processed.include? o
        next unless o.space.get.thermalZone.get.name.to_s == conditioned_zone.name.to_s

        { 'Electric Equipment Convective Heating Energy' => 'ig_ee_conv',
          'Electric Equipment Radiant Heating Energy' => 'ig_ee_rad' }.each do |var, name|
          intgains_elec_equip_sensor = OpenStudio::Model::EnergyManagementSystemSensor.new(model, var)
          intgains_elec_equip_sensor.setName(name)
          intgains_elec_equip_sensor.setKeyName(o.name.to_s)
          intgains_sensors << intgains_elec_equip_sensor
        end
      end

      unit_model.getOtherEquipments.sort.each do |o|
        next if objects_already_processed.include? o
        next unless o.space.get.thermalZone.get.name.to_s == conditioned_zone.name.to_s

        { 'Other Equipment Convective Heating Energy' => 'ig_oe_conv',
          'Other Equipment Radiant Heating Energy' => 'ig_oe_rad' }.each do |var, name|
          intgains_other_equip_sensor = OpenStudio::Model::EnergyManagementSystemSensor.new(model, var)
          intgains_other_equip_sensor.setName(name)
          intgains_other_equip_sensor.setKeyName(o.name.to_s)
          intgains_sensors << intgains_other_equip_sensor
        end
      end

      unit_model.getPeoples.sort.each do |e|
        next unless e.space.get.thermalZone.get.name.to_s == conditioned_zone.name.to_s

        { 'People Convective Heating Energy' => 'ig_ppl_conv',
          'People Radiant Heating Energy' => 'ig_ppl_rad' }.each do |var, name|
          intgains_people = OpenStudio::Model::EnergyManagementSystemSensor.new(model, var)
          intgains_people.setName(name)
          intgains_people.setKeyName(e.name.to_s)
          intgains_sensors << intgains_people
        end
      end

      if not dehumidifier_sensors[unit].nil?
        intgains_sensors << dehumidifier_sensors[unit]
      end

      intgains_dhw_sensors = {}

      (unit_model.getWaterHeaterMixeds + unit_model.getWaterHeaterStratifieds).sort.each do |wh|
        next unless wh.ambientTemperatureThermalZone.is_initialized
        next unless wh.ambientTemperatureThermalZone.get.name.to_s == conditioned_zone.name.to_s

        dhw_sensor = OpenStudio::Model::EnergyManagementSystemSensor.new(model, 'Water Heater Heat Loss Energy')
        dhw_sensor.setName('dhw_loss')
        dhw_sensor.setKeyName(wh.name.to_s)

        if wh.is_a? OpenStudio::Model::WaterHeaterMixed
          oncycle_loss = wh.onCycleLossFractiontoThermalZone
          offcycle_loss = wh.offCycleLossFractiontoThermalZone
        else
          oncycle_loss = wh.skinLossFractiontoZone
          offcycle_loss = wh.offCycleFlueLossFractiontoZone
        end

        dhw_rtf_sensor = OpenStudio::Model::EnergyManagementSystemSensor.new(model, 'Water Heater Runtime Fraction')
        dhw_rtf_sensor.setName('dhw_rtf')
        dhw_rtf_sensor.setKeyName(wh.name.to_s)

        intgains_dhw_sensors[dhw_sensor] = [offcycle_loss, oncycle_loss, dhw_rtf_sensor]
      end

      # EMS program: Surfaces
      surfaces_sensors.each do |k, surface_sensors|
        program.addLine("Set hr_#{k} = 0")
        surface_sensors.each do |sensors|
          s = "Set hr_#{k} = hr_#{k}"
          sensors.each do |sensor|
            # remove ss_net if switch
            if sensor.name.to_s.start_with?('ss_net', 'ss_sol_abs', 'ss_trans_in')
              s += " - #{sensor.name}"
            elsif sensor.name.to_s.start_with?('ss_sw_abs', 'ss_trans_out', 'ss_back_out')
              s += " + #{sensor.name} * ZoneTimestep * 3600"
            else
              s += " + #{sensor.name}"
            end
          end
          program.addLine(s) if sensors.size > 0
        end
      end

      # EMS program: Internal Gains, Lighting, Infiltration, Natural Ventilation, Mechanical Ventilation, Ducts
      { 'intgains' => intgains_sensors,
        'lighting' => lightings_sensors,
        'infil' => infil_sensors,
        'natvent' => natvent_sensors,
        'whf' => whf_sensors,
        'mechvent' => mechvents_sensors,
        'ducts' => ducts_sensors }.each do |loadtype, sensors|
        program.addLine("Set hr_#{loadtype} = 0")
        next if sensors.empty?

        s = "Set hr_#{loadtype} = hr_#{loadtype}"
        sensors.each do |sensor|
          if ['intgains', 'lighting', 'mechvent', 'ducts'].include? loadtype
            s += " - #{sensor.name}"
          elsif sensor.name.to_s.include? 'gain'
            s += " - #{sensor.name}"
          elsif sensor.name.to_s.include? 'loss'
            s += " + #{sensor.name}"
          end
        end
        program.addLine(s)
      end
      intgains_dhw_sensors.each do |sensor, vals|
        off_loss, on_loss, rtf_sensor = vals
        program.addLine("Set hr_intgains = hr_intgains + #{sensor.name} * (#{off_loss}*(1-#{rtf_sensor.name}) + #{on_loss}*#{rtf_sensor.name})") # Water heater tank losses to zone
      end
      if (not ducts_mix_loss_sensor.nil?) && (not ducts_mix_gain_sensor.nil?)
        program.addLine("Set hr_ducts = hr_ducts + (#{ducts_mix_loss_sensor.name} - #{ducts_mix_gain_sensor.name})")
      end

      # EMS program: Heating vs Cooling logic
      program.addLine('Set htg_mode = 0')
      program.addLine('Set clg_mode = 0')
      program.addLine("If (#{htg_cond_load_sensors[unit].name} > 0)") # Assign hour to heating if heating load
      program.addLine("  Set htg_mode = #{total_heat_load_serveds[unit]}")
      program.addLine("ElseIf (#{clg_cond_load_sensors[unit].name} > 0)") # Assign hour to cooling if cooling load
      program.addLine("  Set clg_mode = #{total_cool_load_serveds[unit]}")
      program.addLine("ElseIf (#{@clg_ssn_sensor.name} > 0)") # No load, assign hour to cooling if in cooling season definition (Note: natural ventilation & whole house fan only operate during the cooling season)
      program.addLine("  Set clg_mode = #{total_cool_load_serveds[unit]}")
      program.addLine('Else') # No load, assign hour to heating if not in cooling season definition
      program.addLine("  Set htg_mode = #{total_heat_load_serveds[unit]}")
      program.addLine('EndIf')

      unit_multiplier = @hpxml_bldg.building_construction.number_of_units
      [:htg, :clg].each do |mode|
        if mode == :htg
          sign = ''
        else
          sign = '-'
        end
        surf_names.each do |surf_name|
          program.addLine("Set loads_#{mode}_#{surf_name} = loads_#{mode}_#{surf_name} + (#{sign}hr_#{surf_name} * #{mode}_mode * #{unit_multiplier})")
        end
        nonsurf_names.each do |nonsurf_name|
          program.addLine("Set loads_#{mode}_#{nonsurf_name} = loads_#{mode}_#{nonsurf_name} + (#{sign}hr_#{nonsurf_name} * #{mode}_mode * #{unit_multiplier})")
        end
      end
    end

    # EMS calling manager
    program_calling_manager = OpenStudio::Model::EnergyManagementSystemProgramCallingManager.new(model)
    program_calling_manager.setName("#{program.name} calling manager")
    program_calling_manager.setCallingPoint('EndOfZoneTimestepAfterZoneReporting')
    program_calling_manager.addProgram(program)
  end

  def set_output_files(model)
    oj = model.getOutputJSON
    oj.setOptionType('TimeSeriesAndTabular')
    oj.setOutputJSON(false)
    oj.setOutputMessagePack(true)

    ocf = model.getOutputControlFiles
    ocf.setOutputAUDIT(@debug)
    ocf.setOutputCSV(@debug)
    ocf.setOutputBND(@debug)
    ocf.setOutputEIO(@debug)
    ocf.setOutputESO(@debug)
    ocf.setOutputMDD(@debug)
    ocf.setOutputMTD(@debug)
    ocf.setOutputMTR(@debug)
    ocf.setOutputRDD(@debug)
    ocf.setOutputSHD(@debug)
    ocf.setOutputCSV(@debug)
    ocf.setOutputSQLite(@debug)
    ocf.setOutputPerfLog(@debug)
  end

  def add_ems_debug_output(model)
    oems = model.getOutputEnergyManagementSystem
    oems.setActuatorAvailabilityDictionaryReporting('Verbose')
    oems.setInternalVariableAvailabilityDictionaryReporting('Verbose')
    oems.setEMSRuntimeLanguageDebugOutputLevel('Verbose')
  end

  def set_surface_interior(model, spaces, surface, hpxml_surface)
    interior_adjacent_to = hpxml_surface.interior_adjacent_to
    if HPXML::conditioned_below_grade_locations.include? interior_adjacent_to
      surface.setSpace(create_or_get_space(model, spaces, HPXML::LocationConditionedSpace))
    else
      surface.setSpace(create_or_get_space(model, spaces, interior_adjacent_to))
    end
  end

  def set_surface_exterior(model, spaces, surface, hpxml_surface)
    exterior_adjacent_to = hpxml_surface.exterior_adjacent_to
    is_adiabatic = hpxml_surface.is_adiabatic
    if [HPXML::LocationOutside, HPXML::LocationManufacturedHomeUnderBelly].include? exterior_adjacent_to
      surface.setOutsideBoundaryCondition('Outdoors')
    elsif exterior_adjacent_to == HPXML::LocationGround
      surface.setOutsideBoundaryCondition('Foundation')
    elsif is_adiabatic
      surface.setOutsideBoundaryCondition('Adiabatic')
    elsif [HPXML::LocationOtherHeatedSpace, HPXML::LocationOtherMultifamilyBufferSpace,
           HPXML::LocationOtherNonFreezingSpace, HPXML::LocationOtherHousingUnit].include? exterior_adjacent_to
      set_surface_otherside_coefficients(surface, exterior_adjacent_to, model, spaces)
    elsif HPXML::conditioned_below_grade_locations.include? exterior_adjacent_to
      adjacent_surface = surface.createAdjacentSurface(create_or_get_space(model, spaces, HPXML::LocationConditionedSpace)).get
      adjacent_surface.additionalProperties.setFeature('SurfaceType', surface.additionalProperties.getFeatureAsString('SurfaceType').get)
    else
      adjacent_surface = surface.createAdjacentSurface(create_or_get_space(model, spaces, exterior_adjacent_to)).get
      adjacent_surface.additionalProperties.setFeature('SurfaceType', surface.additionalProperties.getFeatureAsString('SurfaceType').get)
    end
  end

  def set_surface_otherside_coefficients(surface, exterior_adjacent_to, model, spaces)
    otherside_coeffs = nil
    model.getSurfacePropertyOtherSideCoefficientss.each do |c|
      next unless c.name.to_s == exterior_adjacent_to

      otherside_coeffs = c
    end
    if otherside_coeffs.nil?
      # Create E+ other side coefficient object
      otherside_coeffs = OpenStudio::Model::SurfacePropertyOtherSideCoefficients.new(model)
      otherside_coeffs.setName(exterior_adjacent_to)
      otherside_coeffs.setCombinedConvectiveRadiativeFilmCoefficient(UnitConversions.convert(1.0 / Material.AirFilmVertical.rvalue, 'Btu/(hr*ft^2*F)', 'W/(m^2*K)'))
      # Schedule of space temperature, can be shared with water heater/ducts
      sch = get_space_temperature_schedule(model, exterior_adjacent_to, spaces)
      otherside_coeffs.setConstantTemperatureSchedule(sch)
    end
    surface.setSurfacePropertyOtherSideCoefficients(otherside_coeffs)
    surface.setSunExposure('NoSun')
    surface.setWindExposure('NoWind')
  end

  def get_space_temperature_schedule(model, location, spaces)
    # Create outside boundary schedules to be actuated by EMS,
    # can be shared by any surface, duct adjacent to / located in those spaces

    # return if already exists
    model.getScheduleConstants.each do |sch|
      next unless sch.name.to_s == location

      return sch
    end

    sch = OpenStudio::Model::ScheduleConstant.new(model)
    sch.setName(location)
    sch.additionalProperties.setFeature('ObjectType', location)

    space_values = Geometry.get_temperature_scheduled_space_values(location)

    htg_weekday_setpoints, htg_weekend_setpoints = HVAC.get_default_heating_setpoint(HPXML::HVACControlTypeManual, @eri_version)
    if htg_weekday_setpoints.split(', ').uniq.size == 1 && htg_weekend_setpoints.split(', ').uniq.size == 1 && htg_weekday_setpoints.split(', ').uniq == htg_weekend_setpoints.split(', ').uniq
      default_htg_sp = htg_weekend_setpoints.split(', ').uniq[0].to_f # F
    else
      fail 'Unexpected heating setpoints.'
    end

    clg_weekday_setpoints, clg_weekend_setpoints = HVAC.get_default_cooling_setpoint(HPXML::HVACControlTypeManual, @eri_version)
    if clg_weekday_setpoints.split(', ').uniq.size == 1 && clg_weekend_setpoints.split(', ').uniq.size == 1 && clg_weekday_setpoints.split(', ').uniq == clg_weekend_setpoints.split(', ').uniq
      default_clg_sp = clg_weekend_setpoints.split(', ').uniq[0].to_f # F
    else
      fail 'Unexpected cooling setpoints.'
    end

    if location == HPXML::LocationOtherHeatedSpace
      if spaces[HPXML::LocationConditionedSpace].thermalZone.get.thermostatSetpointDualSetpoint.is_initialized
        # Create a sensor to get dynamic heating setpoint
        htg_sch = spaces[HPXML::LocationConditionedSpace].thermalZone.get.thermostatSetpointDualSetpoint.get.heatingSetpointTemperatureSchedule.get
        sensor_htg_spt = OpenStudio::Model::EnergyManagementSystemSensor.new(model, 'Schedule Value')
        sensor_htg_spt.setName('htg_spt')
        sensor_htg_spt.setKeyName(htg_sch.name.to_s)
        space_values[:temp_min] = sensor_htg_spt.name.to_s
      else
        # No HVAC system; use the defaulted heating setpoint.
        space_values[:temp_min] = default_htg_sp # F
      end
    end

    # Schedule type limits compatible
    schedule_type_limits = OpenStudio::Model::ScheduleTypeLimits.new(model)
    schedule_type_limits.setUnitType('Temperature')
    sch.setScheduleTypeLimits(schedule_type_limits)

    # Sensors
    if space_values[:indoor_weight] > 0
      if not spaces[HPXML::LocationConditionedSpace].thermalZone.get.thermostatSetpointDualSetpoint.is_initialized
        # No HVAC system; use the average of defaulted heating/cooling setpoints.
        sensor_ia = UnitConversions.convert((default_htg_sp + default_clg_sp) / 2.0, 'F', 'C')
      else
        sensor_ia = OpenStudio::Model::EnergyManagementSystemSensor.new(model, 'Zone Air Temperature')
        sensor_ia.setName('cond_zone_temp')
        sensor_ia.setKeyName(spaces[HPXML::LocationConditionedSpace].thermalZone.get.name.to_s)
        sensor_ia = sensor_ia.name
      end
    end

    if space_values[:outdoor_weight] > 0
      sensor_oa = OpenStudio::Model::EnergyManagementSystemSensor.new(model, 'Site Outdoor Air Drybulb Temperature')
      sensor_oa.setName('oa_temp')
    end

    if space_values[:ground_weight] > 0
      sensor_gnd = OpenStudio::Model::EnergyManagementSystemSensor.new(model, 'Site Surface Ground Temperature')
      sensor_gnd.setName('ground_temp')
    end

    actuator = OpenStudio::Model::EnergyManagementSystemActuator.new(sch, *EPlus::EMSActuatorScheduleConstantValue)
    actuator.setName("#{location.gsub(' ', '_').gsub('-', '_')}_temp_sch")

    # EMS to actuate schedule
    program = OpenStudio::Model::EnergyManagementSystemProgram.new(model)
    program.setName("#{location.gsub('-', '_')} Temperature Program")
    program.addLine("Set #{actuator.name} = 0.0")
    if not sensor_ia.nil?
      program.addLine("Set #{actuator.name} = #{actuator.name} + (#{sensor_ia} * #{space_values[:indoor_weight]})")
    end
    if not sensor_oa.nil?
      program.addLine("Set #{actuator.name} = #{actuator.name} + (#{sensor_oa.name} * #{space_values[:outdoor_weight]})")
    end
    if not sensor_gnd.nil?
      program.addLine("Set #{actuator.name} = #{actuator.name} + (#{sensor_gnd.name} * #{space_values[:ground_weight]})")
    end
    if not space_values[:temp_min].nil?
      if space_values[:temp_min].is_a? String
        min_temp_c = space_values[:temp_min]
      else
        min_temp_c = UnitConversions.convert(space_values[:temp_min], 'F', 'C')
      end
      program.addLine("If #{actuator.name} < #{min_temp_c}")
      program.addLine("Set #{actuator.name} = #{min_temp_c}")
      program.addLine('EndIf')
    end

    program_cm = OpenStudio::Model::EnergyManagementSystemProgramCallingManager.new(model)
    program_cm.setName("#{program.name} calling manager")
    program_cm.setCallingPoint('EndOfSystemTimestepAfterHVACReporting')
    program_cm.addProgram(program)

    return sch
  end

  # Returns an OS:Space, or temperature OS:Schedule for a MF space, or nil if outside
  # Should be called when the object's energy use is sensitive to ambient temperature
  # (e.g., water heaters, ducts, and refrigerators).
  def get_space_or_schedule_from_location(location, model, spaces)
    return if [HPXML::LocationOtherExterior,
               HPXML::LocationOutside,
               HPXML::LocationRoofDeck].include? location

    sch = nil
    space = nil
    if [HPXML::LocationOtherHeatedSpace,
        HPXML::LocationOtherHousingUnit,
        HPXML::LocationOtherMultifamilyBufferSpace,
        HPXML::LocationOtherNonFreezingSpace,
        HPXML::LocationExteriorWall,
        HPXML::LocationUnderSlab].include? location
      # if located in spaces where we don't model a thermal zone, create and return temperature schedule
      sch = get_space_temperature_schedule(model, location, spaces)
    else
      space = get_space_from_location(location, spaces)
    end

    return space, sch
  end

  # Returns an OS:Space, or nil if a MF space or outside
  # Should be called when the object's energy use is NOT sensitive to ambient temperature
  # (e.g., appliances).
  def get_space_from_location(location, spaces)
    return if [HPXML::LocationOutside,
               HPXML::LocationOtherHeatedSpace,
               HPXML::LocationOtherHousingUnit,
               HPXML::LocationOtherMultifamilyBufferSpace,
               HPXML::LocationOtherNonFreezingSpace].include? location

    if HPXML::conditioned_locations.include? location
      location = HPXML::LocationConditionedSpace
    end

    return spaces[location]
  end

  def set_subsurface_exterior(surface, spaces, model, hpxml_surface)
    # Set its parent surface outside boundary condition, which will be also applied to subsurfaces through OS
    # The parent surface is entirely comprised of the subsurface.

    # Subsurface on foundation wall, set it to be adjacent to outdoors
    if hpxml_surface.exterior_adjacent_to == HPXML::LocationGround
      surface.setOutsideBoundaryCondition('Outdoors')
    else
      set_surface_exterior(model, spaces, surface, hpxml_surface)
    end
  end

  def set_foundation_and_walls_top()
    @foundation_top = 0
    @hpxml_bldg.floors.each do |floor|
      # Keeping the floor at ground level for ASHRAE 140 tests yields the expected results
      if floor.is_floor && floor.is_exterior && !@apply_ashrae140_assumptions
        @foundation_top = 2.0
      end
    end
    @hpxml_bldg.foundation_walls.each do |foundation_wall|
      top = -1 * foundation_wall.depth_below_grade + foundation_wall.height
      @foundation_top = top if top > @foundation_top
    end
    @walls_top = @foundation_top + @hpxml_bldg.building_construction.average_ceiling_height * @ncfl_ag
  end

  def set_heating_and_cooling_seasons()
    return if @hpxml_bldg.hvac_controls.size == 0

    hvac_control = @hpxml_bldg.hvac_controls[0]

    htg_start_month = hvac_control.seasons_heating_begin_month
    htg_start_day = hvac_control.seasons_heating_begin_day
    htg_end_month = hvac_control.seasons_heating_end_month
    htg_end_day = hvac_control.seasons_heating_end_day
    clg_start_month = hvac_control.seasons_cooling_begin_month
    clg_start_day = hvac_control.seasons_cooling_begin_day
    clg_end_month = hvac_control.seasons_cooling_end_month
    clg_end_day = hvac_control.seasons_cooling_end_day

    @heating_days = Schedule.get_daily_season(@hpxml_header.sim_calendar_year, htg_start_month, htg_start_day, htg_end_month, htg_end_day)
    @cooling_days = Schedule.get_daily_season(@hpxml_header.sim_calendar_year, clg_start_month, clg_start_day, clg_end_month, clg_end_day)
  end
end

# register the measure to be used by the application
HPXMLtoOpenStudio.new.registerWithApplication<|MERGE_RESOLUTION|>--- conflicted
+++ resolved
@@ -155,11 +155,14 @@
         check_schedule_references(hpxml_bldg.header, hpxml_path)
         in_schedules_csv = 'in.schedules.csv'
         in_schedules_csv = "in.schedules#{i + 1}.csv" if i > 0
+        # Fixme: do we need to check system number of speed?
+        offset_db = hpxml_bldg.hvac_controls.size == 0 ? nil : hpxml_bldg.hvac_controls[0].onoff_thermostat_deadband
         schedules_file = SchedulesFile.new(runner: runner,
                                            schedules_paths: hpxml_bldg.header.schedules_filepaths,
                                            year: Location.get_sim_calendar_year(hpxml.header.sim_calendar_year, epw_file),
                                            unavailable_periods: hpxml.header.unavailable_periods,
-                                           output_path: File.join(output_dir, in_schedules_csv))
+                                           output_path: File.join(output_dir, in_schedules_csv),
+                                           offset_db: offset_db)
         HPXMLDefaults.apply(runner, hpxml, hpxml_bldg, eri_version, weather, epw_file: epw_file, schedules_file: schedules_file)
         hpxml_sch_map[hpxml_bldg] = schedules_file
       end
@@ -417,25 +420,9 @@
     model.setStrictnessLevel('None'.to_StrictnessLevel)
 
     # Init
-<<<<<<< HEAD
-    check_file_references(hpxml_path)
-    # Fixme: do we need to check system number of speed?
-    offset_db = @hpxml.hvac_controls.size == 0 ? nil : @hpxml.hvac_controls[0].onoff_thermostat_deadband
-    epw_file = Location.apply_weather_file(model, epw_path)
-    @schedules_file = SchedulesFile.new(runner: runner, model: model,
-                                        schedules_paths: @hpxml.header.schedules_filepaths,
-                                        year: Location.get_sim_calendar_year(@hpxml.header.sim_calendar_year, epw_file),
-                                        unavailable_periods: @hpxml.header.unavailable_periods,
-                                        output_path: File.join(output_dir, 'in.schedules.csv'),
-                                        offset_db: offset_db)
-    set_defaults_and_globals(runner, output_dir, epw_file, weather, @schedules_file)
-    validate_emissions_files()
-    Location.apply(model, weather, epw_file, @hpxml)
-=======
     OpenStudio::Model::WeatherFile.setWeatherFile(model, epw_file)
     set_defaults_and_globals()
     Location.apply(model, weather, epw_file, @hpxml_header, @hpxml_bldg)
->>>>>>> ff718623
     add_simulation_params(model)
 
     # Conditioned space/zone
@@ -1619,16 +1606,9 @@
           HPXML::HVACTypeMiniSplitAirConditioner,
           HPXML::HVACTypePTAC].include? cooling_system.cooling_system_type
 
-<<<<<<< HEAD
-        airloop_map[sys_id] = HVAC.apply_air_source_hvac_systems(model, cooling_system, heating_system,
-                                                                 sequential_cool_load_fracs, sequential_heat_load_fracs,
-                                                                 living_zone, @hvac_unavailable_periods, @hpxml.hvac_controls[0].onoff_thermostat_deadband > 0.0,
-                                                                 @hpxml.hvac_controls[0].realistic_staging)
-=======
         airloop_map[sys_id] = HVAC.apply_air_source_hvac_systems(model, runner, cooling_system, heating_system, sequential_cool_load_fracs, sequential_heat_load_fracs,
                                                                  weather.data.AnnualMaxDrybulb, weather.data.AnnualMinDrybulb,
                                                                  conditioned_zone, @hvac_unavailable_periods, @schedules_file, @hpxml_bldg)
->>>>>>> ff718623
 
       elsif [HPXML::HVACTypeEvaporativeCooler].include? cooling_system.cooling_system_type
 
@@ -1727,27 +1707,14 @@
 
         airloop_map[sys_id] = HVAC.apply_water_loop_to_air_heat_pump(model, heat_pump,
                                                                      sequential_heat_load_fracs, sequential_cool_load_fracs,
-<<<<<<< HEAD
-                                                                     living_zone, @hvac_unavailable_periods)
-=======
                                                                      conditioned_zone, @hvac_unavailable_periods)
-
->>>>>>> ff718623
       elsif [HPXML::HVACTypeHeatPumpAirToAir,
              HPXML::HVACTypeHeatPumpMiniSplit,
              HPXML::HVACTypeHeatPumpPTHP,
              HPXML::HVACTypeHeatPumpRoom].include? heat_pump.heat_pump_type
-<<<<<<< HEAD
-        airloop_map[sys_id] = HVAC.apply_air_source_hvac_systems(model, heat_pump, heat_pump,
-                                                                 sequential_cool_load_fracs, sequential_heat_load_fracs,
-                                                                 living_zone, @hvac_unavailable_periods, @hpxml.hvac_controls[0].onoff_thermostat_deadband > 0.0,
-                                                                 @hpxml.hvac_controls[0].realistic_staging)
-=======
-
         airloop_map[sys_id] = HVAC.apply_air_source_hvac_systems(model, runner, heat_pump, heat_pump, sequential_cool_load_fracs, sequential_heat_load_fracs,
                                                                  weather.data.AnnualMaxDrybulb, weather.data.AnnualMinDrybulb,
                                                                  conditioned_zone, @hvac_unavailable_periods, @schedules_file, @hpxml_bldg)
->>>>>>> ff718623
       elsif [HPXML::HVACTypeHeatPumpGroundToAir].include? heat_pump.heat_pump_type
 
         airloop_map[sys_id] = HVAC.apply_ground_to_air_heat_pump(model, runner, weather, heat_pump,
@@ -2123,29 +2090,17 @@
 
   def add_unmet_hours_output(model, hpxml_osm_map)
     # We do our own unmet hours calculation via EMS so that we can incorporate,
-<<<<<<< HEAD
-    # e.g., heating/cooling seasons into the logic.
-    hvac_control = @hpxml.hvac_controls[0]
-    is_ddb_control = false
-    if not hvac_control.nil?
-      sim_year = @hpxml.header.sim_calendar_year
-      htg_start_day = Schedule.get_day_num_from_month_day(sim_year, hvac_control.seasons_heating_begin_month, hvac_control.seasons_heating_begin_day)
-      htg_end_day = Schedule.get_day_num_from_month_day(sim_year, hvac_control.seasons_heating_end_month, hvac_control.seasons_heating_end_day)
-      clg_start_day = Schedule.get_day_num_from_month_day(sim_year, hvac_control.seasons_cooling_begin_month, hvac_control.seasons_cooling_begin_day)
-      clg_end_day = Schedule.get_day_num_from_month_day(sim_year, hvac_control.seasons_cooling_end_month, hvac_control.seasons_cooling_end_day)
-      is_ddb_control = (hvac_control.onoff_thermostat_deadband.to_f > 0)
-    end
-=======
     # e.g., heating/cooling seasons into the logic. The calculation layers on top
     # of the built-in EnergyPlus unmet hours output.
 
     # Create sensors and gather data
     htg_sensors, clg_sensors = {}, {}
+    zone_air_temp_sensors, htg_spt_sensors, clg_spt_sensors, onoff_deadbands = {}, {}, {}, {}
     total_heat_load_serveds, total_cool_load_serveds = {}, {}
     htg_start_days, htg_end_days, clg_start_days, clg_end_days = {}, {}, {}, {}
     hpxml_osm_map.each_with_index do |(hpxml_bldg, unit_model), unit|
-      conditioned_zone_name = unit_model.getThermalZones.find { |z| z.additionalProperties.getFeatureAsString('ObjectType').to_s == HPXML::LocationConditionedSpace }.name.to_s
->>>>>>> ff718623
+      conditioned_zone = unit_model.getThermalZones.find { |z| z.additionalProperties.getFeatureAsString('ObjectType').to_s == HPXML::LocationConditionedSpace }
+      conditioned_zone_name = conditioned_zone.name.to_s
 
       # EMS sensors
       htg_sensors[unit] = OpenStudio::Model::EnergyManagementSystemSensor.new(model, 'Zone Heating Setpoint Not Met Time')
@@ -2160,7 +2115,23 @@
       total_cool_load_serveds[unit] = hpxml_bldg.total_fraction_cool_load_served
 
       hvac_control = hpxml_bldg.hvac_controls[0]
-      next unless not hvac_control.nil?
+      next if hvac_control.nil?      
+      if (hvac_control.onoff_thermostat_deadband.to_f > 0)
+        onoff_deadbands[unit] = hvac_control.onoff_thermostat_deadband.to_f
+        zone_air_temp_sensors[unit] = OpenStudio::Model::EnergyManagementSystemSensor.new(model, 'Zone Air Temperature')
+        zone_air_temp_sensors[unit].setName('living_space_temp')
+        zone_air_temp_sensors[unit].setKeyName(conditioned_zone_name)
+
+        htg_sch = conditioned_zone.thermostatSetpointDualSetpoint.get.heatingSetpointTemperatureSchedule.get
+        htg_spt_sensors[unit] = OpenStudio::Model::EnergyManagementSystemSensor.new(model, 'Schedule Value')
+        htg_spt_sensors[unit].setName('htg_spt_sch_value')
+        htg_spt_sensors[unit].setKeyName(htg_sch.name.to_s)
+
+        clg_sch = conditioned_zone.thermostatSetpointDualSetpoint.get.coolingSetpointTemperatureSchedule.get
+        clg_spt_sensors[unit] = OpenStudio::Model::EnergyManagementSystemSensor.new(model, 'Schedule Value')
+        clg_spt_sensors[unit].setName('clg_spt_sch_value')
+        clg_spt_sensors[unit].setKeyName(clg_sch.name.to_s)
+      end
 
       sim_year = @hpxml_header.sim_calendar_year
       htg_start_days[unit] = Schedule.get_day_num_from_month_day(sim_year, hvac_control.seasons_heating_begin_month, hvac_control.seasons_heating_begin_day)
@@ -2171,25 +2142,12 @@
 
     hvac_availability_sensor = model.getEnergyManagementSystemSensors.find { |s| s.additionalProperties.getFeatureAsString('ObjectType').to_s == Constants.ObjectNameHVACAvailabilitySensor }
 
-    if is_ddb_control
-      zone_air_temp_sensor = OpenStudio::Model::EnergyManagementSystemSensor.new(model, 'Zone Air Temperature')
-      zone_air_temp_sensor.setName('living_space_temp')
-      zone_air_temp_sensor.setKeyName(spaces[HPXML::LocationLivingSpace].thermalZone.get.name.to_s)
-
-      htg_sch = spaces[HPXML::LocationLivingSpace].thermalZone.get.thermostatSetpointDualSetpoint.get.heatingSetpointTemperatureSchedule.get
-      sensor_htg_spt = OpenStudio::Model::EnergyManagementSystemSensor.new(model, 'Schedule Value')
-      sensor_htg_spt.setName('htg_spt_sch_value')
-      sensor_htg_spt.setKeyName(htg_sch.name.to_s)
-
-      clg_sch = spaces[HPXML::LocationLivingSpace].thermalZone.get.thermostatSetpointDualSetpoint.get.coolingSetpointTemperatureSchedule.get
-      sensor_clg_spt = OpenStudio::Model::EnergyManagementSystemSensor.new(model, 'Schedule Value')
-      sensor_clg_spt.setName('clg_spt_sch_value')
-      sensor_clg_spt.setKeyName(clg_sch.name.to_s)
-    end
 
     # EMS program
     clg_hrs = 'clg_unmet_hours'
     htg_hrs = 'htg_unmet_hours'
+    unit_clg_hrs = 'unit_clg_unmet_hours'
+    unit_htg_hrs = 'unit_htg_unmet_hours'
     program = OpenStudio::Model::EnergyManagementSystemProgram.new(model)
     program.setName('unmet hours program')
     program.additionalProperties.setFeature('ObjectType', Constants.ObjectNameUnmetHoursProgram)
@@ -2197,6 +2155,7 @@
     program.addLine("Set #{clg_hrs} = 0")
     for unit in 0..hpxml_osm_map.size - 1
       if total_heat_load_serveds[unit] > 0
+        program.addLine("Set #{unit_htg_hrs} = 0")
         if htg_end_days[unit] >= htg_start_days[unit]
           line = "If ((DayOfYear >= #{htg_start_days[unit]}) && (DayOfYear <= #{htg_end_days[unit]}))"
         else
@@ -2204,50 +2163,38 @@
         end
         line += " && (#{hvac_availability_sensor.name} == 1)" if not hvac_availability_sensor.nil?
         program.addLine(line)
-        program.addLine("  If #{htg_sensors[unit].name} > #{htg_hrs}") # Use max hourly value across all units
-        program.addLine("    Set #{htg_hrs} = #{htg_sensors[unit].name}")
+        if zone_air_temp_sensors.keys.include? unit # on off deadband
+          program.addLine("  If #{zone_air_temp_sensors[unit].name} < (#{htg_spt_sensors[unit].name} - #{UnitConversions.convert(onoff_deadbands[unit], 'deltaF', 'deltaC')})")
+          program.addLine("    Set #{unit_htg_hrs} = #{unit_htg_hrs} + #{htg_sensors[unit].name}")
+          program.addLine('  EndIf')
+        else
+          program.addLine("  Set #{unit_htg_hrs} = #{unit_htg_hrs} + #{htg_sensors[unit].name}")
+        end
+        program.addLine("  If #{unit_htg_hrs} > #{htg_hrs}") # Use max hourly value across all units
+        program.addLine("    Set #{htg_hrs} = #{unit_htg_hrs}")
         program.addLine('  EndIf')
         program.addLine('EndIf')
       end
-<<<<<<< HEAD
-      line += " && (#{@hvac_availability_sensor.name} == 1)" if not @hvac_availability_sensor.nil?
+      next unless total_cool_load_serveds[unit] > 0
+
+      program.addLine("Set #{unit_clg_hrs} = 0")
+      if clg_end_days[unit] >= clg_start_days[unit]
+        line = "If ((DayOfYear >= #{clg_start_days[unit]}) && (DayOfYear <= #{clg_end_days[unit]}))"
+      else
+        line = "If ((DayOfYear >= #{clg_start_days[unit]}) || (DayOfYear <= #{clg_end_days[unit]}))"
+      end
+      line += " && (#{hvac_availability_sensor.name} == 1)" if not hvac_availability_sensor.nil?
       program.addLine(line)
-      if is_ddb_control
-        program.addLine("  If #{zone_air_temp_sensor.name} < (#{sensor_htg_spt.name} - #{UnitConversions.convert(hvac_control.onoff_thermostat_deadband, 'deltaF', 'deltaC')})")
-        program.addLine("    Set #{htg_hrs} = #{htg_hrs} + #{htg_sensor.name}")
+      if zone_air_temp_sensors.keys.include? unit # on off deadband
+        program.addLine("  If #{zone_air_temp_sensors[unit].name} > (#{clg_spt_sensors[unit].name} + #{UnitConversions.convert(onoff_deadbands[unit], 'deltaF', 'deltaC')})")
+        program.addLine("    Set #{unit_clg_hrs} = #{unit_clg_hrs} + #{clg_sensors[unit].name}")
         program.addLine('  EndIf')
       else
-        program.addLine("  Set #{htg_hrs} = #{htg_hrs} + #{htg_sensor.name}")
-      end
-      program.addLine('EndIf')
-    end
-    if @hpxml.total_fraction_cool_load_served > 0
-      if clg_end_day >= clg_start_day
-        line = "If ((DayOfYear >= #{clg_start_day}) && (DayOfYear <= #{clg_end_day}))"
-=======
-      next unless total_cool_load_serveds[unit] > 0
-
-      if clg_end_days[unit] >= clg_start_days[unit]
-        line = "If ((DayOfYear >= #{clg_start_days[unit]}) && (DayOfYear <= #{clg_end_days[unit]}))"
->>>>>>> ff718623
-      else
-        line = "If ((DayOfYear >= #{clg_start_days[unit]}) || (DayOfYear <= #{clg_end_days[unit]}))"
-      end
-      line += " && (#{hvac_availability_sensor.name} == 1)" if not hvac_availability_sensor.nil?
-      program.addLine(line)
-<<<<<<< HEAD
-      if is_ddb_control
-        program.addLine("  If #{zone_air_temp_sensor.name} > (#{sensor_clg_spt.name} + #{UnitConversions.convert(hvac_control.onoff_thermostat_deadband, 'deltaF', 'deltaC')})")
-        program.addLine("    Set #{clg_hrs} = #{clg_hrs} + #{clg_sensor.name}")
-        program.addLine('  EndIf')
-      else
-        program.addLine("  Set #{clg_hrs} = #{clg_hrs} + #{clg_sensor.name}")
-      end
-=======
-      program.addLine("  If #{clg_sensors[unit].name} > #{clg_hrs}") # Use max hourly value across all units
-      program.addLine("    Set #{clg_hrs} = #{clg_sensors[unit].name}")
+        program.addLine("  Set #{unit_clg_hrs} = #{unit_clg_hrs} + #{clg_sensors[unit].name}")
+      end
+      program.addLine("  If #{unit_clg_hrs} > #{clg_hrs}") # Use max hourly value across all units
+      program.addLine("    Set #{clg_hrs} = #{unit_clg_hrs}")
       program.addLine('  EndIf')
->>>>>>> ff718623
       program.addLine('EndIf')
     end
 
