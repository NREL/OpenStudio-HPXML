# frozen_string_literal: true

# Require all gems up front; this is much faster than multiple resource
# files lazy loading as needed, as it prevents multiple lookups for the
# same gem.
require 'pathname'
require 'csv'
require 'oga'
require_relative 'resources/airflow'
require_relative 'resources/constants'
require_relative 'resources/constructions'
require_relative 'resources/energyplus'
require_relative 'resources/generator'
require_relative 'resources/geometry'
require_relative 'resources/hotwater_appliances'
require_relative 'resources/hpxml'
require_relative 'resources/hpxml_defaults'
require_relative 'resources/hvac'
require_relative 'resources/hvac_sizing'
require_relative 'resources/lighting'
require_relative 'resources/location'
require_relative 'resources/materials'
require_relative 'resources/misc_loads'
require_relative 'resources/psychrometrics'
require_relative 'resources/pv'
require_relative 'resources/schedules'
require_relative 'resources/simcontrols'
require_relative 'resources/unit_conversions'
require_relative 'resources/util'
require_relative 'resources/validator'
require_relative 'resources/version'
require_relative 'resources/waterheater'
require_relative 'resources/weather'
require_relative 'resources/xmlhelper'

# start the measure
class HPXMLtoOpenStudio < OpenStudio::Measure::ModelMeasure
  # human readable name
  def name
    return 'HPXML to OpenStudio Translator'
  end

  # human readable description
  def description
    return 'Translates HPXML file to OpenStudio Model'
  end

  # human readable description of modeling approach
  def modeler_description
    return ''
  end

  # define the arguments that the user will input
  def arguments(model)
    args = OpenStudio::Measure::OSArgumentVector.new

    arg = OpenStudio::Measure::OSArgument.makeStringArgument('hpxml_path', true)
    arg.setDisplayName('HPXML File Path')
    arg.setDescription('Absolute/relative path of the HPXML file.')
    args << arg

    arg = OpenStudio::Measure::OSArgument.makeStringArgument('output_dir', true)
    arg.setDisplayName('Directory for Output Files')
    arg.setDescription('Absolute/relative path for the output files directory.')
    args << arg

    arg = OpenStudio::Measure::OSArgument.makeBoolArgument('debug', false)
    arg.setDisplayName('Debug Mode?')
    arg.setDescription('If true: 1) Writes in.osm file, 2) Generates additional log output, and 3) Creates all EnergyPlus output files.')
    arg.setDefaultValue(false)
    args << arg

    arg = OpenStudio::Measure::OSArgument.makeBoolArgument('add_component_loads', false)
    arg.setDisplayName('Add component loads?')
    arg.setDescription('If true, adds the calculation of heating/cooling component loads (not enabled by default for faster performance).')
    arg.setDefaultValue(false)
    args << arg

    arg = OpenStudio::Measure::OSArgument.makeBoolArgument('skip_validation', false)
    arg.setDisplayName('Skip Validation?')
    arg.setDescription('If true, bypasses HPXML input validation for faster performance. WARNING: This should only be used if the supplied HPXML file has already been validated against the Schema & Schematron documents.')
    arg.setDefaultValue(false)
    args << arg

    arg = OpenStudio::Measure::OSArgument.makeStringArgument('building_id', false)
    arg.setDisplayName('BuildingID')
    arg.setDescription('The ID of the HPXML Building. Only required if there are multiple Building elements in the HPXML file.')
    args << arg

    return args
  end

  # define what happens when the measure is run
  def run(model, runner, user_arguments)
    super(model, runner, user_arguments)

    # use the built-in error checking
    if !runner.validateUserArguments(arguments(model), user_arguments)
      return false
    end

    Geometry.tear_down_model(model, runner)

    Version.check_openstudio_version()

    # assign the user inputs to variables
    hpxml_path = runner.getStringArgumentValue('hpxml_path', user_arguments)
    output_dir = runner.getStringArgumentValue('output_dir', user_arguments)
    add_component_loads = runner.getBoolArgumentValue('add_component_loads', user_arguments)
    debug = runner.getBoolArgumentValue('debug', user_arguments)
    skip_validation = runner.getBoolArgumentValue('skip_validation', user_arguments)
    building_id = runner.getOptionalStringArgumentValue('building_id', user_arguments)

    unless (Pathname.new hpxml_path).absolute?
      hpxml_path = File.expand_path(File.join(File.dirname(__FILE__), hpxml_path))
    end
    unless File.exist?(hpxml_path) && hpxml_path.downcase.end_with?('.xml')
      fail "'#{hpxml_path}' does not exist or is not an .xml file."
    end

    unless (Pathname.new output_dir).absolute?
      output_dir = File.expand_path(File.join(File.dirname(__FILE__), output_dir))
    end

    if building_id.is_initialized
      building_id = building_id.get
    else
      building_id = nil
    end

    begin
      if skip_validation
        stron_paths = []
      else
        stron_paths = [File.join(File.dirname(__FILE__), 'resources', 'HPXMLvalidator.xml'),
                       File.join(File.dirname(__FILE__), 'resources', 'EPvalidator.xml')]
      end
      hpxml = HPXML.new(hpxml_path: hpxml_path, schematron_validators: stron_paths, building_id: building_id)
      hpxml.errors.each do |error|
        runner.registerError(error)
      end
      hpxml.warnings.each do |warning|
        runner.registerWarning(warning)
      end
      return false unless hpxml.errors.empty?

      epw_path, cache_path = process_weather(hpxml, runner, model, hpxml_path)

      if debug
        epw_output_path = File.join(output_dir, 'in.epw')
        FileUtils.cp(epw_path, epw_output_path)
      end

      OSModel.create(hpxml, runner, model, hpxml_path, epw_path, cache_path, output_dir,
                     add_component_loads, building_id, debug)
    rescue Exception => e
      runner.registerError("#{e.message}\n#{e.backtrace.join("\n")}")
      return false
    end

    return true
  end

  def process_weather(hpxml, runner, model, hpxml_path)
    epw_path = hpxml.climate_and_risk_zones.weather_station_epw_filepath

    if not File.exist? epw_path
      test_epw_path = File.join(File.dirname(hpxml_path), epw_path)
      epw_path = test_epw_path if File.exist? test_epw_path
    end
    if not File.exist? epw_path
      test_epw_path = File.join(File.dirname(__FILE__), '..', 'weather', epw_path)
      epw_path = test_epw_path if File.exist? test_epw_path
    end
    if not File.exist? epw_path
      test_epw_path = File.join(File.dirname(__FILE__), '..', '..', 'weather', epw_path)
      epw_path = test_epw_path if File.exist? test_epw_path
    end
    if not File.exist?(epw_path)
      fail "'#{epw_path}' could not be found."
    end

    cache_path = epw_path.gsub('.epw', '-cache.csv')
    if not File.exist?(cache_path)
      # Process weather file to create cache .csv
      runner.registerWarning("'#{cache_path}' could not be found; regenerating it.")
      epw_file = OpenStudio::EpwFile.new(epw_path)
      OpenStudio::Model::WeatherFile.setWeatherFile(model, epw_file)
      weather = WeatherProcess.new(model, runner)
      begin
        File.open(cache_path, 'wb') do |file|
          weather.dump_to_csv(file)
        end
      rescue SystemCallError
        runner.registerWarning("#{cache_path} could not be written, skipping.")
      end
    end

    return epw_path, cache_path
  end
end

class OSModel
  def self.create(hpxml, runner, model, hpxml_path, epw_path, cache_path, output_dir,
                  add_component_loads, building_id, debug)
    @hpxml = hpxml
    @debug = debug

    @eri_version = @hpxml.header.eri_calculation_version # Hidden feature
    @eri_version = 'latest' if @eri_version.nil?
    @eri_version = Constants.ERIVersions[-1] if @eri_version == 'latest'

    @apply_ashrae140_assumptions = @hpxml.header.apply_ashrae140_assumptions # Hidden feature
    @apply_ashrae140_assumptions = false if @apply_ashrae140_assumptions.nil?

    # Init

    weather, epw_file = Location.apply_weather_file(model, runner, epw_path, cache_path)
    set_defaults_and_globals(runner, output_dir, epw_file, weather)
    Location.apply(model, runner, weather, epw_file, @hpxml)
    add_simulation_params(model)

    @schedules_file = nil
    unless @hpxml.header.schedules_filepath.nil?
      @schedules_file = SchedulesFile.new(runner: runner, model: model, year: hpxml.header.sim_calendar_year,
                                          schedules_path: @hpxml.header.schedules_filepath)
    end

    # Conditioned space/zone

    spaces = {}
    create_or_get_space(model, spaces, HPXML::LocationLivingSpace)
    set_foundation_and_walls_top()
    set_heating_and_cooling_seasons()
    add_setpoints(runner, model, weather, spaces)

    # Geometry/Envelope
    add_roofs(runner, model, spaces)
    add_walls(runner, model, spaces)
    add_rim_joists(runner, model, spaces)
    add_frame_floors(runner, model, spaces)
    add_foundation_walls_slabs(runner, model, spaces)
    add_shading_schedule(runner, model, weather)
    add_windows(runner, model, spaces, weather)
    add_doors(runner, model, spaces)
    add_skylights(runner, model, spaces, weather)
    add_conditioned_floor_area(runner, model, spaces)
    add_thermal_mass(runner, model, spaces)
    update_conditioned_basement(runner, model, spaces)
    Geometry.set_zone_volumes(runner, model, spaces, @hpxml, @apply_ashrae140_assumptions)
    Geometry.explode_surfaces(runner, model, @hpxml, @walls_top)
    add_num_occupants(model, runner, spaces)

    # HVAC

    airloop_map = {} # Map of HPXML System ID -> AirLoopHVAC (or ZoneHVACFourPipeFanCoil)
    add_ideal_system(runner, model, spaces, epw_path)
    add_cooling_system(runner, model, spaces, airloop_map)
    add_heating_system(runner, model, spaces, airloop_map)
    add_heat_pump(runner, model, weather, spaces, airloop_map)
    add_dehumidifiers(runner, model, spaces)
    add_residual_ideal_system(runner, model, spaces)
    add_ceiling_fans(runner, model, weather, spaces)

    # Hot Water

    add_hot_water_and_appliances(runner, model, weather, spaces)

    # Plug Loads & Fuel Loads & Lighting

    add_mels(runner, model, spaces)
    add_mfls(runner, model, spaces)
    add_lighting(runner, model, epw_file, spaces)

    # Pools & Hot Tubs
    add_pools_and_hot_tubs(runner, model, spaces)

    # Other

    add_airflow(runner, model, weather, spaces, airloop_map)
    add_photovoltaics(runner, model)
    add_generators(runner, model)
    add_additional_properties(runner, model, hpxml_path, building_id)

    # Output

    add_loads_output(runner, model, spaces, add_component_loads)
    add_output_control_files(runner, model)
    # Uncomment to debug EMS
    # add_ems_debug_output(runner, model)

    if debug
      osm_output_path = File.join(output_dir, 'in.osm')
      File.write(osm_output_path, model.to_s)
      runner.registerInfo("Wrote file: #{osm_output_path}")
    end
  end

  private

  def self.set_defaults_and_globals(runner, output_dir, epw_file, weather)
    # Initialize
    @remaining_heat_load_frac = 1.0
    @remaining_cool_load_frac = 1.0
    @cond_bsmnt_surfaces = [] # list of surfaces in conditioned basement, used for modification of some surface properties, eg. solar absorptance, view factor, etc.

    # Set globals
    @cfa = @hpxml.building_construction.conditioned_floor_area
    @ncfl = @hpxml.building_construction.number_of_conditioned_floors
    @ncfl_ag = @hpxml.building_construction.number_of_conditioned_floors_above_grade
    @nbeds = @hpxml.building_construction.number_of_bedrooms
    @default_azimuths = HPXMLDefaults.get_default_azimuths(@hpxml)

    # Apply defaults to HPXML object
    HPXMLDefaults.apply(@hpxml, @eri_version, weather, epw_file: epw_file)

    @frac_windows_operable = @hpxml.fraction_of_windows_operable()

    # Write updated HPXML object (w/ defaults) to file for inspection
    hpxml_defaults_path = File.join(output_dir, 'in.xml')
    XMLHelper.write_file(@hpxml.to_oga, hpxml_defaults_path)

    # Now that we've written in.xml, ensure that no capacities/airflows
    # are zero in order to prevent potential E+ errors.
    HVAC.ensure_nonzero_sizing_values(@hpxml)
  end

  def self.add_simulation_params(model)
    SimControls.apply(model, @hpxml)
  end

  def self.update_conditioned_basement(runner, model, spaces)
    return if @cond_bsmnt_surfaces.empty?

    # Update @cond_bsmnt_surfaces to include subsurfaces
    new_cond_bsmnt_surfaces = @cond_bsmnt_surfaces.dup
    @cond_bsmnt_surfaces.each do |cond_bsmnt_surface|
      next if cond_bsmnt_surface.is_a? OpenStudio::Model::InternalMassDefinition
      next if cond_bsmnt_surface.subSurfaces.empty?

      cond_bsmnt_surface.subSurfaces.each do |ss|
        new_cond_bsmnt_surfaces << ss
      end
    end
    @cond_bsmnt_surfaces = new_cond_bsmnt_surfaces.dup

    update_solar_absorptances(runner, model)
    assign_view_factors(runner, model, spaces)
  end

  def self.update_solar_absorptances(runner, model)
    # modify conditioned basement surface properties
    # zero out interior solar absorptance in conditioned basement

    @cond_bsmnt_surfaces.each do |cond_bsmnt_surface|
      # skip windows because windows don't have such property to change.
      next if cond_bsmnt_surface.is_a?(OpenStudio::Model::SubSurface) && (cond_bsmnt_surface.subSurfaceType.downcase == 'fixedwindow')

      adj_surface = nil
      if not cond_bsmnt_surface.is_a? OpenStudio::Model::InternalMassDefinition
        if not cond_bsmnt_surface.is_a? OpenStudio::Model::SubSurface
          adj_surface = cond_bsmnt_surface.adjacentSurface.get if cond_bsmnt_surface.adjacentSurface.is_initialized
        else
          adj_surface = cond_bsmnt_surface.adjacentSubSurface.get if cond_bsmnt_surface.adjacentSubSurface.is_initialized
        end
      end
      const = cond_bsmnt_surface.construction.get
      layered_const = const.to_LayeredConstruction.get
      innermost_material = layered_const.layers[layered_const.numLayers() - 1].to_StandardOpaqueMaterial.get
      # check if target surface is sharing its interior material/construction object with other surfaces
      # if so, need to clone the material/construction and make changes there, then reassign it to target surface
      mat_share = (innermost_material.directUseCount != 1)
      const_share = (const.directUseCount != 1)
      if const_share
        # create new construction + new material for these surfaces
        new_const = const.clone.to_Construction.get
        cond_bsmnt_surface.setConstruction(new_const)
        new_material = innermost_material.clone.to_StandardOpaqueMaterial.get
        layered_const = new_const.to_LayeredConstruction.get
        layered_const.setLayer(layered_const.numLayers() - 1, new_material)
      elsif mat_share
        # create new material for existing unique construction
        new_material = innermost_material.clone.to_StandardOpaqueMaterial.get
        layered_const.setLayer(layered_const.numLayers() - 1, new_material)
      end
      if layered_const.numLayers() == 1
        # split single layer into two to only change its inside facing property
        layer_mat = layered_const.layers[0].to_StandardOpaqueMaterial.get
        layer_mat.setThickness(layer_mat.thickness / 2)
        layered_const.insertLayer(1, layer_mat.clone.to_StandardOpaqueMaterial.get)
      end
      # Re-read innermost material and assign properties after adjustment
      innermost_material = layered_const.layers[layered_const.numLayers() - 1].to_StandardOpaqueMaterial.get
      innermost_material.setSolarAbsorptance(0.0)
      innermost_material.setVisibleAbsorptance(0.0)
      next if adj_surface.nil?

      # Create new construction in case of shared construction.
      layered_const_adj = OpenStudio::Model::Construction.new(model)
      layered_const_adj.setName(cond_bsmnt_surface.construction.get.name.get + ' Reversed Bsmnt')
      layered_const_adj.setLayers(cond_bsmnt_surface.construction.get.to_LayeredConstruction.get.layers.reverse())
      adj_surface.construction.get.remove if adj_surface.construction.get.directUseCount == 1
      adj_surface.setConstruction(layered_const_adj)
    end
  end

  def self.assign_view_factors(runner, model, spaces)
    # zero out view factors between conditioned basement surfaces and living zone surfaces
    all_surfaces = [] # all surfaces in single conditioned space
    lv_surfaces = []  # surfaces in living
    cond_base_surfaces = [] # surfaces in conditioned basement

    spaces[HPXML::LocationLivingSpace].surfaces.each do |surface|
      surface.subSurfaces.each do |sub_surface|
        all_surfaces << sub_surface
      end
      all_surfaces << surface
    end
    spaces[HPXML::LocationLivingSpace].internalMass.each do |im|
      all_surfaces << im
    end

    all_surfaces.each do |surface|
      if @cond_bsmnt_surfaces.include?(surface) ||
         ((@cond_bsmnt_surfaces.include? surface.internalMassDefinition) if surface.is_a? OpenStudio::Model::InternalMass)
        cond_base_surfaces << surface
      else
        lv_surfaces << surface
      end
    end

    all_surfaces.sort!

    # calculate view factors separately for living and conditioned basement
    vf_map_lv = calc_approximate_view_factor(runner, model, lv_surfaces)
    vf_map_cb = calc_approximate_view_factor(runner, model, cond_base_surfaces)

    zone_prop = spaces[HPXML::LocationLivingSpace].thermalZone.get.getZonePropertyUserViewFactorsBySurfaceName

    all_surfaces.each do |from_surface|
      all_surfaces.each do |to_surface|
        next if (vf_map_lv[from_surface].nil? || vf_map_lv[from_surface][to_surface].nil?) &&
                (vf_map_cb[from_surface].nil? || vf_map_cb[from_surface][to_surface].nil?)

        if lv_surfaces.include? from_surface
          vf = vf_map_lv[from_surface][to_surface]
        else
          vf = vf_map_cb[from_surface][to_surface]
        end
        next if vf < 0.05 # Skip small view factors to reduce runtime

        os_vf = OpenStudio::Model::ViewFactor.new(from_surface, to_surface, vf.round(10))
        zone_prop.addViewFactor(os_vf)
      end
    end
  end

  def self.calc_approximate_view_factor(runner, model, all_surfaces)
    # calculate approximate view factor using E+ approach
    # used for recalculating single thermal zone view factor matrix
    return {} if all_surfaces.size == 0
    if all_surfaces.size <= 3
      fail 'less than three surfaces in conditioned space. Please double check.'
    end

    s_azimuths = {}
    s_tilts = {}
    s_types = {}
    all_surfaces.each do |surface|
      if surface.is_a? OpenStudio::Model::InternalMass
        # Assumed values consistent with EnergyPlus source code
        s_azimuths[surface] = 0.0
        s_tilts[surface] = 90.0
      else
        s_azimuths[surface] = UnitConversions.convert(surface.azimuth, 'rad', 'deg')
        s_tilts[surface] = UnitConversions.convert(surface.tilt, 'rad', 'deg')
        if surface.is_a? OpenStudio::Model::SubSurface
          s_types[surface] = surface.surface.get.surfaceType.downcase
        else
          s_types[surface] = surface.surfaceType.downcase
        end
      end
    end

    same_ang_limit = 10.0
    vf_map = {}
    all_surfaces.each do |surface| # surface, subsurface, and internal mass
      surface_vf_map = {}

      # sum all the surface area that could be seen by surface1 up
      zone_seen_area = 0.0
      seen_surface = {}
      all_surfaces.each do |surface2|
        next if surface2 == surface
        next if surface2.is_a? OpenStudio::Model::SubSurface

        seen_surface[surface2] = false
        if surface2.is_a? OpenStudio::Model::InternalMass
          # all surfaces see internal mass
          zone_seen_area += surface2.surfaceArea.get
          seen_surface[surface2] = true
        else
          if (s_types[surface2] == 'floor') ||
             ((s_types[surface] == 'floor') && (s_types[surface2] == 'roofceiling')) ||
             ((s_azimuths[surface] - s_azimuths[surface2]).abs > same_ang_limit) ||
             ((s_tilts[surface] - s_tilts[surface2]).abs > same_ang_limit)
            zone_seen_area += surface2.grossArea # include subsurface area
            seen_surface[surface2] = true
          end
        end
      end

      all_surfaces.each do |surface2|
        next if surface2 == surface
        next if surface2.is_a? OpenStudio::Model::SubSurface # handled together with its parent surface
        next unless seen_surface[surface2]

        if surface2.is_a? OpenStudio::Model::InternalMass
          surface_vf_map[surface2] = surface2.surfaceArea.get / zone_seen_area
        else # surfaces
          if surface2.subSurfaces.size > 0
            # calculate surface and its sub surfaces view factors
            if surface2.netArea > 0.1 # base surface of a sub surface: window/door etc.
              fail "Unexpected net area for surface '#{surface2.name}'."
            end

            surface2.subSurfaces.each do |sub_surface|
              surface_vf_map[sub_surface] = sub_surface.grossArea / zone_seen_area
            end
          else # no subsurface
            surface_vf_map[surface2] = surface2.grossArea / zone_seen_area
          end
        end
      end
      vf_map[surface] = surface_vf_map
    end
    return vf_map
  end

  def self.add_num_occupants(model, runner, spaces)
    # Occupants
    num_occ = @hpxml.building_occupancy.number_of_residents
    return if num_occ <= 0

    Geometry.apply_occupants(model, @hpxml, num_occ, @cfa, spaces[HPXML::LocationLivingSpace], @schedules_file)
  end

  def self.create_or_get_space(model, spaces, location)
    if spaces[location].nil?
      Geometry.create_space_and_zone(model, spaces, location)
    end
    return spaces[location]
  end

  def self.add_roofs(runner, model, spaces)
    @hpxml.roofs.each do |roof|
      next if roof.net_area < 1.0 # skip modeling net surface area for surfaces comprised entirely of subsurface area

      if roof.azimuth.nil?
        if roof.pitch > 0
          azimuths = @default_azimuths # Model as four directions for average exterior incident solar
        else
          azimuths = [@default_azimuths[0]] # Arbitrary azimuth for flat roof
        end
      else
        azimuths = [roof.azimuth]
      end

      surfaces = []

      azimuths.each do |azimuth|
        width = Math::sqrt(roof.net_area)
        length = (roof.net_area / width) / azimuths.size
        tilt = roof.pitch / 12.0
        z_origin = @walls_top + 0.5 * Math.sin(Math.atan(tilt)) * width

        vertices = Geometry.create_roof_vertices(length, width, z_origin, azimuth, tilt)
        surface = OpenStudio::Model::Surface.new(vertices, model)
        surfaces << surface
        surface.additionalProperties.setFeature('Length', length)
        surface.additionalProperties.setFeature('Width', width)
        surface.additionalProperties.setFeature('Azimuth', azimuth)
        surface.additionalProperties.setFeature('Tilt', tilt)
        surface.additionalProperties.setFeature('SurfaceType', 'Roof')
        if azimuths.size > 1
          surface.setName("#{roof.id}:#{azimuth}")
        else
          surface.setName(roof.id)
        end
        surface.setSurfaceType('RoofCeiling')
        surface.setOutsideBoundaryCondition('Outdoors')
        set_surface_interior(model, spaces, surface, roof)
      end

      next if surfaces.empty?

      # Apply construction
      has_radiant_barrier = roof.radiant_barrier
      if has_radiant_barrier
        radiant_barrier_grade = roof.radiant_barrier_grade
      end
      # FUTURE: Create Constructions.get_air_film(surface) method; use in measure.rb and hpxml_translator_test.rb
      inside_film = Material.AirFilmRoof(Geometry.get_roof_pitch([surfaces[0]]))
      outside_film = Material.AirFilmOutside
      mat_roofing = Material.RoofMaterial(roof.roof_type)
      if @apply_ashrae140_assumptions
        inside_film = Material.AirFilmRoofASHRAE140
        outside_film = Material.AirFilmOutsideASHRAE140
      end
      mat_int_finish = Material.InteriorFinishMaterial(roof.interior_finish_type, roof.interior_finish_thickness)
      if mat_int_finish.nil?
        fallback_mat_int_finish = nil
      else
        fallback_mat_int_finish = Material.InteriorFinishMaterial(mat_int_finish.name, 0.1) # Try thin material
      end

      install_grade = 1
      assembly_r = roof.insulation_assembly_r_value

      if not mat_int_finish.nil?
        # Closed cavity
        constr_sets = [
          WoodStudConstructionSet.new(Material.Stud2x(8.0), 0.07, 20.0, 0.75, mat_int_finish, mat_roofing),    # 2x8, 24" o.c. + R20
          WoodStudConstructionSet.new(Material.Stud2x(8.0), 0.07, 10.0, 0.75, mat_int_finish, mat_roofing),    # 2x8, 24" o.c. + R10
          WoodStudConstructionSet.new(Material.Stud2x(8.0), 0.07, 0.0, 0.75, mat_int_finish, mat_roofing),     # 2x8, 24" o.c.
          WoodStudConstructionSet.new(Material.Stud2x6, 0.07, 0.0, 0.75, mat_int_finish, mat_roofing),         # 2x6, 24" o.c.
          WoodStudConstructionSet.new(Material.Stud2x4, 0.07, 0.0, 0.5, mat_int_finish, mat_roofing),          # 2x4, 16" o.c.
          WoodStudConstructionSet.new(Material.Stud2x4, 0.01, 0.0, 0.0, fallback_mat_int_finish, mat_roofing), # Fallback
        ]
        match, constr_set, cavity_r = Constructions.pick_wood_stud_construction_set(assembly_r, constr_sets, inside_film, outside_film, roof.id)

        Constructions.apply_closed_cavity_roof(runner, model, surfaces, "#{roof.id} construction",
                                               cavity_r, install_grade,
                                               constr_set.stud.thick_in,
                                               true, constr_set.framing_factor,
                                               constr_set.mat_int_finish,
                                               constr_set.osb_thick_in, constr_set.rigid_r,
                                               constr_set.mat_ext_finish, has_radiant_barrier,
                                               inside_film, outside_film, radiant_barrier_grade,
                                               roof.solar_absorptance, roof.emittance)
      else
        # Open cavity
        constr_sets = [
          GenericConstructionSet.new(10.0, 0.5, nil, mat_roofing), # w/R-10 rigid
          GenericConstructionSet.new(0.0, 0.5, nil, mat_roofing),  # Standard
          GenericConstructionSet.new(0.0, 0.0, nil, mat_roofing),  # Fallback
        ]
        match, constr_set, layer_r = Constructions.pick_generic_construction_set(assembly_r, constr_sets, inside_film, outside_film, roof.id)

        cavity_r = 0
        cavity_ins_thick_in = 0
        framing_factor = 0
        framing_thick_in = 0

        Constructions.apply_open_cavity_roof(runner, model, surfaces, "#{roof.id} construction",
                                             cavity_r, install_grade, cavity_ins_thick_in,
                                             framing_factor, framing_thick_in,
                                             constr_set.osb_thick_in, layer_r + constr_set.rigid_r,
                                             constr_set.mat_ext_finish, has_radiant_barrier,
                                             inside_film, outside_film, radiant_barrier_grade,
                                             roof.solar_absorptance, roof.emittance)
      end
      Constructions.check_surface_assembly_rvalue(runner, surfaces, inside_film, outside_film, assembly_r, match)
    end
  end

  def self.add_walls(runner, model, spaces)
    @hpxml.walls.each do |wall|
      next if wall.net_area < 1.0 # skip modeling net surface area for surfaces comprised entirely of subsurface area

      if wall.azimuth.nil?
        if wall.is_exterior
          azimuths = @default_azimuths # Model as four directions for average exterior incident solar
        else
          azimuths = [@default_azimuths[0]] # Arbitrary direction, doesn't receive exterior incident solar
        end
      else
        azimuths = [wall.azimuth]
      end

      surfaces = []

      azimuths.each do |azimuth|
        height = 8.0 * @ncfl_ag
        length = (wall.net_area / height) / azimuths.size
        z_origin = @foundation_top

        vertices = Geometry.create_wall_vertices(length, height, z_origin, azimuth)
        surface = OpenStudio::Model::Surface.new(vertices, model)
        surfaces << surface
        surface.additionalProperties.setFeature('Length', length)
        surface.additionalProperties.setFeature('Azimuth', azimuth)
        surface.additionalProperties.setFeature('Tilt', 90.0)
        surface.additionalProperties.setFeature('SurfaceType', 'Wall')
        if azimuths.size > 1
          surface.setName("#{wall.id}:#{azimuth}")
        else
          surface.setName(wall.id)
        end
        surface.setSurfaceType('Wall')
        set_surface_interior(model, spaces, surface, wall)
        set_surface_exterior(model, spaces, surface, wall)
        if wall.is_interior
          surface.setSunExposure('NoSun')
          surface.setWindExposure('NoWind')
        end
      end

      next if surfaces.empty?

      # Apply construction
      # The code below constructs a reasonable wall construction based on the
      # wall type while ensuring the correct assembly R-value.

      inside_film = Material.AirFilmVertical
      if wall.is_exterior
        outside_film = Material.AirFilmOutside
        mat_ext_finish = Material.ExteriorFinishMaterial(wall.siding)
      else
        outside_film = Material.AirFilmVertical
        mat_ext_finish = nil
      end
      if @apply_ashrae140_assumptions
        inside_film = Material.AirFilmVerticalASHRAE140
        outside_film = Material.AirFilmOutsideASHRAE140
      end
      mat_int_finish = Material.InteriorFinishMaterial(wall.interior_finish_type, wall.interior_finish_thickness)

      Constructions.apply_wall_construction(runner, model, surfaces, wall.id, wall.wall_type, wall.insulation_assembly_r_value,
                                            mat_int_finish, inside_film, outside_film, mat_ext_finish, wall.solar_absorptance,
                                            wall.emittance)
    end
  end

  def self.add_rim_joists(runner, model, spaces)
    @hpxml.rim_joists.each do |rim_joist|
      if rim_joist.azimuth.nil?
        if rim_joist.is_exterior
          azimuths = @default_azimuths # Model as four directions for average exterior incident solar
        else
          azimuths = [@default_azimuths[0]] # Arbitrary direction, doesn't receive exterior incident solar
        end
      else
        azimuths = [rim_joist.azimuth]
      end

      surfaces = []

      azimuths.each do |azimuth|
        height = 1.0
        length = (rim_joist.area / height) / azimuths.size
        z_origin = @foundation_top

        vertices = Geometry.create_wall_vertices(length, height, z_origin, azimuth)
        surface = OpenStudio::Model::Surface.new(vertices, model)
        surfaces << surface
        surface.additionalProperties.setFeature('Length', length)
        surface.additionalProperties.setFeature('Azimuth', azimuth)
        surface.additionalProperties.setFeature('Tilt', 90.0)
        surface.additionalProperties.setFeature('SurfaceType', 'RimJoist')
        if azimuths.size > 1
          surface.setName("#{rim_joist.id}:#{azimuth}")
        else
          surface.setName(rim_joist.id)
        end
        surface.setSurfaceType('Wall')
        set_surface_interior(model, spaces, surface, rim_joist)
        set_surface_exterior(model, spaces, surface, rim_joist)
        if rim_joist.is_interior
          surface.setSunExposure('NoSun')
          surface.setWindExposure('NoWind')
        end
      end

      # Apply construction

      inside_film = Material.AirFilmVertical
      if rim_joist.is_exterior
        outside_film = Material.AirFilmOutside
        mat_ext_finish = Material.ExteriorFinishMaterial(rim_joist.siding)
      else
        outside_film = Material.AirFilmVertical
        mat_ext_finish = nil
      end

      assembly_r = rim_joist.insulation_assembly_r_value

      constr_sets = [
        WoodStudConstructionSet.new(Material.Stud2x(2.0), 0.17, 20.0, 2.0, nil, mat_ext_finish),  # 2x4 + R20
        WoodStudConstructionSet.new(Material.Stud2x(2.0), 0.17, 10.0, 2.0, nil, mat_ext_finish),  # 2x4 + R10
        WoodStudConstructionSet.new(Material.Stud2x(2.0), 0.17, 0.0, 2.0, nil, mat_ext_finish),   # 2x4
        WoodStudConstructionSet.new(Material.Stud2x(2.0), 0.01, 0.0, 0.0, nil, mat_ext_finish),   # Fallback
      ]
      match, constr_set, cavity_r = Constructions.pick_wood_stud_construction_set(assembly_r, constr_sets, inside_film, outside_film, rim_joist.id)
      install_grade = 1

      Constructions.apply_rim_joist(runner, model, surfaces, "#{rim_joist.id} construction",
                                    cavity_r, install_grade, constr_set.framing_factor,
                                    constr_set.mat_int_finish, constr_set.osb_thick_in,
                                    constr_set.rigid_r, constr_set.mat_ext_finish,
                                    inside_film, outside_film, rim_joist.solar_absorptance,
                                    rim_joist.emittance)
      Constructions.check_surface_assembly_rvalue(runner, surfaces, inside_film, outside_film, assembly_r, match)
    end
  end

  def self.add_frame_floors(runner, model, spaces)
    @hpxml.frame_floors.each do |frame_floor|
      area = frame_floor.area
      width = Math::sqrt(area)
      length = area / width
      if frame_floor.interior_adjacent_to.include?('attic') || frame_floor.exterior_adjacent_to.include?('attic')
        z_origin = @walls_top
      else
        z_origin = @foundation_top
      end

      if frame_floor.is_ceiling
        vertices = Geometry.create_ceiling_vertices(length, width, z_origin, @default_azimuths)
        surface = OpenStudio::Model::Surface.new(vertices, model)
        surface.additionalProperties.setFeature('SurfaceType', 'Ceiling')
      else
        vertices = Geometry.create_floor_vertices(length, width, z_origin, @default_azimuths)
        surface = OpenStudio::Model::Surface.new(vertices, model)
        surface.additionalProperties.setFeature('SurfaceType', 'Floor')
      end
      surface.additionalProperties.setFeature('Tilt', 0.0)
      set_surface_interior(model, spaces, surface, frame_floor)
      set_surface_exterior(model, spaces, surface, frame_floor)
      surface.setName(frame_floor.id)
      if frame_floor.is_interior
        surface.setSunExposure('NoSun')
        surface.setWindExposure('NoWind')
      elsif frame_floor.is_floor
        surface.setSunExposure('NoSun')
      end

      # Apply construction

      if frame_floor.is_ceiling
        if @apply_ashrae140_assumptions
          # Attic floor
          inside_film = Material.AirFilmFloorASHRAE140
          outside_film = Material.AirFilmFloorASHRAE140
        else
          inside_film = Material.AirFilmFloorAverage
          outside_film = Material.AirFilmFloorAverage
        end
        mat_int_finish = Material.InteriorFinishMaterial(frame_floor.interior_finish_type, frame_floor.interior_finish_thickness)
        if mat_int_finish.nil?
          fallback_mat_int_finish = nil
        else
          fallback_mat_int_finish = Material.InteriorFinishMaterial(mat_int_finish.name, 0.1) # Try thin material
        end
        constr_sets = [
          WoodStudConstructionSet.new(Material.Stud2x6, 0.10, 50.0, 0.0, mat_int_finish, nil),         # 2x6, 24" o.c. + R50
          WoodStudConstructionSet.new(Material.Stud2x6, 0.10, 40.0, 0.0, mat_int_finish, nil),         # 2x6, 24" o.c. + R40
          WoodStudConstructionSet.new(Material.Stud2x6, 0.10, 30.0, 0.0, mat_int_finish, nil),         # 2x6, 24" o.c. + R30
          WoodStudConstructionSet.new(Material.Stud2x6, 0.10, 20.0, 0.0, mat_int_finish, nil),         # 2x6, 24" o.c. + R20
          WoodStudConstructionSet.new(Material.Stud2x6, 0.10, 10.0, 0.0, mat_int_finish, nil),         # 2x6, 24" o.c. + R10
          WoodStudConstructionSet.new(Material.Stud2x4, 0.13, 0.0, 0.0, mat_int_finish, nil),          # 2x4, 16" o.c.
          WoodStudConstructionSet.new(Material.Stud2x4, 0.01, 0.0, 0.0, fallback_mat_int_finish, nil), # Fallback
        ]
      else # Floor
        if @apply_ashrae140_assumptions
          # Raised floor
          inside_film = Material.AirFilmFloorASHRAE140
          outside_film = Material.AirFilmFloorZeroWindASHRAE140
          surface.setWindExposure('NoWind')
          covering = Material.CoveringBare(1.0)
        else
          inside_film = Material.AirFilmFloorReduced
          if frame_floor.is_exterior
            outside_film = Material.AirFilmOutside
          else
            outside_film = Material.AirFilmFloorReduced
          end
          if frame_floor.interior_adjacent_to == HPXML::LocationLivingSpace
            covering = Material.CoveringBare
          end
        end
        if covering.nil?
          fallback_covering = nil
        else
          fallback_covering = Material.CoveringBare(0.8, 0.01) # Try thin material
        end
        constr_sets = [
          WoodStudConstructionSet.new(Material.Stud2x6, 0.10, 20.0, 0.75, nil, covering),        # 2x6, 24" o.c. + R20
          WoodStudConstructionSet.new(Material.Stud2x6, 0.10, 10.0, 0.75, nil, covering),        # 2x6, 24" o.c. + R10
          WoodStudConstructionSet.new(Material.Stud2x6, 0.10, 0.0, 0.75, nil, covering),         # 2x6, 24" o.c.
          WoodStudConstructionSet.new(Material.Stud2x4, 0.13, 0.0, 0.5, nil, covering),          # 2x4, 16" o.c.
          WoodStudConstructionSet.new(Material.Stud2x4, 0.01, 0.0, 0.0, nil, fallback_covering), # Fallback
        ]
      end
      assembly_r = frame_floor.insulation_assembly_r_value

      match, constr_set, cavity_r = Constructions.pick_wood_stud_construction_set(assembly_r, constr_sets, inside_film, outside_film, frame_floor.id)

      install_grade = 1
      if frame_floor.is_ceiling

        Constructions.apply_ceiling(runner, model, [surface], "#{frame_floor.id} construction",
                                    cavity_r, install_grade,
                                    constr_set.rigid_r, constr_set.framing_factor,
                                    constr_set.stud.thick_in, constr_set.mat_int_finish,
                                    inside_film, outside_film)

      else # Floor
        Constructions.apply_floor(runner, model, [surface], "#{frame_floor.id} construction",
                                  cavity_r, install_grade,
                                  constr_set.framing_factor, constr_set.stud.thick_in,
                                  constr_set.osb_thick_in, constr_set.rigid_r,
                                  constr_set.mat_ext_finish, inside_film, outside_film)
      end

      Constructions.check_surface_assembly_rvalue(runner, [surface], inside_film, outside_film, assembly_r, match)
    end
  end

  def self.add_foundation_walls_slabs(runner, model, spaces)
    foundation_types = @hpxml.slabs.map { |s| s.interior_adjacent_to }.uniq

    foundation_types.each do |foundation_type|
      # Get attached foundation walls/slabs
      fnd_walls = []
      slabs = []
      @hpxml.foundation_walls.each do |foundation_wall|
        next unless foundation_wall.interior_adjacent_to == foundation_type
        next if foundation_wall.net_area < 1.0 # skip modeling net surface area for surfaces comprised entirely of subsurface area

        fnd_walls << foundation_wall
      end
      @hpxml.slabs.each do |slab|
        next unless slab.interior_adjacent_to == foundation_type

        slabs << slab
        slab.exposed_perimeter = [slab.exposed_perimeter, 1.0].max # minimum value to prevent error if no exposed slab
      end

      # Calculate combinations of slabs/walls for each Kiva instance
      kiva_instances = get_kiva_instances(fnd_walls, slabs)

      # Obtain some wall/slab information
      fnd_wall_lengths = {}
      fnd_walls.each do |foundation_wall|
        next unless foundation_wall.is_exterior

        fnd_wall_lengths[foundation_wall] = foundation_wall.area / foundation_wall.height
      end
      slab_exp_perims = {}
      slab_areas = {}
      slabs.each do |slab|
        slab_exp_perims[slab] = slab.exposed_perimeter
        slab_areas[slab] = slab.area
      end
      total_slab_exp_perim = slab_exp_perims.values.sum(0.0)
      total_slab_area = slab_areas.values.sum(0.0)
      total_fnd_wall_length = fnd_wall_lengths.values.sum(0.0)

      no_wall_slab_exp_perim = {}

      kiva_instances.each do |foundation_wall, slab|
        # Apportion referenced walls/slabs for this Kiva instance
        slab_frac = slab_exp_perims[slab] / total_slab_exp_perim
        if total_fnd_wall_length > 0
          fnd_wall_frac = fnd_wall_lengths[foundation_wall] / total_fnd_wall_length
        else
          fnd_wall_frac = 1.0 # Handle slab foundation type
        end

        kiva_foundation = nil
        if not foundation_wall.nil?
          # Add exterior foundation wall surface
          kiva_foundation = add_foundation_wall(runner, model, spaces, foundation_wall, slab_frac,
                                                total_fnd_wall_length, total_slab_exp_perim)
        end

        # Add single combined foundation slab surface (for similar surfaces)
        slab_exp_perim = slab_exp_perims[slab] * fnd_wall_frac
        slab_area = slab_areas[slab] * fnd_wall_frac
        no_wall_slab_exp_perim[slab] = 0.0 if no_wall_slab_exp_perim[slab].nil?
        if (not foundation_wall.nil?) && (slab_exp_perim > fnd_wall_lengths[foundation_wall] * slab_frac)
          # Keep track of no-wall slab exposed perimeter
          no_wall_slab_exp_perim[slab] += (slab_exp_perim - fnd_wall_lengths[foundation_wall] * slab_frac)

          # Reduce this slab's exposed perimeter so that EnergyPlus does not automatically
          # create a second no-wall Kiva instance for each of our Kiva instances.
          # Instead, we will later create our own Kiva instance to account for it.
          # This reduces the number of Kiva instances we end up with.
          exp_perim_frac = (fnd_wall_lengths[foundation_wall] * slab_frac) / slab_exp_perim
          slab_exp_perim *= exp_perim_frac
          slab_area *= exp_perim_frac
        end
        if not foundation_wall.nil?
          z_origin = -1 * foundation_wall.depth_below_grade # Position based on adjacent foundation walls
        else
          z_origin = -1 * slab.depth_below_grade
        end
        kiva_foundation = add_foundation_slab(runner, model, spaces, slab, slab_exp_perim,
                                              slab_area, z_origin, kiva_foundation)
      end

      # For each slab, create a no-wall Kiva slab instance if needed.
      slabs.each do |slab|
        next unless no_wall_slab_exp_perim[slab] > 1.0

        z_origin = 0
        slab_area = total_slab_area * no_wall_slab_exp_perim[slab] / total_slab_exp_perim
        kiva_foundation = add_foundation_slab(runner, model, spaces, slab, no_wall_slab_exp_perim[slab],
                                              slab_area, z_origin, nil)
      end

      # Interzonal foundation wall surfaces
      # The above-grade portion of these walls are modeled as EnergyPlus surfaces with standard adjacency.
      # The below-grade portion of these walls (in contact with ground) are not modeled, as Kiva does not
      # calculate heat flow between two zones through the ground.
      fnd_walls.each do |foundation_wall|
        next unless foundation_wall.is_interior

        ag_height = foundation_wall.height - foundation_wall.depth_below_grade
        ag_net_area = foundation_wall.net_area * ag_height / foundation_wall.height
        next if ag_net_area < 1.0

        length = ag_net_area / ag_height
        z_origin = -1 * ag_height
        if foundation_wall.azimuth.nil?
          azimuth = @default_azimuths[0] # Arbitrary direction, doesn't receive exterior incident solar
        else
          azimuth = foundation_wall.azimuth
        end

        vertices = Geometry.create_wall_vertices(length, ag_height, z_origin, azimuth)
        surface = OpenStudio::Model::Surface.new(vertices, model)
        surface.additionalProperties.setFeature('Length', length)
        surface.additionalProperties.setFeature('Azimuth', azimuth)
        surface.additionalProperties.setFeature('Tilt', 90.0)
        surface.additionalProperties.setFeature('SurfaceType', 'FoundationWall')
        surface.setName(foundation_wall.id)
        surface.setSurfaceType('Wall')
        set_surface_interior(model, spaces, surface, foundation_wall)
        set_surface_exterior(model, spaces, surface, foundation_wall)
        surface.setSunExposure('NoSun')
        surface.setWindExposure('NoWind')

        # Apply construction

        wall_type = HPXML::WallTypeConcrete
        inside_film = Material.AirFilmVertical
        outside_film = Material.AirFilmVertical
        assembly_r = foundation_wall.insulation_assembly_r_value
        mat_int_finish = Material.InteriorFinishMaterial(foundation_wall.interior_finish_type, foundation_wall.interior_finish_thickness)
        if assembly_r.nil?
          concrete_thick_in = foundation_wall.thickness
          int_r = foundation_wall.insulation_interior_r_value
          ext_r = foundation_wall.insulation_exterior_r_value
          mat_concrete = Material.Concrete(concrete_thick_in)
          mat_int_finish_rvalue = mat_int_finish.nil? ? 0.0 : mat_int_finish.rvalue
          assembly_r = int_r + ext_r + mat_concrete.rvalue + mat_int_finish_rvalue + inside_film.rvalue + outside_film.rvalue
        end
        mat_ext_finish = nil

        Constructions.apply_wall_construction(runner, model, [surface], foundation_wall.id, wall_type, assembly_r,
                                              mat_int_finish, inside_film, outside_film, mat_ext_finish, nil, nil)
      end
    end
  end

  def self.add_foundation_wall(runner, model, spaces, foundation_wall, slab_frac,
                               total_fnd_wall_length, total_slab_exp_perim)

    net_area = foundation_wall.net_area * slab_frac
    gross_area = foundation_wall.area * slab_frac
    height = foundation_wall.height
    height_ag = height - foundation_wall.depth_below_grade
    z_origin = -1 * foundation_wall.depth_below_grade
    length = gross_area / height
    if foundation_wall.azimuth.nil?
      azimuth = @default_azimuths[0] # Arbitrary; solar incidence in Kiva is applied as an orientation average (to the above grade portion of the wall)
    else
      azimuth = foundation_wall.azimuth
    end

    if total_fnd_wall_length > total_slab_exp_perim
      # Calculate exposed section of wall based on slab's total exposed perimeter.
      length *= total_slab_exp_perim / total_fnd_wall_length
    end

    if gross_area > net_area
      # Create a "notch" in the wall to account for the subsurfaces. This ensures that
      # we preserve the appropriate wall height, length, and area for Kiva.
      subsurface_area = gross_area - net_area
    else
      subsurface_area = 0
    end

    vertices = Geometry.create_wall_vertices(length, height, z_origin, azimuth, subsurface_area: subsurface_area)
    surface = OpenStudio::Model::Surface.new(vertices, model)
    surface.additionalProperties.setFeature('Length', length)
    surface.additionalProperties.setFeature('Azimuth', azimuth)
    surface.additionalProperties.setFeature('Tilt', 90.0)
    surface.additionalProperties.setFeature('SurfaceType', 'FoundationWall')
    surface.setName(foundation_wall.id)
    surface.setSurfaceType('Wall')
    set_surface_interior(model, spaces, surface, foundation_wall)
    set_surface_exterior(model, spaces, surface, foundation_wall)

    concrete_thick_in = foundation_wall.thickness
    assembly_r = foundation_wall.insulation_assembly_r_value
    mat_int_finish = Material.InteriorFinishMaterial(foundation_wall.interior_finish_type, foundation_wall.interior_finish_thickness)
    if not assembly_r.nil?
      ext_rigid_height = height
      ext_rigid_offset = 0.0
      inside_film = Material.AirFilmVertical
      mat_concrete = Material.Concrete(concrete_thick_in)
      mat_int_finish_rvalue = mat_int_finish.nil? ? 0.0 : mat_int_finish.rvalue
      ext_rigid_r = assembly_r - mat_concrete.rvalue - mat_int_finish_rvalue - inside_film.rvalue
      int_rigid_r = 0.0
      if ext_rigid_r < 0 # Try without interior finish
        mat_int_finish = nil
        ext_rigid_r = assembly_r - mat_concrete.rvalue - inside_film.rvalue
      end
      if (ext_rigid_r > 0) && (ext_rigid_r < 0.1)
        ext_rigid_r = 0.0 # Prevent tiny strip of insulation
      end
      if ext_rigid_r < 0
        ext_rigid_r = 0.0
        match = false
      else
        match = true
      end
    else
      ext_rigid_offset = foundation_wall.insulation_exterior_distance_to_top
      ext_rigid_height = foundation_wall.insulation_exterior_distance_to_bottom - ext_rigid_offset
      ext_rigid_r = foundation_wall.insulation_exterior_r_value
      int_rigid_offset = foundation_wall.insulation_interior_distance_to_top
      int_rigid_height = foundation_wall.insulation_interior_distance_to_bottom - int_rigid_offset
      int_rigid_r = foundation_wall.insulation_interior_r_value
    end

    Constructions.apply_foundation_wall(runner, model, [surface], "#{foundation_wall.id} construction",
                                        ext_rigid_offset, int_rigid_offset, ext_rigid_height, int_rigid_height,
                                        ext_rigid_r, int_rigid_r, mat_int_finish, concrete_thick_in, height_ag)

    if not assembly_r.nil?
      Constructions.check_surface_assembly_rvalue(runner, [surface], inside_film, nil, assembly_r, match)
    end

    return surface.adjacentFoundation.get
  end

  def self.add_foundation_slab(runner, model, spaces, slab, slab_exp_perim,
                               slab_area, z_origin, kiva_foundation)

    slab_tot_perim = slab_exp_perim
    if slab_tot_perim**2 - 16.0 * slab_area <= 0
      # Cannot construct rectangle with this perimeter/area. Some of the
      # perimeter is presumably not exposed, so bump up perimeter value.
      slab_tot_perim = Math.sqrt(16.0 * slab_area)
    end
    sqrt_term = [slab_tot_perim**2 - 16.0 * slab_area, 0.0].max
    slab_length = slab_tot_perim / 4.0 + Math.sqrt(sqrt_term) / 4.0
    slab_width = slab_tot_perim / 4.0 - Math.sqrt(sqrt_term) / 4.0

    vertices = Geometry.create_floor_vertices(slab_length, slab_width, z_origin, @default_azimuths)
    surface = OpenStudio::Model::Surface.new(vertices, model)
    surface.setName(slab.id)
    surface.setSurfaceType('Floor')
    surface.setOutsideBoundaryCondition('Foundation')
    surface.additionalProperties.setFeature('SurfaceType', 'Slab')
    set_surface_interior(model, spaces, surface, slab)
    surface.setSunExposure('NoSun')
    surface.setWindExposure('NoWind')

    slab_perim_r = slab.perimeter_insulation_r_value
    slab_perim_depth = slab.perimeter_insulation_depth
    if (slab_perim_r == 0) || (slab_perim_depth == 0)
      slab_perim_r = 0
      slab_perim_depth = 0
    end

    if slab.under_slab_insulation_spans_entire_slab
      slab_whole_r = slab.under_slab_insulation_r_value
      slab_under_r = 0
      slab_under_width = 0
    else
      slab_under_r = slab.under_slab_insulation_r_value
      slab_under_width = slab.under_slab_insulation_width
      if (slab_under_r == 0) || (slab_under_width == 0)
        slab_under_r = 0
        slab_under_width = 0
      end
      slab_whole_r = 0
    end
    if slab_under_r + slab_whole_r > 0
      slab_gap_r = 5.0 # Assume gap insulation when insulation under slab is present
    else
      slab_gap_r = 0
    end

    mat_carpet = nil
    if (slab.carpet_fraction > 0) && (slab.carpet_r_value > 0)
      mat_carpet = Material.CoveringBare(slab.carpet_fraction,
                                         slab.carpet_r_value)
    end

    Constructions.apply_foundation_slab(runner, model, surface, "#{slab.id} construction",
                                        slab_under_r, slab_under_width, slab_gap_r, slab_perim_r,
                                        slab_perim_depth, slab_whole_r, slab.thickness,
                                        slab_exp_perim, mat_carpet, kiva_foundation)

    return surface.adjacentFoundation.get
  end

  def self.add_conditioned_floor_area(runner, model, spaces)
    # Check if we need to add floors between conditioned spaces (e.g., between first
    # and second story or conditioned basement ceiling).
    # This ensures that the E+ reported Conditioned Floor Area is correct.

    sum_cfa = 0.0
    @hpxml.frame_floors.each do |frame_floor|
      next unless frame_floor.is_floor
      next unless [HPXML::LocationLivingSpace, HPXML::LocationBasementConditioned].include?(frame_floor.interior_adjacent_to) ||
                  [HPXML::LocationLivingSpace, HPXML::LocationBasementConditioned].include?(frame_floor.exterior_adjacent_to)

      sum_cfa += frame_floor.area
    end
    @hpxml.slabs.each do |slab|
      next unless [HPXML::LocationLivingSpace, HPXML::LocationBasementConditioned].include? slab.interior_adjacent_to

      sum_cfa += slab.area
    end

    addtl_cfa = @cfa - sum_cfa

    fail if addtl_cfa < -1.0 # Allow some rounding; EPvalidator.xml should prevent this

    return unless addtl_cfa > 1.0 # Allow some rounding

    floor_width = Math::sqrt(addtl_cfa)
    floor_length = addtl_cfa / floor_width
    z_origin = @foundation_top + 8.0 * (@ncfl_ag - 1)

    # Add floor surface
    vertices = Geometry.create_floor_vertices(floor_length, floor_width, z_origin, @default_azimuths)
    floor_surface = OpenStudio::Model::Surface.new(vertices, model)

    floor_surface.setSunExposure('NoSun')
    floor_surface.setWindExposure('NoWind')
    floor_surface.setName('inferred conditioned floor')
    floor_surface.setSurfaceType('Floor')
    floor_surface.setSpace(create_or_get_space(model, spaces, HPXML::LocationLivingSpace))
    floor_surface.setOutsideBoundaryCondition('Adiabatic')
    floor_surface.additionalProperties.setFeature('SurfaceType', 'InferredFloor')
    floor_surface.additionalProperties.setFeature('Tilt', 0.0)

    # Add ceiling surface
    vertices = Geometry.create_ceiling_vertices(floor_length, floor_width, z_origin, @default_azimuths)
    ceiling_surface = OpenStudio::Model::Surface.new(vertices, model)

    ceiling_surface.setSunExposure('NoSun')
    ceiling_surface.setWindExposure('NoWind')
    ceiling_surface.setName('inferred conditioned ceiling')
    ceiling_surface.setSurfaceType('RoofCeiling')
    ceiling_surface.setSpace(create_or_get_space(model, spaces, HPXML::LocationLivingSpace))
    ceiling_surface.setOutsideBoundaryCondition('Adiabatic')
    ceiling_surface.additionalProperties.setFeature('SurfaceType', 'InferredCeiling')
    ceiling_surface.additionalProperties.setFeature('Tilt', 0.0)

    if not @cond_bsmnt_surfaces.empty?
      # assuming added ceiling is in conditioned basement
      @cond_bsmnt_surfaces << ceiling_surface
    end

    # Apply Construction
    apply_adiabatic_construction(runner, model, [floor_surface, ceiling_surface], 'floor')
  end

  def self.add_thermal_mass(runner, model, spaces)
    cfa_basement = @hpxml.slabs.select { |s| s.interior_adjacent_to == HPXML::LocationBasementConditioned }.map { |s| s.area }.sum(0.0)
    if @apply_ashrae140_assumptions
      # 1024 ft2 of interior partition wall mass, no furniture mass
      mat_int_finish = Material.InteriorFinishMaterial(HPXML::InteriorFinishGypsumBoard, 0.5)
      partition_frac_of_cfa = (1024.0 * 2) / @cfa # Ratio of exposed partition wall area (both sides) to conditioned floor area
      basement_frac_of_cfa = cfa_basement / @cfa
      Constructions.apply_partition_walls(runner, model, 'PartitionWallConstruction', mat_int_finish, partition_frac_of_cfa,
                                          basement_frac_of_cfa, @cond_bsmnt_surfaces, spaces[HPXML::LocationLivingSpace])
    else
      mat_int_finish = Material.InteriorFinishMaterial(HPXML::InteriorFinishGypsumBoard, 0.5)
      partition_frac_of_cfa = 1.0 # Ratio of exposed partition wall area (both sides) to conditioned floor area
      basement_frac_of_cfa = cfa_basement / @cfa
      Constructions.apply_partition_walls(runner, model, 'PartitionWallConstruction', mat_int_finish, partition_frac_of_cfa,
                                          basement_frac_of_cfa, @cond_bsmnt_surfaces, spaces[HPXML::LocationLivingSpace])

      mass_lb_per_sqft = 8.0
      density_lb_per_cuft = 40.0
      mat = BaseMaterial.Wood
      Constructions.apply_furniture(runner, model, mass_lb_per_sqft, density_lb_per_cuft, mat,
                                    basement_frac_of_cfa, @cond_bsmnt_surfaces, spaces[HPXML::LocationLivingSpace])
    end
  end

  def self.add_shading_schedule(runner, model, weather)
    # Use BAHSP cooling season, and not year-round or user-specified cooling season, to ensure windows use appropriate interior shading factors
    default_heating_months, @default_cooling_months = HVAC.get_default_heating_and_cooling_seasons(weather)

    # Create cooling season schedule
    clg_season_sch = MonthWeekdayWeekendSchedule.new(model, 'cooling season schedule', Array.new(24, 1), Array.new(24, 1), @default_cooling_months, Constants.ScheduleTypeLimitsFraction)
    @clg_ssn_sensor = OpenStudio::Model::EnergyManagementSystemSensor.new(model, 'Schedule Value')
    @clg_ssn_sensor.setName('cool_season')
    @clg_ssn_sensor.setKeyName(clg_season_sch.schedule.name.to_s)
  end

  def self.add_windows(runner, model, spaces, weather)
    # We already stored @fraction_of_windows_operable, so lets remove the
    # fraction_operable properties from windows and re-collapse the enclosure
    # so as to prevent potentially modeling multiple identical windows in E+,
    # which can increase simulation runtime.
    @hpxml.windows.each do |window|
      window.fraction_operable = nil
    end
    @hpxml.collapse_enclosure_surfaces()

    shading_group = nil
    shading_schedules = {}
    shading_ems = { sensors: {}, program: nil }

    surfaces = []
    @hpxml.windows.each_with_index do |window, i|
      window_height = 4.0 # ft, default

      overhang_depth = nil
      if (not window.overhangs_depth.nil?) && (window.overhangs_depth > 0)
        overhang_depth = window.overhangs_depth
        overhang_distance_to_top = window.overhangs_distance_to_top_of_window
        overhang_distance_to_bottom = window.overhangs_distance_to_bottom_of_window
        window_height = overhang_distance_to_bottom - overhang_distance_to_top
      end

      window_length = window.area / window_height
      z_origin = @foundation_top

      if window.is_exterior

        # Create parent surface slightly bigger than window
        vertices = Geometry.create_wall_vertices(window_length, window_height, z_origin, window.azimuth, add_buffer: true)
        surface = OpenStudio::Model::Surface.new(vertices, model)

        surface.additionalProperties.setFeature('Length', window_length)
        surface.additionalProperties.setFeature('Azimuth', window.azimuth)
        surface.additionalProperties.setFeature('Tilt', 90.0)
        surface.additionalProperties.setFeature('SurfaceType', 'Window')
        surface.setName("surface #{window.id}")
        surface.setSurfaceType('Wall')
        set_surface_interior(model, spaces, surface, window.wall)

        vertices = Geometry.create_wall_vertices(window_length, window_height, z_origin, window.azimuth)
        sub_surface = OpenStudio::Model::SubSurface.new(vertices, model)
        sub_surface.setName(window.id)
        sub_surface.setSurface(surface)
        sub_surface.setSubSurfaceType('FixedWindow')

        set_subsurface_exterior(surface, spaces, model, window.wall)
        surfaces << surface

        if not overhang_depth.nil?
          overhang = sub_surface.addOverhang(UnitConversions.convert(overhang_depth, 'ft', 'm'), UnitConversions.convert(overhang_distance_to_top, 'ft', 'm'))
          overhang.get.setName("#{sub_surface.name} - #{Constants.ObjectNameOverhangs}")
        end

        # Apply construction
        Constructions.apply_window(runner, model, sub_surface, 'WindowConstruction', window.ufactor, window.shgc)

        # Apply interior/exterior shading (as needed)
        shading_vertices = Geometry.create_wall_vertices(window_length, window_height, z_origin, window.azimuth)
        shading_group = Constructions.apply_window_skylight_shading(model, window, i, shading_vertices, surface, sub_surface, shading_group,
                                                                    shading_schedules, shading_ems, Constants.ObjectNameWindowShade, @default_cooling_months)
      else
        # Window is on an interior surface, which E+ does not allow. Model
        # as a door instead so that we can get the appropriate conduction
        # heat transfer; there is no solar gains anyway.

        # Create parent surface slightly bigger than window
        vertices = Geometry.create_wall_vertices(window_length, window_height, z_origin, window.azimuth, add_buffer: true)
        surface = OpenStudio::Model::Surface.new(vertices, model)

        surface.additionalProperties.setFeature('Length', window_length)
        surface.additionalProperties.setFeature('Azimuth', window.azimuth)
        surface.additionalProperties.setFeature('Tilt', 90.0)
        surface.additionalProperties.setFeature('SurfaceType', 'Door')
        surface.setName("surface #{window.id}")
        surface.setSurfaceType('Wall')
        set_surface_interior(model, spaces, surface, window.wall)

        vertices = Geometry.create_wall_vertices(window_length, window_height, z_origin, window.azimuth)
        sub_surface = OpenStudio::Model::SubSurface.new(vertices, model)
        sub_surface.setName(window.id)
        sub_surface.setSurface(surface)
        sub_surface.setSubSurfaceType('Door')

        set_subsurface_exterior(surface, spaces, model, window.wall)
        surfaces << surface

        # Apply construction
        inside_film = Material.AirFilmVertical
        outside_film = Material.AirFilmVertical
        Constructions.apply_door(runner, model, [sub_surface], 'Window', window.ufactor, inside_film, outside_film)
      end
    end

    apply_adiabatic_construction(runner, model, surfaces, 'wall')
  end

  def self.add_skylights(runner, model, spaces, weather)
    surfaces = []

    shading_group = nil
    shading_schedules = {}
    shading_ems = { sensors: {}, program: nil }

    @hpxml.skylights.each_with_index do |skylight, i|
      tilt = skylight.roof.pitch / 12.0
      width = Math::sqrt(skylight.area)
      length = skylight.area / width
      z_origin = @walls_top + 0.5 * Math.sin(Math.atan(tilt)) * width

      # Create parent surface slightly bigger than skylight
      vertices = Geometry.create_roof_vertices(length, width, z_origin, skylight.azimuth, tilt, add_buffer: true)
      surface = OpenStudio::Model::Surface.new(vertices, model)
      surface.additionalProperties.setFeature('Length', length)
      surface.additionalProperties.setFeature('Width', width)
      surface.additionalProperties.setFeature('Azimuth', skylight.azimuth)
      surface.additionalProperties.setFeature('Tilt', tilt)
      surface.additionalProperties.setFeature('SurfaceType', 'Skylight')
      surface.setName("surface #{skylight.id}")
      surface.setSurfaceType('RoofCeiling')
      surface.setSpace(create_or_get_space(model, spaces, HPXML::LocationLivingSpace)) # Ensures it is included in Manual J sizing
      surface.setOutsideBoundaryCondition('Outdoors') # cannot be adiabatic because subsurfaces won't be created
      surfaces << surface

      vertices = Geometry.create_roof_vertices(length, width, z_origin, skylight.azimuth, tilt)
      sub_surface = OpenStudio::Model::SubSurface.new(vertices, model)
      sub_surface.setName(skylight.id)
      sub_surface.setSurface(surface)
      sub_surface.setSubSurfaceType('Skylight')

      # Apply construction
      Constructions.apply_skylight(runner, model, sub_surface, 'SkylightConstruction', skylight.ufactor, skylight.shgc)

      # Apply interior/exterior shading (as needed)
      shading_vertices = Geometry.create_roof_vertices(length, width, z_origin, skylight.azimuth, tilt)
      shading_group = Constructions.apply_window_skylight_shading(model, skylight, i, shading_vertices, surface, sub_surface, shading_group,
                                                                  shading_schedules, shading_ems, Constants.ObjectNameSkylightShade, @default_cooling_months)
    end

    apply_adiabatic_construction(runner, model, surfaces, 'roof')
  end

  def self.add_doors(runner, model, spaces)
    surfaces = []
    @hpxml.doors.each do |door|
      door_height = 6.67 # ft
      door_length = door.area / door_height
      z_origin = @foundation_top

      # Create parent surface slightly bigger than door
      vertices = Geometry.create_wall_vertices(door_length, door_height, z_origin, door.azimuth, add_buffer: true)
      surface = OpenStudio::Model::Surface.new(vertices, model)

      surface.additionalProperties.setFeature('Length', door_length)
      surface.additionalProperties.setFeature('Azimuth', door.azimuth)
      surface.additionalProperties.setFeature('Tilt', 90.0)
      surface.additionalProperties.setFeature('SurfaceType', 'Door')
      surface.setName("surface #{door.id}")
      surface.setSurfaceType('Wall')
      set_surface_interior(model, spaces, surface, door.wall)

      vertices = Geometry.create_wall_vertices(door_length, door_height, z_origin, door.azimuth)
      sub_surface = OpenStudio::Model::SubSurface.new(vertices, model)
      sub_surface.setName(door.id)
      sub_surface.setSurface(surface)
      sub_surface.setSubSurfaceType('Door')

      set_subsurface_exterior(surface, spaces, model, door.wall)
      surfaces << surface

      # Apply construction
      ufactor = 1.0 / door.r_value
      inside_film = Material.AirFilmVertical
      if door.wall.is_exterior
        outside_film = Material.AirFilmOutside
      else
        outside_film = Material.AirFilmVertical
      end
      Constructions.apply_door(runner, model, [sub_surface], 'Door', ufactor, inside_film, outside_film)
    end

    apply_adiabatic_construction(runner, model, surfaces, 'wall')
  end

  def self.apply_adiabatic_construction(runner, model, surfaces, type)
    # Arbitrary construction for heat capacitance.
    # Only applies to surfaces where outside boundary conditioned is
    # adiabatic or surface net area is near zero.
    return if surfaces.empty?

    if type == 'wall'
      mat_int_finish = Material.InteriorFinishMaterial(HPXML::InteriorFinishGypsumBoard, 0.5)
      mat_ext_finish = Material.ExteriorFinishMaterial(HPXML::SidingTypeWood)
      Constructions.apply_wood_stud_wall(runner, model, surfaces, 'AdiabaticWallConstruction',
                                         0, 1, 3.5, true, 0.1, mat_int_finish, 0, 99, mat_ext_finish,
                                         Material.AirFilmVertical, Material.AirFilmVertical)
    elsif type == 'floor'
      Constructions.apply_floor(runner, model, surfaces, 'AdiabaticFloorConstruction',
                                0, 1, 0.07, 5.5, 0.75, 99, Material.CoveringBare,
                                Material.AirFilmFloorReduced, Material.AirFilmFloorReduced)
    elsif type == 'roof'
      Constructions.apply_open_cavity_roof(runner, model, surfaces, 'AdiabaticRoofConstruction',
                                           0, 1, 7.25, 0.07, 7.25, 0.75, 99,
                                           Material.RoofMaterial(HPXML::RoofTypeAsphaltShingles),
                                           false, Material.AirFilmOutside,
                                           Material.AirFilmRoof(Geometry.get_roof_pitch(surfaces)), nil)
    end
  end

  def self.add_hot_water_and_appliances(runner, model, weather, spaces)
    # Assign spaces
    @hpxml.clothes_washers.each do |clothes_washer|
      clothes_washer.additional_properties.space = get_space_from_location(clothes_washer.location, 'ClothesWasher', model, spaces)
    end
    @hpxml.clothes_dryers.each do |clothes_dryer|
      clothes_dryer.additional_properties.space = get_space_from_location(clothes_dryer.location, 'ClothesDryer', model, spaces)
    end
    @hpxml.dishwashers.each do |dishwasher|
      dishwasher.additional_properties.space = get_space_from_location(dishwasher.location, 'Dishwasher', model, spaces)
    end
    @hpxml.refrigerators.each do |refrigerator|
      refrigerator.additional_properties.space = get_space_from_location(refrigerator.location, 'Refrigerator', model, spaces)
    end
    @hpxml.freezers.each do |freezer|
      freezer.additional_properties.space = get_space_from_location(freezer.location, 'Freezer', model, spaces)
    end
    @hpxml.cooking_ranges.each do |cooking_range|
      cooking_range.additional_properties.space = get_space_from_location(cooking_range.location, 'CookingRange', model, spaces)
    end

    # Distribution
    if @hpxml.water_heating_systems.size > 0
      hot_water_distribution = @hpxml.hot_water_distributions[0]
    end

    # Solar thermal system
    solar_thermal_system = nil
    if @hpxml.solar_thermal_systems.size > 0
      solar_thermal_system = @hpxml.solar_thermal_systems[0]
    end

    # Water Heater
    has_uncond_bsmnt = @hpxml.has_location(HPXML::LocationBasementUnconditioned)
    plantloop_map = {}
    @hpxml.water_heating_systems.each do |water_heating_system|
      loc_space, loc_schedule = get_space_or_schedule_from_location(water_heating_system.location, 'WaterHeatingSystem', model, spaces)

      ec_adj = HotWaterAndAppliances.get_dist_energy_consumption_adjustment(has_uncond_bsmnt, @cfa, @ncfl, water_heating_system, hot_water_distribution)

      sys_id = water_heating_system.id
      if water_heating_system.water_heater_type == HPXML::WaterHeaterTypeStorage
        plantloop_map[sys_id] = Waterheater.apply_tank(model, loc_space, loc_schedule, water_heating_system, ec_adj, solar_thermal_system)
      elsif water_heating_system.water_heater_type == HPXML::WaterHeaterTypeTankless
        plantloop_map[sys_id] = Waterheater.apply_tankless(model, loc_space, loc_schedule, water_heating_system, ec_adj, @nbeds, solar_thermal_system)
      elsif water_heating_system.water_heater_type == HPXML::WaterHeaterTypeHeatPump
        living_zone = spaces[HPXML::LocationLivingSpace].thermalZone.get
        plantloop_map[sys_id] = Waterheater.apply_heatpump(model, runner, loc_space, loc_schedule, weather, water_heating_system, ec_adj, solar_thermal_system, living_zone)
      elsif [HPXML::WaterHeaterTypeCombiStorage, HPXML::WaterHeaterTypeCombiTankless].include? water_heating_system.water_heater_type
        plantloop_map[sys_id] = Waterheater.apply_combi(model, runner, loc_space, loc_schedule, water_heating_system, ec_adj, solar_thermal_system)
      else
        fail "Unhandled water heater (#{water_heating_system.water_heater_type})."
      end
    end

    # Hot water fixtures and appliances
    HotWaterAndAppliances.apply(model, runner, @hpxml, weather, spaces, hot_water_distribution,
                                solar_thermal_system, @eri_version, @schedules_file, plantloop_map)

    if (not solar_thermal_system.nil?) && (not solar_thermal_system.collector_area.nil?) # Detailed solar water heater
      loc_space, loc_schedule = get_space_or_schedule_from_location(solar_thermal_system.water_heating_system.location, 'WaterHeatingSystem', model, spaces)
      Waterheater.apply_solar_thermal(model, loc_space, loc_schedule, solar_thermal_system, plantloop_map)
    end

    # Add combi-system EMS program with water use equipment information
    Waterheater.apply_combi_system_EMS(model, @hpxml.water_heating_systems, plantloop_map)
  end

  def self.add_cooling_system(runner, model, spaces, airloop_map)
    living_zone = spaces[HPXML::LocationLivingSpace].thermalZone.get

    HVAC.get_hpxml_hvac_systems(@hpxml).each do |hvac_system|
      next if hvac_system[:cooling].nil?
      next unless hvac_system[:cooling].is_a? HPXML::CoolingSystem

      cooling_system = hvac_system[:cooling]
      heating_system = hvac_system[:heating]

      check_distribution_system(cooling_system.distribution_system, cooling_system.cooling_system_type)

      # Calculate cooling sequential load fractions
      sequential_cool_load_fracs = HVAC.calc_sequential_load_fractions(cooling_system.fraction_cool_load_served.to_f, @remaining_cool_load_frac, @cooling_days)
      @remaining_cool_load_frac -= cooling_system.fraction_cool_load_served.to_f

      # Calculate heating sequential load fractions
      if not heating_system.nil?
        sequential_heat_load_fracs = HVAC.calc_sequential_load_fractions(heating_system.fraction_heat_load_served, @remaining_heat_load_frac, @heating_days)
        @remaining_heat_load_frac -= heating_system.fraction_heat_load_served
      else
        sequential_heat_load_fracs = [0]
      end

<<<<<<< HEAD
=======
      sys_id = cooling_system.id
>>>>>>> 015feeba
      if [HPXML::HVACTypeCentralAirConditioner,
          HPXML::HVACTypeRoomAirConditioner,
          HPXML::HVACTypeMiniSplitAirConditioner,
          HPXML::HVACTypePTAC].include? cooling_system.cooling_system_type
<<<<<<< HEAD

        HVAC.apply_central_air_source_hvac_systems(model, runner, cooling_system, heating_system,
                                                   sequential_cool_load_fracs, sequential_heat_load_fracs,
                                                   living_zone, @hvac_map)

      elsif [HPXML::HVACTypeEvaporativeCooler].include? cooling_system.cooling_system_type

        HVAC.apply_evaporative_cooler(model, runner, cooling_system,
                                      sequential_cool_load_fracs, living_zone,
                                      @hvac_map)
=======
        if cooling_system.cooling_system_type == HPXML::HVACTypeRoomAirConditioner
          HVAC.apply_central_air_source_hvac_systems(model, runner, cooling_system, heating_system,
                                                     sequential_cool_load_fracs, sequential_heat_load_fracs,
                                                     living_zone)
        else
          airloop_map[sys_id] = HVAC.apply_central_air_source_hvac_systems(model, runner, cooling_system, heating_system,
                                                                           sequential_cool_load_fracs, sequential_heat_load_fracs,
                                                                           living_zone)
        end

      elsif [HPXML::HVACTypeEvaporativeCooler].include? cooling_system.cooling_system_type

        airloop_map[sys_id] = HVAC.apply_evaporative_cooler(model, runner, cooling_system,
                                                            sequential_cool_load_fracs, living_zone)
>>>>>>> 015feeba
      end
    end
  end

  def self.add_heating_system(runner, model, spaces, airloop_map)
    living_zone = spaces[HPXML::LocationLivingSpace].thermalZone.get

    HVAC.get_hpxml_hvac_systems(@hpxml).each do |hvac_system|
      next if hvac_system[:heating].nil?
      next unless hvac_system[:heating].is_a? HPXML::HeatingSystem

      cooling_system = hvac_system[:cooling]
      heating_system = hvac_system[:heating]

      check_distribution_system(heating_system.distribution_system, heating_system.heating_system_type)

      if (heating_system.heating_system_type == HPXML::HVACTypeFurnace) && (not cooling_system.nil?)
        next # Already processed combined AC+furnace
      end
<<<<<<< HEAD
      if (heating_system.heating_system_type == HPXML::HVACTypePTACHeating) && (not cooling_system.nil?)
=======
      if (heating_system.heating_system_type == HPXML::HVACTypePTACHeating)
>>>>>>> 015feeba
        next # Processed with PTAC cooling in add_cooling_system
      end

      # Calculate heating sequential load fractions
      sequential_heat_load_fracs = HVAC.calc_sequential_load_fractions(heating_system.fraction_heat_load_served, @remaining_heat_load_frac, @heating_days)
      @remaining_heat_load_frac -= heating_system.fraction_heat_load_served

<<<<<<< HEAD
      if [HPXML::HVACTypeFurnace, HPXML::HVACTypePTACHeating].include? heating_system.heating_system_type

        HVAC.apply_central_air_source_hvac_systems(model, runner, nil, heating_system,
                                                   [0], sequential_heat_load_fracs,
                                                   living_zone, @hvac_map)
=======
      sys_id = heating_system.id
      if [HPXML::HVACTypeFurnace].include? heating_system.heating_system_type

        airloop_map[sys_id] = HVAC.apply_central_air_source_hvac_systems(model, runner, nil, heating_system,
                                                                         [0], sequential_heat_load_fracs,
                                                                         living_zone)
>>>>>>> 015feeba

      elsif [HPXML::HVACTypeBoiler].include? heating_system.heating_system_type

        airloop_map[sys_id] = HVAC.apply_boiler(model, runner, heating_system,
                                                sequential_heat_load_fracs, living_zone)

      elsif [HPXML::HVACTypeElectricResistance].include? heating_system.heating_system_type

        HVAC.apply_electric_baseboard(model, runner, heating_system,
                                      sequential_heat_load_fracs, living_zone)

      elsif [HPXML::HVACTypeStove,
             HPXML::HVACTypePortableHeater,
             HPXML::HVACTypeFixedHeater,
             HPXML::HVACTypeWallFurnace,
             HPXML::HVACTypeFloorFurnace,
             HPXML::HVACTypeFireplace].include? heating_system.heating_system_type

        HVAC.apply_unit_heater(model, runner, heating_system,
                               sequential_heat_load_fracs, living_zone)
      end
    end
  end

  def self.add_heat_pump(runner, model, weather, spaces, airloop_map)
    living_zone = spaces[HPXML::LocationLivingSpace].thermalZone.get

    HVAC.get_hpxml_hvac_systems(@hpxml).each do |hvac_system|
      next if hvac_system[:cooling].nil?
      next unless hvac_system[:cooling].is_a? HPXML::HeatPump

      heat_pump = hvac_system[:cooling]

      check_distribution_system(heat_pump.distribution_system, heat_pump.heat_pump_type)

      # Calculate heating sequential load fractions
      sequential_heat_load_fracs = HVAC.calc_sequential_load_fractions(heat_pump.fraction_heat_load_served, @remaining_heat_load_frac, @heating_days)
      @remaining_heat_load_frac -= heat_pump.fraction_heat_load_served

      # Calculate cooling sequential load fractions
      sequential_cool_load_fracs = HVAC.calc_sequential_load_fractions(heat_pump.fraction_cool_load_served, @remaining_cool_load_frac, @cooling_days)
      @remaining_cool_load_frac -= heat_pump.fraction_cool_load_served

      sys_id = heat_pump.id
      if [HPXML::HVACTypeHeatPumpWaterLoopToAir].include? heat_pump.heat_pump_type

<<<<<<< HEAD
        HVAC.apply_water_loop_to_air_heat_pump(model, runner, heat_pump,
                                               sequential_heat_load_fracs, sequential_cool_load_fracs,
                                               living_zone, @hvac_map)
=======
        airloop_map[sys_id] = HVAC.apply_water_loop_to_air_heat_pump(model, runner, heat_pump,
                                                                     sequential_heat_load_fracs, sequential_cool_load_fracs,
                                                                     living_zone)
>>>>>>> 015feeba

      elsif [HPXML::HVACTypeHeatPumpAirToAir,
             HPXML::HVACTypeHeatPumpMiniSplit,
             HPXML::HVACTypeHeatPumpPTHP].include? heat_pump.heat_pump_type
<<<<<<< HEAD
        HVAC.apply_central_air_source_hvac_systems(model, runner, heat_pump, heat_pump,
                                                   sequential_cool_load_fracs, sequential_heat_load_fracs,
                                                   living_zone, @hvac_map)
=======
        airloop_map[sys_id] = HVAC.apply_central_air_source_hvac_systems(model, runner, heat_pump, heat_pump,
                                                                         sequential_cool_load_fracs, sequential_heat_load_fracs,
                                                                         living_zone)
>>>>>>> 015feeba
      elsif [HPXML::HVACTypeHeatPumpGroundToAir].include? heat_pump.heat_pump_type

        airloop_map[sys_id] = HVAC.apply_ground_to_air_heat_pump(model, runner, weather, heat_pump,
                                                                 sequential_heat_load_fracs, sequential_cool_load_fracs,
                                                                 living_zone)

      end
    end
  end

  def self.add_ideal_system(runner, model, spaces, epw_path)
    # Adds an ideal air system as needed to meet the load under certain circumstances:
    # 1. the sum of fractions load served is less than 1, or
    # 2. there are non-year-round HVAC seasons, or
    # 3. we're using an ideal air system for e.g. ASHRAE 140 loads calculation.
    # The energy transferred by this ideal air system is not counted towards unmet loads.
    living_zone = spaces[HPXML::LocationLivingSpace].thermalZone.get
    obj_name = Constants.ObjectNameIdealAirSystem

    if @apply_ashrae140_assumptions && (@hpxml.total_fraction_heat_load_served + @hpxml.total_fraction_heat_load_served == 0.0)
      cooling_load_frac = 1.0
      heating_load_frac = 1.0
      if @apply_ashrae140_assumptions
        if epw_path.end_with? 'USA_CO_Colorado.Springs-Peterson.Field.724660_TMY3.epw'
          cooling_load_frac = 0.0
        elsif epw_path.end_with? 'USA_NV_Las.Vegas-McCarran.Intl.AP.723860_TMY3.epw'
          heating_load_frac = 0.0
        else
          fail 'Unexpected weather file for ASHRAE 140 run.'
        end
      end
      HVAC.apply_ideal_air_loads(model, runner, obj_name, [cooling_load_frac], [heating_load_frac],
                                 living_zone)
      return
    end

    if (@hpxml.total_fraction_heat_load_served < 1.0) && (@hpxml.total_fraction_heat_load_served > 0.0)
      sequential_heat_load_frac = @remaining_heat_load_frac - @hpxml.total_fraction_heat_load_served
      @remaining_heat_load_frac -= sequential_heat_load_frac
    else
      sequential_heat_load_frac = 0.0
    end

    if (@hpxml.total_fraction_cool_load_served < 1.0) && (@hpxml.total_fraction_cool_load_served > 0.0)
      sequential_cool_load_frac = @remaining_cool_load_frac - @hpxml.total_fraction_cool_load_served
      @remaining_cool_load_frac -= sequential_cool_load_frac
    else
      sequential_cool_load_frac = 0.0
    end

    return if @heating_days.nil?

    # For periods of the year outside the HVAC season, operate this ideal air system to meet
    # 100% of the load; for all other periods, operate to meet the fraction of the load not
    # met by the HVAC system(s).
    sequential_heat_load_fracs = @heating_days.map { |d| d == 0 ? 1.0 : sequential_heat_load_frac }
    sequential_cool_load_fracs = @cooling_days.map { |d| d == 0 ? 1.0 : sequential_cool_load_frac }

    if (sequential_heat_load_fracs.sum > 0.0) || (sequential_cool_load_fracs.sum > 0.0)
      HVAC.apply_ideal_air_loads(model, runner, obj_name, sequential_cool_load_fracs, sequential_heat_load_fracs,
                                 living_zone)
    end
  end

  def self.add_residual_ideal_system(runner, model, spaces)
    # Adds a residual ideal air system to meet loads not met by all preceding HVAC systems (i.e., because
    # the HVAC systems are undersized to meet the load). This allows us to correctly calculate total
    # heating/cooling loads without having to run an additional EnergyPlus simulation solely for that purpose,
    # as well as allows us to report the unmet load (i.e., the energy transferred by this ideal air system).

    living_zone = spaces[HPXML::LocationLivingSpace].thermalZone.get
    obj_name = Constants.ObjectNameIdealAirSystemResidual

    if @remaining_cool_load_frac < 1.0
      sequential_cool_load_frac = 1.0
    else
      sequential_cool_load_frac = 0.0 # no cooling system, don't add ideal air for cooling either
    end

    if @remaining_heat_load_frac < 1.0
      sequential_heat_load_frac = 1.0
    else
      sequential_heat_load_frac = 0.0 # no heating system, don't add ideal air for heating either
    end

    if (sequential_heat_load_frac > 0.0) || (sequential_cool_load_frac > 0.0)
      # Note: Residual ideal air system is configured to run year-round; it should not depend
      # on the HVAC system availability.
      HVAC.apply_ideal_air_loads(model, runner, obj_name, [sequential_cool_load_frac], [sequential_heat_load_frac],
                                 living_zone)
    end
  end

  def self.add_setpoints(runner, model, weather, spaces)
    return if @hpxml.hvac_controls.size == 0

    hvac_control = @hpxml.hvac_controls[0]
    living_zone = spaces[HPXML::LocationLivingSpace].thermalZone.get
    has_ceiling_fan = (@hpxml.ceiling_fans.size > 0)

    HVAC.apply_setpoints(model, runner, weather, hvac_control, living_zone, has_ceiling_fan, @heating_days, @cooling_days, @hpxml.header.sim_calendar_year)
  end

  def self.add_ceiling_fans(runner, model, weather, spaces)
    return if @hpxml.ceiling_fans.size == 0

    ceiling_fan = @hpxml.ceiling_fans[0]
    HVAC.apply_ceiling_fans(model, runner, weather, ceiling_fan, spaces[HPXML::LocationLivingSpace], @schedules_file)
  end

  def self.add_dehumidifiers(runner, model, spaces)
    return if @hpxml.dehumidifiers.size == 0

    HVAC.apply_dehumidifiers(model, runner, @hpxml.dehumidifiers, spaces[HPXML::LocationLivingSpace])
  end

  def self.check_distribution_system(hvac_distribution, system_type)
    return if hvac_distribution.nil?

    hvac_distribution_type_map = { HPXML::HVACTypeFurnace => [HPXML::HVACDistributionTypeAir, HPXML::HVACDistributionTypeDSE],
                                   HPXML::HVACTypeBoiler => [HPXML::HVACDistributionTypeHydronic, HPXML::HVACDistributionTypeAir, HPXML::HVACDistributionTypeDSE],
                                   HPXML::HVACTypeCentralAirConditioner => [HPXML::HVACDistributionTypeAir, HPXML::HVACDistributionTypeDSE],
                                   HPXML::HVACTypeEvaporativeCooler => [HPXML::HVACDistributionTypeAir, HPXML::HVACDistributionTypeDSE],
                                   HPXML::HVACTypeMiniSplitAirConditioner => [HPXML::HVACDistributionTypeAir, HPXML::HVACDistributionTypeDSE],
                                   HPXML::HVACTypeHeatPumpAirToAir => [HPXML::HVACDistributionTypeAir, HPXML::HVACDistributionTypeDSE],
                                   HPXML::HVACTypeHeatPumpMiniSplit => [HPXML::HVACDistributionTypeAir, HPXML::HVACDistributionTypeDSE],
                                   HPXML::HVACTypeHeatPumpGroundToAir => [HPXML::HVACDistributionTypeAir, HPXML::HVACDistributionTypeDSE],
                                   HPXML::HVACTypeHeatPumpWaterLoopToAir => [HPXML::HVACDistributionTypeAir, HPXML::HVACDistributionTypeDSE] }

    if not hvac_distribution_type_map[system_type].include? hvac_distribution.distribution_system_type
      # validator.rb only checks that a HVAC distribution system of the correct type (for the given HVAC system) exists
      # in the HPXML file, not that it is attached to this HVAC system. So here we perform the more rigorous check.
      fail "Incorrect HVAC distribution system type for HVAC type: '#{system_type}'. Should be one of: #{hvac_distribution_type_map[system_type]}"
    end
  end

  def self.add_mels(runner, model, spaces)
    # Misc
    @hpxml.plug_loads.each do |plug_load|
      if plug_load.plug_load_type == HPXML::PlugLoadTypeOther
        obj_name = Constants.ObjectNameMiscPlugLoads
      elsif plug_load.plug_load_type == HPXML::PlugLoadTypeTelevision
        obj_name = Constants.ObjectNameMiscTelevision
      elsif plug_load.plug_load_type == HPXML::PlugLoadTypeElectricVehicleCharging
        obj_name = Constants.ObjectNameMiscElectricVehicleCharging
      elsif plug_load.plug_load_type == HPXML::PlugLoadTypeWellPump
        obj_name = Constants.ObjectNameMiscWellPump
      end
      if obj_name.nil?
        runner.registerWarning("Unexpected plug load type '#{plug_load.plug_load_type}'. The plug load will not be modeled.")
        next
      end

      MiscLoads.apply_plug(model, plug_load, obj_name, spaces[HPXML::LocationLivingSpace], @apply_ashrae140_assumptions, @schedules_file)
    end
  end

  def self.add_mfls(runner, model, spaces)
    # Misc
    @hpxml.fuel_loads.each do |fuel_load|
      if fuel_load.fuel_load_type == HPXML::FuelLoadTypeGrill
        obj_name = Constants.ObjectNameMiscGrill
      elsif fuel_load.fuel_load_type == HPXML::FuelLoadTypeLighting
        obj_name = Constants.ObjectNameMiscLighting
      elsif fuel_load.fuel_load_type == HPXML::FuelLoadTypeFireplace
        obj_name = Constants.ObjectNameMiscFireplace
      end
      if obj_name.nil?
        runner.registerWarning("Unexpected fuel load type '#{fuel_load.fuel_load_type}'. The fuel load will not be modeled.")
        next
      end

      MiscLoads.apply_fuel(model, fuel_load, obj_name, spaces[HPXML::LocationLivingSpace], @schedules_file)
    end
  end

  def self.add_lighting(runner, model, epw_file, spaces)
    Lighting.apply(runner, model, epw_file, spaces, @hpxml.lighting_groups,
                   @hpxml.lighting, @eri_version, @schedules_file)
  end

  def self.add_pools_and_hot_tubs(runner, model, spaces)
    @hpxml.pools.each do |pool|
      next if pool.type == HPXML::TypeNone

      MiscLoads.apply_pool_or_hot_tub_heater(model, pool, Constants.ObjectNameMiscPoolHeater, spaces[HPXML::LocationLivingSpace], @schedules_file)
      MiscLoads.apply_pool_or_hot_tub_pump(model, pool, Constants.ObjectNameMiscPoolPump, spaces[HPXML::LocationLivingSpace], @schedules_file)
    end

    @hpxml.hot_tubs.each do |hot_tub|
      next if hot_tub.type == HPXML::TypeNone

      MiscLoads.apply_pool_or_hot_tub_heater(model, hot_tub, Constants.ObjectNameMiscHotTubHeater, spaces[HPXML::LocationLivingSpace], @schedules_file)
      MiscLoads.apply_pool_or_hot_tub_pump(model, hot_tub, Constants.ObjectNameMiscHotTubPump, spaces[HPXML::LocationLivingSpace], @schedules_file)
    end
  end

  def self.add_airflow(runner, model, weather, spaces, airloop_map)
    # Ducts
    duct_systems = {}
    @hpxml.hvac_distributions.each do |hvac_distribution|
      next unless hvac_distribution.distribution_system_type == HPXML::HVACDistributionTypeAir

      air_ducts = create_ducts(runner, model, hvac_distribution, spaces)
      next if air_ducts.empty?

      # Connect AirLoopHVACs to ducts
      added_ducts = false
      hvac_distribution.hvac_systems.each do |hvac_system|
        next if airloop_map[hvac_system.id].nil?

        object = airloop_map[hvac_system.id]
        if duct_systems[air_ducts].nil?
          duct_systems[air_ducts] = object
          added_ducts = true
        elsif duct_systems[air_ducts] != object
          # Multiple air loops associated with this duct system, treat
          # as separate duct systems.
          air_ducts2 = create_ducts(runner, model, hvac_distribution, spaces)
          duct_systems[air_ducts2] = object
          added_ducts = true
        end
      end
      if not added_ducts
        fail 'Unexpected error adding ducts to model.'
      end
    end

    Airflow.apply(model, runner, weather, spaces, @hpxml, @cfa, @nbeds,
                  @ncfl_ag, duct_systems, airloop_map, @clg_ssn_sensor, @eri_version,
                  @frac_windows_operable, @apply_ashrae140_assumptions, @schedules_file)
  end

  def self.create_ducts(runner, model, hvac_distribution, spaces)
    air_ducts = []

    # Duct leakage (supply/return => [value, units])
    leakage_to_outside = { HPXML::DuctTypeSupply => [0.0, nil],
                           HPXML::DuctTypeReturn => [0.0, nil] }
    hvac_distribution.duct_leakage_measurements.each do |duct_leakage_measurement|
      next unless [HPXML::UnitsCFM25, HPXML::UnitsPercent].include?(duct_leakage_measurement.duct_leakage_units) && (duct_leakage_measurement.duct_leakage_total_or_to_outside == 'to outside')
      next if duct_leakage_measurement.duct_type.nil?

      leakage_to_outside[duct_leakage_measurement.duct_type] = [duct_leakage_measurement.duct_leakage_value, duct_leakage_measurement.duct_leakage_units]
    end

    # Duct location, R-value, Area
    total_unconditioned_duct_area = { HPXML::DuctTypeSupply => 0.0,
                                      HPXML::DuctTypeReturn => 0.0 }
    hvac_distribution.ducts.each do |ducts|
      next if [HPXML::LocationLivingSpace, HPXML::LocationBasementConditioned].include? ducts.duct_location
      next if ducts.duct_type.nil?

      # Calculate total duct area in unconditioned spaces
      total_unconditioned_duct_area[ducts.duct_type] += ducts.duct_surface_area
    end

    # Create duct objects
    hvac_distribution.ducts.each do |ducts|
      next if [HPXML::LocationLivingSpace, HPXML::LocationBasementConditioned].include? ducts.duct_location
      next if ducts.duct_type.nil?
      next if total_unconditioned_duct_area[ducts.duct_type] <= 0

      duct_loc_space, duct_loc_schedule = get_space_or_schedule_from_location(ducts.duct_location, 'Duct', model, spaces)

      # Apportion leakage to individual ducts by surface area
      duct_leakage_value = leakage_to_outside[ducts.duct_type][0] * ducts.duct_surface_area / total_unconditioned_duct_area[ducts.duct_type]
      duct_leakage_units = leakage_to_outside[ducts.duct_type][1]

      duct_leakage_cfm = nil
      duct_leakage_frac = nil
      if duct_leakage_units == HPXML::UnitsCFM25
        duct_leakage_cfm = duct_leakage_value
      elsif duct_leakage_units == HPXML::UnitsPercent
        duct_leakage_frac = duct_leakage_value
      else
        fail "#{ducts.duct_type.capitalize} ducts exist but leakage was not specified for distribution system '#{hvac_distribution.id}'."
      end

      air_ducts << Duct.new(ducts.duct_type, duct_loc_space, duct_loc_schedule, duct_leakage_frac, duct_leakage_cfm, ducts.duct_surface_area, ducts.duct_insulation_r_value)
    end

    # If all ducts are in conditioned space, model leakage as going to outside
    [HPXML::DuctTypeSupply, HPXML::DuctTypeReturn].each do |duct_side|
      next unless (leakage_to_outside[duct_side][0] > 0) && (total_unconditioned_duct_area[duct_side] == 0)

      duct_area = 0.0
      duct_rvalue = 0.0
      duct_loc_space = nil # outside
      duct_loc_schedule = nil # outside
      duct_leakage_value = leakage_to_outside[duct_side][0]
      duct_leakage_units = leakage_to_outside[duct_side][1]

      duct_leakage_cfm = nil
      duct_leakage_frac = nil
      if duct_leakage_units == HPXML::UnitsCFM25
        duct_leakage_cfm = duct_leakage_value
      elsif duct_leakage_units == HPXML::UnitsPercent
        duct_leakage_frac = duct_leakage_value
      else
        fail "#{duct_side.capitalize} ducts exist but leakage was not specified for distribution system '#{hvac_distribution.id}'."
      end

      air_ducts << Duct.new(duct_side, duct_loc_space, duct_loc_schedule, duct_leakage_frac, duct_leakage_cfm, duct_area, duct_rvalue)
    end

    return air_ducts
  end

  def self.add_photovoltaics(runner, model)
    @hpxml.pv_systems.each do |pv_system|
      PV.apply(model, @nbeds, pv_system)
    end
  end

  def self.add_generators(runner, model)
    @hpxml.generators.each do |generator|
      Generator.apply(model, @nbeds, generator)
    end
  end

  def self.add_additional_properties(runner, model, hpxml_path, building_id)
    # Store some data for use in reporting measure
    additionalProperties = model.getBuilding.additionalProperties
    additionalProperties.setFeature('hpxml_path', hpxml_path)
    additionalProperties.setFeature('building_id', building_id.to_s)
  end

  def self.map_to_string(map)
    map_str = {}
    map.each do |sys_id, objects|
      object_name_list = []
      objects.uniq.each do |object|
        object_name_list << object.name.to_s
      end
      map_str[sys_id] = object_name_list if object_name_list.size > 0
    end
    return map_str.to_s
  end

  def self.add_loads_output(runner, model, spaces, add_component_loads)
    living_zone = spaces[HPXML::LocationLivingSpace].thermalZone.get

    liv_load_sensors, intgain_dehumidifier = add_total_loads_output(runner, model, living_zone)
    return unless add_component_loads

    add_component_loads_output(runner, model, living_zone, liv_load_sensors, intgain_dehumidifier)
  end

  def self.add_total_loads_output(runner, model, living_zone)
    liv_load_sensors = {}
    liv_load_sensors[:htg] = OpenStudio::Model::EnergyManagementSystemSensor.new(model, "Heating:EnergyTransfer:Zone:#{living_zone.name.to_s.upcase}")
    liv_load_sensors[:htg].setName('htg_load_liv')
    liv_load_sensors[:clg] = OpenStudio::Model::EnergyManagementSystemSensor.new(model, "Cooling:EnergyTransfer:Zone:#{living_zone.name.to_s.upcase}")
    liv_load_sensors[:clg].setName('clg_load_liv')

    tot_load_sensors = {}
    tot_load_sensors[:htg] = OpenStudio::Model::EnergyManagementSystemSensor.new(model, 'Heating:EnergyTransfer')
    tot_load_sensors[:htg].setName('htg_load_tot')
    tot_load_sensors[:clg] = OpenStudio::Model::EnergyManagementSystemSensor.new(model, 'Cooling:EnergyTransfer')
    tot_load_sensors[:clg].setName('clg_load_tot')

    # Need to adjusted E+ EnergyTransfer meters for dehumidifiers
    intgain_dehumidifier = nil
    model.getZoneHVACDehumidifierDXs.each do |e|
      next unless e.thermalZone.get.name.to_s == living_zone.name.to_s

      { 'Zone Dehumidifier Sensible Heating Energy' => 'ig_dehumidifier' }.each do |var, name|
        intgain_dehumidifier = OpenStudio::Model::EnergyManagementSystemSensor.new(model, var)
        intgain_dehumidifier.setName(name)
        intgain_dehumidifier.setKeyName(e.name.to_s)
      end
    end

    # EMS program
    program = OpenStudio::Model::EnergyManagementSystemProgram.new(model)
    program.setName(Constants.ObjectNameTotalLoadsProgram)
    program.addLine('Set loads_htg_tot = 0')
    program.addLine('Set loads_clg_tot = 0')
    program.addLine("If #{liv_load_sensors[:htg].name} > 0")
    s = "  Set loads_htg_tot = #{tot_load_sensors[:htg].name} - #{tot_load_sensors[:clg].name}"
    if not intgain_dehumidifier.nil?
      s += " - #{intgain_dehumidifier.name}"
    end
    program.addLine(s)
    program.addLine("ElseIf #{liv_load_sensors[:clg].name} > 0")
    s = "  Set loads_clg_tot = #{tot_load_sensors[:clg].name} - #{tot_load_sensors[:htg].name}"
    if not intgain_dehumidifier.nil?
      s += " + #{intgain_dehumidifier.name}"
    end
    program.addLine(s)
    program.addLine('EndIf')

    # EMS calling manager
    program_calling_manager = OpenStudio::Model::EnergyManagementSystemProgramCallingManager.new(model)
    program_calling_manager.setName("#{program.name} calling manager")
    program_calling_manager.setCallingPoint('EndOfZoneTimestepAfterZoneReporting')
    program_calling_manager.addProgram(program)

    return liv_load_sensors, intgain_dehumidifier
  end

  def self.add_component_loads_output(runner, model, living_zone, liv_load_sensors, intgain_dehumidifier)
    # Prevent certain objects (e.g., OtherEquipment) from being counted towards both, e.g., ducts and internal gains
    objects_already_processed = []

    # EMS Sensors: Surfaces, SubSurfaces, InternalMass

    surfaces_sensors = { walls: [],
                         rim_joists: [],
                         foundation_walls: [],
                         floors: [],
                         slabs: [],
                         ceilings: [],
                         roofs: [],
                         windows: [],
                         doors: [],
                         skylights: [],
                         internal_mass: [] }

    # Output diagnostics needed for some output variables used below
    output_diagnostics = model.getOutputDiagnostics
    output_diagnostics.addKey('DisplayAdvancedReportVariables')

    area_tolerance = UnitConversions.convert(1.0, 'ft^2', 'm^2')

    model.getSurfaces.sort.each_with_index do |s, idx|
      next unless s.space.get.thermalZone.get.name.to_s == living_zone.name.to_s

      surface_type = s.additionalProperties.getFeatureAsString('SurfaceType')
      if not surface_type.is_initialized
        fail "Could not identify surface type for surface: '#{s.name}'."
      end

      surface_type = surface_type.get

      s.subSurfaces.each do |ss|
        key = { 'Window' => :windows,
                'Door' => :doors,
                'Skylight' => :skylights }[surface_type]
        fail "Unexpected subsurface for component loads: '#{ss.name}'." if key.nil?

        if (surface_type == 'Window') || (surface_type == 'Skylight')
          vars = { 'Surface Window Transmitted Solar Radiation Energy' => 'ss_trans_in',
                   'Surface Window Shortwave from Zone Back Out Window Heat Transfer Rate' => 'ss_back_out',
                   'Surface Window Total Glazing Layers Absorbed Shortwave Radiation Rate' => 'ss_sw_abs',
                   'Surface Window Total Glazing Layers Absorbed Solar Radiation Energy' => 'ss_sol_abs',
                   'Surface Inside Face Initial Transmitted Diffuse Transmitted Out Window Solar Radiation Rate' => 'ss_trans_out',
                   'Surface Inside Face Convection Heat Gain Energy' => 'ss_conv',
                   'Surface Inside Face Internal Gains Radiation Heat Gain Energy' => 'ss_ig',
                   'Surface Inside Face Net Surface Thermal Radiation Heat Gain Energy' => 'ss_surf' }
        else
          vars = { 'Surface Inside Face Solar Radiation Heat Gain Energy' => 'ss_sol',
                   'Surface Inside Face Lights Radiation Heat Gain Energy' => 'ss_lgt',
                   'Surface Inside Face Convection Heat Gain Energy' => 'ss_conv',
                   'Surface Inside Face Internal Gains Radiation Heat Gain Energy' => 'ss_ig',
                   'Surface Inside Face Net Surface Thermal Radiation Heat Gain Energy' => 'ss_surf' }
        end

        surfaces_sensors[key] << []
        vars.each do |var, name|
          sensor = OpenStudio::Model::EnergyManagementSystemSensor.new(model, var)
          sensor.setName(name)
          sensor.setKeyName(ss.name.to_s)
          surfaces_sensors[key][-1] << sensor
        end
      end

      next if s.netArea < area_tolerance # Skip parent surfaces (of subsurfaces) that have near zero net area

      key = { 'FoundationWall' => :foundation_walls,
              'RimJoist' => :rim_joists,
              'Wall' => :walls,
              'Slab' => :slabs,
              'Floor' => :floors,
              'Ceiling' => :ceilings,
              'Roof' => :roofs,
              'InferredCeiling' => :internal_mass,
              'InferredFloor' => :internal_mass }[surface_type]
      fail "Unexpected surface for component loads: '#{s.name}'." if key.nil?

      surfaces_sensors[key] << []
      { 'Surface Inside Face Convection Heat Gain Energy' => 's_conv',
        'Surface Inside Face Internal Gains Radiation Heat Gain Energy' => 's_ig',
        'Surface Inside Face Solar Radiation Heat Gain Energy' => 's_sol',
        'Surface Inside Face Lights Radiation Heat Gain Energy' => 's_lgt',
        'Surface Inside Face Net Surface Thermal Radiation Heat Gain Energy' => 's_surf' }.each do |var, name|
        sensor = OpenStudio::Model::EnergyManagementSystemSensor.new(model, var)
        sensor.setName(name)
        sensor.setKeyName(s.name.to_s)
        surfaces_sensors[key][-1] << sensor
      end
    end

    model.getInternalMasss.sort.each do |m|
      next unless m.space.get.thermalZone.get.name.to_s == living_zone.name.to_s

      surfaces_sensors[:internal_mass] << []
      { 'Surface Inside Face Convection Heat Gain Energy' => 'im_conv',
        'Surface Inside Face Internal Gains Radiation Heat Gain Energy' => 'im_ig',
        'Surface Inside Face Solar Radiation Heat Gain Energy' => 'im_sol',
        'Surface Inside Face Lights Radiation Heat Gain Energy' => 'im_lgt',
        'Surface Inside Face Net Surface Thermal Radiation Heat Gain Energy' => 'im_surf' }.each do |var, name|
        sensor = OpenStudio::Model::EnergyManagementSystemSensor.new(model, var)
        sensor.setName(name)
        sensor.setKeyName(m.name.to_s)
        surfaces_sensors[:internal_mass][-1] << sensor
      end
    end

    # EMS Sensors: Infiltration, Mechanical Ventilation, Natural Ventilation, Whole House Fan

    air_gain_sensor = OpenStudio::Model::EnergyManagementSystemSensor.new(model, 'Zone Infiltration Sensible Heat Gain Energy')
    air_gain_sensor.setName('airflow_gain')
    air_gain_sensor.setKeyName(living_zone.name.to_s)

    air_loss_sensor = OpenStudio::Model::EnergyManagementSystemSensor.new(model, 'Zone Infiltration Sensible Heat Loss Energy')
    air_loss_sensor.setName('airflow_loss')
    air_loss_sensor.setKeyName(living_zone.name.to_s)

    mechvent_sensors = []
    model.getElectricEquipments.sort.each do |o|
      next unless o.name.to_s.start_with? Constants.ObjectNameMechanicalVentilation

      { 'Electric Equipment Convective Heating Energy' => 'mv_conv',
        'Electric Equipment Radiant Heating Energy' => 'mv_rad' }.each do |var, name|
        mechvent_sensor = OpenStudio::Model::EnergyManagementSystemSensor.new(model, var)
        mechvent_sensor.setName(name)
        mechvent_sensor.setKeyName(o.name.to_s)
        mechvent_sensors << mechvent_sensor
        objects_already_processed << o
      end
    end
    model.getOtherEquipments.sort.each do |o|
      next unless o.name.to_s.start_with? Constants.ObjectNameMechanicalVentilationHouseFan

      { 'Other Equipment Convective Heating Energy' => 'mv_conv',
        'Other Equipment Radiant Heating Energy' => 'mv_rad' }.each do |var, name|
        mechvent_sensor = OpenStudio::Model::EnergyManagementSystemSensor.new(model, var)
        mechvent_sensor.setName(name)
        mechvent_sensor.setKeyName(o.name.to_s)
        mechvent_sensors << mechvent_sensor
        objects_already_processed << o
      end
    end

    infil_flow_actuators = []
    natvent_flow_actuators = []
    whf_flow_actuators = []

    model.getEnergyManagementSystemActuators.each do |actuator|
      next unless (actuator.actuatedComponentType == 'Zone Infiltration') && (actuator.actuatedComponentControlType == 'Air Exchange Flow Rate')

      if actuator.name.to_s.start_with? Constants.ObjectNameInfiltration.gsub(' ', '_')
        infil_flow_actuators << actuator
      elsif actuator.name.to_s.start_with? Constants.ObjectNameNaturalVentilation.gsub(' ', '_')
        natvent_flow_actuators << actuator
      elsif actuator.name.to_s.start_with? Constants.ObjectNameWholeHouseFan.gsub(' ', '_')
        whf_flow_actuators << actuator
      end
    end
    if (infil_flow_actuators.size != 1) || (natvent_flow_actuators.size != 1) || (whf_flow_actuators.size != 1)
      fail 'Could not find actuator for component loads.'
    end

    infil_flow_actuator = infil_flow_actuators[0]
    natvent_flow_actuator = natvent_flow_actuators[0]
    whf_flow_actuator = whf_flow_actuators[0]

    # EMS Sensors: Ducts

    ducts_sensors = []
    ducts_mix_gain_sensor = nil
    ducts_mix_loss_sensor = nil

    has_duct_zone_mixing = false
    living_zone.airLoopHVACs.sort.each do |airloop|
      living_zone.zoneMixing.each do |zone_mix|
        next unless zone_mix.name.to_s.start_with? airloop.name.to_s.gsub(' ', '_')

        has_duct_zone_mixing = true
      end
    end

    if has_duct_zone_mixing
      ducts_mix_gain_sensor = OpenStudio::Model::EnergyManagementSystemSensor.new(model, 'Zone Mixing Sensible Heat Gain Energy')
      ducts_mix_gain_sensor.setName('duct_mix_gain')
      ducts_mix_gain_sensor.setKeyName(living_zone.name.to_s)

      ducts_mix_loss_sensor = OpenStudio::Model::EnergyManagementSystemSensor.new(model, 'Zone Mixing Sensible Heat Loss Energy')
      ducts_mix_loss_sensor.setName('duct_mix_loss')
      ducts_mix_loss_sensor.setKeyName(living_zone.name.to_s)
    end

    # Duct losses
    model.getOtherEquipments.sort.each do |o|
      next if objects_already_processed.include? o

      is_duct_load = o.additionalProperties.getFeatureAsBoolean(Constants.IsDuctLoadForReport)
      next unless is_duct_load.is_initialized

      objects_already_processed << o
      next unless is_duct_load.get

      ducts_sensors << []
      { 'Other Equipment Convective Heating Energy' => 'ducts_conv',
        'Other Equipment Radiant Heating Energy' => 'ducts_rad' }.each do |var, name|
        ducts_sensor = OpenStudio::Model::EnergyManagementSystemSensor.new(model, var)
        ducts_sensor.setName(name)
        ducts_sensor.setKeyName(o.name.to_s)
        ducts_sensors[-1] << ducts_sensor
      end
    end

    # EMS Sensors: Internal Gains

    intgains_sensors = []

    model.getElectricEquipments.sort.each do |o|
      next unless o.space.get.thermalZone.get.name.to_s == living_zone.name.to_s
      next if objects_already_processed.include? o

      intgains_sensors << []
      { 'Electric Equipment Convective Heating Energy' => 'ig_ee_conv',
        'Electric Equipment Radiant Heating Energy' => 'ig_ee_rad' }.each do |var, name|
        intgains_elec_equip_sensor = OpenStudio::Model::EnergyManagementSystemSensor.new(model, var)
        intgains_elec_equip_sensor.setName(name)
        intgains_elec_equip_sensor.setKeyName(o.name.to_s)
        intgains_sensors[-1] << intgains_elec_equip_sensor
      end
    end

    model.getOtherEquipments.sort.each do |o|
      next unless o.space.get.thermalZone.get.name.to_s == living_zone.name.to_s
      next if objects_already_processed.include? o

      intgains_sensors << []
      { 'Other Equipment Convective Heating Energy' => 'ig_oe_conv',
        'Other Equipment Radiant Heating Energy' => 'ig_oe_rad' }.each do |var, name|
        intgains_other_equip_sensor = OpenStudio::Model::EnergyManagementSystemSensor.new(model, var)
        intgains_other_equip_sensor.setName(name)
        intgains_other_equip_sensor.setKeyName(o.name.to_s)
        intgains_sensors[-1] << intgains_other_equip_sensor
      end
    end

    model.getLightss.sort.each do |e|
      next unless e.space.get.thermalZone.get.name.to_s == living_zone.name.to_s

      intgains_sensors << []
      { 'Lights Convective Heating Energy' => 'ig_lgt_conv',
        'Lights Radiant Heating Energy' => 'ig_lgt_rad',
        'Lights Visible Radiation Heating Energy' => 'ig_lgt_vis' }.each do |var, name|
        intgains_lights_sensor = OpenStudio::Model::EnergyManagementSystemSensor.new(model, var)
        intgains_lights_sensor.setName(name)
        intgains_lights_sensor.setKeyName(e.name.to_s)
        intgains_sensors[-1] << intgains_lights_sensor
      end
    end

    model.getPeoples.sort.each do |e|
      next unless e.space.get.thermalZone.get.name.to_s == living_zone.name.to_s

      intgains_sensors << []
      { 'People Convective Heating Energy' => 'ig_ppl_conv',
        'People Radiant Heating Energy' => 'ig_ppl_rad' }.each do |var, name|
        intgains_people = OpenStudio::Model::EnergyManagementSystemSensor.new(model, var)
        intgains_people.setName(name)
        intgains_people.setKeyName(e.name.to_s)
        intgains_sensors[-1] << intgains_people
      end
    end

    if not intgain_dehumidifier.nil?
      intgains_sensors[-1] << intgain_dehumidifier
    end

    intgains_dhw_sensors = {}

    (model.getWaterHeaterMixeds + model.getWaterHeaterStratifieds).sort.each do |wh|
      next unless wh.ambientTemperatureThermalZone.is_initialized
      next unless wh.ambientTemperatureThermalZone.get.name.to_s == living_zone.name.to_s

      dhw_sensor = OpenStudio::Model::EnergyManagementSystemSensor.new(model, 'Water Heater Heat Loss Energy')
      dhw_sensor.setName('dhw_loss')
      dhw_sensor.setKeyName(wh.name.to_s)

      if wh.is_a? OpenStudio::Model::WaterHeaterMixed
        oncycle_loss = wh.onCycleLossFractiontoThermalZone
        offcycle_loss = wh.offCycleLossFractiontoThermalZone
      else
        oncycle_loss = wh.skinLossFractiontoZone
        offcycle_loss = wh.offCycleFlueLossFractiontoZone
      end

      dhw_rtf_sensor = OpenStudio::Model::EnergyManagementSystemSensor.new(model, 'Water Heater Runtime Fraction')
      dhw_rtf_sensor.setName('dhw_rtf')
      dhw_rtf_sensor.setKeyName(wh.name.to_s)

      intgains_dhw_sensors[dhw_sensor] = [offcycle_loss, oncycle_loss, dhw_rtf_sensor]
    end

    nonsurf_names = ['intgains', 'infil', 'mechvent', 'natvent', 'whf', 'ducts']

    # EMS program
    program = OpenStudio::Model::EnergyManagementSystemProgram.new(model)
    program.setName(Constants.ObjectNameComponentLoadsProgram)

    # EMS program: Surfaces
    surfaces_sensors.each do |k, surface_sensors|
      program.addLine("Set hr_#{k} = 0")
      surface_sensors.each do |sensors|
        s = "Set hr_#{k} = hr_#{k}"
        sensors.each do |sensor|
          # remove ss_net if switch
          if sensor.name.to_s.start_with?('ss_net', 'ss_sol_abs', 'ss_trans_in')
            s += " - #{sensor.name}"
          elsif sensor.name.to_s.start_with?('ss_sw_abs', 'ss_trans_out', 'ss_back_out')
            s += " + #{sensor.name} * ZoneTimestep * 3600"
          else
            s += " + #{sensor.name}"
          end
        end
        program.addLine(s) if sensors.size > 0
      end
    end

    # EMS program: Internal gains
    program.addLine('Set hr_intgains = 0')
    intgains_sensors.each do |intgain_sensors|
      s = 'Set hr_intgains = hr_intgains'
      intgain_sensors.each do |sensor|
        s += " - #{sensor.name}"
      end
      program.addLine(s) if intgain_sensors.size > 0
    end
    intgains_dhw_sensors.each do |sensor, vals|
      off_loss, on_loss, rtf_sensor = vals
      program.addLine("Set hr_intgains = hr_intgains + #{sensor.name} * (#{off_loss}*(1-#{rtf_sensor.name}) + #{on_loss}*#{rtf_sensor.name})") # Water heater tank losses to zone
    end

    # EMS program: Infiltration, Natural Ventilation, Mechanical Ventilation, Ducts
    program.addLine("Set hr_airflow_rate = #{infil_flow_actuator.name} + #{natvent_flow_actuator.name} + #{whf_flow_actuator.name}")
    program.addLine('If hr_airflow_rate > 0')
    program.addLine("  Set hr_infil = (#{air_loss_sensor.name} - #{air_gain_sensor.name}) * #{infil_flow_actuator.name} / hr_airflow_rate") # Airflow heat attributed to infiltration
    program.addLine("  Set hr_natvent = (#{air_loss_sensor.name} - #{air_gain_sensor.name}) * #{natvent_flow_actuator.name} / hr_airflow_rate") # Airflow heat attributed to natural ventilation
    program.addLine("  Set hr_whf = (#{air_loss_sensor.name} - #{air_gain_sensor.name}) * #{whf_flow_actuator.name} / hr_airflow_rate") # Airflow heat attributed to whole house fan
    program.addLine('Else')
    program.addLine('  Set hr_infil = 0')
    program.addLine('  Set hr_natvent = 0')
    program.addLine('  Set hr_whf = 0')
    program.addLine('  Set hr_mechvent = 0')
    program.addLine('EndIf')
    program.addLine('Set hr_mechvent = 0')
    mechvent_sensors.each do |sensor|
      program.addLine("Set hr_mechvent = hr_mechvent - #{sensor.name}")
    end
    program.addLine('Set hr_ducts = 0')
    ducts_sensors.each do |duct_sensors|
      s = 'Set hr_ducts = hr_ducts'
      duct_sensors.each do |sensor|
        s += " - #{sensor.name}"
      end
      program.addLine(s) if duct_sensors.size > 0
    end
    if (not ducts_mix_loss_sensor.nil?) && (not ducts_mix_gain_sensor.nil?)
      program.addLine("Set hr_ducts = hr_ducts + (#{ducts_mix_loss_sensor.name} - #{ducts_mix_gain_sensor.name})")
    end

    # EMS program: Heating vs Cooling logic
    program.addLine('Set htg_mode = 0')
    program.addLine('Set clg_mode = 0')
    program.addLine("If (#{liv_load_sensors[:htg].name} > 0)") # Assign hour to heating if heating load
    program.addLine('  Set htg_mode = 1')
    program.addLine("ElseIf (#{liv_load_sensors[:clg].name} > 0)") # Assign hour to cooling if cooling load
    program.addLine('  Set clg_mode = 1')
    program.addLine("ElseIf (#{@clg_ssn_sensor.name} > 0)") # No load, assign hour to cooling if in cooling season definition (Note: natural ventilation & whole house fan only operate during the cooling season)
    program.addLine('  Set clg_mode = 1')
    program.addLine('Else') # No load, assign hour to heating if not in cooling season definition
    program.addLine('  Set htg_mode = 1')
    program.addLine('EndIf')

    [:htg, :clg].each do |mode|
      if mode == :htg
        sign = ''
      else
        sign = '-'
      end
      surfaces_sensors.keys.each do |k|
        program.addLine("Set loads_#{mode}_#{k} = #{sign}hr_#{k} * #{mode}_mode")
      end
      nonsurf_names.each do |nonsurf_name|
        program.addLine("Set loads_#{mode}_#{nonsurf_name} = #{sign}hr_#{nonsurf_name} * #{mode}_mode")
      end
    end

    # EMS calling manager
    program_calling_manager = OpenStudio::Model::EnergyManagementSystemProgramCallingManager.new(model)
    program_calling_manager.setName("#{program.name} calling manager")
    program_calling_manager.setCallingPoint('EndOfZoneTimestepAfterZoneReporting')
    program_calling_manager.addProgram(program)
  end

  def self.add_output_control_files(runner, model)
    return if @debug

    # Disable various output files
    ocf = model.getOutputControlFiles
    ocf.setOutputAUDIT(false)
    ocf.setOutputBND(false)
    ocf.setOutputEIO(false)
    ocf.setOutputESO(false)
    ocf.setOutputMDD(false)
    ocf.setOutputMTD(false)
    ocf.setOutputMTR(false)
    ocf.setOutputRDD(false)
    ocf.setOutputSHD(false)
    ocf.setOutputTabular(false)
  end

  def self.add_ems_debug_output(runner, model)
    oems = model.getOutputEnergyManagementSystem
    oems.setActuatorAvailabilityDictionaryReporting('Verbose')
    oems.setInternalVariableAvailabilityDictionaryReporting('Verbose')
    oems.setEMSRuntimeLanguageDebugOutputLevel('Verbose')
  end

  def self.set_surface_interior(model, spaces, surface, hpxml_surface)
    interior_adjacent_to = hpxml_surface.interior_adjacent_to
    if [HPXML::LocationBasementConditioned].include? interior_adjacent_to
      surface.setSpace(create_or_get_space(model, spaces, HPXML::LocationLivingSpace))
      @cond_bsmnt_surfaces << surface
    else
      surface.setSpace(create_or_get_space(model, spaces, interior_adjacent_to))
    end
  end

  def self.set_surface_exterior(model, spaces, surface, hpxml_surface)
    exterior_adjacent_to = hpxml_surface.exterior_adjacent_to
    interior_adjacent_to = hpxml_surface.interior_adjacent_to
    is_adiabatic = hpxml_surface.is_adiabatic
    if exterior_adjacent_to == HPXML::LocationOutside
      surface.setOutsideBoundaryCondition('Outdoors')
    elsif exterior_adjacent_to == HPXML::LocationGround
      surface.setOutsideBoundaryCondition('Foundation')
    elsif is_adiabatic
      surface.setOutsideBoundaryCondition('Adiabatic')
    elsif [HPXML::LocationOtherHeatedSpace, HPXML::LocationOtherMultifamilyBufferSpace,
           HPXML::LocationOtherNonFreezingSpace, HPXML::LocationOtherHousingUnit].include? exterior_adjacent_to
      set_surface_otherside_coefficients(surface, exterior_adjacent_to, model, spaces)
    elsif exterior_adjacent_to == HPXML::LocationBasementConditioned
      surface.createAdjacentSurface(create_or_get_space(model, spaces, HPXML::LocationLivingSpace))
      @cond_bsmnt_surfaces << surface.adjacentSurface.get
    else
      surface.createAdjacentSurface(create_or_get_space(model, spaces, exterior_adjacent_to))
    end
  end

  def self.set_surface_otherside_coefficients(surface, exterior_adjacent_to, model, spaces)
    if spaces[exterior_adjacent_to].nil?
      # Create E+ other side coefficient object
      otherside_object = OpenStudio::Model::SurfacePropertyOtherSideCoefficients.new(model)
      otherside_object.setName(exterior_adjacent_to)
      otherside_object.setCombinedConvectiveRadiativeFilmCoefficient(UnitConversions.convert(1.0 / Material.AirFilmVertical.rvalue, 'Btu/(hr*ft^2*F)', 'W/(m^2*K)'))
      # Schedule of space temperature, can be shared with water heater/ducts
      sch = get_space_temperature_schedule(model, exterior_adjacent_to, spaces)
      otherside_object.setConstantTemperatureSchedule(sch)
      surface.setSurfacePropertyOtherSideCoefficients(otherside_object)
      spaces[exterior_adjacent_to] = otherside_object
    else
      surface.setSurfacePropertyOtherSideCoefficients(spaces[exterior_adjacent_to])
    end
    surface.setSunExposure('NoSun')
    surface.setWindExposure('NoWind')
  end

  def self.get_space_temperature_schedule(model, location, spaces)
    # Create outside boundary schedules to be actuated by EMS,
    # can be shared by any surface, duct adjacent to / located in those spaces

    # return if already exists
    model.getScheduleConstants.each do |sch|
      next unless sch.name.to_s == location

      return sch
    end

    sch = OpenStudio::Model::ScheduleConstant.new(model)
    sch.setName(location)

    space_values = Geometry.get_temperature_scheduled_space_values(location)

    if location == HPXML::LocationOtherHeatedSpace
      # Create a sensor to get dynamic heating setpoint
      htg_sch = spaces[HPXML::LocationLivingSpace].thermalZone.get.thermostatSetpointDualSetpoint.get.heatingSetpointTemperatureSchedule.get
      sensor_htg_spt = OpenStudio::Model::EnergyManagementSystemSensor.new(model, 'Schedule Value')
      sensor_htg_spt.setName('htg_spt')
      sensor_htg_spt.setKeyName(htg_sch.name.to_s)
      space_values[:temp_min] = sensor_htg_spt.name.to_s
    end

    # Schedule type limits compatible
    schedule_type_limits = OpenStudio::Model::ScheduleTypeLimits.new(model)
    schedule_type_limits.setUnitType('Temperature')
    sch.setScheduleTypeLimits(schedule_type_limits)

    # Sensors
    if space_values[:indoor_weight] > 0
      sensor_ia = OpenStudio::Model::EnergyManagementSystemSensor.new(model, 'Zone Air Temperature')
      sensor_ia.setName('cond_zone_temp')
      sensor_ia.setKeyName(spaces[HPXML::LocationLivingSpace].name.to_s)
    end

    if space_values[:outdoor_weight] > 0
      sensor_oa = OpenStudio::Model::EnergyManagementSystemSensor.new(model, 'Site Outdoor Air Drybulb Temperature')
      sensor_oa.setName('oa_temp')
    end

    if space_values[:ground_weight] > 0
      sensor_gnd = OpenStudio::Model::EnergyManagementSystemSensor.new(model, 'Site Surface Ground Temperature')
      sensor_gnd.setName('ground_temp')
    end

    actuator = OpenStudio::Model::EnergyManagementSystemActuator.new(sch, *EPlus::EMSActuatorScheduleConstantValue)
    actuator.setName("#{location.gsub(' ', '_').gsub('-', '_')}_temp_sch")

    # EMS to actuate schedule
    program = OpenStudio::Model::EnergyManagementSystemProgram.new(model)
    program.setName("#{location.gsub('-', '_')} Temperature Program")
    program.addLine("Set #{actuator.name} = 0.0")
    if not sensor_ia.nil?
      program.addLine("Set #{actuator.name} = #{actuator.name} + (#{sensor_ia.name} * #{space_values[:indoor_weight]})")
    end
    if not sensor_oa.nil?
      program.addLine("Set #{actuator.name} = #{actuator.name} + (#{sensor_oa.name} * #{space_values[:outdoor_weight]})")
    end
    if not sensor_gnd.nil?
      program.addLine("Set #{actuator.name} = #{actuator.name} + (#{sensor_gnd.name} * #{space_values[:ground_weight]})")
    end
    if not space_values[:temp_min].nil?
      if space_values[:temp_min].is_a? String
        min_temp_c = space_values[:temp_min]
      else
        min_temp_c = UnitConversions.convert(space_values[:temp_min], 'F', 'C')
      end
      program.addLine("If #{actuator.name} < #{min_temp_c}")
      program.addLine("Set #{actuator.name} = #{min_temp_c}")
      program.addLine('EndIf')
    end

    program_cm = OpenStudio::Model::EnergyManagementSystemProgramCallingManager.new(model)
    program_cm.setName("#{program.name} calling manager")
    program_cm.setCallingPoint('EndOfSystemTimestepAfterHVACReporting')
    program_cm.addProgram(program)

    return sch
  end

  # Returns an OS:Space, or temperature OS:Schedule for a MF space, or nil if outside
  # Should be called when the object's energy use is sensitive to ambient temperature
  # (e.g., water heaters and ducts).
  def self.get_space_or_schedule_from_location(location, object_name, model, spaces)
    return if [HPXML::LocationOtherExterior, HPXML::LocationOutside, HPXML::LocationRoofDeck].include? location

    sch = nil
    space = nil
    if [HPXML::LocationOtherHeatedSpace, HPXML::LocationOtherHousingUnit, HPXML::LocationOtherMultifamilyBufferSpace,
        HPXML::LocationOtherNonFreezingSpace, HPXML::LocationExteriorWall, HPXML::LocationUnderSlab].include? location
      # if located in spaces where we don't model a thermal zone, create and return temperature schedule
      sch = get_space_temperature_schedule(model, location, spaces)
    else
      space = get_space_from_location(location, object_name, model, spaces)
    end

    return space, sch
  end

  # Returns an OS:Space, or nil if a MF space
  # Should be called when the object's energy use is NOT sensitive to ambient temperature
  # (e.g., appliances).
  def self.get_space_from_location(location, object_name, model, spaces)
    return if [HPXML::LocationOtherHeatedSpace,
               HPXML::LocationOtherHousingUnit,
               HPXML::LocationOtherMultifamilyBufferSpace,
               HPXML::LocationOtherNonFreezingSpace].include? location

    num_orig_spaces = spaces.size

    if location == HPXML::LocationBasementConditioned
      space = create_or_get_space(model, spaces, HPXML::LocationLivingSpace)
    else
      space = create_or_get_space(model, spaces, location)
    end

    fail if spaces.size != num_orig_spaces # EPvalidator.xml should prevent this

    return space
  end

  def self.set_subsurface_exterior(surface, spaces, model, hpxml_surface)
    # Set its parent surface outside boundary condition, which will be also applied to subsurfaces through OS
    # The parent surface is entirely comprised of the subsurface.

    # Subsurface on foundation wall, set it to be adjacent to outdoors
    if hpxml_surface.exterior_adjacent_to == HPXML::LocationGround
      surface.setOutsideBoundaryCondition('Outdoors')
    else
      set_surface_exterior(model, spaces, surface, hpxml_surface)
    end
  end

  def self.get_kiva_instances(fnd_walls, slabs)
    # Identify unique Kiva foundations that are required.
    kiva_fnd_walls = []
    fnd_walls.each do |foundation_wall|
      next unless foundation_wall.is_exterior

      kiva_fnd_walls << foundation_wall
    end
    if kiva_fnd_walls.empty? # Handle slab foundation type
      kiva_fnd_walls << nil
    end

    kiva_slabs = slabs

    return kiva_fnd_walls.product(kiva_slabs)
  end

  def self.set_foundation_and_walls_top()
    @foundation_top = 0
    @hpxml.foundation_walls.each do |foundation_wall|
      top = -1 * foundation_wall.depth_below_grade + foundation_wall.height
      @foundation_top = top if top > @foundation_top
    end
    @walls_top = @foundation_top + 8.0 * @ncfl_ag
  end

  def self.set_heating_and_cooling_seasons()
    return if @hpxml.hvac_controls.size == 0

    hvac_control = @hpxml.hvac_controls[0]

    htg_start_month = hvac_control.seasons_heating_begin_month
    htg_start_day = hvac_control.seasons_heating_begin_day
    htg_end_month = hvac_control.seasons_heating_end_month
    htg_end_day = hvac_control.seasons_heating_end_day
    clg_start_month = hvac_control.seasons_cooling_begin_month
    clg_start_day = hvac_control.seasons_cooling_begin_day
    clg_end_month = hvac_control.seasons_cooling_end_month
    clg_end_day = hvac_control.seasons_cooling_end_day

    @heating_days = Schedule.get_daily_season(@hpxml.header.sim_calendar_year, htg_start_month, htg_start_day, htg_end_month, htg_end_day)
    @cooling_days = Schedule.get_daily_season(@hpxml.header.sim_calendar_year, clg_start_month, clg_start_day, clg_end_month, clg_end_day)
  end
end

# register the measure to be used by the application
HPXMLtoOpenStudio.new.registerWithApplication<|MERGE_RESOLUTION|>--- conflicted
+++ resolved
@@ -1614,26 +1614,11 @@
         sequential_heat_load_fracs = [0]
       end
 
-<<<<<<< HEAD
-=======
       sys_id = cooling_system.id
->>>>>>> 015feeba
       if [HPXML::HVACTypeCentralAirConditioner,
           HPXML::HVACTypeRoomAirConditioner,
           HPXML::HVACTypeMiniSplitAirConditioner,
           HPXML::HVACTypePTAC].include? cooling_system.cooling_system_type
-<<<<<<< HEAD
-
-        HVAC.apply_central_air_source_hvac_systems(model, runner, cooling_system, heating_system,
-                                                   sequential_cool_load_fracs, sequential_heat_load_fracs,
-                                                   living_zone, @hvac_map)
-
-      elsif [HPXML::HVACTypeEvaporativeCooler].include? cooling_system.cooling_system_type
-
-        HVAC.apply_evaporative_cooler(model, runner, cooling_system,
-                                      sequential_cool_load_fracs, living_zone,
-                                      @hvac_map)
-=======
         if cooling_system.cooling_system_type == HPXML::HVACTypeRoomAirConditioner
           HVAC.apply_central_air_source_hvac_systems(model, runner, cooling_system, heating_system,
                                                      sequential_cool_load_fracs, sequential_heat_load_fracs,
@@ -1648,7 +1633,6 @@
 
         airloop_map[sys_id] = HVAC.apply_evaporative_cooler(model, runner, cooling_system,
                                                             sequential_cool_load_fracs, living_zone)
->>>>>>> 015feeba
       end
     end
   end
@@ -1668,11 +1652,7 @@
       if (heating_system.heating_system_type == HPXML::HVACTypeFurnace) && (not cooling_system.nil?)
         next # Already processed combined AC+furnace
       end
-<<<<<<< HEAD
       if (heating_system.heating_system_type == HPXML::HVACTypePTACHeating) && (not cooling_system.nil?)
-=======
-      if (heating_system.heating_system_type == HPXML::HVACTypePTACHeating)
->>>>>>> 015feeba
         next # Processed with PTAC cooling in add_cooling_system
       end
 
@@ -1680,20 +1660,12 @@
       sequential_heat_load_fracs = HVAC.calc_sequential_load_fractions(heating_system.fraction_heat_load_served, @remaining_heat_load_frac, @heating_days)
       @remaining_heat_load_frac -= heating_system.fraction_heat_load_served
 
-<<<<<<< HEAD
+      sys_id = heating_system.id
       if [HPXML::HVACTypeFurnace, HPXML::HVACTypePTACHeating].include? heating_system.heating_system_type
-
-        HVAC.apply_central_air_source_hvac_systems(model, runner, nil, heating_system,
-                                                   [0], sequential_heat_load_fracs,
-                                                   living_zone, @hvac_map)
-=======
-      sys_id = heating_system.id
-      if [HPXML::HVACTypeFurnace].include? heating_system.heating_system_type
 
         airloop_map[sys_id] = HVAC.apply_central_air_source_hvac_systems(model, runner, nil, heating_system,
                                                                          [0], sequential_heat_load_fracs,
                                                                          living_zone)
->>>>>>> 015feeba
 
       elsif [HPXML::HVACTypeBoiler].include? heating_system.heating_system_type
 
@@ -1740,28 +1712,16 @@
       sys_id = heat_pump.id
       if [HPXML::HVACTypeHeatPumpWaterLoopToAir].include? heat_pump.heat_pump_type
 
-<<<<<<< HEAD
-        HVAC.apply_water_loop_to_air_heat_pump(model, runner, heat_pump,
-                                               sequential_heat_load_fracs, sequential_cool_load_fracs,
-                                               living_zone, @hvac_map)
-=======
         airloop_map[sys_id] = HVAC.apply_water_loop_to_air_heat_pump(model, runner, heat_pump,
                                                                      sequential_heat_load_fracs, sequential_cool_load_fracs,
                                                                      living_zone)
->>>>>>> 015feeba
 
       elsif [HPXML::HVACTypeHeatPumpAirToAir,
              HPXML::HVACTypeHeatPumpMiniSplit,
              HPXML::HVACTypeHeatPumpPTHP].include? heat_pump.heat_pump_type
-<<<<<<< HEAD
-        HVAC.apply_central_air_source_hvac_systems(model, runner, heat_pump, heat_pump,
-                                                   sequential_cool_load_fracs, sequential_heat_load_fracs,
-                                                   living_zone, @hvac_map)
-=======
         airloop_map[sys_id] = HVAC.apply_central_air_source_hvac_systems(model, runner, heat_pump, heat_pump,
                                                                          sequential_cool_load_fracs, sequential_heat_load_fracs,
                                                                          living_zone)
->>>>>>> 015feeba
       elsif [HPXML::HVACTypeHeatPumpGroundToAir].include? heat_pump.heat_pump_type
 
         airloop_map[sys_id] = HVAC.apply_ground_to_air_heat_pump(model, runner, weather, heat_pump,
