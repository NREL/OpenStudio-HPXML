--- conflicted
+++ resolved
@@ -1510,12 +1510,7 @@
     unit_multiplier = @hpxml_bldg.building_construction.number_of_units
     has_uncond_bsmnt = @hpxml_bldg.has_location(HPXML::LocationBasementUnconditioned)
     plantloop_map = {}
-<<<<<<< HEAD
-    sys_id = nil
-    @hpxml.water_heating_systems.each do |water_heating_system|
-=======
     @hpxml_bldg.water_heating_systems.each do |water_heating_system|
->>>>>>> 438ad8b5
       loc_space, loc_schedule = get_space_or_schedule_from_location(water_heating_system.location, model, spaces)
 
       ec_adj = HotWaterAndAppliances.get_dist_energy_consumption_adjustment(has_uncond_bsmnt, @cfa, @ncfl, water_heating_system, hot_water_distribution)
@@ -1536,16 +1531,10 @@
     end
 
     # Hot water fixtures and appliances
-<<<<<<< HEAD
     showers_peak_flow = nil #used for unmet wh load calculations
-    showers_peak_flow = HotWaterAndAppliances.apply(model, runner, @hpxml, weather, spaces, hot_water_distribution,
-                                solar_thermal_system, @eri_version, @schedules_file, plantloop_map,
-                                @hpxml.header.unavailable_periods) 
-=======
-    HotWaterAndAppliances.apply(model, runner, @hpxml_header, @hpxml_bldg, weather, spaces, hot_water_distribution,
+    showers_peak_flow = HotWaterAndAppliances.apply(model, runner, @hpxml_header, @hpxml_bldg, weather, spaces, hot_water_distribution,
                                 solar_thermal_system, @eri_version, @schedules_file, plantloop_map,
                                 @hpxml_header.unavailable_periods, @hpxml_bldg.building_construction.number_of_units)
->>>>>>> 438ad8b5
 
     if (not solar_thermal_system.nil?) && (not solar_thermal_system.collector_area.nil?) # Detailed solar water heater
       loc_space, loc_schedule = get_space_or_schedule_from_location(solar_thermal_system.water_heating_system.location, model, spaces)
@@ -1553,15 +1542,11 @@
     end
 
     # Add combi-system EMS program with water use equipment information
-<<<<<<< HEAD
-    Waterheater.apply_combi_system_EMS(model, @hpxml.water_heating_systems, plantloop_map)
-
-    #Add unmet wh loads calculation
+    Waterheater.apply_combi_system_EMS(model, @hpxml_bldg.water_heating_systems, plantloop_map)
+    
+    # Add unmet wh loads calculation
     Waterheater.unmet_wh_loads_program(model, @hpxml.water_heating_systems, plantloop_map, showers_peak_flow)
-    
-=======
-    Waterheater.apply_combi_system_EMS(model, @hpxml_bldg.water_heating_systems, plantloop_map)
->>>>>>> 438ad8b5
+  
   end
 
   def add_cooling_system(model, weather, spaces, airloop_map)
