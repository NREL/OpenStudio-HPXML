# frozen_string_literal: true

# Require all gems up front; this is much faster than multiple resource
# files lazy loading as needed, as it prevents multiple lookups for the
# same gem.
require 'pathname'
require 'csv'
require 'oga'
require_relative 'resources/airflow'
require_relative 'resources/constants'
require_relative 'resources/constructions'
require_relative 'resources/energyplus'
require_relative 'resources/generator'
require_relative 'resources/geometry'
require_relative 'resources/hotwater_appliances'
require_relative 'resources/hpxml'
require_relative 'resources/hpxml_defaults'
require_relative 'resources/hvac'
require_relative 'resources/hvac_sizing'
require_relative 'resources/lighting'
require_relative 'resources/location'
require_relative 'resources/materials'
require_relative 'resources/misc_loads'
require_relative 'resources/psychrometrics'
require_relative 'resources/pv'
require_relative 'resources/schedules'
require_relative 'resources/simcontrols'
require_relative 'resources/unit_conversions'
require_relative 'resources/util'
require_relative 'resources/validator'
require_relative 'resources/version'
require_relative 'resources/waterheater'
require_relative 'resources/weather'
require_relative 'resources/xmlhelper'
require_relative '../BuildResidentialHPXML/resources/constants'
require_relative '../BuildResidentialHPXML/resources/schedules'

# start the measure
class HPXMLtoOpenStudio < OpenStudio::Measure::ModelMeasure
  # human readable name
  def name
    return 'HPXML to OpenStudio Translator'
  end

  # human readable description
  def description
    return 'Translates HPXML file to OpenStudio Model'
  end

  # human readable description of modeling approach
  def modeler_description
    return ''
  end

  # define the arguments that the user will input
  def arguments(model)
    args = OpenStudio::Measure::OSArgumentVector.new

    arg = OpenStudio::Measure::OSArgument.makeStringArgument('hpxml_path', true)
    arg.setDisplayName('HPXML File Path')
    arg.setDescription('Absolute/relative path of the HPXML file.')
    args << arg

    arg = OpenStudio::Measure::OSArgument.makeStringArgument('output_dir', true)
    arg.setDisplayName('Directory for Output Files')
    arg.setDescription('Absolute/relative path for the output files directory.')
    args << arg

    arg = OpenStudio::Measure::OSArgument.makeBoolArgument('debug', false)
    arg.setDisplayName('Debug Mode?')
    arg.setDescription('If true: 1) Writes in.osm file, 2) Generates additional log output, and 3) Creates all EnergyPlus output files.')
    arg.setDefaultValue(false)
    args << arg

    arg = OpenStudio::Measure::OSArgument.makeBoolArgument('skip_validation', false)
    arg.setDisplayName('Skip Validation?')
    arg.setDescription('If true, bypasses HPXML input validation for faster performance. WARNING: This should only be used if the supplied HPXML file has already been validated against the Schema & Schematron documents.')
    arg.setDefaultValue(false)
    args << arg

    return args
  end

  # define what happens when the measure is run
  def run(model, runner, user_arguments)
    super(model, runner, user_arguments)

    # use the built-in error checking
    if !runner.validateUserArguments(arguments(model), user_arguments)
      return false
    end

    tear_down_model(model, runner)

    Version.check_openstudio_version()

    # assign the user inputs to variables
    hpxml_path = runner.getStringArgumentValue('hpxml_path', user_arguments)
    output_dir = runner.getStringArgumentValue('output_dir', user_arguments)
    debug = runner.getBoolArgumentValue('debug', user_arguments)
    skip_validation = runner.getBoolArgumentValue('skip_validation', user_arguments)

    unless (Pathname.new hpxml_path).absolute?
      hpxml_path = File.expand_path(File.join(File.dirname(__FILE__), hpxml_path))
    end
    unless File.exist?(hpxml_path) && hpxml_path.downcase.end_with?('.xml')
      fail "'#{hpxml_path}' does not exist or is not an .xml file."
    end

    unless (Pathname.new output_dir).absolute?
      output_dir = File.expand_path(File.join(File.dirname(__FILE__), output_dir))
    end

    begin
      if skip_validation
        stron_paths = []
        runner.registerWarning('Skipping HPXML input validation. This should only be used if the HPXML file has already been validated.')
      else
        stron_paths = [File.join(File.dirname(__FILE__), 'resources', 'HPXMLvalidator.xml'),
                       File.join(File.dirname(__FILE__), 'resources', 'EPvalidator.xml')]
      end
      hpxml = HPXML.new(hpxml_path: hpxml_path, schematron_validators: stron_paths)
      hpxml.errors.each do |error|
        runner.registerError(error)
      end
      hpxml.warnings.each do |warning|
        runner.registerWarning(warning)
      end
      return false unless hpxml.errors.empty?

      epw_path, cache_path = process_weather(hpxml, runner, model, hpxml_path)

      if debug
        epw_output_path = File.join(output_dir, 'in.epw')
        FileUtils.cp(epw_path, epw_output_path)
      end

      OSModel.create(hpxml, runner, model, hpxml_path, epw_path, cache_path, output_dir, debug)
    rescue Exception => e
      runner.registerError("#{e.message}\n#{e.backtrace.join("\n")}")
      return false
    end

    return true
  end

  def tear_down_model(model, runner)
    # Tear down the existing model if it exists
    has_existing_objects = (model.getThermalZones.size > 0)
    handles = OpenStudio::UUIDVector.new
    model.objects.each do |obj|
      handles << obj.handle
    end
    model.removeObjects(handles)
    if has_existing_objects
      runner.registerWarning('The model contains existing objects and is being reset.')
    end
  end

  def process_weather(hpxml, runner, model, hpxml_path)
    epw_path = hpxml.climate_and_risk_zones.weather_station_epw_filepath

    if not File.exist? epw_path
      test_epw_path = File.join(File.dirname(hpxml_path), epw_path)
      epw_path = test_epw_path if File.exist? test_epw_path
    end
    if not File.exist? epw_path
      test_epw_path = File.join(File.dirname(__FILE__), '..', 'weather', epw_path)
      epw_path = test_epw_path if File.exist? test_epw_path
    end
    if not File.exist? epw_path
      test_epw_path = File.join(File.dirname(__FILE__), '..', '..', 'weather', epw_path)
      epw_path = test_epw_path if File.exist? test_epw_path
    end
    if not File.exist?(epw_path)
      fail "'#{epw_path}' could not be found."
    end

    cache_path = epw_path.gsub('.epw', '-cache.csv')
    if not File.exist?(cache_path)
      # Process weather file to create cache .csv
      runner.registerWarning("'#{cache_path}' could not be found; regenerating it.")
      epw_file = OpenStudio::EpwFile.new(epw_path)
      OpenStudio::Model::WeatherFile.setWeatherFile(model, epw_file)
      weather = WeatherProcess.new(model, runner)
      begin
        File.open(cache_path, 'wb') do |file|
          weather.dump_to_csv(file)
        end
      rescue SystemCallError
        runner.registerWarning("#{cache_path} could not be written, skipping.")
      end
    end

    return epw_path, cache_path
  end
end

class OSModel
  def self.create(hpxml, runner, model, hpxml_path, epw_path, cache_path, output_dir, debug)
    @hpxml = hpxml
    @debug = debug

    @eri_version = @hpxml.header.eri_calculation_version # Hidden feature
    @eri_version = 'latest' if @eri_version.nil?
    @eri_version = Constants.ERIVersions[-1] if @eri_version == 'latest'

    @apply_ashrae140_assumptions = @hpxml.header.apply_ashrae140_assumptions # Hidden feature
    @apply_ashrae140_assumptions = false if @apply_ashrae140_assumptions.nil?

    # Init

    weather, epw_file = Location.apply_weather_file(model, runner, epw_path, cache_path)
    check_for_errors()
    set_defaults_and_globals(runner, output_dir, epw_file)
    Location.apply(model, runner, weather, epw_file, @hpxml)
    add_simulation_params(model)

    @schedules_file = nil
    if not @hpxml.header.schedules_path.nil?
      @schedules_file = SchedulesFile.new(runner: runner, model: model, schedules_path: @hpxml.header.schedules_path, col_names: ScheduleGenerator.col_names)
    end

    # Conditioned space/zone

    spaces = {}
    create_or_get_space(model, spaces, HPXML::LocationLivingSpace)
    set_foundation_and_walls_top()
    add_setpoints(runner, model, weather, spaces)

    # Geometry/Envelope
    add_roofs(runner, model, spaces)
    add_walls(runner, model, spaces)
    add_rim_joists(runner, model, spaces)
    add_frame_floors(runner, model, spaces)
    add_foundation_walls_slabs(runner, model, spaces)
    add_shading_schedule(runner, model, weather)
    add_windows(runner, model, spaces, weather)
    add_doors(runner, model, spaces)
    add_skylights(runner, model, spaces, weather)
    add_conditioned_floor_area(runner, model, spaces)
    add_thermal_mass(runner, model, spaces)
    update_conditioned_basement(runner, model, spaces)
    set_zone_volumes(runner, model, spaces)
    explode_surfaces(runner, model)
    add_num_occupants(model, runner, spaces)

    # HVAC

    update_shared_hvac_systems()
    add_ideal_system(runner, model, spaces, epw_path)
    add_cooling_system(runner, model, spaces)
    add_heating_system(runner, model, spaces)
    add_heat_pump(runner, model, weather, spaces)
    add_dehumidifiers(runner, model, spaces)
    add_residual_ideal_system(runner, model, spaces)
    add_ceiling_fans(runner, model, weather, spaces)

    # Hot Water

    add_hot_water_and_appliances(runner, model, weather, spaces)

    # Plug Loads & Fuel Loads & Lighting

    add_mels(runner, model, spaces)
    add_mfls(runner, model, spaces)
    add_lighting(runner, model, epw_file, spaces)

    # Pools & Hot Tubs
    add_pools_and_hot_tubs(runner, model, spaces)

    # Other

    add_airflow(runner, model, weather, spaces)
    add_hvac_sizing(runner, model, weather, spaces)
    add_photovoltaics(runner, model)
    add_generators(runner, model)
    add_additional_properties(runner, model, hpxml_path)

    # Output

    add_component_loads_output(runner, model, spaces)
    add_output_control_files(runner, model)
    # Uncomment to debug EMS
    # add_ems_debug_output(runner, model)

<<<<<<< HEAD
    # Vacancy
    set_vacancy(runner, model)

    if debug && (not output_dir.nil?)
=======
    if debug
>>>>>>> 4595591d
      osm_output_path = File.join(output_dir, 'in.osm')
      File.write(osm_output_path, model.to_s)
      runner.registerInfo("Wrote file: #{osm_output_path}")
    end
  end

  private

  def self.check_for_errors()
    # Error-checking from RESNET Pub 002: Number of bedrooms
    nbeds = @hpxml.building_construction.number_of_bedrooms
    nbeds_limit = (@hpxml.building_construction.conditioned_floor_area - 120.0) / 70.0
    if nbeds > nbeds_limit
      fail "Number of bedrooms (#{nbeds}) exceeds limit of (CFA-120)/70=#{nbeds_limit.round(1)}."
    end
  end

  def self.set_defaults_and_globals(runner, output_dir, epw_file)
    # Initialize
    @remaining_heat_load_frac = 1.0
    @remaining_cool_load_frac = 1.0
    @hvac_map = {} # mapping between HPXML HVAC systems and model objects
    @dhw_map = {}  # mapping between HPXML Water Heating systems and model objects
    @cond_bsmnt_surfaces = [] # list of surfaces in conditioned basement, used for modification of some surface properties, eg. solar absorptance, view factor, etc.

    # Set globals
    @cfa = @hpxml.building_construction.conditioned_floor_area
    @ncfl = @hpxml.building_construction.number_of_conditioned_floors
    @ncfl_ag = @hpxml.building_construction.number_of_conditioned_floors_above_grade
    @nbeds = @hpxml.building_construction.number_of_bedrooms
    @min_neighbor_distance = get_min_neighbor_distance()
    @default_azimuths = get_default_azimuths()
    @has_uncond_bsmnt = @hpxml.has_space_type(HPXML::LocationBasementUnconditioned)

    if @hpxml.building_construction.use_only_ideal_air_system.nil?
      @hpxml.building_construction.use_only_ideal_air_system = false
    end

    # Apply defaults to HPXML object
    HPXMLDefaults.apply(@hpxml, @cfa, @nbeds, @ncfl, @ncfl_ag, @has_uncond_bsmnt, @eri_version, epw_file, runner)

    @frac_windows_operable = @hpxml.fraction_of_windows_operable()

    # Write updated HPXML object (w/ defaults) to file for inspection
    hpxml_defaults_path = File.join(output_dir, 'in.xml')
    XMLHelper.write_file(@hpxml.to_oga, hpxml_defaults_path)
  end

  def self.add_simulation_params(model)
    SimControls.apply(model, @hpxml.header)
  end

  def self.set_zone_volumes(runner, model, spaces)
    # Living space
    spaces[HPXML::LocationLivingSpace].thermalZone.get.setVolume(UnitConversions.convert(@hpxml.building_construction.conditioned_building_volume, 'ft^3', 'm^3'))

    # Basement, crawlspace, garage
    spaces.keys.each do |space_type|
      next unless [HPXML::LocationBasementUnconditioned, HPXML::LocationCrawlspaceUnvented, HPXML::LocationCrawlspaceVented, HPXML::LocationGarage].include? space_type

      floor_area = @hpxml.slabs.select { |s| s.interior_adjacent_to == space_type }.map { |s| s.area }.sum(0.0)
      if space_type == HPXML::LocationGarage
        height = 8.0
      else
        height = @hpxml.foundation_walls.select { |w| w.interior_adjacent_to == space_type }.map { |w| w.height }.max
      end

      spaces[space_type].thermalZone.get.setVolume(UnitConversions.convert(floor_area * height, 'ft^3', 'm^3'))
    end

    # Attic
    spaces.keys.each do |space_type|
      next unless [HPXML::LocationAtticUnvented, HPXML::LocationAtticVented].include? space_type

      floor_area = @hpxml.frame_floors.select { |f| [f.interior_adjacent_to, f.exterior_adjacent_to].include? space_type }.map { |s| s.area }.sum(0.0)
      roofs = @hpxml.roofs.select { |r| r.interior_adjacent_to == space_type }
      avg_pitch = roofs.map { |r| r.pitch }.sum(0.0) / roofs.size

      if @apply_ashrae140_assumptions
        # Hardcode the attic volume to match ASHRAE 140 Table 7-2 specification
        volume = 3463
      else
        # Assume square hip roof for volume calculations; energy results are very insensitive to actual volume
        length = floor_area**0.5
        height = 0.5 * Math.sin(Math.atan(avg_pitch / 12.0)) * length
        volume = [floor_area * height / 3.0, 0.01].max
      end

      spaces[space_type].thermalZone.get.setVolume(UnitConversions.convert(volume, 'ft^3', 'm^3'))
    end
  end

  def self.explode_surfaces(runner, model)
    # Re-position surfaces so as to not shade each other and to make it easier to visualize the building.

    gap_distance = UnitConversions.convert(10.0, 'ft', 'm') # distance between surfaces of the same azimuth
    rad90 = UnitConversions.convert(90, 'deg', 'rad')

    # Determine surfaces to shift and distance with which to explode surfaces horizontally outward
    surfaces = []
    azimuth_lengths = {}
    model.getSurfaces.sort.each do |surface|
      next unless ['wall', 'roofceiling'].include? surface.surfaceType.downcase
      next unless ['outdoors', 'foundation', 'adiabatic'].include? surface.outsideBoundaryCondition.downcase
      next if surface.additionalProperties.getFeatureAsDouble('Tilt').get <= 0 # skip flat roofs

      surfaces << surface
      azimuth = surface.additionalProperties.getFeatureAsInteger('Azimuth').get
      if azimuth_lengths[azimuth].nil?
        azimuth_lengths[azimuth] = 0.0
      end
      azimuth_lengths[azimuth] += surface.additionalProperties.getFeatureAsDouble('Length').get + gap_distance
    end
    max_azimuth_length = azimuth_lengths.values.max

    # Using the max length for a given azimuth, calculate the apothem (radius of the incircle) of a regular
    # n-sided polygon to create the smallest polygon possible without self-shading. The number of polygon
    # sides is defined by the minimum difference between two azimuths.
    min_azimuth_diff = 360
    azimuths_sorted = azimuth_lengths.keys.sort
    azimuths_sorted.each_with_index do |az, idx|
      diff1 = (az - azimuths_sorted[(idx + 1) % azimuths_sorted.size]).abs
      diff2 = 360.0 - diff1 # opposite direction
      if diff1 < min_azimuth_diff
        min_azimuth_diff = diff1
      end
      if diff2 < min_azimuth_diff
        min_azimuth_diff = diff2
      end
    end
    if min_azimuth_diff > 0
      nsides = [(360.0 / min_azimuth_diff).ceil, 4].max # assume rectangle at the minimum
    else
      nsides = 4
    end
    explode_distance = max_azimuth_length / (2.0 * Math.tan(UnitConversions.convert(180.0 / nsides, 'deg', 'rad')))

    add_neighbors(runner, model, max_azimuth_length)

    # Initial distance of shifts at 90-degrees to horizontal outward
    azimuth_side_shifts = {}
    azimuth_lengths.keys.each do |azimuth|
      azimuth_side_shifts[azimuth] = max_azimuth_length / 2.0
    end

    # Explode neighbors
    model.getShadingSurfaceGroups.each do |shading_group|
      next unless shading_group.name.to_s == Constants.ObjectNameNeighbors

      shading_group.shadingSurfaces.each do |shading_surface|
        azimuth = shading_surface.additionalProperties.getFeatureAsInteger('Azimuth').get
        azimuth_rad = UnitConversions.convert(azimuth, 'deg', 'rad')
        distance = shading_surface.additionalProperties.getFeatureAsDouble('Distance').get

        unless azimuth_lengths.keys.include? azimuth
          fail "A neighbor building has an azimuth (#{azimuth}) not equal to the azimuth of any wall."
        end

        # Push out horizontally
        distance += explode_distance
        transformation = get_surface_transformation(distance, Math::sin(azimuth_rad), Math::cos(azimuth_rad), 0)

        shading_surface.setVertices(transformation * shading_surface.vertices)
      end
    end

    # Explode walls, windows, doors, roofs, and skylights
    surfaces_moved = []

    surfaces.sort.each do |surface|
      next if surface.additionalProperties.getFeatureAsDouble('Tilt').get <= 0 # skip flat roofs

      if surface.adjacentSurface.is_initialized
        next if surfaces_moved.include? surface.adjacentSurface.get
      end

      azimuth = surface.additionalProperties.getFeatureAsInteger('Azimuth').get
      azimuth_rad = UnitConversions.convert(azimuth, 'deg', 'rad')

      # Get associated shading surfaces (e.g., overhangs, interior shading surfaces)
      overhang_surfaces = []
      shading_surfaces = []
      surface.subSurfaces.each do |subsurface|
        next unless subsurface.subSurfaceType.downcase == 'fixedwindow'

        subsurface.shadingSurfaceGroups.each do |overhang_group|
          overhang_group.shadingSurfaces.each do |overhang|
            overhang_surfaces << overhang
          end
        end
      end
      model.getShadingSurfaceGroups.each do |shading_group|
        next unless [Constants.ObjectNameSkylightShade, Constants.ObjectNameWindowShade].include? shading_group.name.to_s

        shading_group.shadingSurfaces.each do |window_shade|
          next unless window_shade.additionalProperties.getFeatureAsString('ParentSurface').get == surface.name.to_s

          shading_surfaces << window_shade
        end
      end

      # Push out horizontally
      distance = explode_distance

      if surface.surfaceType.downcase == 'roofceiling'
        # Ensure pitched surfaces are positioned outward justified with walls, etc.
        tilt = surface.additionalProperties.getFeatureAsDouble('Tilt').get
        width = surface.additionalProperties.getFeatureAsDouble('Width').get
        distance -= 0.5 * Math.cos(Math.atan(tilt)) * width
      end
      transformation = get_surface_transformation(distance, Math::sin(azimuth_rad), Math::cos(azimuth_rad), 0)
      transformation_shade = get_surface_transformation(distance + 0.001, Math::sin(azimuth_rad), Math::cos(azimuth_rad), 0) # Offset slightly from window

      ([surface] + surface.subSurfaces + overhang_surfaces).each do |s|
        s.setVertices(transformation * s.vertices)
      end
      shading_surfaces.each do |s|
        s.setVertices(transformation_shade * s.vertices)
      end
      if surface.adjacentSurface.is_initialized
        surface.adjacentSurface.get.setVertices(transformation * surface.adjacentSurface.get.vertices)
      end

      # Shift at 90-degrees to previous transformation, so surfaces don't overlap and shade each other
      azimuth_side_shifts[azimuth] -= surface.additionalProperties.getFeatureAsDouble('Length').get / 2.0
      transformation_shift = get_surface_transformation(azimuth_side_shifts[azimuth], Math::sin(azimuth_rad + rad90), Math::cos(azimuth_rad + rad90), 0)

      ([surface] + surface.subSurfaces + overhang_surfaces + shading_surfaces).each do |s|
        s.setVertices(transformation_shift * s.vertices)
      end
      if surface.adjacentSurface.is_initialized
        surface.adjacentSurface.get.setVertices(transformation_shift * surface.adjacentSurface.get.vertices)
      end

      azimuth_side_shifts[azimuth] -= (surface.additionalProperties.getFeatureAsDouble('Length').get / 2.0 + gap_distance)

      surfaces_moved << surface
    end
  end

  def self.update_conditioned_basement(runner, model, spaces)
    return if @cond_bsmnt_surfaces.empty?
    # Update @cond_bsmnt_surfaces to include subsurfaces
    new_cond_bsmnt_surfaces = @cond_bsmnt_surfaces.dup
    @cond_bsmnt_surfaces.each do |cond_bsmnt_surface|
      next if cond_bsmnt_surface.is_a? OpenStudio::Model::InternalMassDefinition
      next if cond_bsmnt_surface.subSurfaces.empty?
      cond_bsmnt_surface.subSurfaces.each do |ss|
        new_cond_bsmnt_surfaces << ss
      end
    end
    @cond_bsmnt_surfaces = new_cond_bsmnt_surfaces.dup

    update_solar_absorptances(runner, model)
    assign_view_factors(runner, model, spaces)
  end

  def self.update_solar_absorptances(runner, model)
    # modify conditioned basement surface properties
    # zero out interior solar absorptance in conditioned basement

    @cond_bsmnt_surfaces.each do |cond_bsmnt_surface|
      # skip windows because windows don't have such property to change.
      next if cond_bsmnt_surface.is_a?(OpenStudio::Model::SubSurface) && (cond_bsmnt_surface.subSurfaceType.downcase == 'fixedwindow')
      adj_surface = nil
      if not cond_bsmnt_surface.is_a? OpenStudio::Model::InternalMassDefinition
        if not cond_bsmnt_surface.is_a? OpenStudio::Model::SubSurface
          adj_surface = cond_bsmnt_surface.adjacentSurface.get if cond_bsmnt_surface.adjacentSurface.is_initialized
        else
          adj_surface = cond_bsmnt_surface.adjacentSubSurface.get if cond_bsmnt_surface.adjacentSubSurface.is_initialized
        end
      end
      const = cond_bsmnt_surface.construction.get
      layered_const = const.to_LayeredConstruction.get
      innermost_material = layered_const.layers[layered_const.numLayers() - 1].to_StandardOpaqueMaterial.get
      # check if target surface is sharing its interior material/construction object with other surfaces
      # if so, need to clone the material/construction and make changes there, then reassign it to target surface
      mat_share = (innermost_material.directUseCount != 1)
      const_share = (const.directUseCount != 1)
      if const_share
        # create new construction + new material for these surfaces
        new_const = const.clone.to_Construction.get
        cond_bsmnt_surface.setConstruction(new_const)
        new_material = innermost_material.clone.to_StandardOpaqueMaterial.get
        layered_const = new_const.to_LayeredConstruction.get
        layered_const.setLayer(layered_const.numLayers() - 1, new_material)
      elsif mat_share
        # create new material for existing unique construction
        new_material = innermost_material.clone.to_StandardOpaqueMaterial.get
        layered_const.setLayer(layered_const.numLayers() - 1, new_material)
      end
      if layered_const.numLayers() == 1
        # split single layer into two to only change its inside facing property
        layer_mat = layered_const.layers[0].to_StandardOpaqueMaterial.get
        layer_mat.setThickness(layer_mat.thickness / 2)
        layered_const.insertLayer(1, layer_mat.clone.to_StandardOpaqueMaterial.get)
      end
      # Re-read innermost material and assign properties after adjustment
      innermost_material = layered_const.layers[layered_const.numLayers() - 1].to_StandardOpaqueMaterial.get
      innermost_material.setSolarAbsorptance(0.0)
      innermost_material.setVisibleAbsorptance(0.0)
      next if adj_surface.nil?
      # Create new construction in case of shared construciton.
      layered_const_adj = OpenStudio::Model::Construction.new(model)
      layered_const_adj.setName(cond_bsmnt_surface.construction.get.name.get + ' Reversed Bsmnt')
      adj_surface.setConstruction(layered_const_adj)
      layered_const_adj.setLayers(cond_bsmnt_surface.construction.get.to_LayeredConstruction.get.layers.reverse())
    end
  end

  def self.assign_view_factors(runner, model, spaces)
    # zero out view factors between conditioned basement surfaces and living zone surfaces
    all_surfaces = [] # all surfaces in single conditioned space
    lv_surfaces = []  # surfaces in living
    cond_base_surfaces = [] # surfaces in conditioned basement

    spaces[HPXML::LocationLivingSpace].surfaces.each do |surface|
      surface.subSurfaces.each do |sub_surface|
        all_surfaces << sub_surface
      end
      all_surfaces << surface
    end
    spaces[HPXML::LocationLivingSpace].internalMass.each do |im|
      all_surfaces << im
    end

    all_surfaces.each do |surface|
      if @cond_bsmnt_surfaces.include?(surface) ||
         ((@cond_bsmnt_surfaces.include? surface.internalMassDefinition) if surface.is_a? OpenStudio::Model::InternalMass)
        cond_base_surfaces << surface
      else
        lv_surfaces << surface
      end
    end

    all_surfaces.sort!

    # calculate view factors separately for living and conditioned basement
    vf_map_lv = calc_approximate_view_factor(runner, model, lv_surfaces)
    vf_map_cb = calc_approximate_view_factor(runner, model, cond_base_surfaces)

    zone_prop = spaces[HPXML::LocationLivingSpace].thermalZone.get.getZonePropertyUserViewFactorsBySurfaceName

    all_surfaces.each do |from_surface|
      all_surfaces.each do |to_surface|
        next if (vf_map_lv[from_surface].nil? || vf_map_lv[from_surface][to_surface].nil?) &&
                (vf_map_cb[from_surface].nil? || vf_map_cb[from_surface][to_surface].nil?)

        if lv_surfaces.include? from_surface
          vf = vf_map_lv[from_surface][to_surface]
        else
          vf = vf_map_cb[from_surface][to_surface]
        end
        next if vf < 0.05 # Skip small view factors to reduce runtime

        os_vf = OpenStudio::Model::ViewFactor.new(from_surface, to_surface, vf.round(10))
        zone_prop.addViewFactor(os_vf)
      end
    end
  end

  def self.calc_approximate_view_factor(runner, model, all_surfaces)
    # calculate approximate view factor using E+ approach
    # used for recalculating single thermal zone view factor matrix
    return {} if all_surfaces.size == 0
    if all_surfaces.size <= 3
      fail 'less than three surfaces in conditioned space. Please double check.'
    end

    s_azimuths = {}
    s_tilts = {}
    s_types = {}
    all_surfaces.each do |surface|
      if surface.is_a? OpenStudio::Model::InternalMass
        # Assumed values consistent with EnergyPlus source code
        s_azimuths[surface] = 0.0
        s_tilts[surface] = 90.0
      else
        s_azimuths[surface] = UnitConversions.convert(surface.azimuth, 'rad', 'deg')
        s_tilts[surface] = UnitConversions.convert(surface.tilt, 'rad', 'deg')
        if surface.is_a? OpenStudio::Model::SubSurface
          s_types[surface] = surface.surface.get.surfaceType.downcase
        else
          s_types[surface] = surface.surfaceType.downcase
        end
      end
    end

    same_ang_limit = 10.0
    vf_map = {}
    all_surfaces.each do |surface| # surface, subsurface, and internal mass
      surface_vf_map = {}

      # sum all the surface area that could be seen by surface1 up
      zone_seen_area = 0.0
      seen_surface = {}
      all_surfaces.each do |surface2|
        next if surface2 == surface
        next if surface2.is_a? OpenStudio::Model::SubSurface

        seen_surface[surface2] = false
        if surface2.is_a? OpenStudio::Model::InternalMass
          # all surfaces see internal mass
          zone_seen_area += surface2.surfaceArea.get
          seen_surface[surface2] = true
        else
          if (s_types[surface2] == 'floor') ||
             ((s_types[surface] == 'floor') && (s_types[surface2] == 'roofceiling')) ||
             ((s_azimuths[surface] - s_azimuths[surface2]).abs > same_ang_limit) ||
             ((s_tilts[surface] - s_tilts[surface2]).abs > same_ang_limit)
            zone_seen_area += surface2.grossArea # include subsurface area
            seen_surface[surface2] = true
          end
        end
      end

      all_surfaces.each do |surface2|
        next if surface2 == surface
        next if surface2.is_a? OpenStudio::Model::SubSurface # handled together with its parent surface
        next unless seen_surface[surface2]

        if surface2.is_a? OpenStudio::Model::InternalMass
          surface_vf_map[surface2] = surface2.surfaceArea.get / zone_seen_area
        else # surfaces
          if surface2.subSurfaces.size > 0
            # calculate surface and its sub surfaces view factors
            if surface2.netArea > 0.1 # base surface of a sub surface: window/door etc.
              fail "Unexpected net area for surface '#{surface2.name}'."
            end

            surface2.subSurfaces.each do |sub_surface|
              surface_vf_map[sub_surface] = sub_surface.grossArea / zone_seen_area
            end
          else # no subsurface
            surface_vf_map[surface2] = surface2.grossArea / zone_seen_area
          end
        end
      end
      vf_map[surface] = surface_vf_map
    end
    return vf_map
  end

  # FUTURE: Move this method and many below to geometry.rb
  def self.create_space_and_zone(model, spaces, space_type)
    if not spaces.keys.include? space_type
      thermal_zone = OpenStudio::Model::ThermalZone.new(model)
      thermal_zone.setName(space_type)

      space = OpenStudio::Model::Space.new(model)
      space.setName(space_type)

      st = OpenStudio::Model::SpaceType.new(model)
      st.setStandardsSpaceType(space_type)
      space.setSpaceType(st)

      space.setThermalZone(thermal_zone)
      spaces[space_type] = space
    end
  end

  def self.get_surface_transformation(offset, x, y, z)
    x = UnitConversions.convert(x, 'ft', 'm')
    y = UnitConversions.convert(y, 'ft', 'm')
    z = UnitConversions.convert(z, 'ft', 'm')

    m = OpenStudio::Matrix.new(4, 4, 0)
    m[0, 0] = 1
    m[1, 1] = 1
    m[2, 2] = 1
    m[3, 3] = 1
    m[0, 3] = x * offset
    m[1, 3] = y * offset
    m[2, 3] = z.abs * offset

    return OpenStudio::Transformation.new(m)
  end

  def self.add_floor_polygon(x, y, z)
    x = UnitConversions.convert(x, 'ft', 'm')
    y = UnitConversions.convert(y, 'ft', 'm')
    z = UnitConversions.convert(z, 'ft', 'm')

    vertices = OpenStudio::Point3dVector.new
    vertices << OpenStudio::Point3d.new(0 - x / 2, 0 - y / 2, z)
    vertices << OpenStudio::Point3d.new(0 - x / 2, y / 2, z)
    vertices << OpenStudio::Point3d.new(x / 2, y / 2, z)
    vertices << OpenStudio::Point3d.new(x / 2, 0 - y / 2, z)

    # Rotate about the z axis
    # This is not strictly needed, but will make the floor edges
    # parallel to the walls for a better geometry rendering.
    azimuth_rad = UnitConversions.convert(@default_azimuths[0], 'deg', 'rad')
    m = OpenStudio::Matrix.new(4, 4, 0)
    m[0, 0] = Math::cos(-azimuth_rad)
    m[1, 1] = Math::cos(-azimuth_rad)
    m[0, 1] = -Math::sin(-azimuth_rad)
    m[1, 0] = Math::sin(-azimuth_rad)
    m[2, 2] = 1
    m[3, 3] = 1
    transformation = OpenStudio::Transformation.new(m)

    return transformation * vertices
  end

  def self.add_wall_polygon(x, y, z, azimuth, offsets = [0] * 4, subsurface_area = 0)
    x = UnitConversions.convert(x, 'ft', 'm')
    y = UnitConversions.convert(y, 'ft', 'm')
    z = UnitConversions.convert(z, 'ft', 'm')

    vertices = OpenStudio::Point3dVector.new
    vertices << OpenStudio::Point3d.new(0 - (x / 2) - offsets[1], 0, z - offsets[0])
    vertices << OpenStudio::Point3d.new(0 - (x / 2) - offsets[1], 0, z + y + offsets[2])
    if subsurface_area > 0
      subsurface_area = UnitConversions.convert(subsurface_area, 'ft^2', 'm^2')
      sub_length = x / 10.0
      sub_height = subsurface_area / sub_length
      if sub_height >= y
        sub_height = y - 0.1
        sub_length = subsurface_area / sub_height
      end
      vertices << OpenStudio::Point3d.new(x - (x / 2) + offsets[3] - sub_length, 0, z + y + offsets[2])
      vertices << OpenStudio::Point3d.new(x - (x / 2) + offsets[3] - sub_length, 0, z + y + offsets[2] - sub_height)
      vertices << OpenStudio::Point3d.new(x - (x / 2) + offsets[3], 0, z + y + offsets[2] - sub_height)
    else
      vertices << OpenStudio::Point3d.new(x - (x / 2) + offsets[3], 0, z + y + offsets[2])
    end
    vertices << OpenStudio::Point3d.new(x - (x / 2) + offsets[3], 0, z - offsets[0])

    # Rotate about the z axis
    azimuth_rad = UnitConversions.convert(azimuth, 'deg', 'rad')
    m = OpenStudio::Matrix.new(4, 4, 0)
    m[0, 0] = Math::cos(-azimuth_rad)
    m[1, 1] = Math::cos(-azimuth_rad)
    m[0, 1] = -Math::sin(-azimuth_rad)
    m[1, 0] = Math::sin(-azimuth_rad)
    m[2, 2] = 1
    m[3, 3] = 1
    transformation = OpenStudio::Transformation.new(m)

    return transformation * vertices
  end

  def self.add_roof_polygon(x, y, z, azimuth, tilt)
    x = UnitConversions.convert(x, 'ft', 'm')
    y = UnitConversions.convert(y, 'ft', 'm')
    z = UnitConversions.convert(z, 'ft', 'm')

    vertices = OpenStudio::Point3dVector.new
    vertices << OpenStudio::Point3d.new(x / 2, -y / 2, 0)
    vertices << OpenStudio::Point3d.new(x / 2, y / 2, 0)
    vertices << OpenStudio::Point3d.new(-x / 2, y / 2, 0)
    vertices << OpenStudio::Point3d.new(-x / 2, -y / 2, 0)

    # Rotate about the x axis
    m = OpenStudio::Matrix.new(4, 4, 0)
    m[0, 0] = 1
    m[1, 1] = Math::cos(Math::atan(tilt))
    m[1, 2] = -Math::sin(Math::atan(tilt))
    m[2, 1] = Math::sin(Math::atan(tilt))
    m[2, 2] = Math::cos(Math::atan(tilt))
    m[3, 3] = 1
    transformation = OpenStudio::Transformation.new(m)
    vertices = transformation * vertices

    # Rotate about the z axis
    azimuth_rad = UnitConversions.convert(azimuth, 'deg', 'rad')
    rad180 = UnitConversions.convert(180, 'deg', 'rad')
    m = OpenStudio::Matrix.new(4, 4, 0)
    m[0, 0] = Math::cos(rad180 - azimuth_rad)
    m[1, 1] = Math::cos(rad180 - azimuth_rad)
    m[0, 1] = -Math::sin(rad180 - azimuth_rad)
    m[1, 0] = Math::sin(rad180 - azimuth_rad)
    m[2, 2] = 1
    m[3, 3] = 1
    transformation = OpenStudio::Transformation.new(m)
    vertices = transformation * vertices

    # Shift up by z
    new_vertices = OpenStudio::Point3dVector.new
    vertices.each do |vertex|
      new_vertices << OpenStudio::Point3d.new(vertex.x, vertex.y, vertex.z + z)
    end

    return new_vertices
  end

  def self.add_ceiling_polygon(x, y, z)
    return OpenStudio::reverse(add_floor_polygon(x, y, z))
  end

  def self.add_num_occupants(model, runner, spaces)
    # Occupants
    num_occ = @hpxml.building_occupancy.number_of_residents
    if num_occ > 0
      occ_gain, hrs_per_day, sens_frac, lat_frac = Geometry.get_occupancy_default_values()
      weekday_sch = Schedule.OccupantsWeekdayFractions
      weekday_sch_sum = weekday_sch.split(',').map(&:to_f).sum(0.0)
      if (weekday_sch_sum - hrs_per_day).abs > 0.1
        fail 'Occupancy schedule inconsistent with hrs_per_day.'
      end

      weekend_sch = Schedule.OccupantsWeekendFractions
      monthly_sch = Schedule.OccupantsMonthlyMultipliers

      Geometry.process_occupants(model, num_occ, occ_gain, sens_frac, lat_frac, weekday_sch, weekend_sch, monthly_sch, @cfa, @nbeds, spaces[HPXML::LocationLivingSpace], @schedules_file)
    end
  end

  def self.get_default_azimuths()
    # Returns a list of four azimuths (facing each direction). Determined based
    # on the primary azimuth, as defined by the azimuth with the largest surface
    # area, plus azimuths that are offset by 90/180/270 degrees. Used for
    # surfaces that may not have an azimuth defined (e.g., walls).
    azimuth_areas = {}
    (@hpxml.roofs + @hpxml.rim_joists + @hpxml.walls + @hpxml.foundation_walls +
     @hpxml.windows + @hpxml.skylights + @hpxml.doors).each do |surface|
      az = surface.azimuth
      next if az.nil?

      azimuth_areas[az] = 0 if azimuth_areas[az].nil?
      azimuth_areas[az] += surface.area
    end
    if azimuth_areas.empty?
      primary_azimuth = 0
    else
      primary_azimuth = azimuth_areas.max_by { |k, v| v }[0]
    end
    return [primary_azimuth,
            sanitize_azimuth(primary_azimuth + 90),
            sanitize_azimuth(primary_azimuth + 180),
            sanitize_azimuth(primary_azimuth + 270)].sort
  end

  def self.sanitize_azimuth(azimuth)
    # Ensure 0 <= orientation < 360
    while azimuth < 0
      azimuth += 360
    end
    while azimuth >= 360
      azimuth -= 360
    end
    return azimuth
  end

  def self.create_or_get_space(model, spaces, spacetype)
    if spaces[spacetype].nil?
      create_space_and_zone(model, spaces, spacetype)
    end
    return spaces[spacetype]
  end

  def self.add_roofs(runner, model, spaces)
    @hpxml.roofs.each do |roof|
      next if roof.net_area < 1.0 # skip modeling net surface area for surfaces comprised entirely of subsurface area

      if roof.azimuth.nil?
        if roof.pitch > 0
          azimuths = @default_azimuths # Model as four directions for average exterior incident solar
        else
          azimuths = [@default_azimuths[0]] # Arbitrary azimuth for flat roof
        end
      else
        azimuths = [roof.azimuth]
      end

      surfaces = []

      azimuths.each do |azimuth|
        width = Math::sqrt(roof.net_area)
        length = (roof.net_area / width) / azimuths.size
        tilt = roof.pitch / 12.0
        z_origin = @walls_top + 0.5 * Math.sin(Math.atan(tilt)) * width

        surface = OpenStudio::Model::Surface.new(add_roof_polygon(length, width, z_origin, azimuth, tilt), model)
        surfaces << surface
        surface.additionalProperties.setFeature('Length', length)
        surface.additionalProperties.setFeature('Width', width)
        surface.additionalProperties.setFeature('Azimuth', azimuth)
        surface.additionalProperties.setFeature('Tilt', tilt)
        surface.additionalProperties.setFeature('SurfaceType', 'Roof')
        if azimuths.size > 1
          surface.setName("#{roof.id}:#{azimuth}")
        else
          surface.setName(roof.id)
        end
        surface.setSurfaceType('RoofCeiling')
        surface.setOutsideBoundaryCondition('Outdoors')
        set_surface_interior(model, spaces, surface, roof)
      end

      next if surfaces.empty?

      # Apply construction
      solar_abs = roof.solar_absorptance
      emitt = roof.emittance
      has_radiant_barrier = roof.radiant_barrier
      if has_radiant_barrier
        radiant_barrier_grade = roof.radiant_barrier_grade
      end
      # FUTURE: Create Constructions.get_air_film(surface) method; use in measure.rb and hpxml_translator_test.rb
      inside_film = Material.AirFilmRoof(Geometry.get_roof_pitch([surfaces[0]]))
      outside_film = Material.AirFilmOutside
      mat_roofing = Material.RoofMaterial(roof.roof_type, emitt, solar_abs)
      if @apply_ashrae140_assumptions
        inside_film = Material.AirFilmRoofASHRAE140
        outside_film = Material.AirFilmOutsideASHRAE140
      end

      install_grade = 1
      assembly_r = roof.insulation_assembly_r_value

      if roof.is_thermal_boundary
        constr_sets = [
          WoodStudConstructionSet.new(Material.Stud2x(8.0), 0.07, 10.0, 0.75, 0.5, mat_roofing), # 2x8, 24" o.c. + R10
          WoodStudConstructionSet.new(Material.Stud2x(8.0), 0.07, 5.0, 0.75, 0.5, mat_roofing),  # 2x8, 24" o.c. + R5
          WoodStudConstructionSet.new(Material.Stud2x(8.0), 0.07, 0.0, 0.75, 0.5, mat_roofing),  # 2x8, 24" o.c.
          WoodStudConstructionSet.new(Material.Stud2x6, 0.07, 0.0, 0.75, 0.5, mat_roofing),      # 2x6, 24" o.c.
          WoodStudConstructionSet.new(Material.Stud2x4, 0.07, 0.0, 0.5, 0.5, mat_roofing),       # 2x4, 16" o.c.
          WoodStudConstructionSet.new(Material.Stud2x4, 0.01, 0.0, 0.0, 0.0, mat_roofing),       # Fallback
        ]
        match, constr_set, cavity_r = pick_wood_stud_construction_set(assembly_r, constr_sets, inside_film, outside_film, roof.id)

        Constructions.apply_closed_cavity_roof(runner, model, surfaces, "#{roof.id} construction",
                                               cavity_r, install_grade,
                                               constr_set.stud.thick_in,
                                               true, constr_set.framing_factor,
                                               constr_set.drywall_thick_in,
                                               constr_set.osb_thick_in, constr_set.rigid_r,
                                               constr_set.exterior_material, has_radiant_barrier,
                                               inside_film, outside_film, radiant_barrier_grade)
      else
        constr_sets = [
          GenericConstructionSet.new(10.0, 0.5, 0.0, mat_roofing), # w/R-10 rigid
          GenericConstructionSet.new(0.0, 0.5, 0.0, mat_roofing),  # Standard
          GenericConstructionSet.new(0.0, 0.0, 0.0, mat_roofing),  # Fallback
        ]
        match, constr_set, layer_r = pick_generic_construction_set(assembly_r, constr_sets, inside_film, outside_film, roof.id)

        cavity_r = 0
        cavity_ins_thick_in = 0
        framing_factor = 0
        framing_thick_in = 0

        Constructions.apply_open_cavity_roof(runner, model, surfaces, "#{roof.id} construction",
                                             cavity_r, install_grade, cavity_ins_thick_in,
                                             framing_factor, framing_thick_in,
                                             constr_set.osb_thick_in, layer_r + constr_set.rigid_r,
                                             mat_roofing, has_radiant_barrier,
                                             inside_film, outside_film, radiant_barrier_grade)
      end
      check_surface_assembly_rvalue(runner, surfaces, inside_film, outside_film, assembly_r, match)
    end
  end

  def self.add_walls(runner, model, spaces)
    @hpxml.walls.each do |wall|
      next if wall.net_area < 1.0 # skip modeling net surface area for surfaces comprised entirely of subsurface area

      if wall.azimuth.nil?
        if wall.is_exterior
          azimuths = @default_azimuths # Model as four directions for average exterior incident solar
        else
          azimuths = [@default_azimuths[0]] # Arbitrary direction, doesn't receive exterior incident solar
        end
      else
        azimuths = [wall.azimuth]
      end

      surfaces = []

      azimuths.each do |azimuth|
        height = 8.0 * @ncfl_ag
        length = (wall.net_area / height) / azimuths.size
        z_origin = @foundation_top

        surface = OpenStudio::Model::Surface.new(add_wall_polygon(length, height, z_origin, azimuth), model)
        surfaces << surface
        surface.additionalProperties.setFeature('Length', length)
        surface.additionalProperties.setFeature('Azimuth', azimuth)
        surface.additionalProperties.setFeature('Tilt', 90.0)
        surface.additionalProperties.setFeature('SurfaceType', 'Wall')
        if azimuths.size > 1
          surface.setName("#{wall.id}:#{azimuth}")
        else
          surface.setName(wall.id)
        end
        surface.setSurfaceType('Wall')
        set_surface_interior(model, spaces, surface, wall)
        set_surface_exterior(model, spaces, surface, wall)
        if wall.is_interior
          surface.setSunExposure('NoSun')
          surface.setWindExposure('NoWind')
        end
      end

      next if surfaces.empty?

      # Apply construction
      # The code below constructs a reasonable wall construction based on the
      # wall type while ensuring the correct assembly R-value.

      if wall.is_thermal_boundary
        drywall_thick_in = 0.5
      else
        drywall_thick_in = 0.0
      end
      inside_film = Material.AirFilmVertical
      if wall.is_exterior
        outside_film = Material.AirFilmOutside
        mat_ext_finish = Material.ExteriorFinishMaterial(wall.siding, wall.emittance, wall.solar_absorptance)
      else
        outside_film = Material.AirFilmVertical
        mat_ext_finish = nil
      end
      if @apply_ashrae140_assumptions
        inside_film = Material.AirFilmVerticalASHRAE140
        outside_film = Material.AirFilmOutsideASHRAE140
      end

      apply_wall_construction(runner, model, surfaces, wall, wall.id, wall.wall_type, wall.insulation_assembly_r_value,
                              drywall_thick_in, inside_film, outside_film, mat_ext_finish)
    end
  end

  def self.add_rim_joists(runner, model, spaces)
    @hpxml.rim_joists.each do |rim_joist|
      if rim_joist.azimuth.nil?
        if rim_joist.is_exterior
          azimuths = @default_azimuths # Model as four directions for average exterior incident solar
        else
          azimuths = [@default_azimuths[0]] # Arbitrary direction, doesn't receive exterior incident solar
        end
      else
        azimuths = [rim_joist.azimuth]
      end

      surfaces = []

      azimuths.each do |azimuth|
        height = 1.0
        length = (rim_joist.area / height) / azimuths.size
        z_origin = @foundation_top

        surface = OpenStudio::Model::Surface.new(add_wall_polygon(length, height, z_origin, azimuth), model)
        surfaces << surface
        surface.additionalProperties.setFeature('Length', length)
        surface.additionalProperties.setFeature('Azimuth', azimuth)
        surface.additionalProperties.setFeature('Tilt', 90.0)
        surface.additionalProperties.setFeature('SurfaceType', 'RimJoist')
        if azimuths.size > 1
          surface.setName("#{rim_joist.id}:#{azimuth}")
        else
          surface.setName(rim_joist.id)
        end
        surface.setSurfaceType('Wall')
        set_surface_interior(model, spaces, surface, rim_joist)
        set_surface_exterior(model, spaces, surface, rim_joist)
        if rim_joist.is_interior
          surface.setSunExposure('NoSun')
          surface.setWindExposure('NoWind')
        end
      end

      # Apply construction

      if rim_joist.is_thermal_boundary
        drywall_thick_in = 0.5
      else
        drywall_thick_in = 0.0
      end
      inside_film = Material.AirFilmVertical
      if rim_joist.is_exterior
        outside_film = Material.AirFilmOutside
        mat_ext_finish = Material.ExteriorFinishMaterial(rim_joist.siding, rim_joist.emittance, rim_joist.solar_absorptance)
      else
        outside_film = Material.AirFilmVertical
        mat_ext_finish = nil
      end

      assembly_r = rim_joist.insulation_assembly_r_value

      constr_sets = [
        WoodStudConstructionSet.new(Material.Stud2x(2.0), 0.17, 10.0, 2.0, drywall_thick_in, mat_ext_finish),  # 2x4 + R10
        WoodStudConstructionSet.new(Material.Stud2x(2.0), 0.17, 5.0, 2.0, drywall_thick_in, mat_ext_finish),   # 2x4 + R5
        WoodStudConstructionSet.new(Material.Stud2x(2.0), 0.17, 0.0, 2.0, drywall_thick_in, mat_ext_finish),   # 2x4
        WoodStudConstructionSet.new(Material.Stud2x(2.0), 0.01, 0.0, 0.0, 0.0, mat_ext_finish),                # Fallback
      ]
      match, constr_set, cavity_r = pick_wood_stud_construction_set(assembly_r, constr_sets, inside_film, outside_film, rim_joist.id)
      install_grade = 1

      Constructions.apply_rim_joist(runner, model, surfaces, rim_joist, "#{rim_joist.id} construction",
                                    cavity_r, install_grade, constr_set.framing_factor,
                                    constr_set.drywall_thick_in, constr_set.osb_thick_in,
                                    constr_set.rigid_r, constr_set.exterior_material,
                                    inside_film, outside_film)
      check_surface_assembly_rvalue(runner, surfaces, inside_film, outside_film, assembly_r, match)
    end
  end

  def self.add_frame_floors(runner, model, spaces)
    @hpxml.frame_floors.each do |frame_floor|
      area = frame_floor.area
      width = Math::sqrt(area)
      length = area / width
      if frame_floor.interior_adjacent_to.include?('attic') || frame_floor.exterior_adjacent_to.include?('attic')
        z_origin = @walls_top
      else
        z_origin = @foundation_top
      end

      if frame_floor.is_ceiling
        surface = OpenStudio::Model::Surface.new(add_ceiling_polygon(length, width, z_origin), model)
        surface.additionalProperties.setFeature('SurfaceType', 'Ceiling')
      else
        surface = OpenStudio::Model::Surface.new(add_floor_polygon(length, width, z_origin), model)
        surface.additionalProperties.setFeature('SurfaceType', 'Floor')
      end
      surface.additionalProperties.setFeature('Tilt', 0.0)
      set_surface_interior(model, spaces, surface, frame_floor)
      set_surface_exterior(model, spaces, surface, frame_floor)
      surface.setName(frame_floor.id)
      if frame_floor.is_interior
        surface.setSunExposure('NoSun')
        surface.setWindExposure('NoWind')
      elsif frame_floor.is_floor
        surface.setSunExposure('NoSun')
      end

      # Apply construction

      if frame_floor.is_ceiling
        if @apply_ashrae140_assumptions
          # Attic floor
          inside_film = Material.AirFilmFloorASHRAE140
          outside_film = Material.AirFilmFloorASHRAE140
        else
          inside_film = Material.AirFilmFloorAverage
          outside_film = Material.AirFilmFloorAverage
        end
        constr_sets = [
          WoodStudConstructionSet.new(Material.Stud2x6, 0.10, 0.0, 0.0, 0.5, nil),  # 2x6, 24" o.c.
          WoodStudConstructionSet.new(Material.Stud2x4, 0.13, 0.0, 0.0, 0.5, nil),  # 2x4, 16" o.c.
          WoodStudConstructionSet.new(Material.Stud2x4, 0.01, 0.0, 0.0, 0.0, nil), # Fallback
        ]
      else # Floor
        if @apply_ashrae140_assumptions
          # Raised floor
          inside_film = Material.AirFilmFloorASHRAE140
          outside_film = Material.AirFilmFloorZeroWindASHRAE140
          surface.setWindExposure('NoWind')
          covering = Material.CoveringBare(1.0)
        else
          inside_film = Material.AirFilmFloorReduced
          if frame_floor.is_exterior
            outside_film = Material.AirFilmOutside
          else
            outside_film = Material.AirFilmFloorReduced
          end
          if frame_floor.interior_adjacent_to == HPXML::LocationLivingSpace
            covering = Material.CoveringBare
          end
        end
        constr_sets = [
          WoodStudConstructionSet.new(Material.Stud2x6, 0.10, 10.0, 0.75, 0.0, covering), # 2x6, 24" o.c. + R10
          WoodStudConstructionSet.new(Material.Stud2x6, 0.10, 0.0, 0.75, 0.0, covering),  # 2x6, 24" o.c.
          WoodStudConstructionSet.new(Material.Stud2x4, 0.13, 0.0, 0.5, 0.0, covering),   # 2x4, 16" o.c.
          WoodStudConstructionSet.new(Material.Stud2x4, 0.01, 0.0, 0.0, 0.0, nil), # Fallback
        ]
      end
      assembly_r = frame_floor.insulation_assembly_r_value

      match, constr_set, cavity_r = pick_wood_stud_construction_set(assembly_r, constr_sets, inside_film, outside_film, frame_floor.id)

      install_grade = 1
      if frame_floor.is_ceiling
        Constructions.apply_ceiling(runner, model, [surface], "#{frame_floor.id} construction",
                                    cavity_r, install_grade,
                                    constr_set.stud.thick_in, constr_set.framing_factor,
                                    constr_set.stud.thick_in, constr_set.drywall_thick_in,
                                    inside_film, outside_film)

      else # Floor
        Constructions.apply_floor(runner, model, [surface], "#{frame_floor.id} construction",
                                  cavity_r, install_grade,
                                  constr_set.framing_factor, constr_set.stud.thick_in,
                                  constr_set.osb_thick_in, constr_set.rigid_r,
                                  constr_set.exterior_material, inside_film, outside_film)
      end

      check_surface_assembly_rvalue(runner, [surface], inside_film, outside_film, assembly_r, match)
    end
  end

  def self.add_foundation_walls_slabs(runner, model, spaces)
    foundation_types = @hpxml.slabs.map { |s| s.interior_adjacent_to }.uniq

    foundation_types.each do |foundation_type|
      # Get attached foundation walls/slabs
      fnd_walls = []
      slabs = []
      @hpxml.foundation_walls.each do |foundation_wall|
        next unless foundation_wall.interior_adjacent_to == foundation_type
        next if foundation_wall.net_area < 1.0 # skip modeling net surface area for surfaces comprised entirely of subsurface area

        fnd_walls << foundation_wall
      end
      @hpxml.slabs.each do |slab|
        next unless slab.interior_adjacent_to == foundation_type

        slabs << slab
      end

      # Calculate combinations of slabs/walls for each Kiva instance
      kiva_instances = get_kiva_instances(fnd_walls, slabs)

      # Obtain some wall/slab information
      fnd_wall_lengths = {}
      fnd_walls.each do |foundation_wall|
        next unless foundation_wall.is_exterior

        fnd_wall_lengths[foundation_wall] = foundation_wall.area / foundation_wall.height
      end
      slab_exp_perims = {}
      slab_areas = {}
      slabs.each do |slab|
        slab_exp_perims[slab] = slab.exposed_perimeter
        slab_areas[slab] = slab.area
      end
      total_slab_exp_perim = slab_exp_perims.values.sum(0.0)
      total_slab_area = slab_areas.values.sum(0.0)
      total_fnd_wall_length = fnd_wall_lengths.values.sum(0.0)

      no_wall_slab_exp_perim = {}

      kiva_instances.each do |foundation_wall, slab|
        # Apportion referenced walls/slabs for this Kiva instance
        slab_frac = slab_exp_perims[slab] / total_slab_exp_perim
        if total_fnd_wall_length > 0
          fnd_wall_frac = fnd_wall_lengths[foundation_wall] / total_fnd_wall_length
        else
          fnd_wall_frac = 1.0 # Handle slab foundation type
        end

        kiva_foundation = nil
        if not foundation_wall.nil?
          # Add exterior foundation wall surface
          kiva_foundation = add_foundation_wall(runner, model, spaces, foundation_wall, slab_frac,
                                                total_fnd_wall_length, total_slab_exp_perim)
        end

        # Add single combined foundation slab surface (for similar surfaces)
        slab_exp_perim = slab_exp_perims[slab] * fnd_wall_frac
        slab_area = slab_areas[slab] * fnd_wall_frac
        no_wall_slab_exp_perim[slab] = 0.0 if no_wall_slab_exp_perim[slab].nil?
        if (not foundation_wall.nil?) && (slab_exp_perim > fnd_wall_lengths[foundation_wall] * slab_frac)
          # Keep track of no-wall slab exposed perimeter
          no_wall_slab_exp_perim[slab] += (slab_exp_perim - fnd_wall_lengths[foundation_wall] * slab_frac)

          # Reduce this slab's exposed perimeter so that EnergyPlus does not automatically
          # create a second no-wall Kiva instance for each of our Kiva instances.
          # Instead, we will later create our own Kiva instance to account for it.
          # This reduces the number of Kiva instances we end up with.
          exp_perim_frac = (fnd_wall_lengths[foundation_wall] * slab_frac) / slab_exp_perim
          slab_exp_perim *= exp_perim_frac
          slab_area *= exp_perim_frac
        end
        if not foundation_wall.nil?
          z_origin = -1 * foundation_wall.depth_below_grade # Position based on adjacent foundation walls
        else
          z_origin = -1 * slab.depth_below_grade
        end
        kiva_foundation = add_foundation_slab(runner, model, spaces, slab, slab_exp_perim,
                                              slab_area, z_origin, kiva_foundation)
      end

      # For each slab, create a no-wall Kiva slab instance if needed.
      slabs.each do |slab|
        next unless no_wall_slab_exp_perim[slab] > 1.0

        z_origin = 0
        slab_area = total_slab_area * no_wall_slab_exp_perim[slab] / total_slab_exp_perim
        kiva_foundation = add_foundation_slab(runner, model, spaces, slab, no_wall_slab_exp_perim[slab],
                                              slab_area, z_origin, nil)
      end

      # Interzonal foundation wall surfaces
      # The above-grade portion of these walls are modeled as EnergyPlus surfaces with standard adjacency.
      # The below-grade portion of these walls (in contact with ground) are not modeled, as Kiva does not
      # calculate heat flow between two zones through the ground.
      fnd_walls.each do |foundation_wall|
        next unless foundation_wall.is_interior

        ag_height = foundation_wall.height - foundation_wall.depth_below_grade
        ag_net_area = foundation_wall.net_area * ag_height / foundation_wall.height
        next if ag_net_area < 1.0

        length = ag_net_area / ag_height
        z_origin = -1 * ag_height
        if foundation_wall.azimuth.nil?
          azimuth = @default_azimuths[0] # Arbitrary direction, doesn't receive exterior incident solar
        else
          azimuth = foundation_wall.azimuth
        end

        surface = OpenStudio::Model::Surface.new(add_wall_polygon(length, ag_height, z_origin, azimuth), model)
        surface.additionalProperties.setFeature('Length', length)
        surface.additionalProperties.setFeature('Azimuth', azimuth)
        surface.additionalProperties.setFeature('Tilt', 90.0)
        surface.additionalProperties.setFeature('SurfaceType', 'FoundationWall')
        surface.setName(foundation_wall.id)
        surface.setSurfaceType('Wall')
        set_surface_interior(model, spaces, surface, foundation_wall)
        set_surface_exterior(model, spaces, surface, foundation_wall)
        surface.setSunExposure('NoSun')
        surface.setWindExposure('NoWind')

        # Apply construction

        wall_type = HPXML::WallTypeConcrete
        if foundation_wall.is_thermal_boundary
          drywall_thick_in = 0.5
        else
          drywall_thick_in = 0.0
        end
        inside_film = Material.AirFilmVertical
        outside_film = Material.AirFilmVertical
        assembly_r = foundation_wall.insulation_assembly_r_value
        if assembly_r.nil?
          concrete_thick_in = foundation_wall.thickness
          int_r = foundation_wall.insulation_interior_r_value
          ext_r = foundation_wall.insulation_exterior_r_value
          assembly_r = int_r + ext_r + Material.Concrete(concrete_thick_in).rvalue + Material.GypsumWall(drywall_thick_in).rvalue + inside_film.rvalue + outside_film.rvalue
        end
        mat_ext_finish = nil

        apply_wall_construction(runner, model, [surface], foundation_wall, foundation_wall.id, wall_type, assembly_r,
                                drywall_thick_in, inside_film, outside_film, mat_ext_finish)
      end
    end
  end

  def self.add_foundation_wall(runner, model, spaces, foundation_wall, slab_frac,
                               total_fnd_wall_length, total_slab_exp_perim)

    net_area = foundation_wall.net_area * slab_frac
    gross_area = foundation_wall.area * slab_frac
    height = foundation_wall.height
    height_ag = height - foundation_wall.depth_below_grade
    z_origin = -1 * foundation_wall.depth_below_grade
    length = gross_area / height
    if foundation_wall.azimuth.nil?
      azimuth = @default_azimuths[0] # Arbitrary; solar incidence in Kiva is applied as an orientation average (to the above grade portion of the wall)
    else
      azimuth = foundation_wall.azimuth
    end

    if total_fnd_wall_length > total_slab_exp_perim
      # Calculate exposed section of wall based on slab's total exposed perimeter.
      length *= total_slab_exp_perim / total_fnd_wall_length
    end

    if gross_area > net_area
      # Create a "notch" in the wall to account for the subsurfaces. This ensures that
      # we preserve the appropriate wall height, length, and area for Kiva.
      subsurface_area = gross_area - net_area
    else
      subsurface_area = 0
    end

    surface = OpenStudio::Model::Surface.new(add_wall_polygon(length, height, z_origin, azimuth, [0] * 4, subsurface_area), model)
    surface.additionalProperties.setFeature('Length', length)
    surface.additionalProperties.setFeature('Azimuth', azimuth)
    surface.additionalProperties.setFeature('Tilt', 90.0)
    surface.additionalProperties.setFeature('SurfaceType', 'FoundationWall')
    surface.setName(foundation_wall.id)
    surface.setSurfaceType('Wall')
    set_surface_interior(model, spaces, surface, foundation_wall)
    set_surface_exterior(model, spaces, surface, foundation_wall)

    if foundation_wall.is_thermal_boundary
      drywall_thick_in = 0.5
    else
      drywall_thick_in = 0.0
    end
    concrete_thick_in = foundation_wall.thickness
    assembly_r = foundation_wall.insulation_assembly_r_value
    if not assembly_r.nil?
      ext_rigid_height = height
      ext_rigid_offset = 0.0
      inside_film = Material.AirFilmVertical
      ext_rigid_r = assembly_r - Material.Concrete(concrete_thick_in).rvalue - Material.GypsumWall(drywall_thick_in).rvalue - inside_film.rvalue
      int_rigid_r = 0.0
      if ext_rigid_r < 0 # Try without drywall
        drywall_thick_in = 0.0
        ext_rigid_r = assembly_r - Material.Concrete(concrete_thick_in).rvalue - Material.GypsumWall(drywall_thick_in).rvalue - inside_film.rvalue
      end
      if (ext_rigid_r > 0) && (ext_rigid_r < 0.1)
        ext_rigid_r = 0.0 # Prevent tiny strip of insulation
      end
      if ext_rigid_r < 0
        ext_rigid_r = 0.0
        match = false
      else
        match = true
      end
    else
      ext_rigid_offset = foundation_wall.insulation_exterior_distance_to_top
      ext_rigid_height = foundation_wall.insulation_exterior_distance_to_bottom - ext_rigid_offset
      ext_rigid_r = foundation_wall.insulation_exterior_r_value
      int_rigid_offset = foundation_wall.insulation_interior_distance_to_top
      int_rigid_height = foundation_wall.insulation_interior_distance_to_bottom - int_rigid_offset
      int_rigid_r = foundation_wall.insulation_interior_r_value
    end

    Constructions.apply_foundation_wall(runner, model, [surface], "#{foundation_wall.id} construction",
                                        ext_rigid_offset, int_rigid_offset, ext_rigid_height, int_rigid_height,
                                        ext_rigid_r, int_rigid_r, drywall_thick_in, concrete_thick_in, height_ag)

    if not assembly_r.nil?
      check_surface_assembly_rvalue(runner, [surface], inside_film, nil, assembly_r, match)
    end

    return surface.adjacentFoundation.get
  end

  def self.add_foundation_slab(runner, model, spaces, slab, slab_exp_perim,
                               slab_area, z_origin, kiva_foundation)

    slab_tot_perim = slab_exp_perim
    if slab_tot_perim**2 - 16.0 * slab_area <= 0
      # Cannot construct rectangle with this perimeter/area. Some of the
      # perimeter is presumably not exposed, so bump up perimeter value.
      slab_tot_perim = Math.sqrt(16.0 * slab_area)
    end
    sqrt_term = [slab_tot_perim**2 - 16.0 * slab_area, 0.0].max
    slab_length = slab_tot_perim / 4.0 + Math.sqrt(sqrt_term) / 4.0
    slab_width = slab_tot_perim / 4.0 - Math.sqrt(sqrt_term) / 4.0

    surface = OpenStudio::Model::Surface.new(add_floor_polygon(slab_length, slab_width, z_origin), model)
    surface.setName(slab.id)
    surface.setSurfaceType('Floor')
    surface.setOutsideBoundaryCondition('Foundation')
    surface.additionalProperties.setFeature('SurfaceType', 'Slab')
    set_surface_interior(model, spaces, surface, slab)
    surface.setSunExposure('NoSun')
    surface.setWindExposure('NoWind')

    slab_perim_r = slab.perimeter_insulation_r_value
    slab_perim_depth = slab.perimeter_insulation_depth
    if (slab_perim_r == 0) || (slab_perim_depth == 0)
      slab_perim_r = 0
      slab_perim_depth = 0
    end

    if slab.under_slab_insulation_spans_entire_slab
      slab_whole_r = slab.under_slab_insulation_r_value
      slab_under_r = 0
      slab_under_width = 0
    else
      slab_under_r = slab.under_slab_insulation_r_value
      slab_under_width = slab.under_slab_insulation_width
      if (slab_under_r == 0) || (slab_under_width == 0)
        slab_under_r = 0
        slab_under_width = 0
      end
      slab_whole_r = 0
    end
    slab_gap_r = slab_under_r

    mat_carpet = nil
    if (slab.carpet_fraction > 0) && (slab.carpet_r_value > 0)
      mat_carpet = Material.CoveringBare(slab.carpet_fraction,
                                         slab.carpet_r_value)
    end

    Constructions.apply_foundation_slab(runner, model, surface, "#{slab.id} construction",
                                        slab_under_r, slab_under_width, slab_gap_r, slab_perim_r,
                                        slab_perim_depth, slab_whole_r, slab.thickness,
                                        slab_exp_perim, mat_carpet, kiva_foundation)

    return surface.adjacentFoundation.get
  end

  def self.add_conditioned_floor_area(runner, model, spaces)
    # Check if we need to add floors between conditioned spaces (e.g., between first
    # and second story or conditioned basement ceiling).
    # This ensures that the E+ reported Conditioned Floor Area is correct.

    sum_cfa = 0.0
    @hpxml.frame_floors.each do |frame_floor|
      next unless frame_floor.is_floor
      next unless [HPXML::LocationLivingSpace, HPXML::LocationBasementConditioned].include?(frame_floor.interior_adjacent_to) ||
                  [HPXML::LocationLivingSpace, HPXML::LocationBasementConditioned].include?(frame_floor.exterior_adjacent_to)

      sum_cfa += frame_floor.area
    end
    @hpxml.slabs.each do |slab|
      next unless [HPXML::LocationLivingSpace, HPXML::LocationBasementConditioned].include? slab.interior_adjacent_to

      sum_cfa += slab.area
    end

    addtl_cfa = @cfa - sum_cfa

    if addtl_cfa < -1.0 # Allow some rounding
      fail "Sum of floor/slab area adjacent to conditioned space (#{sum_cfa.round(1)}) is greater than conditioned floor area (#{@cfa.round(1)})."
    end

    return unless addtl_cfa > 1.0 # Allow some rounding

    floor_width = Math::sqrt(addtl_cfa)
    floor_length = addtl_cfa / floor_width
    z_origin = @foundation_top + 8.0 * (@ncfl_ag - 1)

    # Add floor surface
    floor_surface = OpenStudio::Model::Surface.new(add_floor_polygon(-floor_width, -floor_length, z_origin), model)

    floor_surface.setSunExposure('NoSun')
    floor_surface.setWindExposure('NoWind')
    floor_surface.setName('inferred conditioned floor')
    floor_surface.setSurfaceType('Floor')
    floor_surface.setSpace(create_or_get_space(model, spaces, HPXML::LocationLivingSpace))
    floor_surface.setOutsideBoundaryCondition('Adiabatic')
    floor_surface.additionalProperties.setFeature('SurfaceType', 'InferredFloor')
    floor_surface.additionalProperties.setFeature('Tilt', 0.0)

    # Add ceiling surface
    ceiling_surface = OpenStudio::Model::Surface.new(add_ceiling_polygon(-floor_width, -floor_length, z_origin), model)

    ceiling_surface.setSunExposure('NoSun')
    ceiling_surface.setWindExposure('NoWind')
    ceiling_surface.setName('inferred conditioned ceiling')
    ceiling_surface.setSurfaceType('RoofCeiling')
    ceiling_surface.setSpace(create_or_get_space(model, spaces, HPXML::LocationLivingSpace))
    ceiling_surface.setOutsideBoundaryCondition('Adiabatic')
    ceiling_surface.additionalProperties.setFeature('SurfaceType', 'InferredCeiling')
    ceiling_surface.additionalProperties.setFeature('Tilt', 0.0)

    if not @cond_bsmnt_surfaces.empty?
      # assuming added ceiling is in conditioned basement
      @cond_bsmnt_surfaces << ceiling_surface
    end

    # Apply Construction
    apply_adiabatic_construction(runner, model, [floor_surface, ceiling_surface], 'floor')
  end

  def self.add_thermal_mass(runner, model, spaces)
    cfa_basement = @hpxml.slabs.select { |s| s.interior_adjacent_to == HPXML::LocationBasementConditioned }.map { |s| s.area }.sum(0.0)
    if @apply_ashrae140_assumptions
      # 1024 ft2 of interior partition wall mass, no furniture mass
      drywall_thick_in = 0.5
      partition_frac_of_cfa = (1024.0 * 2) / @cfa # Ratio of exposed partition wall area (both sides) to conditioned floor area
      basement_frac_of_cfa = cfa_basement / @cfa
      Constructions.apply_partition_walls(runner, model, 'PartitionWallConstruction', drywall_thick_in, partition_frac_of_cfa,
                                          basement_frac_of_cfa, @cond_bsmnt_surfaces, spaces[HPXML::LocationLivingSpace])
    else
      drywall_thick_in = 0.5
      partition_frac_of_cfa = 1.0 # Ratio of exposed partition wall area (both sides) to conditioned floor area
      basement_frac_of_cfa = cfa_basement / @cfa
      Constructions.apply_partition_walls(runner, model, 'PartitionWallConstruction', drywall_thick_in, partition_frac_of_cfa,
                                          basement_frac_of_cfa, @cond_bsmnt_surfaces, spaces[HPXML::LocationLivingSpace])

      mass_lb_per_sqft = 8.0
      density_lb_per_cuft = 40.0
      mat = BaseMaterial.Wood
      Constructions.apply_furniture(runner, model, mass_lb_per_sqft, density_lb_per_cuft, mat,
                                    basement_frac_of_cfa, @cond_bsmnt_surfaces, spaces[HPXML::LocationLivingSpace])
    end
  end

  def self.add_neighbors(runner, model, length)
    z_origin = 0 # shading surface always starts at grade

    shading_surfaces = []
    @hpxml.neighbor_buildings.each do |neighbor_building|
      height = neighbor_building.height.nil? ? @walls_top : neighbor_building.height

      shading_surface = OpenStudio::Model::ShadingSurface.new(add_wall_polygon(length, height, z_origin, neighbor_building.azimuth), model)
      shading_surface.additionalProperties.setFeature('Azimuth', neighbor_building.azimuth)
      shading_surface.additionalProperties.setFeature('Distance', neighbor_building.distance)
      shading_surface.setName("Neighbor azimuth #{neighbor_building.azimuth} distance #{neighbor_building.distance}")

      shading_surfaces << shading_surface
    end

    unless shading_surfaces.empty?
      shading_surface_group = OpenStudio::Model::ShadingSurfaceGroup.new(model)
      shading_surface_group.setName(Constants.ObjectNameNeighbors)
      shading_surfaces.each do |shading_surface|
        shading_surface.setShadingSurfaceGroup(shading_surface_group)
      end
    end
  end

  def self.add_shading_schedule(runner, model, weather)
    heating_season, @cooling_season = HVAC.get_default_heating_and_cooling_seasons(weather)

    # Create cooling season schedule
    clg_season_sch = MonthWeekdayWeekendSchedule.new(model, 'cooling season schedule', Array.new(24, 1), Array.new(24, 1), @cooling_season, Constants.ScheduleTypeLimitsFraction)
    @clg_ssn_sensor = OpenStudio::Model::EnergyManagementSystemSensor.new(model, 'Schedule Value')
    @clg_ssn_sensor.setName('cool_season')
    @clg_ssn_sensor.setKeyName(clg_season_sch.schedule.name.to_s)
  end

  def self.add_windows(runner, model, spaces, weather)
    # We already stored @fraction_of_windows_operable, so lets remove the
    # fraction_operable properties from windows and re-collapse the enclosure
    # so as to prevent potentially modeling multiple identical windows in E+,
    # which can increase simulation runtime.
    @hpxml.windows.each do |window|
      window.fraction_operable = nil
    end
    @hpxml.collapse_enclosure_surfaces()

    shading_group = nil
    shading_schedules = {}

    surfaces = []
    @hpxml.windows.each do |window|
      window_height = 4.0 # ft, default

      overhang_depth = nil
      if (not window.overhangs_depth.nil?) && (window.overhangs_depth > 0)
        overhang_depth = window.overhangs_depth
        overhang_distance_to_top = window.overhangs_distance_to_top_of_window
        overhang_distance_to_bottom = window.overhangs_distance_to_bottom_of_window
        window_height = overhang_distance_to_bottom - overhang_distance_to_top
      end

      window_width = window.area / window_height
      z_origin = @foundation_top

      if window.is_exterior

        # Create parent surface slightly bigger than window
        surface = OpenStudio::Model::Surface.new(add_wall_polygon(window_width, window_height, z_origin,
                                                                  window.azimuth, [0, 0.001, 0.001, 0.001]), model)

        surface.additionalProperties.setFeature('Length', window_width)
        surface.additionalProperties.setFeature('Azimuth', window.azimuth)
        surface.additionalProperties.setFeature('Tilt', 90.0)
        surface.additionalProperties.setFeature('SurfaceType', 'Window')
        surface.setName("surface #{window.id}")
        surface.setSurfaceType('Wall')
        set_surface_interior(model, spaces, surface, window.wall)

        sub_surface = OpenStudio::Model::SubSurface.new(add_wall_polygon(window_width, window_height, z_origin,
                                                                         window.azimuth, [-0.001, 0, 0.001, 0]), model)
        sub_surface.setName(window.id)
        sub_surface.setSurface(surface)
        sub_surface.setSubSurfaceType('FixedWindow')

        set_subsurface_exterior(surface, spaces, model, window.wall)
        surfaces << surface

        if not overhang_depth.nil?
          overhang = sub_surface.addOverhang(UnitConversions.convert(overhang_depth, 'ft', 'm'), UnitConversions.convert(overhang_distance_to_top, 'ft', 'm'))
          overhang.get.setName("#{sub_surface.name} - #{Constants.ObjectNameOverhangs}")
        end

        # Apply construction
        Constructions.apply_window(runner, model, sub_surface, 'WindowConstruction', window.ufactor, window.shgc)

        # Apply interior/exterior shading (as needed)
        shading_polygon = add_wall_polygon(window_width, window_height, z_origin, window.azimuth, [0, 0, 0, 0])
        shading_group = apply_shading(model, window, shading_polygon, surface, sub_surface, shading_group, shading_schedules, Constants.ObjectNameWindowShade)
      else
        # Window is on an interior surface, which E+ does not allow. Model
        # as a door instead so that we can get the appropriate conduction
        # heat transfer; there is no solar gains anyway.

        # Create parent surface slightly bigger than window
        surface = OpenStudio::Model::Surface.new(add_wall_polygon(window_width, window_height, z_origin,
                                                                  window.azimuth, [0, 0.001, 0.001, 0.001]), model)

        surface.additionalProperties.setFeature('Length', window_width)
        surface.additionalProperties.setFeature('Azimuth', window.azimuth)
        surface.additionalProperties.setFeature('Tilt', 90.0)
        surface.additionalProperties.setFeature('SurfaceType', 'Door')
        surface.setName("surface #{window.id}")
        surface.setSurfaceType('Wall')
        set_surface_interior(model, spaces, surface, window.wall)

        sub_surface = OpenStudio::Model::SubSurface.new(add_wall_polygon(window_width, window_height, z_origin,
                                                                         window.azimuth, [0, 0, 0, 0]), model)
        sub_surface.setName(window.id)
        sub_surface.setSurface(surface)
        sub_surface.setSubSurfaceType('Door')

        set_subsurface_exterior(surface, spaces, model, window.wall)
        surfaces << surface

        # Apply construction
        inside_film = Material.AirFilmVertical
        outside_film = Material.AirFilmVertical
        Constructions.apply_door(runner, model, [sub_surface], 'Window', window.ufactor, inside_film, outside_film)
      end
    end

    apply_adiabatic_construction(runner, model, surfaces, 'wall')
  end

  def self.add_skylights(runner, model, spaces, weather)
    surfaces = []

    shading_group = nil
    shading_schedules = {}

    @hpxml.skylights.each do |skylight|
      tilt = skylight.roof.pitch / 12.0
      width = Math::sqrt(skylight.area)
      length = skylight.area / width
      z_origin = @walls_top + 0.5 * Math.sin(Math.atan(tilt)) * width

      # Create parent surface slightly bigger than skylight
      surface = OpenStudio::Model::Surface.new(add_roof_polygon(length + 0.001, width + 0.001, z_origin,
                                                                skylight.azimuth, tilt), model)

      surface.additionalProperties.setFeature('Length', length)
      surface.additionalProperties.setFeature('Width', width)
      surface.additionalProperties.setFeature('Azimuth', skylight.azimuth)
      surface.additionalProperties.setFeature('Tilt', tilt)
      surface.additionalProperties.setFeature('SurfaceType', 'Skylight')
      surface.setName("surface #{skylight.id}")
      surface.setSurfaceType('RoofCeiling')
      surface.setSpace(create_or_get_space(model, spaces, HPXML::LocationLivingSpace)) # Ensures it is included in Manual J sizing
      surface.setOutsideBoundaryCondition('Outdoors') # cannot be adiabatic because subsurfaces won't be created
      surfaces << surface

      sub_surface = OpenStudio::Model::SubSurface.new(add_roof_polygon(length, width, z_origin,
                                                                       skylight.azimuth, tilt), model)
      sub_surface.setName(skylight.id)
      sub_surface.setSurface(surface)
      sub_surface.setSubSurfaceType('Skylight')

      # Apply construction
      Constructions.apply_skylight(runner, model, sub_surface, 'SkylightConstruction', skylight.ufactor, skylight.shgc)

      # Apply interior/exterior shading (as needed)
      shading_polygon = add_roof_polygon(length, width, z_origin, skylight.azimuth, tilt)
      shading_group = apply_shading(model, skylight, shading_polygon, surface, sub_surface, shading_group, shading_schedules, Constants.ObjectNameSkylightShade)
    end

    apply_adiabatic_construction(runner, model, surfaces, 'roof')
  end

  def self.apply_shading(model, window_or_skylight, shading_polygon, parent_surface, sub_surface, shading_group, shading_schedules, name)
    sf_summer = window_or_skylight.interior_shading_factor_summer * window_or_skylight.exterior_shading_factor_summer
    sf_winter = window_or_skylight.interior_shading_factor_winter * window_or_skylight.exterior_shading_factor_winter
    if (sf_summer < 1.0) || (sf_winter < 1.0)
      # Apply shading
      # We use a ShadingSurface instead of a Shade so that we perfectly get the result we want.
      # The latter object is complex and it is essentially impossible to achieve the target reduction in transmitted
      # solar (due to, e.g., re-reflectance, absorptance, angle modifiers, effects on convection, etc.).

      # Shading surface is used to reduce beam solar and sky diffuse solar
      shading_surface = OpenStudio::Model::ShadingSurface.new(shading_polygon, model)
      shading_surface.setName("#{window_or_skylight.id} shading surface")
      shading_surface.additionalProperties.setFeature('Azimuth', window_or_skylight.azimuth)
      shading_surface.additionalProperties.setFeature('ParentSurface', parent_surface.name.to_s)

      # Create transmittance schedule for heating/cooling seasons
      trans_values = @cooling_season.map { |c| c == 1 ? sf_summer : sf_winter }
      if shading_schedules[trans_values].nil?
        trans_sch = MonthWeekdayWeekendSchedule.new(model, "trans schedule winter=#{sf_winter} summer=#{sf_summer}", Array.new(24, 1), Array.new(24, 1), trans_values, Constants.ScheduleTypeLimitsFraction, false)
        shading_schedules[trans_values] = trans_sch
      end
      shading_surface.setTransmittanceSchedule(shading_schedules[trans_values].schedule)

      # Adjustment to default view factor is used to reduce ground diffuse solar
      avg_trans_value = trans_values.sum(0.0) / 12.0 # FUTURE: Create EnergyPlus actuator to adjust this
      default_vf_to_ground = ((1.0 - Math::cos(parent_surface.tilt)) / 2.0).round(2)
      sub_surface.setViewFactortoGround(default_vf_to_ground * avg_trans_value)

      if shading_group.nil?
        shading_group = OpenStudio::Model::ShadingSurfaceGroup.new(model)
        shading_group.setName(name)
      end
      shading_surface.setShadingSurfaceGroup(shading_group)
    end
    return shading_group
  end

  def self.add_doors(runner, model, spaces)
    surfaces = []
    @hpxml.doors.each do |door|
      door_height = 6.67 # ft
      door_width = door.area / door_height
      z_origin = @foundation_top

      # Create parent surface slightly bigger than door
      surface = OpenStudio::Model::Surface.new(add_wall_polygon(door_width, door_height, z_origin,
                                                                door.azimuth, [0, 0.001, 0.001, 0.001]), model)

      surface.additionalProperties.setFeature('Length', door_width)
      surface.additionalProperties.setFeature('Azimuth', door.azimuth)
      surface.additionalProperties.setFeature('Tilt', 90.0)
      surface.additionalProperties.setFeature('SurfaceType', 'Door')
      surface.setName("surface #{door.id}")
      surface.setSurfaceType('Wall')
      set_surface_interior(model, spaces, surface, door.wall)

      sub_surface = OpenStudio::Model::SubSurface.new(add_wall_polygon(door_width, door_height, z_origin,
                                                                       door.azimuth, [0, 0, 0, 0]), model)
      sub_surface.setName(door.id)
      sub_surface.setSurface(surface)
      sub_surface.setSubSurfaceType('Door')

      set_subsurface_exterior(surface, spaces, model, door.wall)
      surfaces << surface

      # Apply construction
      ufactor = 1.0 / door.r_value
      inside_film = Material.AirFilmVertical
      if door.wall.is_exterior
        outside_film = Material.AirFilmOutside
      else
        outside_film = Material.AirFilmVertical
      end
      Constructions.apply_door(runner, model, [sub_surface], 'Door', ufactor, inside_film, outside_film)
    end

    apply_adiabatic_construction(runner, model, surfaces, 'wall')
  end

  def self.apply_adiabatic_construction(runner, model, surfaces, type)
    # Arbitrary construction for heat capacitance.
    # Only applies to surfaces where outside boundary conditioned is
    # adiabatic or surface net area is near zero.
    return if surfaces.empty?

    if type == 'wall'
      Constructions.apply_wood_stud_wall(runner, model, surfaces, nil, 'AdiabaticWallConstruction',
                                         0, 1, 3.5, true, 0.1, 0.5, 0, 99,
                                         Material.ExteriorFinishMaterial(HPXML::SidingTypeWood, 0.90, 0.75),
                                         0,
                                         Material.AirFilmVertical,
                                         Material.AirFilmVertical)
    elsif type == 'floor'
      Constructions.apply_floor(runner, model, surfaces, 'AdiabaticFloorConstruction',
                                0, 1, 0.07, 5.5, 0.75, 99,
                                Material.CoveringBare,
                                Material.AirFilmFloorReduced,
                                Material.AirFilmFloorReduced)
    elsif type == 'roof'
      Constructions.apply_open_cavity_roof(runner, model, surfaces, 'AdiabaticRoofConstruction',
                                           0, 1, 7.25, 0.07, 7.25, 0.75, 99,
                                           Material.RoofMaterial(HPXML::RoofTypeAsphaltShingles, 0.90, 0.75),
                                           false,
                                           Material.AirFilmOutside,
                                           Material.AirFilmRoof(Geometry.get_roof_pitch(surfaces)), nil)
    end
  end

  def self.add_hot_water_and_appliances(runner, model, weather, spaces)
    # Assign spaces
    @hpxml.clothes_washers.each do |clothes_washer|
      clothes_washer.additional_properties.space = get_space_from_location(clothes_washer.location, 'ClothesWasher', model, spaces)
    end
    @hpxml.clothes_dryers.each do |clothes_dryer|
      clothes_dryer.additional_properties.space = get_space_from_location(clothes_dryer.location, 'ClothesDryer', model, spaces)
    end
    @hpxml.dishwashers.each do |dishwasher|
      dishwasher.additional_properties.space = get_space_from_location(dishwasher.location, 'Dishwasher', model, spaces)
    end
    @hpxml.refrigerators.each do |refrigerator|
      refrigerator.additional_properties.space = get_space_from_location(refrigerator.location, 'Refrigerator', model, spaces)
    end
    @hpxml.freezers.each do |freezer|
      freezer.additional_properties.space = get_space_from_location(freezer.location, 'Freezer', model, spaces)
    end
    @hpxml.cooking_ranges.each do |cooking_range|
      cooking_range.additional_properties.space = get_space_from_location(cooking_range.location, 'CookingRange', model, spaces)
    end

    # Distribution
    if @hpxml.water_heating_systems.size > 0
      hot_water_distribution = @hpxml.hot_water_distributions[0]
    end

    # Solar thermal system
    solar_thermal_system = nil
    if @hpxml.solar_thermal_systems.size > 0
      solar_thermal_system = @hpxml.solar_thermal_systems[0]
    end

    # Water Heater
    @hpxml.water_heating_systems.each do |water_heating_system|
      loc_space, loc_schedule = get_space_or_schedule_from_location(water_heating_system.location, 'WaterHeatingSystem', model, spaces)

      ec_adj = HotWaterAndAppliances.get_dist_energy_consumption_adjustment(@has_uncond_bsmnt, @cfa, @ncfl, water_heating_system, hot_water_distribution)

      if water_heating_system.water_heater_type == HPXML::WaterHeaterTypeStorage

        Waterheater.apply_tank(model, loc_space, loc_schedule, water_heating_system, ec_adj,
                               @dhw_map, @hvac_map, solar_thermal_system)

      elsif water_heating_system.water_heater_type == HPXML::WaterHeaterTypeTankless

        Waterheater.apply_tankless(model, loc_space, loc_schedule, water_heating_system, ec_adj,
                                   @nbeds, @dhw_map, @hvac_map, solar_thermal_system)

      elsif water_heating_system.water_heater_type == HPXML::WaterHeaterTypeHeatPump

        living_zone = spaces[HPXML::LocationLivingSpace].thermalZone.get

        Waterheater.apply_heatpump(model, runner, loc_space, loc_schedule, weather, water_heating_system, ec_adj,
                                   @dhw_map, @hvac_map, solar_thermal_system, living_zone)

      elsif [HPXML::WaterHeaterTypeCombiStorage, HPXML::WaterHeaterTypeCombiTankless].include? water_heating_system.water_heater_type

        Waterheater.apply_combi(model, runner, loc_space, loc_schedule, water_heating_system, ec_adj,
                                @dhw_map, @hvac_map, solar_thermal_system)

      else

        fail "Unhandled water heater (#{water_heating_system.water_heater_type})."

      end
    end

    # Hot water fixtures and appliances
    HotWaterAndAppliances.apply(model, runner, weather, spaces[HPXML::LocationLivingSpace],
                                @cfa, @nbeds, @ncfl, @has_uncond_bsmnt, @hpxml.clothes_washers,
                                @hpxml.clothes_dryers, @hpxml.dishwashers, @hpxml.refrigerators,
                                @hpxml.freezers, @hpxml.cooking_ranges, @hpxml.ovens, @hpxml.water_heating,
                                @hpxml.water_heating_systems, hot_water_distribution, @hpxml.water_fixtures,
                                solar_thermal_system, @eri_version, @dhw_map, @schedules_file)

    if (not solar_thermal_system.nil?) && (not solar_thermal_system.collector_area.nil?) # Detailed solar water heater
      loc_space, loc_schedule = get_space_or_schedule_from_location(solar_thermal_system.water_heating_system.location, 'WaterHeatingSystem', model, spaces)
      Waterheater.apply_solar_thermal(model, loc_space, loc_schedule, solar_thermal_system, @dhw_map)
    end

    # Add combi-system EMS program with water use equipment information
    Waterheater.apply_combi_system_EMS(model, @dhw_map, @hpxml.water_heating_systems)
  end

  def self.is_central_air_conditioner_and_furnace(heating_system, cooling_system)
    if not (@hpxml.heating_systems.include?(heating_system) && (heating_system.heating_system_type == HPXML::HVACTypeFurnace))
      return false
    end
    if not (@hpxml.cooling_systems.include?(cooling_system) && (cooling_system.cooling_system_type == HPXML::HVACTypeCentralAirConditioner))
      return false
    end

    return true
  end

  def self.update_shared_hvac_systems()
    HVAC.apply_shared_systems(@hpxml)
  end

  def self.add_cooling_system(runner, model, spaces)
    living_zone = spaces[HPXML::LocationLivingSpace].thermalZone.get

    @hpxml.cooling_systems.each do |cooling_system|
      check_distribution_system(cooling_system.distribution_system, cooling_system.cooling_system_type)

      if cooling_system.cooling_system_type == HPXML::HVACTypeCentralAirConditioner

        heating_system = cooling_system.attached_heating_system
        if not is_central_air_conditioner_and_furnace(heating_system, cooling_system)
          heating_system = nil
        end

        HVAC.apply_central_air_conditioner_furnace(model, runner, cooling_system, heating_system,
                                                   @remaining_cool_load_frac, @remaining_heat_load_frac,
                                                   living_zone, @hvac_map)

        if not heating_system.nil?
          @remaining_heat_load_frac -= heating_system.fraction_heat_load_served
        end

      elsif cooling_system.cooling_system_type == HPXML::HVACTypeRoomAirConditioner

        HVAC.apply_room_air_conditioner(model, runner, cooling_system,
                                        @remaining_cool_load_frac, living_zone,
                                        @hvac_map)

      elsif cooling_system.cooling_system_type == HPXML::HVACTypeEvaporativeCooler

        HVAC.apply_evaporative_cooler(model, runner, cooling_system,
                                      @remaining_cool_load_frac, living_zone,
                                      @hvac_map)

      elsif cooling_system.cooling_system_type == HPXML::HVACTypeMiniSplitAirConditioner

        HVAC.apply_mini_split_air_conditioner(model, runner, cooling_system,
                                              @remaining_cool_load_frac,
                                              living_zone, @hvac_map)
      end

      @remaining_cool_load_frac -= cooling_system.fraction_cool_load_served
    end
  end

  def self.add_heating_system(runner, model, spaces)
    living_zone = spaces[HPXML::LocationLivingSpace].thermalZone.get

    @hpxml.heating_systems.each do |heating_system|
      check_distribution_system(heating_system.distribution_system, heating_system.heating_system_type)

      if heating_system.heating_system_type == HPXML::HVACTypeFurnace

        cooling_system = heating_system.attached_cooling_system
        if is_central_air_conditioner_and_furnace(heating_system, cooling_system)
          next # Already processed combined AC+furnace
        end

        HVAC.apply_central_air_conditioner_furnace(model, runner, nil, heating_system,
                                                   nil, @remaining_heat_load_frac,
                                                   living_zone, @hvac_map)

      elsif heating_system.heating_system_type == HPXML::HVACTypeBoiler

        HVAC.apply_boiler(model, runner, heating_system,
                          @remaining_heat_load_frac, living_zone, @hvac_map)

      elsif heating_system.heating_system_type == HPXML::HVACTypeElectricResistance

        HVAC.apply_electric_baseboard(model, runner, heating_system,
                                      @remaining_heat_load_frac, living_zone, @hvac_map)

      elsif (heating_system.heating_system_type == HPXML::HVACTypeStove ||
             heating_system.heating_system_type == HPXML::HVACTypePortableHeater ||
             heating_system.heating_system_type == HPXML::HVACTypeFixedHeater ||
             heating_system.heating_system_type == HPXML::HVACTypeWallFurnace ||
             heating_system.heating_system_type == HPXML::HVACTypeFloorFurnace ||
             heating_system.heating_system_type == HPXML::HVACTypeFireplace)

        HVAC.apply_unit_heater(model, runner, heating_system,
                               @remaining_heat_load_frac, living_zone, @hvac_map)
      end

      @remaining_heat_load_frac -= heating_system.fraction_heat_load_served
    end
  end

  def self.add_heat_pump(runner, model, weather, spaces)
    living_zone = spaces[HPXML::LocationLivingSpace].thermalZone.get

    @hpxml.heat_pumps.each do |heat_pump|
      check_distribution_system(heat_pump.distribution_system, heat_pump.heat_pump_type)

      if heat_pump.heat_pump_type == HPXML::HVACTypeHeatPumpWaterLoopToAir

        HVAC.apply_water_loop_to_air_heat_pump(model, runner, heat_pump,
                                               @remaining_heat_load_frac,
                                               @remaining_cool_load_frac,
                                               living_zone, @hvac_map)

      elsif heat_pump.heat_pump_type == HPXML::HVACTypeHeatPumpAirToAir

        HVAC.apply_central_air_to_air_heat_pump(model, runner, heat_pump,
                                                @remaining_heat_load_frac,
                                                @remaining_cool_load_frac,
                                                living_zone, @hvac_map)

      elsif heat_pump.heat_pump_type == HPXML::HVACTypeHeatPumpMiniSplit

        HVAC.apply_mini_split_heat_pump(model, runner, heat_pump,
                                        @remaining_heat_load_frac,
                                        @remaining_cool_load_frac,
                                        living_zone, @hvac_map)

      elsif heat_pump.heat_pump_type == HPXML::HVACTypeHeatPumpGroundToAir

        HVAC.apply_ground_to_air_heat_pump(model, runner, weather, heat_pump,
                                           @remaining_heat_load_frac,
                                           @remaining_cool_load_frac,
                                           living_zone, @hvac_map)

      end

      @remaining_heat_load_frac -= heat_pump.fraction_heat_load_served
      @remaining_cool_load_frac -= heat_pump.fraction_cool_load_served
    end
  end

  def self.add_ideal_system(runner, model, spaces, epw_path)
    # Adds an ideal air system as needed to meet the load (i.e., because the sum of fractions load
    # served is less than 1 or because we're using an ideal air system for e.g. ASHRAE 140 loads).
    living_zone = spaces[HPXML::LocationLivingSpace].thermalZone.get
    obj_name = Constants.ObjectNameIdealAirSystem

    if @hpxml.building_construction.use_only_ideal_air_system || (@apply_ashrae140_assumptions && (@hpxml.total_fraction_heat_load_served + @hpxml.total_fraction_heat_load_served == 0.0))
      cooling_load_frac = 1.0
      heating_load_frac = 1.0
      if @apply_ashrae140_assumptions
        if epw_path.end_with? 'USA_CO_Colorado.Springs-Peterson.Field.724660_TMY3.epw'
          cooling_load_frac = 0.0
        elsif epw_path.end_with? 'USA_NV_Las.Vegas-McCarran.Intl.AP.723860_TMY3.epw'
          heating_load_frac = 0.0
        else
          fail 'Unexpected weather file for ASHRAE 140 run.'
        end
      end
      HVAC.apply_ideal_air_loads(model, runner, obj_name, cooling_load_frac, heating_load_frac, living_zone)
      return
    end

    # Only fraction of heating load is met
    if (@hpxml.total_fraction_heat_load_served < 1.0) && (@hpxml.total_fraction_heat_load_served > 0.0)
      sequential_heat_load_frac = @remaining_heat_load_frac - @hpxml.total_fraction_heat_load_served
      @remaining_heat_load_frac -= sequential_heat_load_frac
    else
      sequential_heat_load_frac = 0.0
    end
    # Only fraction of cooling load is met
    if (@hpxml.total_fraction_cool_load_served < 1.0) && (@hpxml.total_fraction_cool_load_served > 0.0)
      sequential_cool_load_frac = @remaining_cool_load_frac - @hpxml.total_fraction_cool_load_served
      @remaining_cool_load_frac -= sequential_cool_load_frac
    else
      sequential_cool_load_frac = 0.0
    end
    if (sequential_heat_load_frac > 0.0) || (sequential_cool_load_frac > 0.0)
      HVAC.apply_ideal_air_loads(model, runner, obj_name, sequential_cool_load_frac, sequential_heat_load_frac,
                                 living_zone)
    end
  end

  def self.add_residual_ideal_system(runner, model, spaces)
    # Adds an ideal air system to meet unexpected load (i.e., because the HVAC systems are undersized to meet the load)
    #
    # Addressing unmet load ensures we can correctly calculate total heating/cooling loads without having
    # to run an additional EnergyPlus simulation solely for that purpose, as well as allows us to report
    # the unmet load (i.e., the energy delivered by the ideal air system).

    living_zone = spaces[HPXML::LocationLivingSpace].thermalZone.get
    obj_name = Constants.ObjectNameIdealAirSystemResidual

    if @remaining_cool_load_frac < 1.0
      sequential_cool_load_frac = 1
    else
      sequential_cool_load_frac = 0 # no cooling system, don't add ideal air for cooling either
      runner.registerWarning('No cooling system specified, the model will not include space cooling energy use.')
    end

    if @remaining_heat_load_frac < 1.0
      sequential_heat_load_frac = 1
    else
      sequential_heat_load_frac = 0 # no heating system, don't add ideal air for heating either
      runner.registerWarning('No heating system specified, the model will not include space heating energy use.')
    end
    if (sequential_heat_load_frac > 0) || (sequential_cool_load_frac > 0)
      HVAC.apply_ideal_air_loads(model, runner, obj_name, sequential_cool_load_frac, sequential_heat_load_frac,
                                 living_zone)
    end
  end

  def self.add_setpoints(runner, model, weather, spaces)
    return if @hpxml.hvac_controls.size == 0

    hvac_control = @hpxml.hvac_controls[0]
    living_zone = spaces[HPXML::LocationLivingSpace].thermalZone.get
    has_ceiling_fan = (@hpxml.ceiling_fans.size > 0)

    HVAC.apply_setpoints(model, runner, weather, hvac_control, living_zone, has_ceiling_fan)
  end

  def self.add_ceiling_fans(runner, model, weather, spaces)
    return if @hpxml.ceiling_fans.size == 0

    ceiling_fan = @hpxml.ceiling_fans[0]
    HVAC.apply_ceiling_fans(model, runner, weather, ceiling_fan, spaces[HPXML::LocationLivingSpace], @schedules_file)
  end

  def self.add_dehumidifiers(runner, model, spaces)
    return if @hpxml.dehumidifiers.size == 0

    HVAC.apply_dehumidifiers(model, runner, @hpxml.dehumidifiers, spaces[HPXML::LocationLivingSpace], @hvac_map)
  end

  def self.check_distribution_system(hvac_distribution, system_type)
    return if hvac_distribution.nil?

    hvac_distribution_type_map = { HPXML::HVACTypeFurnace => [HPXML::HVACDistributionTypeAir, HPXML::HVACDistributionTypeDSE],
                                   HPXML::HVACTypeBoiler => [HPXML::HVACDistributionTypeHydronic, HPXML::HVACDistributionTypeHydronicAndAir, HPXML::HVACDistributionTypeDSE],
                                   HPXML::HVACTypeCentralAirConditioner => [HPXML::HVACDistributionTypeAir, HPXML::HVACDistributionTypeDSE],
                                   HPXML::HVACTypeEvaporativeCooler => [HPXML::HVACDistributionTypeAir, HPXML::HVACDistributionTypeDSE],
                                   HPXML::HVACTypeMiniSplitAirConditioner => [HPXML::HVACDistributionTypeAir, HPXML::HVACDistributionTypeDSE],
                                   HPXML::HVACTypeHeatPumpAirToAir => [HPXML::HVACDistributionTypeAir, HPXML::HVACDistributionTypeDSE],
                                   HPXML::HVACTypeHeatPumpMiniSplit => [HPXML::HVACDistributionTypeAir, HPXML::HVACDistributionTypeDSE],
                                   HPXML::HVACTypeHeatPumpGroundToAir => [HPXML::HVACDistributionTypeAir, HPXML::HVACDistributionTypeDSE],
                                   HPXML::HVACTypeHeatPumpWaterLoopToAir => [HPXML::HVACDistributionTypeAir, HPXML::HVACDistributionTypeHydronicAndAir, HPXML::HVACDistributionTypeDSE] }

    if not hvac_distribution_type_map[system_type].include? hvac_distribution.distribution_system_type
      # validator.rb only checks that a HVAC distribution system of the correct type (for the given HVAC system) exists
      # in the HPXML file, not that it is attached to this HVAC system. So here we perform the more rigorous check.
      fail "Incorrect HVAC distribution system type for HVAC type: '#{system_type}'. Should be one of: #{hvac_distribution_type_map[system_type]}"
    end
  end

  def self.add_mels(runner, model, spaces)
    # Misc
    modeled_mels = []
    @hpxml.plug_loads.each do |plug_load|
      if plug_load.plug_load_type == HPXML::PlugLoadTypeOther
        obj_name = Constants.ObjectNameMiscPlugLoads
      elsif plug_load.plug_load_type == HPXML::PlugLoadTypeTelevision
        obj_name = Constants.ObjectNameMiscTelevision
      elsif plug_load.plug_load_type == HPXML::PlugLoadTypeElectricVehicleCharging
        obj_name = Constants.ObjectNameMiscElectricVehicleCharging
      elsif plug_load.plug_load_type == HPXML::PlugLoadTypeWellPump
        obj_name = Constants.ObjectNameMiscWellPump
      end
      if obj_name.nil?
        runner.registerWarning("Unexpected plug load type '#{plug_load.plug_load_type}'. The plug load will not be modeled.")
        next
      end
      modeled_mels << plug_load.plug_load_type

      MiscLoads.apply_plug(model, plug_load, obj_name, spaces[HPXML::LocationLivingSpace], @apply_ashrae140_assumptions, @schedules_file)
    end
  end

  def self.add_mfls(runner, model, spaces)
    # Misc
    @hpxml.fuel_loads.each do |fuel_load|
      if fuel_load.fuel_load_type == HPXML::FuelLoadTypeGrill
        obj_name = Constants.ObjectNameMiscGrill
      elsif fuel_load.fuel_load_type == HPXML::FuelLoadTypeLighting
        obj_name = Constants.ObjectNameMiscLighting
      elsif fuel_load.fuel_load_type == HPXML::FuelLoadTypeFireplace
        obj_name = Constants.ObjectNameMiscFireplace
      end
      if obj_name.nil?
        runner.registerWarning("Unexpected fuel load type '#{fuel_load.fuel_load_type}'. The fuel load will not be modeled.")
        next
      end

      MiscLoads.apply_fuel(model, fuel_load, obj_name, spaces[HPXML::LocationLivingSpace], @schedules_file)
    end
  end

  def self.add_lighting(runner, model, epw_file, spaces)
    Lighting.apply(runner, model, epw_file, spaces, @hpxml.lighting_groups,
                   @hpxml.lighting, @eri_version, @schedules_file)
  end

  def self.add_pools_and_hot_tubs(runner, model, spaces)
    @hpxml.pools.each do |pool|
      next if pool.type == HPXML::TypeNone

      MiscLoads.apply_pool_or_hot_tub_heater(model, pool, Constants.ObjectNameMiscPoolHeater, spaces[HPXML::LocationLivingSpace], @schedules_file)
      MiscLoads.apply_pool_or_hot_tub_pump(model, pool, Constants.ObjectNameMiscPoolPump, spaces[HPXML::LocationLivingSpace], @schedules_file)
    end

    @hpxml.hot_tubs.each do |hot_tub|
      next if hot_tub.type == HPXML::TypeNone

      MiscLoads.apply_pool_or_hot_tub_heater(model, hot_tub, Constants.ObjectNameMiscHotTubHeater, spaces[HPXML::LocationLivingSpace], @schedules_file)
      MiscLoads.apply_pool_or_hot_tub_pump(model, hot_tub, Constants.ObjectNameMiscHotTubPump, spaces[HPXML::LocationLivingSpace], @schedules_file)
    end
  end

  def self.add_airflow(runner, model, weather, spaces)
    # Vented Attic
    vented_attic = nil
    @hpxml.attics.each do |attic|
      next unless attic.attic_type == HPXML::AtticTypeVented

      vented_attic = attic
    end

    # Vented Crawlspace
    vented_crawl = nil
    @hpxml.foundations.each do |foundation|
      next unless foundation.foundation_type == HPXML::FoundationTypeCrawlspaceVented

      vented_crawl = foundation
    end

    # Ducts
    duct_systems = {}
    @hpxml.hvac_distributions.each do |hvac_distribution|
      next unless [HPXML::HVACDistributionTypeAir, HPXML::HVACDistributionTypeHydronicAndAir].include? hvac_distribution.distribution_system_type

      air_ducts = create_ducts(runner, model, hvac_distribution, spaces)
      next if air_ducts.empty?

      # Connect AirLoopHVACs to ducts
      added_ducts = false
      hvac_distribution.hvac_systems.each do |hvac_system|
        @hvac_map[hvac_system.id].each do |object|
          next unless object.is_a? OpenStudio::Model::AirLoopHVAC

          if duct_systems[air_ducts].nil?
            duct_systems[air_ducts] = object
            added_ducts = true
          elsif duct_systems[air_ducts] != object
            # Multiple air loops associated with this duct system, treat
            # as separate duct systems.
            air_ducts2 = create_ducts(runner, model, hvac_distribution, spaces)
            duct_systems[air_ducts2] = object
            added_ducts = true
          end
        end
      end
      if not added_ducts
        # Check if ducted fan coil, which doesn't have an AirLoopHVAC;
        # assign to FanCoil instead.
        if hvac_distribution.distribution_system_type && hvac_distribution.hydronic_and_air_type == HPXML::HydronicAndAirTypeFanCoil
          hvac_distribution.hvac_systems.each do |hvac_system|
            @hvac_map[hvac_system.id].each do |object|
              next unless object.is_a? OpenStudio::Model::ZoneHVACFourPipeFanCoil

              duct_systems[air_ducts] = object
              added_ducts = true
            end
          end
        end
      end
      if not added_ducts
        fail 'Unexpected error adding ducts to model.'
      end
    end

    air_infils = @hpxml.air_infiltration_measurements
    window_area = @hpxml.windows.map { |w| w.area }.sum(0.0)
    open_window_area = window_area * @frac_windows_operable * 0.5 * 0.2 # Assume A) 50% of the area of an operable window can be open, and B) 20% of openable window area is actually open
    site_type = @hpxml.site.site_type
    shelter_coef = @hpxml.site.shelter_coefficient
    @infil_volume = air_infils.select { |i| !i.infiltration_volume.nil? }[0].infiltration_volume
    infil_height = @hpxml.inferred_infiltration_height(@infil_volume)
    Airflow.apply(model, runner, weather, spaces, air_infils, @hpxml.ventilation_fans, @hpxml.clothes_dryers, @nbeds,
                  duct_systems, @infil_volume, infil_height, open_window_area,
                  @clg_ssn_sensor, @min_neighbor_distance, vented_attic, vented_crawl,
                  site_type, shelter_coef, @hpxml.building_construction.has_flue_or_chimney, @hvac_map, @eri_version,
                  @apply_ashrae140_assumptions, @schedules_file)
  end

  def self.create_ducts(runner, model, hvac_distribution, spaces)
    air_ducts = []

    # Duct leakage (supply/return => [value, units])
    leakage_to_outside = { HPXML::DuctTypeSupply => [0.0, nil],
                           HPXML::DuctTypeReturn => [0.0, nil] }
    hvac_distribution.duct_leakage_measurements.each do |duct_leakage_measurement|
      next unless [HPXML::UnitsCFM25, HPXML::UnitsPercent].include?(duct_leakage_measurement.duct_leakage_units) && (duct_leakage_measurement.duct_leakage_total_or_to_outside == 'to outside')
      next if duct_leakage_measurement.duct_type.nil?

      leakage_to_outside[duct_leakage_measurement.duct_type] = [duct_leakage_measurement.duct_leakage_value, duct_leakage_measurement.duct_leakage_units]
    end

    # Duct location, R-value, Area
    total_unconditioned_duct_area = { HPXML::DuctTypeSupply => 0.0,
                                      HPXML::DuctTypeReturn => 0.0 }
    hvac_distribution.ducts.each do |ducts|
      next if [HPXML::LocationLivingSpace, HPXML::LocationBasementConditioned].include? ducts.duct_location
      next if ducts.duct_type.nil?

      # Calculate total duct area in unconditioned spaces
      total_unconditioned_duct_area[ducts.duct_type] += ducts.duct_surface_area
    end

    # Create duct objects
    hvac_distribution.ducts.each do |ducts|
      next if [HPXML::LocationLivingSpace, HPXML::LocationBasementConditioned].include? ducts.duct_location
      next if ducts.duct_type.nil?
      next if total_unconditioned_duct_area[ducts.duct_type] <= 0

      duct_loc_space, duct_loc_schedule = get_space_or_schedule_from_location(ducts.duct_location, 'Duct', model, spaces)

      # Apportion leakage to individual ducts by surface area
      duct_leakage_value = leakage_to_outside[ducts.duct_type][0] * ducts.duct_surface_area / total_unconditioned_duct_area[ducts.duct_type]
      duct_leakage_units = leakage_to_outside[ducts.duct_type][1]

      duct_leakage_cfm = nil
      duct_leakage_frac = nil
      if duct_leakage_units == HPXML::UnitsCFM25
        duct_leakage_cfm = duct_leakage_value
      elsif duct_leakage_units == HPXML::UnitsPercent
        duct_leakage_frac = duct_leakage_value
      else
        fail "#{ducts.duct_type.capitalize} ducts exist but leakage was not specified for distribution system '#{hvac_distribution.id}'."
      end

      air_ducts << Duct.new(ducts.duct_type, duct_loc_space, duct_loc_schedule, duct_leakage_frac, duct_leakage_cfm, ducts.duct_surface_area, ducts.duct_insulation_r_value)
    end

    # If all ducts are in conditioned space, model leakage as going to outside
    registered_warning = false
    [HPXML::DuctTypeSupply, HPXML::DuctTypeReturn].each do |duct_side|
      next unless (leakage_to_outside[duct_side][0] > 0) && (total_unconditioned_duct_area[duct_side] == 0)

      if not registered_warning
        runner.registerWarning("HVACDistribution '#{hvac_distribution.id}' has ducts entirely within conditioned space but there is non-zero leakage to the outside. Leakage to the outside is typically zero in these situations; consider revising leakage values. Leakage will be modeled as heat lost to the ambient environment.")
        registered_warning = true
      end
      duct_area = 0.0
      duct_rvalue = 0.0
      duct_loc_space = nil # outside
      duct_loc_schedule = nil # outside
      duct_leakage_value = leakage_to_outside[duct_side][0]
      duct_leakage_units = leakage_to_outside[duct_side][1]

      duct_leakage_cfm = nil
      duct_leakage_frac = nil
      if duct_leakage_units == HPXML::UnitsCFM25
        duct_leakage_cfm = duct_leakage_value
      elsif duct_leakage_units == HPXML::UnitsPercent
        duct_leakage_frac = duct_leakage_value
      else
        fail "#{duct_side.capitalize} ducts exist but leakage was not specified for distribution system '#{hvac_distribution.id}'."
      end

      air_ducts << Duct.new(duct_side, duct_loc_space, duct_loc_schedule, duct_leakage_frac, duct_leakage_cfm, duct_area, duct_rvalue)
    end

    return air_ducts
  end

  def self.add_hvac_sizing(runner, model, weather, spaces)
    HVACSizing.apply(model, runner, weather, spaces, @hpxml, @infil_volume, @nbeds, @min_neighbor_distance, @debug)
  end

  def self.add_photovoltaics(runner, model)
    @hpxml.pv_systems.each do |pv_system|
      PV.apply(model, @nbeds, pv_system)
    end
  end

  def self.add_generators(runner, model)
    @hpxml.generators.each do |generator|
      Generator.apply(model, @nbeds, generator)
    end
  end

  def self.add_additional_properties(runner, model, hpxml_path)
    # Store some data for use in reporting measure
    additionalProperties = model.getBuilding.additionalProperties
    additionalProperties.setFeature('hpxml_path', hpxml_path)
    additionalProperties.setFeature('hvac_map', map_to_string(@hvac_map))
    additionalProperties.setFeature('dhw_map', map_to_string(@dhw_map))
  end

  def self.map_to_string(map)
    map_str = {}
    map.each do |sys_id, objects|
      object_name_list = []
      objects.uniq.each do |object|
        object_name_list << object.name.to_s
      end
      map_str[sys_id] = object_name_list if object_name_list.size > 0
    end
    return map_str.to_s
  end

  def self.add_component_loads_output(runner, model, spaces)
    living_zone = spaces[HPXML::LocationLivingSpace].thermalZone.get

    # Prevent certain objects (e.g., OtherEquipment) from being counted towards both, e.g., ducts and internal gains
    objects_already_processed = []

    # EMS Sensors: Global

    liv_load_sensors = {}

    liv_load_sensors[:htg] = OpenStudio::Model::EnergyManagementSystemSensor.new(model, "Heating:EnergyTransfer:Zone:#{living_zone.name.to_s.upcase}")
    liv_load_sensors[:htg].setName('htg_load_liv')

    liv_load_sensors[:clg] = OpenStudio::Model::EnergyManagementSystemSensor.new(model, "Cooling:EnergyTransfer:Zone:#{living_zone.name.to_s.upcase}")
    liv_load_sensors[:clg].setName('clg_load_liv')

    tot_load_sensors = {}

    tot_load_sensors[:htg] = OpenStudio::Model::EnergyManagementSystemSensor.new(model, 'Heating:EnergyTransfer')
    tot_load_sensors[:htg].setName('htg_load_tot')

    tot_load_sensors[:clg] = OpenStudio::Model::EnergyManagementSystemSensor.new(model, 'Cooling:EnergyTransfer')
    tot_load_sensors[:clg].setName('clg_load_tot')

    load_adj_sensors = {} # Sensors used to adjust E+ EnergyTransfer meter, eg. dehumidifier as load in our program, but included in Heating:EnergyTransfer as HVAC equipment

    # EMS Sensors: Surfaces, SubSurfaces, InternalMass

    surfaces_sensors = { walls: [],
                         rim_joists: [],
                         foundation_walls: [],
                         floors: [],
                         slabs: [],
                         ceilings: [],
                         roofs: [],
                         windows: [],
                         doors: [],
                         skylights: [],
                         internal_mass: [] }

    # Output diagnostics needed for some output variables used below
    output_diagnostics = model.getOutputDiagnostics
    output_diagnostics.addKey('DisplayAdvancedReportVariables')

    area_tolerance = UnitConversions.convert(1.0, 'ft^2', 'm^2')

    model.getSurfaces.sort.each_with_index do |s, idx|
      next unless s.space.get.thermalZone.get.name.to_s == living_zone.name.to_s

      surface_type = s.additionalProperties.getFeatureAsString('SurfaceType')
      if not surface_type.is_initialized
        fail "Could not identify surface type for surface: '#{s.name}'."
      end

      surface_type = surface_type.get

      s.subSurfaces.each do |ss|
        key = { 'Window' => :windows,
                'Door' => :doors,
                'Skylight' => :skylights }[surface_type]
        fail "Unexpected subsurface for component loads: '#{ss.name}'." if key.nil?

        if (surface_type == 'Window') || (surface_type == 'Skylight')
          vars = { 'Surface Window Transmitted Solar Radiation Energy' => 'ss_trans_in',
                   'Surface Window Shortwave from Zone Back Out Window Heat Transfer Rate' => 'ss_back_out',
                   'Surface Window Total Glazing Layers Absorbed Shortwave Radiation Rate' => 'ss_sw_abs',
                   'Surface Window Total Glazing Layers Absorbed Solar Radiation Energy' => 'ss_sol_abs',
                   'Surface Inside Face Initial Transmitted Diffuse Transmitted Out Window Solar Radiation Rate' => 'ss_trans_out',
                   'Surface Inside Face Convection Heat Gain Energy' => 'ss_conv',
                   'Surface Inside Face Internal Gains Radiation Heat Gain Energy' => 'ss_ig',
                   'Surface Inside Face Net Surface Thermal Radiation Heat Gain Energy' => 'ss_surf' }
        else
          vars = { 'Surface Inside Face Solar Radiation Heat Gain Energy' => 'ss_sol',
                   'Surface Inside Face Lights Radiation Heat Gain Energy' => 'ss_lgt',
                   'Surface Inside Face Convection Heat Gain Energy' => 'ss_conv',
                   'Surface Inside Face Internal Gains Radiation Heat Gain Energy' => 'ss_ig',
                   'Surface Inside Face Net Surface Thermal Radiation Heat Gain Energy' => 'ss_surf' }
        end

        surfaces_sensors[key] << []
        vars.each do |var, name|
          sensor = OpenStudio::Model::EnergyManagementSystemSensor.new(model, var)
          sensor.setName(name)
          sensor.setKeyName(ss.name.to_s)
          surfaces_sensors[key][-1] << sensor
        end
      end

      next if s.netArea < area_tolerance # Skip parent surfaces (of subsurfaces) that have near zero net area

      key = { 'FoundationWall' => :foundation_walls,
              'RimJoist' => :rim_joists,
              'Wall' => :walls,
              'Slab' => :slabs,
              'Floor' => :floors,
              'Ceiling' => :ceilings,
              'Roof' => :roofs,
              'InferredCeiling' => :internal_mass,
              'InferredFloor' => :internal_mass }[surface_type]
      fail "Unexpected surface for component loads: '#{s.name}'." if key.nil?

      surfaces_sensors[key] << []
      { 'Surface Inside Face Convection Heat Gain Energy' => 's_conv',
        'Surface Inside Face Internal Gains Radiation Heat Gain Energy' => 's_ig',
        'Surface Inside Face Solar Radiation Heat Gain Energy' => 's_sol',
        'Surface Inside Face Lights Radiation Heat Gain Energy' => 's_lgt',
        'Surface Inside Face Net Surface Thermal Radiation Heat Gain Energy' => 's_surf' }.each do |var, name|
        sensor = OpenStudio::Model::EnergyManagementSystemSensor.new(model, var)
        sensor.setName(name)
        sensor.setKeyName(s.name.to_s)
        surfaces_sensors[key][-1] << sensor
      end
    end

    model.getInternalMasss.sort.each do |m|
      next unless m.space.get.thermalZone.get.name.to_s == living_zone.name.to_s

      surfaces_sensors[:internal_mass] << []
      { 'Surface Inside Face Convection Heat Gain Energy' => 'im_conv',
        'Surface Inside Face Internal Gains Radiation Heat Gain Energy' => 'im_ig',
        'Surface Inside Face Solar Radiation Heat Gain Energy' => 'im_sol',
        'Surface Inside Face Lights Radiation Heat Gain Energy' => 'im_lgt',
        'Surface Inside Face Net Surface Thermal Radiation Heat Gain Energy' => 'im_surf' }.each do |var, name|
        sensor = OpenStudio::Model::EnergyManagementSystemSensor.new(model, var)
        sensor.setName(name)
        sensor.setKeyName(m.name.to_s)
        surfaces_sensors[:internal_mass][-1] << sensor
      end
    end

    # EMS Sensors: Infiltration, Mechanical Ventilation, Natural Ventilation, Whole House Fan

    air_gain_sensor = OpenStudio::Model::EnergyManagementSystemSensor.new(model, 'Zone Infiltration Sensible Heat Gain Energy')
    air_gain_sensor.setName('airflow_gain')
    air_gain_sensor.setKeyName(living_zone.name.to_s)

    air_loss_sensor = OpenStudio::Model::EnergyManagementSystemSensor.new(model, 'Zone Infiltration Sensible Heat Loss Energy')
    air_loss_sensor.setName('airflow_loss')
    air_loss_sensor.setKeyName(living_zone.name.to_s)

    mechvent_sensors = []
    model.getElectricEquipments.sort.each do |o|
      next unless o.name.to_s.start_with? Constants.ObjectNameMechanicalVentilation

      { 'Electric Equipment Convective Heating Energy' => 'mv_conv',
        'Electric Equipment Radiant Heating Energy' => 'mv_rad' }.each do |var, name|
        mechvent_sensor = OpenStudio::Model::EnergyManagementSystemSensor.new(model, var)
        mechvent_sensor.setName(name)
        mechvent_sensor.setKeyName(o.name.to_s)
        mechvent_sensors << mechvent_sensor
        objects_already_processed << o
      end
    end
    model.getOtherEquipments.sort.each do |o|
      next unless o.name.to_s.start_with? Constants.ObjectNameMechanicalVentilationHouseFan

      { 'Other Equipment Convective Heating Energy' => 'mv_conv',
        'Other Equipment Radiant Heating Energy' => 'mv_rad' }.each do |var, name|
        mechvent_sensor = OpenStudio::Model::EnergyManagementSystemSensor.new(model, var)
        mechvent_sensor.setName(name)
        mechvent_sensor.setKeyName(o.name.to_s)
        mechvent_sensors << mechvent_sensor
        objects_already_processed << o
      end
    end

    infil_flow_actuators = []
    natvent_flow_actuators = []
    whf_flow_actuators = []

    model.getEnergyManagementSystemActuators.each do |actuator|
      next unless (actuator.actuatedComponentType == 'Zone Infiltration') && (actuator.actuatedComponentControlType == 'Air Exchange Flow Rate')

      if actuator.name.to_s.start_with? Constants.ObjectNameInfiltration.gsub(' ', '_')
        infil_flow_actuators << actuator
      elsif actuator.name.to_s.start_with? Constants.ObjectNameNaturalVentilation.gsub(' ', '_')
        natvent_flow_actuators << actuator
      elsif actuator.name.to_s.start_with? Constants.ObjectNameWholeHouseFan.gsub(' ', '_')
        whf_flow_actuators << actuator
      end
    end
    if (infil_flow_actuators.size != 1) || (natvent_flow_actuators.size != 1) || (whf_flow_actuators.size != 1)
      fail 'Could not find actuator for component loads.'
    end

    infil_flow_actuator = infil_flow_actuators[0]
    natvent_flow_actuator = natvent_flow_actuators[0]
    whf_flow_actuator = whf_flow_actuators[0]

    # EMS Sensors: Ducts

    ducts_sensors = []
    ducts_mix_gain_sensor = nil
    ducts_mix_loss_sensor = nil

    has_duct_zone_mixing = false
    living_zone.airLoopHVACs.sort.each do |airloop|
      living_zone.zoneMixing.each do |zone_mix|
        next unless zone_mix.name.to_s.start_with? airloop.name.to_s.gsub(' ', '_')

        has_duct_zone_mixing = true
      end
    end

    if has_duct_zone_mixing
      ducts_mix_gain_sensor = OpenStudio::Model::EnergyManagementSystemSensor.new(model, 'Zone Mixing Sensible Heat Gain Energy')
      ducts_mix_gain_sensor.setName('duct_mix_gain')
      ducts_mix_gain_sensor.setKeyName(living_zone.name.to_s)

      ducts_mix_loss_sensor = OpenStudio::Model::EnergyManagementSystemSensor.new(model, 'Zone Mixing Sensible Heat Loss Energy')
      ducts_mix_loss_sensor.setName('duct_mix_loss')
      ducts_mix_loss_sensor.setKeyName(living_zone.name.to_s)
    end

    # Return duct losses
    model.getOtherEquipments.sort.each do |o|
      next if objects_already_processed.include? o

      is_duct_load = o.additionalProperties.getFeatureAsBoolean(Constants.IsDuctLoadForReport)
      next unless is_duct_load.is_initialized

      objects_already_processed << o
      next unless is_duct_load.get

      ducts_sensors << []
      { 'Other Equipment Convective Heating Energy' => 'ducts_conv',
        'Other Equipment Radiant Heating Energy' => 'ducts_rad' }.each do |var, name|
        ducts_sensor = OpenStudio::Model::EnergyManagementSystemSensor.new(model, var)
        ducts_sensor.setName(name)
        ducts_sensor.setKeyName(o.name.to_s)
        ducts_sensors[-1] << ducts_sensor
      end
    end

    # Supply duct losses
    model.getOtherEquipments.sort.each do |o|
      next if objects_already_processed.include? o

      is_duct_load = o.additionalProperties.getFeatureAsBoolean(Constants.IsDuctLoadForReport)
      next unless is_duct_load.is_initialized

      objects_already_processed << o
      next unless is_duct_load.get

      ducts_sensors << []
      { 'Other Equipment Convective Heating Energy' => 'ducts_conv',
        'Other Equipment Radiant Heating Energy' => 'ducts_rad' }.each do |var, name|
        ducts_sensor = OpenStudio::Model::EnergyManagementSystemSensor.new(model, var)
        ducts_sensor.setName(name)
        ducts_sensor.setKeyName(o.name.to_s)
        ducts_sensors[-1] << ducts_sensor
      end
    end

    # EMS Sensors: Internal Gains

    intgains_sensors = []

    model.getElectricEquipments.sort.each do |o|
      next unless o.space.get.thermalZone.get.name.to_s == living_zone.name.to_s
      next if objects_already_processed.include? o

      intgains_sensors << []
      { 'Electric Equipment Convective Heating Energy' => 'ig_ee_conv',
        'Electric Equipment Radiant Heating Energy' => 'ig_ee_rad' }.each do |var, name|
        intgains_elec_equip_sensor = OpenStudio::Model::EnergyManagementSystemSensor.new(model, var)
        intgains_elec_equip_sensor.setName(name)
        intgains_elec_equip_sensor.setKeyName(o.name.to_s)
        intgains_sensors[-1] << intgains_elec_equip_sensor
      end
    end

    model.getGasEquipments.sort.each do |o|
      next unless o.space.get.thermalZone.get.name.to_s == living_zone.name.to_s
      next if objects_already_processed.include? o

      intgains_sensors << []
      { 'Gas Equipment Convective Heating Energy' => 'ig_ge_conv',
        'Gas Equipment Radiant Heating Energy' => 'ig_ge_rad' }.each do |var, name|
        intgains_gas_equip_sensor = OpenStudio::Model::EnergyManagementSystemSensor.new(model, var)
        intgains_gas_equip_sensor.setName(name)
        intgains_gas_equip_sensor.setKeyName(o.name.to_s)
        intgains_sensors[-1] << intgains_gas_equip_sensor
      end
    end

    model.getOtherEquipments.sort.each do |o|
      next unless o.space.get.thermalZone.get.name.to_s == living_zone.name.to_s
      next if objects_already_processed.include? o

      intgains_sensors << []
      { 'Other Equipment Convective Heating Energy' => 'ig_oe_conv',
        'Other Equipment Radiant Heating Energy' => 'ig_oe_rad' }.each do |var, name|
        intgains_other_equip_sensor = OpenStudio::Model::EnergyManagementSystemSensor.new(model, var)
        intgains_other_equip_sensor.setName(name)
        intgains_other_equip_sensor.setKeyName(o.name.to_s)
        intgains_sensors[-1] << intgains_other_equip_sensor
      end
    end

    model.getLightss.sort.each do |e|
      next unless e.space.get.thermalZone.get.name.to_s == living_zone.name.to_s

      intgains_sensors << []
      { 'Lights Convective Heating Energy' => 'ig_lgt_conv',
        'Lights Radiant Heating Energy' => 'ig_lgt_rad',
        'Lights Visible Radiation Heating Energy' => 'ig_lgt_vis' }.each do |var, name|
        intgains_lights_sensor = OpenStudio::Model::EnergyManagementSystemSensor.new(model, var)
        intgains_lights_sensor.setName(name)
        intgains_lights_sensor.setKeyName(e.name.to_s)
        intgains_sensors[-1] << intgains_lights_sensor
      end
    end

    model.getPeoples.sort.each do |e|
      next unless e.space.get.thermalZone.get.name.to_s == living_zone.name.to_s

      intgains_sensors << []
      { 'People Convective Heating Energy' => 'ig_ppl_conv',
        'People Radiant Heating Energy' => 'ig_ppl_rad' }.each do |var, name|
        intgains_people = OpenStudio::Model::EnergyManagementSystemSensor.new(model, var)
        intgains_people.setName(name)
        intgains_people.setKeyName(e.name.to_s)
        intgains_sensors[-1] << intgains_people
      end
    end

    model.getZoneHVACDehumidifierDXs.each do |e|
      next unless e.thermalZone.get.name.to_s == living_zone.name.to_s

      intgains_sensors << []
      { 'Zone Dehumidifier Sensible Heating Energy' => 'ig_dehumidifier' }.each do |var, name|
        intgain_dehumidifier = OpenStudio::Model::EnergyManagementSystemSensor.new(model, var)
        intgain_dehumidifier.setName(name)
        intgain_dehumidifier.setKeyName(e.name.to_s)
        load_adj_sensors[:dehumidifier] = intgain_dehumidifier
        intgains_sensors[-1] << intgain_dehumidifier
      end
    end

    intgains_dhw_sensors = {}

    (model.getWaterHeaterMixeds + model.getWaterHeaterStratifieds).sort.each do |wh|
      next unless wh.ambientTemperatureThermalZone.is_initialized
      next unless wh.ambientTemperatureThermalZone.get.name.to_s == living_zone.name.to_s

      dhw_sensor = OpenStudio::Model::EnergyManagementSystemSensor.new(model, 'Water Heater Heat Loss Energy')
      dhw_sensor.setName('dhw_loss')
      dhw_sensor.setKeyName(wh.name.to_s)

      if wh.is_a? OpenStudio::Model::WaterHeaterMixed
        oncycle_loss = wh.onCycleLossFractiontoThermalZone
        offcycle_loss = wh.offCycleLossFractiontoThermalZone
      else
        oncycle_loss = wh.skinLossFractiontoZone
        offcycle_loss = wh.offCycleFlueLossFractiontoZone
      end

      dhw_rtf_sensor = OpenStudio::Model::EnergyManagementSystemSensor.new(model, 'Water Heater Runtime Fraction')
      dhw_rtf_sensor.setName('dhw_rtf')
      dhw_rtf_sensor.setKeyName(wh.name.to_s)

      intgains_dhw_sensors[dhw_sensor] = [offcycle_loss, oncycle_loss, dhw_rtf_sensor]
    end

    nonsurf_names = ['intgains', 'infil', 'mechvent', 'natvent', 'whf', 'ducts']

    # EMS program
    program = OpenStudio::Model::EnergyManagementSystemProgram.new(model)
    program.setName(Constants.ObjectNameComponentLoadsProgram)

    # EMS program: Surfaces
    surfaces_sensors.each do |k, surface_sensors|
      program.addLine("Set hr_#{k} = 0")
      surface_sensors.each do |sensors|
        s = "Set hr_#{k} = hr_#{k}"
        sensors.each do |sensor|
          # remove ss_net if switch
          if sensor.name.to_s.start_with?('ss_net', 'ss_sol_abs', 'ss_trans_in')
            s += " - #{sensor.name}"
          elsif sensor.name.to_s.start_with?('ss_sw_abs', 'ss_trans_out', 'ss_back_out')
            s += " + #{sensor.name} * ZoneTimestep * 3600"
          else
            s += " + #{sensor.name}"
          end
        end
        program.addLine(s) if sensors.size > 0
      end
    end

    # EMS program: Internal gains
    program.addLine('Set hr_intgains = 0')
    intgains_sensors.each do |intgain_sensors|
      s = 'Set hr_intgains = hr_intgains'
      intgain_sensors.each do |sensor|
        s += " - #{sensor.name}"
      end
      program.addLine(s) if intgain_sensors.size > 0
    end
    intgains_dhw_sensors.each do |sensor, vals|
      off_loss, on_loss, rtf_sensor = vals
      program.addLine("Set hr_intgains = hr_intgains + #{sensor.name} * (#{off_loss}*(1-#{rtf_sensor.name}) + #{on_loss}*#{rtf_sensor.name})") # Water heater tank losses to zone
    end

    # EMS program: Infiltration, Natural Ventilation, Mechanical Ventilation, Ducts
    program.addLine("Set hr_airflow_rate = #{infil_flow_actuator.name} + #{natvent_flow_actuator.name} + #{whf_flow_actuator.name}")
    program.addLine('If hr_airflow_rate > 0')
    program.addLine("  Set hr_infil = (#{air_loss_sensor.name} - #{air_gain_sensor.name}) * #{infil_flow_actuator.name} / hr_airflow_rate") # Airflow heat attributed to infiltration
    program.addLine("  Set hr_natvent = (#{air_loss_sensor.name} - #{air_gain_sensor.name}) * #{natvent_flow_actuator.name} / hr_airflow_rate") # Airflow heat attributed to natural ventilation
    program.addLine("  Set hr_whf = (#{air_loss_sensor.name} - #{air_gain_sensor.name}) * #{whf_flow_actuator.name} / hr_airflow_rate") # Airflow heat attributed to whole house fan
    program.addLine('Else')
    program.addLine('  Set hr_infil = 0')
    program.addLine('  Set hr_natvent = 0')
    program.addLine('  Set hr_whf = 0')
    program.addLine('  Set hr_mechvent = 0')
    program.addLine('EndIf')
    program.addLine('Set hr_mechvent = 0')
    mechvent_sensors.each do |sensor|
      program.addLine("Set hr_mechvent = hr_mechvent - #{sensor.name}")
    end
    program.addLine('Set hr_ducts = 0')
    ducts_sensors.each do |duct_sensors|
      s = 'Set hr_ducts = hr_ducts'
      duct_sensors.each do |sensor|
        s += " - #{sensor.name}"
      end
      program.addLine(s) if duct_sensors.size > 0
    end
    if (not ducts_mix_loss_sensor.nil?) && (not ducts_mix_gain_sensor.nil?)
      program.addLine("Set hr_ducts = hr_ducts + (#{ducts_mix_loss_sensor.name} - #{ducts_mix_gain_sensor.name})")
    end

    # EMS program: Heating vs Cooling logic
    program.addLine('Set htg_mode = 0')
    program.addLine('Set clg_mode = 0')
    program.addLine("If (#{liv_load_sensors[:htg].name} > 0)") # Assign hour to heating if heating load
    program.addLine('  Set htg_mode = 1')
    program.addLine("ElseIf (#{liv_load_sensors[:clg].name} > 0)") # Assign hour to cooling if cooling load
    program.addLine('  Set clg_mode = 1')
    program.addLine("ElseIf (#{@clg_ssn_sensor.name} > 0)") # No load, assign hour to cooling if in cooling season definition (Note: natural ventilation & whole house fan only operate during the cooling season)
    program.addLine('  Set clg_mode = 1')
    program.addLine('Else') # No load, assign hour to heating if not in cooling season definition
    program.addLine('  Set htg_mode = 1')
    program.addLine('EndIf')

    [:htg, :clg].each do |mode|
      if mode == :htg
        sign = ''
      else
        sign = '-'
      end
      surfaces_sensors.keys.each do |k|
        program.addLine("Set loads_#{mode}_#{k} = #{sign}hr_#{k} * #{mode}_mode")
      end
      nonsurf_names.each do |nonsurf_name|
        program.addLine("Set loads_#{mode}_#{nonsurf_name} = #{sign}hr_#{nonsurf_name} * #{mode}_mode")
      end
    end

    # EMS program: Total loads
    program.addLine('Set loads_htg_tot = 0')
    program.addLine('Set loads_clg_tot = 0')
    program.addLine("If #{liv_load_sensors[:htg].name} > 0")
    s = "  Set loads_htg_tot = #{tot_load_sensors[:htg].name} - #{tot_load_sensors[:clg].name}"
    load_adj_sensors.each do |key, adj_sensor|
      if ['dehumidifier'].include? key.to_s
        s += " - #{adj_sensor.name}"
      end
    end
    program.addLine(s)
    program.addLine("ElseIf #{liv_load_sensors[:clg].name} > 0")
    s = "  Set loads_clg_tot = #{tot_load_sensors[:clg].name} - #{tot_load_sensors[:htg].name}"
    load_adj_sensors.each do |key, adj_sensor|
      if ['dehumidifier'].include? key.to_s
        s += " + #{adj_sensor.name}"
      end
    end
    program.addLine(s)
    program.addLine('EndIf')

    # EMS calling manager
    program_calling_manager = OpenStudio::Model::EnergyManagementSystemProgramCallingManager.new(model)
    program_calling_manager.setName("#{program.name} calling manager")
    program_calling_manager.setCallingPoint('EndOfZoneTimestepAfterZoneReporting')
    program_calling_manager.addProgram(program)
  end

  def self.set_vacancy(runner, model)
    return if @schedules_file.nil?

    @schedules_file.set_vacancy(col_names: ScheduleGenerator.col_names)
  end

  def self.add_output_control_files(runner, model)
    return if @debug

    # Disable various output files
    ocf = model.getOutputControlFiles
    ocf.setOutputAUDIT(false)
    ocf.setOutputBND(false)
    ocf.setOutputEIO(false)
    ocf.setOutputESO(false)
    ocf.setOutputMDD(false)
    ocf.setOutputMTD(false)
    ocf.setOutputMTR(false)
    ocf.setOutputRDD(false)
    ocf.setOutputSHD(false)
    ocf.setOutputTabular(false)
  end

  def self.add_ems_debug_output(runner, model)
    oems = model.getOutputEnergyManagementSystem
    oems.setActuatorAvailabilityDictionaryReporting('Verbose')
    oems.setInternalVariableAvailabilityDictionaryReporting('Verbose')
    oems.setEMSRuntimeLanguageDebugOutputLevel('Verbose')
  end

  # FUTURE: Move all of these construction methods to constructions.rb
  def self.calc_non_cavity_r(film_r, constr_set)
    # Calculate R-value for all non-cavity layers
    non_cavity_r = film_r
    if not constr_set.exterior_material.nil?
      non_cavity_r += constr_set.exterior_material.rvalue
    end
    if not constr_set.rigid_r.nil?
      non_cavity_r += constr_set.rigid_r
    end
    if not constr_set.osb_thick_in.nil?
      non_cavity_r += Material.Plywood(constr_set.osb_thick_in).rvalue
    end
    if not constr_set.drywall_thick_in.nil?
      non_cavity_r += Material.GypsumWall(constr_set.drywall_thick_in).rvalue
    end
    return non_cavity_r
  end

  def self.apply_wall_construction(runner, model, surfaces, wall, wall_id, wall_type, assembly_r,
                                   drywall_thick_in, inside_film, outside_film, mat_ext_finish)

    film_r = inside_film.rvalue + outside_film.rvalue
    if mat_ext_finish.nil?
      fallback_mat_ext_finish = nil
    else
      fallback_mat_ext_finish = Material.ExteriorFinishMaterial(mat_ext_finish.name, mat_ext_finish.tAbs, mat_ext_finish.sAbs, 0.1)
    end

    if wall_type == HPXML::WallTypeWoodStud
      install_grade = 1
      cavity_filled = true

      constr_sets = [
        WoodStudConstructionSet.new(Material.Stud2x6, 0.20, 10.0, 0.5, drywall_thick_in, mat_ext_finish), # 2x6, 24" o.c. + R10
        WoodStudConstructionSet.new(Material.Stud2x6, 0.20, 5.0, 0.5, drywall_thick_in, mat_ext_finish),  # 2x6, 24" o.c. + R5
        WoodStudConstructionSet.new(Material.Stud2x6, 0.20, 0.0, 0.5, drywall_thick_in, mat_ext_finish),  # 2x6, 24" o.c.
        WoodStudConstructionSet.new(Material.Stud2x4, 0.23, 0.0, 0.5, drywall_thick_in, mat_ext_finish),  # 2x4, 16" o.c.
        WoodStudConstructionSet.new(Material.Stud2x4, 0.01, 0.0, 0.0, 0.0, fallback_mat_ext_finish),      # Fallback
      ]
      match, constr_set, cavity_r = pick_wood_stud_construction_set(assembly_r, constr_sets, inside_film, outside_film, wall_id)

      Constructions.apply_wood_stud_wall(runner, model, surfaces, wall, "#{wall_id} construction",
                                         cavity_r, install_grade, constr_set.stud.thick_in,
                                         cavity_filled, constr_set.framing_factor,
                                         constr_set.drywall_thick_in, constr_set.osb_thick_in,
                                         constr_set.rigid_r, constr_set.exterior_material,
                                         0, inside_film, outside_film)
    elsif wall_type == HPXML::WallTypeSteelStud
      install_grade = 1
      cavity_filled = true
      corr_factor = 0.45

      constr_sets = [
        SteelStudConstructionSet.new(5.5, corr_factor, 0.20, 10.0, 0.5, drywall_thick_in, mat_ext_finish), # 2x6, 24" o.c. + R10
        SteelStudConstructionSet.new(5.5, corr_factor, 0.20, 5.0, 0.5, drywall_thick_in, mat_ext_finish),  # 2x6, 24" o.c. + R5
        SteelStudConstructionSet.new(5.5, corr_factor, 0.20, 0.0, 0.5, drywall_thick_in, mat_ext_finish),  # 2x6, 24" o.c.
        SteelStudConstructionSet.new(3.5, corr_factor, 0.23, 0.0, 0.5, drywall_thick_in, mat_ext_finish),  # 2x4, 16" o.c.
        SteelStudConstructionSet.new(3.5, 1.0, 0.01, 0.0, 0.0, 0.0, fallback_mat_ext_finish),              # Fallback
      ]
      match, constr_set, cavity_r = pick_steel_stud_construction_set(assembly_r, constr_sets, inside_film, outside_film, wall_id)

      Constructions.apply_steel_stud_wall(runner, model, surfaces, wall, "#{wall_id} construction",
                                          cavity_r, install_grade, constr_set.cavity_thick_in,
                                          cavity_filled, constr_set.framing_factor,
                                          constr_set.corr_factor, constr_set.drywall_thick_in,
                                          constr_set.osb_thick_in, constr_set.rigid_r,
                                          constr_set.exterior_material, inside_film, outside_film)
    elsif wall_type == HPXML::WallTypeDoubleWoodStud
      install_grade = 1
      is_staggered = false

      constr_sets = [
        DoubleStudConstructionSet.new(Material.Stud2x4, 0.23, 24.0, 0.0, 0.5, drywall_thick_in, mat_ext_finish),  # 2x4, 24" o.c.
        DoubleStudConstructionSet.new(Material.Stud2x4, 0.01, 16.0, 0.0, 0.0, 0.0, fallback_mat_ext_finish),      # Fallback
      ]
      match, constr_set, cavity_r = pick_double_stud_construction_set(assembly_r, constr_sets, inside_film, outside_film, wall_id)

      Constructions.apply_double_stud_wall(runner, model, surfaces, wall, "#{wall_id} construction",
                                           cavity_r, install_grade, constr_set.stud.thick_in,
                                           constr_set.stud.thick_in, constr_set.framing_factor,
                                           constr_set.framing_spacing, is_staggered,
                                           constr_set.drywall_thick_in, constr_set.osb_thick_in,
                                           constr_set.rigid_r, constr_set.exterior_material,
                                           inside_film, outside_film)
    elsif wall_type == HPXML::WallTypeCMU
      density = 119.0 # lb/ft^3
      furring_r = 0
      furring_cavity_depth_in = 0 # in
      furring_spacing = 0

      constr_sets = [
        CMUConstructionSet.new(8.0, 1.4, 0.08, 0.5, drywall_thick_in, mat_ext_finish),  # 8" perlite-filled CMU
        CMUConstructionSet.new(6.0, 5.29, 0.01, 0.0, 0.0, fallback_mat_ext_finish),     # Fallback (6" hollow CMU)
      ]
      match, constr_set, rigid_r = pick_cmu_construction_set(assembly_r, constr_sets, inside_film, outside_film, wall_id)

      Constructions.apply_cmu_wall(runner, model, surfaces, wall, "#{wall_id} construction",
                                   constr_set.thick_in, constr_set.cond_in, density,
                                   constr_set.framing_factor, furring_r,
                                   furring_cavity_depth_in, furring_spacing,
                                   constr_set.drywall_thick_in, constr_set.osb_thick_in,
                                   rigid_r, constr_set.exterior_material, inside_film,
                                   outside_film)
    elsif wall_type == HPXML::WallTypeSIP
      sheathing_thick_in = 0.44

      constr_sets = [
        SIPConstructionSet.new(10.0, 0.16, 0.0, sheathing_thick_in, 0.5, drywall_thick_in, mat_ext_finish), # 10" SIP core
        SIPConstructionSet.new(5.0, 0.16, 0.0, sheathing_thick_in, 0.5, drywall_thick_in, mat_ext_finish),  # 5" SIP core
        SIPConstructionSet.new(1.0, 0.01, 0.0, sheathing_thick_in, 0.0, 0.0, fallback_mat_ext_finish),      # Fallback
      ]
      match, constr_set, cavity_r = pick_sip_construction_set(assembly_r, constr_sets, inside_film, outside_film, wall_id)

      Constructions.apply_sip_wall(runner, model, surfaces, wall, "#{wall_id} construction",
                                   cavity_r, constr_set.thick_in, constr_set.framing_factor,
                                   constr_set.sheath_thick_in, constr_set.drywall_thick_in,
                                   constr_set.osb_thick_in, constr_set.rigid_r,
                                   constr_set.exterior_material, inside_film, outside_film)
    elsif wall_type == HPXML::WallTypeICF
      constr_sets = [
        ICFConstructionSet.new(2.0, 4.0, 0.08, 0.0, 0.5, drywall_thick_in, mat_ext_finish), # ICF w/4" concrete and 2" rigid ins layers
        ICFConstructionSet.new(1.0, 1.0, 0.01, 0.0, 0.0, 0.0, fallback_mat_ext_finish),     # Fallback
      ]
      match, constr_set, icf_r = pick_icf_construction_set(assembly_r, constr_sets, inside_film, outside_film, wall_id)

      Constructions.apply_icf_wall(runner, model, surfaces, wall, "#{wall_id} construction",
                                   icf_r, constr_set.ins_thick_in,
                                   constr_set.concrete_thick_in, constr_set.framing_factor,
                                   constr_set.drywall_thick_in, constr_set.osb_thick_in,
                                   constr_set.rigid_r, constr_set.exterior_material,
                                   inside_film, outside_film)
    elsif [HPXML::WallTypeConcrete, HPXML::WallTypeBrick, HPXML::WallTypeAdobe, HPXML::WallTypeStrawBale, HPXML::WallTypeStone, HPXML::WallTypeLog].include? wall_type
      constr_sets = [
        GenericConstructionSet.new(10.0, 0.5, drywall_thick_in, mat_ext_finish), # w/R-10 rigid
        GenericConstructionSet.new(0.0, 0.5, drywall_thick_in, mat_ext_finish),  # Standard
        GenericConstructionSet.new(0.0, 0.0, 0.0, fallback_mat_ext_finish),      # Fallback
      ]
      match, constr_set, layer_r = pick_generic_construction_set(assembly_r, constr_sets, inside_film, outside_film, wall_id)

      if wall_type == HPXML::WallTypeConcrete
        thick_in = 6.0
        base_mat = BaseMaterial.Concrete
      elsif wall_type == HPXML::WallTypeBrick
        thick_in = 8.0
        base_mat = BaseMaterial.Brick
      elsif wall_type == HPXML::WallTypeAdobe
        thick_in = 10.0
        base_mat = BaseMaterial.Soil
      elsif wall_type == HPXML::WallTypeStrawBale
        thick_in = 23.0
        base_mat = BaseMaterial.StrawBale
      elsif wall_type == HPXML::WallTypeStone
        thick_in = 6.0
        base_mat = BaseMaterial.Stone
      elsif wall_type == HPXML::WallTypeLog
        thick_in = 6.0
        base_mat = BaseMaterial.Wood
      end
      thick_ins = [thick_in]
      if layer_r == 0
        conds = [99]
      else
        conds = [thick_in / layer_r]
      end
      denss = [base_mat.rho]
      specheats = [base_mat.cp]

      Constructions.apply_generic_layered_wall(runner, model, surfaces, wall, "#{wall_id} construction",
                                               thick_ins, conds, denss, specheats,
                                               constr_set.drywall_thick_in, constr_set.osb_thick_in,
                                               constr_set.rigid_r, constr_set.exterior_material,
                                               inside_film, outside_film)
    else
      fail "Unexpected wall type '#{wall_type}'."
    end

    check_surface_assembly_rvalue(runner, surfaces, inside_film, outside_film, assembly_r, match)
  end

  def self.pick_wood_stud_construction_set(assembly_r, constr_sets, inside_film, outside_film, surface_name)
    # Picks a construction set from supplied constr_sets for which a positive R-value
    # can be calculated for the unknown insulation to achieve the assembly R-value.

    constr_sets.each do |constr_set|
      fail 'Unexpected object.' unless constr_set.is_a? WoodStudConstructionSet

      film_r = inside_film.rvalue + outside_film.rvalue
      non_cavity_r = calc_non_cavity_r(film_r, constr_set)

      # Calculate effective cavity R-value
      # Assumes installation quality 1
      cavity_frac = 1.0 - constr_set.framing_factor
      cavity_r = cavity_frac / (1.0 / assembly_r - constr_set.framing_factor / (constr_set.stud.rvalue + non_cavity_r)) - non_cavity_r
      if cavity_r > 0 # Choose this construction set
        return true, constr_set, cavity_r
      end
    end

    return false, constr_sets[-1], 0.0 # Pick fallback construction with minimum R-value
  end

  def self.pick_steel_stud_construction_set(assembly_r, constr_sets, inside_film, outside_film, surface_name)
    # Picks a construction set from supplied constr_sets for which a positive R-value
    # can be calculated for the unknown insulation to achieve the assembly R-value.

    constr_sets.each do |constr_set|
      fail 'Unexpected object.' unless constr_set.is_a? SteelStudConstructionSet

      film_r = inside_film.rvalue + outside_film.rvalue
      non_cavity_r = calc_non_cavity_r(film_r, constr_set)

      # Calculate effective cavity R-value
      # Assumes installation quality 1
      cavity_r = (assembly_r - non_cavity_r) / constr_set.corr_factor
      if cavity_r > 0 # Choose this construction set
        return true, constr_set, cavity_r
      end
    end

    return false, constr_sets[-1], 0.0 # Pick fallback construction with minimum R-value
  end

  def self.pick_double_stud_construction_set(assembly_r, constr_sets, inside_film, outside_film, surface_name)
    # Picks a construction set from supplied constr_sets for which a positive R-value
    # can be calculated for the unknown insulation to achieve the assembly R-value.

    constr_sets.each do |constr_set|
      fail 'Unexpected object.' unless constr_set.is_a? DoubleStudConstructionSet

      film_r = inside_film.rvalue + outside_film.rvalue
      non_cavity_r = calc_non_cavity_r(film_r, constr_set)

      # Calculate effective cavity R-value
      # Assumes installation quality 1, not staggered, gap depth == stud depth
      # Solved in Wolfram Alpha: https://www.wolframalpha.com/input/?i=1%2FA+%3D+B%2F(2*C%2Bx%2BD)+%2B+E%2F(3*C%2BD)+%2B+(1-B-E)%2F(3*x%2BD)
      stud_frac = 1.5 / constr_set.framing_spacing
      misc_framing_factor = constr_set.framing_factor - stud_frac
      cavity_frac = 1.0 - (2 * stud_frac + misc_framing_factor)
      a = assembly_r
      b = stud_frac
      c = constr_set.stud.rvalue
      d = non_cavity_r
      e = misc_framing_factor
      cavity_r = ((3 * c + d) * Math.sqrt(4 * a**2 * b**2 + 12 * a**2 * b * e + 4 * a**2 * b + 9 * a**2 * e**2 - 6 * a**2 * e + a**2 - 48 * a * b * c - 16 * a * b * d - 36 * a * c * e + 12 * a * c - 12 * a * d * e + 4 * a * d + 36 * c**2 + 24 * c * d + 4 * d**2) + 6 * a * b * c + 2 * a * b * d + 3 * a * c * e + 3 * a * c + 3 * a * d * e + a * d - 18 * c**2 - 18 * c * d - 4 * d**2) / (2 * (-3 * a * e + 9 * c + 3 * d))
      cavity_r = 3 * cavity_r
      if cavity_r > 0 # Choose this construction set
        return true, constr_set, cavity_r
      end
    end

    return false, constr_sets[-1], 0.0 # Pick fallback construction with minimum R-value
  end

  def self.pick_sip_construction_set(assembly_r, constr_sets, inside_film, outside_film, surface_name)
    # Picks a construction set from supplied constr_sets for which a positive R-value
    # can be calculated for the unknown insulation to achieve the assembly R-value.

    constr_sets.each do |constr_set|
      fail 'Unexpected object.' unless constr_set.is_a? SIPConstructionSet

      film_r = inside_film.rvalue + outside_film.rvalue
      non_cavity_r = calc_non_cavity_r(film_r, constr_set)
      non_cavity_r += Material.new(nil, constr_set.sheath_thick_in, BaseMaterial.Wood).rvalue

      # Calculate effective SIP core R-value
      # Solved in Wolfram Alpha: https://www.wolframalpha.com/input/?i=1%2FA+%3D+B%2F(C%2BD)+%2B+E%2F(2*F%2BG%2FH*x%2BD)+%2B+(1-B-E)%2F(x%2BD)
      spline_thick_in = 0.5 # in
      ins_thick_in = constr_set.thick_in - (2.0 * spline_thick_in) # in
      framing_r = Material.new(nil, constr_set.thick_in, BaseMaterial.Wood).rvalue
      spline_r = Material.new(nil, spline_thick_in, BaseMaterial.Wood).rvalue
      spline_frac = 4.0 / 48.0 # One 4" spline for every 48" wide panel
      cavity_frac = 1.0 - (spline_frac + constr_set.framing_factor)
      a = assembly_r
      b = constr_set.framing_factor
      c = framing_r
      d = non_cavity_r
      e = spline_frac
      f = spline_r
      g = ins_thick_in
      h = constr_set.thick_in
      cavity_r = (Math.sqrt((a * b * c * g - a * b * d * h - 2 * a * b * f * h + a * c * e * g - a * c * e * h - a * c * g + a * d * e * g - a * d * e * h - a * d * g + c * d * g + c * d * h + 2 * c * f * h + d**2 * g + d**2 * h + 2 * d * f * h)**2 - 4 * (-a * b * g + c * g + d * g) * (a * b * c * d * h + 2 * a * b * c * f * h - a * c * d * h + 2 * a * c * e * f * h - 2 * a * c * f * h - a * d**2 * h + 2 * a * d * e * f * h - 2 * a * d * f * h + c * d**2 * h + 2 * c * d * f * h + d**3 * h + 2 * d**2 * f * h)) - a * b * c * g + a * b * d * h + 2 * a * b * f * h - a * c * e * g + a * c * e * h + a * c * g - a * d * e * g + a * d * e * h + a * d * g - c * d * g - c * d * h - 2 * c * f * h - g * d**2 - d**2 * h - 2 * d * f * h) / (2 * (-a * b * g + c * g + d * g))
      if cavity_r > 0 # Choose this construction set
        return true, constr_set, cavity_r
      end
    end

    return false, constr_sets[-1], 0.0 # Pick fallback construction with minimum R-value
  end

  def self.pick_cmu_construction_set(assembly_r, constr_sets, inside_film, outside_film, surface_name)
    # Picks a construction set from supplied constr_sets for which a positive R-value
    # can be calculated for the unknown insulation to achieve the assembly R-value.

    constr_sets.each do |constr_set|
      fail 'Unexpected object.' unless constr_set.is_a? CMUConstructionSet

      film_r = inside_film.rvalue + outside_film.rvalue
      non_cavity_r = calc_non_cavity_r(film_r, constr_set)

      # Calculate effective other CMU R-value
      # Assumes no furring strips
      # Solved in Wolfram Alpha: https://www.wolframalpha.com/input/?i=1%2FA+%3D+B%2F(C%2BE%2Bx)+%2B+(1-B)%2F(D%2BE%2Bx)
      a = assembly_r
      b = constr_set.framing_factor
      c = Material.new(nil, constr_set.thick_in, BaseMaterial.Wood).rvalue # Framing
      d = Material.new(nil, constr_set.thick_in, BaseMaterial.Concrete, constr_set.cond_in).rvalue # Concrete
      e = non_cavity_r
      rigid_r = 0.5 * (Math.sqrt(a**2 - 4 * a * b * c + 4 * a * b * d + 2 * a * c - 2 * a * d + c**2 - 2 * c * d + d**2) + a - c - d - 2 * e)
      if rigid_r > 0 # Choose this construction set
        return true, constr_set, rigid_r
      end
    end

    return false, constr_sets[-1], 0.0 # Pick fallback construction with minimum R-value
  end

  def self.pick_icf_construction_set(assembly_r, constr_sets, inside_film, outside_film, surface_name)
    # Picks a construction set from supplied constr_sets for which a positive R-value
    # can be calculated for the unknown insulation to achieve the assembly R-value.

    constr_sets.each do |constr_set|
      fail 'Unexpected object.' unless constr_set.is_a? ICFConstructionSet

      film_r = inside_film.rvalue + outside_film.rvalue
      non_cavity_r = calc_non_cavity_r(film_r, constr_set)

      # Calculate effective ICF rigid ins R-value
      # Solved in Wolfram Alpha: https://www.wolframalpha.com/input/?i=1%2FA+%3D+B%2F(C%2BE)+%2B+(1-B)%2F(D%2BE%2B2*x)
      a = assembly_r
      b = constr_set.framing_factor
      c = Material.new(nil, 2 * constr_set.ins_thick_in + constr_set.concrete_thick_in, BaseMaterial.Wood).rvalue # Framing
      d = Material.new(nil, constr_set.concrete_thick_in, BaseMaterial.Concrete).rvalue # Concrete
      e = non_cavity_r
      icf_r = (a * b * c - a * b * d - a * c - a * e + c * d + c * e + d * e + e**2) / (2 * (a * b - c - e))
      if icf_r > 0 # Choose this construction set
        return true, constr_set, icf_r
      end
    end

    return false, constr_sets[-1], 0.0 # Pick fallback construction with minimum R-value
  end

  def self.pick_generic_construction_set(assembly_r, constr_sets, inside_film, outside_film, surface_name)
    # Picks a construction set from supplied constr_sets for which a positive R-value
    # can be calculated for the unknown insulation to achieve the assembly R-value.

    constr_sets.each do |constr_set|
      fail 'Unexpected object.' unless constr_set.is_a? GenericConstructionSet

      film_r = inside_film.rvalue + outside_film.rvalue
      non_cavity_r = calc_non_cavity_r(film_r, constr_set)

      # Calculate effective ins layer R-value
      layer_r = assembly_r - non_cavity_r
      if layer_r > 0 # Choose this construction set
        return true, constr_set, layer_r
      end
    end

    return false, constr_sets[-1], 0.0 # Pick fallback construction with minimum R-value
  end

  def self.check_surface_assembly_rvalue(runner, surfaces, inside_film, outside_film, assembly_r, match)
    # Verify that the actual OpenStudio construction R-value matches our target assembly R-value

    film_r = 0.0
    film_r += inside_film.rvalue unless inside_film.nil?
    film_r += outside_film.rvalue unless outside_film.nil?
    surfaces.each do |surface|
      constr_r = UnitConversions.convert(1.0 / surface.construction.get.uFactor(0.0).get, 'm^2*k/w', 'hr*ft^2*f/btu') + film_r

      if surface.adjacentFoundation.is_initialized
        foundation = surface.adjacentFoundation.get
        foundation.customBlocks.each do |custom_block|
          ins_mat = custom_block.material.to_StandardOpaqueMaterial.get
          constr_r += UnitConversions.convert(ins_mat.thickness, 'm', 'ft') / UnitConversions.convert(ins_mat.thermalConductivity, 'W/(m*K)', 'Btu/(hr*ft*R)')
        end
      end

      if (assembly_r - constr_r).abs > 0.1
        if match
          fail "Construction R-value (#{constr_r}) does not match Assembly R-value (#{assembly_r}) for '#{surface.name}'."
        else
          runner.registerWarning("Assembly R-value (#{assembly_r}) for '#{surface.name}' below minimum expected value. Construction R-value increased to #{constr_r.round(2)}.")
        end
      end
    end
  end

  def self.set_surface_interior(model, spaces, surface, hpxml_surface)
    interior_adjacent_to = hpxml_surface.interior_adjacent_to
    if [HPXML::LocationBasementConditioned].include? interior_adjacent_to
      surface.setSpace(create_or_get_space(model, spaces, HPXML::LocationLivingSpace))
      @cond_bsmnt_surfaces << surface
    else
      surface.setSpace(create_or_get_space(model, spaces, interior_adjacent_to))
    end
  end

  def self.set_surface_exterior(model, spaces, surface, hpxml_surface)
    exterior_adjacent_to = hpxml_surface.exterior_adjacent_to
    interior_adjacent_to = hpxml_surface.interior_adjacent_to
    is_adiabatic = hpxml_surface.is_adiabatic
    if exterior_adjacent_to == HPXML::LocationOutside
      surface.setOutsideBoundaryCondition('Outdoors')
    elsif exterior_adjacent_to == HPXML::LocationGround
      surface.setOutsideBoundaryCondition('Foundation')
    elsif is_adiabatic
      surface.setOutsideBoundaryCondition('Adiabatic')
    elsif [HPXML::LocationOtherHeatedSpace, HPXML::LocationOtherMultifamilyBufferSpace,
           HPXML::LocationOtherNonFreezingSpace, HPXML::LocationOtherHousingUnit].include? exterior_adjacent_to
      set_surface_otherside_coefficients(surface, exterior_adjacent_to, model, spaces)
    elsif exterior_adjacent_to == HPXML::LocationBasementConditioned
      surface.createAdjacentSurface(create_or_get_space(model, spaces, HPXML::LocationLivingSpace))
      @cond_bsmnt_surfaces << surface.adjacentSurface.get
    else
      surface.createAdjacentSurface(create_or_get_space(model, spaces, exterior_adjacent_to))
    end
  end

  def self.set_surface_otherside_coefficients(surface, exterior_adjacent_to, model, spaces)
    if spaces[exterior_adjacent_to].nil?
      # Create E+ other side coefficient object
      otherside_object = OpenStudio::Model::SurfacePropertyOtherSideCoefficients.new(model)
      otherside_object.setName(exterior_adjacent_to)
      otherside_object.setCombinedConvectiveRadiativeFilmCoefficient(UnitConversions.convert(1.0 / Material.AirFilmVertical.rvalue, 'Btu/(hr*ft^2*F)', 'W/(m^2*K)'))
      # Schedule of space temperature, can be shared with water heater/ducts
      sch = get_space_temperature_schedule(model, exterior_adjacent_to, spaces)
      otherside_object.setConstantTemperatureSchedule(sch)
      surface.setSurfacePropertyOtherSideCoefficients(otherside_object)
      spaces[exterior_adjacent_to] = otherside_object
    else
      surface.setSurfacePropertyOtherSideCoefficients(spaces[exterior_adjacent_to])
    end
    surface.setSunExposure('NoSun')
    surface.setWindExposure('NoWind')
  end

  def self.get_space_temperature_schedule(model, location, spaces)
    # Create outside boundary schedules to be actuated by EMS,
    # can be shared by any surface, duct adjacent to / located in those spaces

    # return if already exists
    model.getScheduleConstants.each do |sch|
      next unless sch.name.to_s == location

      return sch
    end

    sch = OpenStudio::Model::ScheduleConstant.new(model)
    sch.setName(location)

    space_values = Geometry.get_temperature_scheduled_space_values(location)

    if location == HPXML::LocationOtherHeatedSpace
      # Create a sensor to get dynamic heating setpoint
      htg_sch = spaces[HPXML::LocationLivingSpace].thermalZone.get.thermostatSetpointDualSetpoint.get.heatingSetpointTemperatureSchedule.get
      sensor_htg_spt = OpenStudio::Model::EnergyManagementSystemSensor.new(model, 'Schedule Value')
      sensor_htg_spt.setName('htg_spt')
      sensor_htg_spt.setKeyName(htg_sch.name.to_s)
      space_values[:temp_min] = sensor_htg_spt.name.to_s
    end

    # Schedule type limits compatible
    schedule_type_limits = OpenStudio::Model::ScheduleTypeLimits.new(model)
    schedule_type_limits.setUnitType('Temperature')
    sch.setScheduleTypeLimits(schedule_type_limits)

    # Sensors
    if space_values[:indoor_weight] > 0
      sensor_ia = OpenStudio::Model::EnergyManagementSystemSensor.new(model, 'Zone Air Temperature')
      sensor_ia.setName('cond_zone_temp')
      sensor_ia.setKeyName(spaces[HPXML::LocationLivingSpace].name.to_s)
    end

    if space_values[:outdoor_weight] > 0
      sensor_oa = OpenStudio::Model::EnergyManagementSystemSensor.new(model, 'Site Outdoor Air Drybulb Temperature')
      sensor_oa.setName('oa_temp')
    end

    if space_values[:ground_weight] > 0
      sensor_gnd = OpenStudio::Model::EnergyManagementSystemSensor.new(model, 'Site Surface Ground Temperature')
      sensor_gnd.setName('ground_temp')
    end

    actuator = OpenStudio::Model::EnergyManagementSystemActuator.new(sch, *EPlus::EMSActuatorScheduleConstantValue)
    actuator.setName("#{location.gsub(' ', '_').gsub('-', '_')}_temp_sch")

    # EMS to actuate schedule
    program = OpenStudio::Model::EnergyManagementSystemProgram.new(model)
    program.setName("#{location.gsub('-', '_')} Temperature Program")
    program.addLine("Set #{actuator.name} = 0.0")
    if not sensor_ia.nil?
      program.addLine("Set #{actuator.name} = #{actuator.name} + (#{sensor_ia.name} * #{space_values[:indoor_weight]})")
    end
    if not sensor_oa.nil?
      program.addLine("Set #{actuator.name} = #{actuator.name} + (#{sensor_oa.name} * #{space_values[:outdoor_weight]})")
    end
    if not sensor_gnd.nil?
      program.addLine("Set #{actuator.name} = #{actuator.name} + (#{sensor_gnd.name} * #{space_values[:ground_weight]})")
    end
    if not space_values[:temp_min].nil?
      if space_values[:temp_min].is_a? String
        min_temp_c = space_values[:temp_min]
      else
        min_temp_c = UnitConversions.convert(space_values[:temp_min], 'F', 'C')
      end
      program.addLine("If #{actuator.name} < #{min_temp_c}")
      program.addLine("Set #{actuator.name} = #{min_temp_c}")
      program.addLine('EndIf')
    end

    program_cm = OpenStudio::Model::EnergyManagementSystemProgramCallingManager.new(model)
    program_cm.setName("#{program.name} calling manager")
    program_cm.setCallingPoint('EndOfSystemTimestepAfterHVACReporting')
    program_cm.addProgram(program)

    return sch
  end

  # Returns an OS:Space, or temperature OS:Schedule for a MF space, or nil if outside
  # Should be called when the object's energy use is sensitive to ambient temperature
  # (e.g., water heaters and ducts).
  def self.get_space_or_schedule_from_location(location, object_name, model, spaces)
    return if [HPXML::LocationOtherExterior, HPXML::LocationOutside, HPXML::LocationRoofDeck].include? location

    sch = nil
    space = nil
    if [HPXML::LocationOtherHeatedSpace, HPXML::LocationOtherHousingUnit, HPXML::LocationOtherMultifamilyBufferSpace,
        HPXML::LocationOtherNonFreezingSpace, HPXML::LocationExteriorWall, HPXML::LocationUnderSlab].include? location
      # if located in spaces where we don't model a thermal zone, create and return temperature schedule
      sch = get_space_temperature_schedule(model, location, spaces)
    else
      space = get_space_from_location(location, object_name, model, spaces)
    end

    return space, sch
  end

  # Returns an OS:Space, or nil if a MF space
  # Should be called when the object's energy use is NOT sensitive to ambient temperature
  # (e.g., appliances).
  def self.get_space_from_location(location, object_name, model, spaces)
    return if [HPXML::LocationOtherHeatedSpace,
               HPXML::LocationOtherHousingUnit,
               HPXML::LocationOtherMultifamilyBufferSpace,
               HPXML::LocationOtherNonFreezingSpace].include? location

    num_orig_spaces = spaces.size

    if location == HPXML::LocationBasementConditioned
      space = create_or_get_space(model, spaces, HPXML::LocationLivingSpace)
    else
      space = create_or_get_space(model, spaces, location)
    end

    if spaces.size != num_orig_spaces
      fail "#{object_name} location is '#{location}' but building does not have this location specified."
    end

    return space
  end

  def self.set_subsurface_exterior(surface, spaces, model, hpxml_surface)
    # Set its parent surface outside boundary condition, which will be also applied to subsurfaces through OS
    # The parent surface is entirely comprised of the subsurface.

    # Subsurface on foundation wall, set it to be adjacent to outdoors
    if hpxml_surface.exterior_adjacent_to == HPXML::LocationGround
      surface.setOutsideBoundaryCondition('Outdoors')
    else
      set_surface_exterior(model, spaces, surface, hpxml_surface)
    end
  end

  def self.get_min_neighbor_distance()
    min_neighbor_distance = nil
    @hpxml.neighbor_buildings.each do |neighbor_building|
      if min_neighbor_distance.nil?
        min_neighbor_distance = 9e99
      end
      if neighbor_building.distance < min_neighbor_distance
        min_neighbor_distance = neighbor_building.distance
      end
    end
    return min_neighbor_distance
  end

  def self.get_kiva_instances(fnd_walls, slabs)
    # Identify unique Kiva foundations that are required.
    kiva_fnd_walls = []
    fnd_walls.each do |foundation_wall|
      next unless foundation_wall.is_exterior

      kiva_fnd_walls << foundation_wall
    end
    if kiva_fnd_walls.empty? # Handle slab foundation type
      kiva_fnd_walls << nil
    end

    kiva_slabs = slabs

    return kiva_fnd_walls.product(kiva_slabs)
  end

  def self.set_foundation_and_walls_top()
    @foundation_top = 0
    @hpxml.foundation_walls.each do |foundation_wall|
      top = -1 * foundation_wall.depth_below_grade + foundation_wall.height
      @foundation_top = top if top > @foundation_top
    end
    @walls_top = @foundation_top + 8.0 * @ncfl_ag
  end
end

# FUTURE: Move all of these construction classes to constructions.rb
class WoodStudConstructionSet
  def initialize(stud, framing_factor, rigid_r, osb_thick_in, drywall_thick_in, exterior_material)
    @stud = stud
    @framing_factor = framing_factor
    @rigid_r = rigid_r
    @osb_thick_in = osb_thick_in
    @drywall_thick_in = drywall_thick_in
    @exterior_material = exterior_material
  end
  attr_accessor(:stud, :framing_factor, :rigid_r, :osb_thick_in, :drywall_thick_in, :exterior_material)
end

class SteelStudConstructionSet
  def initialize(cavity_thick_in, corr_factor, framing_factor, rigid_r, osb_thick_in, drywall_thick_in, exterior_material)
    @cavity_thick_in = cavity_thick_in
    @corr_factor = corr_factor
    @framing_factor = framing_factor
    @rigid_r = rigid_r
    @osb_thick_in = osb_thick_in
    @drywall_thick_in = drywall_thick_in
    @exterior_material = exterior_material
  end
  attr_accessor(:cavity_thick_in, :corr_factor, :framing_factor, :rigid_r, :osb_thick_in, :drywall_thick_in, :exterior_material)
end

class DoubleStudConstructionSet
  def initialize(stud, framing_factor, framing_spacing, rigid_r, osb_thick_in, drywall_thick_in, exterior_material)
    @stud = stud
    @framing_factor = framing_factor
    @framing_spacing = framing_spacing
    @rigid_r = rigid_r
    @osb_thick_in = osb_thick_in
    @drywall_thick_in = drywall_thick_in
    @exterior_material = exterior_material
  end
  attr_accessor(:stud, :framing_factor, :framing_spacing, :rigid_r, :osb_thick_in, :drywall_thick_in, :exterior_material)
end

class SIPConstructionSet
  def initialize(thick_in, framing_factor, rigid_r, sheath_thick_in, osb_thick_in, drywall_thick_in, exterior_material)
    @thick_in = thick_in
    @framing_factor = framing_factor
    @rigid_r = rigid_r
    @sheath_thick_in = sheath_thick_in
    @osb_thick_in = osb_thick_in
    @drywall_thick_in = drywall_thick_in
    @exterior_material = exterior_material
  end
  attr_accessor(:thick_in, :framing_factor, :rigid_r, :sheath_thick_in, :osb_thick_in, :drywall_thick_in, :exterior_material)
end

class CMUConstructionSet
  def initialize(thick_in, cond_in, framing_factor, osb_thick_in, drywall_thick_in, exterior_material)
    @thick_in = thick_in
    @cond_in = cond_in
    @framing_factor = framing_factor
    @osb_thick_in = osb_thick_in
    @drywall_thick_in = drywall_thick_in
    @exterior_material = exterior_material
    @rigid_r = nil # solved for
  end
  attr_accessor(:thick_in, :cond_in, :framing_factor, :rigid_r, :osb_thick_in, :drywall_thick_in, :exterior_material)
end

class ICFConstructionSet
  def initialize(ins_thick_in, concrete_thick_in, framing_factor, rigid_r, osb_thick_in, drywall_thick_in, exterior_material)
    @ins_thick_in = ins_thick_in
    @concrete_thick_in = concrete_thick_in
    @framing_factor = framing_factor
    @rigid_r = rigid_r
    @osb_thick_in = osb_thick_in
    @drywall_thick_in = drywall_thick_in
    @exterior_material = exterior_material
  end
  attr_accessor(:ins_thick_in, :concrete_thick_in, :framing_factor, :rigid_r, :osb_thick_in, :drywall_thick_in, :exterior_material)
end

class GenericConstructionSet
  def initialize(rigid_r, osb_thick_in, drywall_thick_in, exterior_material)
    @rigid_r = rigid_r
    @osb_thick_in = osb_thick_in
    @drywall_thick_in = drywall_thick_in
    @exterior_material = exterior_material
  end
  attr_accessor(:rigid_r, :osb_thick_in, :drywall_thick_in, :exterior_material)
end

# register the measure to be used by the application
HPXMLtoOpenStudio.new.registerWithApplication<|MERGE_RESOLUTION|>--- conflicted
+++ resolved
@@ -284,14 +284,10 @@
     # Uncomment to debug EMS
     # add_ems_debug_output(runner, model)
 
-<<<<<<< HEAD
     # Vacancy
     set_vacancy(runner, model)
 
-    if debug && (not output_dir.nil?)
-=======
     if debug
->>>>>>> 4595591d
       osm_output_path = File.join(output_dir, 'in.osm')
       File.write(osm_output_path, model.to_s)
       runner.registerInfo("Wrote file: #{osm_output_path}")
