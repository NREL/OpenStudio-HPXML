--- conflicted
+++ resolved
@@ -2367,27 +2367,17 @@
 
   def self.add_pools_and_hot_tubs(runner, model, spaces)
     @hpxml.pools.each do |pool|
-<<<<<<< HEAD
+      next if pool.type == HPXML::TypeNone
+
       MiscLoads.apply_pool_or_hot_tub_heater(model, pool, Constants.ObjectNameMiscPoolHeater, spaces[HPXML::LocationLivingSpace], @schedules_file)
       MiscLoads.apply_pool_or_hot_tub_pump(model, pool, Constants.ObjectNameMiscPoolPump, spaces[HPXML::LocationLivingSpace], @schedules_file)
     end
 
     @hpxml.hot_tubs.each do |hot_tub|
+      next if hot_tub.type == HPXML::TypeNone
+
       MiscLoads.apply_pool_or_hot_tub_heater(model, hot_tub, Constants.ObjectNameMiscHotTubHeater, spaces[HPXML::LocationLivingSpace], @schedules_file)
       MiscLoads.apply_pool_or_hot_tub_pump(model, hot_tub, Constants.ObjectNameMiscHotTubPump, spaces[HPXML::LocationLivingSpace], @schedules_file)
-=======
-      next if pool.type == HPXML::TypeNone
-
-      MiscLoads.apply_pool_or_hot_tub_heater(model, pool, Constants.ObjectNameMiscPoolHeater, spaces[HPXML::LocationLivingSpace])
-      MiscLoads.apply_pool_or_hot_tub_pump(model, pool, Constants.ObjectNameMiscPoolPump, spaces[HPXML::LocationLivingSpace])
-    end
-
-    @hpxml.hot_tubs.each do |hot_tub|
-      next if hot_tub.type == HPXML::TypeNone
-
-      MiscLoads.apply_pool_or_hot_tub_heater(model, hot_tub, Constants.ObjectNameMiscHotTubHeater, spaces[HPXML::LocationLivingSpace])
-      MiscLoads.apply_pool_or_hot_tub_pump(model, hot_tub, Constants.ObjectNameMiscHotTubPump, spaces[HPXML::LocationLivingSpace])
->>>>>>> 75bc078a
     end
   end
 
