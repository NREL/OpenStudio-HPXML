# frozen_string_literal: true

# Require all gems up front; this is much faster than multiple resource
# files lazy loading as needed, as it prevents multiple lookups for the
# same gem.
require 'pathname'
require 'csv'
require 'oga'
Dir["#{File.dirname(__FILE__)}/resources/*.rb"].each do |resource_file|
  next if resource_file.include? 'minitest_helper.rb'

  require resource_file
end

# start the measure
class HPXMLtoOpenStudio < OpenStudio::Measure::ModelMeasure
  # human readable name
  def name
    return 'HPXML to OpenStudio Translator'
  end

  # human readable description
  def description
    return 'Translates HPXML file to OpenStudio Model'
  end

  # human readable description of modeling approach
  def modeler_description
    return ''
  end

  # define the arguments that the user will input
  def arguments(model) # rubocop:disable Lint/UnusedMethodArgument
    args = OpenStudio::Measure::OSArgumentVector.new

    arg = OpenStudio::Measure::OSArgument.makeStringArgument('hpxml_path', true)
    arg.setDisplayName('HPXML File Path')
    arg.setDescription('Absolute/relative path of the HPXML file.')
    args << arg

    arg = OpenStudio::Measure::OSArgument.makeStringArgument('output_dir', true)
    arg.setDisplayName('Directory for Output Files')
    arg.setDescription('Absolute/relative path for the output files directory.')
    args << arg

    arg = OpenStudio::Measure::OSArgument.makeBoolArgument('debug', false)
    arg.setDisplayName('Debug Mode?')
    arg.setDescription('If true: 1) Writes in.osm file, 2) Generates additional log output, and 3) Creates all EnergyPlus output files.')
    arg.setDefaultValue(false)
    args << arg

    arg = OpenStudio::Measure::OSArgument.makeBoolArgument('add_component_loads', false)
    arg.setDisplayName('Add component loads?')
    arg.setDescription('If true, adds the calculation of heating/cooling component loads (not enabled by default for faster performance).')
    arg.setDefaultValue(false)
    args << arg

    arg = OpenStudio::Measure::OSArgument.makeBoolArgument('skip_validation', false)
    arg.setDisplayName('Skip Validation?')
    arg.setDescription('If true, bypasses HPXML input validation for faster performance. WARNING: This should only be used if the supplied HPXML file has already been validated against the Schema & Schematron documents.')
    arg.setDefaultValue(false)
    args << arg

    arg = OpenStudio::Measure::OSArgument.makeStringArgument('building_id', false)
    arg.setDisplayName('BuildingID')
    arg.setDescription("The ID of the HPXML Building. Only required if there are multiple Building elements in the HPXML file. Use 'ALL' to run all the HPXML Buildings (dwelling units) of a multifamily building in a single model.")
    args << arg

    return args
  end

  # define what happens when the measure is run
  def run(model, runner, user_arguments)
    super(model, runner, user_arguments)

    # use the built-in error checking
    if !runner.validateUserArguments(arguments(model), user_arguments)
      return false
    end

    Geometry.tear_down_model(model, runner)

    Version.check_openstudio_version()

    # assign the user inputs to variables
    hpxml_path = runner.getStringArgumentValue('hpxml_path', user_arguments)
    output_dir = runner.getStringArgumentValue('output_dir', user_arguments)
    add_component_loads = runner.getBoolArgumentValue('add_component_loads', user_arguments)
    debug = runner.getBoolArgumentValue('debug', user_arguments)
    skip_validation = runner.getBoolArgumentValue('skip_validation', user_arguments)
    building_id = runner.getOptionalStringArgumentValue('building_id', user_arguments)
    building_id = building_id.is_initialized ? building_id.get : nil

    unless (Pathname.new hpxml_path).absolute?
      hpxml_path = File.expand_path(hpxml_path)
    end
    unless File.exist?(hpxml_path) && hpxml_path.downcase.end_with?('.xml')
      fail "'#{hpxml_path}' does not exist or is not an .xml file."
    end

    unless (Pathname.new output_dir).absolute?
      output_dir = File.expand_path(output_dir)
    end

    begin
      if skip_validation
        schema_validator = nil
        schematron_validator = nil
      else
        schema_path = File.join(File.dirname(__FILE__), 'resources', 'hpxml_schema', 'HPXML.xsd')
        schema_validator = XMLValidator.get_schema_validator(schema_path)
        schematron_path = File.join(File.dirname(__FILE__), 'resources', 'hpxml_schematron', 'EPvalidator.xml')
        schematron_validator = XMLValidator.get_schematron_validator(schematron_path)
      end

      hpxml = HPXML.new(hpxml_path: hpxml_path, schema_validator: schema_validator, schematron_validator: schematron_validator, building_id: building_id)
      hpxml.errors.each do |error|
        runner.registerError(error)
      end
      hpxml.warnings.each do |warning|
        runner.registerWarning(warning)
      end
      return false unless hpxml.errors.empty?

      eri_version = hpxml.header.eri_calculation_version # Hidden feature
      eri_version = 'latest' if eri_version.nil?
      eri_version = Constants.ERIVersions[-1] if eri_version == 'latest'

      # Process weather once upfront
      epw_path = Location.get_epw_path(hpxml.buildings[0], hpxml_path)
      weather = WeatherProcess.new(epw_path: epw_path, runner: runner, hpxml: hpxml)
      epw_file = OpenStudio::EpwFile.new(epw_path)
      hpxml.buildings.each_with_index do |hpxml_bldg, i|
        next if i == 0
        next if Location.get_epw_path(hpxml_bldg, hpxml_path) == epw_path

        fail 'Weather station EPW filepath has different values across dwelling units.'
      end

      if (building_id == 'ALL') && (hpxml.buildings.size > 1)
        if hpxml.buildings.map { |hpxml_bldg| hpxml_bldg.batteries.size }.sum > 0
          # FUTURE: Figure out how to allow this. If we allow it, update docs and hpxml_translator_test.rb too.
          # Batteries use "TrackFacilityElectricDemandStoreExcessOnSite"; to support modeling of batteries in whole
          # SFA/MF building simulations, we'd need to create custom meters with electricity usage *for each unit*
          # and switch to "TrackMeterDemandStoreExcessOnSite".
          # https://github.com/NREL/OpenStudio-HPXML/issues/1499
          fail 'Modeling batteries for whole SFA/MF buildings is not currently supported.'
        end
      end

      # Apply HPXML defaults upfront; process schedules & emissions
      hpxml_sch_map = {}
      check_emissions_references(hpxml.header, hpxml_path)
      hpxml.buildings.each_with_index do |hpxml_bldg, i|
        check_schedule_references(hpxml_bldg.header, hpxml_path)
        in_schedules_csv = 'in.schedules.csv'
        in_schedules_csv = "in.schedules#{i + 1}.csv" if i > 0
        schedules_file = SchedulesFile.new(runner: runner,
                                           schedules_paths: hpxml_bldg.header.schedules_filepaths,
                                           year: Location.get_sim_calendar_year(hpxml.header.sim_calendar_year, epw_file),
                                           unavailable_periods: hpxml.header.unavailable_periods,
                                           output_path: File.join(output_dir, in_schedules_csv))
        HPXMLDefaults.apply(runner, hpxml, hpxml_bldg, eri_version, weather, epw_file: epw_file, schedules_file: schedules_file)
        hpxml_sch_map[hpxml_bldg] = schedules_file
      end
      validate_emissions_files(hpxml.header)

      # Write updated HPXML object (w/ defaults) to file for inspection
      hpxml_defaults_path = File.join(output_dir, 'in.xml')
      XMLHelper.write_file(hpxml.to_doc, hpxml_defaults_path)

      # Create OpenStudio model
      hpxml_osm_map = {}
      hpxml.buildings.each_with_index do |hpxml_bldg, i|
        schedules_file = hpxml_sch_map[hpxml_bldg]
        if hpxml.buildings.size > 1
          # Create the model for this single unit
          unit_model = OpenStudio::Model::Model.new
          create_unit_model(hpxml, hpxml_bldg, runner, unit_model, epw_path, epw_file, weather, debug, schedules_file, eri_version, i + 1)
          hpxml_osm_map[hpxml_bldg] = unit_model
        else
          create_unit_model(hpxml, hpxml_bldg, runner, model, epw_path, epw_file, weather, debug, schedules_file, eri_version, i + 1)
          hpxml_osm_map[hpxml_bldg] = model
        end
      end

      # Merge unit models into final model
      if hpxml.buildings.size > 1
        add_unit_model_to_model(model, hpxml_osm_map)
      end

      # Output
      add_unmet_hours_output(model, hpxml_osm_map)
      add_loads_output(model, add_component_loads, hpxml_osm_map)
      set_output_files(model)
      add_additional_properties(model, hpxml, hpxml_osm_map, hpxml_path, building_id, epw_file, hpxml_defaults_path)
      # Uncomment to debug EMS
      # add_ems_debug_output(model)

      if debug
        # Write OSM file to run dir
        osm_output_path = File.join(output_dir, 'in.osm')
        File.write(osm_output_path, model.to_s)
        runner.registerInfo("Wrote file: #{osm_output_path}")

        # Copy EPW file to run dir
        epw_output_path = File.join(output_dir, 'in.epw')
        FileUtils.cp(epw_path, epw_output_path)
      end
    rescue Exception => e
      runner.registerError("#{e.message}\n#{e.backtrace.join("\n")}")
      return false
    end

    return true
  end

  def add_unit_model_to_model(model, hpxml_osm_map)
    unique_objects = { 'OS:ConvergenceLimits' => 'ConvergenceLimits',
                       'OS:Foundation:Kiva:Settings' => 'FoundationKivaSettings',
                       'OS:OutputControl:Files' => 'OutputControlFiles',
                       'OS:Output:Diagnostics' => 'OutputDiagnostics',
                       'OS:Output:JSON' => 'OutputJSON',
                       'OS:PerformancePrecisionTradeoffs' => 'PerformancePrecisionTradeoffs',
                       'OS:RunPeriod' => 'RunPeriod',
                       'OS:RunPeriodControl:DaylightSavingTime' => 'RunPeriodControlDaylightSavingTime',
                       'OS:ShadowCalculation' => 'ShadowCalculation',
                       'OS:SimulationControl' => 'SimulationControl',
                       'OS:Site' => 'Site',
                       'OS:Site:GroundTemperature:Deep' => 'SiteGroundTemperatureDeep',
                       'OS:Site:GroundTemperature:Shallow' => 'SiteGroundTemperatureShallow',
                       'OS:Site:WaterMainsTemperature' => 'SiteWaterMainsTemperature',
                       'OS:SurfaceConvectionAlgorithm:Inside' => 'InsideSurfaceConvectionAlgorithm',
                       'OS:SurfaceConvectionAlgorithm:Outside' => 'OutsideSurfaceConvectionAlgorithm',
                       'OS:Timestep' => 'Timestep' }

    # Handle unique objects first: Grab one from the first model we find the
    # object on (may not be the first unit).
    unit_model_objects = []
    unique_handles_to_skip = []
    uuid_regex = /\{(.*?)\}/
    unique_objects.each do |idd_obj, osm_class|
      first_model_object_by_type = nil
      hpxml_osm_map.values.each do |unit_model|
        next if unit_model.getObjectsByType(idd_obj.to_IddObjectType).empty?

        model_object = unit_model.send("get#{osm_class}")

        if first_model_object_by_type.nil?
          # Retain object for model
          unit_model_objects << model_object
          first_model_object_by_type = model_object
          if idd_obj == 'OS:Site:WaterMainsTemperature' # Handle referenced child object too
            unit_model_objects << unit_model.getObjectsByName(model_object.temperatureSchedule.get.name.to_s)[0]
          end
        else
          # Throw error if different values between this model_object and first_model_object_by_type
          if model_object.to_s.gsub(uuid_regex, '') != first_model_object_by_type.to_s.gsub(uuid_regex, '')
            fail "Unique object (#{idd_obj}) has different values across dwelling units."
          end

          if idd_obj == 'OS:Site:WaterMainsTemperature' # Handle referenced child object too
            if model_object.temperatureSchedule.get.to_s.gsub(uuid_regex, '') != first_model_object_by_type.temperatureSchedule.get.to_s.gsub(uuid_regex, '')
              fail "Unique object (#{idd_obj}) has different values across dwelling units."
            end
          end
        end

        unique_handles_to_skip << model_object.handle.to_s
        if idd_obj == 'OS:Site:WaterMainsTemperature' # Handle referenced child object too
          unique_handles_to_skip << model_object.temperatureSchedule.get.handle.to_s
        end
      end
    end

    hpxml_osm_map.values.each_with_index do |unit_model, unit_number|
      shift_geometry(unit_model, unit_number)
      prefix_all_unit_model_objects(unit_model, unit_number)

      # Handle remaining (non-unique) objects now
      unit_model.objects.each do |obj|
        next if unit_number > 0 && obj.to_Building.is_initialized
        next if unique_handles_to_skip.include? obj.handle.to_s

        unit_model_objects << obj
      end
    end

    model.addObjects(unit_model_objects, true)
  end

  def shift_geometry(unit_model, unit_number)
    # Shift units so they aren't right on top and shade each other
    y_shift = 200.0 * unit_number # meters

    # shift the unit so it's not right on top of the previous one
    unit_model.getSpaces.sort.each do |space|
      space.setYOrigin(y_shift)
    end

    # shift shading surfaces
    m = OpenStudio::Matrix.new(4, 4, 0)
    m[0, 0] = 1
    m[1, 1] = 1
    m[2, 2] = 1
    m[3, 3] = 1
    m[1, 3] = y_shift
    t = OpenStudio::Transformation.new(m)

    unit_model.getShadingSurfaceGroups.each do |shading_surface_group|
      next if shading_surface_group.space.is_initialized # already got shifted

      shading_surface_group.shadingSurfaces.each do |shading_surface|
        shading_surface.setVertices(t * shading_surface.vertices)
      end
    end
  end

  def prefix_all_unit_model_objects(unit_model, unit_number)
    # Prefix all objects with name using unit number
    # FUTURE: Create objects with unique names up front so we don't have to do this

    # EMS objects
    ems_map = {}

    unit_model.getEnergyManagementSystemSensors.each do |sensor|
      ems_map[sensor.name.to_s] = make_variable_name(sensor.name, unit_number)
      sensor.setKeyName(make_variable_name(sensor.keyName, unit_number)) unless sensor.keyName.empty? || sensor.keyName.downcase == 'environment'
    end

    unit_model.getEnergyManagementSystemActuators.each do |actuator|
      ems_map[actuator.name.to_s] = make_variable_name(actuator.name, unit_number)
    end

    unit_model.getEnergyManagementSystemInternalVariables.each do |internal_variable|
      ems_map[internal_variable.name.to_s] = make_variable_name(internal_variable.name, unit_number)
      internal_variable.setInternalDataIndexKeyName(make_variable_name(internal_variable.internalDataIndexKeyName, unit_number)) unless internal_variable.internalDataIndexKeyName.empty?
    end

    unit_model.getEnergyManagementSystemGlobalVariables.each do |global_variable|
      ems_map[global_variable.name.to_s] = make_variable_name(global_variable.name, unit_number)
    end

    unit_model.getEnergyManagementSystemOutputVariables.each do |output_variable|
      next if output_variable.emsVariableObject.is_initialized

      new_ems_variable_name = make_variable_name(output_variable.emsVariableName, unit_number)
      ems_map[output_variable.emsVariableName.to_s] = new_ems_variable_name
      output_variable.setEMSVariableName(new_ems_variable_name)
    end

    unit_model.getEnergyManagementSystemSubroutines.each do |subroutine|
      ems_map[subroutine.name.to_s] = make_variable_name(subroutine.name, unit_number)
    end

    # variables in program lines don't get updated automatically
    lhs_characters = [' ', ',', '(', ')', '+', '-', '*', '/', ';']
    rhs_characters = [''] + lhs_characters
    (unit_model.getEnergyManagementSystemPrograms + unit_model.getEnergyManagementSystemSubroutines).each do |program|
      new_lines = []
      program.lines.each do |line|
        ems_map.each do |old_name, new_name|
          next unless line.include?(old_name)

          # old_name between at least 1 character, with the exception of '' on left and ' ' on right
          lhs_characters.each do |lhs|
            next unless line.include?("#{lhs}#{old_name}")

            rhs_characters.each do |rhs|
              next unless line.include?("#{lhs}#{old_name}#{rhs}")
              next if lhs == '' && ['', ' '].include?(rhs)

              line.gsub!("#{lhs}#{old_name}#{rhs}", "#{lhs}#{new_name}#{rhs}")
            end
          end
        end
        new_lines << line
      end
      program.setLines(new_lines)
    end

    # All model objects
    unit_model.objects.each do |model_object|
      next if model_object.name.nil?

      if unit_number == 0
        # OpenStudio is unhappy if these schedules are renamed
        next if model_object.name.to_s == unit_model.alwaysOnContinuousSchedule.name.to_s
        next if model_object.name.to_s == unit_model.alwaysOnDiscreteSchedule.name.to_s
        next if model_object.name.to_s == unit_model.alwaysOffDiscreteSchedule.name.to_s
      end

      model_object.setName(make_variable_name(model_object.name, unit_number))
    end
  end

  def make_variable_name(obj_name, unit_number)
    return "unit#{unit_number + 1}_#{obj_name}".gsub(' ', '_').gsub('-', '_')
  end

  def create_unit_model(hpxml, hpxml_bldg, runner, model, epw_path, epw_file, weather, debug, schedules_file, eri_version, unit_num)
    @hpxml_header = hpxml.header
    @hpxml_bldg = hpxml_bldg
    @debug = debug
    @schedules_file = schedules_file
    @eri_version = eri_version

    @apply_ashrae140_assumptions = @hpxml_header.apply_ashrae140_assumptions # Hidden feature
    @apply_ashrae140_assumptions = false if @apply_ashrae140_assumptions.nil?

    # Here we turn off OS error-checking so that any invalid values provided
    # to OS SDK methods are passed along to EnergyPlus and produce errors. If
    # we didn't go this, we'd end up with successful EnergyPlus simulations that
    # use the wrong (default) value unless we check the return value of *every*
    # OS SDK setter method to notice there was an invalid value provided.
    # See https://github.com/NREL/OpenStudio/pull/4505 for more background.
    model.setStrictnessLevel('None'.to_StrictnessLevel)

    # Init
    OpenStudio::Model::WeatherFile.setWeatherFile(model, epw_file)
    set_defaults_and_globals()
    Location.apply(model, weather, epw_file, @hpxml_header, @hpxml_bldg)
    add_simulation_params(model)

    # Conditioned space/zone
    spaces = {}
    create_or_get_space(model, spaces, HPXML::LocationConditionedSpace)
    set_foundation_and_walls_top()
    set_heating_and_cooling_seasons()
    add_setpoints(runner, model, weather, spaces)

    # Geometry/Envelope
    add_roofs(runner, model, spaces)
    add_walls(runner, model, spaces)
    add_rim_joists(runner, model, spaces)
    add_floors(runner, model, spaces)
    add_foundation_walls_slabs(runner, model, weather, spaces)
    add_windows(model, spaces)
    add_doors(model, spaces)
    add_skylights(model, spaces)
    add_conditioned_floor_area(model, spaces)
    add_thermal_mass(model, spaces)
    Geometry.set_zone_volumes(spaces, @hpxml_bldg, @apply_ashrae140_assumptions)
    Geometry.explode_surfaces(model, @hpxml_bldg, @walls_top)
    add_num_occupants(model, runner, spaces)

    # HVAC
    @hvac_unavailable_periods = Schedule.get_unavailable_periods(runner, SchedulesFile::ColumnHVAC, @hpxml_header.unavailable_periods)
    airloop_map = {} # Map of HPXML System ID -> AirLoopHVAC (or ZoneHVACFourPipeFanCoil)
    add_ideal_system(model, spaces, epw_path)
    add_cooling_system(model, weather, spaces, airloop_map)
    add_heating_system(runner, model, weather, spaces, airloop_map)
    add_heat_pump(runner, model, weather, spaces, airloop_map)
    add_dehumidifiers(runner, model, spaces)
    add_ceiling_fans(runner, model, weather, spaces)

    # Hot Water
    add_hot_water_and_appliances(runner, model, weather, spaces)

    # Plug Loads & Fuel Loads & Lighting
    add_mels(runner, model, spaces)
    add_mfls(runner, model, spaces)
    add_lighting(runner, model, epw_file, spaces)

    # Pools & Permanent Spas
    add_pools_and_permanent_spas(runner, model, spaces)

    # Other
    add_cooling_season(model, weather)
    add_airflow(runner, model, weather, spaces, airloop_map)
    add_photovoltaics(model)
    add_generators(model)
    add_batteries(runner, model, spaces)
    add_building_unit(model, unit_num)
  end

  def check_emissions_references(hpxml_header, hpxml_path)
    # Check/update file references
    hpxml_header.emissions_scenarios.each do |scenario|
      if hpxml_header.emissions_scenarios.select { |s| s.emissions_type == scenario.emissions_type && s.name == scenario.name }.size > 1
        fail "Found multiple Emissions Scenarios with the Scenario Name=#{scenario.name} and Emissions Type=#{scenario.emissions_type}."
      end
      next if scenario.elec_schedule_filepath.nil?

      scenario.elec_schedule_filepath = FilePath.check_path(scenario.elec_schedule_filepath,
                                                            File.dirname(hpxml_path),
                                                            'Emissions File')
    end
  end

  def check_schedule_references(hpxml_bldg_header, hpxml_path)
    # Check/update file references
    hpxml_bldg_header.schedules_filepaths = hpxml_bldg_header.schedules_filepaths.collect { |sfp|
      FilePath.check_path(sfp,
                          File.dirname(hpxml_path),
                          'Schedules')
    }
  end

  def validate_emissions_files(hpxml_header)
    hpxml_header.emissions_scenarios.each do |scenario|
      next if scenario.elec_schedule_filepath.nil?

      data = File.readlines(scenario.elec_schedule_filepath)
      num_header_rows = scenario.elec_schedule_number_of_header_rows
      col_index = scenario.elec_schedule_column_number - 1

      if data.size != 8760 + num_header_rows
        fail "Emissions File has invalid number of rows (#{data.size}). Expected 8760 plus #{num_header_rows} header row(s)."
      end
      if col_index > data[num_header_rows, 8760].map { |x| x.count(',') }.min
        fail "Emissions File has too few columns. Cannot find column number (#{scenario.elec_schedule_column_number})."
      end
    end
  end

  def set_defaults_and_globals()
    # Initialize
    @remaining_heat_load_frac = 1.0
    @remaining_cool_load_frac = 1.0

    # Set globals
    @cfa = @hpxml_bldg.building_construction.conditioned_floor_area
    @ncfl = @hpxml_bldg.building_construction.number_of_conditioned_floors
    @ncfl_ag = @hpxml_bldg.building_construction.number_of_conditioned_floors_above_grade
    @nbeds = @hpxml_bldg.building_construction.number_of_bedrooms
    @default_azimuths = HPXMLDefaults.get_default_azimuths(@hpxml_bldg)

    # Apply unit multipliers to HVAC systems and water heaters
    HVAC.apply_unit_multiplier(@hpxml_bldg)
    # Ensure that no capacities/airflows are zero in order to prevent potential E+ errors.
    HVAC.ensure_nonzero_sizing_values(@hpxml_bldg)
    # Make adjustments for modeling purposes
    @frac_windows_operable = @hpxml_bldg.fraction_of_windows_operable()
    @hpxml_bldg.collapse_enclosure_surfaces() # Speeds up simulation
    @hpxml_bldg.delete_adiabatic_subsurfaces() # EnergyPlus doesn't allow this

    # We don't want this to be written to in.xml, because then if you ran the in.xml
    # file, you would get different results (operational calculation) relative to the
    # original file (asset calculation).
    if @hpxml_bldg.building_occupancy.number_of_residents.nil?
      @hpxml_bldg.building_occupancy.number_of_residents = Geometry.get_occupancy_default_num(@nbeds)
    end

    # If zero occupants, ensure end uses of interest are zeroed out
    if (@hpxml_bldg.building_occupancy.number_of_residents == 0) && (not @apply_ashrae140_assumptions)
      @hpxml_header.unavailable_periods.add(column_name: 'Vacancy',
                                            begin_month: @hpxml_header.sim_begin_month,
                                            begin_day: @hpxml_header.sim_begin_day,
                                            begin_hour: 0,
                                            end_month: @hpxml_header.sim_end_month,
                                            end_day: @hpxml_header.sim_end_day,
                                            end_hour: 24,
                                            natvent_availability: HPXML::ScheduleUnavailable)
    end
  end

  def add_simulation_params(model)
    SimControls.apply(model, @hpxml_header)
  end

  def add_num_occupants(model, runner, spaces)
    # Occupants
    num_occ = @hpxml_bldg.building_occupancy.number_of_residents
    return if num_occ <= 0

    Geometry.apply_occupants(model, runner, @hpxml_bldg, num_occ, spaces[HPXML::LocationConditionedSpace],
                             @schedules_file, @hpxml_header.unavailable_periods)
  end

  def create_or_get_space(model, spaces, location)
    if spaces[location].nil?
      Geometry.create_space_and_zone(model, spaces, location, @hpxml_bldg.building_construction.number_of_units)
    end
    return spaces[location]
  end

  def add_roofs(runner, model, spaces)
    @hpxml_bldg.roofs.each do |roof|
      next if roof.net_area < 1.0 # skip modeling net surface area for surfaces comprised entirely of subsurface area

      if roof.azimuth.nil?
        if roof.pitch > 0
          azimuths = @default_azimuths # Model as four directions for average exterior incident solar
        else
          azimuths = [@default_azimuths[0]] # Arbitrary azimuth for flat roof
        end
      else
        azimuths = [roof.azimuth]
      end

      surfaces = []

      azimuths.each do |azimuth|
        width = Math::sqrt(roof.net_area)
        length = (roof.net_area / width) / azimuths.size
        tilt = roof.pitch / 12.0
        z_origin = @walls_top + 0.5 * Math.sin(Math.atan(tilt)) * width

        vertices = Geometry.create_roof_vertices(length, width, z_origin, azimuth, tilt)
        surface = OpenStudio::Model::Surface.new(vertices, model)
        surfaces << surface
        surface.additionalProperties.setFeature('Length', length)
        surface.additionalProperties.setFeature('Width', width)
        surface.additionalProperties.setFeature('Azimuth', azimuth)
        surface.additionalProperties.setFeature('Tilt', tilt)
        surface.additionalProperties.setFeature('SurfaceType', 'Roof')
        if azimuths.size > 1
          surface.setName("#{roof.id}:#{azimuth}")
        else
          surface.setName(roof.id)
        end
        surface.setSurfaceType('RoofCeiling')
        surface.setOutsideBoundaryCondition('Outdoors')
        set_surface_interior(model, spaces, surface, roof)
      end

      next if surfaces.empty?

      # Apply construction
      has_radiant_barrier = roof.radiant_barrier
      if has_radiant_barrier
        radiant_barrier_grade = roof.radiant_barrier_grade
      end
      # FUTURE: Create Constructions.get_air_film(surface) method; use in measure.rb and hpxml_translator_test.rb
      inside_film = Material.AirFilmRoof(Geometry.get_roof_pitch([surfaces[0]]))
      outside_film = Material.AirFilmOutside
      mat_roofing = Material.RoofMaterial(roof.roof_type)
      if @apply_ashrae140_assumptions
        inside_film = Material.AirFilmRoofASHRAE140
        outside_film = Material.AirFilmOutsideASHRAE140
      end
      mat_int_finish = Material.InteriorFinishMaterial(roof.interior_finish_type, roof.interior_finish_thickness)
      if mat_int_finish.nil?
        fallback_mat_int_finish = nil
      else
        fallback_mat_int_finish = Material.InteriorFinishMaterial(mat_int_finish.name, 0.1) # Try thin material
      end

      install_grade = 1
      assembly_r = roof.insulation_assembly_r_value

      if not mat_int_finish.nil?
        # Closed cavity
        constr_sets = [
          WoodStudConstructionSet.new(Material.Stud2x(8.0), 0.07, 20.0, 0.75, mat_int_finish, mat_roofing),    # 2x8, 24" o.c. + R20
          WoodStudConstructionSet.new(Material.Stud2x(8.0), 0.07, 10.0, 0.75, mat_int_finish, mat_roofing),    # 2x8, 24" o.c. + R10
          WoodStudConstructionSet.new(Material.Stud2x(8.0), 0.07, 0.0, 0.75, mat_int_finish, mat_roofing),     # 2x8, 24" o.c.
          WoodStudConstructionSet.new(Material.Stud2x6, 0.07, 0.0, 0.75, mat_int_finish, mat_roofing),         # 2x6, 24" o.c.
          WoodStudConstructionSet.new(Material.Stud2x4, 0.07, 0.0, 0.5, mat_int_finish, mat_roofing),          # 2x4, 16" o.c.
          WoodStudConstructionSet.new(Material.Stud2x4, 0.01, 0.0, 0.0, fallback_mat_int_finish, mat_roofing), # Fallback
        ]
        match, constr_set, cavity_r = Constructions.pick_wood_stud_construction_set(assembly_r, constr_sets, inside_film, outside_film)

        Constructions.apply_closed_cavity_roof(model, surfaces, "#{roof.id} construction",
                                               cavity_r, install_grade,
                                               constr_set.stud.thick_in,
                                               true, constr_set.framing_factor,
                                               constr_set.mat_int_finish,
                                               constr_set.osb_thick_in, constr_set.rigid_r,
                                               constr_set.mat_ext_finish, has_radiant_barrier,
                                               inside_film, outside_film, radiant_barrier_grade,
                                               roof.solar_absorptance, roof.emittance)
      else
        # Open cavity
        constr_sets = [
          GenericConstructionSet.new(10.0, 0.5, nil, mat_roofing), # w/R-10 rigid
          GenericConstructionSet.new(0.0, 0.5, nil, mat_roofing),  # Standard
          GenericConstructionSet.new(0.0, 0.0, nil, mat_roofing),  # Fallback
        ]
        match, constr_set, layer_r = Constructions.pick_generic_construction_set(assembly_r, constr_sets, inside_film, outside_film)

        cavity_r = 0
        cavity_ins_thick_in = 0
        framing_factor = 0
        framing_thick_in = 0

        Constructions.apply_open_cavity_roof(model, surfaces, "#{roof.id} construction",
                                             cavity_r, install_grade, cavity_ins_thick_in,
                                             framing_factor, framing_thick_in,
                                             constr_set.osb_thick_in, layer_r + constr_set.rigid_r,
                                             constr_set.mat_ext_finish, has_radiant_barrier,
                                             inside_film, outside_film, radiant_barrier_grade,
                                             roof.solar_absorptance, roof.emittance)
      end
      Constructions.check_surface_assembly_rvalue(runner, surfaces, inside_film, outside_film, assembly_r, match)
    end
  end

  def add_walls(runner, model, spaces)
    @hpxml_bldg.walls.each do |wall|
      next if wall.net_area < 1.0 # skip modeling net surface area for surfaces comprised entirely of subsurface area

      if wall.azimuth.nil?
        if wall.is_exterior
          azimuths = @default_azimuths # Model as four directions for average exterior incident solar
        else
          azimuths = [@default_azimuths[0]] # Arbitrary direction, doesn't receive exterior incident solar
        end
      else
        azimuths = [wall.azimuth]
      end

      surfaces = []

      azimuths.each do |azimuth|
        height = 8.0 * @ncfl_ag
        length = (wall.net_area / height) / azimuths.size
        z_origin = @foundation_top

        vertices = Geometry.create_wall_vertices(length, height, z_origin, azimuth)
        surface = OpenStudio::Model::Surface.new(vertices, model)
        surfaces << surface
        surface.additionalProperties.setFeature('Length', length)
        surface.additionalProperties.setFeature('Azimuth', azimuth)
        surface.additionalProperties.setFeature('Tilt', 90.0)
        surface.additionalProperties.setFeature('SurfaceType', 'Wall')
        if azimuths.size > 1
          surface.setName("#{wall.id}:#{azimuth}")
        else
          surface.setName(wall.id)
        end
        surface.setSurfaceType('Wall')
        set_surface_interior(model, spaces, surface, wall)
        set_surface_exterior(model, spaces, surface, wall)
        if wall.is_interior
          surface.setSunExposure('NoSun')
          surface.setWindExposure('NoWind')
        end
      end

      next if surfaces.empty?

      # Apply construction
      # The code below constructs a reasonable wall construction based on the
      # wall type while ensuring the correct assembly R-value.

      inside_film = Material.AirFilmVertical
      if wall.is_exterior
        outside_film = Material.AirFilmOutside
        mat_ext_finish = Material.ExteriorFinishMaterial(wall.siding)
      else
        outside_film = Material.AirFilmVertical
        mat_ext_finish = nil
      end
      if @apply_ashrae140_assumptions
        inside_film = Material.AirFilmVerticalASHRAE140
        outside_film = Material.AirFilmOutsideASHRAE140
      end
      mat_int_finish = Material.InteriorFinishMaterial(wall.interior_finish_type, wall.interior_finish_thickness)

      Constructions.apply_wall_construction(runner, model, surfaces, wall.id, wall.wall_type, wall.insulation_assembly_r_value,
                                            mat_int_finish, inside_film, outside_film, mat_ext_finish, wall.solar_absorptance,
                                            wall.emittance)
    end
  end

  def add_rim_joists(runner, model, spaces)
    @hpxml_bldg.rim_joists.each do |rim_joist|
      if rim_joist.azimuth.nil?
        if rim_joist.is_exterior
          azimuths = @default_azimuths # Model as four directions for average exterior incident solar
        else
          azimuths = [@default_azimuths[0]] # Arbitrary direction, doesn't receive exterior incident solar
        end
      else
        azimuths = [rim_joist.azimuth]
      end

      surfaces = []

      azimuths.each do |azimuth|
        height = 1.0
        length = (rim_joist.area / height) / azimuths.size
        z_origin = @foundation_top

        vertices = Geometry.create_wall_vertices(length, height, z_origin, azimuth)
        surface = OpenStudio::Model::Surface.new(vertices, model)
        surfaces << surface
        surface.additionalProperties.setFeature('Length', length)
        surface.additionalProperties.setFeature('Azimuth', azimuth)
        surface.additionalProperties.setFeature('Tilt', 90.0)
        surface.additionalProperties.setFeature('SurfaceType', 'RimJoist')
        if azimuths.size > 1
          surface.setName("#{rim_joist.id}:#{azimuth}")
        else
          surface.setName(rim_joist.id)
        end
        surface.setSurfaceType('Wall')
        set_surface_interior(model, spaces, surface, rim_joist)
        set_surface_exterior(model, spaces, surface, rim_joist)
        if rim_joist.is_interior
          surface.setSunExposure('NoSun')
          surface.setWindExposure('NoWind')
        end
      end

      # Apply construction

      inside_film = Material.AirFilmVertical
      if rim_joist.is_exterior
        outside_film = Material.AirFilmOutside
        mat_ext_finish = Material.ExteriorFinishMaterial(rim_joist.siding)
      else
        outside_film = Material.AirFilmVertical
        mat_ext_finish = nil
      end

      assembly_r = rim_joist.insulation_assembly_r_value

      constr_sets = [
        WoodStudConstructionSet.new(Material.Stud2x(2.0), 0.17, 20.0, 2.0, nil, mat_ext_finish),  # 2x4 + R20
        WoodStudConstructionSet.new(Material.Stud2x(2.0), 0.17, 10.0, 2.0, nil, mat_ext_finish),  # 2x4 + R10
        WoodStudConstructionSet.new(Material.Stud2x(2.0), 0.17, 0.0, 2.0, nil, mat_ext_finish),   # 2x4
        WoodStudConstructionSet.new(Material.Stud2x(2.0), 0.01, 0.0, 0.0, nil, mat_ext_finish),   # Fallback
      ]
      match, constr_set, cavity_r = Constructions.pick_wood_stud_construction_set(assembly_r, constr_sets, inside_film, outside_film)
      install_grade = 1

      Constructions.apply_rim_joist(model, surfaces, "#{rim_joist.id} construction",
                                    cavity_r, install_grade, constr_set.framing_factor,
                                    constr_set.mat_int_finish, constr_set.osb_thick_in,
                                    constr_set.rigid_r, constr_set.mat_ext_finish,
                                    inside_film, outside_film, rim_joist.solar_absorptance,
                                    rim_joist.emittance)
      Constructions.check_surface_assembly_rvalue(runner, surfaces, inside_film, outside_film, assembly_r, match)
    end
  end

  def add_floors(runner, model, spaces)
    @hpxml_bldg.floors.each do |floor|
      area = floor.area
      width = Math::sqrt(area)
      length = area / width
      if floor.interior_adjacent_to.include?('attic') || floor.exterior_adjacent_to.include?('attic')
        z_origin = @walls_top
      else
        z_origin = @foundation_top
      end

      if floor.is_ceiling
        vertices = Geometry.create_ceiling_vertices(length, width, z_origin, @default_azimuths)
        surface = OpenStudio::Model::Surface.new(vertices, model)
        surface.additionalProperties.setFeature('SurfaceType', 'Ceiling')
      else
        vertices = Geometry.create_floor_vertices(length, width, z_origin, @default_azimuths)
        surface = OpenStudio::Model::Surface.new(vertices, model)
        surface.additionalProperties.setFeature('SurfaceType', 'Floor')
      end
      surface.additionalProperties.setFeature('Tilt', 0.0)
      set_surface_interior(model, spaces, surface, floor)
      set_surface_exterior(model, spaces, surface, floor)
      surface.setName(floor.id)
      if floor.is_interior
        surface.setSunExposure('NoSun')
        surface.setWindExposure('NoWind')
      elsif floor.is_floor
        surface.setSunExposure('NoSun')
        if floor.exterior_adjacent_to == HPXML::LocationManufacturedHomeUnderBelly
          foundation = @hpxml_bldg.foundations.find { |x| x.to_location == floor.exterior_adjacent_to }
          if foundation.belly_wing_skirt_present
            surface.setWindExposure('NoWind')
          end
        end
      end

      # Apply construction

      if floor.is_ceiling
        if @apply_ashrae140_assumptions
          # Attic floor
          inside_film = Material.AirFilmFloorASHRAE140
          outside_film = Material.AirFilmFloorASHRAE140
        else
          inside_film = Material.AirFilmFloorAverage
          outside_film = Material.AirFilmFloorAverage
        end
        mat_int_finish_or_covering = Material.InteriorFinishMaterial(floor.interior_finish_type, floor.interior_finish_thickness)
      else # Floor
        if @apply_ashrae140_assumptions
          # Raised floor
          inside_film = Material.AirFilmFloorASHRAE140
          outside_film = Material.AirFilmFloorZeroWindASHRAE140
          surface.setWindExposure('NoWind')
          mat_int_finish_or_covering = Material.CoveringBare(1.0)
        else
          inside_film = Material.AirFilmFloorReduced
          if floor.is_exterior
            outside_film = Material.AirFilmOutside
          else
            outside_film = Material.AirFilmFloorReduced
          end
          if floor.interior_adjacent_to == HPXML::LocationConditionedSpace
            mat_int_finish_or_covering = Material.CoveringBare
          end
        end
      end

      Constructions.apply_floor_ceiling_construction(runner, model, [surface], floor.id, floor.floor_type, floor.is_ceiling, floor.insulation_assembly_r_value,
                                                     mat_int_finish_or_covering, inside_film, outside_film)
    end
  end

  def add_foundation_walls_slabs(runner, model, weather, spaces)
    foundation_types = @hpxml_bldg.slabs.map { |s| s.interior_adjacent_to }.uniq

    foundation_types.each do |foundation_type|
      # Get attached slabs/foundation walls
      slabs = []
      @hpxml_bldg.slabs.each do |slab|
        next unless slab.interior_adjacent_to == foundation_type

        slabs << slab
        slab.exposed_perimeter = [slab.exposed_perimeter, 1.0].max # minimum value to prevent error if no exposed slab
      end

      slabs.each do |slab|
        slab_frac = slab.exposed_perimeter / slabs.map { |s| s.exposed_perimeter }.sum
        ext_fnd_walls = slab.connected_foundation_walls.select { |fw| fw.net_area >= 1.0 && fw.is_exterior }

        if ext_fnd_walls.empty?
          # Slab w/o foundation walls
          add_foundation_slab(model, weather, spaces, slab, -1 * slab.depth_below_grade.to_f, slab.exposed_perimeter, nil)
        else
          # Slab w/ foundation walls
          ext_fnd_walls_length = ext_fnd_walls.map { |fw| fw.area / fw.height }.sum
          remaining_exposed_length = slab.exposed_perimeter

          # Since we don't know which FoundationWalls are adjacent to which Slabs, we apportion
          # each FoundationWall to each slab.
          ext_fnd_walls.each do |fnd_wall|
            # Both the foundation wall and slab must have same exposed length to prevent Kiva errors.
            # For the foundation wall, we are effectively modeling the net *exposed* area.
            fnd_wall_length = fnd_wall.area / fnd_wall.height
            apportioned_exposed_length = fnd_wall_length / ext_fnd_walls_length * slab.exposed_perimeter # Slab exposed perimeter apportioned to this foundation wall
            apportioned_total_length = fnd_wall_length * slab_frac # Foundation wall length apportioned to this slab
            exposed_length = [apportioned_exposed_length, apportioned_total_length].min
            remaining_exposed_length -= exposed_length

            kiva_foundation = add_foundation_wall(runner, model, spaces, fnd_wall, exposed_length, fnd_wall_length)
            add_foundation_slab(model, weather, spaces, slab, -1 * fnd_wall.depth_below_grade, exposed_length, kiva_foundation)
          end

          if remaining_exposed_length > 1 # Skip if a small length (e.g., due to rounding)
            # The slab's exposed perimeter exceeds the sum of attached exterior foundation wall lengths.
            # This may legitimately occur for a walkout basement, where a portion of the slab has no
            # adjacent foundation wall.
            add_foundation_slab(model, weather, spaces, slab, 0, remaining_exposed_length, nil)
          end
        end
      end

      # Interzonal foundation wall surfaces
      # The above-grade portion of these walls are modeled as EnergyPlus surfaces with standard adjacency.
      # The below-grade portion of these walls (in contact with ground) are not modeled, as Kiva does not
      # calculate heat flow between two zones through the ground.
      int_fnd_walls = @hpxml_bldg.foundation_walls.select { |fw| fw.is_interior && fw.interior_adjacent_to == foundation_type }
      int_fnd_walls.each do |fnd_wall|
        next unless fnd_wall.is_interior

        ag_height = fnd_wall.height - fnd_wall.depth_below_grade
        ag_net_area = fnd_wall.net_area * ag_height / fnd_wall.height
        next if ag_net_area < 1.0

        length = ag_net_area / ag_height
        z_origin = -1 * ag_height
        if fnd_wall.azimuth.nil?
          azimuth = @default_azimuths[0] # Arbitrary direction, doesn't receive exterior incident solar
        else
          azimuth = fnd_wall.azimuth
        end

        vertices = Geometry.create_wall_vertices(length, ag_height, z_origin, azimuth)
        surface = OpenStudio::Model::Surface.new(vertices, model)
        surface.additionalProperties.setFeature('Length', length)
        surface.additionalProperties.setFeature('Azimuth', azimuth)
        surface.additionalProperties.setFeature('Tilt', 90.0)
        surface.additionalProperties.setFeature('SurfaceType', 'FoundationWall')
        surface.setName(fnd_wall.id)
        surface.setSurfaceType('Wall')
        set_surface_interior(model, spaces, surface, fnd_wall)
        set_surface_exterior(model, spaces, surface, fnd_wall)
        surface.setSunExposure('NoSun')
        surface.setWindExposure('NoWind')

        # Apply construction

        wall_type = HPXML::WallTypeConcrete
        inside_film = Material.AirFilmVertical
        outside_film = Material.AirFilmVertical
        assembly_r = fnd_wall.insulation_assembly_r_value
        mat_int_finish = Material.InteriorFinishMaterial(fnd_wall.interior_finish_type, fnd_wall.interior_finish_thickness)
        if assembly_r.nil?
          concrete_thick_in = fnd_wall.thickness
          int_r = fnd_wall.insulation_interior_r_value
          ext_r = fnd_wall.insulation_exterior_r_value
          mat_concrete = Material.Concrete(concrete_thick_in)
          mat_int_finish_rvalue = mat_int_finish.nil? ? 0.0 : mat_int_finish.rvalue
          assembly_r = int_r + ext_r + mat_concrete.rvalue + mat_int_finish_rvalue + inside_film.rvalue + outside_film.rvalue
        end
        mat_ext_finish = nil

        Constructions.apply_wall_construction(runner, model, [surface], fnd_wall.id, wall_type, assembly_r,
                                              mat_int_finish, inside_film, outside_film, mat_ext_finish, nil, nil)
      end
    end
  end

  def add_foundation_wall(runner, model, spaces, foundation_wall, exposed_length, fnd_wall_length)
    exposed_fraction = exposed_length / fnd_wall_length
    net_exposed_area = foundation_wall.net_area * exposed_fraction
    gross_exposed_area = foundation_wall.area * exposed_fraction
    height = foundation_wall.height
    height_ag = height - foundation_wall.depth_below_grade
    z_origin = -1 * foundation_wall.depth_below_grade
    if foundation_wall.azimuth.nil?
      azimuth = @default_azimuths[0] # Arbitrary; solar incidence in Kiva is applied as an orientation average (to the above grade portion of the wall)
    else
      azimuth = foundation_wall.azimuth
    end

    return if exposed_length < 0.1 # Avoid Kiva error if exposed wall length is too small

    if gross_exposed_area > net_exposed_area
      # Create a "notch" in the wall to account for the subsurfaces. This ensures that
      # we preserve the appropriate wall height, length, and area for Kiva.
      subsurface_area = gross_exposed_area - net_exposed_area
    else
      subsurface_area = 0
    end

    vertices = Geometry.create_wall_vertices(exposed_length, height, z_origin, azimuth, subsurface_area: subsurface_area)
    surface = OpenStudio::Model::Surface.new(vertices, model)
    surface.additionalProperties.setFeature('Length', exposed_length)
    surface.additionalProperties.setFeature('Azimuth', azimuth)
    surface.additionalProperties.setFeature('Tilt', 90.0)
    surface.additionalProperties.setFeature('SurfaceType', 'FoundationWall')
    surface.setName(foundation_wall.id)
    surface.setSurfaceType('Wall')
    set_surface_interior(model, spaces, surface, foundation_wall)
    set_surface_exterior(model, spaces, surface, foundation_wall)

    assembly_r = foundation_wall.insulation_assembly_r_value
    mat_int_finish = Material.InteriorFinishMaterial(foundation_wall.interior_finish_type, foundation_wall.interior_finish_thickness)
    mat_wall = Material.FoundationWallMaterial(foundation_wall.type, foundation_wall.thickness)
    if not assembly_r.nil?
      ext_rigid_height = height
      ext_rigid_offset = 0.0
      inside_film = Material.AirFilmVertical

      mat_int_finish_rvalue = mat_int_finish.nil? ? 0.0 : mat_int_finish.rvalue
      ext_rigid_r = assembly_r - mat_wall.rvalue - mat_int_finish_rvalue - inside_film.rvalue
      int_rigid_r = 0.0
      if ext_rigid_r < 0 # Try without interior finish
        mat_int_finish = nil
        ext_rigid_r = assembly_r - mat_wall.rvalue - inside_film.rvalue
      end
      if (ext_rigid_r > 0) && (ext_rigid_r < 0.1)
        ext_rigid_r = 0.0 # Prevent tiny strip of insulation
      end
      if ext_rigid_r < 0
        ext_rigid_r = 0.0
        match = false
      else
        match = true
      end
    else
      ext_rigid_offset = foundation_wall.insulation_exterior_distance_to_top
      ext_rigid_height = foundation_wall.insulation_exterior_distance_to_bottom - ext_rigid_offset
      ext_rigid_r = foundation_wall.insulation_exterior_r_value
      int_rigid_offset = foundation_wall.insulation_interior_distance_to_top
      int_rigid_height = foundation_wall.insulation_interior_distance_to_bottom - int_rigid_offset
      int_rigid_r = foundation_wall.insulation_interior_r_value
    end

    soil_k_in = UnitConversions.convert(@hpxml_bldg.site.ground_conductivity, 'ft', 'in')

    Constructions.apply_foundation_wall(model, [surface], "#{foundation_wall.id} construction",
                                        ext_rigid_offset, int_rigid_offset, ext_rigid_height, int_rigid_height,
                                        ext_rigid_r, int_rigid_r, mat_int_finish, mat_wall, height_ag,
                                        soil_k_in)

    if not assembly_r.nil?
      Constructions.check_surface_assembly_rvalue(runner, [surface], inside_film, nil, assembly_r, match)
    end

    return surface.adjacentFoundation.get
  end

  def add_foundation_slab(model, weather, spaces, slab, z_origin, exposed_length, kiva_foundation)
    exposed_fraction = exposed_length / slab.exposed_perimeter
    slab_tot_perim = exposed_length
    slab_area = slab.area * exposed_fraction
    if slab_tot_perim**2 - 16.0 * slab_area <= 0
      # Cannot construct rectangle with this perimeter/area. Some of the
      # perimeter is presumably not exposed, so bump up perimeter value.
      slab_tot_perim = Math.sqrt(16.0 * slab_area)
    end
    sqrt_term = [slab_tot_perim**2 - 16.0 * slab_area, 0.0].max
    slab_length = slab_tot_perim / 4.0 + Math.sqrt(sqrt_term) / 4.0
    slab_width = slab_tot_perim / 4.0 - Math.sqrt(sqrt_term) / 4.0

    vertices = Geometry.create_floor_vertices(slab_length, slab_width, z_origin, @default_azimuths)
    surface = OpenStudio::Model::Surface.new(vertices, model)
    surface.setName(slab.id)
    surface.setSurfaceType('Floor')
    surface.setOutsideBoundaryCondition('Foundation')
    surface.additionalProperties.setFeature('SurfaceType', 'Slab')
    set_surface_interior(model, spaces, surface, slab)
    surface.setSunExposure('NoSun')
    surface.setWindExposure('NoWind')

    slab_perim_r = slab.perimeter_insulation_r_value
    slab_perim_depth = slab.perimeter_insulation_depth
    if (slab_perim_r == 0) || (slab_perim_depth == 0)
      slab_perim_r = 0
      slab_perim_depth = 0
    end

    if slab.under_slab_insulation_spans_entire_slab
      slab_whole_r = slab.under_slab_insulation_r_value
      slab_under_r = 0
      slab_under_width = 0
    else
      slab_under_r = slab.under_slab_insulation_r_value
      slab_under_width = slab.under_slab_insulation_width
      if (slab_under_r == 0) || (slab_under_width == 0)
        slab_under_r = 0
        slab_under_width = 0
      end
      slab_whole_r = 0
    end
    if slab_under_r + slab_whole_r > 0
      slab_gap_r = 5.0 # Assume gap insulation when insulation under slab is present
    else
      slab_gap_r = 0
    end

    mat_carpet = nil
    if (slab.carpet_fraction > 0) && (slab.carpet_r_value > 0)
      mat_carpet = Material.CoveringBare(slab.carpet_fraction,
                                         slab.carpet_r_value)
    end
    soil_k_in = UnitConversions.convert(@hpxml_bldg.site.ground_conductivity, 'ft', 'in')

    Constructions.apply_foundation_slab(model, surface, "#{slab.id} construction",
                                        slab_under_r, slab_under_width, slab_gap_r, slab_perim_r,
                                        slab_perim_depth, slab_whole_r, slab.thickness,
                                        exposed_length, mat_carpet, soil_k_in, kiva_foundation)

    kiva_foundation = surface.adjacentFoundation.get

    foundation_walls_insulated = false
    foundation_ceiling_insulated = false
    @hpxml_bldg.foundation_walls.each do |fnd_wall|
      next unless fnd_wall.interior_adjacent_to == slab.interior_adjacent_to
      next unless fnd_wall.exterior_adjacent_to == HPXML::LocationGround

      if fnd_wall.insulation_assembly_r_value.to_f > 5
        foundation_walls_insulated = true
      elsif fnd_wall.insulation_exterior_r_value.to_f + fnd_wall.insulation_interior_r_value.to_f > 0
        foundation_walls_insulated = true
      end
    end
    @hpxml_bldg.floors.each do |floor|
      next unless floor.interior_adjacent_to == HPXML::LocationConditionedSpace
      next unless floor.exterior_adjacent_to == slab.interior_adjacent_to

      if floor.insulation_assembly_r_value > 5
        foundation_ceiling_insulated = true
      end
    end

    Constructions.apply_kiva_initial_temp(kiva_foundation, slab, weather,
                                          spaces[HPXML::LocationConditionedSpace].thermalZone.get,
                                          @hpxml_header.sim_begin_month, @hpxml_header.sim_begin_day,
                                          @hpxml_header.sim_calendar_year, @schedules_file,
                                          foundation_walls_insulated, foundation_ceiling_insulated)

    return kiva_foundation
  end

  def add_conditioned_floor_area(model, spaces)
    # Check if we need to add floors between conditioned spaces (e.g., between first
    # and second story or conditioned basement ceiling).
    # This ensures that the E+ reported Conditioned Floor Area is correct.

    sum_cfa = 0.0
    @hpxml_bldg.floors.each do |floor|
      next unless floor.is_floor
      next unless [HPXML::LocationConditionedSpace, HPXML::LocationBasementConditioned].include?(floor.interior_adjacent_to) ||
                  [HPXML::LocationConditionedSpace, HPXML::LocationBasementConditioned].include?(floor.exterior_adjacent_to)

      sum_cfa += floor.area
    end
    @hpxml_bldg.slabs.each do |slab|
      next unless [HPXML::LocationConditionedSpace, HPXML::LocationBasementConditioned].include? slab.interior_adjacent_to

      sum_cfa += slab.area
    end

    addtl_cfa = @cfa - sum_cfa

    fail if addtl_cfa < -1.0 # Allow some rounding; EPvalidator.xml should prevent this

    return unless addtl_cfa > 1.0 # Allow some rounding

    floor_width = Math::sqrt(addtl_cfa)
    floor_length = addtl_cfa / floor_width
    z_origin = @foundation_top + 8.0 * (@ncfl_ag - 1)

    # Add floor surface
    vertices = Geometry.create_floor_vertices(floor_length, floor_width, z_origin, @default_azimuths)
    floor_surface = OpenStudio::Model::Surface.new(vertices, model)

    floor_surface.setSunExposure('NoSun')
    floor_surface.setWindExposure('NoWind')
    floor_surface.setName('inferred conditioned floor')
    floor_surface.setSurfaceType('Floor')
    floor_surface.setSpace(create_or_get_space(model, spaces, HPXML::LocationConditionedSpace))
    floor_surface.setOutsideBoundaryCondition('Adiabatic')
    floor_surface.additionalProperties.setFeature('SurfaceType', 'InferredFloor')
    floor_surface.additionalProperties.setFeature('Tilt', 0.0)

    # Add ceiling surface
    vertices = Geometry.create_ceiling_vertices(floor_length, floor_width, z_origin, @default_azimuths)
    ceiling_surface = OpenStudio::Model::Surface.new(vertices, model)

    ceiling_surface.setSunExposure('NoSun')
    ceiling_surface.setWindExposure('NoWind')
    ceiling_surface.setName('inferred conditioned ceiling')
    ceiling_surface.setSurfaceType('RoofCeiling')
    ceiling_surface.setSpace(create_or_get_space(model, spaces, HPXML::LocationConditionedSpace))
    ceiling_surface.setOutsideBoundaryCondition('Adiabatic')
    ceiling_surface.additionalProperties.setFeature('SurfaceType', 'InferredCeiling')
    ceiling_surface.additionalProperties.setFeature('Tilt', 0.0)

    # Apply Construction
    apply_adiabatic_construction(model, [floor_surface, ceiling_surface], 'floor')
  end

  def add_thermal_mass(model, spaces)
    if @apply_ashrae140_assumptions
      # 1024 ft2 of interior partition wall mass, no furniture mass
      mat_int_finish = Material.InteriorFinishMaterial(HPXML::InteriorFinishGypsumBoard, 0.5)
      partition_wall_area = 1024.0 * 2 # Exposed partition wall area (both sides)
      Constructions.apply_partition_walls(model, 'PartitionWallConstruction', mat_int_finish, partition_wall_area, spaces)
    else
      mat_int_finish = Material.InteriorFinishMaterial(@hpxml_bldg.partition_wall_mass.interior_finish_type, @hpxml_bldg.partition_wall_mass.interior_finish_thickness)
      partition_wall_area = @hpxml_bldg.partition_wall_mass.area_fraction * @cfa # Exposed partition wall area (both sides)
      Constructions.apply_partition_walls(model, 'PartitionWallConstruction', mat_int_finish, partition_wall_area, spaces)

      Constructions.apply_furniture(model, @hpxml_bldg.furniture_mass, spaces)
    end
  end

  def add_cooling_season(model, weather)
    # Create cooling season schedule
    # Applies to natural ventilation and calculation of component loads, not HVAC equipment
    # Uses BAHSP cooling season, not user-specified cooling season (which may be, e.g., year-round)
    _, default_cooling_months = HVAC.get_default_heating_and_cooling_seasons(weather)

    clg_season_sch = MonthWeekdayWeekendSchedule.new(model, 'cooling season schedule', Array.new(24, 1), Array.new(24, 1), default_cooling_months, Constants.ScheduleTypeLimitsFraction)
    @clg_ssn_sensor = OpenStudio::Model::EnergyManagementSystemSensor.new(model, 'Schedule Value')
    @clg_ssn_sensor.setName('cool_season')
    @clg_ssn_sensor.setKeyName(clg_season_sch.schedule.name.to_s)
  end

  def add_windows(model, spaces)
    # We already stored @fraction_of_windows_operable, so lets remove the
    # fraction_operable properties from windows and re-collapse the enclosure
    # so as to prevent potentially modeling multiple identical windows in E+,
    # which can increase simulation runtime.
    @hpxml_bldg.windows.each do |window|
      window.fraction_operable = nil
    end
    @hpxml_bldg.collapse_enclosure_surfaces()

    shading_schedules = {}

    surfaces = []
    @hpxml_bldg.windows.each do |window|
      window_height = 4.0 # ft, default

      overhang_depth = nil
      if (not window.overhangs_depth.nil?) && (window.overhangs_depth > 0)
        overhang_depth = window.overhangs_depth
        overhang_distance_to_top = window.overhangs_distance_to_top_of_window
        overhang_distance_to_bottom = window.overhangs_distance_to_bottom_of_window
        window_height = overhang_distance_to_bottom - overhang_distance_to_top
      end

      window_length = window.area / window_height
      z_origin = @foundation_top

      ufactor, shgc = Constructions.get_ufactor_shgc_adjusted_by_storms(window.storm_type, window.ufactor, window.shgc)

      if window.is_exterior

        # Create parent surface slightly bigger than window
        vertices = Geometry.create_wall_vertices(window_length, window_height, z_origin, window.azimuth, add_buffer: true)
        surface = OpenStudio::Model::Surface.new(vertices, model)

        surface.additionalProperties.setFeature('Length', window_length)
        surface.additionalProperties.setFeature('Azimuth', window.azimuth)
        surface.additionalProperties.setFeature('Tilt', 90.0)
        surface.additionalProperties.setFeature('SurfaceType', 'Window')
        surface.setName("surface #{window.id}")
        surface.setSurfaceType('Wall')
        set_surface_interior(model, spaces, surface, window.wall)

        vertices = Geometry.create_wall_vertices(window_length, window_height, z_origin, window.azimuth)
        sub_surface = OpenStudio::Model::SubSurface.new(vertices, model)
        sub_surface.setName(window.id)
        sub_surface.setSurface(surface)
        sub_surface.setSubSurfaceType('FixedWindow')

        set_subsurface_exterior(surface, spaces, model, window.wall)
        surfaces << surface

        if not overhang_depth.nil?
          overhang = sub_surface.addOverhang(UnitConversions.convert(overhang_depth, 'ft', 'm'), UnitConversions.convert(overhang_distance_to_top, 'ft', 'm'))
          overhang.get.setName("#{sub_surface.name} overhangs")
        end

        # Apply construction
        Constructions.apply_window(model, sub_surface, 'WindowConstruction', ufactor, shgc)

        # Apply interior/exterior shading (as needed)
        Constructions.apply_window_skylight_shading(model, window, sub_surface, shading_schedules, @hpxml_header, @hpxml_bldg)
      else
        # Window is on an interior surface, which E+ does not allow. Model
        # as a door instead so that we can get the appropriate conduction
        # heat transfer; there is no solar gains anyway.

        # Create parent surface slightly bigger than window
        vertices = Geometry.create_wall_vertices(window_length, window_height, z_origin, window.azimuth, add_buffer: true)
        surface = OpenStudio::Model::Surface.new(vertices, model)

        surface.additionalProperties.setFeature('Length', window_length)
        surface.additionalProperties.setFeature('Azimuth', window.azimuth)
        surface.additionalProperties.setFeature('Tilt', 90.0)
        surface.additionalProperties.setFeature('SurfaceType', 'Door')
        surface.setName("surface #{window.id}")
        surface.setSurfaceType('Wall')
        set_surface_interior(model, spaces, surface, window.wall)

        vertices = Geometry.create_wall_vertices(window_length, window_height, z_origin, window.azimuth)
        sub_surface = OpenStudio::Model::SubSurface.new(vertices, model)
        sub_surface.setName(window.id)
        sub_surface.setSurface(surface)
        sub_surface.setSubSurfaceType('Door')

        set_subsurface_exterior(surface, spaces, model, window.wall)
        surfaces << surface

        # Apply construction
        inside_film = Material.AirFilmVertical
        outside_film = Material.AirFilmVertical
        Constructions.apply_door(model, [sub_surface], 'Window', ufactor, inside_film, outside_film)
      end
    end

    apply_adiabatic_construction(model, surfaces, 'wall')
  end

  def add_skylights(model, spaces)
    surfaces = []
    shading_schedules = {}

    @hpxml_bldg.skylights.each do |skylight|
      tilt = skylight.roof.pitch / 12.0
      width = Math::sqrt(skylight.area)
      length = skylight.area / width
      z_origin = @walls_top + 0.5 * Math.sin(Math.atan(tilt)) * width

      ufactor, shgc = Constructions.get_ufactor_shgc_adjusted_by_storms(skylight.storm_type, skylight.ufactor, skylight.shgc)

      # Create parent surface slightly bigger than skylight
      vertices = Geometry.create_roof_vertices(length, width, z_origin, skylight.azimuth, tilt, add_buffer: true)
      surface = OpenStudio::Model::Surface.new(vertices, model)
      surface.additionalProperties.setFeature('Length', length)
      surface.additionalProperties.setFeature('Width', width)
      surface.additionalProperties.setFeature('Azimuth', skylight.azimuth)
      surface.additionalProperties.setFeature('Tilt', tilt)
      surface.additionalProperties.setFeature('SurfaceType', 'Skylight')
      surface.setName("surface #{skylight.id}")
      surface.setSurfaceType('RoofCeiling')
      surface.setSpace(create_or_get_space(model, spaces, HPXML::LocationConditionedSpace)) # Ensures it is included in Manual J sizing
      surface.setOutsideBoundaryCondition('Outdoors') # cannot be adiabatic because subsurfaces won't be created
      surfaces << surface

      vertices = Geometry.create_roof_vertices(length, width, z_origin, skylight.azimuth, tilt)
      sub_surface = OpenStudio::Model::SubSurface.new(vertices, model)
      sub_surface.setName(skylight.id)
      sub_surface.setSurface(surface)
      sub_surface.setSubSurfaceType('Skylight')

      # Apply construction
      Constructions.apply_skylight(model, sub_surface, 'SkylightConstruction', ufactor, shgc)

      # Apply interior/exterior shading (as needed)
      Constructions.apply_window_skylight_shading(model, skylight, sub_surface, shading_schedules, @hpxml_header, @hpxml_bldg)
    end

    apply_adiabatic_construction(model, surfaces, 'roof')
  end

  def add_doors(model, spaces)
    surfaces = []
    @hpxml_bldg.doors.each do |door|
      door_height = 6.67 # ft
      door_length = door.area / door_height
      z_origin = @foundation_top

      # Create parent surface slightly bigger than door
      vertices = Geometry.create_wall_vertices(door_length, door_height, z_origin, door.azimuth, add_buffer: true)
      surface = OpenStudio::Model::Surface.new(vertices, model)

      surface.additionalProperties.setFeature('Length', door_length)
      surface.additionalProperties.setFeature('Azimuth', door.azimuth)
      surface.additionalProperties.setFeature('Tilt', 90.0)
      surface.additionalProperties.setFeature('SurfaceType', 'Door')
      surface.setName("surface #{door.id}")
      surface.setSurfaceType('Wall')
      set_surface_interior(model, spaces, surface, door.wall)

      vertices = Geometry.create_wall_vertices(door_length, door_height, z_origin, door.azimuth)
      sub_surface = OpenStudio::Model::SubSurface.new(vertices, model)
      sub_surface.setName(door.id)
      sub_surface.setSurface(surface)
      sub_surface.setSubSurfaceType('Door')

      set_subsurface_exterior(surface, spaces, model, door.wall)
      surfaces << surface

      # Apply construction
      ufactor = 1.0 / door.r_value
      inside_film = Material.AirFilmVertical
      if door.wall.is_exterior
        outside_film = Material.AirFilmOutside
      else
        outside_film = Material.AirFilmVertical
      end
      Constructions.apply_door(model, [sub_surface], 'Door', ufactor, inside_film, outside_film)
    end

    apply_adiabatic_construction(model, surfaces, 'wall')
  end

  def apply_adiabatic_construction(model, surfaces, type)
    # Arbitrary construction for heat capacitance.
    # Only applies to surfaces where outside boundary conditioned is
    # adiabatic or surface net area is near zero.
    return if surfaces.empty?

    if type == 'wall'
      mat_int_finish = Material.InteriorFinishMaterial(HPXML::InteriorFinishGypsumBoard, 0.5)
      mat_ext_finish = Material.ExteriorFinishMaterial(HPXML::SidingTypeWood)
      Constructions.apply_wood_stud_wall(model, surfaces, 'AdiabaticWallConstruction',
                                         0, 1, 3.5, true, 0.1, mat_int_finish, 0, 99, mat_ext_finish,
                                         Material.AirFilmVertical, Material.AirFilmVertical)
    elsif type == 'floor'
      Constructions.apply_wood_frame_floor_ceiling(model, surfaces, 'AdiabaticFloorConstruction', false,
                                                   0, 1, 0.07, 5.5, 0.75, 99, Material.CoveringBare,
                                                   Material.AirFilmFloorReduced, Material.AirFilmFloorReduced)
    elsif type == 'roof'
      Constructions.apply_open_cavity_roof(model, surfaces, 'AdiabaticRoofConstruction',
                                           0, 1, 7.25, 0.07, 7.25, 0.75, 99,
                                           Material.RoofMaterial(HPXML::RoofTypeAsphaltShingles),
                                           false, Material.AirFilmOutside,
                                           Material.AirFilmRoof(Geometry.get_roof_pitch(surfaces)), nil)
    end
  end

  def add_hot_water_and_appliances(runner, model, weather, spaces)
    # Assign spaces
    @hpxml_bldg.clothes_washers.each do |clothes_washer|
      clothes_washer.additional_properties.space = get_space_from_location(clothes_washer.location, spaces)
    end
    @hpxml_bldg.clothes_dryers.each do |clothes_dryer|
      clothes_dryer.additional_properties.space = get_space_from_location(clothes_dryer.location, spaces)
    end
    @hpxml_bldg.dishwashers.each do |dishwasher|
      dishwasher.additional_properties.space = get_space_from_location(dishwasher.location, spaces)
    end
    @hpxml_bldg.refrigerators.each do |refrigerator|
      refrigerator.additional_properties.space = get_space_from_location(refrigerator.location, spaces)
    end
    @hpxml_bldg.freezers.each do |freezer|
      freezer.additional_properties.space = get_space_from_location(freezer.location, spaces)
    end
    @hpxml_bldg.cooking_ranges.each do |cooking_range|
      cooking_range.additional_properties.space = get_space_from_location(cooking_range.location, spaces)
    end

    # Distribution
    if @hpxml_bldg.water_heating_systems.size > 0
      hot_water_distribution = @hpxml_bldg.hot_water_distributions[0]
    end

    # Solar thermal system
    solar_thermal_system = nil
    if @hpxml_bldg.solar_thermal_systems.size > 0
      solar_thermal_system = @hpxml_bldg.solar_thermal_systems[0]
    end

    # Water Heater
    unavailable_periods = Schedule.get_unavailable_periods(runner, SchedulesFile::ColumnWaterHeater, @hpxml_header.unavailable_periods)
    unit_multiplier = @hpxml_bldg.building_construction.number_of_units
    has_uncond_bsmnt = @hpxml_bldg.has_location(HPXML::LocationBasementUnconditioned)
    plantloop_map = {}
    @hpxml_bldg.water_heating_systems.each do |water_heating_system|
      loc_space, loc_schedule = get_space_or_schedule_from_location(water_heating_system.location, model, spaces)

      ec_adj = HotWaterAndAppliances.get_dist_energy_consumption_adjustment(has_uncond_bsmnt, @cfa, @ncfl, water_heating_system, hot_water_distribution)

      sys_id = water_heating_system.id
      if water_heating_system.water_heater_type == HPXML::WaterHeaterTypeStorage
        plantloop_map[sys_id] = Waterheater.apply_tank(model, runner, loc_space, loc_schedule, water_heating_system, ec_adj, solar_thermal_system, @eri_version, @schedules_file, unavailable_periods, unit_multiplier)
      elsif water_heating_system.water_heater_type == HPXML::WaterHeaterTypeTankless
        plantloop_map[sys_id] = Waterheater.apply_tankless(model, runner, loc_space, loc_schedule, water_heating_system, ec_adj, solar_thermal_system, @eri_version, @schedules_file, unavailable_periods, unit_multiplier)
      elsif water_heating_system.water_heater_type == HPXML::WaterHeaterTypeHeatPump
        conditioned_zone = spaces[HPXML::LocationConditionedSpace].thermalZone.get
        plantloop_map[sys_id] = Waterheater.apply_heatpump(model, runner, loc_space, loc_schedule, weather, water_heating_system, ec_adj, solar_thermal_system, conditioned_zone, @eri_version, @schedules_file, unavailable_periods, unit_multiplier)
      elsif [HPXML::WaterHeaterTypeCombiStorage, HPXML::WaterHeaterTypeCombiTankless].include? water_heating_system.water_heater_type
        plantloop_map[sys_id] = Waterheater.apply_combi(model, runner, loc_space, loc_schedule, water_heating_system, ec_adj, solar_thermal_system, @eri_version, @schedules_file, unavailable_periods, unit_multiplier)
      else
        fail "Unhandled water heater (#{water_heating_system.water_heater_type})."
      end
    end

    # Hot water fixtures and appliances
    HotWaterAndAppliances.apply(model, runner, @hpxml_header, @hpxml_bldg, weather, spaces, hot_water_distribution,
                                solar_thermal_system, @eri_version, @schedules_file, plantloop_map,
                                @hpxml_header.unavailable_periods, @hpxml_bldg.building_construction.number_of_units)

    if (not solar_thermal_system.nil?) && (not solar_thermal_system.collector_area.nil?) # Detailed solar water heater
      loc_space, loc_schedule = get_space_or_schedule_from_location(solar_thermal_system.water_heating_system.location, model, spaces)
      Waterheater.apply_solar_thermal(model, loc_space, loc_schedule, solar_thermal_system, plantloop_map, unit_multiplier)
    end

    # Add combi-system EMS program with water use equipment information
    Waterheater.apply_combi_system_EMS(model, @hpxml_bldg.water_heating_systems, plantloop_map)
  end

  def add_cooling_system(model, weather, spaces, airloop_map)
    conditioned_zone = spaces[HPXML::LocationConditionedSpace].thermalZone.get

    HVAC.get_hpxml_hvac_systems(@hpxml_bldg).each do |hvac_system|
      next if hvac_system[:cooling].nil?
      next unless hvac_system[:cooling].is_a? HPXML::CoolingSystem

      cooling_system = hvac_system[:cooling]
      heating_system = hvac_system[:heating]

      check_distribution_system(cooling_system.distribution_system, cooling_system.cooling_system_type)

      # Calculate cooling sequential load fractions
      sequential_cool_load_fracs = HVAC.calc_sequential_load_fractions(cooling_system.fraction_cool_load_served.to_f, @remaining_cool_load_frac, @cooling_days)
      @remaining_cool_load_frac -= cooling_system.fraction_cool_load_served.to_f

      # Calculate heating sequential load fractions
      if not heating_system.nil?
        sequential_heat_load_fracs = HVAC.calc_sequential_load_fractions(heating_system.fraction_heat_load_served, @remaining_heat_load_frac, @heating_days)
        @remaining_heat_load_frac -= heating_system.fraction_heat_load_served
      elsif cooling_system.has_integrated_heating
        sequential_heat_load_fracs = HVAC.calc_sequential_load_fractions(cooling_system.integrated_heating_system_fraction_heat_load_served, @remaining_heat_load_frac, @heating_days)
        @remaining_heat_load_frac -= cooling_system.integrated_heating_system_fraction_heat_load_served
      else
        sequential_heat_load_fracs = [0]
      end

      sys_id = cooling_system.id
      if [HPXML::HVACTypeCentralAirConditioner,
          HPXML::HVACTypeRoomAirConditioner,
          HPXML::HVACTypeMiniSplitAirConditioner,
          HPXML::HVACTypePTAC].include? cooling_system.cooling_system_type

<<<<<<< HEAD
        airloop_map[sys_id] = HVAC.apply_air_source_hvac_systems(model, cooling_system, heating_system,
                                                                 sequential_cool_load_fracs, sequential_heat_load_fracs,
                                                                 living_zone, @hvac_unavailable_periods, @schedules_file)
=======
        airloop_map[sys_id] = HVAC.apply_air_source_hvac_systems(model, cooling_system, heating_system, sequential_cool_load_fracs, sequential_heat_load_fracs,
                                                                 weather.data.AnnualMaxDrybulb, weather.data.AnnualMinDrybulb,
                                                                 conditioned_zone, @hvac_unavailable_periods)
>>>>>>> 64e6acc5

      elsif [HPXML::HVACTypeEvaporativeCooler].include? cooling_system.cooling_system_type

        airloop_map[sys_id] = HVAC.apply_evaporative_cooler(model, cooling_system, sequential_cool_load_fracs,
                                                            conditioned_zone, @hvac_unavailable_periods,
                                                            @hpxml_bldg.building_construction.number_of_units)
      end
    end
  end

  def add_heating_system(runner, model, weather, spaces, airloop_map)
    conditioned_zone = spaces[HPXML::LocationConditionedSpace].thermalZone.get

    HVAC.get_hpxml_hvac_systems(@hpxml_bldg).each do |hvac_system|
      next if hvac_system[:heating].nil?
      next unless hvac_system[:heating].is_a? HPXML::HeatingSystem

      cooling_system = hvac_system[:cooling]
      heating_system = hvac_system[:heating]

      check_distribution_system(heating_system.distribution_system, heating_system.heating_system_type)

      if (heating_system.heating_system_type == HPXML::HVACTypeFurnace) && (not cooling_system.nil?)
        next # Already processed combined AC+furnace
      end

      # Calculate heating sequential load fractions
      if heating_system.is_heat_pump_backup_system
        # Heating system will be last in the EquipmentList and should meet entirety of
        # remaining load during the heating season.
        sequential_heat_load_fracs = @heating_days.map(&:to_f)
        if not heating_system.fraction_heat_load_served.nil?
          fail 'Heat pump backup system cannot have a fraction heat load served specified.'
        end
      else
        sequential_heat_load_fracs = HVAC.calc_sequential_load_fractions(heating_system.fraction_heat_load_served, @remaining_heat_load_frac, @heating_days)
        @remaining_heat_load_frac -= heating_system.fraction_heat_load_served
      end

      sys_id = heating_system.id
      if [HPXML::HVACTypeFurnace].include? heating_system.heating_system_type

<<<<<<< HEAD
        airloop_map[sys_id] = HVAC.apply_air_source_hvac_systems(model, nil, heating_system,
                                                                 [0], sequential_heat_load_fracs,
                                                                 living_zone, @hvac_unavailable_periods, @schedules_file)
=======
        airloop_map[sys_id] = HVAC.apply_air_source_hvac_systems(model, nil, heating_system, [0], sequential_heat_load_fracs,
                                                                 weather.data.AnnualMaxDrybulb, weather.data.AnnualMinDrybulb,
                                                                 conditioned_zone, @hvac_unavailable_periods)
>>>>>>> 64e6acc5

      elsif [HPXML::HVACTypeBoiler].include? heating_system.heating_system_type

        airloop_map[sys_id] = HVAC.apply_boiler(model, runner, heating_system, sequential_heat_load_fracs, conditioned_zone,
                                                @hvac_unavailable_periods)

      elsif [HPXML::HVACTypeElectricResistance].include? heating_system.heating_system_type

        HVAC.apply_electric_baseboard(model, heating_system,
                                      sequential_heat_load_fracs, conditioned_zone, @hvac_unavailable_periods)

      elsif [HPXML::HVACTypeStove,
             HPXML::HVACTypeSpaceHeater,
             HPXML::HVACTypeWallFurnace,
             HPXML::HVACTypeFloorFurnace,
             HPXML::HVACTypeFireplace].include? heating_system.heating_system_type

        HVAC.apply_unit_heater(model, heating_system,
                               sequential_heat_load_fracs, conditioned_zone, @hvac_unavailable_periods)
      end

      next unless heating_system.is_heat_pump_backup_system

      # Store OS object for later use
      equipment_list = model.getZoneHVACEquipmentLists.find { |el| el.thermalZone == conditioned_zone }
      @heat_pump_backup_system_object = equipment_list.equipment[-1]
    end
  end

  def add_heat_pump(runner, model, weather, spaces, airloop_map)
    conditioned_zone = spaces[HPXML::LocationConditionedSpace].thermalZone.get

    HVAC.get_hpxml_hvac_systems(@hpxml_bldg).each do |hvac_system|
      next if hvac_system[:cooling].nil?
      next unless hvac_system[:cooling].is_a? HPXML::HeatPump

      heat_pump = hvac_system[:cooling]

      check_distribution_system(heat_pump.distribution_system, heat_pump.heat_pump_type)

      # Calculate heating sequential load fractions
      sequential_heat_load_fracs = HVAC.calc_sequential_load_fractions(heat_pump.fraction_heat_load_served, @remaining_heat_load_frac, @heating_days)
      @remaining_heat_load_frac -= heat_pump.fraction_heat_load_served

      # Calculate cooling sequential load fractions
      sequential_cool_load_fracs = HVAC.calc_sequential_load_fractions(heat_pump.fraction_cool_load_served, @remaining_cool_load_frac, @cooling_days)
      @remaining_cool_load_frac -= heat_pump.fraction_cool_load_served

      sys_id = heat_pump.id
      if [HPXML::HVACTypeHeatPumpWaterLoopToAir].include? heat_pump.heat_pump_type

        airloop_map[sys_id] = HVAC.apply_water_loop_to_air_heat_pump(model, heat_pump,
                                                                     sequential_heat_load_fracs, sequential_cool_load_fracs,
                                                                     conditioned_zone, @hvac_unavailable_periods)

      elsif [HPXML::HVACTypeHeatPumpAirToAir,
             HPXML::HVACTypeHeatPumpMiniSplit,
             HPXML::HVACTypeHeatPumpPTHP,
             HPXML::HVACTypeHeatPumpRoom].include? heat_pump.heat_pump_type
<<<<<<< HEAD
        airloop_map[sys_id] = HVAC.apply_air_source_hvac_systems(model, heat_pump, heat_pump,
                                                                 sequential_cool_load_fracs, sequential_heat_load_fracs,
                                                                 living_zone, @hvac_unavailable_periods, @schedules_file)
=======
        airloop_map[sys_id] = HVAC.apply_air_source_hvac_systems(model, heat_pump, heat_pump, sequential_cool_load_fracs, sequential_heat_load_fracs,
                                                                 weather.data.AnnualMaxDrybulb, weather.data.AnnualMinDrybulb,
                                                                 conditioned_zone, @hvac_unavailable_periods)
>>>>>>> 64e6acc5
      elsif [HPXML::HVACTypeHeatPumpGroundToAir].include? heat_pump.heat_pump_type

        airloop_map[sys_id] = HVAC.apply_ground_to_air_heat_pump(model, runner, weather, heat_pump,
                                                                 sequential_heat_load_fracs, sequential_cool_load_fracs,
                                                                 conditioned_zone, @hpxml_bldg.site.ground_conductivity, @hvac_unavailable_periods,
                                                                 @hpxml_bldg.building_construction.number_of_units)

      end

      next if heat_pump.backup_system.nil?

      equipment_list = model.getZoneHVACEquipmentLists.find { |el| el.thermalZone == conditioned_zone }

      # Set priority to be last (i.e., after the heat pump that it is backup for)
      equipment_list.setHeatingPriority(@heat_pump_backup_system_object, 99)
      equipment_list.setCoolingPriority(@heat_pump_backup_system_object, 99)
    end
  end

  def add_ideal_system(model, spaces, epw_path)
    # Adds an ideal air system as needed to meet the load under certain circumstances:
    # 1. the sum of fractions load served is less than 1, or
    # 2. we're using an ideal air system for e.g. ASHRAE 140 loads calculation.
    conditioned_zone = spaces[HPXML::LocationConditionedSpace].thermalZone.get

    if @apply_ashrae140_assumptions && (@hpxml_bldg.total_fraction_heat_load_served + @hpxml_bldg.total_fraction_heat_load_served == 0.0)
      cooling_load_frac = 1.0
      heating_load_frac = 1.0
      if @apply_ashrae140_assumptions
        if epw_path.end_with? 'USA_CO_Colorado.Springs-Peterson.Field.724660_TMY3.epw'
          cooling_load_frac = 0.0
        elsif epw_path.end_with? 'USA_NV_Las.Vegas-McCarran.Intl.AP.723860_TMY3.epw'
          heating_load_frac = 0.0
        else
          fail 'Unexpected weather file for ASHRAE 140 run.'
        end
      end
      HVAC.apply_ideal_air_loads(model, [cooling_load_frac], [heating_load_frac],
                                 conditioned_zone, @hvac_unavailable_periods)
      return
    end

    if (@hpxml_bldg.total_fraction_heat_load_served < 1.0) && (@hpxml_bldg.total_fraction_heat_load_served > 0.0)
      sequential_heat_load_fracs = HVAC.calc_sequential_load_fractions(@remaining_heat_load_frac - @hpxml_bldg.total_fraction_heat_load_served, @remaining_heat_load_frac, @heating_days)
      @remaining_heat_load_frac -= (1.0 - @hpxml_bldg.total_fraction_heat_load_served)
    else
      sequential_heat_load_fracs = [0.0]
    end

    if (@hpxml_bldg.total_fraction_cool_load_served < 1.0) && (@hpxml_bldg.total_fraction_cool_load_served > 0.0)
      sequential_cool_load_fracs = HVAC.calc_sequential_load_fractions(@remaining_cool_load_frac - @hpxml_bldg.total_fraction_cool_load_served, @remaining_cool_load_frac, @cooling_days)
      @remaining_cool_load_frac -= (1.0 - @hpxml_bldg.total_fraction_cool_load_served)
    else
      sequential_cool_load_fracs = [0.0]
    end

    if (sequential_heat_load_fracs.sum > 0.0) || (sequential_cool_load_fracs.sum > 0.0)
      HVAC.apply_ideal_air_loads(model, sequential_cool_load_fracs, sequential_heat_load_fracs,
                                 conditioned_zone, @hvac_unavailable_periods)
    end
  end

  def add_setpoints(runner, model, weather, spaces)
    return if @hpxml_bldg.hvac_controls.size == 0

    hvac_control = @hpxml_bldg.hvac_controls[0]
    conditioned_zone = spaces[HPXML::LocationConditionedSpace].thermalZone.get
    has_ceiling_fan = (@hpxml_bldg.ceiling_fans.size > 0)

    HVAC.apply_setpoints(model, runner, weather, hvac_control, conditioned_zone, has_ceiling_fan, @heating_days, @cooling_days, @hpxml_header.sim_calendar_year, @schedules_file)
  end

  def add_ceiling_fans(runner, model, weather, spaces)
    return if @hpxml_bldg.ceiling_fans.size == 0

    ceiling_fan = @hpxml_bldg.ceiling_fans[0]
    HVAC.apply_ceiling_fans(model, runner, weather, ceiling_fan, spaces[HPXML::LocationConditionedSpace],
                            @schedules_file, @hpxml_header.unavailable_periods)
  end

  def add_dehumidifiers(runner, model, spaces)
    return if @hpxml_bldg.dehumidifiers.size == 0

    HVAC.apply_dehumidifiers(runner, model, @hpxml_bldg.dehumidifiers, spaces[HPXML::LocationConditionedSpace], @hpxml_header.unavailable_periods,
                             @hpxml_bldg.building_construction.number_of_units)
  end

  def check_distribution_system(hvac_distribution, system_type)
    return if hvac_distribution.nil?

    hvac_distribution_type_map = { HPXML::HVACTypeFurnace => [HPXML::HVACDistributionTypeAir, HPXML::HVACDistributionTypeDSE],
                                   HPXML::HVACTypeBoiler => [HPXML::HVACDistributionTypeHydronic, HPXML::HVACDistributionTypeAir, HPXML::HVACDistributionTypeDSE],
                                   HPXML::HVACTypeCentralAirConditioner => [HPXML::HVACDistributionTypeAir, HPXML::HVACDistributionTypeDSE],
                                   HPXML::HVACTypeEvaporativeCooler => [HPXML::HVACDistributionTypeAir, HPXML::HVACDistributionTypeDSE],
                                   HPXML::HVACTypeMiniSplitAirConditioner => [HPXML::HVACDistributionTypeAir, HPXML::HVACDistributionTypeDSE],
                                   HPXML::HVACTypeHeatPumpAirToAir => [HPXML::HVACDistributionTypeAir, HPXML::HVACDistributionTypeDSE],
                                   HPXML::HVACTypeHeatPumpMiniSplit => [HPXML::HVACDistributionTypeAir, HPXML::HVACDistributionTypeDSE],
                                   HPXML::HVACTypeHeatPumpGroundToAir => [HPXML::HVACDistributionTypeAir, HPXML::HVACDistributionTypeDSE],
                                   HPXML::HVACTypeHeatPumpWaterLoopToAir => [HPXML::HVACDistributionTypeAir, HPXML::HVACDistributionTypeDSE] }

    if not hvac_distribution_type_map[system_type].include? hvac_distribution.distribution_system_type
      fail "Incorrect HVAC distribution system type for HVAC type: '#{system_type}'. Should be one of: #{hvac_distribution_type_map[system_type]}"
    end
  end

  def add_mels(runner, model, spaces)
    # Misc
    @hpxml_bldg.plug_loads.each do |plug_load|
      if plug_load.plug_load_type == HPXML::PlugLoadTypeOther
        obj_name = Constants.ObjectNameMiscPlugLoads
      elsif plug_load.plug_load_type == HPXML::PlugLoadTypeTelevision
        obj_name = Constants.ObjectNameMiscTelevision
      elsif plug_load.plug_load_type == HPXML::PlugLoadTypeElectricVehicleCharging
        obj_name = Constants.ObjectNameMiscElectricVehicleCharging
      elsif plug_load.plug_load_type == HPXML::PlugLoadTypeWellPump
        obj_name = Constants.ObjectNameMiscWellPump
      end
      if obj_name.nil?
        runner.registerWarning("Unexpected plug load type '#{plug_load.plug_load_type}'. The plug load will not be modeled.")
        next
      end

      MiscLoads.apply_plug(model, runner, plug_load, obj_name, spaces[HPXML::LocationConditionedSpace], @apply_ashrae140_assumptions,
                           @schedules_file, @hpxml_header.unavailable_periods)
    end
  end

  def add_mfls(runner, model, spaces)
    # Misc
    @hpxml_bldg.fuel_loads.each do |fuel_load|
      if fuel_load.fuel_load_type == HPXML::FuelLoadTypeGrill
        obj_name = Constants.ObjectNameMiscGrill
      elsif fuel_load.fuel_load_type == HPXML::FuelLoadTypeLighting
        obj_name = Constants.ObjectNameMiscLighting
      elsif fuel_load.fuel_load_type == HPXML::FuelLoadTypeFireplace
        obj_name = Constants.ObjectNameMiscFireplace
      end
      if obj_name.nil?
        runner.registerWarning("Unexpected fuel load type '#{fuel_load.fuel_load_type}'. The fuel load will not be modeled.")
        next
      end

      MiscLoads.apply_fuel(model, runner, fuel_load, obj_name, spaces[HPXML::LocationConditionedSpace],
                           @schedules_file, @hpxml_header.unavailable_periods)
    end
  end

  def add_lighting(runner, model, epw_file, spaces)
    Lighting.apply(runner, model, epw_file, spaces, @hpxml_bldg.lighting_groups, @hpxml_bldg.lighting, @eri_version,
                   @schedules_file, @cfa, @hpxml_header.unavailable_periods, @hpxml_bldg.building_construction.number_of_units)
  end

  def add_pools_and_permanent_spas(runner, model, spaces)
    (@hpxml_bldg.pools + @hpxml_bldg.permanent_spas).each do |pool_or_spa|
      next if pool_or_spa.type == HPXML::TypeNone

      MiscLoads.apply_pool_or_permanent_spa_heater(runner, model, pool_or_spa, spaces[HPXML::LocationConditionedSpace],
                                                   @schedules_file, @hpxml_header.unavailable_periods)
      next if pool_or_spa.pump_type == HPXML::TypeNone

      MiscLoads.apply_pool_or_permanent_spa_pump(runner, model, pool_or_spa, spaces[HPXML::LocationConditionedSpace],
                                                 @schedules_file, @hpxml_header.unavailable_periods)
    end
  end

  def add_airflow(runner, model, weather, spaces, airloop_map)
    # Ducts
    duct_systems = {}
    @hpxml_bldg.hvac_distributions.each do |hvac_distribution|
      next unless hvac_distribution.distribution_system_type == HPXML::HVACDistributionTypeAir

      air_ducts = create_ducts(model, hvac_distribution, spaces)
      next if air_ducts.empty?

      # Connect AirLoopHVACs to ducts
      added_ducts = false
      hvac_distribution.hvac_systems.each do |hvac_system|
        next if airloop_map[hvac_system.id].nil?

        object = airloop_map[hvac_system.id]
        if duct_systems[air_ducts].nil?
          duct_systems[air_ducts] = object
          added_ducts = true
        elsif duct_systems[air_ducts] != object
          # Multiple air loops associated with this duct system, treat
          # as separate duct systems.
          air_ducts2 = create_ducts(model, hvac_distribution, spaces)
          duct_systems[air_ducts2] = object
          added_ducts = true
        end
      end
      if not added_ducts
        fail 'Unexpected error adding ducts to model.'
      end
    end

    # Duct leakage to outside warnings?
    # Need to check here instead of in schematron in case duct locations are defaulted
    @hpxml_bldg.hvac_distributions.each do |hvac_distribution|
      next unless hvac_distribution.distribution_system_type == HPXML::HVACDistributionTypeAir
      next if hvac_distribution.duct_leakage_measurements.empty?

      # Skip if there's a duct outside conditioned space
      next if hvac_distribution.ducts.select { |d| !HPXML::conditioned_locations_this_unit.include?(d.duct_location) }.size > 0

      # Issue warning if duct leakage to outside above a certain threshold and ducts completely in conditioned space
      issue_warning = false
      units = hvac_distribution.duct_leakage_measurements[0].duct_leakage_units
      lto_measurements = hvac_distribution.duct_leakage_measurements.select { |dlm| dlm.duct_leakage_total_or_to_outside == HPXML::DuctLeakageToOutside }
      sum_lto = lto_measurements.map { |dlm| dlm.duct_leakage_value }.sum(0.0)
      if units == HPXML::UnitsCFM25
        issue_warning = true if sum_lto > 0.04 * @cfa
      elsif units == HPXML::UnitsCFM50
        issue_warning = true if sum_lto > 0.06 * @cfa
      elsif units == HPXML::UnitsPercent
        issue_warning = true if sum_lto > 0.05
      end
      next unless issue_warning

      runner.registerWarning('Ducts are entirely within conditioned space but there is moderate leakage to the outside. Leakage to the outside is typically zero or near-zero in these situations, consider revising leakage values. Leakage will be modeled as heat lost to the ambient environment.')
    end

    # Create HVAC availability sensor
    hvac_availability_sensor = nil
    if not @hvac_unavailable_periods.empty?
      avail_sch = ScheduleConstant.new(model, SchedulesFile::ColumnHVAC, 1.0, Constants.ScheduleTypeLimitsFraction, unavailable_periods: @hvac_unavailable_periods)

      hvac_availability_sensor = OpenStudio::Model::EnergyManagementSystemSensor.new(model, 'Schedule Value')
      hvac_availability_sensor.setName('hvac availability s')
      hvac_availability_sensor.setKeyName(avail_sch.schedule.name.to_s)
      hvac_availability_sensor.additionalProperties.setFeature('ObjectType', Constants.ObjectNameHVACAvailabilitySensor)
    end

    Airflow.apply(model, runner, weather, spaces, @hpxml_header, @hpxml_bldg, @cfa, @nbeds,
                  @ncfl_ag, duct_systems, airloop_map, @clg_ssn_sensor, @eri_version,
                  @frac_windows_operable, @apply_ashrae140_assumptions, @schedules_file,
                  @hpxml_header.unavailable_periods, hvac_availability_sensor)
  end

  def create_ducts(model, hvac_distribution, spaces)
    air_ducts = []

    # Duct leakage (supply/return => [value, units])
    leakage_to_outside = { HPXML::DuctTypeSupply => [0.0, nil],
                           HPXML::DuctTypeReturn => [0.0, nil] }
    hvac_distribution.duct_leakage_measurements.each do |duct_leakage_measurement|
      next unless [HPXML::UnitsCFM25, HPXML::UnitsCFM50, HPXML::UnitsPercent].include?(duct_leakage_measurement.duct_leakage_units) && (duct_leakage_measurement.duct_leakage_total_or_to_outside == 'to outside')
      next if duct_leakage_measurement.duct_type.nil?

      leakage_to_outside[duct_leakage_measurement.duct_type] = [duct_leakage_measurement.duct_leakage_value, duct_leakage_measurement.duct_leakage_units]
    end

    # Duct location, R-value, Area
    total_unconditioned_duct_area = { HPXML::DuctTypeSupply => 0.0,
                                      HPXML::DuctTypeReturn => 0.0 }
    hvac_distribution.ducts.each do |ducts|
      next if HPXML::conditioned_locations_this_unit.include? ducts.duct_location
      next if ducts.duct_type.nil?

      # Calculate total duct area in unconditioned spaces
      total_unconditioned_duct_area[ducts.duct_type] += ducts.duct_surface_area * ducts.duct_surface_area_multiplier
    end

    # Create duct objects
    hvac_distribution.ducts.each do |ducts|
      next if HPXML::conditioned_locations_this_unit.include? ducts.duct_location
      next if ducts.duct_type.nil?
      next if total_unconditioned_duct_area[ducts.duct_type] <= 0

      duct_loc_space, duct_loc_schedule = get_space_or_schedule_from_location(ducts.duct_location, model, spaces)

      # Apportion leakage to individual ducts by surface area
      duct_leakage_value = leakage_to_outside[ducts.duct_type][0] * ducts.duct_surface_area * ducts.duct_surface_area_multiplier / total_unconditioned_duct_area[ducts.duct_type]
      duct_leakage_units = leakage_to_outside[ducts.duct_type][1]

      duct_leakage_frac = nil
      if duct_leakage_units == HPXML::UnitsCFM25
        duct_leakage_cfm25 = duct_leakage_value
      elsif duct_leakage_units == HPXML::UnitsCFM50
        duct_leakage_cfm50 = duct_leakage_value
      elsif duct_leakage_units == HPXML::UnitsPercent
        duct_leakage_frac = duct_leakage_value
      else
        fail "#{ducts.duct_type.capitalize} ducts exist but leakage was not specified for distribution system '#{hvac_distribution.id}'."
      end

      air_ducts << Duct.new(ducts.duct_type, duct_loc_space, duct_loc_schedule, duct_leakage_frac, duct_leakage_cfm25, duct_leakage_cfm50,
                            ducts.duct_surface_area * ducts.duct_surface_area_multiplier, ducts.duct_effective_r_value, ducts.duct_buried_insulation_level)
    end

    # If all ducts are in conditioned space, model leakage as going to outside
    [HPXML::DuctTypeSupply, HPXML::DuctTypeReturn].each do |duct_side|
      next unless (leakage_to_outside[duct_side][0] > 0) && (total_unconditioned_duct_area[duct_side] == 0)

      duct_area = 0.0
      duct_effective_r_value = 99 # arbitrary
      duct_loc_space = nil # outside
      duct_loc_schedule = nil # outside
      duct_leakage_value = leakage_to_outside[duct_side][0]
      duct_leakage_units = leakage_to_outside[duct_side][1]

      if duct_leakage_units == HPXML::UnitsCFM25
        duct_leakage_cfm25 = duct_leakage_value
      elsif duct_leakage_units == HPXML::UnitsCFM50
        duct_leakage_cfm50 = duct_leakage_value
      elsif duct_leakage_units == HPXML::UnitsPercent
        duct_leakage_frac = duct_leakage_value
      else
        fail "#{duct_side.capitalize} ducts exist but leakage was not specified for distribution system '#{hvac_distribution.id}'."
      end

      air_ducts << Duct.new(duct_side, duct_loc_space, duct_loc_schedule, duct_leakage_frac, duct_leakage_cfm25, duct_leakage_cfm50, duct_area,
                            duct_effective_r_value, HPXML::DuctBuriedInsulationNone)
    end

    return air_ducts
  end

  def add_photovoltaics(model)
    @hpxml_bldg.pv_systems.each do |pv_system|
      next if pv_system.inverter.inverter_efficiency == @hpxml_bldg.pv_systems[0].inverter.inverter_efficiency

      fail 'Expected all InverterEfficiency values to be equal.'
    end
    @hpxml_bldg.pv_systems.each do |pv_system|
      PV.apply(model, @nbeds, pv_system, @hpxml_bldg.building_construction.number_of_units)
    end
  end

  def add_generators(model)
    @hpxml_bldg.generators.each do |generator|
      Generator.apply(model, @nbeds, generator, @hpxml_bldg.building_construction.number_of_units)
    end
  end

  def add_batteries(runner, model, spaces)
    @hpxml_bldg.batteries.each do |battery|
      # Assign space
      battery.additional_properties.space = get_space_from_location(battery.location, spaces)
      Battery.apply(runner, model, @hpxml_bldg.pv_systems, battery, @schedules_file, @hpxml_bldg.building_construction.number_of_units)
    end
  end

  def add_building_unit(model, unit_num)
    return if unit_num.nil?

    unit = OpenStudio::Model::BuildingUnit.new(model)
    unit.additionalProperties.setFeature('unit_num', unit_num)
    model.getSpaces.each do |s|
      s.setBuildingUnit(unit)
    end
  end

  def add_additional_properties(model, hpxml, hpxml_osm_map, hpxml_path, building_id, epw_file, hpxml_defaults_path)
    # Store some data for use in reporting measure
    additionalProperties = model.getBuilding.additionalProperties
    additionalProperties.setFeature('hpxml_path', hpxml_path)
    additionalProperties.setFeature('hpxml_defaults_path', hpxml_defaults_path)
    additionalProperties.setFeature('building_id', building_id.to_s)
    additionalProperties.setFeature('emissions_scenario_names', hpxml.header.emissions_scenarios.map { |s| s.name }.to_s)
    additionalProperties.setFeature('emissions_scenario_types', hpxml.header.emissions_scenarios.map { |s| s.emissions_type }.to_s)
    heated_zones, cooled_zones = [], []
    hpxml_osm_map.each do |hpxml_bldg, unit_model|
      conditioned_zone_name = unit_model.getThermalZones.find { |z| z.additionalProperties.getFeatureAsString('ObjectType').to_s == HPXML::LocationConditionedSpace }.name.to_s

      heated_zones << conditioned_zone_name if hpxml_bldg.total_fraction_heat_load_served > 0
      cooled_zones << conditioned_zone_name if hpxml_bldg.total_fraction_cool_load_served > 0
    end
    additionalProperties.setFeature('heated_zones', heated_zones.to_s)
    additionalProperties.setFeature('cooled_zones', cooled_zones.to_s)
    additionalProperties.setFeature('is_southern_hemisphere', epw_file.latitude < 0)
  end

  def add_unmet_hours_output(model, hpxml_osm_map)
    # We do our own unmet hours calculation via EMS so that we can incorporate,
    # e.g., heating/cooling seasons into the logic. The calculation layers on top
    # of the built-in EnergyPlus unmet hours output.

    # Create sensors and gather data
    htg_sensors, clg_sensors = {}, {}
    total_heat_load_serveds, total_cool_load_serveds = {}, {}
    htg_start_days, htg_end_days, clg_start_days, clg_end_days = {}, {}, {}, {}
    hpxml_osm_map.each_with_index do |(hpxml_bldg, unit_model), unit|
      conditioned_zone_name = unit_model.getThermalZones.find { |z| z.additionalProperties.getFeatureAsString('ObjectType').to_s == HPXML::LocationConditionedSpace }.name.to_s

      # EMS sensors
      htg_sensors[unit] = OpenStudio::Model::EnergyManagementSystemSensor.new(model, 'Zone Heating Setpoint Not Met Time')
      htg_sensors[unit].setName('zone htg unmet s')
      htg_sensors[unit].setKeyName(conditioned_zone_name)

      clg_sensors[unit] = OpenStudio::Model::EnergyManagementSystemSensor.new(model, 'Zone Cooling Setpoint Not Met Time')
      clg_sensors[unit].setName('zone clg unmet s')
      clg_sensors[unit].setKeyName(conditioned_zone_name)

      total_heat_load_serveds[unit] = hpxml_bldg.total_fraction_heat_load_served
      total_cool_load_serveds[unit] = hpxml_bldg.total_fraction_cool_load_served

      hvac_control = hpxml_bldg.hvac_controls[0]
      next unless not hvac_control.nil?

      sim_year = @hpxml_header.sim_calendar_year
      htg_start_days[unit] = Schedule.get_day_num_from_month_day(sim_year, hvac_control.seasons_heating_begin_month, hvac_control.seasons_heating_begin_day)
      htg_end_days[unit] = Schedule.get_day_num_from_month_day(sim_year, hvac_control.seasons_heating_end_month, hvac_control.seasons_heating_end_day)
      clg_start_days[unit] = Schedule.get_day_num_from_month_day(sim_year, hvac_control.seasons_cooling_begin_month, hvac_control.seasons_cooling_begin_day)
      clg_end_days[unit] = Schedule.get_day_num_from_month_day(sim_year, hvac_control.seasons_cooling_end_month, hvac_control.seasons_cooling_end_day)
    end

    hvac_availability_sensor = model.getEnergyManagementSystemSensors.find { |s| s.additionalProperties.getFeatureAsString('ObjectType').to_s == Constants.ObjectNameHVACAvailabilitySensor }

    # EMS program
    clg_hrs = 'clg_unmet_hours'
    htg_hrs = 'htg_unmet_hours'
    program = OpenStudio::Model::EnergyManagementSystemProgram.new(model)
    program.setName('unmet hours program')
    program.additionalProperties.setFeature('ObjectType', Constants.ObjectNameUnmetHoursProgram)
    program.addLine("Set #{htg_hrs} = 0")
    program.addLine("Set #{clg_hrs} = 0")
    for unit in 0..hpxml_osm_map.size - 1
      if total_heat_load_serveds[unit] > 0
        if htg_end_days[unit] >= htg_start_days[unit]
          line = "If ((DayOfYear >= #{htg_start_days[unit]}) && (DayOfYear <= #{htg_end_days[unit]}))"
        else
          line = "If ((DayOfYear >= #{htg_start_days[unit]}) || (DayOfYear <= #{htg_end_days[unit]}))"
        end
        line += " && (#{hvac_availability_sensor.name} == 1)" if not hvac_availability_sensor.nil?
        program.addLine(line)
        program.addLine("  If #{htg_sensors[unit].name} > #{htg_hrs}") # Use max hourly value across all units
        program.addLine("    Set #{htg_hrs} = #{htg_sensors[unit].name}")
        program.addLine('  EndIf')
        program.addLine('EndIf')
      end
      next unless total_cool_load_serveds[unit] > 0

      if clg_end_days[unit] >= clg_start_days[unit]
        line = "If ((DayOfYear >= #{clg_start_days[unit]}) && (DayOfYear <= #{clg_end_days[unit]}))"
      else
        line = "If ((DayOfYear >= #{clg_start_days[unit]}) || (DayOfYear <= #{clg_end_days[unit]}))"
      end
      line += " && (#{hvac_availability_sensor.name} == 1)" if not hvac_availability_sensor.nil?
      program.addLine(line)
      program.addLine("  If #{clg_sensors[unit].name} > #{clg_hrs}") # Use max hourly value across all units
      program.addLine("    Set #{clg_hrs} = #{clg_sensors[unit].name}")
      program.addLine('  EndIf')
      program.addLine('EndIf')
    end

    # EMS calling manager
    program_calling_manager = OpenStudio::Model::EnergyManagementSystemProgramCallingManager.new(model)
    program_calling_manager.setName("#{program.name} calling manager")
    program_calling_manager.setCallingPoint('EndOfZoneTimestepBeforeZoneReporting')
    program_calling_manager.addProgram(program)
  end

  def add_loads_output(model, add_component_loads, hpxml_osm_map)
    loads_data = add_total_loads_output(model, hpxml_osm_map)
    return unless add_component_loads

    add_component_loads_output(model, hpxml_osm_map, loads_data)
  end

  def add_total_loads_output(model, hpxml_osm_map)
    # Create sensors and gather data
    htg_cond_load_sensors, clg_cond_load_sensors = {}, {}
    htg_duct_load_sensors, clg_duct_load_sensors = {}, {}
    total_heat_load_serveds, total_cool_load_serveds = {}, {}
    dehumidifier_sensors = {}

    hpxml_osm_map.each_with_index do |(hpxml_bldg, unit_model), unit|
      # Retrieve objects
      conditioned_zone_name = unit_model.getThermalZones.find { |z| z.additionalProperties.getFeatureAsString('ObjectType').to_s == HPXML::LocationConditionedSpace }.name.to_s
      duct_zone_names = unit_model.getThermalZones.select { |z| z.isPlenum }.map { |z| z.name.to_s }
      dehumidifier = unit_model.getZoneHVACDehumidifierDXs
      dehumidifier_name = dehumidifier[0].name.to_s unless dehumidifier.empty?

      # Fraction heat/cool load served
      if @hpxml_header.apply_ashrae140_assumptions
        total_heat_load_serveds[unit] = 1.0
        total_cool_load_serveds[unit] = 1.0
      else
        total_heat_load_serveds[unit] = hpxml_bldg.total_fraction_heat_load_served
        total_cool_load_serveds[unit] = hpxml_bldg.total_fraction_cool_load_served
      end

      # Energy transferred in conditioned zone, used for determining heating (winter) vs cooling (summer)
      htg_cond_load_sensors[unit] = OpenStudio::Model::EnergyManagementSystemSensor.new(model, "Heating:EnergyTransfer:Zone:#{conditioned_zone_name.upcase}")
      htg_cond_load_sensors[unit].setName('htg_load_cond')
      clg_cond_load_sensors[unit] = OpenStudio::Model::EnergyManagementSystemSensor.new(model, "Cooling:EnergyTransfer:Zone:#{conditioned_zone_name.upcase}")
      clg_cond_load_sensors[unit].setName('clg_load_cond')

      # Energy transferred in duct zone(s)
      htg_duct_load_sensors[unit] = []
      clg_duct_load_sensors[unit] = []
      duct_zone_names.each do |duct_zone_name|
        htg_duct_load_sensors[unit] << OpenStudio::Model::EnergyManagementSystemSensor.new(model, "Heating:EnergyTransfer:Zone:#{duct_zone_name.upcase}")
        htg_duct_load_sensors[unit][-1].setName('htg_load_duct')
        clg_duct_load_sensors[unit] << OpenStudio::Model::EnergyManagementSystemSensor.new(model, "Cooling:EnergyTransfer:Zone:#{duct_zone_name.upcase}")
        clg_duct_load_sensors[unit][-1].setName('clg_load_duct')
      end

      # Need to adjusted E+ EnergyTransfer meters for dehumidifier internal gains
      next if dehumidifier_name.nil?

      dehumidifier_sensors[unit] = OpenStudio::Model::EnergyManagementSystemSensor.new(model, 'Zone Dehumidifier Sensible Heating Energy')
      dehumidifier_sensors[unit].setName('ig_dehumidifier')
      dehumidifier_sensors[unit].setKeyName(dehumidifier_name)
    end

    # EMS program
    program = OpenStudio::Model::EnergyManagementSystemProgram.new(model)
    program.setName('total loads program')
    program.additionalProperties.setFeature('ObjectType', Constants.ObjectNameTotalLoadsProgram)
    program.addLine('Set loads_htg_tot = 0')
    program.addLine('Set loads_clg_tot = 0')
    for unit in 0..hpxml_osm_map.size - 1
      program.addLine("If #{htg_cond_load_sensors[unit].name} > 0")
      program.addLine("  Set loads_htg_tot = loads_htg_tot + (#{htg_cond_load_sensors[unit].name} - #{clg_cond_load_sensors[unit].name}) * #{total_heat_load_serveds[unit]}")
      for i in 0..htg_duct_load_sensors[unit].size - 1
        program.addLine("  Set loads_htg_tot = loads_htg_tot + (#{htg_duct_load_sensors[unit][i].name} - #{clg_duct_load_sensors[unit][i].name}) * #{total_heat_load_serveds[unit]}")
      end
      if not dehumidifier_sensors[unit].nil?
        program.addLine("  Set loads_htg_tot = loads_htg_tot - #{dehumidifier_sensors[unit].name}")
      end
      program.addLine('EndIf')
    end
    for unit in 0..hpxml_osm_map.size - 1
      program.addLine("If #{clg_cond_load_sensors[unit].name} > 0")
      program.addLine("  Set loads_clg_tot = loads_clg_tot + (#{clg_cond_load_sensors[unit].name} - #{htg_cond_load_sensors[unit].name}) * #{total_cool_load_serveds[unit]}")
      for i in 0..clg_duct_load_sensors[unit].size - 1
        program.addLine("  Set loads_clg_tot = loads_clg_tot + (#{clg_duct_load_sensors[unit][i].name} - #{htg_duct_load_sensors[unit][i].name}) * #{total_cool_load_serveds[unit]}")
      end
      if not dehumidifier_sensors[unit].nil?
        program.addLine("  Set loads_clg_tot = loads_clg_tot + #{dehumidifier_sensors[unit].name}")
      end
      program.addLine('EndIf')
    end

    # EMS calling manager
    program_calling_manager = OpenStudio::Model::EnergyManagementSystemProgramCallingManager.new(model)
    program_calling_manager.setName("#{program.name} calling manager")
    program_calling_manager.setCallingPoint('EndOfZoneTimestepAfterZoneReporting')
    program_calling_manager.addProgram(program)

    return htg_cond_load_sensors, clg_cond_load_sensors, total_heat_load_serveds, total_cool_load_serveds, dehumidifier_sensors
  end

  def add_component_loads_output(model, hpxml_osm_map, loads_data)
    htg_cond_load_sensors, clg_cond_load_sensors, total_heat_load_serveds, total_cool_load_serveds, dehumidifier_sensors = loads_data

    # Output diagnostics needed for some output variables used below
    output_diagnostics = model.getOutputDiagnostics
    output_diagnostics.addKey('DisplayAdvancedReportVariables')

    area_tolerance = UnitConversions.convert(1.0, 'ft^2', 'm^2')

    nonsurf_names = ['intgains', 'lighting', 'infil', 'mechvent', 'natvent', 'whf', 'ducts']
    surf_names = ['walls', 'rim_joists', 'foundation_walls', 'floors', 'slabs', 'ceilings',
                  'roofs', 'windows_conduction', 'windows_solar', 'doors', 'skylights_conduction',
                  'skylights_solar', 'internal_mass']

    # EMS program
    program = OpenStudio::Model::EnergyManagementSystemProgram.new(model)
    program.setName('component loads program')
    program.additionalProperties.setFeature('ObjectType', Constants.ObjectNameComponentLoadsProgram)

    # Initialize
    [:htg, :clg].each do |mode|
      surf_names.each do |surf_name|
        program.addLine("Set loads_#{mode}_#{surf_name} = 0")
      end
      nonsurf_names.each do |nonsurf_name|
        program.addLine("Set loads_#{mode}_#{nonsurf_name} = 0")
      end
    end

    hpxml_osm_map.values.each_with_index do |unit_model, unit|
      conditioned_zone = unit_model.getThermalZones.find { |z| z.additionalProperties.getFeatureAsString('ObjectType').to_s == HPXML::LocationConditionedSpace }

      # Prevent certain objects (e.g., OtherEquipment) from being counted towards both, e.g., ducts and internal gains
      objects_already_processed = []

      # EMS Sensors: Surfaces, SubSurfaces, InternalMass
      surfaces_sensors = {}
      surf_names.each do |surf_name|
        surfaces_sensors[surf_name.to_sym] = []
      end

      unit_model.getSurfaces.sort.each do |s|
        next unless s.space.get.thermalZone.get.name.to_s == conditioned_zone.name.to_s

        surface_type = s.additionalProperties.getFeatureAsString('SurfaceType')
        if not surface_type.is_initialized
          fail "Could not identify surface type for surface: '#{s.name}'."
        end

        surface_type = surface_type.get

        s.subSurfaces.each do |ss|
          # Conduction (windows, skylights, doors)
          key = { 'Window' => :windows_conduction,
                  'Door' => :doors,
                  'Skylight' => :skylights_conduction }[surface_type]
          fail "Unexpected subsurface for component loads: '#{ss.name}'." if key.nil?

          if (surface_type == 'Window') || (surface_type == 'Skylight')
            vars = { 'Surface Inside Face Convection Heat Gain Energy' => 'ss_conv',
                     'Surface Inside Face Internal Gains Radiation Heat Gain Energy' => 'ss_ig',
                     'Surface Inside Face Net Surface Thermal Radiation Heat Gain Energy' => 'ss_surf' }
          else
            vars = { 'Surface Inside Face Solar Radiation Heat Gain Energy' => 'ss_sol',
                     'Surface Inside Face Lights Radiation Heat Gain Energy' => 'ss_lgt',
                     'Surface Inside Face Convection Heat Gain Energy' => 'ss_conv',
                     'Surface Inside Face Internal Gains Radiation Heat Gain Energy' => 'ss_ig',
                     'Surface Inside Face Net Surface Thermal Radiation Heat Gain Energy' => 'ss_surf' }
          end

          vars.each do |var, name|
            surfaces_sensors[key] << []
            sensor = OpenStudio::Model::EnergyManagementSystemSensor.new(model, var)
            sensor.setName(name)
            sensor.setKeyName(ss.name.to_s)
            surfaces_sensors[key][-1] << sensor
          end

          # Solar (windows, skylights)
          next unless (surface_type == 'Window') || (surface_type == 'Skylight')

          key = { 'Window' => :windows_solar,
                  'Skylight' => :skylights_solar }[surface_type]
          vars = { 'Surface Window Transmitted Solar Radiation Energy' => 'ss_trans_in',
                   'Surface Window Shortwave from Zone Back Out Window Heat Transfer Rate' => 'ss_back_out',
                   'Surface Window Total Glazing Layers Absorbed Shortwave Radiation Rate' => 'ss_sw_abs',
                   'Surface Window Total Glazing Layers Absorbed Solar Radiation Energy' => 'ss_sol_abs',
                   'Surface Inside Face Initial Transmitted Diffuse Transmitted Out Window Solar Radiation Rate' => 'ss_trans_out' }

          surfaces_sensors[key] << []
          vars.each do |var, name|
            sensor = OpenStudio::Model::EnergyManagementSystemSensor.new(model, var)
            sensor.setName(name)
            sensor.setKeyName(ss.name.to_s)
            surfaces_sensors[key][-1] << sensor
          end
        end

        next if s.netArea < area_tolerance # Skip parent surfaces (of subsurfaces) that have near zero net area

        key = { 'FoundationWall' => :foundation_walls,
                'RimJoist' => :rim_joists,
                'Wall' => :walls,
                'Slab' => :slabs,
                'Floor' => :floors,
                'Ceiling' => :ceilings,
                'Roof' => :roofs,
                'InferredCeiling' => :internal_mass,
                'InferredFloor' => :internal_mass }[surface_type]
        fail "Unexpected surface for component loads: '#{s.name}'." if key.nil?

        surfaces_sensors[key] << []
        { 'Surface Inside Face Convection Heat Gain Energy' => 's_conv',
          'Surface Inside Face Internal Gains Radiation Heat Gain Energy' => 's_ig',
          'Surface Inside Face Solar Radiation Heat Gain Energy' => 's_sol',
          'Surface Inside Face Lights Radiation Heat Gain Energy' => 's_lgt',
          'Surface Inside Face Net Surface Thermal Radiation Heat Gain Energy' => 's_surf' }.each do |var, name|
          sensor = OpenStudio::Model::EnergyManagementSystemSensor.new(model, var)
          sensor.setName(name)
          sensor.setKeyName(s.name.to_s)
          surfaces_sensors[key][-1] << sensor
        end
      end

      unit_model.getInternalMasss.sort.each do |m|
        next unless m.space.get.thermalZone.get.name.to_s == conditioned_zone.name.to_s

        surfaces_sensors[:internal_mass] << []
        { 'Surface Inside Face Convection Heat Gain Energy' => 'im_conv',
          'Surface Inside Face Internal Gains Radiation Heat Gain Energy' => 'im_ig',
          'Surface Inside Face Solar Radiation Heat Gain Energy' => 'im_sol',
          'Surface Inside Face Lights Radiation Heat Gain Energy' => 'im_lgt',
          'Surface Inside Face Net Surface Thermal Radiation Heat Gain Energy' => 'im_surf' }.each do |var, name|
          sensor = OpenStudio::Model::EnergyManagementSystemSensor.new(model, var)
          sensor.setName(name)
          sensor.setKeyName(m.name.to_s)
          surfaces_sensors[:internal_mass][-1] << sensor
        end
      end

      # EMS Sensors: Infiltration, Natural Ventilation, Whole House Fan
      infil_sensors, natvent_sensors, whf_sensors = [], [], []
      unit_model.getSpaceInfiltrationDesignFlowRates.sort.each do |i|
        next unless i.space.get.thermalZone.get.name.to_s == conditioned_zone.name.to_s

        object_type = i.additionalProperties.getFeatureAsString('ObjectType').get

        { 'Infiltration Sensible Heat Gain Energy' => 'airflow_gain',
          'Infiltration Sensible Heat Loss Energy' => 'airflow_loss' }.each do |var, name|
          airflow_sensor = OpenStudio::Model::EnergyManagementSystemSensor.new(model, var)
          airflow_sensor.setName(name)
          airflow_sensor.setKeyName(i.name.to_s)
          if object_type == Constants.ObjectNameInfiltration
            infil_sensors << airflow_sensor
          elsif object_type == Constants.ObjectNameNaturalVentilation
            natvent_sensors << airflow_sensor
          elsif object_type == Constants.ObjectNameWholeHouseFan
            whf_sensors << airflow_sensor
          end
        end
      end

      # EMS Sensors: Mechanical Ventilation
      mechvents_sensors = []
      unit_model.getElectricEquipments.sort.each do |o|
        next unless o.endUseSubcategory == Constants.ObjectNameMechanicalVentilation

        objects_already_processed << o
        { 'Electric Equipment Convective Heating Energy' => 'mv_conv',
          'Electric Equipment Radiant Heating Energy' => 'mv_rad' }.each do |var, name|
          mechvent_sensor = OpenStudio::Model::EnergyManagementSystemSensor.new(model, var)
          mechvent_sensor.setName(name)
          mechvent_sensor.setKeyName(o.name.to_s)
          mechvents_sensors << mechvent_sensor
        end
      end
      unit_model.getOtherEquipments.sort.each do |o|
        next unless o.endUseSubcategory == Constants.ObjectNameMechanicalVentilationHouseFan

        objects_already_processed << o
        { 'Other Equipment Convective Heating Energy' => 'mv_conv',
          'Other Equipment Radiant Heating Energy' => 'mv_rad' }.each do |var, name|
          mechvent_sensor = OpenStudio::Model::EnergyManagementSystemSensor.new(model, var)
          mechvent_sensor.setName(name)
          mechvent_sensor.setKeyName(o.name.to_s)
          mechvents_sensors << mechvent_sensor
        end
      end

      # EMS Sensors: Ducts
      ducts_sensors = []
      ducts_mix_gain_sensor = nil
      ducts_mix_loss_sensor = nil
      conditioned_zone.zoneMixing.each do |zone_mix|
        object_type = zone_mix.additionalProperties.getFeatureAsString('ObjectType').to_s
        next unless object_type == Constants.ObjectNameDuctLoad

        ducts_mix_gain_sensor = OpenStudio::Model::EnergyManagementSystemSensor.new(model, 'Zone Mixing Sensible Heat Gain Energy')
        ducts_mix_gain_sensor.setName('duct_mix_gain')
        ducts_mix_gain_sensor.setKeyName(conditioned_zone.name.to_s)

        ducts_mix_loss_sensor = OpenStudio::Model::EnergyManagementSystemSensor.new(model, 'Zone Mixing Sensible Heat Loss Energy')
        ducts_mix_loss_sensor.setName('duct_mix_loss')
        ducts_mix_loss_sensor.setKeyName(conditioned_zone.name.to_s)
      end
      unit_model.getOtherEquipments.sort.each do |o|
        next if objects_already_processed.include? o
        next unless o.endUseSubcategory == Constants.ObjectNameDuctLoad

        objects_already_processed << o
        { 'Other Equipment Convective Heating Energy' => 'ducts_conv',
          'Other Equipment Radiant Heating Energy' => 'ducts_rad' }.each do |var, name|
          ducts_sensor = OpenStudio::Model::EnergyManagementSystemSensor.new(model, var)
          ducts_sensor.setName(name)
          ducts_sensor.setKeyName(o.name.to_s)
          ducts_sensors << ducts_sensor
        end
      end

      # EMS Sensors: Lighting
      lightings_sensors = []
      unit_model.getLightss.sort.each do |e|
        next unless e.space.get.thermalZone.get.name.to_s == conditioned_zone.name.to_s

        { 'Lights Convective Heating Energy' => 'ig_lgt_conv',
          'Lights Radiant Heating Energy' => 'ig_lgt_rad',
          'Lights Visible Radiation Heating Energy' => 'ig_lgt_vis' }.each do |var, name|
          intgains_lights_sensor = OpenStudio::Model::EnergyManagementSystemSensor.new(model, var)
          intgains_lights_sensor.setName(name)
          intgains_lights_sensor.setKeyName(e.name.to_s)
          lightings_sensors << intgains_lights_sensor
        end
      end

      # EMS Sensors: Internal Gains
      intgains_sensors = []
      unit_model.getElectricEquipments.sort.each do |o|
        next if objects_already_processed.include? o
        next unless o.space.get.thermalZone.get.name.to_s == conditioned_zone.name.to_s

        { 'Electric Equipment Convective Heating Energy' => 'ig_ee_conv',
          'Electric Equipment Radiant Heating Energy' => 'ig_ee_rad' }.each do |var, name|
          intgains_elec_equip_sensor = OpenStudio::Model::EnergyManagementSystemSensor.new(model, var)
          intgains_elec_equip_sensor.setName(name)
          intgains_elec_equip_sensor.setKeyName(o.name.to_s)
          intgains_sensors << intgains_elec_equip_sensor
        end
      end

      unit_model.getOtherEquipments.sort.each do |o|
        next if objects_already_processed.include? o
        next unless o.space.get.thermalZone.get.name.to_s == conditioned_zone.name.to_s

        { 'Other Equipment Convective Heating Energy' => 'ig_oe_conv',
          'Other Equipment Radiant Heating Energy' => 'ig_oe_rad' }.each do |var, name|
          intgains_other_equip_sensor = OpenStudio::Model::EnergyManagementSystemSensor.new(model, var)
          intgains_other_equip_sensor.setName(name)
          intgains_other_equip_sensor.setKeyName(o.name.to_s)
          intgains_sensors << intgains_other_equip_sensor
        end
      end

      unit_model.getPeoples.sort.each do |e|
        next unless e.space.get.thermalZone.get.name.to_s == conditioned_zone.name.to_s

        { 'People Convective Heating Energy' => 'ig_ppl_conv',
          'People Radiant Heating Energy' => 'ig_ppl_rad' }.each do |var, name|
          intgains_people = OpenStudio::Model::EnergyManagementSystemSensor.new(model, var)
          intgains_people.setName(name)
          intgains_people.setKeyName(e.name.to_s)
          intgains_sensors << intgains_people
        end
      end

      if not dehumidifier_sensors[unit].nil?
        intgains_sensors << dehumidifier_sensors[unit]
      end

      intgains_dhw_sensors = {}

      (unit_model.getWaterHeaterMixeds + unit_model.getWaterHeaterStratifieds).sort.each do |wh|
        next unless wh.ambientTemperatureThermalZone.is_initialized
        next unless wh.ambientTemperatureThermalZone.get.name.to_s == conditioned_zone.name.to_s

        dhw_sensor = OpenStudio::Model::EnergyManagementSystemSensor.new(model, 'Water Heater Heat Loss Energy')
        dhw_sensor.setName('dhw_loss')
        dhw_sensor.setKeyName(wh.name.to_s)

        if wh.is_a? OpenStudio::Model::WaterHeaterMixed
          oncycle_loss = wh.onCycleLossFractiontoThermalZone
          offcycle_loss = wh.offCycleLossFractiontoThermalZone
        else
          oncycle_loss = wh.skinLossFractiontoZone
          offcycle_loss = wh.offCycleFlueLossFractiontoZone
        end

        dhw_rtf_sensor = OpenStudio::Model::EnergyManagementSystemSensor.new(model, 'Water Heater Runtime Fraction')
        dhw_rtf_sensor.setName('dhw_rtf')
        dhw_rtf_sensor.setKeyName(wh.name.to_s)

        intgains_dhw_sensors[dhw_sensor] = [offcycle_loss, oncycle_loss, dhw_rtf_sensor]
      end

      # EMS program: Surfaces
      surfaces_sensors.each do |k, surface_sensors|
        program.addLine("Set hr_#{k} = 0")
        surface_sensors.each do |sensors|
          s = "Set hr_#{k} = hr_#{k}"
          sensors.each do |sensor|
            # remove ss_net if switch
            if sensor.name.to_s.start_with?('ss_net', 'ss_sol_abs', 'ss_trans_in')
              s += " - #{sensor.name}"
            elsif sensor.name.to_s.start_with?('ss_sw_abs', 'ss_trans_out', 'ss_back_out')
              s += " + #{sensor.name} * ZoneTimestep * 3600"
            else
              s += " + #{sensor.name}"
            end
          end
          program.addLine(s) if sensors.size > 0
        end
      end

      # EMS program: Internal Gains, Lighting, Infiltration, Natural Ventilation, Mechanical Ventilation, Ducts
      { 'intgains' => intgains_sensors,
        'lighting' => lightings_sensors,
        'infil' => infil_sensors,
        'natvent' => natvent_sensors,
        'whf' => whf_sensors,
        'mechvent' => mechvents_sensors,
        'ducts' => ducts_sensors }.each do |loadtype, sensors|
        program.addLine("Set hr_#{loadtype} = 0")
        next if sensors.empty?

        s = "Set hr_#{loadtype} = hr_#{loadtype}"
        sensors.each do |sensor|
          if ['intgains', 'lighting', 'mechvent', 'ducts'].include? loadtype
            s += " - #{sensor.name}"
          elsif sensor.name.to_s.include? 'gain'
            s += " - #{sensor.name}"
          elsif sensor.name.to_s.include? 'loss'
            s += " + #{sensor.name}"
          end
        end
        program.addLine(s)
      end
      intgains_dhw_sensors.each do |sensor, vals|
        off_loss, on_loss, rtf_sensor = vals
        program.addLine("Set hr_intgains = hr_intgains + #{sensor.name} * (#{off_loss}*(1-#{rtf_sensor.name}) + #{on_loss}*#{rtf_sensor.name})") # Water heater tank losses to zone
      end
      if (not ducts_mix_loss_sensor.nil?) && (not ducts_mix_gain_sensor.nil?)
        program.addLine("Set hr_ducts = hr_ducts + (#{ducts_mix_loss_sensor.name} - #{ducts_mix_gain_sensor.name})")
      end

      # EMS program: Heating vs Cooling logic
      program.addLine('Set htg_mode = 0')
      program.addLine('Set clg_mode = 0')
      program.addLine("If (#{htg_cond_load_sensors[unit].name} > 0)") # Assign hour to heating if heating load
      program.addLine("  Set htg_mode = #{total_heat_load_serveds[unit]}")
      program.addLine("ElseIf (#{clg_cond_load_sensors[unit].name} > 0)") # Assign hour to cooling if cooling load
      program.addLine("  Set clg_mode = #{total_cool_load_serveds[unit]}")
      program.addLine("ElseIf (#{@clg_ssn_sensor.name} > 0)") # No load, assign hour to cooling if in cooling season definition (Note: natural ventilation & whole house fan only operate during the cooling season)
      program.addLine("  Set clg_mode = #{total_cool_load_serveds[unit]}")
      program.addLine('Else') # No load, assign hour to heating if not in cooling season definition
      program.addLine("  Set htg_mode = #{total_heat_load_serveds[unit]}")
      program.addLine('EndIf')

      unit_multiplier = @hpxml_bldg.building_construction.number_of_units
      [:htg, :clg].each do |mode|
        if mode == :htg
          sign = ''
        else
          sign = '-'
        end
        surf_names.each do |surf_name|
          program.addLine("Set loads_#{mode}_#{surf_name} = loads_#{mode}_#{surf_name} + (#{sign}hr_#{surf_name} * #{mode}_mode * #{unit_multiplier})")
        end
        nonsurf_names.each do |nonsurf_name|
          program.addLine("Set loads_#{mode}_#{nonsurf_name} = loads_#{mode}_#{nonsurf_name} + (#{sign}hr_#{nonsurf_name} * #{mode}_mode * #{unit_multiplier})")
        end
      end
    end

    # EMS calling manager
    program_calling_manager = OpenStudio::Model::EnergyManagementSystemProgramCallingManager.new(model)
    program_calling_manager.setName("#{program.name} calling manager")
    program_calling_manager.setCallingPoint('EndOfZoneTimestepAfterZoneReporting')
    program_calling_manager.addProgram(program)
  end

  def set_output_files(model)
    oj = model.getOutputJSON
    oj.setOptionType('TimeSeriesAndTabular')
    oj.setOutputJSON(false)
    oj.setOutputMessagePack(true)

    ocf = model.getOutputControlFiles
    ocf.setOutputAUDIT(@debug)
    ocf.setOutputCSV(@debug)
    ocf.setOutputBND(@debug)
    ocf.setOutputEIO(@debug)
    ocf.setOutputESO(@debug)
    ocf.setOutputMDD(@debug)
    ocf.setOutputMTD(@debug)
    ocf.setOutputMTR(@debug)
    ocf.setOutputRDD(@debug)
    ocf.setOutputSHD(@debug)
    ocf.setOutputCSV(@debug)
    ocf.setOutputSQLite(@debug)
    ocf.setOutputPerfLog(@debug)
  end

  def add_ems_debug_output(model)
    oems = model.getOutputEnergyManagementSystem
    oems.setActuatorAvailabilityDictionaryReporting('Verbose')
    oems.setInternalVariableAvailabilityDictionaryReporting('Verbose')
    oems.setEMSRuntimeLanguageDebugOutputLevel('Verbose')
  end

  def set_surface_interior(model, spaces, surface, hpxml_surface)
    interior_adjacent_to = hpxml_surface.interior_adjacent_to
    if HPXML::conditioned_below_grade_locations.include? interior_adjacent_to
      surface.setSpace(create_or_get_space(model, spaces, HPXML::LocationConditionedSpace))
    else
      surface.setSpace(create_or_get_space(model, spaces, interior_adjacent_to))
    end
  end

  def set_surface_exterior(model, spaces, surface, hpxml_surface)
    exterior_adjacent_to = hpxml_surface.exterior_adjacent_to
    is_adiabatic = hpxml_surface.is_adiabatic
    if [HPXML::LocationOutside, HPXML::LocationManufacturedHomeUnderBelly].include? exterior_adjacent_to
      surface.setOutsideBoundaryCondition('Outdoors')
    elsif exterior_adjacent_to == HPXML::LocationGround
      surface.setOutsideBoundaryCondition('Foundation')
    elsif is_adiabatic
      surface.setOutsideBoundaryCondition('Adiabatic')
    elsif [HPXML::LocationOtherHeatedSpace, HPXML::LocationOtherMultifamilyBufferSpace,
           HPXML::LocationOtherNonFreezingSpace, HPXML::LocationOtherHousingUnit].include? exterior_adjacent_to
      set_surface_otherside_coefficients(surface, exterior_adjacent_to, model, spaces)
    elsif HPXML::conditioned_below_grade_locations.include? exterior_adjacent_to
      adjacent_surface = surface.createAdjacentSurface(create_or_get_space(model, spaces, HPXML::LocationConditionedSpace)).get
      adjacent_surface.additionalProperties.setFeature('SurfaceType', surface.additionalProperties.getFeatureAsString('SurfaceType').get)
    else
      adjacent_surface = surface.createAdjacentSurface(create_or_get_space(model, spaces, exterior_adjacent_to)).get
      adjacent_surface.additionalProperties.setFeature('SurfaceType', surface.additionalProperties.getFeatureAsString('SurfaceType').get)
    end
  end

  def set_surface_otherside_coefficients(surface, exterior_adjacent_to, model, spaces)
    otherside_coeffs = nil
    model.getSurfacePropertyOtherSideCoefficientss.each do |c|
      next unless c.name.to_s == exterior_adjacent_to

      otherside_coeffs = c
    end
    if otherside_coeffs.nil?
      # Create E+ other side coefficient object
      otherside_coeffs = OpenStudio::Model::SurfacePropertyOtherSideCoefficients.new(model)
      otherside_coeffs.setName(exterior_adjacent_to)
      otherside_coeffs.setCombinedConvectiveRadiativeFilmCoefficient(UnitConversions.convert(1.0 / Material.AirFilmVertical.rvalue, 'Btu/(hr*ft^2*F)', 'W/(m^2*K)'))
      # Schedule of space temperature, can be shared with water heater/ducts
      sch = get_space_temperature_schedule(model, exterior_adjacent_to, spaces)
      otherside_coeffs.setConstantTemperatureSchedule(sch)
    end
    surface.setSurfacePropertyOtherSideCoefficients(otherside_coeffs)
    surface.setSunExposure('NoSun')
    surface.setWindExposure('NoWind')
  end

  def get_space_temperature_schedule(model, location, spaces)
    # Create outside boundary schedules to be actuated by EMS,
    # can be shared by any surface, duct adjacent to / located in those spaces

    # return if already exists
    model.getScheduleConstants.each do |sch|
      next unless sch.name.to_s == location

      return sch
    end

    sch = OpenStudio::Model::ScheduleConstant.new(model)
    sch.setName(location)
    sch.additionalProperties.setFeature('ObjectType', location)

    space_values = Geometry.get_temperature_scheduled_space_values(location)

    if location == HPXML::LocationOtherHeatedSpace
      # Create a sensor to get dynamic heating setpoint
      htg_sch = spaces[HPXML::LocationConditionedSpace].thermalZone.get.thermostatSetpointDualSetpoint.get.heatingSetpointTemperatureSchedule.get
      sensor_htg_spt = OpenStudio::Model::EnergyManagementSystemSensor.new(model, 'Schedule Value')
      sensor_htg_spt.setName('htg_spt')
      sensor_htg_spt.setKeyName(htg_sch.name.to_s)
      space_values[:temp_min] = sensor_htg_spt.name.to_s
    end

    # Schedule type limits compatible
    schedule_type_limits = OpenStudio::Model::ScheduleTypeLimits.new(model)
    schedule_type_limits.setUnitType('Temperature')
    sch.setScheduleTypeLimits(schedule_type_limits)

    # Sensors
    if space_values[:indoor_weight] > 0
      sensor_ia = OpenStudio::Model::EnergyManagementSystemSensor.new(model, 'Zone Air Temperature')
      sensor_ia.setName('cond_zone_temp')
      sensor_ia.setKeyName(spaces[HPXML::LocationConditionedSpace].thermalZone.get.name.to_s)
    end

    if space_values[:outdoor_weight] > 0
      sensor_oa = OpenStudio::Model::EnergyManagementSystemSensor.new(model, 'Site Outdoor Air Drybulb Temperature')
      sensor_oa.setName('oa_temp')
    end

    if space_values[:ground_weight] > 0
      sensor_gnd = OpenStudio::Model::EnergyManagementSystemSensor.new(model, 'Site Surface Ground Temperature')
      sensor_gnd.setName('ground_temp')
    end

    actuator = OpenStudio::Model::EnergyManagementSystemActuator.new(sch, *EPlus::EMSActuatorScheduleConstantValue)
    actuator.setName("#{location.gsub(' ', '_').gsub('-', '_')}_temp_sch")

    # EMS to actuate schedule
    program = OpenStudio::Model::EnergyManagementSystemProgram.new(model)
    program.setName("#{location.gsub('-', '_')} Temperature Program")
    program.addLine("Set #{actuator.name} = 0.0")
    if not sensor_ia.nil?
      program.addLine("Set #{actuator.name} = #{actuator.name} + (#{sensor_ia.name} * #{space_values[:indoor_weight]})")
    end
    if not sensor_oa.nil?
      program.addLine("Set #{actuator.name} = #{actuator.name} + (#{sensor_oa.name} * #{space_values[:outdoor_weight]})")
    end
    if not sensor_gnd.nil?
      program.addLine("Set #{actuator.name} = #{actuator.name} + (#{sensor_gnd.name} * #{space_values[:ground_weight]})")
    end
    if not space_values[:temp_min].nil?
      if space_values[:temp_min].is_a? String
        min_temp_c = space_values[:temp_min]
      else
        min_temp_c = UnitConversions.convert(space_values[:temp_min], 'F', 'C')
      end
      program.addLine("If #{actuator.name} < #{min_temp_c}")
      program.addLine("Set #{actuator.name} = #{min_temp_c}")
      program.addLine('EndIf')
    end

    program_cm = OpenStudio::Model::EnergyManagementSystemProgramCallingManager.new(model)
    program_cm.setName("#{program.name} calling manager")
    program_cm.setCallingPoint('EndOfSystemTimestepAfterHVACReporting')
    program_cm.addProgram(program)

    return sch
  end

  # Returns an OS:Space, or temperature OS:Schedule for a MF space, or nil if outside
  # Should be called when the object's energy use is sensitive to ambient temperature
  # (e.g., water heaters and ducts).
  def get_space_or_schedule_from_location(location, model, spaces)
    return if [HPXML::LocationOtherExterior,
               HPXML::LocationOutside,
               HPXML::LocationRoofDeck].include? location

    sch = nil
    space = nil
    if [HPXML::LocationOtherHeatedSpace,
        HPXML::LocationOtherHousingUnit,
        HPXML::LocationOtherMultifamilyBufferSpace,
        HPXML::LocationOtherNonFreezingSpace,
        HPXML::LocationExteriorWall,
        HPXML::LocationUnderSlab].include? location
      # if located in spaces where we don't model a thermal zone, create and return temperature schedule
      sch = get_space_temperature_schedule(model, location, spaces)
    else
      space = get_space_from_location(location, spaces)
    end

    return space, sch
  end

  # Returns an OS:Space, or nil if a MF space or outside
  # Should be called when the object's energy use is NOT sensitive to ambient temperature
  # (e.g., appliances).
  def get_space_from_location(location, spaces)
    return if [HPXML::LocationOutside,
               HPXML::LocationOtherHeatedSpace,
               HPXML::LocationOtherHousingUnit,
               HPXML::LocationOtherMultifamilyBufferSpace,
               HPXML::LocationOtherNonFreezingSpace].include? location

    if HPXML::conditioned_locations.include? location
      location = HPXML::LocationConditionedSpace
    end

    return spaces[location]
  end

  def set_subsurface_exterior(surface, spaces, model, hpxml_surface)
    # Set its parent surface outside boundary condition, which will be also applied to subsurfaces through OS
    # The parent surface is entirely comprised of the subsurface.

    # Subsurface on foundation wall, set it to be adjacent to outdoors
    if hpxml_surface.exterior_adjacent_to == HPXML::LocationGround
      surface.setOutsideBoundaryCondition('Outdoors')
    else
      set_surface_exterior(model, spaces, surface, hpxml_surface)
    end
  end

  def set_foundation_and_walls_top()
    @foundation_top = 0
    @hpxml_bldg.floors.each do |floor|
      # Keeping the floor at ground level for ASHRAE 140 tests yields the expected results
      if floor.is_floor && floor.is_exterior && !@apply_ashrae140_assumptions
        @foundation_top = 2.0
      end
    end
    @hpxml_bldg.foundation_walls.each do |foundation_wall|
      top = -1 * foundation_wall.depth_below_grade + foundation_wall.height
      @foundation_top = top if top > @foundation_top
    end
    @walls_top = @foundation_top + @hpxml_bldg.building_construction.average_ceiling_height * @ncfl_ag
  end

  def set_heating_and_cooling_seasons()
    return if @hpxml_bldg.hvac_controls.size == 0

    hvac_control = @hpxml_bldg.hvac_controls[0]

    htg_start_month = hvac_control.seasons_heating_begin_month
    htg_start_day = hvac_control.seasons_heating_begin_day
    htg_end_month = hvac_control.seasons_heating_end_month
    htg_end_day = hvac_control.seasons_heating_end_day
    clg_start_month = hvac_control.seasons_cooling_begin_month
    clg_start_day = hvac_control.seasons_cooling_begin_day
    clg_end_month = hvac_control.seasons_cooling_end_month
    clg_end_day = hvac_control.seasons_cooling_end_day

    @heating_days = Schedule.get_daily_season(@hpxml_header.sim_calendar_year, htg_start_month, htg_start_day, htg_end_month, htg_end_day)
    @cooling_days = Schedule.get_daily_season(@hpxml_header.sim_calendar_year, clg_start_month, clg_start_day, clg_end_month, clg_end_day)
  end
end

# register the measure to be used by the application
HPXMLtoOpenStudio.new.registerWithApplication<|MERGE_RESOLUTION|>--- conflicted
+++ resolved
@@ -1577,15 +1577,9 @@
           HPXML::HVACTypeMiniSplitAirConditioner,
           HPXML::HVACTypePTAC].include? cooling_system.cooling_system_type
 
-<<<<<<< HEAD
-        airloop_map[sys_id] = HVAC.apply_air_source_hvac_systems(model, cooling_system, heating_system,
-                                                                 sequential_cool_load_fracs, sequential_heat_load_fracs,
-                                                                 living_zone, @hvac_unavailable_periods, @schedules_file)
-=======
         airloop_map[sys_id] = HVAC.apply_air_source_hvac_systems(model, cooling_system, heating_system, sequential_cool_load_fracs, sequential_heat_load_fracs,
                                                                  weather.data.AnnualMaxDrybulb, weather.data.AnnualMinDrybulb,
-                                                                 conditioned_zone, @hvac_unavailable_periods)
->>>>>>> 64e6acc5
+                                                                 conditioned_zone, @hvac_unavailable_periods, @schedules_file)
 
       elsif [HPXML::HVACTypeEvaporativeCooler].include? cooling_system.cooling_system_type
 
@@ -1628,15 +1622,9 @@
       sys_id = heating_system.id
       if [HPXML::HVACTypeFurnace].include? heating_system.heating_system_type
 
-<<<<<<< HEAD
-        airloop_map[sys_id] = HVAC.apply_air_source_hvac_systems(model, nil, heating_system,
-                                                                 [0], sequential_heat_load_fracs,
-                                                                 living_zone, @hvac_unavailable_periods, @schedules_file)
-=======
         airloop_map[sys_id] = HVAC.apply_air_source_hvac_systems(model, nil, heating_system, [0], sequential_heat_load_fracs,
                                                                  weather.data.AnnualMaxDrybulb, weather.data.AnnualMinDrybulb,
-                                                                 conditioned_zone, @hvac_unavailable_periods)
->>>>>>> 64e6acc5
+                                                                 conditioned_zone, @hvac_unavailable_periods, @schedules_file)
 
       elsif [HPXML::HVACTypeBoiler].include? heating_system.heating_system_type
 
@@ -1696,15 +1684,10 @@
              HPXML::HVACTypeHeatPumpMiniSplit,
              HPXML::HVACTypeHeatPumpPTHP,
              HPXML::HVACTypeHeatPumpRoom].include? heat_pump.heat_pump_type
-<<<<<<< HEAD
-        airloop_map[sys_id] = HVAC.apply_air_source_hvac_systems(model, heat_pump, heat_pump,
-                                                                 sequential_cool_load_fracs, sequential_heat_load_fracs,
-                                                                 living_zone, @hvac_unavailable_periods, @schedules_file)
-=======
+
         airloop_map[sys_id] = HVAC.apply_air_source_hvac_systems(model, heat_pump, heat_pump, sequential_cool_load_fracs, sequential_heat_load_fracs,
                                                                  weather.data.AnnualMaxDrybulb, weather.data.AnnualMinDrybulb,
-                                                                 conditioned_zone, @hvac_unavailable_periods)
->>>>>>> 64e6acc5
+                                                                 conditioned_zone, @hvac_unavailable_periods, @schedules_file)
       elsif [HPXML::HVACTypeHeatPumpGroundToAir].include? heat_pump.heat_pump_type
 
         airloop_map[sys_id] = HVAC.apply_ground_to_air_heat_pump(model, runner, weather, heat_pump,
