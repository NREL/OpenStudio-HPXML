# frozen_string_literal: true

# Require all gems up front; this is much faster than multiple resource
# files lazy loading as needed, as it prevents multiple lookups for the
# same gem.
require 'pathname'
require 'csv'
require 'oga'
require_relative 'resources/airflow'
require_relative 'resources/constants'
require_relative 'resources/constructions'
require_relative 'resources/energyplus'
require_relative 'resources/generator'
require_relative 'resources/geometry'
require_relative 'resources/hotwater_appliances'
require_relative 'resources/hpxml'
require_relative 'resources/hpxml_defaults'
require_relative 'resources/hvac'
require_relative 'resources/hvac_sizing'
require_relative 'resources/lighting'
require_relative 'resources/location'
require_relative 'resources/materials'
require_relative 'resources/misc_loads'
require_relative 'resources/psychrometrics'
require_relative 'resources/pv'
require_relative 'resources/schedules'
require_relative 'resources/simcontrols'
require_relative 'resources/unit_conversions'
require_relative 'resources/util'
require_relative 'resources/validator'
require_relative 'resources/version'
require_relative 'resources/waterheater'
require_relative 'resources/weather'
require_relative 'resources/xmlhelper'
require_relative '../BuildResidentialHPXML/resources/constants'
require_relative '../BuildResidentialHPXML/resources/schedules'

# start the measure
class HPXMLtoOpenStudio < OpenStudio::Measure::ModelMeasure
  # human readable name
  def name
    return 'HPXML to OpenStudio Translator'
  end

  # human readable description
  def description
    return 'Translates HPXML file to OpenStudio Model'
  end

  # human readable description of modeling approach
  def modeler_description
    return ''
  end

  # define the arguments that the user will input
  def arguments(model)
    args = OpenStudio::Measure::OSArgumentVector.new

    arg = OpenStudio::Measure::OSArgument.makeStringArgument('hpxml_path', true)
    arg.setDisplayName('HPXML File Path')
    arg.setDescription('Absolute/relative path of the HPXML file.')
    args << arg

    arg = OpenStudio::Measure::OSArgument.makeStringArgument('output_dir', true)
    arg.setDisplayName('Directory for Output Files')
    arg.setDescription('Absolute/relative path for the output files directory.')
    args << arg

    arg = OpenStudio::Measure::OSArgument.makeBoolArgument('debug', false)
    arg.setDisplayName('Debug Mode?')
    arg.setDescription('If true: 1) Writes in.osm file, 2) Generates additional log output, and 3) Creates all EnergyPlus output files.')
    arg.setDefaultValue(false)
    args << arg

    arg = OpenStudio::Measure::OSArgument.makeBoolArgument('add_component_loads', false)
    arg.setDisplayName('Add component loads?')
    arg.setDescription('If true, adds the calculation of heating/cooling component loads (not enabled by default for faster performance).')
    arg.setDefaultValue(false)
    args << arg

    arg = OpenStudio::Measure::OSArgument.makeBoolArgument('skip_validation', false)
    arg.setDisplayName('Skip Validation?')
    arg.setDescription('If true, bypasses HPXML input validation for faster performance. WARNING: This should only be used if the supplied HPXML file has already been validated against the Schema & Schematron documents.')
    arg.setDefaultValue(false)
    args << arg

    arg = OpenStudio::Measure::OSArgument.makeStringArgument('building_id', false)
    arg.setDisplayName('BuildingID')
    arg.setDescription('The ID of the HPXML Building. Only required if there are multiple Building elements in the HPXML file.')
    args << arg

    return args
  end

  # define what happens when the measure is run
  def run(model, runner, user_arguments)
    super(model, runner, user_arguments)

    # use the built-in error checking
    if !runner.validateUserArguments(arguments(model), user_arguments)
      return false
    end

    Geometry.tear_down_model(model, runner)

    Version.check_openstudio_version()

    # assign the user inputs to variables
    hpxml_path = runner.getStringArgumentValue('hpxml_path', user_arguments)
    output_dir = runner.getStringArgumentValue('output_dir', user_arguments)
    add_component_loads = runner.getBoolArgumentValue('add_component_loads', user_arguments)
    debug = runner.getBoolArgumentValue('debug', user_arguments)
    skip_validation = runner.getBoolArgumentValue('skip_validation', user_arguments)
    building_id = runner.getOptionalStringArgumentValue('building_id', user_arguments)

    unless (Pathname.new hpxml_path).absolute?
      hpxml_path = File.expand_path(File.join(File.dirname(__FILE__), hpxml_path))
    end
    unless File.exist?(hpxml_path) && hpxml_path.downcase.end_with?('.xml')
      fail "'#{hpxml_path}' does not exist or is not an .xml file."
    end

    unless (Pathname.new output_dir).absolute?
      output_dir = File.expand_path(File.join(File.dirname(__FILE__), output_dir))
    end

    if building_id.is_initialized
      building_id = building_id.get
    else
      building_id = nil
    end

    begin
      if skip_validation
        stron_paths = []
      else
        stron_paths = [File.join(File.dirname(__FILE__), 'resources', 'HPXMLvalidator.xml'),
                       File.join(File.dirname(__FILE__), 'resources', 'EPvalidator.xml')]
      end
      hpxml = HPXML.new(hpxml_path: hpxml_path, schematron_validators: stron_paths, building_id: building_id)
      hpxml.errors.each do |error|
        runner.registerError(error)
      end
      hpxml.warnings.each do |warning|
        runner.registerWarning(warning)
      end
      return false unless hpxml.errors.empty?

      epw_path, cache_path = process_weather(hpxml, runner, model, hpxml_path)

      if debug
        epw_output_path = File.join(output_dir, 'in.epw')
        FileUtils.cp(epw_path, epw_output_path)
      end

      OSModel.create(hpxml, runner, model, hpxml_path, epw_path, cache_path, output_dir,
                     add_component_loads, building_id, debug)
    rescue Exception => e
      runner.registerError("#{e.message}\n#{e.backtrace.join("\n")}")
      return false
    end

    return true
  end

  def process_weather(hpxml, runner, model, hpxml_path)
    epw_path = hpxml.climate_and_risk_zones.weather_station_epw_filepath

    if not File.exist? epw_path
      test_epw_path = File.join(File.dirname(hpxml_path), epw_path)
      epw_path = test_epw_path if File.exist? test_epw_path
    end
    if not File.exist? epw_path
      test_epw_path = File.join(File.dirname(__FILE__), '..', 'weather', epw_path)
      epw_path = test_epw_path if File.exist? test_epw_path
    end
    if not File.exist? epw_path
      test_epw_path = File.join(File.dirname(__FILE__), '..', '..', 'weather', epw_path)
      epw_path = test_epw_path if File.exist? test_epw_path
    end
    if not File.exist?(epw_path)
      fail "'#{epw_path}' could not be found."
    end

    cache_path = epw_path.gsub('.epw', '-cache.csv')
    if not File.exist?(cache_path)
      # Process weather file to create cache .csv
      runner.registerWarning("'#{cache_path}' could not be found; regenerating it.")
      epw_file = OpenStudio::EpwFile.new(epw_path)
      OpenStudio::Model::WeatherFile.setWeatherFile(model, epw_file)
      weather = WeatherProcess.new(model, runner)
      begin
        File.open(cache_path, 'wb') do |file|
          weather.dump_to_csv(file)
        end
      rescue SystemCallError
        runner.registerWarning("#{cache_path} could not be written, skipping.")
      end
    end

    return epw_path, cache_path
  end
end

class OSModel
  def self.create(hpxml, runner, model, hpxml_path, epw_path, cache_path, output_dir,
                  add_component_loads, building_id, debug)
    @hpxml = hpxml
    @debug = debug

    @eri_version = @hpxml.header.eri_calculation_version # Hidden feature
    @eri_version = 'latest' if @eri_version.nil?
    @eri_version = Constants.ERIVersions[-1] if @eri_version == 'latest'

    @apply_ashrae140_assumptions = @hpxml.header.apply_ashrae140_assumptions # Hidden feature
    @apply_ashrae140_assumptions = false if @apply_ashrae140_assumptions.nil?

    # Init

    weather, epw_file = Location.apply_weather_file(model, runner, epw_path, cache_path)
    set_defaults_and_globals(runner, output_dir, epw_file, weather)
    Location.apply(model, runner, weather, epw_file, @hpxml)
    add_simulation_params(model)

    @schedules_file = nil
<<<<<<< HEAD
    unless @hpxml.header.schedules_path.nil?
      @schedules_file = SchedulesFile.new(runner: runner, model: model, schedules_path: @hpxml.header.schedules_path, col_names: ScheduleGenerator.col_names.keys)
=======
    unless @hpxml.header.schedules_filepath.nil?
      @schedules_file = SchedulesFile.new(runner: runner, model: model, schedules_path: @hpxml.header.schedules_filepath, col_names: Constants.ScheduleColNames.keys)
>>>>>>> c92479db
    end

    # Conditioned space/zone

    spaces = {}
    create_or_get_space(model, spaces, HPXML::LocationLivingSpace)
    set_foundation_and_walls_top()
    set_heating_and_cooling_seasons(model)
    add_setpoints(runner, model, weather, spaces)

    # Geometry/Envelope
    add_roofs(runner, model, spaces)
    add_walls(runner, model, spaces)
    add_rim_joists(runner, model, spaces)
    add_frame_floors(runner, model, spaces)
    add_foundation_walls_slabs(runner, model, spaces)
    add_shading_schedule(runner, model, weather)
    add_windows(runner, model, spaces, weather)
    add_doors(runner, model, spaces)
    add_skylights(runner, model, spaces, weather)
    add_conditioned_floor_area(runner, model, spaces)
    add_thermal_mass(runner, model, spaces)
    update_conditioned_basement(runner, model, spaces)
    Geometry.set_zone_volumes(runner, model, spaces, @hpxml, @apply_ashrae140_assumptions)
    Geometry.explode_surfaces(runner, model, @hpxml, @walls_top)
    add_num_occupants(model, runner, spaces)

    # HVAC

    add_ideal_system(runner, model, spaces, epw_path)
    add_cooling_system(runner, model, spaces)
    add_heating_system(runner, model, spaces)
    add_heat_pump(runner, model, weather, spaces)
    add_dehumidifiers(runner, model, spaces)
    add_residual_ideal_system(runner, model, spaces)
    add_ceiling_fans(runner, model, weather, spaces)

    # Hot Water

    add_hot_water_and_appliances(runner, model, weather, spaces)

    # Plug Loads & Fuel Loads & Lighting

    add_mels(runner, model, spaces)
    add_mfls(runner, model, spaces)
    add_lighting(runner, model, epw_file, spaces)

    # Pools & Hot Tubs
    add_pools_and_hot_tubs(runner, model, spaces)

    # Other

    add_airflow(runner, model, weather, spaces)
    add_photovoltaics(runner, model)
    add_generators(runner, model)
    add_additional_properties(runner, model, hpxml_path, building_id)

    # Output

    add_loads_output(runner, model, spaces, add_component_loads)
    add_output_control_files(runner, model)
    # Uncomment to debug EMS
    # add_ems_debug_output(runner, model)

    # Vacancy
    unless @schedules_file.nil?
      @schedules_file.set_vacancy
    end

    if debug
      osm_output_path = File.join(output_dir, 'in.osm')
      File.write(osm_output_path, model.to_s)
      runner.registerInfo("Wrote file: #{osm_output_path}")
    end
  end

  private

  def self.set_defaults_and_globals(runner, output_dir, epw_file, weather)
    # Initialize
    @remaining_heat_load_frac = 1.0
    @remaining_cool_load_frac = 1.0
    @hvac_map = {} # mapping between HPXML HVAC systems and model objects
    @dhw_map = {}  # mapping between HPXML Water Heating systems and model objects
    @cond_bsmnt_surfaces = [] # list of surfaces in conditioned basement, used for modification of some surface properties, eg. solar absorptance, view factor, etc.

    # Set globals
    @cfa = @hpxml.building_construction.conditioned_floor_area
    @ncfl = @hpxml.building_construction.number_of_conditioned_floors
    @ncfl_ag = @hpxml.building_construction.number_of_conditioned_floors_above_grade
    @nbeds = @hpxml.building_construction.number_of_bedrooms
    @default_azimuths = HPXMLDefaults.get_default_azimuths(@hpxml)

    # Apply defaults to HPXML object
    HPXMLDefaults.apply(@hpxml, @eri_version, weather, epw_file: epw_file)

    @frac_windows_operable = @hpxml.fraction_of_windows_operable()

    # Write updated HPXML object (w/ defaults) to file for inspection
    hpxml_defaults_path = File.join(output_dir, 'in.xml')
    XMLHelper.write_file(@hpxml.to_oga, hpxml_defaults_path)

    # Now that we've written in.xml, ensure that no capacities/airflows
    # are zero in order to prevent potential E+ errors.
    HVAC.ensure_nonzero_sizing_values(@hpxml)
  end

  def self.add_simulation_params(model)
    SimControls.apply(model, @hpxml)
  end

  def self.update_conditioned_basement(runner, model, spaces)
    return if @cond_bsmnt_surfaces.empty?

    # Update @cond_bsmnt_surfaces to include subsurfaces
    new_cond_bsmnt_surfaces = @cond_bsmnt_surfaces.dup
    @cond_bsmnt_surfaces.each do |cond_bsmnt_surface|
      next if cond_bsmnt_surface.is_a? OpenStudio::Model::InternalMassDefinition
      next if cond_bsmnt_surface.subSurfaces.empty?

      cond_bsmnt_surface.subSurfaces.each do |ss|
        new_cond_bsmnt_surfaces << ss
      end
    end
    @cond_bsmnt_surfaces = new_cond_bsmnt_surfaces.dup

    update_solar_absorptances(runner, model)
    assign_view_factors(runner, model, spaces)
  end

  def self.update_solar_absorptances(runner, model)
    # modify conditioned basement surface properties
    # zero out interior solar absorptance in conditioned basement

    @cond_bsmnt_surfaces.each do |cond_bsmnt_surface|
      # skip windows because windows don't have such property to change.
      next if cond_bsmnt_surface.is_a?(OpenStudio::Model::SubSurface) && (cond_bsmnt_surface.subSurfaceType.downcase == 'fixedwindow')

      adj_surface = nil
      if not cond_bsmnt_surface.is_a? OpenStudio::Model::InternalMassDefinition
        if not cond_bsmnt_surface.is_a? OpenStudio::Model::SubSurface
          adj_surface = cond_bsmnt_surface.adjacentSurface.get if cond_bsmnt_surface.adjacentSurface.is_initialized
        else
          adj_surface = cond_bsmnt_surface.adjacentSubSurface.get if cond_bsmnt_surface.adjacentSubSurface.is_initialized
        end
      end
      const = cond_bsmnt_surface.construction.get
      layered_const = const.to_LayeredConstruction.get
      innermost_material = layered_const.layers[layered_const.numLayers() - 1].to_StandardOpaqueMaterial.get
      # check if target surface is sharing its interior material/construction object with other surfaces
      # if so, need to clone the material/construction and make changes there, then reassign it to target surface
      mat_share = (innermost_material.directUseCount != 1)
      const_share = (const.directUseCount != 1)
      if const_share
        # create new construction + new material for these surfaces
        new_const = const.clone.to_Construction.get
        cond_bsmnt_surface.setConstruction(new_const)
        new_material = innermost_material.clone.to_StandardOpaqueMaterial.get
        layered_const = new_const.to_LayeredConstruction.get
        layered_const.setLayer(layered_const.numLayers() - 1, new_material)
      elsif mat_share
        # create new material for existing unique construction
        new_material = innermost_material.clone.to_StandardOpaqueMaterial.get
        layered_const.setLayer(layered_const.numLayers() - 1, new_material)
      end
      if layered_const.numLayers() == 1
        # split single layer into two to only change its inside facing property
        layer_mat = layered_const.layers[0].to_StandardOpaqueMaterial.get
        layer_mat.setThickness(layer_mat.thickness / 2)
        layered_const.insertLayer(1, layer_mat.clone.to_StandardOpaqueMaterial.get)
      end
      # Re-read innermost material and assign properties after adjustment
      innermost_material = layered_const.layers[layered_const.numLayers() - 1].to_StandardOpaqueMaterial.get
      innermost_material.setSolarAbsorptance(0.0)
      innermost_material.setVisibleAbsorptance(0.0)
      next if adj_surface.nil?

      # Create new construction in case of shared construction.
      layered_const_adj = OpenStudio::Model::Construction.new(model)
      layered_const_adj.setName(cond_bsmnt_surface.construction.get.name.get + ' Reversed Bsmnt')
      adj_surface.setConstruction(layered_const_adj)
      layered_const_adj.setLayers(cond_bsmnt_surface.construction.get.to_LayeredConstruction.get.layers.reverse())
    end
  end

  def self.assign_view_factors(runner, model, spaces)
    # zero out view factors between conditioned basement surfaces and living zone surfaces
    all_surfaces = [] # all surfaces in single conditioned space
    lv_surfaces = []  # surfaces in living
    cond_base_surfaces = [] # surfaces in conditioned basement

    spaces[HPXML::LocationLivingSpace].surfaces.each do |surface|
      surface.subSurfaces.each do |sub_surface|
        all_surfaces << sub_surface
      end
      all_surfaces << surface
    end
    spaces[HPXML::LocationLivingSpace].internalMass.each do |im|
      all_surfaces << im
    end

    all_surfaces.each do |surface|
      if @cond_bsmnt_surfaces.include?(surface) ||
         ((@cond_bsmnt_surfaces.include? surface.internalMassDefinition) if surface.is_a? OpenStudio::Model::InternalMass)
        cond_base_surfaces << surface
      else
        lv_surfaces << surface
      end
    end

    all_surfaces.sort!

    # calculate view factors separately for living and conditioned basement
    vf_map_lv = calc_approximate_view_factor(runner, model, lv_surfaces)
    vf_map_cb = calc_approximate_view_factor(runner, model, cond_base_surfaces)

    zone_prop = spaces[HPXML::LocationLivingSpace].thermalZone.get.getZonePropertyUserViewFactorsBySurfaceName

    all_surfaces.each do |from_surface|
      all_surfaces.each do |to_surface|
        next if (vf_map_lv[from_surface].nil? || vf_map_lv[from_surface][to_surface].nil?) &&
                (vf_map_cb[from_surface].nil? || vf_map_cb[from_surface][to_surface].nil?)

        if lv_surfaces.include? from_surface
          vf = vf_map_lv[from_surface][to_surface]
        else
          vf = vf_map_cb[from_surface][to_surface]
        end
        next if vf < 0.05 # Skip small view factors to reduce runtime

        os_vf = OpenStudio::Model::ViewFactor.new(from_surface, to_surface, vf.round(10))
        zone_prop.addViewFactor(os_vf)
      end
    end
  end

  def self.calc_approximate_view_factor(runner, model, all_surfaces)
    # calculate approximate view factor using E+ approach
    # used for recalculating single thermal zone view factor matrix
    return {} if all_surfaces.size == 0
    if all_surfaces.size <= 3
      fail 'less than three surfaces in conditioned space. Please double check.'
    end

    s_azimuths = {}
    s_tilts = {}
    s_types = {}
    all_surfaces.each do |surface|
      if surface.is_a? OpenStudio::Model::InternalMass
        # Assumed values consistent with EnergyPlus source code
        s_azimuths[surface] = 0.0
        s_tilts[surface] = 90.0
      else
        s_azimuths[surface] = UnitConversions.convert(surface.azimuth, 'rad', 'deg')
        s_tilts[surface] = UnitConversions.convert(surface.tilt, 'rad', 'deg')
        if surface.is_a? OpenStudio::Model::SubSurface
          s_types[surface] = surface.surface.get.surfaceType.downcase
        else
          s_types[surface] = surface.surfaceType.downcase
        end
      end
    end

    same_ang_limit = 10.0
    vf_map = {}
    all_surfaces.each do |surface| # surface, subsurface, and internal mass
      surface_vf_map = {}

      # sum all the surface area that could be seen by surface1 up
      zone_seen_area = 0.0
      seen_surface = {}
      all_surfaces.each do |surface2|
        next if surface2 == surface
        next if surface2.is_a? OpenStudio::Model::SubSurface

        seen_surface[surface2] = false
        if surface2.is_a? OpenStudio::Model::InternalMass
          # all surfaces see internal mass
          zone_seen_area += surface2.surfaceArea.get
          seen_surface[surface2] = true
        else
          if (s_types[surface2] == 'floor') ||
             ((s_types[surface] == 'floor') && (s_types[surface2] == 'roofceiling')) ||
             ((s_azimuths[surface] - s_azimuths[surface2]).abs > same_ang_limit) ||
             ((s_tilts[surface] - s_tilts[surface2]).abs > same_ang_limit)
            zone_seen_area += surface2.grossArea # include subsurface area
            seen_surface[surface2] = true
          end
        end
      end

      all_surfaces.each do |surface2|
        next if surface2 == surface
        next if surface2.is_a? OpenStudio::Model::SubSurface # handled together with its parent surface
        next unless seen_surface[surface2]

        if surface2.is_a? OpenStudio::Model::InternalMass
          surface_vf_map[surface2] = surface2.surfaceArea.get / zone_seen_area
        else # surfaces
          if surface2.subSurfaces.size > 0
            # calculate surface and its sub surfaces view factors
            if surface2.netArea > 0.1 # base surface of a sub surface: window/door etc.
              fail "Unexpected net area for surface '#{surface2.name}'."
            end

            surface2.subSurfaces.each do |sub_surface|
              surface_vf_map[sub_surface] = sub_surface.grossArea / zone_seen_area
            end
          else # no subsurface
            surface_vf_map[surface2] = surface2.grossArea / zone_seen_area
          end
        end
      end
      vf_map[surface] = surface_vf_map
    end
    return vf_map
  end

  def self.add_num_occupants(model, runner, spaces)
    # Occupants
    num_occ = @hpxml.building_occupancy.number_of_residents
    return if num_occ <= 0

<<<<<<< HEAD
    Geometry.apply_occupants(model, num_occ, @cfa, spaces[HPXML::LocationLivingSpace], @schedules_file)
=======
    Geometry.apply_occupants(model, @hpxml, num_occ, @cfa, spaces[HPXML::LocationLivingSpace], @schedules_file)
>>>>>>> c92479db
  end

  def self.create_or_get_space(model, spaces, spacetype)
    if spaces[spacetype].nil?
      Geometry.create_space_and_zone(model, spaces, spacetype)
    end
    return spaces[spacetype]
  end

  def self.add_roofs(runner, model, spaces)
    @hpxml.roofs.each do |roof|
      next if roof.net_area < 1.0 # skip modeling net surface area for surfaces comprised entirely of subsurface area

      if roof.azimuth.nil?
        if roof.pitch > 0
          azimuths = @default_azimuths # Model as four directions for average exterior incident solar
        else
          azimuths = [@default_azimuths[0]] # Arbitrary azimuth for flat roof
        end
      else
        azimuths = [roof.azimuth]
      end

      surfaces = []

      azimuths.each do |azimuth|
        width = Math::sqrt(roof.net_area)
        length = (roof.net_area / width) / azimuths.size
        tilt = roof.pitch / 12.0
        z_origin = @walls_top + 0.5 * Math.sin(Math.atan(tilt)) * width

        vertices = Geometry.create_roof_vertices(length, width, z_origin, azimuth, tilt)
        surface = OpenStudio::Model::Surface.new(vertices, model)
        surfaces << surface
        surface.additionalProperties.setFeature('Length', length)
        surface.additionalProperties.setFeature('Width', width)
        surface.additionalProperties.setFeature('Azimuth', azimuth)
        surface.additionalProperties.setFeature('Tilt', tilt)
        surface.additionalProperties.setFeature('SurfaceType', 'Roof')
        if azimuths.size > 1
          surface.setName("#{roof.id}:#{azimuth}")
        else
          surface.setName(roof.id)
        end
        surface.setSurfaceType('RoofCeiling')
        surface.setOutsideBoundaryCondition('Outdoors')
        set_surface_interior(model, spaces, surface, roof)
      end

      next if surfaces.empty?

      # Apply construction
      has_radiant_barrier = roof.radiant_barrier
      if has_radiant_barrier
        radiant_barrier_grade = roof.radiant_barrier_grade
      end
      # FUTURE: Create Constructions.get_air_film(surface) method; use in measure.rb and hpxml_translator_test.rb
      inside_film = Material.AirFilmRoof(Geometry.get_roof_pitch([surfaces[0]]))
      outside_film = Material.AirFilmOutside
      mat_roofing = Material.RoofMaterial(roof.roof_type)
      if @apply_ashrae140_assumptions
        inside_film = Material.AirFilmRoofASHRAE140
        outside_film = Material.AirFilmOutsideASHRAE140
      end
      mat_int_finish = Material.InteriorFinishMaterial(roof.interior_finish_type, roof.interior_finish_thickness)
      if mat_int_finish.nil?
        fallback_mat_int_finish = nil
      else
        fallback_mat_int_finish = Material.InteriorFinishMaterial(mat_int_finish.name, 0.1) # Try thin material
      end

      install_grade = 1
      assembly_r = roof.insulation_assembly_r_value

      if not mat_int_finish.nil?
        # Closed cavity
        constr_sets = [
          WoodStudConstructionSet.new(Material.Stud2x(8.0), 0.07, 20.0, 0.75, mat_int_finish, mat_roofing),    # 2x8, 24" o.c. + R20
          WoodStudConstructionSet.new(Material.Stud2x(8.0), 0.07, 10.0, 0.75, mat_int_finish, mat_roofing),    # 2x8, 24" o.c. + R10
          WoodStudConstructionSet.new(Material.Stud2x(8.0), 0.07, 0.0, 0.75, mat_int_finish, mat_roofing),     # 2x8, 24" o.c.
          WoodStudConstructionSet.new(Material.Stud2x6, 0.07, 0.0, 0.75, mat_int_finish, mat_roofing),         # 2x6, 24" o.c.
          WoodStudConstructionSet.new(Material.Stud2x4, 0.07, 0.0, 0.5, mat_int_finish, mat_roofing),          # 2x4, 16" o.c.
          WoodStudConstructionSet.new(Material.Stud2x4, 0.01, 0.0, 0.0, fallback_mat_int_finish, mat_roofing), # Fallback
        ]
        match, constr_set, cavity_r = Constructions.pick_wood_stud_construction_set(assembly_r, constr_sets, inside_film, outside_film, roof.id)

        Constructions.apply_closed_cavity_roof(runner, model, surfaces, "#{roof.id} construction",
                                               cavity_r, install_grade,
                                               constr_set.stud.thick_in,
                                               true, constr_set.framing_factor,
                                               constr_set.mat_int_finish,
                                               constr_set.osb_thick_in, constr_set.rigid_r,
                                               constr_set.mat_ext_finish, has_radiant_barrier,
                                               inside_film, outside_film, radiant_barrier_grade,
                                               roof.solar_absorptance, roof.emittance)
      else
        # Open cavity
        constr_sets = [
          GenericConstructionSet.new(10.0, 0.5, nil, mat_roofing), # w/R-10 rigid
          GenericConstructionSet.new(0.0, 0.5, nil, mat_roofing),  # Standard
          GenericConstructionSet.new(0.0, 0.0, nil, mat_roofing),  # Fallback
        ]
        match, constr_set, layer_r = Constructions.pick_generic_construction_set(assembly_r, constr_sets, inside_film, outside_film, roof.id)

        cavity_r = 0
        cavity_ins_thick_in = 0
        framing_factor = 0
        framing_thick_in = 0

        Constructions.apply_open_cavity_roof(runner, model, surfaces, "#{roof.id} construction",
                                             cavity_r, install_grade, cavity_ins_thick_in,
                                             framing_factor, framing_thick_in,
                                             constr_set.osb_thick_in, layer_r + constr_set.rigid_r,
                                             constr_set.mat_ext_finish, has_radiant_barrier,
                                             inside_film, outside_film, radiant_barrier_grade,
                                             roof.solar_absorptance, roof.emittance)
      end
      Constructions.check_surface_assembly_rvalue(runner, surfaces, inside_film, outside_film, assembly_r, match)
    end
  end

  def self.add_walls(runner, model, spaces)
    @hpxml.walls.each do |wall|
      next if wall.net_area < 1.0 # skip modeling net surface area for surfaces comprised entirely of subsurface area

      if wall.azimuth.nil?
        if wall.is_exterior
          azimuths = @default_azimuths # Model as four directions for average exterior incident solar
        else
          azimuths = [@default_azimuths[0]] # Arbitrary direction, doesn't receive exterior incident solar
        end
      else
        azimuths = [wall.azimuth]
      end

      surfaces = []

      azimuths.each do |azimuth|
        height = 8.0 * @ncfl_ag
        length = (wall.net_area / height) / azimuths.size
        z_origin = @foundation_top

        vertices = Geometry.create_wall_vertices(length, height, z_origin, azimuth)
        surface = OpenStudio::Model::Surface.new(vertices, model)
        surfaces << surface
        surface.additionalProperties.setFeature('Length', length)
        surface.additionalProperties.setFeature('Azimuth', azimuth)
        surface.additionalProperties.setFeature('Tilt', 90.0)
        surface.additionalProperties.setFeature('SurfaceType', 'Wall')
        if azimuths.size > 1
          surface.setName("#{wall.id}:#{azimuth}")
        else
          surface.setName(wall.id)
        end
        surface.setSurfaceType('Wall')
        set_surface_interior(model, spaces, surface, wall)
        set_surface_exterior(model, spaces, surface, wall)
        if wall.is_interior
          surface.setSunExposure('NoSun')
          surface.setWindExposure('NoWind')
        end
      end

      next if surfaces.empty?

      # Apply construction
      # The code below constructs a reasonable wall construction based on the
      # wall type while ensuring the correct assembly R-value.

      inside_film = Material.AirFilmVertical
      if wall.is_exterior
        outside_film = Material.AirFilmOutside
        mat_ext_finish = Material.ExteriorFinishMaterial(wall.siding)
      else
        outside_film = Material.AirFilmVertical
        mat_ext_finish = nil
      end
      if @apply_ashrae140_assumptions
        inside_film = Material.AirFilmVerticalASHRAE140
        outside_film = Material.AirFilmOutsideASHRAE140
      end
      mat_int_finish = Material.InteriorFinishMaterial(wall.interior_finish_type, wall.interior_finish_thickness)

      Constructions.apply_wall_construction(runner, model, surfaces, wall.id, wall.wall_type, wall.insulation_assembly_r_value,
                                            mat_int_finish, inside_film, outside_film, mat_ext_finish, wall.solar_absorptance,
                                            wall.emittance)
    end
  end

  def self.add_rim_joists(runner, model, spaces)
    @hpxml.rim_joists.each do |rim_joist|
      if rim_joist.azimuth.nil?
        if rim_joist.is_exterior
          azimuths = @default_azimuths # Model as four directions for average exterior incident solar
        else
          azimuths = [@default_azimuths[0]] # Arbitrary direction, doesn't receive exterior incident solar
        end
      else
        azimuths = [rim_joist.azimuth]
      end

      surfaces = []

      azimuths.each do |azimuth|
        height = 1.0
        length = (rim_joist.area / height) / azimuths.size
        z_origin = @foundation_top

        vertices = Geometry.create_wall_vertices(length, height, z_origin, azimuth)
        surface = OpenStudio::Model::Surface.new(vertices, model)
        surfaces << surface
        surface.additionalProperties.setFeature('Length', length)
        surface.additionalProperties.setFeature('Azimuth', azimuth)
        surface.additionalProperties.setFeature('Tilt', 90.0)
        surface.additionalProperties.setFeature('SurfaceType', 'RimJoist')
        if azimuths.size > 1
          surface.setName("#{rim_joist.id}:#{azimuth}")
        else
          surface.setName(rim_joist.id)
        end
        surface.setSurfaceType('Wall')
        set_surface_interior(model, spaces, surface, rim_joist)
        set_surface_exterior(model, spaces, surface, rim_joist)
        if rim_joist.is_interior
          surface.setSunExposure('NoSun')
          surface.setWindExposure('NoWind')
        end
      end

      # Apply construction

      inside_film = Material.AirFilmVertical
      if rim_joist.is_exterior
        outside_film = Material.AirFilmOutside
        mat_ext_finish = Material.ExteriorFinishMaterial(rim_joist.siding)
      else
        outside_film = Material.AirFilmVertical
        mat_ext_finish = nil
      end

      assembly_r = rim_joist.insulation_assembly_r_value

      constr_sets = [
        WoodStudConstructionSet.new(Material.Stud2x(2.0), 0.17, 20.0, 2.0, nil, mat_ext_finish),  # 2x4 + R20
        WoodStudConstructionSet.new(Material.Stud2x(2.0), 0.17, 10.0, 2.0, nil, mat_ext_finish),  # 2x4 + R10
        WoodStudConstructionSet.new(Material.Stud2x(2.0), 0.17, 0.0, 2.0, nil, mat_ext_finish),   # 2x4
        WoodStudConstructionSet.new(Material.Stud2x(2.0), 0.01, 0.0, 0.0, nil, mat_ext_finish),   # Fallback
      ]
      match, constr_set, cavity_r = Constructions.pick_wood_stud_construction_set(assembly_r, constr_sets, inside_film, outside_film, rim_joist.id)
      install_grade = 1

      Constructions.apply_rim_joist(runner, model, surfaces, "#{rim_joist.id} construction",
                                    cavity_r, install_grade, constr_set.framing_factor,
                                    constr_set.mat_int_finish, constr_set.osb_thick_in,
                                    constr_set.rigid_r, constr_set.mat_ext_finish,
                                    inside_film, outside_film, rim_joist.solar_absorptance,
                                    rim_joist.emittance)
      Constructions.check_surface_assembly_rvalue(runner, surfaces, inside_film, outside_film, assembly_r, match)
    end
  end

  def self.add_frame_floors(runner, model, spaces)
    @hpxml.frame_floors.each do |frame_floor|
      area = frame_floor.area
      width = Math::sqrt(area)
      length = area / width
      if frame_floor.interior_adjacent_to.include?('attic') || frame_floor.exterior_adjacent_to.include?('attic')
        z_origin = @walls_top
      else
        z_origin = @foundation_top
      end

      if frame_floor.is_ceiling
        vertices = Geometry.create_ceiling_vertices(length, width, z_origin, @default_azimuths)
        surface = OpenStudio::Model::Surface.new(vertices, model)
        surface.additionalProperties.setFeature('SurfaceType', 'Ceiling')
      else
        vertices = Geometry.create_floor_vertices(length, width, z_origin, @default_azimuths)
        surface = OpenStudio::Model::Surface.new(vertices, model)
        surface.additionalProperties.setFeature('SurfaceType', 'Floor')
      end
      surface.additionalProperties.setFeature('Tilt', 0.0)
      set_surface_interior(model, spaces, surface, frame_floor)
      set_surface_exterior(model, spaces, surface, frame_floor)
      surface.setName(frame_floor.id)
      if frame_floor.is_interior
        surface.setSunExposure('NoSun')
        surface.setWindExposure('NoWind')
      elsif frame_floor.is_floor
        surface.setSunExposure('NoSun')
      end

      # Apply construction

      if frame_floor.is_ceiling
        if @apply_ashrae140_assumptions
          # Attic floor
          inside_film = Material.AirFilmFloorASHRAE140
          outside_film = Material.AirFilmFloorASHRAE140
        else
          inside_film = Material.AirFilmFloorAverage
          outside_film = Material.AirFilmFloorAverage
        end
        mat_int_finish = Material.InteriorFinishMaterial(frame_floor.interior_finish_type, frame_floor.interior_finish_thickness)
        if mat_int_finish.nil?
          fallback_mat_int_finish = nil
        else
          fallback_mat_int_finish = Material.InteriorFinishMaterial(mat_int_finish.name, 0.1) # Try thin material
        end
        constr_sets = [
          WoodStudConstructionSet.new(Material.Stud2x6, 0.10, 50.0, 0.0, mat_int_finish, nil),         # 2x6, 24" o.c. + R50
          WoodStudConstructionSet.new(Material.Stud2x6, 0.10, 40.0, 0.0, mat_int_finish, nil),         # 2x6, 24" o.c. + R40
          WoodStudConstructionSet.new(Material.Stud2x6, 0.10, 30.0, 0.0, mat_int_finish, nil),         # 2x6, 24" o.c. + R30
          WoodStudConstructionSet.new(Material.Stud2x6, 0.10, 20.0, 0.0, mat_int_finish, nil),         # 2x6, 24" o.c. + R20
          WoodStudConstructionSet.new(Material.Stud2x6, 0.10, 10.0, 0.0, mat_int_finish, nil),         # 2x6, 24" o.c. + R10
          WoodStudConstructionSet.new(Material.Stud2x4, 0.13, 0.0, 0.0, mat_int_finish, nil),          # 2x4, 16" o.c.
          WoodStudConstructionSet.new(Material.Stud2x4, 0.01, 0.0, 0.0, fallback_mat_int_finish, nil), # Fallback
        ]
      else # Floor
        if @apply_ashrae140_assumptions
          # Raised floor
          inside_film = Material.AirFilmFloorASHRAE140
          outside_film = Material.AirFilmFloorZeroWindASHRAE140
          surface.setWindExposure('NoWind')
          covering = Material.CoveringBare(1.0)
        else
          inside_film = Material.AirFilmFloorReduced
          if frame_floor.is_exterior
            outside_film = Material.AirFilmOutside
          else
            outside_film = Material.AirFilmFloorReduced
          end
          if frame_floor.interior_adjacent_to == HPXML::LocationLivingSpace
            covering = Material.CoveringBare
          end
        end
        if covering.nil?
          fallback_covering = nil
        else
          fallback_covering = Material.CoveringBare(0.8, 0.01) # Try thin material
        end
        constr_sets = [
          WoodStudConstructionSet.new(Material.Stud2x6, 0.10, 20.0, 0.75, nil, covering),        # 2x6, 24" o.c. + R20
          WoodStudConstructionSet.new(Material.Stud2x6, 0.10, 10.0, 0.75, nil, covering),        # 2x6, 24" o.c. + R10
          WoodStudConstructionSet.new(Material.Stud2x6, 0.10, 0.0, 0.75, nil, covering),         # 2x6, 24" o.c.
          WoodStudConstructionSet.new(Material.Stud2x4, 0.13, 0.0, 0.5, nil, covering),          # 2x4, 16" o.c.
          WoodStudConstructionSet.new(Material.Stud2x4, 0.01, 0.0, 0.0, nil, fallback_covering), # Fallback
        ]
      end
      assembly_r = frame_floor.insulation_assembly_r_value

      match, constr_set, cavity_r = Constructions.pick_wood_stud_construction_set(assembly_r, constr_sets, inside_film, outside_film, frame_floor.id)

      install_grade = 1
      if frame_floor.is_ceiling

        Constructions.apply_ceiling(runner, model, [surface], "#{frame_floor.id} construction",
                                    cavity_r, install_grade,
                                    constr_set.rigid_r, constr_set.framing_factor,
                                    constr_set.stud.thick_in, constr_set.mat_int_finish,
                                    inside_film, outside_film)

      else # Floor
        Constructions.apply_floor(runner, model, [surface], "#{frame_floor.id} construction",
                                  cavity_r, install_grade,
                                  constr_set.framing_factor, constr_set.stud.thick_in,
                                  constr_set.osb_thick_in, constr_set.rigid_r,
                                  constr_set.mat_ext_finish, inside_film, outside_film)
      end

      Constructions.check_surface_assembly_rvalue(runner, [surface], inside_film, outside_film, assembly_r, match)
    end
  end

  def self.add_foundation_walls_slabs(runner, model, spaces)
    foundation_types = @hpxml.slabs.map { |s| s.interior_adjacent_to }.uniq

    foundation_types.each do |foundation_type|
      # Get attached foundation walls/slabs
      fnd_walls = []
      slabs = []
      @hpxml.foundation_walls.each do |foundation_wall|
        next unless foundation_wall.interior_adjacent_to == foundation_type
        next if foundation_wall.net_area < 1.0 # skip modeling net surface area for surfaces comprised entirely of subsurface area

        fnd_walls << foundation_wall
      end
      @hpxml.slabs.each do |slab|
        next unless slab.interior_adjacent_to == foundation_type

        slabs << slab
        slab.exposed_perimeter = [slab.exposed_perimeter, 1.0].max # minimum value to prevent error if no exposed slab
      end

      # Calculate combinations of slabs/walls for each Kiva instance
      kiva_instances = get_kiva_instances(fnd_walls, slabs)

      # Obtain some wall/slab information
      fnd_wall_lengths = {}
      fnd_walls.each do |foundation_wall|
        next unless foundation_wall.is_exterior

        fnd_wall_lengths[foundation_wall] = foundation_wall.area / foundation_wall.height
      end
      slab_exp_perims = {}
      slab_areas = {}
      slabs.each do |slab|
        slab_exp_perims[slab] = slab.exposed_perimeter
        slab_areas[slab] = slab.area
      end
      total_slab_exp_perim = slab_exp_perims.values.sum(0.0)
      total_slab_area = slab_areas.values.sum(0.0)
      total_fnd_wall_length = fnd_wall_lengths.values.sum(0.0)

      no_wall_slab_exp_perim = {}

      kiva_instances.each do |foundation_wall, slab|
        # Apportion referenced walls/slabs for this Kiva instance
        slab_frac = slab_exp_perims[slab] / total_slab_exp_perim
        if total_fnd_wall_length > 0
          fnd_wall_frac = fnd_wall_lengths[foundation_wall] / total_fnd_wall_length
        else
          fnd_wall_frac = 1.0 # Handle slab foundation type
        end

        kiva_foundation = nil
        if not foundation_wall.nil?
          # Add exterior foundation wall surface
          kiva_foundation = add_foundation_wall(runner, model, spaces, foundation_wall, slab_frac,
                                                total_fnd_wall_length, total_slab_exp_perim)
        end

        # Add single combined foundation slab surface (for similar surfaces)
        slab_exp_perim = slab_exp_perims[slab] * fnd_wall_frac
        slab_area = slab_areas[slab] * fnd_wall_frac
        no_wall_slab_exp_perim[slab] = 0.0 if no_wall_slab_exp_perim[slab].nil?
        if (not foundation_wall.nil?) && (slab_exp_perim > fnd_wall_lengths[foundation_wall] * slab_frac)
          # Keep track of no-wall slab exposed perimeter
          no_wall_slab_exp_perim[slab] += (slab_exp_perim - fnd_wall_lengths[foundation_wall] * slab_frac)

          # Reduce this slab's exposed perimeter so that EnergyPlus does not automatically
          # create a second no-wall Kiva instance for each of our Kiva instances.
          # Instead, we will later create our own Kiva instance to account for it.
          # This reduces the number of Kiva instances we end up with.
          exp_perim_frac = (fnd_wall_lengths[foundation_wall] * slab_frac) / slab_exp_perim
          slab_exp_perim *= exp_perim_frac
          slab_area *= exp_perim_frac
        end
        if not foundation_wall.nil?
          z_origin = -1 * foundation_wall.depth_below_grade # Position based on adjacent foundation walls
        else
          z_origin = -1 * slab.depth_below_grade
        end
        kiva_foundation = add_foundation_slab(runner, model, spaces, slab, slab_exp_perim,
                                              slab_area, z_origin, kiva_foundation)
      end

      # For each slab, create a no-wall Kiva slab instance if needed.
      slabs.each do |slab|
        next unless no_wall_slab_exp_perim[slab] > 1.0

        z_origin = 0
        slab_area = total_slab_area * no_wall_slab_exp_perim[slab] / total_slab_exp_perim
        kiva_foundation = add_foundation_slab(runner, model, spaces, slab, no_wall_slab_exp_perim[slab],
                                              slab_area, z_origin, nil)
      end

      # Interzonal foundation wall surfaces
      # The above-grade portion of these walls are modeled as EnergyPlus surfaces with standard adjacency.
      # The below-grade portion of these walls (in contact with ground) are not modeled, as Kiva does not
      # calculate heat flow between two zones through the ground.
      fnd_walls.each do |foundation_wall|
        next unless foundation_wall.is_interior

        ag_height = foundation_wall.height - foundation_wall.depth_below_grade
        ag_net_area = foundation_wall.net_area * ag_height / foundation_wall.height
        next if ag_net_area < 1.0

        length = ag_net_area / ag_height
        z_origin = -1 * ag_height
        if foundation_wall.azimuth.nil?
          azimuth = @default_azimuths[0] # Arbitrary direction, doesn't receive exterior incident solar
        else
          azimuth = foundation_wall.azimuth
        end

        vertices = Geometry.create_wall_vertices(length, ag_height, z_origin, azimuth)
        surface = OpenStudio::Model::Surface.new(vertices, model)
        surface.additionalProperties.setFeature('Length', length)
        surface.additionalProperties.setFeature('Azimuth', azimuth)
        surface.additionalProperties.setFeature('Tilt', 90.0)
        surface.additionalProperties.setFeature('SurfaceType', 'FoundationWall')
        surface.setName(foundation_wall.id)
        surface.setSurfaceType('Wall')
        set_surface_interior(model, spaces, surface, foundation_wall)
        set_surface_exterior(model, spaces, surface, foundation_wall)
        surface.setSunExposure('NoSun')
        surface.setWindExposure('NoWind')

        # Apply construction

        wall_type = HPXML::WallTypeConcrete
        inside_film = Material.AirFilmVertical
        outside_film = Material.AirFilmVertical
        assembly_r = foundation_wall.insulation_assembly_r_value
        mat_int_finish = Material.InteriorFinishMaterial(foundation_wall.interior_finish_type, foundation_wall.interior_finish_thickness)
        if assembly_r.nil?
          concrete_thick_in = foundation_wall.thickness
          int_r = foundation_wall.insulation_interior_r_value
          ext_r = foundation_wall.insulation_exterior_r_value
          mat_concrete = Material.Concrete(concrete_thick_in)
          mat_int_finish_rvalue = mat_int_finish.nil? ? 0.0 : mat_int_finish.rvalue
          assembly_r = int_r + ext_r + mat_concrete.rvalue + mat_int_finish_rvalue + inside_film.rvalue + outside_film.rvalue
        end
        mat_ext_finish = nil

        Constructions.apply_wall_construction(runner, model, [surface], foundation_wall.id, wall_type, assembly_r,
                                              mat_int_finish, inside_film, outside_film, mat_ext_finish, nil, nil)
      end
    end
  end

  def self.add_foundation_wall(runner, model, spaces, foundation_wall, slab_frac,
                               total_fnd_wall_length, total_slab_exp_perim)

    net_area = foundation_wall.net_area * slab_frac
    gross_area = foundation_wall.area * slab_frac
    height = foundation_wall.height
    height_ag = height - foundation_wall.depth_below_grade
    z_origin = -1 * foundation_wall.depth_below_grade
    length = gross_area / height
    if foundation_wall.azimuth.nil?
      azimuth = @default_azimuths[0] # Arbitrary; solar incidence in Kiva is applied as an orientation average (to the above grade portion of the wall)
    else
      azimuth = foundation_wall.azimuth
    end

    if total_fnd_wall_length > total_slab_exp_perim
      # Calculate exposed section of wall based on slab's total exposed perimeter.
      length *= total_slab_exp_perim / total_fnd_wall_length
    end

    if gross_area > net_area
      # Create a "notch" in the wall to account for the subsurfaces. This ensures that
      # we preserve the appropriate wall height, length, and area for Kiva.
      subsurface_area = gross_area - net_area
    else
      subsurface_area = 0
    end

    vertices = Geometry.create_wall_vertices(length, height, z_origin, azimuth, subsurface_area: subsurface_area)
    surface = OpenStudio::Model::Surface.new(vertices, model)
    surface.additionalProperties.setFeature('Length', length)
    surface.additionalProperties.setFeature('Azimuth', azimuth)
    surface.additionalProperties.setFeature('Tilt', 90.0)
    surface.additionalProperties.setFeature('SurfaceType', 'FoundationWall')
    surface.setName(foundation_wall.id)
    surface.setSurfaceType('Wall')
    set_surface_interior(model, spaces, surface, foundation_wall)
    set_surface_exterior(model, spaces, surface, foundation_wall)

    concrete_thick_in = foundation_wall.thickness
    assembly_r = foundation_wall.insulation_assembly_r_value
    mat_int_finish = Material.InteriorFinishMaterial(foundation_wall.interior_finish_type, foundation_wall.interior_finish_thickness)
    if not assembly_r.nil?
      ext_rigid_height = height
      ext_rigid_offset = 0.0
      inside_film = Material.AirFilmVertical
      mat_concrete = Material.Concrete(concrete_thick_in)
      mat_int_finish_rvalue = mat_int_finish.nil? ? 0.0 : mat_int_finish.rvalue
      ext_rigid_r = assembly_r - mat_concrete.rvalue - mat_int_finish_rvalue - inside_film.rvalue
      int_rigid_r = 0.0
      if ext_rigid_r < 0 # Try without interior finish
        mat_int_finish = nil
        ext_rigid_r = assembly_r - mat_concrete.rvalue - inside_film.rvalue
      end
      if (ext_rigid_r > 0) && (ext_rigid_r < 0.1)
        ext_rigid_r = 0.0 # Prevent tiny strip of insulation
      end
      if ext_rigid_r < 0
        ext_rigid_r = 0.0
        match = false
      else
        match = true
      end
    else
      ext_rigid_offset = foundation_wall.insulation_exterior_distance_to_top
      ext_rigid_height = foundation_wall.insulation_exterior_distance_to_bottom - ext_rigid_offset
      ext_rigid_r = foundation_wall.insulation_exterior_r_value
      int_rigid_offset = foundation_wall.insulation_interior_distance_to_top
      int_rigid_height = foundation_wall.insulation_interior_distance_to_bottom - int_rigid_offset
      int_rigid_r = foundation_wall.insulation_interior_r_value
    end

    Constructions.apply_foundation_wall(runner, model, [surface], "#{foundation_wall.id} construction",
                                        ext_rigid_offset, int_rigid_offset, ext_rigid_height, int_rigid_height,
                                        ext_rigid_r, int_rigid_r, mat_int_finish, concrete_thick_in, height_ag)

    if not assembly_r.nil?
      Constructions.check_surface_assembly_rvalue(runner, [surface], inside_film, nil, assembly_r, match)
    end

    return surface.adjacentFoundation.get
  end

  def self.add_foundation_slab(runner, model, spaces, slab, slab_exp_perim,
                               slab_area, z_origin, kiva_foundation)

    slab_tot_perim = slab_exp_perim
    if slab_tot_perim**2 - 16.0 * slab_area <= 0
      # Cannot construct rectangle with this perimeter/area. Some of the
      # perimeter is presumably not exposed, so bump up perimeter value.
      slab_tot_perim = Math.sqrt(16.0 * slab_area)
    end
    sqrt_term = [slab_tot_perim**2 - 16.0 * slab_area, 0.0].max
    slab_length = slab_tot_perim / 4.0 + Math.sqrt(sqrt_term) / 4.0
    slab_width = slab_tot_perim / 4.0 - Math.sqrt(sqrt_term) / 4.0

    vertices = Geometry.create_floor_vertices(slab_length, slab_width, z_origin, @default_azimuths)
    surface = OpenStudio::Model::Surface.new(vertices, model)
    surface.setName(slab.id)
    surface.setSurfaceType('Floor')
    surface.setOutsideBoundaryCondition('Foundation')
    surface.additionalProperties.setFeature('SurfaceType', 'Slab')
    set_surface_interior(model, spaces, surface, slab)
    surface.setSunExposure('NoSun')
    surface.setWindExposure('NoWind')

    slab_perim_r = slab.perimeter_insulation_r_value
    slab_perim_depth = slab.perimeter_insulation_depth
    if (slab_perim_r == 0) || (slab_perim_depth == 0)
      slab_perim_r = 0
      slab_perim_depth = 0
    end

    if slab.under_slab_insulation_spans_entire_slab
      slab_whole_r = slab.under_slab_insulation_r_value
      slab_under_r = 0
      slab_under_width = 0
    else
      slab_under_r = slab.under_slab_insulation_r_value
      slab_under_width = slab.under_slab_insulation_width
      if (slab_under_r == 0) || (slab_under_width == 0)
        slab_under_r = 0
        slab_under_width = 0
      end
      slab_whole_r = 0
    end
    if slab_under_r + slab_whole_r > 0
      slab_gap_r = 5.0 # Assume gap insulation when insulation under slab is present
    else
      slab_gap_r = 0
    end

    mat_carpet = nil
    if (slab.carpet_fraction > 0) && (slab.carpet_r_value > 0)
      mat_carpet = Material.CoveringBare(slab.carpet_fraction,
                                         slab.carpet_r_value)
    end

    Constructions.apply_foundation_slab(runner, model, surface, "#{slab.id} construction",
                                        slab_under_r, slab_under_width, slab_gap_r, slab_perim_r,
                                        slab_perim_depth, slab_whole_r, slab.thickness,
                                        slab_exp_perim, mat_carpet, kiva_foundation)

    return surface.adjacentFoundation.get
  end

  def self.add_conditioned_floor_area(runner, model, spaces)
    # Check if we need to add floors between conditioned spaces (e.g., between first
    # and second story or conditioned basement ceiling).
    # This ensures that the E+ reported Conditioned Floor Area is correct.

    sum_cfa = 0.0
    @hpxml.frame_floors.each do |frame_floor|
      next unless frame_floor.is_floor
      next unless [HPXML::LocationLivingSpace, HPXML::LocationBasementConditioned].include?(frame_floor.interior_adjacent_to) ||
                  [HPXML::LocationLivingSpace, HPXML::LocationBasementConditioned].include?(frame_floor.exterior_adjacent_to)

      sum_cfa += frame_floor.area
    end
    @hpxml.slabs.each do |slab|
      next unless [HPXML::LocationLivingSpace, HPXML::LocationBasementConditioned].include? slab.interior_adjacent_to

      sum_cfa += slab.area
    end

    addtl_cfa = @cfa - sum_cfa

    fail if addtl_cfa < -1.0 # Allow some rounding; EPvalidator.xml should prevent this

    return unless addtl_cfa > 1.0 # Allow some rounding

    floor_width = Math::sqrt(addtl_cfa)
    floor_length = addtl_cfa / floor_width
    z_origin = @foundation_top + 8.0 * (@ncfl_ag - 1)

    # Add floor surface
    vertices = Geometry.create_floor_vertices(floor_length, floor_width, z_origin, @default_azimuths)
    floor_surface = OpenStudio::Model::Surface.new(vertices, model)

    floor_surface.setSunExposure('NoSun')
    floor_surface.setWindExposure('NoWind')
    floor_surface.setName('inferred conditioned floor')
    floor_surface.setSurfaceType('Floor')
    floor_surface.setSpace(create_or_get_space(model, spaces, HPXML::LocationLivingSpace))
    floor_surface.setOutsideBoundaryCondition('Adiabatic')
    floor_surface.additionalProperties.setFeature('SurfaceType', 'InferredFloor')
    floor_surface.additionalProperties.setFeature('Tilt', 0.0)

    # Add ceiling surface
    vertices = Geometry.create_ceiling_vertices(floor_length, floor_width, z_origin, @default_azimuths)
    ceiling_surface = OpenStudio::Model::Surface.new(vertices, model)

    ceiling_surface.setSunExposure('NoSun')
    ceiling_surface.setWindExposure('NoWind')
    ceiling_surface.setName('inferred conditioned ceiling')
    ceiling_surface.setSurfaceType('RoofCeiling')
    ceiling_surface.setSpace(create_or_get_space(model, spaces, HPXML::LocationLivingSpace))
    ceiling_surface.setOutsideBoundaryCondition('Adiabatic')
    ceiling_surface.additionalProperties.setFeature('SurfaceType', 'InferredCeiling')
    ceiling_surface.additionalProperties.setFeature('Tilt', 0.0)

    if not @cond_bsmnt_surfaces.empty?
      # assuming added ceiling is in conditioned basement
      @cond_bsmnt_surfaces << ceiling_surface
    end

    # Apply Construction
    apply_adiabatic_construction(runner, model, [floor_surface, ceiling_surface], 'floor')
  end

  def self.add_thermal_mass(runner, model, spaces)
    cfa_basement = @hpxml.slabs.select { |s| s.interior_adjacent_to == HPXML::LocationBasementConditioned }.map { |s| s.area }.sum(0.0)
    if @apply_ashrae140_assumptions
      # 1024 ft2 of interior partition wall mass, no furniture mass
      mat_int_finish = Material.InteriorFinishMaterial(HPXML::InteriorFinishGypsumBoard, 0.5)
      partition_frac_of_cfa = (1024.0 * 2) / @cfa # Ratio of exposed partition wall area (both sides) to conditioned floor area
      basement_frac_of_cfa = cfa_basement / @cfa
      Constructions.apply_partition_walls(runner, model, 'PartitionWallConstruction', mat_int_finish, partition_frac_of_cfa,
                                          basement_frac_of_cfa, @cond_bsmnt_surfaces, spaces[HPXML::LocationLivingSpace])
    else
      mat_int_finish = Material.InteriorFinishMaterial(HPXML::InteriorFinishGypsumBoard, 0.5)
      partition_frac_of_cfa = 1.0 # Ratio of exposed partition wall area (both sides) to conditioned floor area
      basement_frac_of_cfa = cfa_basement / @cfa
      Constructions.apply_partition_walls(runner, model, 'PartitionWallConstruction', mat_int_finish, partition_frac_of_cfa,
                                          basement_frac_of_cfa, @cond_bsmnt_surfaces, spaces[HPXML::LocationLivingSpace])

      mass_lb_per_sqft = 8.0
      density_lb_per_cuft = 40.0
      mat = BaseMaterial.Wood
      Constructions.apply_furniture(runner, model, mass_lb_per_sqft, density_lb_per_cuft, mat,
                                    basement_frac_of_cfa, @cond_bsmnt_surfaces, spaces[HPXML::LocationLivingSpace])
    end
  end

  def self.add_shading_schedule(runner, model, weather)
    # Use BAHSP cooling season, and not year-round or user-specified cooling season, to ensure windows use appropriate interior shading factors
    default_heating_months, @default_cooling_months = HVAC.get_default_heating_and_cooling_seasons(weather)

    # Create cooling season schedule
    clg_season_sch = MonthWeekdayWeekendSchedule.new(model, 'cooling season schedule', Array.new(24, 1), Array.new(24, 1), @default_cooling_months, Constants.ScheduleTypeLimitsFraction)
    @clg_ssn_sensor = OpenStudio::Model::EnergyManagementSystemSensor.new(model, 'Schedule Value')
    @clg_ssn_sensor.setName('cool_season')
    @clg_ssn_sensor.setKeyName(clg_season_sch.schedule.name.to_s)
  end

  def self.add_windows(runner, model, spaces, weather)
    # We already stored @fraction_of_windows_operable, so lets remove the
    # fraction_operable properties from windows and re-collapse the enclosure
    # so as to prevent potentially modeling multiple identical windows in E+,
    # which can increase simulation runtime.
    @hpxml.windows.each do |window|
      window.fraction_operable = nil
    end
    @hpxml.collapse_enclosure_surfaces()

    shading_group = nil
    shading_schedules = {}
    shading_ems = { sensors: {}, program: nil }

    surfaces = []
    @hpxml.windows.each_with_index do |window, i|
      window_height = 4.0 # ft, default

      overhang_depth = nil
      if (not window.overhangs_depth.nil?) && (window.overhangs_depth > 0)
        overhang_depth = window.overhangs_depth
        overhang_distance_to_top = window.overhangs_distance_to_top_of_window
        overhang_distance_to_bottom = window.overhangs_distance_to_bottom_of_window
        window_height = overhang_distance_to_bottom - overhang_distance_to_top
      end

      window_length = window.area / window_height
      z_origin = @foundation_top

      if window.is_exterior

        # Create parent surface slightly bigger than window
        vertices = Geometry.create_wall_vertices(window_length, window_height, z_origin, window.azimuth, add_buffer: true)
        surface = OpenStudio::Model::Surface.new(vertices, model)

        surface.additionalProperties.setFeature('Length', window_length)
        surface.additionalProperties.setFeature('Azimuth', window.azimuth)
        surface.additionalProperties.setFeature('Tilt', 90.0)
        surface.additionalProperties.setFeature('SurfaceType', 'Window')
        surface.setName("surface #{window.id}")
        surface.setSurfaceType('Wall')
        set_surface_interior(model, spaces, surface, window.wall)

        vertices = Geometry.create_wall_vertices(window_length, window_height, z_origin, window.azimuth)
        sub_surface = OpenStudio::Model::SubSurface.new(vertices, model)
        sub_surface.setName(window.id)
        sub_surface.setSurface(surface)
        sub_surface.setSubSurfaceType('FixedWindow')

        set_subsurface_exterior(surface, spaces, model, window.wall)
        surfaces << surface

        if not overhang_depth.nil?
          overhang = sub_surface.addOverhang(UnitConversions.convert(overhang_depth, 'ft', 'm'), UnitConversions.convert(overhang_distance_to_top, 'ft', 'm'))
          overhang.get.setName("#{sub_surface.name} - #{Constants.ObjectNameOverhangs}")
        end

        # Apply construction
        Constructions.apply_window(runner, model, sub_surface, 'WindowConstruction', window.ufactor, window.shgc)

        # Apply interior/exterior shading (as needed)
        shading_vertices = Geometry.create_wall_vertices(window_length, window_height, z_origin, window.azimuth)
        shading_group = Constructions.apply_window_skylight_shading(model, window, i, shading_vertices, surface, sub_surface, shading_group,
                                                                    shading_schedules, shading_ems, Constants.ObjectNameWindowShade, @default_cooling_months)
      else
        # Window is on an interior surface, which E+ does not allow. Model
        # as a door instead so that we can get the appropriate conduction
        # heat transfer; there is no solar gains anyway.

        # Create parent surface slightly bigger than window
        vertices = Geometry.create_wall_vertices(window_length, window_height, z_origin, window.azimuth, add_buffer: true)
        surface = OpenStudio::Model::Surface.new(vertices, model)

        surface.additionalProperties.setFeature('Length', window_length)
        surface.additionalProperties.setFeature('Azimuth', window.azimuth)
        surface.additionalProperties.setFeature('Tilt', 90.0)
        surface.additionalProperties.setFeature('SurfaceType', 'Door')
        surface.setName("surface #{window.id}")
        surface.setSurfaceType('Wall')
        set_surface_interior(model, spaces, surface, window.wall)

        vertices = Geometry.create_wall_vertices(window_length, window_height, z_origin, window.azimuth)
        sub_surface = OpenStudio::Model::SubSurface.new(vertices, model)
        sub_surface.setName(window.id)
        sub_surface.setSurface(surface)
        sub_surface.setSubSurfaceType('Door')

        set_subsurface_exterior(surface, spaces, model, window.wall)
        surfaces << surface

        # Apply construction
        inside_film = Material.AirFilmVertical
        outside_film = Material.AirFilmVertical
        Constructions.apply_door(runner, model, [sub_surface], 'Window', window.ufactor, inside_film, outside_film)
      end
    end

    apply_adiabatic_construction(runner, model, surfaces, 'wall')
  end

  def self.add_skylights(runner, model, spaces, weather)
    surfaces = []

    shading_group = nil
    shading_schedules = {}
    shading_ems = { sensors: {}, program: nil }

    @hpxml.skylights.each_with_index do |skylight, i|
      tilt = skylight.roof.pitch / 12.0
      width = Math::sqrt(skylight.area)
      length = skylight.area / width
      z_origin = @walls_top + 0.5 * Math.sin(Math.atan(tilt)) * width

      # Create parent surface slightly bigger than skylight
      vertices = Geometry.create_roof_vertices(length, width, z_origin, skylight.azimuth, tilt, add_buffer: true)
      surface = OpenStudio::Model::Surface.new(vertices, model)
      surface.additionalProperties.setFeature('Length', length)
      surface.additionalProperties.setFeature('Width', width)
      surface.additionalProperties.setFeature('Azimuth', skylight.azimuth)
      surface.additionalProperties.setFeature('Tilt', tilt)
      surface.additionalProperties.setFeature('SurfaceType', 'Skylight')
      surface.setName("surface #{skylight.id}")
      surface.setSurfaceType('RoofCeiling')
      surface.setSpace(create_or_get_space(model, spaces, HPXML::LocationLivingSpace)) # Ensures it is included in Manual J sizing
      surface.setOutsideBoundaryCondition('Outdoors') # cannot be adiabatic because subsurfaces won't be created
      surfaces << surface

      vertices = Geometry.create_roof_vertices(length, width, z_origin, skylight.azimuth, tilt)
      sub_surface = OpenStudio::Model::SubSurface.new(vertices, model)
      sub_surface.setName(skylight.id)
      sub_surface.setSurface(surface)
      sub_surface.setSubSurfaceType('Skylight')

      # Apply construction
      Constructions.apply_skylight(runner, model, sub_surface, 'SkylightConstruction', skylight.ufactor, skylight.shgc)

      # Apply interior/exterior shading (as needed)
      shading_vertices = Geometry.create_roof_vertices(length, width, z_origin, skylight.azimuth, tilt)
      shading_group = Constructions.apply_window_skylight_shading(model, skylight, i, shading_vertices, surface, sub_surface, shading_group,
                                                                  shading_schedules, shading_ems, Constants.ObjectNameSkylightShade, @default_cooling_months)
    end

    apply_adiabatic_construction(runner, model, surfaces, 'roof')
  end

  def self.add_doors(runner, model, spaces)
    surfaces = []
    @hpxml.doors.each do |door|
      door_height = 6.67 # ft
      door_length = door.area / door_height
      z_origin = @foundation_top

      # Create parent surface slightly bigger than door
      vertices = Geometry.create_wall_vertices(door_length, door_height, z_origin, door.azimuth, add_buffer: true)
      surface = OpenStudio::Model::Surface.new(vertices, model)

      surface.additionalProperties.setFeature('Length', door_length)
      surface.additionalProperties.setFeature('Azimuth', door.azimuth)
      surface.additionalProperties.setFeature('Tilt', 90.0)
      surface.additionalProperties.setFeature('SurfaceType', 'Door')
      surface.setName("surface #{door.id}")
      surface.setSurfaceType('Wall')
      set_surface_interior(model, spaces, surface, door.wall)

      vertices = Geometry.create_wall_vertices(door_length, door_height, z_origin, door.azimuth)
      sub_surface = OpenStudio::Model::SubSurface.new(vertices, model)
      sub_surface.setName(door.id)
      sub_surface.setSurface(surface)
      sub_surface.setSubSurfaceType('Door')

      set_subsurface_exterior(surface, spaces, model, door.wall)
      surfaces << surface

      # Apply construction
      ufactor = 1.0 / door.r_value
      inside_film = Material.AirFilmVertical
      if door.wall.is_exterior
        outside_film = Material.AirFilmOutside
      else
        outside_film = Material.AirFilmVertical
      end
      Constructions.apply_door(runner, model, [sub_surface], 'Door', ufactor, inside_film, outside_film)
    end

    apply_adiabatic_construction(runner, model, surfaces, 'wall')
  end

  def self.apply_adiabatic_construction(runner, model, surfaces, type)
    # Arbitrary construction for heat capacitance.
    # Only applies to surfaces where outside boundary conditioned is
    # adiabatic or surface net area is near zero.
    return if surfaces.empty?

    if type == 'wall'
      mat_int_finish = Material.InteriorFinishMaterial(HPXML::InteriorFinishGypsumBoard, 0.5)
      mat_ext_finish = Material.ExteriorFinishMaterial(HPXML::SidingTypeWood)
      Constructions.apply_wood_stud_wall(runner, model, surfaces, 'AdiabaticWallConstruction',
                                         0, 1, 3.5, true, 0.1, mat_int_finish, 0, 99, mat_ext_finish,
                                         Material.AirFilmVertical, Material.AirFilmVertical)
    elsif type == 'floor'
      Constructions.apply_floor(runner, model, surfaces, 'AdiabaticFloorConstruction',
                                0, 1, 0.07, 5.5, 0.75, 99, Material.CoveringBare,
                                Material.AirFilmFloorReduced, Material.AirFilmFloorReduced)
    elsif type == 'roof'
      Constructions.apply_open_cavity_roof(runner, model, surfaces, 'AdiabaticRoofConstruction',
                                           0, 1, 7.25, 0.07, 7.25, 0.75, 99,
                                           Material.RoofMaterial(HPXML::RoofTypeAsphaltShingles),
                                           false, Material.AirFilmOutside,
                                           Material.AirFilmRoof(Geometry.get_roof_pitch(surfaces)), nil)
    end
  end

  def self.add_hot_water_and_appliances(runner, model, weather, spaces)
    # Assign spaces
    @hpxml.clothes_washers.each do |clothes_washer|
      clothes_washer.additional_properties.space = get_space_from_location(clothes_washer.location, 'ClothesWasher', model, spaces)
    end
    @hpxml.clothes_dryers.each do |clothes_dryer|
      clothes_dryer.additional_properties.space = get_space_from_location(clothes_dryer.location, 'ClothesDryer', model, spaces)
    end
    @hpxml.dishwashers.each do |dishwasher|
      dishwasher.additional_properties.space = get_space_from_location(dishwasher.location, 'Dishwasher', model, spaces)
    end
    @hpxml.refrigerators.each do |refrigerator|
      refrigerator.additional_properties.space = get_space_from_location(refrigerator.location, 'Refrigerator', model, spaces)
    end
    @hpxml.freezers.each do |freezer|
      freezer.additional_properties.space = get_space_from_location(freezer.location, 'Freezer', model, spaces)
    end
    @hpxml.cooking_ranges.each do |cooking_range|
      cooking_range.additional_properties.space = get_space_from_location(cooking_range.location, 'CookingRange', model, spaces)
    end

    # Distribution
    if @hpxml.water_heating_systems.size > 0
      hot_water_distribution = @hpxml.hot_water_distributions[0]
    end

    # Solar thermal system
    solar_thermal_system = nil
    if @hpxml.solar_thermal_systems.size > 0
      solar_thermal_system = @hpxml.solar_thermal_systems[0]
    end

    # Water Heater
    has_uncond_bsmnt = @hpxml.has_space_type(HPXML::LocationBasementUnconditioned)
    @hpxml.water_heating_systems.each do |water_heating_system|
      loc_space, loc_schedule = get_space_or_schedule_from_location(water_heating_system.location, 'WaterHeatingSystem', model, spaces)

      ec_adj = HotWaterAndAppliances.get_dist_energy_consumption_adjustment(has_uncond_bsmnt, @cfa, @ncfl, water_heating_system, hot_water_distribution)

      if water_heating_system.water_heater_type == HPXML::WaterHeaterTypeStorage

        Waterheater.apply_tank(model, loc_space, loc_schedule, water_heating_system, ec_adj,
                               @dhw_map, @hvac_map, solar_thermal_system)

      elsif water_heating_system.water_heater_type == HPXML::WaterHeaterTypeTankless

        Waterheater.apply_tankless(model, loc_space, loc_schedule, water_heating_system, ec_adj,
                                   @nbeds, @dhw_map, @hvac_map, solar_thermal_system)

      elsif water_heating_system.water_heater_type == HPXML::WaterHeaterTypeHeatPump

        living_zone = spaces[HPXML::LocationLivingSpace].thermalZone.get

        Waterheater.apply_heatpump(model, runner, loc_space, loc_schedule, weather, water_heating_system, ec_adj,
                                   @dhw_map, @hvac_map, solar_thermal_system, living_zone)

      elsif [HPXML::WaterHeaterTypeCombiStorage, HPXML::WaterHeaterTypeCombiTankless].include? water_heating_system.water_heater_type

        Waterheater.apply_combi(model, runner, loc_space, loc_schedule, water_heating_system, ec_adj,
                                @dhw_map, @hvac_map, solar_thermal_system)

      else

        fail "Unhandled water heater (#{water_heating_system.water_heater_type})."

      end
    end

    # Hot water fixtures and appliances
    HotWaterAndAppliances.apply(model, runner, @hpxml, weather, spaces, hot_water_distribution,
                                solar_thermal_system, @eri_version, @dhw_map, @schedules_file)

    if (not solar_thermal_system.nil?) && (not solar_thermal_system.collector_area.nil?) # Detailed solar water heater
      loc_space, loc_schedule = get_space_or_schedule_from_location(solar_thermal_system.water_heating_system.location, 'WaterHeatingSystem', model, spaces)
      Waterheater.apply_solar_thermal(model, loc_space, loc_schedule, solar_thermal_system, @dhw_map)
    end

    # Add combi-system EMS program with water use equipment information
    Waterheater.apply_combi_system_EMS(model, @dhw_map, @hpxml.water_heating_systems)
  end

  def self.add_cooling_system(runner, model, spaces)
    living_zone = spaces[HPXML::LocationLivingSpace].thermalZone.get

    HVAC.get_hpxml_hvac_systems(@hpxml).each do |hvac_system|
      next if hvac_system[:cooling].nil?
      next unless hvac_system[:cooling].is_a? HPXML::CoolingSystem

      cooling_system = hvac_system[:cooling]
      heating_system = hvac_system[:heating]

      check_distribution_system(cooling_system.distribution_system, cooling_system.cooling_system_type)

      # Calculate cooling sequential load fractions
      sequential_cool_load_fracs = HVAC.calc_sequential_load_fractions(cooling_system.fraction_cool_load_served.to_f, @remaining_cool_load_frac, @cooling_days)
      @remaining_cool_load_frac -= cooling_system.fraction_cool_load_served.to_f

      # Calculate heating sequential load fractions
      if not heating_system.nil?
        sequential_heat_load_fracs = HVAC.calc_sequential_load_fractions(heating_system.fraction_heat_load_served, @remaining_heat_load_frac, @heating_days)
        @remaining_heat_load_frac -= heating_system.fraction_heat_load_served
      else
        sequential_heat_load_fracs = [0]
      end

      if [HPXML::HVACTypeCentralAirConditioner].include? cooling_system.cooling_system_type

        HVAC.apply_central_air_conditioner_furnace(model, runner, cooling_system, heating_system,
                                                   sequential_cool_load_fracs, sequential_heat_load_fracs,
                                                   living_zone, @hvac_map)

      elsif [HPXML::HVACTypeRoomAirConditioner].include? cooling_system.cooling_system_type

        HVAC.apply_room_air_conditioner(model, runner, cooling_system,
                                        sequential_cool_load_fracs, living_zone,
                                        @hvac_map)

      elsif [HPXML::HVACTypeEvaporativeCooler].include? cooling_system.cooling_system_type

        HVAC.apply_evaporative_cooler(model, runner, cooling_system,
                                      sequential_cool_load_fracs, living_zone,
                                      @hvac_map)

      elsif [HPXML::HVACTypeMiniSplitAirConditioner].include? cooling_system.cooling_system_type

        HVAC.apply_mini_split_air_conditioner(model, runner, cooling_system,
                                              sequential_cool_load_fracs,
                                              living_zone, @hvac_map)
      end
    end
  end

  def self.add_heating_system(runner, model, spaces)
    living_zone = spaces[HPXML::LocationLivingSpace].thermalZone.get

    HVAC.get_hpxml_hvac_systems(@hpxml).each do |hvac_system|
      next if hvac_system[:heating].nil?
      next unless hvac_system[:heating].is_a? HPXML::HeatingSystem

      cooling_system = hvac_system[:cooling]
      heating_system = hvac_system[:heating]

      check_distribution_system(heating_system.distribution_system, heating_system.heating_system_type)

      if (heating_system.heating_system_type == HPXML::HVACTypeFurnace) && (not cooling_system.nil?)
        next # Already processed combined AC+furnace
      end

      # Calculate heating sequential load fractions
      sequential_heat_load_fracs = HVAC.calc_sequential_load_fractions(heating_system.fraction_heat_load_served, @remaining_heat_load_frac, @heating_days)
      @remaining_heat_load_frac -= heating_system.fraction_heat_load_served

      if [HPXML::HVACTypeFurnace].include? heating_system.heating_system_type

        HVAC.apply_central_air_conditioner_furnace(model, runner, nil, heating_system,
                                                   [0], sequential_heat_load_fracs,
                                                   living_zone, @hvac_map)

      elsif [HPXML::HVACTypeBoiler].include? heating_system.heating_system_type

        HVAC.apply_boiler(model, runner, heating_system,
                          sequential_heat_load_fracs, living_zone, @hvac_map)

      elsif [HPXML::HVACTypeElectricResistance].include? heating_system.heating_system_type

        HVAC.apply_electric_baseboard(model, runner, heating_system,
                                      sequential_heat_load_fracs, living_zone, @hvac_map)

      elsif [HPXML::HVACTypeStove,
             HPXML::HVACTypePortableHeater,
             HPXML::HVACTypeFixedHeater,
             HPXML::HVACTypeWallFurnace,
             HPXML::HVACTypeFloorFurnace,
             HPXML::HVACTypeFireplace].include? heating_system.heating_system_type

        HVAC.apply_unit_heater(model, runner, heating_system,
                               sequential_heat_load_fracs, living_zone, @hvac_map)
      end
    end
  end

  def self.add_heat_pump(runner, model, weather, spaces)
    living_zone = spaces[HPXML::LocationLivingSpace].thermalZone.get

    HVAC.get_hpxml_hvac_systems(@hpxml).each do |hvac_system|
      next if hvac_system[:cooling].nil?
      next unless hvac_system[:cooling].is_a? HPXML::HeatPump

      heat_pump = hvac_system[:cooling]

      check_distribution_system(heat_pump.distribution_system, heat_pump.heat_pump_type)

      # Calculate heating sequential load fractions
      sequential_heat_load_fracs = HVAC.calc_sequential_load_fractions(heat_pump.fraction_heat_load_served, @remaining_heat_load_frac, @heating_days)
      @remaining_heat_load_frac -= heat_pump.fraction_heat_load_served

      # Calculate cooling sequential load fractions
      sequential_cool_load_fracs = HVAC.calc_sequential_load_fractions(heat_pump.fraction_cool_load_served, @remaining_cool_load_frac, @cooling_days)
      @remaining_cool_load_frac -= heat_pump.fraction_cool_load_served

      if [HPXML::HVACTypeHeatPumpWaterLoopToAir].include? heat_pump.heat_pump_type

        HVAC.apply_water_loop_to_air_heat_pump(model, runner, heat_pump,
                                               sequential_heat_load_fracs, sequential_cool_load_fracs,
                                               living_zone, @hvac_map)

      elsif [HPXML::HVACTypeHeatPumpAirToAir].include? heat_pump.heat_pump_type

        HVAC.apply_central_air_to_air_heat_pump(model, runner, heat_pump,
                                                sequential_heat_load_fracs, sequential_cool_load_fracs,
                                                living_zone, @hvac_map)

      elsif [HPXML::HVACTypeHeatPumpMiniSplit].include? heat_pump.heat_pump_type

        HVAC.apply_mini_split_heat_pump(model, runner, heat_pump,
                                        sequential_heat_load_fracs, sequential_cool_load_fracs,
                                        living_zone, @hvac_map)

      elsif [HPXML::HVACTypeHeatPumpGroundToAir].include? heat_pump.heat_pump_type

        HVAC.apply_ground_to_air_heat_pump(model, runner, weather, heat_pump,
                                           sequential_heat_load_fracs, sequential_cool_load_fracs,
                                           living_zone, @hvac_map)

      end
    end
  end

  def self.add_ideal_system(runner, model, spaces, epw_path)
    # Adds an ideal air system as needed to meet the load under certain circumstances:
    # 1. the sum of fractions load served is less than 1, or
    # 2. there are non-year-round HVAC seasons, or
    # 3. we're using an ideal air system for e.g. ASHRAE 140 loads calculation.
    # The energy transferred by this ideal air system is not counted towards unmet loads.
    living_zone = spaces[HPXML::LocationLivingSpace].thermalZone.get
    obj_name = Constants.ObjectNameIdealAirSystem

    if @apply_ashrae140_assumptions && (@hpxml.total_fraction_heat_load_served + @hpxml.total_fraction_heat_load_served == 0.0)
      cooling_load_frac = 1.0
      heating_load_frac = 1.0
      if @apply_ashrae140_assumptions
        if epw_path.end_with? 'USA_CO_Colorado.Springs-Peterson.Field.724660_TMY3.epw'
          cooling_load_frac = 0.0
        elsif epw_path.end_with? 'USA_NV_Las.Vegas-McCarran.Intl.AP.723860_TMY3.epw'
          heating_load_frac = 0.0
        else
          fail 'Unexpected weather file for ASHRAE 140 run.'
        end
      end
      HVAC.apply_ideal_air_loads(model, runner, obj_name, [cooling_load_frac], [heating_load_frac],
                                 living_zone)
      return
    end

    if (@hpxml.total_fraction_heat_load_served < 1.0) && (@hpxml.total_fraction_heat_load_served > 0.0)
      sequential_heat_load_frac = @remaining_heat_load_frac - @hpxml.total_fraction_heat_load_served
      @remaining_heat_load_frac -= sequential_heat_load_frac
    else
      sequential_heat_load_frac = 0.0
    end

    if (@hpxml.total_fraction_cool_load_served < 1.0) && (@hpxml.total_fraction_cool_load_served > 0.0)
      sequential_cool_load_frac = @remaining_cool_load_frac - @hpxml.total_fraction_cool_load_served
      @remaining_cool_load_frac -= sequential_cool_load_frac
    else
      sequential_cool_load_frac = 0.0
    end

    return if @heating_days.nil?

    # For periods of the year outside the HVAC season, operate this ideal air system to meet
    # 100% of the load; for all other periods, operate to meet the fraction of the load not
    # met by the HVAC system(s).
    sequential_heat_load_fracs = @heating_days.map { |d| d == 0 ? 1.0 : sequential_heat_load_frac }
    sequential_cool_load_fracs = @cooling_days.map { |d| d == 0 ? 1.0 : sequential_cool_load_frac }

    if (sequential_heat_load_fracs.sum > 0.0) || (sequential_cool_load_fracs.sum > 0.0)
      HVAC.apply_ideal_air_loads(model, runner, obj_name, sequential_cool_load_fracs, sequential_heat_load_fracs,
                                 living_zone)
    end
  end

  def self.add_residual_ideal_system(runner, model, spaces)
    # Adds a residual ideal air system to meet loads not met by all preceding HVAC systems (i.e., because
    # the HVAC systems are undersized to meet the load). This allows us to correctly calculate total
    # heating/cooling loads without having to run an additional EnergyPlus simulation solely for that purpose,
    # as well as allows us to report the unmet load (i.e., the energy transferred by this ideal air system).

    living_zone = spaces[HPXML::LocationLivingSpace].thermalZone.get
    obj_name = Constants.ObjectNameIdealAirSystemResidual

    if @remaining_cool_load_frac < 1.0
      sequential_cool_load_frac = 1.0
    else
      sequential_cool_load_frac = 0.0 # no cooling system, don't add ideal air for cooling either
    end

    if @remaining_heat_load_frac < 1.0
      sequential_heat_load_frac = 1.0
    else
      sequential_heat_load_frac = 0.0 # no heating system, don't add ideal air for heating either
    end

    if (sequential_heat_load_frac > 0.0) || (sequential_cool_load_frac > 0.0)
      # Note: Residual ideal air system is configured to run year-round; it should not depend
      # on the HVAC system availability.
      HVAC.apply_ideal_air_loads(model, runner, obj_name, [sequential_cool_load_frac], [sequential_heat_load_frac],
                                 living_zone)
    end
  end

  def self.add_setpoints(runner, model, weather, spaces)
    return if @hpxml.hvac_controls.size == 0

    hvac_control = @hpxml.hvac_controls[0]
    living_zone = spaces[HPXML::LocationLivingSpace].thermalZone.get
    has_ceiling_fan = (@hpxml.ceiling_fans.size > 0)

    HVAC.apply_setpoints(model, runner, weather, hvac_control, living_zone, has_ceiling_fan, @heating_days, @cooling_days)
  end

  def self.add_ceiling_fans(runner, model, weather, spaces)
    return if @hpxml.ceiling_fans.size == 0

    ceiling_fan = @hpxml.ceiling_fans[0]
    HVAC.apply_ceiling_fans(model, runner, weather, ceiling_fan, spaces[HPXML::LocationLivingSpace], @schedules_file)
  end

  def self.add_dehumidifiers(runner, model, spaces)
    return if @hpxml.dehumidifiers.size == 0

    HVAC.apply_dehumidifiers(model, runner, @hpxml.dehumidifiers, spaces[HPXML::LocationLivingSpace], @hvac_map)
  end

  def self.check_distribution_system(hvac_distribution, system_type)
    return if hvac_distribution.nil?

    hvac_distribution_type_map = { HPXML::HVACTypeFurnace => [HPXML::HVACDistributionTypeAir, HPXML::HVACDistributionTypeDSE],
                                   HPXML::HVACTypeBoiler => [HPXML::HVACDistributionTypeHydronic, HPXML::HVACDistributionTypeAir, HPXML::HVACDistributionTypeDSE],
                                   HPXML::HVACTypeCentralAirConditioner => [HPXML::HVACDistributionTypeAir, HPXML::HVACDistributionTypeDSE],
                                   HPXML::HVACTypeEvaporativeCooler => [HPXML::HVACDistributionTypeAir, HPXML::HVACDistributionTypeDSE],
                                   HPXML::HVACTypeMiniSplitAirConditioner => [HPXML::HVACDistributionTypeAir, HPXML::HVACDistributionTypeDSE],
                                   HPXML::HVACTypeHeatPumpAirToAir => [HPXML::HVACDistributionTypeAir, HPXML::HVACDistributionTypeDSE],
                                   HPXML::HVACTypeHeatPumpMiniSplit => [HPXML::HVACDistributionTypeAir, HPXML::HVACDistributionTypeDSE],
                                   HPXML::HVACTypeHeatPumpGroundToAir => [HPXML::HVACDistributionTypeAir, HPXML::HVACDistributionTypeDSE],
                                   HPXML::HVACTypeHeatPumpWaterLoopToAir => [HPXML::HVACDistributionTypeAir, HPXML::HVACDistributionTypeDSE] }

    if not hvac_distribution_type_map[system_type].include? hvac_distribution.distribution_system_type
      # validator.rb only checks that a HVAC distribution system of the correct type (for the given HVAC system) exists
      # in the HPXML file, not that it is attached to this HVAC system. So here we perform the more rigorous check.
      fail "Incorrect HVAC distribution system type for HVAC type: '#{system_type}'. Should be one of: #{hvac_distribution_type_map[system_type]}"
    end
  end

  def self.add_mels(runner, model, spaces)
    # Misc
    @hpxml.plug_loads.each do |plug_load|
      if plug_load.plug_load_type == HPXML::PlugLoadTypeOther
        obj_name = Constants.ObjectNameMiscPlugLoads
      elsif plug_load.plug_load_type == HPXML::PlugLoadTypeTelevision
        obj_name = Constants.ObjectNameMiscTelevision
      elsif plug_load.plug_load_type == HPXML::PlugLoadTypeElectricVehicleCharging
        obj_name = Constants.ObjectNameMiscElectricVehicleCharging
      elsif plug_load.plug_load_type == HPXML::PlugLoadTypeWellPump
        obj_name = Constants.ObjectNameMiscWellPump
      end
      if obj_name.nil?
        runner.registerWarning("Unexpected plug load type '#{plug_load.plug_load_type}'. The plug load will not be modeled.")
        next
      end

      MiscLoads.apply_plug(model, plug_load, obj_name, spaces[HPXML::LocationLivingSpace], @apply_ashrae140_assumptions, @schedules_file)
    end
  end

  def self.add_mfls(runner, model, spaces)
    # Misc
    @hpxml.fuel_loads.each do |fuel_load|
      if fuel_load.fuel_load_type == HPXML::FuelLoadTypeGrill
        obj_name = Constants.ObjectNameMiscGrill
      elsif fuel_load.fuel_load_type == HPXML::FuelLoadTypeLighting
        obj_name = Constants.ObjectNameMiscLighting
      elsif fuel_load.fuel_load_type == HPXML::FuelLoadTypeFireplace
        obj_name = Constants.ObjectNameMiscFireplace
      end
      if obj_name.nil?
        runner.registerWarning("Unexpected fuel load type '#{fuel_load.fuel_load_type}'. The fuel load will not be modeled.")
        next
      end

      MiscLoads.apply_fuel(model, fuel_load, obj_name, spaces[HPXML::LocationLivingSpace], @schedules_file)
    end
  end

  def self.add_lighting(runner, model, epw_file, spaces)
    Lighting.apply(runner, model, epw_file, spaces, @hpxml.lighting_groups,
                   @hpxml.lighting, @eri_version, @schedules_file)
  end

  def self.add_pools_and_hot_tubs(runner, model, spaces)
    @hpxml.pools.each do |pool|
      next if pool.type == HPXML::TypeNone

      MiscLoads.apply_pool_or_hot_tub_heater(model, pool, Constants.ObjectNameMiscPoolHeater, spaces[HPXML::LocationLivingSpace], @schedules_file)
      MiscLoads.apply_pool_or_hot_tub_pump(model, pool, Constants.ObjectNameMiscPoolPump, spaces[HPXML::LocationLivingSpace], @schedules_file)
    end

    @hpxml.hot_tubs.each do |hot_tub|
      next if hot_tub.type == HPXML::TypeNone

      MiscLoads.apply_pool_or_hot_tub_heater(model, hot_tub, Constants.ObjectNameMiscHotTubHeater, spaces[HPXML::LocationLivingSpace], @schedules_file)
      MiscLoads.apply_pool_or_hot_tub_pump(model, hot_tub, Constants.ObjectNameMiscHotTubPump, spaces[HPXML::LocationLivingSpace], @schedules_file)
    end
  end

  def self.add_airflow(runner, model, weather, spaces)
    # Ducts
    duct_systems = {}
    @hpxml.hvac_distributions.each do |hvac_distribution|
      next unless hvac_distribution.distribution_system_type == HPXML::HVACDistributionTypeAir

      air_ducts = create_ducts(runner, model, hvac_distribution, spaces)
      next if air_ducts.empty?

      # Connect AirLoopHVACs to ducts
      added_ducts = false
      hvac_distribution.hvac_systems.each do |hvac_system|
        @hvac_map[hvac_system.id].each do |object|
          next unless object.is_a?(OpenStudio::Model::AirLoopHVAC) || object.is_a?(OpenStudio::Model::ZoneHVACFourPipeFanCoil)

          if duct_systems[air_ducts].nil?
            duct_systems[air_ducts] = object
            added_ducts = true
          elsif duct_systems[air_ducts] != object
            # Multiple air loops associated with this duct system, treat
            # as separate duct systems.
            air_ducts2 = create_ducts(runner, model, hvac_distribution, spaces)
            duct_systems[air_ducts2] = object
            added_ducts = true
          end
        end
      end
      if not added_ducts
        fail 'Unexpected error adding ducts to model.'
      end
    end

    Airflow.apply(model, runner, weather, spaces, @hpxml, @cfa, @nbeds,
                  @ncfl_ag, duct_systems, @clg_ssn_sensor, @hvac_map, @eri_version,
                  @frac_windows_operable, @apply_ashrae140_assumptions, @schedules_file)
  end

  def self.create_ducts(runner, model, hvac_distribution, spaces)
    air_ducts = []

    # Duct leakage (supply/return => [value, units])
    leakage_to_outside = { HPXML::DuctTypeSupply => [0.0, nil],
                           HPXML::DuctTypeReturn => [0.0, nil] }
    hvac_distribution.duct_leakage_measurements.each do |duct_leakage_measurement|
      next unless [HPXML::UnitsCFM25, HPXML::UnitsPercent].include?(duct_leakage_measurement.duct_leakage_units) && (duct_leakage_measurement.duct_leakage_total_or_to_outside == 'to outside')
      next if duct_leakage_measurement.duct_type.nil?

      leakage_to_outside[duct_leakage_measurement.duct_type] = [duct_leakage_measurement.duct_leakage_value, duct_leakage_measurement.duct_leakage_units]
    end

    # Duct location, R-value, Area
    total_unconditioned_duct_area = { HPXML::DuctTypeSupply => 0.0,
                                      HPXML::DuctTypeReturn => 0.0 }
    hvac_distribution.ducts.each do |ducts|
      next if [HPXML::LocationLivingSpace, HPXML::LocationBasementConditioned].include? ducts.duct_location
      next if ducts.duct_type.nil?

      # Calculate total duct area in unconditioned spaces
      total_unconditioned_duct_area[ducts.duct_type] += ducts.duct_surface_area
    end

    # Create duct objects
    hvac_distribution.ducts.each do |ducts|
      next if [HPXML::LocationLivingSpace, HPXML::LocationBasementConditioned].include? ducts.duct_location
      next if ducts.duct_type.nil?
      next if total_unconditioned_duct_area[ducts.duct_type] <= 0

      duct_loc_space, duct_loc_schedule = get_space_or_schedule_from_location(ducts.duct_location, 'Duct', model, spaces)

      # Apportion leakage to individual ducts by surface area
      duct_leakage_value = leakage_to_outside[ducts.duct_type][0] * ducts.duct_surface_area / total_unconditioned_duct_area[ducts.duct_type]
      duct_leakage_units = leakage_to_outside[ducts.duct_type][1]

      duct_leakage_cfm = nil
      duct_leakage_frac = nil
      if duct_leakage_units == HPXML::UnitsCFM25
        duct_leakage_cfm = duct_leakage_value
      elsif duct_leakage_units == HPXML::UnitsPercent
        duct_leakage_frac = duct_leakage_value
      else
        fail "#{ducts.duct_type.capitalize} ducts exist but leakage was not specified for distribution system '#{hvac_distribution.id}'."
      end

      air_ducts << Duct.new(ducts.duct_type, duct_loc_space, duct_loc_schedule, duct_leakage_frac, duct_leakage_cfm, ducts.duct_surface_area, ducts.duct_insulation_r_value)
    end

    # If all ducts are in conditioned space, model leakage as going to outside
    [HPXML::DuctTypeSupply, HPXML::DuctTypeReturn].each do |duct_side|
      next unless (leakage_to_outside[duct_side][0] > 0) && (total_unconditioned_duct_area[duct_side] == 0)

      duct_area = 0.0
      duct_rvalue = 0.0
      duct_loc_space = nil # outside
      duct_loc_schedule = nil # outside
      duct_leakage_value = leakage_to_outside[duct_side][0]
      duct_leakage_units = leakage_to_outside[duct_side][1]

      duct_leakage_cfm = nil
      duct_leakage_frac = nil
      if duct_leakage_units == HPXML::UnitsCFM25
        duct_leakage_cfm = duct_leakage_value
      elsif duct_leakage_units == HPXML::UnitsPercent
        duct_leakage_frac = duct_leakage_value
      else
        fail "#{duct_side.capitalize} ducts exist but leakage was not specified for distribution system '#{hvac_distribution.id}'."
      end

      air_ducts << Duct.new(duct_side, duct_loc_space, duct_loc_schedule, duct_leakage_frac, duct_leakage_cfm, duct_area, duct_rvalue)
    end

    return air_ducts
  end

  def self.add_photovoltaics(runner, model)
    @hpxml.pv_systems.each do |pv_system|
      PV.apply(model, @nbeds, pv_system)
    end
  end

  def self.add_generators(runner, model)
    @hpxml.generators.each do |generator|
      Generator.apply(model, @nbeds, generator)
    end
  end

  def self.add_additional_properties(runner, model, hpxml_path, building_id)
    # Store some data for use in reporting measure
    additionalProperties = model.getBuilding.additionalProperties
    additionalProperties.setFeature('hpxml_path', hpxml_path)
    additionalProperties.setFeature('building_id', building_id.to_s)
    additionalProperties.setFeature('hvac_map', map_to_string(@hvac_map))
    additionalProperties.setFeature('dhw_map', map_to_string(@dhw_map))
  end

  def self.map_to_string(map)
    map_str = {}
    map.each do |sys_id, objects|
      object_name_list = []
      objects.uniq.each do |object|
        object_name_list << object.name.to_s
      end
      map_str[sys_id] = object_name_list if object_name_list.size > 0
    end
    return map_str.to_s
  end

  def self.add_loads_output(runner, model, spaces, add_component_loads)
    living_zone = spaces[HPXML::LocationLivingSpace].thermalZone.get

    liv_load_sensors, intgain_dehumidifier = add_total_loads_output(runner, model, living_zone)
    return unless add_component_loads

    add_component_loads_output(runner, model, living_zone, liv_load_sensors, intgain_dehumidifier)
  end

  def self.add_total_loads_output(runner, model, living_zone)
    liv_load_sensors = {}
    liv_load_sensors[:htg] = OpenStudio::Model::EnergyManagementSystemSensor.new(model, "Heating:EnergyTransfer:Zone:#{living_zone.name.to_s.upcase}")
    liv_load_sensors[:htg].setName('htg_load_liv')
    liv_load_sensors[:clg] = OpenStudio::Model::EnergyManagementSystemSensor.new(model, "Cooling:EnergyTransfer:Zone:#{living_zone.name.to_s.upcase}")
    liv_load_sensors[:clg].setName('clg_load_liv')

    tot_load_sensors = {}
    tot_load_sensors[:htg] = OpenStudio::Model::EnergyManagementSystemSensor.new(model, 'Heating:EnergyTransfer')
    tot_load_sensors[:htg].setName('htg_load_tot')
    tot_load_sensors[:clg] = OpenStudio::Model::EnergyManagementSystemSensor.new(model, 'Cooling:EnergyTransfer')
    tot_load_sensors[:clg].setName('clg_load_tot')

    # Need to adjusted E+ EnergyTransfer meters for dehumidifiers
    intgain_dehumidifier = nil
    model.getZoneHVACDehumidifierDXs.each do |e|
      next unless e.thermalZone.get.name.to_s == living_zone.name.to_s

      { 'Zone Dehumidifier Sensible Heating Energy' => 'ig_dehumidifier' }.each do |var, name|
        intgain_dehumidifier = OpenStudio::Model::EnergyManagementSystemSensor.new(model, var)
        intgain_dehumidifier.setName(name)
        intgain_dehumidifier.setKeyName(e.name.to_s)
      end
    end

    # EMS program
    program = OpenStudio::Model::EnergyManagementSystemProgram.new(model)
    program.setName(Constants.ObjectNameTotalLoadsProgram)
    program.addLine('Set loads_htg_tot = 0')
    program.addLine('Set loads_clg_tot = 0')
    program.addLine("If #{liv_load_sensors[:htg].name} > 0")
    s = "  Set loads_htg_tot = #{tot_load_sensors[:htg].name} - #{tot_load_sensors[:clg].name}"
    if not intgain_dehumidifier.nil?
      s += " - #{intgain_dehumidifier.name}"
    end
    program.addLine(s)
    program.addLine("ElseIf #{liv_load_sensors[:clg].name} > 0")
    s = "  Set loads_clg_tot = #{tot_load_sensors[:clg].name} - #{tot_load_sensors[:htg].name}"
    if not intgain_dehumidifier.nil?
      s += " + #{intgain_dehumidifier.name}"
    end
    program.addLine(s)
    program.addLine('EndIf')

    # EMS calling manager
    program_calling_manager = OpenStudio::Model::EnergyManagementSystemProgramCallingManager.new(model)
    program_calling_manager.setName("#{program.name} calling manager")
    program_calling_manager.setCallingPoint('EndOfZoneTimestepAfterZoneReporting')
    program_calling_manager.addProgram(program)

    return liv_load_sensors, intgain_dehumidifier
  end

  def self.add_component_loads_output(runner, model, living_zone, liv_load_sensors, intgain_dehumidifier)
    # Prevent certain objects (e.g., OtherEquipment) from being counted towards both, e.g., ducts and internal gains
    objects_already_processed = []

    # EMS Sensors: Surfaces, SubSurfaces, InternalMass

    surfaces_sensors = { walls: [],
                         rim_joists: [],
                         foundation_walls: [],
                         floors: [],
                         slabs: [],
                         ceilings: [],
                         roofs: [],
                         windows: [],
                         doors: [],
                         skylights: [],
                         internal_mass: [] }

    # Output diagnostics needed for some output variables used below
    output_diagnostics = model.getOutputDiagnostics
    output_diagnostics.addKey('DisplayAdvancedReportVariables')

    area_tolerance = UnitConversions.convert(1.0, 'ft^2', 'm^2')

    model.getSurfaces.sort.each_with_index do |s, idx|
      next unless s.space.get.thermalZone.get.name.to_s == living_zone.name.to_s

      surface_type = s.additionalProperties.getFeatureAsString('SurfaceType')
      if not surface_type.is_initialized
        fail "Could not identify surface type for surface: '#{s.name}'."
      end

      surface_type = surface_type.get

      s.subSurfaces.each do |ss|
        key = { 'Window' => :windows,
                'Door' => :doors,
                'Skylight' => :skylights }[surface_type]
        fail "Unexpected subsurface for component loads: '#{ss.name}'." if key.nil?

        if (surface_type == 'Window') || (surface_type == 'Skylight')
          vars = { 'Surface Window Transmitted Solar Radiation Energy' => 'ss_trans_in',
                   'Surface Window Shortwave from Zone Back Out Window Heat Transfer Rate' => 'ss_back_out',
                   'Surface Window Total Glazing Layers Absorbed Shortwave Radiation Rate' => 'ss_sw_abs',
                   'Surface Window Total Glazing Layers Absorbed Solar Radiation Energy' => 'ss_sol_abs',
                   'Surface Inside Face Initial Transmitted Diffuse Transmitted Out Window Solar Radiation Rate' => 'ss_trans_out',
                   'Surface Inside Face Convection Heat Gain Energy' => 'ss_conv',
                   'Surface Inside Face Internal Gains Radiation Heat Gain Energy' => 'ss_ig',
                   'Surface Inside Face Net Surface Thermal Radiation Heat Gain Energy' => 'ss_surf' }
        else
          vars = { 'Surface Inside Face Solar Radiation Heat Gain Energy' => 'ss_sol',
                   'Surface Inside Face Lights Radiation Heat Gain Energy' => 'ss_lgt',
                   'Surface Inside Face Convection Heat Gain Energy' => 'ss_conv',
                   'Surface Inside Face Internal Gains Radiation Heat Gain Energy' => 'ss_ig',
                   'Surface Inside Face Net Surface Thermal Radiation Heat Gain Energy' => 'ss_surf' }
        end

        surfaces_sensors[key] << []
        vars.each do |var, name|
          sensor = OpenStudio::Model::EnergyManagementSystemSensor.new(model, var)
          sensor.setName(name)
          sensor.setKeyName(ss.name.to_s)
          surfaces_sensors[key][-1] << sensor
        end
      end

      next if s.netArea < area_tolerance # Skip parent surfaces (of subsurfaces) that have near zero net area

      key = { 'FoundationWall' => :foundation_walls,
              'RimJoist' => :rim_joists,
              'Wall' => :walls,
              'Slab' => :slabs,
              'Floor' => :floors,
              'Ceiling' => :ceilings,
              'Roof' => :roofs,
              'InferredCeiling' => :internal_mass,
              'InferredFloor' => :internal_mass }[surface_type]
      fail "Unexpected surface for component loads: '#{s.name}'." if key.nil?

      surfaces_sensors[key] << []
      { 'Surface Inside Face Convection Heat Gain Energy' => 's_conv',
        'Surface Inside Face Internal Gains Radiation Heat Gain Energy' => 's_ig',
        'Surface Inside Face Solar Radiation Heat Gain Energy' => 's_sol',
        'Surface Inside Face Lights Radiation Heat Gain Energy' => 's_lgt',
        'Surface Inside Face Net Surface Thermal Radiation Heat Gain Energy' => 's_surf' }.each do |var, name|
        sensor = OpenStudio::Model::EnergyManagementSystemSensor.new(model, var)
        sensor.setName(name)
        sensor.setKeyName(s.name.to_s)
        surfaces_sensors[key][-1] << sensor
      end
    end

    model.getInternalMasss.sort.each do |m|
      next unless m.space.get.thermalZone.get.name.to_s == living_zone.name.to_s

      surfaces_sensors[:internal_mass] << []
      { 'Surface Inside Face Convection Heat Gain Energy' => 'im_conv',
        'Surface Inside Face Internal Gains Radiation Heat Gain Energy' => 'im_ig',
        'Surface Inside Face Solar Radiation Heat Gain Energy' => 'im_sol',
        'Surface Inside Face Lights Radiation Heat Gain Energy' => 'im_lgt',
        'Surface Inside Face Net Surface Thermal Radiation Heat Gain Energy' => 'im_surf' }.each do |var, name|
        sensor = OpenStudio::Model::EnergyManagementSystemSensor.new(model, var)
        sensor.setName(name)
        sensor.setKeyName(m.name.to_s)
        surfaces_sensors[:internal_mass][-1] << sensor
      end
    end

    # EMS Sensors: Infiltration, Mechanical Ventilation, Natural Ventilation, Whole House Fan

    air_gain_sensor = OpenStudio::Model::EnergyManagementSystemSensor.new(model, 'Zone Infiltration Sensible Heat Gain Energy')
    air_gain_sensor.setName('airflow_gain')
    air_gain_sensor.setKeyName(living_zone.name.to_s)

    air_loss_sensor = OpenStudio::Model::EnergyManagementSystemSensor.new(model, 'Zone Infiltration Sensible Heat Loss Energy')
    air_loss_sensor.setName('airflow_loss')
    air_loss_sensor.setKeyName(living_zone.name.to_s)

    mechvent_sensors = []
    model.getElectricEquipments.sort.each do |o|
      next unless o.name.to_s.start_with? Constants.ObjectNameMechanicalVentilation

      { 'Electric Equipment Convective Heating Energy' => 'mv_conv',
        'Electric Equipment Radiant Heating Energy' => 'mv_rad' }.each do |var, name|
        mechvent_sensor = OpenStudio::Model::EnergyManagementSystemSensor.new(model, var)
        mechvent_sensor.setName(name)
        mechvent_sensor.setKeyName(o.name.to_s)
        mechvent_sensors << mechvent_sensor
        objects_already_processed << o
      end
    end
    model.getOtherEquipments.sort.each do |o|
      next unless o.name.to_s.start_with? Constants.ObjectNameMechanicalVentilationHouseFan

      { 'Other Equipment Convective Heating Energy' => 'mv_conv',
        'Other Equipment Radiant Heating Energy' => 'mv_rad' }.each do |var, name|
        mechvent_sensor = OpenStudio::Model::EnergyManagementSystemSensor.new(model, var)
        mechvent_sensor.setName(name)
        mechvent_sensor.setKeyName(o.name.to_s)
        mechvent_sensors << mechvent_sensor
        objects_already_processed << o
      end
    end

    infil_flow_actuators = []
    natvent_flow_actuators = []
    whf_flow_actuators = []

    model.getEnergyManagementSystemActuators.each do |actuator|
      next unless (actuator.actuatedComponentType == 'Zone Infiltration') && (actuator.actuatedComponentControlType == 'Air Exchange Flow Rate')

      if actuator.name.to_s.start_with? Constants.ObjectNameInfiltration.gsub(' ', '_')
        infil_flow_actuators << actuator
      elsif actuator.name.to_s.start_with? Constants.ObjectNameNaturalVentilation.gsub(' ', '_')
        natvent_flow_actuators << actuator
      elsif actuator.name.to_s.start_with? Constants.ObjectNameWholeHouseFan.gsub(' ', '_')
        whf_flow_actuators << actuator
      end
    end
    if (infil_flow_actuators.size != 1) || (natvent_flow_actuators.size != 1) || (whf_flow_actuators.size != 1)
      fail 'Could not find actuator for component loads.'
    end

    infil_flow_actuator = infil_flow_actuators[0]
    natvent_flow_actuator = natvent_flow_actuators[0]
    whf_flow_actuator = whf_flow_actuators[0]

    # EMS Sensors: Ducts

    ducts_sensors = []
    ducts_mix_gain_sensor = nil
    ducts_mix_loss_sensor = nil

    has_duct_zone_mixing = false
    living_zone.airLoopHVACs.sort.each do |airloop|
      living_zone.zoneMixing.each do |zone_mix|
        next unless zone_mix.name.to_s.start_with? airloop.name.to_s.gsub(' ', '_')

        has_duct_zone_mixing = true
      end
    end

    if has_duct_zone_mixing
      ducts_mix_gain_sensor = OpenStudio::Model::EnergyManagementSystemSensor.new(model, 'Zone Mixing Sensible Heat Gain Energy')
      ducts_mix_gain_sensor.setName('duct_mix_gain')
      ducts_mix_gain_sensor.setKeyName(living_zone.name.to_s)

      ducts_mix_loss_sensor = OpenStudio::Model::EnergyManagementSystemSensor.new(model, 'Zone Mixing Sensible Heat Loss Energy')
      ducts_mix_loss_sensor.setName('duct_mix_loss')
      ducts_mix_loss_sensor.setKeyName(living_zone.name.to_s)
    end

    # Duct losses
    model.getOtherEquipments.sort.each do |o|
      next if objects_already_processed.include? o

      is_duct_load = o.additionalProperties.getFeatureAsBoolean(Constants.IsDuctLoadForReport)
      next unless is_duct_load.is_initialized

      objects_already_processed << o
      next unless is_duct_load.get

      ducts_sensors << []
      { 'Other Equipment Convective Heating Energy' => 'ducts_conv',
        'Other Equipment Radiant Heating Energy' => 'ducts_rad' }.each do |var, name|
        ducts_sensor = OpenStudio::Model::EnergyManagementSystemSensor.new(model, var)
        ducts_sensor.setName(name)
        ducts_sensor.setKeyName(o.name.to_s)
        ducts_sensors[-1] << ducts_sensor
      end
    end

    # EMS Sensors: Internal Gains

    intgains_sensors = []

    model.getElectricEquipments.sort.each do |o|
      next unless o.space.get.thermalZone.get.name.to_s == living_zone.name.to_s
      next if objects_already_processed.include? o

      intgains_sensors << []
      { 'Electric Equipment Convective Heating Energy' => 'ig_ee_conv',
        'Electric Equipment Radiant Heating Energy' => 'ig_ee_rad' }.each do |var, name|
        intgains_elec_equip_sensor = OpenStudio::Model::EnergyManagementSystemSensor.new(model, var)
        intgains_elec_equip_sensor.setName(name)
        intgains_elec_equip_sensor.setKeyName(o.name.to_s)
        intgains_sensors[-1] << intgains_elec_equip_sensor
      end
    end

    model.getOtherEquipments.sort.each do |o|
      next unless o.space.get.thermalZone.get.name.to_s == living_zone.name.to_s
      next if objects_already_processed.include? o

      intgains_sensors << []
      { 'Other Equipment Convective Heating Energy' => 'ig_oe_conv',
        'Other Equipment Radiant Heating Energy' => 'ig_oe_rad' }.each do |var, name|
        intgains_other_equip_sensor = OpenStudio::Model::EnergyManagementSystemSensor.new(model, var)
        intgains_other_equip_sensor.setName(name)
        intgains_other_equip_sensor.setKeyName(o.name.to_s)
        intgains_sensors[-1] << intgains_other_equip_sensor
      end
    end

    model.getLightss.sort.each do |e|
      next unless e.space.get.thermalZone.get.name.to_s == living_zone.name.to_s

      intgains_sensors << []
      { 'Lights Convective Heating Energy' => 'ig_lgt_conv',
        'Lights Radiant Heating Energy' => 'ig_lgt_rad',
        'Lights Visible Radiation Heating Energy' => 'ig_lgt_vis' }.each do |var, name|
        intgains_lights_sensor = OpenStudio::Model::EnergyManagementSystemSensor.new(model, var)
        intgains_lights_sensor.setName(name)
        intgains_lights_sensor.setKeyName(e.name.to_s)
        intgains_sensors[-1] << intgains_lights_sensor
      end
    end

    model.getPeoples.sort.each do |e|
      next unless e.space.get.thermalZone.get.name.to_s == living_zone.name.to_s

      intgains_sensors << []
      { 'People Convective Heating Energy' => 'ig_ppl_conv',
        'People Radiant Heating Energy' => 'ig_ppl_rad' }.each do |var, name|
        intgains_people = OpenStudio::Model::EnergyManagementSystemSensor.new(model, var)
        intgains_people.setName(name)
        intgains_people.setKeyName(e.name.to_s)
        intgains_sensors[-1] << intgains_people
      end
    end

    if not intgain_dehumidifier.nil?
      intgains_sensors[-1] << intgain_dehumidifier
    end

    intgains_dhw_sensors = {}

    (model.getWaterHeaterMixeds + model.getWaterHeaterStratifieds).sort.each do |wh|
      next unless wh.ambientTemperatureThermalZone.is_initialized
      next unless wh.ambientTemperatureThermalZone.get.name.to_s == living_zone.name.to_s

      dhw_sensor = OpenStudio::Model::EnergyManagementSystemSensor.new(model, 'Water Heater Heat Loss Energy')
      dhw_sensor.setName('dhw_loss')
      dhw_sensor.setKeyName(wh.name.to_s)

      if wh.is_a? OpenStudio::Model::WaterHeaterMixed
        oncycle_loss = wh.onCycleLossFractiontoThermalZone
        offcycle_loss = wh.offCycleLossFractiontoThermalZone
      else
        oncycle_loss = wh.skinLossFractiontoZone
        offcycle_loss = wh.offCycleFlueLossFractiontoZone
      end

      dhw_rtf_sensor = OpenStudio::Model::EnergyManagementSystemSensor.new(model, 'Water Heater Runtime Fraction')
      dhw_rtf_sensor.setName('dhw_rtf')
      dhw_rtf_sensor.setKeyName(wh.name.to_s)

      intgains_dhw_sensors[dhw_sensor] = [offcycle_loss, oncycle_loss, dhw_rtf_sensor]
    end

    nonsurf_names = ['intgains', 'infil', 'mechvent', 'natvent', 'whf', 'ducts']

    # EMS program
    program = OpenStudio::Model::EnergyManagementSystemProgram.new(model)
    program.setName(Constants.ObjectNameComponentLoadsProgram)

    # EMS program: Surfaces
    surfaces_sensors.each do |k, surface_sensors|
      program.addLine("Set hr_#{k} = 0")
      surface_sensors.each do |sensors|
        s = "Set hr_#{k} = hr_#{k}"
        sensors.each do |sensor|
          # remove ss_net if switch
          if sensor.name.to_s.start_with?('ss_net', 'ss_sol_abs', 'ss_trans_in')
            s += " - #{sensor.name}"
          elsif sensor.name.to_s.start_with?('ss_sw_abs', 'ss_trans_out', 'ss_back_out')
            s += " + #{sensor.name} * ZoneTimestep * 3600"
          else
            s += " + #{sensor.name}"
          end
        end
        program.addLine(s) if sensors.size > 0
      end
    end

    # EMS program: Internal gains
    program.addLine('Set hr_intgains = 0')
    intgains_sensors.each do |intgain_sensors|
      s = 'Set hr_intgains = hr_intgains'
      intgain_sensors.each do |sensor|
        s += " - #{sensor.name}"
      end
      program.addLine(s) if intgain_sensors.size > 0
    end
    intgains_dhw_sensors.each do |sensor, vals|
      off_loss, on_loss, rtf_sensor = vals
      program.addLine("Set hr_intgains = hr_intgains + #{sensor.name} * (#{off_loss}*(1-#{rtf_sensor.name}) + #{on_loss}*#{rtf_sensor.name})") # Water heater tank losses to zone
    end

    # EMS program: Infiltration, Natural Ventilation, Mechanical Ventilation, Ducts
    program.addLine("Set hr_airflow_rate = #{infil_flow_actuator.name} + #{natvent_flow_actuator.name} + #{whf_flow_actuator.name}")
    program.addLine('If hr_airflow_rate > 0')
    program.addLine("  Set hr_infil = (#{air_loss_sensor.name} - #{air_gain_sensor.name}) * #{infil_flow_actuator.name} / hr_airflow_rate") # Airflow heat attributed to infiltration
    program.addLine("  Set hr_natvent = (#{air_loss_sensor.name} - #{air_gain_sensor.name}) * #{natvent_flow_actuator.name} / hr_airflow_rate") # Airflow heat attributed to natural ventilation
    program.addLine("  Set hr_whf = (#{air_loss_sensor.name} - #{air_gain_sensor.name}) * #{whf_flow_actuator.name} / hr_airflow_rate") # Airflow heat attributed to whole house fan
    program.addLine('Else')
    program.addLine('  Set hr_infil = 0')
    program.addLine('  Set hr_natvent = 0')
    program.addLine('  Set hr_whf = 0')
    program.addLine('  Set hr_mechvent = 0')
    program.addLine('EndIf')
    program.addLine('Set hr_mechvent = 0')
    mechvent_sensors.each do |sensor|
      program.addLine("Set hr_mechvent = hr_mechvent - #{sensor.name}")
    end
    program.addLine('Set hr_ducts = 0')
    ducts_sensors.each do |duct_sensors|
      s = 'Set hr_ducts = hr_ducts'
      duct_sensors.each do |sensor|
        s += " - #{sensor.name}"
      end
      program.addLine(s) if duct_sensors.size > 0
    end
    if (not ducts_mix_loss_sensor.nil?) && (not ducts_mix_gain_sensor.nil?)
      program.addLine("Set hr_ducts = hr_ducts + (#{ducts_mix_loss_sensor.name} - #{ducts_mix_gain_sensor.name})")
    end

    # EMS program: Heating vs Cooling logic
    program.addLine('Set htg_mode = 0')
    program.addLine('Set clg_mode = 0')
    program.addLine("If (#{liv_load_sensors[:htg].name} > 0)") # Assign hour to heating if heating load
    program.addLine('  Set htg_mode = 1')
    program.addLine("ElseIf (#{liv_load_sensors[:clg].name} > 0)") # Assign hour to cooling if cooling load
    program.addLine('  Set clg_mode = 1')
    program.addLine("ElseIf (#{@clg_ssn_sensor.name} > 0)") # No load, assign hour to cooling if in cooling season definition (Note: natural ventilation & whole house fan only operate during the cooling season)
    program.addLine('  Set clg_mode = 1')
    program.addLine('Else') # No load, assign hour to heating if not in cooling season definition
    program.addLine('  Set htg_mode = 1')
    program.addLine('EndIf')

    [:htg, :clg].each do |mode|
      if mode == :htg
        sign = ''
      else
        sign = '-'
      end
      surfaces_sensors.keys.each do |k|
        program.addLine("Set loads_#{mode}_#{k} = #{sign}hr_#{k} * #{mode}_mode")
      end
      nonsurf_names.each do |nonsurf_name|
        program.addLine("Set loads_#{mode}_#{nonsurf_name} = #{sign}hr_#{nonsurf_name} * #{mode}_mode")
      end
    end

    # EMS calling manager
    program_calling_manager = OpenStudio::Model::EnergyManagementSystemProgramCallingManager.new(model)
    program_calling_manager.setName("#{program.name} calling manager")
    program_calling_manager.setCallingPoint('EndOfZoneTimestepAfterZoneReporting')
    program_calling_manager.addProgram(program)
  end

  def self.add_output_control_files(runner, model)
    return if @debug

    # Disable various output files
    ocf = model.getOutputControlFiles
    ocf.setOutputAUDIT(false)
    ocf.setOutputBND(false)
    ocf.setOutputEIO(false)
    ocf.setOutputESO(false)
    ocf.setOutputMDD(false)
    ocf.setOutputMTD(false)
    ocf.setOutputMTR(false)
    ocf.setOutputRDD(false)
    ocf.setOutputSHD(false)
    ocf.setOutputTabular(false)
  end

  def self.add_ems_debug_output(runner, model)
    oems = model.getOutputEnergyManagementSystem
    oems.setActuatorAvailabilityDictionaryReporting('Verbose')
    oems.setInternalVariableAvailabilityDictionaryReporting('Verbose')
    oems.setEMSRuntimeLanguageDebugOutputLevel('Verbose')
  end

  def self.set_surface_interior(model, spaces, surface, hpxml_surface)
    interior_adjacent_to = hpxml_surface.interior_adjacent_to
    if [HPXML::LocationBasementConditioned].include? interior_adjacent_to
      surface.setSpace(create_or_get_space(model, spaces, HPXML::LocationLivingSpace))
      @cond_bsmnt_surfaces << surface
    else
      surface.setSpace(create_or_get_space(model, spaces, interior_adjacent_to))
    end
  end

  def self.set_surface_exterior(model, spaces, surface, hpxml_surface)
    exterior_adjacent_to = hpxml_surface.exterior_adjacent_to
    interior_adjacent_to = hpxml_surface.interior_adjacent_to
    is_adiabatic = hpxml_surface.is_adiabatic
    if exterior_adjacent_to == HPXML::LocationOutside
      surface.setOutsideBoundaryCondition('Outdoors')
    elsif exterior_adjacent_to == HPXML::LocationGround
      surface.setOutsideBoundaryCondition('Foundation')
    elsif is_adiabatic
      surface.setOutsideBoundaryCondition('Adiabatic')
    elsif [HPXML::LocationOtherHeatedSpace, HPXML::LocationOtherMultifamilyBufferSpace,
           HPXML::LocationOtherNonFreezingSpace, HPXML::LocationOtherHousingUnit].include? exterior_adjacent_to
      set_surface_otherside_coefficients(surface, exterior_adjacent_to, model, spaces)
    elsif exterior_adjacent_to == HPXML::LocationBasementConditioned
      surface.createAdjacentSurface(create_or_get_space(model, spaces, HPXML::LocationLivingSpace))
      @cond_bsmnt_surfaces << surface.adjacentSurface.get
    else
      surface.createAdjacentSurface(create_or_get_space(model, spaces, exterior_adjacent_to))
    end
  end

  def self.set_surface_otherside_coefficients(surface, exterior_adjacent_to, model, spaces)
    if spaces[exterior_adjacent_to].nil?
      # Create E+ other side coefficient object
      otherside_object = OpenStudio::Model::SurfacePropertyOtherSideCoefficients.new(model)
      otherside_object.setName(exterior_adjacent_to)
      otherside_object.setCombinedConvectiveRadiativeFilmCoefficient(UnitConversions.convert(1.0 / Material.AirFilmVertical.rvalue, 'Btu/(hr*ft^2*F)', 'W/(m^2*K)'))
      # Schedule of space temperature, can be shared with water heater/ducts
      sch = get_space_temperature_schedule(model, exterior_adjacent_to, spaces)
      otherside_object.setConstantTemperatureSchedule(sch)
      surface.setSurfacePropertyOtherSideCoefficients(otherside_object)
      spaces[exterior_adjacent_to] = otherside_object
    else
      surface.setSurfacePropertyOtherSideCoefficients(spaces[exterior_adjacent_to])
    end
    surface.setSunExposure('NoSun')
    surface.setWindExposure('NoWind')
  end

  def self.get_space_temperature_schedule(model, location, spaces)
    # Create outside boundary schedules to be actuated by EMS,
    # can be shared by any surface, duct adjacent to / located in those spaces

    # return if already exists
    model.getScheduleConstants.each do |sch|
      next unless sch.name.to_s == location

      return sch
    end

    sch = OpenStudio::Model::ScheduleConstant.new(model)
    sch.setName(location)

    space_values = Geometry.get_temperature_scheduled_space_values(location)

    if location == HPXML::LocationOtherHeatedSpace
      # Create a sensor to get dynamic heating setpoint
      htg_sch = spaces[HPXML::LocationLivingSpace].thermalZone.get.thermostatSetpointDualSetpoint.get.heatingSetpointTemperatureSchedule.get
      sensor_htg_spt = OpenStudio::Model::EnergyManagementSystemSensor.new(model, 'Schedule Value')
      sensor_htg_spt.setName('htg_spt')
      sensor_htg_spt.setKeyName(htg_sch.name.to_s)
      space_values[:temp_min] = sensor_htg_spt.name.to_s
    end

    # Schedule type limits compatible
    schedule_type_limits = OpenStudio::Model::ScheduleTypeLimits.new(model)
    schedule_type_limits.setUnitType('Temperature')
    sch.setScheduleTypeLimits(schedule_type_limits)

    # Sensors
    if space_values[:indoor_weight] > 0
      sensor_ia = OpenStudio::Model::EnergyManagementSystemSensor.new(model, 'Zone Air Temperature')
      sensor_ia.setName('cond_zone_temp')
      sensor_ia.setKeyName(spaces[HPXML::LocationLivingSpace].name.to_s)
    end

    if space_values[:outdoor_weight] > 0
      sensor_oa = OpenStudio::Model::EnergyManagementSystemSensor.new(model, 'Site Outdoor Air Drybulb Temperature')
      sensor_oa.setName('oa_temp')
    end

    if space_values[:ground_weight] > 0
      sensor_gnd = OpenStudio::Model::EnergyManagementSystemSensor.new(model, 'Site Surface Ground Temperature')
      sensor_gnd.setName('ground_temp')
    end

    actuator = OpenStudio::Model::EnergyManagementSystemActuator.new(sch, *EPlus::EMSActuatorScheduleConstantValue)
    actuator.setName("#{location.gsub(' ', '_').gsub('-', '_')}_temp_sch")

    # EMS to actuate schedule
    program = OpenStudio::Model::EnergyManagementSystemProgram.new(model)
    program.setName("#{location.gsub('-', '_')} Temperature Program")
    program.addLine("Set #{actuator.name} = 0.0")
    if not sensor_ia.nil?
      program.addLine("Set #{actuator.name} = #{actuator.name} + (#{sensor_ia.name} * #{space_values[:indoor_weight]})")
    end
    if not sensor_oa.nil?
      program.addLine("Set #{actuator.name} = #{actuator.name} + (#{sensor_oa.name} * #{space_values[:outdoor_weight]})")
    end
    if not sensor_gnd.nil?
      program.addLine("Set #{actuator.name} = #{actuator.name} + (#{sensor_gnd.name} * #{space_values[:ground_weight]})")
    end
    if not space_values[:temp_min].nil?
      if space_values[:temp_min].is_a? String
        min_temp_c = space_values[:temp_min]
      else
        min_temp_c = UnitConversions.convert(space_values[:temp_min], 'F', 'C')
      end
      program.addLine("If #{actuator.name} < #{min_temp_c}")
      program.addLine("Set #{actuator.name} = #{min_temp_c}")
      program.addLine('EndIf')
    end

    program_cm = OpenStudio::Model::EnergyManagementSystemProgramCallingManager.new(model)
    program_cm.setName("#{program.name} calling manager")
    program_cm.setCallingPoint('EndOfSystemTimestepAfterHVACReporting')
    program_cm.addProgram(program)

    return sch
  end

  # Returns an OS:Space, or temperature OS:Schedule for a MF space, or nil if outside
  # Should be called when the object's energy use is sensitive to ambient temperature
  # (e.g., water heaters and ducts).
  def self.get_space_or_schedule_from_location(location, object_name, model, spaces)
    return if [HPXML::LocationOtherExterior, HPXML::LocationOutside, HPXML::LocationRoofDeck].include? location

    sch = nil
    space = nil
    if [HPXML::LocationOtherHeatedSpace, HPXML::LocationOtherHousingUnit, HPXML::LocationOtherMultifamilyBufferSpace,
        HPXML::LocationOtherNonFreezingSpace, HPXML::LocationExteriorWall, HPXML::LocationUnderSlab].include? location
      # if located in spaces where we don't model a thermal zone, create and return temperature schedule
      sch = get_space_temperature_schedule(model, location, spaces)
    else
      space = get_space_from_location(location, object_name, model, spaces)
    end

    return space, sch
  end

  # Returns an OS:Space, or nil if a MF space
  # Should be called when the object's energy use is NOT sensitive to ambient temperature
  # (e.g., appliances).
  def self.get_space_from_location(location, object_name, model, spaces)
    return if [HPXML::LocationOtherHeatedSpace,
               HPXML::LocationOtherHousingUnit,
               HPXML::LocationOtherMultifamilyBufferSpace,
               HPXML::LocationOtherNonFreezingSpace].include? location

    num_orig_spaces = spaces.size

    if location == HPXML::LocationBasementConditioned
      space = create_or_get_space(model, spaces, HPXML::LocationLivingSpace)
    else
      space = create_or_get_space(model, spaces, location)
    end

    fail if spaces.size != num_orig_spaces # EPvalidator.xml should prevent this

    return space
  end

  def self.set_subsurface_exterior(surface, spaces, model, hpxml_surface)
    # Set its parent surface outside boundary condition, which will be also applied to subsurfaces through OS
    # The parent surface is entirely comprised of the subsurface.

    # Subsurface on foundation wall, set it to be adjacent to outdoors
    if hpxml_surface.exterior_adjacent_to == HPXML::LocationGround
      surface.setOutsideBoundaryCondition('Outdoors')
    else
      set_surface_exterior(model, spaces, surface, hpxml_surface)
    end
  end

  def self.get_kiva_instances(fnd_walls, slabs)
    # Identify unique Kiva foundations that are required.
    kiva_fnd_walls = []
    fnd_walls.each do |foundation_wall|
      next unless foundation_wall.is_exterior

      kiva_fnd_walls << foundation_wall
    end
    if kiva_fnd_walls.empty? # Handle slab foundation type
      kiva_fnd_walls << nil
    end

    kiva_slabs = slabs

    return kiva_fnd_walls.product(kiva_slabs)
  end

  def self.set_foundation_and_walls_top()
    @foundation_top = 0
    @hpxml.foundation_walls.each do |foundation_wall|
      top = -1 * foundation_wall.depth_below_grade + foundation_wall.height
      @foundation_top = top if top > @foundation_top
    end
    @walls_top = @foundation_top + 8.0 * @ncfl_ag
  end

  def self.set_heating_and_cooling_seasons(model)
    return if @hpxml.hvac_controls.size == 0

    hvac_control = @hpxml.hvac_controls[0]

    htg_start_month = hvac_control.seasons_heating_begin_month
    htg_start_day = hvac_control.seasons_heating_begin_day
    htg_end_month = hvac_control.seasons_heating_end_month
    htg_end_day = hvac_control.seasons_heating_end_day
    clg_start_month = hvac_control.seasons_cooling_begin_month
    clg_start_day = hvac_control.seasons_cooling_begin_day
    clg_end_month = hvac_control.seasons_cooling_end_month
    clg_end_day = hvac_control.seasons_cooling_end_day

    @heating_days = Schedule.get_daily_season(model, htg_start_month, htg_start_day, htg_end_month, htg_end_day)
    @cooling_days = Schedule.get_daily_season(model, clg_start_month, clg_start_day, clg_end_month, clg_end_day)
  end
end

# register the measure to be used by the application
HPXMLtoOpenStudio.new.registerWithApplication<|MERGE_RESOLUTION|>--- conflicted
+++ resolved
@@ -223,13 +223,8 @@
     add_simulation_params(model)
 
     @schedules_file = nil
-<<<<<<< HEAD
-    unless @hpxml.header.schedules_path.nil?
-      @schedules_file = SchedulesFile.new(runner: runner, model: model, schedules_path: @hpxml.header.schedules_path, col_names: ScheduleGenerator.col_names.keys)
-=======
     unless @hpxml.header.schedules_filepath.nil?
       @schedules_file = SchedulesFile.new(runner: runner, model: model, schedules_path: @hpxml.header.schedules_filepath, col_names: Constants.ScheduleColNames.keys)
->>>>>>> c92479db
     end
 
     # Conditioned space/zone
@@ -553,11 +548,7 @@
     num_occ = @hpxml.building_occupancy.number_of_residents
     return if num_occ <= 0
 
-<<<<<<< HEAD
-    Geometry.apply_occupants(model, num_occ, @cfa, spaces[HPXML::LocationLivingSpace], @schedules_file)
-=======
     Geometry.apply_occupants(model, @hpxml, num_occ, @cfa, spaces[HPXML::LocationLivingSpace], @schedules_file)
->>>>>>> c92479db
   end
 
   def self.create_or_get_space(model, spaces, spacetype)
