# frozen_string_literal: true

# Require all gems up front; this is much faster than multiple resource
# files lazy loading as needed, as it prevents multiple lookups for the
# same gem.
require 'pathname'
require 'csv'
require 'oga'
require_relative 'resources/airflow'
require_relative 'resources/constants'
require_relative 'resources/constructions'
require_relative 'resources/energyplus'
require_relative 'resources/generator'
require_relative 'resources/geometry'
require_relative 'resources/hotwater_appliances'
require_relative 'resources/hpxml'
require_relative 'resources/hpxml_defaults'
require_relative 'resources/hvac'
require_relative 'resources/hvac_sizing'
require_relative 'resources/lighting'
require_relative 'resources/location'
require_relative 'resources/materials'
require_relative 'resources/misc_loads'
require_relative 'resources/psychrometrics'
require_relative 'resources/pv'
require_relative 'resources/schedules'
require_relative 'resources/simcontrols'
require_relative 'resources/unit_conversions'
require_relative 'resources/util'
require_relative 'resources/validator'
require_relative 'resources/version'
require_relative 'resources/waterheater'
require_relative 'resources/weather'
require_relative 'resources/xmlhelper'
require_relative '../BuildResidentialHPXML/resources/constants'
require_relative '../BuildResidentialHPXML/resources/schedules'

# start the measure
class HPXMLtoOpenStudio < OpenStudio::Measure::ModelMeasure
  # human readable name
  def name
    return 'HPXML to OpenStudio Translator'
  end

  # human readable description
  def description
    return 'Translates HPXML file to OpenStudio Model'
  end

  # human readable description of modeling approach
  def modeler_description
    return ''
  end

  # define the arguments that the user will input
  def arguments(model)
    args = OpenStudio::Measure::OSArgumentVector.new

    arg = OpenStudio::Measure::OSArgument.makeStringArgument('hpxml_path', true)
    arg.setDisplayName('HPXML File Path')
    arg.setDescription('Absolute/relative path of the HPXML file.')
    args << arg

    arg = OpenStudio::Measure::OSArgument.makeStringArgument('output_dir', true)
    arg.setDisplayName('Directory for Output Files')
    arg.setDescription('Absolute/relative path for the output files directory.')
    args << arg

    arg = OpenStudio::Measure::OSArgument.makeBoolArgument('debug', false)
    arg.setDisplayName('Debug Mode?')
    arg.setDescription('If true: 1) Writes in.osm file, 2) Generates additional log output, and 3) Creates all EnergyPlus output files.')
    arg.setDefaultValue(false)
    args << arg

    arg = OpenStudio::Measure::OSArgument.makeBoolArgument('add_component_loads', false)
    arg.setDisplayName('Add component loads?')
    arg.setDescription('If true, adds the calculation of heating/cooling component loads (not enabled by default for faster performance).')
    arg.setDefaultValue(false)
    args << arg

    arg = OpenStudio::Measure::OSArgument.makeBoolArgument('skip_validation', false)
    arg.setDisplayName('Skip Validation?')
    arg.setDescription('If true, bypasses HPXML input validation for faster performance. WARNING: This should only be used if the supplied HPXML file has already been validated against the Schema & Schematron documents.')
    arg.setDefaultValue(false)
    args << arg

    arg = OpenStudio::Measure::OSArgument.makeStringArgument('building_id', false)
    arg.setDisplayName('BuildingID')
    arg.setDescription('The ID of the HPXML Building. Only required if there are multiple Building elements in the HPXML file.')
    args << arg

    return args
  end

  # define what happens when the measure is run
  def run(model, runner, user_arguments)
    super(model, runner, user_arguments)

    # use the built-in error checking
    if !runner.validateUserArguments(arguments(model), user_arguments)
      return false
    end

    Geometry.tear_down_model(model, runner)

    Version.check_openstudio_version()

    # assign the user inputs to variables
    hpxml_path = runner.getStringArgumentValue('hpxml_path', user_arguments)
    output_dir = runner.getStringArgumentValue('output_dir', user_arguments)
    add_component_loads = runner.getBoolArgumentValue('add_component_loads', user_arguments)
    debug = runner.getBoolArgumentValue('debug', user_arguments)
    skip_validation = runner.getBoolArgumentValue('skip_validation', user_arguments)
    building_id = runner.getOptionalStringArgumentValue('building_id', user_arguments)

    unless (Pathname.new hpxml_path).absolute?
      hpxml_path = File.expand_path(File.join(File.dirname(__FILE__), hpxml_path))
    end
    unless File.exist?(hpxml_path) && hpxml_path.downcase.end_with?('.xml')
      fail "'#{hpxml_path}' does not exist or is not an .xml file."
    end

    unless (Pathname.new output_dir).absolute?
      output_dir = File.expand_path(File.join(File.dirname(__FILE__), output_dir))
    end

    if building_id.is_initialized
      building_id = building_id.get
    else
      building_id = nil
    end

    begin
      if skip_validation
        stron_paths = []
      else
        stron_paths = [File.join(File.dirname(__FILE__), 'resources', 'HPXMLvalidator.xml'),
                       File.join(File.dirname(__FILE__), 'resources', 'EPvalidator.xml')]
      end
      hpxml = HPXML.new(hpxml_path: hpxml_path, schematron_validators: stron_paths, building_id: building_id)
      hpxml.errors.each do |error|
        runner.registerError(error)
      end
      hpxml.warnings.each do |warning|
        runner.registerWarning(warning)
      end
      return false unless hpxml.errors.empty?

      epw_path, cache_path = process_weather(hpxml, runner, model, hpxml_path)

      if debug
        epw_output_path = File.join(output_dir, 'in.epw')
        FileUtils.cp(epw_path, epw_output_path)
      end

      OSModel.create(hpxml, runner, model, hpxml_path, epw_path, cache_path, output_dir,
                     add_component_loads, building_id, debug)
    rescue Exception => e
      runner.registerError("#{e.message}\n#{e.backtrace.join("\n")}")
      return false
    end

    return true
  end

  def process_weather(hpxml, runner, model, hpxml_path)
    epw_path = hpxml.climate_and_risk_zones.weather_station_epw_filepath

    if not File.exist? epw_path
      test_epw_path = File.join(File.dirname(hpxml_path), epw_path)
      epw_path = test_epw_path if File.exist? test_epw_path
    end
    if not File.exist? epw_path
      test_epw_path = File.join(File.dirname(__FILE__), '..', 'weather', epw_path)
      epw_path = test_epw_path if File.exist? test_epw_path
    end
    if not File.exist? epw_path
      test_epw_path = File.join(File.dirname(__FILE__), '..', '..', 'weather', epw_path)
      epw_path = test_epw_path if File.exist? test_epw_path
    end
    if not File.exist?(epw_path)
      fail "'#{epw_path}' could not be found."
    end

    cache_path = epw_path.gsub('.epw', '-cache.csv')
    if not File.exist?(cache_path)
      # Process weather file to create cache .csv
      runner.registerWarning("'#{cache_path}' could not be found; regenerating it.")
      epw_file = OpenStudio::EpwFile.new(epw_path)
      OpenStudio::Model::WeatherFile.setWeatherFile(model, epw_file)
      weather = WeatherProcess.new(model, runner)
      begin
        File.open(cache_path, 'wb') do |file|
          weather.dump_to_csv(file)
        end
      rescue SystemCallError
        runner.registerWarning("#{cache_path} could not be written, skipping.")
      end
    end

    return epw_path, cache_path
  end
end

class OSModel
  def self.create(hpxml, runner, model, hpxml_path, epw_path, cache_path, output_dir,
                  add_component_loads, building_id, debug)
    @hpxml = hpxml
    @debug = debug

    @eri_version = @hpxml.header.eri_calculation_version # Hidden feature
    @eri_version = 'latest' if @eri_version.nil?
    @eri_version = Constants.ERIVersions[-1] if @eri_version == 'latest'

    @apply_ashrae140_assumptions = @hpxml.header.apply_ashrae140_assumptions # Hidden feature
    @apply_ashrae140_assumptions = false if @apply_ashrae140_assumptions.nil?

    # Init

    weather, epw_file = Location.apply_weather_file(model, runner, epw_path, cache_path)
    set_defaults_and_globals(runner, output_dir, epw_file, weather)
    Location.apply(model, runner, weather, epw_file, @hpxml)
    add_simulation_params(model)

    @schedules_file = nil
    unless @hpxml.header.schedules_path.nil?
      @schedules_file = SchedulesFile.new(runner: runner, model: model, schedules_path: @hpxml.header.schedules_path, col_names: ScheduleGenerator.col_names.keys)
    end

    # Conditioned space/zone

    spaces = {}
    create_or_get_space(model, spaces, HPXML::LocationLivingSpace)
    set_foundation_and_walls_top()
    set_heating_and_cooling_seasons(model)
    add_setpoints(runner, model, weather, spaces)

    # Geometry/Envelope
    add_roofs(runner, model, spaces)
    add_walls(runner, model, spaces)
    add_rim_joists(runner, model, spaces)
    add_frame_floors(runner, model, spaces)
    add_foundation_walls_slabs(runner, model, spaces)
    add_shading_schedule(runner, model, weather)
    add_windows(runner, model, spaces, weather)
    add_doors(runner, model, spaces)
    add_skylights(runner, model, spaces, weather)
    add_conditioned_floor_area(runner, model, spaces)
    add_thermal_mass(runner, model, spaces)
    update_conditioned_basement(runner, model, spaces)
    Geometry.set_zone_volumes(runner, model, spaces, @hpxml, @apply_ashrae140_assumptions)
    Geometry.explode_surfaces(runner, model, @hpxml, @walls_top)
    add_num_occupants(model, runner, spaces)

    # HVAC

    add_ideal_system(runner, model, spaces, epw_path)
    add_cooling_system(runner, model, spaces)
    add_heating_system(runner, model, spaces)
    add_heat_pump(runner, model, weather, spaces)
    add_dehumidifiers(runner, model, spaces)
    add_residual_ideal_system(runner, model, spaces)
    add_ceiling_fans(runner, model, weather, spaces)

    # Hot Water

    add_hot_water_and_appliances(runner, model, weather, spaces)

    # Plug Loads & Fuel Loads & Lighting

    add_mels(runner, model, spaces)
    add_mfls(runner, model, spaces)
    add_lighting(runner, model, epw_file, spaces)

    # Pools & Hot Tubs
    add_pools_and_hot_tubs(runner, model, spaces)

    # Other

    add_airflow(runner, model, weather, spaces)
    add_photovoltaics(runner, model)
    add_generators(runner, model)
    add_additional_properties(runner, model, hpxml_path, building_id)

    # Output

    add_loads_output(runner, model, spaces, add_component_loads)
    add_output_control_files(runner, model)
    # Uncomment to debug EMS
    # add_ems_debug_output(runner, model)

    # Vacancy
    unless @schedules_file.nil?
      @schedules_file.set_vacancy
    end

    if debug
      osm_output_path = File.join(output_dir, 'in.osm')
      File.write(osm_output_path, model.to_s)
      runner.registerInfo("Wrote file: #{osm_output_path}")
    end
  end

  private

  def self.set_defaults_and_globals(runner, output_dir, epw_file, weather)
    # Initialize
    @remaining_heat_load_frac = 1.0
    @remaining_cool_load_frac = 1.0
    @hvac_map = {} # mapping between HPXML HVAC systems and model objects
    @dhw_map = {}  # mapping between HPXML Water Heating systems and model objects
    @cond_bsmnt_surfaces = [] # list of surfaces in conditioned basement, used for modification of some surface properties, eg. solar absorptance, view factor, etc.

    # Set globals
    @cfa = @hpxml.building_construction.conditioned_floor_area
    @ncfl = @hpxml.building_construction.number_of_conditioned_floors
    @ncfl_ag = @hpxml.building_construction.number_of_conditioned_floors_above_grade
    @nbeds = @hpxml.building_construction.number_of_bedrooms
    @default_azimuths = get_default_azimuths()

    # Apply defaults to HPXML object
    HPXMLDefaults.apply(@hpxml, @eri_version, weather, epw_file: epw_file)

    @frac_windows_operable = @hpxml.fraction_of_windows_operable()

    # Write updated HPXML object (w/ defaults) to file for inspection
    hpxml_defaults_path = File.join(output_dir, 'in.xml')
    XMLHelper.write_file(@hpxml.to_oga, hpxml_defaults_path)

    # Now that we've written in.xml, ensure that no capacities/airflows
    # are zero in order to prevent potential E+ errors.
    HVAC.ensure_nonzero_sizing_values(@hpxml)
  end

  def self.add_simulation_params(model)
    SimControls.apply(model, @hpxml)
  end

  def self.update_conditioned_basement(runner, model, spaces)
    return if @cond_bsmnt_surfaces.empty?

    # Update @cond_bsmnt_surfaces to include subsurfaces
    new_cond_bsmnt_surfaces = @cond_bsmnt_surfaces.dup
    @cond_bsmnt_surfaces.each do |cond_bsmnt_surface|
      next if cond_bsmnt_surface.is_a? OpenStudio::Model::InternalMassDefinition
      next if cond_bsmnt_surface.subSurfaces.empty?

      cond_bsmnt_surface.subSurfaces.each do |ss|
        new_cond_bsmnt_surfaces << ss
      end
    end
    @cond_bsmnt_surfaces = new_cond_bsmnt_surfaces.dup

    update_solar_absorptances(runner, model)
    assign_view_factors(runner, model, spaces)
  end

  def self.update_solar_absorptances(runner, model)
    # modify conditioned basement surface properties
    # zero out interior solar absorptance in conditioned basement

    @cond_bsmnt_surfaces.each do |cond_bsmnt_surface|
      # skip windows because windows don't have such property to change.
      next if cond_bsmnt_surface.is_a?(OpenStudio::Model::SubSurface) && (cond_bsmnt_surface.subSurfaceType.downcase == 'fixedwindow')

      adj_surface = nil
      if not cond_bsmnt_surface.is_a? OpenStudio::Model::InternalMassDefinition
        if not cond_bsmnt_surface.is_a? OpenStudio::Model::SubSurface
          adj_surface = cond_bsmnt_surface.adjacentSurface.get if cond_bsmnt_surface.adjacentSurface.is_initialized
        else
          adj_surface = cond_bsmnt_surface.adjacentSubSurface.get if cond_bsmnt_surface.adjacentSubSurface.is_initialized
        end
      end
      const = cond_bsmnt_surface.construction.get
      layered_const = const.to_LayeredConstruction.get
      innermost_material = layered_const.layers[layered_const.numLayers() - 1].to_StandardOpaqueMaterial.get
      # check if target surface is sharing its interior material/construction object with other surfaces
      # if so, need to clone the material/construction and make changes there, then reassign it to target surface
      mat_share = (innermost_material.directUseCount != 1)
      const_share = (const.directUseCount != 1)
      if const_share
        # create new construction + new material for these surfaces
        new_const = const.clone.to_Construction.get
        cond_bsmnt_surface.setConstruction(new_const)
        new_material = innermost_material.clone.to_StandardOpaqueMaterial.get
        layered_const = new_const.to_LayeredConstruction.get
        layered_const.setLayer(layered_const.numLayers() - 1, new_material)
      elsif mat_share
        # create new material for existing unique construction
        new_material = innermost_material.clone.to_StandardOpaqueMaterial.get
        layered_const.setLayer(layered_const.numLayers() - 1, new_material)
      end
      if layered_const.numLayers() == 1
        # split single layer into two to only change its inside facing property
        layer_mat = layered_const.layers[0].to_StandardOpaqueMaterial.get
        layer_mat.setThickness(layer_mat.thickness / 2)
        layered_const.insertLayer(1, layer_mat.clone.to_StandardOpaqueMaterial.get)
      end
      # Re-read innermost material and assign properties after adjustment
      innermost_material = layered_const.layers[layered_const.numLayers() - 1].to_StandardOpaqueMaterial.get
      innermost_material.setSolarAbsorptance(0.0)
      innermost_material.setVisibleAbsorptance(0.0)
      next if adj_surface.nil?

      # Create new construction in case of shared construction.
      layered_const_adj = OpenStudio::Model::Construction.new(model)
      layered_const_adj.setName(cond_bsmnt_surface.construction.get.name.get + ' Reversed Bsmnt')
      adj_surface.setConstruction(layered_const_adj)
      layered_const_adj.setLayers(cond_bsmnt_surface.construction.get.to_LayeredConstruction.get.layers.reverse())
    end
  end

  def self.assign_view_factors(runner, model, spaces)
    # zero out view factors between conditioned basement surfaces and living zone surfaces
    all_surfaces = [] # all surfaces in single conditioned space
    lv_surfaces = []  # surfaces in living
    cond_base_surfaces = [] # surfaces in conditioned basement

    spaces[HPXML::LocationLivingSpace].surfaces.each do |surface|
      surface.subSurfaces.each do |sub_surface|
        all_surfaces << sub_surface
      end
      all_surfaces << surface
    end
    spaces[HPXML::LocationLivingSpace].internalMass.each do |im|
      all_surfaces << im
    end

    all_surfaces.each do |surface|
      if @cond_bsmnt_surfaces.include?(surface) ||
         ((@cond_bsmnt_surfaces.include? surface.internalMassDefinition) if surface.is_a? OpenStudio::Model::InternalMass)
        cond_base_surfaces << surface
      else
        lv_surfaces << surface
      end
    end

    all_surfaces.sort!

    # calculate view factors separately for living and conditioned basement
    vf_map_lv = calc_approximate_view_factor(runner, model, lv_surfaces)
    vf_map_cb = calc_approximate_view_factor(runner, model, cond_base_surfaces)

    zone_prop = spaces[HPXML::LocationLivingSpace].thermalZone.get.getZonePropertyUserViewFactorsBySurfaceName

    all_surfaces.each do |from_surface|
      all_surfaces.each do |to_surface|
        next if (vf_map_lv[from_surface].nil? || vf_map_lv[from_surface][to_surface].nil?) &&
                (vf_map_cb[from_surface].nil? || vf_map_cb[from_surface][to_surface].nil?)

        if lv_surfaces.include? from_surface
          vf = vf_map_lv[from_surface][to_surface]
        else
          vf = vf_map_cb[from_surface][to_surface]
        end
        next if vf < 0.05 # Skip small view factors to reduce runtime

        os_vf = OpenStudio::Model::ViewFactor.new(from_surface, to_surface, vf.round(10))
        zone_prop.addViewFactor(os_vf)
      end
    end
  end

  def self.calc_approximate_view_factor(runner, model, all_surfaces)
    # calculate approximate view factor using E+ approach
    # used for recalculating single thermal zone view factor matrix
    return {} if all_surfaces.size == 0
    if all_surfaces.size <= 3
      fail 'less than three surfaces in conditioned space. Please double check.'
    end

    s_azimuths = {}
    s_tilts = {}
    s_types = {}
    all_surfaces.each do |surface|
      if surface.is_a? OpenStudio::Model::InternalMass
        # Assumed values consistent with EnergyPlus source code
        s_azimuths[surface] = 0.0
        s_tilts[surface] = 90.0
      else
        s_azimuths[surface] = UnitConversions.convert(surface.azimuth, 'rad', 'deg')
        s_tilts[surface] = UnitConversions.convert(surface.tilt, 'rad', 'deg')
        if surface.is_a? OpenStudio::Model::SubSurface
          s_types[surface] = surface.surface.get.surfaceType.downcase
        else
          s_types[surface] = surface.surfaceType.downcase
        end
      end
    end

    same_ang_limit = 10.0
    vf_map = {}
    all_surfaces.each do |surface| # surface, subsurface, and internal mass
      surface_vf_map = {}

      # sum all the surface area that could be seen by surface1 up
      zone_seen_area = 0.0
      seen_surface = {}
      all_surfaces.each do |surface2|
        next if surface2 == surface
        next if surface2.is_a? OpenStudio::Model::SubSurface

        seen_surface[surface2] = false
        if surface2.is_a? OpenStudio::Model::InternalMass
          # all surfaces see internal mass
          zone_seen_area += surface2.surfaceArea.get
          seen_surface[surface2] = true
        else
          if (s_types[surface2] == 'floor') ||
             ((s_types[surface] == 'floor') && (s_types[surface2] == 'roofceiling')) ||
             ((s_azimuths[surface] - s_azimuths[surface2]).abs > same_ang_limit) ||
             ((s_tilts[surface] - s_tilts[surface2]).abs > same_ang_limit)
            zone_seen_area += surface2.grossArea # include subsurface area
            seen_surface[surface2] = true
          end
        end
      end

      all_surfaces.each do |surface2|
        next if surface2 == surface
        next if surface2.is_a? OpenStudio::Model::SubSurface # handled together with its parent surface
        next unless seen_surface[surface2]

        if surface2.is_a? OpenStudio::Model::InternalMass
          surface_vf_map[surface2] = surface2.surfaceArea.get / zone_seen_area
        else # surfaces
          if surface2.subSurfaces.size > 0
            # calculate surface and its sub surfaces view factors
            if surface2.netArea > 0.1 # base surface of a sub surface: window/door etc.
              fail "Unexpected net area for surface '#{surface2.name}'."
            end

            surface2.subSurfaces.each do |sub_surface|
              surface_vf_map[sub_surface] = sub_surface.grossArea / zone_seen_area
            end
          else # no subsurface
            surface_vf_map[surface2] = surface2.grossArea / zone_seen_area
          end
        end
      end
      vf_map[surface] = surface_vf_map
    end
    return vf_map
  end

  def self.add_num_occupants(model, runner, spaces)
    # Occupants
    num_occ = @hpxml.building_occupancy.number_of_residents
    return if num_occ <= 0

    Geometry.apply_occupants(model, num_occ, @cfa, spaces[HPXML::LocationLivingSpace], @schedules_file)
  end

  def self.get_default_azimuths()
    def self.sanitize_azimuth(azimuth)
      # Ensure 0 <= orientation < 360
      while azimuth < 0
        azimuth += 360
      end
      while azimuth >= 360
        azimuth -= 360
      end
      return azimuth
    end

    # Returns a list of four azimuths (facing each direction). Determined based
    # on the primary azimuth, as defined by the azimuth with the largest surface
    # area, plus azimuths that are offset by 90/180/270 degrees. Used for
    # surfaces that may not have an azimuth defined (e.g., walls).
    azimuth_areas = {}
    (@hpxml.roofs + @hpxml.rim_joists + @hpxml.walls + @hpxml.foundation_walls +
     @hpxml.windows + @hpxml.skylights + @hpxml.doors).each do |surface|
      az = surface.azimuth
      next if az.nil?

      azimuth_areas[az] = 0 if azimuth_areas[az].nil?
      azimuth_areas[az] += surface.area
    end
    if azimuth_areas.empty?
      primary_azimuth = 0
    else
      primary_azimuth = azimuth_areas.max_by { |k, v| v }[0]
    end
    return [primary_azimuth,
            sanitize_azimuth(primary_azimuth + 90),
            sanitize_azimuth(primary_azimuth + 180),
            sanitize_azimuth(primary_azimuth + 270)].sort
  end

  def self.create_or_get_space(model, spaces, spacetype)
    if spaces[spacetype].nil?
      Geometry.create_space_and_zone(model, spaces, spacetype)
    end
    return spaces[spacetype]
  end

  def self.add_roofs(runner, model, spaces)
    @hpxml.roofs.each do |roof|
      next if roof.net_area < 1.0 # skip modeling net surface area for surfaces comprised entirely of subsurface area

      if roof.azimuth.nil?
        if roof.pitch > 0
          azimuths = @default_azimuths # Model as four directions for average exterior incident solar
        else
          azimuths = [@default_azimuths[0]] # Arbitrary azimuth for flat roof
        end
      else
        azimuths = [roof.azimuth]
      end

      surfaces = []

      azimuths.each do |azimuth|
        width = Math::sqrt(roof.net_area)
        length = (roof.net_area / width) / azimuths.size
        tilt = roof.pitch / 12.0
        z_origin = @walls_top + 0.5 * Math.sin(Math.atan(tilt)) * width

        vertices = Geometry.create_roof_vertices(length, width, z_origin, azimuth, tilt)
        surface = OpenStudio::Model::Surface.new(vertices, model)
        surfaces << surface
        surface.additionalProperties.setFeature('Length', length)
        surface.additionalProperties.setFeature('Width', width)
        surface.additionalProperties.setFeature('Azimuth', azimuth)
        surface.additionalProperties.setFeature('Tilt', tilt)
        surface.additionalProperties.setFeature('SurfaceType', 'Roof')
        if azimuths.size > 1
          surface.setName("#{roof.id}:#{azimuth}")
        else
          surface.setName(roof.id)
        end
        surface.setSurfaceType('RoofCeiling')
        surface.setOutsideBoundaryCondition('Outdoors')
        set_surface_interior(model, spaces, surface, roof)
      end

      next if surfaces.empty?

      # Apply construction
      solar_abs = roof.solar_absorptance
      emitt = roof.emittance
      has_radiant_barrier = roof.radiant_barrier
      if has_radiant_barrier
        radiant_barrier_grade = roof.radiant_barrier_grade
      end
      # FUTURE: Create Constructions.get_air_film(surface) method; use in measure.rb and hpxml_translator_test.rb
      inside_film = Material.AirFilmRoof(Geometry.get_roof_pitch([surfaces[0]]))
      outside_film = Material.AirFilmOutside
      mat_roofing = Material.RoofMaterial(roof.roof_type, emitt, solar_abs)
      if @apply_ashrae140_assumptions
        inside_film = Material.AirFilmRoofASHRAE140
        outside_film = Material.AirFilmOutsideASHRAE140
      end

      install_grade = 1
      assembly_r = roof.insulation_assembly_r_value

      if roof.is_thermal_boundary
        constr_sets = [
          WoodStudConstructionSet.new(Material.Stud2x(8.0), 0.07, 20.0, 0.75, 0.5, mat_roofing), # 2x8, 24" o.c. + R20
          WoodStudConstructionSet.new(Material.Stud2x(8.0), 0.07, 10.0, 0.75, 0.5, mat_roofing), # 2x8, 24" o.c. + R10
          WoodStudConstructionSet.new(Material.Stud2x(8.0), 0.07, 0.0, 0.75, 0.5, mat_roofing),  # 2x8, 24" o.c.
          WoodStudConstructionSet.new(Material.Stud2x6, 0.07, 0.0, 0.75, 0.5, mat_roofing),      # 2x6, 24" o.c.
          WoodStudConstructionSet.new(Material.Stud2x4, 0.07, 0.0, 0.5, 0.5, mat_roofing),       # 2x4, 16" o.c.
          WoodStudConstructionSet.new(Material.Stud2x4, 0.01, 0.0, 0.0, 0.0, mat_roofing),       # Fallback
        ]
        match, constr_set, cavity_r = Constructions.pick_wood_stud_construction_set(assembly_r, constr_sets, inside_film, outside_film, roof.id)

        Constructions.apply_closed_cavity_roof(runner, model, surfaces, "#{roof.id} construction",
                                               cavity_r, install_grade,
                                               constr_set.stud.thick_in,
                                               true, constr_set.framing_factor,
                                               constr_set.drywall_thick_in,
                                               constr_set.osb_thick_in, constr_set.rigid_r,
                                               constr_set.exterior_material, has_radiant_barrier,
                                               inside_film, outside_film, radiant_barrier_grade)
      else
        constr_sets = [
          GenericConstructionSet.new(10.0, 0.5, 0.0, mat_roofing), # w/R-10 rigid
          GenericConstructionSet.new(0.0, 0.5, 0.0, mat_roofing),  # Standard
          GenericConstructionSet.new(0.0, 0.0, 0.0, mat_roofing),  # Fallback
        ]
        match, constr_set, layer_r = Constructions.pick_generic_construction_set(assembly_r, constr_sets, inside_film, outside_film, roof.id)

        cavity_r = 0
        cavity_ins_thick_in = 0
        framing_factor = 0
        framing_thick_in = 0

        Constructions.apply_open_cavity_roof(runner, model, surfaces, "#{roof.id} construction",
                                             cavity_r, install_grade, cavity_ins_thick_in,
                                             framing_factor, framing_thick_in,
                                             constr_set.osb_thick_in, layer_r + constr_set.rigid_r,
                                             mat_roofing, has_radiant_barrier,
                                             inside_film, outside_film, radiant_barrier_grade)
      end
      Constructions.check_surface_assembly_rvalue(runner, surfaces, inside_film, outside_film, assembly_r, match)
    end
  end

  def self.add_walls(runner, model, spaces)
    @hpxml.walls.each do |wall|
      next if wall.net_area < 1.0 # skip modeling net surface area for surfaces comprised entirely of subsurface area

      if wall.azimuth.nil?
        if wall.is_exterior
          azimuths = @default_azimuths # Model as four directions for average exterior incident solar
        else
          azimuths = [@default_azimuths[0]] # Arbitrary direction, doesn't receive exterior incident solar
        end
      else
        azimuths = [wall.azimuth]
      end

      surfaces = []

      azimuths.each do |azimuth|
        height = 8.0 * @ncfl_ag
        length = (wall.net_area / height) / azimuths.size
        z_origin = @foundation_top

        vertices = Geometry.create_wall_vertices(length, height, z_origin, azimuth)
        surface = OpenStudio::Model::Surface.new(vertices, model)
        surfaces << surface
        surface.additionalProperties.setFeature('Length', length)
        surface.additionalProperties.setFeature('Azimuth', azimuth)
        surface.additionalProperties.setFeature('Tilt', 90.0)
        surface.additionalProperties.setFeature('SurfaceType', 'Wall')
        if azimuths.size > 1
          surface.setName("#{wall.id}:#{azimuth}")
        else
          surface.setName(wall.id)
        end
        surface.setSurfaceType('Wall')
        set_surface_interior(model, spaces, surface, wall)
        set_surface_exterior(model, spaces, surface, wall)
        if wall.is_interior
          surface.setSunExposure('NoSun')
          surface.setWindExposure('NoWind')
        end
      end

      next if surfaces.empty?

      # Apply construction
      # The code below constructs a reasonable wall construction based on the
      # wall type while ensuring the correct assembly R-value.

      if wall.is_thermal_boundary
        drywall_thick_in = 0.5
      else
        drywall_thick_in = 0.0
      end
      inside_film = Material.AirFilmVertical
      if wall.is_exterior
        outside_film = Material.AirFilmOutside
        mat_ext_finish = Material.ExteriorFinishMaterial(wall.siding, wall.emittance, wall.solar_absorptance)
      else
        outside_film = Material.AirFilmVertical
        mat_ext_finish = nil
      end
      if @apply_ashrae140_assumptions
        inside_film = Material.AirFilmVerticalASHRAE140
        outside_film = Material.AirFilmOutsideASHRAE140
      end

      Constructions.apply_wall_construction(runner, model, surfaces, wall, wall.id, wall.wall_type, wall.insulation_assembly_r_value,
                                            drywall_thick_in, inside_film, outside_film, mat_ext_finish)
    end
  end

  def self.add_rim_joists(runner, model, spaces)
    @hpxml.rim_joists.each do |rim_joist|
      if rim_joist.azimuth.nil?
        if rim_joist.is_exterior
          azimuths = @default_azimuths # Model as four directions for average exterior incident solar
        else
          azimuths = [@default_azimuths[0]] # Arbitrary direction, doesn't receive exterior incident solar
        end
      else
        azimuths = [rim_joist.azimuth]
      end

      surfaces = []

      azimuths.each do |azimuth|
        height = 1.0
        length = (rim_joist.area / height) / azimuths.size
        z_origin = @foundation_top

        vertices = Geometry.create_wall_vertices(length, height, z_origin, azimuth)
        surface = OpenStudio::Model::Surface.new(vertices, model)
        surfaces << surface
        surface.additionalProperties.setFeature('Length', length)
        surface.additionalProperties.setFeature('Azimuth', azimuth)
        surface.additionalProperties.setFeature('Tilt', 90.0)
        surface.additionalProperties.setFeature('SurfaceType', 'RimJoist')
        if azimuths.size > 1
          surface.setName("#{rim_joist.id}:#{azimuth}")
        else
          surface.setName(rim_joist.id)
        end
        surface.setSurfaceType('Wall')
        set_surface_interior(model, spaces, surface, rim_joist)
        set_surface_exterior(model, spaces, surface, rim_joist)
        if rim_joist.is_interior
          surface.setSunExposure('NoSun')
          surface.setWindExposure('NoWind')
        end
      end

      # Apply construction

      if rim_joist.is_thermal_boundary
        drywall_thick_in = 0.5
      else
        drywall_thick_in = 0.0
      end
      inside_film = Material.AirFilmVertical
      if rim_joist.is_exterior
        outside_film = Material.AirFilmOutside
        mat_ext_finish = Material.ExteriorFinishMaterial(rim_joist.siding, rim_joist.emittance, rim_joist.solar_absorptance)
      else
        outside_film = Material.AirFilmVertical
        mat_ext_finish = nil
      end

      assembly_r = rim_joist.insulation_assembly_r_value

      constr_sets = [
        WoodStudConstructionSet.new(Material.Stud2x(2.0), 0.17, 20.0, 2.0, drywall_thick_in, mat_ext_finish),  # 2x4 + R20
        WoodStudConstructionSet.new(Material.Stud2x(2.0), 0.17, 10.0, 2.0, drywall_thick_in, mat_ext_finish),  # 2x4 + R10
        WoodStudConstructionSet.new(Material.Stud2x(2.0), 0.17, 0.0, 2.0, drywall_thick_in, mat_ext_finish),   # 2x4
        WoodStudConstructionSet.new(Material.Stud2x(2.0), 0.01, 0.0, 0.0, 0.0, mat_ext_finish),                # Fallback
      ]
      match, constr_set, cavity_r = Constructions.pick_wood_stud_construction_set(assembly_r, constr_sets, inside_film, outside_film, rim_joist.id)
      install_grade = 1

      Constructions.apply_rim_joist(runner, model, surfaces, rim_joist, "#{rim_joist.id} construction",
                                    cavity_r, install_grade, constr_set.framing_factor,
                                    constr_set.drywall_thick_in, constr_set.osb_thick_in,
                                    constr_set.rigid_r, constr_set.exterior_material,
                                    inside_film, outside_film)
      Constructions.check_surface_assembly_rvalue(runner, surfaces, inside_film, outside_film, assembly_r, match)
    end
  end

  def self.add_frame_floors(runner, model, spaces)
    @hpxml.frame_floors.each do |frame_floor|
      area = frame_floor.area
      width = Math::sqrt(area)
      length = area / width
      if frame_floor.interior_adjacent_to.include?('attic') || frame_floor.exterior_adjacent_to.include?('attic')
        z_origin = @walls_top
      else
        z_origin = @foundation_top
      end

      if frame_floor.is_ceiling
        vertices = Geometry.create_ceiling_vertices(length, width, z_origin, @default_azimuths)
        surface = OpenStudio::Model::Surface.new(vertices, model)
        surface.additionalProperties.setFeature('SurfaceType', 'Ceiling')
      else
        vertices = Geometry.create_floor_vertices(length, width, z_origin, @default_azimuths)
        surface = OpenStudio::Model::Surface.new(vertices, model)
        surface.additionalProperties.setFeature('SurfaceType', 'Floor')
      end
      surface.additionalProperties.setFeature('Tilt', 0.0)
      set_surface_interior(model, spaces, surface, frame_floor)
      set_surface_exterior(model, spaces, surface, frame_floor)
      surface.setName(frame_floor.id)
      if frame_floor.is_interior
        surface.setSunExposure('NoSun')
        surface.setWindExposure('NoWind')
      elsif frame_floor.is_floor
        surface.setSunExposure('NoSun')
      end

      # Apply construction

      if frame_floor.is_ceiling
        if @apply_ashrae140_assumptions
          # Attic floor
          inside_film = Material.AirFilmFloorASHRAE140
          outside_film = Material.AirFilmFloorASHRAE140
        else
          inside_film = Material.AirFilmFloorAverage
          outside_film = Material.AirFilmFloorAverage
        end
        constr_sets = [
          WoodStudConstructionSet.new(Material.Stud2x6, 0.10, 0.0, 0.0, 0.5, nil),  # 2x6, 24" o.c.
          WoodStudConstructionSet.new(Material.Stud2x4, 0.13, 0.0, 0.0, 0.5, nil),  # 2x4, 16" o.c.
          WoodStudConstructionSet.new(Material.Stud2x4, 0.01, 0.0, 0.0, 0.0, nil), # Fallback
        ]
      else # Floor
        if @apply_ashrae140_assumptions
          # Raised floor
          inside_film = Material.AirFilmFloorASHRAE140
          outside_film = Material.AirFilmFloorZeroWindASHRAE140
          surface.setWindExposure('NoWind')
          covering = Material.CoveringBare(1.0)
        else
          inside_film = Material.AirFilmFloorReduced
          if frame_floor.is_exterior
            outside_film = Material.AirFilmOutside
          else
            outside_film = Material.AirFilmFloorReduced
          end
          if frame_floor.interior_adjacent_to == HPXML::LocationLivingSpace
            covering = Material.CoveringBare
          end
        end
        constr_sets = [
          WoodStudConstructionSet.new(Material.Stud2x6, 0.10, 20.0, 0.75, 0.0, covering), # 2x6, 24" o.c. + R20
          WoodStudConstructionSet.new(Material.Stud2x6, 0.10, 10.0, 0.75, 0.0, covering), # 2x6, 24" o.c. + R10
          WoodStudConstructionSet.new(Material.Stud2x6, 0.10, 0.0, 0.75, 0.0, covering),  # 2x6, 24" o.c.
          WoodStudConstructionSet.new(Material.Stud2x4, 0.13, 0.0, 0.5, 0.0, covering),   # 2x4, 16" o.c.
          WoodStudConstructionSet.new(Material.Stud2x4, 0.01, 0.0, 0.0, 0.0, nil), # Fallback
        ]
      end
      assembly_r = frame_floor.insulation_assembly_r_value

      match, constr_set, cavity_r = Constructions.pick_wood_stud_construction_set(assembly_r, constr_sets, inside_film, outside_film, frame_floor.id)

      install_grade = 1
      if frame_floor.is_ceiling
        Constructions.apply_ceiling(runner, model, [surface], "#{frame_floor.id} construction",
                                    cavity_r, install_grade,
                                    constr_set.stud.thick_in, constr_set.framing_factor,
                                    constr_set.stud.thick_in, constr_set.drywall_thick_in,
                                    inside_film, outside_film)

      else # Floor
        Constructions.apply_floor(runner, model, [surface], "#{frame_floor.id} construction",
                                  cavity_r, install_grade,
                                  constr_set.framing_factor, constr_set.stud.thick_in,
                                  constr_set.osb_thick_in, constr_set.rigid_r,
                                  constr_set.exterior_material, inside_film, outside_film)
      end

      Constructions.check_surface_assembly_rvalue(runner, [surface], inside_film, outside_film, assembly_r, match)
    end
  end

  def self.add_foundation_walls_slabs(runner, model, spaces)
    foundation_types = @hpxml.slabs.map { |s| s.interior_adjacent_to }.uniq

    foundation_types.each do |foundation_type|
      # Get attached foundation walls/slabs
      fnd_walls = []
      slabs = []
      @hpxml.foundation_walls.each do |foundation_wall|
        next unless foundation_wall.interior_adjacent_to == foundation_type
        next if foundation_wall.net_area < 1.0 # skip modeling net surface area for surfaces comprised entirely of subsurface area

        fnd_walls << foundation_wall
      end
      @hpxml.slabs.each do |slab|
        next unless slab.interior_adjacent_to == foundation_type

        slabs << slab
        slab.exposed_perimeter = [slab.exposed_perimeter, 1.0].max # minimum value to prevent error if no exposed slab
      end

      # Calculate combinations of slabs/walls for each Kiva instance
      kiva_instances = get_kiva_instances(fnd_walls, slabs)

      # Obtain some wall/slab information
      fnd_wall_lengths = {}
      fnd_walls.each do |foundation_wall|
        next unless foundation_wall.is_exterior

        fnd_wall_lengths[foundation_wall] = foundation_wall.area / foundation_wall.height
      end
      slab_exp_perims = {}
      slab_areas = {}
      slabs.each do |slab|
        slab_exp_perims[slab] = slab.exposed_perimeter
        slab_areas[slab] = slab.area
      end
      total_slab_exp_perim = slab_exp_perims.values.sum(0.0)
      total_slab_area = slab_areas.values.sum(0.0)
      total_fnd_wall_length = fnd_wall_lengths.values.sum(0.0)

      no_wall_slab_exp_perim = {}

      kiva_instances.each do |foundation_wall, slab|
        # Apportion referenced walls/slabs for this Kiva instance
        slab_frac = slab_exp_perims[slab] / total_slab_exp_perim
        if total_fnd_wall_length > 0
          fnd_wall_frac = fnd_wall_lengths[foundation_wall] / total_fnd_wall_length
        else
          fnd_wall_frac = 1.0 # Handle slab foundation type
        end

        kiva_foundation = nil
        if not foundation_wall.nil?
          # Add exterior foundation wall surface
          kiva_foundation = add_foundation_wall(runner, model, spaces, foundation_wall, slab_frac,
                                                total_fnd_wall_length, total_slab_exp_perim)
        end

        # Add single combined foundation slab surface (for similar surfaces)
        slab_exp_perim = slab_exp_perims[slab] * fnd_wall_frac
        slab_area = slab_areas[slab] * fnd_wall_frac
        no_wall_slab_exp_perim[slab] = 0.0 if no_wall_slab_exp_perim[slab].nil?
        if (not foundation_wall.nil?) && (slab_exp_perim > fnd_wall_lengths[foundation_wall] * slab_frac)
          # Keep track of no-wall slab exposed perimeter
          no_wall_slab_exp_perim[slab] += (slab_exp_perim - fnd_wall_lengths[foundation_wall] * slab_frac)

          # Reduce this slab's exposed perimeter so that EnergyPlus does not automatically
          # create a second no-wall Kiva instance for each of our Kiva instances.
          # Instead, we will later create our own Kiva instance to account for it.
          # This reduces the number of Kiva instances we end up with.
          exp_perim_frac = (fnd_wall_lengths[foundation_wall] * slab_frac) / slab_exp_perim
          slab_exp_perim *= exp_perim_frac
          slab_area *= exp_perim_frac
        end
        if not foundation_wall.nil?
          z_origin = -1 * foundation_wall.depth_below_grade # Position based on adjacent foundation walls
        else
          z_origin = -1 * slab.depth_below_grade
        end
        kiva_foundation = add_foundation_slab(runner, model, spaces, slab, slab_exp_perim,
                                              slab_area, z_origin, kiva_foundation)
      end

      # For each slab, create a no-wall Kiva slab instance if needed.
      slabs.each do |slab|
        next unless no_wall_slab_exp_perim[slab] > 1.0

        z_origin = 0
        slab_area = total_slab_area * no_wall_slab_exp_perim[slab] / total_slab_exp_perim
        kiva_foundation = add_foundation_slab(runner, model, spaces, slab, no_wall_slab_exp_perim[slab],
                                              slab_area, z_origin, nil)
      end

      # Interzonal foundation wall surfaces
      # The above-grade portion of these walls are modeled as EnergyPlus surfaces with standard adjacency.
      # The below-grade portion of these walls (in contact with ground) are not modeled, as Kiva does not
      # calculate heat flow between two zones through the ground.
      fnd_walls.each do |foundation_wall|
        next unless foundation_wall.is_interior

        ag_height = foundation_wall.height - foundation_wall.depth_below_grade
        ag_net_area = foundation_wall.net_area * ag_height / foundation_wall.height
        next if ag_net_area < 1.0

        length = ag_net_area / ag_height
        z_origin = -1 * ag_height
        if foundation_wall.azimuth.nil?
          azimuth = @default_azimuths[0] # Arbitrary direction, doesn't receive exterior incident solar
        else
          azimuth = foundation_wall.azimuth
        end

        vertices = Geometry.create_wall_vertices(length, ag_height, z_origin, azimuth)
        surface = OpenStudio::Model::Surface.new(vertices, model)
        surface.additionalProperties.setFeature('Length', length)
        surface.additionalProperties.setFeature('Azimuth', azimuth)
        surface.additionalProperties.setFeature('Tilt', 90.0)
        surface.additionalProperties.setFeature('SurfaceType', 'FoundationWall')
        surface.setName(foundation_wall.id)
        surface.setSurfaceType('Wall')
        set_surface_interior(model, spaces, surface, foundation_wall)
        set_surface_exterior(model, spaces, surface, foundation_wall)
        surface.setSunExposure('NoSun')
        surface.setWindExposure('NoWind')

        # Apply construction

        wall_type = HPXML::WallTypeConcrete
        if foundation_wall.is_thermal_boundary
          drywall_thick_in = 0.5
        else
          drywall_thick_in = 0.0
        end
        inside_film = Material.AirFilmVertical
        outside_film = Material.AirFilmVertical
        assembly_r = foundation_wall.insulation_assembly_r_value
        if assembly_r.nil?
          concrete_thick_in = foundation_wall.thickness
          int_r = foundation_wall.insulation_interior_r_value
          ext_r = foundation_wall.insulation_exterior_r_value
          assembly_r = int_r + ext_r + Material.Concrete(concrete_thick_in).rvalue + Material.GypsumWall(drywall_thick_in).rvalue + inside_film.rvalue + outside_film.rvalue
        end
        mat_ext_finish = nil

        Constructions.apply_wall_construction(runner, model, [surface], foundation_wall, foundation_wall.id, wall_type, assembly_r,
                                              drywall_thick_in, inside_film, outside_film, mat_ext_finish)
      end
    end
  end

  def self.add_foundation_wall(runner, model, spaces, foundation_wall, slab_frac,
                               total_fnd_wall_length, total_slab_exp_perim)

    net_area = foundation_wall.net_area * slab_frac
    gross_area = foundation_wall.area * slab_frac
    height = foundation_wall.height
    height_ag = height - foundation_wall.depth_below_grade
    z_origin = -1 * foundation_wall.depth_below_grade
    length = gross_area / height
    if foundation_wall.azimuth.nil?
      azimuth = @default_azimuths[0] # Arbitrary; solar incidence in Kiva is applied as an orientation average (to the above grade portion of the wall)
    else
      azimuth = foundation_wall.azimuth
    end

    if total_fnd_wall_length > total_slab_exp_perim
      # Calculate exposed section of wall based on slab's total exposed perimeter.
      length *= total_slab_exp_perim / total_fnd_wall_length
    end

    if gross_area > net_area
      # Create a "notch" in the wall to account for the subsurfaces. This ensures that
      # we preserve the appropriate wall height, length, and area for Kiva.
      subsurface_area = gross_area - net_area
    else
      subsurface_area = 0
    end

    vertices = Geometry.create_wall_vertices(length, height, z_origin, azimuth, subsurface_area: subsurface_area)
    surface = OpenStudio::Model::Surface.new(vertices, model)
    surface.additionalProperties.setFeature('Length', length)
    surface.additionalProperties.setFeature('Azimuth', azimuth)
    surface.additionalProperties.setFeature('Tilt', 90.0)
    surface.additionalProperties.setFeature('SurfaceType', 'FoundationWall')
    surface.setName(foundation_wall.id)
    surface.setSurfaceType('Wall')
    set_surface_interior(model, spaces, surface, foundation_wall)
    set_surface_exterior(model, spaces, surface, foundation_wall)

    if foundation_wall.is_thermal_boundary
      drywall_thick_in = 0.5
    else
      drywall_thick_in = 0.0
    end
    concrete_thick_in = foundation_wall.thickness
    assembly_r = foundation_wall.insulation_assembly_r_value
    if not assembly_r.nil?
      ext_rigid_height = height
      ext_rigid_offset = 0.0
      inside_film = Material.AirFilmVertical
      ext_rigid_r = assembly_r - Material.Concrete(concrete_thick_in).rvalue - Material.GypsumWall(drywall_thick_in).rvalue - inside_film.rvalue
      int_rigid_r = 0.0
      if ext_rigid_r < 0 # Try without drywall
        drywall_thick_in = 0.0
        ext_rigid_r = assembly_r - Material.Concrete(concrete_thick_in).rvalue - Material.GypsumWall(drywall_thick_in).rvalue - inside_film.rvalue
      end
      if (ext_rigid_r > 0) && (ext_rigid_r < 0.1)
        ext_rigid_r = 0.0 # Prevent tiny strip of insulation
      end
      if ext_rigid_r < 0
        ext_rigid_r = 0.0
        match = false
      else
        match = true
      end
    else
      ext_rigid_offset = foundation_wall.insulation_exterior_distance_to_top
      ext_rigid_height = foundation_wall.insulation_exterior_distance_to_bottom - ext_rigid_offset
      ext_rigid_r = foundation_wall.insulation_exterior_r_value
      int_rigid_offset = foundation_wall.insulation_interior_distance_to_top
      int_rigid_height = foundation_wall.insulation_interior_distance_to_bottom - int_rigid_offset
      int_rigid_r = foundation_wall.insulation_interior_r_value
    end

    Constructions.apply_foundation_wall(runner, model, [surface], "#{foundation_wall.id} construction",
                                        ext_rigid_offset, int_rigid_offset, ext_rigid_height, int_rigid_height,
                                        ext_rigid_r, int_rigid_r, drywall_thick_in, concrete_thick_in, height_ag)

    if not assembly_r.nil?
      Constructions.check_surface_assembly_rvalue(runner, [surface], inside_film, nil, assembly_r, match)
    end

    return surface.adjacentFoundation.get
  end

  def self.add_foundation_slab(runner, model, spaces, slab, slab_exp_perim,
                               slab_area, z_origin, kiva_foundation)

    slab_tot_perim = slab_exp_perim
    if slab_tot_perim**2 - 16.0 * slab_area <= 0
      # Cannot construct rectangle with this perimeter/area. Some of the
      # perimeter is presumably not exposed, so bump up perimeter value.
      slab_tot_perim = Math.sqrt(16.0 * slab_area)
    end
    sqrt_term = [slab_tot_perim**2 - 16.0 * slab_area, 0.0].max
    slab_length = slab_tot_perim / 4.0 + Math.sqrt(sqrt_term) / 4.0
    slab_width = slab_tot_perim / 4.0 - Math.sqrt(sqrt_term) / 4.0

    vertices = Geometry.create_floor_vertices(slab_length, slab_width, z_origin, @default_azimuths)
    surface = OpenStudio::Model::Surface.new(vertices, model)
    surface.setName(slab.id)
    surface.setSurfaceType('Floor')
    surface.setOutsideBoundaryCondition('Foundation')
    surface.additionalProperties.setFeature('SurfaceType', 'Slab')
    set_surface_interior(model, spaces, surface, slab)
    surface.setSunExposure('NoSun')
    surface.setWindExposure('NoWind')

    slab_perim_r = slab.perimeter_insulation_r_value
    slab_perim_depth = slab.perimeter_insulation_depth
    if (slab_perim_r == 0) || (slab_perim_depth == 0)
      slab_perim_r = 0
      slab_perim_depth = 0
    end

    if slab.under_slab_insulation_spans_entire_slab
      slab_whole_r = slab.under_slab_insulation_r_value
      slab_under_r = 0
      slab_under_width = 0
    else
      slab_under_r = slab.under_slab_insulation_r_value
      slab_under_width = slab.under_slab_insulation_width
      if (slab_under_r == 0) || (slab_under_width == 0)
        slab_under_r = 0
        slab_under_width = 0
      end
      slab_whole_r = 0
    end
    slab_gap_r = slab_under_r

    mat_carpet = nil
    if (slab.carpet_fraction > 0) && (slab.carpet_r_value > 0)
      mat_carpet = Material.CoveringBare(slab.carpet_fraction,
                                         slab.carpet_r_value)
    end

    Constructions.apply_foundation_slab(runner, model, surface, "#{slab.id} construction",
                                        slab_under_r, slab_under_width, slab_gap_r, slab_perim_r,
                                        slab_perim_depth, slab_whole_r, slab.thickness,
                                        slab_exp_perim, mat_carpet, kiva_foundation)

    return surface.adjacentFoundation.get
  end

  def self.add_conditioned_floor_area(runner, model, spaces)
    # Check if we need to add floors between conditioned spaces (e.g., between first
    # and second story or conditioned basement ceiling).
    # This ensures that the E+ reported Conditioned Floor Area is correct.

    sum_cfa = 0.0
    @hpxml.frame_floors.each do |frame_floor|
      next unless frame_floor.is_floor
      next unless [HPXML::LocationLivingSpace, HPXML::LocationBasementConditioned].include?(frame_floor.interior_adjacent_to) ||
                  [HPXML::LocationLivingSpace, HPXML::LocationBasementConditioned].include?(frame_floor.exterior_adjacent_to)

      sum_cfa += frame_floor.area
    end
    @hpxml.slabs.each do |slab|
      next unless [HPXML::LocationLivingSpace, HPXML::LocationBasementConditioned].include? slab.interior_adjacent_to

      sum_cfa += slab.area
    end

    addtl_cfa = @cfa - sum_cfa

    fail if addtl_cfa < -1.0 # Allow some rounding; EPvalidator.xml should prevent this

    return unless addtl_cfa > 1.0 # Allow some rounding

    floor_width = Math::sqrt(addtl_cfa)
    floor_length = addtl_cfa / floor_width
    z_origin = @foundation_top + 8.0 * (@ncfl_ag - 1)

    # Add floor surface
    vertices = Geometry.create_floor_vertices(floor_length, floor_width, z_origin, @default_azimuths)
    floor_surface = OpenStudio::Model::Surface.new(vertices, model)

    floor_surface.setSunExposure('NoSun')
    floor_surface.setWindExposure('NoWind')
    floor_surface.setName('inferred conditioned floor')
    floor_surface.setSurfaceType('Floor')
    floor_surface.setSpace(create_or_get_space(model, spaces, HPXML::LocationLivingSpace))
    floor_surface.setOutsideBoundaryCondition('Adiabatic')
    floor_surface.additionalProperties.setFeature('SurfaceType', 'InferredFloor')
    floor_surface.additionalProperties.setFeature('Tilt', 0.0)

    # Add ceiling surface
    vertices = Geometry.create_ceiling_vertices(floor_length, floor_width, z_origin, @default_azimuths)
    ceiling_surface = OpenStudio::Model::Surface.new(vertices, model)

    ceiling_surface.setSunExposure('NoSun')
    ceiling_surface.setWindExposure('NoWind')
    ceiling_surface.setName('inferred conditioned ceiling')
    ceiling_surface.setSurfaceType('RoofCeiling')
    ceiling_surface.setSpace(create_or_get_space(model, spaces, HPXML::LocationLivingSpace))
    ceiling_surface.setOutsideBoundaryCondition('Adiabatic')
    ceiling_surface.additionalProperties.setFeature('SurfaceType', 'InferredCeiling')
    ceiling_surface.additionalProperties.setFeature('Tilt', 0.0)

    if not @cond_bsmnt_surfaces.empty?
      # assuming added ceiling is in conditioned basement
      @cond_bsmnt_surfaces << ceiling_surface
    end

    # Apply Construction
    apply_adiabatic_construction(runner, model, [floor_surface, ceiling_surface], 'floor')
  end

  def self.add_thermal_mass(runner, model, spaces)
    cfa_basement = @hpxml.slabs.select { |s| s.interior_adjacent_to == HPXML::LocationBasementConditioned }.map { |s| s.area }.sum(0.0)
    if @apply_ashrae140_assumptions
      # 1024 ft2 of interior partition wall mass, no furniture mass
      drywall_thick_in = 0.5
      partition_frac_of_cfa = (1024.0 * 2) / @cfa # Ratio of exposed partition wall area (both sides) to conditioned floor area
      basement_frac_of_cfa = cfa_basement / @cfa
      Constructions.apply_partition_walls(runner, model, 'PartitionWallConstruction', drywall_thick_in, partition_frac_of_cfa,
                                          basement_frac_of_cfa, @cond_bsmnt_surfaces, spaces[HPXML::LocationLivingSpace])
    else
      drywall_thick_in = 0.5
      partition_frac_of_cfa = 1.0 # Ratio of exposed partition wall area (both sides) to conditioned floor area
      basement_frac_of_cfa = cfa_basement / @cfa
      Constructions.apply_partition_walls(runner, model, 'PartitionWallConstruction', drywall_thick_in, partition_frac_of_cfa,
                                          basement_frac_of_cfa, @cond_bsmnt_surfaces, spaces[HPXML::LocationLivingSpace])

      mass_lb_per_sqft = 8.0
      density_lb_per_cuft = 40.0
      mat = BaseMaterial.Wood
      Constructions.apply_furniture(runner, model, mass_lb_per_sqft, density_lb_per_cuft, mat,
                                    basement_frac_of_cfa, @cond_bsmnt_surfaces, spaces[HPXML::LocationLivingSpace])
    end
  end

  def self.add_neighbors(runner, model, length)
  end

  def self.add_shading_schedule(runner, model, weather)
    # Use BAHSP cooling season, and not year-round or user-specified cooling season, to ensure windows use appropriate interior shading factors
    default_heating_months, @default_cooling_months = HVAC.get_default_heating_and_cooling_seasons(weather)

    # Create cooling season schedule
    clg_season_sch = MonthWeekdayWeekendSchedule.new(model, 'cooling season schedule', Array.new(24, 1), Array.new(24, 1), @default_cooling_months, Constants.ScheduleTypeLimitsFraction)
    @clg_ssn_sensor = OpenStudio::Model::EnergyManagementSystemSensor.new(model, 'Schedule Value')
    @clg_ssn_sensor.setName('cool_season')
    @clg_ssn_sensor.setKeyName(clg_season_sch.schedule.name.to_s)
  end

  def self.add_windows(runner, model, spaces, weather)
    # We already stored @fraction_of_windows_operable, so lets remove the
    # fraction_operable properties from windows and re-collapse the enclosure
    # so as to prevent potentially modeling multiple identical windows in E+,
    # which can increase simulation runtime.
    @hpxml.windows.each do |window|
      window.fraction_operable = nil
    end
    @hpxml.collapse_enclosure_surfaces()

    shading_group = nil
    shading_schedules = {}
    shading_ems = { sensors: {}, program: nil }

    surfaces = []
    @hpxml.windows.each_with_index do |window, i|
      window_height = 4.0 # ft, default

      overhang_depth = nil
      if (not window.overhangs_depth.nil?) && (window.overhangs_depth > 0)
        overhang_depth = window.overhangs_depth
        overhang_distance_to_top = window.overhangs_distance_to_top_of_window
        overhang_distance_to_bottom = window.overhangs_distance_to_bottom_of_window
        window_height = overhang_distance_to_bottom - overhang_distance_to_top
      end

      window_length = window.area / window_height
      z_origin = @foundation_top

      if window.is_exterior

        # Create parent surface slightly bigger than window
        vertices = Geometry.create_wall_vertices(window_length, window_height, z_origin, window.azimuth, add_buffer: true)
        surface = OpenStudio::Model::Surface.new(vertices, model)

        surface.additionalProperties.setFeature('Length', window_length)
        surface.additionalProperties.setFeature('Azimuth', window.azimuth)
        surface.additionalProperties.setFeature('Tilt', 90.0)
        surface.additionalProperties.setFeature('SurfaceType', 'Window')
        surface.setName("surface #{window.id}")
        surface.setSurfaceType('Wall')
        set_surface_interior(model, spaces, surface, window.wall)

        vertices = Geometry.create_wall_vertices(window_length, window_height, z_origin, window.azimuth)
        sub_surface = OpenStudio::Model::SubSurface.new(vertices, model)
        sub_surface.setName(window.id)
        sub_surface.setSurface(surface)
        sub_surface.setSubSurfaceType('FixedWindow')

        set_subsurface_exterior(surface, spaces, model, window.wall)
        surfaces << surface

        if not overhang_depth.nil?
          overhang = sub_surface.addOverhang(UnitConversions.convert(overhang_depth, 'ft', 'm'), UnitConversions.convert(overhang_distance_to_top, 'ft', 'm'))
          overhang.get.setName("#{sub_surface.name} - #{Constants.ObjectNameOverhangs}")
        end

        # Apply construction
        Constructions.apply_window(runner, model, sub_surface, 'WindowConstruction', window.ufactor, window.shgc)

        # Apply interior/exterior shading (as needed)
        shading_vertices = Geometry.create_wall_vertices(window_length, window_height, z_origin, window.azimuth)
        shading_group = Constructions.apply_window_skylight_shading(model, window, i, shading_vertices, surface, sub_surface, shading_group,
                                                                    shading_schedules, shading_ems, Constants.ObjectNameWindowShade, @default_cooling_months)
      else
        # Window is on an interior surface, which E+ does not allow. Model
        # as a door instead so that we can get the appropriate conduction
        # heat transfer; there is no solar gains anyway.

        # Create parent surface slightly bigger than window
        vertices = Geometry.create_wall_vertices(window_length, window_height, z_origin, window.azimuth, add_buffer: true)
        surface = OpenStudio::Model::Surface.new(vertices, model)

        surface.additionalProperties.setFeature('Length', window_length)
        surface.additionalProperties.setFeature('Azimuth', window.azimuth)
        surface.additionalProperties.setFeature('Tilt', 90.0)
        surface.additionalProperties.setFeature('SurfaceType', 'Door')
        surface.setName("surface #{window.id}")
        surface.setSurfaceType('Wall')
        set_surface_interior(model, spaces, surface, window.wall)

        vertices = Geometry.create_wall_vertices(window_length, window_height, z_origin, window.azimuth)
        sub_surface = OpenStudio::Model::SubSurface.new(vertices, model)
        sub_surface.setName(window.id)
        sub_surface.setSurface(surface)
        sub_surface.setSubSurfaceType('Door')

        set_subsurface_exterior(surface, spaces, model, window.wall)
        surfaces << surface

        # Apply construction
        inside_film = Material.AirFilmVertical
        outside_film = Material.AirFilmVertical
        Constructions.apply_door(runner, model, [sub_surface], 'Window', window.ufactor, inside_film, outside_film)
      end
    end

    apply_adiabatic_construction(runner, model, surfaces, 'wall')
  end

  def self.add_skylights(runner, model, spaces, weather)
    surfaces = []

    shading_group = nil
    shading_schedules = {}
    shading_ems = { sensors: {}, program: nil }

    @hpxml.skylights.each_with_index do |skylight, i|
      tilt = skylight.roof.pitch / 12.0
      width = Math::sqrt(skylight.area)
      length = skylight.area / width
      z_origin = @walls_top + 0.5 * Math.sin(Math.atan(tilt)) * width

      # Create parent surface slightly bigger than skylight
      vertices = Geometry.create_roof_vertices(length, width, z_origin, skylight.azimuth, tilt, add_buffer: true)
      surface = OpenStudio::Model::Surface.new(vertices, model)
      surface.additionalProperties.setFeature('Length', length)
      surface.additionalProperties.setFeature('Width', width)
      surface.additionalProperties.setFeature('Azimuth', skylight.azimuth)
      surface.additionalProperties.setFeature('Tilt', tilt)
      surface.additionalProperties.setFeature('SurfaceType', 'Skylight')
      surface.setName("surface #{skylight.id}")
      surface.setSurfaceType('RoofCeiling')
      surface.setSpace(create_or_get_space(model, spaces, HPXML::LocationLivingSpace)) # Ensures it is included in Manual J sizing
      surface.setOutsideBoundaryCondition('Outdoors') # cannot be adiabatic because subsurfaces won't be created
      surfaces << surface

      vertices = Geometry.create_roof_vertices(length, width, z_origin, skylight.azimuth, tilt)
      sub_surface = OpenStudio::Model::SubSurface.new(vertices, model)
      sub_surface.setName(skylight.id)
      sub_surface.setSurface(surface)
      sub_surface.setSubSurfaceType('Skylight')

      # Apply construction
      Constructions.apply_skylight(runner, model, sub_surface, 'SkylightConstruction', skylight.ufactor, skylight.shgc)

      # Apply interior/exterior shading (as needed)
      shading_vertices = Geometry.create_roof_vertices(length, width, z_origin, skylight.azimuth, tilt)
      shading_group = Constructions.apply_window_skylight_shading(model, skylight, i, shading_vertices, surface, sub_surface, shading_group,
                                                                  shading_schedules, shading_ems, Constants.ObjectNameSkylightShade, @default_cooling_months)
    end

    apply_adiabatic_construction(runner, model, surfaces, 'roof')
  end

  def self.add_doors(runner, model, spaces)
    surfaces = []
    @hpxml.doors.each do |door|
      door_height = 6.67 # ft
      door_length = door.area / door_height
      z_origin = @foundation_top

      # Create parent surface slightly bigger than door
      vertices = Geometry.create_wall_vertices(door_length, door_height, z_origin, door.azimuth, add_buffer: true)
      surface = OpenStudio::Model::Surface.new(vertices, model)

      surface.additionalProperties.setFeature('Length', door_length)
      surface.additionalProperties.setFeature('Azimuth', door.azimuth)
      surface.additionalProperties.setFeature('Tilt', 90.0)
      surface.additionalProperties.setFeature('SurfaceType', 'Door')
      surface.setName("surface #{door.id}")
      surface.setSurfaceType('Wall')
      set_surface_interior(model, spaces, surface, door.wall)

      vertices = Geometry.create_wall_vertices(door_length, door_height, z_origin, door.azimuth)
      sub_surface = OpenStudio::Model::SubSurface.new(vertices, model)
      sub_surface.setName(door.id)
      sub_surface.setSurface(surface)
      sub_surface.setSubSurfaceType('Door')

      set_subsurface_exterior(surface, spaces, model, door.wall)
      surfaces << surface

      # Apply construction
      ufactor = 1.0 / door.r_value
      inside_film = Material.AirFilmVertical
      if door.wall.is_exterior
        outside_film = Material.AirFilmOutside
      else
        outside_film = Material.AirFilmVertical
      end
      Constructions.apply_door(runner, model, [sub_surface], 'Door', ufactor, inside_film, outside_film)
    end

    apply_adiabatic_construction(runner, model, surfaces, 'wall')
  end

  def self.apply_adiabatic_construction(runner, model, surfaces, type)
    # Arbitrary construction for heat capacitance.
    # Only applies to surfaces where outside boundary conditioned is
    # adiabatic or surface net area is near zero.
    return if surfaces.empty?

    if type == 'wall'
      Constructions.apply_wood_stud_wall(runner, model, surfaces, nil, 'AdiabaticWallConstruction',
                                         0, 1, 3.5, true, 0.1, 0.5, 0, 99,
                                         Material.ExteriorFinishMaterial(HPXML::SidingTypeWood, 0.90, 0.75),
                                         0,
                                         Material.AirFilmVertical,
                                         Material.AirFilmVertical)
    elsif type == 'floor'
      Constructions.apply_floor(runner, model, surfaces, 'AdiabaticFloorConstruction',
                                0, 1, 0.07, 5.5, 0.75, 99,
                                Material.CoveringBare,
                                Material.AirFilmFloorReduced,
                                Material.AirFilmFloorReduced)
    elsif type == 'roof'
      Constructions.apply_open_cavity_roof(runner, model, surfaces, 'AdiabaticRoofConstruction',
                                           0, 1, 7.25, 0.07, 7.25, 0.75, 99,
                                           Material.RoofMaterial(HPXML::RoofTypeAsphaltShingles, 0.90, 0.75),
                                           false,
                                           Material.AirFilmOutside,
                                           Material.AirFilmRoof(Geometry.get_roof_pitch(surfaces)), nil)
    end
  end

  def self.add_hot_water_and_appliances(runner, model, weather, spaces)
    # Assign spaces
    @hpxml.clothes_washers.each do |clothes_washer|
      clothes_washer.additional_properties.space = get_space_from_location(clothes_washer.location, 'ClothesWasher', model, spaces)
    end
    @hpxml.clothes_dryers.each do |clothes_dryer|
      clothes_dryer.additional_properties.space = get_space_from_location(clothes_dryer.location, 'ClothesDryer', model, spaces)
    end
    @hpxml.dishwashers.each do |dishwasher|
      dishwasher.additional_properties.space = get_space_from_location(dishwasher.location, 'Dishwasher', model, spaces)
    end
    @hpxml.refrigerators.each do |refrigerator|
      refrigerator.additional_properties.space = get_space_from_location(refrigerator.location, 'Refrigerator', model, spaces)
    end
    @hpxml.freezers.each do |freezer|
      freezer.additional_properties.space = get_space_from_location(freezer.location, 'Freezer', model, spaces)
    end
    @hpxml.cooking_ranges.each do |cooking_range|
      cooking_range.additional_properties.space = get_space_from_location(cooking_range.location, 'CookingRange', model, spaces)
    end

    # Distribution
    if @hpxml.water_heating_systems.size > 0
      hot_water_distribution = @hpxml.hot_water_distributions[0]
    end

    # Solar thermal system
    solar_thermal_system = nil
    if @hpxml.solar_thermal_systems.size > 0
      solar_thermal_system = @hpxml.solar_thermal_systems[0]
    end

    # Water Heater
    has_uncond_bsmnt = @hpxml.has_space_type(HPXML::LocationBasementUnconditioned)
    @hpxml.water_heating_systems.each do |water_heating_system|
      loc_space, loc_schedule = get_space_or_schedule_from_location(water_heating_system.location, 'WaterHeatingSystem', model, spaces)

      ec_adj = HotWaterAndAppliances.get_dist_energy_consumption_adjustment(has_uncond_bsmnt, @cfa, @ncfl, water_heating_system, hot_water_distribution)

      if water_heating_system.water_heater_type == HPXML::WaterHeaterTypeStorage

        Waterheater.apply_tank(model, loc_space, loc_schedule, water_heating_system, ec_adj,
                               @dhw_map, @hvac_map, solar_thermal_system)

      elsif water_heating_system.water_heater_type == HPXML::WaterHeaterTypeTankless

        Waterheater.apply_tankless(model, loc_space, loc_schedule, water_heating_system, ec_adj,
                                   @nbeds, @dhw_map, @hvac_map, solar_thermal_system)

      elsif water_heating_system.water_heater_type == HPXML::WaterHeaterTypeHeatPump

        living_zone = spaces[HPXML::LocationLivingSpace].thermalZone.get

        Waterheater.apply_heatpump(model, runner, loc_space, loc_schedule, weather, water_heating_system, ec_adj,
                                   @dhw_map, @hvac_map, solar_thermal_system, living_zone)

      elsif [HPXML::WaterHeaterTypeCombiStorage, HPXML::WaterHeaterTypeCombiTankless].include? water_heating_system.water_heater_type

        Waterheater.apply_combi(model, runner, loc_space, loc_schedule, water_heating_system, ec_adj,
                                @dhw_map, @hvac_map, solar_thermal_system)

      else

        fail "Unhandled water heater (#{water_heating_system.water_heater_type})."

      end
    end

    # Hot water fixtures and appliances
    HotWaterAndAppliances.apply(model, runner, @hpxml, weather, spaces, hot_water_distribution,
                                solar_thermal_system, @eri_version, @dhw_map, @schedules_file)

    if (not solar_thermal_system.nil?) && (not solar_thermal_system.collector_area.nil?) # Detailed solar water heater
      loc_space, loc_schedule = get_space_or_schedule_from_location(solar_thermal_system.water_heating_system.location, 'WaterHeatingSystem', model, spaces)
      Waterheater.apply_solar_thermal(model, loc_space, loc_schedule, solar_thermal_system, @dhw_map)
    end

    # Add combi-system EMS program with water use equipment information
    Waterheater.apply_combi_system_EMS(model, @dhw_map, @hpxml.water_heating_systems)
  end

  def self.add_cooling_system(runner, model, spaces)
    living_zone = spaces[HPXML::LocationLivingSpace].thermalZone.get

    HVAC.get_hpxml_hvac_systems(@hpxml).each do |hvac_system|
      next if hvac_system[:cooling].nil?
      next unless hvac_system[:cooling].is_a? HPXML::CoolingSystem

      cooling_system = hvac_system[:cooling]
      heating_system = hvac_system[:heating]

      check_distribution_system(cooling_system.distribution_system, cooling_system.cooling_system_type)

      # Calculate cooling sequential load fractions
      sequential_cool_load_fracs = HVAC.calc_sequential_load_fractions(cooling_system.fraction_cool_load_served.to_f, @remaining_cool_load_frac, @cooling_days)
      @remaining_cool_load_frac -= cooling_system.fraction_cool_load_served.to_f

      # Calculate heating sequential load fractions
      if not heating_system.nil?
        sequential_heat_load_fracs = HVAC.calc_sequential_load_fractions(heating_system.fraction_heat_load_served, @remaining_heat_load_frac, @heating_days)
        @remaining_heat_load_frac -= heating_system.fraction_heat_load_served
      else
        sequential_heat_load_fracs = [0]
      end

      if [HPXML::HVACTypeCentralAirConditioner].include? cooling_system.cooling_system_type

        HVAC.apply_central_air_conditioner_furnace(model, runner, cooling_system, heating_system,
<<<<<<< HEAD
                                                   @remaining_cool_load_frac, @remaining_heat_load_frac,
                                                   living_zone, @hvac_map, @hpxml.hvac_controls[0])
=======
                                                   sequential_cool_load_fracs, sequential_heat_load_fracs,
                                                   living_zone, @hvac_map)
>>>>>>> 87c1eecc

      elsif [HPXML::HVACTypeRoomAirConditioner].include? cooling_system.cooling_system_type

        HVAC.apply_room_air_conditioner(model, runner, cooling_system,
<<<<<<< HEAD
                                        @remaining_cool_load_frac, living_zone,
                                        @hvac_map, @hpxml.hvac_controls[0])
=======
                                        sequential_cool_load_fracs, living_zone,
                                        @hvac_map)
>>>>>>> 87c1eecc

      elsif [HPXML::HVACTypeEvaporativeCooler].include? cooling_system.cooling_system_type

        HVAC.apply_evaporative_cooler(model, runner, cooling_system,
<<<<<<< HEAD
                                      @remaining_cool_load_frac, living_zone,
                                      @hvac_map, @hpxml.hvac_controls[0])
=======
                                      sequential_cool_load_fracs, living_zone,
                                      @hvac_map)
>>>>>>> 87c1eecc

      elsif [HPXML::HVACTypeMiniSplitAirConditioner].include? cooling_system.cooling_system_type

        HVAC.apply_mini_split_air_conditioner(model, runner, cooling_system,
<<<<<<< HEAD
                                              @remaining_cool_load_frac,
                                              living_zone, @hvac_map, @hpxml.hvac_controls[0])
=======
                                              sequential_cool_load_fracs,
                                              living_zone, @hvac_map)
>>>>>>> 87c1eecc
      end
    end
  end

  def self.add_heating_system(runner, model, spaces)
    living_zone = spaces[HPXML::LocationLivingSpace].thermalZone.get

    HVAC.get_hpxml_hvac_systems(@hpxml).each do |hvac_system|
      next if hvac_system[:heating].nil?
      next unless hvac_system[:heating].is_a? HPXML::HeatingSystem

      cooling_system = hvac_system[:cooling]
      heating_system = hvac_system[:heating]

      check_distribution_system(heating_system.distribution_system, heating_system.heating_system_type)

      if (heating_system.heating_system_type == HPXML::HVACTypeFurnace) && (not cooling_system.nil?)
        next # Already processed combined AC+furnace
      end

      # Calculate heating sequential load fractions
      sequential_heat_load_fracs = HVAC.calc_sequential_load_fractions(heating_system.fraction_heat_load_served, @remaining_heat_load_frac, @heating_days)
      @remaining_heat_load_frac -= heating_system.fraction_heat_load_served

      if [HPXML::HVACTypeFurnace].include? heating_system.heating_system_type

        HVAC.apply_central_air_conditioner_furnace(model, runner, nil, heating_system,
<<<<<<< HEAD
                                                   nil, @remaining_heat_load_frac,
                                                   living_zone, @hvac_map, @hpxml.hvac_controls[0])
=======
                                                   [0], sequential_heat_load_fracs,
                                                   living_zone, @hvac_map)
>>>>>>> 87c1eecc

      elsif [HPXML::HVACTypeBoiler].include? heating_system.heating_system_type

        HVAC.apply_boiler(model, runner, heating_system,
<<<<<<< HEAD
                          @remaining_heat_load_frac, living_zone, @hvac_map, @hpxml.hvac_controls[0])
=======
                          sequential_heat_load_fracs, living_zone, @hvac_map)
>>>>>>> 87c1eecc

      elsif [HPXML::HVACTypeElectricResistance].include? heating_system.heating_system_type

        HVAC.apply_electric_baseboard(model, runner, heating_system,
<<<<<<< HEAD
                                      @remaining_heat_load_frac, living_zone, @hvac_map, @hpxml.hvac_controls[0])
=======
                                      sequential_heat_load_fracs, living_zone, @hvac_map)
>>>>>>> 87c1eecc

      elsif [HPXML::HVACTypeStove,
             HPXML::HVACTypePortableHeater,
             HPXML::HVACTypeFixedHeater,
             HPXML::HVACTypeWallFurnace,
             HPXML::HVACTypeFloorFurnace,
             HPXML::HVACTypeFireplace].include? heating_system.heating_system_type

        HVAC.apply_unit_heater(model, runner, heating_system,
<<<<<<< HEAD
                               @remaining_heat_load_frac, living_zone, @hvac_map, @hpxml.hvac_controls[0])
=======
                               sequential_heat_load_fracs, living_zone, @hvac_map)
>>>>>>> 87c1eecc
      end
    end
  end

  def self.add_heat_pump(runner, model, weather, spaces)
    living_zone = spaces[HPXML::LocationLivingSpace].thermalZone.get

    HVAC.get_hpxml_hvac_systems(@hpxml).each do |hvac_system|
      next if hvac_system[:cooling].nil?
      next unless hvac_system[:cooling].is_a? HPXML::HeatPump

      heat_pump = hvac_system[:cooling]

      check_distribution_system(heat_pump.distribution_system, heat_pump.heat_pump_type)

      # Calculate heating sequential load fractions
      sequential_heat_load_fracs = HVAC.calc_sequential_load_fractions(heat_pump.fraction_heat_load_served, @remaining_heat_load_frac, @heating_days)
      @remaining_heat_load_frac -= heat_pump.fraction_heat_load_served

      # Calculate cooling sequential load fractions
      sequential_cool_load_fracs = HVAC.calc_sequential_load_fractions(heat_pump.fraction_cool_load_served, @remaining_cool_load_frac, @cooling_days)
      @remaining_cool_load_frac -= heat_pump.fraction_cool_load_served

      if [HPXML::HVACTypeHeatPumpWaterLoopToAir].include? heat_pump.heat_pump_type

        HVAC.apply_water_loop_to_air_heat_pump(model, runner, heat_pump,
<<<<<<< HEAD
                                               @remaining_heat_load_frac,
                                               @remaining_cool_load_frac,
                                               living_zone, @hvac_map, @hpxml.hvac_controls[0])
=======
                                               sequential_heat_load_fracs, sequential_cool_load_fracs,
                                               living_zone, @hvac_map)
>>>>>>> 87c1eecc

      elsif [HPXML::HVACTypeHeatPumpAirToAir].include? heat_pump.heat_pump_type

        HVAC.apply_central_air_to_air_heat_pump(model, runner, heat_pump,
<<<<<<< HEAD
                                                @remaining_heat_load_frac,
                                                @remaining_cool_load_frac,
                                                living_zone, @hvac_map, @hpxml.hvac_controls[0])
=======
                                                sequential_heat_load_fracs, sequential_cool_load_fracs,
                                                living_zone, @hvac_map)
>>>>>>> 87c1eecc

      elsif [HPXML::HVACTypeHeatPumpMiniSplit].include? heat_pump.heat_pump_type

        HVAC.apply_mini_split_heat_pump(model, runner, heat_pump,
<<<<<<< HEAD
                                        @remaining_heat_load_frac,
                                        @remaining_cool_load_frac,
                                        living_zone, @hvac_map, @hpxml.hvac_controls[0])
=======
                                        sequential_heat_load_fracs, sequential_cool_load_fracs,
                                        living_zone, @hvac_map)
>>>>>>> 87c1eecc

      elsif [HPXML::HVACTypeHeatPumpGroundToAir].include? heat_pump.heat_pump_type

        HVAC.apply_ground_to_air_heat_pump(model, runner, weather, heat_pump,
<<<<<<< HEAD
                                           @remaining_heat_load_frac,
                                           @remaining_cool_load_frac,
                                           living_zone, @hvac_map, @hpxml.hvac_controls[0])
=======
                                           sequential_heat_load_fracs, sequential_cool_load_fracs,
                                           living_zone, @hvac_map)
>>>>>>> 87c1eecc

      end
    end
  end

  def self.add_ideal_system(runner, model, spaces, epw_path)
    # Adds an ideal air system as needed to meet the load under certain circumstances:
    # 1. the sum of fractions load served is less than 1, or
    # 2. there are non-year-round HVAC seasons, or
    # 3. we're using an ideal air system for e.g. ASHRAE 140 loads calculation.
    # The energy transferred by this ideal air system is not counted towards unmet loads.
    living_zone = spaces[HPXML::LocationLivingSpace].thermalZone.get
    obj_name = Constants.ObjectNameIdealAirSystem

    if @apply_ashrae140_assumptions && (@hpxml.total_fraction_heat_load_served + @hpxml.total_fraction_heat_load_served == 0.0)
      cooling_load_frac = 1.0
      heating_load_frac = 1.0
      if @apply_ashrae140_assumptions
        if epw_path.end_with? 'USA_CO_Colorado.Springs-Peterson.Field.724660_TMY3.epw'
          cooling_load_frac = 0.0
        elsif epw_path.end_with? 'USA_NV_Las.Vegas-McCarran.Intl.AP.723860_TMY3.epw'
          heating_load_frac = 0.0
        else
          fail 'Unexpected weather file for ASHRAE 140 run.'
        end
      end
<<<<<<< HEAD
      HVAC.apply_ideal_air_loads(model, runner, obj_name, cooling_load_frac, heating_load_frac, living_zone, @hpxml.hvac_controls[0])
=======
      HVAC.apply_ideal_air_loads(model, runner, obj_name, [cooling_load_frac], [heating_load_frac],
                                 living_zone)
>>>>>>> 87c1eecc
      return
    end

    if (@hpxml.total_fraction_heat_load_served < 1.0) && (@hpxml.total_fraction_heat_load_served > 0.0)
      sequential_heat_load_frac = @remaining_heat_load_frac - @hpxml.total_fraction_heat_load_served
      @remaining_heat_load_frac -= sequential_heat_load_frac
    else
      sequential_heat_load_frac = 0.0
    end

    if (@hpxml.total_fraction_cool_load_served < 1.0) && (@hpxml.total_fraction_cool_load_served > 0.0)
      sequential_cool_load_frac = @remaining_cool_load_frac - @hpxml.total_fraction_cool_load_served
      @remaining_cool_load_frac -= sequential_cool_load_frac
    else
      sequential_cool_load_frac = 0.0
    end
<<<<<<< HEAD
    if (sequential_heat_load_frac > 0.0) || (sequential_cool_load_frac > 0.0)
      HVAC.apply_ideal_air_loads(model, runner, obj_name, sequential_cool_load_frac, sequential_heat_load_frac,
                                 living_zone, @hpxml.hvac_controls[0])
=======

    return if @heating_days.nil?

    # For periods of the year outside the HVAC season, operate this ideal air system to meet
    # 100% of the load; for all other periods, operate to meet the fraction of the load not
    # met by the HVAC system(s).
    sequential_heat_load_fracs = @heating_days.map { |d| d == 0 ? 1.0 : sequential_heat_load_frac }
    sequential_cool_load_fracs = @cooling_days.map { |d| d == 0 ? 1.0 : sequential_cool_load_frac }

    if (sequential_heat_load_fracs.sum > 0.0) || (sequential_cool_load_fracs.sum > 0.0)
      HVAC.apply_ideal_air_loads(model, runner, obj_name, sequential_cool_load_fracs, sequential_heat_load_fracs,
                                 living_zone)
>>>>>>> 87c1eecc
    end
  end

  def self.add_residual_ideal_system(runner, model, spaces)
    # Adds a residual ideal air system to meet loads not met by all preceding HVAC systems (i.e., because
    # the HVAC systems are undersized to meet the load). This allows us to correctly calculate total
    # heating/cooling loads without having to run an additional EnergyPlus simulation solely for that purpose,
    # as well as allows us to report the unmet load (i.e., the energy transferred by this ideal air system).

    living_zone = spaces[HPXML::LocationLivingSpace].thermalZone.get
    obj_name = Constants.ObjectNameIdealAirSystemResidual

    if @remaining_cool_load_frac < 1.0
      sequential_cool_load_frac = 1.0
    else
      sequential_cool_load_frac = 0.0 # no cooling system, don't add ideal air for cooling either
    end

    if @remaining_heat_load_frac < 1.0
      sequential_heat_load_frac = 1.0
    else
      sequential_heat_load_frac = 0.0 # no heating system, don't add ideal air for heating either
    end

    if (sequential_heat_load_frac > 0.0) || (sequential_cool_load_frac > 0.0)
<<<<<<< HEAD
      HVAC.apply_ideal_air_loads(model, runner, obj_name, sequential_cool_load_frac, sequential_heat_load_frac,
                                 living_zone, @hpxml.hvac_controls[0])
=======
      # Note: Residual ideal air system is configured to run year-round; it should not depend
      # on the HVAC system availability.
      HVAC.apply_ideal_air_loads(model, runner, obj_name, [sequential_cool_load_frac], [sequential_heat_load_frac],
                                 living_zone)
>>>>>>> 87c1eecc
    end
  end

  def self.add_setpoints(runner, model, weather, spaces)
    return if @hpxml.hvac_controls.size == 0

    living_zone = spaces[HPXML::LocationLivingSpace].thermalZone.get
    has_ceiling_fan = (@hpxml.ceiling_fans.size > 0)

<<<<<<< HEAD
    HVAC.apply_setpoints(model, runner, weather, @hpxml.hvac_controls[0], living_zone, has_ceiling_fan)
=======
    HVAC.apply_setpoints(model, runner, weather, hvac_control, living_zone, has_ceiling_fan, @heating_days, @cooling_days)
>>>>>>> 87c1eecc
  end

  def self.add_ceiling_fans(runner, model, weather, spaces)
    return if @hpxml.ceiling_fans.size == 0

    ceiling_fan = @hpxml.ceiling_fans[0]
    HVAC.apply_ceiling_fans(model, runner, weather, ceiling_fan, spaces[HPXML::LocationLivingSpace], @schedules_file)
  end

  def self.add_dehumidifiers(runner, model, spaces)
    return if @hpxml.dehumidifiers.size == 0

    HVAC.apply_dehumidifiers(model, runner, @hpxml.dehumidifiers, spaces[HPXML::LocationLivingSpace], @hvac_map)
  end

  def self.check_distribution_system(hvac_distribution, system_type)
    return if hvac_distribution.nil?

    hvac_distribution_type_map = { HPXML::HVACTypeFurnace => [HPXML::HVACDistributionTypeAir, HPXML::HVACDistributionTypeDSE],
                                   HPXML::HVACTypeBoiler => [HPXML::HVACDistributionTypeHydronic, HPXML::HVACDistributionTypeAir, HPXML::HVACDistributionTypeDSE],
                                   HPXML::HVACTypeCentralAirConditioner => [HPXML::HVACDistributionTypeAir, HPXML::HVACDistributionTypeDSE],
                                   HPXML::HVACTypeEvaporativeCooler => [HPXML::HVACDistributionTypeAir, HPXML::HVACDistributionTypeDSE],
                                   HPXML::HVACTypeMiniSplitAirConditioner => [HPXML::HVACDistributionTypeAir, HPXML::HVACDistributionTypeDSE],
                                   HPXML::HVACTypeHeatPumpAirToAir => [HPXML::HVACDistributionTypeAir, HPXML::HVACDistributionTypeDSE],
                                   HPXML::HVACTypeHeatPumpMiniSplit => [HPXML::HVACDistributionTypeAir, HPXML::HVACDistributionTypeDSE],
                                   HPXML::HVACTypeHeatPumpGroundToAir => [HPXML::HVACDistributionTypeAir, HPXML::HVACDistributionTypeDSE],
                                   HPXML::HVACTypeHeatPumpWaterLoopToAir => [HPXML::HVACDistributionTypeAir, HPXML::HVACDistributionTypeDSE] }

    if not hvac_distribution_type_map[system_type].include? hvac_distribution.distribution_system_type
      # validator.rb only checks that a HVAC distribution system of the correct type (for the given HVAC system) exists
      # in the HPXML file, not that it is attached to this HVAC system. So here we perform the more rigorous check.
      fail "Incorrect HVAC distribution system type for HVAC type: '#{system_type}'. Should be one of: #{hvac_distribution_type_map[system_type]}"
    end
  end

  def self.add_mels(runner, model, spaces)
    # Misc
    @hpxml.plug_loads.each do |plug_load|
      if plug_load.plug_load_type == HPXML::PlugLoadTypeOther
        obj_name = Constants.ObjectNameMiscPlugLoads
      elsif plug_load.plug_load_type == HPXML::PlugLoadTypeTelevision
        obj_name = Constants.ObjectNameMiscTelevision
      elsif plug_load.plug_load_type == HPXML::PlugLoadTypeElectricVehicleCharging
        obj_name = Constants.ObjectNameMiscElectricVehicleCharging
      elsif plug_load.plug_load_type == HPXML::PlugLoadTypeWellPump
        obj_name = Constants.ObjectNameMiscWellPump
      end
      if obj_name.nil?
        runner.registerWarning("Unexpected plug load type '#{plug_load.plug_load_type}'. The plug load will not be modeled.")
        next
      end

      MiscLoads.apply_plug(model, plug_load, obj_name, spaces[HPXML::LocationLivingSpace], @apply_ashrae140_assumptions, @schedules_file)
    end
  end

  def self.add_mfls(runner, model, spaces)
    # Misc
    @hpxml.fuel_loads.each do |fuel_load|
      if fuel_load.fuel_load_type == HPXML::FuelLoadTypeGrill
        obj_name = Constants.ObjectNameMiscGrill
      elsif fuel_load.fuel_load_type == HPXML::FuelLoadTypeLighting
        obj_name = Constants.ObjectNameMiscLighting
      elsif fuel_load.fuel_load_type == HPXML::FuelLoadTypeFireplace
        obj_name = Constants.ObjectNameMiscFireplace
      end
      if obj_name.nil?
        runner.registerWarning("Unexpected fuel load type '#{fuel_load.fuel_load_type}'. The fuel load will not be modeled.")
        next
      end

      MiscLoads.apply_fuel(model, fuel_load, obj_name, spaces[HPXML::LocationLivingSpace], @schedules_file)
    end
  end

  def self.add_lighting(runner, model, epw_file, spaces)
    Lighting.apply(runner, model, epw_file, spaces, @hpxml.lighting_groups,
                   @hpxml.lighting, @eri_version, @schedules_file)
  end

  def self.add_pools_and_hot_tubs(runner, model, spaces)
    @hpxml.pools.each do |pool|
      next if pool.type == HPXML::TypeNone

      MiscLoads.apply_pool_or_hot_tub_heater(model, pool, Constants.ObjectNameMiscPoolHeater, spaces[HPXML::LocationLivingSpace], @schedules_file)
      MiscLoads.apply_pool_or_hot_tub_pump(model, pool, Constants.ObjectNameMiscPoolPump, spaces[HPXML::LocationLivingSpace], @schedules_file)
    end

    @hpxml.hot_tubs.each do |hot_tub|
      next if hot_tub.type == HPXML::TypeNone

      MiscLoads.apply_pool_or_hot_tub_heater(model, hot_tub, Constants.ObjectNameMiscHotTubHeater, spaces[HPXML::LocationLivingSpace], @schedules_file)
      MiscLoads.apply_pool_or_hot_tub_pump(model, hot_tub, Constants.ObjectNameMiscHotTubPump, spaces[HPXML::LocationLivingSpace], @schedules_file)
    end
  end

  def self.add_airflow(runner, model, weather, spaces)
    # Ducts
    duct_systems = {}
    @hpxml.hvac_distributions.each do |hvac_distribution|
      next unless hvac_distribution.distribution_system_type == HPXML::HVACDistributionTypeAir

      air_ducts = create_ducts(runner, model, hvac_distribution, spaces)
      next if air_ducts.empty?

      # Connect AirLoopHVACs to ducts
      added_ducts = false
      hvac_distribution.hvac_systems.each do |hvac_system|
        @hvac_map[hvac_system.id].each do |object|
          next unless object.is_a?(OpenStudio::Model::AirLoopHVAC) || object.is_a?(OpenStudio::Model::ZoneHVACFourPipeFanCoil)

          if duct_systems[air_ducts].nil?
            duct_systems[air_ducts] = object
            added_ducts = true
          elsif duct_systems[air_ducts] != object
            # Multiple air loops associated with this duct system, treat
            # as separate duct systems.
            air_ducts2 = create_ducts(runner, model, hvac_distribution, spaces)
            duct_systems[air_ducts2] = object
            added_ducts = true
          end
        end
      end
      if not added_ducts
        fail 'Unexpected error adding ducts to model.'
      end
    end

    Airflow.apply(model, runner, weather, spaces, @hpxml, @cfa, @nbeds,
                  @ncfl_ag, duct_systems, @clg_ssn_sensor, @hvac_map, @eri_version,
                  @frac_windows_operable, @apply_ashrae140_assumptions, @schedules_file)
  end

  def self.create_ducts(runner, model, hvac_distribution, spaces)
    air_ducts = []

    # Duct leakage (supply/return => [value, units])
    leakage_to_outside = { HPXML::DuctTypeSupply => [0.0, nil],
                           HPXML::DuctTypeReturn => [0.0, nil] }
    hvac_distribution.duct_leakage_measurements.each do |duct_leakage_measurement|
      next unless [HPXML::UnitsCFM25, HPXML::UnitsPercent].include?(duct_leakage_measurement.duct_leakage_units) && (duct_leakage_measurement.duct_leakage_total_or_to_outside == 'to outside')
      next if duct_leakage_measurement.duct_type.nil?

      leakage_to_outside[duct_leakage_measurement.duct_type] = [duct_leakage_measurement.duct_leakage_value, duct_leakage_measurement.duct_leakage_units]
    end

    # Duct location, R-value, Area
    total_unconditioned_duct_area = { HPXML::DuctTypeSupply => 0.0,
                                      HPXML::DuctTypeReturn => 0.0 }
    hvac_distribution.ducts.each do |ducts|
      next if [HPXML::LocationLivingSpace, HPXML::LocationBasementConditioned].include? ducts.duct_location
      next if ducts.duct_type.nil?

      # Calculate total duct area in unconditioned spaces
      total_unconditioned_duct_area[ducts.duct_type] += ducts.duct_surface_area
    end

    # Create duct objects
    hvac_distribution.ducts.each do |ducts|
      next if [HPXML::LocationLivingSpace, HPXML::LocationBasementConditioned].include? ducts.duct_location
      next if ducts.duct_type.nil?
      next if total_unconditioned_duct_area[ducts.duct_type] <= 0

      duct_loc_space, duct_loc_schedule = get_space_or_schedule_from_location(ducts.duct_location, 'Duct', model, spaces)

      # Apportion leakage to individual ducts by surface area
      duct_leakage_value = leakage_to_outside[ducts.duct_type][0] * ducts.duct_surface_area / total_unconditioned_duct_area[ducts.duct_type]
      duct_leakage_units = leakage_to_outside[ducts.duct_type][1]

      duct_leakage_cfm = nil
      duct_leakage_frac = nil
      if duct_leakage_units == HPXML::UnitsCFM25
        duct_leakage_cfm = duct_leakage_value
      elsif duct_leakage_units == HPXML::UnitsPercent
        duct_leakage_frac = duct_leakage_value
      else
        fail "#{ducts.duct_type.capitalize} ducts exist but leakage was not specified for distribution system '#{hvac_distribution.id}'."
      end

      air_ducts << Duct.new(ducts.duct_type, duct_loc_space, duct_loc_schedule, duct_leakage_frac, duct_leakage_cfm, ducts.duct_surface_area, ducts.duct_insulation_r_value)
    end

    # If all ducts are in conditioned space, model leakage as going to outside
    [HPXML::DuctTypeSupply, HPXML::DuctTypeReturn].each do |duct_side|
      next unless (leakage_to_outside[duct_side][0] > 0) && (total_unconditioned_duct_area[duct_side] == 0)

      duct_area = 0.0
      duct_rvalue = 0.0
      duct_loc_space = nil # outside
      duct_loc_schedule = nil # outside
      duct_leakage_value = leakage_to_outside[duct_side][0]
      duct_leakage_units = leakage_to_outside[duct_side][1]

      duct_leakage_cfm = nil
      duct_leakage_frac = nil
      if duct_leakage_units == HPXML::UnitsCFM25
        duct_leakage_cfm = duct_leakage_value
      elsif duct_leakage_units == HPXML::UnitsPercent
        duct_leakage_frac = duct_leakage_value
      else
        fail "#{duct_side.capitalize} ducts exist but leakage was not specified for distribution system '#{hvac_distribution.id}'."
      end

      air_ducts << Duct.new(duct_side, duct_loc_space, duct_loc_schedule, duct_leakage_frac, duct_leakage_cfm, duct_area, duct_rvalue)
    end

    return air_ducts
  end

  def self.add_photovoltaics(runner, model)
    @hpxml.pv_systems.each do |pv_system|
      PV.apply(model, @nbeds, pv_system)
    end
  end

  def self.add_generators(runner, model)
    @hpxml.generators.each do |generator|
      Generator.apply(model, @nbeds, generator)
    end
  end

  def self.add_additional_properties(runner, model, hpxml_path, building_id)
    # Store some data for use in reporting measure
    additionalProperties = model.getBuilding.additionalProperties
    additionalProperties.setFeature('hpxml_path', hpxml_path)
    additionalProperties.setFeature('building_id', building_id.to_s)
    additionalProperties.setFeature('hvac_map', map_to_string(@hvac_map))
    additionalProperties.setFeature('dhw_map', map_to_string(@dhw_map))
  end

  def self.map_to_string(map)
    map_str = {}
    map.each do |sys_id, objects|
      object_name_list = []
      objects.uniq.each do |object|
        object_name_list << object.name.to_s
      end
      map_str[sys_id] = object_name_list if object_name_list.size > 0
    end
    return map_str.to_s
  end

  def self.add_loads_output(runner, model, spaces, add_component_loads)
    living_zone = spaces[HPXML::LocationLivingSpace].thermalZone.get

    liv_load_sensors, intgain_dehumidifier = add_total_loads_output(runner, model, living_zone)
    return unless add_component_loads

    add_component_loads_output(runner, model, living_zone, liv_load_sensors, intgain_dehumidifier)
  end

  def self.add_total_loads_output(runner, model, living_zone)
    liv_load_sensors = {}
    liv_load_sensors[:htg] = OpenStudio::Model::EnergyManagementSystemSensor.new(model, "Heating:EnergyTransfer:Zone:#{living_zone.name.to_s.upcase}")
    liv_load_sensors[:htg].setName('htg_load_liv')
    liv_load_sensors[:clg] = OpenStudio::Model::EnergyManagementSystemSensor.new(model, "Cooling:EnergyTransfer:Zone:#{living_zone.name.to_s.upcase}")
    liv_load_sensors[:clg].setName('clg_load_liv')

    tot_load_sensors = {}
    tot_load_sensors[:htg] = OpenStudio::Model::EnergyManagementSystemSensor.new(model, 'Heating:EnergyTransfer')
    tot_load_sensors[:htg].setName('htg_load_tot')
    tot_load_sensors[:clg] = OpenStudio::Model::EnergyManagementSystemSensor.new(model, 'Cooling:EnergyTransfer')
    tot_load_sensors[:clg].setName('clg_load_tot')

    # Need to adjusted E+ EnergyTransfer meters for dehumidifiers
    intgain_dehumidifier = nil
    model.getZoneHVACDehumidifierDXs.each do |e|
      next unless e.thermalZone.get.name.to_s == living_zone.name.to_s

      { 'Zone Dehumidifier Sensible Heating Energy' => 'ig_dehumidifier' }.each do |var, name|
        intgain_dehumidifier = OpenStudio::Model::EnergyManagementSystemSensor.new(model, var)
        intgain_dehumidifier.setName(name)
        intgain_dehumidifier.setKeyName(e.name.to_s)
      end
    end

    # EMS program
    program = OpenStudio::Model::EnergyManagementSystemProgram.new(model)
    program.setName(Constants.ObjectNameTotalLoadsProgram)
    program.addLine('Set loads_htg_tot = 0')
    program.addLine('Set loads_clg_tot = 0')
    program.addLine("If #{liv_load_sensors[:htg].name} > 0")
    s = "  Set loads_htg_tot = #{tot_load_sensors[:htg].name} - #{tot_load_sensors[:clg].name}"
    if not intgain_dehumidifier.nil?
      s += " - #{intgain_dehumidifier.name}"
    end
    program.addLine(s)
    program.addLine("ElseIf #{liv_load_sensors[:clg].name} > 0")
    s = "  Set loads_clg_tot = #{tot_load_sensors[:clg].name} - #{tot_load_sensors[:htg].name}"
    if not intgain_dehumidifier.nil?
      s += " + #{intgain_dehumidifier.name}"
    end
    program.addLine(s)
    program.addLine('EndIf')

    # EMS calling manager
    program_calling_manager = OpenStudio::Model::EnergyManagementSystemProgramCallingManager.new(model)
    program_calling_manager.setName("#{program.name} calling manager")
    program_calling_manager.setCallingPoint('EndOfZoneTimestepAfterZoneReporting')
    program_calling_manager.addProgram(program)

    return liv_load_sensors, intgain_dehumidifier
  end

  def self.add_component_loads_output(runner, model, living_zone, liv_load_sensors, intgain_dehumidifier)
    # Prevent certain objects (e.g., OtherEquipment) from being counted towards both, e.g., ducts and internal gains
    objects_already_processed = []

    # EMS Sensors: Surfaces, SubSurfaces, InternalMass

    surfaces_sensors = { walls: [],
                         rim_joists: [],
                         foundation_walls: [],
                         floors: [],
                         slabs: [],
                         ceilings: [],
                         roofs: [],
                         windows: [],
                         doors: [],
                         skylights: [],
                         internal_mass: [] }

    # Output diagnostics needed for some output variables used below
    output_diagnostics = model.getOutputDiagnostics
    output_diagnostics.addKey('DisplayAdvancedReportVariables')

    area_tolerance = UnitConversions.convert(1.0, 'ft^2', 'm^2')

    model.getSurfaces.sort.each_with_index do |s, idx|
      next unless s.space.get.thermalZone.get.name.to_s == living_zone.name.to_s

      surface_type = s.additionalProperties.getFeatureAsString('SurfaceType')
      if not surface_type.is_initialized
        fail "Could not identify surface type for surface: '#{s.name}'."
      end

      surface_type = surface_type.get

      s.subSurfaces.each do |ss|
        key = { 'Window' => :windows,
                'Door' => :doors,
                'Skylight' => :skylights }[surface_type]
        fail "Unexpected subsurface for component loads: '#{ss.name}'." if key.nil?

        if (surface_type == 'Window') || (surface_type == 'Skylight')
          vars = { 'Surface Window Transmitted Solar Radiation Energy' => 'ss_trans_in',
                   'Surface Window Shortwave from Zone Back Out Window Heat Transfer Rate' => 'ss_back_out',
                   'Surface Window Total Glazing Layers Absorbed Shortwave Radiation Rate' => 'ss_sw_abs',
                   'Surface Window Total Glazing Layers Absorbed Solar Radiation Energy' => 'ss_sol_abs',
                   'Surface Inside Face Initial Transmitted Diffuse Transmitted Out Window Solar Radiation Rate' => 'ss_trans_out',
                   'Surface Inside Face Convection Heat Gain Energy' => 'ss_conv',
                   'Surface Inside Face Internal Gains Radiation Heat Gain Energy' => 'ss_ig',
                   'Surface Inside Face Net Surface Thermal Radiation Heat Gain Energy' => 'ss_surf' }
        else
          vars = { 'Surface Inside Face Solar Radiation Heat Gain Energy' => 'ss_sol',
                   'Surface Inside Face Lights Radiation Heat Gain Energy' => 'ss_lgt',
                   'Surface Inside Face Convection Heat Gain Energy' => 'ss_conv',
                   'Surface Inside Face Internal Gains Radiation Heat Gain Energy' => 'ss_ig',
                   'Surface Inside Face Net Surface Thermal Radiation Heat Gain Energy' => 'ss_surf' }
        end

        surfaces_sensors[key] << []
        vars.each do |var, name|
          sensor = OpenStudio::Model::EnergyManagementSystemSensor.new(model, var)
          sensor.setName(name)
          sensor.setKeyName(ss.name.to_s)
          surfaces_sensors[key][-1] << sensor
        end
      end

      next if s.netArea < area_tolerance # Skip parent surfaces (of subsurfaces) that have near zero net area

      key = { 'FoundationWall' => :foundation_walls,
              'RimJoist' => :rim_joists,
              'Wall' => :walls,
              'Slab' => :slabs,
              'Floor' => :floors,
              'Ceiling' => :ceilings,
              'Roof' => :roofs,
              'InferredCeiling' => :internal_mass,
              'InferredFloor' => :internal_mass }[surface_type]
      fail "Unexpected surface for component loads: '#{s.name}'." if key.nil?

      surfaces_sensors[key] << []
      { 'Surface Inside Face Convection Heat Gain Energy' => 's_conv',
        'Surface Inside Face Internal Gains Radiation Heat Gain Energy' => 's_ig',
        'Surface Inside Face Solar Radiation Heat Gain Energy' => 's_sol',
        'Surface Inside Face Lights Radiation Heat Gain Energy' => 's_lgt',
        'Surface Inside Face Net Surface Thermal Radiation Heat Gain Energy' => 's_surf' }.each do |var, name|
        sensor = OpenStudio::Model::EnergyManagementSystemSensor.new(model, var)
        sensor.setName(name)
        sensor.setKeyName(s.name.to_s)
        surfaces_sensors[key][-1] << sensor
      end
    end

    model.getInternalMasss.sort.each do |m|
      next unless m.space.get.thermalZone.get.name.to_s == living_zone.name.to_s

      surfaces_sensors[:internal_mass] << []
      { 'Surface Inside Face Convection Heat Gain Energy' => 'im_conv',
        'Surface Inside Face Internal Gains Radiation Heat Gain Energy' => 'im_ig',
        'Surface Inside Face Solar Radiation Heat Gain Energy' => 'im_sol',
        'Surface Inside Face Lights Radiation Heat Gain Energy' => 'im_lgt',
        'Surface Inside Face Net Surface Thermal Radiation Heat Gain Energy' => 'im_surf' }.each do |var, name|
        sensor = OpenStudio::Model::EnergyManagementSystemSensor.new(model, var)
        sensor.setName(name)
        sensor.setKeyName(m.name.to_s)
        surfaces_sensors[:internal_mass][-1] << sensor
      end
    end

    # EMS Sensors: Infiltration, Mechanical Ventilation, Natural Ventilation, Whole House Fan

    air_gain_sensor = OpenStudio::Model::EnergyManagementSystemSensor.new(model, 'Zone Infiltration Sensible Heat Gain Energy')
    air_gain_sensor.setName('airflow_gain')
    air_gain_sensor.setKeyName(living_zone.name.to_s)

    air_loss_sensor = OpenStudio::Model::EnergyManagementSystemSensor.new(model, 'Zone Infiltration Sensible Heat Loss Energy')
    air_loss_sensor.setName('airflow_loss')
    air_loss_sensor.setKeyName(living_zone.name.to_s)

    mechvent_sensors = []
    model.getElectricEquipments.sort.each do |o|
      next unless o.name.to_s.start_with? Constants.ObjectNameMechanicalVentilation

      { 'Electric Equipment Convective Heating Energy' => 'mv_conv',
        'Electric Equipment Radiant Heating Energy' => 'mv_rad' }.each do |var, name|
        mechvent_sensor = OpenStudio::Model::EnergyManagementSystemSensor.new(model, var)
        mechvent_sensor.setName(name)
        mechvent_sensor.setKeyName(o.name.to_s)
        mechvent_sensors << mechvent_sensor
        objects_already_processed << o
      end
    end
    model.getOtherEquipments.sort.each do |o|
      next unless o.name.to_s.start_with? Constants.ObjectNameMechanicalVentilationHouseFan

      { 'Other Equipment Convective Heating Energy' => 'mv_conv',
        'Other Equipment Radiant Heating Energy' => 'mv_rad' }.each do |var, name|
        mechvent_sensor = OpenStudio::Model::EnergyManagementSystemSensor.new(model, var)
        mechvent_sensor.setName(name)
        mechvent_sensor.setKeyName(o.name.to_s)
        mechvent_sensors << mechvent_sensor
        objects_already_processed << o
      end
    end

    infil_flow_actuators = []
    natvent_flow_actuators = []
    whf_flow_actuators = []

    model.getEnergyManagementSystemActuators.each do |actuator|
      next unless (actuator.actuatedComponentType == 'Zone Infiltration') && (actuator.actuatedComponentControlType == 'Air Exchange Flow Rate')

      if actuator.name.to_s.start_with? Constants.ObjectNameInfiltration.gsub(' ', '_')
        infil_flow_actuators << actuator
      elsif actuator.name.to_s.start_with? Constants.ObjectNameNaturalVentilation.gsub(' ', '_')
        natvent_flow_actuators << actuator
      elsif actuator.name.to_s.start_with? Constants.ObjectNameWholeHouseFan.gsub(' ', '_')
        whf_flow_actuators << actuator
      end
    end
    if (infil_flow_actuators.size != 1) || (natvent_flow_actuators.size != 1) || (whf_flow_actuators.size != 1)
      fail 'Could not find actuator for component loads.'
    end

    infil_flow_actuator = infil_flow_actuators[0]
    natvent_flow_actuator = natvent_flow_actuators[0]
    whf_flow_actuator = whf_flow_actuators[0]

    # EMS Sensors: Ducts

    ducts_sensors = []
    ducts_mix_gain_sensor = nil
    ducts_mix_loss_sensor = nil

    has_duct_zone_mixing = false
    living_zone.airLoopHVACs.sort.each do |airloop|
      living_zone.zoneMixing.each do |zone_mix|
        next unless zone_mix.name.to_s.start_with? airloop.name.to_s.gsub(' ', '_')

        has_duct_zone_mixing = true
      end
    end

    if has_duct_zone_mixing
      ducts_mix_gain_sensor = OpenStudio::Model::EnergyManagementSystemSensor.new(model, 'Zone Mixing Sensible Heat Gain Energy')
      ducts_mix_gain_sensor.setName('duct_mix_gain')
      ducts_mix_gain_sensor.setKeyName(living_zone.name.to_s)

      ducts_mix_loss_sensor = OpenStudio::Model::EnergyManagementSystemSensor.new(model, 'Zone Mixing Sensible Heat Loss Energy')
      ducts_mix_loss_sensor.setName('duct_mix_loss')
      ducts_mix_loss_sensor.setKeyName(living_zone.name.to_s)
    end

    # Duct losses
    model.getOtherEquipments.sort.each do |o|
      next if objects_already_processed.include? o

      is_duct_load = o.additionalProperties.getFeatureAsBoolean(Constants.IsDuctLoadForReport)
      next unless is_duct_load.is_initialized

      objects_already_processed << o
      next unless is_duct_load.get

      ducts_sensors << []
      { 'Other Equipment Convective Heating Energy' => 'ducts_conv',
        'Other Equipment Radiant Heating Energy' => 'ducts_rad' }.each do |var, name|
        ducts_sensor = OpenStudio::Model::EnergyManagementSystemSensor.new(model, var)
        ducts_sensor.setName(name)
        ducts_sensor.setKeyName(o.name.to_s)
        ducts_sensors[-1] << ducts_sensor
      end
    end

    # EMS Sensors: Internal Gains

    intgains_sensors = []

    model.getElectricEquipments.sort.each do |o|
      next unless o.space.get.thermalZone.get.name.to_s == living_zone.name.to_s
      next if objects_already_processed.include? o

      intgains_sensors << []
      { 'Electric Equipment Convective Heating Energy' => 'ig_ee_conv',
        'Electric Equipment Radiant Heating Energy' => 'ig_ee_rad' }.each do |var, name|
        intgains_elec_equip_sensor = OpenStudio::Model::EnergyManagementSystemSensor.new(model, var)
        intgains_elec_equip_sensor.setName(name)
        intgains_elec_equip_sensor.setKeyName(o.name.to_s)
        intgains_sensors[-1] << intgains_elec_equip_sensor
      end
    end

    model.getOtherEquipments.sort.each do |o|
      next unless o.space.get.thermalZone.get.name.to_s == living_zone.name.to_s
      next if objects_already_processed.include? o

      intgains_sensors << []
      { 'Other Equipment Convective Heating Energy' => 'ig_oe_conv',
        'Other Equipment Radiant Heating Energy' => 'ig_oe_rad' }.each do |var, name|
        intgains_other_equip_sensor = OpenStudio::Model::EnergyManagementSystemSensor.new(model, var)
        intgains_other_equip_sensor.setName(name)
        intgains_other_equip_sensor.setKeyName(o.name.to_s)
        intgains_sensors[-1] << intgains_other_equip_sensor
      end
    end

    model.getLightss.sort.each do |e|
      next unless e.space.get.thermalZone.get.name.to_s == living_zone.name.to_s

      intgains_sensors << []
      { 'Lights Convective Heating Energy' => 'ig_lgt_conv',
        'Lights Radiant Heating Energy' => 'ig_lgt_rad',
        'Lights Visible Radiation Heating Energy' => 'ig_lgt_vis' }.each do |var, name|
        intgains_lights_sensor = OpenStudio::Model::EnergyManagementSystemSensor.new(model, var)
        intgains_lights_sensor.setName(name)
        intgains_lights_sensor.setKeyName(e.name.to_s)
        intgains_sensors[-1] << intgains_lights_sensor
      end
    end

    model.getPeoples.sort.each do |e|
      next unless e.space.get.thermalZone.get.name.to_s == living_zone.name.to_s

      intgains_sensors << []
      { 'People Convective Heating Energy' => 'ig_ppl_conv',
        'People Radiant Heating Energy' => 'ig_ppl_rad' }.each do |var, name|
        intgains_people = OpenStudio::Model::EnergyManagementSystemSensor.new(model, var)
        intgains_people.setName(name)
        intgains_people.setKeyName(e.name.to_s)
        intgains_sensors[-1] << intgains_people
      end
    end

    if not intgain_dehumidifier.nil?
      intgains_sensors[-1] << intgain_dehumidifier
    end

    intgains_dhw_sensors = {}

    (model.getWaterHeaterMixeds + model.getWaterHeaterStratifieds).sort.each do |wh|
      next unless wh.ambientTemperatureThermalZone.is_initialized
      next unless wh.ambientTemperatureThermalZone.get.name.to_s == living_zone.name.to_s

      dhw_sensor = OpenStudio::Model::EnergyManagementSystemSensor.new(model, 'Water Heater Heat Loss Energy')
      dhw_sensor.setName('dhw_loss')
      dhw_sensor.setKeyName(wh.name.to_s)

      if wh.is_a? OpenStudio::Model::WaterHeaterMixed
        oncycle_loss = wh.onCycleLossFractiontoThermalZone
        offcycle_loss = wh.offCycleLossFractiontoThermalZone
      else
        oncycle_loss = wh.skinLossFractiontoZone
        offcycle_loss = wh.offCycleFlueLossFractiontoZone
      end

      dhw_rtf_sensor = OpenStudio::Model::EnergyManagementSystemSensor.new(model, 'Water Heater Runtime Fraction')
      dhw_rtf_sensor.setName('dhw_rtf')
      dhw_rtf_sensor.setKeyName(wh.name.to_s)

      intgains_dhw_sensors[dhw_sensor] = [offcycle_loss, oncycle_loss, dhw_rtf_sensor]
    end

    nonsurf_names = ['intgains', 'infil', 'mechvent', 'natvent', 'whf', 'ducts']

    # EMS program
    program = OpenStudio::Model::EnergyManagementSystemProgram.new(model)
    program.setName(Constants.ObjectNameComponentLoadsProgram)

    # EMS program: Surfaces
    surfaces_sensors.each do |k, surface_sensors|
      program.addLine("Set hr_#{k} = 0")
      surface_sensors.each do |sensors|
        s = "Set hr_#{k} = hr_#{k}"
        sensors.each do |sensor|
          # remove ss_net if switch
          if sensor.name.to_s.start_with?('ss_net', 'ss_sol_abs', 'ss_trans_in')
            s += " - #{sensor.name}"
          elsif sensor.name.to_s.start_with?('ss_sw_abs', 'ss_trans_out', 'ss_back_out')
            s += " + #{sensor.name} * ZoneTimestep * 3600"
          else
            s += " + #{sensor.name}"
          end
        end
        program.addLine(s) if sensors.size > 0
      end
    end

    # EMS program: Internal gains
    program.addLine('Set hr_intgains = 0')
    intgains_sensors.each do |intgain_sensors|
      s = 'Set hr_intgains = hr_intgains'
      intgain_sensors.each do |sensor|
        s += " - #{sensor.name}"
      end
      program.addLine(s) if intgain_sensors.size > 0
    end
    intgains_dhw_sensors.each do |sensor, vals|
      off_loss, on_loss, rtf_sensor = vals
      program.addLine("Set hr_intgains = hr_intgains + #{sensor.name} * (#{off_loss}*(1-#{rtf_sensor.name}) + #{on_loss}*#{rtf_sensor.name})") # Water heater tank losses to zone
    end

    # EMS program: Infiltration, Natural Ventilation, Mechanical Ventilation, Ducts
    program.addLine("Set hr_airflow_rate = #{infil_flow_actuator.name} + #{natvent_flow_actuator.name} + #{whf_flow_actuator.name}")
    program.addLine('If hr_airflow_rate > 0')
    program.addLine("  Set hr_infil = (#{air_loss_sensor.name} - #{air_gain_sensor.name}) * #{infil_flow_actuator.name} / hr_airflow_rate") # Airflow heat attributed to infiltration
    program.addLine("  Set hr_natvent = (#{air_loss_sensor.name} - #{air_gain_sensor.name}) * #{natvent_flow_actuator.name} / hr_airflow_rate") # Airflow heat attributed to natural ventilation
    program.addLine("  Set hr_whf = (#{air_loss_sensor.name} - #{air_gain_sensor.name}) * #{whf_flow_actuator.name} / hr_airflow_rate") # Airflow heat attributed to whole house fan
    program.addLine('Else')
    program.addLine('  Set hr_infil = 0')
    program.addLine('  Set hr_natvent = 0')
    program.addLine('  Set hr_whf = 0')
    program.addLine('  Set hr_mechvent = 0')
    program.addLine('EndIf')
    program.addLine('Set hr_mechvent = 0')
    mechvent_sensors.each do |sensor|
      program.addLine("Set hr_mechvent = hr_mechvent - #{sensor.name}")
    end
    program.addLine('Set hr_ducts = 0')
    ducts_sensors.each do |duct_sensors|
      s = 'Set hr_ducts = hr_ducts'
      duct_sensors.each do |sensor|
        s += " - #{sensor.name}"
      end
      program.addLine(s) if duct_sensors.size > 0
    end
    if (not ducts_mix_loss_sensor.nil?) && (not ducts_mix_gain_sensor.nil?)
      program.addLine("Set hr_ducts = hr_ducts + (#{ducts_mix_loss_sensor.name} - #{ducts_mix_gain_sensor.name})")
    end

    # EMS program: Heating vs Cooling logic
    program.addLine('Set htg_mode = 0')
    program.addLine('Set clg_mode = 0')
    program.addLine("If (#{liv_load_sensors[:htg].name} > 0)") # Assign hour to heating if heating load
    program.addLine('  Set htg_mode = 1')
    program.addLine("ElseIf (#{liv_load_sensors[:clg].name} > 0)") # Assign hour to cooling if cooling load
    program.addLine('  Set clg_mode = 1')
    program.addLine("ElseIf (#{@clg_ssn_sensor.name} > 0)") # No load, assign hour to cooling if in cooling season definition (Note: natural ventilation & whole house fan only operate during the cooling season)
    program.addLine('  Set clg_mode = 1')
    program.addLine('Else') # No load, assign hour to heating if not in cooling season definition
    program.addLine('  Set htg_mode = 1')
    program.addLine('EndIf')

    [:htg, :clg].each do |mode|
      if mode == :htg
        sign = ''
      else
        sign = '-'
      end
      surfaces_sensors.keys.each do |k|
        program.addLine("Set loads_#{mode}_#{k} = #{sign}hr_#{k} * #{mode}_mode")
      end
      nonsurf_names.each do |nonsurf_name|
        program.addLine("Set loads_#{mode}_#{nonsurf_name} = #{sign}hr_#{nonsurf_name} * #{mode}_mode")
      end
    end

    # EMS calling manager
    program_calling_manager = OpenStudio::Model::EnergyManagementSystemProgramCallingManager.new(model)
    program_calling_manager.setName("#{program.name} calling manager")
    program_calling_manager.setCallingPoint('EndOfZoneTimestepAfterZoneReporting')
    program_calling_manager.addProgram(program)
  end

  def self.add_output_control_files(runner, model)
    return if @debug

    # Disable various output files
    ocf = model.getOutputControlFiles
    ocf.setOutputAUDIT(false)
    ocf.setOutputBND(false)
    ocf.setOutputEIO(false)
    ocf.setOutputESO(false)
    ocf.setOutputMDD(false)
    ocf.setOutputMTD(false)
    ocf.setOutputMTR(false)
    ocf.setOutputRDD(false)
    ocf.setOutputSHD(false)
    ocf.setOutputTabular(false)
  end

  def self.add_ems_debug_output(runner, model)
    oems = model.getOutputEnergyManagementSystem
    oems.setActuatorAvailabilityDictionaryReporting('Verbose')
    oems.setInternalVariableAvailabilityDictionaryReporting('Verbose')
    oems.setEMSRuntimeLanguageDebugOutputLevel('Verbose')
  end

  def self.set_surface_interior(model, spaces, surface, hpxml_surface)
    interior_adjacent_to = hpxml_surface.interior_adjacent_to
    if [HPXML::LocationBasementConditioned].include? interior_adjacent_to
      surface.setSpace(create_or_get_space(model, spaces, HPXML::LocationLivingSpace))
      @cond_bsmnt_surfaces << surface
    else
      surface.setSpace(create_or_get_space(model, spaces, interior_adjacent_to))
    end
  end

  def self.set_surface_exterior(model, spaces, surface, hpxml_surface)
    exterior_adjacent_to = hpxml_surface.exterior_adjacent_to
    interior_adjacent_to = hpxml_surface.interior_adjacent_to
    is_adiabatic = hpxml_surface.is_adiabatic
    if exterior_adjacent_to == HPXML::LocationOutside
      surface.setOutsideBoundaryCondition('Outdoors')
    elsif exterior_adjacent_to == HPXML::LocationGround
      surface.setOutsideBoundaryCondition('Foundation')
    elsif is_adiabatic
      surface.setOutsideBoundaryCondition('Adiabatic')
    elsif [HPXML::LocationOtherHeatedSpace, HPXML::LocationOtherMultifamilyBufferSpace,
           HPXML::LocationOtherNonFreezingSpace, HPXML::LocationOtherHousingUnit].include? exterior_adjacent_to
      set_surface_otherside_coefficients(surface, exterior_adjacent_to, model, spaces)
    elsif exterior_adjacent_to == HPXML::LocationBasementConditioned
      surface.createAdjacentSurface(create_or_get_space(model, spaces, HPXML::LocationLivingSpace))
      @cond_bsmnt_surfaces << surface.adjacentSurface.get
    else
      surface.createAdjacentSurface(create_or_get_space(model, spaces, exterior_adjacent_to))
    end
  end

  def self.set_surface_otherside_coefficients(surface, exterior_adjacent_to, model, spaces)
    if spaces[exterior_adjacent_to].nil?
      # Create E+ other side coefficient object
      otherside_object = OpenStudio::Model::SurfacePropertyOtherSideCoefficients.new(model)
      otherside_object.setName(exterior_adjacent_to)
      otherside_object.setCombinedConvectiveRadiativeFilmCoefficient(UnitConversions.convert(1.0 / Material.AirFilmVertical.rvalue, 'Btu/(hr*ft^2*F)', 'W/(m^2*K)'))
      # Schedule of space temperature, can be shared with water heater/ducts
      sch = get_space_temperature_schedule(model, exterior_adjacent_to, spaces)
      otherside_object.setConstantTemperatureSchedule(sch)
      surface.setSurfacePropertyOtherSideCoefficients(otherside_object)
      spaces[exterior_adjacent_to] = otherside_object
    else
      surface.setSurfacePropertyOtherSideCoefficients(spaces[exterior_adjacent_to])
    end
    surface.setSunExposure('NoSun')
    surface.setWindExposure('NoWind')
  end

  def self.get_space_temperature_schedule(model, location, spaces)
    # Create outside boundary schedules to be actuated by EMS,
    # can be shared by any surface, duct adjacent to / located in those spaces

    # return if already exists
    model.getScheduleConstants.each do |sch|
      next unless sch.name.to_s == location

      return sch
    end

    sch = OpenStudio::Model::ScheduleConstant.new(model)
    sch.setName(location)

    space_values = Geometry.get_temperature_scheduled_space_values(location)

    if location == HPXML::LocationOtherHeatedSpace
      # Create a sensor to get dynamic heating setpoint
      htg_sch = spaces[HPXML::LocationLivingSpace].thermalZone.get.thermostatSetpointDualSetpoint.get.heatingSetpointTemperatureSchedule.get
      sensor_htg_spt = OpenStudio::Model::EnergyManagementSystemSensor.new(model, 'Schedule Value')
      sensor_htg_spt.setName('htg_spt')
      sensor_htg_spt.setKeyName(htg_sch.name.to_s)
      space_values[:temp_min] = sensor_htg_spt.name.to_s
    end

    # Schedule type limits compatible
    schedule_type_limits = OpenStudio::Model::ScheduleTypeLimits.new(model)
    schedule_type_limits.setUnitType('Temperature')
    sch.setScheduleTypeLimits(schedule_type_limits)

    # Sensors
    if space_values[:indoor_weight] > 0
      sensor_ia = OpenStudio::Model::EnergyManagementSystemSensor.new(model, 'Zone Air Temperature')
      sensor_ia.setName('cond_zone_temp')
      sensor_ia.setKeyName(spaces[HPXML::LocationLivingSpace].name.to_s)
    end

    if space_values[:outdoor_weight] > 0
      sensor_oa = OpenStudio::Model::EnergyManagementSystemSensor.new(model, 'Site Outdoor Air Drybulb Temperature')
      sensor_oa.setName('oa_temp')
    end

    if space_values[:ground_weight] > 0
      sensor_gnd = OpenStudio::Model::EnergyManagementSystemSensor.new(model, 'Site Surface Ground Temperature')
      sensor_gnd.setName('ground_temp')
    end

    actuator = OpenStudio::Model::EnergyManagementSystemActuator.new(sch, *EPlus::EMSActuatorScheduleConstantValue)
    actuator.setName("#{location.gsub(' ', '_').gsub('-', '_')}_temp_sch")

    # EMS to actuate schedule
    program = OpenStudio::Model::EnergyManagementSystemProgram.new(model)
    program.setName("#{location.gsub('-', '_')} Temperature Program")
    program.addLine("Set #{actuator.name} = 0.0")
    if not sensor_ia.nil?
      program.addLine("Set #{actuator.name} = #{actuator.name} + (#{sensor_ia.name} * #{space_values[:indoor_weight]})")
    end
    if not sensor_oa.nil?
      program.addLine("Set #{actuator.name} = #{actuator.name} + (#{sensor_oa.name} * #{space_values[:outdoor_weight]})")
    end
    if not sensor_gnd.nil?
      program.addLine("Set #{actuator.name} = #{actuator.name} + (#{sensor_gnd.name} * #{space_values[:ground_weight]})")
    end
    if not space_values[:temp_min].nil?
      if space_values[:temp_min].is_a? String
        min_temp_c = space_values[:temp_min]
      else
        min_temp_c = UnitConversions.convert(space_values[:temp_min], 'F', 'C')
      end
      program.addLine("If #{actuator.name} < #{min_temp_c}")
      program.addLine("Set #{actuator.name} = #{min_temp_c}")
      program.addLine('EndIf')
    end

    program_cm = OpenStudio::Model::EnergyManagementSystemProgramCallingManager.new(model)
    program_cm.setName("#{program.name} calling manager")
    program_cm.setCallingPoint('EndOfSystemTimestepAfterHVACReporting')
    program_cm.addProgram(program)

    return sch
  end

  # Returns an OS:Space, or temperature OS:Schedule for a MF space, or nil if outside
  # Should be called when the object's energy use is sensitive to ambient temperature
  # (e.g., water heaters and ducts).
  def self.get_space_or_schedule_from_location(location, object_name, model, spaces)
    return if [HPXML::LocationOtherExterior, HPXML::LocationOutside, HPXML::LocationRoofDeck].include? location

    sch = nil
    space = nil
    if [HPXML::LocationOtherHeatedSpace, HPXML::LocationOtherHousingUnit, HPXML::LocationOtherMultifamilyBufferSpace,
        HPXML::LocationOtherNonFreezingSpace, HPXML::LocationExteriorWall, HPXML::LocationUnderSlab].include? location
      # if located in spaces where we don't model a thermal zone, create and return temperature schedule
      sch = get_space_temperature_schedule(model, location, spaces)
    else
      space = get_space_from_location(location, object_name, model, spaces)
    end

    return space, sch
  end

  # Returns an OS:Space, or nil if a MF space
  # Should be called when the object's energy use is NOT sensitive to ambient temperature
  # (e.g., appliances).
  def self.get_space_from_location(location, object_name, model, spaces)
    return if [HPXML::LocationOtherHeatedSpace,
               HPXML::LocationOtherHousingUnit,
               HPXML::LocationOtherMultifamilyBufferSpace,
               HPXML::LocationOtherNonFreezingSpace].include? location

    num_orig_spaces = spaces.size

    if location == HPXML::LocationBasementConditioned
      space = create_or_get_space(model, spaces, HPXML::LocationLivingSpace)
    else
      space = create_or_get_space(model, spaces, location)
    end

    fail if spaces.size != num_orig_spaces # EPvalidator.xml should prevent this

    return space
  end

  def self.set_subsurface_exterior(surface, spaces, model, hpxml_surface)
    # Set its parent surface outside boundary condition, which will be also applied to subsurfaces through OS
    # The parent surface is entirely comprised of the subsurface.

    # Subsurface on foundation wall, set it to be adjacent to outdoors
    if hpxml_surface.exterior_adjacent_to == HPXML::LocationGround
      surface.setOutsideBoundaryCondition('Outdoors')
    else
      set_surface_exterior(model, spaces, surface, hpxml_surface)
    end
  end

  def self.get_kiva_instances(fnd_walls, slabs)
    # Identify unique Kiva foundations that are required.
    kiva_fnd_walls = []
    fnd_walls.each do |foundation_wall|
      next unless foundation_wall.is_exterior

      kiva_fnd_walls << foundation_wall
    end
    if kiva_fnd_walls.empty? # Handle slab foundation type
      kiva_fnd_walls << nil
    end

    kiva_slabs = slabs

    return kiva_fnd_walls.product(kiva_slabs)
  end

  def self.set_foundation_and_walls_top()
    @foundation_top = 0
    @hpxml.foundation_walls.each do |foundation_wall|
      top = -1 * foundation_wall.depth_below_grade + foundation_wall.height
      @foundation_top = top if top > @foundation_top
    end
    @walls_top = @foundation_top + 8.0 * @ncfl_ag
  end

  def self.set_heating_and_cooling_seasons(model)
    return if @hpxml.hvac_controls.size == 0

    hvac_control = @hpxml.hvac_controls[0]

    htg_start_month = hvac_control.seasons_heating_begin_month
    htg_start_day = hvac_control.seasons_heating_begin_day
    htg_end_month = hvac_control.seasons_heating_end_month
    htg_end_day = hvac_control.seasons_heating_end_day
    clg_start_month = hvac_control.seasons_cooling_begin_month
    clg_start_day = hvac_control.seasons_cooling_begin_day
    clg_end_month = hvac_control.seasons_cooling_end_month
    clg_end_day = hvac_control.seasons_cooling_end_day

    @heating_days = Schedule.get_daily_season(model, htg_start_month, htg_start_day, htg_end_month, htg_end_day)
    @cooling_days = Schedule.get_daily_season(model, clg_start_month, clg_start_day, clg_end_month, clg_end_day)
  end
end

# register the measure to be used by the application
HPXMLtoOpenStudio.new.registerWithApplication<|MERGE_RESOLUTION|>--- conflicted
+++ resolved
@@ -1662,46 +1662,26 @@
       if [HPXML::HVACTypeCentralAirConditioner].include? cooling_system.cooling_system_type
 
         HVAC.apply_central_air_conditioner_furnace(model, runner, cooling_system, heating_system,
-<<<<<<< HEAD
-                                                   @remaining_cool_load_frac, @remaining_heat_load_frac,
-                                                   living_zone, @hvac_map, @hpxml.hvac_controls[0])
-=======
                                                    sequential_cool_load_fracs, sequential_heat_load_fracs,
                                                    living_zone, @hvac_map)
->>>>>>> 87c1eecc
 
       elsif [HPXML::HVACTypeRoomAirConditioner].include? cooling_system.cooling_system_type
 
         HVAC.apply_room_air_conditioner(model, runner, cooling_system,
-<<<<<<< HEAD
-                                        @remaining_cool_load_frac, living_zone,
-                                        @hvac_map, @hpxml.hvac_controls[0])
-=======
                                         sequential_cool_load_fracs, living_zone,
                                         @hvac_map)
->>>>>>> 87c1eecc
 
       elsif [HPXML::HVACTypeEvaporativeCooler].include? cooling_system.cooling_system_type
 
         HVAC.apply_evaporative_cooler(model, runner, cooling_system,
-<<<<<<< HEAD
-                                      @remaining_cool_load_frac, living_zone,
-                                      @hvac_map, @hpxml.hvac_controls[0])
-=======
                                       sequential_cool_load_fracs, living_zone,
                                       @hvac_map)
->>>>>>> 87c1eecc
 
       elsif [HPXML::HVACTypeMiniSplitAirConditioner].include? cooling_system.cooling_system_type
 
         HVAC.apply_mini_split_air_conditioner(model, runner, cooling_system,
-<<<<<<< HEAD
-                                              @remaining_cool_load_frac,
-                                              living_zone, @hvac_map, @hpxml.hvac_controls[0])
-=======
                                               sequential_cool_load_fracs,
                                               living_zone, @hvac_map)
->>>>>>> 87c1eecc
       end
     end
   end
@@ -1729,31 +1709,18 @@
       if [HPXML::HVACTypeFurnace].include? heating_system.heating_system_type
 
         HVAC.apply_central_air_conditioner_furnace(model, runner, nil, heating_system,
-<<<<<<< HEAD
-                                                   nil, @remaining_heat_load_frac,
-                                                   living_zone, @hvac_map, @hpxml.hvac_controls[0])
-=======
                                                    [0], sequential_heat_load_fracs,
                                                    living_zone, @hvac_map)
->>>>>>> 87c1eecc
 
       elsif [HPXML::HVACTypeBoiler].include? heating_system.heating_system_type
 
         HVAC.apply_boiler(model, runner, heating_system,
-<<<<<<< HEAD
-                          @remaining_heat_load_frac, living_zone, @hvac_map, @hpxml.hvac_controls[0])
-=======
                           sequential_heat_load_fracs, living_zone, @hvac_map)
->>>>>>> 87c1eecc
 
       elsif [HPXML::HVACTypeElectricResistance].include? heating_system.heating_system_type
 
         HVAC.apply_electric_baseboard(model, runner, heating_system,
-<<<<<<< HEAD
-                                      @remaining_heat_load_frac, living_zone, @hvac_map, @hpxml.hvac_controls[0])
-=======
                                       sequential_heat_load_fracs, living_zone, @hvac_map)
->>>>>>> 87c1eecc
 
       elsif [HPXML::HVACTypeStove,
              HPXML::HVACTypePortableHeater,
@@ -1763,11 +1730,7 @@
              HPXML::HVACTypeFireplace].include? heating_system.heating_system_type
 
         HVAC.apply_unit_heater(model, runner, heating_system,
-<<<<<<< HEAD
-                               @remaining_heat_load_frac, living_zone, @hvac_map, @hpxml.hvac_controls[0])
-=======
                                sequential_heat_load_fracs, living_zone, @hvac_map)
->>>>>>> 87c1eecc
       end
     end
   end
@@ -1794,50 +1757,26 @@
       if [HPXML::HVACTypeHeatPumpWaterLoopToAir].include? heat_pump.heat_pump_type
 
         HVAC.apply_water_loop_to_air_heat_pump(model, runner, heat_pump,
-<<<<<<< HEAD
-                                               @remaining_heat_load_frac,
-                                               @remaining_cool_load_frac,
-                                               living_zone, @hvac_map, @hpxml.hvac_controls[0])
-=======
                                                sequential_heat_load_fracs, sequential_cool_load_fracs,
                                                living_zone, @hvac_map)
->>>>>>> 87c1eecc
 
       elsif [HPXML::HVACTypeHeatPumpAirToAir].include? heat_pump.heat_pump_type
 
         HVAC.apply_central_air_to_air_heat_pump(model, runner, heat_pump,
-<<<<<<< HEAD
-                                                @remaining_heat_load_frac,
-                                                @remaining_cool_load_frac,
-                                                living_zone, @hvac_map, @hpxml.hvac_controls[0])
-=======
                                                 sequential_heat_load_fracs, sequential_cool_load_fracs,
                                                 living_zone, @hvac_map)
->>>>>>> 87c1eecc
 
       elsif [HPXML::HVACTypeHeatPumpMiniSplit].include? heat_pump.heat_pump_type
 
         HVAC.apply_mini_split_heat_pump(model, runner, heat_pump,
-<<<<<<< HEAD
-                                        @remaining_heat_load_frac,
-                                        @remaining_cool_load_frac,
-                                        living_zone, @hvac_map, @hpxml.hvac_controls[0])
-=======
                                         sequential_heat_load_fracs, sequential_cool_load_fracs,
                                         living_zone, @hvac_map)
->>>>>>> 87c1eecc
 
       elsif [HPXML::HVACTypeHeatPumpGroundToAir].include? heat_pump.heat_pump_type
 
         HVAC.apply_ground_to_air_heat_pump(model, runner, weather, heat_pump,
-<<<<<<< HEAD
-                                           @remaining_heat_load_frac,
-                                           @remaining_cool_load_frac,
-                                           living_zone, @hvac_map, @hpxml.hvac_controls[0])
-=======
                                            sequential_heat_load_fracs, sequential_cool_load_fracs,
                                            living_zone, @hvac_map)
->>>>>>> 87c1eecc
 
       end
     end
@@ -1864,12 +1803,8 @@
           fail 'Unexpected weather file for ASHRAE 140 run.'
         end
       end
-<<<<<<< HEAD
-      HVAC.apply_ideal_air_loads(model, runner, obj_name, cooling_load_frac, heating_load_frac, living_zone, @hpxml.hvac_controls[0])
-=======
       HVAC.apply_ideal_air_loads(model, runner, obj_name, [cooling_load_frac], [heating_load_frac],
                                  living_zone)
->>>>>>> 87c1eecc
       return
     end
 
@@ -1886,11 +1821,6 @@
     else
       sequential_cool_load_frac = 0.0
     end
-<<<<<<< HEAD
-    if (sequential_heat_load_frac > 0.0) || (sequential_cool_load_frac > 0.0)
-      HVAC.apply_ideal_air_loads(model, runner, obj_name, sequential_cool_load_frac, sequential_heat_load_frac,
-                                 living_zone, @hpxml.hvac_controls[0])
-=======
 
     return if @heating_days.nil?
 
@@ -1903,7 +1833,6 @@
     if (sequential_heat_load_fracs.sum > 0.0) || (sequential_cool_load_fracs.sum > 0.0)
       HVAC.apply_ideal_air_loads(model, runner, obj_name, sequential_cool_load_fracs, sequential_heat_load_fracs,
                                  living_zone)
->>>>>>> 87c1eecc
     end
   end
 
@@ -1929,29 +1858,21 @@
     end
 
     if (sequential_heat_load_frac > 0.0) || (sequential_cool_load_frac > 0.0)
-<<<<<<< HEAD
-      HVAC.apply_ideal_air_loads(model, runner, obj_name, sequential_cool_load_frac, sequential_heat_load_frac,
-                                 living_zone, @hpxml.hvac_controls[0])
-=======
       # Note: Residual ideal air system is configured to run year-round; it should not depend
       # on the HVAC system availability.
       HVAC.apply_ideal_air_loads(model, runner, obj_name, [sequential_cool_load_frac], [sequential_heat_load_frac],
                                  living_zone)
->>>>>>> 87c1eecc
     end
   end
 
   def self.add_setpoints(runner, model, weather, spaces)
     return if @hpxml.hvac_controls.size == 0
 
+    hvac_control = @hpxml.hvac_controls[0]
     living_zone = spaces[HPXML::LocationLivingSpace].thermalZone.get
     has_ceiling_fan = (@hpxml.ceiling_fans.size > 0)
 
-<<<<<<< HEAD
-    HVAC.apply_setpoints(model, runner, weather, @hpxml.hvac_controls[0], living_zone, has_ceiling_fan)
-=======
     HVAC.apply_setpoints(model, runner, weather, hvac_control, living_zone, has_ceiling_fan, @heating_days, @cooling_days)
->>>>>>> 87c1eecc
   end
 
   def self.add_ceiling_fans(runner, model, weather, spaces)
