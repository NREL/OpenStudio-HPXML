# frozen_string_literal: true

# Require all gems up front; this is much faster than multiple resource
# files lazy loading as needed, as it prevents multiple lookups for the
# same gem.
require 'pathname'
require 'csv'
require 'oga'
Dir["#{File.dirname(__FILE__)}/resources/*.rb"].each do |resource_file|
  next if resource_file.include? 'minitest_helper.rb'

  require resource_file
end

# start the measure
class HPXMLtoOpenStudio < OpenStudio::Measure::ModelMeasure
  # human readable name
  def name
    return 'HPXML to OpenStudio Translator'
  end

  # human readable description
  def description
    return 'Translates HPXML file to OpenStudio Model'
  end

  # human readable description of modeling approach
  def modeler_description
    return ''
  end

  # Define the arguments that the user will input.
  #
  # @param model [OpenStudio::Model::Model] OpenStudio Model object
  # @return [OpenStudio::Measure::OSArgumentVector] an OpenStudio::Measure::OSArgumentVector object
  def arguments(model) # rubocop:disable Lint/UnusedMethodArgument
    args = OpenStudio::Measure::OSArgumentVector.new

    arg = OpenStudio::Measure::OSArgument.makeStringArgument('hpxml_path', true)
    arg.setDisplayName('HPXML File Path')
    arg.setDescription('Absolute/relative path of the HPXML file.')
    args << arg

    arg = OpenStudio::Measure::OSArgument.makeStringArgument('output_dir', true)
    arg.setDisplayName('Directory for Output Files')
    arg.setDescription('Absolute/relative path for the output files directory.')
    args << arg

    format_chs = OpenStudio::StringVector.new
    format_chs << 'csv'
    format_chs << 'json'
    format_chs << 'msgpack'
    arg = OpenStudio::Measure::OSArgument::makeChoiceArgument('output_format', format_chs, false)
    arg.setDisplayName('Output Format')
    arg.setDescription('The file format of the HVAC design load details output.')
    arg.setDefaultValue('csv')
    args << arg

    arg = OpenStudio::Measure::OSArgument::makeStringArgument('annual_output_file_name', false)
    arg.setDisplayName('Annual Output File Name')
    arg.setDescription("The name of the file w/ HVAC design loads and capacities. If not provided, defaults to 'results_annual.csv' (or 'results_annual.json' or 'results_annual.msgpack').")
    arg.setDefaultValue('results_annual')
    args << arg

    arg = OpenStudio::Measure::OSArgument::makeStringArgument('design_load_details_output_file_name', false)
    arg.setDisplayName('Design Load Details Output File Name')
    arg.setDescription("The name of the file w/ additional HVAC design load details. If not provided, defaults to 'results_design_load_details.csv' (or 'results_design_load_details.json' or 'results_design_load_details.msgpack').")
    arg.setDefaultValue('results_design_load_details')
    args << arg

    arg = OpenStudio::Measure::OSArgument.makeBoolArgument('add_component_loads', false)
    arg.setDisplayName('Add component loads?')
    arg.setDescription('If true, adds the calculation of heating/cooling component loads (not enabled by default for faster performance).')
    arg.setDefaultValue(false)
    args << arg

    arg = OpenStudio::Measure::OSArgument.makeStringArgument('building_id', false)
    arg.setDisplayName('BuildingID')
    arg.setDescription('The ID of the HPXML Building. Only required if the HPXML has multiple Building elements and WholeSFAorMFBuildingSimulation is not true.')
    args << arg

    arg = OpenStudio::Measure::OSArgument.makeBoolArgument('skip_validation', false)
    arg.setDisplayName('Skip Validation?')
    arg.setDescription('If true, bypasses HPXML input validation for faster performance. WARNING: This should only be used if the supplied HPXML file has already been validated against the Schema & Schematron documents.')
    arg.setDefaultValue(false)
    args << arg

    arg = OpenStudio::Measure::OSArgument.makeBoolArgument('debug', false)
    arg.setDisplayName('Debug Mode?')
    arg.setDescription('If true: 1) Writes in.osm file, 2) Generates additional log output, and 3) Creates all EnergyPlus output files.')
    arg.setDefaultValue(false)
    args << arg

    return args
  end

  # Define what happens when the measure is run.
  #
  # @param model [OpenStudio::Model::Model] OpenStudio Model object
  # @param runner [OpenStudio::Measure::OSRunner] OpenStudio Runner object
  # @param user_arguments [OpenStudio::Measure::OSArgumentMap] OpenStudio measure arguments
  # @return [Boolean] true if successful
  def run(model, runner, user_arguments)
    super(model, runner, user_arguments)

    # use the built-in error checking
    if !runner.validateUserArguments(arguments(model), user_arguments)
      return false
    end

    Geometry.tear_down_model(model: model, runner: runner)

    Version.check_openstudio_version()

    args = runner.getArgumentValues(arguments(model), user_arguments)

    unless (Pathname.new args[:hpxml_path]).absolute?
      args[:hpxml_path] = File.expand_path(args[:hpxml_path])
    end
    unless File.exist?(args[:hpxml_path]) && args[:hpxml_path].downcase.end_with?('.xml')
      fail "'#{args[:hpxml_path]}' does not exist or is not an .xml file."
    end

    unless (Pathname.new args[:output_dir]).absolute?
      args[:output_dir] = File.expand_path(args[:output_dir])
    end

    unless File.extname(args[:annual_output_file_name]).length > 0
      args[:annual_output_file_name] = "#{args[:annual_output_file_name]}.#{args[:output_format]}"
    end
    annual_output_file_path = File.join(args[:output_dir], args[:annual_output_file_name])

    unless File.extname(args[:design_load_details_output_file_name]).length > 0
      args[:design_load_details_output_file_name] = "#{args[:design_load_details_output_file_name]}.#{args[:output_format]}"
    end
    design_load_details_output_file_path = File.join(args[:output_dir], args[:design_load_details_output_file_name])

    begin
      if args[:skip_validation]
        schema_validator = nil
        schematron_validator = nil
      else
        schema_path = File.join(File.dirname(__FILE__), 'resources', 'hpxml_schema', 'HPXML.xsd')
        schema_validator = XMLValidator.get_xml_validator(schema_path)
        schematron_path = File.join(File.dirname(__FILE__), 'resources', 'hpxml_schematron', 'EPvalidator.xml')
        schematron_validator = XMLValidator.get_xml_validator(schematron_path)
      end

      hpxml = HPXML.new(hpxml_path: args[:hpxml_path], schema_validator: schema_validator, schematron_validator: schematron_validator, building_id: args[:building_id])
      hpxml.errors.each do |error|
        runner.registerError(error)
      end
      hpxml.warnings.each do |warning|
        runner.registerWarning(warning)
      end
      return false unless hpxml.errors.empty?

      eri_version = hpxml.header.eri_calculation_version # Hidden feature
      eri_version = 'latest' if eri_version.nil?
      eri_version = Constants.ERIVersions[-1] if eri_version == 'latest'

      # Process weather once upfront
      epw_path = Location.get_epw_path(hpxml.buildings[0], args[:hpxml_path])
      weather = WeatherFile.new(epw_path: epw_path, runner: runner, hpxml: hpxml)
      hpxml.buildings.each_with_index do |hpxml_bldg, i|
        next if i == 0
        next if Location.get_epw_path(hpxml_bldg, args[:hpxml_path]) == epw_path

        fail 'Weather station EPW filepath has different values across dwelling units.'
      end

      if hpxml.header.whole_sfa_or_mf_building_sim && (hpxml.buildings.size > 1)
        if hpxml.buildings.map { |hpxml_bldg| hpxml_bldg.batteries.size }.sum > 0
          # FUTURE: Figure out how to allow this. If we allow it, update docs and hpxml_translator_test.rb too.
          # Batteries use "TrackFacilityElectricDemandStoreExcessOnSite"; to support modeling of batteries in whole
          # SFA/MF building simulations, we'd need to create custom meters with electricity usage *for each unit*
          # and switch to "TrackMeterDemandStoreExcessOnSite".
          # https://github.com/NREL/OpenStudio-HPXML/issues/1499
          fail 'Modeling batteries for whole SFA/MF buildings is not currently supported.'
        end
      end

      # Apply HPXML defaults upfront; process schedules & emissions
      hpxml_sch_map = {}
      check_emissions_references(hpxml.header, args[:hpxml_path])
      hpxml.buildings.each_with_index do |hpxml_bldg, i|
        check_schedule_references(hpxml_bldg.header, args[:hpxml_path])
        in_schedules_csv = 'in.schedules.csv'
        in_schedules_csv = "in.schedules#{i + 1}.csv" if i > 0
        schedules_file = SchedulesFile.new(runner: runner,
                                           schedules_paths: hpxml_bldg.header.schedules_filepaths,
                                           year: Location.get_sim_calendar_year(hpxml.header.sim_calendar_year, weather),
                                           unavailable_periods: hpxml.header.unavailable_periods,
                                           output_path: File.join(args[:output_dir], in_schedules_csv),
                                           offset_db: hpxml.header.hvac_onoff_thermostat_deadband)
        HPXMLDefaults.apply(runner, hpxml, hpxml_bldg, eri_version, weather, schedules_file: schedules_file,
                                                                             design_load_details_output_file_path: design_load_details_output_file_path,
                                                                             output_format: args[:output_format])
        hpxml_sch_map[hpxml_bldg] = schedules_file
      end
      validate_emissions_files(hpxml.header)

      # Write updated HPXML object (w/ defaults) to file for inspection
      hpxml_defaults_path = File.join(args[:output_dir], 'in.xml')
      XMLHelper.write_file(hpxml.to_doc, hpxml_defaults_path)

      # Write annual results output file
      # This is helpful if the user wants to get these results right away (e.g.,
      # they might be using the run_simulation.rb --skip-simulation argument.
      results_out = []
      Outputs.append_sizing_results(hpxml.buildings, results_out)
      Outputs.write_results_out_to_file(results_out, args[:output_format], annual_output_file_path)

      # Create OpenStudio model
      hpxml_osm_map = {}
      hpxml.buildings.each_with_index do |hpxml_bldg, i|
        schedules_file = hpxml_sch_map[hpxml_bldg]
        if hpxml.buildings.size > 1
          # Create the model for this single unit
          unit_model = OpenStudio::Model::Model.new
          create_unit_model(hpxml, hpxml_bldg, runner, unit_model, epw_path, weather, args[:debug], schedules_file, eri_version, i + 1)
          hpxml_osm_map[hpxml_bldg] = unit_model
        else
          create_unit_model(hpxml, hpxml_bldg, runner, model, epw_path, weather, args[:debug], schedules_file, eri_version, i + 1)
          hpxml_osm_map[hpxml_bldg] = model
        end
      end

      # Merge unit models into final model
      if hpxml.buildings.size > 1
        add_unit_model_to_model(model, hpxml_osm_map)
      end

      # Output
      season_day_nums = add_unmet_hours_output(model, hpxml_osm_map, hpxml)
      loads_data = add_total_loads_output(model, hpxml_osm_map)
      if args[:add_component_loads]
        add_component_loads_output(model, hpxml_osm_map, loads_data, season_day_nums)
      end
      set_output_files(model)
      add_additional_properties(model, hpxml, hpxml_osm_map, args[:hpxml_path], args[:building_id], hpxml_defaults_path)
      # Uncomment to debug EMS
      # add_ems_debug_output(model)

      if args[:debug]
        # Write OSM file to run dir
        osm_output_path = File.join(args[:output_dir], 'in.osm')
        File.write(osm_output_path, model.to_s)
        runner.registerInfo("Wrote file: #{osm_output_path}")

        # Copy EPW file to run dir
        epw_output_path = File.join(args[:output_dir], 'in.epw')
        FileUtils.cp(epw_path, epw_output_path)
      end
    rescue Exception => e
      runner.registerError("#{e.message}\n#{e.backtrace.join("\n")}")
      return false
    end

    return true
  end

  # TODO
  #
  # @param model [OpenStudio::Model::Model] OpenStudio Model object
  # @param hpxml_osm_map [TODO] TODO
  # @return [TODO] TODO
  def add_unit_model_to_model(model, hpxml_osm_map)
    unique_objects = { 'OS:ConvergenceLimits' => 'ConvergenceLimits',
                       'OS:Foundation:Kiva:Settings' => 'FoundationKivaSettings',
                       'OS:OutputControl:Files' => 'OutputControlFiles',
                       'OS:Output:Diagnostics' => 'OutputDiagnostics',
                       'OS:Output:JSON' => 'OutputJSON',
                       'OS:PerformancePrecisionTradeoffs' => 'PerformancePrecisionTradeoffs',
                       'OS:RunPeriod' => 'RunPeriod',
                       'OS:RunPeriodControl:DaylightSavingTime' => 'RunPeriodControlDaylightSavingTime',
                       'OS:ShadowCalculation' => 'ShadowCalculation',
                       'OS:SimulationControl' => 'SimulationControl',
                       'OS:Site' => 'Site',
                       'OS:Site:GroundTemperature:Deep' => 'SiteGroundTemperatureDeep',
                       'OS:Site:GroundTemperature:Shallow' => 'SiteGroundTemperatureShallow',
                       'OS:Site:WaterMainsTemperature' => 'SiteWaterMainsTemperature',
                       'OS:SurfaceConvectionAlgorithm:Inside' => 'InsideSurfaceConvectionAlgorithm',
                       'OS:SurfaceConvectionAlgorithm:Outside' => 'OutsideSurfaceConvectionAlgorithm',
                       'OS:Timestep' => 'Timestep' }

    # Handle unique objects first: Grab one from the first model we find the
    # object on (may not be the first unit).
    unit_model_objects = []
    unique_handles_to_skip = []
    uuid_regex = /\{(.*?)\}/
    unique_objects.each do |idd_obj, osm_class|
      first_model_object_by_type = nil
      hpxml_osm_map.values.each do |unit_model|
        next if unit_model.getObjectsByType(idd_obj.to_IddObjectType).empty?

        model_object = unit_model.send("get#{osm_class}")

        if first_model_object_by_type.nil?
          # Retain object for model
          unit_model_objects << model_object
          first_model_object_by_type = model_object
          if idd_obj == 'OS:Site:WaterMainsTemperature' # Handle referenced child object too
            unit_model_objects << unit_model.getObjectsByName(model_object.temperatureSchedule.get.name.to_s)[0]
          end
        else
          # Throw error if different values between this model_object and first_model_object_by_type
          if model_object.to_s.gsub(uuid_regex, '') != first_model_object_by_type.to_s.gsub(uuid_regex, '')
            fail "Unique object (#{idd_obj}) has different values across dwelling units."
          end

          if idd_obj == 'OS:Site:WaterMainsTemperature' # Handle referenced child object too
            if model_object.temperatureSchedule.get.to_s.gsub(uuid_regex, '') != first_model_object_by_type.temperatureSchedule.get.to_s.gsub(uuid_regex, '')
              fail "Unique object (#{idd_obj}) has different values across dwelling units."
            end
          end
        end

        unique_handles_to_skip << model_object.handle.to_s
        if idd_obj == 'OS:Site:WaterMainsTemperature' # Handle referenced child object too
          unique_handles_to_skip << model_object.temperatureSchedule.get.handle.to_s
        end
      end
    end

    hpxml_osm_map.values.each_with_index do |unit_model, unit_number|
      shift_geometry(unit_model, unit_number)
      prefix_all_unit_model_objects(unit_model, unit_number)

      # Handle remaining (non-unique) objects now
      unit_model.objects.each do |obj|
        next if unit_number > 0 && obj.to_Building.is_initialized
        next if unique_handles_to_skip.include? obj.handle.to_s

        unit_model_objects << obj
      end
    end

    model.addObjects(unit_model_objects, true)
  end

  # TODO
  #
  # @param unit_model [TODO] TODO
  # @param unit_number [TODO] TODO
  # @return [TODO] TODO
  def shift_geometry(unit_model, unit_number)
    # Shift units so they aren't right on top and shade each other
    y_shift = 200.0 * unit_number # meters

    # shift the unit so it's not right on top of the previous one
    unit_model.getSpaces.sort.each do |space|
      space.setYOrigin(y_shift)
    end

    # shift shading surfaces
    m = OpenStudio::Matrix.new(4, 4, 0)
    m[0, 0] = 1
    m[1, 1] = 1
    m[2, 2] = 1
    m[3, 3] = 1
    m[1, 3] = y_shift
    t = OpenStudio::Transformation.new(m)

    unit_model.getShadingSurfaceGroups.each do |shading_surface_group|
      next if shading_surface_group.space.is_initialized # already got shifted

      shading_surface_group.shadingSurfaces.each do |shading_surface|
        shading_surface.setVertices(t * shading_surface.vertices)
      end
    end
  end

  # TODO
  #
  # @param unit_model [TODO] TODO
  # @param unit_number [TODO] TODO
  # @return [TODO] TODO
  def prefix_all_unit_model_objects(unit_model, unit_number)
    # Prefix all objects with name using unit number
    # FUTURE: Create objects with unique names up front so we don't have to do this

    # EMS objects
    ems_map = {}

    unit_model.getEnergyManagementSystemSensors.each do |sensor|
      ems_map[sensor.name.to_s] = make_variable_name(sensor.name, unit_number)
      sensor.setKeyName(make_variable_name(sensor.keyName, unit_number)) unless sensor.keyName.empty? || sensor.keyName.downcase == 'environment'
    end

    unit_model.getEnergyManagementSystemActuators.each do |actuator|
      ems_map[actuator.name.to_s] = make_variable_name(actuator.name, unit_number)
    end

    unit_model.getEnergyManagementSystemInternalVariables.each do |internal_variable|
      ems_map[internal_variable.name.to_s] = make_variable_name(internal_variable.name, unit_number)
      internal_variable.setInternalDataIndexKeyName(make_variable_name(internal_variable.internalDataIndexKeyName, unit_number)) unless internal_variable.internalDataIndexKeyName.empty?
    end

    unit_model.getEnergyManagementSystemGlobalVariables.each do |global_variable|
      ems_map[global_variable.name.to_s] = make_variable_name(global_variable.name, unit_number)
    end

    unit_model.getEnergyManagementSystemOutputVariables.each do |output_variable|
      next if output_variable.emsVariableObject.is_initialized

      new_ems_variable_name = make_variable_name(output_variable.emsVariableName, unit_number)
      ems_map[output_variable.emsVariableName.to_s] = new_ems_variable_name
      output_variable.setEMSVariableName(new_ems_variable_name)
    end

    unit_model.getEnergyManagementSystemSubroutines.each do |subroutine|
      ems_map[subroutine.name.to_s] = make_variable_name(subroutine.name, unit_number)
    end

    # variables in program lines don't get updated automatically
    lhs_characters = [' ', ',', '(', ')', '+', '-', '*', '/', ';']
    rhs_characters = [''] + lhs_characters
    (unit_model.getEnergyManagementSystemPrograms + unit_model.getEnergyManagementSystemSubroutines).each do |program|
      new_lines = []
      program.lines.each do |line|
        ems_map.each do |old_name, new_name|
          next unless line.include?(old_name)

          # old_name between at least 1 character, with the exception of '' on left and ' ' on right
          lhs_characters.each do |lhs|
            next unless line.include?("#{lhs}#{old_name}")

            rhs_characters.each do |rhs|
              next unless line.include?("#{lhs}#{old_name}#{rhs}")
              next if lhs == '' && ['', ' '].include?(rhs)

              line.gsub!("#{lhs}#{old_name}#{rhs}", "#{lhs}#{new_name}#{rhs}")
            end
          end
        end
        new_lines << line
      end
      program.setLines(new_lines)
    end

    # All model objects
    unit_model.objects.each do |model_object|
      next if model_object.name.nil?

      if unit_number == 0
        # OpenStudio is unhappy if these schedules are renamed
        next if model_object.name.to_s == unit_model.alwaysOnContinuousSchedule.name.to_s
        next if model_object.name.to_s == unit_model.alwaysOnDiscreteSchedule.name.to_s
        next if model_object.name.to_s == unit_model.alwaysOffDiscreteSchedule.name.to_s
      end

      model_object.setName(make_variable_name(model_object.name, unit_number))
    end
  end

  # TODO
  #
  # @param obj_name [TODO] TODO
  # @param unit_number [TODO] TODO
  # @return [TODO] TODO
  def make_variable_name(obj_name, unit_number)
    return "unit#{unit_number + 1}_#{obj_name}".gsub(' ', '_').gsub('-', '_')
  end

  # Creates a full OpenStudio model that represents the given HPXML individual dwelling by
  # adding OpenStudio objects to the empty OpenStudio model for each component of the building.
  #
  # @param hpxml [HPXML] HPXML object
  # @param hpxml_bldg [HPXML::Building] HPXML Building object representing an individual dwelling unit
  # @param runner [OpenStudio::Measure::OSRunner] OpenStudio Runner object
  # @param model [OpenStudio::Model::Model] OpenStudio Model object
  # @param epw_path [String] Path to the EPW weather file
  # @param weather [WeatherFile] Weather object containing EPW information
  # @param debug [TODO] TODO
  # @param schedules_file [TODO] TODO
  # @param eri_version [TODO] TODO
  # @param unit_num [TODO] TODO
  # @return [void]
  def create_unit_model(hpxml, hpxml_bldg, runner, model, epw_path, weather, debug, schedules_file, eri_version, unit_num)
    @hpxml_header = hpxml.header
    @hpxml_bldg = hpxml_bldg
    @debug = debug
    @schedules_file = schedules_file
    @eri_version = eri_version

    @apply_ashrae140_assumptions = @hpxml_header.apply_ashrae140_assumptions # Hidden feature
    @apply_ashrae140_assumptions = false if @apply_ashrae140_assumptions.nil?

    # Here we turn off OS error-checking so that any invalid values provided
    # to OS SDK methods are passed along to EnergyPlus and produce errors. If
    # we didn't go this, we'd end up with successful EnergyPlus simulations that
    # use the wrong (default) value unless we check the return value of *every*
    # OS SDK setter method to notice there was an invalid value provided.
    # See https://github.com/NREL/OpenStudio/pull/4505 for more background.
    model.setStrictnessLevel('None'.to_StrictnessLevel)

    # Init
<<<<<<< HEAD
    OpenStudio::Model::WeatherFile.setWeatherFile(model, epw_file)
    set_inits_and_globals()
    Location.apply(model, weather, epw_file, @hpxml_header, @hpxml_bldg)
=======
    OpenStudio::Model::WeatherFile.setWeatherFile(model, OpenStudio::EpwFile.new(epw_path))
    set_defaults_and_globals()
    Location.apply(model, weather, @hpxml_header, @hpxml_bldg)
>>>>>>> 1f316a19
    add_simulation_params(model)

    # Conditioned space/zone
    spaces = {}
    create_or_get_space(model, spaces, HPXML::LocationConditionedSpace)
    set_foundation_and_walls_top()
    set_heating_and_cooling_seasons(runner)
    add_setpoints(runner, model, weather, spaces)

    # Geometry/Envelope
    add_roofs(runner, model, spaces)
    add_walls(runner, model, spaces)
    add_rim_joists(runner, model, spaces)
    add_floors(runner, model, spaces)
    add_foundation_walls_slabs(runner, model, weather, spaces)
    add_windows(model, spaces)
    add_doors(model, spaces)
    add_skylights(model, spaces)
    add_conditioned_floor_area(model, spaces)
    add_thermal_mass(model, spaces)
    Geometry.set_zone_volumes(spaces: spaces, hpxml_bldg: @hpxml_bldg, apply_ashrae140_assumptions: @apply_ashrae140_assumptions)
    Geometry.explode_surfaces(model: model, hpxml_bldg: @hpxml_bldg, walls_top: @walls_top)
    add_num_occupants(model, runner, spaces)

    # HVAC
    @hvac_unavailable_periods = Schedule.get_unavailable_periods(runner, SchedulesFile::Columns[:HVAC].name, @hpxml_header.unavailable_periods)
    airloop_map = {} # Map of HPXML System ID -> AirLoopHVAC (or ZoneHVACFourPipeFanCoil)
    add_ideal_system(model, spaces, epw_path)
    add_cooling_system(model, runner, weather, spaces, airloop_map)
    add_heating_system(runner, model, weather, spaces, airloop_map)
    add_heat_pump(runner, model, weather, spaces, airloop_map)
    add_dehumidifiers(runner, model, spaces)
    add_ceiling_fans(runner, model, weather, spaces)

    # Hot Water
    add_hot_water_and_appliances(runner, model, weather, spaces)

    # Plug Loads & Fuel Loads & Lighting
    add_mels(runner, model, spaces)
    add_mfls(runner, model, spaces)
    add_lighting(runner, model, spaces)

    # Pools & Permanent Spas
    add_pools_and_permanent_spas(runner, model, spaces)

    # Other
    add_airflow(runner, model, weather, spaces, airloop_map)
    add_photovoltaics(model)
    add_generators(model)
    add_batteries(runner, model, spaces)
    add_building_unit(model, unit_num)
  end

  # TODO
  #
  # @param hpxml_header [HPXML::Header] HPXML Header object (one per HPXML file)
  # @param hpxml_path [TODO] TODO
  # @return [TODO] TODO
  def check_emissions_references(hpxml_header, hpxml_path)
    # Check/update file references
    hpxml_header.emissions_scenarios.each do |scenario|
      if hpxml_header.emissions_scenarios.select { |s| s.emissions_type == scenario.emissions_type && s.name == scenario.name }.size > 1
        fail "Found multiple Emissions Scenarios with the Scenario Name=#{scenario.name} and Emissions Type=#{scenario.emissions_type}."
      end
      next if scenario.elec_schedule_filepath.nil?

      scenario.elec_schedule_filepath = FilePath.check_path(scenario.elec_schedule_filepath,
                                                            File.dirname(hpxml_path),
                                                            'Emissions File')
    end
  end

  # TODO
  #
  # @param hpxml_bldg_header [TODO] TODO
  # @param hpxml_path [TODO] TODO
  # @return [TODO] TODO
  def check_schedule_references(hpxml_bldg_header, hpxml_path)
    # Check/update file references
    hpxml_bldg_header.schedules_filepaths = hpxml_bldg_header.schedules_filepaths.collect { |sfp|
      FilePath.check_path(sfp,
                          File.dirname(hpxml_path),
                          'Schedules')
    }
  end

  # TODO
  #
  # @param hpxml_header [HPXML::Header] HPXML Header object (one per HPXML file)
  # @return [TODO] TODO
  def validate_emissions_files(hpxml_header)
    hpxml_header.emissions_scenarios.each do |scenario|
      next if scenario.elec_schedule_filepath.nil?

      data = File.readlines(scenario.elec_schedule_filepath)
      num_header_rows = scenario.elec_schedule_number_of_header_rows
      col_index = scenario.elec_schedule_column_number - 1

      if data.size != 8760 + num_header_rows
        fail "Emissions File has invalid number of rows (#{data.size}). Expected 8760 plus #{num_header_rows} header row(s)."
      end
      if col_index > data[num_header_rows, 8760].map { |x| x.count(',') }.min
        fail "Emissions File has too few columns. Cannot find column number (#{scenario.elec_schedule_column_number})."
      end
    end
  end

  # TODO
  #
  # @return [TODO] TODO
  def set_inits_and_globals()
    # Initialize
    @remaining_heat_load_frac = 1.0
    @remaining_cool_load_frac = 1.0

    # Set globals
    @cfa = @hpxml_bldg.building_construction.conditioned_floor_area
    @ncfl = @hpxml_bldg.building_construction.number_of_conditioned_floors
    @ncfl_ag = @hpxml_bldg.building_construction.number_of_conditioned_floors_above_grade
    @nbeds = @hpxml_bldg.building_construction.number_of_bedrooms
    @default_azimuths = HPXMLDefaults.get_default_azimuths(@hpxml_bldg)

    # Apply unit multipliers to HVAC systems and water heaters
    HVAC.apply_unit_multiplier(@hpxml_bldg, @hpxml_header)
    # Ensure that no capacities/airflows are zero in order to prevent potential E+ errors.
    HVAC.ensure_nonzero_sizing_values(@hpxml_bldg)
    # Make adjustments for modeling purposes
    @frac_windows_operable = @hpxml_bldg.fraction_of_windows_operable()
    @hpxml_bldg.collapse_enclosure_surfaces() # Speeds up simulation
    @hpxml_bldg.delete_adiabatic_subsurfaces() # EnergyPlus doesn't allow this

    if not @hpxml_bldg.building_occupancy.number_of_residents.nil?
      # If zero occupants, ensure end uses of interest are zeroed out
      if (@hpxml_bldg.building_occupancy.number_of_residents == 0) && (not @apply_ashrae140_assumptions)
        @hpxml_header.unavailable_periods.add(column_name: 'Vacancy',
                                              begin_month: @hpxml_header.sim_begin_month,
                                              begin_day: @hpxml_header.sim_begin_day,
                                              begin_hour: 0,
                                              end_month: @hpxml_header.sim_end_month,
                                              end_day: @hpxml_header.sim_end_day,
                                              end_hour: 24,
                                              natvent_availability: HPXML::ScheduleUnavailable)
      end
    end
  end

  # TODO
  #
  # @param model [OpenStudio::Model::Model] OpenStudio Model object
  # @return [TODO] TODO
  def add_simulation_params(model)
    SimControls.apply(model, @hpxml_header)
  end

  # TODO
  #
  # @param model [OpenStudio::Model::Model] OpenStudio Model object
  # @param runner [OpenStudio::Measure::OSRunner] OpenStudio Runner object
  # @param spaces [Hash] Map of HPXML locations => OpenStudio Space objects
  # @return [TODO] TODO
  def add_num_occupants(model, runner, spaces)
    # Occupants
    if @hpxml_bldg.building_occupancy.number_of_residents.nil? # Asset calculation
      num_occ = Geometry.get_occupancy_default_num(nbeds: @nbeds)
    else # Operational calculation
      num_occ = @hpxml_bldg.building_occupancy.number_of_residents
    end

    Geometry.apply_occupants(model, runner, @hpxml_bldg, num_occ, spaces[HPXML::LocationConditionedSpace],
                             @schedules_file, @hpxml_header.unavailable_periods)
  end

  # TODO
  #
  # @param model [OpenStudio::Model::Model] OpenStudio Model object
  # @param spaces [Hash] Map of HPXML locations => OpenStudio Space objects
  # @param location [TODO] TODO
  # @return [TODO] TODO
  def create_or_get_space(model, spaces, location)
    if spaces[location].nil?
      Geometry.create_space_and_zone(model: model, spaces: spaces, location: location, zone_multiplier: @hpxml_bldg.building_construction.number_of_units)
    end
    return spaces[location]
  end

  # Adds any HPXML Roofs to the OpenStudio model.
  #
  # @param runner [OpenStudio::Measure::OSRunner] OpenStudio Runner object
  # @param model [OpenStudio::Model::Model] OpenStudio Model object
  # @param spaces [Hash] Map of HPXML locations => OpenStudio Space objects
  # @return [void]
  def add_roofs(runner, model, spaces)
    @hpxml_bldg.roofs.each do |roof|
      next if roof.net_area < 1.0 # skip modeling net surface area for surfaces comprised entirely of subsurface area

      if roof.azimuth.nil?
        if roof.pitch > 0
          azimuths = @default_azimuths # Model as four directions for average exterior incident solar
        else
          azimuths = [@default_azimuths[0]] # Arbitrary azimuth for flat roof
        end
      else
        azimuths = [roof.azimuth]
      end

      surfaces = []

      azimuths.each do |azimuth|
        width = Math::sqrt(roof.net_area)
        length = (roof.net_area / width) / azimuths.size
        tilt = roof.pitch / 12.0
        z_origin = @walls_top + 0.5 * Math.sin(Math.atan(tilt)) * width

        vertices = Geometry.create_roof_vertices(length: length, width: width, z_origin: z_origin, azimuth: azimuth, tilt: tilt)
        surface = OpenStudio::Model::Surface.new(vertices, model)
        surfaces << surface
        surface.additionalProperties.setFeature('Length', length)
        surface.additionalProperties.setFeature('Width', width)
        surface.additionalProperties.setFeature('Azimuth', azimuth)
        surface.additionalProperties.setFeature('Tilt', tilt)
        surface.additionalProperties.setFeature('SurfaceType', 'Roof')
        if azimuths.size > 1
          surface.setName("#{roof.id}:#{azimuth}")
        else
          surface.setName(roof.id)
        end
        surface.setSurfaceType('RoofCeiling')
        surface.setOutsideBoundaryCondition('Outdoors')
        set_surface_interior(model, spaces, surface, roof)
      end

      next if surfaces.empty?

      # Apply construction
      has_radiant_barrier = roof.radiant_barrier
      if has_radiant_barrier
        radiant_barrier_grade = roof.radiant_barrier_grade
      end
      # FUTURE: Create Constructions.get_air_film(surface) method; use in measure.rb and hpxml_translator_test.rb
      inside_film = Material.AirFilmRoof(Geometry.get_roof_pitch([surfaces[0]]))
      outside_film = Material.AirFilmOutside
      mat_roofing = Material.RoofMaterial(roof.roof_type)
      if @apply_ashrae140_assumptions
        inside_film = Material.AirFilmRoofASHRAE140
        outside_film = Material.AirFilmOutsideASHRAE140
      end
      mat_int_finish = Material.InteriorFinishMaterial(roof.interior_finish_type, roof.interior_finish_thickness)
      if mat_int_finish.nil?
        fallback_mat_int_finish = nil
      else
        fallback_mat_int_finish = Material.InteriorFinishMaterial(mat_int_finish.name, 0.1) # Try thin material
      end

      install_grade = 1
      assembly_r = roof.insulation_assembly_r_value

      if not mat_int_finish.nil?
        # Closed cavity
        constr_sets = [
          WoodStudConstructionSet.new(Material.Stud2x(8.0), 0.07, 20.0, 0.75, mat_int_finish, mat_roofing),    # 2x8, 24" o.c. + R20
          WoodStudConstructionSet.new(Material.Stud2x(8.0), 0.07, 10.0, 0.75, mat_int_finish, mat_roofing),    # 2x8, 24" o.c. + R10
          WoodStudConstructionSet.new(Material.Stud2x(8.0), 0.07, 0.0, 0.75, mat_int_finish, mat_roofing),     # 2x8, 24" o.c.
          WoodStudConstructionSet.new(Material.Stud2x6, 0.07, 0.0, 0.75, mat_int_finish, mat_roofing),         # 2x6, 24" o.c.
          WoodStudConstructionSet.new(Material.Stud2x4, 0.07, 0.0, 0.5, mat_int_finish, mat_roofing),          # 2x4, 16" o.c.
          WoodStudConstructionSet.new(Material.Stud2x4, 0.01, 0.0, 0.0, fallback_mat_int_finish, mat_roofing), # Fallback
        ]
        match, constr_set, cavity_r = Constructions.pick_wood_stud_construction_set(assembly_r, constr_sets, inside_film, outside_film)

        Constructions.apply_closed_cavity_roof(model, surfaces, "#{roof.id} construction",
                                               cavity_r, install_grade,
                                               constr_set.stud.thick_in,
                                               true, constr_set.framing_factor,
                                               constr_set.mat_int_finish,
                                               constr_set.osb_thick_in, constr_set.rigid_r,
                                               constr_set.mat_ext_finish, has_radiant_barrier,
                                               inside_film, outside_film, radiant_barrier_grade,
                                               roof.solar_absorptance, roof.emittance)
      else
        # Open cavity
        constr_sets = [
          GenericConstructionSet.new(10.0, 0.5, nil, mat_roofing), # w/R-10 rigid
          GenericConstructionSet.new(0.0, 0.5, nil, mat_roofing),  # Standard
          GenericConstructionSet.new(0.0, 0.0, nil, mat_roofing),  # Fallback
        ]
        match, constr_set, layer_r = Constructions.pick_generic_construction_set(assembly_r, constr_sets, inside_film, outside_film)

        cavity_r = 0
        cavity_ins_thick_in = 0
        framing_factor = 0
        framing_thick_in = 0

        Constructions.apply_open_cavity_roof(model, surfaces, "#{roof.id} construction",
                                             cavity_r, install_grade, cavity_ins_thick_in,
                                             framing_factor, framing_thick_in,
                                             constr_set.osb_thick_in, layer_r + constr_set.rigid_r,
                                             constr_set.mat_ext_finish, has_radiant_barrier,
                                             inside_film, outside_film, radiant_barrier_grade,
                                             roof.solar_absorptance, roof.emittance)
      end
      Constructions.check_surface_assembly_rvalue(runner, surfaces, inside_film, outside_film, assembly_r, match)
    end
  end

  # Adds any HPXML Walls to the OpenStudio model.
  #
  # @param runner [OpenStudio::Measure::OSRunner] OpenStudio Runner object
  # @param model [OpenStudio::Model::Model] OpenStudio Model object
  # @param spaces [Hash] Map of HPXML locations => OpenStudio Space objects
  # @return [void]
  def add_walls(runner, model, spaces)
    @hpxml_bldg.walls.each do |wall|
      next if wall.net_area < 1.0 # skip modeling net surface area for surfaces comprised entirely of subsurface area

      if wall.azimuth.nil?
        if wall.is_exterior
          azimuths = @default_azimuths # Model as four directions for average exterior incident solar
        else
          azimuths = [@default_azimuths[0]] # Arbitrary direction, doesn't receive exterior incident solar
        end
      else
        azimuths = [wall.azimuth]
      end

      surfaces = []

      azimuths.each do |azimuth|
        height = 8.0 * @ncfl_ag
        length = (wall.net_area / height) / azimuths.size
        z_origin = @foundation_top

        vertices = Geometry.create_wall_vertices(length: length, height: height, z_origin: z_origin, azimuth: azimuth)
        surface = OpenStudio::Model::Surface.new(vertices, model)
        surfaces << surface
        surface.additionalProperties.setFeature('Length', length)
        surface.additionalProperties.setFeature('Azimuth', azimuth)
        surface.additionalProperties.setFeature('Tilt', 90.0)
        surface.additionalProperties.setFeature('SurfaceType', 'Wall')
        if azimuths.size > 1
          surface.setName("#{wall.id}:#{azimuth}")
        else
          surface.setName(wall.id)
        end
        surface.setSurfaceType('Wall')
        set_surface_interior(model, spaces, surface, wall)
        set_surface_exterior(model, spaces, surface, wall)
        if wall.is_interior
          surface.setSunExposure('NoSun')
          surface.setWindExposure('NoWind')
        end
      end

      next if surfaces.empty?

      # Apply construction
      # The code below constructs a reasonable wall construction based on the
      # wall type while ensuring the correct assembly R-value.
      has_radiant_barrier = wall.radiant_barrier
      if has_radiant_barrier
        radiant_barrier_grade = wall.radiant_barrier_grade
      end
      inside_film = Material.AirFilmVertical
      if wall.is_exterior
        outside_film = Material.AirFilmOutside
        mat_ext_finish = Material.ExteriorFinishMaterial(wall.siding)
      else
        outside_film = Material.AirFilmVertical
        mat_ext_finish = nil
      end
      if @apply_ashrae140_assumptions
        inside_film = Material.AirFilmVerticalASHRAE140
        outside_film = Material.AirFilmOutsideASHRAE140
      end
      mat_int_finish = Material.InteriorFinishMaterial(wall.interior_finish_type, wall.interior_finish_thickness)

      Constructions.apply_wall_construction(runner, model, surfaces, wall.id, wall.wall_type, wall.insulation_assembly_r_value,
                                            mat_int_finish, has_radiant_barrier, inside_film, outside_film,
                                            radiant_barrier_grade, mat_ext_finish, wall.solar_absorptance,
                                            wall.emittance)
    end
  end

  # Adds any HPXML RimJoists to the OpenStudio model.
  #
  # @param runner [OpenStudio::Measure::OSRunner] OpenStudio Runner object
  # @param model [OpenStudio::Model::Model] OpenStudio Model object
  # @param spaces [Hash] Map of HPXML locations => OpenStudio Space objects
  # @return [void]
  def add_rim_joists(runner, model, spaces)
    @hpxml_bldg.rim_joists.each do |rim_joist|
      if rim_joist.azimuth.nil?
        if rim_joist.is_exterior
          azimuths = @default_azimuths # Model as four directions for average exterior incident solar
        else
          azimuths = [@default_azimuths[0]] # Arbitrary direction, doesn't receive exterior incident solar
        end
      else
        azimuths = [rim_joist.azimuth]
      end

      surfaces = []

      azimuths.each do |azimuth|
        height = 1.0
        length = (rim_joist.area / height) / azimuths.size
        z_origin = @foundation_top

        vertices = Geometry.create_wall_vertices(length: length, height: height, z_origin: z_origin, azimuth: azimuth)
        surface = OpenStudio::Model::Surface.new(vertices, model)
        surfaces << surface
        surface.additionalProperties.setFeature('Length', length)
        surface.additionalProperties.setFeature('Azimuth', azimuth)
        surface.additionalProperties.setFeature('Tilt', 90.0)
        surface.additionalProperties.setFeature('SurfaceType', 'RimJoist')
        if azimuths.size > 1
          surface.setName("#{rim_joist.id}:#{azimuth}")
        else
          surface.setName(rim_joist.id)
        end
        surface.setSurfaceType('Wall')
        set_surface_interior(model, spaces, surface, rim_joist)
        set_surface_exterior(model, spaces, surface, rim_joist)
        if rim_joist.is_interior
          surface.setSunExposure('NoSun')
          surface.setWindExposure('NoWind')
        end
      end

      # Apply construction

      inside_film = Material.AirFilmVertical
      if rim_joist.is_exterior
        outside_film = Material.AirFilmOutside
        mat_ext_finish = Material.ExteriorFinishMaterial(rim_joist.siding)
      else
        outside_film = Material.AirFilmVertical
        mat_ext_finish = nil
      end

      assembly_r = rim_joist.insulation_assembly_r_value

      constr_sets = [
        WoodStudConstructionSet.new(Material.Stud2x(2.0), 0.17, 20.0, 2.0, nil, mat_ext_finish),  # 2x4 + R20
        WoodStudConstructionSet.new(Material.Stud2x(2.0), 0.17, 10.0, 2.0, nil, mat_ext_finish),  # 2x4 + R10
        WoodStudConstructionSet.new(Material.Stud2x(2.0), 0.17, 0.0, 2.0, nil, mat_ext_finish),   # 2x4
        WoodStudConstructionSet.new(Material.Stud2x(2.0), 0.01, 0.0, 0.0, nil, mat_ext_finish),   # Fallback
      ]
      match, constr_set, cavity_r = Constructions.pick_wood_stud_construction_set(assembly_r, constr_sets, inside_film, outside_film)
      install_grade = 1

      Constructions.apply_rim_joist(model, surfaces, "#{rim_joist.id} construction",
                                    cavity_r, install_grade, constr_set.framing_factor,
                                    constr_set.mat_int_finish, constr_set.osb_thick_in,
                                    constr_set.rigid_r, constr_set.mat_ext_finish,
                                    inside_film, outside_film, rim_joist.solar_absorptance,
                                    rim_joist.emittance)
      Constructions.check_surface_assembly_rvalue(runner, surfaces, inside_film, outside_film, assembly_r, match)
    end
  end

  # Adds any HPXML Floors to the OpenStudio model.
  #
  # @param runner [OpenStudio::Measure::OSRunner] OpenStudio Runner object
  # @param model [OpenStudio::Model::Model] OpenStudio Model object
  # @param spaces [Hash] Map of HPXML locations => OpenStudio Space objects
  # @return [void]
  def add_floors(runner, model, spaces)
    @hpxml_bldg.floors.each do |floor|
      next if floor.net_area < 1.0 # skip modeling net surface area for surfaces comprised entirely of subsurface area

      area = floor.net_area
      width = Math::sqrt(area)
      length = area / width
      if floor.interior_adjacent_to.include?('attic') || floor.exterior_adjacent_to.include?('attic')
        z_origin = @walls_top
      else
        z_origin = @foundation_top
      end

      if floor.is_ceiling
        vertices = Geometry.create_ceiling_vertices(length: length, width: width, z_origin: z_origin, default_azimuths: @default_azimuths)
        surface = OpenStudio::Model::Surface.new(vertices, model)
        surface.additionalProperties.setFeature('SurfaceType', 'Ceiling')
      else
        vertices = Geometry.create_floor_vertices(length: length, width: width, z_origin: z_origin, default_azimuths: @default_azimuths)
        surface = OpenStudio::Model::Surface.new(vertices, model)
        surface.additionalProperties.setFeature('SurfaceType', 'Floor')
      end
      surface.additionalProperties.setFeature('Tilt', 0.0)
      set_surface_interior(model, spaces, surface, floor)
      set_surface_exterior(model, spaces, surface, floor)
      surface.setName(floor.id)
      if floor.is_interior
        surface.setSunExposure('NoSun')
        surface.setWindExposure('NoWind')
      elsif floor.is_floor
        surface.setSunExposure('NoSun')
        if floor.exterior_adjacent_to == HPXML::LocationManufacturedHomeUnderBelly
          foundation = @hpxml_bldg.foundations.find { |x| x.to_location == floor.exterior_adjacent_to }
          if foundation.belly_wing_skirt_present
            surface.setWindExposure('NoWind')
          end
        end
      end

      # Apply construction

      if floor.is_ceiling
        if @apply_ashrae140_assumptions
          # Attic floor
          inside_film = Material.AirFilmFloorASHRAE140
          outside_film = Material.AirFilmFloorASHRAE140
        else
          inside_film = Material.AirFilmFloorAverage
          outside_film = Material.AirFilmFloorAverage
        end
        mat_int_finish_or_covering = Material.InteriorFinishMaterial(floor.interior_finish_type, floor.interior_finish_thickness)
        has_radiant_barrier = floor.radiant_barrier
        if has_radiant_barrier
          radiant_barrier_grade = floor.radiant_barrier_grade
        end
      else # Floor
        if @apply_ashrae140_assumptions
          # Raised floor
          inside_film = Material.AirFilmFloorASHRAE140
          outside_film = Material.AirFilmFloorZeroWindASHRAE140
          surface.setWindExposure('NoWind')
          mat_int_finish_or_covering = Material.CoveringBare(1.0)
        else
          inside_film = Material.AirFilmFloorReduced
          if floor.is_exterior
            outside_film = Material.AirFilmOutside
          else
            outside_film = Material.AirFilmFloorReduced
          end
          if floor.interior_adjacent_to == HPXML::LocationConditionedSpace
            mat_int_finish_or_covering = Material.CoveringBare
          end
        end
      end

      Constructions.apply_floor_ceiling_construction(runner, model, [surface], floor.id, floor.floor_type, floor.is_ceiling, floor.insulation_assembly_r_value,
                                                     mat_int_finish_or_covering, has_radiant_barrier, inside_film, outside_film, radiant_barrier_grade)
    end
  end

  # TODO
  #
  # @param runner [OpenStudio::Measure::OSRunner] OpenStudio Runner object
  # @param model [OpenStudio::Model::Model] OpenStudio Model object
  # @param weather [WeatherFile] Weather object containing EPW information
  # @param spaces [Hash] Map of HPXML locations => OpenStudio Space objects
  # @return [TODO] TODO
  def add_foundation_walls_slabs(runner, model, weather, spaces)
    foundation_types = @hpxml_bldg.slabs.map { |s| s.interior_adjacent_to }.uniq

    foundation_types.each do |foundation_type|
      # Get attached slabs/foundation walls
      slabs = []
      @hpxml_bldg.slabs.each do |slab|
        next unless slab.interior_adjacent_to == foundation_type

        slabs << slab
        slab.exposed_perimeter = [slab.exposed_perimeter, 1.0].max # minimum value to prevent error if no exposed slab
      end

      slabs.each do |slab|
        slab_frac = slab.exposed_perimeter / slabs.map { |s| s.exposed_perimeter }.sum
        ext_fnd_walls = slab.connected_foundation_walls.select { |fw| fw.net_area >= 1.0 && fw.is_exterior }

        if ext_fnd_walls.empty?
          # Slab w/o foundation walls
          add_foundation_slab(model, weather, spaces, slab, -1 * slab.depth_below_grade.to_f, slab.exposed_perimeter, nil)
        else
          # Slab w/ foundation walls
          ext_fnd_walls_length = ext_fnd_walls.map { |fw| fw.area / fw.height }.sum
          remaining_exposed_length = slab.exposed_perimeter

          # Since we don't know which FoundationWalls are adjacent to which Slabs, we apportion
          # each FoundationWall to each slab.
          ext_fnd_walls.each do |fnd_wall|
            # Both the foundation wall and slab must have same exposed length to prevent Kiva errors.
            # For the foundation wall, we are effectively modeling the net *exposed* area.
            fnd_wall_length = fnd_wall.area / fnd_wall.height
            apportioned_exposed_length = fnd_wall_length / ext_fnd_walls_length * slab.exposed_perimeter # Slab exposed perimeter apportioned to this foundation wall
            apportioned_total_length = fnd_wall_length * slab_frac # Foundation wall length apportioned to this slab
            exposed_length = [apportioned_exposed_length, apportioned_total_length].min
            remaining_exposed_length -= exposed_length

            kiva_foundation = add_foundation_wall(runner, model, spaces, fnd_wall, exposed_length, fnd_wall_length)
            add_foundation_slab(model, weather, spaces, slab, -1 * fnd_wall.depth_below_grade, exposed_length, kiva_foundation)
          end

          if remaining_exposed_length > 1 # Skip if a small length (e.g., due to rounding)
            # The slab's exposed perimeter exceeds the sum of attached exterior foundation wall lengths.
            # This may legitimately occur for a walkout basement, where a portion of the slab has no
            # adjacent foundation wall.
            add_foundation_slab(model, weather, spaces, slab, 0, remaining_exposed_length, nil)
          end
        end
      end

      # Interzonal foundation wall surfaces
      # The above-grade portion of these walls are modeled as EnergyPlus surfaces with standard adjacency.
      # The below-grade portion of these walls (in contact with ground) are not modeled, as Kiva does not
      # calculate heat flow between two zones through the ground.
      int_fnd_walls = @hpxml_bldg.foundation_walls.select { |fw| fw.is_interior && fw.interior_adjacent_to == foundation_type }
      int_fnd_walls.each do |fnd_wall|
        next unless fnd_wall.is_interior

        ag_height = fnd_wall.height - fnd_wall.depth_below_grade
        ag_net_area = fnd_wall.net_area * ag_height / fnd_wall.height
        next if ag_net_area < 1.0

        length = ag_net_area / ag_height
        z_origin = -1 * ag_height
        if fnd_wall.azimuth.nil?
          azimuth = @default_azimuths[0] # Arbitrary direction, doesn't receive exterior incident solar
        else
          azimuth = fnd_wall.azimuth
        end

        vertices = Geometry.create_wall_vertices(length: length, height: ag_height, z_origin: z_origin, azimuth: azimuth)
        surface = OpenStudio::Model::Surface.new(vertices, model)
        surface.additionalProperties.setFeature('Length', length)
        surface.additionalProperties.setFeature('Azimuth', azimuth)
        surface.additionalProperties.setFeature('Tilt', 90.0)
        surface.additionalProperties.setFeature('SurfaceType', 'FoundationWall')
        surface.setName(fnd_wall.id)
        surface.setSurfaceType('Wall')
        set_surface_interior(model, spaces, surface, fnd_wall)
        set_surface_exterior(model, spaces, surface, fnd_wall)
        surface.setSunExposure('NoSun')
        surface.setWindExposure('NoWind')

        # Apply construction

        wall_type = HPXML::WallTypeConcrete
        inside_film = Material.AirFilmVertical
        outside_film = Material.AirFilmVertical
        assembly_r = fnd_wall.insulation_assembly_r_value
        mat_int_finish = Material.InteriorFinishMaterial(fnd_wall.interior_finish_type, fnd_wall.interior_finish_thickness)
        if assembly_r.nil?
          concrete_thick_in = fnd_wall.thickness
          int_r = fnd_wall.insulation_interior_r_value
          ext_r = fnd_wall.insulation_exterior_r_value
          mat_concrete = Material.Concrete(concrete_thick_in)
          mat_int_finish_rvalue = mat_int_finish.nil? ? 0.0 : mat_int_finish.rvalue
          assembly_r = int_r + ext_r + mat_concrete.rvalue + mat_int_finish_rvalue + inside_film.rvalue + outside_film.rvalue
        end
        mat_ext_finish = nil

        Constructions.apply_wall_construction(runner,
                                              model,
                                              [surface],
                                              fnd_wall.id,
                                              wall_type,
                                              assembly_r,
                                              mat_int_finish,
                                              false,
                                              inside_film,
                                              outside_film,
                                              nil,
                                              mat_ext_finish,
                                              nil,
                                              nil)
      end
    end
  end

  # TODO
  #
  # @param runner [OpenStudio::Measure::OSRunner] OpenStudio Runner object
  # @param model [OpenStudio::Model::Model] OpenStudio Model object
  # @param spaces [Hash] Map of HPXML locations => OpenStudio Space objects
  # @param foundation_wall [TODO] TODO
  # @param exposed_length [TODO] TODO
  # @param fnd_wall_length [TODO] TODO
  # @return [TODO] TODO
  def add_foundation_wall(runner, model, spaces, foundation_wall, exposed_length, fnd_wall_length)
    exposed_fraction = exposed_length / fnd_wall_length
    net_exposed_area = foundation_wall.net_area * exposed_fraction
    gross_exposed_area = foundation_wall.area * exposed_fraction
    height = foundation_wall.height
    height_ag = height - foundation_wall.depth_below_grade
    z_origin = -1 * foundation_wall.depth_below_grade
    if foundation_wall.azimuth.nil?
      azimuth = @default_azimuths[0] # Arbitrary; solar incidence in Kiva is applied as an orientation average (to the above grade portion of the wall)
    else
      azimuth = foundation_wall.azimuth
    end

    return if exposed_length < 0.1 # Avoid Kiva error if exposed wall length is too small

    if gross_exposed_area > net_exposed_area
      # Create a "notch" in the wall to account for the subsurfaces. This ensures that
      # we preserve the appropriate wall height, length, and area for Kiva.
      subsurface_area = gross_exposed_area - net_exposed_area
    else
      subsurface_area = 0
    end

    vertices = Geometry.create_wall_vertices(length: exposed_length, height: height, z_origin: z_origin, azimuth: azimuth, subsurface_area: subsurface_area)
    surface = OpenStudio::Model::Surface.new(vertices, model)
    surface.additionalProperties.setFeature('Length', exposed_length)
    surface.additionalProperties.setFeature('Azimuth', azimuth)
    surface.additionalProperties.setFeature('Tilt', 90.0)
    surface.additionalProperties.setFeature('SurfaceType', 'FoundationWall')
    surface.setName(foundation_wall.id)
    surface.setSurfaceType('Wall')
    set_surface_interior(model, spaces, surface, foundation_wall)
    set_surface_exterior(model, spaces, surface, foundation_wall)

    assembly_r = foundation_wall.insulation_assembly_r_value
    mat_int_finish = Material.InteriorFinishMaterial(foundation_wall.interior_finish_type, foundation_wall.interior_finish_thickness)
    mat_wall = Material.FoundationWallMaterial(foundation_wall.type, foundation_wall.thickness)
    if not assembly_r.nil?
      ext_rigid_height = height
      ext_rigid_offset = 0.0
      inside_film = Material.AirFilmVertical

      mat_int_finish_rvalue = mat_int_finish.nil? ? 0.0 : mat_int_finish.rvalue
      ext_rigid_r = assembly_r - mat_wall.rvalue - mat_int_finish_rvalue - inside_film.rvalue
      int_rigid_r = 0.0
      if ext_rigid_r < 0 # Try without interior finish
        mat_int_finish = nil
        ext_rigid_r = assembly_r - mat_wall.rvalue - inside_film.rvalue
      end
      if (ext_rigid_r > 0) && (ext_rigid_r < 0.1)
        ext_rigid_r = 0.0 # Prevent tiny strip of insulation
      end
      if ext_rigid_r < 0
        ext_rigid_r = 0.0
        match = false
      else
        match = true
      end
    else
      ext_rigid_offset = foundation_wall.insulation_exterior_distance_to_top
      ext_rigid_height = foundation_wall.insulation_exterior_distance_to_bottom - ext_rigid_offset
      ext_rigid_r = foundation_wall.insulation_exterior_r_value
      int_rigid_offset = foundation_wall.insulation_interior_distance_to_top
      int_rigid_height = foundation_wall.insulation_interior_distance_to_bottom - int_rigid_offset
      int_rigid_r = foundation_wall.insulation_interior_r_value
    end

    soil_k_in = UnitConversions.convert(@hpxml_bldg.site.ground_conductivity, 'ft', 'in')

    Constructions.apply_foundation_wall(model, [surface], "#{foundation_wall.id} construction",
                                        ext_rigid_offset, int_rigid_offset, ext_rigid_height, int_rigid_height,
                                        ext_rigid_r, int_rigid_r, mat_int_finish, mat_wall, height_ag,
                                        soil_k_in)

    if not assembly_r.nil?
      Constructions.check_surface_assembly_rvalue(runner, [surface], inside_film, nil, assembly_r, match)
    end

    return surface.adjacentFoundation.get
  end

  # TODO
  #
  # @param model [OpenStudio::Model::Model] OpenStudio Model object
  # @param weather [WeatherFile] Weather object containing EPW information
  # @param spaces [Hash] Map of HPXML locations => OpenStudio Space objects
  # @param slab [TODO] TODO
  # @param z_origin [TODO] TODO
  # @param exposed_length [TODO] TODO
  # @param kiva_foundation [TODO] TODO
  # @return [TODO] TODO
  def add_foundation_slab(model, weather, spaces, slab, z_origin, exposed_length, kiva_foundation)
    exposed_fraction = exposed_length / slab.exposed_perimeter
    slab_tot_perim = exposed_length
    slab_area = slab.area * exposed_fraction
    if slab_tot_perim**2 - 16.0 * slab_area <= 0
      # Cannot construct rectangle with this perimeter/area. Some of the
      # perimeter is presumably not exposed, so bump up perimeter value.
      slab_tot_perim = Math.sqrt(16.0 * slab_area)
    end
    sqrt_term = [slab_tot_perim**2 - 16.0 * slab_area, 0.0].max
    slab_length = slab_tot_perim / 4.0 + Math.sqrt(sqrt_term) / 4.0
    slab_width = slab_tot_perim / 4.0 - Math.sqrt(sqrt_term) / 4.0

    vertices = Geometry.create_floor_vertices(length: slab_length, width: slab_width, z_origin: z_origin, default_azimuths: @default_azimuths)
    surface = OpenStudio::Model::Surface.new(vertices, model)
    surface.setName(slab.id)
    surface.setSurfaceType('Floor')
    surface.setOutsideBoundaryCondition('Foundation')
    surface.additionalProperties.setFeature('SurfaceType', 'Slab')
    set_surface_interior(model, spaces, surface, slab)
    surface.setSunExposure('NoSun')
    surface.setWindExposure('NoWind')

    slab_perim_r = slab.perimeter_insulation_r_value
    slab_perim_depth = slab.perimeter_insulation_depth
    if (slab_perim_r == 0) || (slab_perim_depth == 0)
      slab_perim_r = 0
      slab_perim_depth = 0
    end

    if slab.under_slab_insulation_spans_entire_slab
      slab_whole_r = slab.under_slab_insulation_r_value
      slab_under_r = 0
      slab_under_width = 0
    else
      slab_under_r = slab.under_slab_insulation_r_value
      slab_under_width = slab.under_slab_insulation_width
      if (slab_under_r == 0) || (slab_under_width == 0)
        slab_under_r = 0
        slab_under_width = 0
      end
      slab_whole_r = 0
    end
    slab_gap_r = slab.gap_insulation_r_value

    mat_carpet = nil
    if (slab.carpet_fraction > 0) && (slab.carpet_r_value > 0)
      mat_carpet = Material.CoveringBare(slab.carpet_fraction,
                                         slab.carpet_r_value)
    end
    soil_k_in = UnitConversions.convert(@hpxml_bldg.site.ground_conductivity, 'ft', 'in')

    Constructions.apply_foundation_slab(model, surface, "#{slab.id} construction",
                                        slab_under_r, slab_under_width, slab_gap_r, slab_perim_r,
                                        slab_perim_depth, slab_whole_r, slab.thickness,
                                        exposed_length, mat_carpet, soil_k_in, kiva_foundation)

    kiva_foundation = surface.adjacentFoundation.get

    foundation_walls_insulated = false
    foundation_ceiling_insulated = false
    @hpxml_bldg.foundation_walls.each do |fnd_wall|
      next unless fnd_wall.interior_adjacent_to == slab.interior_adjacent_to
      next unless fnd_wall.exterior_adjacent_to == HPXML::LocationGround

      if fnd_wall.insulation_assembly_r_value.to_f > 5
        foundation_walls_insulated = true
      elsif fnd_wall.insulation_exterior_r_value.to_f + fnd_wall.insulation_interior_r_value.to_f > 0
        foundation_walls_insulated = true
      end
    end
    @hpxml_bldg.floors.each do |floor|
      next unless floor.interior_adjacent_to == HPXML::LocationConditionedSpace
      next unless floor.exterior_adjacent_to == slab.interior_adjacent_to

      if floor.insulation_assembly_r_value > 5
        foundation_ceiling_insulated = true
      end
    end

    Constructions.apply_kiva_initial_temp(kiva_foundation, slab, weather,
                                          spaces[HPXML::LocationConditionedSpace].thermalZone.get,
                                          @hpxml_header.sim_begin_month, @hpxml_header.sim_begin_day,
                                          @hpxml_header.sim_calendar_year, @schedules_file,
                                          foundation_walls_insulated, foundation_ceiling_insulated)

    return kiva_foundation
  end

  # TODO
  #
  # @param model [OpenStudio::Model::Model] OpenStudio Model object
  # @param spaces [Hash] Map of HPXML locations => OpenStudio Space objects
  # @return [TODO] TODO
  def add_conditioned_floor_area(model, spaces)
    # Check if we need to add floors between conditioned spaces (e.g., between first
    # and second story or conditioned basement ceiling).
    # This ensures that the E+ reported Conditioned Floor Area is correct.

    sum_cfa = 0.0
    @hpxml_bldg.floors.each do |floor|
      next unless floor.is_floor
      next unless [HPXML::LocationConditionedSpace, HPXML::LocationBasementConditioned].include?(floor.interior_adjacent_to) ||
                  [HPXML::LocationConditionedSpace, HPXML::LocationBasementConditioned].include?(floor.exterior_adjacent_to)

      sum_cfa += floor.area
    end
    @hpxml_bldg.slabs.each do |slab|
      next unless [HPXML::LocationConditionedSpace, HPXML::LocationBasementConditioned].include? slab.interior_adjacent_to

      sum_cfa += slab.area
    end

    addtl_cfa = @cfa - sum_cfa

    fail if addtl_cfa < -1.0 # Allow some rounding; EPvalidator.xml should prevent this

    return unless addtl_cfa > 1.0 # Allow some rounding

    floor_width = Math::sqrt(addtl_cfa)
    floor_length = addtl_cfa / floor_width
    z_origin = @foundation_top + 8.0 * (@ncfl_ag - 1)

    # Add floor surface
    vertices = Geometry.create_floor_vertices(length: floor_length, width: floor_width, z_origin: z_origin, default_azimuths: @default_azimuths)
    floor_surface = OpenStudio::Model::Surface.new(vertices, model)

    floor_surface.setSunExposure('NoSun')
    floor_surface.setWindExposure('NoWind')
    floor_surface.setName('inferred conditioned floor')
    floor_surface.setSurfaceType('Floor')
    floor_surface.setSpace(create_or_get_space(model, spaces, HPXML::LocationConditionedSpace))
    floor_surface.setOutsideBoundaryCondition('Adiabatic')
    floor_surface.additionalProperties.setFeature('SurfaceType', 'InferredFloor')
    floor_surface.additionalProperties.setFeature('Tilt', 0.0)

    # Add ceiling surface
    vertices = Geometry.create_ceiling_vertices(length: floor_length, width: floor_width, z_origin: z_origin, default_azimuths: @default_azimuths)
    ceiling_surface = OpenStudio::Model::Surface.new(vertices, model)

    ceiling_surface.setSunExposure('NoSun')
    ceiling_surface.setWindExposure('NoWind')
    ceiling_surface.setName('inferred conditioned ceiling')
    ceiling_surface.setSurfaceType('RoofCeiling')
    ceiling_surface.setSpace(create_or_get_space(model, spaces, HPXML::LocationConditionedSpace))
    ceiling_surface.setOutsideBoundaryCondition('Adiabatic')
    ceiling_surface.additionalProperties.setFeature('SurfaceType', 'InferredCeiling')
    ceiling_surface.additionalProperties.setFeature('Tilt', 0.0)

    # Apply Construction
    apply_adiabatic_construction(model, [floor_surface, ceiling_surface], 'floor')
  end

  # TODO
  #
  # @param model [OpenStudio::Model::Model] OpenStudio Model object
  # @param spaces [Hash] Map of HPXML locations => OpenStudio Space objects
  # @return [TODO] TODO
  def add_thermal_mass(model, spaces)
    if @apply_ashrae140_assumptions
      # 1024 ft2 of interior partition wall mass, no furniture mass
      mat_int_finish = Material.InteriorFinishMaterial(HPXML::InteriorFinishGypsumBoard, 0.5)
      partition_wall_area = 1024.0 * 2 # Exposed partition wall area (both sides)
      Constructions.apply_partition_walls(model, 'PartitionWallConstruction', mat_int_finish, partition_wall_area, spaces)
    else
      mat_int_finish = Material.InteriorFinishMaterial(@hpxml_bldg.partition_wall_mass.interior_finish_type, @hpxml_bldg.partition_wall_mass.interior_finish_thickness)
      partition_wall_area = @hpxml_bldg.partition_wall_mass.area_fraction * @cfa # Exposed partition wall area (both sides)
      Constructions.apply_partition_walls(model, 'PartitionWallConstruction', mat_int_finish, partition_wall_area, spaces)

      Constructions.apply_furniture(model, @hpxml_bldg.furniture_mass, spaces)
    end
  end

  # Adds any HPXML Windows to the OpenStudio model.
  #
  # @param model [OpenStudio::Model::Model] OpenStudio Model object
  # @param spaces [Hash] Map of HPXML locations => OpenStudio Space objects
  # @return [void]
  def add_windows(model, spaces)
    # We already stored @fraction_of_windows_operable, so lets remove the
    # fraction_operable properties from windows and re-collapse the enclosure
    # so as to prevent potentially modeling multiple identical windows in E+,
    # which can increase simulation runtime.
    @hpxml_bldg.windows.each do |window|
      window.fraction_operable = nil
    end
    @hpxml_bldg.collapse_enclosure_surfaces()

    shading_schedules = {}

    surfaces = []
    @hpxml_bldg.windows.each do |window|
      window_height = 4.0 # ft, default

      overhang_depth = nil
      if (not window.overhangs_depth.nil?) && (window.overhangs_depth > 0)
        overhang_depth = window.overhangs_depth
        overhang_distance_to_top = window.overhangs_distance_to_top_of_window
        overhang_distance_to_bottom = window.overhangs_distance_to_bottom_of_window
        window_height = overhang_distance_to_bottom - overhang_distance_to_top
      end

      window_length = window.area / window_height
      z_origin = @foundation_top

      ufactor, shgc = Constructions.get_ufactor_shgc_adjusted_by_storms(window.storm_type, window.ufactor, window.shgc)

      if window.is_exterior

        # Create parent surface slightly bigger than window
        vertices = Geometry.create_wall_vertices(length: window_length, height: window_height, z_origin: z_origin, azimuth: window.azimuth, add_buffer: true)
        surface = OpenStudio::Model::Surface.new(vertices, model)

        surface.additionalProperties.setFeature('Length', window_length)
        surface.additionalProperties.setFeature('Azimuth', window.azimuth)
        surface.additionalProperties.setFeature('Tilt', 90.0)
        surface.additionalProperties.setFeature('SurfaceType', 'Window')
        surface.setName("surface #{window.id}")
        surface.setSurfaceType('Wall')
        set_surface_interior(model, spaces, surface, window.wall)

        vertices = Geometry.create_wall_vertices(length: window_length, height: window_height, z_origin: z_origin, azimuth: window.azimuth)
        sub_surface = OpenStudio::Model::SubSurface.new(vertices, model)
        sub_surface.setName(window.id)
        sub_surface.setSurface(surface)
        sub_surface.setSubSurfaceType('FixedWindow')

        set_subsurface_exterior(surface, spaces, model, window.wall)
        surfaces << surface

        if not overhang_depth.nil?
          overhang = sub_surface.addOverhang(UnitConversions.convert(overhang_depth, 'ft', 'm'), UnitConversions.convert(overhang_distance_to_top, 'ft', 'm'))
          overhang.get.setName("#{sub_surface.name} overhangs")
        end

        # Apply construction
        Constructions.apply_window(model, sub_surface, 'WindowConstruction', ufactor, shgc)

        # Apply interior/exterior shading (as needed)
        Constructions.apply_window_skylight_shading(model, window, sub_surface, shading_schedules, @hpxml_header, @hpxml_bldg)
      else
        # Window is on an interior surface, which E+ does not allow. Model
        # as a door instead so that we can get the appropriate conduction
        # heat transfer; there is no solar gains anyway.

        # Create parent surface slightly bigger than window
        vertices = Geometry.create_wall_vertices(length: window_length, height: window_height, z_origin: z_origin, azimuth: window.azimuth, add_buffer: true)
        surface = OpenStudio::Model::Surface.new(vertices, model)

        surface.additionalProperties.setFeature('Length', window_length)
        surface.additionalProperties.setFeature('Azimuth', window.azimuth)
        surface.additionalProperties.setFeature('Tilt', 90.0)
        surface.additionalProperties.setFeature('SurfaceType', 'Door')
        surface.setName("surface #{window.id}")
        surface.setSurfaceType('Wall')
        set_surface_interior(model, spaces, surface, window.wall)

        vertices = Geometry.create_wall_vertices(length: window_length, height: window_height, z_origin: z_origin, azimuth: window.azimuth)
        sub_surface = OpenStudio::Model::SubSurface.new(vertices, model)
        sub_surface.setName(window.id)
        sub_surface.setSurface(surface)
        sub_surface.setSubSurfaceType('Door')

        set_subsurface_exterior(surface, spaces, model, window.wall)
        surfaces << surface

        # Apply construction
        inside_film = Material.AirFilmVertical
        outside_film = Material.AirFilmVertical
        Constructions.apply_door(model, [sub_surface], 'Window', ufactor, inside_film, outside_film)
      end
    end

    apply_adiabatic_construction(model, surfaces, 'wall')
  end

  # Adds any HPXML Skylights to the OpenStudio model.
  #
  # @param model [OpenStudio::Model::Model] OpenStudio Model object
  # @param spaces [Hash] Map of HPXML locations => OpenStudio Space objects
  # @return [void]
  def add_skylights(model, spaces)
    surfaces = []
    shading_schedules = {}

    @hpxml_bldg.skylights.each do |skylight|
      if not skylight.is_conditioned
        fail "Skylight '#{skylight.id}' not connected to conditioned space; if it's a skylight with a shaft, use AttachedToFloor to connect it to conditioned space."
      end

      tilt = skylight.roof.pitch / 12.0
      width = Math::sqrt(skylight.area)
      length = skylight.area / width
      z_origin = @walls_top + 0.5 * Math.sin(Math.atan(tilt)) * width

      ufactor, shgc = Constructions.get_ufactor_shgc_adjusted_by_storms(skylight.storm_type, skylight.ufactor, skylight.shgc)

      if not skylight.curb_area.nil?
        # Create parent surface that includes curb heat transfer
        total_area = skylight.area + skylight.curb_area
        total_width = Math::sqrt(total_area)
        total_length = total_area / total_width
        vertices = Geometry.create_roof_vertices(length: total_length, width: total_width, z_origin: z_origin, azimuth: skylight.azimuth, tilt: tilt, add_buffer: true)
        surface = OpenStudio::Model::Surface.new(vertices, model)
        surface.additionalProperties.setFeature('Length', total_length)
        surface.additionalProperties.setFeature('Width', total_width)

        # Assign curb construction
        curb_assembly_r_value = [skylight.curb_assembly_r_value - Material.AirFilmVertical.rvalue - Material.AirFilmOutside.rvalue, 0.1].max
        curb_mat = OpenStudio::Model::MasslessOpaqueMaterial.new(model, 'Rough', UnitConversions.convert(curb_assembly_r_value, 'hr*ft^2*f/btu', 'm^2*k/w'))
        curb_mat.setName('SkylightCurbMaterial')
        curb_const = OpenStudio::Model::Construction.new(model)
        curb_const.setName('SkylightCurbConstruction')
        curb_const.insertLayer(0, curb_mat)
        surface.setConstruction(curb_const)
      else
        # Create parent surface slightly bigger than skylight
        vertices = Geometry.create_roof_vertices(length: length, width: width, z_origin: z_origin, azimuth: skylight.azimuth, tilt: tilt, add_buffer: true)
        surface = OpenStudio::Model::Surface.new(vertices, model)
        surface.additionalProperties.setFeature('Length', length)
        surface.additionalProperties.setFeature('Width', width)
        surfaces << surface # Add to surfaces list so it's assigned an adiabatic construction
      end
      surface.additionalProperties.setFeature('Azimuth', skylight.azimuth)
      surface.additionalProperties.setFeature('Tilt', tilt)
      surface.additionalProperties.setFeature('SurfaceType', 'Skylight')
      surface.setName("surface #{skylight.id}")
      surface.setSurfaceType('RoofCeiling')
      surface.setSpace(create_or_get_space(model, spaces, HPXML::LocationConditionedSpace))
      surface.setOutsideBoundaryCondition('Outdoors') # cannot be adiabatic because subsurfaces won't be created

      vertices = Geometry.create_roof_vertices(length: length, width: width, z_origin: z_origin, azimuth: skylight.azimuth, tilt: tilt)
      sub_surface = OpenStudio::Model::SubSurface.new(vertices, model)
      sub_surface.setName(skylight.id)
      sub_surface.setSurface(surface)
      sub_surface.setSubSurfaceType('Skylight')

      # Apply construction
      Constructions.apply_skylight(model, sub_surface, 'SkylightConstruction', ufactor, shgc)

      # Apply interior/exterior shading (as needed)
      Constructions.apply_window_skylight_shading(model, skylight, sub_surface, shading_schedules, @hpxml_header, @hpxml_bldg)

      next unless (not skylight.shaft_area.nil?) && (not skylight.floor.nil?)

      # Add skylight shaft heat transfer, similar to attic knee walls

      shaft_height = Math::sqrt(skylight.shaft_area)
      shaft_width = skylight.shaft_area / shaft_height
      shaft_azimuth = @default_azimuths[0] # Arbitrary direction, doesn't receive exterior incident solar
      shaft_z_origin = @walls_top - shaft_height

      vertices = Geometry.create_wall_vertices(length: shaft_width, height: shaft_height, z_origin: shaft_z_origin, azimuth: shaft_azimuth)
      surface = OpenStudio::Model::Surface.new(vertices, model)
      surface.additionalProperties.setFeature('Length', shaft_width)
      surface.additionalProperties.setFeature('Width', shaft_height)
      surface.additionalProperties.setFeature('Azimuth', shaft_azimuth)
      surface.additionalProperties.setFeature('Tilt', 90.0)
      surface.additionalProperties.setFeature('SurfaceType', 'Skylight')
      surface.setName("surface #{skylight.id} shaft")
      surface.setSurfaceType('Wall')
      set_surface_interior(model, spaces, surface, skylight.floor)
      set_surface_exterior(model, spaces, surface, skylight.floor)
      surface.setSunExposure('NoSun')
      surface.setWindExposure('NoWind')

      # Apply construction
      shaft_assembly_r_value = [skylight.shaft_assembly_r_value - 2 * Material.AirFilmVertical.rvalue, 0.1].max
      shaft_mat = OpenStudio::Model::MasslessOpaqueMaterial.new(model, 'Rough', UnitConversions.convert(shaft_assembly_r_value, 'hr*ft^2*f/btu', 'm^2*k/w'))
      shaft_mat.setName('SkylightShaftMaterial')
      shaft_const = OpenStudio::Model::Construction.new(model)
      shaft_const.setName('SkylightShaftConstruction')
      shaft_const.insertLayer(0, shaft_mat)
      surface.setConstruction(shaft_const)
    end

    apply_adiabatic_construction(model, surfaces, 'roof')
  end

  # Adds any HPXML Doors to the OpenStudio model.
  #
  # @param model [OpenStudio::Model::Model] OpenStudio Model object
  # @param spaces [Hash] Map of HPXML locations => OpenStudio Space objects
  # @return [void]
  def add_doors(model, spaces)
    surfaces = []
    @hpxml_bldg.doors.each do |door|
      door_height = 6.67 # ft
      door_length = door.area / door_height
      z_origin = @foundation_top

      # Create parent surface slightly bigger than door
      vertices = Geometry.create_wall_vertices(length: door_length, height: door_height, z_origin: z_origin, azimuth: door.azimuth, add_buffer: true)
      surface = OpenStudio::Model::Surface.new(vertices, model)

      surface.additionalProperties.setFeature('Length', door_length)
      surface.additionalProperties.setFeature('Azimuth', door.azimuth)
      surface.additionalProperties.setFeature('Tilt', 90.0)
      surface.additionalProperties.setFeature('SurfaceType', 'Door')
      surface.setName("surface #{door.id}")
      surface.setSurfaceType('Wall')
      set_surface_interior(model, spaces, surface, door.wall)

      vertices = Geometry.create_wall_vertices(length: door_length, height: door_height, z_origin: z_origin, azimuth: door.azimuth)
      sub_surface = OpenStudio::Model::SubSurface.new(vertices, model)
      sub_surface.setName(door.id)
      sub_surface.setSurface(surface)
      sub_surface.setSubSurfaceType('Door')

      set_subsurface_exterior(surface, spaces, model, door.wall)
      surfaces << surface

      # Apply construction
      ufactor = 1.0 / door.r_value
      inside_film = Material.AirFilmVertical
      if door.wall.is_exterior
        outside_film = Material.AirFilmOutside
      else
        outside_film = Material.AirFilmVertical
      end
      Constructions.apply_door(model, [sub_surface], 'Door', ufactor, inside_film, outside_film)
    end

    apply_adiabatic_construction(model, surfaces, 'wall')
  end

  # TODO
  #
  # @param model [OpenStudio::Model::Model] OpenStudio Model object
  # @param surfaces [TODO] TODO
  # @param type [TODO] TODO
  # @return [TODO] TODO
  def apply_adiabatic_construction(model, surfaces, type)
    # Arbitrary construction for heat capacitance.
    # Only applies to surfaces where outside boundary conditioned is
    # adiabatic or surface net area is near zero.
    return if surfaces.empty?

    if type == 'wall'
      mat_int_finish = Material.InteriorFinishMaterial(HPXML::InteriorFinishGypsumBoard, 0.5)
      mat_ext_finish = Material.ExteriorFinishMaterial(HPXML::SidingTypeWood)
      Constructions.apply_wood_stud_wall(model, surfaces, 'AdiabaticWallConstruction',
                                         0, 1, 3.5, true, 0.1, mat_int_finish, 0, 99, mat_ext_finish, false,
                                         Material.AirFilmVertical, Material.AirFilmVertical, nil)
    elsif type == 'floor'
      Constructions.apply_wood_frame_floor_ceiling(model, surfaces, 'AdiabaticFloorConstruction', false,
                                                   0, 1, 0.07, 5.5, 0.75, 99, Material.CoveringBare, false,
                                                   Material.AirFilmFloorReduced, Material.AirFilmFloorReduced, nil)
    elsif type == 'roof'
      Constructions.apply_open_cavity_roof(model, surfaces, 'AdiabaticRoofConstruction',
                                           0, 1, 7.25, 0.07, 7.25, 0.75, 99,
                                           Material.RoofMaterial(HPXML::RoofTypeAsphaltShingles),
                                           false, Material.AirFilmOutside,
                                           Material.AirFilmRoof(Geometry.get_roof_pitch(surfaces)), nil)
    end
  end

  # TODO
  #
  # @param runner [OpenStudio::Measure::OSRunner] OpenStudio Runner object
  # @param model [OpenStudio::Model::Model] OpenStudio Model object
  # @param weather [WeatherFile] Weather object containing EPW information
  # @param spaces [Hash] Map of HPXML locations => OpenStudio Space objects
  # @return [TODO] TODO
  def add_hot_water_and_appliances(runner, model, weather, spaces)
    # Assign spaces
    @hpxml_bldg.clothes_washers.each do |clothes_washer|
      clothes_washer.additional_properties.space = get_space_from_location(clothes_washer.location, spaces)
    end
    @hpxml_bldg.clothes_dryers.each do |clothes_dryer|
      clothes_dryer.additional_properties.space = get_space_from_location(clothes_dryer.location, spaces)
    end
    @hpxml_bldg.dishwashers.each do |dishwasher|
      dishwasher.additional_properties.space = get_space_from_location(dishwasher.location, spaces)
    end
    @hpxml_bldg.refrigerators.each do |refrigerator|
      loc_space, loc_schedule = get_space_or_schedule_from_location(refrigerator.location, model, spaces)
      refrigerator.additional_properties.loc_space = loc_space
      refrigerator.additional_properties.loc_schedule = loc_schedule
    end
    @hpxml_bldg.freezers.each do |freezer|
      loc_space, loc_schedule = get_space_or_schedule_from_location(freezer.location, model, spaces)
      freezer.additional_properties.loc_space = loc_space
      freezer.additional_properties.loc_schedule = loc_schedule
    end
    @hpxml_bldg.cooking_ranges.each do |cooking_range|
      cooking_range.additional_properties.space = get_space_from_location(cooking_range.location, spaces)
    end

    # Distribution
    if @hpxml_bldg.water_heating_systems.size > 0
      hot_water_distribution = @hpxml_bldg.hot_water_distributions[0]
    end

    # Solar thermal system
    solar_thermal_system = nil
    if @hpxml_bldg.solar_thermal_systems.size > 0
      solar_thermal_system = @hpxml_bldg.solar_thermal_systems[0]
    end

    # Water Heater
    unavailable_periods = Schedule.get_unavailable_periods(runner, SchedulesFile::Columns[:WaterHeater].name, @hpxml_header.unavailable_periods)
    unit_multiplier = @hpxml_bldg.building_construction.number_of_units
    has_uncond_bsmnt = @hpxml_bldg.has_location(HPXML::LocationBasementUnconditioned)
    has_cond_bsmnt = @hpxml_bldg.has_location(HPXML::LocationBasementConditioned)
    plantloop_map = {}
    @hpxml_bldg.water_heating_systems.each do |water_heating_system|
      loc_space, loc_schedule = get_space_or_schedule_from_location(water_heating_system.location, model, spaces)

      ec_adj = HotWaterAndAppliances.get_dist_energy_consumption_adjustment(has_uncond_bsmnt, has_cond_bsmnt, @cfa, @ncfl, water_heating_system, hot_water_distribution)

      sys_id = water_heating_system.id
      if water_heating_system.water_heater_type == HPXML::WaterHeaterTypeStorage
        plantloop_map[sys_id] = Waterheater.apply_tank(model, runner, loc_space, loc_schedule, water_heating_system, ec_adj, solar_thermal_system, @eri_version, @schedules_file, unavailable_periods, unit_multiplier, @nbeds)
      elsif water_heating_system.water_heater_type == HPXML::WaterHeaterTypeTankless
        plantloop_map[sys_id] = Waterheater.apply_tankless(model, runner, loc_space, loc_schedule, water_heating_system, ec_adj, solar_thermal_system, @eri_version, @schedules_file, unavailable_periods, unit_multiplier, @nbeds)
      elsif water_heating_system.water_heater_type == HPXML::WaterHeaterTypeHeatPump
        conditioned_zone = spaces[HPXML::LocationConditionedSpace].thermalZone.get
        plantloop_map[sys_id] = Waterheater.apply_heatpump(model, runner, loc_space, loc_schedule, @hpxml_bldg.elevation, water_heating_system, ec_adj, solar_thermal_system, conditioned_zone, @eri_version, @schedules_file, unavailable_periods, unit_multiplier, @nbeds)
      elsif [HPXML::WaterHeaterTypeCombiStorage, HPXML::WaterHeaterTypeCombiTankless].include? water_heating_system.water_heater_type
        plantloop_map[sys_id] = Waterheater.apply_combi(model, runner, loc_space, loc_schedule, water_heating_system, ec_adj, solar_thermal_system, @eri_version, @schedules_file, unavailable_periods, unit_multiplier, @nbeds)
      else
        fail "Unhandled water heater (#{water_heating_system.water_heater_type})."
      end
    end

    # Hot water fixtures and appliances
    HotWaterAndAppliances.apply(model, runner, @hpxml_header, @hpxml_bldg, weather, spaces, hot_water_distribution,
                                solar_thermal_system, @eri_version, @schedules_file, plantloop_map,
                                @hpxml_header.unavailable_periods, @hpxml_bldg.building_construction.number_of_units,
                                @apply_ashrae140_assumptions)

    if (not solar_thermal_system.nil?) && (not solar_thermal_system.collector_area.nil?) # Detailed solar water heater
      loc_space, loc_schedule = get_space_or_schedule_from_location(solar_thermal_system.water_heating_system.location, model, spaces)
      Waterheater.apply_solar_thermal(model, loc_space, loc_schedule, solar_thermal_system, plantloop_map, unit_multiplier)
    end

    # Add combi-system EMS program with water use equipment information
    Waterheater.apply_combi_system_EMS(model, @hpxml_bldg.water_heating_systems, plantloop_map)
  end

  # TODO
  #
  # @param runner [OpenStudio::Measure::OSRunner] OpenStudio Runner object
  # @param model [OpenStudio::Model::Model] OpenStudio Model object
  # @param weather [WeatherFile] Weather object containing EPW information
  # @param spaces [Hash] Map of HPXML locations => OpenStudio Space objects
  # @param airloop_map [TODO] TODO
  # @return [TODO] TODO
  def add_cooling_system(model, runner, weather, spaces, airloop_map)
    conditioned_zone = spaces[HPXML::LocationConditionedSpace].thermalZone.get

    HVAC.get_hpxml_hvac_systems(@hpxml_bldg).each do |hvac_system|
      next if hvac_system[:cooling].nil?
      next unless hvac_system[:cooling].is_a? HPXML::CoolingSystem

      cooling_system = hvac_system[:cooling]
      heating_system = hvac_system[:heating]

      check_distribution_system(cooling_system.distribution_system, cooling_system.cooling_system_type)

      # Calculate cooling sequential load fractions
      sequential_cool_load_fracs = HVAC.calc_sequential_load_fractions(cooling_system.fraction_cool_load_served.to_f, @remaining_cool_load_frac, @cooling_days)
      @remaining_cool_load_frac -= cooling_system.fraction_cool_load_served.to_f

      # Calculate heating sequential load fractions
      if not heating_system.nil?
        sequential_heat_load_fracs = HVAC.calc_sequential_load_fractions(heating_system.fraction_heat_load_served, @remaining_heat_load_frac, @heating_days)
        @remaining_heat_load_frac -= heating_system.fraction_heat_load_served
      elsif cooling_system.has_integrated_heating
        sequential_heat_load_fracs = HVAC.calc_sequential_load_fractions(cooling_system.integrated_heating_system_fraction_heat_load_served, @remaining_heat_load_frac, @heating_days)
        @remaining_heat_load_frac -= cooling_system.integrated_heating_system_fraction_heat_load_served
      else
        sequential_heat_load_fracs = [0]
      end

      sys_id = cooling_system.id
      if [HPXML::HVACTypeCentralAirConditioner,
          HPXML::HVACTypeRoomAirConditioner,
          HPXML::HVACTypeMiniSplitAirConditioner,
          HPXML::HVACTypePTAC].include? cooling_system.cooling_system_type

        airloop_map[sys_id] = HVAC.apply_air_source_hvac_systems(model, runner, cooling_system, heating_system, sequential_cool_load_fracs, sequential_heat_load_fracs,
                                                                 weather.data.AnnualMaxDrybulb, weather.data.AnnualMinDrybulb,
                                                                 conditioned_zone, @hvac_unavailable_periods, @schedules_file, @hpxml_bldg,
                                                                 @hpxml_header)

      elsif [HPXML::HVACTypeEvaporativeCooler].include? cooling_system.cooling_system_type

        airloop_map[sys_id] = HVAC.apply_evaporative_cooler(model, cooling_system, sequential_cool_load_fracs,
                                                            conditioned_zone, @hvac_unavailable_periods,
                                                            @hpxml_bldg.building_construction.number_of_units)
      end
    end
  end

  # TODO
  #
  # @param runner [OpenStudio::Measure::OSRunner] OpenStudio Runner object
  # @param model [OpenStudio::Model::Model] OpenStudio Model object
  # @param weather [WeatherFile] Weather object containing EPW information
  # @param spaces [Hash] Map of HPXML locations => OpenStudio Space objects
  # @param airloop_map [TODO] TODO
  # @return [TODO] TODO
  def add_heating_system(runner, model, weather, spaces, airloop_map)
    conditioned_zone = spaces[HPXML::LocationConditionedSpace].thermalZone.get

    HVAC.get_hpxml_hvac_systems(@hpxml_bldg).each do |hvac_system|
      next if hvac_system[:heating].nil?
      next unless hvac_system[:heating].is_a? HPXML::HeatingSystem

      cooling_system = hvac_system[:cooling]
      heating_system = hvac_system[:heating]

      check_distribution_system(heating_system.distribution_system, heating_system.heating_system_type)

      if (heating_system.heating_system_type == HPXML::HVACTypeFurnace) && (not cooling_system.nil?)
        next # Already processed combined AC+furnace
      end

      # Calculate heating sequential load fractions
      if heating_system.is_heat_pump_backup_system
        # Heating system will be last in the EquipmentList and should meet entirety of
        # remaining load during the heating season.
        sequential_heat_load_fracs = @heating_days.map(&:to_f)
        if not heating_system.fraction_heat_load_served.nil?
          fail 'Heat pump backup system cannot have a fraction heat load served specified.'
        end
      else
        sequential_heat_load_fracs = HVAC.calc_sequential_load_fractions(heating_system.fraction_heat_load_served, @remaining_heat_load_frac, @heating_days)
        @remaining_heat_load_frac -= heating_system.fraction_heat_load_served
      end

      sys_id = heating_system.id
      if [HPXML::HVACTypeFurnace].include? heating_system.heating_system_type

        airloop_map[sys_id] = HVAC.apply_air_source_hvac_systems(model, runner, nil, heating_system, [0], sequential_heat_load_fracs,
                                                                 weather.data.AnnualMaxDrybulb, weather.data.AnnualMinDrybulb,
                                                                 conditioned_zone, @hvac_unavailable_periods, @schedules_file, @hpxml_bldg,
                                                                 @hpxml_header)

      elsif [HPXML::HVACTypeBoiler].include? heating_system.heating_system_type

        airloop_map[sys_id] = HVAC.apply_boiler(model, runner, heating_system, sequential_heat_load_fracs, conditioned_zone,
                                                @hvac_unavailable_periods)

      elsif [HPXML::HVACTypeElectricResistance].include? heating_system.heating_system_type

        HVAC.apply_electric_baseboard(model, heating_system,
                                      sequential_heat_load_fracs, conditioned_zone, @hvac_unavailable_periods)

      elsif [HPXML::HVACTypeStove,
             HPXML::HVACTypeSpaceHeater,
             HPXML::HVACTypeWallFurnace,
             HPXML::HVACTypeFloorFurnace,
             HPXML::HVACTypeFireplace].include? heating_system.heating_system_type

        HVAC.apply_unit_heater(model, heating_system,
                               sequential_heat_load_fracs, conditioned_zone, @hvac_unavailable_periods)
      end

      next unless heating_system.is_heat_pump_backup_system

      # Store OS object for later use
      equipment_list = model.getZoneHVACEquipmentLists.find { |el| el.thermalZone == conditioned_zone }
      @heat_pump_backup_system_object = equipment_list.equipment[-1]
    end
  end

  # TODO
  #
  # @param runner [OpenStudio::Measure::OSRunner] OpenStudio Runner object
  # @param model [OpenStudio::Model::Model] OpenStudio Model object
  # @param weather [WeatherFile] Weather object containing EPW information
  # @param spaces [Hash] Map of HPXML locations => OpenStudio Space objects
  # @param airloop_map [TODO] TODO
  # @return [TODO] TODO
  def add_heat_pump(runner, model, weather, spaces, airloop_map)
    conditioned_zone = spaces[HPXML::LocationConditionedSpace].thermalZone.get

    HVAC.get_hpxml_hvac_systems(@hpxml_bldg).each do |hvac_system|
      next if hvac_system[:cooling].nil?
      next unless hvac_system[:cooling].is_a? HPXML::HeatPump

      heat_pump = hvac_system[:cooling]

      check_distribution_system(heat_pump.distribution_system, heat_pump.heat_pump_type)

      # Calculate heating sequential load fractions
      sequential_heat_load_fracs = HVAC.calc_sequential_load_fractions(heat_pump.fraction_heat_load_served, @remaining_heat_load_frac, @heating_days)
      @remaining_heat_load_frac -= heat_pump.fraction_heat_load_served

      # Calculate cooling sequential load fractions
      sequential_cool_load_fracs = HVAC.calc_sequential_load_fractions(heat_pump.fraction_cool_load_served, @remaining_cool_load_frac, @cooling_days)
      @remaining_cool_load_frac -= heat_pump.fraction_cool_load_served

      sys_id = heat_pump.id
      if [HPXML::HVACTypeHeatPumpWaterLoopToAir].include? heat_pump.heat_pump_type

        airloop_map[sys_id] = HVAC.apply_water_loop_to_air_heat_pump(model, heat_pump,
                                                                     sequential_heat_load_fracs, sequential_cool_load_fracs,
                                                                     conditioned_zone, @hvac_unavailable_periods)
      elsif [HPXML::HVACTypeHeatPumpAirToAir,
             HPXML::HVACTypeHeatPumpMiniSplit,
             HPXML::HVACTypeHeatPumpPTHP,
             HPXML::HVACTypeHeatPumpRoom].include? heat_pump.heat_pump_type
        airloop_map[sys_id] = HVAC.apply_air_source_hvac_systems(model, runner, heat_pump, heat_pump, sequential_cool_load_fracs, sequential_heat_load_fracs,
                                                                 weather.data.AnnualMaxDrybulb, weather.data.AnnualMinDrybulb,
                                                                 conditioned_zone, @hvac_unavailable_periods, @schedules_file, @hpxml_bldg,
                                                                 @hpxml_header)
      elsif [HPXML::HVACTypeHeatPumpGroundToAir].include? heat_pump.heat_pump_type

        airloop_map[sys_id] = HVAC.apply_ground_to_air_heat_pump(model, runner, weather, heat_pump,
                                                                 sequential_heat_load_fracs, sequential_cool_load_fracs,
                                                                 conditioned_zone, @hpxml_bldg.site.ground_conductivity, @hpxml_bldg.site.ground_diffusivity,
                                                                 @hvac_unavailable_periods, @hpxml_bldg.building_construction.number_of_units)

      end

      next if heat_pump.backup_system.nil?

      equipment_list = model.getZoneHVACEquipmentLists.find { |el| el.thermalZone == conditioned_zone }

      # Set priority to be last (i.e., after the heat pump that it is backup for)
      equipment_list.setHeatingPriority(@heat_pump_backup_system_object, 99)
      equipment_list.setCoolingPriority(@heat_pump_backup_system_object, 99)
    end
  end

  # TODO
  #
  # @param model [OpenStudio::Model::Model] OpenStudio Model object
  # @param spaces [Hash] Map of HPXML locations => OpenStudio Space objects
  # @param epw_path [String] Path to the EPW weather file
  # @return [TODO] TODO
  def add_ideal_system(model, spaces, epw_path)
    # Adds an ideal air system as needed to meet the load under certain circumstances:
    # 1. the sum of fractions load served is less than 1, or
    # 2. we're using an ideal air system for e.g. ASHRAE 140 loads calculation.
    conditioned_zone = spaces[HPXML::LocationConditionedSpace].thermalZone.get

    if @apply_ashrae140_assumptions && (@hpxml_bldg.total_fraction_heat_load_served + @hpxml_bldg.total_fraction_heat_load_served == 0.0)
      cooling_load_frac = 1.0
      heating_load_frac = 1.0
      if @apply_ashrae140_assumptions
        if epw_path.end_with? 'USA_CO_Colorado.Springs-Peterson.Field.724660_TMY3.epw'
          cooling_load_frac = 0.0
        elsif epw_path.end_with? 'USA_NV_Las.Vegas-McCarran.Intl.AP.723860_TMY3.epw'
          heating_load_frac = 0.0
        else
          fail 'Unexpected weather file for ASHRAE 140 run.'
        end
      end
      HVAC.apply_ideal_air_loads(model, [cooling_load_frac], [heating_load_frac],
                                 conditioned_zone, @hvac_unavailable_periods)
      return
    end

    if (@hpxml_bldg.total_fraction_heat_load_served < 1.0) && (@hpxml_bldg.total_fraction_heat_load_served > 0.0)
      sequential_heat_load_fracs = HVAC.calc_sequential_load_fractions(@remaining_heat_load_frac - @hpxml_bldg.total_fraction_heat_load_served, @remaining_heat_load_frac, @heating_days)
      @remaining_heat_load_frac -= (1.0 - @hpxml_bldg.total_fraction_heat_load_served)
    else
      sequential_heat_load_fracs = [0.0]
    end

    if (@hpxml_bldg.total_fraction_cool_load_served < 1.0) && (@hpxml_bldg.total_fraction_cool_load_served > 0.0)
      sequential_cool_load_fracs = HVAC.calc_sequential_load_fractions(@remaining_cool_load_frac - @hpxml_bldg.total_fraction_cool_load_served, @remaining_cool_load_frac, @cooling_days)
      @remaining_cool_load_frac -= (1.0 - @hpxml_bldg.total_fraction_cool_load_served)
    else
      sequential_cool_load_fracs = [0.0]
    end

    if (sequential_heat_load_fracs.sum > 0.0) || (sequential_cool_load_fracs.sum > 0.0)
      HVAC.apply_ideal_air_loads(model, sequential_cool_load_fracs, sequential_heat_load_fracs,
                                 conditioned_zone, @hvac_unavailable_periods)
    end
  end

  # TODO
  #
  # @param runner [OpenStudio::Measure::OSRunner] OpenStudio Runner object
  # @param model [OpenStudio::Model::Model] OpenStudio Model object
  # @param weather [WeatherFile] Weather object containing EPW information
  # @param spaces [Hash] Map of HPXML locations => OpenStudio Space objects
  # @return [TODO] TODO
  def add_setpoints(runner, model, weather, spaces)
    return if @hpxml_bldg.hvac_controls.size == 0

    hvac_control = @hpxml_bldg.hvac_controls[0]
    conditioned_zone = spaces[HPXML::LocationConditionedSpace].thermalZone.get
    has_ceiling_fan = (@hpxml_bldg.ceiling_fans.size > 0)

    HVAC.apply_setpoints(model, runner, weather, hvac_control, conditioned_zone, has_ceiling_fan, @heating_days, @cooling_days, @hpxml_header, @schedules_file)
  end

  # TODO
  #
  # @param runner [OpenStudio::Measure::OSRunner] OpenStudio Runner object
  # @param model [OpenStudio::Model::Model] OpenStudio Model object
  # @param weather [WeatherFile] Weather object containing EPW information
  # @param spaces [Hash] Map of HPXML locations => OpenStudio Space objects
  # @return [TODO] TODO
  def add_ceiling_fans(runner, model, weather, spaces)
    return if @hpxml_bldg.ceiling_fans.size == 0

    ceiling_fan = @hpxml_bldg.ceiling_fans[0]
    HVAC.apply_ceiling_fans(model, runner, weather, ceiling_fan, spaces[HPXML::LocationConditionedSpace],
                            @schedules_file, @hpxml_header.unavailable_periods)
  end

  # TODO
  #
  # @param runner [OpenStudio::Measure::OSRunner] OpenStudio Runner object
  # @param model [OpenStudio::Model::Model] OpenStudio Model object
  # @param spaces [Hash] Map of HPXML locations => OpenStudio Space objects
  # @return [TODO] TODO
  def add_dehumidifiers(runner, model, spaces)
    return if @hpxml_bldg.dehumidifiers.size == 0

    HVAC.apply_dehumidifiers(runner, model, @hpxml_bldg.dehumidifiers, spaces[HPXML::LocationConditionedSpace], @hpxml_header.unavailable_periods,
                             @hpxml_bldg.building_construction.number_of_units)
  end

  # TODO
  #
  # @param hvac_distribution [TODO] TODO
  # @param system_type [TODO] TODO
  # @return [TODO] TODO
  def check_distribution_system(hvac_distribution, system_type)
    return if hvac_distribution.nil?

    hvac_distribution_type_map = { HPXML::HVACTypeFurnace => [HPXML::HVACDistributionTypeAir, HPXML::HVACDistributionTypeDSE],
                                   HPXML::HVACTypeBoiler => [HPXML::HVACDistributionTypeHydronic, HPXML::HVACDistributionTypeAir, HPXML::HVACDistributionTypeDSE],
                                   HPXML::HVACTypeCentralAirConditioner => [HPXML::HVACDistributionTypeAir, HPXML::HVACDistributionTypeDSE],
                                   HPXML::HVACTypeEvaporativeCooler => [HPXML::HVACDistributionTypeAir, HPXML::HVACDistributionTypeDSE],
                                   HPXML::HVACTypeMiniSplitAirConditioner => [HPXML::HVACDistributionTypeAir, HPXML::HVACDistributionTypeDSE],
                                   HPXML::HVACTypeHeatPumpAirToAir => [HPXML::HVACDistributionTypeAir, HPXML::HVACDistributionTypeDSE],
                                   HPXML::HVACTypeHeatPumpMiniSplit => [HPXML::HVACDistributionTypeAir, HPXML::HVACDistributionTypeDSE],
                                   HPXML::HVACTypeHeatPumpGroundToAir => [HPXML::HVACDistributionTypeAir, HPXML::HVACDistributionTypeDSE],
                                   HPXML::HVACTypeHeatPumpWaterLoopToAir => [HPXML::HVACDistributionTypeAir, HPXML::HVACDistributionTypeDSE] }

    if not hvac_distribution_type_map[system_type].include? hvac_distribution.distribution_system_type
      fail "Incorrect HVAC distribution system type for HVAC type: '#{system_type}'. Should be one of: #{hvac_distribution_type_map[system_type]}"
    end
  end

  # TODO
  #
  # @param runner [OpenStudio::Measure::OSRunner] OpenStudio Runner object
  # @param model [OpenStudio::Model::Model] OpenStudio Model object
  # @param spaces [Hash] Map of HPXML locations => OpenStudio Space objects
  # @return [TODO] TODO
  def add_mels(runner, model, spaces)
    # Misc
    @hpxml_bldg.plug_loads.each do |plug_load|
      if plug_load.plug_load_type == HPXML::PlugLoadTypeOther
        obj_name = Constants.ObjectNameMiscPlugLoads
      elsif plug_load.plug_load_type == HPXML::PlugLoadTypeTelevision
        obj_name = Constants.ObjectNameMiscTelevision
      elsif plug_load.plug_load_type == HPXML::PlugLoadTypeElectricVehicleCharging
        obj_name = Constants.ObjectNameMiscElectricVehicleCharging
      elsif plug_load.plug_load_type == HPXML::PlugLoadTypeWellPump
        obj_name = Constants.ObjectNameMiscWellPump
      end
      if obj_name.nil?
        runner.registerWarning("Unexpected plug load type '#{plug_load.plug_load_type}'. The plug load will not be modeled.")
        next
      end

      MiscLoads.apply_plug(model, runner, plug_load, obj_name, spaces[HPXML::LocationConditionedSpace], @apply_ashrae140_assumptions,
                           @schedules_file, @hpxml_header.unavailable_periods)
    end
  end

  # TODO
  #
  # @param runner [OpenStudio::Measure::OSRunner] OpenStudio Runner object
  # @param model [OpenStudio::Model::Model] OpenStudio Model object
  # @param spaces [Hash] Map of HPXML locations => OpenStudio Space objects
  # @return [TODO] TODO
  def add_mfls(runner, model, spaces)
    # Misc
    @hpxml_bldg.fuel_loads.each do |fuel_load|
      if fuel_load.fuel_load_type == HPXML::FuelLoadTypeGrill
        obj_name = Constants.ObjectNameMiscGrill
      elsif fuel_load.fuel_load_type == HPXML::FuelLoadTypeLighting
        obj_name = Constants.ObjectNameMiscLighting
      elsif fuel_load.fuel_load_type == HPXML::FuelLoadTypeFireplace
        obj_name = Constants.ObjectNameMiscFireplace
      end
      if obj_name.nil?
        runner.registerWarning("Unexpected fuel load type '#{fuel_load.fuel_load_type}'. The fuel load will not be modeled.")
        next
      end

      MiscLoads.apply_fuel(model, runner, fuel_load, obj_name, spaces[HPXML::LocationConditionedSpace],
                           @schedules_file, @hpxml_header.unavailable_periods)
    end
  end

  # TODO
  #
  # @param runner [OpenStudio::Measure::OSRunner] OpenStudio Runner object
  # @param model [OpenStudio::Model::Model] OpenStudio Model object
  # @param spaces [Hash] Map of HPXML locations => OpenStudio Space objects
  # @return [TODO] TODO
  def add_lighting(runner, model, spaces)
    Lighting.apply(runner, model, spaces, @hpxml_bldg.lighting_groups, @hpxml_bldg.lighting, @eri_version,
                   @schedules_file, @cfa, @hpxml_header.unavailable_periods, @hpxml_bldg.building_construction.number_of_units)
  end

  # TODO
  #
  # @param runner [OpenStudio::Measure::OSRunner] OpenStudio Runner object
  # @param model [OpenStudio::Model::Model] OpenStudio Model object
  # @param spaces [Hash] Map of HPXML locations => OpenStudio Space objects
  # @return [TODO] TODO
  def add_pools_and_permanent_spas(runner, model, spaces)
    (@hpxml_bldg.pools + @hpxml_bldg.permanent_spas).each do |pool_or_spa|
      next if pool_or_spa.type == HPXML::TypeNone

      MiscLoads.apply_pool_or_permanent_spa_heater(runner, model, pool_or_spa, spaces[HPXML::LocationConditionedSpace],
                                                   @schedules_file, @hpxml_header.unavailable_periods)
      next if pool_or_spa.pump_type == HPXML::TypeNone

      MiscLoads.apply_pool_or_permanent_spa_pump(runner, model, pool_or_spa, spaces[HPXML::LocationConditionedSpace],
                                                 @schedules_file, @hpxml_header.unavailable_periods)
    end
  end

  # TODO
  #
  # @param runner [OpenStudio::Measure::OSRunner] OpenStudio Runner object
  # @param model [OpenStudio::Model::Model] OpenStudio Model object
  # @param weather [WeatherFile] Weather object containing EPW information
  # @param spaces [Hash] Map of HPXML locations => OpenStudio Space objects
  # @param airloop_map [TODO] TODO
  # @return [TODO] TODO
  def add_airflow(runner, model, weather, spaces, airloop_map)
    # Ducts
    duct_systems = {}
    @hpxml_bldg.hvac_distributions.each do |hvac_distribution|
      next unless hvac_distribution.distribution_system_type == HPXML::HVACDistributionTypeAir

      air_ducts = create_ducts(model, hvac_distribution, spaces)
      next if air_ducts.empty?

      # Connect AirLoopHVACs to ducts
      added_ducts = false
      hvac_distribution.hvac_systems.each do |hvac_system|
        next if airloop_map[hvac_system.id].nil?

        object = airloop_map[hvac_system.id]
        if duct_systems[air_ducts].nil?
          duct_systems[air_ducts] = object
          added_ducts = true
        elsif duct_systems[air_ducts] != object
          # Multiple air loops associated with this duct system, treat
          # as separate duct systems.
          air_ducts2 = create_ducts(model, hvac_distribution, spaces)
          duct_systems[air_ducts2] = object
          added_ducts = true
        end
      end
      if not added_ducts
        fail 'Unexpected error adding ducts to model.'
      end
    end

    # Duct leakage to outside warnings?
    # Need to check here instead of in schematron in case duct locations are defaulted
    @hpxml_bldg.hvac_distributions.each do |hvac_distribution|
      next unless hvac_distribution.distribution_system_type == HPXML::HVACDistributionTypeAir
      next if hvac_distribution.duct_leakage_measurements.empty?

      # Skip if there's a duct outside conditioned space
      next if hvac_distribution.ducts.select { |d| !HPXML::conditioned_locations_this_unit.include?(d.duct_location) }.size > 0

      # Issue warning if duct leakage to outside above a certain threshold and ducts completely in conditioned space
      issue_warning = false
      units = hvac_distribution.duct_leakage_measurements[0].duct_leakage_units
      lto_measurements = hvac_distribution.duct_leakage_measurements.select { |dlm| dlm.duct_leakage_total_or_to_outside == HPXML::DuctLeakageToOutside }
      sum_lto = lto_measurements.map { |dlm| dlm.duct_leakage_value }.sum(0.0)
      if units == HPXML::UnitsCFM25
        issue_warning = true if sum_lto > 0.04 * @cfa
      elsif units == HPXML::UnitsCFM50
        issue_warning = true if sum_lto > 0.06 * @cfa
      elsif units == HPXML::UnitsPercent
        issue_warning = true if sum_lto > 0.05
      end
      next unless issue_warning

      runner.registerWarning('Ducts are entirely within conditioned space but there is moderate leakage to the outside. Leakage to the outside is typically zero or near-zero in these situations, consider revising leakage values. Leakage will be modeled as heat lost to the ambient environment.')
    end

    # Create HVAC availability sensor
    hvac_availability_sensor = nil
    if not @hvac_unavailable_periods.empty?
      avail_sch = ScheduleConstant.new(model, SchedulesFile::Columns[:HVAC].name, 1.0, Constants.ScheduleTypeLimitsFraction, unavailable_periods: @hvac_unavailable_periods)

      hvac_availability_sensor = OpenStudio::Model::EnergyManagementSystemSensor.new(model, 'Schedule Value')
      hvac_availability_sensor.setName('hvac availability s')
      hvac_availability_sensor.setKeyName(avail_sch.schedule.name.to_s)
      hvac_availability_sensor.additionalProperties.setFeature('ObjectType', Constants.ObjectNameHVACAvailabilitySensor)
    end

    Airflow.apply(model, runner, weather, spaces, @hpxml_header, @hpxml_bldg, @cfa,
                  @ncfl_ag, duct_systems, airloop_map, @eri_version,
                  @frac_windows_operable, @apply_ashrae140_assumptions, @schedules_file,
                  @hpxml_header.unavailable_periods, hvac_availability_sensor)
  end

  # TODO
  #
  # @param model [OpenStudio::Model::Model] OpenStudio Model object
  # @param hvac_distribution [TODO] TODO
  # @param spaces [Hash] Map of HPXML locations => OpenStudio Space objects
  # @return [TODO] TODO
  def create_ducts(model, hvac_distribution, spaces)
    air_ducts = []

    # Duct leakage (supply/return => [value, units])
    leakage_to_outside = { HPXML::DuctTypeSupply => [0.0, nil],
                           HPXML::DuctTypeReturn => [0.0, nil] }
    hvac_distribution.duct_leakage_measurements.each do |duct_leakage_measurement|
      next unless [HPXML::UnitsCFM25, HPXML::UnitsCFM50, HPXML::UnitsPercent].include?(duct_leakage_measurement.duct_leakage_units) && (duct_leakage_measurement.duct_leakage_total_or_to_outside == 'to outside')
      next if duct_leakage_measurement.duct_type.nil?

      leakage_to_outside[duct_leakage_measurement.duct_type] = [duct_leakage_measurement.duct_leakage_value, duct_leakage_measurement.duct_leakage_units]
    end

    # Duct location, R-value, Area
    total_unconditioned_duct_area = { HPXML::DuctTypeSupply => 0.0,
                                      HPXML::DuctTypeReturn => 0.0 }
    hvac_distribution.ducts.each do |ducts|
      next if HPXML::conditioned_locations_this_unit.include? ducts.duct_location
      next if ducts.duct_type.nil?

      # Calculate total duct area in unconditioned spaces
      total_unconditioned_duct_area[ducts.duct_type] += ducts.duct_surface_area * ducts.duct_surface_area_multiplier
    end

    # Create duct objects
    hvac_distribution.ducts.each do |ducts|
      next if HPXML::conditioned_locations_this_unit.include? ducts.duct_location
      next if ducts.duct_type.nil?
      next if total_unconditioned_duct_area[ducts.duct_type] <= 0

      duct_loc_space, duct_loc_schedule = get_space_or_schedule_from_location(ducts.duct_location, model, spaces)

      # Apportion leakage to individual ducts by surface area
      duct_leakage_value = leakage_to_outside[ducts.duct_type][0] * ducts.duct_surface_area * ducts.duct_surface_area_multiplier / total_unconditioned_duct_area[ducts.duct_type]
      duct_leakage_units = leakage_to_outside[ducts.duct_type][1]

      duct_leakage_frac = nil
      if duct_leakage_units == HPXML::UnitsCFM25
        duct_leakage_cfm25 = duct_leakage_value
      elsif duct_leakage_units == HPXML::UnitsCFM50
        duct_leakage_cfm50 = duct_leakage_value
      elsif duct_leakage_units == HPXML::UnitsPercent
        duct_leakage_frac = duct_leakage_value
      else
        fail "#{ducts.duct_type.capitalize} ducts exist but leakage was not specified for distribution system '#{hvac_distribution.id}'."
      end

      air_ducts << Duct.new(ducts.duct_type, duct_loc_space, duct_loc_schedule, duct_leakage_frac, duct_leakage_cfm25, duct_leakage_cfm50,
                            ducts.duct_surface_area * ducts.duct_surface_area_multiplier, ducts.duct_effective_r_value, ducts.duct_buried_insulation_level)
    end

    # If all ducts are in conditioned space, model leakage as going to outside
    [HPXML::DuctTypeSupply, HPXML::DuctTypeReturn].each do |duct_side|
      next unless (leakage_to_outside[duct_side][0] > 0) && (total_unconditioned_duct_area[duct_side] == 0)

      duct_area = 0.0
      duct_effective_r_value = 99 # arbitrary
      duct_loc_space = nil # outside
      duct_loc_schedule = nil # outside
      duct_leakage_value = leakage_to_outside[duct_side][0]
      duct_leakage_units = leakage_to_outside[duct_side][1]

      if duct_leakage_units == HPXML::UnitsCFM25
        duct_leakage_cfm25 = duct_leakage_value
      elsif duct_leakage_units == HPXML::UnitsCFM50
        duct_leakage_cfm50 = duct_leakage_value
      elsif duct_leakage_units == HPXML::UnitsPercent
        duct_leakage_frac = duct_leakage_value
      else
        fail "#{duct_side.capitalize} ducts exist but leakage was not specified for distribution system '#{hvac_distribution.id}'."
      end

      air_ducts << Duct.new(duct_side, duct_loc_space, duct_loc_schedule, duct_leakage_frac, duct_leakage_cfm25, duct_leakage_cfm50, duct_area,
                            duct_effective_r_value, HPXML::DuctBuriedInsulationNone)
    end

    return air_ducts
  end

  # TODO
  #
  # @param model [OpenStudio::Model::Model] OpenStudio Model object
  # @return [TODO] TODO
  def add_photovoltaics(model)
    @hpxml_bldg.pv_systems.each do |pv_system|
      next if pv_system.inverter.inverter_efficiency == @hpxml_bldg.pv_systems[0].inverter.inverter_efficiency

      fail 'Expected all InverterEfficiency values to be equal.'
    end
    @hpxml_bldg.pv_systems.each do |pv_system|
      PV.apply(model, @nbeds, pv_system, @hpxml_bldg.building_construction.number_of_units)
    end
  end

  # TODO
  #
  # @param model [OpenStudio::Model::Model] OpenStudio Model object
  # @return [TODO] TODO
  def add_generators(model)
    @hpxml_bldg.generators.each do |generator|
      Generator.apply(model, @nbeds, generator, @hpxml_bldg.building_construction.number_of_units)
    end
  end

  # TODO
  #
  # @param runner [OpenStudio::Measure::OSRunner] OpenStudio Runner object
  # @param model [OpenStudio::Model::Model] OpenStudio Model object
  # @param spaces [Hash] Map of HPXML locations => OpenStudio Space objects
  # @return [TODO] TODO
  def add_batteries(runner, model, spaces)
    @hpxml_bldg.batteries.each do |battery|
      # Assign space
      battery.additional_properties.space = get_space_from_location(battery.location, spaces)
      Battery.apply(runner, model, @nbeds, @hpxml_bldg.pv_systems, battery, @schedules_file, @hpxml_bldg.building_construction.number_of_units)
    end
  end

  # TODO
  #
  # @param model [OpenStudio::Model::Model] OpenStudio Model object
  # @param unit_num [TODO] TODO
  # @return [TODO] TODO
  def add_building_unit(model, unit_num)
    return if unit_num.nil?

    unit = OpenStudio::Model::BuildingUnit.new(model)
    unit.additionalProperties.setFeature('unit_num', unit_num)
    model.getSpaces.each do |s|
      s.setBuildingUnit(unit)
    end
  end

  # TODO
  #
  # @param model [OpenStudio::Model::Model] OpenStudio Model object
  # @param hpxml [HPXML] HPXML object
  # @param hpxml_osm_map [TODO] TODO
  # @param hpxml_path [TODO] TODO
  # @param building_id [TODO] TODO
  # @param hpxml_defaults_path [TODO] TODO
  # @return [TODO] TODO
  def add_additional_properties(model, hpxml, hpxml_osm_map, hpxml_path, building_id, hpxml_defaults_path)
    # Store some data for use in reporting measure
    additionalProperties = model.getBuilding.additionalProperties
    additionalProperties.setFeature('hpxml_path', hpxml_path)
    additionalProperties.setFeature('hpxml_defaults_path', hpxml_defaults_path)
    additionalProperties.setFeature('building_id', building_id.to_s)
    additionalProperties.setFeature('emissions_scenario_names', hpxml.header.emissions_scenarios.map { |s| s.name }.to_s)
    additionalProperties.setFeature('emissions_scenario_types', hpxml.header.emissions_scenarios.map { |s| s.emissions_type }.to_s)
    heated_zones, cooled_zones = [], []
    hpxml_osm_map.each do |hpxml_bldg, unit_model|
      conditioned_zone_name = unit_model.getThermalZones.find { |z| z.additionalProperties.getFeatureAsString('ObjectType').to_s == HPXML::LocationConditionedSpace }.name.to_s

      heated_zones << conditioned_zone_name if hpxml_bldg.total_fraction_heat_load_served > 0
      cooled_zones << conditioned_zone_name if hpxml_bldg.total_fraction_cool_load_served > 0
    end
    additionalProperties.setFeature('heated_zones', heated_zones.to_s)
    additionalProperties.setFeature('cooled_zones', cooled_zones.to_s)
    additionalProperties.setFeature('is_southern_hemisphere', hpxml_osm_map.keys[0].latitude < 0)
  end

  # TODO
  #
  # @param model [OpenStudio::Model::Model] OpenStudio Model object
  # @param hpxml_osm_map [TODO] TODO
  # @param hpxml [HPXML] HPXML object
  # @return [TODO] TODO
  def add_unmet_hours_output(model, hpxml_osm_map, hpxml)
    # We do our own unmet hours calculation via EMS so that we can incorporate,
    # e.g., heating/cooling seasons into the logic. The calculation layers on top
    # of the built-in EnergyPlus unmet hours output.

    # Create sensors and gather data
    htg_sensors, clg_sensors = {}, {}
    zone_air_temp_sensors, htg_spt_sensors, clg_spt_sensors = {}, {}, {}
    total_heat_load_serveds, total_cool_load_serveds = {}, {}
    season_day_nums = {}
    onoff_deadbands = hpxml.header.hvac_onoff_thermostat_deadband.to_f
    hpxml_osm_map.each_with_index do |(hpxml_bldg, unit_model), unit|
      conditioned_zone = unit_model.getThermalZones.find { |z| z.additionalProperties.getFeatureAsString('ObjectType').to_s == HPXML::LocationConditionedSpace }
      conditioned_zone_name = conditioned_zone.name.to_s

      # EMS sensors
      htg_sensors[unit] = OpenStudio::Model::EnergyManagementSystemSensor.new(model, 'Zone Heating Setpoint Not Met Time')
      htg_sensors[unit].setName("#{conditioned_zone_name} htg unmet s")
      htg_sensors[unit].setKeyName(conditioned_zone_name)

      clg_sensors[unit] = OpenStudio::Model::EnergyManagementSystemSensor.new(model, 'Zone Cooling Setpoint Not Met Time')
      clg_sensors[unit].setName("#{conditioned_zone_name} clg unmet s")
      clg_sensors[unit].setKeyName(conditioned_zone_name)

      total_heat_load_serveds[unit] = hpxml_bldg.total_fraction_heat_load_served
      total_cool_load_serveds[unit] = hpxml_bldg.total_fraction_cool_load_served

      hvac_control = hpxml_bldg.hvac_controls[0]
      next if hvac_control.nil?

      if (onoff_deadbands > 0)
        zone_air_temp_sensors[unit] = OpenStudio::Model::EnergyManagementSystemSensor.new(model, 'Zone Air Temperature')
        zone_air_temp_sensors[unit].setName("#{conditioned_zone_name} space temp")
        zone_air_temp_sensors[unit].setKeyName(conditioned_zone_name)

        htg_sch = conditioned_zone.thermostatSetpointDualSetpoint.get.heatingSetpointTemperatureSchedule.get
        htg_spt_sensors[unit] = OpenStudio::Model::EnergyManagementSystemSensor.new(model, 'Schedule Value')
        htg_spt_sensors[unit].setName("#{htg_sch.name} sch value")
        htg_spt_sensors[unit].setKeyName(htg_sch.name.to_s)

        clg_sch = conditioned_zone.thermostatSetpointDualSetpoint.get.coolingSetpointTemperatureSchedule.get
        clg_spt_sensors[unit] = OpenStudio::Model::EnergyManagementSystemSensor.new(model, 'Schedule Value')
        clg_spt_sensors[unit].setName("#{clg_sch.name} sch value")
        clg_spt_sensors[unit].setKeyName(clg_sch.name.to_s)
      end

      sim_year = @hpxml_header.sim_calendar_year
      season_day_nums[unit] = {
        htg_start: Schedule.get_day_num_from_month_day(sim_year, hvac_control.seasons_heating_begin_month, hvac_control.seasons_heating_begin_day),
        htg_end: Schedule.get_day_num_from_month_day(sim_year, hvac_control.seasons_heating_end_month, hvac_control.seasons_heating_end_day),
        clg_start: Schedule.get_day_num_from_month_day(sim_year, hvac_control.seasons_cooling_begin_month, hvac_control.seasons_cooling_begin_day),
        clg_end: Schedule.get_day_num_from_month_day(sim_year, hvac_control.seasons_cooling_end_month, hvac_control.seasons_cooling_end_day)
      }
    end

    hvac_availability_sensor = model.getEnergyManagementSystemSensors.find { |s| s.additionalProperties.getFeatureAsString('ObjectType').to_s == Constants.ObjectNameHVACAvailabilitySensor }

    # EMS program
    clg_hrs = 'clg_unmet_hours'
    htg_hrs = 'htg_unmet_hours'
    unit_clg_hrs = 'unit_clg_unmet_hours'
    unit_htg_hrs = 'unit_htg_unmet_hours'
    program = OpenStudio::Model::EnergyManagementSystemProgram.new(model)
    program.setName('unmet hours program')
    program.additionalProperties.setFeature('ObjectType', Constants.ObjectNameUnmetHoursProgram)
    program.addLine("Set #{htg_hrs} = 0")
    program.addLine("Set #{clg_hrs} = 0")
    for unit in 0..hpxml_osm_map.size - 1
      if total_heat_load_serveds[unit] > 0
        program.addLine("Set #{unit_htg_hrs} = 0")
        if season_day_nums[unit][:htg_end] >= season_day_nums[unit][:htg_start]
          line = "If ((DayOfYear >= #{season_day_nums[unit][:htg_start]}) && (DayOfYear <= #{season_day_nums[unit][:htg_end]}))"
        else
          line = "If ((DayOfYear >= #{season_day_nums[unit][:htg_start]}) || (DayOfYear <= #{season_day_nums[unit][:htg_end]}))"
        end
        line += " && (#{hvac_availability_sensor.name} == 1)" if not hvac_availability_sensor.nil?
        program.addLine(line)
        if zone_air_temp_sensors.keys.include? unit # on off deadband
          program.addLine("  If #{zone_air_temp_sensors[unit].name} < (#{htg_spt_sensors[unit].name} - #{UnitConversions.convert(onoff_deadbands, 'deltaF', 'deltaC')})")
          program.addLine("    Set #{unit_htg_hrs} = #{unit_htg_hrs} + #{htg_sensors[unit].name}")
          program.addLine('  EndIf')
        else
          program.addLine("  Set #{unit_htg_hrs} = #{unit_htg_hrs} + #{htg_sensors[unit].name}")
        end
        program.addLine("  If #{unit_htg_hrs} > #{htg_hrs}") # Use max hourly value across all units
        program.addLine("    Set #{htg_hrs} = #{unit_htg_hrs}")
        program.addLine('  EndIf')
        program.addLine('EndIf')
      end
      next unless total_cool_load_serveds[unit] > 0

      program.addLine("Set #{unit_clg_hrs} = 0")
      if season_day_nums[unit][:clg_end] >= season_day_nums[unit][:clg_start]
        line = "If ((DayOfYear >= #{season_day_nums[unit][:clg_start]}) && (DayOfYear <= #{season_day_nums[unit][:clg_end]}))"
      else
        line = "If ((DayOfYear >= #{season_day_nums[unit][:clg_start]}) || (DayOfYear <= #{season_day_nums[unit][:clg_end]}))"
      end
      line += " && (#{hvac_availability_sensor.name} == 1)" if not hvac_availability_sensor.nil?
      program.addLine(line)
      if zone_air_temp_sensors.keys.include? unit # on off deadband
        program.addLine("  If #{zone_air_temp_sensors[unit].name} > (#{clg_spt_sensors[unit].name} + #{UnitConversions.convert(onoff_deadbands, 'deltaF', 'deltaC')})")
        program.addLine("    Set #{unit_clg_hrs} = #{unit_clg_hrs} + #{clg_sensors[unit].name}")
        program.addLine('  EndIf')
      else
        program.addLine("  Set #{unit_clg_hrs} = #{unit_clg_hrs} + #{clg_sensors[unit].name}")
      end
      program.addLine("  If #{unit_clg_hrs} > #{clg_hrs}") # Use max hourly value across all units
      program.addLine("    Set #{clg_hrs} = #{unit_clg_hrs}")
      program.addLine('  EndIf')
      program.addLine('EndIf')
    end

    # EMS calling manager
    program_calling_manager = OpenStudio::Model::EnergyManagementSystemProgramCallingManager.new(model)
    program_calling_manager.setName("#{program.name} calling manager")
    program_calling_manager.setCallingPoint('EndOfZoneTimestepBeforeZoneReporting')
    program_calling_manager.addProgram(program)

    return season_day_nums
  end

  # TODO
  #
  # @param model [OpenStudio::Model::Model] OpenStudio Model object
  # @param hpxml_osm_map [TODO] TODO
  # @return [TODO] TODO
  def add_total_loads_output(model, hpxml_osm_map)
    # Create sensors and gather data
    htg_cond_load_sensors, clg_cond_load_sensors = {}, {}
    htg_duct_load_sensors, clg_duct_load_sensors = {}, {}
    total_heat_load_serveds, total_cool_load_serveds = {}, {}
    dehumidifier_global_vars, dehumidifier_sensors = {}, {}

    hpxml_osm_map.each_with_index do |(hpxml_bldg, unit_model), unit|
      # Retrieve objects
      conditioned_zone_name = unit_model.getThermalZones.find { |z| z.additionalProperties.getFeatureAsString('ObjectType').to_s == HPXML::LocationConditionedSpace }.name.to_s
      duct_zone_names = unit_model.getThermalZones.select { |z| z.isPlenum }.map { |z| z.name.to_s }
      dehumidifier = unit_model.getZoneHVACDehumidifierDXs
      dehumidifier_name = dehumidifier[0].name.to_s unless dehumidifier.empty?

      # Fraction heat/cool load served
      if @hpxml_header.apply_ashrae140_assumptions
        total_heat_load_serveds[unit] = 1.0
        total_cool_load_serveds[unit] = 1.0
      else
        total_heat_load_serveds[unit] = hpxml_bldg.total_fraction_heat_load_served
        total_cool_load_serveds[unit] = hpxml_bldg.total_fraction_cool_load_served
      end

      # Energy transferred in conditioned zone, used for determining heating (winter) vs cooling (summer)
      htg_cond_load_sensors[unit] = OpenStudio::Model::EnergyManagementSystemSensor.new(model, "Heating:EnergyTransfer:Zone:#{conditioned_zone_name.upcase}")
      htg_cond_load_sensors[unit].setName('htg_load_cond')
      clg_cond_load_sensors[unit] = OpenStudio::Model::EnergyManagementSystemSensor.new(model, "Cooling:EnergyTransfer:Zone:#{conditioned_zone_name.upcase}")
      clg_cond_load_sensors[unit].setName('clg_load_cond')

      # Energy transferred in duct zone(s)
      htg_duct_load_sensors[unit] = []
      clg_duct_load_sensors[unit] = []
      duct_zone_names.each do |duct_zone_name|
        htg_duct_load_sensors[unit] << OpenStudio::Model::EnergyManagementSystemSensor.new(model, "Heating:EnergyTransfer:Zone:#{duct_zone_name.upcase}")
        htg_duct_load_sensors[unit][-1].setName('htg_load_duct')
        clg_duct_load_sensors[unit] << OpenStudio::Model::EnergyManagementSystemSensor.new(model, "Cooling:EnergyTransfer:Zone:#{duct_zone_name.upcase}")
        clg_duct_load_sensors[unit][-1].setName('clg_load_duct')
      end

      next if dehumidifier_name.nil?

      # Need to adjust E+ EnergyTransfer meters for dehumidifier internal gains.
      # We also offset the dehumidifier load by one timestep so that it aligns with the EnergyTransfer meters.

      # Global Variable
      dehumidifier_global_vars[unit] = OpenStudio::Model::EnergyManagementSystemGlobalVariable.new(model, "prev_#{dehumidifier_name}")

      # Initialization Program
      timestep_offset_program = OpenStudio::Model::EnergyManagementSystemProgram.new(model)
      timestep_offset_program.setName("#{dehumidifier_name} timestep offset init program")
      timestep_offset_program.addLine("Set #{dehumidifier_global_vars[unit].name} = 0")

      # calling managers
      manager = OpenStudio::Model::EnergyManagementSystemProgramCallingManager.new(model)
      manager.setName("#{timestep_offset_program.name} calling manager")
      manager.setCallingPoint('BeginNewEnvironment')
      manager.addProgram(timestep_offset_program)
      manager = OpenStudio::Model::EnergyManagementSystemProgramCallingManager.new(model)
      manager.setName("#{timestep_offset_program.name} calling manager2")
      manager.setCallingPoint('AfterNewEnvironmentWarmUpIsComplete')
      manager.addProgram(timestep_offset_program)

      dehumidifier_sensors[unit] = OpenStudio::Model::EnergyManagementSystemSensor.new(model, 'Zone Dehumidifier Sensible Heating Energy')
      dehumidifier_sensors[unit].setName('ig_dehumidifier')
      dehumidifier_sensors[unit].setKeyName(dehumidifier_name)
    end

    # EMS program
    program = OpenStudio::Model::EnergyManagementSystemProgram.new(model)
    program.setName('total loads program')
    program.additionalProperties.setFeature('ObjectType', Constants.ObjectNameTotalLoadsProgram)
    program.addLine('Set loads_htg_tot = 0')
    program.addLine('Set loads_clg_tot = 0')
    for unit in 0..hpxml_osm_map.size - 1
      program.addLine("If #{htg_cond_load_sensors[unit].name} > 0")
      program.addLine("  Set loads_htg_tot = loads_htg_tot + (#{htg_cond_load_sensors[unit].name} - #{clg_cond_load_sensors[unit].name}) * #{total_heat_load_serveds[unit]}")
      for i in 0..htg_duct_load_sensors[unit].size - 1
        program.addLine("  Set loads_htg_tot = loads_htg_tot + (#{htg_duct_load_sensors[unit][i].name} - #{clg_duct_load_sensors[unit][i].name}) * #{total_heat_load_serveds[unit]}")
      end
      if not dehumidifier_global_vars[unit].nil?
        program.addLine("  Set loads_htg_tot = loads_htg_tot - #{dehumidifier_global_vars[unit].name}")
      end
      program.addLine('EndIf')
    end
    program.addLine('Set loads_htg_tot = (@Max loads_htg_tot 0)')
    for unit in 0..hpxml_osm_map.size - 1
      program.addLine("If #{clg_cond_load_sensors[unit].name} > 0")
      program.addLine("  Set loads_clg_tot = loads_clg_tot + (#{clg_cond_load_sensors[unit].name} - #{htg_cond_load_sensors[unit].name}) * #{total_cool_load_serveds[unit]}")
      for i in 0..clg_duct_load_sensors[unit].size - 1
        program.addLine("  Set loads_clg_tot = loads_clg_tot + (#{clg_duct_load_sensors[unit][i].name} - #{htg_duct_load_sensors[unit][i].name}) * #{total_cool_load_serveds[unit]}")
      end
      if not dehumidifier_global_vars[unit].nil?
        program.addLine("  Set loads_clg_tot = loads_clg_tot + #{dehumidifier_global_vars[unit].name}")
      end
      program.addLine('EndIf')
    end
    program.addLine('Set loads_clg_tot = (@Max loads_clg_tot 0)')
    for unit in 0..hpxml_osm_map.size - 1
      if not dehumidifier_global_vars[unit].nil?
        # Store dehumidifier internal gain, will be used in EMS program next timestep
        program.addLine("Set #{dehumidifier_global_vars[unit].name} = #{dehumidifier_sensors[unit].name}")
      end
    end

    # EMS calling manager
    program_calling_manager = OpenStudio::Model::EnergyManagementSystemProgramCallingManager.new(model)
    program_calling_manager.setName("#{program.name} calling manager")
    program_calling_manager.setCallingPoint('EndOfZoneTimestepAfterZoneReporting')
    program_calling_manager.addProgram(program)

    return htg_cond_load_sensors, clg_cond_load_sensors, total_heat_load_serveds, total_cool_load_serveds, dehumidifier_sensors
  end

  # TODO
  #
  # @param model [OpenStudio::Model::Model] OpenStudio Model object
  # @param hpxml_osm_map [TODO] TODO
  # @param loads_data [TODO] TODO
  # @param season_day_nums [TODO] TODO
  # @return [TODO] TODO
  def add_component_loads_output(model, hpxml_osm_map, loads_data, season_day_nums)
    htg_cond_load_sensors, clg_cond_load_sensors, total_heat_load_serveds, total_cool_load_serveds, dehumidifier_sensors = loads_data

    # Output diagnostics needed for some output variables used below
    output_diagnostics = model.getOutputDiagnostics
    output_diagnostics.addKey('DisplayAdvancedReportVariables')

    area_tolerance = UnitConversions.convert(1.0, 'ft^2', 'm^2')

    nonsurf_names = ['intgains', 'lighting', 'infil', 'mechvent', 'natvent', 'whf', 'ducts']
    surf_names = ['walls', 'rim_joists', 'foundation_walls', 'floors', 'slabs', 'ceilings',
                  'roofs', 'windows_conduction', 'windows_solar', 'doors', 'skylights_conduction',
                  'skylights_solar', 'internal_mass']

    # EMS program
    program = OpenStudio::Model::EnergyManagementSystemProgram.new(model)
    program.setName('component loads program')
    program.additionalProperties.setFeature('ObjectType', Constants.ObjectNameComponentLoadsProgram)

    # Initialize
    [:htg, :clg].each do |mode|
      surf_names.each do |surf_name|
        program.addLine("Set loads_#{mode}_#{surf_name} = 0")
      end
      nonsurf_names.each do |nonsurf_name|
        program.addLine("Set loads_#{mode}_#{nonsurf_name} = 0")
      end
    end

    hpxml_osm_map.values.each_with_index do |unit_model, unit|
      conditioned_zone = unit_model.getThermalZones.find { |z| z.additionalProperties.getFeatureAsString('ObjectType').to_s == HPXML::LocationConditionedSpace }

      # Prevent certain objects (e.g., OtherEquipment) from being counted towards both, e.g., ducts and internal gains
      objects_already_processed = []

      # EMS Sensors: Surfaces, SubSurfaces, InternalMass
      surfaces_sensors = {}
      surf_names.each do |surf_name|
        surfaces_sensors[surf_name.to_sym] = []
      end

      unit_model.getSurfaces.sort.each do |s|
        next unless s.space.get.thermalZone.get.name.to_s == conditioned_zone.name.to_s

        surface_type = s.additionalProperties.getFeatureAsString('SurfaceType')
        if not surface_type.is_initialized
          fail "Could not identify surface type for surface: '#{s.name}'."
        end

        surface_type = surface_type.get

        s.subSurfaces.each do |ss|
          # Conduction (windows, skylights, doors)
          key = { 'Window' => :windows_conduction,
                  'Door' => :doors,
                  'Skylight' => :skylights_conduction }[surface_type]
          fail "Unexpected subsurface for component loads: '#{ss.name}'." if key.nil?

          if (surface_type == 'Window') || (surface_type == 'Skylight')
            vars = { 'Surface Inside Face Convection Heat Gain Energy' => 'ss_conv',
                     'Surface Inside Face Internal Gains Radiation Heat Gain Energy' => 'ss_ig',
                     'Surface Inside Face Net Surface Thermal Radiation Heat Gain Energy' => 'ss_surf' }
          else
            vars = { 'Surface Inside Face Solar Radiation Heat Gain Energy' => 'ss_sol',
                     'Surface Inside Face Lights Radiation Heat Gain Energy' => 'ss_lgt',
                     'Surface Inside Face Convection Heat Gain Energy' => 'ss_conv',
                     'Surface Inside Face Internal Gains Radiation Heat Gain Energy' => 'ss_ig',
                     'Surface Inside Face Net Surface Thermal Radiation Heat Gain Energy' => 'ss_surf' }
          end

          vars.each do |var, name|
            surfaces_sensors[key] << []
            sensor = OpenStudio::Model::EnergyManagementSystemSensor.new(model, var)
            sensor.setName(name)
            sensor.setKeyName(ss.name.to_s)
            surfaces_sensors[key][-1] << sensor
          end

          # Solar (windows, skylights)
          next unless (surface_type == 'Window') || (surface_type == 'Skylight')

          key = { 'Window' => :windows_solar,
                  'Skylight' => :skylights_solar }[surface_type]
          vars = { 'Surface Window Transmitted Solar Radiation Energy' => 'ss_trans_in',
                   'Surface Window Shortwave from Zone Back Out Window Heat Transfer Rate' => 'ss_back_out',
                   'Surface Window Total Glazing Layers Absorbed Shortwave Radiation Rate' => 'ss_sw_abs',
                   'Surface Window Total Glazing Layers Absorbed Solar Radiation Energy' => 'ss_sol_abs',
                   'Surface Inside Face Initial Transmitted Diffuse Transmitted Out Window Solar Radiation Rate' => 'ss_trans_out' }

          surfaces_sensors[key] << []
          vars.each do |var, name|
            sensor = OpenStudio::Model::EnergyManagementSystemSensor.new(model, var)
            sensor.setName(name)
            sensor.setKeyName(ss.name.to_s)
            surfaces_sensors[key][-1] << sensor
          end
        end

        next if s.netArea < area_tolerance # Skip parent surfaces (of subsurfaces) that have near zero net area

        key = { 'FoundationWall' => :foundation_walls,
                'RimJoist' => :rim_joists,
                'Wall' => :walls,
                'Slab' => :slabs,
                'Floor' => :floors,
                'Ceiling' => :ceilings,
                'Roof' => :roofs,
                'Skylight' => :skylights_conduction, # Skylight curb/shaft
                'InferredCeiling' => :internal_mass,
                'InferredFloor' => :internal_mass }[surface_type]
        fail "Unexpected surface for component loads: '#{s.name}'." if key.nil?

        surfaces_sensors[key] << []
        { 'Surface Inside Face Convection Heat Gain Energy' => 's_conv',
          'Surface Inside Face Internal Gains Radiation Heat Gain Energy' => 's_ig',
          'Surface Inside Face Solar Radiation Heat Gain Energy' => 's_sol',
          'Surface Inside Face Lights Radiation Heat Gain Energy' => 's_lgt',
          'Surface Inside Face Net Surface Thermal Radiation Heat Gain Energy' => 's_surf' }.each do |var, name|
          sensor = OpenStudio::Model::EnergyManagementSystemSensor.new(model, var)
          sensor.setName(name)
          sensor.setKeyName(s.name.to_s)
          surfaces_sensors[key][-1] << sensor
        end
      end

      unit_model.getInternalMasss.sort.each do |m|
        next unless m.space.get.thermalZone.get.name.to_s == conditioned_zone.name.to_s

        surfaces_sensors[:internal_mass] << []
        { 'Surface Inside Face Convection Heat Gain Energy' => 'im_conv',
          'Surface Inside Face Internal Gains Radiation Heat Gain Energy' => 'im_ig',
          'Surface Inside Face Solar Radiation Heat Gain Energy' => 'im_sol',
          'Surface Inside Face Lights Radiation Heat Gain Energy' => 'im_lgt',
          'Surface Inside Face Net Surface Thermal Radiation Heat Gain Energy' => 'im_surf' }.each do |var, name|
          sensor = OpenStudio::Model::EnergyManagementSystemSensor.new(model, var)
          sensor.setName(name)
          sensor.setKeyName(m.name.to_s)
          surfaces_sensors[:internal_mass][-1] << sensor
        end
      end

      # EMS Sensors: Infiltration, Natural Ventilation, Whole House Fan
      infil_sensors, natvent_sensors, whf_sensors = [], [], []
      unit_model.getSpaceInfiltrationDesignFlowRates.sort.each do |i|
        next unless i.space.get.thermalZone.get.name.to_s == conditioned_zone.name.to_s

        object_type = i.additionalProperties.getFeatureAsString('ObjectType').get

        { 'Infiltration Sensible Heat Gain Energy' => 'airflow_gain',
          'Infiltration Sensible Heat Loss Energy' => 'airflow_loss' }.each do |var, name|
          airflow_sensor = OpenStudio::Model::EnergyManagementSystemSensor.new(model, var)
          airflow_sensor.setName(name)
          airflow_sensor.setKeyName(i.name.to_s)
          if object_type == Constants.ObjectNameInfiltration
            infil_sensors << airflow_sensor
          elsif object_type == Constants.ObjectNameNaturalVentilation
            natvent_sensors << airflow_sensor
          elsif object_type == Constants.ObjectNameWholeHouseFan
            whf_sensors << airflow_sensor
          end
        end
      end

      # EMS Sensors: Mechanical Ventilation
      mechvents_sensors = []
      unit_model.getElectricEquipments.sort.each do |o|
        next unless o.endUseSubcategory == Constants.ObjectNameMechanicalVentilation

        objects_already_processed << o
        { 'Electric Equipment Convective Heating Energy' => 'mv_conv',
          'Electric Equipment Radiant Heating Energy' => 'mv_rad' }.each do |var, name|
          mechvent_sensor = OpenStudio::Model::EnergyManagementSystemSensor.new(model, var)
          mechvent_sensor.setName(name)
          mechvent_sensor.setKeyName(o.name.to_s)
          mechvents_sensors << mechvent_sensor
        end
      end
      unit_model.getOtherEquipments.sort.each do |o|
        next unless o.endUseSubcategory == Constants.ObjectNameMechanicalVentilationHouseFan

        objects_already_processed << o
        { 'Other Equipment Convective Heating Energy' => 'mv_conv',
          'Other Equipment Radiant Heating Energy' => 'mv_rad' }.each do |var, name|
          mechvent_sensor = OpenStudio::Model::EnergyManagementSystemSensor.new(model, var)
          mechvent_sensor.setName(name)
          mechvent_sensor.setKeyName(o.name.to_s)
          mechvents_sensors << mechvent_sensor
        end
      end

      # EMS Sensors: Ducts
      ducts_sensors = []
      ducts_mix_gain_sensor = nil
      ducts_mix_loss_sensor = nil
      conditioned_zone.zoneMixing.each do |zone_mix|
        object_type = zone_mix.additionalProperties.getFeatureAsString('ObjectType').to_s
        next unless object_type == Constants.ObjectNameDuctLoad

        ducts_mix_gain_sensor = OpenStudio::Model::EnergyManagementSystemSensor.new(model, 'Zone Mixing Sensible Heat Gain Energy')
        ducts_mix_gain_sensor.setName('duct_mix_gain')
        ducts_mix_gain_sensor.setKeyName(conditioned_zone.name.to_s)

        ducts_mix_loss_sensor = OpenStudio::Model::EnergyManagementSystemSensor.new(model, 'Zone Mixing Sensible Heat Loss Energy')
        ducts_mix_loss_sensor.setName('duct_mix_loss')
        ducts_mix_loss_sensor.setKeyName(conditioned_zone.name.to_s)
      end
      unit_model.getOtherEquipments.sort.each do |o|
        next if objects_already_processed.include? o
        next unless o.endUseSubcategory == Constants.ObjectNameDuctLoad

        objects_already_processed << o
        { 'Other Equipment Convective Heating Energy' => 'ducts_conv',
          'Other Equipment Radiant Heating Energy' => 'ducts_rad' }.each do |var, name|
          ducts_sensor = OpenStudio::Model::EnergyManagementSystemSensor.new(model, var)
          ducts_sensor.setName(name)
          ducts_sensor.setKeyName(o.name.to_s)
          ducts_sensors << ducts_sensor
        end
      end

      # EMS Sensors: Lighting
      lightings_sensors = []
      unit_model.getLightss.sort.each do |e|
        next unless e.space.get.thermalZone.get.name.to_s == conditioned_zone.name.to_s

        { 'Lights Convective Heating Energy' => 'ig_lgt_conv',
          'Lights Radiant Heating Energy' => 'ig_lgt_rad',
          'Lights Visible Radiation Heating Energy' => 'ig_lgt_vis' }.each do |var, name|
          intgains_lights_sensor = OpenStudio::Model::EnergyManagementSystemSensor.new(model, var)
          intgains_lights_sensor.setName(name)
          intgains_lights_sensor.setKeyName(e.name.to_s)
          lightings_sensors << intgains_lights_sensor
        end
      end

      # EMS Sensors: Internal Gains
      intgains_sensors = []
      unit_model.getElectricEquipments.sort.each do |o|
        next if objects_already_processed.include? o
        next unless o.space.get.thermalZone.get.name.to_s == conditioned_zone.name.to_s

        { 'Electric Equipment Convective Heating Energy' => 'ig_ee_conv',
          'Electric Equipment Radiant Heating Energy' => 'ig_ee_rad' }.each do |var, name|
          intgains_elec_equip_sensor = OpenStudio::Model::EnergyManagementSystemSensor.new(model, var)
          intgains_elec_equip_sensor.setName(name)
          intgains_elec_equip_sensor.setKeyName(o.name.to_s)
          intgains_sensors << intgains_elec_equip_sensor
        end
      end

      unit_model.getOtherEquipments.sort.each do |o|
        next if objects_already_processed.include? o
        next unless o.space.get.thermalZone.get.name.to_s == conditioned_zone.name.to_s

        { 'Other Equipment Convective Heating Energy' => 'ig_oe_conv',
          'Other Equipment Radiant Heating Energy' => 'ig_oe_rad' }.each do |var, name|
          intgains_other_equip_sensor = OpenStudio::Model::EnergyManagementSystemSensor.new(model, var)
          intgains_other_equip_sensor.setName(name)
          intgains_other_equip_sensor.setKeyName(o.name.to_s)
          intgains_sensors << intgains_other_equip_sensor
        end
      end

      unit_model.getPeoples.sort.each do |e|
        next unless e.space.get.thermalZone.get.name.to_s == conditioned_zone.name.to_s

        { 'People Convective Heating Energy' => 'ig_ppl_conv',
          'People Radiant Heating Energy' => 'ig_ppl_rad' }.each do |var, name|
          intgains_people = OpenStudio::Model::EnergyManagementSystemSensor.new(model, var)
          intgains_people.setName(name)
          intgains_people.setKeyName(e.name.to_s)
          intgains_sensors << intgains_people
        end
      end

      if not dehumidifier_sensors[unit].nil?
        intgains_sensors << dehumidifier_sensors[unit]
      end

      intgains_dhw_sensors = {}

      (unit_model.getWaterHeaterMixeds + unit_model.getWaterHeaterStratifieds).sort.each do |wh|
        next unless wh.ambientTemperatureThermalZone.is_initialized
        next unless wh.ambientTemperatureThermalZone.get.name.to_s == conditioned_zone.name.to_s

        dhw_sensor = OpenStudio::Model::EnergyManagementSystemSensor.new(model, 'Water Heater Heat Loss Energy')
        dhw_sensor.setName('dhw_loss')
        dhw_sensor.setKeyName(wh.name.to_s)

        if wh.is_a? OpenStudio::Model::WaterHeaterMixed
          oncycle_loss = wh.onCycleLossFractiontoThermalZone
          offcycle_loss = wh.offCycleLossFractiontoThermalZone
        else
          oncycle_loss = wh.skinLossFractiontoZone
          offcycle_loss = wh.offCycleFlueLossFractiontoZone
        end

        dhw_rtf_sensor = OpenStudio::Model::EnergyManagementSystemSensor.new(model, 'Water Heater Runtime Fraction')
        dhw_rtf_sensor.setName('dhw_rtf')
        dhw_rtf_sensor.setKeyName(wh.name.to_s)

        intgains_dhw_sensors[dhw_sensor] = [offcycle_loss, oncycle_loss, dhw_rtf_sensor]
      end

      # EMS program: Surfaces
      surfaces_sensors.each do |k, surface_sensors|
        program.addLine("Set hr_#{k} = 0")
        surface_sensors.each do |sensors|
          s = "Set hr_#{k} = hr_#{k}"
          sensors.each do |sensor|
            # remove ss_net if switch
            if sensor.name.to_s.start_with?('ss_net', 'ss_sol_abs', 'ss_trans_in')
              s += " - #{sensor.name}"
            elsif sensor.name.to_s.start_with?('ss_sw_abs', 'ss_trans_out', 'ss_back_out')
              s += " + #{sensor.name} * ZoneTimestep * 3600"
            else
              s += " + #{sensor.name}"
            end
          end
          program.addLine(s) if sensors.size > 0
        end
      end

      # EMS program: Internal Gains, Lighting, Infiltration, Natural Ventilation, Mechanical Ventilation, Ducts
      { 'intgains' => intgains_sensors,
        'lighting' => lightings_sensors,
        'infil' => infil_sensors,
        'natvent' => natvent_sensors,
        'whf' => whf_sensors,
        'mechvent' => mechvents_sensors,
        'ducts' => ducts_sensors }.each do |loadtype, sensors|
        program.addLine("Set hr_#{loadtype} = 0")
        next if sensors.empty?

        s = "Set hr_#{loadtype} = hr_#{loadtype}"
        sensors.each do |sensor|
          if ['intgains', 'lighting', 'mechvent', 'ducts'].include? loadtype
            s += " - #{sensor.name}"
          elsif sensor.name.to_s.include? 'gain'
            s += " - #{sensor.name}"
          elsif sensor.name.to_s.include? 'loss'
            s += " + #{sensor.name}"
          end
        end
        program.addLine(s)
      end
      intgains_dhw_sensors.each do |sensor, vals|
        off_loss, on_loss, rtf_sensor = vals
        program.addLine("Set hr_intgains = hr_intgains + #{sensor.name} * (#{off_loss}*(1-#{rtf_sensor.name}) + #{on_loss}*#{rtf_sensor.name})") # Water heater tank losses to zone
      end
      if (not ducts_mix_loss_sensor.nil?) && (not ducts_mix_gain_sensor.nil?)
        program.addLine("Set hr_ducts = hr_ducts + (#{ducts_mix_loss_sensor.name} - #{ducts_mix_gain_sensor.name})")
      end

      # EMS Sensors: Indoor temperature, setpoints
      tin_sensor = OpenStudio::Model::EnergyManagementSystemSensor.new(model, 'Zone Mean Air Temperature')
      tin_sensor.setName('tin s')
      tin_sensor.setKeyName(conditioned_zone.name.to_s)
      thermostat = nil
      if conditioned_zone.thermostatSetpointDualSetpoint.is_initialized
        thermostat = conditioned_zone.thermostatSetpointDualSetpoint.get

        htg_sp_sensor = OpenStudio::Model::EnergyManagementSystemSensor.new(model, 'Schedule Value')
        htg_sp_sensor.setName('htg sp s')
        htg_sp_sensor.setKeyName(thermostat.heatingSetpointTemperatureSchedule.get.name.to_s)

        clg_sp_sensor = OpenStudio::Model::EnergyManagementSystemSensor.new(model, 'Schedule Value')
        clg_sp_sensor.setName('clg sp s')
        clg_sp_sensor.setKeyName(thermostat.coolingSetpointTemperatureSchedule.get.name.to_s)
      end

      # EMS program: Heating vs Cooling logic
      program.addLine('Set htg_mode = 0')
      program.addLine('Set clg_mode = 0')
      program.addLine("If (#{htg_cond_load_sensors[unit].name} > 0)") # Assign hour to heating if heating load
      program.addLine("  Set htg_mode = #{total_heat_load_serveds[unit]}")
      program.addLine("ElseIf (#{clg_cond_load_sensors[unit].name} > 0)") # Assign hour to cooling if cooling load
      program.addLine("  Set clg_mode = #{total_cool_load_serveds[unit]}")
      program.addLine('Else')
      program.addLine('  Set htg_season = 0')
      program.addLine('  Set clg_season = 0')
      if not season_day_nums[unit].nil?
        # Determine whether we're in the heating and/or cooling season
        if season_day_nums[unit][:clg_end] >= season_day_nums[unit][:clg_start]
          program.addLine("  If ((DayOfYear >= #{season_day_nums[unit][:clg_start]}) && (DayOfYear <= #{season_day_nums[unit][:clg_end]}))")
        else
          program.addLine("  If ((DayOfYear >= #{season_day_nums[unit][:clg_start]}) || (DayOfYear <= #{season_day_nums[unit][:clg_end]}))")
        end
        program.addLine('    Set clg_season = 1')
        program.addLine('  EndIf')
        if season_day_nums[unit][:htg_end] >= season_day_nums[unit][:htg_start]
          program.addLine("  If ((DayOfYear >= #{season_day_nums[unit][:htg_start]}) && (DayOfYear <= #{season_day_nums[unit][:htg_end]}))")
        else
          program.addLine("  If ((DayOfYear >= #{season_day_nums[unit][:htg_start]}) || (DayOfYear <= #{season_day_nums[unit][:htg_end]}))")
        end
        program.addLine('    Set htg_season = 1')
        program.addLine('  EndIf')
      end
      program.addLine("  If ((#{natvent_sensors[0].name} <> 0) || (#{natvent_sensors[1].name} <> 0)) && (clg_season == 1)") # Assign hour to cooling if natural ventilation is operating
      program.addLine("    Set clg_mode = #{total_cool_load_serveds[unit]}")
      program.addLine("  ElseIf ((#{whf_sensors[0].name} <> 0) || (#{whf_sensors[1].name} <> 0)) && (clg_season == 1)") # Assign hour to cooling if whole house fan is operating
      program.addLine("    Set clg_mode = #{total_cool_load_serveds[unit]}")
      if not thermostat.nil?
        program.addLine('  Else') # Indoor temperature floating between setpoints; determine assignment by comparing to average of heating/cooling setpoints
        program.addLine("    Set Tmid_setpoint = (#{htg_sp_sensor.name} + #{clg_sp_sensor.name}) / 2")
        program.addLine("    If (#{tin_sensor.name} > Tmid_setpoint) && (clg_season == 1)")
        program.addLine("      Set clg_mode = #{total_cool_load_serveds[unit]}")
        program.addLine("    ElseIf (#{tin_sensor.name} < Tmid_setpoint) && (htg_season == 1)")
        program.addLine("      Set htg_mode = #{total_heat_load_serveds[unit]}")
        program.addLine('    EndIf')
      end
      program.addLine('  EndIf')
      program.addLine('EndIf')

      unit_multiplier = @hpxml_bldg.building_construction.number_of_units
      [:htg, :clg].each do |mode|
        if mode == :htg
          sign = ''
        else
          sign = '-'
        end
        surf_names.each do |surf_name|
          program.addLine("Set loads_#{mode}_#{surf_name} = loads_#{mode}_#{surf_name} + (#{sign}hr_#{surf_name} * #{mode}_mode * #{unit_multiplier})")
        end
        nonsurf_names.each do |nonsurf_name|
          program.addLine("Set loads_#{mode}_#{nonsurf_name} = loads_#{mode}_#{nonsurf_name} + (#{sign}hr_#{nonsurf_name} * #{mode}_mode * #{unit_multiplier})")
        end
      end
    end

    # EMS calling manager
    program_calling_manager = OpenStudio::Model::EnergyManagementSystemProgramCallingManager.new(model)
    program_calling_manager.setName("#{program.name} calling manager")
    program_calling_manager.setCallingPoint('EndOfZoneTimestepAfterZoneReporting')
    program_calling_manager.addProgram(program)
  end

  # TODO
  #
  # @param model [OpenStudio::Model::Model] OpenStudio Model object
  # @return [TODO] TODO
  def set_output_files(model)
    oj = model.getOutputJSON
    oj.setOptionType('TimeSeriesAndTabular')
    oj.setOutputJSON(@debug)
    oj.setOutputMessagePack(true) # Used by ReportSimulationOutput reporting measure

    ocf = model.getOutputControlFiles
    ocf.setOutputAUDIT(@debug)
    ocf.setOutputCSV(@debug)
    ocf.setOutputBND(@debug)
    ocf.setOutputEIO(@debug)
    ocf.setOutputESO(@debug)
    ocf.setOutputMDD(@debug)
    ocf.setOutputMTD(@debug)
    ocf.setOutputMTR(@debug)
    ocf.setOutputRDD(@debug)
    ocf.setOutputSHD(@debug)
    ocf.setOutputCSV(@debug)
    ocf.setOutputSQLite(@debug)
    ocf.setOutputPerfLog(@debug)
  end

  # TODO
  #
  # @param model [OpenStudio::Model::Model] OpenStudio Model object
  # @return [TODO] TODO
  def add_ems_debug_output(model)
    oems = model.getOutputEnergyManagementSystem
    oems.setActuatorAvailabilityDictionaryReporting('Verbose')
    oems.setInternalVariableAvailabilityDictionaryReporting('Verbose')
    oems.setEMSRuntimeLanguageDebugOutputLevel('Verbose')
  end

  # TODO
  #
  # @param model [OpenStudio::Model::Model] OpenStudio Model object
  # @param spaces [Hash] Map of HPXML locations => OpenStudio Space objects
  # @param surface [TODO] TODO
  # @param hpxml_surface [TODO] TODO
  # @return [TODO] TODO
  def set_surface_interior(model, spaces, surface, hpxml_surface)
    interior_adjacent_to = hpxml_surface.interior_adjacent_to
    if HPXML::conditioned_below_grade_locations.include? interior_adjacent_to
      surface.setSpace(create_or_get_space(model, spaces, HPXML::LocationConditionedSpace))
    else
      surface.setSpace(create_or_get_space(model, spaces, interior_adjacent_to))
    end
  end

  # TODO
  #
  # @param model [OpenStudio::Model::Model] OpenStudio Model object
  # @param spaces [Hash] Map of HPXML locations => OpenStudio Space objects
  # @param surface [TODO] TODO
  # @param hpxml_surface [TODO] TODO
  # @return [TODO] TODO
  def set_surface_exterior(model, spaces, surface, hpxml_surface)
    exterior_adjacent_to = hpxml_surface.exterior_adjacent_to
    is_adiabatic = hpxml_surface.is_adiabatic
    if [HPXML::LocationOutside, HPXML::LocationManufacturedHomeUnderBelly].include? exterior_adjacent_to
      surface.setOutsideBoundaryCondition('Outdoors')
    elsif exterior_adjacent_to == HPXML::LocationGround
      surface.setOutsideBoundaryCondition('Foundation')
    elsif is_adiabatic
      surface.setOutsideBoundaryCondition('Adiabatic')
    elsif [HPXML::LocationOtherHeatedSpace, HPXML::LocationOtherMultifamilyBufferSpace,
           HPXML::LocationOtherNonFreezingSpace, HPXML::LocationOtherHousingUnit].include? exterior_adjacent_to
      set_surface_otherside_coefficients(surface, exterior_adjacent_to, model, spaces)
    elsif HPXML::conditioned_below_grade_locations.include? exterior_adjacent_to
      adjacent_surface = surface.createAdjacentSurface(create_or_get_space(model, spaces, HPXML::LocationConditionedSpace)).get
      adjacent_surface.additionalProperties.setFeature('SurfaceType', surface.additionalProperties.getFeatureAsString('SurfaceType').get)
    else
      adjacent_surface = surface.createAdjacentSurface(create_or_get_space(model, spaces, exterior_adjacent_to)).get
      adjacent_surface.additionalProperties.setFeature('SurfaceType', surface.additionalProperties.getFeatureAsString('SurfaceType').get)
    end
  end

  # TODO
  #
  # @param surface [TODO] TODO
  # @param exterior_adjacent_to [TODO] TODO
  # @param model [OpenStudio::Model::Model] OpenStudio Model object
  # @param spaces [Hash] Map of HPXML locations => OpenStudio Space objects
  # @return [TODO] TODO
  def set_surface_otherside_coefficients(surface, exterior_adjacent_to, model, spaces)
    otherside_coeffs = nil
    model.getSurfacePropertyOtherSideCoefficientss.each do |c|
      next unless c.name.to_s == exterior_adjacent_to

      otherside_coeffs = c
    end
    if otherside_coeffs.nil?
      # Create E+ other side coefficient object
      otherside_coeffs = OpenStudio::Model::SurfacePropertyOtherSideCoefficients.new(model)
      otherside_coeffs.setName(exterior_adjacent_to)
      otherside_coeffs.setCombinedConvectiveRadiativeFilmCoefficient(UnitConversions.convert(1.0 / Material.AirFilmVertical.rvalue, 'Btu/(hr*ft^2*F)', 'W/(m^2*K)'))
      # Schedule of space temperature, can be shared with water heater/ducts
      sch = get_space_temperature_schedule(model, exterior_adjacent_to, spaces)
      otherside_coeffs.setConstantTemperatureSchedule(sch)
    end
    surface.setSurfacePropertyOtherSideCoefficients(otherside_coeffs)
    surface.setSunExposure('NoSun')
    surface.setWindExposure('NoWind')
  end

  # TODO
  #
  # @param model [OpenStudio::Model::Model] OpenStudio Model object
  # @param location [TODO] TODO
  # @param spaces [Hash] Map of HPXML locations => OpenStudio Space objects
  # @return [TODO] TODO
  def get_space_temperature_schedule(model, location, spaces)
    # Create outside boundary schedules to be actuated by EMS,
    # can be shared by any surface, duct adjacent to / located in those spaces

    # return if already exists
    model.getScheduleConstants.each do |sch|
      next unless sch.name.to_s == location

      return sch
    end

    sch = OpenStudio::Model::ScheduleConstant.new(model)
    sch.setName(location)
    sch.additionalProperties.setFeature('ObjectType', location)

    space_values = Geometry.get_temperature_scheduled_space_values(location: location)

    htg_weekday_setpoints, htg_weekend_setpoints = HVAC.get_default_heating_setpoint(HPXML::HVACControlTypeManual, @eri_version)
    if htg_weekday_setpoints.split(', ').uniq.size == 1 && htg_weekend_setpoints.split(', ').uniq.size == 1 && htg_weekday_setpoints.split(', ').uniq == htg_weekend_setpoints.split(', ').uniq
      default_htg_sp = htg_weekend_setpoints.split(', ').uniq[0].to_f # F
    else
      fail 'Unexpected heating setpoints.'
    end

    clg_weekday_setpoints, clg_weekend_setpoints = HVAC.get_default_cooling_setpoint(HPXML::HVACControlTypeManual, @eri_version)
    if clg_weekday_setpoints.split(', ').uniq.size == 1 && clg_weekend_setpoints.split(', ').uniq.size == 1 && clg_weekday_setpoints.split(', ').uniq == clg_weekend_setpoints.split(', ').uniq
      default_clg_sp = clg_weekend_setpoints.split(', ').uniq[0].to_f # F
    else
      fail 'Unexpected cooling setpoints.'
    end

    if location == HPXML::LocationOtherHeatedSpace
      if spaces[HPXML::LocationConditionedSpace].thermalZone.get.thermostatSetpointDualSetpoint.is_initialized
        # Create a sensor to get dynamic heating setpoint
        htg_sch = spaces[HPXML::LocationConditionedSpace].thermalZone.get.thermostatSetpointDualSetpoint.get.heatingSetpointTemperatureSchedule.get
        sensor_htg_spt = OpenStudio::Model::EnergyManagementSystemSensor.new(model, 'Schedule Value')
        sensor_htg_spt.setName('htg_spt')
        sensor_htg_spt.setKeyName(htg_sch.name.to_s)
        space_values[:temp_min] = sensor_htg_spt.name.to_s
      else
        # No HVAC system; use the defaulted heating setpoint.
        space_values[:temp_min] = default_htg_sp # F
      end
    end

    # Schedule type limits compatible
    schedule_type_limits = OpenStudio::Model::ScheduleTypeLimits.new(model)
    schedule_type_limits.setUnitType('Temperature')
    sch.setScheduleTypeLimits(schedule_type_limits)

    # Sensors
    if space_values[:indoor_weight] > 0
      if not spaces[HPXML::LocationConditionedSpace].thermalZone.get.thermostatSetpointDualSetpoint.is_initialized
        # No HVAC system; use the average of defaulted heating/cooling setpoints.
        sensor_ia = UnitConversions.convert((default_htg_sp + default_clg_sp) / 2.0, 'F', 'C')
      else
        sensor_ia = OpenStudio::Model::EnergyManagementSystemSensor.new(model, 'Zone Air Temperature')
        sensor_ia.setName('cond_zone_temp')
        sensor_ia.setKeyName(spaces[HPXML::LocationConditionedSpace].thermalZone.get.name.to_s)
        sensor_ia = sensor_ia.name
      end
    end

    if space_values[:outdoor_weight] > 0
      sensor_oa = OpenStudio::Model::EnergyManagementSystemSensor.new(model, 'Site Outdoor Air Drybulb Temperature')
      sensor_oa.setName('oa_temp')
    end

    if space_values[:ground_weight] > 0
      sensor_gnd = OpenStudio::Model::EnergyManagementSystemSensor.new(model, 'Site Surface Ground Temperature')
      sensor_gnd.setName('ground_temp')
    end

    actuator = OpenStudio::Model::EnergyManagementSystemActuator.new(sch, *EPlus::EMSActuatorScheduleConstantValue)
    actuator.setName("#{location.gsub(' ', '_').gsub('-', '_')}_temp_sch")

    # EMS to actuate schedule
    program = OpenStudio::Model::EnergyManagementSystemProgram.new(model)
    program.setName("#{location.gsub('-', '_')} Temperature Program")
    program.addLine("Set #{actuator.name} = 0.0")
    if not sensor_ia.nil?
      program.addLine("Set #{actuator.name} = #{actuator.name} + (#{sensor_ia} * #{space_values[:indoor_weight]})")
    end
    if not sensor_oa.nil?
      program.addLine("Set #{actuator.name} = #{actuator.name} + (#{sensor_oa.name} * #{space_values[:outdoor_weight]})")
    end
    if not sensor_gnd.nil?
      program.addLine("Set #{actuator.name} = #{actuator.name} + (#{sensor_gnd.name} * #{space_values[:ground_weight]})")
    end
    if not space_values[:temp_min].nil?
      if space_values[:temp_min].is_a? String
        min_temp_c = space_values[:temp_min]
      else
        min_temp_c = UnitConversions.convert(space_values[:temp_min], 'F', 'C')
      end
      program.addLine("If #{actuator.name} < #{min_temp_c}")
      program.addLine("Set #{actuator.name} = #{min_temp_c}")
      program.addLine('EndIf')
    end

    program_cm = OpenStudio::Model::EnergyManagementSystemProgramCallingManager.new(model)
    program_cm.setName("#{program.name} calling manager")
    program_cm.setCallingPoint('EndOfSystemTimestepAfterHVACReporting')
    program_cm.addProgram(program)

    return sch
  end

  # Returns an OS:Space, or temperature OS:Schedule for a MF space, or nil if outside
  # Should be called when the object's energy use is sensitive to ambient temperature
  # (e.g., water heaters, ducts, and refrigerators).
  #
  # @param location [TODO] TODO
  # @param model [OpenStudio::Model::Model] OpenStudio Model object
  # @param spaces [Hash] Map of HPXML locations => OpenStudio Space objects
  # @return [TODO] TODO
  def get_space_or_schedule_from_location(location, model, spaces)
    return if [HPXML::LocationOtherExterior,
               HPXML::LocationOutside,
               HPXML::LocationRoofDeck].include? location

    sch = nil
    space = nil
    if [HPXML::LocationOtherHeatedSpace,
        HPXML::LocationOtherHousingUnit,
        HPXML::LocationOtherMultifamilyBufferSpace,
        HPXML::LocationOtherNonFreezingSpace,
        HPXML::LocationExteriorWall,
        HPXML::LocationUnderSlab].include? location
      # if located in spaces where we don't model a thermal zone, create and return temperature schedule
      sch = get_space_temperature_schedule(model, location, spaces)
    else
      space = get_space_from_location(location, spaces)
    end

    return space, sch
  end

  # Returns an OS:Space, or nil if a MF space or outside
  # Should be called when the object's energy use is NOT sensitive to ambient temperature
  # (e.g., appliances).
  #
  # @param location [TODO] TODO
  # @param spaces [Hash] Map of HPXML locations => OpenStudio Space objects
  # @return [TODO] TODO
  def get_space_from_location(location, spaces)
    return if [HPXML::LocationOutside,
               HPXML::LocationOtherHeatedSpace,
               HPXML::LocationOtherHousingUnit,
               HPXML::LocationOtherMultifamilyBufferSpace,
               HPXML::LocationOtherNonFreezingSpace].include? location

    if HPXML::conditioned_locations.include? location
      location = HPXML::LocationConditionedSpace
    end

    return spaces[location]
  end

  # TODO
  #
  # @param surface [TODO] TODO
  # @param spaces [Hash] Map of HPXML locations => OpenStudio Space objects
  # @param model [OpenStudio::Model::Model] OpenStudio Model object
  # @param hpxml_surface [TODO] TODO
  # @return [void]
  def set_subsurface_exterior(surface, spaces, model, hpxml_surface)
    # Set its parent surface outside boundary condition, which will be also applied to subsurfaces through OS
    # The parent surface is entirely comprised of the subsurface.

    # Subsurface on foundation wall, set it to be adjacent to outdoors
    if hpxml_surface.exterior_adjacent_to == HPXML::LocationGround
      surface.setOutsideBoundaryCondition('Outdoors')
    else
      set_surface_exterior(model, spaces, surface, hpxml_surface)
    end
  end

  # TODO
  #
  # @return [void]
  def set_foundation_and_walls_top()
    @foundation_top = 0
    @hpxml_bldg.floors.each do |floor|
      # Keeping the floor at ground level for ASHRAE 140 tests yields the expected results
      if floor.is_floor && floor.is_exterior && !@apply_ashrae140_assumptions
        @foundation_top = 2.0
      end
    end
    @hpxml_bldg.foundation_walls.each do |foundation_wall|
      top = -1 * foundation_wall.depth_below_grade + foundation_wall.height
      @foundation_top = top if top > @foundation_top
    end
    @walls_top = @foundation_top + @hpxml_bldg.building_construction.average_ceiling_height * @ncfl_ag
  end

  # TODO
  #
  # @param runner [OpenStudio::Measure::OSRunner] OpenStudio Runner object
  # @return [void]
  def set_heating_and_cooling_seasons(runner)
    return if @hpxml_bldg.hvac_controls.size == 0

    hvac_control = @hpxml_bldg.hvac_controls[0]

    htg_start_month = hvac_control.seasons_heating_begin_month
    htg_start_day = hvac_control.seasons_heating_begin_day
    htg_end_month = hvac_control.seasons_heating_end_month
    htg_end_day = hvac_control.seasons_heating_end_day
    clg_start_month = hvac_control.seasons_cooling_begin_month
    clg_start_day = hvac_control.seasons_cooling_begin_day
    clg_end_month = hvac_control.seasons_cooling_end_month
    clg_end_day = hvac_control.seasons_cooling_end_day

    @heating_days = Schedule.get_daily_season(@hpxml_header.sim_calendar_year, htg_start_month, htg_start_day, htg_end_month, htg_end_day)
    @cooling_days = Schedule.get_daily_season(@hpxml_header.sim_calendar_year, clg_start_month, clg_start_day, clg_end_month, clg_end_day)

    if (htg_start_month != 1) || (htg_start_day != 1) || (htg_end_month != 12) || (htg_end_day != 31) || (clg_start_month != 1) || (clg_start_day != 1) || (clg_end_month != 12) || (clg_end_day != 31)
      runner.registerWarning('It is not possible to eliminate all HVAC energy use (e.g. crankcase/defrost energy) in EnergyPlus outside of an HVAC season.')
    end
  end
end

# register the measure to be used by the application
HPXMLtoOpenStudio.new.registerWithApplication<|MERGE_RESOLUTION|>--- conflicted
+++ resolved
@@ -496,15 +496,9 @@
     model.setStrictnessLevel('None'.to_StrictnessLevel)
 
     # Init
-<<<<<<< HEAD
-    OpenStudio::Model::WeatherFile.setWeatherFile(model, epw_file)
+    OpenStudio::Model::WeatherFile.setWeatherFile(model, OpenStudio::EpwFile.new(epw_path))
     set_inits_and_globals()
-    Location.apply(model, weather, epw_file, @hpxml_header, @hpxml_bldg)
-=======
-    OpenStudio::Model::WeatherFile.setWeatherFile(model, OpenStudio::EpwFile.new(epw_path))
-    set_defaults_and_globals()
     Location.apply(model, weather, @hpxml_header, @hpxml_bldg)
->>>>>>> 1f316a19
     add_simulation_params(model)
 
     # Conditioned space/zone
