# frozen_string_literal: true

# Require all gems up front; this is much faster than multiple resource
# files lazy loading as needed, as it prevents multiple lookups for the
# same gem.
require 'pathname'
require 'csv'
require 'oga'
Dir["#{File.dirname(__FILE__)}/resources/*.rb"].each do |resource_file|
  next if resource_file.include? 'minitest_helper.rb'

  require resource_file
end

# start the measure
class HPXMLtoOpenStudio < OpenStudio::Measure::ModelMeasure
  # human readable name
  def name
    return 'HPXML to OpenStudio Translator'
  end

  # human readable description
  def description
    return 'Translates HPXML file to OpenStudio Model'
  end

  # human readable description of modeling approach
  def modeler_description
    return ''
  end

  # define the arguments that the user will input
  def arguments(model) # rubocop:disable Lint/UnusedMethodArgument
    args = OpenStudio::Measure::OSArgumentVector.new

    arg = OpenStudio::Measure::OSArgument.makeStringArgument('hpxml_path', true)
    arg.setDisplayName('HPXML File Path')
    arg.setDescription('Absolute/relative path of the HPXML file.')
    args << arg

    arg = OpenStudio::Measure::OSArgument.makeStringArgument('output_dir', true)
    arg.setDisplayName('Directory for Output Files')
    arg.setDescription('Absolute/relative path for the output files directory.')
    args << arg

    arg = OpenStudio::Measure::OSArgument.makeBoolArgument('debug', false)
    arg.setDisplayName('Debug Mode?')
    arg.setDescription('If true: 1) Writes in.osm file, 2) Generates additional log output, and 3) Creates all EnergyPlus output files.')
    arg.setDefaultValue(false)
    args << arg

    arg = OpenStudio::Measure::OSArgument.makeBoolArgument('add_component_loads', false)
    arg.setDisplayName('Add component loads?')
    arg.setDescription('If true, adds the calculation of heating/cooling component loads (not enabled by default for faster performance).')
    arg.setDefaultValue(false)
    args << arg

    arg = OpenStudio::Measure::OSArgument.makeBoolArgument('skip_validation', false)
    arg.setDisplayName('Skip Validation?')
    arg.setDescription('If true, bypasses HPXML input validation for faster performance. WARNING: This should only be used if the supplied HPXML file has already been validated against the Schema & Schematron documents.')
    arg.setDefaultValue(false)
    args << arg

    arg = OpenStudio::Measure::OSArgument.makeStringArgument('building_id', false)
    arg.setDisplayName('BuildingID')
    arg.setDescription('The ID of the HPXML Building. Only required if there are multiple Building elements in the HPXML file.')
    args << arg

    return args
  end

  # define what happens when the measure is run
  def run(model, runner, user_arguments)
    super(model, runner, user_arguments)

    # use the built-in error checking
    if !runner.validateUserArguments(arguments(model), user_arguments)
      return false
    end

    Geometry.tear_down_model(model, runner)

    Version.check_openstudio_version()

    # assign the user inputs to variables
    hpxml_path = runner.getStringArgumentValue('hpxml_path', user_arguments)
    output_dir = runner.getStringArgumentValue('output_dir', user_arguments)
    add_component_loads = runner.getBoolArgumentValue('add_component_loads', user_arguments)
    debug = runner.getBoolArgumentValue('debug', user_arguments)
    skip_validation = runner.getBoolArgumentValue('skip_validation', user_arguments)
    building_id = runner.getOptionalStringArgumentValue('building_id', user_arguments)

    unless (Pathname.new hpxml_path).absolute?
      hpxml_path = File.expand_path(hpxml_path)
    end
    unless File.exist?(hpxml_path) && hpxml_path.downcase.end_with?('.xml')
      fail "'#{hpxml_path}' does not exist or is not an .xml file."
    end

    unless (Pathname.new output_dir).absolute?
      output_dir = File.expand_path(output_dir)
    end

    if building_id.is_initialized
      building_id = building_id.get
    else
      building_id = nil
    end

    begin
      if skip_validation
        stron_paths = []
      else
        stron_paths = [File.join(File.dirname(__FILE__), 'resources', 'hpxml_schematron', 'HPXMLvalidator.xml'),
                       File.join(File.dirname(__FILE__), 'resources', 'hpxml_schematron', 'EPvalidator.xml')]
      end
      hpxml = HPXML.new(hpxml_path: hpxml_path, schematron_validators: stron_paths, building_id: building_id)
      hpxml.errors.each do |error|
        runner.registerError(error)
      end
      hpxml.warnings.each do |warning|
        runner.registerWarning(warning)
      end
      return false unless hpxml.errors.empty?

      epw_path, cache_path = process_weather(hpxml, runner, model, hpxml_path)

      if debug
        epw_output_path = File.join(output_dir, 'in.epw')
        FileUtils.cp(epw_path, epw_output_path)
      end

      OSModel.create(hpxml, runner, model, hpxml_path, epw_path, cache_path, output_dir,
                     add_component_loads, building_id, debug)
    rescue Exception => e
      runner.registerError("#{e.message}\n#{e.backtrace.join("\n")}")
      return false
    end

    return true
  end

  def process_weather(hpxml, runner, model, hpxml_path)
    epw_path = Location.get_epw_path(hpxml, hpxml_path)

    cache_path = epw_path.gsub('.epw', '-cache.csv')
    if not File.exist?(cache_path)
      # Process weather file to create cache .csv
      begin
        File.open(cache_path, 'wb') do |file|
          runner.registerWarning("'#{cache_path}' could not be found; regenerating it.")
          epw_file = OpenStudio::EpwFile.new(epw_path)
          OpenStudio::Model::WeatherFile.setWeatherFile(model, epw_file)
          weather = WeatherProcess.new(model, runner)
          weather.dump_to_csv(file)
        end
      rescue SystemCallError
        runner.registerWarning("#{cache_path} could not be written, skipping.")
      end
    end

    return epw_path, cache_path
  end
end

class OSModel
  def self.create(hpxml, runner, model, hpxml_path, epw_path, cache_path, output_dir,
                  add_component_loads, building_id, debug)
    @hpxml = hpxml
    @debug = debug

    @eri_version = @hpxml.header.eri_calculation_version # Hidden feature
    @eri_version = 'latest' if @eri_version.nil?
    @eri_version = Constants.ERIVersions[-1] if @eri_version == 'latest'

    @apply_ashrae140_assumptions = @hpxml.header.apply_ashrae140_assumptions # Hidden feature
    @apply_ashrae140_assumptions = false if @apply_ashrae140_assumptions.nil?

    # Here we turn off OS error-checking so that any invalid values provided
    # to OS SDK methods are passed along to EnergyPlus and produce errors. If
    # we didn't go this, we'd end up with successful EnergyPlus simulations that
    # use the wrong (default) value unless we check the return value of *every*
    # OS SDK setter method to notice there was an invalid value provided.
    # See https://github.com/NREL/OpenStudio/pull/4505 for more background.
    model.setStrictnessLevel('None'.to_StrictnessLevel)

    # Init

    check_file_references(hpxml_path)
    @schedules_file = SchedulesFile.new(runner: runner, model: model,
                                        schedules_paths: @hpxml.header.schedules_filepaths)

    weather, epw_file = Location.apply_weather_file(model, runner, epw_path, cache_path)
    set_defaults_and_globals(runner, output_dir, epw_file, weather, @schedules_file)
    validate_emissions_files()
    @schedules_file.validate_schedules(year: @hpxml.header.sim_calendar_year) if not @schedules_file.nil?
    Location.apply(model, weather, epw_file, @hpxml)
    add_simulation_params(model)
    @outage_sensor = create_outage_sensor(model)

    # Conditioned space/zone

    spaces = {}
    create_or_get_space(model, spaces, HPXML::LocationLivingSpace)
    set_foundation_and_walls_top()
    set_heating_and_cooling_seasons(runner)
    add_setpoints(runner, model, weather, spaces)

    # Geometry/Envelope
    add_roofs(runner, model, spaces)
    add_walls(runner, model, spaces)
    add_rim_joists(runner, model, spaces)
    add_floors(runner, model, spaces)
    add_foundation_walls_slabs(runner, model, weather, spaces)
    add_shading_schedule(model, weather)
    add_windows(model, spaces)
    add_doors(model, spaces)
    add_skylights(model, spaces)
    add_conditioned_floor_area(model, spaces)
    add_thermal_mass(model, spaces)
    Geometry.set_zone_volumes(spaces, @hpxml, @apply_ashrae140_assumptions)
    Geometry.explode_surfaces(model, @hpxml, @walls_top)
    add_num_occupants(model, runner, spaces)

    # HVAC

    airloop_map = {} # Map of HPXML System ID -> AirLoopHVAC (or ZoneHVACFourPipeFanCoil)
    add_ideal_system(model, spaces, epw_path)
    add_cooling_system(model, spaces, airloop_map)
    add_heating_system(runner, model, spaces, airloop_map)
    add_heat_pump(runner, model, weather, spaces, airloop_map)
    add_dehumidifiers(model, spaces)
    add_ceiling_fans(runner, model, weather, spaces)

    # Hot Water

    add_hot_water_and_appliances(runner, model, weather, spaces)

    # Plug Loads & Fuel Loads & Lighting

    add_mels(runner, model, spaces)
    add_mfls(runner, model, spaces)
    add_lighting(runner, model, epw_file, spaces)

    # Pools & Hot Tubs
    add_pools_and_hot_tubs(runner, model, spaces)

    # Other

    add_airflow(runner, model, weather, spaces, airloop_map)
    add_photovoltaics(model)
    add_generators(model)
    add_batteries(model, spaces)
    add_additional_properties(model, hpxml_path, building_id)

    # Output

    add_unmet_hours_output(model, spaces)
    add_loads_output(model, spaces, add_component_loads)
    set_output_files(model)
    # Uncomment to debug EMS
    # add_ems_debug_output(model)

    if debug
      osm_output_path = File.join(output_dir, 'in.osm')
      File.write(osm_output_path, model.to_s)
      runner.registerInfo("Wrote file: #{osm_output_path}")
    end
  end

  private

  def self.create_outage_sensor(model)
    outage_sch = nil
    if not @schedules_file.nil?
      outage_sch = @schedules_file.create_schedule_file(col_name: SchedulesFile::ColumnOutage)
    end

    outage_sensor = nil
    if not outage_sch.nil?
      Schedule.set_schedule_type_limits(model, outage_sch, Constants.ScheduleTypeLimitsFraction)
      outage_sensor = OpenStudio::Model::EnergyManagementSystemSensor.new(model, 'Schedule Value')
      outage_sensor.setName("#{SchedulesFile::ColumnOutage} s")
      outage_sensor.setKeyName(outage_sch.name.to_s)
    end
    return outage_sensor
  end

  def self.check_file_references(hpxml_path)
    # Check/update file references
    @hpxml.header.schedules_filepaths = @hpxml.header.schedules_filepaths.collect { |sfp|
      FilePath.check_path(sfp,
                          File.dirname(hpxml_path),
                          'Schedules')
    }

    @hpxml.header.emissions_scenarios.each do |scenario|
      if @hpxml.header.emissions_scenarios.select { |s| s.emissions_type == scenario.emissions_type && s.name == scenario.name }.size > 1
        fail "Found multiple Emissions Scenarios with the Scenario Name=#{scenario.name} and Emissions Type=#{scenario.emissions_type}."
      end
      next if scenario.elec_schedule_filepath.nil?

      scenario.elec_schedule_filepath = FilePath.check_path(scenario.elec_schedule_filepath,
                                                            File.dirname(hpxml_path),
                                                            'Emissions File')
    end
  end

  def self.validate_emissions_files()
    @hpxml.header.emissions_scenarios.each do |scenario|
      next if scenario.elec_schedule_filepath.nil?

      data = File.readlines(scenario.elec_schedule_filepath)
      num_header_rows = scenario.elec_schedule_number_of_header_rows
      col_index = scenario.elec_schedule_column_number - 1

      if data.size != 8760 + num_header_rows
        fail "Emissions File has invalid number of rows (#{data.size}). Expected 8760 plus #{num_header_rows} header row(s)."
      end
      if col_index > data[num_header_rows, 8760].map { |x| x.count(',') }.min
        fail "Emissions File has too few columns. Cannot find column number (#{scenario.elec_schedule_column_number})."
      end
    end
  end

  def self.set_defaults_and_globals(runner, output_dir, epw_file, weather, schedules_file)
    # Initialize
    @remaining_heat_load_frac = 1.0
    @remaining_cool_load_frac = 1.0

    # Set globals
    @cfa = @hpxml.building_construction.conditioned_floor_area
    @gfa = @hpxml.slabs.select { |s| s.interior_adjacent_to == HPXML::LocationGarage }.map { |s| s.area }.sum(0.0)
    @ubfa = @hpxml.slabs.select { |s| s.interior_adjacent_to == HPXML::LocationBasementUnconditioned }.map { |s| s.area }.sum(0.0)
    @ncfl = @hpxml.building_construction.number_of_conditioned_floors
    @ncfl_ag = @hpxml.building_construction.number_of_conditioned_floors_above_grade
    @nbeds = @hpxml.building_construction.number_of_bedrooms
    @default_azimuths = HPXMLDefaults.get_default_azimuths(@hpxml)

    # Apply defaults to HPXML object
    HPXMLDefaults.apply(runner, @hpxml, @eri_version, weather, epw_file: epw_file, schedules_file: schedules_file)

    @frac_windows_operable = @hpxml.fraction_of_windows_operable()

    # Write updated HPXML object (w/ defaults) to file for inspection
    @hpxml_defaults_path = File.join(output_dir, 'in.xml')
    XMLHelper.write_file(@hpxml.to_oga, @hpxml_defaults_path)

    # Now that we've written in.xml, ensure that no capacities/airflows
    # are zero in order to prevent potential E+ errors.
    HVAC.ensure_nonzero_sizing_values(@hpxml)
  end

  def self.add_simulation_params(model)
    SimControls.apply(model, @hpxml)
  end

  def self.add_num_occupants(model, runner, spaces)
    # Occupants
    num_occ = @hpxml.building_occupancy.number_of_residents
    return if num_occ <= 0

    Geometry.apply_occupants(model, runner, @hpxml, num_occ, spaces[HPXML::LocationLivingSpace], @schedules_file)
  end

  def self.create_or_get_space(model, spaces, location)
    if spaces[location].nil?
      Geometry.create_space_and_zone(model, spaces, location)
    end
    return spaces[location]
  end

  def self.add_roofs(runner, model, spaces)
    @hpxml.roofs.each do |roof|
      next if roof.net_area < 1.0 # skip modeling net surface area for surfaces comprised entirely of subsurface area

      if roof.azimuth.nil?
        if roof.pitch > 0
          azimuths = @default_azimuths # Model as four directions for average exterior incident solar
        else
          azimuths = [@default_azimuths[0]] # Arbitrary azimuth for flat roof
        end
      else
        azimuths = [roof.azimuth]
      end

      surfaces = []

      azimuths.each do |azimuth|
        width = Math::sqrt(roof.net_area)
        length = (roof.net_area / width) / azimuths.size
        tilt = roof.pitch / 12.0
        z_origin = @walls_top + 0.5 * Math.sin(Math.atan(tilt)) * width

        vertices = Geometry.create_roof_vertices(length, width, z_origin, azimuth, tilt)
        surface = OpenStudio::Model::Surface.new(vertices, model)
        surfaces << surface
        surface.additionalProperties.setFeature('Length', length)
        surface.additionalProperties.setFeature('Width', width)
        surface.additionalProperties.setFeature('Azimuth', azimuth)
        surface.additionalProperties.setFeature('Tilt', tilt)
        surface.additionalProperties.setFeature('SurfaceType', 'Roof')
        if azimuths.size > 1
          surface.setName("#{roof.id}:#{azimuth}")
        else
          surface.setName(roof.id)
        end
        surface.setSurfaceType('RoofCeiling')
        surface.setOutsideBoundaryCondition('Outdoors')
        set_surface_interior(model, spaces, surface, roof)
      end

      next if surfaces.empty?

      # Apply construction
      has_radiant_barrier = roof.radiant_barrier
      if has_radiant_barrier
        radiant_barrier_grade = roof.radiant_barrier_grade
      end
      # FUTURE: Create Constructions.get_air_film(surface) method; use in measure.rb and hpxml_translator_test.rb
      inside_film = Material.AirFilmRoof(Geometry.get_roof_pitch([surfaces[0]]))
      outside_film = Material.AirFilmOutside
      mat_roofing = Material.RoofMaterial(roof.roof_type)
      if @apply_ashrae140_assumptions
        inside_film = Material.AirFilmRoofASHRAE140
        outside_film = Material.AirFilmOutsideASHRAE140
      end
      mat_int_finish = Material.InteriorFinishMaterial(roof.interior_finish_type, roof.interior_finish_thickness)
      if mat_int_finish.nil?
        fallback_mat_int_finish = nil
      else
        fallback_mat_int_finish = Material.InteriorFinishMaterial(mat_int_finish.name, 0.1) # Try thin material
      end

      install_grade = 1
      assembly_r = roof.insulation_assembly_r_value

      if not mat_int_finish.nil?
        # Closed cavity
        constr_sets = [
          WoodStudConstructionSet.new(Material.Stud2x(8.0), 0.07, 20.0, 0.75, mat_int_finish, mat_roofing),    # 2x8, 24" o.c. + R20
          WoodStudConstructionSet.new(Material.Stud2x(8.0), 0.07, 10.0, 0.75, mat_int_finish, mat_roofing),    # 2x8, 24" o.c. + R10
          WoodStudConstructionSet.new(Material.Stud2x(8.0), 0.07, 0.0, 0.75, mat_int_finish, mat_roofing),     # 2x8, 24" o.c.
          WoodStudConstructionSet.new(Material.Stud2x6, 0.07, 0.0, 0.75, mat_int_finish, mat_roofing),         # 2x6, 24" o.c.
          WoodStudConstructionSet.new(Material.Stud2x4, 0.07, 0.0, 0.5, mat_int_finish, mat_roofing),          # 2x4, 16" o.c.
          WoodStudConstructionSet.new(Material.Stud2x4, 0.01, 0.0, 0.0, fallback_mat_int_finish, mat_roofing), # Fallback
        ]
        match, constr_set, cavity_r = Constructions.pick_wood_stud_construction_set(assembly_r, constr_sets, inside_film, outside_film)

        Constructions.apply_closed_cavity_roof(model, surfaces, "#{roof.id} construction",
                                               cavity_r, install_grade,
                                               constr_set.stud.thick_in,
                                               true, constr_set.framing_factor,
                                               constr_set.mat_int_finish,
                                               constr_set.osb_thick_in, constr_set.rigid_r,
                                               constr_set.mat_ext_finish, has_radiant_barrier,
                                               inside_film, outside_film, radiant_barrier_grade,
                                               roof.solar_absorptance, roof.emittance)
      else
        # Open cavity
        constr_sets = [
          GenericConstructionSet.new(10.0, 0.5, nil, mat_roofing), # w/R-10 rigid
          GenericConstructionSet.new(0.0, 0.5, nil, mat_roofing),  # Standard
          GenericConstructionSet.new(0.0, 0.0, nil, mat_roofing),  # Fallback
        ]
        match, constr_set, layer_r = Constructions.pick_generic_construction_set(assembly_r, constr_sets, inside_film, outside_film)

        cavity_r = 0
        cavity_ins_thick_in = 0
        framing_factor = 0
        framing_thick_in = 0

        Constructions.apply_open_cavity_roof(model, surfaces, "#{roof.id} construction",
                                             cavity_r, install_grade, cavity_ins_thick_in,
                                             framing_factor, framing_thick_in,
                                             constr_set.osb_thick_in, layer_r + constr_set.rigid_r,
                                             constr_set.mat_ext_finish, has_radiant_barrier,
                                             inside_film, outside_film, radiant_barrier_grade,
                                             roof.solar_absorptance, roof.emittance)
      end
      Constructions.check_surface_assembly_rvalue(runner, surfaces, inside_film, outside_film, assembly_r, match)
    end
  end

  def self.add_walls(runner, model, spaces)
    @hpxml.walls.each do |wall|
      next if wall.net_area < 1.0 # skip modeling net surface area for surfaces comprised entirely of subsurface area

      if wall.azimuth.nil?
        if wall.is_exterior
          azimuths = @default_azimuths # Model as four directions for average exterior incident solar
        else
          azimuths = [@default_azimuths[0]] # Arbitrary direction, doesn't receive exterior incident solar
        end
      else
        azimuths = [wall.azimuth]
      end

      surfaces = []

      azimuths.each do |azimuth|
        height = 8.0 * @ncfl_ag
        length = (wall.net_area / height) / azimuths.size
        z_origin = @foundation_top

        vertices = Geometry.create_wall_vertices(length, height, z_origin, azimuth)
        surface = OpenStudio::Model::Surface.new(vertices, model)
        surfaces << surface
        surface.additionalProperties.setFeature('Length', length)
        surface.additionalProperties.setFeature('Azimuth', azimuth)
        surface.additionalProperties.setFeature('Tilt', 90.0)
        surface.additionalProperties.setFeature('SurfaceType', 'Wall')
        if azimuths.size > 1
          surface.setName("#{wall.id}:#{azimuth}")
        else
          surface.setName(wall.id)
        end
        surface.setSurfaceType('Wall')
        set_surface_interior(model, spaces, surface, wall)
        set_surface_exterior(model, spaces, surface, wall)
        if wall.is_interior
          surface.setSunExposure('NoSun')
          surface.setWindExposure('NoWind')
        end
      end

      next if surfaces.empty?

      # Apply construction
      # The code below constructs a reasonable wall construction based on the
      # wall type while ensuring the correct assembly R-value.

      inside_film = Material.AirFilmVertical
      if wall.is_exterior
        outside_film = Material.AirFilmOutside
        mat_ext_finish = Material.ExteriorFinishMaterial(wall.siding)
      else
        outside_film = Material.AirFilmVertical
        mat_ext_finish = nil
      end
      if @apply_ashrae140_assumptions
        inside_film = Material.AirFilmVerticalASHRAE140
        outside_film = Material.AirFilmOutsideASHRAE140
      end
      mat_int_finish = Material.InteriorFinishMaterial(wall.interior_finish_type, wall.interior_finish_thickness)

      Constructions.apply_wall_construction(runner, model, surfaces, wall.id, wall.wall_type, wall.insulation_assembly_r_value,
                                            mat_int_finish, inside_film, outside_film, mat_ext_finish, wall.solar_absorptance,
                                            wall.emittance)
    end
  end

  def self.add_rim_joists(runner, model, spaces)
    @hpxml.rim_joists.each do |rim_joist|
      if rim_joist.azimuth.nil?
        if rim_joist.is_exterior
          azimuths = @default_azimuths # Model as four directions for average exterior incident solar
        else
          azimuths = [@default_azimuths[0]] # Arbitrary direction, doesn't receive exterior incident solar
        end
      else
        azimuths = [rim_joist.azimuth]
      end

      surfaces = []

      azimuths.each do |azimuth|
        height = 1.0
        length = (rim_joist.area / height) / azimuths.size
        z_origin = @foundation_top

        vertices = Geometry.create_wall_vertices(length, height, z_origin, azimuth)
        surface = OpenStudio::Model::Surface.new(vertices, model)
        surfaces << surface
        surface.additionalProperties.setFeature('Length', length)
        surface.additionalProperties.setFeature('Azimuth', azimuth)
        surface.additionalProperties.setFeature('Tilt', 90.0)
        surface.additionalProperties.setFeature('SurfaceType', 'RimJoist')
        if azimuths.size > 1
          surface.setName("#{rim_joist.id}:#{azimuth}")
        else
          surface.setName(rim_joist.id)
        end
        surface.setSurfaceType('Wall')
        set_surface_interior(model, spaces, surface, rim_joist)
        set_surface_exterior(model, spaces, surface, rim_joist)
        if rim_joist.is_interior
          surface.setSunExposure('NoSun')
          surface.setWindExposure('NoWind')
        end
      end

      # Apply construction

      inside_film = Material.AirFilmVertical
      if rim_joist.is_exterior
        outside_film = Material.AirFilmOutside
        mat_ext_finish = Material.ExteriorFinishMaterial(rim_joist.siding)
      else
        outside_film = Material.AirFilmVertical
        mat_ext_finish = nil
      end

      assembly_r = rim_joist.insulation_assembly_r_value

      constr_sets = [
        WoodStudConstructionSet.new(Material.Stud2x(2.0), 0.17, 20.0, 2.0, nil, mat_ext_finish),  # 2x4 + R20
        WoodStudConstructionSet.new(Material.Stud2x(2.0), 0.17, 10.0, 2.0, nil, mat_ext_finish),  # 2x4 + R10
        WoodStudConstructionSet.new(Material.Stud2x(2.0), 0.17, 0.0, 2.0, nil, mat_ext_finish),   # 2x4
        WoodStudConstructionSet.new(Material.Stud2x(2.0), 0.01, 0.0, 0.0, nil, mat_ext_finish),   # Fallback
      ]
      match, constr_set, cavity_r = Constructions.pick_wood_stud_construction_set(assembly_r, constr_sets, inside_film, outside_film)
      install_grade = 1

      Constructions.apply_rim_joist(model, surfaces, "#{rim_joist.id} construction",
                                    cavity_r, install_grade, constr_set.framing_factor,
                                    constr_set.mat_int_finish, constr_set.osb_thick_in,
                                    constr_set.rigid_r, constr_set.mat_ext_finish,
                                    inside_film, outside_film, rim_joist.solar_absorptance,
                                    rim_joist.emittance)
      Constructions.check_surface_assembly_rvalue(runner, surfaces, inside_film, outside_film, assembly_r, match)
    end
  end

  def self.add_floors(runner, model, spaces)
    @hpxml.floors.each do |floor|
      area = floor.area
      width = Math::sqrt(area)
      length = area / width
      if floor.interior_adjacent_to.include?('attic') || floor.exterior_adjacent_to.include?('attic')
        z_origin = @walls_top
      else
        z_origin = @foundation_top
      end

      if floor.is_ceiling
        vertices = Geometry.create_ceiling_vertices(length, width, z_origin, @default_azimuths)
        surface = OpenStudio::Model::Surface.new(vertices, model)
        surface.additionalProperties.setFeature('SurfaceType', 'Ceiling')
      else
        vertices = Geometry.create_floor_vertices(length, width, z_origin, @default_azimuths)
        surface = OpenStudio::Model::Surface.new(vertices, model)
        surface.additionalProperties.setFeature('SurfaceType', 'Floor')
      end
      surface.additionalProperties.setFeature('Tilt', 0.0)
      set_surface_interior(model, spaces, surface, floor)
      set_surface_exterior(model, spaces, surface, floor)
      surface.setName(floor.id)
      if floor.is_interior
        surface.setSunExposure('NoSun')
        surface.setWindExposure('NoWind')
      elsif floor.is_floor
        surface.setSunExposure('NoSun')
      end

      # Apply construction

      if floor.is_ceiling
        if @apply_ashrae140_assumptions
          # Attic floor
          inside_film = Material.AirFilmFloorASHRAE140
          outside_film = Material.AirFilmFloorASHRAE140
        else
          inside_film = Material.AirFilmFloorAverage
          outside_film = Material.AirFilmFloorAverage
        end
        mat_int_finish = Material.InteriorFinishMaterial(floor.interior_finish_type, floor.interior_finish_thickness)
        if mat_int_finish.nil?
          fallback_mat_int_finish = nil
        else
          fallback_mat_int_finish = Material.InteriorFinishMaterial(mat_int_finish.name, 0.1) # Try thin material
        end
        constr_sets = [
          WoodStudConstructionSet.new(Material.Stud2x6, 0.10, 50.0, 0.0, mat_int_finish, nil),         # 2x6, 24" o.c. + R50
          WoodStudConstructionSet.new(Material.Stud2x6, 0.10, 40.0, 0.0, mat_int_finish, nil),         # 2x6, 24" o.c. + R40
          WoodStudConstructionSet.new(Material.Stud2x6, 0.10, 30.0, 0.0, mat_int_finish, nil),         # 2x6, 24" o.c. + R30
          WoodStudConstructionSet.new(Material.Stud2x6, 0.10, 20.0, 0.0, mat_int_finish, nil),         # 2x6, 24" o.c. + R20
          WoodStudConstructionSet.new(Material.Stud2x6, 0.10, 10.0, 0.0, mat_int_finish, nil),         # 2x6, 24" o.c. + R10
          WoodStudConstructionSet.new(Material.Stud2x4, 0.13, 0.0, 0.0, mat_int_finish, nil),          # 2x4, 16" o.c.
          WoodStudConstructionSet.new(Material.Stud2x4, 0.01, 0.0, 0.0, fallback_mat_int_finish, nil), # Fallback
        ]
      else # Floor
        if @apply_ashrae140_assumptions
          # Raised floor
          inside_film = Material.AirFilmFloorASHRAE140
          outside_film = Material.AirFilmFloorZeroWindASHRAE140
          surface.setWindExposure('NoWind')
          covering = Material.CoveringBare(1.0)
        else
          inside_film = Material.AirFilmFloorReduced
          if floor.is_exterior
            outside_film = Material.AirFilmOutside
          else
            outside_film = Material.AirFilmFloorReduced
          end
          if floor.interior_adjacent_to == HPXML::LocationLivingSpace
            covering = Material.CoveringBare
          end
        end
        if covering.nil?
          fallback_covering = nil
        else
          fallback_covering = Material.CoveringBare(0.8, 0.01) # Try thin material
        end
        constr_sets = [
          WoodStudConstructionSet.new(Material.Stud2x6, 0.10, 20.0, 0.75, nil, covering),        # 2x6, 24" o.c. + R20
          WoodStudConstructionSet.new(Material.Stud2x6, 0.10, 10.0, 0.75, nil, covering),        # 2x6, 24" o.c. + R10
          WoodStudConstructionSet.new(Material.Stud2x6, 0.10, 0.0, 0.75, nil, covering),         # 2x6, 24" o.c.
          WoodStudConstructionSet.new(Material.Stud2x4, 0.13, 0.0, 0.5, nil, covering),          # 2x4, 16" o.c.
          WoodStudConstructionSet.new(Material.Stud2x4, 0.01, 0.0, 0.0, nil, fallback_covering), # Fallback
        ]
      end
      assembly_r = floor.insulation_assembly_r_value

      match, constr_set, cavity_r = Constructions.pick_wood_stud_construction_set(assembly_r, constr_sets, inside_film, outside_film)

      install_grade = 1
      if floor.is_ceiling

        Constructions.apply_ceiling(model, [surface], "#{floor.id} construction",
                                    cavity_r, install_grade,
                                    constr_set.rigid_r, constr_set.framing_factor,
                                    constr_set.stud.thick_in, constr_set.mat_int_finish,
                                    inside_film, outside_film)

      else # Floor
        Constructions.apply_floor(model, [surface], "#{floor.id} construction",
                                  cavity_r, install_grade,
                                  constr_set.framing_factor, constr_set.stud.thick_in,
                                  constr_set.osb_thick_in, constr_set.rigid_r,
                                  constr_set.mat_ext_finish, inside_film, outside_film)
      end

      Constructions.check_surface_assembly_rvalue(runner, [surface], inside_film, outside_film, assembly_r, match)
    end
  end

  def self.add_foundation_walls_slabs(runner, model, weather, spaces)
    foundation_types = @hpxml.slabs.map { |s| s.interior_adjacent_to }.uniq

    foundation_types.each do |foundation_type|
      # Get attached foundation walls/slabs
      fnd_walls = []
      slabs = []
      @hpxml.foundation_walls.each do |foundation_wall|
        next unless foundation_wall.interior_adjacent_to == foundation_type
        next if foundation_wall.net_area < 1.0 # skip modeling net surface area for surfaces comprised entirely of subsurface area

        fnd_walls << foundation_wall
      end
      @hpxml.slabs.each do |slab|
        next unless slab.interior_adjacent_to == foundation_type

        slabs << slab
        slab.exposed_perimeter = [slab.exposed_perimeter, 1.0].max # minimum value to prevent error if no exposed slab
      end

      # Calculate combinations of slabs/walls for each Kiva instance
      kiva_instances = get_kiva_instances(fnd_walls, slabs)

      # Obtain some wall/slab information
      fnd_wall_lengths = {}
      fnd_walls.each do |foundation_wall|
        next unless foundation_wall.is_exterior

        fnd_wall_lengths[foundation_wall] = foundation_wall.area / foundation_wall.height
      end
      slab_exp_perims = {}
      slab_areas = {}
      slabs.each do |slab|
        slab_exp_perims[slab] = slab.exposed_perimeter
        slab_areas[slab] = slab.area
      end
      total_slab_exp_perim = slab_exp_perims.values.sum(0.0)
      total_slab_area = slab_areas.values.sum(0.0)
      total_fnd_wall_length = fnd_wall_lengths.values.sum(0.0)

      no_wall_slab_exp_perim = {}

      kiva_instances.each do |foundation_wall, slab|
        # Apportion referenced walls/slabs for this Kiva instance
        slab_frac = slab_exp_perims[slab] / total_slab_exp_perim
        if total_fnd_wall_length > 0
          fnd_wall_frac = fnd_wall_lengths[foundation_wall] / total_fnd_wall_length
        else
          fnd_wall_frac = 1.0 # Handle slab foundation type
        end

        kiva_foundation = nil
        if not foundation_wall.nil?
          # Add exterior foundation wall surface
          kiva_foundation = add_foundation_wall(runner, model, spaces, foundation_wall, slab_frac,
                                                total_fnd_wall_length, total_slab_exp_perim)
        end

        # Add single combined foundation slab surface (for similar surfaces)
        slab_exp_perim = slab_exp_perims[slab] * fnd_wall_frac
        slab_area = slab_areas[slab] * fnd_wall_frac
        no_wall_slab_exp_perim[slab] = 0.0 if no_wall_slab_exp_perim[slab].nil?
        if (not foundation_wall.nil?) && (slab_exp_perim > fnd_wall_lengths[foundation_wall] * slab_frac)
          # Keep track of no-wall slab exposed perimeter
          no_wall_slab_exp_perim[slab] += (slab_exp_perim - fnd_wall_lengths[foundation_wall] * slab_frac)

          # Reduce this slab's exposed perimeter so that EnergyPlus does not automatically
          # create a second no-wall Kiva instance for each of our Kiva instances.
          # Instead, we will later create our own Kiva instance to account for it.
          # This reduces the number of Kiva instances we end up with.
          exp_perim_frac = (fnd_wall_lengths[foundation_wall] * slab_frac) / slab_exp_perim
          slab_exp_perim *= exp_perim_frac
          slab_area *= exp_perim_frac
        end
        if not foundation_wall.nil?
          z_origin = -1 * foundation_wall.depth_below_grade # Position based on adjacent foundation walls
        else
          z_origin = -1 * slab.depth_below_grade
        end
        add_foundation_slab(model, weather, spaces, slab, slab_exp_perim,
                            slab_area, z_origin, kiva_foundation)
      end

      # For each slab, create a no-wall Kiva slab instance if needed.
      slabs.each do |slab|
        next unless no_wall_slab_exp_perim[slab] > 1.0

        z_origin = 0
        slab_area = total_slab_area * no_wall_slab_exp_perim[slab] / total_slab_exp_perim
        add_foundation_slab(model, weather, spaces, slab, no_wall_slab_exp_perim[slab],
                            slab_area, z_origin, nil)
      end

      # Interzonal foundation wall surfaces
      # The above-grade portion of these walls are modeled as EnergyPlus surfaces with standard adjacency.
      # The below-grade portion of these walls (in contact with ground) are not modeled, as Kiva does not
      # calculate heat flow between two zones through the ground.
      fnd_walls.each do |foundation_wall|
        next unless foundation_wall.is_interior

        ag_height = foundation_wall.height - foundation_wall.depth_below_grade
        ag_net_area = foundation_wall.net_area * ag_height / foundation_wall.height
        next if ag_net_area < 1.0

        length = ag_net_area / ag_height
        z_origin = -1 * ag_height
        if foundation_wall.azimuth.nil?
          azimuth = @default_azimuths[0] # Arbitrary direction, doesn't receive exterior incident solar
        else
          azimuth = foundation_wall.azimuth
        end

        vertices = Geometry.create_wall_vertices(length, ag_height, z_origin, azimuth)
        surface = OpenStudio::Model::Surface.new(vertices, model)
        surface.additionalProperties.setFeature('Length', length)
        surface.additionalProperties.setFeature('Azimuth', azimuth)
        surface.additionalProperties.setFeature('Tilt', 90.0)
        surface.additionalProperties.setFeature('SurfaceType', 'FoundationWall')
        surface.setName(foundation_wall.id)
        surface.setSurfaceType('Wall')
        set_surface_interior(model, spaces, surface, foundation_wall)
        set_surface_exterior(model, spaces, surface, foundation_wall)
        surface.setSunExposure('NoSun')
        surface.setWindExposure('NoWind')

        # Apply construction

        wall_type = HPXML::WallTypeConcrete
        inside_film = Material.AirFilmVertical
        outside_film = Material.AirFilmVertical
        assembly_r = foundation_wall.insulation_assembly_r_value
        mat_int_finish = Material.InteriorFinishMaterial(foundation_wall.interior_finish_type, foundation_wall.interior_finish_thickness)
        if assembly_r.nil?
          concrete_thick_in = foundation_wall.thickness
          int_r = foundation_wall.insulation_interior_r_value
          ext_r = foundation_wall.insulation_exterior_r_value
          mat_concrete = Material.Concrete(concrete_thick_in)
          mat_int_finish_rvalue = mat_int_finish.nil? ? 0.0 : mat_int_finish.rvalue
          assembly_r = int_r + ext_r + mat_concrete.rvalue + mat_int_finish_rvalue + inside_film.rvalue + outside_film.rvalue
        end
        mat_ext_finish = nil

        Constructions.apply_wall_construction(runner, model, [surface], foundation_wall.id, wall_type, assembly_r,
                                              mat_int_finish, inside_film, outside_film, mat_ext_finish, nil, nil)
      end
    end
  end

  def self.add_foundation_wall(runner, model, spaces, foundation_wall, slab_frac,
                               total_fnd_wall_length, total_slab_exp_perim)

    net_area = foundation_wall.net_area * slab_frac
    gross_area = foundation_wall.area * slab_frac
    height = foundation_wall.height
    height_ag = height - foundation_wall.depth_below_grade
    z_origin = -1 * foundation_wall.depth_below_grade
    length = gross_area / height
    if foundation_wall.azimuth.nil?
      azimuth = @default_azimuths[0] # Arbitrary; solar incidence in Kiva is applied as an orientation average (to the above grade portion of the wall)
    else
      azimuth = foundation_wall.azimuth
    end

    if total_fnd_wall_length > total_slab_exp_perim
      # Calculate exposed section of wall based on slab's total exposed perimeter.
      length *= total_slab_exp_perim / total_fnd_wall_length
    end

    return if length < 0.1 # Avoid Kiva error if exposed wall length is too small

    if gross_area > net_area
      # Create a "notch" in the wall to account for the subsurfaces. This ensures that
      # we preserve the appropriate wall height, length, and area for Kiva.
      subsurface_area = gross_area - net_area
    else
      subsurface_area = 0
    end

    vertices = Geometry.create_wall_vertices(length, height, z_origin, azimuth, subsurface_area: subsurface_area)
    surface = OpenStudio::Model::Surface.new(vertices, model)
    surface.additionalProperties.setFeature('Length', length)
    surface.additionalProperties.setFeature('Azimuth', azimuth)
    surface.additionalProperties.setFeature('Tilt', 90.0)
    surface.additionalProperties.setFeature('SurfaceType', 'FoundationWall')
    surface.setName(foundation_wall.id)
    surface.setSurfaceType('Wall')
    set_surface_interior(model, spaces, surface, foundation_wall)
    set_surface_exterior(model, spaces, surface, foundation_wall)

    assembly_r = foundation_wall.insulation_assembly_r_value
    mat_int_finish = Material.InteriorFinishMaterial(foundation_wall.interior_finish_type, foundation_wall.interior_finish_thickness)
    mat_wall = Material.FoundationWallMaterial(foundation_wall.type, foundation_wall.thickness)
    if not assembly_r.nil?
      ext_rigid_height = height
      ext_rigid_offset = 0.0
      inside_film = Material.AirFilmVertical

      mat_int_finish_rvalue = mat_int_finish.nil? ? 0.0 : mat_int_finish.rvalue
      ext_rigid_r = assembly_r - mat_wall.rvalue - mat_int_finish_rvalue - inside_film.rvalue
      int_rigid_r = 0.0
      if ext_rigid_r < 0 # Try without interior finish
        mat_int_finish = nil
        ext_rigid_r = assembly_r - mat_wall.rvalue - inside_film.rvalue
      end
      if (ext_rigid_r > 0) && (ext_rigid_r < 0.1)
        ext_rigid_r = 0.0 # Prevent tiny strip of insulation
      end
      if ext_rigid_r < 0
        ext_rigid_r = 0.0
        match = false
      else
        match = true
      end
    else
      ext_rigid_offset = foundation_wall.insulation_exterior_distance_to_top
      ext_rigid_height = foundation_wall.insulation_exterior_distance_to_bottom - ext_rigid_offset
      ext_rigid_r = foundation_wall.insulation_exterior_r_value
      int_rigid_offset = foundation_wall.insulation_interior_distance_to_top
      int_rigid_height = foundation_wall.insulation_interior_distance_to_bottom - int_rigid_offset
      int_rigid_r = foundation_wall.insulation_interior_r_value
    end

    soil_k_in = UnitConversions.convert(@hpxml.site.ground_conductivity, 'ft', 'in')

    Constructions.apply_foundation_wall(model, [surface], "#{foundation_wall.id} construction",
                                        ext_rigid_offset, int_rigid_offset, ext_rigid_height, int_rigid_height,
                                        ext_rigid_r, int_rigid_r, mat_int_finish, mat_wall, height_ag,
                                        soil_k_in)

    if not assembly_r.nil?
      Constructions.check_surface_assembly_rvalue(runner, [surface], inside_film, nil, assembly_r, match)
    end

    return surface.adjacentFoundation.get
  end

  def self.add_foundation_slab(model, weather, spaces, slab, slab_exp_perim,
                               slab_area, z_origin, kiva_foundation)

    slab_tot_perim = slab_exp_perim
    if slab_tot_perim**2 - 16.0 * slab_area <= 0
      # Cannot construct rectangle with this perimeter/area. Some of the
      # perimeter is presumably not exposed, so bump up perimeter value.
      slab_tot_perim = Math.sqrt(16.0 * slab_area)
    end
    sqrt_term = [slab_tot_perim**2 - 16.0 * slab_area, 0.0].max
    slab_length = slab_tot_perim / 4.0 + Math.sqrt(sqrt_term) / 4.0
    slab_width = slab_tot_perim / 4.0 - Math.sqrt(sqrt_term) / 4.0

    vertices = Geometry.create_floor_vertices(slab_length, slab_width, z_origin, @default_azimuths)
    surface = OpenStudio::Model::Surface.new(vertices, model)
    surface.setName(slab.id)
    surface.setSurfaceType('Floor')
    surface.setOutsideBoundaryCondition('Foundation')
    surface.additionalProperties.setFeature('SurfaceType', 'Slab')
    set_surface_interior(model, spaces, surface, slab)
    surface.setSunExposure('NoSun')
    surface.setWindExposure('NoWind')

    slab_perim_r = slab.perimeter_insulation_r_value
    slab_perim_depth = slab.perimeter_insulation_depth
    if (slab_perim_r == 0) || (slab_perim_depth == 0)
      slab_perim_r = 0
      slab_perim_depth = 0
    end

    if slab.under_slab_insulation_spans_entire_slab
      slab_whole_r = slab.under_slab_insulation_r_value
      slab_under_r = 0
      slab_under_width = 0
    else
      slab_under_r = slab.under_slab_insulation_r_value
      slab_under_width = slab.under_slab_insulation_width
      if (slab_under_r == 0) || (slab_under_width == 0)
        slab_under_r = 0
        slab_under_width = 0
      end
      slab_whole_r = 0
    end
    if slab_under_r + slab_whole_r > 0
      slab_gap_r = 5.0 # Assume gap insulation when insulation under slab is present
    else
      slab_gap_r = 0
    end

    mat_carpet = nil
    if (slab.carpet_fraction > 0) && (slab.carpet_r_value > 0)
      mat_carpet = Material.CoveringBare(slab.carpet_fraction,
                                         slab.carpet_r_value)
    end
    soil_k_in = UnitConversions.convert(@hpxml.site.ground_conductivity, 'ft', 'in')

    Constructions.apply_foundation_slab(model, surface, "#{slab.id} construction",
                                        slab_under_r, slab_under_width, slab_gap_r, slab_perim_r,
                                        slab_perim_depth, slab_whole_r, slab.thickness,
                                        slab_exp_perim, mat_carpet, soil_k_in, kiva_foundation)

    kiva_foundation = surface.adjacentFoundation.get

    foundation_walls_insulated = false
    foundation_ceiling_insulated = false
    @hpxml.foundation_walls.each do |fnd_wall|
      next unless fnd_wall.interior_adjacent_to == slab.interior_adjacent_to
      next unless fnd_wall.exterior_adjacent_to == HPXML::LocationGround

      if fnd_wall.insulation_assembly_r_value.to_f > 5
        foundation_walls_insulated = true
      elsif fnd_wall.insulation_exterior_r_value.to_f + fnd_wall.insulation_interior_r_value.to_f > 0
        foundation_walls_insulated = true
      end
    end
    @hpxml.floors.each do |floor|
      next unless floor.interior_adjacent_to == HPXML::LocationLivingSpace
      next unless floor.exterior_adjacent_to == slab.interior_adjacent_to

      if floor.insulation_assembly_r_value > 5
        foundation_ceiling_insulated = true
      end
    end

    Constructions.apply_kiva_initial_temp(kiva_foundation, slab, weather,
                                          spaces[HPXML::LocationLivingSpace].thermalZone.get,
                                          @hpxml.header.sim_begin_month, @hpxml.header.sim_begin_day,
                                          @hpxml.header.sim_calendar_year,
                                          foundation_walls_insulated, foundation_ceiling_insulated)

    return kiva_foundation
  end

  def self.add_conditioned_floor_area(model, spaces)
    # Check if we need to add floors between conditioned spaces (e.g., between first
    # and second story or conditioned basement ceiling).
    # This ensures that the E+ reported Conditioned Floor Area is correct.

    sum_cfa = 0.0
    @hpxml.floors.each do |floor|
      next unless floor.is_floor
      next unless [HPXML::LocationLivingSpace, HPXML::LocationBasementConditioned].include?(floor.interior_adjacent_to) ||
                  [HPXML::LocationLivingSpace, HPXML::LocationBasementConditioned].include?(floor.exterior_adjacent_to)

      sum_cfa += floor.area
    end
    @hpxml.slabs.each do |slab|
      next unless [HPXML::LocationLivingSpace, HPXML::LocationBasementConditioned].include? slab.interior_adjacent_to

      sum_cfa += slab.area
    end

    addtl_cfa = @cfa - sum_cfa

    fail if addtl_cfa < -1.0 # Allow some rounding; EPvalidator.xml should prevent this

    return unless addtl_cfa > 1.0 # Allow some rounding

    floor_width = Math::sqrt(addtl_cfa)
    floor_length = addtl_cfa / floor_width
    z_origin = @foundation_top + 8.0 * (@ncfl_ag - 1)

    # Add floor surface
    vertices = Geometry.create_floor_vertices(floor_length, floor_width, z_origin, @default_azimuths)
    floor_surface = OpenStudio::Model::Surface.new(vertices, model)

    floor_surface.setSunExposure('NoSun')
    floor_surface.setWindExposure('NoWind')
    floor_surface.setName('inferred conditioned floor')
    floor_surface.setSurfaceType('Floor')
    floor_surface.setSpace(create_or_get_space(model, spaces, HPXML::LocationLivingSpace))
    floor_surface.setOutsideBoundaryCondition('Adiabatic')
    floor_surface.additionalProperties.setFeature('SurfaceType', 'InferredFloor')
    floor_surface.additionalProperties.setFeature('Tilt', 0.0)

    # Add ceiling surface
    vertices = Geometry.create_ceiling_vertices(floor_length, floor_width, z_origin, @default_azimuths)
    ceiling_surface = OpenStudio::Model::Surface.new(vertices, model)

    ceiling_surface.setSunExposure('NoSun')
    ceiling_surface.setWindExposure('NoWind')
    ceiling_surface.setName('inferred conditioned ceiling')
    ceiling_surface.setSurfaceType('RoofCeiling')
    ceiling_surface.setSpace(create_or_get_space(model, spaces, HPXML::LocationLivingSpace))
    ceiling_surface.setOutsideBoundaryCondition('Adiabatic')
    ceiling_surface.additionalProperties.setFeature('SurfaceType', 'InferredCeiling')
    ceiling_surface.additionalProperties.setFeature('Tilt', 0.0)

    # Apply Construction
    apply_adiabatic_construction(model, [floor_surface, ceiling_surface], 'floor')
  end

  def self.add_thermal_mass(model, spaces)
    cfa_basement = @hpxml.slabs.select { |s| s.interior_adjacent_to == HPXML::LocationBasementConditioned }.map { |s| s.area }.sum(0.0)
    basement_frac_of_cfa = cfa_basement / @cfa
    if @apply_ashrae140_assumptions
      # 1024 ft2 of interior partition wall mass, no furniture mass
      mat_int_finish = Material.InteriorFinishMaterial(HPXML::InteriorFinishGypsumBoard, 0.5)
      partition_wall_area = 1024.0 * 2 # Exposed partition wall area (both sides)
      Constructions.apply_partition_walls(model, 'PartitionWallConstruction', mat_int_finish, partition_wall_area,
                                          basement_frac_of_cfa, spaces[HPXML::LocationLivingSpace])
    else
      mat_int_finish = Material.InteriorFinishMaterial(@hpxml.partition_wall_mass.interior_finish_type, @hpxml.partition_wall_mass.interior_finish_thickness)
      partition_wall_area = @hpxml.partition_wall_mass.area_fraction * @cfa # Exposed partition wall area (both sides)
      Constructions.apply_partition_walls(model, 'PartitionWallConstruction', mat_int_finish, partition_wall_area,
                                          basement_frac_of_cfa, spaces[HPXML::LocationLivingSpace])

      Constructions.apply_furniture(model, @hpxml.furniture_mass, @cfa, @ubfa, @gfa,
                                    basement_frac_of_cfa, spaces[HPXML::LocationLivingSpace])
    end
  end

  def self.add_shading_schedule(model, weather)
    # Use BAHSP cooling season, and not year-round or user-specified cooling season, to ensure windows use appropriate interior shading factors
    _default_heating_months, @default_cooling_months = HVAC.get_default_heating_and_cooling_seasons(weather)

    # Create cooling season schedule
    clg_season_sch = MonthWeekdayWeekendSchedule.new(model, 'cooling season schedule', Array.new(24, 1), Array.new(24, 1), @default_cooling_months, Constants.ScheduleTypeLimitsFraction)
    @clg_ssn_sensor = OpenStudio::Model::EnergyManagementSystemSensor.new(model, 'Schedule Value')
    @clg_ssn_sensor.setName('cool_season')
    @clg_ssn_sensor.setKeyName(clg_season_sch.schedule.name.to_s)
  end

  def self.add_windows(model, spaces)
    # We already stored @fraction_of_windows_operable, so lets remove the
    # fraction_operable properties from windows and re-collapse the enclosure
    # so as to prevent potentially modeling multiple identical windows in E+,
    # which can increase simulation runtime.
    @hpxml.windows.each do |window|
      window.fraction_operable = nil
    end
    @hpxml.collapse_enclosure_surfaces()

    shading_group = nil
    shading_schedules = {}
    shading_ems = { sensors: {}, program: nil }

    surfaces = []
    @hpxml.windows.each_with_index do |window, i|
      window_height = 4.0 # ft, default

      overhang_depth = nil
      if (not window.overhangs_depth.nil?) && (window.overhangs_depth > 0)
        overhang_depth = window.overhangs_depth
        overhang_distance_to_top = window.overhangs_distance_to_top_of_window
        overhang_distance_to_bottom = window.overhangs_distance_to_bottom_of_window
        window_height = overhang_distance_to_bottom - overhang_distance_to_top
      end

      window_length = window.area / window_height
      z_origin = @foundation_top

      ufactor, shgc = Constructions.get_ufactor_shgc_adjusted_by_storms(window.storm_type, window.ufactor, window.shgc)

      if window.is_exterior

        # Create parent surface slightly bigger than window
        vertices = Geometry.create_wall_vertices(window_length, window_height, z_origin, window.azimuth, add_buffer: true)
        surface = OpenStudio::Model::Surface.new(vertices, model)

        surface.additionalProperties.setFeature('Length', window_length)
        surface.additionalProperties.setFeature('Azimuth', window.azimuth)
        surface.additionalProperties.setFeature('Tilt', 90.0)
        surface.additionalProperties.setFeature('SurfaceType', 'Window')
        surface.setName("surface #{window.id}")
        surface.setSurfaceType('Wall')
        set_surface_interior(model, spaces, surface, window.wall)

        vertices = Geometry.create_wall_vertices(window_length, window_height, z_origin, window.azimuth)
        sub_surface = OpenStudio::Model::SubSurface.new(vertices, model)
        sub_surface.setName(window.id)
        sub_surface.setSurface(surface)
        sub_surface.setSubSurfaceType('FixedWindow')

        set_subsurface_exterior(surface, spaces, model, window.wall)
        surfaces << surface

        if not overhang_depth.nil?
          overhang = sub_surface.addOverhang(UnitConversions.convert(overhang_depth, 'ft', 'm'), UnitConversions.convert(overhang_distance_to_top, 'ft', 'm'))
          overhang.get.setName("#{sub_surface.name} - #{Constants.ObjectNameOverhangs}")
        end

        # Apply construction
        Constructions.apply_window(model, sub_surface, 'WindowConstruction', ufactor, shgc)

        # Apply interior/exterior shading (as needed)
        shading_vertices = Geometry.create_wall_vertices(window_length, window_height, z_origin, window.azimuth)
        shading_group = Constructions.apply_window_skylight_shading(model, window, i, shading_vertices, surface, sub_surface, shading_group,
                                                                    shading_schedules, shading_ems, Constants.ObjectNameWindowShade, @default_cooling_months)
      else
        # Window is on an interior surface, which E+ does not allow. Model
        # as a door instead so that we can get the appropriate conduction
        # heat transfer; there is no solar gains anyway.

        # Create parent surface slightly bigger than window
        vertices = Geometry.create_wall_vertices(window_length, window_height, z_origin, window.azimuth, add_buffer: true)
        surface = OpenStudio::Model::Surface.new(vertices, model)

        surface.additionalProperties.setFeature('Length', window_length)
        surface.additionalProperties.setFeature('Azimuth', window.azimuth)
        surface.additionalProperties.setFeature('Tilt', 90.0)
        surface.additionalProperties.setFeature('SurfaceType', 'Door')
        surface.setName("surface #{window.id}")
        surface.setSurfaceType('Wall')
        set_surface_interior(model, spaces, surface, window.wall)

        vertices = Geometry.create_wall_vertices(window_length, window_height, z_origin, window.azimuth)
        sub_surface = OpenStudio::Model::SubSurface.new(vertices, model)
        sub_surface.setName(window.id)
        sub_surface.setSurface(surface)
        sub_surface.setSubSurfaceType('Door')

        set_subsurface_exterior(surface, spaces, model, window.wall)
        surfaces << surface

        # Apply construction
        inside_film = Material.AirFilmVertical
        outside_film = Material.AirFilmVertical
        Constructions.apply_door(model, [sub_surface], 'Window', ufactor, inside_film, outside_film)
      end
    end

    apply_adiabatic_construction(model, surfaces, 'wall')
  end

  def self.add_skylights(model, spaces)
    surfaces = []

    shading_group = nil
    shading_schedules = {}
    shading_ems = { sensors: {}, program: nil }

    @hpxml.skylights.each_with_index do |skylight, i|
      tilt = skylight.roof.pitch / 12.0
      width = Math::sqrt(skylight.area)
      length = skylight.area / width
      z_origin = @walls_top + 0.5 * Math.sin(Math.atan(tilt)) * width

      ufactor, shgc = Constructions.get_ufactor_shgc_adjusted_by_storms(skylight.storm_type, skylight.ufactor, skylight.shgc)

      # Create parent surface slightly bigger than skylight
      vertices = Geometry.create_roof_vertices(length, width, z_origin, skylight.azimuth, tilt, add_buffer: true)
      surface = OpenStudio::Model::Surface.new(vertices, model)
      surface.additionalProperties.setFeature('Length', length)
      surface.additionalProperties.setFeature('Width', width)
      surface.additionalProperties.setFeature('Azimuth', skylight.azimuth)
      surface.additionalProperties.setFeature('Tilt', tilt)
      surface.additionalProperties.setFeature('SurfaceType', 'Skylight')
      surface.setName("surface #{skylight.id}")
      surface.setSurfaceType('RoofCeiling')
      surface.setSpace(create_or_get_space(model, spaces, HPXML::LocationLivingSpace)) # Ensures it is included in Manual J sizing
      surface.setOutsideBoundaryCondition('Outdoors') # cannot be adiabatic because subsurfaces won't be created
      surfaces << surface

      vertices = Geometry.create_roof_vertices(length, width, z_origin, skylight.azimuth, tilt)
      sub_surface = OpenStudio::Model::SubSurface.new(vertices, model)
      sub_surface.setName(skylight.id)
      sub_surface.setSurface(surface)
      sub_surface.setSubSurfaceType('Skylight')

      # Apply construction
      Constructions.apply_skylight(model, sub_surface, 'SkylightConstruction', ufactor, shgc)

      # Apply interior/exterior shading (as needed)
      shading_vertices = Geometry.create_roof_vertices(length, width, z_origin, skylight.azimuth, tilt)
      shading_group = Constructions.apply_window_skylight_shading(model, skylight, i, shading_vertices, surface, sub_surface, shading_group,
                                                                  shading_schedules, shading_ems, Constants.ObjectNameSkylightShade, @default_cooling_months)
    end

    apply_adiabatic_construction(model, surfaces, 'roof')
  end

  def self.add_doors(model, spaces)
    surfaces = []
    @hpxml.doors.each do |door|
      door_height = 6.67 # ft
      door_length = door.area / door_height
      z_origin = @foundation_top

      # Create parent surface slightly bigger than door
      vertices = Geometry.create_wall_vertices(door_length, door_height, z_origin, door.azimuth, add_buffer: true)
      surface = OpenStudio::Model::Surface.new(vertices, model)

      surface.additionalProperties.setFeature('Length', door_length)
      surface.additionalProperties.setFeature('Azimuth', door.azimuth)
      surface.additionalProperties.setFeature('Tilt', 90.0)
      surface.additionalProperties.setFeature('SurfaceType', 'Door')
      surface.setName("surface #{door.id}")
      surface.setSurfaceType('Wall')
      set_surface_interior(model, spaces, surface, door.wall)

      vertices = Geometry.create_wall_vertices(door_length, door_height, z_origin, door.azimuth)
      sub_surface = OpenStudio::Model::SubSurface.new(vertices, model)
      sub_surface.setName(door.id)
      sub_surface.setSurface(surface)
      sub_surface.setSubSurfaceType('Door')

      set_subsurface_exterior(surface, spaces, model, door.wall)
      surfaces << surface

      # Apply construction
      ufactor = 1.0 / door.r_value
      inside_film = Material.AirFilmVertical
      if door.wall.is_exterior
        outside_film = Material.AirFilmOutside
      else
        outside_film = Material.AirFilmVertical
      end
      Constructions.apply_door(model, [sub_surface], 'Door', ufactor, inside_film, outside_film)
    end

    apply_adiabatic_construction(model, surfaces, 'wall')
  end

  def self.apply_adiabatic_construction(model, surfaces, type)
    # Arbitrary construction for heat capacitance.
    # Only applies to surfaces where outside boundary conditioned is
    # adiabatic or surface net area is near zero.
    return if surfaces.empty?

    if type == 'wall'
      mat_int_finish = Material.InteriorFinishMaterial(HPXML::InteriorFinishGypsumBoard, 0.5)
      mat_ext_finish = Material.ExteriorFinishMaterial(HPXML::SidingTypeWood)
      Constructions.apply_wood_stud_wall(model, surfaces, 'AdiabaticWallConstruction',
                                         0, 1, 3.5, true, 0.1, mat_int_finish, 0, 99, mat_ext_finish,
                                         Material.AirFilmVertical, Material.AirFilmVertical)
    elsif type == 'floor'
      Constructions.apply_floor(model, surfaces, 'AdiabaticFloorConstruction',
                                0, 1, 0.07, 5.5, 0.75, 99, Material.CoveringBare,
                                Material.AirFilmFloorReduced, Material.AirFilmFloorReduced)
    elsif type == 'roof'
      Constructions.apply_open_cavity_roof(model, surfaces, 'AdiabaticRoofConstruction',
                                           0, 1, 7.25, 0.07, 7.25, 0.75, 99,
                                           Material.RoofMaterial(HPXML::RoofTypeAsphaltShingles),
                                           false, Material.AirFilmOutside,
                                           Material.AirFilmRoof(Geometry.get_roof_pitch(surfaces)), nil)
    end
  end

  def self.add_hot_water_and_appliances(runner, model, weather, spaces)
    # Assign spaces
    @hpxml.clothes_washers.each do |clothes_washer|
      clothes_washer.additional_properties.space = get_space_from_location(clothes_washer.location, model, spaces)
    end
    @hpxml.clothes_dryers.each do |clothes_dryer|
      clothes_dryer.additional_properties.space = get_space_from_location(clothes_dryer.location, model, spaces)
    end
    @hpxml.dishwashers.each do |dishwasher|
      dishwasher.additional_properties.space = get_space_from_location(dishwasher.location, model, spaces)
    end
    @hpxml.refrigerators.each do |refrigerator|
      refrigerator.additional_properties.space = get_space_from_location(refrigerator.location, model, spaces)
    end
    @hpxml.freezers.each do |freezer|
      freezer.additional_properties.space = get_space_from_location(freezer.location, model, spaces)
    end
    @hpxml.cooking_ranges.each do |cooking_range|
      cooking_range.additional_properties.space = get_space_from_location(cooking_range.location, model, spaces)
    end

    # Distribution
    if @hpxml.water_heating_systems.size > 0
      hot_water_distribution = @hpxml.hot_water_distributions[0]
    end

    # Solar thermal system
    solar_thermal_system = nil
    if @hpxml.solar_thermal_systems.size > 0
      solar_thermal_system = @hpxml.solar_thermal_systems[0]
    end

    # Water Heater
    has_uncond_bsmnt = @hpxml.has_location(HPXML::LocationBasementUnconditioned)
    plantloop_map = {}
    @hpxml.water_heating_systems.each do |water_heating_system|
      loc_space, loc_schedule = get_space_or_schedule_from_location(water_heating_system.location, model, spaces)

      ec_adj = HotWaterAndAppliances.get_dist_energy_consumption_adjustment(has_uncond_bsmnt, @cfa, @ncfl, water_heating_system, hot_water_distribution)

      sys_id = water_heating_system.id
      if water_heating_system.water_heater_type == HPXML::WaterHeaterTypeStorage
        plantloop_map[sys_id] = Waterheater.apply_tank(model, runner, loc_space, loc_schedule, water_heating_system, ec_adj, solar_thermal_system, @eri_version, @schedules_file)
      elsif water_heating_system.water_heater_type == HPXML::WaterHeaterTypeTankless
        plantloop_map[sys_id] = Waterheater.apply_tankless(model, runner, loc_space, loc_schedule, water_heating_system, ec_adj, solar_thermal_system, @eri_version, @schedules_file)
      elsif water_heating_system.water_heater_type == HPXML::WaterHeaterTypeHeatPump
        living_zone = spaces[HPXML::LocationLivingSpace].thermalZone.get
        plantloop_map[sys_id] = Waterheater.apply_heatpump(model, runner, loc_space, loc_schedule, weather, water_heating_system, ec_adj, solar_thermal_system, living_zone, @eri_version, @schedules_file)
      elsif [HPXML::WaterHeaterTypeCombiStorage, HPXML::WaterHeaterTypeCombiTankless].include? water_heating_system.water_heater_type
        plantloop_map[sys_id] = Waterheater.apply_combi(model, runner, loc_space, loc_schedule, water_heating_system, ec_adj, solar_thermal_system, @eri_version, @schedules_file)
      else
        fail "Unhandled water heater (#{water_heating_system.water_heater_type})."
      end
    end

    # Hot water fixtures and appliances
    HotWaterAndAppliances.apply(model, runner, @hpxml, weather, spaces, hot_water_distribution,
                                solar_thermal_system, @eri_version, @schedules_file, plantloop_map)

    if (not solar_thermal_system.nil?) && (not solar_thermal_system.collector_area.nil?) # Detailed solar water heater
      loc_space, loc_schedule = get_space_or_schedule_from_location(solar_thermal_system.water_heating_system.location, model, spaces)
      Waterheater.apply_solar_thermal(model, loc_space, loc_schedule, solar_thermal_system, plantloop_map)
    end

    # Add combi-system EMS program with water use equipment information
    Waterheater.apply_combi_system_EMS(model, @hpxml.water_heating_systems, plantloop_map)
  end

  def self.add_cooling_system(model, spaces, airloop_map)
    living_zone = spaces[HPXML::LocationLivingSpace].thermalZone.get

    HVAC.get_hpxml_hvac_systems(@hpxml).each do |hvac_system|
      next if hvac_system[:cooling].nil?
      next unless hvac_system[:cooling].is_a? HPXML::CoolingSystem

      cooling_system = hvac_system[:cooling]
      heating_system = hvac_system[:heating]

      check_distribution_system(cooling_system.distribution_system, cooling_system.cooling_system_type)

      # Calculate cooling sequential load fractions
      sequential_cool_load_fracs = HVAC.calc_sequential_load_fractions(cooling_system.fraction_cool_load_served.to_f, @remaining_cool_load_frac, @cooling_season)
      @remaining_cool_load_frac -= cooling_system.fraction_cool_load_served.to_f

      # Calculate heating sequential load fractions
      if not heating_system.nil?
        sequential_heat_load_fracs = HVAC.calc_sequential_load_fractions(heating_system.fraction_heat_load_served, @remaining_heat_load_frac, @heating_season)
        @remaining_heat_load_frac -= heating_system.fraction_heat_load_served
      else
        sequential_heat_load_fracs = [0]
      end

      sys_id = cooling_system.id
      if [HPXML::HVACTypeCentralAirConditioner,
          HPXML::HVACTypeRoomAirConditioner,
          HPXML::HVACTypeMiniSplitAirConditioner,
          HPXML::HVACTypePTAC].include? cooling_system.cooling_system_type

        airloop_map[sys_id] = HVAC.apply_air_source_hvac_systems(model, cooling_system, heating_system,
                                                                 sequential_cool_load_fracs, sequential_heat_load_fracs,
                                                                 living_zone, @outage_sensor)

      elsif [HPXML::HVACTypeEvaporativeCooler].include? cooling_system.cooling_system_type

        airloop_map[sys_id] = HVAC.apply_evaporative_cooler(model, cooling_system,
                                                            sequential_cool_load_fracs, living_zone)
      end
    end
  end

  def self.add_heating_system(runner, model, spaces, airloop_map)
    living_zone = spaces[HPXML::LocationLivingSpace].thermalZone.get

    HVAC.get_hpxml_hvac_systems(@hpxml).each do |hvac_system|
      next if hvac_system[:heating].nil?
      next unless hvac_system[:heating].is_a? HPXML::HeatingSystem

      cooling_system = hvac_system[:cooling]
      heating_system = hvac_system[:heating]

      check_distribution_system(heating_system.distribution_system, heating_system.heating_system_type)

      if (heating_system.heating_system_type == HPXML::HVACTypeFurnace) && (not cooling_system.nil?)
        next # Already processed combined AC+furnace
      end
      if (heating_system.heating_system_type == HPXML::HVACTypePTACHeating) && (not cooling_system.nil?)
        fail 'Unhandled ducted PTAC/PTHP system.'
      end

      # Calculate heating sequential load fractions
      if heating_system.is_heat_pump_backup_system
        # Heating system will be last in the EquipmentList and should meet entirety of
        # remaining load during the heating season.
        sequential_heat_load_fracs = @heating_season.map(&:to_f)
        if not heating_system.fraction_heat_load_served.nil?
          fail 'Heat pump backup system cannot have a fraction heat load served specified.'
        end
      else
        sequential_heat_load_fracs = HVAC.calc_sequential_load_fractions(heating_system.fraction_heat_load_served, @remaining_heat_load_frac, @heating_season)
        @remaining_heat_load_frac -= heating_system.fraction_heat_load_served
      end

      sys_id = heating_system.id
      if [HPXML::HVACTypeFurnace, HPXML::HVACTypePTACHeating].include? heating_system.heating_system_type

        airloop_map[sys_id] = HVAC.apply_air_source_hvac_systems(model, nil, heating_system,
                                                                 [0], sequential_heat_load_fracs,
                                                                 living_zone)

      elsif [HPXML::HVACTypeBoiler].include? heating_system.heating_system_type

        airloop_map[sys_id] = HVAC.apply_boiler(model, runner, heating_system,
                                                sequential_heat_load_fracs, living_zone)

      elsif [HPXML::HVACTypeElectricResistance].include? heating_system.heating_system_type

        HVAC.apply_electric_baseboard(model, heating_system,
                                      sequential_heat_load_fracs, living_zone)

      elsif [HPXML::HVACTypeStove,
             HPXML::HVACTypePortableHeater,
             HPXML::HVACTypeFixedHeater,
             HPXML::HVACTypeWallFurnace,
             HPXML::HVACTypeFloorFurnace,
             HPXML::HVACTypeFireplace].include? heating_system.heating_system_type

        HVAC.apply_unit_heater(model, heating_system,
                               sequential_heat_load_fracs, living_zone)
      end

      next unless heating_system.is_heat_pump_backup_system

      # Store OS object for later use
      equipment_list = model.getZoneHVACEquipmentLists.select { |el| el.thermalZone == living_zone }[0]
      @heat_pump_backup_system_object = equipment_list.equipment[-1]
    end
  end

  def self.add_heat_pump(runner, model, weather, spaces, airloop_map)
    living_zone = spaces[HPXML::LocationLivingSpace].thermalZone.get

    HVAC.get_hpxml_hvac_systems(@hpxml).each do |hvac_system|
      next if hvac_system[:cooling].nil?
      next unless hvac_system[:cooling].is_a? HPXML::HeatPump

      heat_pump = hvac_system[:cooling]

      check_distribution_system(heat_pump.distribution_system, heat_pump.heat_pump_type)

      # Calculate heating sequential load fractions
      sequential_heat_load_fracs = HVAC.calc_sequential_load_fractions(heat_pump.fraction_heat_load_served, @remaining_heat_load_frac, @heating_season)
      @remaining_heat_load_frac -= heat_pump.fraction_heat_load_served

      # Calculate cooling sequential load fractions
      sequential_cool_load_fracs = HVAC.calc_sequential_load_fractions(heat_pump.fraction_cool_load_served, @remaining_cool_load_frac, @cooling_season)
      @remaining_cool_load_frac -= heat_pump.fraction_cool_load_served

      sys_id = heat_pump.id
      if [HPXML::HVACTypeHeatPumpWaterLoopToAir].include? heat_pump.heat_pump_type

        airloop_map[sys_id] = HVAC.apply_water_loop_to_air_heat_pump(model, heat_pump,
                                                                     sequential_heat_load_fracs, sequential_cool_load_fracs,
                                                                     living_zone)

      elsif [HPXML::HVACTypeHeatPumpAirToAir,
             HPXML::HVACTypeHeatPumpMiniSplit,
             HPXML::HVACTypeHeatPumpPTHP].include? heat_pump.heat_pump_type
        airloop_map[sys_id] = HVAC.apply_air_source_hvac_systems(model, heat_pump, heat_pump,
                                                                 sequential_cool_load_fracs, sequential_heat_load_fracs,
                                                                 living_zone)
      elsif [HPXML::HVACTypeHeatPumpGroundToAir].include? heat_pump.heat_pump_type

        airloop_map[sys_id] = HVAC.apply_ground_to_air_heat_pump(model, runner, weather, heat_pump,
                                                                 sequential_heat_load_fracs, sequential_cool_load_fracs,
                                                                 living_zone, @hpxml.site.ground_conductivity)

      end

      next unless not heat_pump.backup_system.nil?

      equipment_list = model.getZoneHVACEquipmentLists.select { |el| el.thermalZone == living_zone }[0]

      # Set priority to be last (i.e., after the heat pump that it is backup for)
      equipment_list.setHeatingPriority(@heat_pump_backup_system_object, 99)
      equipment_list.setCoolingPriority(@heat_pump_backup_system_object, 99)
    end
  end

  def self.add_ideal_system(model, spaces, epw_path)
    # Adds an ideal air system as needed to meet the load under certain circumstances:
    # 1. the sum of fractions load served is less than 1, or
    # 2. we're using an ideal air system for e.g. ASHRAE 140 loads calculation.
    living_zone = spaces[HPXML::LocationLivingSpace].thermalZone.get
    obj_name = Constants.ObjectNameIdealAirSystem

    if @apply_ashrae140_assumptions && (@hpxml.total_fraction_heat_load_served + @hpxml.total_fraction_heat_load_served == 0.0)
      cooling_load_frac = 1.0
      heating_load_frac = 1.0
      if @apply_ashrae140_assumptions
        if epw_path.end_with? 'USA_CO_Colorado.Springs-Peterson.Field.724660_TMY3.epw'
          cooling_load_frac = 0.0
        elsif epw_path.end_with? 'USA_NV_Las.Vegas-McCarran.Intl.AP.723860_TMY3.epw'
          heating_load_frac = 0.0
        else
          fail 'Unexpected weather file for ASHRAE 140 run.'
        end
      end
      HVAC.apply_ideal_air_loads(model, obj_name, [cooling_load_frac], [heating_load_frac],
                                 living_zone)
      return
    end

    if (@hpxml.total_fraction_heat_load_served < 1.0) && (@hpxml.total_fraction_heat_load_served > 0.0)
      sequential_heat_load_frac = @remaining_heat_load_frac - @hpxml.total_fraction_heat_load_served
      @remaining_heat_load_frac -= sequential_heat_load_frac
    else
      sequential_heat_load_frac = 0.0
    end

    if (@hpxml.total_fraction_cool_load_served < 1.0) && (@hpxml.total_fraction_cool_load_served > 0.0)
      sequential_cool_load_frac = @remaining_cool_load_frac - @hpxml.total_fraction_cool_load_served
      @remaining_cool_load_frac -= sequential_cool_load_frac
    else
      sequential_cool_load_frac = 0.0
    end

    if (sequential_heat_load_frac > 0.0) || (sequential_cool_load_frac > 0.0)
      HVAC.apply_ideal_air_loads(model, obj_name, [sequential_cool_load_frac], [sequential_heat_load_frac],
                                 living_zone)
    end
  end

  def self.add_setpoints(runner, model, weather, spaces)
    return if @hpxml.hvac_controls.size == 0

    hvac_control = @hpxml.hvac_controls[0]
    living_zone = spaces[HPXML::LocationLivingSpace].thermalZone.get
    has_ceiling_fan = (@hpxml.ceiling_fans.size > 0)
    HVAC.apply_setpoints(model, runner, weather, hvac_control, living_zone, has_ceiling_fan, @heating_season, @cooling_season, @hpxml.header.sim_calendar_year, @schedules_file)
  end

  def self.add_ceiling_fans(runner, model, weather, spaces)
    return if @hpxml.ceiling_fans.size == 0

    ceiling_fan = @hpxml.ceiling_fans[0]
    HVAC.apply_ceiling_fans(model, runner, weather, ceiling_fan, spaces[HPXML::LocationLivingSpace], @schedules_file)
  end

  def self.add_dehumidifiers(model, spaces)
    return if @hpxml.dehumidifiers.size == 0

    HVAC.apply_dehumidifiers(model, @hpxml.dehumidifiers, spaces[HPXML::LocationLivingSpace], @schedules_file)
  end

  def self.check_distribution_system(hvac_distribution, system_type)
    return if hvac_distribution.nil?

    hvac_distribution_type_map = { HPXML::HVACTypeFurnace => [HPXML::HVACDistributionTypeAir, HPXML::HVACDistributionTypeDSE],
                                   HPXML::HVACTypeBoiler => [HPXML::HVACDistributionTypeHydronic, HPXML::HVACDistributionTypeAir, HPXML::HVACDistributionTypeDSE],
                                   HPXML::HVACTypeCentralAirConditioner => [HPXML::HVACDistributionTypeAir, HPXML::HVACDistributionTypeDSE],
                                   HPXML::HVACTypeEvaporativeCooler => [HPXML::HVACDistributionTypeAir, HPXML::HVACDistributionTypeDSE],
                                   HPXML::HVACTypeMiniSplitAirConditioner => [HPXML::HVACDistributionTypeAir, HPXML::HVACDistributionTypeDSE],
                                   HPXML::HVACTypeHeatPumpAirToAir => [HPXML::HVACDistributionTypeAir, HPXML::HVACDistributionTypeDSE],
                                   HPXML::HVACTypeHeatPumpMiniSplit => [HPXML::HVACDistributionTypeAir, HPXML::HVACDistributionTypeDSE],
                                   HPXML::HVACTypeHeatPumpGroundToAir => [HPXML::HVACDistributionTypeAir, HPXML::HVACDistributionTypeDSE],
                                   HPXML::HVACTypeHeatPumpWaterLoopToAir => [HPXML::HVACDistributionTypeAir, HPXML::HVACDistributionTypeDSE] }

    if not hvac_distribution_type_map[system_type].include? hvac_distribution.distribution_system_type
      # validator.rb only checks that a HVAC distribution system of the correct type (for the given HVAC system) exists
      # in the HPXML file, not that it is attached to this HVAC system. So here we perform the more rigorous check.
      fail "Incorrect HVAC distribution system type for HVAC type: '#{system_type}'. Should be one of: #{hvac_distribution_type_map[system_type]}"
    end
  end

  def self.add_mels(runner, model, spaces)
    # Misc
    @hpxml.plug_loads.each do |plug_load|
      if plug_load.plug_load_type == HPXML::PlugLoadTypeOther
        obj_name = Constants.ObjectNameMiscPlugLoads
      elsif plug_load.plug_load_type == HPXML::PlugLoadTypeTelevision
        obj_name = Constants.ObjectNameMiscTelevision
      elsif plug_load.plug_load_type == HPXML::PlugLoadTypeElectricVehicleCharging
        obj_name = Constants.ObjectNameMiscElectricVehicleCharging
      elsif plug_load.plug_load_type == HPXML::PlugLoadTypeWellPump
        obj_name = Constants.ObjectNameMiscWellPump
      end
      if obj_name.nil?
        runner.registerWarning("Unexpected plug load type '#{plug_load.plug_load_type}'. The plug load will not be modeled.")
        next
      end

      MiscLoads.apply_plug(model, runner, plug_load, obj_name, spaces[HPXML::LocationLivingSpace], @apply_ashrae140_assumptions, @schedules_file)
    end
  end

  def self.add_mfls(runner, model, spaces)
    # Misc
    @hpxml.fuel_loads.each do |fuel_load|
      if fuel_load.fuel_load_type == HPXML::FuelLoadTypeGrill
        obj_name = Constants.ObjectNameMiscGrill
      elsif fuel_load.fuel_load_type == HPXML::FuelLoadTypeLighting
        obj_name = Constants.ObjectNameMiscLighting
      elsif fuel_load.fuel_load_type == HPXML::FuelLoadTypeFireplace
        obj_name = Constants.ObjectNameMiscFireplace
      end
      if obj_name.nil?
        runner.registerWarning("Unexpected fuel load type '#{fuel_load.fuel_load_type}'. The fuel load will not be modeled.")
        next
      end

      MiscLoads.apply_fuel(model, runner, fuel_load, obj_name, spaces[HPXML::LocationLivingSpace], @schedules_file)
    end
  end

  def self.add_lighting(runner, model, epw_file, spaces)
    Lighting.apply(runner, model, epw_file, spaces, @hpxml.lighting_groups,
                   @hpxml.lighting, @eri_version, @schedules_file, @cfa, @gfa)
  end

  def self.add_pools_and_hot_tubs(runner, model, spaces)
    @hpxml.pools.each do |pool|
      next if pool.type == HPXML::TypeNone

      MiscLoads.apply_pool_or_hot_tub_heater(runner, model, pool, Constants.ObjectNameMiscPoolHeater, spaces[HPXML::LocationLivingSpace], @schedules_file)
      next if pool.pump_type == HPXML::TypeNone

      MiscLoads.apply_pool_or_hot_tub_pump(runner, model, pool, Constants.ObjectNameMiscPoolPump, spaces[HPXML::LocationLivingSpace], @schedules_file)
    end

    @hpxml.hot_tubs.each do |hot_tub|
      next if hot_tub.type == HPXML::TypeNone

      MiscLoads.apply_pool_or_hot_tub_heater(runner, model, hot_tub, Constants.ObjectNameMiscHotTubHeater, spaces[HPXML::LocationLivingSpace], @schedules_file)
      next if hot_tub.pump_type == HPXML::TypeNone

      MiscLoads.apply_pool_or_hot_tub_pump(runner, model, hot_tub, Constants.ObjectNameMiscHotTubPump, spaces[HPXML::LocationLivingSpace], @schedules_file)
    end
  end

  def self.add_airflow(runner, model, weather, spaces, airloop_map)
    # Ducts
    duct_systems = {}
    @hpxml.hvac_distributions.each do |hvac_distribution|
      next unless hvac_distribution.distribution_system_type == HPXML::HVACDistributionTypeAir

      air_ducts = create_ducts(model, hvac_distribution, spaces)
      next if air_ducts.empty?

      # Connect AirLoopHVACs to ducts
      added_ducts = false
      hvac_distribution.hvac_systems.each do |hvac_system|
        next if airloop_map[hvac_system.id].nil?

        object = airloop_map[hvac_system.id]
        if duct_systems[air_ducts].nil?
          duct_systems[air_ducts] = object
          added_ducts = true
        elsif duct_systems[air_ducts] != object
          # Multiple air loops associated with this duct system, treat
          # as separate duct systems.
          air_ducts2 = create_ducts(model, hvac_distribution, spaces)
          duct_systems[air_ducts2] = object
          added_ducts = true
        end
      end
      if not added_ducts
        fail 'Unexpected error adding ducts to model.'
      end
    end

<<<<<<< HEAD
    Airflow.apply(runner, model, weather, spaces, @hpxml, @cfa, @nbeds,
=======
    Airflow.apply(model, runner, weather, spaces, @hpxml, @cfa, @nbeds,
>>>>>>> 06530d54
                  @ncfl_ag, duct_systems, airloop_map, @clg_ssn_sensor, @eri_version,
                  @frac_windows_operable, @apply_ashrae140_assumptions, @schedules_file)
  end

  def self.create_ducts(model, hvac_distribution, spaces)
    air_ducts = []

    # Duct leakage (supply/return => [value, units])
    leakage_to_outside = { HPXML::DuctTypeSupply => [0.0, nil],
                           HPXML::DuctTypeReturn => [0.0, nil] }
    hvac_distribution.duct_leakage_measurements.each do |duct_leakage_measurement|
      next unless [HPXML::UnitsCFM25, HPXML::UnitsCFM50, HPXML::UnitsPercent].include?(duct_leakage_measurement.duct_leakage_units) && (duct_leakage_measurement.duct_leakage_total_or_to_outside == 'to outside')
      next if duct_leakage_measurement.duct_type.nil?

      leakage_to_outside[duct_leakage_measurement.duct_type] = [duct_leakage_measurement.duct_leakage_value, duct_leakage_measurement.duct_leakage_units]
    end

    # Duct location, R-value, Area
    total_unconditioned_duct_area = { HPXML::DuctTypeSupply => 0.0,
                                      HPXML::DuctTypeReturn => 0.0 }
    hvac_distribution.ducts.each do |ducts|
      next if HPXML::conditioned_locations_this_unit.include? ducts.duct_location
      next if ducts.duct_type.nil?

      # Calculate total duct area in unconditioned spaces
      total_unconditioned_duct_area[ducts.duct_type] += ducts.duct_surface_area * ducts.duct_surface_area_multiplier
    end

    # Create duct objects
    hvac_distribution.ducts.each do |ducts|
      next if HPXML::conditioned_locations_this_unit.include? ducts.duct_location
      next if ducts.duct_type.nil?
      next if total_unconditioned_duct_area[ducts.duct_type] <= 0

      duct_loc_space, duct_loc_schedule = get_space_or_schedule_from_location(ducts.duct_location, model, spaces)

      # Apportion leakage to individual ducts by surface area
      duct_leakage_value = leakage_to_outside[ducts.duct_type][0] * ducts.duct_surface_area * ducts.duct_surface_area_multiplier / total_unconditioned_duct_area[ducts.duct_type]
      duct_leakage_units = leakage_to_outside[ducts.duct_type][1]

      duct_leakage_frac = nil
      if duct_leakage_units == HPXML::UnitsCFM25
        duct_leakage_cfm25 = duct_leakage_value
      elsif duct_leakage_units == HPXML::UnitsCFM50
        duct_leakage_cfm50 = duct_leakage_value
      elsif duct_leakage_units == HPXML::UnitsPercent
        duct_leakage_frac = duct_leakage_value
      else
        fail "#{ducts.duct_type.capitalize} ducts exist but leakage was not specified for distribution system '#{hvac_distribution.id}'."
      end

      air_ducts << Duct.new(ducts.duct_type, duct_loc_space, duct_loc_schedule, duct_leakage_frac, duct_leakage_cfm25, duct_leakage_cfm50, ducts.duct_surface_area * ducts.duct_surface_area_multiplier, ducts.duct_insulation_r_value)
    end

    # If all ducts are in conditioned space, model leakage as going to outside
    [HPXML::DuctTypeSupply, HPXML::DuctTypeReturn].each do |duct_side|
      next unless (leakage_to_outside[duct_side][0] > 0) && (total_unconditioned_duct_area[duct_side] == 0)

      duct_area = 0.0
      duct_rvalue = 0.0
      duct_loc_space = nil # outside
      duct_loc_schedule = nil # outside
      duct_leakage_value = leakage_to_outside[duct_side][0]
      duct_leakage_units = leakage_to_outside[duct_side][1]

      if duct_leakage_units == HPXML::UnitsCFM25
        duct_leakage_cfm25 = duct_leakage_value
      elsif duct_leakage_units == HPXML::UnitsCFM50
        duct_leakage_cfm50 = duct_leakage_value
      elsif duct_leakage_units == HPXML::UnitsPercent
        duct_leakage_frac = duct_leakage_value
      else
        fail "#{duct_side.capitalize} ducts exist but leakage was not specified for distribution system '#{hvac_distribution.id}'."
      end

      air_ducts << Duct.new(duct_side, duct_loc_space, duct_loc_schedule, duct_leakage_frac, duct_leakage_cfm25, duct_leakage_cfm50, duct_area, duct_rvalue)
    end

    return air_ducts
  end

  def self.add_photovoltaics(model)
    @hpxml.pv_systems.each do |pv_system|
      next if pv_system.inverter_efficiency == @hpxml.pv_systems[0].inverter_efficiency

      fail 'Expected all InverterEfficiency values to be equal.'
    end
    @hpxml.pv_systems.each do |pv_system|
      PV.apply(model, @nbeds, pv_system)
    end
  end

  def self.add_generators(model)
    @hpxml.generators.each do |generator|
      Generator.apply(model, @nbeds, generator)
    end
  end

  def self.add_batteries(model, spaces)
    return if @hpxml.pv_systems.empty?

    @hpxml.batteries.each do |battery|
      # Assign space
      if battery.location != HPXML::LocationOutside
        battery.additional_properties.space = get_space_from_location(battery.location, model, spaces)
      end
      Battery.apply(model, battery)
    end
  end

  def self.add_additional_properties(model, hpxml_path, building_id)
    # Store some data for use in reporting measure
    additionalProperties = model.getBuilding.additionalProperties
    additionalProperties.setFeature('hpxml_path', hpxml_path)
    additionalProperties.setFeature('hpxml_defaults_path', @hpxml_defaults_path)
    additionalProperties.setFeature('building_id', building_id.to_s)
    emissions_scenario_names = @hpxml.header.emissions_scenarios.map { |s| s.name }.to_s
    additionalProperties.setFeature('emissions_scenario_names', emissions_scenario_names)
    emissions_scenario_types = @hpxml.header.emissions_scenarios.map { |s| s.emissions_type }.to_s
    additionalProperties.setFeature('emissions_scenario_types', emissions_scenario_types)
    has_heating = (@hpxml.total_fraction_heat_load_served > 0)
    additionalProperties.setFeature('has_heating', has_heating)
    has_cooling = (@hpxml.total_fraction_cool_load_served > 0)
    additionalProperties.setFeature('has_cooling', has_cooling)
  end

  def self.add_unmet_hours_output(model, spaces)
    # We do our own unmet hours calculation via EMS so that we can incorporate,
    # e.g., heating/cooling seasons into the logic.

    htg_season_sensor = nil
    clg_season_sensor = nil
    if not @schedules_file.nil?

      heating_season_sch = @schedules_file.create_schedule_file(col_name: SchedulesFile::ColumnHeatingSeason)
      cooling_season_sch = @schedules_file.create_schedule_file(col_name: SchedulesFile::ColumnCoolingSeason)

      if not heating_season_sch.nil?
        Schedule.set_schedule_type_limits(model, heating_season_sch, Constants.ScheduleTypeLimitsFraction)
        htg_season_sensor = OpenStudio::Model::EnergyManagementSystemSensor.new(model, 'Schedule Value')
        htg_season_sensor.setName("#{SchedulesFile::ColumnHeatingSeason} s")
        htg_season_sensor.setKeyName(heating_season_sch.name.to_s)
      end

      if not cooling_season_sch.nil?
        Schedule.set_schedule_type_limits(model, cooling_season_sch, Constants.ScheduleTypeLimitsFraction)
        clg_season_sensor = OpenStudio::Model::EnergyManagementSystemSensor.new(model, 'Schedule Value')
        clg_season_sensor.setName("#{SchedulesFile::ColumnCoolingSeason} s")
        clg_season_sensor.setKeyName(cooling_season_sch.name.to_s)
      end
    end

    hvac_control = @hpxml.hvac_controls[0]
    sim_year = @hpxml.header.sim_calendar_year
    if not hvac_control.nil?
      if htg_season_sensor.nil?
        htg_start_day = Schedule.get_day_num_from_month_day(sim_year, hvac_control.seasons_heating_begin_month, hvac_control.seasons_heating_begin_day)
        htg_end_day = Schedule.get_day_num_from_month_day(sim_year, hvac_control.seasons_heating_end_month, hvac_control.seasons_heating_end_day)
      end
      if clg_season_sensor.nil?
        clg_start_day = Schedule.get_day_num_from_month_day(sim_year, hvac_control.seasons_cooling_begin_month, hvac_control.seasons_cooling_begin_day)
        clg_end_day = Schedule.get_day_num_from_month_day(sim_year, hvac_control.seasons_cooling_end_month, hvac_control.seasons_cooling_end_day)
      end
    end

    living_zone = spaces[HPXML::LocationLivingSpace].thermalZone.get

    # EMS sensors
    htg_sensor = OpenStudio::Model::EnergyManagementSystemSensor.new(model, 'Zone Heating Setpoint Not Met Time')
    htg_sensor.setName('zone htg unmet s')
    htg_sensor.setKeyName(living_zone.name.to_s)

    clg_sensor = OpenStudio::Model::EnergyManagementSystemSensor.new(model, 'Zone Cooling Setpoint Not Met Time')
    clg_sensor.setName('zone clg unmet s')
    clg_sensor.setKeyName(living_zone.name.to_s)

    # EMS program
    clg_hrs = 'clg_unmet_hours'
    htg_hrs = 'htg_unmet_hours'
    program = OpenStudio::Model::EnergyManagementSystemProgram.new(model)
    program.setName(Constants.ObjectNameUnmetHoursProgram)
    program.addLine("Set #{htg_hrs} = 0")
    program.addLine("Set #{clg_hrs} = 0")
    if @hpxml.total_fraction_heat_load_served > 0
      if htg_season_sensor.nil?
        if htg_end_day >= htg_start_day
          program.addLine("If (DayOfYear >= #{htg_start_day}) && (DayOfYear <= #{htg_end_day})")
        else
          program.addLine("If (DayOfYear >= #{htg_start_day}) || (DayOfYear <= #{htg_end_day})")
        end
      else
        line = "If (#{htg_season_sensor.name} == 1)"
        line += " || (#{@outage_sensor.name} == 1)" if not @outage_sensor.nil?
        program.addLine(line)
      end
      program.addLine("  Set #{htg_hrs} = #{htg_hrs} + #{htg_sensor.name}")
      program.addLine('EndIf')
    end
    if @hpxml.total_fraction_cool_load_served > 0
      if clg_season_sensor.nil?
        if clg_end_day >= clg_start_day
          program.addLine("If (DayOfYear >= #{clg_start_day}) && (DayOfYear <= #{clg_end_day})")
        else
          program.addLine("If (DayOfYear >= #{clg_start_day}) || (DayOfYear <= #{clg_end_day})")
        end
      else
        line = "If (#{clg_season_sensor.name} == 1)"
        line += " || (#{@outage_sensor.name} == 1)" if not @outage_sensor.nil?
        program.addLine(line)
      end
      program.addLine("  Set #{clg_hrs} = #{clg_hrs} + #{clg_sensor.name}")
      program.addLine('EndIf')
    end

    # EMS calling manager
    program_calling_manager = OpenStudio::Model::EnergyManagementSystemProgramCallingManager.new(model)
    program_calling_manager.setName("#{program.name} calling manager")
    program_calling_manager.setCallingPoint('EndOfZoneTimestepBeforeZoneReporting')
    program_calling_manager.addProgram(program)
  end

  def self.add_loads_output(model, spaces, add_component_loads)
    living_zone = spaces[HPXML::LocationLivingSpace].thermalZone.get

    liv_load_sensors, intgain_dehumidifier = add_total_loads_output(model, living_zone)
    return unless add_component_loads

    add_component_loads_output(model, living_zone, liv_load_sensors, intgain_dehumidifier)
  end

  def self.add_total_loads_output(model, living_zone)
    # Energy transferred in the conditioned space, used for determining heating (winter) vs cooling (summer)
    liv_load_sensors = {}
    liv_load_sensors[:htg] = OpenStudio::Model::EnergyManagementSystemSensor.new(model, "Heating:EnergyTransfer:Zone:#{living_zone.name.to_s.upcase}")
    liv_load_sensors[:htg].setName('htg_load_liv')
    liv_load_sensors[:clg] = OpenStudio::Model::EnergyManagementSystemSensor.new(model, "Cooling:EnergyTransfer:Zone:#{living_zone.name.to_s.upcase}")
    liv_load_sensors[:clg].setName('clg_load_liv')

    # Total energy transferred (above plus ducts)
    tot_load_sensors = {}
    tot_load_sensors[:htg] = OpenStudio::Model::EnergyManagementSystemSensor.new(model, 'Heating:EnergyTransfer')
    tot_load_sensors[:htg].setName('htg_load_tot')
    tot_load_sensors[:clg] = OpenStudio::Model::EnergyManagementSystemSensor.new(model, 'Cooling:EnergyTransfer')
    tot_load_sensors[:clg].setName('clg_load_tot')

    # Need to adjusted E+ EnergyTransfer meters for dehumidifiers
    intgain_dehumidifier = nil
    model.getZoneHVACDehumidifierDXs.each do |e|
      next unless e.thermalZone.get.name.to_s == living_zone.name.to_s

      { 'Zone Dehumidifier Sensible Heating Energy' => 'ig_dehumidifier' }.each do |var, name|
        intgain_dehumidifier = OpenStudio::Model::EnergyManagementSystemSensor.new(model, var)
        intgain_dehumidifier.setName(name)
        intgain_dehumidifier.setKeyName(e.name.to_s)
      end
    end

    # EMS program
    program = OpenStudio::Model::EnergyManagementSystemProgram.new(model)
    program.setName(Constants.ObjectNameTotalLoadsProgram)
    program.addLine('Set loads_htg_tot = 0')
    program.addLine('Set loads_clg_tot = 0')
    program.addLine("If #{liv_load_sensors[:htg].name} > 0")
    s = "  Set loads_htg_tot = #{tot_load_sensors[:htg].name} - #{tot_load_sensors[:clg].name}"
    if not intgain_dehumidifier.nil?
      s += " - #{intgain_dehumidifier.name}"
    end
    program.addLine(s)
    program.addLine("ElseIf #{liv_load_sensors[:clg].name} > 0")
    s = "  Set loads_clg_tot = #{tot_load_sensors[:clg].name} - #{tot_load_sensors[:htg].name}"
    if not intgain_dehumidifier.nil?
      s += " + #{intgain_dehumidifier.name}"
    end
    program.addLine(s)
    program.addLine('EndIf')

    # EMS calling manager
    program_calling_manager = OpenStudio::Model::EnergyManagementSystemProgramCallingManager.new(model)
    program_calling_manager.setName("#{program.name} calling manager")
    program_calling_manager.setCallingPoint('EndOfZoneTimestepAfterZoneReporting')
    program_calling_manager.addProgram(program)

    return liv_load_sensors, intgain_dehumidifier
  end

  def self.add_component_loads_output(model, living_zone, liv_load_sensors, intgain_dehumidifier)
    # Prevent certain objects (e.g., OtherEquipment) from being counted towards both, e.g., ducts and internal gains
    objects_already_processed = []

    # EMS Sensors: Surfaces, SubSurfaces, InternalMass

    surfaces_sensors = { walls: [],
                         rim_joists: [],
                         foundation_walls: [],
                         floors: [],
                         slabs: [],
                         ceilings: [],
                         roofs: [],
                         windows: [],
                         doors: [],
                         skylights: [],
                         internal_mass: [] }

    # Output diagnostics needed for some output variables used below
    output_diagnostics = model.getOutputDiagnostics
    output_diagnostics.addKey('DisplayAdvancedReportVariables')

    area_tolerance = UnitConversions.convert(1.0, 'ft^2', 'm^2')

    model.getSurfaces.sort.each do |s|
      next unless s.space.get.thermalZone.get.name.to_s == living_zone.name.to_s

      surface_type = s.additionalProperties.getFeatureAsString('SurfaceType')
      if not surface_type.is_initialized
        fail "Could not identify surface type for surface: '#{s.name}'."
      end

      surface_type = surface_type.get

      s.subSurfaces.each do |ss|
        key = { 'Window' => :windows,
                'Door' => :doors,
                'Skylight' => :skylights }[surface_type]
        fail "Unexpected subsurface for component loads: '#{ss.name}'." if key.nil?

        if (surface_type == 'Window') || (surface_type == 'Skylight')
          vars = { 'Surface Window Transmitted Solar Radiation Energy' => 'ss_trans_in',
                   'Surface Window Shortwave from Zone Back Out Window Heat Transfer Rate' => 'ss_back_out',
                   'Surface Window Total Glazing Layers Absorbed Shortwave Radiation Rate' => 'ss_sw_abs',
                   'Surface Window Total Glazing Layers Absorbed Solar Radiation Energy' => 'ss_sol_abs',
                   'Surface Inside Face Initial Transmitted Diffuse Transmitted Out Window Solar Radiation Rate' => 'ss_trans_out',
                   'Surface Inside Face Convection Heat Gain Energy' => 'ss_conv',
                   'Surface Inside Face Internal Gains Radiation Heat Gain Energy' => 'ss_ig',
                   'Surface Inside Face Net Surface Thermal Radiation Heat Gain Energy' => 'ss_surf' }
        else
          vars = { 'Surface Inside Face Solar Radiation Heat Gain Energy' => 'ss_sol',
                   'Surface Inside Face Lights Radiation Heat Gain Energy' => 'ss_lgt',
                   'Surface Inside Face Convection Heat Gain Energy' => 'ss_conv',
                   'Surface Inside Face Internal Gains Radiation Heat Gain Energy' => 'ss_ig',
                   'Surface Inside Face Net Surface Thermal Radiation Heat Gain Energy' => 'ss_surf' }
        end

        surfaces_sensors[key] << []
        vars.each do |var, name|
          sensor = OpenStudio::Model::EnergyManagementSystemSensor.new(model, var)
          sensor.setName(name)
          sensor.setKeyName(ss.name.to_s)
          surfaces_sensors[key][-1] << sensor
        end
      end

      next if s.netArea < area_tolerance # Skip parent surfaces (of subsurfaces) that have near zero net area

      key = { 'FoundationWall' => :foundation_walls,
              'RimJoist' => :rim_joists,
              'Wall' => :walls,
              'Slab' => :slabs,
              'Floor' => :floors,
              'Ceiling' => :ceilings,
              'Roof' => :roofs,
              'InferredCeiling' => :internal_mass,
              'InferredFloor' => :internal_mass }[surface_type]
      fail "Unexpected surface for component loads: '#{s.name}'." if key.nil?

      surfaces_sensors[key] << []
      { 'Surface Inside Face Convection Heat Gain Energy' => 's_conv',
        'Surface Inside Face Internal Gains Radiation Heat Gain Energy' => 's_ig',
        'Surface Inside Face Solar Radiation Heat Gain Energy' => 's_sol',
        'Surface Inside Face Lights Radiation Heat Gain Energy' => 's_lgt',
        'Surface Inside Face Net Surface Thermal Radiation Heat Gain Energy' => 's_surf' }.each do |var, name|
        sensor = OpenStudio::Model::EnergyManagementSystemSensor.new(model, var)
        sensor.setName(name)
        sensor.setKeyName(s.name.to_s)
        surfaces_sensors[key][-1] << sensor
      end
    end

    model.getInternalMasss.sort.each do |m|
      next unless m.space.get.thermalZone.get.name.to_s == living_zone.name.to_s

      surfaces_sensors[:internal_mass] << []
      { 'Surface Inside Face Convection Heat Gain Energy' => 'im_conv',
        'Surface Inside Face Internal Gains Radiation Heat Gain Energy' => 'im_ig',
        'Surface Inside Face Solar Radiation Heat Gain Energy' => 'im_sol',
        'Surface Inside Face Lights Radiation Heat Gain Energy' => 'im_lgt',
        'Surface Inside Face Net Surface Thermal Radiation Heat Gain Energy' => 'im_surf' }.each do |var, name|
        sensor = OpenStudio::Model::EnergyManagementSystemSensor.new(model, var)
        sensor.setName(name)
        sensor.setKeyName(m.name.to_s)
        surfaces_sensors[:internal_mass][-1] << sensor
      end
    end

    # EMS Sensors: Infiltration, Mechanical Ventilation, Natural Ventilation, Whole House Fan
    infil_sensors = []
    natvent_sensors = []
    whf_sensors = []
    { Constants.ObjectNameInfiltration => infil_sensors,
      Constants.ObjectNameNaturalVentilation => natvent_sensors,
      Constants.ObjectNameWholeHouseFan => whf_sensors }.each do |prefix, array|
      model.getSpaceInfiltrationDesignFlowRates.sort.each do |i|
        next unless i.name.to_s.start_with? prefix
        next unless i.space.get.thermalZone.get.name.to_s == living_zone.name.to_s

        { 'Infiltration Sensible Heat Gain Energy' => prefix.gsub(' ', '_') + '_' + 'gain',
          'Infiltration Sensible Heat Loss Energy' => prefix.gsub(' ', '_') + '_' + 'loss' }.each do |var, name|
          airflow_sensor = OpenStudio::Model::EnergyManagementSystemSensor.new(model, var)
          airflow_sensor.setName(name)
          airflow_sensor.setKeyName(i.name.to_s)
          array << airflow_sensor
        end
      end
    end

    mechvents_sensors = []
    model.getElectricEquipments.sort.each do |o|
      next unless o.name.to_s.start_with? Constants.ObjectNameMechanicalVentilation

      mechvents_sensors << []
      { 'Electric Equipment Convective Heating Energy' => 'mv_conv',
        'Electric Equipment Radiant Heating Energy' => 'mv_rad' }.each do |var, name|
        mechvent_sensor = OpenStudio::Model::EnergyManagementSystemSensor.new(model, var)
        mechvent_sensor.setName(name)
        mechvent_sensor.setKeyName(o.name.to_s)
        mechvents_sensors[-1] << mechvent_sensor
        objects_already_processed << o
      end
    end
    model.getOtherEquipments.sort.each do |o|
      next unless o.name.to_s.start_with? Constants.ObjectNameMechanicalVentilationHouseFan

      mechvents_sensors << []
      { 'Other Equipment Convective Heating Energy' => 'mv_conv',
        'Other Equipment Radiant Heating Energy' => 'mv_rad' }.each do |var, name|
        mechvent_sensor = OpenStudio::Model::EnergyManagementSystemSensor.new(model, var)
        mechvent_sensor.setName(name)
        mechvent_sensor.setKeyName(o.name.to_s)
        mechvents_sensors[-1] << mechvent_sensor
        objects_already_processed << o
      end
    end

    # EMS Sensors: Ducts

    ducts_sensors = []
    ducts_mix_gain_sensor = nil
    ducts_mix_loss_sensor = nil

    has_duct_zone_mixing = false
    living_zone.airLoopHVACs.sort.each do |airloop|
      living_zone.zoneMixing.each do |zone_mix|
        next unless zone_mix.name.to_s.start_with? airloop.name.to_s.gsub(' ', '_')

        has_duct_zone_mixing = true
      end
    end

    if has_duct_zone_mixing
      ducts_mix_gain_sensor = OpenStudio::Model::EnergyManagementSystemSensor.new(model, 'Zone Mixing Sensible Heat Gain Energy')
      ducts_mix_gain_sensor.setName('duct_mix_gain')
      ducts_mix_gain_sensor.setKeyName(living_zone.name.to_s)

      ducts_mix_loss_sensor = OpenStudio::Model::EnergyManagementSystemSensor.new(model, 'Zone Mixing Sensible Heat Loss Energy')
      ducts_mix_loss_sensor.setName('duct_mix_loss')
      ducts_mix_loss_sensor.setKeyName(living_zone.name.to_s)
    end

    # Duct losses
    model.getOtherEquipments.sort.each do |o|
      next if objects_already_processed.include? o

      is_duct_load = o.additionalProperties.getFeatureAsBoolean(Constants.IsDuctLoadForReport)
      next unless is_duct_load.is_initialized

      objects_already_processed << o
      next unless is_duct_load.get

      ducts_sensors << []
      { 'Other Equipment Convective Heating Energy' => 'ducts_conv',
        'Other Equipment Radiant Heating Energy' => 'ducts_rad' }.each do |var, name|
        ducts_sensor = OpenStudio::Model::EnergyManagementSystemSensor.new(model, var)
        ducts_sensor.setName(name)
        ducts_sensor.setKeyName(o.name.to_s)
        ducts_sensors[-1] << ducts_sensor
      end
    end

    # EMS Sensors: Internal Gains

    intgains_sensors = []

    model.getElectricEquipments.sort.each do |o|
      next unless o.space.get.thermalZone.get.name.to_s == living_zone.name.to_s
      next if objects_already_processed.include? o

      intgains_sensors << []
      { 'Electric Equipment Convective Heating Energy' => 'ig_ee_conv',
        'Electric Equipment Radiant Heating Energy' => 'ig_ee_rad' }.each do |var, name|
        intgains_elec_equip_sensor = OpenStudio::Model::EnergyManagementSystemSensor.new(model, var)
        intgains_elec_equip_sensor.setName(name)
        intgains_elec_equip_sensor.setKeyName(o.name.to_s)
        intgains_sensors[-1] << intgains_elec_equip_sensor
      end
    end

    model.getOtherEquipments.sort.each do |o|
      next unless o.space.get.thermalZone.get.name.to_s == living_zone.name.to_s
      next if objects_already_processed.include? o

      intgains_sensors << []
      { 'Other Equipment Convective Heating Energy' => 'ig_oe_conv',
        'Other Equipment Radiant Heating Energy' => 'ig_oe_rad' }.each do |var, name|
        intgains_other_equip_sensor = OpenStudio::Model::EnergyManagementSystemSensor.new(model, var)
        intgains_other_equip_sensor.setName(name)
        intgains_other_equip_sensor.setKeyName(o.name.to_s)
        intgains_sensors[-1] << intgains_other_equip_sensor
      end
    end

    model.getLightss.sort.each do |e|
      next unless e.space.get.thermalZone.get.name.to_s == living_zone.name.to_s

      intgains_sensors << []
      { 'Lights Convective Heating Energy' => 'ig_lgt_conv',
        'Lights Radiant Heating Energy' => 'ig_lgt_rad',
        'Lights Visible Radiation Heating Energy' => 'ig_lgt_vis' }.each do |var, name|
        intgains_lights_sensor = OpenStudio::Model::EnergyManagementSystemSensor.new(model, var)
        intgains_lights_sensor.setName(name)
        intgains_lights_sensor.setKeyName(e.name.to_s)
        intgains_sensors[-1] << intgains_lights_sensor
      end
    end

    model.getPeoples.sort.each do |e|
      next unless e.space.get.thermalZone.get.name.to_s == living_zone.name.to_s

      intgains_sensors << []
      { 'People Convective Heating Energy' => 'ig_ppl_conv',
        'People Radiant Heating Energy' => 'ig_ppl_rad' }.each do |var, name|
        intgains_people = OpenStudio::Model::EnergyManagementSystemSensor.new(model, var)
        intgains_people.setName(name)
        intgains_people.setKeyName(e.name.to_s)
        intgains_sensors[-1] << intgains_people
      end
    end

    if not intgain_dehumidifier.nil?
      intgains_sensors[-1] << intgain_dehumidifier
    end

    intgains_dhw_sensors = {}

    (model.getWaterHeaterMixeds + model.getWaterHeaterStratifieds).sort.each do |wh|
      next unless wh.ambientTemperatureThermalZone.is_initialized
      next unless wh.ambientTemperatureThermalZone.get.name.to_s == living_zone.name.to_s

      dhw_sensor = OpenStudio::Model::EnergyManagementSystemSensor.new(model, 'Water Heater Heat Loss Energy')
      dhw_sensor.setName('dhw_loss')
      dhw_sensor.setKeyName(wh.name.to_s)

      if wh.is_a? OpenStudio::Model::WaterHeaterMixed
        oncycle_loss = wh.onCycleLossFractiontoThermalZone
        offcycle_loss = wh.offCycleLossFractiontoThermalZone
      else
        oncycle_loss = wh.skinLossFractiontoZone
        offcycle_loss = wh.offCycleFlueLossFractiontoZone
      end

      dhw_rtf_sensor = OpenStudio::Model::EnergyManagementSystemSensor.new(model, 'Water Heater Runtime Fraction')
      dhw_rtf_sensor.setName('dhw_rtf')
      dhw_rtf_sensor.setKeyName(wh.name.to_s)

      intgains_dhw_sensors[dhw_sensor] = [offcycle_loss, oncycle_loss, dhw_rtf_sensor]
    end

    nonsurf_names = ['intgains', 'infil', 'mechvent', 'natvent', 'whf', 'ducts']

    # EMS program
    program = OpenStudio::Model::EnergyManagementSystemProgram.new(model)
    program.setName(Constants.ObjectNameComponentLoadsProgram)

    # EMS program: Surfaces
    surfaces_sensors.each do |k, surface_sensors|
      program.addLine("Set hr_#{k} = 0")
      surface_sensors.each do |sensors|
        s = "Set hr_#{k} = hr_#{k}"
        sensors.each do |sensor|
          # remove ss_net if switch
          if sensor.name.to_s.start_with?('ss_net', 'ss_sol_abs', 'ss_trans_in')
            s += " - #{sensor.name}"
          elsif sensor.name.to_s.start_with?('ss_sw_abs', 'ss_trans_out', 'ss_back_out')
            s += " + #{sensor.name} * ZoneTimestep * 3600"
          else
            s += " + #{sensor.name}"
          end
        end
        program.addLine(s) if sensors.size > 0
      end
    end

    # EMS program: Internal gains
    program.addLine('Set hr_intgains = 0')
    intgains_sensors.each do |intgain_sensors|
      s = 'Set hr_intgains = hr_intgains'
      intgain_sensors.each do |sensor|
        s += " - #{sensor.name}"
      end
      program.addLine(s) if intgain_sensors.size > 0
    end
    intgains_dhw_sensors.each do |sensor, vals|
      off_loss, on_loss, rtf_sensor = vals
      program.addLine("Set hr_intgains = hr_intgains + #{sensor.name} * (#{off_loss}*(1-#{rtf_sensor.name}) + #{on_loss}*#{rtf_sensor.name})") # Water heater tank losses to zone
    end

    # EMS program: Infiltration, Natural Ventilation, Mechanical Ventilation, Ducts
    { infil_sensors => 'infil',
      natvent_sensors => 'natvent',
      whf_sensors => 'whf' }.each do |sensors, loadtype|
      program.addLine("Set hr_#{loadtype} = 0")
      s = "Set hr_#{loadtype} = hr_#{loadtype}"
      sensors.each do |sensor|
        if sensor.name.to_s.include? 'gain'
          s += " - #{sensor.name}"
        elsif sensor.name.to_s.include? 'loss'
          s += " + #{sensor.name}"
        end
      end
      program.addLine(s) if sensors.size > 0
    end
    { mechvents_sensors => 'mechvent',
      ducts_sensors => 'ducts' }.each do |all_sensors, loadtype|
      program.addLine("Set hr_#{loadtype} = 0")
      all_sensors.each do |sensors|
        s = "Set hr_#{loadtype} = hr_#{loadtype}"
        sensors.each do |sensor|
          s += " - #{sensor.name}"
        end
        program.addLine(s) if sensors.size > 0
      end
    end
    if (not ducts_mix_loss_sensor.nil?) && (not ducts_mix_gain_sensor.nil?)
      program.addLine("Set hr_ducts = hr_ducts + (#{ducts_mix_loss_sensor.name} - #{ducts_mix_gain_sensor.name})")
    end

    # EMS program: Heating vs Cooling logic
    program.addLine('Set htg_mode = 0')
    program.addLine('Set clg_mode = 0')
    program.addLine("If (#{liv_load_sensors[:htg].name} > 0)") # Assign hour to heating if heating load
    program.addLine('  Set htg_mode = 1')
    program.addLine("ElseIf (#{liv_load_sensors[:clg].name} > 0)") # Assign hour to cooling if cooling load
    program.addLine('  Set clg_mode = 1')
    program.addLine("ElseIf (#{@clg_ssn_sensor.name} > 0)") # No load, assign hour to cooling if in cooling season definition (Note: natural ventilation & whole house fan only operate during the cooling season)
    program.addLine('  Set clg_mode = 1')
    program.addLine('Else') # No load, assign hour to heating if not in cooling season definition
    program.addLine('  Set htg_mode = 1')
    program.addLine('EndIf')

    [:htg, :clg].each do |mode|
      if mode == :htg
        sign = ''
      else
        sign = '-'
      end
      surfaces_sensors.keys.each do |k|
        program.addLine("Set loads_#{mode}_#{k} = #{sign}hr_#{k} * #{mode}_mode")
      end
      nonsurf_names.each do |nonsurf_name|
        program.addLine("Set loads_#{mode}_#{nonsurf_name} = #{sign}hr_#{nonsurf_name} * #{mode}_mode")
      end
    end

    # EMS calling manager
    program_calling_manager = OpenStudio::Model::EnergyManagementSystemProgramCallingManager.new(model)
    program_calling_manager.setName("#{program.name} calling manager")
    program_calling_manager.setCallingPoint('EndOfZoneTimestepAfterZoneReporting')
    program_calling_manager.addProgram(program)
  end

  def self.set_output_files(model)
    oj = model.getOutputJSON
    oj.setOptionType('TimeSeriesAndTabular')
    oj.setOutputJSON(false)
    oj.setOutputMessagePack(true)

    ocf = model.getOutputControlFiles
    ocf.setOutputAUDIT(@debug)
    ocf.setOutputBND(@debug)
    ocf.setOutputEIO(@debug)
    ocf.setOutputESO(@debug)
    ocf.setOutputMDD(@debug)
    ocf.setOutputMTD(@debug)
    ocf.setOutputMTR(@debug)
    ocf.setOutputRDD(@debug)
    ocf.setOutputSHD(@debug)
    ocf.setOutputPerfLog(@debug)
  end

  def self.add_ems_debug_output(model)
    oems = model.getOutputEnergyManagementSystem
    oems.setActuatorAvailabilityDictionaryReporting('Verbose')
    oems.setInternalVariableAvailabilityDictionaryReporting('Verbose')
    oems.setEMSRuntimeLanguageDebugOutputLevel('Verbose')
  end

  def self.set_surface_interior(model, spaces, surface, hpxml_surface)
    interior_adjacent_to = hpxml_surface.interior_adjacent_to
    if HPXML::conditioned_below_grade_locations.include? interior_adjacent_to
      surface.setSpace(create_or_get_space(model, spaces, HPXML::LocationLivingSpace))
    else
      surface.setSpace(create_or_get_space(model, spaces, interior_adjacent_to))
    end
  end

  def self.set_surface_exterior(model, spaces, surface, hpxml_surface)
    exterior_adjacent_to = hpxml_surface.exterior_adjacent_to
    is_adiabatic = hpxml_surface.is_adiabatic
    if exterior_adjacent_to == HPXML::LocationOutside
      surface.setOutsideBoundaryCondition('Outdoors')
    elsif exterior_adjacent_to == HPXML::LocationGround
      surface.setOutsideBoundaryCondition('Foundation')
    elsif is_adiabatic
      surface.setOutsideBoundaryCondition('Adiabatic')
    elsif [HPXML::LocationOtherHeatedSpace, HPXML::LocationOtherMultifamilyBufferSpace,
           HPXML::LocationOtherNonFreezingSpace, HPXML::LocationOtherHousingUnit].include? exterior_adjacent_to
      set_surface_otherside_coefficients(surface, exterior_adjacent_to, model, spaces)
    elsif HPXML::conditioned_below_grade_locations.include? exterior_adjacent_to
      adjacent_surface = surface.createAdjacentSurface(create_or_get_space(model, spaces, HPXML::LocationLivingSpace)).get
      adjacent_surface.additionalProperties.setFeature('SurfaceType', surface.additionalProperties.getFeatureAsString('SurfaceType').get)
    else
      adjacent_surface = surface.createAdjacentSurface(create_or_get_space(model, spaces, exterior_adjacent_to)).get
      adjacent_surface.additionalProperties.setFeature('SurfaceType', surface.additionalProperties.getFeatureAsString('SurfaceType').get)
    end
  end

  def self.set_surface_otherside_coefficients(surface, exterior_adjacent_to, model, spaces)
    if spaces[exterior_adjacent_to].nil?
      # Create E+ other side coefficient object
      otherside_object = OpenStudio::Model::SurfacePropertyOtherSideCoefficients.new(model)
      otherside_object.setName(exterior_adjacent_to)
      otherside_object.setCombinedConvectiveRadiativeFilmCoefficient(UnitConversions.convert(1.0 / Material.AirFilmVertical.rvalue, 'Btu/(hr*ft^2*F)', 'W/(m^2*K)'))
      # Schedule of space temperature, can be shared with water heater/ducts
      sch = get_space_temperature_schedule(model, exterior_adjacent_to, spaces)
      otherside_object.setConstantTemperatureSchedule(sch)
      surface.setSurfacePropertyOtherSideCoefficients(otherside_object)
      spaces[exterior_adjacent_to] = otherside_object
    else
      surface.setSurfacePropertyOtherSideCoefficients(spaces[exterior_adjacent_to])
    end
    surface.setSunExposure('NoSun')
    surface.setWindExposure('NoWind')
  end

  def self.get_space_temperature_schedule(model, location, spaces)
    # Create outside boundary schedules to be actuated by EMS,
    # can be shared by any surface, duct adjacent to / located in those spaces

    # return if already exists
    model.getScheduleConstants.each do |sch|
      next unless sch.name.to_s == location

      return sch
    end

    sch = OpenStudio::Model::ScheduleConstant.new(model)
    sch.setName(location)

    space_values = Geometry.get_temperature_scheduled_space_values(location)

    if location == HPXML::LocationOtherHeatedSpace
      # Create a sensor to get dynamic heating setpoint
      htg_sch = spaces[HPXML::LocationLivingSpace].thermalZone.get.thermostatSetpointDualSetpoint.get.heatingSetpointTemperatureSchedule.get
      sensor_htg_spt = OpenStudio::Model::EnergyManagementSystemSensor.new(model, 'Schedule Value')
      sensor_htg_spt.setName('htg_spt')
      sensor_htg_spt.setKeyName(htg_sch.name.to_s)
      space_values[:temp_min] = sensor_htg_spt.name.to_s
    end

    # Schedule type limits compatible
    schedule_type_limits = OpenStudio::Model::ScheduleTypeLimits.new(model)
    schedule_type_limits.setUnitType('Temperature')
    sch.setScheduleTypeLimits(schedule_type_limits)

    # Sensors
    if space_values[:indoor_weight] > 0
      sensor_ia = OpenStudio::Model::EnergyManagementSystemSensor.new(model, 'Zone Air Temperature')
      sensor_ia.setName('cond_zone_temp')
      sensor_ia.setKeyName(spaces[HPXML::LocationLivingSpace].thermalZone.get.name.to_s)
    end

    if space_values[:outdoor_weight] > 0
      sensor_oa = OpenStudio::Model::EnergyManagementSystemSensor.new(model, 'Site Outdoor Air Drybulb Temperature')
      sensor_oa.setName('oa_temp')
    end

    if space_values[:ground_weight] > 0
      sensor_gnd = OpenStudio::Model::EnergyManagementSystemSensor.new(model, 'Site Surface Ground Temperature')
      sensor_gnd.setName('ground_temp')
    end

    actuator = OpenStudio::Model::EnergyManagementSystemActuator.new(sch, *EPlus::EMSActuatorScheduleConstantValue)
    actuator.setName("#{location.gsub(' ', '_').gsub('-', '_')}_temp_sch")

    # EMS to actuate schedule
    program = OpenStudio::Model::EnergyManagementSystemProgram.new(model)
    program.setName("#{location.gsub('-', '_')} Temperature Program")
    program.addLine("Set #{actuator.name} = 0.0")
    if not sensor_ia.nil?
      program.addLine("Set #{actuator.name} = #{actuator.name} + (#{sensor_ia.name} * #{space_values[:indoor_weight]})")
    end
    if not sensor_oa.nil?
      program.addLine("Set #{actuator.name} = #{actuator.name} + (#{sensor_oa.name} * #{space_values[:outdoor_weight]})")
    end
    if not sensor_gnd.nil?
      program.addLine("Set #{actuator.name} = #{actuator.name} + (#{sensor_gnd.name} * #{space_values[:ground_weight]})")
    end
    if not space_values[:temp_min].nil?
      if space_values[:temp_min].is_a? String
        min_temp_c = space_values[:temp_min]
      else
        min_temp_c = UnitConversions.convert(space_values[:temp_min], 'F', 'C')
      end
      program.addLine("If #{actuator.name} < #{min_temp_c}")
      program.addLine("Set #{actuator.name} = #{min_temp_c}")
      program.addLine('EndIf')
    end

    program_cm = OpenStudio::Model::EnergyManagementSystemProgramCallingManager.new(model)
    program_cm.setName("#{program.name} calling manager")
    program_cm.setCallingPoint('EndOfSystemTimestepAfterHVACReporting')
    program_cm.addProgram(program)

    return sch
  end

  # Returns an OS:Space, or temperature OS:Schedule for a MF space, or nil if outside
  # Should be called when the object's energy use is sensitive to ambient temperature
  # (e.g., water heaters and ducts).
  def self.get_space_or_schedule_from_location(location, model, spaces)
    return if [HPXML::LocationOtherExterior,
               HPXML::LocationOutside,
               HPXML::LocationRoofDeck].include? location

    sch = nil
    space = nil
    if [HPXML::LocationOtherHeatedSpace,
        HPXML::LocationOtherHousingUnit,
        HPXML::LocationOtherMultifamilyBufferSpace,
        HPXML::LocationOtherNonFreezingSpace,
        HPXML::LocationExteriorWall,
        HPXML::LocationUnderSlab].include? location
      # if located in spaces where we don't model a thermal zone, create and return temperature schedule
      sch = get_space_temperature_schedule(model, location, spaces)
    else
      space = get_space_from_location(location, model, spaces)
    end

    return space, sch
  end

  # Returns an OS:Space, or nil if a MF space
  # Should be called when the object's energy use is NOT sensitive to ambient temperature
  # (e.g., appliances).
  def self.get_space_from_location(location, model, spaces)
    return if [HPXML::LocationOtherHeatedSpace,
               HPXML::LocationOtherHousingUnit,
               HPXML::LocationOtherMultifamilyBufferSpace,
               HPXML::LocationOtherNonFreezingSpace].include? location

    num_orig_spaces = spaces.size

    if HPXML::conditioned_locations.include? location
      space = create_or_get_space(model, spaces, HPXML::LocationLivingSpace)
    else
      space = create_or_get_space(model, spaces, location)
    end

    fail if spaces.size != num_orig_spaces # EPvalidator.xml should prevent this

    return space
  end

  def self.set_subsurface_exterior(surface, spaces, model, hpxml_surface)
    # Set its parent surface outside boundary condition, which will be also applied to subsurfaces through OS
    # The parent surface is entirely comprised of the subsurface.

    # Subsurface on foundation wall, set it to be adjacent to outdoors
    if hpxml_surface.exterior_adjacent_to == HPXML::LocationGround
      surface.setOutsideBoundaryCondition('Outdoors')
    else
      set_surface_exterior(model, spaces, surface, hpxml_surface)
    end
  end

  def self.get_kiva_instances(fnd_walls, slabs)
    # Identify unique Kiva foundations that are required.
    kiva_fnd_walls = []
    fnd_walls.each do |foundation_wall|
      next unless foundation_wall.is_exterior

      kiva_fnd_walls << foundation_wall
    end
    if kiva_fnd_walls.empty? # Handle slab foundation type
      kiva_fnd_walls << nil
    end

    kiva_slabs = slabs

    return kiva_fnd_walls.product(kiva_slabs)
  end

  def self.set_foundation_and_walls_top()
    @foundation_top = 0
    @hpxml.foundation_walls.each do |foundation_wall|
      top = -1 * foundation_wall.depth_below_grade + foundation_wall.height
      @foundation_top = top if top > @foundation_top
    end
    @walls_top = @foundation_top + 8.0 * @ncfl_ag
  end

  def self.set_heating_and_cooling_seasons(runner)
    return if @hpxml.hvac_controls.size == 0

    @heating_season = nil
    @cooling_season = nil
    if not @schedules_file.nil?
      # the actual arrays are used for sequential fractions and setpoints
      schedules = @schedules_file.schedules
      @heating_season = schedules[SchedulesFile::ColumnHeatingSeason] if not schedules[SchedulesFile::ColumnHeatingSeason].nil?
      @cooling_season = schedules[SchedulesFile::ColumnCoolingSeason] if not schedules[SchedulesFile::ColumnCoolingSeason].nil?
    end

    hvac_control = @hpxml.hvac_controls[0]

    steps_in_hour = 60 / @hpxml.header.timestep
    steps_in_day = 24 * steps_in_hour

    htg_start_month = hvac_control.seasons_heating_begin_month
    htg_start_day = hvac_control.seasons_heating_begin_day
    htg_end_month = hvac_control.seasons_heating_end_month
    htg_end_day = hvac_control.seasons_heating_end_day

    clg_start_month = hvac_control.seasons_cooling_begin_month
    clg_start_day = hvac_control.seasons_cooling_begin_day
    clg_end_month = hvac_control.seasons_cooling_end_month
    clg_end_day = hvac_control.seasons_cooling_end_day

    if @heating_season.nil?
      @heating_season = Schedule.get_season(@hpxml.header.sim_calendar_year, steps_in_day, htg_start_month, htg_start_day, htg_end_month, htg_end_day)
    else
      runner.registerWarning("Both '#{SchedulesFile::ColumnHeatingSeason}' schedule file and heating season provided; the latter will be ignored.") if !htg_start_month.nil? && !htg_start_day.nil? && !htg_end_month.nil? && !htg_end_day.nil?
    end

    if @cooling_season.nil?
      @cooling_season = Schedule.get_season(@hpxml.header.sim_calendar_year, steps_in_day, clg_start_month, clg_start_day, clg_end_month, clg_end_day)
    else
      runner.registerWarning("Both '#{SchedulesFile::ColumnCoolingSeason}' schedule file and cooling season provided; the latter will be ignored.") if !clg_start_month.nil? && !clg_start_day.nil? && !clg_end_month.nil? && !clg_end_day.nil?
    end
  end
end

# register the measure to be used by the application
HPXMLtoOpenStudio.new.registerWithApplication<|MERGE_RESOLUTION|>--- conflicted
+++ resolved
@@ -1780,11 +1780,7 @@
       end
     end
 
-<<<<<<< HEAD
-    Airflow.apply(runner, model, weather, spaces, @hpxml, @cfa, @nbeds,
-=======
     Airflow.apply(model, runner, weather, spaces, @hpxml, @cfa, @nbeds,
->>>>>>> 06530d54
                   @ncfl_ag, duct_systems, airloop_map, @clg_ssn_sensor, @eri_version,
                   @frac_windows_operable, @apply_ashrae140_assumptions, @schedules_file)
   end
