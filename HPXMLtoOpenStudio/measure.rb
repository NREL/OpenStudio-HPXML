# frozen_string_literal: true

# Require all gems up front; this is much faster than multiple resource
# files lazy loading as needed, as it prevents multiple lookups for the
# same gem.
require 'pathname'
require 'csv'
require 'oga'
Dir["#{File.dirname(__FILE__)}/resources/*.rb"].each do |resource_file|
  next if resource_file.include? 'minitest_helper.rb'

  require resource_file
end

# start the measure
class HPXMLtoOpenStudio < OpenStudio::Measure::ModelMeasure
  # human readable name
  def name
    return 'HPXML to OpenStudio Translator'
  end

  # human readable description
  def description
    return 'Translates HPXML file to OpenStudio Model'
  end

  # human readable description of modeling approach
  def modeler_description
    return ''
  end

  # define the arguments that the user will input
  def arguments(model) # rubocop:disable Lint/UnusedMethodArgument
    args = OpenStudio::Measure::OSArgumentVector.new

    arg = OpenStudio::Measure::OSArgument.makeStringArgument('hpxml_path', true)
    arg.setDisplayName('HPXML File Path')
    arg.setDescription('Absolute/relative path of the HPXML file.')
    args << arg

    arg = OpenStudio::Measure::OSArgument.makeStringArgument('output_dir', true)
    arg.setDisplayName('Directory for Output Files')
    arg.setDescription('Absolute/relative path for the output files directory.')
    args << arg

    arg = OpenStudio::Measure::OSArgument.makeBoolArgument('debug', false)
    arg.setDisplayName('Debug Mode?')
    arg.setDescription('If true: 1) Writes in.osm file, 2) Generates additional log output, and 3) Creates all EnergyPlus output files.')
    arg.setDefaultValue(false)
    args << arg

    arg = OpenStudio::Measure::OSArgument.makeBoolArgument('add_component_loads', false)
    arg.setDisplayName('Add component loads?')
    arg.setDescription('If true, adds the calculation of heating/cooling component loads (not enabled by default for faster performance).')
    arg.setDefaultValue(false)
    args << arg

    arg = OpenStudio::Measure::OSArgument.makeBoolArgument('skip_validation', false)
    arg.setDisplayName('Skip Validation?')
    arg.setDescription('If true, bypasses HPXML input validation for faster performance. WARNING: This should only be used if the supplied HPXML file has already been validated against the Schema & Schematron documents.')
    arg.setDefaultValue(false)
    args << arg

    arg = OpenStudio::Measure::OSArgument.makeStringArgument('building_id', false)
    arg.setDisplayName('BuildingID')
    arg.setDescription('The ID of the HPXML Building. Only required if the HPXML has multiple Building elements and WholeSFAorMFBuildingSimulation is not true.')
    args << arg

    return args
  end

  # define what happens when the measure is run
  def run(model, runner, user_arguments)
    super(model, runner, user_arguments)

    # use the built-in error checking
    if !runner.validateUserArguments(arguments(model), user_arguments)
      return false
    end

    Geometry.tear_down_model(model, runner)

    Version.check_openstudio_version()

    # assign the user inputs to variables
    hpxml_path = runner.getStringArgumentValue('hpxml_path', user_arguments)
    output_dir = runner.getStringArgumentValue('output_dir', user_arguments)
    add_component_loads = runner.getBoolArgumentValue('add_component_loads', user_arguments)
    debug = runner.getBoolArgumentValue('debug', user_arguments)
    skip_validation = runner.getBoolArgumentValue('skip_validation', user_arguments)
    building_id = runner.getOptionalStringArgumentValue('building_id', user_arguments)
    building_id = building_id.is_initialized ? building_id.get : nil

    unless (Pathname.new hpxml_path).absolute?
      hpxml_path = File.expand_path(hpxml_path)
    end
    unless File.exist?(hpxml_path) && hpxml_path.downcase.end_with?('.xml')
      fail "'#{hpxml_path}' does not exist or is not an .xml file."
    end

    unless (Pathname.new output_dir).absolute?
      output_dir = File.expand_path(output_dir)
    end

    begin
      if skip_validation
        schema_validator = nil
        schematron_validator = nil
      else
        schema_path = File.join(File.dirname(__FILE__), 'resources', 'hpxml_schema', 'HPXML.xsd')
        schema_validator = XMLValidator.get_schema_validator(schema_path)
        schematron_path = File.join(File.dirname(__FILE__), 'resources', 'hpxml_schematron', 'EPvalidator.xml')
        schematron_validator = XMLValidator.get_schematron_validator(schematron_path)
      end

      hpxml = HPXML.new(hpxml_path: hpxml_path, schema_validator: schema_validator, schematron_validator: schematron_validator, building_id: building_id)
      hpxml.errors.each do |error|
        runner.registerError(error)
      end
      hpxml.warnings.each do |warning|
        runner.registerWarning(warning)
      end
      return false unless hpxml.errors.empty?

      eri_version = hpxml.header.eri_calculation_version # Hidden feature
      eri_version = 'latest' if eri_version.nil?
      eri_version = Constants.ERIVersions[-1] if eri_version == 'latest'

      # Process weather once upfront
      epw_path = Location.get_epw_path(hpxml.buildings[0], hpxml_path)
      weather = WeatherProcess.new(epw_path: epw_path, runner: runner, hpxml: hpxml)
      epw_file = OpenStudio::EpwFile.new(epw_path)
      hpxml.buildings.each_with_index do |hpxml_bldg, i|
        next if i == 0
        next if Location.get_epw_path(hpxml_bldg, hpxml_path) == epw_path

        fail 'Weather station EPW filepath has different values across dwelling units.'
      end

      if hpxml.header.whole_sfa_or_mf_building_sim && (hpxml.buildings.size > 1)
        if hpxml.buildings.map { |hpxml_bldg| hpxml_bldg.batteries.size }.sum > 0
          # FUTURE: Figure out how to allow this. If we allow it, update docs and hpxml_translator_test.rb too.
          # Batteries use "TrackFacilityElectricDemandStoreExcessOnSite"; to support modeling of batteries in whole
          # SFA/MF building simulations, we'd need to create custom meters with electricity usage *for each unit*
          # and switch to "TrackMeterDemandStoreExcessOnSite".
          # https://github.com/NREL/OpenStudio-HPXML/issues/1499
          fail 'Modeling batteries for whole SFA/MF buildings is not currently supported.'
        end
      end

      # Apply HPXML defaults upfront; process schedules & emissions
      hpxml_sch_map = {}
      check_emissions_references(hpxml.header, hpxml_path)
      hpxml.buildings.each_with_index do |hpxml_bldg, i|
        check_schedule_references(hpxml_bldg.header, hpxml_path)
        in_schedules_csv = 'in.schedules.csv'
        in_schedules_csv = "in.schedules#{i + 1}.csv" if i > 0
        schedules_file = SchedulesFile.new(runner: runner,
                                           schedules_paths: hpxml_bldg.header.schedules_filepaths,
                                           year: Location.get_sim_calendar_year(hpxml.header.sim_calendar_year, epw_file),
                                           unavailable_periods: hpxml.header.unavailable_periods,
                                           output_path: File.join(output_dir, in_schedules_csv))
        HPXMLDefaults.apply(runner, hpxml, hpxml_bldg, eri_version, weather, epw_file: epw_file, schedules_file: schedules_file)
        hpxml_sch_map[hpxml_bldg] = schedules_file
      end
      validate_emissions_files(hpxml.header)

      # Write updated HPXML object (w/ defaults) to file for inspection
      hpxml_defaults_path = File.join(output_dir, 'in.xml')
      XMLHelper.write_file(hpxml.to_doc, hpxml_defaults_path)

      # When modeling whole SFA/MF buildings, remove shared systems upfront
      # from the HPXML object; handle them at the end once the full model
      # has been created.
      shared_systems_map = {}
      if hpxml.header.whole_sfa_or_mf_building_sim
        shared_systems_map = hpxml.delete_shared_systems_serving_multiple_dwelling_units()
      end

      # Create OpenStudio model
      hpxml_osm_map = {}
      hpxml.buildings.each_with_index do |hpxml_bldg, i|
        schedules_file = hpxml_sch_map[hpxml_bldg]
        if hpxml.buildings.size > 1
          # Create the model for this single unit
          unit_model = OpenStudio::Model::Model.new
          create_unit_model(hpxml, hpxml_bldg, runner, unit_model, epw_path, epw_file, weather, debug, schedules_file, eri_version, i + 1)
          hpxml_osm_map[hpxml_bldg] = unit_model
        else
          create_unit_model(hpxml, hpxml_bldg, runner, model, epw_path, epw_file, weather, debug, schedules_file, eri_version, i + 1)
          hpxml_osm_map[hpxml_bldg] = model
        end
      end

      if hpxml.buildings.size > 1
        # Merge unit models into final model
        add_unit_models_to_model(model, hpxml_osm_map)
        # Apply shared systems
        shared_boilers_map = shared_systems_map # FIXME: Need to pull out the shared boilers from any other shared systems
        HVAC.apply_shared_boilers_for_whole_building_model(model, hpxml, shared_boilers_map, @hvac_unavailable_periods)
      end

      # Output
      add_unmet_hours_output(model, hpxml_osm_map)
      add_loads_output(model, add_component_loads, hpxml_osm_map)
      set_output_files(model)
      add_additional_properties(model, hpxml, hpxml_osm_map, hpxml_path, building_id, hpxml_defaults_path)
      # Uncomment to debug EMS
      # add_ems_debug_output(model)

      if debug
        # Write OSM file to run dir
        osm_output_path = File.join(output_dir, 'in.osm')
        File.write(osm_output_path, model.to_s)
        runner.registerInfo("Wrote file: #{osm_output_path}")

        # Copy EPW file to run dir
        epw_output_path = File.join(output_dir, 'in.epw')
        FileUtils.cp(epw_path, epw_output_path)
      end
    rescue Exception => e
      runner.registerError("#{e.message}\n#{e.backtrace.join("\n")}")
      return false
    end

    return true
  end

  def add_unit_models_to_model(model, hpxml_osm_map)
    # Note: ZoneCapacitanceMultiplierResearchSpecial is not actually unique, but we don't assign it to
    # individual thermal zones, so we'll treat it as unique here.
    unique_objects = { 'OS:ConvergenceLimits' => 'ConvergenceLimits',
                       'OS:Foundation:Kiva:Settings' => 'FoundationKivaSettings',
                       'OS:OutputControl:Files' => 'OutputControlFiles',
                       'OS:Output:Diagnostics' => 'OutputDiagnostics',
                       'OS:Output:JSON' => 'OutputJSON',
                       'OS:PerformancePrecisionTradeoffs' => 'PerformancePrecisionTradeoffs',
                       'OS:RunPeriod' => 'RunPeriod',
                       'OS:RunPeriodControl:DaylightSavingTime' => 'RunPeriodControlDaylightSavingTime',
                       'OS:ShadowCalculation' => 'ShadowCalculation',
                       'OS:SimulationControl' => 'SimulationControl',
                       'OS:Site' => 'Site',
                       'OS:Site:GroundTemperature:Deep' => 'SiteGroundTemperatureDeep',
                       'OS:Site:GroundTemperature:Shallow' => 'SiteGroundTemperatureShallow',
                       'OS:Site:WaterMainsTemperature' => 'SiteWaterMainsTemperature',
                       'OS:SurfaceConvectionAlgorithm:Inside' => 'InsideSurfaceConvectionAlgorithm',
                       'OS:SurfaceConvectionAlgorithm:Outside' => 'OutsideSurfaceConvectionAlgorithm',
                       'OS:Timestep' => 'Timestep',
                       'OS:ZoneCapacitanceMultiplier:ResearchSpecial' => 'ZoneCapacitanceMultiplierResearchSpecial' }

    # Handle unique objects first: Grab one from the first model we find the
    # object on (may not be the first unit).
    unit_model_objects = []
    unique_handles_to_skip = []
    uuid_regex = /\{(.*?)\}/
    unique_objects.each do |idd_obj, osm_class|
      first_model_object_by_type = nil
      hpxml_osm_map.values.each do |unit_model|
        next if unit_model.getObjectsByType(idd_obj.to_IddObjectType).empty?

        model_object = unit_model.send("get#{osm_class}")

        if first_model_object_by_type.nil?
          # Retain object for model
          unit_model_objects << model_object
          first_model_object_by_type = model_object
          if idd_obj == 'OS:Site:WaterMainsTemperature' # Handle referenced child object too
            unit_model_objects << unit_model.getObjectsByName(model_object.temperatureSchedule.get.name.to_s)[0]
          end
        else
          # Throw error if different values between this model_object and first_model_object_by_type
          if model_object.to_s.gsub(uuid_regex, '') != first_model_object_by_type.to_s.gsub(uuid_regex, '')
            fail "Unique object (#{idd_obj}) has different values across dwelling units."
          end

          if idd_obj == 'OS:Site:WaterMainsTemperature' # Handle referenced child object too
            if model_object.temperatureSchedule.get.to_s.gsub(uuid_regex, '') != first_model_object_by_type.temperatureSchedule.get.to_s.gsub(uuid_regex, '')
              fail "Unique object (#{idd_obj}) has different values across dwelling units."
            end
          end
        end

        unique_handles_to_skip << model_object.handle.to_s
        if idd_obj == 'OS:Site:WaterMainsTemperature' # Handle referenced child object too
          unique_handles_to_skip << model_object.temperatureSchedule.get.handle.to_s
        end
      end
    end

    hpxml_osm_map.values.each_with_index do |unit_model, unit_number|
      shift_geometry(unit_model, unit_number)
      prefix_all_unit_model_objects(unit_model, unit_number)

      # Handle remaining (non-unique) objects now
      unit_model.objects.each do |obj|
        next if unit_number > 0 && obj.to_Building.is_initialized
        next if unique_handles_to_skip.include? obj.handle.to_s

        unit_model_objects << obj
      end
    end

    model.addObjects(unit_model_objects, true)
  end

  def shift_geometry(unit_model, unit_number)
    # Shift units so they aren't right on top and shade each other
    y_shift = 200.0 * unit_number # meters

    # shift the unit so it's not right on top of the previous one
    unit_model.getSpaces.sort.each do |space|
      space.setYOrigin(y_shift)
    end

    # shift shading surfaces
    m = OpenStudio::Matrix.new(4, 4, 0)
    m[0, 0] = 1
    m[1, 1] = 1
    m[2, 2] = 1
    m[3, 3] = 1
    m[1, 3] = y_shift
    t = OpenStudio::Transformation.new(m)

    unit_model.getShadingSurfaceGroups.each do |shading_surface_group|
      next if shading_surface_group.space.is_initialized # already got shifted

      shading_surface_group.shadingSurfaces.each do |shading_surface|
        shading_surface.setVertices(t * shading_surface.vertices)
      end
    end
  end

  def prefix_all_unit_model_objects(unit_model, unit_number)
    # Prefix all objects with name using unit number
    # FUTURE: Create objects with unique names up front so we don't have to do this

    # EMS objects
    ems_map = {}

    unit_model.getEnergyManagementSystemSensors.each do |sensor|
      ems_map[sensor.name.to_s] = make_variable_name(sensor.name, unit_number)
      sensor.setKeyName(make_variable_name(sensor.keyName, unit_number)) unless sensor.keyName.empty? || sensor.keyName.downcase == 'environment'
    end

    unit_model.getEnergyManagementSystemActuators.each do |actuator|
      ems_map[actuator.name.to_s] = make_variable_name(actuator.name, unit_number)
    end

    unit_model.getEnergyManagementSystemInternalVariables.each do |internal_variable|
      ems_map[internal_variable.name.to_s] = make_variable_name(internal_variable.name, unit_number)
      internal_variable.setInternalDataIndexKeyName(make_variable_name(internal_variable.internalDataIndexKeyName, unit_number)) unless internal_variable.internalDataIndexKeyName.empty?
    end

    unit_model.getEnergyManagementSystemGlobalVariables.each do |global_variable|
      ems_map[global_variable.name.to_s] = make_variable_name(global_variable.name, unit_number)
    end

    unit_model.getEnergyManagementSystemOutputVariables.each do |output_variable|
      next if output_variable.emsVariableObject.is_initialized

      new_ems_variable_name = make_variable_name(output_variable.emsVariableName, unit_number)
      ems_map[output_variable.emsVariableName.to_s] = new_ems_variable_name
      output_variable.setEMSVariableName(new_ems_variable_name)
    end

    unit_model.getEnergyManagementSystemSubroutines.each do |subroutine|
      ems_map[subroutine.name.to_s] = make_variable_name(subroutine.name, unit_number)
    end

    # variables in program lines don't get updated automatically
    lhs_characters = [' ', ',', '(', ')', '+', '-', '*', '/', ';']
    rhs_characters = [''] + lhs_characters
    (unit_model.getEnergyManagementSystemPrograms + unit_model.getEnergyManagementSystemSubroutines).each do |program|
      new_lines = []
      program.lines.each do |line|
        ems_map.each do |old_name, new_name|
          next unless line.include?(old_name)

          # old_name between at least 1 character, with the exception of '' on left and ' ' on right
          lhs_characters.each do |lhs|
            next unless line.include?("#{lhs}#{old_name}")

            rhs_characters.each do |rhs|
              next unless line.include?("#{lhs}#{old_name}#{rhs}")
              next if lhs == '' && ['', ' '].include?(rhs)

              line.gsub!("#{lhs}#{old_name}#{rhs}", "#{lhs}#{new_name}#{rhs}")
            end
          end
        end
        new_lines << line
      end
      program.setLines(new_lines)
    end

    # All model objects
    unit_model.objects.each do |model_object|
      next if model_object.name.nil?

      if unit_number == 0
        # OpenStudio is unhappy if these schedules are renamed
        next if model_object.name.to_s == unit_model.alwaysOnContinuousSchedule.name.to_s
        next if model_object.name.to_s == unit_model.alwaysOnDiscreteSchedule.name.to_s
        next if model_object.name.to_s == unit_model.alwaysOffDiscreteSchedule.name.to_s
      end

      model_object.setName(make_variable_name(model_object.name, unit_number))
    end
  end

  def make_variable_name(obj_name, unit_number)
    return "unit#{unit_number + 1}_#{obj_name}".gsub(' ', '_').gsub('-', '_')
  end

  def create_unit_model(hpxml, hpxml_bldg, runner, model, epw_path, epw_file, weather, debug, schedules_file, eri_version, unit_num)
    @hpxml_header = hpxml.header
    @hpxml_bldg = hpxml_bldg
    @debug = debug
    @schedules_file = schedules_file
    @eri_version = eri_version

    @apply_ashrae140_assumptions = @hpxml_header.apply_ashrae140_assumptions # Hidden feature
    @apply_ashrae140_assumptions = false if @apply_ashrae140_assumptions.nil?

    # Here we turn off OS error-checking so that any invalid values provided
    # to OS SDK methods are passed along to EnergyPlus and produce errors. If
    # we didn't go this, we'd end up with successful EnergyPlus simulations that
    # use the wrong (default) value unless we check the return value of *every*
    # OS SDK setter method to notice there was an invalid value provided.
    # See https://github.com/NREL/OpenStudio/pull/4505 for more background.
    model.setStrictnessLevel('None'.to_StrictnessLevel)

    # Init
    OpenStudio::Model::WeatherFile.setWeatherFile(model, epw_file)
    set_defaults_and_globals()
    Location.apply(model, weather, epw_file, @hpxml_header, @hpxml_bldg)
    add_simulation_params(model)

    # Conditioned space/zone
    spaces = {}
    create_or_get_space(model, spaces, HPXML::LocationConditionedSpace)
    set_foundation_and_walls_top()
    set_heating_and_cooling_seasons()
    add_setpoints(runner, model, weather, spaces)

    # Geometry/Envelope
    add_roofs(runner, model, spaces)
    add_walls(runner, model, spaces)
    add_rim_joists(runner, model, spaces)
    add_floors(runner, model, spaces)
    add_foundation_walls_slabs(runner, model, weather, spaces)
    add_windows(model, spaces)
    add_doors(model, spaces)
    add_skylights(model, spaces)
    add_conditioned_floor_area(model, spaces)
    add_thermal_mass(model, spaces)
    Geometry.set_zone_volumes(spaces, @hpxml_bldg, @apply_ashrae140_assumptions)
    Geometry.explode_surfaces(model, @hpxml_bldg, @walls_top)
    add_num_occupants(model, runner, spaces)

    # HVAC
    @hvac_unavailable_periods = Schedule.get_unavailable_periods(runner, SchedulesFile::Columns[:HVAC].name, @hpxml_header.unavailable_periods)
    airloop_map = {} # Map of HPXML System ID -> AirLoopHVAC (or ZoneHVACFourPipeFanCoil)
    add_ideal_system(model, spaces, epw_path)
<<<<<<< HEAD
    add_cooling_system(model, weather, spaces, airloop_map)
    add_heating_system(model, weather, spaces, airloop_map)
=======
    add_cooling_system(model, runner, weather, spaces, airloop_map)
    add_heating_system(runner, model, weather, spaces, airloop_map)
>>>>>>> 9864d4c0
    add_heat_pump(runner, model, weather, spaces, airloop_map)
    add_dehumidifiers(runner, model, spaces)
    add_ceiling_fans(runner, model, weather, spaces)

    # Hot Water
    add_hot_water_and_appliances(runner, model, weather, spaces)

    # Plug Loads & Fuel Loads & Lighting
    add_mels(runner, model, spaces)
    add_mfls(runner, model, spaces)
    add_lighting(runner, model, spaces)

    # Pools & Permanent Spas
    add_pools_and_permanent_spas(runner, model, spaces)

    # Other
    add_cooling_season(model, weather)
    add_airflow(runner, model, weather, spaces, airloop_map)
    add_photovoltaics(model)
    add_generators(model)
    add_batteries(runner, model, spaces)
    add_building_unit(model, unit_num)
  end

  def check_emissions_references(hpxml_header, hpxml_path)
    # Check/update file references
    hpxml_header.emissions_scenarios.each do |scenario|
      if hpxml_header.emissions_scenarios.select { |s| s.emissions_type == scenario.emissions_type && s.name == scenario.name }.size > 1
        fail "Found multiple Emissions Scenarios with the Scenario Name=#{scenario.name} and Emissions Type=#{scenario.emissions_type}."
      end
      next if scenario.elec_schedule_filepath.nil?

      scenario.elec_schedule_filepath = FilePath.check_path(scenario.elec_schedule_filepath,
                                                            File.dirname(hpxml_path),
                                                            'Emissions File')
    end
  end

  def check_schedule_references(hpxml_bldg_header, hpxml_path)
    # Check/update file references
    hpxml_bldg_header.schedules_filepaths = hpxml_bldg_header.schedules_filepaths.collect { |sfp|
      FilePath.check_path(sfp,
                          File.dirname(hpxml_path),
                          'Schedules')
    }
  end

  def validate_emissions_files(hpxml_header)
    hpxml_header.emissions_scenarios.each do |scenario|
      next if scenario.elec_schedule_filepath.nil?

      data = File.readlines(scenario.elec_schedule_filepath)
      num_header_rows = scenario.elec_schedule_number_of_header_rows
      col_index = scenario.elec_schedule_column_number - 1

      if data.size != 8760 + num_header_rows
        fail "Emissions File has invalid number of rows (#{data.size}). Expected 8760 plus #{num_header_rows} header row(s)."
      end
      if col_index > data[num_header_rows, 8760].map { |x| x.count(',') }.min
        fail "Emissions File has too few columns. Cannot find column number (#{scenario.elec_schedule_column_number})."
      end
    end
  end

  def set_defaults_and_globals()
    # Initialize
    @remaining_heat_load_frac = 1.0
    @remaining_cool_load_frac = 1.0

    # Set globals
    @cfa = @hpxml_bldg.building_construction.conditioned_floor_area
    @ncfl = @hpxml_bldg.building_construction.number_of_conditioned_floors
    @ncfl_ag = @hpxml_bldg.building_construction.number_of_conditioned_floors_above_grade
    @nbeds = @hpxml_bldg.building_construction.number_of_bedrooms
    @default_azimuths = HPXMLDefaults.get_default_azimuths(@hpxml_bldg)

    # Apply unit multipliers to HVAC systems and water heaters
    HVAC.apply_unit_multiplier(@hpxml_bldg)
    # Ensure that no capacities/airflows are zero in order to prevent potential E+ errors.
    HVAC.ensure_nonzero_sizing_values(@hpxml_bldg)
    # Make adjustments for modeling purposes
    @frac_windows_operable = @hpxml_bldg.fraction_of_windows_operable()
    @hpxml_bldg.collapse_enclosure_surfaces() # Speeds up simulation
    @hpxml_bldg.delete_adiabatic_subsurfaces() # EnergyPlus doesn't allow this

    # We don't want this to be written to in.xml, because then if you ran the in.xml
    # file, you would get different results (operational calculation) relative to the
    # original file (asset calculation).
    if @hpxml_bldg.building_occupancy.number_of_residents.nil?
      @hpxml_bldg.building_occupancy.number_of_residents = Geometry.get_occupancy_default_num(@nbeds)
    end

    # If zero occupants, ensure end uses of interest are zeroed out
    if (@hpxml_bldg.building_occupancy.number_of_residents == 0) && (not @apply_ashrae140_assumptions)
      @hpxml_header.unavailable_periods.add(column_name: 'Vacancy',
                                            begin_month: @hpxml_header.sim_begin_month,
                                            begin_day: @hpxml_header.sim_begin_day,
                                            begin_hour: 0,
                                            end_month: @hpxml_header.sim_end_month,
                                            end_day: @hpxml_header.sim_end_day,
                                            end_hour: 24,
                                            natvent_availability: HPXML::ScheduleUnavailable)
    end
  end

  def add_simulation_params(model)
    SimControls.apply(model, @hpxml_header)
  end

  def add_num_occupants(model, runner, spaces)
    # Occupants
    num_occ = @hpxml_bldg.building_occupancy.number_of_residents
    return if num_occ <= 0

    Geometry.apply_occupants(model, runner, @hpxml_bldg, num_occ, spaces[HPXML::LocationConditionedSpace],
                             @schedules_file, @hpxml_header.unavailable_periods)
  end

  def create_or_get_space(model, spaces, location)
    if spaces[location].nil?
      Geometry.create_space_and_zone(model, spaces, location, @hpxml_bldg.building_construction.number_of_units, @hpxml_bldg.building_id)
    end
    return spaces[location]
  end

  def add_roofs(runner, model, spaces)
    @hpxml_bldg.roofs.each do |roof|
      next if roof.net_area < 1.0 # skip modeling net surface area for surfaces comprised entirely of subsurface area

      if roof.azimuth.nil?
        if roof.pitch > 0
          azimuths = @default_azimuths # Model as four directions for average exterior incident solar
        else
          azimuths = [@default_azimuths[0]] # Arbitrary azimuth for flat roof
        end
      else
        azimuths = [roof.azimuth]
      end

      surfaces = []

      azimuths.each do |azimuth|
        width = Math::sqrt(roof.net_area)
        length = (roof.net_area / width) / azimuths.size
        tilt = roof.pitch / 12.0
        z_origin = @walls_top + 0.5 * Math.sin(Math.atan(tilt)) * width

        vertices = Geometry.create_roof_vertices(length, width, z_origin, azimuth, tilt)
        surface = OpenStudio::Model::Surface.new(vertices, model)
        surfaces << surface
        surface.additionalProperties.setFeature('Length', length)
        surface.additionalProperties.setFeature('Width', width)
        surface.additionalProperties.setFeature('Azimuth', azimuth)
        surface.additionalProperties.setFeature('Tilt', tilt)
        surface.additionalProperties.setFeature('SurfaceType', 'Roof')
        if azimuths.size > 1
          surface.setName("#{roof.id}:#{azimuth}")
        else
          surface.setName(roof.id)
        end
        surface.setSurfaceType('RoofCeiling')
        surface.setOutsideBoundaryCondition('Outdoors')
        set_surface_interior(model, spaces, surface, roof)
      end

      next if surfaces.empty?

      # Apply construction
      has_radiant_barrier = roof.radiant_barrier
      if has_radiant_barrier
        radiant_barrier_grade = roof.radiant_barrier_grade
      end
      # FUTURE: Create Constructions.get_air_film(surface) method; use in measure.rb and hpxml_translator_test.rb
      inside_film = Material.AirFilmRoof(Geometry.get_roof_pitch([surfaces[0]]))
      outside_film = Material.AirFilmOutside
      mat_roofing = Material.RoofMaterial(roof.roof_type)
      if @apply_ashrae140_assumptions
        inside_film = Material.AirFilmRoofASHRAE140
        outside_film = Material.AirFilmOutsideASHRAE140
      end
      mat_int_finish = Material.InteriorFinishMaterial(roof.interior_finish_type, roof.interior_finish_thickness)
      if mat_int_finish.nil?
        fallback_mat_int_finish = nil
      else
        fallback_mat_int_finish = Material.InteriorFinishMaterial(mat_int_finish.name, 0.1) # Try thin material
      end

      install_grade = 1
      assembly_r = roof.insulation_assembly_r_value

      if not mat_int_finish.nil?
        # Closed cavity
        constr_sets = [
          WoodStudConstructionSet.new(Material.Stud2x(8.0), 0.07, 20.0, 0.75, mat_int_finish, mat_roofing),    # 2x8, 24" o.c. + R20
          WoodStudConstructionSet.new(Material.Stud2x(8.0), 0.07, 10.0, 0.75, mat_int_finish, mat_roofing),    # 2x8, 24" o.c. + R10
          WoodStudConstructionSet.new(Material.Stud2x(8.0), 0.07, 0.0, 0.75, mat_int_finish, mat_roofing),     # 2x8, 24" o.c.
          WoodStudConstructionSet.new(Material.Stud2x6, 0.07, 0.0, 0.75, mat_int_finish, mat_roofing),         # 2x6, 24" o.c.
          WoodStudConstructionSet.new(Material.Stud2x4, 0.07, 0.0, 0.5, mat_int_finish, mat_roofing),          # 2x4, 16" o.c.
          WoodStudConstructionSet.new(Material.Stud2x4, 0.01, 0.0, 0.0, fallback_mat_int_finish, mat_roofing), # Fallback
        ]
        match, constr_set, cavity_r = Constructions.pick_wood_stud_construction_set(assembly_r, constr_sets, inside_film, outside_film)

        Constructions.apply_closed_cavity_roof(model, surfaces, "#{roof.id} construction",
                                               cavity_r, install_grade,
                                               constr_set.stud.thick_in,
                                               true, constr_set.framing_factor,
                                               constr_set.mat_int_finish,
                                               constr_set.osb_thick_in, constr_set.rigid_r,
                                               constr_set.mat_ext_finish, has_radiant_barrier,
                                               inside_film, outside_film, radiant_barrier_grade,
                                               roof.solar_absorptance, roof.emittance)
      else
        # Open cavity
        constr_sets = [
          GenericConstructionSet.new(10.0, 0.5, nil, mat_roofing), # w/R-10 rigid
          GenericConstructionSet.new(0.0, 0.5, nil, mat_roofing),  # Standard
          GenericConstructionSet.new(0.0, 0.0, nil, mat_roofing),  # Fallback
        ]
        match, constr_set, layer_r = Constructions.pick_generic_construction_set(assembly_r, constr_sets, inside_film, outside_film)

        cavity_r = 0
        cavity_ins_thick_in = 0
        framing_factor = 0
        framing_thick_in = 0

        Constructions.apply_open_cavity_roof(model, surfaces, "#{roof.id} construction",
                                             cavity_r, install_grade, cavity_ins_thick_in,
                                             framing_factor, framing_thick_in,
                                             constr_set.osb_thick_in, layer_r + constr_set.rigid_r,
                                             constr_set.mat_ext_finish, has_radiant_barrier,
                                             inside_film, outside_film, radiant_barrier_grade,
                                             roof.solar_absorptance, roof.emittance)
      end
      Constructions.check_surface_assembly_rvalue(runner, surfaces, inside_film, outside_film, assembly_r, match)
    end
  end

  def add_walls(runner, model, spaces)
    @hpxml_bldg.walls.each do |wall|
      next if wall.net_area < 1.0 # skip modeling net surface area for surfaces comprised entirely of subsurface area

      if wall.azimuth.nil?
        if wall.is_exterior
          azimuths = @default_azimuths # Model as four directions for average exterior incident solar
        else
          azimuths = [@default_azimuths[0]] # Arbitrary direction, doesn't receive exterior incident solar
        end
      else
        azimuths = [wall.azimuth]
      end

      surfaces = []

      azimuths.each do |azimuth|
        height = 8.0 * @ncfl_ag
        length = (wall.net_area / height) / azimuths.size
        z_origin = @foundation_top

        vertices = Geometry.create_wall_vertices(length, height, z_origin, azimuth)
        surface = OpenStudio::Model::Surface.new(vertices, model)
        surfaces << surface
        surface.additionalProperties.setFeature('Length', length)
        surface.additionalProperties.setFeature('Azimuth', azimuth)
        surface.additionalProperties.setFeature('Tilt', 90.0)
        surface.additionalProperties.setFeature('SurfaceType', 'Wall')
        if azimuths.size > 1
          surface.setName("#{wall.id}:#{azimuth}")
        else
          surface.setName(wall.id)
        end
        surface.setSurfaceType('Wall')
        set_surface_interior(model, spaces, surface, wall)
        set_surface_exterior(model, spaces, surface, wall)
        if wall.is_interior
          surface.setSunExposure('NoSun')
          surface.setWindExposure('NoWind')
        end
      end

      next if surfaces.empty?

      # Apply construction
      # The code below constructs a reasonable wall construction based on the
      # wall type while ensuring the correct assembly R-value.
      has_radiant_barrier = wall.radiant_barrier
      if has_radiant_barrier
        radiant_barrier_grade = wall.radiant_barrier_grade
      end
      inside_film = Material.AirFilmVertical
      if wall.is_exterior
        outside_film = Material.AirFilmOutside
        mat_ext_finish = Material.ExteriorFinishMaterial(wall.siding)
      else
        outside_film = Material.AirFilmVertical
        mat_ext_finish = nil
      end
      if @apply_ashrae140_assumptions
        inside_film = Material.AirFilmVerticalASHRAE140
        outside_film = Material.AirFilmOutsideASHRAE140
      end
      mat_int_finish = Material.InteriorFinishMaterial(wall.interior_finish_type, wall.interior_finish_thickness)

      Constructions.apply_wall_construction(runner, model, surfaces, wall.id, wall.wall_type, wall.insulation_assembly_r_value,
                                            mat_int_finish, has_radiant_barrier, inside_film, outside_film,
                                            radiant_barrier_grade, mat_ext_finish, wall.solar_absorptance,
                                            wall.emittance)
    end
  end

  def add_rim_joists(runner, model, spaces)
    @hpxml_bldg.rim_joists.each do |rim_joist|
      if rim_joist.azimuth.nil?
        if rim_joist.is_exterior
          azimuths = @default_azimuths # Model as four directions for average exterior incident solar
        else
          azimuths = [@default_azimuths[0]] # Arbitrary direction, doesn't receive exterior incident solar
        end
      else
        azimuths = [rim_joist.azimuth]
      end

      surfaces = []

      azimuths.each do |azimuth|
        height = 1.0
        length = (rim_joist.area / height) / azimuths.size
        z_origin = @foundation_top

        vertices = Geometry.create_wall_vertices(length, height, z_origin, azimuth)
        surface = OpenStudio::Model::Surface.new(vertices, model)
        surfaces << surface
        surface.additionalProperties.setFeature('Length', length)
        surface.additionalProperties.setFeature('Azimuth', azimuth)
        surface.additionalProperties.setFeature('Tilt', 90.0)
        surface.additionalProperties.setFeature('SurfaceType', 'RimJoist')
        if azimuths.size > 1
          surface.setName("#{rim_joist.id}:#{azimuth}")
        else
          surface.setName(rim_joist.id)
        end
        surface.setSurfaceType('Wall')
        set_surface_interior(model, spaces, surface, rim_joist)
        set_surface_exterior(model, spaces, surface, rim_joist)
        if rim_joist.is_interior
          surface.setSunExposure('NoSun')
          surface.setWindExposure('NoWind')
        end
      end

      # Apply construction

      inside_film = Material.AirFilmVertical
      if rim_joist.is_exterior
        outside_film = Material.AirFilmOutside
        mat_ext_finish = Material.ExteriorFinishMaterial(rim_joist.siding)
      else
        outside_film = Material.AirFilmVertical
        mat_ext_finish = nil
      end

      assembly_r = rim_joist.insulation_assembly_r_value

      constr_sets = [
        WoodStudConstructionSet.new(Material.Stud2x(2.0), 0.17, 20.0, 2.0, nil, mat_ext_finish),  # 2x4 + R20
        WoodStudConstructionSet.new(Material.Stud2x(2.0), 0.17, 10.0, 2.0, nil, mat_ext_finish),  # 2x4 + R10
        WoodStudConstructionSet.new(Material.Stud2x(2.0), 0.17, 0.0, 2.0, nil, mat_ext_finish),   # 2x4
        WoodStudConstructionSet.new(Material.Stud2x(2.0), 0.01, 0.0, 0.0, nil, mat_ext_finish),   # Fallback
      ]
      match, constr_set, cavity_r = Constructions.pick_wood_stud_construction_set(assembly_r, constr_sets, inside_film, outside_film)
      install_grade = 1

      Constructions.apply_rim_joist(model, surfaces, "#{rim_joist.id} construction",
                                    cavity_r, install_grade, constr_set.framing_factor,
                                    constr_set.mat_int_finish, constr_set.osb_thick_in,
                                    constr_set.rigid_r, constr_set.mat_ext_finish,
                                    inside_film, outside_film, rim_joist.solar_absorptance,
                                    rim_joist.emittance)
      Constructions.check_surface_assembly_rvalue(runner, surfaces, inside_film, outside_film, assembly_r, match)
    end
  end

  def add_floors(runner, model, spaces)
    @hpxml_bldg.floors.each do |floor|
      area = floor.area
      width = Math::sqrt(area)
      length = area / width
      if floor.interior_adjacent_to.include?('attic') || floor.exterior_adjacent_to.include?('attic')
        z_origin = @walls_top
      else
        z_origin = @foundation_top
      end

      if floor.is_ceiling
        vertices = Geometry.create_ceiling_vertices(length, width, z_origin, @default_azimuths)
        surface = OpenStudio::Model::Surface.new(vertices, model)
        surface.additionalProperties.setFeature('SurfaceType', 'Ceiling')
      else
        vertices = Geometry.create_floor_vertices(length, width, z_origin, @default_azimuths)
        surface = OpenStudio::Model::Surface.new(vertices, model)
        surface.additionalProperties.setFeature('SurfaceType', 'Floor')
      end
      surface.additionalProperties.setFeature('Tilt', 0.0)
      set_surface_interior(model, spaces, surface, floor)
      set_surface_exterior(model, spaces, surface, floor)
      surface.setName(floor.id)
      if floor.is_interior
        surface.setSunExposure('NoSun')
        surface.setWindExposure('NoWind')
      elsif floor.is_floor
        surface.setSunExposure('NoSun')
        if floor.exterior_adjacent_to == HPXML::LocationManufacturedHomeUnderBelly
          foundation = @hpxml_bldg.foundations.find { |x| x.to_location == floor.exterior_adjacent_to }
          if foundation.belly_wing_skirt_present
            surface.setWindExposure('NoWind')
          end
        end
      end

      # Apply construction

      if floor.is_ceiling
        if @apply_ashrae140_assumptions
          # Attic floor
          inside_film = Material.AirFilmFloorASHRAE140
          outside_film = Material.AirFilmFloorASHRAE140
        else
          inside_film = Material.AirFilmFloorAverage
          outside_film = Material.AirFilmFloorAverage
        end
        mat_int_finish_or_covering = Material.InteriorFinishMaterial(floor.interior_finish_type, floor.interior_finish_thickness)
        has_radiant_barrier = floor.radiant_barrier
        if has_radiant_barrier
          radiant_barrier_grade = floor.radiant_barrier_grade
        end
      else # Floor
        if @apply_ashrae140_assumptions
          # Raised floor
          inside_film = Material.AirFilmFloorASHRAE140
          outside_film = Material.AirFilmFloorZeroWindASHRAE140
          surface.setWindExposure('NoWind')
          mat_int_finish_or_covering = Material.CoveringBare(1.0)
        else
          inside_film = Material.AirFilmFloorReduced
          if floor.is_exterior
            outside_film = Material.AirFilmOutside
          else
            outside_film = Material.AirFilmFloorReduced
          end
          if floor.interior_adjacent_to == HPXML::LocationConditionedSpace
            mat_int_finish_or_covering = Material.CoveringBare
          end
        end
      end

      Constructions.apply_floor_ceiling_construction(runner, model, [surface], floor.id, floor.floor_type, floor.is_ceiling, floor.insulation_assembly_r_value,
                                                     mat_int_finish_or_covering, has_radiant_barrier, inside_film, outside_film, radiant_barrier_grade)
    end
  end

  def add_foundation_walls_slabs(runner, model, weather, spaces)
    foundation_types = @hpxml_bldg.slabs.map { |s| s.interior_adjacent_to }.uniq

    foundation_types.each do |foundation_type|
      # Get attached slabs/foundation walls
      slabs = []
      @hpxml_bldg.slabs.each do |slab|
        next unless slab.interior_adjacent_to == foundation_type

        slabs << slab
        slab.exposed_perimeter = [slab.exposed_perimeter, 1.0].max # minimum value to prevent error if no exposed slab
      end

      slabs.each do |slab|
        slab_frac = slab.exposed_perimeter / slabs.map { |s| s.exposed_perimeter }.sum
        ext_fnd_walls = slab.connected_foundation_walls.select { |fw| fw.net_area >= 1.0 && fw.is_exterior }

        if ext_fnd_walls.empty?
          # Slab w/o foundation walls
          add_foundation_slab(model, weather, spaces, slab, -1 * slab.depth_below_grade.to_f, slab.exposed_perimeter, nil)
        else
          # Slab w/ foundation walls
          ext_fnd_walls_length = ext_fnd_walls.map { |fw| fw.area / fw.height }.sum
          remaining_exposed_length = slab.exposed_perimeter

          # Since we don't know which FoundationWalls are adjacent to which Slabs, we apportion
          # each FoundationWall to each slab.
          ext_fnd_walls.each do |fnd_wall|
            # Both the foundation wall and slab must have same exposed length to prevent Kiva errors.
            # For the foundation wall, we are effectively modeling the net *exposed* area.
            fnd_wall_length = fnd_wall.area / fnd_wall.height
            apportioned_exposed_length = fnd_wall_length / ext_fnd_walls_length * slab.exposed_perimeter # Slab exposed perimeter apportioned to this foundation wall
            apportioned_total_length = fnd_wall_length * slab_frac # Foundation wall length apportioned to this slab
            exposed_length = [apportioned_exposed_length, apportioned_total_length].min
            remaining_exposed_length -= exposed_length

            kiva_foundation = add_foundation_wall(runner, model, spaces, fnd_wall, exposed_length, fnd_wall_length)
            add_foundation_slab(model, weather, spaces, slab, -1 * fnd_wall.depth_below_grade, exposed_length, kiva_foundation)
          end

          if remaining_exposed_length > 1 # Skip if a small length (e.g., due to rounding)
            # The slab's exposed perimeter exceeds the sum of attached exterior foundation wall lengths.
            # This may legitimately occur for a walkout basement, where a portion of the slab has no
            # adjacent foundation wall.
            add_foundation_slab(model, weather, spaces, slab, 0, remaining_exposed_length, nil)
          end
        end
      end

      # Interzonal foundation wall surfaces
      # The above-grade portion of these walls are modeled as EnergyPlus surfaces with standard adjacency.
      # The below-grade portion of these walls (in contact with ground) are not modeled, as Kiva does not
      # calculate heat flow between two zones through the ground.
      int_fnd_walls = @hpxml_bldg.foundation_walls.select { |fw| fw.is_interior && fw.interior_adjacent_to == foundation_type }
      int_fnd_walls.each do |fnd_wall|
        next unless fnd_wall.is_interior

        ag_height = fnd_wall.height - fnd_wall.depth_below_grade
        ag_net_area = fnd_wall.net_area * ag_height / fnd_wall.height
        next if ag_net_area < 1.0

        length = ag_net_area / ag_height
        z_origin = -1 * ag_height
        if fnd_wall.azimuth.nil?
          azimuth = @default_azimuths[0] # Arbitrary direction, doesn't receive exterior incident solar
        else
          azimuth = fnd_wall.azimuth
        end

        vertices = Geometry.create_wall_vertices(length, ag_height, z_origin, azimuth)
        surface = OpenStudio::Model::Surface.new(vertices, model)
        surface.additionalProperties.setFeature('Length', length)
        surface.additionalProperties.setFeature('Azimuth', azimuth)
        surface.additionalProperties.setFeature('Tilt', 90.0)
        surface.additionalProperties.setFeature('SurfaceType', 'FoundationWall')
        surface.setName(fnd_wall.id)
        surface.setSurfaceType('Wall')
        set_surface_interior(model, spaces, surface, fnd_wall)
        set_surface_exterior(model, spaces, surface, fnd_wall)
        surface.setSunExposure('NoSun')
        surface.setWindExposure('NoWind')

        # Apply construction

        wall_type = HPXML::WallTypeConcrete
        inside_film = Material.AirFilmVertical
        outside_film = Material.AirFilmVertical
        assembly_r = fnd_wall.insulation_assembly_r_value
        mat_int_finish = Material.InteriorFinishMaterial(fnd_wall.interior_finish_type, fnd_wall.interior_finish_thickness)
        if assembly_r.nil?
          concrete_thick_in = fnd_wall.thickness
          int_r = fnd_wall.insulation_interior_r_value
          ext_r = fnd_wall.insulation_exterior_r_value
          mat_concrete = Material.Concrete(concrete_thick_in)
          mat_int_finish_rvalue = mat_int_finish.nil? ? 0.0 : mat_int_finish.rvalue
          assembly_r = int_r + ext_r + mat_concrete.rvalue + mat_int_finish_rvalue + inside_film.rvalue + outside_film.rvalue
        end
        mat_ext_finish = nil

        Constructions.apply_wall_construction(runner,
                                              model,
                                              [surface],
                                              fnd_wall.id,
                                              wall_type,
                                              assembly_r,
                                              mat_int_finish,
                                              false,
                                              inside_film,
                                              outside_film,
                                              nil,
                                              mat_ext_finish,
                                              nil,
                                              nil)
      end
    end
  end

  def add_foundation_wall(runner, model, spaces, foundation_wall, exposed_length, fnd_wall_length)
    exposed_fraction = exposed_length / fnd_wall_length
    net_exposed_area = foundation_wall.net_area * exposed_fraction
    gross_exposed_area = foundation_wall.area * exposed_fraction
    height = foundation_wall.height
    height_ag = height - foundation_wall.depth_below_grade
    z_origin = -1 * foundation_wall.depth_below_grade
    if foundation_wall.azimuth.nil?
      azimuth = @default_azimuths[0] # Arbitrary; solar incidence in Kiva is applied as an orientation average (to the above grade portion of the wall)
    else
      azimuth = foundation_wall.azimuth
    end

    return if exposed_length < 0.1 # Avoid Kiva error if exposed wall length is too small

    if gross_exposed_area > net_exposed_area
      # Create a "notch" in the wall to account for the subsurfaces. This ensures that
      # we preserve the appropriate wall height, length, and area for Kiva.
      subsurface_area = gross_exposed_area - net_exposed_area
    else
      subsurface_area = 0
    end

    vertices = Geometry.create_wall_vertices(exposed_length, height, z_origin, azimuth, subsurface_area: subsurface_area)
    surface = OpenStudio::Model::Surface.new(vertices, model)
    surface.additionalProperties.setFeature('Length', exposed_length)
    surface.additionalProperties.setFeature('Azimuth', azimuth)
    surface.additionalProperties.setFeature('Tilt', 90.0)
    surface.additionalProperties.setFeature('SurfaceType', 'FoundationWall')
    surface.setName(foundation_wall.id)
    surface.setSurfaceType('Wall')
    set_surface_interior(model, spaces, surface, foundation_wall)
    set_surface_exterior(model, spaces, surface, foundation_wall)

    assembly_r = foundation_wall.insulation_assembly_r_value
    mat_int_finish = Material.InteriorFinishMaterial(foundation_wall.interior_finish_type, foundation_wall.interior_finish_thickness)
    mat_wall = Material.FoundationWallMaterial(foundation_wall.type, foundation_wall.thickness)
    if not assembly_r.nil?
      ext_rigid_height = height
      ext_rigid_offset = 0.0
      inside_film = Material.AirFilmVertical

      mat_int_finish_rvalue = mat_int_finish.nil? ? 0.0 : mat_int_finish.rvalue
      ext_rigid_r = assembly_r - mat_wall.rvalue - mat_int_finish_rvalue - inside_film.rvalue
      int_rigid_r = 0.0
      if ext_rigid_r < 0 # Try without interior finish
        mat_int_finish = nil
        ext_rigid_r = assembly_r - mat_wall.rvalue - inside_film.rvalue
      end
      if (ext_rigid_r > 0) && (ext_rigid_r < 0.1)
        ext_rigid_r = 0.0 # Prevent tiny strip of insulation
      end
      if ext_rigid_r < 0
        ext_rigid_r = 0.0
        match = false
      else
        match = true
      end
    else
      ext_rigid_offset = foundation_wall.insulation_exterior_distance_to_top
      ext_rigid_height = foundation_wall.insulation_exterior_distance_to_bottom - ext_rigid_offset
      ext_rigid_r = foundation_wall.insulation_exterior_r_value
      int_rigid_offset = foundation_wall.insulation_interior_distance_to_top
      int_rigid_height = foundation_wall.insulation_interior_distance_to_bottom - int_rigid_offset
      int_rigid_r = foundation_wall.insulation_interior_r_value
    end

    soil_k_in = UnitConversions.convert(@hpxml_bldg.site.ground_conductivity, 'ft', 'in')

    Constructions.apply_foundation_wall(model, [surface], "#{foundation_wall.id} construction",
                                        ext_rigid_offset, int_rigid_offset, ext_rigid_height, int_rigid_height,
                                        ext_rigid_r, int_rigid_r, mat_int_finish, mat_wall, height_ag,
                                        soil_k_in)

    if not assembly_r.nil?
      Constructions.check_surface_assembly_rvalue(runner, [surface], inside_film, nil, assembly_r, match)
    end

    return surface.adjacentFoundation.get
  end

  def add_foundation_slab(model, weather, spaces, slab, z_origin, exposed_length, kiva_foundation)
    exposed_fraction = exposed_length / slab.exposed_perimeter
    slab_tot_perim = exposed_length
    slab_area = slab.area * exposed_fraction
    if slab_tot_perim**2 - 16.0 * slab_area <= 0
      # Cannot construct rectangle with this perimeter/area. Some of the
      # perimeter is presumably not exposed, so bump up perimeter value.
      slab_tot_perim = Math.sqrt(16.0 * slab_area)
    end
    sqrt_term = [slab_tot_perim**2 - 16.0 * slab_area, 0.0].max
    slab_length = slab_tot_perim / 4.0 + Math.sqrt(sqrt_term) / 4.0
    slab_width = slab_tot_perim / 4.0 - Math.sqrt(sqrt_term) / 4.0

    vertices = Geometry.create_floor_vertices(slab_length, slab_width, z_origin, @default_azimuths)
    surface = OpenStudio::Model::Surface.new(vertices, model)
    surface.setName(slab.id)
    surface.setSurfaceType('Floor')
    surface.setOutsideBoundaryCondition('Foundation')
    surface.additionalProperties.setFeature('SurfaceType', 'Slab')
    set_surface_interior(model, spaces, surface, slab)
    surface.setSunExposure('NoSun')
    surface.setWindExposure('NoWind')

    slab_perim_r = slab.perimeter_insulation_r_value
    slab_perim_depth = slab.perimeter_insulation_depth
    if (slab_perim_r == 0) || (slab_perim_depth == 0)
      slab_perim_r = 0
      slab_perim_depth = 0
    end

    if slab.under_slab_insulation_spans_entire_slab
      slab_whole_r = slab.under_slab_insulation_r_value
      slab_under_r = 0
      slab_under_width = 0
    else
      slab_under_r = slab.under_slab_insulation_r_value
      slab_under_width = slab.under_slab_insulation_width
      if (slab_under_r == 0) || (slab_under_width == 0)
        slab_under_r = 0
        slab_under_width = 0
      end
      slab_whole_r = 0
    end
    if slab_under_r + slab_whole_r > 0
      slab_gap_r = 5.0 # Assume gap insulation when insulation under slab is present
    else
      slab_gap_r = 0
    end

    mat_carpet = nil
    if (slab.carpet_fraction > 0) && (slab.carpet_r_value > 0)
      mat_carpet = Material.CoveringBare(slab.carpet_fraction,
                                         slab.carpet_r_value)
    end
    soil_k_in = UnitConversions.convert(@hpxml_bldg.site.ground_conductivity, 'ft', 'in')

    Constructions.apply_foundation_slab(model, surface, "#{slab.id} construction",
                                        slab_under_r, slab_under_width, slab_gap_r, slab_perim_r,
                                        slab_perim_depth, slab_whole_r, slab.thickness,
                                        exposed_length, mat_carpet, soil_k_in, kiva_foundation)

    kiva_foundation = surface.adjacentFoundation.get

    foundation_walls_insulated = false
    foundation_ceiling_insulated = false
    @hpxml_bldg.foundation_walls.each do |fnd_wall|
      next unless fnd_wall.interior_adjacent_to == slab.interior_adjacent_to
      next unless fnd_wall.exterior_adjacent_to == HPXML::LocationGround

      if fnd_wall.insulation_assembly_r_value.to_f > 5
        foundation_walls_insulated = true
      elsif fnd_wall.insulation_exterior_r_value.to_f + fnd_wall.insulation_interior_r_value.to_f > 0
        foundation_walls_insulated = true
      end
    end
    @hpxml_bldg.floors.each do |floor|
      next unless floor.interior_adjacent_to == HPXML::LocationConditionedSpace
      next unless floor.exterior_adjacent_to == slab.interior_adjacent_to

      if floor.insulation_assembly_r_value > 5
        foundation_ceiling_insulated = true
      end
    end

    Constructions.apply_kiva_initial_temp(kiva_foundation, slab, weather,
                                          spaces[HPXML::LocationConditionedSpace].thermalZone.get,
                                          @hpxml_header.sim_begin_month, @hpxml_header.sim_begin_day,
                                          @hpxml_header.sim_calendar_year, @schedules_file,
                                          foundation_walls_insulated, foundation_ceiling_insulated)

    return kiva_foundation
  end

  def add_conditioned_floor_area(model, spaces)
    # Check if we need to add floors between conditioned spaces (e.g., between first
    # and second story or conditioned basement ceiling).
    # This ensures that the E+ reported Conditioned Floor Area is correct.

    sum_cfa = 0.0
    @hpxml_bldg.floors.each do |floor|
      next unless floor.is_floor
      next unless [HPXML::LocationConditionedSpace, HPXML::LocationBasementConditioned].include?(floor.interior_adjacent_to) ||
                  [HPXML::LocationConditionedSpace, HPXML::LocationBasementConditioned].include?(floor.exterior_adjacent_to)

      sum_cfa += floor.area
    end
    @hpxml_bldg.slabs.each do |slab|
      next unless [HPXML::LocationConditionedSpace, HPXML::LocationBasementConditioned].include? slab.interior_adjacent_to

      sum_cfa += slab.area
    end

    addtl_cfa = @cfa - sum_cfa

    fail if addtl_cfa < -1.0 # Allow some rounding; EPvalidator.xml should prevent this

    return unless addtl_cfa > 1.0 # Allow some rounding

    floor_width = Math::sqrt(addtl_cfa)
    floor_length = addtl_cfa / floor_width
    z_origin = @foundation_top + 8.0 * (@ncfl_ag - 1)

    # Add floor surface
    vertices = Geometry.create_floor_vertices(floor_length, floor_width, z_origin, @default_azimuths)
    floor_surface = OpenStudio::Model::Surface.new(vertices, model)

    floor_surface.setSunExposure('NoSun')
    floor_surface.setWindExposure('NoWind')
    floor_surface.setName('inferred conditioned floor')
    floor_surface.setSurfaceType('Floor')
    floor_surface.setSpace(create_or_get_space(model, spaces, HPXML::LocationConditionedSpace))
    floor_surface.setOutsideBoundaryCondition('Adiabatic')
    floor_surface.additionalProperties.setFeature('SurfaceType', 'InferredFloor')
    floor_surface.additionalProperties.setFeature('Tilt', 0.0)

    # Add ceiling surface
    vertices = Geometry.create_ceiling_vertices(floor_length, floor_width, z_origin, @default_azimuths)
    ceiling_surface = OpenStudio::Model::Surface.new(vertices, model)

    ceiling_surface.setSunExposure('NoSun')
    ceiling_surface.setWindExposure('NoWind')
    ceiling_surface.setName('inferred conditioned ceiling')
    ceiling_surface.setSurfaceType('RoofCeiling')
    ceiling_surface.setSpace(create_or_get_space(model, spaces, HPXML::LocationConditionedSpace))
    ceiling_surface.setOutsideBoundaryCondition('Adiabatic')
    ceiling_surface.additionalProperties.setFeature('SurfaceType', 'InferredCeiling')
    ceiling_surface.additionalProperties.setFeature('Tilt', 0.0)

    # Apply Construction
    apply_adiabatic_construction(model, [floor_surface, ceiling_surface], 'floor')
  end

  def add_thermal_mass(model, spaces)
    if @apply_ashrae140_assumptions
      # 1024 ft2 of interior partition wall mass, no furniture mass
      mat_int_finish = Material.InteriorFinishMaterial(HPXML::InteriorFinishGypsumBoard, 0.5)
      partition_wall_area = 1024.0 * 2 # Exposed partition wall area (both sides)
      Constructions.apply_partition_walls(model, 'PartitionWallConstruction', mat_int_finish, partition_wall_area, spaces)
    else
      mat_int_finish = Material.InteriorFinishMaterial(@hpxml_bldg.partition_wall_mass.interior_finish_type, @hpxml_bldg.partition_wall_mass.interior_finish_thickness)
      partition_wall_area = @hpxml_bldg.partition_wall_mass.area_fraction * @cfa # Exposed partition wall area (both sides)
      Constructions.apply_partition_walls(model, 'PartitionWallConstruction', mat_int_finish, partition_wall_area, spaces)

      Constructions.apply_furniture(model, @hpxml_bldg.furniture_mass, spaces)
    end
  end

  def add_cooling_season(model, weather)
    # Create cooling season schedule
    # Applies to natural ventilation and calculation of component loads, not HVAC equipment
    # Uses BAHSP cooling season, not user-specified cooling season (which may be, e.g., year-round)
    _, default_cooling_months = HVAC.get_default_heating_and_cooling_seasons(weather, @hpxml_bldg.latitude)

    clg_season_sch = MonthWeekdayWeekendSchedule.new(model, 'cooling season schedule', Array.new(24, 1), Array.new(24, 1), default_cooling_months, Constants.ScheduleTypeLimitsFraction)
    @clg_ssn_sensor = OpenStudio::Model::EnergyManagementSystemSensor.new(model, 'Schedule Value')
    @clg_ssn_sensor.setName('cool_season')
    @clg_ssn_sensor.setKeyName(clg_season_sch.schedule.name.to_s)
  end

  def add_windows(model, spaces)
    # We already stored @fraction_of_windows_operable, so lets remove the
    # fraction_operable properties from windows and re-collapse the enclosure
    # so as to prevent potentially modeling multiple identical windows in E+,
    # which can increase simulation runtime.
    @hpxml_bldg.windows.each do |window|
      window.fraction_operable = nil
    end
    @hpxml_bldg.collapse_enclosure_surfaces()

    shading_schedules = {}

    surfaces = []
    @hpxml_bldg.windows.each do |window|
      window_height = 4.0 # ft, default

      overhang_depth = nil
      if (not window.overhangs_depth.nil?) && (window.overhangs_depth > 0)
        overhang_depth = window.overhangs_depth
        overhang_distance_to_top = window.overhangs_distance_to_top_of_window
        overhang_distance_to_bottom = window.overhangs_distance_to_bottom_of_window
        window_height = overhang_distance_to_bottom - overhang_distance_to_top
      end

      window_length = window.area / window_height
      z_origin = @foundation_top

      ufactor, shgc = Constructions.get_ufactor_shgc_adjusted_by_storms(window.storm_type, window.ufactor, window.shgc)

      if window.is_exterior

        # Create parent surface slightly bigger than window
        vertices = Geometry.create_wall_vertices(window_length, window_height, z_origin, window.azimuth, add_buffer: true)
        surface = OpenStudio::Model::Surface.new(vertices, model)

        surface.additionalProperties.setFeature('Length', window_length)
        surface.additionalProperties.setFeature('Azimuth', window.azimuth)
        surface.additionalProperties.setFeature('Tilt', 90.0)
        surface.additionalProperties.setFeature('SurfaceType', 'Window')
        surface.setName("surface #{window.id}")
        surface.setSurfaceType('Wall')
        set_surface_interior(model, spaces, surface, window.wall)

        vertices = Geometry.create_wall_vertices(window_length, window_height, z_origin, window.azimuth)
        sub_surface = OpenStudio::Model::SubSurface.new(vertices, model)
        sub_surface.setName(window.id)
        sub_surface.setSurface(surface)
        sub_surface.setSubSurfaceType('FixedWindow')

        set_subsurface_exterior(surface, spaces, model, window.wall)
        surfaces << surface

        if not overhang_depth.nil?
          overhang = sub_surface.addOverhang(UnitConversions.convert(overhang_depth, 'ft', 'm'), UnitConversions.convert(overhang_distance_to_top, 'ft', 'm'))
          overhang.get.setName("#{sub_surface.name} overhangs")
        end

        # Apply construction
        Constructions.apply_window(model, sub_surface, 'WindowConstruction', ufactor, shgc)

        # Apply interior/exterior shading (as needed)
        Constructions.apply_window_skylight_shading(model, window, sub_surface, shading_schedules, @hpxml_header, @hpxml_bldg)
      else
        # Window is on an interior surface, which E+ does not allow. Model
        # as a door instead so that we can get the appropriate conduction
        # heat transfer; there is no solar gains anyway.

        # Create parent surface slightly bigger than window
        vertices = Geometry.create_wall_vertices(window_length, window_height, z_origin, window.azimuth, add_buffer: true)
        surface = OpenStudio::Model::Surface.new(vertices, model)

        surface.additionalProperties.setFeature('Length', window_length)
        surface.additionalProperties.setFeature('Azimuth', window.azimuth)
        surface.additionalProperties.setFeature('Tilt', 90.0)
        surface.additionalProperties.setFeature('SurfaceType', 'Door')
        surface.setName("surface #{window.id}")
        surface.setSurfaceType('Wall')
        set_surface_interior(model, spaces, surface, window.wall)

        vertices = Geometry.create_wall_vertices(window_length, window_height, z_origin, window.azimuth)
        sub_surface = OpenStudio::Model::SubSurface.new(vertices, model)
        sub_surface.setName(window.id)
        sub_surface.setSurface(surface)
        sub_surface.setSubSurfaceType('Door')

        set_subsurface_exterior(surface, spaces, model, window.wall)
        surfaces << surface

        # Apply construction
        inside_film = Material.AirFilmVertical
        outside_film = Material.AirFilmVertical
        Constructions.apply_door(model, [sub_surface], 'Window', ufactor, inside_film, outside_film)
      end
    end

    apply_adiabatic_construction(model, surfaces, 'wall')
  end

  def add_skylights(model, spaces)
    surfaces = []
    shading_schedules = {}

    @hpxml_bldg.skylights.each do |skylight|
      tilt = skylight.roof.pitch / 12.0
      width = Math::sqrt(skylight.area)
      length = skylight.area / width
      z_origin = @walls_top + 0.5 * Math.sin(Math.atan(tilt)) * width

      ufactor, shgc = Constructions.get_ufactor_shgc_adjusted_by_storms(skylight.storm_type, skylight.ufactor, skylight.shgc)

      # Create parent surface slightly bigger than skylight
      vertices = Geometry.create_roof_vertices(length, width, z_origin, skylight.azimuth, tilt, add_buffer: true)
      surface = OpenStudio::Model::Surface.new(vertices, model)
      surface.additionalProperties.setFeature('Length', length)
      surface.additionalProperties.setFeature('Width', width)
      surface.additionalProperties.setFeature('Azimuth', skylight.azimuth)
      surface.additionalProperties.setFeature('Tilt', tilt)
      surface.additionalProperties.setFeature('SurfaceType', 'Skylight')
      surface.setName("surface #{skylight.id}")
      surface.setSurfaceType('RoofCeiling')
      surface.setSpace(create_or_get_space(model, spaces, HPXML::LocationConditionedSpace)) # Ensures it is included in Manual J sizing
      surface.setOutsideBoundaryCondition('Outdoors') # cannot be adiabatic because subsurfaces won't be created
      surfaces << surface

      vertices = Geometry.create_roof_vertices(length, width, z_origin, skylight.azimuth, tilt)
      sub_surface = OpenStudio::Model::SubSurface.new(vertices, model)
      sub_surface.setName(skylight.id)
      sub_surface.setSurface(surface)
      sub_surface.setSubSurfaceType('Skylight')

      # Apply construction
      Constructions.apply_skylight(model, sub_surface, 'SkylightConstruction', ufactor, shgc)

      # Apply interior/exterior shading (as needed)
      Constructions.apply_window_skylight_shading(model, skylight, sub_surface, shading_schedules, @hpxml_header, @hpxml_bldg)
    end

    apply_adiabatic_construction(model, surfaces, 'roof')
  end

  def add_doors(model, spaces)
    surfaces = []
    @hpxml_bldg.doors.each do |door|
      door_height = 6.67 # ft
      door_length = door.area / door_height
      z_origin = @foundation_top

      # Create parent surface slightly bigger than door
      vertices = Geometry.create_wall_vertices(door_length, door_height, z_origin, door.azimuth, add_buffer: true)
      surface = OpenStudio::Model::Surface.new(vertices, model)

      surface.additionalProperties.setFeature('Length', door_length)
      surface.additionalProperties.setFeature('Azimuth', door.azimuth)
      surface.additionalProperties.setFeature('Tilt', 90.0)
      surface.additionalProperties.setFeature('SurfaceType', 'Door')
      surface.setName("surface #{door.id}")
      surface.setSurfaceType('Wall')
      set_surface_interior(model, spaces, surface, door.wall)

      vertices = Geometry.create_wall_vertices(door_length, door_height, z_origin, door.azimuth)
      sub_surface = OpenStudio::Model::SubSurface.new(vertices, model)
      sub_surface.setName(door.id)
      sub_surface.setSurface(surface)
      sub_surface.setSubSurfaceType('Door')

      set_subsurface_exterior(surface, spaces, model, door.wall)
      surfaces << surface

      # Apply construction
      ufactor = 1.0 / door.r_value
      inside_film = Material.AirFilmVertical
      if door.wall.is_exterior
        outside_film = Material.AirFilmOutside
      else
        outside_film = Material.AirFilmVertical
      end
      Constructions.apply_door(model, [sub_surface], 'Door', ufactor, inside_film, outside_film)
    end

    apply_adiabatic_construction(model, surfaces, 'wall')
  end

  def apply_adiabatic_construction(model, surfaces, type)
    # Arbitrary construction for heat capacitance.
    # Only applies to surfaces where outside boundary conditioned is
    # adiabatic or surface net area is near zero.
    return if surfaces.empty?

    if type == 'wall'
      mat_int_finish = Material.InteriorFinishMaterial(HPXML::InteriorFinishGypsumBoard, 0.5)
      mat_ext_finish = Material.ExteriorFinishMaterial(HPXML::SidingTypeWood)
      Constructions.apply_wood_stud_wall(model, surfaces, 'AdiabaticWallConstruction',
                                         0, 1, 3.5, true, 0.1, mat_int_finish, 0, 99, mat_ext_finish, false,
                                         Material.AirFilmVertical, Material.AirFilmVertical, nil)
    elsif type == 'floor'
      Constructions.apply_wood_frame_floor_ceiling(model, surfaces, 'AdiabaticFloorConstruction', false,
                                                   0, 1, 0.07, 5.5, 0.75, 99, Material.CoveringBare, false,
                                                   Material.AirFilmFloorReduced, Material.AirFilmFloorReduced, nil)
    elsif type == 'roof'
      Constructions.apply_open_cavity_roof(model, surfaces, 'AdiabaticRoofConstruction',
                                           0, 1, 7.25, 0.07, 7.25, 0.75, 99,
                                           Material.RoofMaterial(HPXML::RoofTypeAsphaltShingles),
                                           false, Material.AirFilmOutside,
                                           Material.AirFilmRoof(Geometry.get_roof_pitch(surfaces)), nil)
    end
  end

  def add_hot_water_and_appliances(runner, model, weather, spaces)
    # Assign spaces
    @hpxml_bldg.clothes_washers.each do |clothes_washer|
      clothes_washer.additional_properties.space = get_space_from_location(clothes_washer.location, spaces)
    end
    @hpxml_bldg.clothes_dryers.each do |clothes_dryer|
      clothes_dryer.additional_properties.space = get_space_from_location(clothes_dryer.location, spaces)
    end
    @hpxml_bldg.dishwashers.each do |dishwasher|
      dishwasher.additional_properties.space = get_space_from_location(dishwasher.location, spaces)
    end
    @hpxml_bldg.refrigerators.each do |refrigerator|
      loc_space, loc_schedule = get_space_or_schedule_from_location(refrigerator.location, model, spaces)
      refrigerator.additional_properties.loc_space = loc_space
      refrigerator.additional_properties.loc_schedule = loc_schedule
    end
    @hpxml_bldg.freezers.each do |freezer|
      loc_space, loc_schedule = get_space_or_schedule_from_location(freezer.location, model, spaces)
      freezer.additional_properties.loc_space = loc_space
      freezer.additional_properties.loc_schedule = loc_schedule
    end
    @hpxml_bldg.cooking_ranges.each do |cooking_range|
      cooking_range.additional_properties.space = get_space_from_location(cooking_range.location, spaces)
    end

    # Distribution
    if @hpxml_bldg.water_heating_systems.size > 0
      hot_water_distribution = @hpxml_bldg.hot_water_distributions[0]
    end

    # Solar thermal system
    solar_thermal_system = nil
    if @hpxml_bldg.solar_thermal_systems.size > 0
      solar_thermal_system = @hpxml_bldg.solar_thermal_systems[0]
    end

    # Water Heater
    unavailable_periods = Schedule.get_unavailable_periods(runner, SchedulesFile::Columns[:WaterHeater].name, @hpxml_header.unavailable_periods)
    unit_multiplier = @hpxml_bldg.building_construction.number_of_units
    has_uncond_bsmnt = @hpxml_bldg.has_location(HPXML::LocationBasementUnconditioned)
    has_cond_bsmnt = @hpxml_bldg.has_location(HPXML::LocationBasementConditioned)
    plantloop_map = {}
    @hpxml_bldg.water_heating_systems.each do |water_heating_system|
      loc_space, loc_schedule = get_space_or_schedule_from_location(water_heating_system.location, model, spaces)

      ec_adj = HotWaterAndAppliances.get_dist_energy_consumption_adjustment(has_uncond_bsmnt, has_cond_bsmnt, @cfa, @ncfl, water_heating_system, hot_water_distribution)

      sys_id = water_heating_system.id
      if water_heating_system.water_heater_type == HPXML::WaterHeaterTypeStorage
        plantloop_map[sys_id] = Waterheater.apply_tank(model, runner, loc_space, loc_schedule, water_heating_system, ec_adj, solar_thermal_system, @eri_version, @schedules_file, unavailable_periods, unit_multiplier)
      elsif water_heating_system.water_heater_type == HPXML::WaterHeaterTypeTankless
        plantloop_map[sys_id] = Waterheater.apply_tankless(model, runner, loc_space, loc_schedule, water_heating_system, ec_adj, solar_thermal_system, @eri_version, @schedules_file, unavailable_periods, unit_multiplier)
      elsif water_heating_system.water_heater_type == HPXML::WaterHeaterTypeHeatPump
        conditioned_zone = spaces[HPXML::LocationConditionedSpace].thermalZone.get
        plantloop_map[sys_id] = Waterheater.apply_heatpump(model, runner, loc_space, loc_schedule, @hpxml_bldg.elevation, water_heating_system, ec_adj, solar_thermal_system, conditioned_zone, @eri_version, @schedules_file, unavailable_periods, unit_multiplier)
      elsif [HPXML::WaterHeaterTypeCombiStorage, HPXML::WaterHeaterTypeCombiTankless].include? water_heating_system.water_heater_type
        plantloop_map[sys_id] = Waterheater.apply_combi(model, runner, loc_space, loc_schedule, water_heating_system, ec_adj, solar_thermal_system, @eri_version, @schedules_file, unavailable_periods, unit_multiplier)
      else
        fail "Unhandled water heater (#{water_heating_system.water_heater_type})."
      end
    end

    # Hot water fixtures and appliances
    HotWaterAndAppliances.apply(model, runner, @hpxml_header, @hpxml_bldg, weather, spaces, hot_water_distribution,
                                solar_thermal_system, @eri_version, @schedules_file, plantloop_map,
                                @hpxml_header.unavailable_periods, @hpxml_bldg.building_construction.number_of_units,
                                @apply_ashrae140_assumptions)

    if (not solar_thermal_system.nil?) && (not solar_thermal_system.collector_area.nil?) # Detailed solar water heater
      loc_space, loc_schedule = get_space_or_schedule_from_location(solar_thermal_system.water_heating_system.location, model, spaces)
      Waterheater.apply_solar_thermal(model, loc_space, loc_schedule, solar_thermal_system, plantloop_map, unit_multiplier)
    end

    # Add combi-system EMS program with water use equipment information
    Waterheater.apply_combi_system_EMS(model, @hpxml_bldg.water_heating_systems, plantloop_map)
  end

  def add_cooling_system(model, runner, weather, spaces, airloop_map)
    conditioned_zone = spaces[HPXML::LocationConditionedSpace].thermalZone.get

    HVAC.get_hpxml_hvac_systems(@hpxml_bldg).each do |hvac_system|
      next if hvac_system[:cooling].nil?
      next unless hvac_system[:cooling].is_a? HPXML::CoolingSystem

      cooling_system = hvac_system[:cooling]
      heating_system = hvac_system[:heating]

      HVAC.check_distribution_system(cooling_system.distribution_system, cooling_system.cooling_system_type)

      # Calculate cooling sequential load fractions
      sequential_cool_load_fracs = HVAC.calc_sequential_load_fractions(cooling_system.fraction_cool_load_served.to_f, @remaining_cool_load_frac, @cooling_days)
      @remaining_cool_load_frac -= cooling_system.fraction_cool_load_served.to_f

      # Calculate heating sequential load fractions
      if not heating_system.nil?
        sequential_heat_load_fracs = HVAC.calc_sequential_load_fractions(heating_system.fraction_heat_load_served, @remaining_heat_load_frac, @heating_days)
        @remaining_heat_load_frac -= heating_system.fraction_heat_load_served
      elsif cooling_system.has_integrated_heating
        sequential_heat_load_fracs = HVAC.calc_sequential_load_fractions(cooling_system.integrated_heating_system_fraction_heat_load_served, @remaining_heat_load_frac, @heating_days)
        @remaining_heat_load_frac -= cooling_system.integrated_heating_system_fraction_heat_load_served
      else
        sequential_heat_load_fracs = [0]
      end

      sys_id = cooling_system.id
      if [HPXML::HVACTypeCentralAirConditioner,
          HPXML::HVACTypeRoomAirConditioner,
          HPXML::HVACTypeMiniSplitAirConditioner,
          HPXML::HVACTypePTAC].include? cooling_system.cooling_system_type

        airloop_map[sys_id] = HVAC.apply_air_source_hvac_systems(model, runner, cooling_system, heating_system, sequential_cool_load_fracs, sequential_heat_load_fracs,
                                                                 weather.data.AnnualMaxDrybulb, weather.data.AnnualMinDrybulb,
                                                                 conditioned_zone, @hvac_unavailable_periods, @schedules_file, @hpxml_bldg)

      elsif [HPXML::HVACTypeEvaporativeCooler].include? cooling_system.cooling_system_type

        airloop_map[sys_id] = HVAC.apply_evaporative_cooler(model, cooling_system, sequential_cool_load_fracs,
                                                            conditioned_zone, @hvac_unavailable_periods,
                                                            @hpxml_bldg.building_construction.number_of_units)
      end
    end
  end

  def add_heating_system(model, weather, spaces, airloop_map)
    conditioned_zone = spaces[HPXML::LocationConditionedSpace].thermalZone.get

    HVAC.get_hpxml_hvac_systems(@hpxml_bldg).each do |hvac_system|
      next if hvac_system[:heating].nil?
      next unless hvac_system[:heating].is_a? HPXML::HeatingSystem

      cooling_system = hvac_system[:cooling]
      heating_system = hvac_system[:heating]

      HVAC.check_distribution_system(heating_system.distribution_system, heating_system.heating_system_type)

      if (heating_system.heating_system_type == HPXML::HVACTypeFurnace) && (not cooling_system.nil?)
        next # Already processed combined AC+furnace
      end

      # Calculate heating sequential load fractions
      if heating_system.is_heat_pump_backup_system
        # Heating system will be last in the EquipmentList and should meet entirety of
        # remaining load during the heating season.
        sequential_heat_load_fracs = @heating_days.map(&:to_f)
        if not heating_system.fraction_heat_load_served.nil?
          fail 'Heat pump backup system cannot have a fraction heat load served specified.'
        end
      else
        sequential_heat_load_fracs = HVAC.calc_sequential_load_fractions(heating_system.fraction_heat_load_served, @remaining_heat_load_frac, @heating_days)
        @remaining_heat_load_frac -= heating_system.fraction_heat_load_served
      end

      sys_id = heating_system.id
      if [HPXML::HVACTypeFurnace].include? heating_system.heating_system_type

        airloop_map[sys_id] = HVAC.apply_air_source_hvac_systems(model, runner, nil, heating_system, [0], sequential_heat_load_fracs,
                                                                 weather.data.AnnualMaxDrybulb, weather.data.AnnualMinDrybulb,
                                                                 conditioned_zone, @hvac_unavailable_periods, @schedules_file, @hpxml_bldg)

      elsif [HPXML::HVACTypeBoiler].include? heating_system.heating_system_type

        airloop_map[sys_id] = HVAC.apply_boiler(model, heating_system, sequential_heat_load_fracs, conditioned_zone,
                                                @hvac_unavailable_periods)

      elsif [HPXML::HVACTypeElectricResistance].include? heating_system.heating_system_type

        HVAC.apply_electric_baseboard(model, heating_system,
                                      sequential_heat_load_fracs, conditioned_zone, @hvac_unavailable_periods)

      elsif [HPXML::HVACTypeStove,
             HPXML::HVACTypeSpaceHeater,
             HPXML::HVACTypeWallFurnace,
             HPXML::HVACTypeFloorFurnace,
             HPXML::HVACTypeFireplace].include? heating_system.heating_system_type

        HVAC.apply_unit_heater(model, heating_system,
                               sequential_heat_load_fracs, conditioned_zone, @hvac_unavailable_periods)
      end

      next unless heating_system.is_heat_pump_backup_system

      # Store OS object for later use
      equipment_list = model.getZoneHVACEquipmentLists.find { |el| el.thermalZone == conditioned_zone }
      @heat_pump_backup_system_object = equipment_list.equipment[-1]
    end
  end

  def add_heat_pump(runner, model, weather, spaces, airloop_map)
    conditioned_zone = spaces[HPXML::LocationConditionedSpace].thermalZone.get

    HVAC.get_hpxml_hvac_systems(@hpxml_bldg).each do |hvac_system|
      next if hvac_system[:cooling].nil?
      next unless hvac_system[:cooling].is_a? HPXML::HeatPump

      heat_pump = hvac_system[:cooling]

      HVAC.check_distribution_system(heat_pump.distribution_system, heat_pump.heat_pump_type)

      # Calculate heating sequential load fractions
      sequential_heat_load_fracs = HVAC.calc_sequential_load_fractions(heat_pump.fraction_heat_load_served, @remaining_heat_load_frac, @heating_days)
      @remaining_heat_load_frac -= heat_pump.fraction_heat_load_served

      # Calculate cooling sequential load fractions
      sequential_cool_load_fracs = HVAC.calc_sequential_load_fractions(heat_pump.fraction_cool_load_served, @remaining_cool_load_frac, @cooling_days)
      @remaining_cool_load_frac -= heat_pump.fraction_cool_load_served

      sys_id = heat_pump.id
      if [HPXML::HVACTypeHeatPumpWaterLoopToAir].include? heat_pump.heat_pump_type

        airloop_map[sys_id] = HVAC.apply_water_loop_to_air_heat_pump(model, heat_pump,
                                                                     sequential_heat_load_fracs, sequential_cool_load_fracs,
                                                                     conditioned_zone, @hvac_unavailable_periods)

      elsif [HPXML::HVACTypeHeatPumpAirToAir,
             HPXML::HVACTypeHeatPumpMiniSplit,
             HPXML::HVACTypeHeatPumpPTHP,
             HPXML::HVACTypeHeatPumpRoom].include? heat_pump.heat_pump_type

        airloop_map[sys_id] = HVAC.apply_air_source_hvac_systems(model, runner, heat_pump, heat_pump, sequential_cool_load_fracs, sequential_heat_load_fracs,
                                                                 weather.data.AnnualMaxDrybulb, weather.data.AnnualMinDrybulb,
                                                                 conditioned_zone, @hvac_unavailable_periods, @schedules_file, @hpxml_bldg)
      elsif [HPXML::HVACTypeHeatPumpGroundToAir].include? heat_pump.heat_pump_type

        airloop_map[sys_id] = HVAC.apply_ground_to_air_heat_pump(model, runner, weather, heat_pump,
                                                                 sequential_heat_load_fracs, sequential_cool_load_fracs,
                                                                 conditioned_zone, @hpxml_bldg.site.ground_conductivity, @hpxml_bldg.site.ground_diffusivity,
                                                                 @hvac_unavailable_periods, @hpxml_bldg.building_construction.number_of_units)

      end

      next if heat_pump.backup_system.nil?

      equipment_list = model.getZoneHVACEquipmentLists.find { |el| el.thermalZone == conditioned_zone }

      # Set priority to be last (i.e., after the heat pump that it is backup for)
      equipment_list.setHeatingPriority(@heat_pump_backup_system_object, 99)
      equipment_list.setCoolingPriority(@heat_pump_backup_system_object, 99)
    end
  end

  def add_ideal_system(model, spaces, epw_path)
    # Adds an ideal air system as needed to meet the load under certain circumstances:
    # 1. the sum of fractions load served is less than 1, or
    # 2. we're using an ideal air system for e.g. ASHRAE 140 loads calculation.
    conditioned_zone = spaces[HPXML::LocationConditionedSpace].thermalZone.get

    if @apply_ashrae140_assumptions && (@hpxml_bldg.total_fraction_heat_load_served + @hpxml_bldg.total_fraction_heat_load_served == 0.0)
      cooling_load_frac = 1.0
      heating_load_frac = 1.0
      if @apply_ashrae140_assumptions
        if epw_path.end_with? 'USA_CO_Colorado.Springs-Peterson.Field.724660_TMY3.epw'
          cooling_load_frac = 0.0
        elsif epw_path.end_with? 'USA_NV_Las.Vegas-McCarran.Intl.AP.723860_TMY3.epw'
          heating_load_frac = 0.0
        else
          fail 'Unexpected weather file for ASHRAE 140 run.'
        end
      end
      HVAC.apply_ideal_air_loads(model, [cooling_load_frac], [heating_load_frac],
                                 conditioned_zone, @hvac_unavailable_periods)
      return
    end

    if (@hpxml_bldg.total_fraction_heat_load_served < 1.0) && (@hpxml_bldg.total_fraction_heat_load_served > 0.0)
      sequential_heat_load_fracs = HVAC.calc_sequential_load_fractions(@remaining_heat_load_frac - @hpxml_bldg.total_fraction_heat_load_served, @remaining_heat_load_frac, @heating_days)
      @remaining_heat_load_frac -= (1.0 - @hpxml_bldg.total_fraction_heat_load_served)
    else
      sequential_heat_load_fracs = [0.0]
    end

    if (@hpxml_bldg.total_fraction_cool_load_served < 1.0) && (@hpxml_bldg.total_fraction_cool_load_served > 0.0)
      sequential_cool_load_fracs = HVAC.calc_sequential_load_fractions(@remaining_cool_load_frac - @hpxml_bldg.total_fraction_cool_load_served, @remaining_cool_load_frac, @cooling_days)
      @remaining_cool_load_frac -= (1.0 - @hpxml_bldg.total_fraction_cool_load_served)
    else
      sequential_cool_load_fracs = [0.0]
    end

    if (sequential_heat_load_fracs.sum > 0.0) || (sequential_cool_load_fracs.sum > 0.0)
      HVAC.apply_ideal_air_loads(model, sequential_cool_load_fracs, sequential_heat_load_fracs,
                                 conditioned_zone, @hvac_unavailable_periods)
    end
  end

  def add_setpoints(runner, model, weather, spaces)
    return if @hpxml_bldg.hvac_controls.size == 0

    hvac_control = @hpxml_bldg.hvac_controls[0]
    conditioned_zone = spaces[HPXML::LocationConditionedSpace].thermalZone.get
    has_ceiling_fan = (@hpxml_bldg.ceiling_fans.size > 0)

    HVAC.apply_setpoints(model, runner, weather, hvac_control, conditioned_zone, has_ceiling_fan, @heating_days, @cooling_days, @hpxml_header.sim_calendar_year, @schedules_file)
  end

  def add_ceiling_fans(runner, model, weather, spaces)
    return if @hpxml_bldg.ceiling_fans.size == 0

    ceiling_fan = @hpxml_bldg.ceiling_fans[0]
    HVAC.apply_ceiling_fans(model, runner, weather, ceiling_fan, spaces[HPXML::LocationConditionedSpace],
                            @schedules_file, @hpxml_header.unavailable_periods)
  end

  def add_dehumidifiers(runner, model, spaces)
    return if @hpxml_bldg.dehumidifiers.size == 0

    HVAC.apply_dehumidifiers(runner, model, @hpxml_bldg.dehumidifiers, spaces[HPXML::LocationConditionedSpace], @hpxml_header.unavailable_periods,
                             @hpxml_bldg.building_construction.number_of_units)
  end

  def add_mels(runner, model, spaces)
    # Misc
    @hpxml_bldg.plug_loads.each do |plug_load|
      if plug_load.plug_load_type == HPXML::PlugLoadTypeOther
        obj_name = Constants.ObjectNameMiscPlugLoads
      elsif plug_load.plug_load_type == HPXML::PlugLoadTypeTelevision
        obj_name = Constants.ObjectNameMiscTelevision
      elsif plug_load.plug_load_type == HPXML::PlugLoadTypeElectricVehicleCharging
        obj_name = Constants.ObjectNameMiscElectricVehicleCharging
      elsif plug_load.plug_load_type == HPXML::PlugLoadTypeWellPump
        obj_name = Constants.ObjectNameMiscWellPump
      end
      if obj_name.nil?
        runner.registerWarning("Unexpected plug load type '#{plug_load.plug_load_type}'. The plug load will not be modeled.")
        next
      end

      MiscLoads.apply_plug(model, runner, plug_load, obj_name, spaces[HPXML::LocationConditionedSpace], @apply_ashrae140_assumptions,
                           @schedules_file, @hpxml_header.unavailable_periods)
    end
  end

  def add_mfls(runner, model, spaces)
    # Misc
    @hpxml_bldg.fuel_loads.each do |fuel_load|
      if fuel_load.fuel_load_type == HPXML::FuelLoadTypeGrill
        obj_name = Constants.ObjectNameMiscGrill
      elsif fuel_load.fuel_load_type == HPXML::FuelLoadTypeLighting
        obj_name = Constants.ObjectNameMiscLighting
      elsif fuel_load.fuel_load_type == HPXML::FuelLoadTypeFireplace
        obj_name = Constants.ObjectNameMiscFireplace
      end
      if obj_name.nil?
        runner.registerWarning("Unexpected fuel load type '#{fuel_load.fuel_load_type}'. The fuel load will not be modeled.")
        next
      end

      MiscLoads.apply_fuel(model, runner, fuel_load, obj_name, spaces[HPXML::LocationConditionedSpace],
                           @schedules_file, @hpxml_header.unavailable_periods)
    end
  end

  def add_lighting(runner, model, spaces)
    Lighting.apply(runner, model, spaces, @hpxml_bldg.lighting_groups, @hpxml_bldg.lighting, @eri_version,
                   @schedules_file, @cfa, @hpxml_header.unavailable_periods, @hpxml_bldg.building_construction.number_of_units)
  end

  def add_pools_and_permanent_spas(runner, model, spaces)
    (@hpxml_bldg.pools + @hpxml_bldg.permanent_spas).each do |pool_or_spa|
      next if pool_or_spa.type == HPXML::TypeNone

      MiscLoads.apply_pool_or_permanent_spa_heater(runner, model, pool_or_spa, spaces[HPXML::LocationConditionedSpace],
                                                   @schedules_file, @hpxml_header.unavailable_periods)
      next if pool_or_spa.pump_type == HPXML::TypeNone

      MiscLoads.apply_pool_or_permanent_spa_pump(runner, model, pool_or_spa, spaces[HPXML::LocationConditionedSpace],
                                                 @schedules_file, @hpxml_header.unavailable_periods)
    end
  end

  def add_airflow(runner, model, weather, spaces, airloop_map)
    # Ducts
    duct_systems = {}
    @hpxml_bldg.hvac_distributions.each do |hvac_distribution|
      next unless hvac_distribution.distribution_system_type == HPXML::HVACDistributionTypeAir

      air_ducts = create_ducts(model, hvac_distribution, spaces)
      next if air_ducts.empty?

      # Connect AirLoopHVACs to ducts
      added_ducts = false
      hvac_distribution.hvac_systems.each do |hvac_system|
        next if airloop_map[hvac_system.id].nil?

        object = airloop_map[hvac_system.id]
        if duct_systems[air_ducts].nil?
          duct_systems[air_ducts] = object
          added_ducts = true
        elsif duct_systems[air_ducts] != object
          # Multiple air loops associated with this duct system, treat
          # as separate duct systems.
          air_ducts2 = create_ducts(model, hvac_distribution, spaces)
          duct_systems[air_ducts2] = object
          added_ducts = true
        end
      end
      if not added_ducts
        fail 'Unexpected error adding ducts to model.'
      end
    end

    # Duct leakage to outside warnings?
    # Need to check here instead of in schematron in case duct locations are defaulted
    @hpxml_bldg.hvac_distributions.each do |hvac_distribution|
      next unless hvac_distribution.distribution_system_type == HPXML::HVACDistributionTypeAir
      next if hvac_distribution.duct_leakage_measurements.empty?

      # Skip if there's a duct outside conditioned space
      next if hvac_distribution.ducts.select { |d| !HPXML::conditioned_locations_this_unit.include?(d.duct_location) }.size > 0

      # Issue warning if duct leakage to outside above a certain threshold and ducts completely in conditioned space
      issue_warning = false
      units = hvac_distribution.duct_leakage_measurements[0].duct_leakage_units
      lto_measurements = hvac_distribution.duct_leakage_measurements.select { |dlm| dlm.duct_leakage_total_or_to_outside == HPXML::DuctLeakageToOutside }
      sum_lto = lto_measurements.map { |dlm| dlm.duct_leakage_value }.sum(0.0)
      if units == HPXML::UnitsCFM25
        issue_warning = true if sum_lto > 0.04 * @cfa
      elsif units == HPXML::UnitsCFM50
        issue_warning = true if sum_lto > 0.06 * @cfa
      elsif units == HPXML::UnitsPercent
        issue_warning = true if sum_lto > 0.05
      end
      next unless issue_warning

      runner.registerWarning('Ducts are entirely within conditioned space but there is moderate leakage to the outside. Leakage to the outside is typically zero or near-zero in these situations, consider revising leakage values. Leakage will be modeled as heat lost to the ambient environment.')
    end

    # Create HVAC availability sensor
    hvac_availability_sensor = nil
    if not @hvac_unavailable_periods.empty?
      avail_sch = ScheduleConstant.new(model, SchedulesFile::Columns[:HVAC].name, 1.0, Constants.ScheduleTypeLimitsFraction, unavailable_periods: @hvac_unavailable_periods)

      hvac_availability_sensor = OpenStudio::Model::EnergyManagementSystemSensor.new(model, 'Schedule Value')
      hvac_availability_sensor.setName('hvac availability s')
      hvac_availability_sensor.setKeyName(avail_sch.schedule.name.to_s)
      hvac_availability_sensor.additionalProperties.setFeature('ObjectType', Constants.ObjectNameHVACAvailabilitySensor)
    end

    Airflow.apply(model, runner, weather, spaces, @hpxml_header, @hpxml_bldg, @cfa, @nbeds,
                  @ncfl_ag, duct_systems, airloop_map, @clg_ssn_sensor, @eri_version,
                  @frac_windows_operable, @apply_ashrae140_assumptions, @schedules_file,
                  @hpxml_header.unavailable_periods, hvac_availability_sensor)
  end

  def create_ducts(model, hvac_distribution, spaces)
    air_ducts = []

    # Duct leakage (supply/return => [value, units])
    leakage_to_outside = { HPXML::DuctTypeSupply => [0.0, nil],
                           HPXML::DuctTypeReturn => [0.0, nil] }
    hvac_distribution.duct_leakage_measurements.each do |duct_leakage_measurement|
      next unless [HPXML::UnitsCFM25, HPXML::UnitsCFM50, HPXML::UnitsPercent].include?(duct_leakage_measurement.duct_leakage_units) && (duct_leakage_measurement.duct_leakage_total_or_to_outside == 'to outside')
      next if duct_leakage_measurement.duct_type.nil?

      leakage_to_outside[duct_leakage_measurement.duct_type] = [duct_leakage_measurement.duct_leakage_value, duct_leakage_measurement.duct_leakage_units]
    end

    # Duct location, R-value, Area
    total_unconditioned_duct_area = { HPXML::DuctTypeSupply => 0.0,
                                      HPXML::DuctTypeReturn => 0.0 }
    hvac_distribution.ducts.each do |ducts|
      next if HPXML::conditioned_locations_this_unit.include? ducts.duct_location
      next if ducts.duct_type.nil?

      # Calculate total duct area in unconditioned spaces
      total_unconditioned_duct_area[ducts.duct_type] += ducts.duct_surface_area * ducts.duct_surface_area_multiplier
    end

    # Create duct objects
    hvac_distribution.ducts.each do |ducts|
      next if HPXML::conditioned_locations_this_unit.include? ducts.duct_location
      next if ducts.duct_type.nil?
      next if total_unconditioned_duct_area[ducts.duct_type] <= 0

      duct_loc_space, duct_loc_schedule = get_space_or_schedule_from_location(ducts.duct_location, model, spaces)

      # Apportion leakage to individual ducts by surface area
      duct_leakage_value = leakage_to_outside[ducts.duct_type][0] * ducts.duct_surface_area * ducts.duct_surface_area_multiplier / total_unconditioned_duct_area[ducts.duct_type]
      duct_leakage_units = leakage_to_outside[ducts.duct_type][1]

      duct_leakage_frac = nil
      if duct_leakage_units == HPXML::UnitsCFM25
        duct_leakage_cfm25 = duct_leakage_value
      elsif duct_leakage_units == HPXML::UnitsCFM50
        duct_leakage_cfm50 = duct_leakage_value
      elsif duct_leakage_units == HPXML::UnitsPercent
        duct_leakage_frac = duct_leakage_value
      else
        fail "#{ducts.duct_type.capitalize} ducts exist but leakage was not specified for distribution system '#{hvac_distribution.id}'."
      end

      air_ducts << Duct.new(ducts.duct_type, duct_loc_space, duct_loc_schedule, duct_leakage_frac, duct_leakage_cfm25, duct_leakage_cfm50,
                            ducts.duct_surface_area * ducts.duct_surface_area_multiplier, ducts.duct_effective_r_value, ducts.duct_buried_insulation_level)
    end

    # If all ducts are in conditioned space, model leakage as going to outside
    [HPXML::DuctTypeSupply, HPXML::DuctTypeReturn].each do |duct_side|
      next unless (leakage_to_outside[duct_side][0] > 0) && (total_unconditioned_duct_area[duct_side] == 0)

      duct_area = 0.0
      duct_effective_r_value = 99 # arbitrary
      duct_loc_space = nil # outside
      duct_loc_schedule = nil # outside
      duct_leakage_value = leakage_to_outside[duct_side][0]
      duct_leakage_units = leakage_to_outside[duct_side][1]

      if duct_leakage_units == HPXML::UnitsCFM25
        duct_leakage_cfm25 = duct_leakage_value
      elsif duct_leakage_units == HPXML::UnitsCFM50
        duct_leakage_cfm50 = duct_leakage_value
      elsif duct_leakage_units == HPXML::UnitsPercent
        duct_leakage_frac = duct_leakage_value
      else
        fail "#{duct_side.capitalize} ducts exist but leakage was not specified for distribution system '#{hvac_distribution.id}'."
      end

      air_ducts << Duct.new(duct_side, duct_loc_space, duct_loc_schedule, duct_leakage_frac, duct_leakage_cfm25, duct_leakage_cfm50, duct_area,
                            duct_effective_r_value, HPXML::DuctBuriedInsulationNone)
    end

    return air_ducts
  end

  def add_photovoltaics(model)
    @hpxml_bldg.pv_systems.each do |pv_system|
      next if pv_system.inverter.inverter_efficiency == @hpxml_bldg.pv_systems[0].inverter.inverter_efficiency

      fail 'Expected all InverterEfficiency values to be equal.'
    end
    @hpxml_bldg.pv_systems.each do |pv_system|
      PV.apply(model, @nbeds, pv_system, @hpxml_bldg.building_construction.number_of_units)
    end
  end

  def add_generators(model)
    @hpxml_bldg.generators.each do |generator|
      Generator.apply(model, @nbeds, generator, @hpxml_bldg.building_construction.number_of_units)
    end
  end

  def add_batteries(runner, model, spaces)
    @hpxml_bldg.batteries.each do |battery|
      # Assign space
      battery.additional_properties.space = get_space_from_location(battery.location, spaces)
      Battery.apply(runner, model, @nbeds, @hpxml_bldg.pv_systems, battery, @schedules_file, @hpxml_bldg.building_construction.number_of_units)
    end
  end

  def add_building_unit(model, unit_num)
    return if unit_num.nil?

    unit = OpenStudio::Model::BuildingUnit.new(model)
    unit.additionalProperties.setFeature('unit_num', unit_num)
    model.getSpaces.each do |s|
      s.setBuildingUnit(unit)
    end
  end

  def add_additional_properties(model, hpxml, hpxml_osm_map, hpxml_path, building_id, hpxml_defaults_path)
    # Store some data for use in reporting measure
    additionalProperties = model.getBuilding.additionalProperties
    additionalProperties.setFeature('hpxml_path', hpxml_path)
    additionalProperties.setFeature('hpxml_defaults_path', hpxml_defaults_path)
    additionalProperties.setFeature('building_id', building_id.to_s)
    additionalProperties.setFeature('emissions_scenario_names', hpxml.header.emissions_scenarios.map { |s| s.name }.to_s)
    additionalProperties.setFeature('emissions_scenario_types', hpxml.header.emissions_scenarios.map { |s| s.emissions_type }.to_s)
    heated_zones, cooled_zones = [], []
    hpxml_osm_map.each do |hpxml_bldg, unit_model|
      conditioned_zone_name = unit_model.getThermalZones.find { |z| z.additionalProperties.getFeatureAsString('ObjectType').to_s == HPXML::LocationConditionedSpace }.name.to_s

      heated_zones << conditioned_zone_name if hpxml_bldg.total_fraction_heat_load_served > 0
      cooled_zones << conditioned_zone_name if hpxml_bldg.total_fraction_cool_load_served > 0
    end
    additionalProperties.setFeature('heated_zones', heated_zones.to_s)
    additionalProperties.setFeature('cooled_zones', cooled_zones.to_s)
    additionalProperties.setFeature('is_southern_hemisphere', hpxml_osm_map.keys[0].latitude < 0)
  end

  def add_unmet_hours_output(model, hpxml_osm_map)
    # We do our own unmet hours calculation via EMS so that we can incorporate,
    # e.g., heating/cooling seasons into the logic. The calculation layers on top
    # of the built-in EnergyPlus unmet hours output.

    # Create sensors and gather data
    htg_sensors, clg_sensors = {}, {}
    total_heat_load_serveds, total_cool_load_serveds = {}, {}
    htg_start_days, htg_end_days, clg_start_days, clg_end_days = {}, {}, {}, {}
    hpxml_osm_map.each_with_index do |(hpxml_bldg, unit_model), unit|
      conditioned_zone_name = unit_model.getThermalZones.find { |z| z.additionalProperties.getFeatureAsString('ObjectType').to_s == HPXML::LocationConditionedSpace }.name.to_s

      # EMS sensors
      htg_sensors[unit] = OpenStudio::Model::EnergyManagementSystemSensor.new(model, 'Zone Heating Setpoint Not Met Time')
      htg_sensors[unit].setName('zone htg unmet s')
      htg_sensors[unit].setKeyName(conditioned_zone_name)

      clg_sensors[unit] = OpenStudio::Model::EnergyManagementSystemSensor.new(model, 'Zone Cooling Setpoint Not Met Time')
      clg_sensors[unit].setName('zone clg unmet s')
      clg_sensors[unit].setKeyName(conditioned_zone_name)

      total_heat_load_serveds[unit] = hpxml_bldg.total_fraction_heat_load_served
      total_cool_load_serveds[unit] = hpxml_bldg.total_fraction_cool_load_served

      hvac_control = hpxml_bldg.hvac_controls[0]
      next unless not hvac_control.nil?

      sim_year = @hpxml_header.sim_calendar_year
      htg_start_days[unit] = Schedule.get_day_num_from_month_day(sim_year, hvac_control.seasons_heating_begin_month, hvac_control.seasons_heating_begin_day)
      htg_end_days[unit] = Schedule.get_day_num_from_month_day(sim_year, hvac_control.seasons_heating_end_month, hvac_control.seasons_heating_end_day)
      clg_start_days[unit] = Schedule.get_day_num_from_month_day(sim_year, hvac_control.seasons_cooling_begin_month, hvac_control.seasons_cooling_begin_day)
      clg_end_days[unit] = Schedule.get_day_num_from_month_day(sim_year, hvac_control.seasons_cooling_end_month, hvac_control.seasons_cooling_end_day)
    end

    hvac_availability_sensor = model.getEnergyManagementSystemSensors.find { |s| s.additionalProperties.getFeatureAsString('ObjectType').to_s == Constants.ObjectNameHVACAvailabilitySensor }

    # EMS program
    clg_hrs = 'clg_unmet_hours'
    htg_hrs = 'htg_unmet_hours'
    program = OpenStudio::Model::EnergyManagementSystemProgram.new(model)
    program.setName('unmet hours program')
    program.additionalProperties.setFeature('ObjectType', Constants.ObjectNameUnmetHoursProgram)
    program.addLine("Set #{htg_hrs} = 0")
    program.addLine("Set #{clg_hrs} = 0")
    for unit in 0..hpxml_osm_map.size - 1
      if total_heat_load_serveds[unit] > 0
        if htg_end_days[unit] >= htg_start_days[unit]
          line = "If ((DayOfYear >= #{htg_start_days[unit]}) && (DayOfYear <= #{htg_end_days[unit]}))"
        else
          line = "If ((DayOfYear >= #{htg_start_days[unit]}) || (DayOfYear <= #{htg_end_days[unit]}))"
        end
        line += " && (#{hvac_availability_sensor.name} == 1)" if not hvac_availability_sensor.nil?
        program.addLine(line)
        program.addLine("  If #{htg_sensors[unit].name} > #{htg_hrs}") # Use max hourly value across all units
        program.addLine("    Set #{htg_hrs} = #{htg_sensors[unit].name}")
        program.addLine('  EndIf')
        program.addLine('EndIf')
      end
      next unless total_cool_load_serveds[unit] > 0

      if clg_end_days[unit] >= clg_start_days[unit]
        line = "If ((DayOfYear >= #{clg_start_days[unit]}) && (DayOfYear <= #{clg_end_days[unit]}))"
      else
        line = "If ((DayOfYear >= #{clg_start_days[unit]}) || (DayOfYear <= #{clg_end_days[unit]}))"
      end
      line += " && (#{hvac_availability_sensor.name} == 1)" if not hvac_availability_sensor.nil?
      program.addLine(line)
      program.addLine("  If #{clg_sensors[unit].name} > #{clg_hrs}") # Use max hourly value across all units
      program.addLine("    Set #{clg_hrs} = #{clg_sensors[unit].name}")
      program.addLine('  EndIf')
      program.addLine('EndIf')
    end

    # EMS calling manager
    program_calling_manager = OpenStudio::Model::EnergyManagementSystemProgramCallingManager.new(model)
    program_calling_manager.setName("#{program.name} calling manager")
    program_calling_manager.setCallingPoint('EndOfZoneTimestepBeforeZoneReporting')
    program_calling_manager.addProgram(program)
  end

  def add_loads_output(model, add_component_loads, hpxml_osm_map)
    loads_data = add_total_loads_output(model, hpxml_osm_map)
    return unless add_component_loads

    add_component_loads_output(model, hpxml_osm_map, loads_data)
  end

  def add_total_loads_output(model, hpxml_osm_map)
    # Create sensors and gather data
    htg_cond_load_sensors, clg_cond_load_sensors = {}, {}
    htg_duct_load_sensors, clg_duct_load_sensors = {}, {}
    total_heat_load_serveds, total_cool_load_serveds = {}, {}
    dehumidifier_sensors = {}

    hpxml_osm_map.each_with_index do |(hpxml_bldg, unit_model), unit|
      # Retrieve objects
      conditioned_zone_name = unit_model.getThermalZones.find { |z| z.additionalProperties.getFeatureAsString('ObjectType').to_s == HPXML::LocationConditionedSpace }.name.to_s
      duct_zone_names = unit_model.getThermalZones.select { |z| z.isPlenum }.map { |z| z.name.to_s }
      dehumidifier = unit_model.getZoneHVACDehumidifierDXs
      dehumidifier_name = dehumidifier[0].name.to_s unless dehumidifier.empty?

      # Fraction heat/cool load served
      if @hpxml_header.apply_ashrae140_assumptions
        total_heat_load_serveds[unit] = 1.0
        total_cool_load_serveds[unit] = 1.0
      else
        total_heat_load_serveds[unit] = hpxml_bldg.total_fraction_heat_load_served
        total_cool_load_serveds[unit] = hpxml_bldg.total_fraction_cool_load_served
      end

      # Energy transferred in conditioned zone, used for determining heating (winter) vs cooling (summer)
      htg_cond_load_sensors[unit] = OpenStudio::Model::EnergyManagementSystemSensor.new(model, "Heating:EnergyTransfer:Zone:#{conditioned_zone_name.upcase}")
      htg_cond_load_sensors[unit].setName('htg_load_cond')
      clg_cond_load_sensors[unit] = OpenStudio::Model::EnergyManagementSystemSensor.new(model, "Cooling:EnergyTransfer:Zone:#{conditioned_zone_name.upcase}")
      clg_cond_load_sensors[unit].setName('clg_load_cond')

      # Energy transferred in duct zone(s)
      htg_duct_load_sensors[unit] = []
      clg_duct_load_sensors[unit] = []
      duct_zone_names.each do |duct_zone_name|
        htg_duct_load_sensors[unit] << OpenStudio::Model::EnergyManagementSystemSensor.new(model, "Heating:EnergyTransfer:Zone:#{duct_zone_name.upcase}")
        htg_duct_load_sensors[unit][-1].setName('htg_load_duct')
        clg_duct_load_sensors[unit] << OpenStudio::Model::EnergyManagementSystemSensor.new(model, "Cooling:EnergyTransfer:Zone:#{duct_zone_name.upcase}")
        clg_duct_load_sensors[unit][-1].setName('clg_load_duct')
      end

      # Need to adjusted E+ EnergyTransfer meters for dehumidifier internal gains
      next if dehumidifier_name.nil?

      dehumidifier_sensors[unit] = OpenStudio::Model::EnergyManagementSystemSensor.new(model, 'Zone Dehumidifier Sensible Heating Energy')
      dehumidifier_sensors[unit].setName('ig_dehumidifier')
      dehumidifier_sensors[unit].setKeyName(dehumidifier_name)
    end

    # EMS program
    program = OpenStudio::Model::EnergyManagementSystemProgram.new(model)
    program.setName('total loads program')
    program.additionalProperties.setFeature('ObjectType', Constants.ObjectNameTotalLoadsProgram)
    program.addLine('Set loads_htg_tot = 0')
    program.addLine('Set loads_clg_tot = 0')
    for unit in 0..hpxml_osm_map.size - 1
      program.addLine("If #{htg_cond_load_sensors[unit].name} > 0")
      program.addLine("  Set loads_htg_tot = loads_htg_tot + (#{htg_cond_load_sensors[unit].name} - #{clg_cond_load_sensors[unit].name}) * #{total_heat_load_serveds[unit]}")
      for i in 0..htg_duct_load_sensors[unit].size - 1
        program.addLine("  Set loads_htg_tot = loads_htg_tot + (#{htg_duct_load_sensors[unit][i].name} - #{clg_duct_load_sensors[unit][i].name}) * #{total_heat_load_serveds[unit]}")
      end
      if not dehumidifier_sensors[unit].nil?
        program.addLine("  Set loads_htg_tot = loads_htg_tot - #{dehumidifier_sensors[unit].name}")
      end
      program.addLine('EndIf')
    end
    for unit in 0..hpxml_osm_map.size - 1
      program.addLine("If #{clg_cond_load_sensors[unit].name} > 0")
      program.addLine("  Set loads_clg_tot = loads_clg_tot + (#{clg_cond_load_sensors[unit].name} - #{htg_cond_load_sensors[unit].name}) * #{total_cool_load_serveds[unit]}")
      for i in 0..clg_duct_load_sensors[unit].size - 1
        program.addLine("  Set loads_clg_tot = loads_clg_tot + (#{clg_duct_load_sensors[unit][i].name} - #{htg_duct_load_sensors[unit][i].name}) * #{total_cool_load_serveds[unit]}")
      end
      if not dehumidifier_sensors[unit].nil?
        program.addLine("  Set loads_clg_tot = loads_clg_tot + #{dehumidifier_sensors[unit].name}")
      end
      program.addLine('EndIf')
    end

    # EMS calling manager
    program_calling_manager = OpenStudio::Model::EnergyManagementSystemProgramCallingManager.new(model)
    program_calling_manager.setName("#{program.name} calling manager")
    program_calling_manager.setCallingPoint('EndOfZoneTimestepAfterZoneReporting')
    program_calling_manager.addProgram(program)

    return htg_cond_load_sensors, clg_cond_load_sensors, total_heat_load_serveds, total_cool_load_serveds, dehumidifier_sensors
  end

  def add_component_loads_output(model, hpxml_osm_map, loads_data)
    htg_cond_load_sensors, clg_cond_load_sensors, total_heat_load_serveds, total_cool_load_serveds, dehumidifier_sensors = loads_data

    # Output diagnostics needed for some output variables used below
    output_diagnostics = model.getOutputDiagnostics
    output_diagnostics.addKey('DisplayAdvancedReportVariables')

    area_tolerance = UnitConversions.convert(1.0, 'ft^2', 'm^2')

    nonsurf_names = ['intgains', 'lighting', 'infil', 'mechvent', 'natvent', 'whf', 'ducts']
    surf_names = ['walls', 'rim_joists', 'foundation_walls', 'floors', 'slabs', 'ceilings',
                  'roofs', 'windows_conduction', 'windows_solar', 'doors', 'skylights_conduction',
                  'skylights_solar', 'internal_mass']

    # EMS program
    program = OpenStudio::Model::EnergyManagementSystemProgram.new(model)
    program.setName('component loads program')
    program.additionalProperties.setFeature('ObjectType', Constants.ObjectNameComponentLoadsProgram)

    # Initialize
    [:htg, :clg].each do |mode|
      surf_names.each do |surf_name|
        program.addLine("Set loads_#{mode}_#{surf_name} = 0")
      end
      nonsurf_names.each do |nonsurf_name|
        program.addLine("Set loads_#{mode}_#{nonsurf_name} = 0")
      end
    end

    hpxml_osm_map.values.each_with_index do |unit_model, unit|
      conditioned_zone = unit_model.getThermalZones.find { |z| z.additionalProperties.getFeatureAsString('ObjectType').to_s == HPXML::LocationConditionedSpace }

      # Prevent certain objects (e.g., OtherEquipment) from being counted towards both, e.g., ducts and internal gains
      objects_already_processed = []

      # EMS Sensors: Surfaces, SubSurfaces, InternalMass
      surfaces_sensors = {}
      surf_names.each do |surf_name|
        surfaces_sensors[surf_name.to_sym] = []
      end

      unit_model.getSurfaces.sort.each do |s|
        next unless s.space.get.thermalZone.get.name.to_s == conditioned_zone.name.to_s

        surface_type = s.additionalProperties.getFeatureAsString('SurfaceType')
        if not surface_type.is_initialized
          fail "Could not identify surface type for surface: '#{s.name}'."
        end

        surface_type = surface_type.get

        s.subSurfaces.each do |ss|
          # Conduction (windows, skylights, doors)
          key = { 'Window' => :windows_conduction,
                  'Door' => :doors,
                  'Skylight' => :skylights_conduction }[surface_type]
          fail "Unexpected subsurface for component loads: '#{ss.name}'." if key.nil?

          if (surface_type == 'Window') || (surface_type == 'Skylight')
            vars = { 'Surface Inside Face Convection Heat Gain Energy' => 'ss_conv',
                     'Surface Inside Face Internal Gains Radiation Heat Gain Energy' => 'ss_ig',
                     'Surface Inside Face Net Surface Thermal Radiation Heat Gain Energy' => 'ss_surf' }
          else
            vars = { 'Surface Inside Face Solar Radiation Heat Gain Energy' => 'ss_sol',
                     'Surface Inside Face Lights Radiation Heat Gain Energy' => 'ss_lgt',
                     'Surface Inside Face Convection Heat Gain Energy' => 'ss_conv',
                     'Surface Inside Face Internal Gains Radiation Heat Gain Energy' => 'ss_ig',
                     'Surface Inside Face Net Surface Thermal Radiation Heat Gain Energy' => 'ss_surf' }
          end

          vars.each do |var, name|
            surfaces_sensors[key] << []
            sensor = OpenStudio::Model::EnergyManagementSystemSensor.new(model, var)
            sensor.setName(name)
            sensor.setKeyName(ss.name.to_s)
            surfaces_sensors[key][-1] << sensor
          end

          # Solar (windows, skylights)
          next unless (surface_type == 'Window') || (surface_type == 'Skylight')

          key = { 'Window' => :windows_solar,
                  'Skylight' => :skylights_solar }[surface_type]
          vars = { 'Surface Window Transmitted Solar Radiation Energy' => 'ss_trans_in',
                   'Surface Window Shortwave from Zone Back Out Window Heat Transfer Rate' => 'ss_back_out',
                   'Surface Window Total Glazing Layers Absorbed Shortwave Radiation Rate' => 'ss_sw_abs',
                   'Surface Window Total Glazing Layers Absorbed Solar Radiation Energy' => 'ss_sol_abs',
                   'Surface Inside Face Initial Transmitted Diffuse Transmitted Out Window Solar Radiation Rate' => 'ss_trans_out' }

          surfaces_sensors[key] << []
          vars.each do |var, name|
            sensor = OpenStudio::Model::EnergyManagementSystemSensor.new(model, var)
            sensor.setName(name)
            sensor.setKeyName(ss.name.to_s)
            surfaces_sensors[key][-1] << sensor
          end
        end

        next if s.netArea < area_tolerance # Skip parent surfaces (of subsurfaces) that have near zero net area

        key = { 'FoundationWall' => :foundation_walls,
                'RimJoist' => :rim_joists,
                'Wall' => :walls,
                'Slab' => :slabs,
                'Floor' => :floors,
                'Ceiling' => :ceilings,
                'Roof' => :roofs,
                'InferredCeiling' => :internal_mass,
                'InferredFloor' => :internal_mass }[surface_type]
        fail "Unexpected surface for component loads: '#{s.name}'." if key.nil?

        surfaces_sensors[key] << []
        { 'Surface Inside Face Convection Heat Gain Energy' => 's_conv',
          'Surface Inside Face Internal Gains Radiation Heat Gain Energy' => 's_ig',
          'Surface Inside Face Solar Radiation Heat Gain Energy' => 's_sol',
          'Surface Inside Face Lights Radiation Heat Gain Energy' => 's_lgt',
          'Surface Inside Face Net Surface Thermal Radiation Heat Gain Energy' => 's_surf' }.each do |var, name|
          sensor = OpenStudio::Model::EnergyManagementSystemSensor.new(model, var)
          sensor.setName(name)
          sensor.setKeyName(s.name.to_s)
          surfaces_sensors[key][-1] << sensor
        end
      end

      unit_model.getInternalMasss.sort.each do |m|
        next unless m.space.get.thermalZone.get.name.to_s == conditioned_zone.name.to_s

        surfaces_sensors[:internal_mass] << []
        { 'Surface Inside Face Convection Heat Gain Energy' => 'im_conv',
          'Surface Inside Face Internal Gains Radiation Heat Gain Energy' => 'im_ig',
          'Surface Inside Face Solar Radiation Heat Gain Energy' => 'im_sol',
          'Surface Inside Face Lights Radiation Heat Gain Energy' => 'im_lgt',
          'Surface Inside Face Net Surface Thermal Radiation Heat Gain Energy' => 'im_surf' }.each do |var, name|
          sensor = OpenStudio::Model::EnergyManagementSystemSensor.new(model, var)
          sensor.setName(name)
          sensor.setKeyName(m.name.to_s)
          surfaces_sensors[:internal_mass][-1] << sensor
        end
      end

      # EMS Sensors: Infiltration, Natural Ventilation, Whole House Fan
      infil_sensors, natvent_sensors, whf_sensors = [], [], []
      unit_model.getSpaceInfiltrationDesignFlowRates.sort.each do |i|
        next unless i.space.get.thermalZone.get.name.to_s == conditioned_zone.name.to_s

        object_type = i.additionalProperties.getFeatureAsString('ObjectType').get

        { 'Infiltration Sensible Heat Gain Energy' => 'airflow_gain',
          'Infiltration Sensible Heat Loss Energy' => 'airflow_loss' }.each do |var, name|
          airflow_sensor = OpenStudio::Model::EnergyManagementSystemSensor.new(model, var)
          airflow_sensor.setName(name)
          airflow_sensor.setKeyName(i.name.to_s)
          if object_type == Constants.ObjectNameInfiltration
            infil_sensors << airflow_sensor
          elsif object_type == Constants.ObjectNameNaturalVentilation
            natvent_sensors << airflow_sensor
          elsif object_type == Constants.ObjectNameWholeHouseFan
            whf_sensors << airflow_sensor
          end
        end
      end

      # EMS Sensors: Mechanical Ventilation
      mechvents_sensors = []
      unit_model.getElectricEquipments.sort.each do |o|
        next unless o.endUseSubcategory == Constants.ObjectNameMechanicalVentilation

        objects_already_processed << o
        { 'Electric Equipment Convective Heating Energy' => 'mv_conv',
          'Electric Equipment Radiant Heating Energy' => 'mv_rad' }.each do |var, name|
          mechvent_sensor = OpenStudio::Model::EnergyManagementSystemSensor.new(model, var)
          mechvent_sensor.setName(name)
          mechvent_sensor.setKeyName(o.name.to_s)
          mechvents_sensors << mechvent_sensor
        end
      end
      unit_model.getOtherEquipments.sort.each do |o|
        next unless o.endUseSubcategory == Constants.ObjectNameMechanicalVentilationHouseFan

        objects_already_processed << o
        { 'Other Equipment Convective Heating Energy' => 'mv_conv',
          'Other Equipment Radiant Heating Energy' => 'mv_rad' }.each do |var, name|
          mechvent_sensor = OpenStudio::Model::EnergyManagementSystemSensor.new(model, var)
          mechvent_sensor.setName(name)
          mechvent_sensor.setKeyName(o.name.to_s)
          mechvents_sensors << mechvent_sensor
        end
      end

      # EMS Sensors: Ducts
      ducts_sensors = []
      ducts_mix_gain_sensor = nil
      ducts_mix_loss_sensor = nil
      conditioned_zone.zoneMixing.each do |zone_mix|
        object_type = zone_mix.additionalProperties.getFeatureAsString('ObjectType').to_s
        next unless object_type == Constants.ObjectNameDuctLoad

        ducts_mix_gain_sensor = OpenStudio::Model::EnergyManagementSystemSensor.new(model, 'Zone Mixing Sensible Heat Gain Energy')
        ducts_mix_gain_sensor.setName('duct_mix_gain')
        ducts_mix_gain_sensor.setKeyName(conditioned_zone.name.to_s)

        ducts_mix_loss_sensor = OpenStudio::Model::EnergyManagementSystemSensor.new(model, 'Zone Mixing Sensible Heat Loss Energy')
        ducts_mix_loss_sensor.setName('duct_mix_loss')
        ducts_mix_loss_sensor.setKeyName(conditioned_zone.name.to_s)
      end
      unit_model.getOtherEquipments.sort.each do |o|
        next if objects_already_processed.include? o
        next unless o.endUseSubcategory == Constants.ObjectNameDuctLoad

        objects_already_processed << o
        { 'Other Equipment Convective Heating Energy' => 'ducts_conv',
          'Other Equipment Radiant Heating Energy' => 'ducts_rad' }.each do |var, name|
          ducts_sensor = OpenStudio::Model::EnergyManagementSystemSensor.new(model, var)
          ducts_sensor.setName(name)
          ducts_sensor.setKeyName(o.name.to_s)
          ducts_sensors << ducts_sensor
        end
      end

      # EMS Sensors: Lighting
      lightings_sensors = []
      unit_model.getLightss.sort.each do |e|
        next unless e.space.get.thermalZone.get.name.to_s == conditioned_zone.name.to_s

        { 'Lights Convective Heating Energy' => 'ig_lgt_conv',
          'Lights Radiant Heating Energy' => 'ig_lgt_rad',
          'Lights Visible Radiation Heating Energy' => 'ig_lgt_vis' }.each do |var, name|
          intgains_lights_sensor = OpenStudio::Model::EnergyManagementSystemSensor.new(model, var)
          intgains_lights_sensor.setName(name)
          intgains_lights_sensor.setKeyName(e.name.to_s)
          lightings_sensors << intgains_lights_sensor
        end
      end

      # EMS Sensors: Internal Gains
      intgains_sensors = []
      unit_model.getElectricEquipments.sort.each do |o|
        next if objects_already_processed.include? o
        next unless o.space.get.thermalZone.get.name.to_s == conditioned_zone.name.to_s

        { 'Electric Equipment Convective Heating Energy' => 'ig_ee_conv',
          'Electric Equipment Radiant Heating Energy' => 'ig_ee_rad' }.each do |var, name|
          intgains_elec_equip_sensor = OpenStudio::Model::EnergyManagementSystemSensor.new(model, var)
          intgains_elec_equip_sensor.setName(name)
          intgains_elec_equip_sensor.setKeyName(o.name.to_s)
          intgains_sensors << intgains_elec_equip_sensor
        end
      end

      unit_model.getOtherEquipments.sort.each do |o|
        next if objects_already_processed.include? o
        next unless o.space.get.thermalZone.get.name.to_s == conditioned_zone.name.to_s

        { 'Other Equipment Convective Heating Energy' => 'ig_oe_conv',
          'Other Equipment Radiant Heating Energy' => 'ig_oe_rad' }.each do |var, name|
          intgains_other_equip_sensor = OpenStudio::Model::EnergyManagementSystemSensor.new(model, var)
          intgains_other_equip_sensor.setName(name)
          intgains_other_equip_sensor.setKeyName(o.name.to_s)
          intgains_sensors << intgains_other_equip_sensor
        end
      end

      unit_model.getPeoples.sort.each do |e|
        next unless e.space.get.thermalZone.get.name.to_s == conditioned_zone.name.to_s

        { 'People Convective Heating Energy' => 'ig_ppl_conv',
          'People Radiant Heating Energy' => 'ig_ppl_rad' }.each do |var, name|
          intgains_people = OpenStudio::Model::EnergyManagementSystemSensor.new(model, var)
          intgains_people.setName(name)
          intgains_people.setKeyName(e.name.to_s)
          intgains_sensors << intgains_people
        end
      end

      if not dehumidifier_sensors[unit].nil?
        intgains_sensors << dehumidifier_sensors[unit]
      end

      intgains_dhw_sensors = {}

      (unit_model.getWaterHeaterMixeds + unit_model.getWaterHeaterStratifieds).sort.each do |wh|
        next unless wh.ambientTemperatureThermalZone.is_initialized
        next unless wh.ambientTemperatureThermalZone.get.name.to_s == conditioned_zone.name.to_s

        dhw_sensor = OpenStudio::Model::EnergyManagementSystemSensor.new(model, 'Water Heater Heat Loss Energy')
        dhw_sensor.setName('dhw_loss')
        dhw_sensor.setKeyName(wh.name.to_s)

        if wh.is_a? OpenStudio::Model::WaterHeaterMixed
          oncycle_loss = wh.onCycleLossFractiontoThermalZone
          offcycle_loss = wh.offCycleLossFractiontoThermalZone
        else
          oncycle_loss = wh.skinLossFractiontoZone
          offcycle_loss = wh.offCycleFlueLossFractiontoZone
        end

        dhw_rtf_sensor = OpenStudio::Model::EnergyManagementSystemSensor.new(model, 'Water Heater Runtime Fraction')
        dhw_rtf_sensor.setName('dhw_rtf')
        dhw_rtf_sensor.setKeyName(wh.name.to_s)

        intgains_dhw_sensors[dhw_sensor] = [offcycle_loss, oncycle_loss, dhw_rtf_sensor]
      end

      # EMS program: Surfaces
      surfaces_sensors.each do |k, surface_sensors|
        program.addLine("Set hr_#{k} = 0")
        surface_sensors.each do |sensors|
          s = "Set hr_#{k} = hr_#{k}"
          sensors.each do |sensor|
            # remove ss_net if switch
            if sensor.name.to_s.start_with?('ss_net', 'ss_sol_abs', 'ss_trans_in')
              s += " - #{sensor.name}"
            elsif sensor.name.to_s.start_with?('ss_sw_abs', 'ss_trans_out', 'ss_back_out')
              s += " + #{sensor.name} * ZoneTimestep * 3600"
            else
              s += " + #{sensor.name}"
            end
          end
          program.addLine(s) if sensors.size > 0
        end
      end

      # EMS program: Internal Gains, Lighting, Infiltration, Natural Ventilation, Mechanical Ventilation, Ducts
      { 'intgains' => intgains_sensors,
        'lighting' => lightings_sensors,
        'infil' => infil_sensors,
        'natvent' => natvent_sensors,
        'whf' => whf_sensors,
        'mechvent' => mechvents_sensors,
        'ducts' => ducts_sensors }.each do |loadtype, sensors|
        program.addLine("Set hr_#{loadtype} = 0")
        next if sensors.empty?

        s = "Set hr_#{loadtype} = hr_#{loadtype}"
        sensors.each do |sensor|
          if ['intgains', 'lighting', 'mechvent', 'ducts'].include? loadtype
            s += " - #{sensor.name}"
          elsif sensor.name.to_s.include? 'gain'
            s += " - #{sensor.name}"
          elsif sensor.name.to_s.include? 'loss'
            s += " + #{sensor.name}"
          end
        end
        program.addLine(s)
      end
      intgains_dhw_sensors.each do |sensor, vals|
        off_loss, on_loss, rtf_sensor = vals
        program.addLine("Set hr_intgains = hr_intgains + #{sensor.name} * (#{off_loss}*(1-#{rtf_sensor.name}) + #{on_loss}*#{rtf_sensor.name})") # Water heater tank losses to zone
      end
      if (not ducts_mix_loss_sensor.nil?) && (not ducts_mix_gain_sensor.nil?)
        program.addLine("Set hr_ducts = hr_ducts + (#{ducts_mix_loss_sensor.name} - #{ducts_mix_gain_sensor.name})")
      end

      # EMS program: Heating vs Cooling logic
      program.addLine('Set htg_mode = 0')
      program.addLine('Set clg_mode = 0')
      program.addLine("If (#{htg_cond_load_sensors[unit].name} > 0)") # Assign hour to heating if heating load
      program.addLine("  Set htg_mode = #{total_heat_load_serveds[unit]}")
      program.addLine("ElseIf (#{clg_cond_load_sensors[unit].name} > 0)") # Assign hour to cooling if cooling load
      program.addLine("  Set clg_mode = #{total_cool_load_serveds[unit]}")
      program.addLine("ElseIf (#{@clg_ssn_sensor.name} > 0)") # No load, assign hour to cooling if in cooling season definition (Note: natural ventilation & whole house fan only operate during the cooling season)
      program.addLine("  Set clg_mode = #{total_cool_load_serveds[unit]}")
      program.addLine('Else') # No load, assign hour to heating if not in cooling season definition
      program.addLine("  Set htg_mode = #{total_heat_load_serveds[unit]}")
      program.addLine('EndIf')

      unit_multiplier = @hpxml_bldg.building_construction.number_of_units
      [:htg, :clg].each do |mode|
        if mode == :htg
          sign = ''
        else
          sign = '-'
        end
        surf_names.each do |surf_name|
          program.addLine("Set loads_#{mode}_#{surf_name} = loads_#{mode}_#{surf_name} + (#{sign}hr_#{surf_name} * #{mode}_mode * #{unit_multiplier})")
        end
        nonsurf_names.each do |nonsurf_name|
          program.addLine("Set loads_#{mode}_#{nonsurf_name} = loads_#{mode}_#{nonsurf_name} + (#{sign}hr_#{nonsurf_name} * #{mode}_mode * #{unit_multiplier})")
        end
      end
    end

    # EMS calling manager
    program_calling_manager = OpenStudio::Model::EnergyManagementSystemProgramCallingManager.new(model)
    program_calling_manager.setName("#{program.name} calling manager")
    program_calling_manager.setCallingPoint('EndOfZoneTimestepAfterZoneReporting')
    program_calling_manager.addProgram(program)
  end

  def set_output_files(model)
    oj = model.getOutputJSON
    oj.setOptionType('TimeSeriesAndTabular')
    oj.setOutputJSON(false)
    oj.setOutputMessagePack(true)

    ocf = model.getOutputControlFiles
    ocf.setOutputAUDIT(@debug)
    ocf.setOutputCSV(@debug)
    ocf.setOutputBND(@debug)
    ocf.setOutputEIO(@debug)
    ocf.setOutputESO(@debug)
    ocf.setOutputMDD(@debug)
    ocf.setOutputMTD(@debug)
    ocf.setOutputMTR(@debug)
    ocf.setOutputRDD(@debug)
    ocf.setOutputSHD(@debug)
    ocf.setOutputCSV(@debug)
    ocf.setOutputSQLite(@debug)
    ocf.setOutputPerfLog(@debug)
  end

  def add_ems_debug_output(model)
    oems = model.getOutputEnergyManagementSystem
    oems.setActuatorAvailabilityDictionaryReporting('Verbose')
    oems.setInternalVariableAvailabilityDictionaryReporting('Verbose')
    oems.setEMSRuntimeLanguageDebugOutputLevel('Verbose')
  end

  def set_surface_interior(model, spaces, surface, hpxml_surface)
    interior_adjacent_to = hpxml_surface.interior_adjacent_to
    if HPXML::conditioned_below_grade_locations.include? interior_adjacent_to
      surface.setSpace(create_or_get_space(model, spaces, HPXML::LocationConditionedSpace))
    else
      surface.setSpace(create_or_get_space(model, spaces, interior_adjacent_to))
    end
  end

  def set_surface_exterior(model, spaces, surface, hpxml_surface)
    exterior_adjacent_to = hpxml_surface.exterior_adjacent_to
    is_adiabatic = hpxml_surface.is_adiabatic
    if [HPXML::LocationOutside, HPXML::LocationManufacturedHomeUnderBelly].include? exterior_adjacent_to
      surface.setOutsideBoundaryCondition('Outdoors')
    elsif exterior_adjacent_to == HPXML::LocationGround
      surface.setOutsideBoundaryCondition('Foundation')
    elsif is_adiabatic
      surface.setOutsideBoundaryCondition('Adiabatic')
    elsif [HPXML::LocationOtherHeatedSpace, HPXML::LocationOtherMultifamilyBufferSpace,
           HPXML::LocationOtherNonFreezingSpace, HPXML::LocationOtherHousingUnit].include? exterior_adjacent_to
      set_surface_otherside_coefficients(surface, exterior_adjacent_to, model, spaces)
    elsif HPXML::conditioned_below_grade_locations.include? exterior_adjacent_to
      adjacent_surface = surface.createAdjacentSurface(create_or_get_space(model, spaces, HPXML::LocationConditionedSpace)).get
      adjacent_surface.additionalProperties.setFeature('SurfaceType', surface.additionalProperties.getFeatureAsString('SurfaceType').get)
    else
      adjacent_surface = surface.createAdjacentSurface(create_or_get_space(model, spaces, exterior_adjacent_to)).get
      adjacent_surface.additionalProperties.setFeature('SurfaceType', surface.additionalProperties.getFeatureAsString('SurfaceType').get)
    end
  end

  def set_surface_otherside_coefficients(surface, exterior_adjacent_to, model, spaces)
    otherside_coeffs = nil
    model.getSurfacePropertyOtherSideCoefficientss.each do |c|
      next unless c.name.to_s == exterior_adjacent_to

      otherside_coeffs = c
    end
    if otherside_coeffs.nil?
      # Create E+ other side coefficient object
      otherside_coeffs = OpenStudio::Model::SurfacePropertyOtherSideCoefficients.new(model)
      otherside_coeffs.setName(exterior_adjacent_to)
      otherside_coeffs.setCombinedConvectiveRadiativeFilmCoefficient(UnitConversions.convert(1.0 / Material.AirFilmVertical.rvalue, 'Btu/(hr*ft^2*F)', 'W/(m^2*K)'))
      # Schedule of space temperature, can be shared with water heater/ducts
      sch = get_space_temperature_schedule(model, exterior_adjacent_to, spaces)
      otherside_coeffs.setConstantTemperatureSchedule(sch)
    end
    surface.setSurfacePropertyOtherSideCoefficients(otherside_coeffs)
    surface.setSunExposure('NoSun')
    surface.setWindExposure('NoWind')
  end

  def get_space_temperature_schedule(model, location, spaces)
    # Create outside boundary schedules to be actuated by EMS,
    # can be shared by any surface, duct adjacent to / located in those spaces

    # return if already exists
    model.getScheduleConstants.each do |sch|
      next unless sch.name.to_s == location

      return sch
    end

    sch = OpenStudio::Model::ScheduleConstant.new(model)
    sch.setName(location)
    sch.additionalProperties.setFeature('ObjectType', location)

    space_values = Geometry.get_temperature_scheduled_space_values(location)

    htg_weekday_setpoints, htg_weekend_setpoints = HVAC.get_default_heating_setpoint(HPXML::HVACControlTypeManual, @eri_version)
    if htg_weekday_setpoints.split(', ').uniq.size == 1 && htg_weekend_setpoints.split(', ').uniq.size == 1 && htg_weekday_setpoints.split(', ').uniq == htg_weekend_setpoints.split(', ').uniq
      default_htg_sp = htg_weekend_setpoints.split(', ').uniq[0].to_f # F
    else
      fail 'Unexpected heating setpoints.'
    end

    clg_weekday_setpoints, clg_weekend_setpoints = HVAC.get_default_cooling_setpoint(HPXML::HVACControlTypeManual, @eri_version)
    if clg_weekday_setpoints.split(', ').uniq.size == 1 && clg_weekend_setpoints.split(', ').uniq.size == 1 && clg_weekday_setpoints.split(', ').uniq == clg_weekend_setpoints.split(', ').uniq
      default_clg_sp = clg_weekend_setpoints.split(', ').uniq[0].to_f # F
    else
      fail 'Unexpected cooling setpoints.'
    end

    if location == HPXML::LocationOtherHeatedSpace
      if spaces[HPXML::LocationConditionedSpace].thermalZone.get.thermostatSetpointDualSetpoint.is_initialized
        # Create a sensor to get dynamic heating setpoint
        htg_sch = spaces[HPXML::LocationConditionedSpace].thermalZone.get.thermostatSetpointDualSetpoint.get.heatingSetpointTemperatureSchedule.get
        sensor_htg_spt = OpenStudio::Model::EnergyManagementSystemSensor.new(model, 'Schedule Value')
        sensor_htg_spt.setName('htg_spt')
        sensor_htg_spt.setKeyName(htg_sch.name.to_s)
        space_values[:temp_min] = sensor_htg_spt.name.to_s
      else
        # No HVAC system; use the defaulted heating setpoint.
        space_values[:temp_min] = default_htg_sp # F
      end
    end

    # Schedule type limits compatible
    schedule_type_limits = OpenStudio::Model::ScheduleTypeLimits.new(model)
    schedule_type_limits.setUnitType('Temperature')
    sch.setScheduleTypeLimits(schedule_type_limits)

    # Sensors
    if space_values[:indoor_weight] > 0
      if not spaces[HPXML::LocationConditionedSpace].thermalZone.get.thermostatSetpointDualSetpoint.is_initialized
        # No HVAC system; use the average of defaulted heating/cooling setpoints.
        sensor_ia = UnitConversions.convert((default_htg_sp + default_clg_sp) / 2.0, 'F', 'C')
      else
        sensor_ia = OpenStudio::Model::EnergyManagementSystemSensor.new(model, 'Zone Air Temperature')
        sensor_ia.setName('cond_zone_temp')
        sensor_ia.setKeyName(spaces[HPXML::LocationConditionedSpace].thermalZone.get.name.to_s)
        sensor_ia = sensor_ia.name
      end
    end

    if space_values[:outdoor_weight] > 0
      sensor_oa = OpenStudio::Model::EnergyManagementSystemSensor.new(model, 'Site Outdoor Air Drybulb Temperature')
      sensor_oa.setName('oa_temp')
    end

    if space_values[:ground_weight] > 0
      sensor_gnd = OpenStudio::Model::EnergyManagementSystemSensor.new(model, 'Site Surface Ground Temperature')
      sensor_gnd.setName('ground_temp')
    end

    actuator = OpenStudio::Model::EnergyManagementSystemActuator.new(sch, *EPlus::EMSActuatorScheduleConstantValue)
    actuator.setName("#{location.gsub(' ', '_').gsub('-', '_')}_temp_sch")

    # EMS to actuate schedule
    program = OpenStudio::Model::EnergyManagementSystemProgram.new(model)
    program.setName("#{location.gsub('-', '_')} Temperature Program")
    program.addLine("Set #{actuator.name} = 0.0")
    if not sensor_ia.nil?
      program.addLine("Set #{actuator.name} = #{actuator.name} + (#{sensor_ia} * #{space_values[:indoor_weight]})")
    end
    if not sensor_oa.nil?
      program.addLine("Set #{actuator.name} = #{actuator.name} + (#{sensor_oa.name} * #{space_values[:outdoor_weight]})")
    end
    if not sensor_gnd.nil?
      program.addLine("Set #{actuator.name} = #{actuator.name} + (#{sensor_gnd.name} * #{space_values[:ground_weight]})")
    end
    if not space_values[:temp_min].nil?
      if space_values[:temp_min].is_a? String
        min_temp_c = space_values[:temp_min]
      else
        min_temp_c = UnitConversions.convert(space_values[:temp_min], 'F', 'C')
      end
      program.addLine("If #{actuator.name} < #{min_temp_c}")
      program.addLine("Set #{actuator.name} = #{min_temp_c}")
      program.addLine('EndIf')
    end

    program_cm = OpenStudio::Model::EnergyManagementSystemProgramCallingManager.new(model)
    program_cm.setName("#{program.name} calling manager")
    program_cm.setCallingPoint('EndOfSystemTimestepAfterHVACReporting')
    program_cm.addProgram(program)

    return sch
  end

  # Returns an OS:Space, or temperature OS:Schedule for a MF space, or nil if outside
  # Should be called when the object's energy use is sensitive to ambient temperature
  # (e.g., water heaters, ducts, and refrigerators).
  def get_space_or_schedule_from_location(location, model, spaces)
    return if [HPXML::LocationOtherExterior,
               HPXML::LocationOutside,
               HPXML::LocationRoofDeck].include? location

    sch = nil
    space = nil
    if [HPXML::LocationOtherHeatedSpace,
        HPXML::LocationOtherHousingUnit,
        HPXML::LocationOtherMultifamilyBufferSpace,
        HPXML::LocationOtherNonFreezingSpace,
        HPXML::LocationExteriorWall,
        HPXML::LocationUnderSlab].include? location
      # if located in spaces where we don't model a thermal zone, create and return temperature schedule
      sch = get_space_temperature_schedule(model, location, spaces)
    else
      space = get_space_from_location(location, spaces)
    end

    return space, sch
  end

  # Returns an OS:Space, or nil if a MF space or outside
  # Should be called when the object's energy use is NOT sensitive to ambient temperature
  # (e.g., appliances).
  def get_space_from_location(location, spaces)
    return if [HPXML::LocationOutside,
               HPXML::LocationOtherHeatedSpace,
               HPXML::LocationOtherHousingUnit,
               HPXML::LocationOtherMultifamilyBufferSpace,
               HPXML::LocationOtherNonFreezingSpace].include? location

    if HPXML::conditioned_locations.include? location
      location = HPXML::LocationConditionedSpace
    end

    return spaces[location]
  end

  def set_subsurface_exterior(surface, spaces, model, hpxml_surface)
    # Set its parent surface outside boundary condition, which will be also applied to subsurfaces through OS
    # The parent surface is entirely comprised of the subsurface.

    # Subsurface on foundation wall, set it to be adjacent to outdoors
    if hpxml_surface.exterior_adjacent_to == HPXML::LocationGround
      surface.setOutsideBoundaryCondition('Outdoors')
    else
      set_surface_exterior(model, spaces, surface, hpxml_surface)
    end
  end

  def set_foundation_and_walls_top()
    @foundation_top = 0
    @hpxml_bldg.floors.each do |floor|
      # Keeping the floor at ground level for ASHRAE 140 tests yields the expected results
      if floor.is_floor && floor.is_exterior && !@apply_ashrae140_assumptions
        @foundation_top = 2.0
      end
    end
    @hpxml_bldg.foundation_walls.each do |foundation_wall|
      top = -1 * foundation_wall.depth_below_grade + foundation_wall.height
      @foundation_top = top if top > @foundation_top
    end
    @walls_top = @foundation_top + @hpxml_bldg.building_construction.average_ceiling_height * @ncfl_ag
  end

  def set_heating_and_cooling_seasons()
    return if @hpxml_bldg.hvac_controls.size == 0

    hvac_control = @hpxml_bldg.hvac_controls[0]

    htg_start_month = hvac_control.seasons_heating_begin_month
    htg_start_day = hvac_control.seasons_heating_begin_day
    htg_end_month = hvac_control.seasons_heating_end_month
    htg_end_day = hvac_control.seasons_heating_end_day
    clg_start_month = hvac_control.seasons_cooling_begin_month
    clg_start_day = hvac_control.seasons_cooling_begin_day
    clg_end_month = hvac_control.seasons_cooling_end_month
    clg_end_day = hvac_control.seasons_cooling_end_day

    @heating_days = Schedule.get_daily_season(@hpxml_header.sim_calendar_year, htg_start_month, htg_start_day, htg_end_month, htg_end_day)
    @cooling_days = Schedule.get_daily_season(@hpxml_header.sim_calendar_year, clg_start_month, clg_start_day, clg_end_month, clg_end_day)
  end
end

# register the measure to be used by the application
HPXMLtoOpenStudio.new.registerWithApplication<|MERGE_RESOLUTION|>--- conflicted
+++ resolved
@@ -462,13 +462,8 @@
     @hvac_unavailable_periods = Schedule.get_unavailable_periods(runner, SchedulesFile::Columns[:HVAC].name, @hpxml_header.unavailable_periods)
     airloop_map = {} # Map of HPXML System ID -> AirLoopHVAC (or ZoneHVACFourPipeFanCoil)
     add_ideal_system(model, spaces, epw_path)
-<<<<<<< HEAD
-    add_cooling_system(model, weather, spaces, airloop_map)
+    add_cooling_system(model, runner, weather, spaces, airloop_map)
     add_heating_system(model, weather, spaces, airloop_map)
-=======
-    add_cooling_system(model, runner, weather, spaces, airloop_map)
-    add_heating_system(runner, model, weather, spaces, airloop_map)
->>>>>>> 9864d4c0
     add_heat_pump(runner, model, weather, spaces, airloop_map)
     add_dehumidifiers(runner, model, spaces)
     add_ceiling_fans(runner, model, weather, spaces)
