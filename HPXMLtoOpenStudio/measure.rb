# frozen_string_literal: true

# Require all gems up front; this is much faster than multiple resource
# files lazy loading as needed, as it prevents multiple lookups for the
# same gem.
require 'pathname'
require 'csv'
require 'oga'
require_relative 'resources/airflow'
require_relative 'resources/constants'
require_relative 'resources/constructions'
require_relative 'resources/energyplus'
require_relative 'resources/generator'
require_relative 'resources/geometry'
require_relative 'resources/hotwater_appliances'
require_relative 'resources/hpxml'
require_relative 'resources/hpxml_defaults'
require_relative 'resources/hvac'
require_relative 'resources/hvac_sizing'
require_relative 'resources/lighting'
require_relative 'resources/location'
require_relative 'resources/materials'
require_relative 'resources/misc_loads'
require_relative 'resources/psychrometrics'
require_relative 'resources/pv'
require_relative 'resources/schedules'
require_relative 'resources/simcontrols'
require_relative 'resources/unit_conversions'
require_relative 'resources/util'
require_relative 'resources/validator'
require_relative 'resources/version'
require_relative 'resources/waterheater'
require_relative 'resources/weather'
require_relative 'resources/xmlhelper'
require_relative '../BuildResidentialHPXML/resources/constants'
require_relative '../BuildResidentialHPXML/resources/schedules'

# start the measure
class HPXMLtoOpenStudio < OpenStudio::Measure::ModelMeasure
  # human readable name
  def name
    return 'HPXML to OpenStudio Translator'
  end

  # human readable description
  def description
    return 'Translates HPXML file to OpenStudio Model'
  end

  # human readable description of modeling approach
  def modeler_description
    return ''
  end

  # define the arguments that the user will input
  def arguments(model)
    args = OpenStudio::Measure::OSArgumentVector.new

    arg = OpenStudio::Measure::OSArgument.makeStringArgument('hpxml_path', true)
    arg.setDisplayName('HPXML File Path')
    arg.setDescription('Absolute/relative path of the HPXML file.')
    args << arg

    arg = OpenStudio::Measure::OSArgument.makeStringArgument('output_dir', true)
    arg.setDisplayName('Directory for Output Files')
    arg.setDescription('Absolute/relative path for the output files directory.')
    args << arg

    arg = OpenStudio::Measure::OSArgument.makeBoolArgument('debug', false)
    arg.setDisplayName('Debug Mode?')
    arg.setDescription('If true: 1) Writes in.osm file, 2) Generates additional log output, and 3) Creates all EnergyPlus output files.')
    arg.setDefaultValue(false)
    args << arg

    arg = OpenStudio::Measure::OSArgument.makeBoolArgument('skip_validation', false)
    arg.setDisplayName('Skip Validation?')
    arg.setDescription('If true, bypasses HPXML input validation for faster performance. WARNING: This should only be used if the supplied HPXML file has already been validated against the Schema & Schematron documents.')
    arg.setDefaultValue(false)
    args << arg

    return args
  end

  # define what happens when the measure is run
  def run(model, runner, user_arguments)
    super(model, runner, user_arguments)

    # use the built-in error checking
    if !runner.validateUserArguments(arguments(model), user_arguments)
      return false
    end

    tear_down_model(model, runner)

    Version.check_openstudio_version()

    # assign the user inputs to variables
    hpxml_path = runner.getStringArgumentValue('hpxml_path', user_arguments)
    output_dir = runner.getStringArgumentValue('output_dir', user_arguments)
    debug = runner.getBoolArgumentValue('debug', user_arguments)
    skip_validation = runner.getBoolArgumentValue('skip_validation', user_arguments)

    unless (Pathname.new hpxml_path).absolute?
      hpxml_path = File.expand_path(File.join(File.dirname(__FILE__), hpxml_path))
    end
    unless File.exist?(hpxml_path) && hpxml_path.downcase.end_with?('.xml')
      fail "'#{hpxml_path}' does not exist or is not an .xml file."
    end

    unless (Pathname.new output_dir).absolute?
      output_dir = File.expand_path(File.join(File.dirname(__FILE__), output_dir))
    end

    begin
      if skip_validation
        stron_paths = []
        runner.registerWarning('Skipping HPXML input validation. This should only be used if the HPXML file has already been validated.')
      else
        stron_paths = [File.join(File.dirname(__FILE__), 'resources', 'HPXMLvalidator.xml'),
                       File.join(File.dirname(__FILE__), 'resources', 'EPvalidator.xml')]
      end
      hpxml = HPXML.new(hpxml_path: hpxml_path, schematron_validators: stron_paths)
      hpxml.errors.each do |error|
        runner.registerError(error)
      end
      hpxml.warnings.each do |warning|
        runner.registerWarning(warning)
      end
      return false unless hpxml.errors.empty?

      epw_path, cache_path = process_weather(hpxml, runner, model, hpxml_path)

      if debug
        epw_output_path = File.join(output_dir, 'in.epw')
        FileUtils.cp(epw_path, epw_output_path)
      end

      OSModel.create(hpxml, runner, model, hpxml_path, epw_path, cache_path, output_dir, debug)
    rescue Exception => e
      runner.registerError("#{e.message}\n#{e.backtrace.join("\n")}")
      return false
    end

    return true
  end

  def tear_down_model(model, runner)
    # Tear down the existing model if it exists
    has_existing_objects = (model.getThermalZones.size > 0)
    handles = OpenStudio::UUIDVector.new
    model.objects.each do |obj|
      handles << obj.handle
    end
    model.removeObjects(handles)
    if has_existing_objects
      runner.registerWarning('The model contains existing objects and is being reset.')
    end
  end

  def process_weather(hpxml, runner, model, hpxml_path)
    epw_path = hpxml.climate_and_risk_zones.weather_station_epw_filepath

    if not File.exist? epw_path
      test_epw_path = File.join(File.dirname(hpxml_path), epw_path)
      epw_path = test_epw_path if File.exist? test_epw_path
    end
    if not File.exist? epw_path
      test_epw_path = File.join(File.dirname(__FILE__), '..', 'weather', epw_path)
      epw_path = test_epw_path if File.exist? test_epw_path
    end
    if not File.exist? epw_path
      test_epw_path = File.join(File.dirname(__FILE__), '..', '..', 'weather', epw_path)
      epw_path = test_epw_path if File.exist? test_epw_path
    end
    if not File.exist?(epw_path)
      fail "'#{epw_path}' could not be found."
    end

    cache_path = epw_path.gsub('.epw', '-cache.csv')
    if not File.exist?(cache_path)
      # Process weather file to create cache .csv
      runner.registerWarning("'#{cache_path}' could not be found; regenerating it.")
      epw_file = OpenStudio::EpwFile.new(epw_path)
      OpenStudio::Model::WeatherFile.setWeatherFile(model, epw_file)
      weather = WeatherProcess.new(model, runner)
      begin
        File.open(cache_path, 'wb') do |file|
          weather.dump_to_csv(file)
        end
      rescue SystemCallError
        runner.registerWarning("#{cache_path} could not be written, skipping.")
      end
    end

    return epw_path, cache_path
  end
end

class OSModel
  def self.create(hpxml, runner, model, hpxml_path, epw_path, cache_path, output_dir, debug)
    @hpxml = hpxml
    @debug = debug

    @eri_version = @hpxml.header.eri_calculation_version # Hidden feature
    @eri_version = 'latest' if @eri_version.nil?
    @eri_version = Constants.ERIVersions[-1] if @eri_version == 'latest'

    @apply_ashrae140_assumptions = @hpxml.header.apply_ashrae140_assumptions # Hidden feature
    @apply_ashrae140_assumptions = false if @apply_ashrae140_assumptions.nil?

    # Init

    weather, epw_file = Location.apply_weather_file(model, runner, epw_path, cache_path)
    check_for_errors()
    update_shared_hvac_systems()
    set_defaults_and_globals(runner, output_dir, epw_file, weather)
    Location.apply(model, runner, weather, epw_file, @hpxml)
    add_simulation_params(model)

    @schedules_file = nil
    if not @hpxml.header.schedules_path.nil?
      @schedules_file = SchedulesFile.new(runner: runner, model: model, schedules_path: @hpxml.header.schedules_path, col_names: ScheduleGenerator.col_names)
    end

    # Conditioned space/zone

    spaces = {}
    create_or_get_space(model, spaces, HPXML::LocationLivingSpace)
    set_foundation_and_walls_top()
    add_setpoints(runner, model, weather, spaces)

    # Geometry/Envelope
    add_roofs(runner, model, spaces)
    add_walls(runner, model, spaces)
    add_rim_joists(runner, model, spaces)
    add_frame_floors(runner, model, spaces)
    add_foundation_walls_slabs(runner, model, spaces)
    add_shading_schedule(runner, model, weather)
    add_windows(runner, model, spaces, weather)
    add_doors(runner, model, spaces)
    add_skylights(runner, model, spaces, weather)
    add_conditioned_floor_area(runner, model, spaces)
    add_thermal_mass(runner, model, spaces)
    update_conditioned_basement(runner, model, spaces)
    set_zone_volumes(runner, model, spaces)
    explode_surfaces(runner, model)
    add_num_occupants(model, runner, spaces)

    # HVAC

    add_ideal_system(runner, model, spaces, epw_path)
    add_cooling_system(runner, model, spaces)
    add_heating_system(runner, model, spaces)
    add_heat_pump(runner, model, weather, spaces)
    add_dehumidifiers(runner, model, spaces)
    add_residual_ideal_system(runner, model, spaces)
    add_ceiling_fans(runner, model, weather, spaces)

    # Hot Water

    add_hot_water_and_appliances(runner, model, weather, spaces)

    # Plug Loads & Fuel Loads & Lighting

    add_mels(runner, model, spaces)
    add_mfls(runner, model, spaces)
    add_lighting(runner, model, epw_file, spaces)

    # Pools & Hot Tubs
    add_pools_and_hot_tubs(runner, model, spaces)

    # Other

    add_airflow(runner, model, weather, spaces)
    add_photovoltaics(runner, model)
    add_generators(runner, model)
    add_additional_properties(runner, model, hpxml_path)

    # Output

    add_component_loads_output(runner, model, spaces)
    add_output_control_files(runner, model)
    # Uncomment to debug EMS
    # add_ems_debug_output(runner, model)

<<<<<<< HEAD
    # Vacancy
    set_vacancy(runner, model)

=======
>>>>>>> 26d79ab8
    if debug
      osm_output_path = File.join(output_dir, 'in.osm')
      File.write(osm_output_path, model.to_s)
      runner.registerInfo("Wrote file: #{osm_output_path}")
    end
  end

  private

  def self.check_for_errors()
    # Error-checking from RESNET Pub 002: Number of bedrooms
    nbeds = @hpxml.building_construction.number_of_bedrooms
    nbeds_limit = (@hpxml.building_construction.conditioned_floor_area - 120.0) / 70.0
    if nbeds > nbeds_limit
      fail "Number of bedrooms (#{nbeds}) exceeds limit of (CFA-120)/70=#{nbeds_limit.round(1)}."
    end
  end

  def self.set_defaults_and_globals(runner, output_dir, epw_file, weather)
    # Initialize
    @remaining_heat_load_frac = 1.0
    @remaining_cool_load_frac = 1.0
    @hvac_map = {} # mapping between HPXML HVAC systems and model objects
    @dhw_map = {}  # mapping between HPXML Water Heating systems and model objects
    @cond_bsmnt_surfaces = [] # list of surfaces in conditioned basement, used for modification of some surface properties, eg. solar absorptance, view factor, etc.

    # Set globals
    @cfa = @hpxml.building_construction.conditioned_floor_area
    @ncfl = @hpxml.building_construction.number_of_conditioned_floors
    @ncfl_ag = @hpxml.building_construction.number_of_conditioned_floors_above_grade
    @nbeds = @hpxml.building_construction.number_of_bedrooms
    @min_neighbor_distance = get_min_neighbor_distance()
    @default_azimuths = get_default_azimuths()
    @has_uncond_bsmnt = @hpxml.has_space_type(HPXML::LocationBasementUnconditioned)

    if @hpxml.building_construction.use_only_ideal_air_system.nil?
      @hpxml.building_construction.use_only_ideal_air_system = false
    end

    # Apply defaults to HPXML object
    HPXMLDefaults.apply(@hpxml, runner, epw_file, weather, @cfa, @nbeds, @ncfl, @ncfl_ag, @has_uncond_bsmnt, @eri_version)

    @frac_windows_operable = @hpxml.fraction_of_windows_operable()

    # Write updated HPXML object (w/ defaults) to file for inspection
    hpxml_defaults_path = File.join(output_dir, 'in.xml')
    XMLHelper.write_file(@hpxml.to_oga, hpxml_defaults_path)
<<<<<<< HEAD
=======

    # Now that we've written in.xml, ensure that no capacities/airflows
    # are zero in order to prevent potential E+ errors.
    HVAC.ensure_nonzero_sizing_values(@hpxml)
>>>>>>> 26d79ab8
  end

  def self.add_simulation_params(model)
    SimControls.apply(model, @hpxml.header)
  end

  def self.set_zone_volumes(runner, model, spaces)
    # Living space
    spaces[HPXML::LocationLivingSpace].thermalZone.get.setVolume(UnitConversions.convert(@hpxml.building_construction.conditioned_building_volume, 'ft^3', 'm^3'))

    # Basement, crawlspace, garage
    spaces.keys.each do |space_type|
      next unless [HPXML::LocationBasementUnconditioned, HPXML::LocationCrawlspaceUnvented, HPXML::LocationCrawlspaceVented, HPXML::LocationGarage].include? space_type

      floor_area = @hpxml.slabs.select { |s| s.interior_adjacent_to == space_type }.map { |s| s.area }.sum(0.0)
      if space_type == HPXML::LocationGarage
        height = 8.0
      else
        height = @hpxml.foundation_walls.select { |w| w.interior_adjacent_to == space_type }.map { |w| w.height }.max
      end

      spaces[space_type].thermalZone.get.setVolume(UnitConversions.convert(floor_area * height, 'ft^3', 'm^3'))
    end

    # Attic
    spaces.keys.each do |space_type|
      next unless [HPXML::LocationAtticUnvented, HPXML::LocationAtticVented].include? space_type

      floor_area = @hpxml.frame_floors.select { |f| [f.interior_adjacent_to, f.exterior_adjacent_to].include? space_type }.map { |s| s.area }.sum(0.0)
      roofs = @hpxml.roofs.select { |r| r.interior_adjacent_to == space_type }
      avg_pitch = roofs.map { |r| r.pitch }.sum(0.0) / roofs.size

      if @apply_ashrae140_assumptions
        # Hardcode the attic volume to match ASHRAE 140 Table 7-2 specification
        volume = 3463
      else
        # Assume square hip roof for volume calculations; energy results are very insensitive to actual volume
        length = floor_area**0.5
        height = 0.5 * Math.sin(Math.atan(avg_pitch / 12.0)) * length
        volume = [floor_area * height / 3.0, 0.01].max
      end

      spaces[space_type].thermalZone.get.setVolume(UnitConversions.convert(volume, 'ft^3', 'm^3'))
    end
  end

  def self.explode_surfaces(runner, model)
    # Re-position surfaces so as to not shade each other and to make it easier to visualize the building.

    gap_distance = UnitConversions.convert(10.0, 'ft', 'm') # distance between surfaces of the same azimuth
    rad90 = UnitConversions.convert(90, 'deg', 'rad')

    # Determine surfaces to shift and distance with which to explode surfaces horizontally outward
    surfaces = []
    azimuth_lengths = {}
    model.getSurfaces.sort.each do |surface|
      next unless ['wall', 'roofceiling'].include? surface.surfaceType.downcase
      next unless ['outdoors', 'foundation', 'adiabatic'].include? surface.outsideBoundaryCondition.downcase
      next if surface.additionalProperties.getFeatureAsDouble('Tilt').get <= 0 # skip flat roofs

      surfaces << surface
      azimuth = surface.additionalProperties.getFeatureAsInteger('Azimuth').get
      if azimuth_lengths[azimuth].nil?
        azimuth_lengths[azimuth] = 0.0
      end
      azimuth_lengths[azimuth] += surface.additionalProperties.getFeatureAsDouble('Length').get + gap_distance
    end
    max_azimuth_length = azimuth_lengths.values.max

    # Using the max length for a given azimuth, calculate the apothem (radius of the incircle) of a regular
    # n-sided polygon to create the smallest polygon possible without self-shading. The number of polygon
    # sides is defined by the minimum difference between two azimuths.
    min_azimuth_diff = 360
    azimuths_sorted = azimuth_lengths.keys.sort
    azimuths_sorted.each_with_index do |az, idx|
      diff1 = (az - azimuths_sorted[(idx + 1) % azimuths_sorted.size]).abs
      diff2 = 360.0 - diff1 # opposite direction
      if diff1 < min_azimuth_diff
        min_azimuth_diff = diff1
      end
      if diff2 < min_azimuth_diff
        min_azimuth_diff = diff2
      end
    end
    if min_azimuth_diff > 0
      nsides = [(360.0 / min_azimuth_diff).ceil, 4].max # assume rectangle at the minimum
    else
      nsides = 4
    end
    explode_distance = max_azimuth_length / (2.0 * Math.tan(UnitConversions.convert(180.0 / nsides, 'deg', 'rad')))

    add_neighbors(runner, model, max_azimuth_length)

    # Initial distance of shifts at 90-degrees to horizontal outward
    azimuth_side_shifts = {}
    azimuth_lengths.keys.each do |azimuth|
      azimuth_side_shifts[azimuth] = max_azimuth_length / 2.0
    end

    # Explode neighbors
    model.getShadingSurfaceGroups.each do |shading_group|
      next unless shading_group.name.to_s == Constants.ObjectNameNeighbors

      shading_group.shadingSurfaces.each do |shading_surface|
        azimuth = shading_surface.additionalProperties.getFeatureAsInteger('Azimuth').get
        azimuth_rad = UnitConversions.convert(azimuth, 'deg', 'rad')
        distance = shading_surface.additionalProperties.getFeatureAsDouble('Distance').get

        unless azimuth_lengths.keys.include? azimuth
          fail "A neighbor building has an azimuth (#{azimuth}) not equal to the azimuth of any wall."
        end

        # Push out horizontally
        distance += explode_distance
        transformation = get_surface_transformation(distance, Math::sin(azimuth_rad), Math::cos(azimuth_rad), 0)

        shading_surface.setVertices(transformation * shading_surface.vertices)
      end
    end

    # Explode walls, windows, doors, roofs, and skylights
    surfaces_moved = []

    surfaces.sort.each do |surface|
      next if surface.additionalProperties.getFeatureAsDouble('Tilt').get <= 0 # skip flat roofs

      if surface.adjacentSurface.is_initialized
        next if surfaces_moved.include? surface.adjacentSurface.get
      end

      azimuth = surface.additionalProperties.getFeatureAsInteger('Azimuth').get
      azimuth_rad = UnitConversions.convert(azimuth, 'deg', 'rad')

      # Get associated shading surfaces (e.g., overhangs, interior shading surfaces)
      overhang_surfaces = []
      shading_surfaces = []
      surface.subSurfaces.each do |subsurface|
        next unless subsurface.subSurfaceType.downcase == 'fixedwindow'

        subsurface.shadingSurfaceGroups.each do |overhang_group|
          overhang_group.shadingSurfaces.each do |overhang|
            overhang_surfaces << overhang
          end
        end
      end
      model.getShadingSurfaceGroups.each do |shading_group|
        next unless [Constants.ObjectNameSkylightShade, Constants.ObjectNameWindowShade].include? shading_group.name.to_s

        shading_group.shadingSurfaces.each do |window_shade|
          next unless window_shade.additionalProperties.getFeatureAsString('ParentSurface').get == surface.name.to_s

          shading_surfaces << window_shade
        end
      end

      # Push out horizontally
      distance = explode_distance

      if surface.surfaceType.downcase == 'roofceiling'
        # Ensure pitched surfaces are positioned outward justified with walls, etc.
        tilt = surface.additionalProperties.getFeatureAsDouble('Tilt').get
        width = surface.additionalProperties.getFeatureAsDouble('Width').get
        distance -= 0.5 * Math.cos(Math.atan(tilt)) * width
      end
      transformation = get_surface_transformation(distance, Math::sin(azimuth_rad), Math::cos(azimuth_rad), 0)
      transformation_shade = get_surface_transformation(distance + 0.001, Math::sin(azimuth_rad), Math::cos(azimuth_rad), 0) # Offset slightly from window

      ([surface] + surface.subSurfaces + overhang_surfaces).each do |s|
        s.setVertices(transformation * s.vertices)
      end
      shading_surfaces.each do |s|
        s.setVertices(transformation_shade * s.vertices)
      end
      if surface.adjacentSurface.is_initialized
        surface.adjacentSurface.get.setVertices(transformation * surface.adjacentSurface.get.vertices)
      end

      # Shift at 90-degrees to previous transformation, so surfaces don't overlap and shade each other
      azimuth_side_shifts[azimuth] -= surface.additionalProperties.getFeatureAsDouble('Length').get / 2.0
      transformation_shift = get_surface_transformation(azimuth_side_shifts[azimuth], Math::sin(azimuth_rad + rad90), Math::cos(azimuth_rad + rad90), 0)

      ([surface] + surface.subSurfaces + overhang_surfaces + shading_surfaces).each do |s|
        s.setVertices(transformation_shift * s.vertices)
      end
      if surface.adjacentSurface.is_initialized
        surface.adjacentSurface.get.setVertices(transformation_shift * surface.adjacentSurface.get.vertices)
      end

      azimuth_side_shifts[azimuth] -= (surface.additionalProperties.getFeatureAsDouble('Length').get / 2.0 + gap_distance)

      surfaces_moved << surface
    end
  end

  def self.update_conditioned_basement(runner, model, spaces)
    return if @cond_bsmnt_surfaces.empty?
    # Update @cond_bsmnt_surfaces to include subsurfaces
    new_cond_bsmnt_surfaces = @cond_bsmnt_surfaces.dup
    @cond_bsmnt_surfaces.each do |cond_bsmnt_surface|
      next if cond_bsmnt_surface.is_a? OpenStudio::Model::InternalMassDefinition
      next if cond_bsmnt_surface.subSurfaces.empty?
      cond_bsmnt_surface.subSurfaces.each do |ss|
        new_cond_bsmnt_surfaces << ss
      end
    end
    @cond_bsmnt_surfaces = new_cond_bsmnt_surfaces.dup

    update_solar_absorptances(runner, model)
    assign_view_factors(runner, model, spaces)
  end

  def self.update_solar_absorptances(runner, model)
    # modify conditioned basement surface properties
    # zero out interior solar absorptance in conditioned basement

    @cond_bsmnt_surfaces.each do |cond_bsmnt_surface|
      # skip windows because windows don't have such property to change.
      next if cond_bsmnt_surface.is_a?(OpenStudio::Model::SubSurface) && (cond_bsmnt_surface.subSurfaceType.downcase == 'fixedwindow')
      adj_surface = nil
      if not cond_bsmnt_surface.is_a? OpenStudio::Model::InternalMassDefinition
        if not cond_bsmnt_surface.is_a? OpenStudio::Model::SubSurface
          adj_surface = cond_bsmnt_surface.adjacentSurface.get if cond_bsmnt_surface.adjacentSurface.is_initialized
        else
          adj_surface = cond_bsmnt_surface.adjacentSubSurface.get if cond_bsmnt_surface.adjacentSubSurface.is_initialized
        end
      end
      const = cond_bsmnt_surface.construction.get
      layered_const = const.to_LayeredConstruction.get
      innermost_material = layered_const.layers[layered_const.numLayers() - 1].to_StandardOpaqueMaterial.get
      # check if target surface is sharing its interior material/construction object with other surfaces
      # if so, need to clone the material/construction and make changes there, then reassign it to target surface
      mat_share = (innermost_material.directUseCount != 1)
      const_share = (const.directUseCount != 1)
      if const_share
        # create new construction + new material for these surfaces
        new_const = const.clone.to_Construction.get
        cond_bsmnt_surface.setConstruction(new_const)
        new_material = innermost_material.clone.to_StandardOpaqueMaterial.get
        layered_const = new_const.to_LayeredConstruction.get
        layered_const.setLayer(layered_const.numLayers() - 1, new_material)
      elsif mat_share
        # create new material for existing unique construction
        new_material = innermost_material.clone.to_StandardOpaqueMaterial.get
        layered_const.setLayer(layered_const.numLayers() - 1, new_material)
      end
      if layered_const.numLayers() == 1
        # split single layer into two to only change its inside facing property
        layer_mat = layered_const.layers[0].to_StandardOpaqueMaterial.get
        layer_mat.setThickness(layer_mat.thickness / 2)
        layered_const.insertLayer(1, layer_mat.clone.to_StandardOpaqueMaterial.get)
      end
      # Re-read innermost material and assign properties after adjustment
      innermost_material = layered_const.layers[layered_const.numLayers() - 1].to_StandardOpaqueMaterial.get
      innermost_material.setSolarAbsorptance(0.0)
      innermost_material.setVisibleAbsorptance(0.0)
      next if adj_surface.nil?
      # Create new construction in case of shared construciton.
      layered_const_adj = OpenStudio::Model::Construction.new(model)
      layered_const_adj.setName(cond_bsmnt_surface.construction.get.name.get + ' Reversed Bsmnt')
      adj_surface.setConstruction(layered_const_adj)
      layered_const_adj.setLayers(cond_bsmnt_surface.construction.get.to_LayeredConstruction.get.layers.reverse())
    end
  end

  def self.assign_view_factors(runner, model, spaces)
    # zero out view factors between conditioned basement surfaces and living zone surfaces
    all_surfaces = [] # all surfaces in single conditioned space
    lv_surfaces = []  # surfaces in living
    cond_base_surfaces = [] # surfaces in conditioned basement

    spaces[HPXML::LocationLivingSpace].surfaces.each do |surface|
      surface.subSurfaces.each do |sub_surface|
        all_surfaces << sub_surface
      end
      all_surfaces << surface
    end
    spaces[HPXML::LocationLivingSpace].internalMass.each do |im|
      all_surfaces << im
    end

    all_surfaces.each do |surface|
      if @cond_bsmnt_surfaces.include?(surface) ||
         ((@cond_bsmnt_surfaces.include? surface.internalMassDefinition) if surface.is_a? OpenStudio::Model::InternalMass)
        cond_base_surfaces << surface
      else
        lv_surfaces << surface
      end
    end

    all_surfaces.sort!

    # calculate view factors separately for living and conditioned basement
    vf_map_lv = calc_approximate_view_factor(runner, model, lv_surfaces)
    vf_map_cb = calc_approximate_view_factor(runner, model, cond_base_surfaces)

    zone_prop = spaces[HPXML::LocationLivingSpace].thermalZone.get.getZonePropertyUserViewFactorsBySurfaceName

    all_surfaces.each do |from_surface|
      all_surfaces.each do |to_surface|
        next if (vf_map_lv[from_surface].nil? || vf_map_lv[from_surface][to_surface].nil?) &&
                (vf_map_cb[from_surface].nil? || vf_map_cb[from_surface][to_surface].nil?)

        if lv_surfaces.include? from_surface
          vf = vf_map_lv[from_surface][to_surface]
        else
          vf = vf_map_cb[from_surface][to_surface]
        end
        next if vf < 0.05 # Skip small view factors to reduce runtime

        os_vf = OpenStudio::Model::ViewFactor.new(from_surface, to_surface, vf.round(10))
        zone_prop.addViewFactor(os_vf)
      end
    end
  end

  def self.calc_approximate_view_factor(runner, model, all_surfaces)
    # calculate approximate view factor using E+ approach
    # used for recalculating single thermal zone view factor matrix
    return {} if all_surfaces.size == 0
    if all_surfaces.size <= 3
      fail 'less than three surfaces in conditioned space. Please double check.'
    end

    s_azimuths = {}
    s_tilts = {}
    s_types = {}
    all_surfaces.each do |surface|
      if surface.is_a? OpenStudio::Model::InternalMass
        # Assumed values consistent with EnergyPlus source code
        s_azimuths[surface] = 0.0
        s_tilts[surface] = 90.0
      else
        s_azimuths[surface] = UnitConversions.convert(surface.azimuth, 'rad', 'deg')
        s_tilts[surface] = UnitConversions.convert(surface.tilt, 'rad', 'deg')
        if surface.is_a? OpenStudio::Model::SubSurface
          s_types[surface] = surface.surface.get.surfaceType.downcase
        else
          s_types[surface] = surface.surfaceType.downcase
        end
      end
    end

    same_ang_limit = 10.0
    vf_map = {}
    all_surfaces.each do |surface| # surface, subsurface, and internal mass
      surface_vf_map = {}

      # sum all the surface area that could be seen by surface1 up
      zone_seen_area = 0.0
      seen_surface = {}
      all_surfaces.each do |surface2|
        next if surface2 == surface
        next if surface2.is_a? OpenStudio::Model::SubSurface

        seen_surface[surface2] = false
        if surface2.is_a? OpenStudio::Model::InternalMass
          # all surfaces see internal mass
          zone_seen_area += surface2.surfaceArea.get
          seen_surface[surface2] = true
        else
          if (s_types[surface2] == 'floor') ||
             ((s_types[surface] == 'floor') && (s_types[surface2] == 'roofceiling')) ||
             ((s_azimuths[surface] - s_azimuths[surface2]).abs > same_ang_limit) ||
             ((s_tilts[surface] - s_tilts[surface2]).abs > same_ang_limit)
            zone_seen_area += surface2.grossArea # include subsurface area
            seen_surface[surface2] = true
          end
        end
      end

      all_surfaces.each do |surface2|
        next if surface2 == surface
        next if surface2.is_a? OpenStudio::Model::SubSurface # handled together with its parent surface
        next unless seen_surface[surface2]

        if surface2.is_a? OpenStudio::Model::InternalMass
          surface_vf_map[surface2] = surface2.surfaceArea.get / zone_seen_area
        else # surfaces
          if surface2.subSurfaces.size > 0
            # calculate surface and its sub surfaces view factors
            if surface2.netArea > 0.1 # base surface of a sub surface: window/door etc.
              fail "Unexpected net area for surface '#{surface2.name}'."
            end

            surface2.subSurfaces.each do |sub_surface|
              surface_vf_map[sub_surface] = sub_surface.grossArea / zone_seen_area
            end
          else # no subsurface
            surface_vf_map[surface2] = surface2.grossArea / zone_seen_area
          end
        end
      end
      vf_map[surface] = surface_vf_map
    end
    return vf_map
  end

  # FUTURE: Move this method and many below to geometry.rb
  def self.create_space_and_zone(model, spaces, space_type)
    if not spaces.keys.include? space_type
      thermal_zone = OpenStudio::Model::ThermalZone.new(model)
      thermal_zone.setName(space_type)

      space = OpenStudio::Model::Space.new(model)
      space.setName(space_type)

      st = OpenStudio::Model::SpaceType.new(model)
      st.setStandardsSpaceType(space_type)
      space.setSpaceType(st)

      space.setThermalZone(thermal_zone)
      spaces[space_type] = space
    end
  end

  def self.get_surface_transformation(offset, x, y, z)
    x = UnitConversions.convert(x, 'ft', 'm')
    y = UnitConversions.convert(y, 'ft', 'm')
    z = UnitConversions.convert(z, 'ft', 'm')

    m = OpenStudio::Matrix.new(4, 4, 0)
    m[0, 0] = 1
    m[1, 1] = 1
    m[2, 2] = 1
    m[3, 3] = 1
    m[0, 3] = x * offset
    m[1, 3] = y * offset
    m[2, 3] = z.abs * offset

    return OpenStudio::Transformation.new(m)
  end

  def self.add_floor_polygon(x, y, z)
    x = UnitConversions.convert(x, 'ft', 'm')
    y = UnitConversions.convert(y, 'ft', 'm')
    z = UnitConversions.convert(z, 'ft', 'm')

    vertices = OpenStudio::Point3dVector.new
    vertices << OpenStudio::Point3d.new(0 - x / 2, 0 - y / 2, z)
    vertices << OpenStudio::Point3d.new(0 - x / 2, y / 2, z)
    vertices << OpenStudio::Point3d.new(x / 2, y / 2, z)
    vertices << OpenStudio::Point3d.new(x / 2, 0 - y / 2, z)

    # Rotate about the z axis
    # This is not strictly needed, but will make the floor edges
    # parallel to the walls for a better geometry rendering.
    azimuth_rad = UnitConversions.convert(@default_azimuths[0], 'deg', 'rad')
    m = OpenStudio::Matrix.new(4, 4, 0)
    m[0, 0] = Math::cos(-azimuth_rad)
    m[1, 1] = Math::cos(-azimuth_rad)
    m[0, 1] = -Math::sin(-azimuth_rad)
    m[1, 0] = Math::sin(-azimuth_rad)
    m[2, 2] = 1
    m[3, 3] = 1
    transformation = OpenStudio::Transformation.new(m)

    return transformation * vertices
  end

  def self.add_wall_polygon(x, y, z, azimuth, offsets = [0] * 4, subsurface_area = 0)
    x = UnitConversions.convert(x, 'ft', 'm')
    y = UnitConversions.convert(y, 'ft', 'm')
    z = UnitConversions.convert(z, 'ft', 'm')

    vertices = OpenStudio::Point3dVector.new
    vertices << OpenStudio::Point3d.new(0 - (x / 2) - offsets[1], 0, z - offsets[0])
    vertices << OpenStudio::Point3d.new(0 - (x / 2) - offsets[1], 0, z + y + offsets[2])
    if subsurface_area > 0
      subsurface_area = UnitConversions.convert(subsurface_area, 'ft^2', 'm^2')
      sub_length = x / 10.0
      sub_height = subsurface_area / sub_length
      if sub_height >= y
        sub_height = y - 0.1
        sub_length = subsurface_area / sub_height
      end
      vertices << OpenStudio::Point3d.new(x - (x / 2) + offsets[3] - sub_length, 0, z + y + offsets[2])
      vertices << OpenStudio::Point3d.new(x - (x / 2) + offsets[3] - sub_length, 0, z + y + offsets[2] - sub_height)
      vertices << OpenStudio::Point3d.new(x - (x / 2) + offsets[3], 0, z + y + offsets[2] - sub_height)
    else
      vertices << OpenStudio::Point3d.new(x - (x / 2) + offsets[3], 0, z + y + offsets[2])
    end
    vertices << OpenStudio::Point3d.new(x - (x / 2) + offsets[3], 0, z - offsets[0])

    # Rotate about the z axis
    azimuth_rad = UnitConversions.convert(azimuth, 'deg', 'rad')
    m = OpenStudio::Matrix.new(4, 4, 0)
    m[0, 0] = Math::cos(-azimuth_rad)
    m[1, 1] = Math::cos(-azimuth_rad)
    m[0, 1] = -Math::sin(-azimuth_rad)
    m[1, 0] = Math::sin(-azimuth_rad)
    m[2, 2] = 1
    m[3, 3] = 1
    transformation = OpenStudio::Transformation.new(m)

    return transformation * vertices
  end

  def self.add_roof_polygon(x, y, z, azimuth, tilt)
    x = UnitConversions.convert(x, 'ft', 'm')
    y = UnitConversions.convert(y, 'ft', 'm')
    z = UnitConversions.convert(z, 'ft', 'm')

    vertices = OpenStudio::Point3dVector.new
    vertices << OpenStudio::Point3d.new(x / 2, -y / 2, 0)
    vertices << OpenStudio::Point3d.new(x / 2, y / 2, 0)
    vertices << OpenStudio::Point3d.new(-x / 2, y / 2, 0)
    vertices << OpenStudio::Point3d.new(-x / 2, -y / 2, 0)

    # Rotate about the x axis
    m = OpenStudio::Matrix.new(4, 4, 0)
    m[0, 0] = 1
    m[1, 1] = Math::cos(Math::atan(tilt))
    m[1, 2] = -Math::sin(Math::atan(tilt))
    m[2, 1] = Math::sin(Math::atan(tilt))
    m[2, 2] = Math::cos(Math::atan(tilt))
    m[3, 3] = 1
    transformation = OpenStudio::Transformation.new(m)
    vertices = transformation * vertices

    # Rotate about the z axis
    azimuth_rad = UnitConversions.convert(azimuth, 'deg', 'rad')
    rad180 = UnitConversions.convert(180, 'deg', 'rad')
    m = OpenStudio::Matrix.new(4, 4, 0)
    m[0, 0] = Math::cos(rad180 - azimuth_rad)
    m[1, 1] = Math::cos(rad180 - azimuth_rad)
    m[0, 1] = -Math::sin(rad180 - azimuth_rad)
    m[1, 0] = Math::sin(rad180 - azimuth_rad)
    m[2, 2] = 1
    m[3, 3] = 1
    transformation = OpenStudio::Transformation.new(m)
    vertices = transformation * vertices

    # Shift up by z
    new_vertices = OpenStudio::Point3dVector.new
    vertices.each do |vertex|
      new_vertices << OpenStudio::Point3d.new(vertex.x, vertex.y, vertex.z + z)
    end

    return new_vertices
  end

  def self.add_ceiling_polygon(x, y, z)
    return OpenStudio::reverse(add_floor_polygon(x, y, z))
  end

  def self.add_num_occupants(model, runner, spaces)
    # Occupants
    num_occ = @hpxml.building_occupancy.number_of_residents
    if num_occ > 0
      occ_gain, hrs_per_day, sens_frac, lat_frac = Geometry.get_occupancy_default_values()
      weekday_sch = Schedule.OccupantsWeekdayFractions
      weekday_sch_sum = weekday_sch.split(',').map(&:to_f).sum(0.0)
      if (weekday_sch_sum - hrs_per_day).abs > 0.1
        fail 'Occupancy schedule inconsistent with hrs_per_day.'
      end

      weekend_sch = Schedule.OccupantsWeekendFractions
      monthly_sch = Schedule.OccupantsMonthlyMultipliers

      Geometry.process_occupants(model, num_occ, occ_gain, sens_frac, lat_frac, weekday_sch, weekend_sch, monthly_sch, @cfa, @nbeds, spaces[HPXML::LocationLivingSpace], @schedules_file)
    end
  end

  def self.get_default_azimuths()
    # Returns a list of four azimuths (facing each direction). Determined based
    # on the primary azimuth, as defined by the azimuth with the largest surface
    # area, plus azimuths that are offset by 90/180/270 degrees. Used for
    # surfaces that may not have an azimuth defined (e.g., walls).
    azimuth_areas = {}
    (@hpxml.roofs + @hpxml.rim_joists + @hpxml.walls + @hpxml.foundation_walls +
     @hpxml.windows + @hpxml.skylights + @hpxml.doors).each do |surface|
      az = surface.azimuth
      next if az.nil?

      azimuth_areas[az] = 0 if azimuth_areas[az].nil?
      azimuth_areas[az] += surface.area
    end
    if azimuth_areas.empty?
      primary_azimuth = 0
    else
      primary_azimuth = azimuth_areas.max_by { |k, v| v }[0]
    end
    return [primary_azimuth,
            sanitize_azimuth(primary_azimuth + 90),
            sanitize_azimuth(primary_azimuth + 180),
            sanitize_azimuth(primary_azimuth + 270)].sort
  end

  def self.sanitize_azimuth(azimuth)
    # Ensure 0 <= orientation < 360
    while azimuth < 0
      azimuth += 360
    end
    while azimuth >= 360
      azimuth -= 360
    end
    return azimuth
  end

  def self.create_or_get_space(model, spaces, spacetype)
    if spaces[spacetype].nil?
      create_space_and_zone(model, spaces, spacetype)
    end
    return spaces[spacetype]
  end

  def self.add_roofs(runner, model, spaces)
    @hpxml.roofs.each do |roof|
      next if roof.net_area < 1.0 # skip modeling net surface area for surfaces comprised entirely of subsurface area

      if roof.azimuth.nil?
        if roof.pitch > 0
          azimuths = @default_azimuths # Model as four directions for average exterior incident solar
        else
          azimuths = [@default_azimuths[0]] # Arbitrary azimuth for flat roof
        end
      else
        azimuths = [roof.azimuth]
      end

      surfaces = []

      azimuths.each do |azimuth|
        width = Math::sqrt(roof.net_area)
        length = (roof.net_area / width) / azimuths.size
        tilt = roof.pitch / 12.0
        z_origin = @walls_top + 0.5 * Math.sin(Math.atan(tilt)) * width

        surface = OpenStudio::Model::Surface.new(add_roof_polygon(length, width, z_origin, azimuth, tilt), model)
        surfaces << surface
        surface.additionalProperties.setFeature('Length', length)
        surface.additionalProperties.setFeature('Width', width)
        surface.additionalProperties.setFeature('Azimuth', azimuth)
        surface.additionalProperties.setFeature('Tilt', tilt)
        surface.additionalProperties.setFeature('SurfaceType', 'Roof')
        if azimuths.size > 1
          surface.setName("#{roof.id}:#{azimuth}")
        else
          surface.setName(roof.id)
        end
        surface.setSurfaceType('RoofCeiling')
        surface.setOutsideBoundaryCondition('Outdoors')
        set_surface_interior(model, spaces, surface, roof)
      end

      next if surfaces.empty?

      # Apply construction
      solar_abs = roof.solar_absorptance
      emitt = roof.emittance
      has_radiant_barrier = roof.radiant_barrier
      if has_radiant_barrier
        radiant_barrier_grade = roof.radiant_barrier_grade
      end
      # FUTURE: Create Constructions.get_air_film(surface) method; use in measure.rb and hpxml_translator_test.rb
      inside_film = Material.AirFilmRoof(Geometry.get_roof_pitch([surfaces[0]]))
      outside_film = Material.AirFilmOutside
      mat_roofing = Material.RoofMaterial(roof.roof_type, emitt, solar_abs)
      if @apply_ashrae140_assumptions
        inside_film = Material.AirFilmRoofASHRAE140
        outside_film = Material.AirFilmOutsideASHRAE140
      end

      install_grade = 1
      assembly_r = roof.insulation_assembly_r_value

      if roof.is_thermal_boundary
        constr_sets = [
          WoodStudConstructionSet.new(Material.Stud2x(8.0), 0.07, 10.0, 0.75, 0.5, mat_roofing), # 2x8, 24" o.c. + R10
          WoodStudConstructionSet.new(Material.Stud2x(8.0), 0.07, 5.0, 0.75, 0.5, mat_roofing),  # 2x8, 24" o.c. + R5
          WoodStudConstructionSet.new(Material.Stud2x(8.0), 0.07, 0.0, 0.75, 0.5, mat_roofing),  # 2x8, 24" o.c.
          WoodStudConstructionSet.new(Material.Stud2x6, 0.07, 0.0, 0.75, 0.5, mat_roofing),      # 2x6, 24" o.c.
          WoodStudConstructionSet.new(Material.Stud2x4, 0.07, 0.0, 0.5, 0.5, mat_roofing),       # 2x4, 16" o.c.
          WoodStudConstructionSet.new(Material.Stud2x4, 0.01, 0.0, 0.0, 0.0, mat_roofing),       # Fallback
        ]
        match, constr_set, cavity_r = pick_wood_stud_construction_set(assembly_r, constr_sets, inside_film, outside_film, roof.id)

        Constructions.apply_closed_cavity_roof(runner, model, surfaces, "#{roof.id} construction",
                                               cavity_r, install_grade,
                                               constr_set.stud.thick_in,
                                               true, constr_set.framing_factor,
                                               constr_set.drywall_thick_in,
                                               constr_set.osb_thick_in, constr_set.rigid_r,
                                               constr_set.exterior_material, has_radiant_barrier,
                                               inside_film, outside_film, radiant_barrier_grade)
      else
        constr_sets = [
          GenericConstructionSet.new(10.0, 0.5, 0.0, mat_roofing), # w/R-10 rigid
          GenericConstructionSet.new(0.0, 0.5, 0.0, mat_roofing),  # Standard
          GenericConstructionSet.new(0.0, 0.0, 0.0, mat_roofing),  # Fallback
        ]
        match, constr_set, layer_r = pick_generic_construction_set(assembly_r, constr_sets, inside_film, outside_film, roof.id)

        cavity_r = 0
        cavity_ins_thick_in = 0
        framing_factor = 0
        framing_thick_in = 0

        Constructions.apply_open_cavity_roof(runner, model, surfaces, "#{roof.id} construction",
                                             cavity_r, install_grade, cavity_ins_thick_in,
                                             framing_factor, framing_thick_in,
                                             constr_set.osb_thick_in, layer_r + constr_set.rigid_r,
                                             mat_roofing, has_radiant_barrier,
                                             inside_film, outside_film, radiant_barrier_grade)
      end
      check_surface_assembly_rvalue(runner, surfaces, inside_film, outside_film, assembly_r, match)
    end
  end

  def self.add_walls(runner, model, spaces)
    @hpxml.walls.each do |wall|
      next if wall.net_area < 1.0 # skip modeling net surface area for surfaces comprised entirely of subsurface area

      if wall.azimuth.nil?
        if wall.is_exterior
          azimuths = @default_azimuths # Model as four directions for average exterior incident solar
        else
          azimuths = [@default_azimuths[0]] # Arbitrary direction, doesn't receive exterior incident solar
        end
      else
        azimuths = [wall.azimuth]
      end

      surfaces = []

      azimuths.each do |azimuth|
        height = 8.0 * @ncfl_ag
        length = (wall.net_area / height) / azimuths.size
        z_origin = @foundation_top

        surface = OpenStudio::Model::Surface.new(add_wall_polygon(length, height, z_origin, azimuth), model)
        surfaces << surface
        surface.additionalProperties.setFeature('Length', length)
        surface.additionalProperties.setFeature('Azimuth', azimuth)
        surface.additionalProperties.setFeature('Tilt', 90.0)
        surface.additionalProperties.setFeature('SurfaceType', 'Wall')
        if azimuths.size > 1
          surface.setName("#{wall.id}:#{azimuth}")
        else
          surface.setName(wall.id)
        end
        surface.setSurfaceType('Wall')
        set_surface_interior(model, spaces, surface, wall)
        set_surface_exterior(model, spaces, surface, wall)
        if wall.is_interior
          surface.setSunExposure('NoSun')
          surface.setWindExposure('NoWind')
        end
      end

      next if surfaces.empty?

      # Apply construction
      # The code below constructs a reasonable wall construction based on the
      # wall type while ensuring the correct assembly R-value.

      if wall.is_thermal_boundary
        drywall_thick_in = 0.5
      else
        drywall_thick_in = 0.0
      end
      inside_film = Material.AirFilmVertical
      if wall.is_exterior
        outside_film = Material.AirFilmOutside
        mat_ext_finish = Material.ExteriorFinishMaterial(wall.siding, wall.emittance, wall.solar_absorptance)
      else
        outside_film = Material.AirFilmVertical
        mat_ext_finish = nil
      end
      if @apply_ashrae140_assumptions
        inside_film = Material.AirFilmVerticalASHRAE140
        outside_film = Material.AirFilmOutsideASHRAE140
      end

      apply_wall_construction(runner, model, surfaces, wall, wall.id, wall.wall_type, wall.insulation_assembly_r_value,
                              drywall_thick_in, inside_film, outside_film, mat_ext_finish)
    end
  end

  def self.add_rim_joists(runner, model, spaces)
    @hpxml.rim_joists.each do |rim_joist|
      if rim_joist.azimuth.nil?
        if rim_joist.is_exterior
          azimuths = @default_azimuths # Model as four directions for average exterior incident solar
        else
          azimuths = [@default_azimuths[0]] # Arbitrary direction, doesn't receive exterior incident solar
        end
      else
        azimuths = [rim_joist.azimuth]
      end

      surfaces = []

      azimuths.each do |azimuth|
        height = 1.0
        length = (rim_joist.area / height) / azimuths.size
        z_origin = @foundation_top

        surface = OpenStudio::Model::Surface.new(add_wall_polygon(length, height, z_origin, azimuth), model)
        surfaces << surface
        surface.additionalProperties.setFeature('Length', length)
        surface.additionalProperties.setFeature('Azimuth', azimuth)
        surface.additionalProperties.setFeature('Tilt', 90.0)
        surface.additionalProperties.setFeature('SurfaceType', 'RimJoist')
        if azimuths.size > 1
          surface.setName("#{rim_joist.id}:#{azimuth}")
        else
          surface.setName(rim_joist.id)
        end
        surface.setSurfaceType('Wall')
        set_surface_interior(model, spaces, surface, rim_joist)
        set_surface_exterior(model, spaces, surface, rim_joist)
        if rim_joist.is_interior
          surface.setSunExposure('NoSun')
          surface.setWindExposure('NoWind')
        end
      end

      # Apply construction

      if rim_joist.is_thermal_boundary
        drywall_thick_in = 0.5
      else
        drywall_thick_in = 0.0
      end
      inside_film = Material.AirFilmVertical
      if rim_joist.is_exterior
        outside_film = Material.AirFilmOutside
        mat_ext_finish = Material.ExteriorFinishMaterial(rim_joist.siding, rim_joist.emittance, rim_joist.solar_absorptance)
      else
        outside_film = Material.AirFilmVertical
        mat_ext_finish = nil
      end

      assembly_r = rim_joist.insulation_assembly_r_value

      constr_sets = [
        WoodStudConstructionSet.new(Material.Stud2x(2.0), 0.17, 10.0, 2.0, drywall_thick_in, mat_ext_finish),  # 2x4 + R10
        WoodStudConstructionSet.new(Material.Stud2x(2.0), 0.17, 5.0, 2.0, drywall_thick_in, mat_ext_finish),   # 2x4 + R5
        WoodStudConstructionSet.new(Material.Stud2x(2.0), 0.17, 0.0, 2.0, drywall_thick_in, mat_ext_finish),   # 2x4
        WoodStudConstructionSet.new(Material.Stud2x(2.0), 0.01, 0.0, 0.0, 0.0, mat_ext_finish),                # Fallback
      ]
      match, constr_set, cavity_r = pick_wood_stud_construction_set(assembly_r, constr_sets, inside_film, outside_film, rim_joist.id)
      install_grade = 1

      Constructions.apply_rim_joist(runner, model, surfaces, rim_joist, "#{rim_joist.id} construction",
                                    cavity_r, install_grade, constr_set.framing_factor,
                                    constr_set.drywall_thick_in, constr_set.osb_thick_in,
                                    constr_set.rigid_r, constr_set.exterior_material,
                                    inside_film, outside_film)
      check_surface_assembly_rvalue(runner, surfaces, inside_film, outside_film, assembly_r, match)
    end
  end

  def self.add_frame_floors(runner, model, spaces)
    @hpxml.frame_floors.each do |frame_floor|
      area = frame_floor.area
      width = Math::sqrt(area)
      length = area / width
      if frame_floor.interior_adjacent_to.include?('attic') || frame_floor.exterior_adjacent_to.include?('attic')
        z_origin = @walls_top
      else
        z_origin = @foundation_top
      end

      if frame_floor.is_ceiling
        surface = OpenStudio::Model::Surface.new(add_ceiling_polygon(length, width, z_origin), model)
        surface.additionalProperties.setFeature('SurfaceType', 'Ceiling')
      else
        surface = OpenStudio::Model::Surface.new(add_floor_polygon(length, width, z_origin), model)
        surface.additionalProperties.setFeature('SurfaceType', 'Floor')
      end
      surface.additionalProperties.setFeature('Tilt', 0.0)
      set_surface_interior(model, spaces, surface, frame_floor)
      set_surface_exterior(model, spaces, surface, frame_floor)
      surface.setName(frame_floor.id)
      if frame_floor.is_interior
        surface.setSunExposure('NoSun')
        surface.setWindExposure('NoWind')
      elsif frame_floor.is_floor
        surface.setSunExposure('NoSun')
      end

      # Apply construction

      if frame_floor.is_ceiling
        if @apply_ashrae140_assumptions
          # Attic floor
          inside_film = Material.AirFilmFloorASHRAE140
          outside_film = Material.AirFilmFloorASHRAE140
        else
          inside_film = Material.AirFilmFloorAverage
          outside_film = Material.AirFilmFloorAverage
        end
        constr_sets = [
          WoodStudConstructionSet.new(Material.Stud2x6, 0.10, 0.0, 0.0, 0.5, nil),  # 2x6, 24" o.c.
          WoodStudConstructionSet.new(Material.Stud2x4, 0.13, 0.0, 0.0, 0.5, nil),  # 2x4, 16" o.c.
          WoodStudConstructionSet.new(Material.Stud2x4, 0.01, 0.0, 0.0, 0.0, nil), # Fallback
        ]
      else # Floor
        if @apply_ashrae140_assumptions
          # Raised floor
          inside_film = Material.AirFilmFloorASHRAE140
          outside_film = Material.AirFilmFloorZeroWindASHRAE140
          surface.setWindExposure('NoWind')
          covering = Material.CoveringBare(1.0)
        else
          inside_film = Material.AirFilmFloorReduced
          if frame_floor.is_exterior
            outside_film = Material.AirFilmOutside
          else
            outside_film = Material.AirFilmFloorReduced
          end
          if frame_floor.interior_adjacent_to == HPXML::LocationLivingSpace
            covering = Material.CoveringBare
          end
        end
        constr_sets = [
          WoodStudConstructionSet.new(Material.Stud2x6, 0.10, 10.0, 0.75, 0.0, covering), # 2x6, 24" o.c. + R10
          WoodStudConstructionSet.new(Material.Stud2x6, 0.10, 0.0, 0.75, 0.0, covering),  # 2x6, 24" o.c.
          WoodStudConstructionSet.new(Material.Stud2x4, 0.13, 0.0, 0.5, 0.0, covering),   # 2x4, 16" o.c.
          WoodStudConstructionSet.new(Material.Stud2x4, 0.01, 0.0, 0.0, 0.0, nil), # Fallback
        ]
      end
      assembly_r = frame_floor.insulation_assembly_r_value

      match, constr_set, cavity_r = pick_wood_stud_construction_set(assembly_r, constr_sets, inside_film, outside_film, frame_floor.id)

      install_grade = 1
      if frame_floor.is_ceiling
        Constructions.apply_ceiling(runner, model, [surface], "#{frame_floor.id} construction",
                                    cavity_r, install_grade,
                                    constr_set.stud.thick_in, constr_set.framing_factor,
                                    constr_set.stud.thick_in, constr_set.drywall_thick_in,
                                    inside_film, outside_film)

      else # Floor
        Constructions.apply_floor(runner, model, [surface], "#{frame_floor.id} construction",
                                  cavity_r, install_grade,
                                  constr_set.framing_factor, constr_set.stud.thick_in,
                                  constr_set.osb_thick_in, constr_set.rigid_r,
                                  constr_set.exterior_material, inside_film, outside_film)
      end

      check_surface_assembly_rvalue(runner, [surface], inside_film, outside_film, assembly_r, match)
    end
  end

  def self.add_foundation_walls_slabs(runner, model, spaces)
    foundation_types = @hpxml.slabs.map { |s| s.interior_adjacent_to }.uniq

    foundation_types.each do |foundation_type|
      # Get attached foundation walls/slabs
      fnd_walls = []
      slabs = []
      @hpxml.foundation_walls.each do |foundation_wall|
        next unless foundation_wall.interior_adjacent_to == foundation_type
        next if foundation_wall.net_area < 1.0 # skip modeling net surface area for surfaces comprised entirely of subsurface area

        fnd_walls << foundation_wall
      end
      @hpxml.slabs.each do |slab|
        next unless slab.interior_adjacent_to == foundation_type

        slabs << slab
      end

      # Calculate combinations of slabs/walls for each Kiva instance
      kiva_instances = get_kiva_instances(fnd_walls, slabs)

      # Obtain some wall/slab information
      fnd_wall_lengths = {}
      fnd_walls.each do |foundation_wall|
        next unless foundation_wall.is_exterior

        fnd_wall_lengths[foundation_wall] = foundation_wall.area / foundation_wall.height
      end
      slab_exp_perims = {}
      slab_areas = {}
      slabs.each do |slab|
        slab_exp_perims[slab] = slab.exposed_perimeter
        slab_areas[slab] = slab.area
      end
      total_slab_exp_perim = slab_exp_perims.values.sum(0.0)
      total_slab_area = slab_areas.values.sum(0.0)
      total_fnd_wall_length = fnd_wall_lengths.values.sum(0.0)

      no_wall_slab_exp_perim = {}

      kiva_instances.each do |foundation_wall, slab|
        # Apportion referenced walls/slabs for this Kiva instance
        slab_frac = slab_exp_perims[slab] / total_slab_exp_perim
        if total_fnd_wall_length > 0
          fnd_wall_frac = fnd_wall_lengths[foundation_wall] / total_fnd_wall_length
        else
          fnd_wall_frac = 1.0 # Handle slab foundation type
        end

        kiva_foundation = nil
        if not foundation_wall.nil?
          # Add exterior foundation wall surface
          kiva_foundation = add_foundation_wall(runner, model, spaces, foundation_wall, slab_frac,
                                                total_fnd_wall_length, total_slab_exp_perim)
        end

        # Add single combined foundation slab surface (for similar surfaces)
        slab_exp_perim = slab_exp_perims[slab] * fnd_wall_frac
        slab_area = slab_areas[slab] * fnd_wall_frac
        no_wall_slab_exp_perim[slab] = 0.0 if no_wall_slab_exp_perim[slab].nil?
        if (not foundation_wall.nil?) && (slab_exp_perim > fnd_wall_lengths[foundation_wall] * slab_frac)
          # Keep track of no-wall slab exposed perimeter
          no_wall_slab_exp_perim[slab] += (slab_exp_perim - fnd_wall_lengths[foundation_wall] * slab_frac)

          # Reduce this slab's exposed perimeter so that EnergyPlus does not automatically
          # create a second no-wall Kiva instance for each of our Kiva instances.
          # Instead, we will later create our own Kiva instance to account for it.
          # This reduces the number of Kiva instances we end up with.
          exp_perim_frac = (fnd_wall_lengths[foundation_wall] * slab_frac) / slab_exp_perim
          slab_exp_perim *= exp_perim_frac
          slab_area *= exp_perim_frac
        end
        if not foundation_wall.nil?
          z_origin = -1 * foundation_wall.depth_below_grade # Position based on adjacent foundation walls
        else
          z_origin = -1 * slab.depth_below_grade
        end
        kiva_foundation = add_foundation_slab(runner, model, spaces, slab, slab_exp_perim,
                                              slab_area, z_origin, kiva_foundation)
      end

      # For each slab, create a no-wall Kiva slab instance if needed.
      slabs.each do |slab|
        next unless no_wall_slab_exp_perim[slab] > 1.0

        z_origin = 0
        slab_area = total_slab_area * no_wall_slab_exp_perim[slab] / total_slab_exp_perim
        kiva_foundation = add_foundation_slab(runner, model, spaces, slab, no_wall_slab_exp_perim[slab],
                                              slab_area, z_origin, nil)
      end

      # Interzonal foundation wall surfaces
      # The above-grade portion of these walls are modeled as EnergyPlus surfaces with standard adjacency.
      # The below-grade portion of these walls (in contact with ground) are not modeled, as Kiva does not
      # calculate heat flow between two zones through the ground.
      fnd_walls.each do |foundation_wall|
        next unless foundation_wall.is_interior

        ag_height = foundation_wall.height - foundation_wall.depth_below_grade
        ag_net_area = foundation_wall.net_area * ag_height / foundation_wall.height
        next if ag_net_area < 1.0

        length = ag_net_area / ag_height
        z_origin = -1 * ag_height
        if foundation_wall.azimuth.nil?
          azimuth = @default_azimuths[0] # Arbitrary direction, doesn't receive exterior incident solar
        else
          azimuth = foundation_wall.azimuth
        end

        surface = OpenStudio::Model::Surface.new(add_wall_polygon(length, ag_height, z_origin, azimuth), model)
        surface.additionalProperties.setFeature('Length', length)
        surface.additionalProperties.setFeature('Azimuth', azimuth)
        surface.additionalProperties.setFeature('Tilt', 90.0)
        surface.additionalProperties.setFeature('SurfaceType', 'FoundationWall')
        surface.setName(foundation_wall.id)
        surface.setSurfaceType('Wall')
        set_surface_interior(model, spaces, surface, foundation_wall)
        set_surface_exterior(model, spaces, surface, foundation_wall)
        surface.setSunExposure('NoSun')
        surface.setWindExposure('NoWind')

        # Apply construction

        wall_type = HPXML::WallTypeConcrete
        if foundation_wall.is_thermal_boundary
          drywall_thick_in = 0.5
        else
          drywall_thick_in = 0.0
        end
        inside_film = Material.AirFilmVertical
        outside_film = Material.AirFilmVertical
        assembly_r = foundation_wall.insulation_assembly_r_value
        if assembly_r.nil?
          concrete_thick_in = foundation_wall.thickness
          int_r = foundation_wall.insulation_interior_r_value
          ext_r = foundation_wall.insulation_exterior_r_value
          assembly_r = int_r + ext_r + Material.Concrete(concrete_thick_in).rvalue + Material.GypsumWall(drywall_thick_in).rvalue + inside_film.rvalue + outside_film.rvalue
        end
        mat_ext_finish = nil

        apply_wall_construction(runner, model, [surface], foundation_wall, foundation_wall.id, wall_type, assembly_r,
                                drywall_thick_in, inside_film, outside_film, mat_ext_finish)
      end
    end
  end

  def self.add_foundation_wall(runner, model, spaces, foundation_wall, slab_frac,
                               total_fnd_wall_length, total_slab_exp_perim)

    net_area = foundation_wall.net_area * slab_frac
    gross_area = foundation_wall.area * slab_frac
    height = foundation_wall.height
    height_ag = height - foundation_wall.depth_below_grade
    z_origin = -1 * foundation_wall.depth_below_grade
    length = gross_area / height
    if foundation_wall.azimuth.nil?
      azimuth = @default_azimuths[0] # Arbitrary; solar incidence in Kiva is applied as an orientation average (to the above grade portion of the wall)
    else
      azimuth = foundation_wall.azimuth
    end

    if total_fnd_wall_length > total_slab_exp_perim
      # Calculate exposed section of wall based on slab's total exposed perimeter.
      length *= total_slab_exp_perim / total_fnd_wall_length
    end

    if gross_area > net_area
      # Create a "notch" in the wall to account for the subsurfaces. This ensures that
      # we preserve the appropriate wall height, length, and area for Kiva.
      subsurface_area = gross_area - net_area
    else
      subsurface_area = 0
    end

    surface = OpenStudio::Model::Surface.new(add_wall_polygon(length, height, z_origin, azimuth, [0] * 4, subsurface_area), model)
    surface.additionalProperties.setFeature('Length', length)
    surface.additionalProperties.setFeature('Azimuth', azimuth)
    surface.additionalProperties.setFeature('Tilt', 90.0)
    surface.additionalProperties.setFeature('SurfaceType', 'FoundationWall')
    surface.setName(foundation_wall.id)
    surface.setSurfaceType('Wall')
    set_surface_interior(model, spaces, surface, foundation_wall)
    set_surface_exterior(model, spaces, surface, foundation_wall)

    if foundation_wall.is_thermal_boundary
      drywall_thick_in = 0.5
    else
      drywall_thick_in = 0.0
    end
    concrete_thick_in = foundation_wall.thickness
    assembly_r = foundation_wall.insulation_assembly_r_value
    if not assembly_r.nil?
      ext_rigid_height = height
      ext_rigid_offset = 0.0
      inside_film = Material.AirFilmVertical
      ext_rigid_r = assembly_r - Material.Concrete(concrete_thick_in).rvalue - Material.GypsumWall(drywall_thick_in).rvalue - inside_film.rvalue
      int_rigid_r = 0.0
      if ext_rigid_r < 0 # Try without drywall
        drywall_thick_in = 0.0
        ext_rigid_r = assembly_r - Material.Concrete(concrete_thick_in).rvalue - Material.GypsumWall(drywall_thick_in).rvalue - inside_film.rvalue
      end
      if (ext_rigid_r > 0) && (ext_rigid_r < 0.1)
        ext_rigid_r = 0.0 # Prevent tiny strip of insulation
      end
      if ext_rigid_r < 0
        ext_rigid_r = 0.0
        match = false
      else
        match = true
      end
    else
      ext_rigid_offset = foundation_wall.insulation_exterior_distance_to_top
      ext_rigid_height = foundation_wall.insulation_exterior_distance_to_bottom - ext_rigid_offset
      ext_rigid_r = foundation_wall.insulation_exterior_r_value
      int_rigid_offset = foundation_wall.insulation_interior_distance_to_top
      int_rigid_height = foundation_wall.insulation_interior_distance_to_bottom - int_rigid_offset
      int_rigid_r = foundation_wall.insulation_interior_r_value
    end

    Constructions.apply_foundation_wall(runner, model, [surface], "#{foundation_wall.id} construction",
                                        ext_rigid_offset, int_rigid_offset, ext_rigid_height, int_rigid_height,
                                        ext_rigid_r, int_rigid_r, drywall_thick_in, concrete_thick_in, height_ag)

    if not assembly_r.nil?
      check_surface_assembly_rvalue(runner, [surface], inside_film, nil, assembly_r, match)
    end

    return surface.adjacentFoundation.get
  end

  def self.add_foundation_slab(runner, model, spaces, slab, slab_exp_perim,
                               slab_area, z_origin, kiva_foundation)

    slab_tot_perim = slab_exp_perim
    if slab_tot_perim**2 - 16.0 * slab_area <= 0
      # Cannot construct rectangle with this perimeter/area. Some of the
      # perimeter is presumably not exposed, so bump up perimeter value.
      slab_tot_perim = Math.sqrt(16.0 * slab_area)
    end
    sqrt_term = [slab_tot_perim**2 - 16.0 * slab_area, 0.0].max
    slab_length = slab_tot_perim / 4.0 + Math.sqrt(sqrt_term) / 4.0
    slab_width = slab_tot_perim / 4.0 - Math.sqrt(sqrt_term) / 4.0

    surface = OpenStudio::Model::Surface.new(add_floor_polygon(slab_length, slab_width, z_origin), model)
    surface.setName(slab.id)
    surface.setSurfaceType('Floor')
    surface.setOutsideBoundaryCondition('Foundation')
    surface.additionalProperties.setFeature('SurfaceType', 'Slab')
    set_surface_interior(model, spaces, surface, slab)
    surface.setSunExposure('NoSun')
    surface.setWindExposure('NoWind')

    slab_perim_r = slab.perimeter_insulation_r_value
    slab_perim_depth = slab.perimeter_insulation_depth
    if (slab_perim_r == 0) || (slab_perim_depth == 0)
      slab_perim_r = 0
      slab_perim_depth = 0
    end

    if slab.under_slab_insulation_spans_entire_slab
      slab_whole_r = slab.under_slab_insulation_r_value
      slab_under_r = 0
      slab_under_width = 0
    else
      slab_under_r = slab.under_slab_insulation_r_value
      slab_under_width = slab.under_slab_insulation_width
      if (slab_under_r == 0) || (slab_under_width == 0)
        slab_under_r = 0
        slab_under_width = 0
      end
      slab_whole_r = 0
    end
    slab_gap_r = slab_under_r

    mat_carpet = nil
    if (slab.carpet_fraction > 0) && (slab.carpet_r_value > 0)
      mat_carpet = Material.CoveringBare(slab.carpet_fraction,
                                         slab.carpet_r_value)
    end

    Constructions.apply_foundation_slab(runner, model, surface, "#{slab.id} construction",
                                        slab_under_r, slab_under_width, slab_gap_r, slab_perim_r,
                                        slab_perim_depth, slab_whole_r, slab.thickness,
                                        slab_exp_perim, mat_carpet, kiva_foundation)

    return surface.adjacentFoundation.get
  end

  def self.add_conditioned_floor_area(runner, model, spaces)
    # Check if we need to add floors between conditioned spaces (e.g., between first
    # and second story or conditioned basement ceiling).
    # This ensures that the E+ reported Conditioned Floor Area is correct.

    sum_cfa = 0.0
    @hpxml.frame_floors.each do |frame_floor|
      next unless frame_floor.is_floor
      next unless [HPXML::LocationLivingSpace, HPXML::LocationBasementConditioned].include?(frame_floor.interior_adjacent_to) ||
                  [HPXML::LocationLivingSpace, HPXML::LocationBasementConditioned].include?(frame_floor.exterior_adjacent_to)

      sum_cfa += frame_floor.area
    end
    @hpxml.slabs.each do |slab|
      next unless [HPXML::LocationLivingSpace, HPXML::LocationBasementConditioned].include? slab.interior_adjacent_to

      sum_cfa += slab.area
    end

    addtl_cfa = @cfa - sum_cfa

    if addtl_cfa < -1.0 # Allow some rounding
      fail "Sum of floor/slab area adjacent to conditioned space (#{sum_cfa.round(1)}) is greater than conditioned floor area (#{@cfa.round(1)})."
    end

    return unless addtl_cfa > 1.0 # Allow some rounding

    floor_width = Math::sqrt(addtl_cfa)
    floor_length = addtl_cfa / floor_width
    z_origin = @foundation_top + 8.0 * (@ncfl_ag - 1)

    # Add floor surface
    floor_surface = OpenStudio::Model::Surface.new(add_floor_polygon(-floor_width, -floor_length, z_origin), model)

    floor_surface.setSunExposure('NoSun')
    floor_surface.setWindExposure('NoWind')
    floor_surface.setName('inferred conditioned floor')
    floor_surface.setSurfaceType('Floor')
    floor_surface.setSpace(create_or_get_space(model, spaces, HPXML::LocationLivingSpace))
    floor_surface.setOutsideBoundaryCondition('Adiabatic')
    floor_surface.additionalProperties.setFeature('SurfaceType', 'InferredFloor')
    floor_surface.additionalProperties.setFeature('Tilt', 0.0)

    # Add ceiling surface
    ceiling_surface = OpenStudio::Model::Surface.new(add_ceiling_polygon(-floor_width, -floor_length, z_origin), model)

    ceiling_surface.setSunExposure('NoSun')
    ceiling_surface.setWindExposure('NoWind')
    ceiling_surface.setName('inferred conditioned ceiling')
    ceiling_surface.setSurfaceType('RoofCeiling')
    ceiling_surface.setSpace(create_or_get_space(model, spaces, HPXML::LocationLivingSpace))
    ceiling_surface.setOutsideBoundaryCondition('Adiabatic')
    ceiling_surface.additionalProperties.setFeature('SurfaceType', 'InferredCeiling')
    ceiling_surface.additionalProperties.setFeature('Tilt', 0.0)

    if not @cond_bsmnt_surfaces.empty?
      # assuming added ceiling is in conditioned basement
      @cond_bsmnt_surfaces << ceiling_surface
    end

    # Apply Construction
    apply_adiabatic_construction(runner, model, [floor_surface, ceiling_surface], 'floor')
  end

  def self.add_thermal_mass(runner, model, spaces)
    cfa_basement = @hpxml.slabs.select { |s| s.interior_adjacent_to == HPXML::LocationBasementConditioned }.map { |s| s.area }.sum(0.0)
    if @apply_ashrae140_assumptions
      # 1024 ft2 of interior partition wall mass, no furniture mass
      drywall_thick_in = 0.5
      partition_frac_of_cfa = (1024.0 * 2) / @cfa # Ratio of exposed partition wall area (both sides) to conditioned floor area
      basement_frac_of_cfa = cfa_basement / @cfa
      Constructions.apply_partition_walls(runner, model, 'PartitionWallConstruction', drywall_thick_in, partition_frac_of_cfa,
                                          basement_frac_of_cfa, @cond_bsmnt_surfaces, spaces[HPXML::LocationLivingSpace])
    else
      drywall_thick_in = 0.5
      partition_frac_of_cfa = 1.0 # Ratio of exposed partition wall area (both sides) to conditioned floor area
      basement_frac_of_cfa = cfa_basement / @cfa
      Constructions.apply_partition_walls(runner, model, 'PartitionWallConstruction', drywall_thick_in, partition_frac_of_cfa,
                                          basement_frac_of_cfa, @cond_bsmnt_surfaces, spaces[HPXML::LocationLivingSpace])

      mass_lb_per_sqft = 8.0
      density_lb_per_cuft = 40.0
      mat = BaseMaterial.Wood
      Constructions.apply_furniture(runner, model, mass_lb_per_sqft, density_lb_per_cuft, mat,
                                    basement_frac_of_cfa, @cond_bsmnt_surfaces, spaces[HPXML::LocationLivingSpace])
    end
  end

  def self.add_neighbors(runner, model, length)
    z_origin = 0 # shading surface always starts at grade

    shading_surfaces = []
    @hpxml.neighbor_buildings.each do |neighbor_building|
      height = neighbor_building.height.nil? ? @walls_top : neighbor_building.height

      shading_surface = OpenStudio::Model::ShadingSurface.new(add_wall_polygon(length, height, z_origin, neighbor_building.azimuth), model)
      shading_surface.additionalProperties.setFeature('Azimuth', neighbor_building.azimuth)
      shading_surface.additionalProperties.setFeature('Distance', neighbor_building.distance)
      shading_surface.setName("Neighbor azimuth #{neighbor_building.azimuth} distance #{neighbor_building.distance}")

      shading_surfaces << shading_surface
    end

    unless shading_surfaces.empty?
      shading_surface_group = OpenStudio::Model::ShadingSurfaceGroup.new(model)
      shading_surface_group.setName(Constants.ObjectNameNeighbors)
      shading_surfaces.each do |shading_surface|
        shading_surface.setShadingSurfaceGroup(shading_surface_group)
      end
    end
  end

  def self.add_shading_schedule(runner, model, weather)
    heating_season, @cooling_season = HVAC.get_default_heating_and_cooling_seasons(weather)

    # Create cooling season schedule
    clg_season_sch = MonthWeekdayWeekendSchedule.new(model, 'cooling season schedule', Array.new(24, 1), Array.new(24, 1), @cooling_season, Constants.ScheduleTypeLimitsFraction)
    @clg_ssn_sensor = OpenStudio::Model::EnergyManagementSystemSensor.new(model, 'Schedule Value')
    @clg_ssn_sensor.setName('cool_season')
    @clg_ssn_sensor.setKeyName(clg_season_sch.schedule.name.to_s)
  end

  def self.add_windows(runner, model, spaces, weather)
    # We already stored @fraction_of_windows_operable, so lets remove the
    # fraction_operable properties from windows and re-collapse the enclosure
    # so as to prevent potentially modeling multiple identical windows in E+,
    # which can increase simulation runtime.
    @hpxml.windows.each do |window|
      window.fraction_operable = nil
    end
    @hpxml.collapse_enclosure_surfaces()

    shading_group = nil
    shading_schedules = {}

    surfaces = []
    @hpxml.windows.each do |window|
      window_height = 4.0 # ft, default

      overhang_depth = nil
      if (not window.overhangs_depth.nil?) && (window.overhangs_depth > 0)
        overhang_depth = window.overhangs_depth
        overhang_distance_to_top = window.overhangs_distance_to_top_of_window
        overhang_distance_to_bottom = window.overhangs_distance_to_bottom_of_window
        window_height = overhang_distance_to_bottom - overhang_distance_to_top
      end

      window_width = window.area / window_height
      z_origin = @foundation_top

      if window.is_exterior

        # Create parent surface slightly bigger than window
        surface = OpenStudio::Model::Surface.new(add_wall_polygon(window_width, window_height, z_origin,
                                                                  window.azimuth, [0, 0.001, 0.001, 0.001]), model)

        surface.additionalProperties.setFeature('Length', window_width)
        surface.additionalProperties.setFeature('Azimuth', window.azimuth)
        surface.additionalProperties.setFeature('Tilt', 90.0)
        surface.additionalProperties.setFeature('SurfaceType', 'Window')
        surface.setName("surface #{window.id}")
        surface.setSurfaceType('Wall')
        set_surface_interior(model, spaces, surface, window.wall)

        sub_surface = OpenStudio::Model::SubSurface.new(add_wall_polygon(window_width, window_height, z_origin,
                                                                         window.azimuth, [-0.001, 0, 0.001, 0]), model)
        sub_surface.setName(window.id)
        sub_surface.setSurface(surface)
        sub_surface.setSubSurfaceType('FixedWindow')

        set_subsurface_exterior(surface, spaces, model, window.wall)
        surfaces << surface

        if not overhang_depth.nil?
          overhang = sub_surface.addOverhang(UnitConversions.convert(overhang_depth, 'ft', 'm'), UnitConversions.convert(overhang_distance_to_top, 'ft', 'm'))
          overhang.get.setName("#{sub_surface.name} - #{Constants.ObjectNameOverhangs}")
        end

        # Apply construction
        Constructions.apply_window(runner, model, sub_surface, 'WindowConstruction', window.ufactor, window.shgc)

        # Apply interior/exterior shading (as needed)
        shading_polygon = add_wall_polygon(window_width, window_height, z_origin, window.azimuth, [0, 0, 0, 0])
        shading_group = apply_shading(model, window, shading_polygon, surface, sub_surface, shading_group, shading_schedules, Constants.ObjectNameWindowShade)
      else
        # Window is on an interior surface, which E+ does not allow. Model
        # as a door instead so that we can get the appropriate conduction
        # heat transfer; there is no solar gains anyway.

        # Create parent surface slightly bigger than window
        surface = OpenStudio::Model::Surface.new(add_wall_polygon(window_width, window_height, z_origin,
                                                                  window.azimuth, [0, 0.001, 0.001, 0.001]), model)

        surface.additionalProperties.setFeature('Length', window_width)
        surface.additionalProperties.setFeature('Azimuth', window.azimuth)
        surface.additionalProperties.setFeature('Tilt', 90.0)
        surface.additionalProperties.setFeature('SurfaceType', 'Door')
        surface.setName("surface #{window.id}")
        surface.setSurfaceType('Wall')
        set_surface_interior(model, spaces, surface, window.wall)

        sub_surface = OpenStudio::Model::SubSurface.new(add_wall_polygon(window_width, window_height, z_origin,
                                                                         window.azimuth, [0, 0, 0, 0]), model)
        sub_surface.setName(window.id)
        sub_surface.setSurface(surface)
        sub_surface.setSubSurfaceType('Door')

        set_subsurface_exterior(surface, spaces, model, window.wall)
        surfaces << surface

        # Apply construction
        inside_film = Material.AirFilmVertical
        outside_film = Material.AirFilmVertical
        Constructions.apply_door(runner, model, [sub_surface], 'Window', window.ufactor, inside_film, outside_film)
      end
    end

    apply_adiabatic_construction(runner, model, surfaces, 'wall')
  end

  def self.add_skylights(runner, model, spaces, weather)
    surfaces = []

    shading_group = nil
    shading_schedules = {}

    @hpxml.skylights.each do |skylight|
      tilt = skylight.roof.pitch / 12.0
      width = Math::sqrt(skylight.area)
      length = skylight.area / width
      z_origin = @walls_top + 0.5 * Math.sin(Math.atan(tilt)) * width

      # Create parent surface slightly bigger than skylight
      surface = OpenStudio::Model::Surface.new(add_roof_polygon(length + 0.001, width + 0.001, z_origin,
                                                                skylight.azimuth, tilt), model)

      surface.additionalProperties.setFeature('Length', length)
      surface.additionalProperties.setFeature('Width', width)
      surface.additionalProperties.setFeature('Azimuth', skylight.azimuth)
      surface.additionalProperties.setFeature('Tilt', tilt)
      surface.additionalProperties.setFeature('SurfaceType', 'Skylight')
      surface.setName("surface #{skylight.id}")
      surface.setSurfaceType('RoofCeiling')
      surface.setSpace(create_or_get_space(model, spaces, HPXML::LocationLivingSpace)) # Ensures it is included in Manual J sizing
      surface.setOutsideBoundaryCondition('Outdoors') # cannot be adiabatic because subsurfaces won't be created
      surfaces << surface

      sub_surface = OpenStudio::Model::SubSurface.new(add_roof_polygon(length, width, z_origin,
                                                                       skylight.azimuth, tilt), model)
      sub_surface.setName(skylight.id)
      sub_surface.setSurface(surface)
      sub_surface.setSubSurfaceType('Skylight')

      # Apply construction
      Constructions.apply_skylight(runner, model, sub_surface, 'SkylightConstruction', skylight.ufactor, skylight.shgc)

      # Apply interior/exterior shading (as needed)
      shading_polygon = add_roof_polygon(length, width, z_origin, skylight.azimuth, tilt)
      shading_group = apply_shading(model, skylight, shading_polygon, surface, sub_surface, shading_group, shading_schedules, Constants.ObjectNameSkylightShade)
    end

    apply_adiabatic_construction(runner, model, surfaces, 'roof')
  end

  def self.apply_shading(model, window_or_skylight, shading_polygon, parent_surface, sub_surface, shading_group, shading_schedules, name)
    sf_summer = window_or_skylight.interior_shading_factor_summer * window_or_skylight.exterior_shading_factor_summer
    sf_winter = window_or_skylight.interior_shading_factor_winter * window_or_skylight.exterior_shading_factor_winter
    if (sf_summer < 1.0) || (sf_winter < 1.0)
      # Apply shading
      # We use a ShadingSurface instead of a Shade so that we perfectly get the result we want.
      # The latter object is complex and it is essentially impossible to achieve the target reduction in transmitted
      # solar (due to, e.g., re-reflectance, absorptance, angle modifiers, effects on convection, etc.).

      # Shading surface is used to reduce beam solar and sky diffuse solar
      shading_surface = OpenStudio::Model::ShadingSurface.new(shading_polygon, model)
      shading_surface.setName("#{window_or_skylight.id} shading surface")
      shading_surface.additionalProperties.setFeature('Azimuth', window_or_skylight.azimuth)
      shading_surface.additionalProperties.setFeature('ParentSurface', parent_surface.name.to_s)

      # Create transmittance schedule for heating/cooling seasons
      trans_values = @cooling_season.map { |c| c == 1 ? sf_summer : sf_winter }
      if shading_schedules[trans_values].nil?
        trans_sch = MonthWeekdayWeekendSchedule.new(model, "trans schedule winter=#{sf_winter} summer=#{sf_summer}", Array.new(24, 1), Array.new(24, 1), trans_values, Constants.ScheduleTypeLimitsFraction, false)
        shading_schedules[trans_values] = trans_sch
      end
      shading_surface.setTransmittanceSchedule(shading_schedules[trans_values].schedule)

      # Adjustment to default view factor is used to reduce ground diffuse solar
      avg_trans_value = trans_values.sum(0.0) / 12.0 # FUTURE: Create EnergyPlus actuator to adjust this
      default_vf_to_ground = ((1.0 - Math::cos(parent_surface.tilt)) / 2.0).round(2)
      sub_surface.setViewFactortoGround(default_vf_to_ground * avg_trans_value)

      if shading_group.nil?
        shading_group = OpenStudio::Model::ShadingSurfaceGroup.new(model)
        shading_group.setName(name)
      end
      shading_surface.setShadingSurfaceGroup(shading_group)
    end
    return shading_group
  end

  def self.add_doors(runner, model, spaces)
    surfaces = []
    @hpxml.doors.each do |door|
      door_height = 6.67 # ft
      door_width = door.area / door_height
      z_origin = @foundation_top

      # Create parent surface slightly bigger than door
      surface = OpenStudio::Model::Surface.new(add_wall_polygon(door_width, door_height, z_origin,
                                                                door.azimuth, [0, 0.001, 0.001, 0.001]), model)

      surface.additionalProperties.setFeature('Length', door_width)
      surface.additionalProperties.setFeature('Azimuth', door.azimuth)
      surface.additionalProperties.setFeature('Tilt', 90.0)
      surface.additionalProperties.setFeature('SurfaceType', 'Door')
      surface.setName("surface #{door.id}")
      surface.setSurfaceType('Wall')
      set_surface_interior(model, spaces, surface, door.wall)

      sub_surface = OpenStudio::Model::SubSurface.new(add_wall_polygon(door_width, door_height, z_origin,
                                                                       door.azimuth, [0, 0, 0, 0]), model)
      sub_surface.setName(door.id)
      sub_surface.setSurface(surface)
      sub_surface.setSubSurfaceType('Door')

      set_subsurface_exterior(surface, spaces, model, door.wall)
      surfaces << surface

      # Apply construction
      ufactor = 1.0 / door.r_value
      inside_film = Material.AirFilmVertical
      if door.wall.is_exterior
        outside_film = Material.AirFilmOutside
      else
        outside_film = Material.AirFilmVertical
      end
      Constructions.apply_door(runner, model, [sub_surface], 'Door', ufactor, inside_film, outside_film)
    end

    apply_adiabatic_construction(runner, model, surfaces, 'wall')
  end

  def self.apply_adiabatic_construction(runner, model, surfaces, type)
    # Arbitrary construction for heat capacitance.
    # Only applies to surfaces where outside boundary conditioned is
    # adiabatic or surface net area is near zero.
    return if surfaces.empty?

    if type == 'wall'
      Constructions.apply_wood_stud_wall(runner, model, surfaces, nil, 'AdiabaticWallConstruction',
                                         0, 1, 3.5, true, 0.1, 0.5, 0, 99,
                                         Material.ExteriorFinishMaterial(HPXML::SidingTypeWood, 0.90, 0.75),
                                         0,
                                         Material.AirFilmVertical,
                                         Material.AirFilmVertical)
    elsif type == 'floor'
      Constructions.apply_floor(runner, model, surfaces, 'AdiabaticFloorConstruction',
                                0, 1, 0.07, 5.5, 0.75, 99,
                                Material.CoveringBare,
                                Material.AirFilmFloorReduced,
                                Material.AirFilmFloorReduced)
    elsif type == 'roof'
      Constructions.apply_open_cavity_roof(runner, model, surfaces, 'AdiabaticRoofConstruction',
                                           0, 1, 7.25, 0.07, 7.25, 0.75, 99,
                                           Material.RoofMaterial(HPXML::RoofTypeAsphaltShingles, 0.90, 0.75),
                                           false,
                                           Material.AirFilmOutside,
                                           Material.AirFilmRoof(Geometry.get_roof_pitch(surfaces)), nil)
    end
  end

  def self.add_hot_water_and_appliances(runner, model, weather, spaces)
    # Assign spaces
    @hpxml.clothes_washers.each do |clothes_washer|
      clothes_washer.additional_properties.space = get_space_from_location(clothes_washer.location, 'ClothesWasher', model, spaces)
    end
    @hpxml.clothes_dryers.each do |clothes_dryer|
      clothes_dryer.additional_properties.space = get_space_from_location(clothes_dryer.location, 'ClothesDryer', model, spaces)
    end
    @hpxml.dishwashers.each do |dishwasher|
      dishwasher.additional_properties.space = get_space_from_location(dishwasher.location, 'Dishwasher', model, spaces)
    end
    @hpxml.refrigerators.each do |refrigerator|
      refrigerator.additional_properties.space = get_space_from_location(refrigerator.location, 'Refrigerator', model, spaces)
    end
    @hpxml.freezers.each do |freezer|
      freezer.additional_properties.space = get_space_from_location(freezer.location, 'Freezer', model, spaces)
    end
    @hpxml.cooking_ranges.each do |cooking_range|
      cooking_range.additional_properties.space = get_space_from_location(cooking_range.location, 'CookingRange', model, spaces)
    end

    # Distribution
    if @hpxml.water_heating_systems.size > 0
      hot_water_distribution = @hpxml.hot_water_distributions[0]
    end

    # Solar thermal system
    solar_thermal_system = nil
    if @hpxml.solar_thermal_systems.size > 0
      solar_thermal_system = @hpxml.solar_thermal_systems[0]
    end

    # Water Heater
    @hpxml.water_heating_systems.each do |water_heating_system|
      loc_space, loc_schedule = get_space_or_schedule_from_location(water_heating_system.location, 'WaterHeatingSystem', model, spaces)

      ec_adj = HotWaterAndAppliances.get_dist_energy_consumption_adjustment(@has_uncond_bsmnt, @cfa, @ncfl, water_heating_system, hot_water_distribution)

      if water_heating_system.water_heater_type == HPXML::WaterHeaterTypeStorage

        Waterheater.apply_tank(model, loc_space, loc_schedule, water_heating_system, ec_adj,
                               @dhw_map, @hvac_map, solar_thermal_system)

      elsif water_heating_system.water_heater_type == HPXML::WaterHeaterTypeTankless

        Waterheater.apply_tankless(model, loc_space, loc_schedule, water_heating_system, ec_adj,
                                   @nbeds, @dhw_map, @hvac_map, solar_thermal_system)

      elsif water_heating_system.water_heater_type == HPXML::WaterHeaterTypeHeatPump

        living_zone = spaces[HPXML::LocationLivingSpace].thermalZone.get

        Waterheater.apply_heatpump(model, runner, loc_space, loc_schedule, weather, water_heating_system, ec_adj,
                                   @dhw_map, @hvac_map, solar_thermal_system, living_zone)

      elsif [HPXML::WaterHeaterTypeCombiStorage, HPXML::WaterHeaterTypeCombiTankless].include? water_heating_system.water_heater_type

        Waterheater.apply_combi(model, runner, loc_space, loc_schedule, water_heating_system, ec_adj,
                                @dhw_map, @hvac_map, solar_thermal_system)

      else

        fail "Unhandled water heater (#{water_heating_system.water_heater_type})."

      end
    end

    # Hot water fixtures and appliances
    HotWaterAndAppliances.apply(model, runner, weather, spaces[HPXML::LocationLivingSpace],
                                @cfa, @nbeds, @ncfl, @has_uncond_bsmnt, @hpxml.clothes_washers,
                                @hpxml.clothes_dryers, @hpxml.dishwashers, @hpxml.refrigerators,
                                @hpxml.freezers, @hpxml.cooking_ranges, @hpxml.ovens, @hpxml.water_heating,
                                @hpxml.water_heating_systems, hot_water_distribution, @hpxml.water_fixtures,
                                solar_thermal_system, @eri_version, @dhw_map, @schedules_file)

    if (not solar_thermal_system.nil?) && (not solar_thermal_system.collector_area.nil?) # Detailed solar water heater
      loc_space, loc_schedule = get_space_or_schedule_from_location(solar_thermal_system.water_heating_system.location, 'WaterHeatingSystem', model, spaces)
      Waterheater.apply_solar_thermal(model, loc_space, loc_schedule, solar_thermal_system, @dhw_map)
    end

    # Add combi-system EMS program with water use equipment information
    Waterheater.apply_combi_system_EMS(model, @dhw_map, @hpxml.water_heating_systems)
  end

  def self.update_shared_hvac_systems()
    HVAC.apply_shared_systems(@hpxml)
  end

  def self.add_cooling_system(runner, model, spaces)
    living_zone = spaces[HPXML::LocationLivingSpace].thermalZone.get

    HVAC.get_hpxml_hvac_systems(@hpxml).each do |hvac_system|
      next if hvac_system[:cooling].nil?
      next unless hvac_system[:cooling].is_a? HPXML::CoolingSystem

      cooling_system = hvac_system[:cooling]
      heating_system = hvac_system[:heating]

      check_distribution_system(cooling_system.distribution_system, cooling_system.cooling_system_type)

      if [HPXML::HVACTypeCentralAirConditioner].include? cooling_system.cooling_system_type

        HVAC.apply_central_air_conditioner_furnace(model, runner, cooling_system, heating_system,
                                                   @remaining_cool_load_frac, @remaining_heat_load_frac,
                                                   living_zone, @hvac_map)

        if not heating_system.nil?
          @remaining_heat_load_frac -= heating_system.fraction_heat_load_served
        end

      elsif [HPXML::HVACTypeRoomAirConditioner].include? cooling_system.cooling_system_type

        HVAC.apply_room_air_conditioner(model, runner, cooling_system,
                                        @remaining_cool_load_frac, living_zone,
                                        @hvac_map)

      elsif [HPXML::HVACTypeEvaporativeCooler].include? cooling_system.cooling_system_type

        HVAC.apply_evaporative_cooler(model, runner, cooling_system,
                                      @remaining_cool_load_frac, living_zone,
                                      @hvac_map)

      elsif [HPXML::HVACTypeMiniSplitAirConditioner].include? cooling_system.cooling_system_type

        HVAC.apply_mini_split_air_conditioner(model, runner, cooling_system,
                                              @remaining_cool_load_frac,
                                              living_zone, @hvac_map)
      end

      @remaining_cool_load_frac -= cooling_system.fraction_cool_load_served
    end
  end

  def self.add_heating_system(runner, model, spaces)
    living_zone = spaces[HPXML::LocationLivingSpace].thermalZone.get

    HVAC.get_hpxml_hvac_systems(@hpxml).each do |hvac_system|
      next if hvac_system[:heating].nil?
      next unless hvac_system[:heating].is_a? HPXML::HeatingSystem

      cooling_system = hvac_system[:cooling]
      heating_system = hvac_system[:heating]

      check_distribution_system(heating_system.distribution_system, heating_system.heating_system_type)

      if [HPXML::HVACTypeFurnace].include? heating_system.heating_system_type

        if not cooling_system.nil?
          next # Already processed combined AC+furnace
        end

        HVAC.apply_central_air_conditioner_furnace(model, runner, nil, heating_system,
                                                   nil, @remaining_heat_load_frac,
                                                   living_zone, @hvac_map)

      elsif [HPXML::HVACTypeBoiler].include? heating_system.heating_system_type

        HVAC.apply_boiler(model, runner, heating_system,
                          @remaining_heat_load_frac, living_zone, @hvac_map)

      elsif [HPXML::HVACTypeElectricResistance].include? heating_system.heating_system_type

        HVAC.apply_electric_baseboard(model, runner, heating_system,
                                      @remaining_heat_load_frac, living_zone, @hvac_map)

      elsif [HPXML::HVACTypeStove,
             HPXML::HVACTypePortableHeater,
             HPXML::HVACTypeFixedHeater,
             HPXML::HVACTypeWallFurnace,
             HPXML::HVACTypeFloorFurnace,
             HPXML::HVACTypeFireplace].include? heating_system.heating_system_type

        HVAC.apply_unit_heater(model, runner, heating_system,
                               @remaining_heat_load_frac, living_zone, @hvac_map)
      end

      @remaining_heat_load_frac -= heating_system.fraction_heat_load_served
    end
  end

  def self.add_heat_pump(runner, model, weather, spaces)
    living_zone = spaces[HPXML::LocationLivingSpace].thermalZone.get

    HVAC.get_hpxml_hvac_systems(@hpxml).each do |hvac_system|
      next if hvac_system[:cooling].nil?
      next unless hvac_system[:cooling].is_a? HPXML::HeatPump

      heat_pump = hvac_system[:cooling]

      check_distribution_system(heat_pump.distribution_system, heat_pump.heat_pump_type)

      if [HPXML::HVACTypeHeatPumpWaterLoopToAir].include? heat_pump.heat_pump_type

        HVAC.apply_water_loop_to_air_heat_pump(model, runner, heat_pump,
                                               @remaining_heat_load_frac,
                                               @remaining_cool_load_frac,
                                               living_zone, @hvac_map)

      elsif [HPXML::HVACTypeHeatPumpAirToAir].include? heat_pump.heat_pump_type

        HVAC.apply_central_air_to_air_heat_pump(model, runner, heat_pump,
                                                @remaining_heat_load_frac,
                                                @remaining_cool_load_frac,
                                                living_zone, @hvac_map)

      elsif [HPXML::HVACTypeHeatPumpMiniSplit].include? heat_pump.heat_pump_type

        HVAC.apply_mini_split_heat_pump(model, runner, heat_pump,
                                        @remaining_heat_load_frac,
                                        @remaining_cool_load_frac,
                                        living_zone, @hvac_map)

      elsif [HPXML::HVACTypeHeatPumpGroundToAir].include? heat_pump.heat_pump_type

        HVAC.apply_ground_to_air_heat_pump(model, runner, weather, heat_pump,
                                           @remaining_heat_load_frac,
                                           @remaining_cool_load_frac,
                                           living_zone, @hvac_map)

      end

      @remaining_heat_load_frac -= heat_pump.fraction_heat_load_served
      @remaining_cool_load_frac -= heat_pump.fraction_cool_load_served
    end
  end

  def self.add_ideal_system(runner, model, spaces, epw_path)
    # Adds an ideal air system as needed to meet the load (i.e., because the sum of fractions load
    # served is less than 1 or because we're using an ideal air system for e.g. ASHRAE 140 loads).
    living_zone = spaces[HPXML::LocationLivingSpace].thermalZone.get
    obj_name = Constants.ObjectNameIdealAirSystem

    if @hpxml.building_construction.use_only_ideal_air_system || (@apply_ashrae140_assumptions && (@hpxml.total_fraction_heat_load_served + @hpxml.total_fraction_heat_load_served == 0.0))
      cooling_load_frac = 1.0
      heating_load_frac = 1.0
      if @apply_ashrae140_assumptions
        if epw_path.end_with? 'USA_CO_Colorado.Springs-Peterson.Field.724660_TMY3.epw'
          cooling_load_frac = 0.0
        elsif epw_path.end_with? 'USA_NV_Las.Vegas-McCarran.Intl.AP.723860_TMY3.epw'
          heating_load_frac = 0.0
        else
          fail 'Unexpected weather file for ASHRAE 140 run.'
        end
      end
      HVAC.apply_ideal_air_loads(model, runner, obj_name, cooling_load_frac, heating_load_frac, living_zone)
      return
    end

    # Only fraction of heating load is met
    if (@hpxml.total_fraction_heat_load_served < 1.0) && (@hpxml.total_fraction_heat_load_served > 0.0)
      sequential_heat_load_frac = @remaining_heat_load_frac - @hpxml.total_fraction_heat_load_served
      @remaining_heat_load_frac -= sequential_heat_load_frac
    else
      sequential_heat_load_frac = 0.0
    end
    # Only fraction of cooling load is met
    if (@hpxml.total_fraction_cool_load_served < 1.0) && (@hpxml.total_fraction_cool_load_served > 0.0)
      sequential_cool_load_frac = @remaining_cool_load_frac - @hpxml.total_fraction_cool_load_served
      @remaining_cool_load_frac -= sequential_cool_load_frac
    else
      sequential_cool_load_frac = 0.0
    end
    if (sequential_heat_load_frac > 0.0) || (sequential_cool_load_frac > 0.0)
      HVAC.apply_ideal_air_loads(model, runner, obj_name, sequential_cool_load_frac, sequential_heat_load_frac,
                                 living_zone)
    end
  end

  def self.add_residual_ideal_system(runner, model, spaces)
    # Adds an ideal air system to meet unexpected load (i.e., because the HVAC systems are undersized to meet the load)
    #
    # Addressing unmet load ensures we can correctly calculate total heating/cooling loads without having
    # to run an additional EnergyPlus simulation solely for that purpose, as well as allows us to report
    # the unmet load (i.e., the energy delivered by the ideal air system).

    living_zone = spaces[HPXML::LocationLivingSpace].thermalZone.get
    obj_name = Constants.ObjectNameIdealAirSystemResidual

    if @remaining_cool_load_frac < 1.0
      sequential_cool_load_frac = 1
    else
      sequential_cool_load_frac = 0 # no cooling system, don't add ideal air for cooling either
      runner.registerWarning('No cooling system specified, the model will not include space cooling energy use.')
    end

    if @remaining_heat_load_frac < 1.0
      sequential_heat_load_frac = 1
    else
      sequential_heat_load_frac = 0 # no heating system, don't add ideal air for heating either
      runner.registerWarning('No heating system specified, the model will not include space heating energy use.')
    end
    if (sequential_heat_load_frac > 0) || (sequential_cool_load_frac > 0)
      HVAC.apply_ideal_air_loads(model, runner, obj_name, sequential_cool_load_frac, sequential_heat_load_frac,
                                 living_zone)
    end
  end

  def self.add_setpoints(runner, model, weather, spaces)
    return if @hpxml.hvac_controls.size == 0

    hvac_control = @hpxml.hvac_controls[0]
    living_zone = spaces[HPXML::LocationLivingSpace].thermalZone.get
    has_ceiling_fan = (@hpxml.ceiling_fans.size > 0)

    HVAC.apply_setpoints(model, runner, weather, hvac_control, living_zone, has_ceiling_fan)
  end

  def self.add_ceiling_fans(runner, model, weather, spaces)
    return if @hpxml.ceiling_fans.size == 0

    ceiling_fan = @hpxml.ceiling_fans[0]
    HVAC.apply_ceiling_fans(model, runner, weather, ceiling_fan, spaces[HPXML::LocationLivingSpace], @schedules_file)
  end

  def self.add_dehumidifiers(runner, model, spaces)
    return if @hpxml.dehumidifiers.size == 0

    HVAC.apply_dehumidifiers(model, runner, @hpxml.dehumidifiers, spaces[HPXML::LocationLivingSpace], @hvac_map)
  end

  def self.check_distribution_system(hvac_distribution, system_type)
    return if hvac_distribution.nil?

    hvac_distribution_type_map = { HPXML::HVACTypeFurnace => [HPXML::HVACDistributionTypeAir, HPXML::HVACDistributionTypeDSE],
                                   HPXML::HVACTypeBoiler => [HPXML::HVACDistributionTypeHydronic, HPXML::HVACDistributionTypeHydronicAndAir, HPXML::HVACDistributionTypeDSE],
                                   HPXML::HVACTypeCentralAirConditioner => [HPXML::HVACDistributionTypeAir, HPXML::HVACDistributionTypeDSE],
                                   HPXML::HVACTypeEvaporativeCooler => [HPXML::HVACDistributionTypeAir, HPXML::HVACDistributionTypeDSE],
                                   HPXML::HVACTypeMiniSplitAirConditioner => [HPXML::HVACDistributionTypeAir, HPXML::HVACDistributionTypeDSE],
                                   HPXML::HVACTypeHeatPumpAirToAir => [HPXML::HVACDistributionTypeAir, HPXML::HVACDistributionTypeDSE],
                                   HPXML::HVACTypeHeatPumpMiniSplit => [HPXML::HVACDistributionTypeAir, HPXML::HVACDistributionTypeDSE],
                                   HPXML::HVACTypeHeatPumpGroundToAir => [HPXML::HVACDistributionTypeAir, HPXML::HVACDistributionTypeDSE],
                                   HPXML::HVACTypeHeatPumpWaterLoopToAir => [HPXML::HVACDistributionTypeAir, HPXML::HVACDistributionTypeHydronicAndAir, HPXML::HVACDistributionTypeDSE] }

    if not hvac_distribution_type_map[system_type].include? hvac_distribution.distribution_system_type
      # validator.rb only checks that a HVAC distribution system of the correct type (for the given HVAC system) exists
      # in the HPXML file, not that it is attached to this HVAC system. So here we perform the more rigorous check.
      fail "Incorrect HVAC distribution system type for HVAC type: '#{system_type}'. Should be one of: #{hvac_distribution_type_map[system_type]}"
    end
  end

  def self.add_mels(runner, model, spaces)
    # Misc
    modeled_mels = []
    @hpxml.plug_loads.each do |plug_load|
      if plug_load.plug_load_type == HPXML::PlugLoadTypeOther
        obj_name = Constants.ObjectNameMiscPlugLoads
      elsif plug_load.plug_load_type == HPXML::PlugLoadTypeTelevision
        obj_name = Constants.ObjectNameMiscTelevision
      elsif plug_load.plug_load_type == HPXML::PlugLoadTypeElectricVehicleCharging
        obj_name = Constants.ObjectNameMiscElectricVehicleCharging
      elsif plug_load.plug_load_type == HPXML::PlugLoadTypeWellPump
        obj_name = Constants.ObjectNameMiscWellPump
      end
      if obj_name.nil?
        runner.registerWarning("Unexpected plug load type '#{plug_load.plug_load_type}'. The plug load will not be modeled.")
        next
      end
      modeled_mels << plug_load.plug_load_type

      MiscLoads.apply_plug(model, plug_load, obj_name, spaces[HPXML::LocationLivingSpace], @apply_ashrae140_assumptions, @schedules_file)
    end
  end

  def self.add_mfls(runner, model, spaces)
    # Misc
    @hpxml.fuel_loads.each do |fuel_load|
      if fuel_load.fuel_load_type == HPXML::FuelLoadTypeGrill
        obj_name = Constants.ObjectNameMiscGrill
      elsif fuel_load.fuel_load_type == HPXML::FuelLoadTypeLighting
        obj_name = Constants.ObjectNameMiscLighting
      elsif fuel_load.fuel_load_type == HPXML::FuelLoadTypeFireplace
        obj_name = Constants.ObjectNameMiscFireplace
      end
      if obj_name.nil?
        runner.registerWarning("Unexpected fuel load type '#{fuel_load.fuel_load_type}'. The fuel load will not be modeled.")
        next
      end

      MiscLoads.apply_fuel(model, fuel_load, obj_name, spaces[HPXML::LocationLivingSpace], @schedules_file)
    end
  end

  def self.add_lighting(runner, model, epw_file, spaces)
    Lighting.apply(runner, model, epw_file, spaces, @hpxml.lighting_groups,
                   @hpxml.lighting, @eri_version, @schedules_file)
  end

  def self.add_pools_and_hot_tubs(runner, model, spaces)
    @hpxml.pools.each do |pool|
      next if pool.type == HPXML::TypeNone

      MiscLoads.apply_pool_or_hot_tub_heater(model, pool, Constants.ObjectNameMiscPoolHeater, spaces[HPXML::LocationLivingSpace], @schedules_file)
      MiscLoads.apply_pool_or_hot_tub_pump(model, pool, Constants.ObjectNameMiscPoolPump, spaces[HPXML::LocationLivingSpace], @schedules_file)
    end

    @hpxml.hot_tubs.each do |hot_tub|
      next if hot_tub.type == HPXML::TypeNone

      MiscLoads.apply_pool_or_hot_tub_heater(model, hot_tub, Constants.ObjectNameMiscHotTubHeater, spaces[HPXML::LocationLivingSpace], @schedules_file)
      MiscLoads.apply_pool_or_hot_tub_pump(model, hot_tub, Constants.ObjectNameMiscHotTubPump, spaces[HPXML::LocationLivingSpace], @schedules_file)
    end
  end

  def self.add_airflow(runner, model, weather, spaces)
    # Vented Attic
    vented_attic = nil
    @hpxml.attics.each do |attic|
      next unless attic.attic_type == HPXML::AtticTypeVented

      vented_attic = attic
    end

    # Vented Crawlspace
    vented_crawl = nil
    @hpxml.foundations.each do |foundation|
      next unless foundation.foundation_type == HPXML::FoundationTypeCrawlspaceVented

      vented_crawl = foundation
    end

    # Ducts
    duct_systems = {}
    @hpxml.hvac_distributions.each do |hvac_distribution|
      next unless [HPXML::HVACDistributionTypeAir, HPXML::HVACDistributionTypeHydronicAndAir].include? hvac_distribution.distribution_system_type

      air_ducts = create_ducts(runner, model, hvac_distribution, spaces)
      next if air_ducts.empty?

      # Connect AirLoopHVACs to ducts
      added_ducts = false
      hvac_distribution.hvac_systems.each do |hvac_system|
        @hvac_map[hvac_system.id].each do |object|
          next unless object.is_a? OpenStudio::Model::AirLoopHVAC

          if duct_systems[air_ducts].nil?
            duct_systems[air_ducts] = object
            added_ducts = true
          elsif duct_systems[air_ducts] != object
            # Multiple air loops associated with this duct system, treat
            # as separate duct systems.
            air_ducts2 = create_ducts(runner, model, hvac_distribution, spaces)
            duct_systems[air_ducts2] = object
            added_ducts = true
          end
        end
      end
      if not added_ducts
        # Check if ducted fan coil, which doesn't have an AirLoopHVAC;
        # assign to FanCoil instead.
        if hvac_distribution.distribution_system_type && hvac_distribution.hydronic_and_air_type == HPXML::HydronicAndAirTypeFanCoil
          hvac_distribution.hvac_systems.each do |hvac_system|
            @hvac_map[hvac_system.id].each do |object|
              next unless object.is_a? OpenStudio::Model::ZoneHVACFourPipeFanCoil

              duct_systems[air_ducts] = object
              added_ducts = true
            end
          end
        end
      end
      if not added_ducts
        fail 'Unexpected error adding ducts to model.'
      end
    end

    window_area = @hpxml.windows.map { |w| w.area }.sum(0.0)
    open_window_area = window_area * @frac_windows_operable * 0.5 * 0.2 # Assume A) 50% of the area of an operable window can be open, and B) 20% of openable window area is actually open
    site_type = @hpxml.site.site_type
    shelter_coef = @hpxml.site.shelter_coefficient
    air_infils = @hpxml.air_infiltration_measurements
    @infil_volume = air_infils.select { |i| !i.infiltration_volume.nil? }[0].infiltration_volume
    infil_height = @hpxml.inferred_infiltration_height(@infil_volume)
    Airflow.apply(model, runner, weather, spaces, air_infils, @hpxml.ventilation_fans, @hpxml.clothes_dryers, @nbeds,
                  duct_systems, @infil_volume, infil_height, open_window_area,
                  @clg_ssn_sensor, @min_neighbor_distance, vented_attic, vented_crawl,
                  site_type, shelter_coef, @hpxml.building_construction.has_flue_or_chimney, @hvac_map, @eri_version,
                  @apply_ashrae140_assumptions, @schedules_file)
  end

  def self.create_ducts(runner, model, hvac_distribution, spaces)
    air_ducts = []

    # Duct leakage (supply/return => [value, units])
    leakage_to_outside = { HPXML::DuctTypeSupply => [0.0, nil],
                           HPXML::DuctTypeReturn => [0.0, nil] }
    hvac_distribution.duct_leakage_measurements.each do |duct_leakage_measurement|
      next unless [HPXML::UnitsCFM25, HPXML::UnitsPercent].include?(duct_leakage_measurement.duct_leakage_units) && (duct_leakage_measurement.duct_leakage_total_or_to_outside == 'to outside')
      next if duct_leakage_measurement.duct_type.nil?

      leakage_to_outside[duct_leakage_measurement.duct_type] = [duct_leakage_measurement.duct_leakage_value, duct_leakage_measurement.duct_leakage_units]
    end

    # Duct location, R-value, Area
    total_unconditioned_duct_area = { HPXML::DuctTypeSupply => 0.0,
                                      HPXML::DuctTypeReturn => 0.0 }
    hvac_distribution.ducts.each do |ducts|
      next if [HPXML::LocationLivingSpace, HPXML::LocationBasementConditioned].include? ducts.duct_location
      next if ducts.duct_type.nil?

      # Calculate total duct area in unconditioned spaces
      total_unconditioned_duct_area[ducts.duct_type] += ducts.duct_surface_area
    end

    # Create duct objects
    hvac_distribution.ducts.each do |ducts|
      next if [HPXML::LocationLivingSpace, HPXML::LocationBasementConditioned].include? ducts.duct_location
      next if ducts.duct_type.nil?
      next if total_unconditioned_duct_area[ducts.duct_type] <= 0

      duct_loc_space, duct_loc_schedule = get_space_or_schedule_from_location(ducts.duct_location, 'Duct', model, spaces)

      # Apportion leakage to individual ducts by surface area
      duct_leakage_value = leakage_to_outside[ducts.duct_type][0] * ducts.duct_surface_area / total_unconditioned_duct_area[ducts.duct_type]
      duct_leakage_units = leakage_to_outside[ducts.duct_type][1]

      duct_leakage_cfm = nil
      duct_leakage_frac = nil
      if duct_leakage_units == HPXML::UnitsCFM25
        duct_leakage_cfm = duct_leakage_value
      elsif duct_leakage_units == HPXML::UnitsPercent
        duct_leakage_frac = duct_leakage_value
      else
        fail "#{ducts.duct_type.capitalize} ducts exist but leakage was not specified for distribution system '#{hvac_distribution.id}'."
      end

      air_ducts << Duct.new(ducts.duct_type, duct_loc_space, duct_loc_schedule, duct_leakage_frac, duct_leakage_cfm, ducts.duct_surface_area, ducts.duct_insulation_r_value)
    end

    # If all ducts are in conditioned space, model leakage as going to outside
    registered_warning = false
    [HPXML::DuctTypeSupply, HPXML::DuctTypeReturn].each do |duct_side|
      next unless (leakage_to_outside[duct_side][0] > 0) && (total_unconditioned_duct_area[duct_side] == 0)

      if not registered_warning
        runner.registerWarning("HVACDistribution '#{hvac_distribution.id}' has ducts entirely within conditioned space but there is non-zero leakage to the outside. Leakage to the outside is typically zero in these situations; consider revising leakage values. Leakage will be modeled as heat lost to the ambient environment.")
        registered_warning = true
      end
      duct_area = 0.0
      duct_rvalue = 0.0
      duct_loc_space = nil # outside
      duct_loc_schedule = nil # outside
      duct_leakage_value = leakage_to_outside[duct_side][0]
      duct_leakage_units = leakage_to_outside[duct_side][1]

      duct_leakage_cfm = nil
      duct_leakage_frac = nil
      if duct_leakage_units == HPXML::UnitsCFM25
        duct_leakage_cfm = duct_leakage_value
      elsif duct_leakage_units == HPXML::UnitsPercent
        duct_leakage_frac = duct_leakage_value
      else
        fail "#{duct_side.capitalize} ducts exist but leakage was not specified for distribution system '#{hvac_distribution.id}'."
      end

      air_ducts << Duct.new(duct_side, duct_loc_space, duct_loc_schedule, duct_leakage_frac, duct_leakage_cfm, duct_area, duct_rvalue)
    end

    return air_ducts
  end

  def self.add_photovoltaics(runner, model)
    @hpxml.pv_systems.each do |pv_system|
      PV.apply(model, @nbeds, pv_system)
    end
  end

  def self.add_generators(runner, model)
    @hpxml.generators.each do |generator|
      Generator.apply(model, @nbeds, generator)
    end
  end

  def self.add_additional_properties(runner, model, hpxml_path)
    # Store some data for use in reporting measure
    additionalProperties = model.getBuilding.additionalProperties
    additionalProperties.setFeature('hpxml_path', hpxml_path)
    additionalProperties.setFeature('hvac_map', map_to_string(@hvac_map))
    additionalProperties.setFeature('dhw_map', map_to_string(@dhw_map))
  end

  def self.map_to_string(map)
    map_str = {}
    map.each do |sys_id, objects|
      object_name_list = []
      objects.uniq.each do |object|
        object_name_list << object.name.to_s
      end
      map_str[sys_id] = object_name_list if object_name_list.size > 0
    end
    return map_str.to_s
  end

  def self.add_component_loads_output(runner, model, spaces)
    living_zone = spaces[HPXML::LocationLivingSpace].thermalZone.get

    # Prevent certain objects (e.g., OtherEquipment) from being counted towards both, e.g., ducts and internal gains
    objects_already_processed = []

    # EMS Sensors: Global

    liv_load_sensors = {}

    liv_load_sensors[:htg] = OpenStudio::Model::EnergyManagementSystemSensor.new(model, "Heating:EnergyTransfer:Zone:#{living_zone.name.to_s.upcase}")
    liv_load_sensors[:htg].setName('htg_load_liv')

    liv_load_sensors[:clg] = OpenStudio::Model::EnergyManagementSystemSensor.new(model, "Cooling:EnergyTransfer:Zone:#{living_zone.name.to_s.upcase}")
    liv_load_sensors[:clg].setName('clg_load_liv')

    tot_load_sensors = {}

    tot_load_sensors[:htg] = OpenStudio::Model::EnergyManagementSystemSensor.new(model, 'Heating:EnergyTransfer')
    tot_load_sensors[:htg].setName('htg_load_tot')

    tot_load_sensors[:clg] = OpenStudio::Model::EnergyManagementSystemSensor.new(model, 'Cooling:EnergyTransfer')
    tot_load_sensors[:clg].setName('clg_load_tot')

    load_adj_sensors = {} # Sensors used to adjust E+ EnergyTransfer meter, eg. dehumidifier as load in our program, but included in Heating:EnergyTransfer as HVAC equipment

    # EMS Sensors: Surfaces, SubSurfaces, InternalMass

    surfaces_sensors = { walls: [],
                         rim_joists: [],
                         foundation_walls: [],
                         floors: [],
                         slabs: [],
                         ceilings: [],
                         roofs: [],
                         windows: [],
                         doors: [],
                         skylights: [],
                         internal_mass: [] }

    # Output diagnostics needed for some output variables used below
    output_diagnostics = model.getOutputDiagnostics
    output_diagnostics.addKey('DisplayAdvancedReportVariables')

    area_tolerance = UnitConversions.convert(1.0, 'ft^2', 'm^2')

    model.getSurfaces.sort.each_with_index do |s, idx|
      next unless s.space.get.thermalZone.get.name.to_s == living_zone.name.to_s

      surface_type = s.additionalProperties.getFeatureAsString('SurfaceType')
      if not surface_type.is_initialized
        fail "Could not identify surface type for surface: '#{s.name}'."
      end

      surface_type = surface_type.get

      s.subSurfaces.each do |ss|
        key = { 'Window' => :windows,
                'Door' => :doors,
                'Skylight' => :skylights }[surface_type]
        fail "Unexpected subsurface for component loads: '#{ss.name}'." if key.nil?

        if (surface_type == 'Window') || (surface_type == 'Skylight')
          vars = { 'Surface Window Transmitted Solar Radiation Energy' => 'ss_trans_in',
                   'Surface Window Shortwave from Zone Back Out Window Heat Transfer Rate' => 'ss_back_out',
                   'Surface Window Total Glazing Layers Absorbed Shortwave Radiation Rate' => 'ss_sw_abs',
                   'Surface Window Total Glazing Layers Absorbed Solar Radiation Energy' => 'ss_sol_abs',
                   'Surface Inside Face Initial Transmitted Diffuse Transmitted Out Window Solar Radiation Rate' => 'ss_trans_out',
                   'Surface Inside Face Convection Heat Gain Energy' => 'ss_conv',
                   'Surface Inside Face Internal Gains Radiation Heat Gain Energy' => 'ss_ig',
                   'Surface Inside Face Net Surface Thermal Radiation Heat Gain Energy' => 'ss_surf' }
        else
          vars = { 'Surface Inside Face Solar Radiation Heat Gain Energy' => 'ss_sol',
                   'Surface Inside Face Lights Radiation Heat Gain Energy' => 'ss_lgt',
                   'Surface Inside Face Convection Heat Gain Energy' => 'ss_conv',
                   'Surface Inside Face Internal Gains Radiation Heat Gain Energy' => 'ss_ig',
                   'Surface Inside Face Net Surface Thermal Radiation Heat Gain Energy' => 'ss_surf' }
        end

        surfaces_sensors[key] << []
        vars.each do |var, name|
          sensor = OpenStudio::Model::EnergyManagementSystemSensor.new(model, var)
          sensor.setName(name)
          sensor.setKeyName(ss.name.to_s)
          surfaces_sensors[key][-1] << sensor
        end
      end

      next if s.netArea < area_tolerance # Skip parent surfaces (of subsurfaces) that have near zero net area

      key = { 'FoundationWall' => :foundation_walls,
              'RimJoist' => :rim_joists,
              'Wall' => :walls,
              'Slab' => :slabs,
              'Floor' => :floors,
              'Ceiling' => :ceilings,
              'Roof' => :roofs,
              'InferredCeiling' => :internal_mass,
              'InferredFloor' => :internal_mass }[surface_type]
      fail "Unexpected surface for component loads: '#{s.name}'." if key.nil?

      surfaces_sensors[key] << []
      { 'Surface Inside Face Convection Heat Gain Energy' => 's_conv',
        'Surface Inside Face Internal Gains Radiation Heat Gain Energy' => 's_ig',
        'Surface Inside Face Solar Radiation Heat Gain Energy' => 's_sol',
        'Surface Inside Face Lights Radiation Heat Gain Energy' => 's_lgt',
        'Surface Inside Face Net Surface Thermal Radiation Heat Gain Energy' => 's_surf' }.each do |var, name|
        sensor = OpenStudio::Model::EnergyManagementSystemSensor.new(model, var)
        sensor.setName(name)
        sensor.setKeyName(s.name.to_s)
        surfaces_sensors[key][-1] << sensor
      end
    end

    model.getInternalMasss.sort.each do |m|
      next unless m.space.get.thermalZone.get.name.to_s == living_zone.name.to_s

      surfaces_sensors[:internal_mass] << []
      { 'Surface Inside Face Convection Heat Gain Energy' => 'im_conv',
        'Surface Inside Face Internal Gains Radiation Heat Gain Energy' => 'im_ig',
        'Surface Inside Face Solar Radiation Heat Gain Energy' => 'im_sol',
        'Surface Inside Face Lights Radiation Heat Gain Energy' => 'im_lgt',
        'Surface Inside Face Net Surface Thermal Radiation Heat Gain Energy' => 'im_surf' }.each do |var, name|
        sensor = OpenStudio::Model::EnergyManagementSystemSensor.new(model, var)
        sensor.setName(name)
        sensor.setKeyName(m.name.to_s)
        surfaces_sensors[:internal_mass][-1] << sensor
      end
    end

    # EMS Sensors: Infiltration, Mechanical Ventilation, Natural Ventilation, Whole House Fan

    air_gain_sensor = OpenStudio::Model::EnergyManagementSystemSensor.new(model, 'Zone Infiltration Sensible Heat Gain Energy')
    air_gain_sensor.setName('airflow_gain')
    air_gain_sensor.setKeyName(living_zone.name.to_s)

    air_loss_sensor = OpenStudio::Model::EnergyManagementSystemSensor.new(model, 'Zone Infiltration Sensible Heat Loss Energy')
    air_loss_sensor.setName('airflow_loss')
    air_loss_sensor.setKeyName(living_zone.name.to_s)

    mechvent_sensors = []
    model.getElectricEquipments.sort.each do |o|
      next unless o.name.to_s.start_with? Constants.ObjectNameMechanicalVentilation

      { 'Electric Equipment Convective Heating Energy' => 'mv_conv',
        'Electric Equipment Radiant Heating Energy' => 'mv_rad' }.each do |var, name|
        mechvent_sensor = OpenStudio::Model::EnergyManagementSystemSensor.new(model, var)
        mechvent_sensor.setName(name)
        mechvent_sensor.setKeyName(o.name.to_s)
        mechvent_sensors << mechvent_sensor
        objects_already_processed << o
      end
    end
    model.getOtherEquipments.sort.each do |o|
      next unless o.name.to_s.start_with? Constants.ObjectNameMechanicalVentilationHouseFan

      { 'Other Equipment Convective Heating Energy' => 'mv_conv',
        'Other Equipment Radiant Heating Energy' => 'mv_rad' }.each do |var, name|
        mechvent_sensor = OpenStudio::Model::EnergyManagementSystemSensor.new(model, var)
        mechvent_sensor.setName(name)
        mechvent_sensor.setKeyName(o.name.to_s)
        mechvent_sensors << mechvent_sensor
        objects_already_processed << o
      end
    end

    infil_flow_actuators = []
    natvent_flow_actuators = []
    whf_flow_actuators = []

    model.getEnergyManagementSystemActuators.each do |actuator|
      next unless (actuator.actuatedComponentType == 'Zone Infiltration') && (actuator.actuatedComponentControlType == 'Air Exchange Flow Rate')

      if actuator.name.to_s.start_with? Constants.ObjectNameInfiltration.gsub(' ', '_')
        infil_flow_actuators << actuator
      elsif actuator.name.to_s.start_with? Constants.ObjectNameNaturalVentilation.gsub(' ', '_')
        natvent_flow_actuators << actuator
      elsif actuator.name.to_s.start_with? Constants.ObjectNameWholeHouseFan.gsub(' ', '_')
        whf_flow_actuators << actuator
      end
    end
    if (infil_flow_actuators.size != 1) || (natvent_flow_actuators.size != 1) || (whf_flow_actuators.size != 1)
      fail 'Could not find actuator for component loads.'
    end

    infil_flow_actuator = infil_flow_actuators[0]
    natvent_flow_actuator = natvent_flow_actuators[0]
    whf_flow_actuator = whf_flow_actuators[0]

    # EMS Sensors: Ducts

    ducts_sensors = []
    ducts_mix_gain_sensor = nil
    ducts_mix_loss_sensor = nil

    has_duct_zone_mixing = false
    living_zone.airLoopHVACs.sort.each do |airloop|
      living_zone.zoneMixing.each do |zone_mix|
        next unless zone_mix.name.to_s.start_with? airloop.name.to_s.gsub(' ', '_')

        has_duct_zone_mixing = true
      end
    end

    if has_duct_zone_mixing
      ducts_mix_gain_sensor = OpenStudio::Model::EnergyManagementSystemSensor.new(model, 'Zone Mixing Sensible Heat Gain Energy')
      ducts_mix_gain_sensor.setName('duct_mix_gain')
      ducts_mix_gain_sensor.setKeyName(living_zone.name.to_s)

      ducts_mix_loss_sensor = OpenStudio::Model::EnergyManagementSystemSensor.new(model, 'Zone Mixing Sensible Heat Loss Energy')
      ducts_mix_loss_sensor.setName('duct_mix_loss')
      ducts_mix_loss_sensor.setKeyName(living_zone.name.to_s)
    end

    # Return duct losses
    model.getOtherEquipments.sort.each do |o|
      next if objects_already_processed.include? o

      is_duct_load = o.additionalProperties.getFeatureAsBoolean(Constants.IsDuctLoadForReport)
      next unless is_duct_load.is_initialized

      objects_already_processed << o
      next unless is_duct_load.get

      ducts_sensors << []
      { 'Other Equipment Convective Heating Energy' => 'ducts_conv',
        'Other Equipment Radiant Heating Energy' => 'ducts_rad' }.each do |var, name|
        ducts_sensor = OpenStudio::Model::EnergyManagementSystemSensor.new(model, var)
        ducts_sensor.setName(name)
        ducts_sensor.setKeyName(o.name.to_s)
        ducts_sensors[-1] << ducts_sensor
      end
    end

    # Supply duct losses
    model.getOtherEquipments.sort.each do |o|
      next if objects_already_processed.include? o

      is_duct_load = o.additionalProperties.getFeatureAsBoolean(Constants.IsDuctLoadForReport)
      next unless is_duct_load.is_initialized

      objects_already_processed << o
      next unless is_duct_load.get

      ducts_sensors << []
      { 'Other Equipment Convective Heating Energy' => 'ducts_conv',
        'Other Equipment Radiant Heating Energy' => 'ducts_rad' }.each do |var, name|
        ducts_sensor = OpenStudio::Model::EnergyManagementSystemSensor.new(model, var)
        ducts_sensor.setName(name)
        ducts_sensor.setKeyName(o.name.to_s)
        ducts_sensors[-1] << ducts_sensor
      end
    end

    # EMS Sensors: Internal Gains

    intgains_sensors = []

    model.getElectricEquipments.sort.each do |o|
      next unless o.space.get.thermalZone.get.name.to_s == living_zone.name.to_s
      next if objects_already_processed.include? o

      intgains_sensors << []
      { 'Electric Equipment Convective Heating Energy' => 'ig_ee_conv',
        'Electric Equipment Radiant Heating Energy' => 'ig_ee_rad' }.each do |var, name|
        intgains_elec_equip_sensor = OpenStudio::Model::EnergyManagementSystemSensor.new(model, var)
        intgains_elec_equip_sensor.setName(name)
        intgains_elec_equip_sensor.setKeyName(o.name.to_s)
        intgains_sensors[-1] << intgains_elec_equip_sensor
      end
    end

    model.getGasEquipments.sort.each do |o|
      next unless o.space.get.thermalZone.get.name.to_s == living_zone.name.to_s
      next if objects_already_processed.include? o

      intgains_sensors << []
      { 'Gas Equipment Convective Heating Energy' => 'ig_ge_conv',
        'Gas Equipment Radiant Heating Energy' => 'ig_ge_rad' }.each do |var, name|
        intgains_gas_equip_sensor = OpenStudio::Model::EnergyManagementSystemSensor.new(model, var)
        intgains_gas_equip_sensor.setName(name)
        intgains_gas_equip_sensor.setKeyName(o.name.to_s)
        intgains_sensors[-1] << intgains_gas_equip_sensor
      end
    end

    model.getOtherEquipments.sort.each do |o|
      next unless o.space.get.thermalZone.get.name.to_s == living_zone.name.to_s
      next if objects_already_processed.include? o

      intgains_sensors << []
      { 'Other Equipment Convective Heating Energy' => 'ig_oe_conv',
        'Other Equipment Radiant Heating Energy' => 'ig_oe_rad' }.each do |var, name|
        intgains_other_equip_sensor = OpenStudio::Model::EnergyManagementSystemSensor.new(model, var)
        intgains_other_equip_sensor.setName(name)
        intgains_other_equip_sensor.setKeyName(o.name.to_s)
        intgains_sensors[-1] << intgains_other_equip_sensor
      end
    end

    model.getLightss.sort.each do |e|
      next unless e.space.get.thermalZone.get.name.to_s == living_zone.name.to_s

      intgains_sensors << []
      { 'Lights Convective Heating Energy' => 'ig_lgt_conv',
        'Lights Radiant Heating Energy' => 'ig_lgt_rad',
        'Lights Visible Radiation Heating Energy' => 'ig_lgt_vis' }.each do |var, name|
        intgains_lights_sensor = OpenStudio::Model::EnergyManagementSystemSensor.new(model, var)
        intgains_lights_sensor.setName(name)
        intgains_lights_sensor.setKeyName(e.name.to_s)
        intgains_sensors[-1] << intgains_lights_sensor
      end
    end

    model.getPeoples.sort.each do |e|
      next unless e.space.get.thermalZone.get.name.to_s == living_zone.name.to_s

      intgains_sensors << []
      { 'People Convective Heating Energy' => 'ig_ppl_conv',
        'People Radiant Heating Energy' => 'ig_ppl_rad' }.each do |var, name|
        intgains_people = OpenStudio::Model::EnergyManagementSystemSensor.new(model, var)
        intgains_people.setName(name)
        intgains_people.setKeyName(e.name.to_s)
        intgains_sensors[-1] << intgains_people
      end
    end

    model.getZoneHVACDehumidifierDXs.each do |e|
      next unless e.thermalZone.get.name.to_s == living_zone.name.to_s

      intgains_sensors << []
      { 'Zone Dehumidifier Sensible Heating Energy' => 'ig_dehumidifier' }.each do |var, name|
        intgain_dehumidifier = OpenStudio::Model::EnergyManagementSystemSensor.new(model, var)
        intgain_dehumidifier.setName(name)
        intgain_dehumidifier.setKeyName(e.name.to_s)
        load_adj_sensors[:dehumidifier] = intgain_dehumidifier
        intgains_sensors[-1] << intgain_dehumidifier
      end
    end

    intgains_dhw_sensors = {}

    (model.getWaterHeaterMixeds + model.getWaterHeaterStratifieds).sort.each do |wh|
      next unless wh.ambientTemperatureThermalZone.is_initialized
      next unless wh.ambientTemperatureThermalZone.get.name.to_s == living_zone.name.to_s

      dhw_sensor = OpenStudio::Model::EnergyManagementSystemSensor.new(model, 'Water Heater Heat Loss Energy')
      dhw_sensor.setName('dhw_loss')
      dhw_sensor.setKeyName(wh.name.to_s)

      if wh.is_a? OpenStudio::Model::WaterHeaterMixed
        oncycle_loss = wh.onCycleLossFractiontoThermalZone
        offcycle_loss = wh.offCycleLossFractiontoThermalZone
      else
        oncycle_loss = wh.skinLossFractiontoZone
        offcycle_loss = wh.offCycleFlueLossFractiontoZone
      end

      dhw_rtf_sensor = OpenStudio::Model::EnergyManagementSystemSensor.new(model, 'Water Heater Runtime Fraction')
      dhw_rtf_sensor.setName('dhw_rtf')
      dhw_rtf_sensor.setKeyName(wh.name.to_s)

      intgains_dhw_sensors[dhw_sensor] = [offcycle_loss, oncycle_loss, dhw_rtf_sensor]
    end

    nonsurf_names = ['intgains', 'infil', 'mechvent', 'natvent', 'whf', 'ducts']

    # EMS program
    program = OpenStudio::Model::EnergyManagementSystemProgram.new(model)
    program.setName(Constants.ObjectNameComponentLoadsProgram)

    # EMS program: Surfaces
    surfaces_sensors.each do |k, surface_sensors|
      program.addLine("Set hr_#{k} = 0")
      surface_sensors.each do |sensors|
        s = "Set hr_#{k} = hr_#{k}"
        sensors.each do |sensor|
          # remove ss_net if switch
          if sensor.name.to_s.start_with?('ss_net', 'ss_sol_abs', 'ss_trans_in')
            s += " - #{sensor.name}"
          elsif sensor.name.to_s.start_with?('ss_sw_abs', 'ss_trans_out', 'ss_back_out')
            s += " + #{sensor.name} * ZoneTimestep * 3600"
          else
            s += " + #{sensor.name}"
          end
        end
        program.addLine(s) if sensors.size > 0
      end
    end

    # EMS program: Internal gains
    program.addLine('Set hr_intgains = 0')
    intgains_sensors.each do |intgain_sensors|
      s = 'Set hr_intgains = hr_intgains'
      intgain_sensors.each do |sensor|
        s += " - #{sensor.name}"
      end
      program.addLine(s) if intgain_sensors.size > 0
    end
    intgains_dhw_sensors.each do |sensor, vals|
      off_loss, on_loss, rtf_sensor = vals
      program.addLine("Set hr_intgains = hr_intgains + #{sensor.name} * (#{off_loss}*(1-#{rtf_sensor.name}) + #{on_loss}*#{rtf_sensor.name})") # Water heater tank losses to zone
    end

    # EMS program: Infiltration, Natural Ventilation, Mechanical Ventilation, Ducts
    program.addLine("Set hr_airflow_rate = #{infil_flow_actuator.name} + #{natvent_flow_actuator.name} + #{whf_flow_actuator.name}")
    program.addLine('If hr_airflow_rate > 0')
    program.addLine("  Set hr_infil = (#{air_loss_sensor.name} - #{air_gain_sensor.name}) * #{infil_flow_actuator.name} / hr_airflow_rate") # Airflow heat attributed to infiltration
    program.addLine("  Set hr_natvent = (#{air_loss_sensor.name} - #{air_gain_sensor.name}) * #{natvent_flow_actuator.name} / hr_airflow_rate") # Airflow heat attributed to natural ventilation
    program.addLine("  Set hr_whf = (#{air_loss_sensor.name} - #{air_gain_sensor.name}) * #{whf_flow_actuator.name} / hr_airflow_rate") # Airflow heat attributed to whole house fan
    program.addLine('Else')
    program.addLine('  Set hr_infil = 0')
    program.addLine('  Set hr_natvent = 0')
    program.addLine('  Set hr_whf = 0')
    program.addLine('  Set hr_mechvent = 0')
    program.addLine('EndIf')
    program.addLine('Set hr_mechvent = 0')
    mechvent_sensors.each do |sensor|
      program.addLine("Set hr_mechvent = hr_mechvent - #{sensor.name}")
    end
    program.addLine('Set hr_ducts = 0')
    ducts_sensors.each do |duct_sensors|
      s = 'Set hr_ducts = hr_ducts'
      duct_sensors.each do |sensor|
        s += " - #{sensor.name}"
      end
      program.addLine(s) if duct_sensors.size > 0
    end
    if (not ducts_mix_loss_sensor.nil?) && (not ducts_mix_gain_sensor.nil?)
      program.addLine("Set hr_ducts = hr_ducts + (#{ducts_mix_loss_sensor.name} - #{ducts_mix_gain_sensor.name})")
    end

    # EMS program: Heating vs Cooling logic
    program.addLine('Set htg_mode = 0')
    program.addLine('Set clg_mode = 0')
    program.addLine("If (#{liv_load_sensors[:htg].name} > 0)") # Assign hour to heating if heating load
    program.addLine('  Set htg_mode = 1')
    program.addLine("ElseIf (#{liv_load_sensors[:clg].name} > 0)") # Assign hour to cooling if cooling load
    program.addLine('  Set clg_mode = 1')
    program.addLine("ElseIf (#{@clg_ssn_sensor.name} > 0)") # No load, assign hour to cooling if in cooling season definition (Note: natural ventilation & whole house fan only operate during the cooling season)
    program.addLine('  Set clg_mode = 1')
    program.addLine('Else') # No load, assign hour to heating if not in cooling season definition
    program.addLine('  Set htg_mode = 1')
    program.addLine('EndIf')

    [:htg, :clg].each do |mode|
      if mode == :htg
        sign = ''
      else
        sign = '-'
      end
      surfaces_sensors.keys.each do |k|
        program.addLine("Set loads_#{mode}_#{k} = #{sign}hr_#{k} * #{mode}_mode")
      end
      nonsurf_names.each do |nonsurf_name|
        program.addLine("Set loads_#{mode}_#{nonsurf_name} = #{sign}hr_#{nonsurf_name} * #{mode}_mode")
      end
    end

    # EMS program: Total loads
    program.addLine('Set loads_htg_tot = 0')
    program.addLine('Set loads_clg_tot = 0')
    program.addLine("If #{liv_load_sensors[:htg].name} > 0")
    s = "  Set loads_htg_tot = #{tot_load_sensors[:htg].name} - #{tot_load_sensors[:clg].name}"
    load_adj_sensors.each do |key, adj_sensor|
      if ['dehumidifier'].include? key.to_s
        s += " - #{adj_sensor.name}"
      end
    end
    program.addLine(s)
    program.addLine("ElseIf #{liv_load_sensors[:clg].name} > 0")
    s = "  Set loads_clg_tot = #{tot_load_sensors[:clg].name} - #{tot_load_sensors[:htg].name}"
    load_adj_sensors.each do |key, adj_sensor|
      if ['dehumidifier'].include? key.to_s
        s += " + #{adj_sensor.name}"
      end
    end
    program.addLine(s)
    program.addLine('EndIf')

    # EMS calling manager
    program_calling_manager = OpenStudio::Model::EnergyManagementSystemProgramCallingManager.new(model)
    program_calling_manager.setName("#{program.name} calling manager")
    program_calling_manager.setCallingPoint('EndOfZoneTimestepAfterZoneReporting')
    program_calling_manager.addProgram(program)
  end

  def self.set_vacancy(runner, model)
    return if @schedules_file.nil?

    @schedules_file.set_vacancy(col_names: ScheduleGenerator.col_names)
  end

  def self.add_output_control_files(runner, model)
    return if @debug

    # Disable various output files
    ocf = model.getOutputControlFiles
    ocf.setOutputAUDIT(false)
    ocf.setOutputBND(false)
    ocf.setOutputEIO(false)
    ocf.setOutputESO(false)
    ocf.setOutputMDD(false)
    ocf.setOutputMTD(false)
    ocf.setOutputMTR(false)
    ocf.setOutputRDD(false)
    ocf.setOutputSHD(false)
    ocf.setOutputTabular(false)
  end

  def self.add_ems_debug_output(runner, model)
    oems = model.getOutputEnergyManagementSystem
    oems.setActuatorAvailabilityDictionaryReporting('Verbose')
    oems.setInternalVariableAvailabilityDictionaryReporting('Verbose')
    oems.setEMSRuntimeLanguageDebugOutputLevel('Verbose')
  end

  # FUTURE: Move all of these construction methods to constructions.rb
  def self.calc_non_cavity_r(film_r, constr_set)
    # Calculate R-value for all non-cavity layers
    non_cavity_r = film_r
    if not constr_set.exterior_material.nil?
      non_cavity_r += constr_set.exterior_material.rvalue
    end
    if not constr_set.rigid_r.nil?
      non_cavity_r += constr_set.rigid_r
    end
    if not constr_set.osb_thick_in.nil?
      non_cavity_r += Material.Plywood(constr_set.osb_thick_in).rvalue
    end
    if not constr_set.drywall_thick_in.nil?
      non_cavity_r += Material.GypsumWall(constr_set.drywall_thick_in).rvalue
    end
    return non_cavity_r
  end

  def self.apply_wall_construction(runner, model, surfaces, wall, wall_id, wall_type, assembly_r,
                                   drywall_thick_in, inside_film, outside_film, mat_ext_finish)

    film_r = inside_film.rvalue + outside_film.rvalue
    if mat_ext_finish.nil?
      fallback_mat_ext_finish = nil
    else
      fallback_mat_ext_finish = Material.ExteriorFinishMaterial(mat_ext_finish.name, mat_ext_finish.tAbs, mat_ext_finish.sAbs, 0.1)
    end

    if wall_type == HPXML::WallTypeWoodStud
      install_grade = 1
      cavity_filled = true

      constr_sets = [
        WoodStudConstructionSet.new(Material.Stud2x6, 0.20, 10.0, 0.5, drywall_thick_in, mat_ext_finish), # 2x6, 24" o.c. + R10
        WoodStudConstructionSet.new(Material.Stud2x6, 0.20, 5.0, 0.5, drywall_thick_in, mat_ext_finish),  # 2x6, 24" o.c. + R5
        WoodStudConstructionSet.new(Material.Stud2x6, 0.20, 0.0, 0.5, drywall_thick_in, mat_ext_finish),  # 2x6, 24" o.c.
        WoodStudConstructionSet.new(Material.Stud2x4, 0.23, 0.0, 0.5, drywall_thick_in, mat_ext_finish),  # 2x4, 16" o.c.
        WoodStudConstructionSet.new(Material.Stud2x4, 0.01, 0.0, 0.0, 0.0, fallback_mat_ext_finish),      # Fallback
      ]
      match, constr_set, cavity_r = pick_wood_stud_construction_set(assembly_r, constr_sets, inside_film, outside_film, wall_id)

      Constructions.apply_wood_stud_wall(runner, model, surfaces, wall, "#{wall_id} construction",
                                         cavity_r, install_grade, constr_set.stud.thick_in,
                                         cavity_filled, constr_set.framing_factor,
                                         constr_set.drywall_thick_in, constr_set.osb_thick_in,
                                         constr_set.rigid_r, constr_set.exterior_material,
                                         0, inside_film, outside_film)
    elsif wall_type == HPXML::WallTypeSteelStud
      install_grade = 1
      cavity_filled = true
      corr_factor = 0.45

      constr_sets = [
        SteelStudConstructionSet.new(5.5, corr_factor, 0.20, 10.0, 0.5, drywall_thick_in, mat_ext_finish), # 2x6, 24" o.c. + R10
        SteelStudConstructionSet.new(5.5, corr_factor, 0.20, 5.0, 0.5, drywall_thick_in, mat_ext_finish),  # 2x6, 24" o.c. + R5
        SteelStudConstructionSet.new(5.5, corr_factor, 0.20, 0.0, 0.5, drywall_thick_in, mat_ext_finish),  # 2x6, 24" o.c.
        SteelStudConstructionSet.new(3.5, corr_factor, 0.23, 0.0, 0.5, drywall_thick_in, mat_ext_finish),  # 2x4, 16" o.c.
        SteelStudConstructionSet.new(3.5, 1.0, 0.01, 0.0, 0.0, 0.0, fallback_mat_ext_finish),              # Fallback
      ]
      match, constr_set, cavity_r = pick_steel_stud_construction_set(assembly_r, constr_sets, inside_film, outside_film, wall_id)

      Constructions.apply_steel_stud_wall(runner, model, surfaces, wall, "#{wall_id} construction",
                                          cavity_r, install_grade, constr_set.cavity_thick_in,
                                          cavity_filled, constr_set.framing_factor,
                                          constr_set.corr_factor, constr_set.drywall_thick_in,
                                          constr_set.osb_thick_in, constr_set.rigid_r,
                                          constr_set.exterior_material, inside_film, outside_film)
    elsif wall_type == HPXML::WallTypeDoubleWoodStud
      install_grade = 1
      is_staggered = false

      constr_sets = [
        DoubleStudConstructionSet.new(Material.Stud2x4, 0.23, 24.0, 0.0, 0.5, drywall_thick_in, mat_ext_finish),  # 2x4, 24" o.c.
        DoubleStudConstructionSet.new(Material.Stud2x4, 0.01, 16.0, 0.0, 0.0, 0.0, fallback_mat_ext_finish),      # Fallback
      ]
      match, constr_set, cavity_r = pick_double_stud_construction_set(assembly_r, constr_sets, inside_film, outside_film, wall_id)

      Constructions.apply_double_stud_wall(runner, model, surfaces, wall, "#{wall_id} construction",
                                           cavity_r, install_grade, constr_set.stud.thick_in,
                                           constr_set.stud.thick_in, constr_set.framing_factor,
                                           constr_set.framing_spacing, is_staggered,
                                           constr_set.drywall_thick_in, constr_set.osb_thick_in,
                                           constr_set.rigid_r, constr_set.exterior_material,
                                           inside_film, outside_film)
    elsif wall_type == HPXML::WallTypeCMU
      density = 119.0 # lb/ft^3
      furring_r = 0
      furring_cavity_depth_in = 0 # in
      furring_spacing = 0

      constr_sets = [
        CMUConstructionSet.new(8.0, 1.4, 0.08, 0.5, drywall_thick_in, mat_ext_finish),  # 8" perlite-filled CMU
        CMUConstructionSet.new(6.0, 5.29, 0.01, 0.0, 0.0, fallback_mat_ext_finish),     # Fallback (6" hollow CMU)
      ]
      match, constr_set, rigid_r = pick_cmu_construction_set(assembly_r, constr_sets, inside_film, outside_film, wall_id)

      Constructions.apply_cmu_wall(runner, model, surfaces, wall, "#{wall_id} construction",
                                   constr_set.thick_in, constr_set.cond_in, density,
                                   constr_set.framing_factor, furring_r,
                                   furring_cavity_depth_in, furring_spacing,
                                   constr_set.drywall_thick_in, constr_set.osb_thick_in,
                                   rigid_r, constr_set.exterior_material, inside_film,
                                   outside_film)
    elsif wall_type == HPXML::WallTypeSIP
      sheathing_thick_in = 0.44

      constr_sets = [
        SIPConstructionSet.new(10.0, 0.16, 0.0, sheathing_thick_in, 0.5, drywall_thick_in, mat_ext_finish), # 10" SIP core
        SIPConstructionSet.new(5.0, 0.16, 0.0, sheathing_thick_in, 0.5, drywall_thick_in, mat_ext_finish),  # 5" SIP core
        SIPConstructionSet.new(1.0, 0.01, 0.0, sheathing_thick_in, 0.0, 0.0, fallback_mat_ext_finish),      # Fallback
      ]
      match, constr_set, cavity_r = pick_sip_construction_set(assembly_r, constr_sets, inside_film, outside_film, wall_id)

      Constructions.apply_sip_wall(runner, model, surfaces, wall, "#{wall_id} construction",
                                   cavity_r, constr_set.thick_in, constr_set.framing_factor,
                                   constr_set.sheath_thick_in, constr_set.drywall_thick_in,
                                   constr_set.osb_thick_in, constr_set.rigid_r,
                                   constr_set.exterior_material, inside_film, outside_film)
    elsif wall_type == HPXML::WallTypeICF
      constr_sets = [
        ICFConstructionSet.new(2.0, 4.0, 0.08, 0.0, 0.5, drywall_thick_in, mat_ext_finish), # ICF w/4" concrete and 2" rigid ins layers
        ICFConstructionSet.new(1.0, 1.0, 0.01, 0.0, 0.0, 0.0, fallback_mat_ext_finish),     # Fallback
      ]
      match, constr_set, icf_r = pick_icf_construction_set(assembly_r, constr_sets, inside_film, outside_film, wall_id)

      Constructions.apply_icf_wall(runner, model, surfaces, wall, "#{wall_id} construction",
                                   icf_r, constr_set.ins_thick_in,
                                   constr_set.concrete_thick_in, constr_set.framing_factor,
                                   constr_set.drywall_thick_in, constr_set.osb_thick_in,
                                   constr_set.rigid_r, constr_set.exterior_material,
                                   inside_film, outside_film)
    elsif [HPXML::WallTypeConcrete, HPXML::WallTypeBrick, HPXML::WallTypeAdobe, HPXML::WallTypeStrawBale, HPXML::WallTypeStone, HPXML::WallTypeLog].include? wall_type
      constr_sets = [
        GenericConstructionSet.new(10.0, 0.5, drywall_thick_in, mat_ext_finish), # w/R-10 rigid
        GenericConstructionSet.new(0.0, 0.5, drywall_thick_in, mat_ext_finish),  # Standard
        GenericConstructionSet.new(0.0, 0.0, 0.0, fallback_mat_ext_finish),      # Fallback
      ]
      match, constr_set, layer_r = pick_generic_construction_set(assembly_r, constr_sets, inside_film, outside_film, wall_id)

      if wall_type == HPXML::WallTypeConcrete
        thick_in = 6.0
        base_mat = BaseMaterial.Concrete
      elsif wall_type == HPXML::WallTypeBrick
        thick_in = 8.0
        base_mat = BaseMaterial.Brick
      elsif wall_type == HPXML::WallTypeAdobe
        thick_in = 10.0
        base_mat = BaseMaterial.Soil
      elsif wall_type == HPXML::WallTypeStrawBale
        thick_in = 23.0
        base_mat = BaseMaterial.StrawBale
      elsif wall_type == HPXML::WallTypeStone
        thick_in = 6.0
        base_mat = BaseMaterial.Stone
      elsif wall_type == HPXML::WallTypeLog
        thick_in = 6.0
        base_mat = BaseMaterial.Wood
      end
      thick_ins = [thick_in]
      if layer_r == 0
        conds = [99]
      else
        conds = [thick_in / layer_r]
      end
      denss = [base_mat.rho]
      specheats = [base_mat.cp]

      Constructions.apply_generic_layered_wall(runner, model, surfaces, wall, "#{wall_id} construction",
                                               thick_ins, conds, denss, specheats,
                                               constr_set.drywall_thick_in, constr_set.osb_thick_in,
                                               constr_set.rigid_r, constr_set.exterior_material,
                                               inside_film, outside_film)
    else
      fail "Unexpected wall type '#{wall_type}'."
    end

    check_surface_assembly_rvalue(runner, surfaces, inside_film, outside_film, assembly_r, match)
  end

  def self.pick_wood_stud_construction_set(assembly_r, constr_sets, inside_film, outside_film, surface_name)
    # Picks a construction set from supplied constr_sets for which a positive R-value
    # can be calculated for the unknown insulation to achieve the assembly R-value.

    constr_sets.each do |constr_set|
      fail 'Unexpected object.' unless constr_set.is_a? WoodStudConstructionSet

      film_r = inside_film.rvalue + outside_film.rvalue
      non_cavity_r = calc_non_cavity_r(film_r, constr_set)

      # Calculate effective cavity R-value
      # Assumes installation quality 1
      cavity_frac = 1.0 - constr_set.framing_factor
      cavity_r = cavity_frac / (1.0 / assembly_r - constr_set.framing_factor / (constr_set.stud.rvalue + non_cavity_r)) - non_cavity_r
      if cavity_r > 0 # Choose this construction set
        return true, constr_set, cavity_r
      end
    end

    return false, constr_sets[-1], 0.0 # Pick fallback construction with minimum R-value
  end

  def self.pick_steel_stud_construction_set(assembly_r, constr_sets, inside_film, outside_film, surface_name)
    # Picks a construction set from supplied constr_sets for which a positive R-value
    # can be calculated for the unknown insulation to achieve the assembly R-value.

    constr_sets.each do |constr_set|
      fail 'Unexpected object.' unless constr_set.is_a? SteelStudConstructionSet

      film_r = inside_film.rvalue + outside_film.rvalue
      non_cavity_r = calc_non_cavity_r(film_r, constr_set)

      # Calculate effective cavity R-value
      # Assumes installation quality 1
      cavity_r = (assembly_r - non_cavity_r) / constr_set.corr_factor
      if cavity_r > 0 # Choose this construction set
        return true, constr_set, cavity_r
      end
    end

    return false, constr_sets[-1], 0.0 # Pick fallback construction with minimum R-value
  end

  def self.pick_double_stud_construction_set(assembly_r, constr_sets, inside_film, outside_film, surface_name)
    # Picks a construction set from supplied constr_sets for which a positive R-value
    # can be calculated for the unknown insulation to achieve the assembly R-value.

    constr_sets.each do |constr_set|
      fail 'Unexpected object.' unless constr_set.is_a? DoubleStudConstructionSet

      film_r = inside_film.rvalue + outside_film.rvalue
      non_cavity_r = calc_non_cavity_r(film_r, constr_set)

      # Calculate effective cavity R-value
      # Assumes installation quality 1, not staggered, gap depth == stud depth
      # Solved in Wolfram Alpha: https://www.wolframalpha.com/input/?i=1%2FA+%3D+B%2F(2*C%2Bx%2BD)+%2B+E%2F(3*C%2BD)+%2B+(1-B-E)%2F(3*x%2BD)
      stud_frac = 1.5 / constr_set.framing_spacing
      misc_framing_factor = constr_set.framing_factor - stud_frac
      cavity_frac = 1.0 - (2 * stud_frac + misc_framing_factor)
      a = assembly_r
      b = stud_frac
      c = constr_set.stud.rvalue
      d = non_cavity_r
      e = misc_framing_factor
      cavity_r = ((3 * c + d) * Math.sqrt(4 * a**2 * b**2 + 12 * a**2 * b * e + 4 * a**2 * b + 9 * a**2 * e**2 - 6 * a**2 * e + a**2 - 48 * a * b * c - 16 * a * b * d - 36 * a * c * e + 12 * a * c - 12 * a * d * e + 4 * a * d + 36 * c**2 + 24 * c * d + 4 * d**2) + 6 * a * b * c + 2 * a * b * d + 3 * a * c * e + 3 * a * c + 3 * a * d * e + a * d - 18 * c**2 - 18 * c * d - 4 * d**2) / (2 * (-3 * a * e + 9 * c + 3 * d))
      cavity_r = 3 * cavity_r
      if cavity_r > 0 # Choose this construction set
        return true, constr_set, cavity_r
      end
    end

    return false, constr_sets[-1], 0.0 # Pick fallback construction with minimum R-value
  end

  def self.pick_sip_construction_set(assembly_r, constr_sets, inside_film, outside_film, surface_name)
    # Picks a construction set from supplied constr_sets for which a positive R-value
    # can be calculated for the unknown insulation to achieve the assembly R-value.

    constr_sets.each do |constr_set|
      fail 'Unexpected object.' unless constr_set.is_a? SIPConstructionSet

      film_r = inside_film.rvalue + outside_film.rvalue
      non_cavity_r = calc_non_cavity_r(film_r, constr_set)
      non_cavity_r += Material.new(nil, constr_set.sheath_thick_in, BaseMaterial.Wood).rvalue

      # Calculate effective SIP core R-value
      # Solved in Wolfram Alpha: https://www.wolframalpha.com/input/?i=1%2FA+%3D+B%2F(C%2BD)+%2B+E%2F(2*F%2BG%2FH*x%2BD)+%2B+(1-B-E)%2F(x%2BD)
      spline_thick_in = 0.5 # in
      ins_thick_in = constr_set.thick_in - (2.0 * spline_thick_in) # in
      framing_r = Material.new(nil, constr_set.thick_in, BaseMaterial.Wood).rvalue
      spline_r = Material.new(nil, spline_thick_in, BaseMaterial.Wood).rvalue
      spline_frac = 4.0 / 48.0 # One 4" spline for every 48" wide panel
      cavity_frac = 1.0 - (spline_frac + constr_set.framing_factor)
      a = assembly_r
      b = constr_set.framing_factor
      c = framing_r
      d = non_cavity_r
      e = spline_frac
      f = spline_r
      g = ins_thick_in
      h = constr_set.thick_in
      cavity_r = (Math.sqrt((a * b * c * g - a * b * d * h - 2 * a * b * f * h + a * c * e * g - a * c * e * h - a * c * g + a * d * e * g - a * d * e * h - a * d * g + c * d * g + c * d * h + 2 * c * f * h + d**2 * g + d**2 * h + 2 * d * f * h)**2 - 4 * (-a * b * g + c * g + d * g) * (a * b * c * d * h + 2 * a * b * c * f * h - a * c * d * h + 2 * a * c * e * f * h - 2 * a * c * f * h - a * d**2 * h + 2 * a * d * e * f * h - 2 * a * d * f * h + c * d**2 * h + 2 * c * d * f * h + d**3 * h + 2 * d**2 * f * h)) - a * b * c * g + a * b * d * h + 2 * a * b * f * h - a * c * e * g + a * c * e * h + a * c * g - a * d * e * g + a * d * e * h + a * d * g - c * d * g - c * d * h - 2 * c * f * h - g * d**2 - d**2 * h - 2 * d * f * h) / (2 * (-a * b * g + c * g + d * g))
      if cavity_r > 0 # Choose this construction set
        return true, constr_set, cavity_r
      end
    end

    return false, constr_sets[-1], 0.0 # Pick fallback construction with minimum R-value
  end

  def self.pick_cmu_construction_set(assembly_r, constr_sets, inside_film, outside_film, surface_name)
    # Picks a construction set from supplied constr_sets for which a positive R-value
    # can be calculated for the unknown insulation to achieve the assembly R-value.

    constr_sets.each do |constr_set|
      fail 'Unexpected object.' unless constr_set.is_a? CMUConstructionSet

      film_r = inside_film.rvalue + outside_film.rvalue
      non_cavity_r = calc_non_cavity_r(film_r, constr_set)

      # Calculate effective other CMU R-value
      # Assumes no furring strips
      # Solved in Wolfram Alpha: https://www.wolframalpha.com/input/?i=1%2FA+%3D+B%2F(C%2BE%2Bx)+%2B+(1-B)%2F(D%2BE%2Bx)
      a = assembly_r
      b = constr_set.framing_factor
      c = Material.new(nil, constr_set.thick_in, BaseMaterial.Wood).rvalue # Framing
      d = Material.new(nil, constr_set.thick_in, BaseMaterial.Concrete, constr_set.cond_in).rvalue # Concrete
      e = non_cavity_r
      rigid_r = 0.5 * (Math.sqrt(a**2 - 4 * a * b * c + 4 * a * b * d + 2 * a * c - 2 * a * d + c**2 - 2 * c * d + d**2) + a - c - d - 2 * e)
      if rigid_r > 0 # Choose this construction set
        return true, constr_set, rigid_r
      end
    end

    return false, constr_sets[-1], 0.0 # Pick fallback construction with minimum R-value
  end

  def self.pick_icf_construction_set(assembly_r, constr_sets, inside_film, outside_film, surface_name)
    # Picks a construction set from supplied constr_sets for which a positive R-value
    # can be calculated for the unknown insulation to achieve the assembly R-value.

    constr_sets.each do |constr_set|
      fail 'Unexpected object.' unless constr_set.is_a? ICFConstructionSet

      film_r = inside_film.rvalue + outside_film.rvalue
      non_cavity_r = calc_non_cavity_r(film_r, constr_set)

      # Calculate effective ICF rigid ins R-value
      # Solved in Wolfram Alpha: https://www.wolframalpha.com/input/?i=1%2FA+%3D+B%2F(C%2BE)+%2B+(1-B)%2F(D%2BE%2B2*x)
      a = assembly_r
      b = constr_set.framing_factor
      c = Material.new(nil, 2 * constr_set.ins_thick_in + constr_set.concrete_thick_in, BaseMaterial.Wood).rvalue # Framing
      d = Material.new(nil, constr_set.concrete_thick_in, BaseMaterial.Concrete).rvalue # Concrete
      e = non_cavity_r
      icf_r = (a * b * c - a * b * d - a * c - a * e + c * d + c * e + d * e + e**2) / (2 * (a * b - c - e))
      if icf_r > 0 # Choose this construction set
        return true, constr_set, icf_r
      end
    end

    return false, constr_sets[-1], 0.0 # Pick fallback construction with minimum R-value
  end

  def self.pick_generic_construction_set(assembly_r, constr_sets, inside_film, outside_film, surface_name)
    # Picks a construction set from supplied constr_sets for which a positive R-value
    # can be calculated for the unknown insulation to achieve the assembly R-value.

    constr_sets.each do |constr_set|
      fail 'Unexpected object.' unless constr_set.is_a? GenericConstructionSet

      film_r = inside_film.rvalue + outside_film.rvalue
      non_cavity_r = calc_non_cavity_r(film_r, constr_set)

      # Calculate effective ins layer R-value
      layer_r = assembly_r - non_cavity_r
      if layer_r > 0 # Choose this construction set
        return true, constr_set, layer_r
      end
    end

    return false, constr_sets[-1], 0.0 # Pick fallback construction with minimum R-value
  end

  def self.check_surface_assembly_rvalue(runner, surfaces, inside_film, outside_film, assembly_r, match)
    # Verify that the actual OpenStudio construction R-value matches our target assembly R-value

    film_r = 0.0
    film_r += inside_film.rvalue unless inside_film.nil?
    film_r += outside_film.rvalue unless outside_film.nil?
    surfaces.each do |surface|
      constr_r = UnitConversions.convert(1.0 / surface.construction.get.uFactor(0.0).get, 'm^2*k/w', 'hr*ft^2*f/btu') + film_r

      if surface.adjacentFoundation.is_initialized
        foundation = surface.adjacentFoundation.get
        foundation.customBlocks.each do |custom_block|
          ins_mat = custom_block.material.to_StandardOpaqueMaterial.get
          constr_r += UnitConversions.convert(ins_mat.thickness, 'm', 'ft') / UnitConversions.convert(ins_mat.thermalConductivity, 'W/(m*K)', 'Btu/(hr*ft*R)')
        end
      end

      if (assembly_r - constr_r).abs > 0.1
        if match
          fail "Construction R-value (#{constr_r}) does not match Assembly R-value (#{assembly_r}) for '#{surface.name}'."
        else
          runner.registerWarning("Assembly R-value (#{assembly_r}) for '#{surface.name}' below minimum expected value. Construction R-value increased to #{constr_r.round(2)}.")
        end
      end
    end
  end

  def self.set_surface_interior(model, spaces, surface, hpxml_surface)
    interior_adjacent_to = hpxml_surface.interior_adjacent_to
    if [HPXML::LocationBasementConditioned].include? interior_adjacent_to
      surface.setSpace(create_or_get_space(model, spaces, HPXML::LocationLivingSpace))
      @cond_bsmnt_surfaces << surface
    else
      surface.setSpace(create_or_get_space(model, spaces, interior_adjacent_to))
    end
  end

  def self.set_surface_exterior(model, spaces, surface, hpxml_surface)
    exterior_adjacent_to = hpxml_surface.exterior_adjacent_to
    interior_adjacent_to = hpxml_surface.interior_adjacent_to
    is_adiabatic = hpxml_surface.is_adiabatic
    if exterior_adjacent_to == HPXML::LocationOutside
      surface.setOutsideBoundaryCondition('Outdoors')
    elsif exterior_adjacent_to == HPXML::LocationGround
      surface.setOutsideBoundaryCondition('Foundation')
    elsif is_adiabatic
      surface.setOutsideBoundaryCondition('Adiabatic')
    elsif [HPXML::LocationOtherHeatedSpace, HPXML::LocationOtherMultifamilyBufferSpace,
           HPXML::LocationOtherNonFreezingSpace, HPXML::LocationOtherHousingUnit].include? exterior_adjacent_to
      set_surface_otherside_coefficients(surface, exterior_adjacent_to, model, spaces)
    elsif exterior_adjacent_to == HPXML::LocationBasementConditioned
      surface.createAdjacentSurface(create_or_get_space(model, spaces, HPXML::LocationLivingSpace))
      @cond_bsmnt_surfaces << surface.adjacentSurface.get
    else
      surface.createAdjacentSurface(create_or_get_space(model, spaces, exterior_adjacent_to))
    end
  end

  def self.set_surface_otherside_coefficients(surface, exterior_adjacent_to, model, spaces)
    if spaces[exterior_adjacent_to].nil?
      # Create E+ other side coefficient object
      otherside_object = OpenStudio::Model::SurfacePropertyOtherSideCoefficients.new(model)
      otherside_object.setName(exterior_adjacent_to)
      otherside_object.setCombinedConvectiveRadiativeFilmCoefficient(UnitConversions.convert(1.0 / Material.AirFilmVertical.rvalue, 'Btu/(hr*ft^2*F)', 'W/(m^2*K)'))
      # Schedule of space temperature, can be shared with water heater/ducts
      sch = get_space_temperature_schedule(model, exterior_adjacent_to, spaces)
      otherside_object.setConstantTemperatureSchedule(sch)
      surface.setSurfacePropertyOtherSideCoefficients(otherside_object)
      spaces[exterior_adjacent_to] = otherside_object
    else
      surface.setSurfacePropertyOtherSideCoefficients(spaces[exterior_adjacent_to])
    end
    surface.setSunExposure('NoSun')
    surface.setWindExposure('NoWind')
  end

  def self.get_space_temperature_schedule(model, location, spaces)
    # Create outside boundary schedules to be actuated by EMS,
    # can be shared by any surface, duct adjacent to / located in those spaces

    # return if already exists
    model.getScheduleConstants.each do |sch|
      next unless sch.name.to_s == location

      return sch
    end

    sch = OpenStudio::Model::ScheduleConstant.new(model)
    sch.setName(location)

    space_values = Geometry.get_temperature_scheduled_space_values(location)

    if location == HPXML::LocationOtherHeatedSpace
      # Create a sensor to get dynamic heating setpoint
      htg_sch = spaces[HPXML::LocationLivingSpace].thermalZone.get.thermostatSetpointDualSetpoint.get.heatingSetpointTemperatureSchedule.get
      sensor_htg_spt = OpenStudio::Model::EnergyManagementSystemSensor.new(model, 'Schedule Value')
      sensor_htg_spt.setName('htg_spt')
      sensor_htg_spt.setKeyName(htg_sch.name.to_s)
      space_values[:temp_min] = sensor_htg_spt.name.to_s
    end

    # Schedule type limits compatible
    schedule_type_limits = OpenStudio::Model::ScheduleTypeLimits.new(model)
    schedule_type_limits.setUnitType('Temperature')
    sch.setScheduleTypeLimits(schedule_type_limits)

    # Sensors
    if space_values[:indoor_weight] > 0
      sensor_ia = OpenStudio::Model::EnergyManagementSystemSensor.new(model, 'Zone Air Temperature')
      sensor_ia.setName('cond_zone_temp')
      sensor_ia.setKeyName(spaces[HPXML::LocationLivingSpace].name.to_s)
    end

    if space_values[:outdoor_weight] > 0
      sensor_oa = OpenStudio::Model::EnergyManagementSystemSensor.new(model, 'Site Outdoor Air Drybulb Temperature')
      sensor_oa.setName('oa_temp')
    end

    if space_values[:ground_weight] > 0
      sensor_gnd = OpenStudio::Model::EnergyManagementSystemSensor.new(model, 'Site Surface Ground Temperature')
      sensor_gnd.setName('ground_temp')
    end

    actuator = OpenStudio::Model::EnergyManagementSystemActuator.new(sch, *EPlus::EMSActuatorScheduleConstantValue)
    actuator.setName("#{location.gsub(' ', '_').gsub('-', '_')}_temp_sch")

    # EMS to actuate schedule
    program = OpenStudio::Model::EnergyManagementSystemProgram.new(model)
    program.setName("#{location.gsub('-', '_')} Temperature Program")
    program.addLine("Set #{actuator.name} = 0.0")
    if not sensor_ia.nil?
      program.addLine("Set #{actuator.name} = #{actuator.name} + (#{sensor_ia.name} * #{space_values[:indoor_weight]})")
    end
    if not sensor_oa.nil?
      program.addLine("Set #{actuator.name} = #{actuator.name} + (#{sensor_oa.name} * #{space_values[:outdoor_weight]})")
    end
    if not sensor_gnd.nil?
      program.addLine("Set #{actuator.name} = #{actuator.name} + (#{sensor_gnd.name} * #{space_values[:ground_weight]})")
    end
    if not space_values[:temp_min].nil?
      if space_values[:temp_min].is_a? String
        min_temp_c = space_values[:temp_min]
      else
        min_temp_c = UnitConversions.convert(space_values[:temp_min], 'F', 'C')
      end
      program.addLine("If #{actuator.name} < #{min_temp_c}")
      program.addLine("Set #{actuator.name} = #{min_temp_c}")
      program.addLine('EndIf')
    end

    program_cm = OpenStudio::Model::EnergyManagementSystemProgramCallingManager.new(model)
    program_cm.setName("#{program.name} calling manager")
    program_cm.setCallingPoint('EndOfSystemTimestepAfterHVACReporting')
    program_cm.addProgram(program)

    return sch
  end

  # Returns an OS:Space, or temperature OS:Schedule for a MF space, or nil if outside
  # Should be called when the object's energy use is sensitive to ambient temperature
  # (e.g., water heaters and ducts).
  def self.get_space_or_schedule_from_location(location, object_name, model, spaces)
    return if [HPXML::LocationOtherExterior, HPXML::LocationOutside, HPXML::LocationRoofDeck].include? location

    sch = nil
    space = nil
    if [HPXML::LocationOtherHeatedSpace, HPXML::LocationOtherHousingUnit, HPXML::LocationOtherMultifamilyBufferSpace,
        HPXML::LocationOtherNonFreezingSpace, HPXML::LocationExteriorWall, HPXML::LocationUnderSlab].include? location
      # if located in spaces where we don't model a thermal zone, create and return temperature schedule
      sch = get_space_temperature_schedule(model, location, spaces)
    else
      space = get_space_from_location(location, object_name, model, spaces)
    end

    return space, sch
  end

  # Returns an OS:Space, or nil if a MF space
  # Should be called when the object's energy use is NOT sensitive to ambient temperature
  # (e.g., appliances).
  def self.get_space_from_location(location, object_name, model, spaces)
    return if [HPXML::LocationOtherHeatedSpace,
               HPXML::LocationOtherHousingUnit,
               HPXML::LocationOtherMultifamilyBufferSpace,
               HPXML::LocationOtherNonFreezingSpace].include? location

    num_orig_spaces = spaces.size

    if location == HPXML::LocationBasementConditioned
      space = create_or_get_space(model, spaces, HPXML::LocationLivingSpace)
    else
      space = create_or_get_space(model, spaces, location)
    end

    if spaces.size != num_orig_spaces
      fail "#{object_name} location is '#{location}' but building does not have this location specified."
    end

    return space
  end

  def self.set_subsurface_exterior(surface, spaces, model, hpxml_surface)
    # Set its parent surface outside boundary condition, which will be also applied to subsurfaces through OS
    # The parent surface is entirely comprised of the subsurface.

    # Subsurface on foundation wall, set it to be adjacent to outdoors
    if hpxml_surface.exterior_adjacent_to == HPXML::LocationGround
      surface.setOutsideBoundaryCondition('Outdoors')
    else
      set_surface_exterior(model, spaces, surface, hpxml_surface)
    end
  end

  def self.get_min_neighbor_distance()
    min_neighbor_distance = nil
    @hpxml.neighbor_buildings.each do |neighbor_building|
      if min_neighbor_distance.nil?
        min_neighbor_distance = 9e99
      end
      if neighbor_building.distance < min_neighbor_distance
        min_neighbor_distance = neighbor_building.distance
      end
    end
    return min_neighbor_distance
  end

  def self.get_kiva_instances(fnd_walls, slabs)
    # Identify unique Kiva foundations that are required.
    kiva_fnd_walls = []
    fnd_walls.each do |foundation_wall|
      next unless foundation_wall.is_exterior

      kiva_fnd_walls << foundation_wall
    end
    if kiva_fnd_walls.empty? # Handle slab foundation type
      kiva_fnd_walls << nil
    end

    kiva_slabs = slabs

    return kiva_fnd_walls.product(kiva_slabs)
  end

  def self.set_foundation_and_walls_top()
    @foundation_top = 0
    @hpxml.foundation_walls.each do |foundation_wall|
      top = -1 * foundation_wall.depth_below_grade + foundation_wall.height
      @foundation_top = top if top > @foundation_top
    end
    @walls_top = @foundation_top + 8.0 * @ncfl_ag
  end
end

# FUTURE: Move all of these construction classes to constructions.rb
class WoodStudConstructionSet
  def initialize(stud, framing_factor, rigid_r, osb_thick_in, drywall_thick_in, exterior_material)
    @stud = stud
    @framing_factor = framing_factor
    @rigid_r = rigid_r
    @osb_thick_in = osb_thick_in
    @drywall_thick_in = drywall_thick_in
    @exterior_material = exterior_material
  end
  attr_accessor(:stud, :framing_factor, :rigid_r, :osb_thick_in, :drywall_thick_in, :exterior_material)
end

class SteelStudConstructionSet
  def initialize(cavity_thick_in, corr_factor, framing_factor, rigid_r, osb_thick_in, drywall_thick_in, exterior_material)
    @cavity_thick_in = cavity_thick_in
    @corr_factor = corr_factor
    @framing_factor = framing_factor
    @rigid_r = rigid_r
    @osb_thick_in = osb_thick_in
    @drywall_thick_in = drywall_thick_in
    @exterior_material = exterior_material
  end
  attr_accessor(:cavity_thick_in, :corr_factor, :framing_factor, :rigid_r, :osb_thick_in, :drywall_thick_in, :exterior_material)
end

class DoubleStudConstructionSet
  def initialize(stud, framing_factor, framing_spacing, rigid_r, osb_thick_in, drywall_thick_in, exterior_material)
    @stud = stud
    @framing_factor = framing_factor
    @framing_spacing = framing_spacing
    @rigid_r = rigid_r
    @osb_thick_in = osb_thick_in
    @drywall_thick_in = drywall_thick_in
    @exterior_material = exterior_material
  end
  attr_accessor(:stud, :framing_factor, :framing_spacing, :rigid_r, :osb_thick_in, :drywall_thick_in, :exterior_material)
end

class SIPConstructionSet
  def initialize(thick_in, framing_factor, rigid_r, sheath_thick_in, osb_thick_in, drywall_thick_in, exterior_material)
    @thick_in = thick_in
    @framing_factor = framing_factor
    @rigid_r = rigid_r
    @sheath_thick_in = sheath_thick_in
    @osb_thick_in = osb_thick_in
    @drywall_thick_in = drywall_thick_in
    @exterior_material = exterior_material
  end
  attr_accessor(:thick_in, :framing_factor, :rigid_r, :sheath_thick_in, :osb_thick_in, :drywall_thick_in, :exterior_material)
end

class CMUConstructionSet
  def initialize(thick_in, cond_in, framing_factor, osb_thick_in, drywall_thick_in, exterior_material)
    @thick_in = thick_in
    @cond_in = cond_in
    @framing_factor = framing_factor
    @osb_thick_in = osb_thick_in
    @drywall_thick_in = drywall_thick_in
    @exterior_material = exterior_material
    @rigid_r = nil # solved for
  end
  attr_accessor(:thick_in, :cond_in, :framing_factor, :rigid_r, :osb_thick_in, :drywall_thick_in, :exterior_material)
end

class ICFConstructionSet
  def initialize(ins_thick_in, concrete_thick_in, framing_factor, rigid_r, osb_thick_in, drywall_thick_in, exterior_material)
    @ins_thick_in = ins_thick_in
    @concrete_thick_in = concrete_thick_in
    @framing_factor = framing_factor
    @rigid_r = rigid_r
    @osb_thick_in = osb_thick_in
    @drywall_thick_in = drywall_thick_in
    @exterior_material = exterior_material
  end
  attr_accessor(:ins_thick_in, :concrete_thick_in, :framing_factor, :rigid_r, :osb_thick_in, :drywall_thick_in, :exterior_material)
end

class GenericConstructionSet
  def initialize(rigid_r, osb_thick_in, drywall_thick_in, exterior_material)
    @rigid_r = rigid_r
    @osb_thick_in = osb_thick_in
    @drywall_thick_in = drywall_thick_in
    @exterior_material = exterior_material
  end
  attr_accessor(:rigid_r, :osb_thick_in, :drywall_thick_in, :exterior_material)
end

# register the measure to be used by the application
HPXMLtoOpenStudio.new.registerWithApplication<|MERGE_RESOLUTION|>--- conflicted
+++ resolved
@@ -283,12 +283,9 @@
     # Uncomment to debug EMS
     # add_ems_debug_output(runner, model)
 
-<<<<<<< HEAD
     # Vacancy
     set_vacancy(runner, model)
 
-=======
->>>>>>> 26d79ab8
     if debug
       osm_output_path = File.join(output_dir, 'in.osm')
       File.write(osm_output_path, model.to_s)
@@ -336,13 +333,10 @@
     # Write updated HPXML object (w/ defaults) to file for inspection
     hpxml_defaults_path = File.join(output_dir, 'in.xml')
     XMLHelper.write_file(@hpxml.to_oga, hpxml_defaults_path)
-<<<<<<< HEAD
-=======
 
     # Now that we've written in.xml, ensure that no capacities/airflows
     # are zero in order to prevent potential E+ errors.
     HVAC.ensure_nonzero_sizing_values(@hpxml)
->>>>>>> 26d79ab8
   end
 
   def self.add_simulation_params(model)
