--- conflicted
+++ resolved
@@ -227,17 +227,14 @@
     @eri_version = 'latest' if @eri_version.nil?
     @eri_version = Constants.ERIVersions[-1] if @eri_version == 'latest'
 
-<<<<<<< HEAD
     model.getClimateZones.climateZones.each do |ba_cz|
       if ['Building America'].include? ba_cz.institution
         @ba_cz_name = ba_cz.value
       end
     end
 
-=======
     # Init
     weather = Location.apply(model, runner, epw_path, cache_path, 'NA', 'NA')
->>>>>>> 20d89880
     set_defaults_and_globals(runner)
     add_simulation_params(model)
 
@@ -541,7 +538,6 @@
       @hpxml.misc_loads_schedule.monthly_multipliers = '1.248, 1.257, 0.993, 0.989, 0.993, 0.827, 0.821, 0.821, 0.827, 0.99, 0.987, 1.248'
     end
 
-<<<<<<< HEAD
     # Default clothes washer location, rated annual kWh, label electric rate, label gas rate, label annual gas cost, capacity, and modified energy factor
     if @hpxml.clothes_washers.size > 0
       clothes_washer = @hpxml.clothes_washers[0]
@@ -616,10 +612,7 @@
       end
     end
 
-    if @debug
-=======
     if @debug && (not @output_dir.nil?)
->>>>>>> 20d89880
       # Write updated HPXML object to file
       hpxml_defaults_path = File.join(@output_dir, 'in.xml')
       XMLHelper.write_file(@hpxml.to_rexml, hpxml_defaults_path)
