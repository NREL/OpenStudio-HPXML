--- conflicted
+++ resolved
@@ -543,11 +543,7 @@
     num_occ = @hpxml.building_occupancy.number_of_residents
     return if num_occ <= 0
 
-<<<<<<< HEAD
-    Geometry.process_occupants(model, num_occ, @cfa, spaces[HPXML::LocationLivingSpace], @schedules_file)
-=======
-    Geometry.apply_occupants(model, num_occ, @cfa, spaces[HPXML::LocationLivingSpace])
->>>>>>> e8b19a43
+    Geometry.apply_occupants(model, num_occ, @cfa, spaces[HPXML::LocationLivingSpace], @schedules_file)
   end
 
   def self.get_default_azimuths()
