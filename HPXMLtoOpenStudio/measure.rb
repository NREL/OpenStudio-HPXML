# frozen_string_literal: true

# Require all gems up front; this is much faster than multiple resource
# files lazy loading as needed, as it prevents multiple lookups for the
# same gem.
require 'pathname'
require 'csv'
require 'oga'
Dir["#{File.dirname(__FILE__)}/resources/*.rb"].each do |resource_file|
  next if resource_file.include? 'minitest_helper.rb'

  require resource_file
end

# start the measure
class HPXMLtoOpenStudio < OpenStudio::Measure::ModelMeasure
  # human readable name
  def name
    return 'HPXML to OpenStudio Translator'
  end

  # human readable description
  def description
    return 'Translates HPXML file to OpenStudio Model'
  end

  # human readable description of modeling approach
  def modeler_description
    return ''
  end

  # define the arguments that the user will input
  def arguments(model) # rubocop:disable Lint/UnusedMethodArgument
    args = OpenStudio::Measure::OSArgumentVector.new

    arg = OpenStudio::Measure::OSArgument.makeStringArgument('hpxml_path', true)
    arg.setDisplayName('HPXML File Path')
    arg.setDescription('Absolute/relative path of the HPXML file.')
    args << arg

    arg = OpenStudio::Measure::OSArgument.makeStringArgument('output_dir', true)
    arg.setDisplayName('Directory for Output Files')
    arg.setDescription('Absolute/relative path for the output files directory.')
    args << arg

    arg = OpenStudio::Measure::OSArgument.makeBoolArgument('debug', false)
    arg.setDisplayName('Debug Mode?')
    arg.setDescription('If true: 1) Writes in.osm file, 2) Generates additional log output, and 3) Creates all EnergyPlus output files.')
    arg.setDefaultValue(false)
    args << arg

    arg = OpenStudio::Measure::OSArgument.makeBoolArgument('add_component_loads', false)
    arg.setDisplayName('Add component loads?')
    arg.setDescription('If true, adds the calculation of heating/cooling component loads (not enabled by default for faster performance).')
    arg.setDefaultValue(false)
    args << arg

    arg = OpenStudio::Measure::OSArgument.makeBoolArgument('skip_validation', false)
    arg.setDisplayName('Skip Validation?')
    arg.setDescription('If true, bypasses HPXML input validation for faster performance. WARNING: This should only be used if the supplied HPXML file has already been validated against the Schema & Schematron documents.')
    arg.setDefaultValue(false)
    args << arg

    arg = OpenStudio::Measure::OSArgument.makeStringArgument('building_id', false)
    arg.setDisplayName('BuildingID')
    arg.setDescription("The ID of the HPXML Building. Only required if there are multiple Building elements in the HPXML file. Use 'ALL' to run all the HPXML Buildings (dwelling units) of a multifamily building in a single model.")
    args << arg

    return args
  end

  # define what happens when the measure is run
  def run(model, runner, user_arguments)
    super(model, runner, user_arguments)

    # use the built-in error checking
    if !runner.validateUserArguments(arguments(model), user_arguments)
      return false
    end

    Geometry.tear_down_model(model, runner)

    Version.check_openstudio_version()

    # assign the user inputs to variables
    hpxml_path = runner.getStringArgumentValue('hpxml_path', user_arguments)
    output_dir = runner.getStringArgumentValue('output_dir', user_arguments)
    add_component_loads = runner.getBoolArgumentValue('add_component_loads', user_arguments)
    debug = runner.getBoolArgumentValue('debug', user_arguments)
    skip_validation = runner.getBoolArgumentValue('skip_validation', user_arguments)
    building_id = runner.getOptionalStringArgumentValue('building_id', user_arguments)
    building_id = building_id.is_initialized ? building_id.get : nil

    unless (Pathname.new hpxml_path).absolute?
      hpxml_path = File.expand_path(hpxml_path)
    end
    unless File.exist?(hpxml_path) && hpxml_path.downcase.end_with?('.xml')
      fail "'#{hpxml_path}' does not exist or is not an .xml file."
    end

    unless (Pathname.new output_dir).absolute?
      output_dir = File.expand_path(output_dir)
    end

    begin
      if skip_validation
        schema_validator = nil
        schematron_validator = nil
      else
        schema_path = File.join(File.dirname(__FILE__), 'resources', 'hpxml_schema', 'HPXML.xsd')
        schema_validator = XMLValidator.get_schema_validator(schema_path)
        schematron_path = File.join(File.dirname(__FILE__), 'resources', 'hpxml_schematron', 'EPvalidator.xml')
        schematron_validator = XMLValidator.get_schematron_validator(schematron_path)
      end

      hpxml = HPXML.new(hpxml_path: hpxml_path, schema_validator: schema_validator, schematron_validator: schematron_validator, building_id: building_id)
      hpxml.errors.each do |error|
        runner.registerError(error)
      end
      hpxml.warnings.each do |warning|
        runner.registerWarning(warning)
      end
      return false unless hpxml.errors.empty?

      eri_version = hpxml.header.eri_calculation_version # Hidden feature
      eri_version = 'latest' if eri_version.nil?
      eri_version = Constants.ERIVersions[-1] if eri_version == 'latest'

      # Process weather once upfront
      epw_path = Location.get_epw_path(hpxml.buildings[0], hpxml_path)
      weather = WeatherProcess.new(epw_path: epw_path, runner: runner)
      epw_file = OpenStudio::EpwFile.new(epw_path)
      hpxml.buildings.each_with_index do |hpxml_bldg, i|
        next if i == 0
        next if Location.get_epw_path(hpxml_bldg, hpxml_path) == epw_path

        fail 'Weather station EPW filepath has different values across dwelling units.'
      end

      # Apply HPXML defaults upfront; process schedules & emissions
      hpxml_sch_map = {}
      check_emissions_references(hpxml.header, hpxml_path)
      hpxml.buildings.each_with_index do |hpxml_bldg, i|
        check_schedule_references(hpxml_bldg.header, hpxml_path)
        in_schedules_csv = 'in.schedules.csv'
        in_schedules_csv = "in.schedules#{i + 1}.csv" if i > 0
        schedules_file = SchedulesFile.new(runner: runner,
                                           schedules_paths: hpxml_bldg.header.schedules_filepaths,
                                           year: Location.get_sim_calendar_year(hpxml.header.sim_calendar_year, epw_file),
                                           unavailable_periods: hpxml.header.unavailable_periods,
                                           output_path: File.join(output_dir, in_schedules_csv))
        HPXMLDefaults.apply(runner, hpxml, hpxml_bldg, eri_version, weather, epw_file: epw_file, schedules_file: schedules_file)
        hpxml_sch_map[hpxml_bldg] = schedules_file
      end
      validate_emissions_files(hpxml.header)

      # Write updated HPXML object (w/ defaults) to file for inspection
      hpxml_defaults_path = File.join(output_dir, 'in.xml')
      XMLHelper.write_file(hpxml.to_doc, hpxml_defaults_path)

      # Create OpenStudio model
      hpxml_osm_map = {}
      hpxml.buildings.each do |hpxml_bldg|
        schedules_file = hpxml_sch_map[hpxml_bldg]
        if hpxml.buildings.size > 1
          # Create the model for this single unit
          unit_model = OpenStudio::Model::Model.new
          create_unit_model(hpxml, hpxml_bldg, runner, unit_model, epw_path, epw_file, weather, debug, schedules_file, eri_version)
          hpxml_osm_map[hpxml_bldg] = unit_model
        else
          create_unit_model(hpxml, hpxml_bldg, runner, model, epw_path, epw_file, weather, debug, schedules_file, eri_version)
          hpxml_osm_map[hpxml_bldg] = model
        end
      end

      # Merge unit models into final model
      if hpxml.buildings.size > 1
        add_unit_model_to_model(model, hpxml_osm_map)
      end

      # Output
      add_unmet_hours_output(model, hpxml_osm_map)
      add_loads_output(model, add_component_loads, hpxml_osm_map)
      set_output_files(model)
      add_additional_properties(model, hpxml, hpxml_osm_map, hpxml_path, building_id, epw_file, hpxml_defaults_path)
      # Uncomment to debug EMS
      # add_ems_debug_output(model)

      if debug
        # Write OSM file to run dir
        osm_output_path = File.join(output_dir, 'in.osm')
        File.write(osm_output_path, model.to_s)
        runner.registerInfo("Wrote file: #{osm_output_path}")

        # Copy EPW file to run dir
        epw_output_path = File.join(output_dir, 'in.epw')
        FileUtils.cp(epw_path, epw_output_path)
      end
    rescue Exception => e
      runner.registerError("#{e.message}\n#{e.backtrace.join("\n")}")
      return false
    end

    return true
  end

  def add_unit_model_to_model(model, hpxml_osm_map)
    unique_objects = { 'OS:ConvergenceLimits' => 'ConvergenceLimits',
                       'OS:Foundation:Kiva:Settings' => 'FoundationKivaSettings',
                       'OS:OutputControl:Files' => 'OutputControlFiles',
                       'OS:Output:Diagnostics' => 'OutputDiagnostics',
                       'OS:Output:JSON' => 'OutputJSON',
                       'OS:PerformancePrecisionTradeoffs' => 'PerformancePrecisionTradeoffs',
                       'OS:RunPeriod' => 'RunPeriod',
                       'OS:RunPeriodControl:DaylightSavingTime' => 'RunPeriodControlDaylightSavingTime',
                       'OS:ShadowCalculation' => 'ShadowCalculation',
                       'OS:SimulationControl' => 'SimulationControl',
                       'OS:Site' => 'Site',
                       'OS:Site:GroundTemperature:Deep' => 'SiteGroundTemperatureDeep',
                       'OS:Site:GroundTemperature:Shallow' => 'SiteGroundTemperatureShallow',
                       'OS:Site:WaterMainsTemperature' => 'SiteWaterMainsTemperature',
                       'OS:SurfaceConvectionAlgorithm:Inside' => 'InsideSurfaceConvectionAlgorithm',
                       'OS:SurfaceConvectionAlgorithm:Outside' => 'OutsideSurfaceConvectionAlgorithm',
                       'OS:Timestep' => 'Timestep' }

    # Handle unique objects first: Grab one from the first model we find the
    # object on (may not be the first unit).
    unit_model_objects = []
    unique_handles_to_skip = []
    uuid_regex = /\{(.*?)\}/
    unique_objects.each do |idd_obj, osm_class|
      first_model_object_by_type = nil
      hpxml_osm_map.values.each do |unit_model|
        next if unit_model.getObjectsByType(idd_obj.to_IddObjectType).empty?

        model_object = unit_model.send("get#{osm_class}")

        if first_model_object_by_type.nil?
          # Retain object for model
          unit_model_objects << model_object
          first_model_object_by_type = model_object
          if idd_obj == 'OS:Site:WaterMainsTemperature' # Handle referenced child object too
            unit_model_objects << unit_model.getObjectsByName(model_object.temperatureSchedule.get.name.to_s)[0]
          end
        else
          # Throw error if different values between this model_object and first_model_object_by_type
          if model_object.to_s.gsub(uuid_regex, '') != first_model_object_by_type.to_s.gsub(uuid_regex, '')
            fail "Unique object (#{idd_obj}) has different values across dwelling units."
          end

          if idd_obj == 'OS:Site:WaterMainsTemperature' # Handle referenced child object too
            if model_object.temperatureSchedule.get.to_s.gsub(uuid_regex, '') != first_model_object_by_type.temperatureSchedule.get.to_s.gsub(uuid_regex, '')
              fail "Unique object (#{idd_obj}) has different values across dwelling units."
            end
          end
        end

        unique_handles_to_skip << model_object.handle.to_s
        if idd_obj == 'OS:Site:WaterMainsTemperature' # Handle referenced child object too
          unique_handles_to_skip << model_object.temperatureSchedule.get.handle.to_s
        end
      end
    end

    hpxml_osm_map.values.each_with_index do |unit_model, unit_number|
      shift_geometry(unit_model, unit_number)
      prefix_all_unit_model_objects(unit_model, unit_number)

      # Handle remaining (non-unique) objects now
      unit_model.objects.each do |obj|
        next if unit_number > 0 && obj.to_Building.is_initialized
        next if unique_handles_to_skip.include? obj.handle.to_s

        unit_model_objects << obj
      end
    end

    model.addObjects(unit_model_objects, true)
  end

  def shift_geometry(unit_model, unit_number)
    # Shift units so they aren't right on top and shade each other
    # FIXME: Need to determine the value below based on the model
    y_shift = 200.0 * unit_number # meters

    # shift the unit so it's not right on top of the previous one
    unit_model.getSpaces.sort.each do |space|
      space.setYOrigin(y_shift)
    end

    # shift shading surfaces
    m = OpenStudio::Matrix.new(4, 4, 0)
    m[0, 0] = 1
    m[1, 1] = 1
    m[2, 2] = 1
    m[3, 3] = 1
    m[1, 3] = y_shift
    t = OpenStudio::Transformation.new(m)

    unit_model.getShadingSurfaceGroups.each do |shading_surface_group|
      next if shading_surface_group.space.is_initialized # already got shifted

      shading_surface_group.shadingSurfaces.each do |shading_surface|
        shading_surface.setVertices(t * shading_surface.vertices)
      end
    end
  end

  def prefix_all_unit_model_objects(unit_model, unit_number)
    # Prefix all objects with name using unit number
    # FUTURE: Create objects with unique names up front so we don't have to do this

    # EMS objects
    ems_map = {}

    unit_model.getEnergyManagementSystemSensors.each do |sensor|
      ems_map[sensor.name.to_s] = make_variable_name(sensor.name, unit_number)
      sensor.setKeyName(make_variable_name(sensor.keyName, unit_number)) unless sensor.keyName.empty? || sensor.keyName.downcase == 'environment'
    end

    unit_model.getEnergyManagementSystemActuators.each do |actuator|
      ems_map[actuator.name.to_s] = make_variable_name(actuator.name, unit_number)
    end

    unit_model.getEnergyManagementSystemInternalVariables.each do |internal_variable|
      ems_map[internal_variable.name.to_s] = make_variable_name(internal_variable.name, unit_number)
      internal_variable.setInternalDataIndexKeyName(make_variable_name(internal_variable.internalDataIndexKeyName, unit_number)) unless internal_variable.internalDataIndexKeyName.empty?
    end

    unit_model.getEnergyManagementSystemGlobalVariables.each do |global_variable|
      ems_map[global_variable.name.to_s] = make_variable_name(global_variable.name, unit_number)
    end

    unit_model.getEnergyManagementSystemOutputVariables.each do |output_variable|
      next if output_variable.emsVariableObject.is_initialized

      new_ems_variable_name = make_variable_name(output_variable.emsVariableName, unit_number)
      ems_map[output_variable.emsVariableName.to_s] = new_ems_variable_name
      output_variable.setEMSVariableName(new_ems_variable_name)
    end

    unit_model.getEnergyManagementSystemSubroutines.each do |subroutine|
      ems_map[subroutine.name.to_s] = make_variable_name(subroutine.name, unit_number)
    end

    # variables in program lines don't get updated automatically
    lhs_characters = [' ', ',', '(', ')', '+', '-', '*', '/', ';']
    rhs_characters = [''] + lhs_characters
    (unit_model.getEnergyManagementSystemPrograms + unit_model.getEnergyManagementSystemSubroutines).each do |program|
      new_lines = []
      program.lines.each do |line|
        ems_map.each do |old_name, new_name|
          next unless line.include?(old_name)

          # old_name between at least 1 character, with the exception of '' on left and ' ' on right
          lhs_characters.each do |lhs|
            next unless line.include?("#{lhs}#{old_name}")

            rhs_characters.each do |rhs|
              next unless line.include?("#{lhs}#{old_name}#{rhs}")
              next if lhs == '' && ['', ' '].include?(rhs)

              line.gsub!("#{lhs}#{old_name}#{rhs}", "#{lhs}#{new_name}#{rhs}")
            end
          end
        end
        new_lines << line
      end
      program.setLines(new_lines)
    end

    # All model objects
    unit_model.objects.each do |model_object|
      next if model_object.name.nil?

      if unit_number == 0
        # OpenStudio is unhappy if these schedules are renamed
        next if model_object.name.to_s == unit_model.alwaysOnContinuousSchedule.name.to_s
        next if model_object.name.to_s == unit_model.alwaysOnDiscreteSchedule.name.to_s
        next if model_object.name.to_s == unit_model.alwaysOffDiscreteSchedule.name.to_s
      end

      model_object.setName(make_variable_name(model_object.name, unit_number))
    end
  end

  def make_variable_name(obj_name, unit_number)
    return "unit#{unit_number + 1}_#{obj_name}".gsub(' ', '_').gsub('-', '_')
  end

  def create_unit_model(hpxml, hpxml_bldg, runner, model, epw_path, epw_file, weather, debug, schedules_file, eri_version)
    @hpxml_header = hpxml.header
    @hpxml_bldg = hpxml_bldg
    @debug = debug
    @schedules_file = schedules_file
    @eri_version = eri_version

    @apply_ashrae140_assumptions = @hpxml_header.apply_ashrae140_assumptions # Hidden feature
    @apply_ashrae140_assumptions = false if @apply_ashrae140_assumptions.nil?

    # Here we turn off OS error-checking so that any invalid values provided
    # to OS SDK methods are passed along to EnergyPlus and produce errors. If
    # we didn't go this, we'd end up with successful EnergyPlus simulations that
    # use the wrong (default) value unless we check the return value of *every*
    # OS SDK setter method to notice there was an invalid value provided.
    # See https://github.com/NREL/OpenStudio/pull/4505 for more background.
    model.setStrictnessLevel('None'.to_StrictnessLevel)

    # Init
    OpenStudio::Model::WeatherFile.setWeatherFile(model, epw_file)
    set_defaults_and_globals()
    Location.apply(model, weather, epw_file, @hpxml_header, @hpxml_bldg)
    add_simulation_params(model)

    # Conditioned space/zone
    spaces = {}
    create_or_get_space(model, spaces, HPXML::LocationConditionedSpace)
    set_foundation_and_walls_top()
    set_heating_and_cooling_seasons()
    add_setpoints(runner, model, weather, spaces)

    # Geometry/Envelope
    add_roofs(runner, model, spaces)
    add_walls(runner, model, spaces)
    add_rim_joists(runner, model, spaces)
    add_floors(runner, model, spaces)
    add_foundation_walls_slabs(runner, model, weather, spaces)
    add_windows(model, spaces)
    add_doors(model, spaces)
    add_skylights(model, spaces)
    add_conditioned_floor_area(model, spaces)
    add_thermal_mass(model, spaces)
    Geometry.set_zone_volumes(spaces, @hpxml_bldg, @apply_ashrae140_assumptions)
    Geometry.explode_surfaces(model, @hpxml_bldg, @walls_top)
    add_num_occupants(model, runner, spaces)

    # HVAC
    @hvac_unavailable_periods = Schedule.get_unavailable_periods(runner, SchedulesFile::ColumnHVAC, @hpxml_header.unavailable_periods)
    airloop_map = {} # Map of HPXML System ID -> AirLoopHVAC (or ZoneHVACFourPipeFanCoil)
    add_ideal_system(model, spaces, epw_path)
    add_cooling_system(model, spaces, airloop_map)
    add_heating_system(runner, model, spaces, airloop_map)
    add_heat_pump(runner, model, weather, spaces, airloop_map)
    add_dehumidifiers(runner, model, spaces)
    add_ceiling_fans(runner, model, weather, spaces)

    # Hot Water
    add_hot_water_and_appliances(runner, model, weather, spaces)

    # Plug Loads & Fuel Loads & Lighting
    add_mels(runner, model, spaces)
    add_mfls(runner, model, spaces)
    add_lighting(runner, model, epw_file, spaces)

    # Pools & Permanent Spas
    add_pools_and_permanent_spas(runner, model, spaces)

    # Other
    add_cooling_season(model, weather)
    add_airflow(runner, model, weather, spaces, airloop_map)
    add_photovoltaics(model)
    add_generators(model)
    add_batteries(runner, model, spaces)
  end

  def check_emissions_references(hpxml_header, hpxml_path)
    # Check/update file references
    hpxml_header.emissions_scenarios.each do |scenario|
      if hpxml_header.emissions_scenarios.select { |s| s.emissions_type == scenario.emissions_type && s.name == scenario.name }.size > 1
        fail "Found multiple Emissions Scenarios with the Scenario Name=#{scenario.name} and Emissions Type=#{scenario.emissions_type}."
      end
      next if scenario.elec_schedule_filepath.nil?

      scenario.elec_schedule_filepath = FilePath.check_path(scenario.elec_schedule_filepath,
                                                            File.dirname(hpxml_path),
                                                            'Emissions File')
    end
  end

  def check_schedule_references(hpxml_bldg_header, hpxml_path)
    # Check/update file references
    hpxml_bldg_header.schedules_filepaths = hpxml_bldg_header.schedules_filepaths.collect { |sfp|
      FilePath.check_path(sfp,
                          File.dirname(hpxml_path),
                          'Schedules')
    }
  end

  def validate_emissions_files(hpxml_header)
    hpxml_header.emissions_scenarios.each do |scenario|
      next if scenario.elec_schedule_filepath.nil?

      data = File.readlines(scenario.elec_schedule_filepath)
      num_header_rows = scenario.elec_schedule_number_of_header_rows
      col_index = scenario.elec_schedule_column_number - 1

      if data.size != 8760 + num_header_rows
        fail "Emissions File has invalid number of rows (#{data.size}). Expected 8760 plus #{num_header_rows} header row(s)."
      end
      if col_index > data[num_header_rows, 8760].map { |x| x.count(',') }.min
        fail "Emissions File has too few columns. Cannot find column number (#{scenario.elec_schedule_column_number})."
      end
    end
  end

  def set_defaults_and_globals()
    # Initialize
    @remaining_heat_load_frac = 1.0
    @remaining_cool_load_frac = 1.0

    # Set globals
    @cfa = @hpxml_bldg.building_construction.conditioned_floor_area
    @ncfl = @hpxml_bldg.building_construction.number_of_conditioned_floors
    @ncfl_ag = @hpxml_bldg.building_construction.number_of_conditioned_floors_above_grade
    @nbeds = @hpxml_bldg.building_construction.number_of_bedrooms
    @default_azimuths = HPXMLDefaults.get_default_azimuths(@hpxml_bldg)

    # Apply unit multipliers to HVAC systems and water heaters
    HVAC.apply_unit_multiplier(@hpxml_bldg)
    # Ensure that no capacities/airflows are zero in order to prevent potential E+ errors.
    HVAC.ensure_nonzero_sizing_values(@hpxml_bldg)
    # Make adjustments for modeling purposes
    @frac_windows_operable = @hpxml_bldg.fraction_of_windows_operable()
    @hpxml_bldg.collapse_enclosure_surfaces() # Speeds up simulation
    @hpxml_bldg.delete_adiabatic_subsurfaces() # EnergyPlus doesn't allow this

    # We don't want this to be written to in.xml, because then if you ran the in.xml
    # file, you would get different results (operational calculation) relative to the
    # original file (asset calculation).
    if @hpxml_bldg.building_occupancy.number_of_residents.nil?
      @hpxml_bldg.building_occupancy.number_of_residents = Geometry.get_occupancy_default_num(@nbeds)
    end

    # If zero occupants, ensure end uses of interest are zeroed out
    if (@hpxml_bldg.building_occupancy.number_of_residents == 0) && (not @apply_ashrae140_assumptions)
      @hpxml_header.unavailable_periods.add(column_name: 'Vacancy',
                                            begin_month: @hpxml_header.sim_begin_month,
                                            begin_day: @hpxml_header.sim_begin_day,
                                            begin_hour: 0,
                                            end_month: @hpxml_header.sim_end_month,
                                            end_day: @hpxml_header.sim_end_day,
                                            end_hour: 24,
                                            natvent_availability: HPXML::ScheduleUnavailable)
    end
  end

  def add_simulation_params(model)
    SimControls.apply(model, @hpxml_header, @hpxml_bldg)
  end

  def add_num_occupants(model, runner, spaces)
    # Occupants
    num_occ = @hpxml_bldg.building_occupancy.number_of_residents
    return if num_occ <= 0

<<<<<<< HEAD
    Geometry.apply_occupants(model, runner, @hpxml_bldg, num_occ, spaces[HPXML::LocationLivingSpace],
                             @schedules_file, @hpxml_header.unavailable_periods)
=======
    Geometry.apply_occupants(model, runner, @hpxml, num_occ, spaces[HPXML::LocationConditionedSpace],
                             @schedules_file, @hpxml.header.unavailable_periods)
>>>>>>> ed024c39
  end

  def create_or_get_space(model, spaces, location)
    if spaces[location].nil?
      Geometry.create_space_and_zone(model, spaces, location, @hpxml_bldg.building_construction.number_of_units)
    end
    return spaces[location]
  end

  def add_roofs(runner, model, spaces)
    @hpxml_bldg.roofs.each do |roof|
      next if roof.net_area < 1.0 # skip modeling net surface area for surfaces comprised entirely of subsurface area

      if roof.azimuth.nil?
        if roof.pitch > 0
          azimuths = @default_azimuths # Model as four directions for average exterior incident solar
        else
          azimuths = [@default_azimuths[0]] # Arbitrary azimuth for flat roof
        end
      else
        azimuths = [roof.azimuth]
      end

      surfaces = []

      azimuths.each do |azimuth|
        width = Math::sqrt(roof.net_area)
        length = (roof.net_area / width) / azimuths.size
        tilt = roof.pitch / 12.0
        z_origin = @walls_top + 0.5 * Math.sin(Math.atan(tilt)) * width

        vertices = Geometry.create_roof_vertices(length, width, z_origin, azimuth, tilt)
        surface = OpenStudio::Model::Surface.new(vertices, model)
        surfaces << surface
        surface.additionalProperties.setFeature('Length', length)
        surface.additionalProperties.setFeature('Width', width)
        surface.additionalProperties.setFeature('Azimuth', azimuth)
        surface.additionalProperties.setFeature('Tilt', tilt)
        surface.additionalProperties.setFeature('SurfaceType', 'Roof')
        if azimuths.size > 1
          surface.setName("#{roof.id}:#{azimuth}")
        else
          surface.setName(roof.id)
        end
        surface.setSurfaceType('RoofCeiling')
        surface.setOutsideBoundaryCondition('Outdoors')
        set_surface_interior(model, spaces, surface, roof)
      end

      next if surfaces.empty?

      # Apply construction
      has_radiant_barrier = roof.radiant_barrier
      if has_radiant_barrier
        radiant_barrier_grade = roof.radiant_barrier_grade
      end
      # FUTURE: Create Constructions.get_air_film(surface) method; use in measure.rb and hpxml_translator_test.rb
      inside_film = Material.AirFilmRoof(Geometry.get_roof_pitch([surfaces[0]]))
      outside_film = Material.AirFilmOutside
      mat_roofing = Material.RoofMaterial(roof.roof_type)
      if @apply_ashrae140_assumptions
        inside_film = Material.AirFilmRoofASHRAE140
        outside_film = Material.AirFilmOutsideASHRAE140
      end
      mat_int_finish = Material.InteriorFinishMaterial(roof.interior_finish_type, roof.interior_finish_thickness)
      if mat_int_finish.nil?
        fallback_mat_int_finish = nil
      else
        fallback_mat_int_finish = Material.InteriorFinishMaterial(mat_int_finish.name, 0.1) # Try thin material
      end

      install_grade = 1
      assembly_r = roof.insulation_assembly_r_value

      if not mat_int_finish.nil?
        # Closed cavity
        constr_sets = [
          WoodStudConstructionSet.new(Material.Stud2x(8.0), 0.07, 20.0, 0.75, mat_int_finish, mat_roofing),    # 2x8, 24" o.c. + R20
          WoodStudConstructionSet.new(Material.Stud2x(8.0), 0.07, 10.0, 0.75, mat_int_finish, mat_roofing),    # 2x8, 24" o.c. + R10
          WoodStudConstructionSet.new(Material.Stud2x(8.0), 0.07, 0.0, 0.75, mat_int_finish, mat_roofing),     # 2x8, 24" o.c.
          WoodStudConstructionSet.new(Material.Stud2x6, 0.07, 0.0, 0.75, mat_int_finish, mat_roofing),         # 2x6, 24" o.c.
          WoodStudConstructionSet.new(Material.Stud2x4, 0.07, 0.0, 0.5, mat_int_finish, mat_roofing),          # 2x4, 16" o.c.
          WoodStudConstructionSet.new(Material.Stud2x4, 0.01, 0.0, 0.0, fallback_mat_int_finish, mat_roofing), # Fallback
        ]
        match, constr_set, cavity_r = Constructions.pick_wood_stud_construction_set(assembly_r, constr_sets, inside_film, outside_film)

        Constructions.apply_closed_cavity_roof(model, surfaces, "#{roof.id} construction",
                                               cavity_r, install_grade,
                                               constr_set.stud.thick_in,
                                               true, constr_set.framing_factor,
                                               constr_set.mat_int_finish,
                                               constr_set.osb_thick_in, constr_set.rigid_r,
                                               constr_set.mat_ext_finish, has_radiant_barrier,
                                               inside_film, outside_film, radiant_barrier_grade,
                                               roof.solar_absorptance, roof.emittance)
      else
        # Open cavity
        constr_sets = [
          GenericConstructionSet.new(10.0, 0.5, nil, mat_roofing), # w/R-10 rigid
          GenericConstructionSet.new(0.0, 0.5, nil, mat_roofing),  # Standard
          GenericConstructionSet.new(0.0, 0.0, nil, mat_roofing),  # Fallback
        ]
        match, constr_set, layer_r = Constructions.pick_generic_construction_set(assembly_r, constr_sets, inside_film, outside_film)

        cavity_r = 0
        cavity_ins_thick_in = 0
        framing_factor = 0
        framing_thick_in = 0

        Constructions.apply_open_cavity_roof(model, surfaces, "#{roof.id} construction",
                                             cavity_r, install_grade, cavity_ins_thick_in,
                                             framing_factor, framing_thick_in,
                                             constr_set.osb_thick_in, layer_r + constr_set.rigid_r,
                                             constr_set.mat_ext_finish, has_radiant_barrier,
                                             inside_film, outside_film, radiant_barrier_grade,
                                             roof.solar_absorptance, roof.emittance)
      end
      Constructions.check_surface_assembly_rvalue(runner, surfaces, inside_film, outside_film, assembly_r, match)
    end
  end

  def add_walls(runner, model, spaces)
    @hpxml_bldg.walls.each do |wall|
      next if wall.net_area < 1.0 # skip modeling net surface area for surfaces comprised entirely of subsurface area

      if wall.azimuth.nil?
        if wall.is_exterior
          azimuths = @default_azimuths # Model as four directions for average exterior incident solar
        else
          azimuths = [@default_azimuths[0]] # Arbitrary direction, doesn't receive exterior incident solar
        end
      else
        azimuths = [wall.azimuth]
      end

      surfaces = []

      azimuths.each do |azimuth|
        height = 8.0 * @ncfl_ag
        length = (wall.net_area / height) / azimuths.size
        z_origin = @foundation_top

        vertices = Geometry.create_wall_vertices(length, height, z_origin, azimuth)
        surface = OpenStudio::Model::Surface.new(vertices, model)
        surfaces << surface
        surface.additionalProperties.setFeature('Length', length)
        surface.additionalProperties.setFeature('Azimuth', azimuth)
        surface.additionalProperties.setFeature('Tilt', 90.0)
        surface.additionalProperties.setFeature('SurfaceType', 'Wall')
        if azimuths.size > 1
          surface.setName("#{wall.id}:#{azimuth}")
        else
          surface.setName(wall.id)
        end
        surface.setSurfaceType('Wall')
        set_surface_interior(model, spaces, surface, wall)
        set_surface_exterior(model, spaces, surface, wall)
        if wall.is_interior
          surface.setSunExposure('NoSun')
          surface.setWindExposure('NoWind')
        end
      end

      next if surfaces.empty?

      # Apply construction
      # The code below constructs a reasonable wall construction based on the
      # wall type while ensuring the correct assembly R-value.

      inside_film = Material.AirFilmVertical
      if wall.is_exterior
        outside_film = Material.AirFilmOutside
        mat_ext_finish = Material.ExteriorFinishMaterial(wall.siding)
      else
        outside_film = Material.AirFilmVertical
        mat_ext_finish = nil
      end
      if @apply_ashrae140_assumptions
        inside_film = Material.AirFilmVerticalASHRAE140
        outside_film = Material.AirFilmOutsideASHRAE140
      end
      mat_int_finish = Material.InteriorFinishMaterial(wall.interior_finish_type, wall.interior_finish_thickness)

      Constructions.apply_wall_construction(runner, model, surfaces, wall.id, wall.wall_type, wall.insulation_assembly_r_value,
                                            mat_int_finish, inside_film, outside_film, mat_ext_finish, wall.solar_absorptance,
                                            wall.emittance)
    end
  end

  def add_rim_joists(runner, model, spaces)
    @hpxml_bldg.rim_joists.each do |rim_joist|
      if rim_joist.azimuth.nil?
        if rim_joist.is_exterior
          azimuths = @default_azimuths # Model as four directions for average exterior incident solar
        else
          azimuths = [@default_azimuths[0]] # Arbitrary direction, doesn't receive exterior incident solar
        end
      else
        azimuths = [rim_joist.azimuth]
      end

      surfaces = []

      azimuths.each do |azimuth|
        height = 1.0
        length = (rim_joist.area / height) / azimuths.size
        z_origin = @foundation_top

        vertices = Geometry.create_wall_vertices(length, height, z_origin, azimuth)
        surface = OpenStudio::Model::Surface.new(vertices, model)
        surfaces << surface
        surface.additionalProperties.setFeature('Length', length)
        surface.additionalProperties.setFeature('Azimuth', azimuth)
        surface.additionalProperties.setFeature('Tilt', 90.0)
        surface.additionalProperties.setFeature('SurfaceType', 'RimJoist')
        if azimuths.size > 1
          surface.setName("#{rim_joist.id}:#{azimuth}")
        else
          surface.setName(rim_joist.id)
        end
        surface.setSurfaceType('Wall')
        set_surface_interior(model, spaces, surface, rim_joist)
        set_surface_exterior(model, spaces, surface, rim_joist)
        if rim_joist.is_interior
          surface.setSunExposure('NoSun')
          surface.setWindExposure('NoWind')
        end
      end

      # Apply construction

      inside_film = Material.AirFilmVertical
      if rim_joist.is_exterior
        outside_film = Material.AirFilmOutside
        mat_ext_finish = Material.ExteriorFinishMaterial(rim_joist.siding)
      else
        outside_film = Material.AirFilmVertical
        mat_ext_finish = nil
      end

      assembly_r = rim_joist.insulation_assembly_r_value

      constr_sets = [
        WoodStudConstructionSet.new(Material.Stud2x(2.0), 0.17, 20.0, 2.0, nil, mat_ext_finish),  # 2x4 + R20
        WoodStudConstructionSet.new(Material.Stud2x(2.0), 0.17, 10.0, 2.0, nil, mat_ext_finish),  # 2x4 + R10
        WoodStudConstructionSet.new(Material.Stud2x(2.0), 0.17, 0.0, 2.0, nil, mat_ext_finish),   # 2x4
        WoodStudConstructionSet.new(Material.Stud2x(2.0), 0.01, 0.0, 0.0, nil, mat_ext_finish),   # Fallback
      ]
      match, constr_set, cavity_r = Constructions.pick_wood_stud_construction_set(assembly_r, constr_sets, inside_film, outside_film)
      install_grade = 1

      Constructions.apply_rim_joist(model, surfaces, "#{rim_joist.id} construction",
                                    cavity_r, install_grade, constr_set.framing_factor,
                                    constr_set.mat_int_finish, constr_set.osb_thick_in,
                                    constr_set.rigid_r, constr_set.mat_ext_finish,
                                    inside_film, outside_film, rim_joist.solar_absorptance,
                                    rim_joist.emittance)
      Constructions.check_surface_assembly_rvalue(runner, surfaces, inside_film, outside_film, assembly_r, match)
    end
  end

  def add_floors(runner, model, spaces)
    @hpxml_bldg.floors.each do |floor|
      area = floor.area
      width = Math::sqrt(area)
      length = area / width
      if floor.interior_adjacent_to.include?('attic') || floor.exterior_adjacent_to.include?('attic')
        z_origin = @walls_top
      else
        z_origin = @foundation_top
      end

      if floor.is_ceiling
        vertices = Geometry.create_ceiling_vertices(length, width, z_origin, @default_azimuths)
        surface = OpenStudio::Model::Surface.new(vertices, model)
        surface.additionalProperties.setFeature('SurfaceType', 'Ceiling')
      else
        vertices = Geometry.create_floor_vertices(length, width, z_origin, @default_azimuths)
        surface = OpenStudio::Model::Surface.new(vertices, model)
        surface.additionalProperties.setFeature('SurfaceType', 'Floor')
      end
      surface.additionalProperties.setFeature('Tilt', 0.0)
      set_surface_interior(model, spaces, surface, floor)
      set_surface_exterior(model, spaces, surface, floor)
      surface.setName(floor.id)
      if floor.is_interior
        surface.setSunExposure('NoSun')
        surface.setWindExposure('NoWind')
      elsif floor.is_floor
        surface.setSunExposure('NoSun')
        if floor.exterior_adjacent_to == HPXML::LocationManufacturedHomeUnderBelly
          foundation = @hpxml_bldg.foundations.find { |x| x.to_location == floor.exterior_adjacent_to }
          if foundation.belly_wing_skirt_present
            surface.setWindExposure('NoWind')
          end
        end
      end

      # Apply construction

      if floor.is_ceiling
        if @apply_ashrae140_assumptions
          # Attic floor
          inside_film = Material.AirFilmFloorASHRAE140
          outside_film = Material.AirFilmFloorASHRAE140
        else
          inside_film = Material.AirFilmFloorAverage
          outside_film = Material.AirFilmFloorAverage
        end
        mat_int_finish_or_covering = Material.InteriorFinishMaterial(floor.interior_finish_type, floor.interior_finish_thickness)
      else # Floor
        if @apply_ashrae140_assumptions
          # Raised floor
          inside_film = Material.AirFilmFloorASHRAE140
          outside_film = Material.AirFilmFloorZeroWindASHRAE140
          surface.setWindExposure('NoWind')
          mat_int_finish_or_covering = Material.CoveringBare(1.0)
        else
          inside_film = Material.AirFilmFloorReduced
          if floor.is_exterior
            outside_film = Material.AirFilmOutside
          else
            outside_film = Material.AirFilmFloorReduced
          end
          if floor.interior_adjacent_to == HPXML::LocationConditionedSpace
            mat_int_finish_or_covering = Material.CoveringBare
          end
        end
      end

      Constructions.apply_floor_ceiling_construction(runner, model, [surface], floor.id, floor.floor_type, floor.is_ceiling, floor.insulation_assembly_r_value,
                                                     mat_int_finish_or_covering, inside_film, outside_film)
    end
  end

  def add_foundation_walls_slabs(runner, model, weather, spaces)
    foundation_types = @hpxml_bldg.slabs.map { |s| s.interior_adjacent_to }.uniq

    foundation_types.each do |foundation_type|
      # Get attached slabs/foundation walls
      slabs = []
      @hpxml_bldg.slabs.each do |slab|
        next unless slab.interior_adjacent_to == foundation_type

        slabs << slab
        slab.exposed_perimeter = [slab.exposed_perimeter, 1.0].max # minimum value to prevent error if no exposed slab
      end

      slabs.each do |slab|
        slab_frac = slab.exposed_perimeter / slabs.map { |s| s.exposed_perimeter }.sum
        ext_fnd_walls = slab.connected_foundation_walls.select { |fw| fw.net_area >= 1.0 && fw.is_exterior }

        if ext_fnd_walls.empty?
          # Slab w/o foundation walls
          add_foundation_slab(model, weather, spaces, slab, -1 * slab.depth_below_grade.to_f, slab.exposed_perimeter, nil)
        else
          # Slab w/ foundation walls
          ext_fnd_walls_length = ext_fnd_walls.map { |fw| fw.area / fw.height }.sum
          remaining_exposed_length = slab.exposed_perimeter

          # Since we don't know which FoundationWalls are adjacent to which Slabs, we apportion
          # each FoundationWall to each slab.
          ext_fnd_walls.each do |fnd_wall|
            # Both the foundation wall and slab must have same exposed length to prevent Kiva errors.
            # For the foundation wall, we are effectively modeling the net *exposed* area.
            fnd_wall_length = fnd_wall.area / fnd_wall.height
            apportioned_exposed_length = fnd_wall_length / ext_fnd_walls_length * slab.exposed_perimeter # Slab exposed perimeter apportioned to this foundation wall
            apportioned_total_length = fnd_wall_length * slab_frac # Foundation wall length apportioned to this slab
            exposed_length = [apportioned_exposed_length, apportioned_total_length].min
            remaining_exposed_length -= exposed_length

            kiva_foundation = add_foundation_wall(runner, model, spaces, fnd_wall, exposed_length, fnd_wall_length)
            add_foundation_slab(model, weather, spaces, slab, -1 * fnd_wall.depth_below_grade, exposed_length, kiva_foundation)
          end

          if remaining_exposed_length > 1 # Skip if a small length (e.g., due to rounding)
            # The slab's exposed perimeter exceeds the sum of attached exterior foundation wall lengths.
            # This may legitimately occur for a walkout basement, where a portion of the slab has no
            # adjacent foundation wall.
            add_foundation_slab(model, weather, spaces, slab, 0, remaining_exposed_length, nil)
          end
        end
      end

      # Interzonal foundation wall surfaces
      # The above-grade portion of these walls are modeled as EnergyPlus surfaces with standard adjacency.
      # The below-grade portion of these walls (in contact with ground) are not modeled, as Kiva does not
      # calculate heat flow between two zones through the ground.
      int_fnd_walls = @hpxml_bldg.foundation_walls.select { |fw| fw.is_interior && fw.interior_adjacent_to == foundation_type }
      int_fnd_walls.each do |fnd_wall|
        next unless fnd_wall.is_interior

        ag_height = fnd_wall.height - fnd_wall.depth_below_grade
        ag_net_area = fnd_wall.net_area * ag_height / fnd_wall.height
        next if ag_net_area < 1.0

        length = ag_net_area / ag_height
        z_origin = -1 * ag_height
        if fnd_wall.azimuth.nil?
          azimuth = @default_azimuths[0] # Arbitrary direction, doesn't receive exterior incident solar
        else
          azimuth = fnd_wall.azimuth
        end

        vertices = Geometry.create_wall_vertices(length, ag_height, z_origin, azimuth)
        surface = OpenStudio::Model::Surface.new(vertices, model)
        surface.additionalProperties.setFeature('Length', length)
        surface.additionalProperties.setFeature('Azimuth', azimuth)
        surface.additionalProperties.setFeature('Tilt', 90.0)
        surface.additionalProperties.setFeature('SurfaceType', 'FoundationWall')
        surface.setName(fnd_wall.id)
        surface.setSurfaceType('Wall')
        set_surface_interior(model, spaces, surface, fnd_wall)
        set_surface_exterior(model, spaces, surface, fnd_wall)
        surface.setSunExposure('NoSun')
        surface.setWindExposure('NoWind')

        # Apply construction

        wall_type = HPXML::WallTypeConcrete
        inside_film = Material.AirFilmVertical
        outside_film = Material.AirFilmVertical
        assembly_r = fnd_wall.insulation_assembly_r_value
        mat_int_finish = Material.InteriorFinishMaterial(fnd_wall.interior_finish_type, fnd_wall.interior_finish_thickness)
        if assembly_r.nil?
          concrete_thick_in = fnd_wall.thickness
          int_r = fnd_wall.insulation_interior_r_value
          ext_r = fnd_wall.insulation_exterior_r_value
          mat_concrete = Material.Concrete(concrete_thick_in)
          mat_int_finish_rvalue = mat_int_finish.nil? ? 0.0 : mat_int_finish.rvalue
          assembly_r = int_r + ext_r + mat_concrete.rvalue + mat_int_finish_rvalue + inside_film.rvalue + outside_film.rvalue
        end
        mat_ext_finish = nil

        Constructions.apply_wall_construction(runner, model, [surface], fnd_wall.id, wall_type, assembly_r,
                                              mat_int_finish, inside_film, outside_film, mat_ext_finish, nil, nil)
      end
    end
  end

  def add_foundation_wall(runner, model, spaces, foundation_wall, exposed_length, fnd_wall_length)
    exposed_fraction = exposed_length / fnd_wall_length
    net_exposed_area = foundation_wall.net_area * exposed_fraction
    gross_exposed_area = foundation_wall.area * exposed_fraction
    height = foundation_wall.height
    height_ag = height - foundation_wall.depth_below_grade
    z_origin = -1 * foundation_wall.depth_below_grade
    if foundation_wall.azimuth.nil?
      azimuth = @default_azimuths[0] # Arbitrary; solar incidence in Kiva is applied as an orientation average (to the above grade portion of the wall)
    else
      azimuth = foundation_wall.azimuth
    end

    return if exposed_length < 0.1 # Avoid Kiva error if exposed wall length is too small

    if gross_exposed_area > net_exposed_area
      # Create a "notch" in the wall to account for the subsurfaces. This ensures that
      # we preserve the appropriate wall height, length, and area for Kiva.
      subsurface_area = gross_exposed_area - net_exposed_area
    else
      subsurface_area = 0
    end

    vertices = Geometry.create_wall_vertices(exposed_length, height, z_origin, azimuth, subsurface_area: subsurface_area)
    surface = OpenStudio::Model::Surface.new(vertices, model)
    surface.additionalProperties.setFeature('Length', exposed_length)
    surface.additionalProperties.setFeature('Azimuth', azimuth)
    surface.additionalProperties.setFeature('Tilt', 90.0)
    surface.additionalProperties.setFeature('SurfaceType', 'FoundationWall')
    surface.setName(foundation_wall.id)
    surface.setSurfaceType('Wall')
    set_surface_interior(model, spaces, surface, foundation_wall)
    set_surface_exterior(model, spaces, surface, foundation_wall)

    assembly_r = foundation_wall.insulation_assembly_r_value
    mat_int_finish = Material.InteriorFinishMaterial(foundation_wall.interior_finish_type, foundation_wall.interior_finish_thickness)
    mat_wall = Material.FoundationWallMaterial(foundation_wall.type, foundation_wall.thickness)
    if not assembly_r.nil?
      ext_rigid_height = height
      ext_rigid_offset = 0.0
      inside_film = Material.AirFilmVertical

      mat_int_finish_rvalue = mat_int_finish.nil? ? 0.0 : mat_int_finish.rvalue
      ext_rigid_r = assembly_r - mat_wall.rvalue - mat_int_finish_rvalue - inside_film.rvalue
      int_rigid_r = 0.0
      if ext_rigid_r < 0 # Try without interior finish
        mat_int_finish = nil
        ext_rigid_r = assembly_r - mat_wall.rvalue - inside_film.rvalue
      end
      if (ext_rigid_r > 0) && (ext_rigid_r < 0.1)
        ext_rigid_r = 0.0 # Prevent tiny strip of insulation
      end
      if ext_rigid_r < 0
        ext_rigid_r = 0.0
        match = false
      else
        match = true
      end
    else
      ext_rigid_offset = foundation_wall.insulation_exterior_distance_to_top
      ext_rigid_height = foundation_wall.insulation_exterior_distance_to_bottom - ext_rigid_offset
      ext_rigid_r = foundation_wall.insulation_exterior_r_value
      int_rigid_offset = foundation_wall.insulation_interior_distance_to_top
      int_rigid_height = foundation_wall.insulation_interior_distance_to_bottom - int_rigid_offset
      int_rigid_r = foundation_wall.insulation_interior_r_value
    end

    soil_k_in = UnitConversions.convert(@hpxml_bldg.site.ground_conductivity, 'ft', 'in')

    Constructions.apply_foundation_wall(model, [surface], "#{foundation_wall.id} construction",
                                        ext_rigid_offset, int_rigid_offset, ext_rigid_height, int_rigid_height,
                                        ext_rigid_r, int_rigid_r, mat_int_finish, mat_wall, height_ag,
                                        soil_k_in)

    if not assembly_r.nil?
      Constructions.check_surface_assembly_rvalue(runner, [surface], inside_film, nil, assembly_r, match)
    end

    return surface.adjacentFoundation.get
  end

  def add_foundation_slab(model, weather, spaces, slab, z_origin, exposed_length, kiva_foundation)
    exposed_fraction = exposed_length / slab.exposed_perimeter
    slab_tot_perim = exposed_length
    slab_area = slab.area * exposed_fraction
    if slab_tot_perim**2 - 16.0 * slab_area <= 0
      # Cannot construct rectangle with this perimeter/area. Some of the
      # perimeter is presumably not exposed, so bump up perimeter value.
      slab_tot_perim = Math.sqrt(16.0 * slab_area)
    end
    sqrt_term = [slab_tot_perim**2 - 16.0 * slab_area, 0.0].max
    slab_length = slab_tot_perim / 4.0 + Math.sqrt(sqrt_term) / 4.0
    slab_width = slab_tot_perim / 4.0 - Math.sqrt(sqrt_term) / 4.0

    vertices = Geometry.create_floor_vertices(slab_length, slab_width, z_origin, @default_azimuths)
    surface = OpenStudio::Model::Surface.new(vertices, model)
    surface.setName(slab.id)
    surface.setSurfaceType('Floor')
    surface.setOutsideBoundaryCondition('Foundation')
    surface.additionalProperties.setFeature('SurfaceType', 'Slab')
    set_surface_interior(model, spaces, surface, slab)
    surface.setSunExposure('NoSun')
    surface.setWindExposure('NoWind')

    slab_perim_r = slab.perimeter_insulation_r_value
    slab_perim_depth = slab.perimeter_insulation_depth
    if (slab_perim_r == 0) || (slab_perim_depth == 0)
      slab_perim_r = 0
      slab_perim_depth = 0
    end

    if slab.under_slab_insulation_spans_entire_slab
      slab_whole_r = slab.under_slab_insulation_r_value
      slab_under_r = 0
      slab_under_width = 0
    else
      slab_under_r = slab.under_slab_insulation_r_value
      slab_under_width = slab.under_slab_insulation_width
      if (slab_under_r == 0) || (slab_under_width == 0)
        slab_under_r = 0
        slab_under_width = 0
      end
      slab_whole_r = 0
    end
    if slab_under_r + slab_whole_r > 0
      slab_gap_r = 5.0 # Assume gap insulation when insulation under slab is present
    else
      slab_gap_r = 0
    end

    mat_carpet = nil
    if (slab.carpet_fraction > 0) && (slab.carpet_r_value > 0)
      mat_carpet = Material.CoveringBare(slab.carpet_fraction,
                                         slab.carpet_r_value)
    end
    soil_k_in = UnitConversions.convert(@hpxml_bldg.site.ground_conductivity, 'ft', 'in')

    Constructions.apply_foundation_slab(model, surface, "#{slab.id} construction",
                                        slab_under_r, slab_under_width, slab_gap_r, slab_perim_r,
                                        slab_perim_depth, slab_whole_r, slab.thickness,
                                        exposed_length, mat_carpet, soil_k_in, kiva_foundation)

    kiva_foundation = surface.adjacentFoundation.get

    foundation_walls_insulated = false
    foundation_ceiling_insulated = false
    @hpxml_bldg.foundation_walls.each do |fnd_wall|
      next unless fnd_wall.interior_adjacent_to == slab.interior_adjacent_to
      next unless fnd_wall.exterior_adjacent_to == HPXML::LocationGround

      if fnd_wall.insulation_assembly_r_value.to_f > 5
        foundation_walls_insulated = true
      elsif fnd_wall.insulation_exterior_r_value.to_f + fnd_wall.insulation_interior_r_value.to_f > 0
        foundation_walls_insulated = true
      end
    end
<<<<<<< HEAD
    @hpxml_bldg.floors.each do |floor|
      next unless floor.interior_adjacent_to == HPXML::LocationLivingSpace
=======
    @hpxml.floors.each do |floor|
      next unless floor.interior_adjacent_to == HPXML::LocationConditionedSpace
>>>>>>> ed024c39
      next unless floor.exterior_adjacent_to == slab.interior_adjacent_to

      if floor.insulation_assembly_r_value > 5
        foundation_ceiling_insulated = true
      end
    end

    Constructions.apply_kiva_initial_temp(kiva_foundation, slab, weather,
<<<<<<< HEAD
                                          spaces[HPXML::LocationLivingSpace].thermalZone.get,
                                          @hpxml_header.sim_begin_month, @hpxml_header.sim_begin_day,
                                          @hpxml_header.sim_calendar_year, @schedules_file,
=======
                                          spaces[HPXML::LocationConditionedSpace].thermalZone.get,
                                          @hpxml.header.sim_begin_month, @hpxml.header.sim_begin_day,
                                          @hpxml.header.sim_calendar_year, @schedules_file,
>>>>>>> ed024c39
                                          foundation_walls_insulated, foundation_ceiling_insulated)

    return kiva_foundation
  end

  def add_conditioned_floor_area(model, spaces)
    # Check if we need to add floors between conditioned spaces (e.g., between first
    # and second story or conditioned basement ceiling).
    # This ensures that the E+ reported Conditioned Floor Area is correct.

    sum_cfa = 0.0
    @hpxml_bldg.floors.each do |floor|
      next unless floor.is_floor
      next unless [HPXML::LocationConditionedSpace, HPXML::LocationBasementConditioned].include?(floor.interior_adjacent_to) ||
                  [HPXML::LocationConditionedSpace, HPXML::LocationBasementConditioned].include?(floor.exterior_adjacent_to)

      sum_cfa += floor.area
    end
<<<<<<< HEAD
    @hpxml_bldg.slabs.each do |slab|
      next unless [HPXML::LocationLivingSpace, HPXML::LocationBasementConditioned].include? slab.interior_adjacent_to
=======
    @hpxml.slabs.each do |slab|
      next unless [HPXML::LocationConditionedSpace, HPXML::LocationBasementConditioned].include? slab.interior_adjacent_to
>>>>>>> ed024c39

      sum_cfa += slab.area
    end

    addtl_cfa = @cfa - sum_cfa

    fail if addtl_cfa < -1.0 # Allow some rounding; EPvalidator.xml should prevent this

    return unless addtl_cfa > 1.0 # Allow some rounding

    floor_width = Math::sqrt(addtl_cfa)
    floor_length = addtl_cfa / floor_width
    z_origin = @foundation_top + 8.0 * (@ncfl_ag - 1)

    # Add floor surface
    vertices = Geometry.create_floor_vertices(floor_length, floor_width, z_origin, @default_azimuths)
    floor_surface = OpenStudio::Model::Surface.new(vertices, model)

    floor_surface.setSunExposure('NoSun')
    floor_surface.setWindExposure('NoWind')
    floor_surface.setName('inferred conditioned floor')
    floor_surface.setSurfaceType('Floor')
    floor_surface.setSpace(create_or_get_space(model, spaces, HPXML::LocationConditionedSpace))
    floor_surface.setOutsideBoundaryCondition('Adiabatic')
    floor_surface.additionalProperties.setFeature('SurfaceType', 'InferredFloor')
    floor_surface.additionalProperties.setFeature('Tilt', 0.0)

    # Add ceiling surface
    vertices = Geometry.create_ceiling_vertices(floor_length, floor_width, z_origin, @default_azimuths)
    ceiling_surface = OpenStudio::Model::Surface.new(vertices, model)

    ceiling_surface.setSunExposure('NoSun')
    ceiling_surface.setWindExposure('NoWind')
    ceiling_surface.setName('inferred conditioned ceiling')
    ceiling_surface.setSurfaceType('RoofCeiling')
    ceiling_surface.setSpace(create_or_get_space(model, spaces, HPXML::LocationConditionedSpace))
    ceiling_surface.setOutsideBoundaryCondition('Adiabatic')
    ceiling_surface.additionalProperties.setFeature('SurfaceType', 'InferredCeiling')
    ceiling_surface.additionalProperties.setFeature('Tilt', 0.0)

    # Apply Construction
    apply_adiabatic_construction(model, [floor_surface, ceiling_surface], 'floor')
  end

  def add_thermal_mass(model, spaces)
    if @apply_ashrae140_assumptions
      # 1024 ft2 of interior partition wall mass, no furniture mass
      mat_int_finish = Material.InteriorFinishMaterial(HPXML::InteriorFinishGypsumBoard, 0.5)
      partition_wall_area = 1024.0 * 2 # Exposed partition wall area (both sides)
      Constructions.apply_partition_walls(model, 'PartitionWallConstruction', mat_int_finish, partition_wall_area, spaces)
    else
      mat_int_finish = Material.InteriorFinishMaterial(@hpxml_bldg.partition_wall_mass.interior_finish_type, @hpxml_bldg.partition_wall_mass.interior_finish_thickness)
      partition_wall_area = @hpxml_bldg.partition_wall_mass.area_fraction * @cfa # Exposed partition wall area (both sides)
      Constructions.apply_partition_walls(model, 'PartitionWallConstruction', mat_int_finish, partition_wall_area, spaces)

      Constructions.apply_furniture(model, @hpxml_bldg.furniture_mass, spaces)
    end
  end

  def add_cooling_season(model, weather)
    # Create cooling season schedule
    # Applies to natural ventilation and calculation of component loads, not HVAC equipment
    # Uses BAHSP cooling season, not user-specified cooling season (which may be, e.g., year-round)
    _, default_cooling_months = HVAC.get_default_heating_and_cooling_seasons(weather)

    clg_season_sch = MonthWeekdayWeekendSchedule.new(model, 'cooling season schedule', Array.new(24, 1), Array.new(24, 1), default_cooling_months, Constants.ScheduleTypeLimitsFraction)
    @clg_ssn_sensor = OpenStudio::Model::EnergyManagementSystemSensor.new(model, 'Schedule Value')
    @clg_ssn_sensor.setName('cool_season')
    @clg_ssn_sensor.setKeyName(clg_season_sch.schedule.name.to_s)
  end

  def add_windows(model, spaces)
    # We already stored @fraction_of_windows_operable, so lets remove the
    # fraction_operable properties from windows and re-collapse the enclosure
    # so as to prevent potentially modeling multiple identical windows in E+,
    # which can increase simulation runtime.
    @hpxml_bldg.windows.each do |window|
      window.fraction_operable = nil
    end
    @hpxml_bldg.collapse_enclosure_surfaces()

    shading_group = nil
    shading_schedules = {}
    shading_ems = { sensors: {}, program: nil }

    surfaces = []
    @hpxml_bldg.windows.each_with_index do |window, i|
      window_height = 4.0 # ft, default

      overhang_depth = nil
      if (not window.overhangs_depth.nil?) && (window.overhangs_depth > 0)
        overhang_depth = window.overhangs_depth
        overhang_distance_to_top = window.overhangs_distance_to_top_of_window
        overhang_distance_to_bottom = window.overhangs_distance_to_bottom_of_window
        window_height = overhang_distance_to_bottom - overhang_distance_to_top
      end

      window_length = window.area / window_height
      z_origin = @foundation_top

      ufactor, shgc = Constructions.get_ufactor_shgc_adjusted_by_storms(window.storm_type, window.ufactor, window.shgc)

      if window.is_exterior

        # Create parent surface slightly bigger than window
        vertices = Geometry.create_wall_vertices(window_length, window_height, z_origin, window.azimuth, add_buffer: true)
        surface = OpenStudio::Model::Surface.new(vertices, model)

        surface.additionalProperties.setFeature('Length', window_length)
        surface.additionalProperties.setFeature('Azimuth', window.azimuth)
        surface.additionalProperties.setFeature('Tilt', 90.0)
        surface.additionalProperties.setFeature('SurfaceType', 'Window')
        surface.setName("surface #{window.id}")
        surface.setSurfaceType('Wall')
        set_surface_interior(model, spaces, surface, window.wall)

        vertices = Geometry.create_wall_vertices(window_length, window_height, z_origin, window.azimuth)
        sub_surface = OpenStudio::Model::SubSurface.new(vertices, model)
        sub_surface.setName(window.id)
        sub_surface.setSurface(surface)
        sub_surface.setSubSurfaceType('FixedWindow')

        set_subsurface_exterior(surface, spaces, model, window.wall)
        surfaces << surface

        if not overhang_depth.nil?
          overhang = sub_surface.addOverhang(UnitConversions.convert(overhang_depth, 'ft', 'm'), UnitConversions.convert(overhang_distance_to_top, 'ft', 'm'))
          overhang.get.setName("#{sub_surface.name} overhangs")
        end

        # Apply construction
        Constructions.apply_window(model, sub_surface, 'WindowConstruction', ufactor, shgc)

        # Apply interior/exterior shading (as needed)
        shading_vertices = Geometry.create_wall_vertices(window_length, window_height, z_origin, window.azimuth)
        shading_group = Constructions.apply_window_skylight_shading(model, window, i, shading_vertices, surface, sub_surface, shading_group, shading_schedules,
                                                                    shading_ems, Constants.ObjectNameWindowShade, @hpxml_header, @hpxml_bldg)
      else
        # Window is on an interior surface, which E+ does not allow. Model
        # as a door instead so that we can get the appropriate conduction
        # heat transfer; there is no solar gains anyway.

        # Create parent surface slightly bigger than window
        vertices = Geometry.create_wall_vertices(window_length, window_height, z_origin, window.azimuth, add_buffer: true)
        surface = OpenStudio::Model::Surface.new(vertices, model)

        surface.additionalProperties.setFeature('Length', window_length)
        surface.additionalProperties.setFeature('Azimuth', window.azimuth)
        surface.additionalProperties.setFeature('Tilt', 90.0)
        surface.additionalProperties.setFeature('SurfaceType', 'Door')
        surface.setName("surface #{window.id}")
        surface.setSurfaceType('Wall')
        set_surface_interior(model, spaces, surface, window.wall)

        vertices = Geometry.create_wall_vertices(window_length, window_height, z_origin, window.azimuth)
        sub_surface = OpenStudio::Model::SubSurface.new(vertices, model)
        sub_surface.setName(window.id)
        sub_surface.setSurface(surface)
        sub_surface.setSubSurfaceType('Door')

        set_subsurface_exterior(surface, spaces, model, window.wall)
        surfaces << surface

        # Apply construction
        inside_film = Material.AirFilmVertical
        outside_film = Material.AirFilmVertical
        Constructions.apply_door(model, [sub_surface], 'Window', ufactor, inside_film, outside_film)
      end
    end

    apply_adiabatic_construction(model, surfaces, 'wall')
  end

  def add_skylights(model, spaces)
    surfaces = []

    shading_group = nil
    shading_schedules = {}
    shading_ems = { sensors: {}, program: nil }

    @hpxml_bldg.skylights.each_with_index do |skylight, i|
      tilt = skylight.roof.pitch / 12.0
      width = Math::sqrt(skylight.area)
      length = skylight.area / width
      z_origin = @walls_top + 0.5 * Math.sin(Math.atan(tilt)) * width

      ufactor, shgc = Constructions.get_ufactor_shgc_adjusted_by_storms(skylight.storm_type, skylight.ufactor, skylight.shgc)

      # Create parent surface slightly bigger than skylight
      vertices = Geometry.create_roof_vertices(length, width, z_origin, skylight.azimuth, tilt, add_buffer: true)
      surface = OpenStudio::Model::Surface.new(vertices, model)
      surface.additionalProperties.setFeature('Length', length)
      surface.additionalProperties.setFeature('Width', width)
      surface.additionalProperties.setFeature('Azimuth', skylight.azimuth)
      surface.additionalProperties.setFeature('Tilt', tilt)
      surface.additionalProperties.setFeature('SurfaceType', 'Skylight')
      surface.setName("surface #{skylight.id}")
      surface.setSurfaceType('RoofCeiling')
      surface.setSpace(create_or_get_space(model, spaces, HPXML::LocationConditionedSpace)) # Ensures it is included in Manual J sizing
      surface.setOutsideBoundaryCondition('Outdoors') # cannot be adiabatic because subsurfaces won't be created
      surfaces << surface

      vertices = Geometry.create_roof_vertices(length, width, z_origin, skylight.azimuth, tilt)
      sub_surface = OpenStudio::Model::SubSurface.new(vertices, model)
      sub_surface.setName(skylight.id)
      sub_surface.setSurface(surface)
      sub_surface.setSubSurfaceType('Skylight')

      # Apply construction
      Constructions.apply_skylight(model, sub_surface, 'SkylightConstruction', ufactor, shgc)

      # Apply interior/exterior shading (as needed)
      shading_vertices = Geometry.create_roof_vertices(length, width, z_origin, skylight.azimuth, tilt)
      shading_group = Constructions.apply_window_skylight_shading(model, skylight, i, shading_vertices, surface, sub_surface, shading_group, shading_schedules,
                                                                  shading_ems, Constants.ObjectNameSkylightShade, @hpxml_header, @hpxml_bldg)
    end

    apply_adiabatic_construction(model, surfaces, 'roof')
  end

  def add_doors(model, spaces)
    surfaces = []
    @hpxml_bldg.doors.each do |door|
      door_height = 6.67 # ft
      door_length = door.area / door_height
      z_origin = @foundation_top

      # Create parent surface slightly bigger than door
      vertices = Geometry.create_wall_vertices(door_length, door_height, z_origin, door.azimuth, add_buffer: true)
      surface = OpenStudio::Model::Surface.new(vertices, model)

      surface.additionalProperties.setFeature('Length', door_length)
      surface.additionalProperties.setFeature('Azimuth', door.azimuth)
      surface.additionalProperties.setFeature('Tilt', 90.0)
      surface.additionalProperties.setFeature('SurfaceType', 'Door')
      surface.setName("surface #{door.id}")
      surface.setSurfaceType('Wall')
      set_surface_interior(model, spaces, surface, door.wall)

      vertices = Geometry.create_wall_vertices(door_length, door_height, z_origin, door.azimuth)
      sub_surface = OpenStudio::Model::SubSurface.new(vertices, model)
      sub_surface.setName(door.id)
      sub_surface.setSurface(surface)
      sub_surface.setSubSurfaceType('Door')

      set_subsurface_exterior(surface, spaces, model, door.wall)
      surfaces << surface

      # Apply construction
      ufactor = 1.0 / door.r_value
      inside_film = Material.AirFilmVertical
      if door.wall.is_exterior
        outside_film = Material.AirFilmOutside
      else
        outside_film = Material.AirFilmVertical
      end
      Constructions.apply_door(model, [sub_surface], 'Door', ufactor, inside_film, outside_film)
    end

    apply_adiabatic_construction(model, surfaces, 'wall')
  end

  def apply_adiabatic_construction(model, surfaces, type)
    # Arbitrary construction for heat capacitance.
    # Only applies to surfaces where outside boundary conditioned is
    # adiabatic or surface net area is near zero.
    return if surfaces.empty?

    if type == 'wall'
      mat_int_finish = Material.InteriorFinishMaterial(HPXML::InteriorFinishGypsumBoard, 0.5)
      mat_ext_finish = Material.ExteriorFinishMaterial(HPXML::SidingTypeWood)
      Constructions.apply_wood_stud_wall(model, surfaces, 'AdiabaticWallConstruction',
                                         0, 1, 3.5, true, 0.1, mat_int_finish, 0, 99, mat_ext_finish,
                                         Material.AirFilmVertical, Material.AirFilmVertical)
    elsif type == 'floor'
      Constructions.apply_wood_frame_floor_ceiling(model, surfaces, 'AdiabaticFloorConstruction', false,
                                                   0, 1, 0.07, 5.5, 0.75, 99, Material.CoveringBare,
                                                   Material.AirFilmFloorReduced, Material.AirFilmFloorReduced)
    elsif type == 'roof'
      Constructions.apply_open_cavity_roof(model, surfaces, 'AdiabaticRoofConstruction',
                                           0, 1, 7.25, 0.07, 7.25, 0.75, 99,
                                           Material.RoofMaterial(HPXML::RoofTypeAsphaltShingles),
                                           false, Material.AirFilmOutside,
                                           Material.AirFilmRoof(Geometry.get_roof_pitch(surfaces)), nil)
    end
  end

  def add_hot_water_and_appliances(runner, model, weather, spaces)
    # Assign spaces
    @hpxml_bldg.clothes_washers.each do |clothes_washer|
      clothes_washer.additional_properties.space = get_space_from_location(clothes_washer.location, spaces)
    end
    @hpxml_bldg.clothes_dryers.each do |clothes_dryer|
      clothes_dryer.additional_properties.space = get_space_from_location(clothes_dryer.location, spaces)
    end
    @hpxml_bldg.dishwashers.each do |dishwasher|
      dishwasher.additional_properties.space = get_space_from_location(dishwasher.location, spaces)
    end
    @hpxml_bldg.refrigerators.each do |refrigerator|
      refrigerator.additional_properties.space = get_space_from_location(refrigerator.location, spaces)
    end
    @hpxml_bldg.freezers.each do |freezer|
      freezer.additional_properties.space = get_space_from_location(freezer.location, spaces)
    end
    @hpxml_bldg.cooking_ranges.each do |cooking_range|
      cooking_range.additional_properties.space = get_space_from_location(cooking_range.location, spaces)
    end

    # Distribution
    if @hpxml_bldg.water_heating_systems.size > 0
      hot_water_distribution = @hpxml_bldg.hot_water_distributions[0]
    end

    # Solar thermal system
    solar_thermal_system = nil
    if @hpxml_bldg.solar_thermal_systems.size > 0
      solar_thermal_system = @hpxml_bldg.solar_thermal_systems[0]
    end

    # Water Heater
    unavailable_periods = Schedule.get_unavailable_periods(runner, SchedulesFile::ColumnWaterHeater, @hpxml_header.unavailable_periods)
    unit_multiplier = @hpxml_bldg.building_construction.number_of_units
    has_uncond_bsmnt = @hpxml_bldg.has_location(HPXML::LocationBasementUnconditioned)
    plantloop_map = {}
    @hpxml_bldg.water_heating_systems.each do |water_heating_system|
      loc_space, loc_schedule = get_space_or_schedule_from_location(water_heating_system.location, model, spaces)

      ec_adj = HotWaterAndAppliances.get_dist_energy_consumption_adjustment(has_uncond_bsmnt, @cfa, @ncfl, water_heating_system, hot_water_distribution)

      sys_id = water_heating_system.id
      if water_heating_system.water_heater_type == HPXML::WaterHeaterTypeStorage
        plantloop_map[sys_id] = Waterheater.apply_tank(model, runner, loc_space, loc_schedule, water_heating_system, ec_adj, solar_thermal_system, @eri_version, @schedules_file, unavailable_periods, unit_multiplier)
      elsif water_heating_system.water_heater_type == HPXML::WaterHeaterTypeTankless
        plantloop_map[sys_id] = Waterheater.apply_tankless(model, runner, loc_space, loc_schedule, water_heating_system, ec_adj, solar_thermal_system, @eri_version, @schedules_file, unavailable_periods, unit_multiplier)
      elsif water_heating_system.water_heater_type == HPXML::WaterHeaterTypeHeatPump
<<<<<<< HEAD
        living_zone = spaces[HPXML::LocationLivingSpace].thermalZone.get
        plantloop_map[sys_id] = Waterheater.apply_heatpump(model, runner, loc_space, loc_schedule, weather, water_heating_system, ec_adj, solar_thermal_system, living_zone, @eri_version, @schedules_file, unavailable_periods, unit_multiplier)
=======
        conditioned_zone = spaces[HPXML::LocationConditionedSpace].thermalZone.get
        plantloop_map[sys_id] = Waterheater.apply_heatpump(model, runner, loc_space, loc_schedule, weather, water_heating_system, ec_adj, solar_thermal_system, conditioned_zone, @eri_version, @schedules_file, unavailable_periods)
>>>>>>> ed024c39
      elsif [HPXML::WaterHeaterTypeCombiStorage, HPXML::WaterHeaterTypeCombiTankless].include? water_heating_system.water_heater_type
        plantloop_map[sys_id] = Waterheater.apply_combi(model, runner, loc_space, loc_schedule, water_heating_system, ec_adj, solar_thermal_system, @eri_version, @schedules_file, unavailable_periods, unit_multiplier)
      else
        fail "Unhandled water heater (#{water_heating_system.water_heater_type})."
      end
    end

    # Hot water fixtures and appliances
    HotWaterAndAppliances.apply(model, runner, @hpxml_header, @hpxml_bldg, weather, spaces, hot_water_distribution,
                                solar_thermal_system, @eri_version, @schedules_file, plantloop_map,
                                @hpxml_header.unavailable_periods, @hpxml_bldg.building_construction.number_of_units)

    if (not solar_thermal_system.nil?) && (not solar_thermal_system.collector_area.nil?) # Detailed solar water heater
      loc_space, loc_schedule = get_space_or_schedule_from_location(solar_thermal_system.water_heating_system.location, model, spaces)
      Waterheater.apply_solar_thermal(model, loc_space, loc_schedule, solar_thermal_system, plantloop_map, unit_multiplier)
    end

    # Add combi-system EMS program with water use equipment information
    Waterheater.apply_combi_system_EMS(model, @hpxml_bldg.water_heating_systems, plantloop_map)
  end

<<<<<<< HEAD
  def add_cooling_system(model, spaces, airloop_map)
    living_zone = spaces[HPXML::LocationLivingSpace].thermalZone.get
=======
  def self.add_cooling_system(model, spaces, airloop_map)
    conditioned_zone = spaces[HPXML::LocationConditionedSpace].thermalZone.get
>>>>>>> ed024c39

    HVAC.get_hpxml_hvac_systems(@hpxml_bldg).each do |hvac_system|
      next if hvac_system[:cooling].nil?
      next unless hvac_system[:cooling].is_a? HPXML::CoolingSystem

      cooling_system = hvac_system[:cooling]
      heating_system = hvac_system[:heating]

      check_distribution_system(cooling_system.distribution_system, cooling_system.cooling_system_type)

      # Calculate cooling sequential load fractions
      sequential_cool_load_fracs = HVAC.calc_sequential_load_fractions(cooling_system.fraction_cool_load_served.to_f, @remaining_cool_load_frac, @cooling_days)
      @remaining_cool_load_frac -= cooling_system.fraction_cool_load_served.to_f

      # Calculate heating sequential load fractions
      if not heating_system.nil?
        sequential_heat_load_fracs = HVAC.calc_sequential_load_fractions(heating_system.fraction_heat_load_served, @remaining_heat_load_frac, @heating_days)
        @remaining_heat_load_frac -= heating_system.fraction_heat_load_served
      elsif cooling_system.has_integrated_heating
        sequential_heat_load_fracs = HVAC.calc_sequential_load_fractions(cooling_system.integrated_heating_system_fraction_heat_load_served, @remaining_heat_load_frac, @heating_days)
        @remaining_heat_load_frac -= cooling_system.integrated_heating_system_fraction_heat_load_served
      else
        sequential_heat_load_fracs = [0]
      end

      sys_id = cooling_system.id
      if [HPXML::HVACTypeCentralAirConditioner,
          HPXML::HVACTypeRoomAirConditioner,
          HPXML::HVACTypeMiniSplitAirConditioner,
          HPXML::HVACTypePTAC].include? cooling_system.cooling_system_type

        airloop_map[sys_id] = HVAC.apply_air_source_hvac_systems(model, cooling_system, heating_system,
                                                                 sequential_cool_load_fracs, sequential_heat_load_fracs,
                                                                 conditioned_zone, @hvac_unavailable_periods)

      elsif [HPXML::HVACTypeEvaporativeCooler].include? cooling_system.cooling_system_type

<<<<<<< HEAD
        airloop_map[sys_id] = HVAC.apply_evaporative_cooler(model, cooling_system, sequential_cool_load_fracs,
                                                            living_zone, @hvac_unavailable_periods,
                                                            @hpxml_bldg.building_construction.number_of_units)
=======
        airloop_map[sys_id] = HVAC.apply_evaporative_cooler(model, cooling_system,
                                                            sequential_cool_load_fracs, conditioned_zone, @hvac_unavailable_periods)
>>>>>>> ed024c39
      end
    end
  end

<<<<<<< HEAD
  def add_heating_system(runner, model, spaces, airloop_map)
    living_zone = spaces[HPXML::LocationLivingSpace].thermalZone.get
=======
  def self.add_heating_system(runner, model, spaces, airloop_map)
    conditioned_zone = spaces[HPXML::LocationConditionedSpace].thermalZone.get
>>>>>>> ed024c39

    HVAC.get_hpxml_hvac_systems(@hpxml_bldg).each do |hvac_system|
      next if hvac_system[:heating].nil?
      next unless hvac_system[:heating].is_a? HPXML::HeatingSystem

      cooling_system = hvac_system[:cooling]
      heating_system = hvac_system[:heating]

      check_distribution_system(heating_system.distribution_system, heating_system.heating_system_type)

      if (heating_system.heating_system_type == HPXML::HVACTypeFurnace) && (not cooling_system.nil?)
        next # Already processed combined AC+furnace
      end

      # Calculate heating sequential load fractions
      if heating_system.is_heat_pump_backup_system
        # Heating system will be last in the EquipmentList and should meet entirety of
        # remaining load during the heating season.
        sequential_heat_load_fracs = @heating_days.map(&:to_f)
        if not heating_system.fraction_heat_load_served.nil?
          fail 'Heat pump backup system cannot have a fraction heat load served specified.'
        end
      else
        sequential_heat_load_fracs = HVAC.calc_sequential_load_fractions(heating_system.fraction_heat_load_served, @remaining_heat_load_frac, @heating_days)
        @remaining_heat_load_frac -= heating_system.fraction_heat_load_served
      end

      sys_id = heating_system.id
      if [HPXML::HVACTypeFurnace].include? heating_system.heating_system_type

        airloop_map[sys_id] = HVAC.apply_air_source_hvac_systems(model, nil, heating_system,
                                                                 [0], sequential_heat_load_fracs,
                                                                 conditioned_zone, @hvac_unavailable_periods)

      elsif [HPXML::HVACTypeBoiler].include? heating_system.heating_system_type

<<<<<<< HEAD
        airloop_map[sys_id] = HVAC.apply_boiler(model, runner, heating_system, sequential_heat_load_fracs, living_zone,
                                                @hvac_unavailable_periods, @hpxml_bldg.building_construction.number_of_units)
=======
        airloop_map[sys_id] = HVAC.apply_boiler(model, runner, heating_system,
                                                sequential_heat_load_fracs, conditioned_zone, @hvac_unavailable_periods)
>>>>>>> ed024c39

      elsif [HPXML::HVACTypeElectricResistance].include? heating_system.heating_system_type

        HVAC.apply_electric_baseboard(model, heating_system,
                                      sequential_heat_load_fracs, conditioned_zone, @hvac_unavailable_periods)

      elsif [HPXML::HVACTypeStove,
             HPXML::HVACTypeSpaceHeater,
             HPXML::HVACTypeWallFurnace,
             HPXML::HVACTypeFloorFurnace,
             HPXML::HVACTypeFireplace].include? heating_system.heating_system_type

        HVAC.apply_unit_heater(model, heating_system,
                               sequential_heat_load_fracs, conditioned_zone, @hvac_unavailable_periods)
      end

      next unless heating_system.is_heat_pump_backup_system

      # Store OS object for later use
      equipment_list = model.getZoneHVACEquipmentLists.find { |el| el.thermalZone == conditioned_zone }
      @heat_pump_backup_system_object = equipment_list.equipment[-1]
    end
  end

<<<<<<< HEAD
  def add_heat_pump(runner, model, weather, spaces, airloop_map)
    living_zone = spaces[HPXML::LocationLivingSpace].thermalZone.get
=======
  def self.add_heat_pump(runner, model, weather, spaces, airloop_map)
    conditioned_zone = spaces[HPXML::LocationConditionedSpace].thermalZone.get
>>>>>>> ed024c39

    HVAC.get_hpxml_hvac_systems(@hpxml_bldg).each do |hvac_system|
      next if hvac_system[:cooling].nil?
      next unless hvac_system[:cooling].is_a? HPXML::HeatPump

      heat_pump = hvac_system[:cooling]

      check_distribution_system(heat_pump.distribution_system, heat_pump.heat_pump_type)

      # Calculate heating sequential load fractions
      sequential_heat_load_fracs = HVAC.calc_sequential_load_fractions(heat_pump.fraction_heat_load_served, @remaining_heat_load_frac, @heating_days)
      @remaining_heat_load_frac -= heat_pump.fraction_heat_load_served

      # Calculate cooling sequential load fractions
      sequential_cool_load_fracs = HVAC.calc_sequential_load_fractions(heat_pump.fraction_cool_load_served, @remaining_cool_load_frac, @cooling_days)
      @remaining_cool_load_frac -= heat_pump.fraction_cool_load_served

      sys_id = heat_pump.id
      if [HPXML::HVACTypeHeatPumpWaterLoopToAir].include? heat_pump.heat_pump_type

        airloop_map[sys_id] = HVAC.apply_water_loop_to_air_heat_pump(model, heat_pump,
                                                                     sequential_heat_load_fracs, sequential_cool_load_fracs,
                                                                     conditioned_zone, @hvac_unavailable_periods)

      elsif [HPXML::HVACTypeHeatPumpAirToAir,
             HPXML::HVACTypeHeatPumpMiniSplit,
             HPXML::HVACTypeHeatPumpPTHP,
             HPXML::HVACTypeHeatPumpRoom].include? heat_pump.heat_pump_type
        airloop_map[sys_id] = HVAC.apply_air_source_hvac_systems(model, heat_pump, heat_pump,
                                                                 sequential_cool_load_fracs, sequential_heat_load_fracs,
                                                                 conditioned_zone, @hvac_unavailable_periods)
      elsif [HPXML::HVACTypeHeatPumpGroundToAir].include? heat_pump.heat_pump_type

        airloop_map[sys_id] = HVAC.apply_ground_to_air_heat_pump(model, runner, weather, heat_pump,
                                                                 sequential_heat_load_fracs, sequential_cool_load_fracs,
<<<<<<< HEAD
                                                                 living_zone, @hpxml_bldg.site.ground_conductivity, @hvac_unavailable_periods,
                                                                 @hpxml_bldg.building_construction.number_of_units)
=======
                                                                 conditioned_zone, @hpxml.site.ground_conductivity, @hvac_unavailable_periods)
>>>>>>> ed024c39

      end

      next unless not heat_pump.backup_system.nil?

      equipment_list = model.getZoneHVACEquipmentLists.find { |el| el.thermalZone == conditioned_zone }

      # Set priority to be last (i.e., after the heat pump that it is backup for)
      equipment_list.setHeatingPriority(@heat_pump_backup_system_object, 99)
      equipment_list.setCoolingPriority(@heat_pump_backup_system_object, 99)
    end
  end

  def add_ideal_system(model, spaces, epw_path)
    # Adds an ideal air system as needed to meet the load under certain circumstances:
    # 1. the sum of fractions load served is less than 1, or
    # 2. we're using an ideal air system for e.g. ASHRAE 140 loads calculation.
<<<<<<< HEAD
    living_zone = spaces[HPXML::LocationLivingSpace].thermalZone.get
=======
    conditioned_zone = spaces[HPXML::LocationConditionedSpace].thermalZone.get
    obj_name = Constants.ObjectNameIdealAirSystem
>>>>>>> ed024c39

    if @apply_ashrae140_assumptions && (@hpxml_bldg.total_fraction_heat_load_served + @hpxml_bldg.total_fraction_heat_load_served == 0.0)
      cooling_load_frac = 1.0
      heating_load_frac = 1.0
      if @apply_ashrae140_assumptions
        if epw_path.end_with? 'USA_CO_Colorado.Springs-Peterson.Field.724660_TMY3.epw'
          cooling_load_frac = 0.0
        elsif epw_path.end_with? 'USA_NV_Las.Vegas-McCarran.Intl.AP.723860_TMY3.epw'
          heating_load_frac = 0.0
        else
          fail 'Unexpected weather file for ASHRAE 140 run.'
        end
      end
<<<<<<< HEAD
      HVAC.apply_ideal_air_loads(model, [cooling_load_frac], [heating_load_frac],
                                 living_zone, @hvac_unavailable_periods)
=======
      HVAC.apply_ideal_air_loads(model, obj_name, [cooling_load_frac], [heating_load_frac],
                                 conditioned_zone, @hvac_unavailable_periods)
>>>>>>> ed024c39
      return
    end

    if (@hpxml_bldg.total_fraction_heat_load_served < 1.0) && (@hpxml_bldg.total_fraction_heat_load_served > 0.0)
      sequential_heat_load_fracs = HVAC.calc_sequential_load_fractions(@remaining_heat_load_frac - @hpxml_bldg.total_fraction_heat_load_served, @remaining_heat_load_frac, @heating_days)
      @remaining_heat_load_frac -= (1.0 - @hpxml_bldg.total_fraction_heat_load_served)
    else
      sequential_heat_load_fracs = [0.0]
    end

    if (@hpxml_bldg.total_fraction_cool_load_served < 1.0) && (@hpxml_bldg.total_fraction_cool_load_served > 0.0)
      sequential_cool_load_fracs = HVAC.calc_sequential_load_fractions(@remaining_cool_load_frac - @hpxml_bldg.total_fraction_cool_load_served, @remaining_cool_load_frac, @cooling_days)
      @remaining_cool_load_frac -= (1.0 - @hpxml_bldg.total_fraction_cool_load_served)
    else
      sequential_cool_load_fracs = [0.0]
    end

    if (sequential_heat_load_fracs.sum > 0.0) || (sequential_cool_load_fracs.sum > 0.0)
<<<<<<< HEAD
      HVAC.apply_ideal_air_loads(model, sequential_cool_load_fracs, sequential_heat_load_fracs,
                                 living_zone, @hvac_unavailable_periods)
=======
      HVAC.apply_ideal_air_loads(model, obj_name, sequential_cool_load_fracs, sequential_heat_load_fracs,
                                 conditioned_zone, @hvac_unavailable_periods)
>>>>>>> ed024c39
    end
  end

  def add_setpoints(runner, model, weather, spaces)
    return if @hpxml_bldg.hvac_controls.size == 0

<<<<<<< HEAD
    hvac_control = @hpxml_bldg.hvac_controls[0]
    living_zone = spaces[HPXML::LocationLivingSpace].thermalZone.get
    has_ceiling_fan = (@hpxml_bldg.ceiling_fans.size > 0)

    HVAC.apply_setpoints(model, runner, weather, hvac_control, living_zone, has_ceiling_fan, @heating_days, @cooling_days, @hpxml_header.sim_calendar_year, @schedules_file)
=======
    hvac_control = @hpxml.hvac_controls[0]
    conditioned_zone = spaces[HPXML::LocationConditionedSpace].thermalZone.get
    has_ceiling_fan = (@hpxml.ceiling_fans.size > 0)

    HVAC.apply_setpoints(model, runner, weather, hvac_control, conditioned_zone, has_ceiling_fan, @heating_days, @cooling_days, @hpxml.header.sim_calendar_year, @schedules_file)
>>>>>>> ed024c39
  end

  def add_ceiling_fans(runner, model, weather, spaces)
    return if @hpxml_bldg.ceiling_fans.size == 0

<<<<<<< HEAD
    ceiling_fan = @hpxml_bldg.ceiling_fans[0]
    HVAC.apply_ceiling_fans(model, runner, weather, ceiling_fan, spaces[HPXML::LocationLivingSpace],
                            @schedules_file, @hpxml_header.unavailable_periods)
=======
    ceiling_fan = @hpxml.ceiling_fans[0]
    HVAC.apply_ceiling_fans(model, runner, weather, ceiling_fan, spaces[HPXML::LocationConditionedSpace],
                            @schedules_file, @hpxml.header.unavailable_periods)
>>>>>>> ed024c39
  end

  def add_dehumidifiers(runner, model, spaces)
    return if @hpxml_bldg.dehumidifiers.size == 0

<<<<<<< HEAD
    HVAC.apply_dehumidifiers(runner, model, @hpxml_bldg.dehumidifiers, spaces[HPXML::LocationLivingSpace], @hpxml_header.unavailable_periods,
                             @hpxml_bldg.building_construction.number_of_units)
=======
    HVAC.apply_dehumidifiers(runner, model, @hpxml.dehumidifiers, spaces[HPXML::LocationConditionedSpace], @hpxml.header.unavailable_periods)
>>>>>>> ed024c39
  end

  def check_distribution_system(hvac_distribution, system_type)
    return if hvac_distribution.nil?

    hvac_distribution_type_map = { HPXML::HVACTypeFurnace => [HPXML::HVACDistributionTypeAir, HPXML::HVACDistributionTypeDSE],
                                   HPXML::HVACTypeBoiler => [HPXML::HVACDistributionTypeHydronic, HPXML::HVACDistributionTypeAir, HPXML::HVACDistributionTypeDSE],
                                   HPXML::HVACTypeCentralAirConditioner => [HPXML::HVACDistributionTypeAir, HPXML::HVACDistributionTypeDSE],
                                   HPXML::HVACTypeEvaporativeCooler => [HPXML::HVACDistributionTypeAir, HPXML::HVACDistributionTypeDSE],
                                   HPXML::HVACTypeMiniSplitAirConditioner => [HPXML::HVACDistributionTypeAir, HPXML::HVACDistributionTypeDSE],
                                   HPXML::HVACTypeHeatPumpAirToAir => [HPXML::HVACDistributionTypeAir, HPXML::HVACDistributionTypeDSE],
                                   HPXML::HVACTypeHeatPumpMiniSplit => [HPXML::HVACDistributionTypeAir, HPXML::HVACDistributionTypeDSE],
                                   HPXML::HVACTypeHeatPumpGroundToAir => [HPXML::HVACDistributionTypeAir, HPXML::HVACDistributionTypeDSE],
                                   HPXML::HVACTypeHeatPumpWaterLoopToAir => [HPXML::HVACDistributionTypeAir, HPXML::HVACDistributionTypeDSE] }

    if not hvac_distribution_type_map[system_type].include? hvac_distribution.distribution_system_type
      fail "Incorrect HVAC distribution system type for HVAC type: '#{system_type}'. Should be one of: #{hvac_distribution_type_map[system_type]}"
    end
  end

  def add_mels(runner, model, spaces)
    # Misc
    @hpxml_bldg.plug_loads.each do |plug_load|
      if plug_load.plug_load_type == HPXML::PlugLoadTypeOther
        obj_name = Constants.ObjectNameMiscPlugLoads
      elsif plug_load.plug_load_type == HPXML::PlugLoadTypeTelevision
        obj_name = Constants.ObjectNameMiscTelevision
      elsif plug_load.plug_load_type == HPXML::PlugLoadTypeElectricVehicleCharging
        obj_name = Constants.ObjectNameMiscElectricVehicleCharging
      elsif plug_load.plug_load_type == HPXML::PlugLoadTypeWellPump
        obj_name = Constants.ObjectNameMiscWellPump
      end
      if obj_name.nil?
        runner.registerWarning("Unexpected plug load type '#{plug_load.plug_load_type}'. The plug load will not be modeled.")
        next
      end

<<<<<<< HEAD
      MiscLoads.apply_plug(model, runner, plug_load, obj_name, spaces[HPXML::LocationLivingSpace], @apply_ashrae140_assumptions,
                           @schedules_file, @hpxml_header.unavailable_periods)
=======
      MiscLoads.apply_plug(model, runner, plug_load, obj_name, spaces[HPXML::LocationConditionedSpace], @apply_ashrae140_assumptions,
                           @schedules_file, @hpxml.header.unavailable_periods)
>>>>>>> ed024c39
    end
  end

  def add_mfls(runner, model, spaces)
    # Misc
    @hpxml_bldg.fuel_loads.each do |fuel_load|
      if fuel_load.fuel_load_type == HPXML::FuelLoadTypeGrill
        obj_name = Constants.ObjectNameMiscGrill
      elsif fuel_load.fuel_load_type == HPXML::FuelLoadTypeLighting
        obj_name = Constants.ObjectNameMiscLighting
      elsif fuel_load.fuel_load_type == HPXML::FuelLoadTypeFireplace
        obj_name = Constants.ObjectNameMiscFireplace
      end
      if obj_name.nil?
        runner.registerWarning("Unexpected fuel load type '#{fuel_load.fuel_load_type}'. The fuel load will not be modeled.")
        next
      end

<<<<<<< HEAD
      MiscLoads.apply_fuel(model, runner, fuel_load, obj_name, spaces[HPXML::LocationLivingSpace],
                           @schedules_file, @hpxml_header.unavailable_periods)
=======
      MiscLoads.apply_fuel(model, runner, fuel_load, obj_name, spaces[HPXML::LocationConditionedSpace],
                           @schedules_file, @hpxml.header.unavailable_periods)
>>>>>>> ed024c39
    end
  end

  def add_lighting(runner, model, epw_file, spaces)
    Lighting.apply(runner, model, epw_file, spaces, @hpxml_bldg.lighting_groups, @hpxml_bldg.lighting, @eri_version,
                   @schedules_file, @cfa, @hpxml_header.unavailable_periods, @hpxml_bldg.building_construction.number_of_units)
  end

<<<<<<< HEAD
  def add_pools_and_hot_tubs(runner, model, spaces)
    @hpxml_bldg.pools.each do |pool|
      next if pool.type == HPXML::TypeNone

      MiscLoads.apply_pool_or_hot_tub_heater(runner, model, pool, Constants.ObjectNameMiscPoolHeater, spaces[HPXML::LocationLivingSpace],
                                             @schedules_file, @hpxml_header.unavailable_periods)
      next if pool.pump_type == HPXML::TypeNone

      MiscLoads.apply_pool_or_hot_tub_pump(runner, model, pool, Constants.ObjectNameMiscPoolPump, spaces[HPXML::LocationLivingSpace],
                                           @schedules_file, @hpxml_header.unavailable_periods)
    end

    @hpxml_bldg.hot_tubs.each do |hot_tub|
      next if hot_tub.type == HPXML::TypeNone

      MiscLoads.apply_pool_or_hot_tub_heater(runner, model, hot_tub, Constants.ObjectNameMiscHotTubHeater, spaces[HPXML::LocationLivingSpace],
                                             @schedules_file, @hpxml_header.unavailable_periods)
      next if hot_tub.pump_type == HPXML::TypeNone

      MiscLoads.apply_pool_or_hot_tub_pump(runner, model, hot_tub, Constants.ObjectNameMiscHotTubPump, spaces[HPXML::LocationLivingSpace],
                                           @schedules_file, @hpxml_header.unavailable_periods)
=======
  def self.add_pools_and_permanent_spas(runner, model, spaces)
    @hpxml.pools.each do |pool|
      next if pool.type == HPXML::TypeNone

      MiscLoads.apply_pool_or_permanent_spa_heater(runner, model, pool, Constants.ObjectNameMiscPoolHeater, spaces[HPXML::LocationConditionedSpace],
                                                   @schedules_file, @hpxml.header.unavailable_periods)
      next if pool.pump_type == HPXML::TypeNone

      MiscLoads.apply_pool_or_permanent_spa_pump(runner, model, pool, Constants.ObjectNameMiscPoolPump, spaces[HPXML::LocationConditionedSpace],
                                                 @schedules_file, @hpxml.header.unavailable_periods)
    end

    @hpxml.permanent_spas.each do |spa|
      next if spa.type == HPXML::TypeNone

      MiscLoads.apply_pool_or_permanent_spa_heater(runner, model, spa, Constants.ObjectNameMiscPermanentSpaHeater, spaces[HPXML::LocationConditionedSpace],
                                                   @schedules_file, @hpxml.header.unavailable_periods)
      next if spa.pump_type == HPXML::TypeNone

      MiscLoads.apply_pool_or_permanent_spa_pump(runner, model, spa, Constants.ObjectNameMiscPermanentSpaPump, spaces[HPXML::LocationConditionedSpace],
                                                 @schedules_file, @hpxml.header.unavailable_periods)
>>>>>>> ed024c39
    end
  end

  def add_airflow(runner, model, weather, spaces, airloop_map)
    # Ducts
    duct_systems = {}
    @hpxml_bldg.hvac_distributions.each do |hvac_distribution|
      next unless hvac_distribution.distribution_system_type == HPXML::HVACDistributionTypeAir

      air_ducts = create_ducts(model, hvac_distribution, spaces)
      next if air_ducts.empty?

      # Connect AirLoopHVACs to ducts
      added_ducts = false
      hvac_distribution.hvac_systems.each do |hvac_system|
        next if airloop_map[hvac_system.id].nil?

        object = airloop_map[hvac_system.id]
        if duct_systems[air_ducts].nil?
          duct_systems[air_ducts] = object
          added_ducts = true
        elsif duct_systems[air_ducts] != object
          # Multiple air loops associated with this duct system, treat
          # as separate duct systems.
          air_ducts2 = create_ducts(model, hvac_distribution, spaces)
          duct_systems[air_ducts2] = object
          added_ducts = true
        end
      end
      if not added_ducts
        fail 'Unexpected error adding ducts to model.'
      end
    end

    # Duct leakage to outside warnings?
    # Need to check here instead of in schematron in case duct locations are defaulted
    @hpxml_bldg.hvac_distributions.each do |hvac_distribution|
      next unless hvac_distribution.distribution_system_type == HPXML::HVACDistributionTypeAir
      next if hvac_distribution.duct_leakage_measurements.empty?

      # Skip if there's a duct outside conditioned space
      next if hvac_distribution.ducts.select { |d| !HPXML::conditioned_locations_this_unit.include?(d.duct_location) }.size > 0

      # Issue warning if duct leakage to outside above a certain threshold and ducts completely in conditioned space
      issue_warning = false
      units = hvac_distribution.duct_leakage_measurements[0].duct_leakage_units
      lto_measurements = hvac_distribution.duct_leakage_measurements.select { |dlm| dlm.duct_leakage_total_or_to_outside == HPXML::DuctLeakageToOutside }
      sum_lto = lto_measurements.map { |dlm| dlm.duct_leakage_value }.sum(0.0)
      if units == HPXML::UnitsCFM25
        issue_warning = true if sum_lto > 0.04 * @cfa
      elsif units == HPXML::UnitsCFM50
        issue_warning = true if sum_lto > 0.06 * @cfa
      elsif units == HPXML::UnitsPercent
        issue_warning = true if sum_lto > 0.05
      end
      next unless issue_warning

      runner.registerWarning('Ducts are entirely within conditioned space but there is moderate leakage to the outside. Leakage to the outside is typically zero or near-zero in these situations, consider revising leakage values. Leakage will be modeled as heat lost to the ambient environment.')
    end

    # Create HVAC availability sensor
    hvac_availability_sensor = nil
    if not @hvac_unavailable_periods.empty?
      avail_sch = ScheduleConstant.new(model, SchedulesFile::ColumnHVAC, 1.0, Constants.ScheduleTypeLimitsFraction, unavailable_periods: @hvac_unavailable_periods)

      hvac_availability_sensor = OpenStudio::Model::EnergyManagementSystemSensor.new(model, 'Schedule Value')
      hvac_availability_sensor.setName('hvac availability s')
      hvac_availability_sensor.setKeyName(avail_sch.schedule.name.to_s)
      hvac_availability_sensor.additionalProperties.setFeature('ObjectType', Constants.ObjectNameHVACAvailabilitySensor)
    end

    Airflow.apply(model, runner, weather, spaces, @hpxml_header, @hpxml_bldg, @cfa, @nbeds,
                  @ncfl_ag, duct_systems, airloop_map, @clg_ssn_sensor, @eri_version,
                  @frac_windows_operable, @apply_ashrae140_assumptions, @schedules_file,
                  @hpxml_header.unavailable_periods, hvac_availability_sensor)
  end

  def create_ducts(model, hvac_distribution, spaces)
    air_ducts = []

    # Duct leakage (supply/return => [value, units])
    leakage_to_outside = { HPXML::DuctTypeSupply => [0.0, nil],
                           HPXML::DuctTypeReturn => [0.0, nil] }
    hvac_distribution.duct_leakage_measurements.each do |duct_leakage_measurement|
      next unless [HPXML::UnitsCFM25, HPXML::UnitsCFM50, HPXML::UnitsPercent].include?(duct_leakage_measurement.duct_leakage_units) && (duct_leakage_measurement.duct_leakage_total_or_to_outside == 'to outside')
      next if duct_leakage_measurement.duct_type.nil?

      leakage_to_outside[duct_leakage_measurement.duct_type] = [duct_leakage_measurement.duct_leakage_value, duct_leakage_measurement.duct_leakage_units]
    end

    # Duct location, R-value, Area
    total_unconditioned_duct_area = { HPXML::DuctTypeSupply => 0.0,
                                      HPXML::DuctTypeReturn => 0.0 }
    hvac_distribution.ducts.each do |ducts|
      next if HPXML::conditioned_locations_this_unit.include? ducts.duct_location
      next if ducts.duct_type.nil?

      # Calculate total duct area in unconditioned spaces
      total_unconditioned_duct_area[ducts.duct_type] += ducts.duct_surface_area * ducts.duct_surface_area_multiplier
    end

    # Create duct objects
    hvac_distribution.ducts.each do |ducts|
      next if HPXML::conditioned_locations_this_unit.include? ducts.duct_location
      next if ducts.duct_type.nil?
      next if total_unconditioned_duct_area[ducts.duct_type] <= 0

      duct_loc_space, duct_loc_schedule = get_space_or_schedule_from_location(ducts.duct_location, model, spaces)

      # Apportion leakage to individual ducts by surface area
      duct_leakage_value = leakage_to_outside[ducts.duct_type][0] * ducts.duct_surface_area * ducts.duct_surface_area_multiplier / total_unconditioned_duct_area[ducts.duct_type]
      duct_leakage_units = leakage_to_outside[ducts.duct_type][1]

      duct_leakage_frac = nil
      if duct_leakage_units == HPXML::UnitsCFM25
        duct_leakage_cfm25 = duct_leakage_value
      elsif duct_leakage_units == HPXML::UnitsCFM50
        duct_leakage_cfm50 = duct_leakage_value
      elsif duct_leakage_units == HPXML::UnitsPercent
        duct_leakage_frac = duct_leakage_value
      else
        fail "#{ducts.duct_type.capitalize} ducts exist but leakage was not specified for distribution system '#{hvac_distribution.id}'."
      end

      air_ducts << Duct.new(ducts.duct_type, duct_loc_space, duct_loc_schedule, duct_leakage_frac, duct_leakage_cfm25, duct_leakage_cfm50,
                            ducts.duct_surface_area * ducts.duct_surface_area_multiplier, ducts.duct_effective_r_value, ducts.duct_buried_insulation_level)
    end

    # If all ducts are in conditioned space, model leakage as going to outside
    [HPXML::DuctTypeSupply, HPXML::DuctTypeReturn].each do |duct_side|
      next unless (leakage_to_outside[duct_side][0] > 0) && (total_unconditioned_duct_area[duct_side] == 0)

      duct_area = 0.0
      duct_effective_r_value = 99 # arbitrary
      duct_loc_space = nil # outside
      duct_loc_schedule = nil # outside
      duct_leakage_value = leakage_to_outside[duct_side][0]
      duct_leakage_units = leakage_to_outside[duct_side][1]

      if duct_leakage_units == HPXML::UnitsCFM25
        duct_leakage_cfm25 = duct_leakage_value
      elsif duct_leakage_units == HPXML::UnitsCFM50
        duct_leakage_cfm50 = duct_leakage_value
      elsif duct_leakage_units == HPXML::UnitsPercent
        duct_leakage_frac = duct_leakage_value
      else
        fail "#{duct_side.capitalize} ducts exist but leakage was not specified for distribution system '#{hvac_distribution.id}'."
      end

      air_ducts << Duct.new(duct_side, duct_loc_space, duct_loc_schedule, duct_leakage_frac, duct_leakage_cfm25, duct_leakage_cfm50, duct_area,
                            duct_effective_r_value, HPXML::DuctBuriedInsulationNone)
    end

    return air_ducts
  end

  def add_photovoltaics(model)
    @hpxml_bldg.pv_systems.each do |pv_system|
      next if pv_system.inverter.inverter_efficiency == @hpxml_bldg.pv_systems[0].inverter.inverter_efficiency

      fail 'Expected all InverterEfficiency values to be equal.'
    end
    @hpxml_bldg.pv_systems.each do |pv_system|
      PV.apply(model, @nbeds, pv_system, @hpxml_bldg.building_construction.number_of_units)
    end
  end

  def add_generators(model)
    @hpxml_bldg.generators.each do |generator|
      Generator.apply(model, @nbeds, generator, @hpxml_bldg.building_construction.number_of_units)
    end
  end

  def add_batteries(runner, model, spaces)
    @hpxml_bldg.batteries.each do |battery|
      # Assign space
      battery.additional_properties.space = get_space_from_location(battery.location, spaces)
      Battery.apply(runner, model, @hpxml_bldg.pv_systems, battery, @schedules_file, @hpxml_bldg.building_construction.number_of_units)
    end
  end

  def add_additional_properties(model, hpxml, hpxml_osm_map, hpxml_path, building_id, epw_file, hpxml_defaults_path)
    # Store some data for use in reporting measure
    additionalProperties = model.getBuilding.additionalProperties
    additionalProperties.setFeature('hpxml_path', hpxml_path)
    additionalProperties.setFeature('hpxml_defaults_path', hpxml_defaults_path)
    additionalProperties.setFeature('building_id', building_id.to_s)
    additionalProperties.setFeature('emissions_scenario_names', hpxml.header.emissions_scenarios.map { |s| s.name }.to_s)
    additionalProperties.setFeature('emissions_scenario_types', hpxml.header.emissions_scenarios.map { |s| s.emissions_type }.to_s)
    heated_zones, cooled_zones = [], []
    hpxml_osm_map.each do |hpxml_bldg, unit_model|
      living_zone_name = unit_model.getThermalZones.find { |z| z.additionalProperties.getFeatureAsString('ObjectType').to_s == HPXML::LocationLivingSpace }.name.to_s

      heated_zones << living_zone_name if hpxml_bldg.total_fraction_heat_load_served > 0
      cooled_zones << living_zone_name if hpxml_bldg.total_fraction_cool_load_served > 0
    end
    additionalProperties.setFeature('heated_zones', heated_zones.to_s)
    additionalProperties.setFeature('cooled_zones', cooled_zones.to_s)
    additionalProperties.setFeature('is_southern_hemisphere', epw_file.latitude < 0)
  end

  def add_unmet_hours_output(model, hpxml_osm_map)
    # We do our own unmet hours calculation via EMS so that we can incorporate,
    # e.g., heating/cooling seasons into the logic. The calculation layers on top
    # of the built-in EnergyPlus unmet hours output.

<<<<<<< HEAD
    # Create sensors and gather data
    htg_sensors, clg_sensors = {}, {}
    total_heat_load_serveds, total_cool_load_serveds = {}, {}
    htg_start_days, htg_end_days, clg_start_days, clg_end_days = {}, {}, {}, {}
    hpxml_osm_map.each_with_index do |(hpxml_bldg, unit_model), unit|
      living_zone_name = unit_model.getThermalZones.find { |z| z.additionalProperties.getFeatureAsString('ObjectType').to_s == HPXML::LocationLivingSpace }.name.to_s

      # EMS sensors
      htg_sensors[unit] = OpenStudio::Model::EnergyManagementSystemSensor.new(model, 'Zone Heating Setpoint Not Met Time')
      htg_sensors[unit].setName('zone htg unmet s')
      htg_sensors[unit].setKeyName(living_zone_name)

      clg_sensors[unit] = OpenStudio::Model::EnergyManagementSystemSensor.new(model, 'Zone Cooling Setpoint Not Met Time')
      clg_sensors[unit].setName('zone clg unmet s')
      clg_sensors[unit].setKeyName(living_zone_name)

      total_heat_load_serveds[unit] = hpxml_bldg.total_fraction_heat_load_served
      total_cool_load_serveds[unit] = hpxml_bldg.total_fraction_cool_load_served

      hvac_control = hpxml_bldg.hvac_controls[0]
      next unless not hvac_control.nil?

      sim_year = @hpxml_header.sim_calendar_year
      htg_start_days[unit] = Schedule.get_day_num_from_month_day(sim_year, hvac_control.seasons_heating_begin_month, hvac_control.seasons_heating_begin_day)
      htg_end_days[unit] = Schedule.get_day_num_from_month_day(sim_year, hvac_control.seasons_heating_end_month, hvac_control.seasons_heating_end_day)
      clg_start_days[unit] = Schedule.get_day_num_from_month_day(sim_year, hvac_control.seasons_cooling_begin_month, hvac_control.seasons_cooling_begin_day)
      clg_end_days[unit] = Schedule.get_day_num_from_month_day(sim_year, hvac_control.seasons_cooling_end_month, hvac_control.seasons_cooling_end_day)
    end

    hvac_availability_sensor = model.getEnergyManagementSystemSensors.find { |s| s.additionalProperties.getFeatureAsString('ObjectType').to_s == Constants.ObjectNameHVACAvailabilitySensor }
=======
    conditioned_zone = spaces[HPXML::LocationConditionedSpace].thermalZone.get

    # EMS sensors
    htg_sensor = OpenStudio::Model::EnergyManagementSystemSensor.new(model, 'Zone Heating Setpoint Not Met Time')
    htg_sensor.setName('zone htg unmet s')
    htg_sensor.setKeyName(conditioned_zone.name.to_s)

    clg_sensor = OpenStudio::Model::EnergyManagementSystemSensor.new(model, 'Zone Cooling Setpoint Not Met Time')
    clg_sensor.setName('zone clg unmet s')
    clg_sensor.setKeyName(conditioned_zone.name.to_s)
>>>>>>> ed024c39

    # EMS program
    clg_hrs = 'clg_unmet_hours'
    htg_hrs = 'htg_unmet_hours'
    program = OpenStudio::Model::EnergyManagementSystemProgram.new(model)
    program.setName('unmet hours program')
    program.additionalProperties.setFeature('ObjectType', Constants.ObjectNameUnmetHoursProgram)
    program.addLine("Set #{htg_hrs} = 0")
    program.addLine("Set #{clg_hrs} = 0")
    for unit in 0..hpxml_osm_map.size - 1
      if total_heat_load_serveds[unit] > 0
        if htg_end_days[unit] >= htg_start_days[unit]
          line = "If ((DayOfYear >= #{htg_start_days[unit]}) && (DayOfYear <= #{htg_end_days[unit]}))"
        else
          line = "If ((DayOfYear >= #{htg_start_days[unit]}) || (DayOfYear <= #{htg_end_days[unit]}))"
        end
        line += " && (#{hvac_availability_sensor.name} == 1)" if not hvac_availability_sensor.nil?
        program.addLine(line)
        program.addLine("  If #{htg_sensors[unit].name} > #{htg_hrs}") # Use max hourly value across all units
        program.addLine("    Set #{htg_hrs} = #{htg_sensors[unit].name}")
        program.addLine('  EndIf')
        program.addLine('EndIf')
      end
      next unless total_cool_load_serveds[unit] > 0

      if clg_end_days[unit] >= clg_start_days[unit]
        line = "If ((DayOfYear >= #{clg_start_days[unit]}) && (DayOfYear <= #{clg_end_days[unit]}))"
      else
        line = "If ((DayOfYear >= #{clg_start_days[unit]}) || (DayOfYear <= #{clg_end_days[unit]}))"
      end
      line += " && (#{hvac_availability_sensor.name} == 1)" if not hvac_availability_sensor.nil?
      program.addLine(line)
      program.addLine("  If #{clg_sensors[unit].name} > #{clg_hrs}") # Use max hourly value across all units
      program.addLine("    Set #{clg_hrs} = #{clg_sensors[unit].name}")
      program.addLine('  EndIf')
      program.addLine('EndIf')
    end

    # EMS calling manager
    program_calling_manager = OpenStudio::Model::EnergyManagementSystemProgramCallingManager.new(model)
    program_calling_manager.setName("#{program.name} calling manager")
    program_calling_manager.setCallingPoint('EndOfZoneTimestepBeforeZoneReporting')
    program_calling_manager.addProgram(program)
  end

<<<<<<< HEAD
  def add_loads_output(model, add_component_loads, hpxml_osm_map)
    loads_data = add_total_loads_output(model, hpxml_osm_map)
    return unless add_component_loads

    add_component_loads_output(model, hpxml_osm_map, loads_data)
  end

  def add_total_loads_output(model, hpxml_osm_map)
    # Create sensors and gather data
    htg_liv_load_sensors, clg_liv_load_sensors = {}, {}
    htg_duct_load_sensors, clg_duct_load_sensors = {}, {}
    total_heat_load_serveds, total_cool_load_serveds = {}, {}
    dehumidifier_sensors = {}

    hpxml_osm_map.each_with_index do |(hpxml_bldg, unit_model), unit|
      # Retrieve objects
      living_zone_name = unit_model.getThermalZones.find { |z| z.additionalProperties.getFeatureAsString('ObjectType').to_s == HPXML::LocationLivingSpace }.name.to_s
      duct_zone_names = unit_model.getThermalZones.select { |z| z.isPlenum }.map { |z| z.name.to_s }
      dehumidifier = unit_model.getZoneHVACDehumidifierDXs
      dehumidifier_name = dehumidifier[0].name.to_s unless dehumidifier.empty?

      # Fraction heat/cool load served
      if @hpxml_header.apply_ashrae140_assumptions
        total_heat_load_serveds[unit] = 1.0
        total_cool_load_serveds[unit] = 1.0
      else
        total_heat_load_serveds[unit] = hpxml_bldg.total_fraction_heat_load_served
        total_cool_load_serveds[unit] = hpxml_bldg.total_fraction_cool_load_served
      end

      # Energy transferred in conditioned zone, used for determining heating (winter) vs cooling (summer)
      htg_liv_load_sensors[unit] = OpenStudio::Model::EnergyManagementSystemSensor.new(model, "Heating:EnergyTransfer:Zone:#{living_zone_name.upcase}")
      htg_liv_load_sensors[unit].setName('htg_load_liv')
      clg_liv_load_sensors[unit] = OpenStudio::Model::EnergyManagementSystemSensor.new(model, "Cooling:EnergyTransfer:Zone:#{living_zone_name.upcase}")
      clg_liv_load_sensors[unit].setName('clg_load_liv')
=======
  def self.add_loads_output(model, spaces, add_component_loads)
    conditioned_zone = spaces[HPXML::LocationConditionedSpace].thermalZone.get

    if @apply_ashrae140_assumptions
      total_heat_load_served = 1.0
      total_cool_load_served = 1.0
    else
      total_heat_load_served = @hpxml.total_fraction_heat_load_served
      total_cool_load_served = @hpxml.total_fraction_cool_load_served
    end

    liv_load_sensors, intgain_dehumidifier = add_total_loads_output(model, conditioned_zone, total_heat_load_served, total_cool_load_served)
    return unless add_component_loads

    add_component_loads_output(model, conditioned_zone, liv_load_sensors, intgain_dehumidifier, total_heat_load_served, total_cool_load_served)
  end

  def self.add_total_loads_output(model, conditioned_zone, total_heat_load_served, total_cool_load_served)
    # Energy transferred in the conditioned space, used for determining heating (winter) vs cooling (summer)
    liv_load_sensors = {}
    liv_load_sensors[:htg] = OpenStudio::Model::EnergyManagementSystemSensor.new(model, "Heating:EnergyTransfer:Zone:#{conditioned_zone.name.to_s.upcase}")
    liv_load_sensors[:htg].setName('htg_load_liv')
    liv_load_sensors[:clg] = OpenStudio::Model::EnergyManagementSystemSensor.new(model, "Cooling:EnergyTransfer:Zone:#{conditioned_zone.name.to_s.upcase}")
    liv_load_sensors[:clg].setName('clg_load_liv')

    # Total energy transferred (above plus ducts)
    tot_load_sensors = {}
    tot_load_sensors[:htg] = OpenStudio::Model::EnergyManagementSystemSensor.new(model, 'Heating:EnergyTransfer')
    tot_load_sensors[:htg].setName('htg_load_tot')
    tot_load_sensors[:clg] = OpenStudio::Model::EnergyManagementSystemSensor.new(model, 'Cooling:EnergyTransfer')
    tot_load_sensors[:clg].setName('clg_load_tot')

    # Need to adjusted E+ EnergyTransfer meters for dehumidifiers
    intgain_dehumidifier = nil
    model.getZoneHVACDehumidifierDXs.each do |e|
      next unless e.thermalZone.get.name.to_s == conditioned_zone.name.to_s
>>>>>>> ed024c39

      # Energy transferred in duct zone(s)
      htg_duct_load_sensors[unit] = []
      clg_duct_load_sensors[unit] = []
      duct_zone_names.each do |duct_zone_name|
        htg_duct_load_sensors[unit] << OpenStudio::Model::EnergyManagementSystemSensor.new(model, "Heating:EnergyTransfer:Zone:#{duct_zone_name.upcase}")
        htg_duct_load_sensors[unit][-1].setName('htg_load_duct')
        clg_duct_load_sensors[unit] << OpenStudio::Model::EnergyManagementSystemSensor.new(model, "Cooling:EnergyTransfer:Zone:#{duct_zone_name.upcase}")
        clg_duct_load_sensors[unit][-1].setName('clg_load_duct')
      end

      # Need to adjusted E+ EnergyTransfer meters for dehumidifier internal gains
      next if dehumidifier_name.nil?

      dehumidifier_sensors[unit] = OpenStudio::Model::EnergyManagementSystemSensor.new(model, 'Zone Dehumidifier Sensible Heating Energy')
      dehumidifier_sensors[unit].setName('ig_dehumidifier')
      dehumidifier_sensors[unit].setKeyName(dehumidifier_name)
    end

    # EMS program
    program = OpenStudio::Model::EnergyManagementSystemProgram.new(model)
    program.setName('total loads program')
    program.additionalProperties.setFeature('ObjectType', Constants.ObjectNameTotalLoadsProgram)
    program.addLine('Set loads_htg_tot = 0')
    program.addLine('Set loads_clg_tot = 0')
    for unit in 0..hpxml_osm_map.size - 1
      program.addLine("If #{htg_liv_load_sensors[unit].name} > 0")
      program.addLine("  Set loads_htg_tot = loads_htg_tot + (#{htg_liv_load_sensors[unit].name} - #{clg_liv_load_sensors[unit].name}) * #{total_heat_load_serveds[unit]}")
      for i in 0..htg_duct_load_sensors[unit].size - 1
        program.addLine("  Set loads_htg_tot = loads_htg_tot + (#{htg_duct_load_sensors[unit][i].name} - #{clg_duct_load_sensors[unit][i].name}) * #{total_heat_load_serveds[unit]}")
      end
      if not dehumidifier_sensors[unit].nil?
        program.addLine("  Set loads_htg_tot = loads_htg_tot - #{dehumidifier_sensors[unit].name}")
      end
      program.addLine('EndIf')
    end
    for unit in 0..hpxml_osm_map.size - 1
      program.addLine("If #{clg_liv_load_sensors[unit].name} > 0")
      program.addLine("  Set loads_clg_tot = loads_clg_tot + (#{clg_liv_load_sensors[unit].name} - #{htg_liv_load_sensors[unit].name}) * #{total_cool_load_serveds[unit]}")
      for i in 0..clg_duct_load_sensors[unit].size - 1
        # FIXME: Seems like the duct load shouldn't be multiplied by total_cool_load_serveds? Need to check.
        # Code below mirrors what we do on the master branch.
        program.addLine("  Set loads_clg_tot = loads_clg_tot + (#{clg_duct_load_sensors[unit][i].name} - #{htg_duct_load_sensors[unit][i].name}) * #{total_cool_load_serveds[unit]}")
      end
      if not dehumidifier_sensors[unit].nil?
        program.addLine("  Set loads_clg_tot = loads_clg_tot + #{dehumidifier_sensors[unit].name}")
      end
      program.addLine('EndIf')
    end

    # EMS calling manager
    program_calling_manager = OpenStudio::Model::EnergyManagementSystemProgramCallingManager.new(model)
    program_calling_manager.setName("#{program.name} calling manager")
    program_calling_manager.setCallingPoint('EndOfZoneTimestepAfterZoneReporting')
    program_calling_manager.addProgram(program)

    return htg_liv_load_sensors, clg_liv_load_sensors, total_heat_load_serveds, total_cool_load_serveds, dehumidifier_sensors
  end

<<<<<<< HEAD
  def add_component_loads_output(model, hpxml_osm_map, loads_data)
    htg_liv_load_sensors, clg_liv_load_sensors, total_heat_load_serveds, total_cool_load_serveds, dehumidifier_sensors = loads_data
=======
  def self.add_component_loads_output(model, conditioned_zone, liv_load_sensors, intgain_dehumidifier, total_heat_load_served, total_cool_load_served)
    # Prevent certain objects (e.g., OtherEquipment) from being counted towards both, e.g., ducts and internal gains
    objects_already_processed = []

    # EMS Sensors: Surfaces, SubSurfaces, InternalMass
    surfaces_sensors = { walls: [],
                         rim_joists: [],
                         foundation_walls: [],
                         floors: [],
                         slabs: [],
                         ceilings: [],
                         roofs: [],
                         windows_conduction: [],
                         windows_solar: [],
                         doors: [],
                         skylights_conduction: [],
                         skylights_solar: [],
                         internal_mass: [] }
>>>>>>> ed024c39

    # Output diagnostics needed for some output variables used below
    output_diagnostics = model.getOutputDiagnostics
    output_diagnostics.addKey('DisplayAdvancedReportVariables')

    area_tolerance = UnitConversions.convert(1.0, 'ft^2', 'm^2')

<<<<<<< HEAD
    nonsurf_names = ['intgains', 'lighting', 'infil', 'mechvent', 'natvent', 'whf', 'ducts']
    surf_names = ['walls', 'rim_joists', 'foundation_walls', 'floors', 'slabs', 'ceilings',
                  'roofs', 'windows_conduction', 'windows_solar', 'doors', 'skylights_conduction',
                  'skylights_solar', 'internal_mass']

    # EMS program
    program = OpenStudio::Model::EnergyManagementSystemProgram.new(model)
    program.setName('component loads program')
    program.additionalProperties.setFeature('ObjectType', Constants.ObjectNameComponentLoadsProgram)
=======
    model.getSurfaces.sort.each do |s|
      next unless s.space.get.thermalZone.get.name.to_s == conditioned_zone.name.to_s
>>>>>>> ed024c39

    # Initialize
    [:htg, :clg].each do |mode|
      surf_names.each do |surf_name|
        program.addLine("Set loads_#{mode}_#{surf_name} = 0")
      end
      nonsurf_names.each do |nonsurf_name|
        program.addLine("Set loads_#{mode}_#{nonsurf_name} = 0")
      end
    end

    hpxml_osm_map.values.each_with_index do |unit_model, unit|
      living_zone = unit_model.getThermalZones.find { |z| z.additionalProperties.getFeatureAsString('ObjectType').to_s == HPXML::LocationLivingSpace }

      # Prevent certain objects (e.g., OtherEquipment) from being counted towards both, e.g., ducts and internal gains
      objects_already_processed = []

      # EMS Sensors: Surfaces, SubSurfaces, InternalMass
      surfaces_sensors = {}
      surf_names.each do |surf_name|
        surfaces_sensors[surf_name.to_sym] = []
      end

      unit_model.getSurfaces.sort.each do |s|
        next unless s.space.get.thermalZone.get.name.to_s == living_zone.name.to_s

        surface_type = s.additionalProperties.getFeatureAsString('SurfaceType')
        if not surface_type.is_initialized
          fail "Could not identify surface type for surface: '#{s.name}'."
        end

        surface_type = surface_type.get

        s.subSurfaces.each do |ss|
          # Conduction (windows, skylights, doors)
          key = { 'Window' => :windows_conduction,
                  'Door' => :doors,
                  'Skylight' => :skylights_conduction }[surface_type]
          fail "Unexpected subsurface for component loads: '#{ss.name}'." if key.nil?

          if (surface_type == 'Window') || (surface_type == 'Skylight')
            vars = { 'Surface Inside Face Convection Heat Gain Energy' => 'ss_conv',
                     'Surface Inside Face Internal Gains Radiation Heat Gain Energy' => 'ss_ig',
                     'Surface Inside Face Net Surface Thermal Radiation Heat Gain Energy' => 'ss_surf' }
          else
            vars = { 'Surface Inside Face Solar Radiation Heat Gain Energy' => 'ss_sol',
                     'Surface Inside Face Lights Radiation Heat Gain Energy' => 'ss_lgt',
                     'Surface Inside Face Convection Heat Gain Energy' => 'ss_conv',
                     'Surface Inside Face Internal Gains Radiation Heat Gain Energy' => 'ss_ig',
                     'Surface Inside Face Net Surface Thermal Radiation Heat Gain Energy' => 'ss_surf' }
          end

          vars.each do |var, name|
            surfaces_sensors[key] << []
            sensor = OpenStudio::Model::EnergyManagementSystemSensor.new(model, var)
            sensor.setName(name)
            sensor.setKeyName(ss.name.to_s)
            surfaces_sensors[key][-1] << sensor
          end

          # Solar (windows, skylights)
          next unless (surface_type == 'Window') || (surface_type == 'Skylight')

          key = { 'Window' => :windows_solar,
                  'Skylight' => :skylights_solar }[surface_type]
          vars = { 'Surface Window Transmitted Solar Radiation Energy' => 'ss_trans_in',
                   'Surface Window Shortwave from Zone Back Out Window Heat Transfer Rate' => 'ss_back_out',
                   'Surface Window Total Glazing Layers Absorbed Shortwave Radiation Rate' => 'ss_sw_abs',
                   'Surface Window Total Glazing Layers Absorbed Solar Radiation Energy' => 'ss_sol_abs',
                   'Surface Inside Face Initial Transmitted Diffuse Transmitted Out Window Solar Radiation Rate' => 'ss_trans_out' }

          surfaces_sensors[key] << []
          vars.each do |var, name|
            sensor = OpenStudio::Model::EnergyManagementSystemSensor.new(model, var)
            sensor.setName(name)
            sensor.setKeyName(ss.name.to_s)
            surfaces_sensors[key][-1] << sensor
          end
        end

        next if s.netArea < area_tolerance # Skip parent surfaces (of subsurfaces) that have near zero net area

        key = { 'FoundationWall' => :foundation_walls,
                'RimJoist' => :rim_joists,
                'Wall' => :walls,
                'Slab' => :slabs,
                'Floor' => :floors,
                'Ceiling' => :ceilings,
                'Roof' => :roofs,
                'InferredCeiling' => :internal_mass,
                'InferredFloor' => :internal_mass }[surface_type]
        fail "Unexpected surface for component loads: '#{s.name}'." if key.nil?

        surfaces_sensors[key] << []
        { 'Surface Inside Face Convection Heat Gain Energy' => 's_conv',
          'Surface Inside Face Internal Gains Radiation Heat Gain Energy' => 's_ig',
          'Surface Inside Face Solar Radiation Heat Gain Energy' => 's_sol',
          'Surface Inside Face Lights Radiation Heat Gain Energy' => 's_lgt',
          'Surface Inside Face Net Surface Thermal Radiation Heat Gain Energy' => 's_surf' }.each do |var, name|
          sensor = OpenStudio::Model::EnergyManagementSystemSensor.new(model, var)
          sensor.setName(name)
          sensor.setKeyName(s.name.to_s)
          surfaces_sensors[key][-1] << sensor
        end
      end

<<<<<<< HEAD
      unit_model.getInternalMasss.sort.each do |m|
        next unless m.space.get.thermalZone.get.name.to_s == living_zone.name.to_s

        surfaces_sensors[:internal_mass] << []
        { 'Surface Inside Face Convection Heat Gain Energy' => 'im_conv',
          'Surface Inside Face Internal Gains Radiation Heat Gain Energy' => 'im_ig',
          'Surface Inside Face Solar Radiation Heat Gain Energy' => 'im_sol',
          'Surface Inside Face Lights Radiation Heat Gain Energy' => 'im_lgt',
          'Surface Inside Face Net Surface Thermal Radiation Heat Gain Energy' => 'im_surf' }.each do |var, name|
          sensor = OpenStudio::Model::EnergyManagementSystemSensor.new(model, var)
          sensor.setName(name)
          sensor.setKeyName(m.name.to_s)
          surfaces_sensors[:internal_mass][-1] << sensor
        end
      end

      # EMS Sensors: Infiltration, Natural Ventilation, Whole House Fan
      infil_sensors, natvent_sensors, whf_sensors = [], [], []
      unit_model.getSpaceInfiltrationDesignFlowRates.sort.each do |i|
        next unless i.space.get.thermalZone.get.name.to_s == living_zone.name.to_s
=======
      next if s.netArea < area_tolerance # Skip parent surfaces (of subsurfaces) that have near zero net area

      key = { 'FoundationWall' => :foundation_walls,
              'RimJoist' => :rim_joists,
              'Wall' => :walls,
              'Slab' => :slabs,
              'Floor' => :floors,
              'Ceiling' => :ceilings,
              'Roof' => :roofs,
              'InferredCeiling' => :internal_mass,
              'InferredFloor' => :internal_mass }[surface_type]
      fail "Unexpected surface for component loads: '#{s.name}'." if key.nil?

      surfaces_sensors[key] << []
      { 'Surface Inside Face Convection Heat Gain Energy' => 's_conv',
        'Surface Inside Face Internal Gains Radiation Heat Gain Energy' => 's_ig',
        'Surface Inside Face Solar Radiation Heat Gain Energy' => 's_sol',
        'Surface Inside Face Lights Radiation Heat Gain Energy' => 's_lgt',
        'Surface Inside Face Net Surface Thermal Radiation Heat Gain Energy' => 's_surf' }.each do |var, name|
        sensor = OpenStudio::Model::EnergyManagementSystemSensor.new(model, var)
        sensor.setName(name)
        sensor.setKeyName(s.name.to_s)
        surfaces_sensors[key][-1] << sensor
      end
    end

    model.getInternalMasss.sort.each do |m|
      next unless m.space.get.thermalZone.get.name.to_s == conditioned_zone.name.to_s

      surfaces_sensors[:internal_mass] << []
      { 'Surface Inside Face Convection Heat Gain Energy' => 'im_conv',
        'Surface Inside Face Internal Gains Radiation Heat Gain Energy' => 'im_ig',
        'Surface Inside Face Solar Radiation Heat Gain Energy' => 'im_sol',
        'Surface Inside Face Lights Radiation Heat Gain Energy' => 'im_lgt',
        'Surface Inside Face Net Surface Thermal Radiation Heat Gain Energy' => 'im_surf' }.each do |var, name|
        sensor = OpenStudio::Model::EnergyManagementSystemSensor.new(model, var)
        sensor.setName(name)
        sensor.setKeyName(m.name.to_s)
        surfaces_sensors[:internal_mass][-1] << sensor
      end
    end

    # EMS Sensors: Infiltration, Mechanical Ventilation, Natural Ventilation, Whole House Fan
    infil_sensors = []
    natvent_sensors = []
    whf_sensors = []
    { Constants.ObjectNameInfiltration => infil_sensors,
      Constants.ObjectNameNaturalVentilation => natvent_sensors,
      Constants.ObjectNameWholeHouseFan => whf_sensors }.each do |prefix, array|
      model.getSpaceInfiltrationDesignFlowRates.sort.each do |i|
        next unless i.name.to_s.start_with? prefix
        next unless i.space.get.thermalZone.get.name.to_s == conditioned_zone.name.to_s
>>>>>>> ed024c39

        object_type = i.additionalProperties.getFeatureAsString('ObjectType').get

        { 'Infiltration Sensible Heat Gain Energy' => 'airflow_gain',
          'Infiltration Sensible Heat Loss Energy' => 'airflow_loss' }.each do |var, name|
          airflow_sensor = OpenStudio::Model::EnergyManagementSystemSensor.new(model, var)
          airflow_sensor.setName(name)
          airflow_sensor.setKeyName(i.name.to_s)
          if object_type == Constants.ObjectNameInfiltration
            infil_sensors << airflow_sensor
          elsif object_type == Constants.ObjectNameNaturalVentilation
            natvent_sensors << airflow_sensor
          elsif object_type == Constants.ObjectNameWholeHouseFan
            whf_sensors << airflow_sensor
          end
        end
      end

      # EMS Sensors: Mechanical Ventilation
      mechvents_sensors = []
      unit_model.getElectricEquipments.sort.each do |o|
        next unless o.endUseSubcategory == Constants.ObjectNameMechanicalVentilation

        objects_already_processed << o
        { 'Electric Equipment Convective Heating Energy' => 'mv_conv',
          'Electric Equipment Radiant Heating Energy' => 'mv_rad' }.each do |var, name|
          mechvent_sensor = OpenStudio::Model::EnergyManagementSystemSensor.new(model, var)
          mechvent_sensor.setName(name)
          mechvent_sensor.setKeyName(o.name.to_s)
          mechvents_sensors << mechvent_sensor
        end
      end
      unit_model.getOtherEquipments.sort.each do |o|
        next unless o.endUseSubcategory == Constants.ObjectNameMechanicalVentilationHouseFan

        objects_already_processed << o
        { 'Other Equipment Convective Heating Energy' => 'mv_conv',
          'Other Equipment Radiant Heating Energy' => 'mv_rad' }.each do |var, name|
          mechvent_sensor = OpenStudio::Model::EnergyManagementSystemSensor.new(model, var)
          mechvent_sensor.setName(name)
          mechvent_sensor.setKeyName(o.name.to_s)
          mechvents_sensors << mechvent_sensor
        end
      end

<<<<<<< HEAD
      # EMS Sensors: Ducts
      ducts_sensors = []
      ducts_mix_gain_sensor = nil
      ducts_mix_loss_sensor = nil
      living_zone.zoneMixing.each do |zone_mix|
        object_type = zone_mix.additionalProperties.getFeatureAsString('ObjectType').to_s
        next unless object_type == Constants.ObjectNameDuctLoad
=======
    has_duct_zone_mixing = false
    conditioned_zone.airLoopHVACs.sort.each do |airloop|
      conditioned_zone.zoneMixing.each do |zone_mix|
        next unless zone_mix.name.to_s.start_with? airloop.name.to_s.gsub(' ', '_')
>>>>>>> ed024c39

        ducts_mix_gain_sensor = OpenStudio::Model::EnergyManagementSystemSensor.new(model, 'Zone Mixing Sensible Heat Gain Energy')
        ducts_mix_gain_sensor.setName('duct_mix_gain')
        ducts_mix_gain_sensor.setKeyName(living_zone.name.to_s)

<<<<<<< HEAD
        ducts_mix_loss_sensor = OpenStudio::Model::EnergyManagementSystemSensor.new(model, 'Zone Mixing Sensible Heat Loss Energy')
        ducts_mix_loss_sensor.setName('duct_mix_loss')
        ducts_mix_loss_sensor.setKeyName(living_zone.name.to_s)
      end
      unit_model.getOtherEquipments.sort.each do |o|
        next if objects_already_processed.include? o
        next unless o.endUseSubcategory == Constants.ObjectNameDuctLoad
=======
    if has_duct_zone_mixing
      ducts_mix_gain_sensor = OpenStudio::Model::EnergyManagementSystemSensor.new(model, 'Zone Mixing Sensible Heat Gain Energy')
      ducts_mix_gain_sensor.setName('duct_mix_gain')
      ducts_mix_gain_sensor.setKeyName(conditioned_zone.name.to_s)

      ducts_mix_loss_sensor = OpenStudio::Model::EnergyManagementSystemSensor.new(model, 'Zone Mixing Sensible Heat Loss Energy')
      ducts_mix_loss_sensor.setName('duct_mix_loss')
      ducts_mix_loss_sensor.setKeyName(conditioned_zone.name.to_s)
    end

    # Duct losses
    model.getOtherEquipments.sort.each do |o|
      next if objects_already_processed.include? o
>>>>>>> ed024c39

        objects_already_processed << o
        { 'Other Equipment Convective Heating Energy' => 'ducts_conv',
          'Other Equipment Radiant Heating Energy' => 'ducts_rad' }.each do |var, name|
          ducts_sensor = OpenStudio::Model::EnergyManagementSystemSensor.new(model, var)
          ducts_sensor.setName(name)
          ducts_sensor.setKeyName(o.name.to_s)
          ducts_sensors << ducts_sensor
        end
      end

      # EMS Sensors: Lighting
      lightings_sensors = []
      unit_model.getLightss.sort.each do |e|
        next unless e.space.get.thermalZone.get.name.to_s == living_zone.name.to_s

        { 'Lights Convective Heating Energy' => 'ig_lgt_conv',
          'Lights Radiant Heating Energy' => 'ig_lgt_rad',
          'Lights Visible Radiation Heating Energy' => 'ig_lgt_vis' }.each do |var, name|
          intgains_lights_sensor = OpenStudio::Model::EnergyManagementSystemSensor.new(model, var)
          intgains_lights_sensor.setName(name)
          intgains_lights_sensor.setKeyName(e.name.to_s)
          lightings_sensors << intgains_lights_sensor
        end
      end

<<<<<<< HEAD
      # EMS Sensors: Internal Gains
      intgains_sensors = []
      unit_model.getElectricEquipments.sort.each do |o|
        next if objects_already_processed.include? o
        next unless o.space.get.thermalZone.get.name.to_s == living_zone.name.to_s
=======
    # EMS Sensors: Lighting
    lightings_sensors = []
    lightings_sensors << []
    model.getLightss.sort.each do |e|
      next unless e.space.get.thermalZone.get.name.to_s == conditioned_zone.name.to_s
>>>>>>> ed024c39

        { 'Electric Equipment Convective Heating Energy' => 'ig_ee_conv',
          'Electric Equipment Radiant Heating Energy' => 'ig_ee_rad' }.each do |var, name|
          intgains_elec_equip_sensor = OpenStudio::Model::EnergyManagementSystemSensor.new(model, var)
          intgains_elec_equip_sensor.setName(name)
          intgains_elec_equip_sensor.setKeyName(o.name.to_s)
          intgains_sensors << intgains_elec_equip_sensor
        end
      end

      unit_model.getOtherEquipments.sort.each do |o|
        next if objects_already_processed.include? o
        next unless o.space.get.thermalZone.get.name.to_s == living_zone.name.to_s

<<<<<<< HEAD
        { 'Other Equipment Convective Heating Energy' => 'ig_oe_conv',
          'Other Equipment Radiant Heating Energy' => 'ig_oe_rad' }.each do |var, name|
          intgains_other_equip_sensor = OpenStudio::Model::EnergyManagementSystemSensor.new(model, var)
          intgains_other_equip_sensor.setName(name)
          intgains_other_equip_sensor.setKeyName(o.name.to_s)
          intgains_sensors << intgains_other_equip_sensor
        end
=======
    model.getElectricEquipments.sort.each do |o|
      next unless o.space.get.thermalZone.get.name.to_s == conditioned_zone.name.to_s
      next if objects_already_processed.include? o

      intgains_sensors << []
      { 'Electric Equipment Convective Heating Energy' => 'ig_ee_conv',
        'Electric Equipment Radiant Heating Energy' => 'ig_ee_rad' }.each do |var, name|
        intgains_elec_equip_sensor = OpenStudio::Model::EnergyManagementSystemSensor.new(model, var)
        intgains_elec_equip_sensor.setName(name)
        intgains_elec_equip_sensor.setKeyName(o.name.to_s)
        intgains_sensors[-1] << intgains_elec_equip_sensor
>>>>>>> ed024c39
      end

<<<<<<< HEAD
      unit_model.getPeoples.sort.each do |e|
        next unless e.space.get.thermalZone.get.name.to_s == living_zone.name.to_s
=======
    model.getOtherEquipments.sort.each do |o|
      next unless o.space.get.thermalZone.get.name.to_s == conditioned_zone.name.to_s
      next if objects_already_processed.include? o
>>>>>>> ed024c39

        { 'People Convective Heating Energy' => 'ig_ppl_conv',
          'People Radiant Heating Energy' => 'ig_ppl_rad' }.each do |var, name|
          intgains_people = OpenStudio::Model::EnergyManagementSystemSensor.new(model, var)
          intgains_people.setName(name)
          intgains_people.setKeyName(e.name.to_s)
          intgains_sensors << intgains_people
        end
      end
<<<<<<< HEAD
=======
    end

    model.getPeoples.sort.each do |e|
      next unless e.space.get.thermalZone.get.name.to_s == conditioned_zone.name.to_s
>>>>>>> ed024c39

      if not dehumidifier_sensors[unit].nil?
        intgains_sensors << dehumidifier_sensors[unit]
      end

      intgains_dhw_sensors = {}

      (unit_model.getWaterHeaterMixeds + unit_model.getWaterHeaterStratifieds).sort.each do |wh|
        next unless wh.ambientTemperatureThermalZone.is_initialized
        next unless wh.ambientTemperatureThermalZone.get.name.to_s == living_zone.name.to_s

<<<<<<< HEAD
        dhw_sensor = OpenStudio::Model::EnergyManagementSystemSensor.new(model, 'Water Heater Heat Loss Energy')
        dhw_sensor.setName('dhw_loss')
        dhw_sensor.setKeyName(wh.name.to_s)
=======
    (model.getWaterHeaterMixeds + model.getWaterHeaterStratifieds).sort.each do |wh|
      next unless wh.ambientTemperatureThermalZone.is_initialized
      next unless wh.ambientTemperatureThermalZone.get.name.to_s == conditioned_zone.name.to_s
>>>>>>> ed024c39

        if wh.is_a? OpenStudio::Model::WaterHeaterMixed
          oncycle_loss = wh.onCycleLossFractiontoThermalZone
          offcycle_loss = wh.offCycleLossFractiontoThermalZone
        else
          oncycle_loss = wh.skinLossFractiontoZone
          offcycle_loss = wh.offCycleFlueLossFractiontoZone
        end

        dhw_rtf_sensor = OpenStudio::Model::EnergyManagementSystemSensor.new(model, 'Water Heater Runtime Fraction')
        dhw_rtf_sensor.setName('dhw_rtf')
        dhw_rtf_sensor.setKeyName(wh.name.to_s)

        intgains_dhw_sensors[dhw_sensor] = [offcycle_loss, oncycle_loss, dhw_rtf_sensor]
      end

      # EMS program: Surfaces
      surfaces_sensors.each do |k, surface_sensors|
        program.addLine("Set hr_#{k} = 0")
        surface_sensors.each do |sensors|
          s = "Set hr_#{k} = hr_#{k}"
          sensors.each do |sensor|
            # remove ss_net if switch
            if sensor.name.to_s.start_with?('ss_net', 'ss_sol_abs', 'ss_trans_in')
              s += " - #{sensor.name}"
            elsif sensor.name.to_s.start_with?('ss_sw_abs', 'ss_trans_out', 'ss_back_out')
              s += " + #{sensor.name} * ZoneTimestep * 3600"
            else
              s += " + #{sensor.name}"
            end
          end
          program.addLine(s) if sensors.size > 0
        end
      end

      # EMS program: Internal Gains, Lighting, Infiltration, Natural Ventilation, Mechanical Ventilation, Ducts
      { 'intgains' => intgains_sensors,
        'lighting' => lightings_sensors,
        'infil' => infil_sensors,
        'natvent' => natvent_sensors,
        'whf' => whf_sensors,
        'mechvent' => mechvents_sensors,
        'ducts' => ducts_sensors }.each do |loadtype, sensors|
        program.addLine("Set hr_#{loadtype} = 0")
        next if sensors.empty?

        s = "Set hr_#{loadtype} = hr_#{loadtype}"
        sensors.each do |sensor|
          if ['intgains', 'lighting', 'mechvent', 'ducts'].include? loadtype
            s += " - #{sensor.name}"
          elsif sensor.name.to_s.include? 'gain'
            # Workaround for https://github.com/NREL/EnergyPlus/issues/9934
            # FUTURE: Remove when the issue is resolved
            if loadtype == 'infil'
              s += " - (#{sensor.name} * 3600)"
            else
              s += " - #{sensor.name}"
            end
          elsif sensor.name.to_s.include? 'loss'
            s += " + #{sensor.name}"
          end
        end
        program.addLine(s)
      end
      intgains_dhw_sensors.each do |sensor, vals|
        off_loss, on_loss, rtf_sensor = vals
        program.addLine("Set hr_intgains = hr_intgains + #{sensor.name} * (#{off_loss}*(1-#{rtf_sensor.name}) + #{on_loss}*#{rtf_sensor.name})") # Water heater tank losses to zone
      end
      if (not ducts_mix_loss_sensor.nil?) && (not ducts_mix_gain_sensor.nil?)
        program.addLine("Set hr_ducts = hr_ducts + (#{ducts_mix_loss_sensor.name} - #{ducts_mix_gain_sensor.name})")
      end

      # EMS program: Heating vs Cooling logic
      program.addLine('Set htg_mode = 0')
      program.addLine('Set clg_mode = 0')
      program.addLine("If (#{htg_liv_load_sensors[unit].name} > 0)") # Assign hour to heating if heating load
      program.addLine("  Set htg_mode = #{total_heat_load_serveds[unit]}")
      program.addLine("ElseIf (#{clg_liv_load_sensors[unit].name} > 0)") # Assign hour to cooling if cooling load
      program.addLine("  Set clg_mode = #{total_cool_load_serveds[unit]}")
      program.addLine("ElseIf (#{@clg_ssn_sensor.name} > 0)") # No load, assign hour to cooling if in cooling season definition (Note: natural ventilation & whole house fan only operate during the cooling season)
      program.addLine("  Set clg_mode = #{total_cool_load_serveds[unit]}")
      program.addLine('Else') # No load, assign hour to heating if not in cooling season definition
      program.addLine("  Set htg_mode = #{total_heat_load_serveds[unit]}")
      program.addLine('EndIf')

      unit_multiplier = @hpxml_bldg.building_construction.number_of_units
      [:htg, :clg].each do |mode|
        if mode == :htg
          sign = ''
        else
          sign = '-'
        end
        surf_names.each do |surf_name|
          program.addLine("Set loads_#{mode}_#{surf_name} = loads_#{mode}_#{surf_name} + (#{sign}hr_#{surf_name} * #{mode}_mode * #{unit_multiplier})")
        end
        nonsurf_names.each do |nonsurf_name|
          program.addLine("Set loads_#{mode}_#{nonsurf_name} = loads_#{mode}_#{nonsurf_name} + (#{sign}hr_#{nonsurf_name} * #{mode}_mode * #{unit_multiplier})")
        end
      end
    end

    # EMS calling manager
    program_calling_manager = OpenStudio::Model::EnergyManagementSystemProgramCallingManager.new(model)
    program_calling_manager.setName("#{program.name} calling manager")
    program_calling_manager.setCallingPoint('EndOfZoneTimestepAfterZoneReporting')
    program_calling_manager.addProgram(program)
  end

  def set_output_files(model)
    oj = model.getOutputJSON
    oj.setOptionType('TimeSeriesAndTabular')
    oj.setOutputJSON(false)
    oj.setOutputMessagePack(true)

    ocf = model.getOutputControlFiles
    ocf.setOutputAUDIT(@debug)
    ocf.setOutputCSV(@debug)
    ocf.setOutputBND(@debug)
    ocf.setOutputEIO(@debug)
    ocf.setOutputESO(@debug)
    ocf.setOutputMDD(@debug)
    ocf.setOutputMTD(@debug)
    ocf.setOutputMTR(@debug)
    ocf.setOutputRDD(@debug)
    ocf.setOutputSHD(@debug)
    ocf.setOutputSQLite(@debug)
    ocf.setOutputPerfLog(@debug)
  end

  def add_ems_debug_output(model)
    oems = model.getOutputEnergyManagementSystem
    oems.setActuatorAvailabilityDictionaryReporting('Verbose')
    oems.setInternalVariableAvailabilityDictionaryReporting('Verbose')
    oems.setEMSRuntimeLanguageDebugOutputLevel('Verbose')
  end

  def set_surface_interior(model, spaces, surface, hpxml_surface)
    interior_adjacent_to = hpxml_surface.interior_adjacent_to
    if HPXML::conditioned_below_grade_locations.include? interior_adjacent_to
      surface.setSpace(create_or_get_space(model, spaces, HPXML::LocationConditionedSpace))
    else
      surface.setSpace(create_or_get_space(model, spaces, interior_adjacent_to))
    end
  end

  def set_surface_exterior(model, spaces, surface, hpxml_surface)
    exterior_adjacent_to = hpxml_surface.exterior_adjacent_to
    is_adiabatic = hpxml_surface.is_adiabatic
    if [HPXML::LocationOutside, HPXML::LocationManufacturedHomeUnderBelly].include? exterior_adjacent_to
      surface.setOutsideBoundaryCondition('Outdoors')
    elsif exterior_adjacent_to == HPXML::LocationGround
      surface.setOutsideBoundaryCondition('Foundation')
    elsif is_adiabatic
      surface.setOutsideBoundaryCondition('Adiabatic')
    elsif [HPXML::LocationOtherHeatedSpace, HPXML::LocationOtherMultifamilyBufferSpace,
           HPXML::LocationOtherNonFreezingSpace, HPXML::LocationOtherHousingUnit].include? exterior_adjacent_to
      set_surface_otherside_coefficients(surface, exterior_adjacent_to, model, spaces)
    elsif HPXML::conditioned_below_grade_locations.include? exterior_adjacent_to
      adjacent_surface = surface.createAdjacentSurface(create_or_get_space(model, spaces, HPXML::LocationConditionedSpace)).get
      adjacent_surface.additionalProperties.setFeature('SurfaceType', surface.additionalProperties.getFeatureAsString('SurfaceType').get)
    else
      adjacent_surface = surface.createAdjacentSurface(create_or_get_space(model, spaces, exterior_adjacent_to)).get
      adjacent_surface.additionalProperties.setFeature('SurfaceType', surface.additionalProperties.getFeatureAsString('SurfaceType').get)
    end
  end

  def set_surface_otherside_coefficients(surface, exterior_adjacent_to, model, spaces)
    otherside_coeffs = nil
    model.getSurfacePropertyOtherSideCoefficientss.each do |c|
      next unless c.name.to_s == exterior_adjacent_to

      otherside_coeffs = c
    end
    if otherside_coeffs.nil?
      # Create E+ other side coefficient object
      otherside_coeffs = OpenStudio::Model::SurfacePropertyOtherSideCoefficients.new(model)
      otherside_coeffs.setName(exterior_adjacent_to)
      otherside_coeffs.setCombinedConvectiveRadiativeFilmCoefficient(UnitConversions.convert(1.0 / Material.AirFilmVertical.rvalue, 'Btu/(hr*ft^2*F)', 'W/(m^2*K)'))
      # Schedule of space temperature, can be shared with water heater/ducts
      sch = get_space_temperature_schedule(model, exterior_adjacent_to, spaces)
      otherside_coeffs.setConstantTemperatureSchedule(sch)
    end
    surface.setSurfacePropertyOtherSideCoefficients(otherside_coeffs)
    surface.setSunExposure('NoSun')
    surface.setWindExposure('NoWind')
  end

  def get_space_temperature_schedule(model, location, spaces)
    # Create outside boundary schedules to be actuated by EMS,
    # can be shared by any surface, duct adjacent to / located in those spaces

    # return if already exists
    model.getScheduleConstants.each do |sch|
      next unless sch.name.to_s == location

      return sch
    end

    sch = OpenStudio::Model::ScheduleConstant.new(model)
    sch.setName(location)

    space_values = Geometry.get_temperature_scheduled_space_values(location)

    if location == HPXML::LocationOtherHeatedSpace
      # Create a sensor to get dynamic heating setpoint
      htg_sch = spaces[HPXML::LocationConditionedSpace].thermalZone.get.thermostatSetpointDualSetpoint.get.heatingSetpointTemperatureSchedule.get
      sensor_htg_spt = OpenStudio::Model::EnergyManagementSystemSensor.new(model, 'Schedule Value')
      sensor_htg_spt.setName('htg_spt')
      sensor_htg_spt.setKeyName(htg_sch.name.to_s)
      space_values[:temp_min] = sensor_htg_spt.name.to_s
    end

    # Schedule type limits compatible
    schedule_type_limits = OpenStudio::Model::ScheduleTypeLimits.new(model)
    schedule_type_limits.setUnitType('Temperature')
    sch.setScheduleTypeLimits(schedule_type_limits)

    # Sensors
    if space_values[:indoor_weight] > 0
      sensor_ia = OpenStudio::Model::EnergyManagementSystemSensor.new(model, 'Zone Air Temperature')
      sensor_ia.setName('cond_zone_temp')
      sensor_ia.setKeyName(spaces[HPXML::LocationConditionedSpace].thermalZone.get.name.to_s)
    end

    if space_values[:outdoor_weight] > 0
      sensor_oa = OpenStudio::Model::EnergyManagementSystemSensor.new(model, 'Site Outdoor Air Drybulb Temperature')
      sensor_oa.setName('oa_temp')
    end

    if space_values[:ground_weight] > 0
      sensor_gnd = OpenStudio::Model::EnergyManagementSystemSensor.new(model, 'Site Surface Ground Temperature')
      sensor_gnd.setName('ground_temp')
    end

    actuator = OpenStudio::Model::EnergyManagementSystemActuator.new(sch, *EPlus::EMSActuatorScheduleConstantValue)
    actuator.setName("#{location.gsub(' ', '_').gsub('-', '_')}_temp_sch")

    # EMS to actuate schedule
    program = OpenStudio::Model::EnergyManagementSystemProgram.new(model)
    program.setName("#{location.gsub('-', '_')} Temperature Program")
    program.addLine("Set #{actuator.name} = 0.0")
    if not sensor_ia.nil?
      program.addLine("Set #{actuator.name} = #{actuator.name} + (#{sensor_ia.name} * #{space_values[:indoor_weight]})")
    end
    if not sensor_oa.nil?
      program.addLine("Set #{actuator.name} = #{actuator.name} + (#{sensor_oa.name} * #{space_values[:outdoor_weight]})")
    end
    if not sensor_gnd.nil?
      program.addLine("Set #{actuator.name} = #{actuator.name} + (#{sensor_gnd.name} * #{space_values[:ground_weight]})")
    end
    if not space_values[:temp_min].nil?
      if space_values[:temp_min].is_a? String
        min_temp_c = space_values[:temp_min]
      else
        min_temp_c = UnitConversions.convert(space_values[:temp_min], 'F', 'C')
      end
      program.addLine("If #{actuator.name} < #{min_temp_c}")
      program.addLine("Set #{actuator.name} = #{min_temp_c}")
      program.addLine('EndIf')
    end

    program_cm = OpenStudio::Model::EnergyManagementSystemProgramCallingManager.new(model)
    program_cm.setName("#{program.name} calling manager")
    program_cm.setCallingPoint('EndOfSystemTimestepAfterHVACReporting')
    program_cm.addProgram(program)

    return sch
  end

  # Returns an OS:Space, or temperature OS:Schedule for a MF space, or nil if outside
  # Should be called when the object's energy use is sensitive to ambient temperature
  # (e.g., water heaters and ducts).
  def get_space_or_schedule_from_location(location, model, spaces)
    return if [HPXML::LocationOtherExterior,
               HPXML::LocationOutside,
               HPXML::LocationRoofDeck].include? location

    sch = nil
    space = nil
    if [HPXML::LocationOtherHeatedSpace,
        HPXML::LocationOtherHousingUnit,
        HPXML::LocationOtherMultifamilyBufferSpace,
        HPXML::LocationOtherNonFreezingSpace,
        HPXML::LocationExteriorWall,
        HPXML::LocationUnderSlab].include? location
      # if located in spaces where we don't model a thermal zone, create and return temperature schedule
      sch = get_space_temperature_schedule(model, location, spaces)
    else
      space = get_space_from_location(location, spaces)
    end

    return space, sch
  end

  # Returns an OS:Space, or nil if a MF space or outside
  # Should be called when the object's energy use is NOT sensitive to ambient temperature
  # (e.g., appliances).
  def get_space_from_location(location, spaces)
    return if [HPXML::LocationOutside,
               HPXML::LocationOtherHeatedSpace,
               HPXML::LocationOtherHousingUnit,
               HPXML::LocationOtherMultifamilyBufferSpace,
               HPXML::LocationOtherNonFreezingSpace].include? location

    if HPXML::conditioned_locations.include? location
      location = HPXML::LocationConditionedSpace
    end

    return spaces[location]
  end

  def set_subsurface_exterior(surface, spaces, model, hpxml_surface)
    # Set its parent surface outside boundary condition, which will be also applied to subsurfaces through OS
    # The parent surface is entirely comprised of the subsurface.

    # Subsurface on foundation wall, set it to be adjacent to outdoors
    if hpxml_surface.exterior_adjacent_to == HPXML::LocationGround
      surface.setOutsideBoundaryCondition('Outdoors')
    else
      set_surface_exterior(model, spaces, surface, hpxml_surface)
    end
  end

  def set_foundation_and_walls_top()
    @foundation_top = 0
    @hpxml_bldg.floors.each do |floor|
      # Keeping the floor at ground level for ASHRAE 140 tests yields the expected results
      if floor.is_floor && floor.is_exterior && !@apply_ashrae140_assumptions
        @foundation_top = 2.0
      end
    end
    @hpxml_bldg.foundation_walls.each do |foundation_wall|
      top = -1 * foundation_wall.depth_below_grade + foundation_wall.height
      @foundation_top = top if top > @foundation_top
    end
    @walls_top = @foundation_top + @hpxml_bldg.building_construction.average_ceiling_height * @ncfl_ag
  end

  def set_heating_and_cooling_seasons()
    return if @hpxml_bldg.hvac_controls.size == 0

    hvac_control = @hpxml_bldg.hvac_controls[0]

    htg_start_month = hvac_control.seasons_heating_begin_month
    htg_start_day = hvac_control.seasons_heating_begin_day
    htg_end_month = hvac_control.seasons_heating_end_month
    htg_end_day = hvac_control.seasons_heating_end_day
    clg_start_month = hvac_control.seasons_cooling_begin_month
    clg_start_day = hvac_control.seasons_cooling_begin_day
    clg_end_month = hvac_control.seasons_cooling_end_month
    clg_end_day = hvac_control.seasons_cooling_end_day

    @heating_days = Schedule.get_daily_season(@hpxml_header.sim_calendar_year, htg_start_month, htg_start_day, htg_end_month, htg_end_day)
    @cooling_days = Schedule.get_daily_season(@hpxml_header.sim_calendar_year, clg_start_month, clg_start_day, clg_end_month, clg_end_day)
  end
end

# register the measure to be used by the application
HPXMLtoOpenStudio.new.registerWithApplication<|MERGE_RESOLUTION|>--- conflicted
+++ resolved
@@ -553,13 +553,8 @@
     num_occ = @hpxml_bldg.building_occupancy.number_of_residents
     return if num_occ <= 0
 
-<<<<<<< HEAD
-    Geometry.apply_occupants(model, runner, @hpxml_bldg, num_occ, spaces[HPXML::LocationLivingSpace],
+    Geometry.apply_occupants(model, runner, @hpxml_bldg, num_occ, spaces[HPXML::LocationConditionedSpace],
                              @schedules_file, @hpxml_header.unavailable_periods)
-=======
-    Geometry.apply_occupants(model, runner, @hpxml, num_occ, spaces[HPXML::LocationConditionedSpace],
-                             @schedules_file, @hpxml.header.unavailable_periods)
->>>>>>> ed024c39
   end
 
   def create_or_get_space(model, spaces, location)
@@ -1156,13 +1151,8 @@
         foundation_walls_insulated = true
       end
     end
-<<<<<<< HEAD
     @hpxml_bldg.floors.each do |floor|
-      next unless floor.interior_adjacent_to == HPXML::LocationLivingSpace
-=======
-    @hpxml.floors.each do |floor|
       next unless floor.interior_adjacent_to == HPXML::LocationConditionedSpace
->>>>>>> ed024c39
       next unless floor.exterior_adjacent_to == slab.interior_adjacent_to
 
       if floor.insulation_assembly_r_value > 5
@@ -1171,15 +1161,9 @@
     end
 
     Constructions.apply_kiva_initial_temp(kiva_foundation, slab, weather,
-<<<<<<< HEAD
-                                          spaces[HPXML::LocationLivingSpace].thermalZone.get,
+                                          spaces[HPXML::LocationConditionedSpace].thermalZone.get,
                                           @hpxml_header.sim_begin_month, @hpxml_header.sim_begin_day,
                                           @hpxml_header.sim_calendar_year, @schedules_file,
-=======
-                                          spaces[HPXML::LocationConditionedSpace].thermalZone.get,
-                                          @hpxml.header.sim_begin_month, @hpxml.header.sim_begin_day,
-                                          @hpxml.header.sim_calendar_year, @schedules_file,
->>>>>>> ed024c39
                                           foundation_walls_insulated, foundation_ceiling_insulated)
 
     return kiva_foundation
@@ -1198,13 +1182,8 @@
 
       sum_cfa += floor.area
     end
-<<<<<<< HEAD
     @hpxml_bldg.slabs.each do |slab|
-      next unless [HPXML::LocationLivingSpace, HPXML::LocationBasementConditioned].include? slab.interior_adjacent_to
-=======
-    @hpxml.slabs.each do |slab|
       next unless [HPXML::LocationConditionedSpace, HPXML::LocationBasementConditioned].include? slab.interior_adjacent_to
->>>>>>> ed024c39
 
       sum_cfa += slab.area
     end
@@ -1540,13 +1519,8 @@
       elsif water_heating_system.water_heater_type == HPXML::WaterHeaterTypeTankless
         plantloop_map[sys_id] = Waterheater.apply_tankless(model, runner, loc_space, loc_schedule, water_heating_system, ec_adj, solar_thermal_system, @eri_version, @schedules_file, unavailable_periods, unit_multiplier)
       elsif water_heating_system.water_heater_type == HPXML::WaterHeaterTypeHeatPump
-<<<<<<< HEAD
-        living_zone = spaces[HPXML::LocationLivingSpace].thermalZone.get
-        plantloop_map[sys_id] = Waterheater.apply_heatpump(model, runner, loc_space, loc_schedule, weather, water_heating_system, ec_adj, solar_thermal_system, living_zone, @eri_version, @schedules_file, unavailable_periods, unit_multiplier)
-=======
         conditioned_zone = spaces[HPXML::LocationConditionedSpace].thermalZone.get
-        plantloop_map[sys_id] = Waterheater.apply_heatpump(model, runner, loc_space, loc_schedule, weather, water_heating_system, ec_adj, solar_thermal_system, conditioned_zone, @eri_version, @schedules_file, unavailable_periods)
->>>>>>> ed024c39
+        plantloop_map[sys_id] = Waterheater.apply_heatpump(model, runner, loc_space, loc_schedule, weather, water_heating_system, ec_adj, solar_thermal_system, conditioned_zone, @eri_version, @schedules_file, unavailable_periods, unit_multiplier)
       elsif [HPXML::WaterHeaterTypeCombiStorage, HPXML::WaterHeaterTypeCombiTankless].include? water_heating_system.water_heater_type
         plantloop_map[sys_id] = Waterheater.apply_combi(model, runner, loc_space, loc_schedule, water_heating_system, ec_adj, solar_thermal_system, @eri_version, @schedules_file, unavailable_periods, unit_multiplier)
       else
@@ -1568,13 +1542,8 @@
     Waterheater.apply_combi_system_EMS(model, @hpxml_bldg.water_heating_systems, plantloop_map)
   end
 
-<<<<<<< HEAD
   def add_cooling_system(model, spaces, airloop_map)
-    living_zone = spaces[HPXML::LocationLivingSpace].thermalZone.get
-=======
-  def self.add_cooling_system(model, spaces, airloop_map)
     conditioned_zone = spaces[HPXML::LocationConditionedSpace].thermalZone.get
->>>>>>> ed024c39
 
     HVAC.get_hpxml_hvac_systems(@hpxml_bldg).each do |hvac_system|
       next if hvac_system[:cooling].nil?
@@ -1612,25 +1581,15 @@
 
       elsif [HPXML::HVACTypeEvaporativeCooler].include? cooling_system.cooling_system_type
 
-<<<<<<< HEAD
         airloop_map[sys_id] = HVAC.apply_evaporative_cooler(model, cooling_system, sequential_cool_load_fracs,
-                                                            living_zone, @hvac_unavailable_periods,
+                                                            conditioned_zone, @hvac_unavailable_periods,
                                                             @hpxml_bldg.building_construction.number_of_units)
-=======
-        airloop_map[sys_id] = HVAC.apply_evaporative_cooler(model, cooling_system,
-                                                            sequential_cool_load_fracs, conditioned_zone, @hvac_unavailable_periods)
->>>>>>> ed024c39
-      end
-    end
-  end
-
-<<<<<<< HEAD
+      end
+    end
+  end
+
   def add_heating_system(runner, model, spaces, airloop_map)
-    living_zone = spaces[HPXML::LocationLivingSpace].thermalZone.get
-=======
-  def self.add_heating_system(runner, model, spaces, airloop_map)
     conditioned_zone = spaces[HPXML::LocationConditionedSpace].thermalZone.get
->>>>>>> ed024c39
 
     HVAC.get_hpxml_hvac_systems(@hpxml_bldg).each do |hvac_system|
       next if hvac_system[:heating].nil?
@@ -1667,13 +1626,8 @@
 
       elsif [HPXML::HVACTypeBoiler].include? heating_system.heating_system_type
 
-<<<<<<< HEAD
-        airloop_map[sys_id] = HVAC.apply_boiler(model, runner, heating_system, sequential_heat_load_fracs, living_zone,
+        airloop_map[sys_id] = HVAC.apply_boiler(model, runner, heating_system, sequential_heat_load_fracs, conditioned_zone,
                                                 @hvac_unavailable_periods, @hpxml_bldg.building_construction.number_of_units)
-=======
-        airloop_map[sys_id] = HVAC.apply_boiler(model, runner, heating_system,
-                                                sequential_heat_load_fracs, conditioned_zone, @hvac_unavailable_periods)
->>>>>>> ed024c39
 
       elsif [HPXML::HVACTypeElectricResistance].include? heating_system.heating_system_type
 
@@ -1698,13 +1652,8 @@
     end
   end
 
-<<<<<<< HEAD
   def add_heat_pump(runner, model, weather, spaces, airloop_map)
-    living_zone = spaces[HPXML::LocationLivingSpace].thermalZone.get
-=======
-  def self.add_heat_pump(runner, model, weather, spaces, airloop_map)
     conditioned_zone = spaces[HPXML::LocationConditionedSpace].thermalZone.get
->>>>>>> ed024c39
 
     HVAC.get_hpxml_hvac_systems(@hpxml_bldg).each do |hvac_system|
       next if hvac_system[:cooling].nil?
@@ -1740,12 +1689,8 @@
 
         airloop_map[sys_id] = HVAC.apply_ground_to_air_heat_pump(model, runner, weather, heat_pump,
                                                                  sequential_heat_load_fracs, sequential_cool_load_fracs,
-<<<<<<< HEAD
-                                                                 living_zone, @hpxml_bldg.site.ground_conductivity, @hvac_unavailable_periods,
+                                                                 conditioned_zone, @hpxml_bldg.site.ground_conductivity, @hvac_unavailable_periods,
                                                                  @hpxml_bldg.building_construction.number_of_units)
-=======
-                                                                 conditioned_zone, @hpxml.site.ground_conductivity, @hvac_unavailable_periods)
->>>>>>> ed024c39
 
       end
 
@@ -1763,12 +1708,7 @@
     # Adds an ideal air system as needed to meet the load under certain circumstances:
     # 1. the sum of fractions load served is less than 1, or
     # 2. we're using an ideal air system for e.g. ASHRAE 140 loads calculation.
-<<<<<<< HEAD
-    living_zone = spaces[HPXML::LocationLivingSpace].thermalZone.get
-=======
     conditioned_zone = spaces[HPXML::LocationConditionedSpace].thermalZone.get
-    obj_name = Constants.ObjectNameIdealAirSystem
->>>>>>> ed024c39
 
     if @apply_ashrae140_assumptions && (@hpxml_bldg.total_fraction_heat_load_served + @hpxml_bldg.total_fraction_heat_load_served == 0.0)
       cooling_load_frac = 1.0
@@ -1782,13 +1722,8 @@
           fail 'Unexpected weather file for ASHRAE 140 run.'
         end
       end
-<<<<<<< HEAD
       HVAC.apply_ideal_air_loads(model, [cooling_load_frac], [heating_load_frac],
-                                 living_zone, @hvac_unavailable_periods)
-=======
-      HVAC.apply_ideal_air_loads(model, obj_name, [cooling_load_frac], [heating_load_frac],
                                  conditioned_zone, @hvac_unavailable_periods)
->>>>>>> ed024c39
       return
     end
 
@@ -1807,57 +1742,34 @@
     end
 
     if (sequential_heat_load_fracs.sum > 0.0) || (sequential_cool_load_fracs.sum > 0.0)
-<<<<<<< HEAD
       HVAC.apply_ideal_air_loads(model, sequential_cool_load_fracs, sequential_heat_load_fracs,
-                                 living_zone, @hvac_unavailable_periods)
-=======
-      HVAC.apply_ideal_air_loads(model, obj_name, sequential_cool_load_fracs, sequential_heat_load_fracs,
                                  conditioned_zone, @hvac_unavailable_periods)
->>>>>>> ed024c39
     end
   end
 
   def add_setpoints(runner, model, weather, spaces)
     return if @hpxml_bldg.hvac_controls.size == 0
 
-<<<<<<< HEAD
     hvac_control = @hpxml_bldg.hvac_controls[0]
-    living_zone = spaces[HPXML::LocationLivingSpace].thermalZone.get
+    conditioned_zone = spaces[HPXML::LocationConditionedSpace].thermalZone.get
     has_ceiling_fan = (@hpxml_bldg.ceiling_fans.size > 0)
 
-    HVAC.apply_setpoints(model, runner, weather, hvac_control, living_zone, has_ceiling_fan, @heating_days, @cooling_days, @hpxml_header.sim_calendar_year, @schedules_file)
-=======
-    hvac_control = @hpxml.hvac_controls[0]
-    conditioned_zone = spaces[HPXML::LocationConditionedSpace].thermalZone.get
-    has_ceiling_fan = (@hpxml.ceiling_fans.size > 0)
-
-    HVAC.apply_setpoints(model, runner, weather, hvac_control, conditioned_zone, has_ceiling_fan, @heating_days, @cooling_days, @hpxml.header.sim_calendar_year, @schedules_file)
->>>>>>> ed024c39
+    HVAC.apply_setpoints(model, runner, weather, hvac_control, conditioned_zone, has_ceiling_fan, @heating_days, @cooling_days, @hpxml_header.sim_calendar_year, @schedules_file)
   end
 
   def add_ceiling_fans(runner, model, weather, spaces)
     return if @hpxml_bldg.ceiling_fans.size == 0
 
-<<<<<<< HEAD
     ceiling_fan = @hpxml_bldg.ceiling_fans[0]
-    HVAC.apply_ceiling_fans(model, runner, weather, ceiling_fan, spaces[HPXML::LocationLivingSpace],
+    HVAC.apply_ceiling_fans(model, runner, weather, ceiling_fan, spaces[HPXML::LocationConditionedSpace],
                             @schedules_file, @hpxml_header.unavailable_periods)
-=======
-    ceiling_fan = @hpxml.ceiling_fans[0]
-    HVAC.apply_ceiling_fans(model, runner, weather, ceiling_fan, spaces[HPXML::LocationConditionedSpace],
-                            @schedules_file, @hpxml.header.unavailable_periods)
->>>>>>> ed024c39
   end
 
   def add_dehumidifiers(runner, model, spaces)
     return if @hpxml_bldg.dehumidifiers.size == 0
 
-<<<<<<< HEAD
-    HVAC.apply_dehumidifiers(runner, model, @hpxml_bldg.dehumidifiers, spaces[HPXML::LocationLivingSpace], @hpxml_header.unavailable_periods,
+    HVAC.apply_dehumidifiers(runner, model, @hpxml_bldg.dehumidifiers, spaces[HPXML::LocationConditionedSpace], @hpxml_header.unavailable_periods,
                              @hpxml_bldg.building_construction.number_of_units)
-=======
-    HVAC.apply_dehumidifiers(runner, model, @hpxml.dehumidifiers, spaces[HPXML::LocationConditionedSpace], @hpxml.header.unavailable_periods)
->>>>>>> ed024c39
   end
 
   def check_distribution_system(hvac_distribution, system_type)
@@ -1895,13 +1807,8 @@
         next
       end
 
-<<<<<<< HEAD
-      MiscLoads.apply_plug(model, runner, plug_load, obj_name, spaces[HPXML::LocationLivingSpace], @apply_ashrae140_assumptions,
+      MiscLoads.apply_plug(model, runner, plug_load, obj_name, spaces[HPXML::LocationConditionedSpace], @apply_ashrae140_assumptions,
                            @schedules_file, @hpxml_header.unavailable_periods)
-=======
-      MiscLoads.apply_plug(model, runner, plug_load, obj_name, spaces[HPXML::LocationConditionedSpace], @apply_ashrae140_assumptions,
-                           @schedules_file, @hpxml.header.unavailable_periods)
->>>>>>> ed024c39
     end
   end
 
@@ -1920,13 +1827,8 @@
         next
       end
 
-<<<<<<< HEAD
-      MiscLoads.apply_fuel(model, runner, fuel_load, obj_name, spaces[HPXML::LocationLivingSpace],
+      MiscLoads.apply_fuel(model, runner, fuel_load, obj_name, spaces[HPXML::LocationConditionedSpace],
                            @schedules_file, @hpxml_header.unavailable_periods)
-=======
-      MiscLoads.apply_fuel(model, runner, fuel_load, obj_name, spaces[HPXML::LocationConditionedSpace],
-                           @schedules_file, @hpxml.header.unavailable_periods)
->>>>>>> ed024c39
     end
   end
 
@@ -1935,51 +1837,27 @@
                    @schedules_file, @cfa, @hpxml_header.unavailable_periods, @hpxml_bldg.building_construction.number_of_units)
   end
 
-<<<<<<< HEAD
-  def add_pools_and_hot_tubs(runner, model, spaces)
+  def add_pools_and_permanent_spas(runner, model, spaces)
     @hpxml_bldg.pools.each do |pool|
       next if pool.type == HPXML::TypeNone
 
-      MiscLoads.apply_pool_or_hot_tub_heater(runner, model, pool, Constants.ObjectNameMiscPoolHeater, spaces[HPXML::LocationLivingSpace],
-                                             @schedules_file, @hpxml_header.unavailable_periods)
+      MiscLoads.apply_pool_or_permanent_spa_heater(runner, model, pool, Constants.ObjectNameMiscPoolHeater, spaces[HPXML::LocationConditionedSpace],
+                                                   @schedules_file, @hpxml_header.unavailable_periods)
       next if pool.pump_type == HPXML::TypeNone
 
-      MiscLoads.apply_pool_or_hot_tub_pump(runner, model, pool, Constants.ObjectNameMiscPoolPump, spaces[HPXML::LocationLivingSpace],
-                                           @schedules_file, @hpxml_header.unavailable_periods)
-    end
-
-    @hpxml_bldg.hot_tubs.each do |hot_tub|
-      next if hot_tub.type == HPXML::TypeNone
-
-      MiscLoads.apply_pool_or_hot_tub_heater(runner, model, hot_tub, Constants.ObjectNameMiscHotTubHeater, spaces[HPXML::LocationLivingSpace],
-                                             @schedules_file, @hpxml_header.unavailable_periods)
-      next if hot_tub.pump_type == HPXML::TypeNone
-
-      MiscLoads.apply_pool_or_hot_tub_pump(runner, model, hot_tub, Constants.ObjectNameMiscHotTubPump, spaces[HPXML::LocationLivingSpace],
-                                           @schedules_file, @hpxml_header.unavailable_periods)
-=======
-  def self.add_pools_and_permanent_spas(runner, model, spaces)
-    @hpxml.pools.each do |pool|
-      next if pool.type == HPXML::TypeNone
-
-      MiscLoads.apply_pool_or_permanent_spa_heater(runner, model, pool, Constants.ObjectNameMiscPoolHeater, spaces[HPXML::LocationConditionedSpace],
-                                                   @schedules_file, @hpxml.header.unavailable_periods)
-      next if pool.pump_type == HPXML::TypeNone
-
       MiscLoads.apply_pool_or_permanent_spa_pump(runner, model, pool, Constants.ObjectNameMiscPoolPump, spaces[HPXML::LocationConditionedSpace],
-                                                 @schedules_file, @hpxml.header.unavailable_periods)
-    end
-
-    @hpxml.permanent_spas.each do |spa|
+                                                 @schedules_file, @hpxml_header.unavailable_periods)
+    end
+
+    @hpxml_bldg.permanent_spas.each do |spa|
       next if spa.type == HPXML::TypeNone
 
       MiscLoads.apply_pool_or_permanent_spa_heater(runner, model, spa, Constants.ObjectNameMiscPermanentSpaHeater, spaces[HPXML::LocationConditionedSpace],
-                                                   @schedules_file, @hpxml.header.unavailable_periods)
+                                                   @schedules_file, @hpxml_header.unavailable_periods)
       next if spa.pump_type == HPXML::TypeNone
 
       MiscLoads.apply_pool_or_permanent_spa_pump(runner, model, spa, Constants.ObjectNameMiscPermanentSpaPump, spaces[HPXML::LocationConditionedSpace],
-                                                 @schedules_file, @hpxml.header.unavailable_periods)
->>>>>>> ed024c39
+                                                 @schedules_file, @hpxml_header.unavailable_periods)
     end
   end
 
@@ -2171,10 +2049,10 @@
     additionalProperties.setFeature('emissions_scenario_types', hpxml.header.emissions_scenarios.map { |s| s.emissions_type }.to_s)
     heated_zones, cooled_zones = [], []
     hpxml_osm_map.each do |hpxml_bldg, unit_model|
-      living_zone_name = unit_model.getThermalZones.find { |z| z.additionalProperties.getFeatureAsString('ObjectType').to_s == HPXML::LocationLivingSpace }.name.to_s
-
-      heated_zones << living_zone_name if hpxml_bldg.total_fraction_heat_load_served > 0
-      cooled_zones << living_zone_name if hpxml_bldg.total_fraction_cool_load_served > 0
+      conditioned_zone_name = unit_model.getThermalZones.find { |z| z.additionalProperties.getFeatureAsString('ObjectType').to_s == HPXML::LocationConditionedSpace }.name.to_s
+
+      heated_zones << conditioned_zone_name if hpxml_bldg.total_fraction_heat_load_served > 0
+      cooled_zones << conditioned_zone_name if hpxml_bldg.total_fraction_cool_load_served > 0
     end
     additionalProperties.setFeature('heated_zones', heated_zones.to_s)
     additionalProperties.setFeature('cooled_zones', cooled_zones.to_s)
@@ -2186,22 +2064,21 @@
     # e.g., heating/cooling seasons into the logic. The calculation layers on top
     # of the built-in EnergyPlus unmet hours output.
 
-<<<<<<< HEAD
     # Create sensors and gather data
     htg_sensors, clg_sensors = {}, {}
     total_heat_load_serveds, total_cool_load_serveds = {}, {}
     htg_start_days, htg_end_days, clg_start_days, clg_end_days = {}, {}, {}, {}
     hpxml_osm_map.each_with_index do |(hpxml_bldg, unit_model), unit|
-      living_zone_name = unit_model.getThermalZones.find { |z| z.additionalProperties.getFeatureAsString('ObjectType').to_s == HPXML::LocationLivingSpace }.name.to_s
+      conditioned_zone_name = unit_model.getThermalZones.find { |z| z.additionalProperties.getFeatureAsString('ObjectType').to_s == HPXML::LocationConditionedSpace }.name.to_s
 
       # EMS sensors
       htg_sensors[unit] = OpenStudio::Model::EnergyManagementSystemSensor.new(model, 'Zone Heating Setpoint Not Met Time')
       htg_sensors[unit].setName('zone htg unmet s')
-      htg_sensors[unit].setKeyName(living_zone_name)
+      htg_sensors[unit].setKeyName(conditioned_zone_name)
 
       clg_sensors[unit] = OpenStudio::Model::EnergyManagementSystemSensor.new(model, 'Zone Cooling Setpoint Not Met Time')
       clg_sensors[unit].setName('zone clg unmet s')
-      clg_sensors[unit].setKeyName(living_zone_name)
+      clg_sensors[unit].setKeyName(conditioned_zone_name)
 
       total_heat_load_serveds[unit] = hpxml_bldg.total_fraction_heat_load_served
       total_cool_load_serveds[unit] = hpxml_bldg.total_fraction_cool_load_served
@@ -2217,18 +2094,6 @@
     end
 
     hvac_availability_sensor = model.getEnergyManagementSystemSensors.find { |s| s.additionalProperties.getFeatureAsString('ObjectType').to_s == Constants.ObjectNameHVACAvailabilitySensor }
-=======
-    conditioned_zone = spaces[HPXML::LocationConditionedSpace].thermalZone.get
-
-    # EMS sensors
-    htg_sensor = OpenStudio::Model::EnergyManagementSystemSensor.new(model, 'Zone Heating Setpoint Not Met Time')
-    htg_sensor.setName('zone htg unmet s')
-    htg_sensor.setKeyName(conditioned_zone.name.to_s)
-
-    clg_sensor = OpenStudio::Model::EnergyManagementSystemSensor.new(model, 'Zone Cooling Setpoint Not Met Time')
-    clg_sensor.setName('zone clg unmet s')
-    clg_sensor.setKeyName(conditioned_zone.name.to_s)
->>>>>>> ed024c39
 
     # EMS program
     clg_hrs = 'clg_unmet_hours'
@@ -2274,7 +2139,6 @@
     program_calling_manager.addProgram(program)
   end
 
-<<<<<<< HEAD
   def add_loads_output(model, add_component_loads, hpxml_osm_map)
     loads_data = add_total_loads_output(model, hpxml_osm_map)
     return unless add_component_loads
@@ -2284,14 +2148,14 @@
 
   def add_total_loads_output(model, hpxml_osm_map)
     # Create sensors and gather data
-    htg_liv_load_sensors, clg_liv_load_sensors = {}, {}
+    htg_cond_load_sensors, clg_cond_load_sensors = {}, {}
     htg_duct_load_sensors, clg_duct_load_sensors = {}, {}
     total_heat_load_serveds, total_cool_load_serveds = {}, {}
     dehumidifier_sensors = {}
 
     hpxml_osm_map.each_with_index do |(hpxml_bldg, unit_model), unit|
       # Retrieve objects
-      living_zone_name = unit_model.getThermalZones.find { |z| z.additionalProperties.getFeatureAsString('ObjectType').to_s == HPXML::LocationLivingSpace }.name.to_s
+      conditioned_zone_name = unit_model.getThermalZones.find { |z| z.additionalProperties.getFeatureAsString('ObjectType').to_s == HPXML::LocationConditionedSpace }.name.to_s
       duct_zone_names = unit_model.getThermalZones.select { |z| z.isPlenum }.map { |z| z.name.to_s }
       dehumidifier = unit_model.getZoneHVACDehumidifierDXs
       dehumidifier_name = dehumidifier[0].name.to_s unless dehumidifier.empty?
@@ -2306,48 +2170,10 @@
       end
 
       # Energy transferred in conditioned zone, used for determining heating (winter) vs cooling (summer)
-      htg_liv_load_sensors[unit] = OpenStudio::Model::EnergyManagementSystemSensor.new(model, "Heating:EnergyTransfer:Zone:#{living_zone_name.upcase}")
-      htg_liv_load_sensors[unit].setName('htg_load_liv')
-      clg_liv_load_sensors[unit] = OpenStudio::Model::EnergyManagementSystemSensor.new(model, "Cooling:EnergyTransfer:Zone:#{living_zone_name.upcase}")
-      clg_liv_load_sensors[unit].setName('clg_load_liv')
-=======
-  def self.add_loads_output(model, spaces, add_component_loads)
-    conditioned_zone = spaces[HPXML::LocationConditionedSpace].thermalZone.get
-
-    if @apply_ashrae140_assumptions
-      total_heat_load_served = 1.0
-      total_cool_load_served = 1.0
-    else
-      total_heat_load_served = @hpxml.total_fraction_heat_load_served
-      total_cool_load_served = @hpxml.total_fraction_cool_load_served
-    end
-
-    liv_load_sensors, intgain_dehumidifier = add_total_loads_output(model, conditioned_zone, total_heat_load_served, total_cool_load_served)
-    return unless add_component_loads
-
-    add_component_loads_output(model, conditioned_zone, liv_load_sensors, intgain_dehumidifier, total_heat_load_served, total_cool_load_served)
-  end
-
-  def self.add_total_loads_output(model, conditioned_zone, total_heat_load_served, total_cool_load_served)
-    # Energy transferred in the conditioned space, used for determining heating (winter) vs cooling (summer)
-    liv_load_sensors = {}
-    liv_load_sensors[:htg] = OpenStudio::Model::EnergyManagementSystemSensor.new(model, "Heating:EnergyTransfer:Zone:#{conditioned_zone.name.to_s.upcase}")
-    liv_load_sensors[:htg].setName('htg_load_liv')
-    liv_load_sensors[:clg] = OpenStudio::Model::EnergyManagementSystemSensor.new(model, "Cooling:EnergyTransfer:Zone:#{conditioned_zone.name.to_s.upcase}")
-    liv_load_sensors[:clg].setName('clg_load_liv')
-
-    # Total energy transferred (above plus ducts)
-    tot_load_sensors = {}
-    tot_load_sensors[:htg] = OpenStudio::Model::EnergyManagementSystemSensor.new(model, 'Heating:EnergyTransfer')
-    tot_load_sensors[:htg].setName('htg_load_tot')
-    tot_load_sensors[:clg] = OpenStudio::Model::EnergyManagementSystemSensor.new(model, 'Cooling:EnergyTransfer')
-    tot_load_sensors[:clg].setName('clg_load_tot')
-
-    # Need to adjusted E+ EnergyTransfer meters for dehumidifiers
-    intgain_dehumidifier = nil
-    model.getZoneHVACDehumidifierDXs.each do |e|
-      next unless e.thermalZone.get.name.to_s == conditioned_zone.name.to_s
->>>>>>> ed024c39
+      htg_cond_load_sensors[unit] = OpenStudio::Model::EnergyManagementSystemSensor.new(model, "Heating:EnergyTransfer:Zone:#{conditioned_zone_name.upcase}")
+      htg_cond_load_sensors[unit].setName('htg_load_cond')
+      clg_cond_load_sensors[unit] = OpenStudio::Model::EnergyManagementSystemSensor.new(model, "Cooling:EnergyTransfer:Zone:#{conditioned_zone_name.upcase}")
+      clg_cond_load_sensors[unit].setName('clg_load_cond')
 
       # Energy transferred in duct zone(s)
       htg_duct_load_sensors[unit] = []
@@ -2374,8 +2200,8 @@
     program.addLine('Set loads_htg_tot = 0')
     program.addLine('Set loads_clg_tot = 0')
     for unit in 0..hpxml_osm_map.size - 1
-      program.addLine("If #{htg_liv_load_sensors[unit].name} > 0")
-      program.addLine("  Set loads_htg_tot = loads_htg_tot + (#{htg_liv_load_sensors[unit].name} - #{clg_liv_load_sensors[unit].name}) * #{total_heat_load_serveds[unit]}")
+      program.addLine("If #{htg_cond_load_sensors[unit].name} > 0")
+      program.addLine("  Set loads_htg_tot = loads_htg_tot + (#{htg_cond_load_sensors[unit].name} - #{clg_cond_load_sensors[unit].name}) * #{total_heat_load_serveds[unit]}")
       for i in 0..htg_duct_load_sensors[unit].size - 1
         program.addLine("  Set loads_htg_tot = loads_htg_tot + (#{htg_duct_load_sensors[unit][i].name} - #{clg_duct_load_sensors[unit][i].name}) * #{total_heat_load_serveds[unit]}")
       end
@@ -2385,8 +2211,8 @@
       program.addLine('EndIf')
     end
     for unit in 0..hpxml_osm_map.size - 1
-      program.addLine("If #{clg_liv_load_sensors[unit].name} > 0")
-      program.addLine("  Set loads_clg_tot = loads_clg_tot + (#{clg_liv_load_sensors[unit].name} - #{htg_liv_load_sensors[unit].name}) * #{total_cool_load_serveds[unit]}")
+      program.addLine("If #{clg_cond_load_sensors[unit].name} > 0")
+      program.addLine("  Set loads_clg_tot = loads_clg_tot + (#{clg_cond_load_sensors[unit].name} - #{htg_cond_load_sensors[unit].name}) * #{total_cool_load_serveds[unit]}")
       for i in 0..clg_duct_load_sensors[unit].size - 1
         # FIXME: Seems like the duct load shouldn't be multiplied by total_cool_load_serveds? Need to check.
         # Code below mirrors what we do on the master branch.
@@ -2404,32 +2230,11 @@
     program_calling_manager.setCallingPoint('EndOfZoneTimestepAfterZoneReporting')
     program_calling_manager.addProgram(program)
 
-    return htg_liv_load_sensors, clg_liv_load_sensors, total_heat_load_serveds, total_cool_load_serveds, dehumidifier_sensors
-  end
-
-<<<<<<< HEAD
+    return htg_cond_load_sensors, clg_cond_load_sensors, total_heat_load_serveds, total_cool_load_serveds, dehumidifier_sensors
+  end
+
   def add_component_loads_output(model, hpxml_osm_map, loads_data)
-    htg_liv_load_sensors, clg_liv_load_sensors, total_heat_load_serveds, total_cool_load_serveds, dehumidifier_sensors = loads_data
-=======
-  def self.add_component_loads_output(model, conditioned_zone, liv_load_sensors, intgain_dehumidifier, total_heat_load_served, total_cool_load_served)
-    # Prevent certain objects (e.g., OtherEquipment) from being counted towards both, e.g., ducts and internal gains
-    objects_already_processed = []
-
-    # EMS Sensors: Surfaces, SubSurfaces, InternalMass
-    surfaces_sensors = { walls: [],
-                         rim_joists: [],
-                         foundation_walls: [],
-                         floors: [],
-                         slabs: [],
-                         ceilings: [],
-                         roofs: [],
-                         windows_conduction: [],
-                         windows_solar: [],
-                         doors: [],
-                         skylights_conduction: [],
-                         skylights_solar: [],
-                         internal_mass: [] }
->>>>>>> ed024c39
+    htg_cond_load_sensors, clg_cond_load_sensors, total_heat_load_serveds, total_cool_load_serveds, dehumidifier_sensors = loads_data
 
     # Output diagnostics needed for some output variables used below
     output_diagnostics = model.getOutputDiagnostics
@@ -2437,7 +2242,6 @@
 
     area_tolerance = UnitConversions.convert(1.0, 'ft^2', 'm^2')
 
-<<<<<<< HEAD
     nonsurf_names = ['intgains', 'lighting', 'infil', 'mechvent', 'natvent', 'whf', 'ducts']
     surf_names = ['walls', 'rim_joists', 'foundation_walls', 'floors', 'slabs', 'ceilings',
                   'roofs', 'windows_conduction', 'windows_solar', 'doors', 'skylights_conduction',
@@ -2447,10 +2251,6 @@
     program = OpenStudio::Model::EnergyManagementSystemProgram.new(model)
     program.setName('component loads program')
     program.additionalProperties.setFeature('ObjectType', Constants.ObjectNameComponentLoadsProgram)
-=======
-    model.getSurfaces.sort.each do |s|
-      next unless s.space.get.thermalZone.get.name.to_s == conditioned_zone.name.to_s
->>>>>>> ed024c39
 
     # Initialize
     [:htg, :clg].each do |mode|
@@ -2463,7 +2263,7 @@
     end
 
     hpxml_osm_map.values.each_with_index do |unit_model, unit|
-      living_zone = unit_model.getThermalZones.find { |z| z.additionalProperties.getFeatureAsString('ObjectType').to_s == HPXML::LocationLivingSpace }
+      conditioned_zone = unit_model.getThermalZones.find { |z| z.additionalProperties.getFeatureAsString('ObjectType').to_s == HPXML::LocationConditionedSpace }
 
       # Prevent certain objects (e.g., OtherEquipment) from being counted towards both, e.g., ducts and internal gains
       objects_already_processed = []
@@ -2475,7 +2275,7 @@
       end
 
       unit_model.getSurfaces.sort.each do |s|
-        next unless s.space.get.thermalZone.get.name.to_s == living_zone.name.to_s
+        next unless s.space.get.thermalZone.get.name.to_s == conditioned_zone.name.to_s
 
         surface_type = s.additionalProperties.getFeatureAsString('SurfaceType')
         if not surface_type.is_initialized
@@ -2557,9 +2357,8 @@
         end
       end
 
-<<<<<<< HEAD
       unit_model.getInternalMasss.sort.each do |m|
-        next unless m.space.get.thermalZone.get.name.to_s == living_zone.name.to_s
+        next unless m.space.get.thermalZone.get.name.to_s == conditioned_zone.name.to_s
 
         surfaces_sensors[:internal_mass] << []
         { 'Surface Inside Face Convection Heat Gain Energy' => 'im_conv',
@@ -2577,61 +2376,7 @@
       # EMS Sensors: Infiltration, Natural Ventilation, Whole House Fan
       infil_sensors, natvent_sensors, whf_sensors = [], [], []
       unit_model.getSpaceInfiltrationDesignFlowRates.sort.each do |i|
-        next unless i.space.get.thermalZone.get.name.to_s == living_zone.name.to_s
-=======
-      next if s.netArea < area_tolerance # Skip parent surfaces (of subsurfaces) that have near zero net area
-
-      key = { 'FoundationWall' => :foundation_walls,
-              'RimJoist' => :rim_joists,
-              'Wall' => :walls,
-              'Slab' => :slabs,
-              'Floor' => :floors,
-              'Ceiling' => :ceilings,
-              'Roof' => :roofs,
-              'InferredCeiling' => :internal_mass,
-              'InferredFloor' => :internal_mass }[surface_type]
-      fail "Unexpected surface for component loads: '#{s.name}'." if key.nil?
-
-      surfaces_sensors[key] << []
-      { 'Surface Inside Face Convection Heat Gain Energy' => 's_conv',
-        'Surface Inside Face Internal Gains Radiation Heat Gain Energy' => 's_ig',
-        'Surface Inside Face Solar Radiation Heat Gain Energy' => 's_sol',
-        'Surface Inside Face Lights Radiation Heat Gain Energy' => 's_lgt',
-        'Surface Inside Face Net Surface Thermal Radiation Heat Gain Energy' => 's_surf' }.each do |var, name|
-        sensor = OpenStudio::Model::EnergyManagementSystemSensor.new(model, var)
-        sensor.setName(name)
-        sensor.setKeyName(s.name.to_s)
-        surfaces_sensors[key][-1] << sensor
-      end
-    end
-
-    model.getInternalMasss.sort.each do |m|
-      next unless m.space.get.thermalZone.get.name.to_s == conditioned_zone.name.to_s
-
-      surfaces_sensors[:internal_mass] << []
-      { 'Surface Inside Face Convection Heat Gain Energy' => 'im_conv',
-        'Surface Inside Face Internal Gains Radiation Heat Gain Energy' => 'im_ig',
-        'Surface Inside Face Solar Radiation Heat Gain Energy' => 'im_sol',
-        'Surface Inside Face Lights Radiation Heat Gain Energy' => 'im_lgt',
-        'Surface Inside Face Net Surface Thermal Radiation Heat Gain Energy' => 'im_surf' }.each do |var, name|
-        sensor = OpenStudio::Model::EnergyManagementSystemSensor.new(model, var)
-        sensor.setName(name)
-        sensor.setKeyName(m.name.to_s)
-        surfaces_sensors[:internal_mass][-1] << sensor
-      end
-    end
-
-    # EMS Sensors: Infiltration, Mechanical Ventilation, Natural Ventilation, Whole House Fan
-    infil_sensors = []
-    natvent_sensors = []
-    whf_sensors = []
-    { Constants.ObjectNameInfiltration => infil_sensors,
-      Constants.ObjectNameNaturalVentilation => natvent_sensors,
-      Constants.ObjectNameWholeHouseFan => whf_sensors }.each do |prefix, array|
-      model.getSpaceInfiltrationDesignFlowRates.sort.each do |i|
-        next unless i.name.to_s.start_with? prefix
         next unless i.space.get.thermalZone.get.name.to_s == conditioned_zone.name.to_s
->>>>>>> ed024c39
 
         object_type = i.additionalProperties.getFeatureAsString('ObjectType').get
 
@@ -2677,48 +2422,25 @@
         end
       end
 
-<<<<<<< HEAD
       # EMS Sensors: Ducts
       ducts_sensors = []
       ducts_mix_gain_sensor = nil
       ducts_mix_loss_sensor = nil
-      living_zone.zoneMixing.each do |zone_mix|
+      conditioned_zone.zoneMixing.each do |zone_mix|
         object_type = zone_mix.additionalProperties.getFeatureAsString('ObjectType').to_s
         next unless object_type == Constants.ObjectNameDuctLoad
-=======
-    has_duct_zone_mixing = false
-    conditioned_zone.airLoopHVACs.sort.each do |airloop|
-      conditioned_zone.zoneMixing.each do |zone_mix|
-        next unless zone_mix.name.to_s.start_with? airloop.name.to_s.gsub(' ', '_')
->>>>>>> ed024c39
 
         ducts_mix_gain_sensor = OpenStudio::Model::EnergyManagementSystemSensor.new(model, 'Zone Mixing Sensible Heat Gain Energy')
         ducts_mix_gain_sensor.setName('duct_mix_gain')
-        ducts_mix_gain_sensor.setKeyName(living_zone.name.to_s)
-
-<<<<<<< HEAD
+        ducts_mix_gain_sensor.setKeyName(conditioned_zone.name.to_s)
+
         ducts_mix_loss_sensor = OpenStudio::Model::EnergyManagementSystemSensor.new(model, 'Zone Mixing Sensible Heat Loss Energy')
         ducts_mix_loss_sensor.setName('duct_mix_loss')
-        ducts_mix_loss_sensor.setKeyName(living_zone.name.to_s)
+        ducts_mix_loss_sensor.setKeyName(conditioned_zone.name.to_s)
       end
       unit_model.getOtherEquipments.sort.each do |o|
         next if objects_already_processed.include? o
         next unless o.endUseSubcategory == Constants.ObjectNameDuctLoad
-=======
-    if has_duct_zone_mixing
-      ducts_mix_gain_sensor = OpenStudio::Model::EnergyManagementSystemSensor.new(model, 'Zone Mixing Sensible Heat Gain Energy')
-      ducts_mix_gain_sensor.setName('duct_mix_gain')
-      ducts_mix_gain_sensor.setKeyName(conditioned_zone.name.to_s)
-
-      ducts_mix_loss_sensor = OpenStudio::Model::EnergyManagementSystemSensor.new(model, 'Zone Mixing Sensible Heat Loss Energy')
-      ducts_mix_loss_sensor.setName('duct_mix_loss')
-      ducts_mix_loss_sensor.setKeyName(conditioned_zone.name.to_s)
-    end
-
-    # Duct losses
-    model.getOtherEquipments.sort.each do |o|
-      next if objects_already_processed.include? o
->>>>>>> ed024c39
 
         objects_already_processed << o
         { 'Other Equipment Convective Heating Energy' => 'ducts_conv',
@@ -2733,7 +2455,7 @@
       # EMS Sensors: Lighting
       lightings_sensors = []
       unit_model.getLightss.sort.each do |e|
-        next unless e.space.get.thermalZone.get.name.to_s == living_zone.name.to_s
+        next unless e.space.get.thermalZone.get.name.to_s == conditioned_zone.name.to_s
 
         { 'Lights Convective Heating Energy' => 'ig_lgt_conv',
           'Lights Radiant Heating Energy' => 'ig_lgt_rad',
@@ -2745,19 +2467,11 @@
         end
       end
 
-<<<<<<< HEAD
       # EMS Sensors: Internal Gains
       intgains_sensors = []
       unit_model.getElectricEquipments.sort.each do |o|
         next if objects_already_processed.include? o
-        next unless o.space.get.thermalZone.get.name.to_s == living_zone.name.to_s
-=======
-    # EMS Sensors: Lighting
-    lightings_sensors = []
-    lightings_sensors << []
-    model.getLightss.sort.each do |e|
-      next unless e.space.get.thermalZone.get.name.to_s == conditioned_zone.name.to_s
->>>>>>> ed024c39
+        next unless o.space.get.thermalZone.get.name.to_s == conditioned_zone.name.to_s
 
         { 'Electric Equipment Convective Heating Energy' => 'ig_ee_conv',
           'Electric Equipment Radiant Heating Energy' => 'ig_ee_rad' }.each do |var, name|
@@ -2770,9 +2484,8 @@
 
       unit_model.getOtherEquipments.sort.each do |o|
         next if objects_already_processed.include? o
-        next unless o.space.get.thermalZone.get.name.to_s == living_zone.name.to_s
-
-<<<<<<< HEAD
+        next unless o.space.get.thermalZone.get.name.to_s == conditioned_zone.name.to_s
+
         { 'Other Equipment Convective Heating Energy' => 'ig_oe_conv',
           'Other Equipment Radiant Heating Energy' => 'ig_oe_rad' }.each do |var, name|
           intgains_other_equip_sensor = OpenStudio::Model::EnergyManagementSystemSensor.new(model, var)
@@ -2780,29 +2493,10 @@
           intgains_other_equip_sensor.setKeyName(o.name.to_s)
           intgains_sensors << intgains_other_equip_sensor
         end
-=======
-    model.getElectricEquipments.sort.each do |o|
-      next unless o.space.get.thermalZone.get.name.to_s == conditioned_zone.name.to_s
-      next if objects_already_processed.include? o
-
-      intgains_sensors << []
-      { 'Electric Equipment Convective Heating Energy' => 'ig_ee_conv',
-        'Electric Equipment Radiant Heating Energy' => 'ig_ee_rad' }.each do |var, name|
-        intgains_elec_equip_sensor = OpenStudio::Model::EnergyManagementSystemSensor.new(model, var)
-        intgains_elec_equip_sensor.setName(name)
-        intgains_elec_equip_sensor.setKeyName(o.name.to_s)
-        intgains_sensors[-1] << intgains_elec_equip_sensor
->>>>>>> ed024c39
-      end
-
-<<<<<<< HEAD
+      end
+
       unit_model.getPeoples.sort.each do |e|
-        next unless e.space.get.thermalZone.get.name.to_s == living_zone.name.to_s
-=======
-    model.getOtherEquipments.sort.each do |o|
-      next unless o.space.get.thermalZone.get.name.to_s == conditioned_zone.name.to_s
-      next if objects_already_processed.include? o
->>>>>>> ed024c39
+        next unless e.space.get.thermalZone.get.name.to_s == conditioned_zone.name.to_s
 
         { 'People Convective Heating Energy' => 'ig_ppl_conv',
           'People Radiant Heating Energy' => 'ig_ppl_rad' }.each do |var, name|
@@ -2812,13 +2506,6 @@
           intgains_sensors << intgains_people
         end
       end
-<<<<<<< HEAD
-=======
-    end
-
-    model.getPeoples.sort.each do |e|
-      next unless e.space.get.thermalZone.get.name.to_s == conditioned_zone.name.to_s
->>>>>>> ed024c39
 
       if not dehumidifier_sensors[unit].nil?
         intgains_sensors << dehumidifier_sensors[unit]
@@ -2828,17 +2515,11 @@
 
       (unit_model.getWaterHeaterMixeds + unit_model.getWaterHeaterStratifieds).sort.each do |wh|
         next unless wh.ambientTemperatureThermalZone.is_initialized
-        next unless wh.ambientTemperatureThermalZone.get.name.to_s == living_zone.name.to_s
-
-<<<<<<< HEAD
+        next unless wh.ambientTemperatureThermalZone.get.name.to_s == conditioned_zone.name.to_s
+
         dhw_sensor = OpenStudio::Model::EnergyManagementSystemSensor.new(model, 'Water Heater Heat Loss Energy')
         dhw_sensor.setName('dhw_loss')
         dhw_sensor.setKeyName(wh.name.to_s)
-=======
-    (model.getWaterHeaterMixeds + model.getWaterHeaterStratifieds).sort.each do |wh|
-      next unless wh.ambientTemperatureThermalZone.is_initialized
-      next unless wh.ambientTemperatureThermalZone.get.name.to_s == conditioned_zone.name.to_s
->>>>>>> ed024c39
 
         if wh.is_a? OpenStudio::Model::WaterHeaterMixed
           oncycle_loss = wh.onCycleLossFractiontoThermalZone
@@ -2914,9 +2595,9 @@
       # EMS program: Heating vs Cooling logic
       program.addLine('Set htg_mode = 0')
       program.addLine('Set clg_mode = 0')
-      program.addLine("If (#{htg_liv_load_sensors[unit].name} > 0)") # Assign hour to heating if heating load
+      program.addLine("If (#{htg_cond_load_sensors[unit].name} > 0)") # Assign hour to heating if heating load
       program.addLine("  Set htg_mode = #{total_heat_load_serveds[unit]}")
-      program.addLine("ElseIf (#{clg_liv_load_sensors[unit].name} > 0)") # Assign hour to cooling if cooling load
+      program.addLine("ElseIf (#{clg_cond_load_sensors[unit].name} > 0)") # Assign hour to cooling if cooling load
       program.addLine("  Set clg_mode = #{total_cool_load_serveds[unit]}")
       program.addLine("ElseIf (#{@clg_ssn_sensor.name} > 0)") # No load, assign hour to cooling if in cooling season definition (Note: natural ventilation & whole house fan only operate during the cooling season)
       program.addLine("  Set clg_mode = #{total_cool_load_serveds[unit]}")
