# see the URL below for information on how to write OpenStudio measures
# http://nrel.github.io/OpenStudio-user-documentation/reference/measure_writing_guide/

require 'openstudio'
require 'pathname'
require 'csv'
require_relative 'resources/EPvalidator'
require_relative 'resources/airflow'
require_relative 'resources/constants'
require_relative 'resources/constructions'
require_relative 'resources/geometry'
require_relative 'resources/hotwater_appliances'
require_relative 'resources/hvac'
require_relative 'resources/hvac_sizing'
require_relative 'resources/lighting'
require_relative 'resources/location'
require_relative 'resources/misc_loads'
require_relative 'resources/pv'
require_relative 'resources/unit_conversions'
require_relative 'resources/util'
require_relative 'resources/waterheater'
require_relative 'resources/weather'
require_relative 'resources/xmlhelper'
require_relative 'resources/hpxml'

# start the measure
class HPXMLtoOpenStudio < OpenStudio::Measure::ModelMeasure
  # human readable name
  def name
    return 'HPXML to OpenStudio Translator'
  end

  # human readable description
  def description
    return 'Translates HPXML file to OpenStudio Model'
  end

  # human readable description of modeling approach
  def modeler_description
    return ''
  end

  # define the arguments that the user will input
  def arguments(model)
    args = OpenStudio::Measure::OSArgumentVector.new

    arg = OpenStudio::Measure::OSArgument.makeStringArgument('hpxml_path', true)
    arg.setDisplayName('HPXML File Path')
    arg.setDescription('Absolute/relative path of the HPXML file.')
    args << arg

    arg = OpenStudio::Measure::OSArgument.makeStringArgument('weather_dir', true)
    arg.setDisplayName('Weather Directory')
    arg.setDescription('Absolute/relative path of the weather directory.')
    arg.setDefaultValue('weather')
    args << arg

    arg = OpenStudio::Measure::OSArgument.makeStringArgument('epw_output_path', false)
    arg.setDisplayName('EPW Output File Path')
    arg.setDescription('Absolute/relative path of the output EPW file.')
    args << arg

    arg = OpenStudio::Measure::OSArgument.makeStringArgument('osm_output_path', false)
    arg.setDisplayName('OSM Output File Path')
    arg.setDescription('Absolute/relative path of the output OSM file.')
    args << arg

    return args
  end

  # define what happens when the measure is run
  def run(model, runner, user_arguments)
    super(model, runner, user_arguments)

    # use the built-in error checking
    if !runner.validateUserArguments(arguments(model), user_arguments)
      return false
    end

    # Check for correct versions of OS
    os_version = '2.9.1'
    if OpenStudio.openStudioVersion != os_version
      fail "OpenStudio version #{os_version} is required."
    end

    # assign the user inputs to variables
    hpxml_path = runner.getStringArgumentValue('hpxml_path', user_arguments)
    weather_dir = runner.getStringArgumentValue('weather_dir', user_arguments)
    epw_output_path = runner.getOptionalStringArgumentValue('epw_output_path', user_arguments)
    osm_output_path = runner.getOptionalStringArgumentValue('osm_output_path', user_arguments)

    unless (Pathname.new hpxml_path).absolute?
      hpxml_path = File.expand_path(File.join(File.dirname(__FILE__), hpxml_path))
    end
    unless File.exist?(hpxml_path) && hpxml_path.downcase.end_with?('.xml')
      fail "'#{hpxml_path}' does not exist or is not an .xml file."
    end

    model.getBuilding.additionalProperties.setFeature('hpxml_path', hpxml_path)

    hpxml = HPXML.new(hpxml_path: hpxml_path)

    if not validate_hpxml(runner, hpxml_path, hpxml)
      return false
    end

    begin
      # Weather file
      unless (Pathname.new weather_dir).absolute?
        weather_dir = File.expand_path(File.join(File.dirname(__FILE__), '..', weather_dir))
      end
      epw_path = hpxml.climate_and_risk_zones.weather_station_epw_filename
      if not epw_path.nil?
        epw_path = File.join(weather_dir, epw_path)
        if not File.exist?(epw_path)
          fail "'#{epw_path}' could not be found."
        end
      else
        weather_wmo = hpxml.climate_and_risk_zones.weather_station_wmo
        CSV.foreach(File.join(weather_dir, 'data.csv'), headers: true) do |row|
          next if row['wmo'] != weather_wmo

          epw_path = File.join(weather_dir, row['filename'])
          if not File.exist?(epw_path)
            fail "'#{epw_path}' could not be found."
          end

          break
        end
        if epw_path.nil?
          fail "Weather station WMO '#{weather_wmo}' could not be found in weather/data.csv."
        end
      end
      cache_path = epw_path.gsub('.epw', '-cache.csv')
      if not File.exist?(cache_path)
        # Process weather file to create cache .csv
        runner.registerWarning("'#{cache_path}' could not be found; regenerating it.")
        epw_file = OpenStudio::EpwFile.new(epw_path)
        OpenStudio::Model::WeatherFile.setWeatherFile(model, epw_file)
        weather = WeatherProcess.new(model, runner)
        File.open(cache_path, 'wb') do |file|
          weather.dump_to_csv(file)
        end
      end
      if epw_output_path.is_initialized
        FileUtils.cp(epw_path, epw_output_path.get)
      end

      # Apply Location to obtain weather data
      weather = Location.apply(model, runner, epw_path, cache_path, 'NA', 'NA')

      # Create OpenStudio model
      OSModel.create(hpxml, runner, model, weather, hpxml_path)
    rescue Exception => e
      # Report exception
      runner.registerError("#{e.message}\n#{e.backtrace.join("\n")}")
      return false
    end

    if osm_output_path.is_initialized
      File.write(osm_output_path.get, model.to_s)
      runner.registerInfo("Wrote file: #{osm_output_path.get}")
    end

    return true
  end

  def validate_hpxml(runner, hpxml_path, hpxml)
    schemas_dir = File.join(File.dirname(__FILE__), 'resources')

    is_valid = true

    # Validate input HPXML against schema
    XMLHelper.validate(hpxml.doc.to_s, File.join(schemas_dir, 'HPXML.xsd'), runner).each do |error|
      runner.registerError("#{hpxml_path}: #{error}")
      is_valid = false
    end
    runner.registerInfo("#{hpxml_path}: Validated against HPXML schema.")

    # Validate input HPXML against EnergyPlus Use Case
    errors = EnergyPlusValidator.run_validator(hpxml.doc)
    errors.each do |error|
      runner.registerError("#{hpxml_path}: #{error}")
      is_valid = false
    end
    runner.registerInfo("#{hpxml_path}: Validated against HPXML EnergyPlus Use Case.")

    return is_valid
  end
end

class OSModel
  def self.create(hpxml, runner, model, weather, hpxml_path)
    @hpxml = hpxml
    @hpxml_path = hpxml_path

    @eri_version = @hpxml.header.eri_calculation_version # Hidden feature
    @eri_version = 'latest' if @eri_version.nil?
    @eri_version = Constants.ERIVersions[-1] if @eri_version == 'latest'

    # Global variables
    @cfa = @hpxml.building_construction.conditioned_floor_area
    @cfa_ag = @cfa
    @hpxml.slabs.each do |slab|
      next unless slab.interior_adjacent_to == HPXML::LocationBasementConditioned

      @cfa_ag -= slab.area
    end
    @gfa = 0 # garage floor area
    @hpxml.slabs.each do |slab|
      next unless slab.interior_adjacent_to == HPXML::LocationGarage

      @gfa += slab.area
    end
    @infilvolume = get_infiltration_volume()
    @ncfl = @hpxml.building_construction.number_of_conditioned_floors
    @ncfl_ag = @hpxml.building_construction.number_of_conditioned_floors_above_grade
    @nbeds = @hpxml.building_construction.number_of_bedrooms
    @has_uncond_bsmnt = @hpxml.has_space_type(HPXML::LocationBasementUnconditioned)
    @has_vented_attic = @hpxml.has_space_type(HPXML::LocationAtticVented)
    @has_vented_crawl = @hpxml.has_space_type(HPXML::LocationCrawlspaceVented)
    @min_neighbor_distance = get_min_neighbor_distance()
    @default_azimuths = get_default_azimuths()
    @cond_bsmnt_surfaces = [] # list of surfaces in conditioned basement, used for modification of some surface properties, eg. solar absorptance, view factor, etc.

    @hvac_map = {} # mapping between HPXML HVAC systems and model objects
    @dhw_map = {}  # mapping between HPXML Water Heating systems and model objects

    @use_only_ideal_air = false
    if not @hpxml.building_construction.use_only_ideal_air_system.nil?
      @use_only_ideal_air = @hpxml.building_construction.use_only_ideal_air_system
    end

    # Simulation parameters

    add_simulation_params(model)

    # Geometry/Envelope

    spaces = add_geometry_envelope(runner, model, weather)

    # Bedrooms, Occupants

    add_num_occupants(model, hpxml, runner)

    # HVAC

    @total_frac_remaining_heat_load_served = 1.0
    @total_frac_remaining_cool_load_served = 1.0

    add_cooling_system(runner, model)
    add_heating_system(runner, model)
    add_heat_pump(runner, model, weather)
    add_residual_hvac(runner, model)
    add_setpoints(runner, model, weather)
    add_ceiling_fans(runner, model, weather)

    # Hot Water

    add_hot_water_and_appliances(runner, model, weather, spaces)

    # Plug Loads & Lighting

    add_mels(runner, model, spaces)
    add_lighting(runner, model, weather, spaces)

    # Other

    add_airflow(runner, model, weather, spaces)
    add_hvac_sizing(runner, model, weather)
    add_fuel_heating_eae(runner, model)
    add_photovoltaics(runner, model)
    add_outputs(runner, model)
  end

  private

  def self.add_simulation_params(model)
    sim = model.getSimulationControl
    sim.setRunSimulationforSizingPeriods(false)

    valid_tsteps = [60, 30, 20, 15, 12, 10, 6, 5, 4, 3, 2, 1]
    timestep = @hpxml.header.timestep
    timestep = 60 if timestep.nil?
    if not valid_tsteps.include? timestep
      fail "Timestep (#{timestep}) must be one of: #{valid_tsteps.join(', ')}."
    end

<<<<<<< HEAD
    tstep.setNumberOfTimestepsPerHour(60 / @timestep)
=======
    tstep = model.getTimestep
    tstep.setNumberOfTimestepsPerHour(60 / timestep)
>>>>>>> 392eefc3

    shad = model.getShadowCalculation
    shad.setCalculationFrequency(20)
    shad.setMaximumFiguresInShadowOverlapCalculations(200)

    outsurf = model.getOutsideSurfaceConvectionAlgorithm
    outsurf.setAlgorithm('DOE-2')

    insurf = model.getInsideSurfaceConvectionAlgorithm
    insurf.setAlgorithm('TARP')

    zonecap = model.getZoneCapacitanceMultiplierResearchSpecial
    zonecap.setHumidityCapacityMultiplier(15)

    convlim = model.getConvergenceLimits
    convlim.setMinimumSystemTimestep(0)
  end

  def self.add_geometry_envelope(runner, model, weather)
    spaces = {}
    @foundation_top, @walls_top = get_foundation_and_walls_top()

    add_roofs(runner, model, spaces)
    add_walls(runner, model, spaces)
    add_rim_joists(runner, model, spaces)
    add_frame_floors(runner, model, spaces)
    add_foundation_walls_slabs(runner, model, spaces)
    add_interior_shading_schedule(runner, model, weather)
    add_windows(runner, model, spaces, weather)
    add_doors(runner, model, spaces)
    add_skylights(runner, model, spaces, weather)
    add_conditioned_floor_area(runner, model, spaces)

    # update living space/zone global variable
    @living_space = get_space_of_type(spaces, HPXML::LocationLivingSpace)
    @living_zone = @living_space.thermalZone.get

    add_thermal_mass(runner, model)
    modify_cond_basement_surface_properties(runner, model)
    assign_view_factor(runner, model)
    check_for_errors(runner, model)
    set_zone_volumes(runner, model)
    explode_surfaces(runner, model)

    return spaces
  end

  def self.set_zone_volumes(runner, model)
    # TODO: Use HPXML values not Model values
    thermal_zones = model.getThermalZones

    # Init
    zones_updated = 0

    # Basements, crawl, garage
    thermal_zones.each do |thermal_zone|
      next unless Geometry.is_unconditioned_basement(thermal_zone) || Geometry.is_unvented_crawl(thermal_zone) ||
                  Geometry.is_vented_crawl(thermal_zone) || Geometry.is_garage(thermal_zone)

      zones_updated += 1

      zone_floor_area = 0.0
      thermal_zone.spaces.each do |space|
        space.surfaces.each do |surface|
          if surface.surfaceType.downcase == 'floor'
            zone_floor_area += UnitConversions.convert(surface.grossArea, 'm^2', 'ft^2')
          end
        end
      end

      zone_volume = Geometry.get_height_of_spaces(thermal_zone.spaces) * zone_floor_area
      if zone_volume <= 0
        fail "Calculated volume for #{thermal_zone.name} zone (#{zone_volume}) is not greater than zero."
      end

      thermal_zone.setVolume(UnitConversions.convert(zone_volume, 'ft^3', 'm^3'))
    end

    # Conditioned living
    thermal_zones.each do |thermal_zone|
      if Geometry.is_living(thermal_zone)
        zones_updated += 1
        thermal_zone.setVolume(UnitConversions.convert(@hpxml.building_construction.conditioned_building_volume, 'ft^3', 'm^3'))
      end
    end

    # Attic
    thermal_zones.each do |thermal_zone|
      next unless Geometry.is_vented_attic(thermal_zone) || Geometry.is_unvented_attic(thermal_zone)

      zones_updated += 1

      zone_surfaces = []
      zone_floor_area = 0.0
      thermal_zone.spaces.each do |space|
        space.surfaces.each do |surface|
          zone_surfaces << surface
          if surface.surfaceType.downcase == 'floor'
            zone_floor_area += UnitConversions.convert(surface.grossArea, 'm^2', 'ft^2')
          end
        end
      end

      # Assume square hip roof for volume calculations; energy results are very insensitive to actual volume
      zone_length = zone_floor_area**0.5
      zone_height = Math.tan(UnitConversions.convert(Geometry.get_roof_pitch(zone_surfaces), 'deg', 'rad')) * zone_length / 2.0
      zone_volume = [zone_floor_area * zone_height / 3.0, 0.01].max
      thermal_zone.setVolume(UnitConversions.convert(zone_volume, 'ft^3', 'm^3'))
    end

    if zones_updated != thermal_zones.size
      fail 'Unhandled volume calculations for thermal zones.'
    end
  end

  def self.explode_surfaces(runner, model)
    # Re-position surfaces so as to not shade each other and to make it easier to visualize the building.
    # FUTURE: Might be able to use the new self-shading options in E+ 8.9 ShadowCalculation object?

    gap_distance = UnitConversions.convert(10.0, 'ft', 'm') # distance between surfaces of the same azimuth
    rad90 = UnitConversions.convert(90, 'deg', 'rad')

    # Determine surfaces to shift and distance with which to explode surfaces horizontally outward
    surfaces = []
    azimuth_lengths = {}
    model.getSurfaces.sort.each do |surface|
      next unless ['wall', 'roofceiling'].include? surface.surfaceType.downcase
      next unless ['outdoors', 'foundation'].include? surface.outsideBoundaryCondition.downcase
      next if surface.additionalProperties.getFeatureAsDouble('Tilt').get <= 0 # skip flat roofs

      surfaces << surface
      azimuth = surface.additionalProperties.getFeatureAsInteger('Azimuth').get
      if azimuth_lengths[azimuth].nil?
        azimuth_lengths[azimuth] = 0.0
      end
      azimuth_lengths[azimuth] += surface.additionalProperties.getFeatureAsDouble('Length').get + gap_distance
    end
    max_azimuth_length = azimuth_lengths.values.max

    # Using the max length for a given azimuth, calculate the apothem (radius of the incircle) of a regular
    # n-sided polygon to create the smallest polygon possible without self-shading. The number of polygon
    # sides is defined by the minimum difference between two azimuths.
    min_azimuth_diff = 360
    azimuths_sorted = azimuth_lengths.keys.sort
    azimuths_sorted.each_with_index do |az, idx|
      diff1 = (az - azimuths_sorted[(idx + 1) % azimuths_sorted.size]).abs
      diff2 = 360.0 - diff1 # opposite direction
      if diff1 < min_azimuth_diff
        min_azimuth_diff = diff1
      end
      if diff2 < min_azimuth_diff
        min_azimuth_diff = diff2
      end
    end
    if min_azimuth_diff > 0
      nsides = [(360.0 / min_azimuth_diff).ceil, 4].max # assume rectangle at the minimum
    else
      nsides = 4
    end
    explode_distance = max_azimuth_length / (2.0 * Math.tan(UnitConversions.convert(180.0 / nsides, 'deg', 'rad')))

    add_neighbors(runner, model, max_azimuth_length)

    # Initial distance of shifts at 90-degrees to horizontal outward
    azimuth_side_shifts = {}
    azimuth_lengths.keys.each do |azimuth|
      azimuth_side_shifts[azimuth] = max_azimuth_length / 2.0
    end

    # Explode neighbors
    model.getShadingSurfaceGroups.each do |shading_surface_group|
      next if shading_surface_group.name.to_s != Constants.ObjectNameNeighbors

      shading_surface_group.shadingSurfaces.each do |shading_surface|
        azimuth = shading_surface.additionalProperties.getFeatureAsInteger('Azimuth').get
        azimuth_rad = UnitConversions.convert(azimuth, 'deg', 'rad')
        distance = shading_surface.additionalProperties.getFeatureAsDouble('Distance').get

        unless azimuth_lengths.keys.include? azimuth
          fail "A neighbor building has an azimuth (#{azimuth}) not equal to the azimuth of any wall."
        end

        # Push out horizontally
        distance += explode_distance
        transformation = get_surface_transformation(distance, Math::sin(azimuth_rad), Math::cos(azimuth_rad), 0)

        shading_surface.setVertices(transformation * shading_surface.vertices)
      end
    end

    # Explode walls, windows, doors, roofs, and skylights
    surfaces_moved = []

    surfaces.sort.each do |surface|
      next if surface.additionalProperties.getFeatureAsDouble('Tilt').get <= 0 # skip flat roofs

      if surface.adjacentSurface.is_initialized
        next if surfaces_moved.include? surface.adjacentSurface.get
      end

      azimuth = surface.additionalProperties.getFeatureAsInteger('Azimuth').get
      azimuth_rad = UnitConversions.convert(azimuth, 'deg', 'rad')

      # Push out horizontally
      distance = explode_distance

      if surface.surfaceType.downcase == 'roofceiling'
        # Ensure pitched surfaces are positioned outward justified with walls, etc.
        tilt = surface.additionalProperties.getFeatureAsDouble('Tilt').get
        width = surface.additionalProperties.getFeatureAsDouble('Width').get
        distance -= 0.5 * Math.cos(Math.atan(tilt)) * width
      end
      transformation = get_surface_transformation(distance, Math::sin(azimuth_rad), Math::cos(azimuth_rad), 0)

      surface.setVertices(transformation * surface.vertices)
      if surface.adjacentSurface.is_initialized
        surface.adjacentSurface.get.setVertices(transformation * surface.adjacentSurface.get.vertices)
      end
      surface.subSurfaces.each do |subsurface|
        subsurface.setVertices(transformation * subsurface.vertices)
        next unless subsurface.subSurfaceType.downcase == 'fixedwindow'

        subsurface.shadingSurfaceGroups.each do |overhang_group|
          overhang_group.shadingSurfaces.each do |overhang|
            overhang.setVertices(transformation * overhang.vertices)
          end
        end
      end

      # Shift at 90-degrees to previous transformation
      azimuth_side_shifts[azimuth] -= surface.additionalProperties.getFeatureAsDouble('Length').get / 2.0
      transformation_shift = get_surface_transformation(azimuth_side_shifts[azimuth], Math::sin(azimuth_rad + rad90), Math::cos(azimuth_rad + rad90), 0)

      surface.setVertices(transformation_shift * surface.vertices)
      if surface.adjacentSurface.is_initialized
        surface.adjacentSurface.get.setVertices(transformation_shift * surface.adjacentSurface.get.vertices)
      end
      surface.subSurfaces.each do |subsurface|
        subsurface.setVertices(transformation_shift * subsurface.vertices)
        next unless subsurface.subSurfaceType.downcase == 'fixedwindow'

        subsurface.shadingSurfaceGroups.each do |overhang_group|
          overhang_group.shadingSurfaces.each do |overhang|
            overhang.setVertices(transformation_shift * overhang.vertices)
          end
        end
      end

      azimuth_side_shifts[azimuth] -= (surface.additionalProperties.getFeatureAsDouble('Length').get / 2.0 + gap_distance)

      surfaces_moved << surface
    end
  end

  def self.check_for_errors(runner, model)
    # Check every thermal zone has:
    # 1. At least one floor surface
    # 2. At least one roofceiling surface
    # 3. At least one wall surface (except for attics)
    # 4. At least one surface adjacent to outside/ground/adiabatic
    model.getThermalZones.each do |zone|
      n_floors = 0
      n_roofceilings = 0
      n_walls = 0
      n_exteriors = 0
      zone.spaces.each do |space|
        space.surfaces.each do |surface|
          if ['outdoors', 'foundation', 'adiabatic'].include? surface.outsideBoundaryCondition.downcase
            n_exteriors += 1
          end
          if surface.surfaceType.downcase == 'floor'
            n_floors += 1
          end
          if surface.surfaceType.downcase == 'wall'
            n_walls += 1
          end
          if surface.surfaceType.downcase == 'roofceiling'
            n_roofceilings += 1
          end
        end
      end

      if n_floors == 0
        fail "'#{zone.name}' must have at least one floor surface."
      end
      if n_roofceilings == 0
        fail "'#{zone.name}' must have at least one roof/ceiling surface."
      end
      if (n_walls == 0) && (not [HPXML::LocationAtticUnvented, HPXML::LocationAtticVented].include? zone.name.to_s)
        fail "'#{zone.name}' must have at least one wall surface."
      end
      if n_exteriors == 0
        fail "'#{zone.name}' must have at least one surface adjacent to outside/ground."
      end
    end
  end

  def self.modify_cond_basement_surface_properties(runner, model)
    # modify conditioned basement surface properties
    # - zero out interior solar absorptance in conditioned basement
    @cond_bsmnt_surfaces.each do |cond_bsmnt_surface|
      const = cond_bsmnt_surface.construction.get
      layered_const = const.to_LayeredConstruction.get
      innermost_material = layered_const.layers[layered_const.numLayers() - 1].to_StandardOpaqueMaterial.get
      # check if target surface is sharing its interior material/construction object with other surfaces
      # if so, need to clone the material/construction and make changes there, then reassign it to target surface
      mat_share = (innermost_material.directUseCount != 1)
      const_share = (const.directUseCount != 1)
      if const_share
        # create new construction + new material for these surfaces
        new_const = const.clone.to_Construction.get
        cond_bsmnt_surface.setConstruction(new_const)
        new_material = innermost_material.clone.to_StandardOpaqueMaterial.get
        layered_const = new_const.to_LayeredConstruction.get
        layered_const.setLayer(layered_const.numLayers() - 1, new_material)
      elsif mat_share
        # create new material for existing unique construction
        new_material = innermost_material.clone.to_StandardOpaqueMaterial.get
        layered_const.setLayer(layered_const.numLayers() - 1, new_material)
      end
      if layered_const.numLayers() == 1
        # split single layer into two to only change its inside facing property
        layer_mat = layered_const.layers[0].to_StandardOpaqueMaterial.get
        layer_mat.setThickness(layer_mat.thickness / 2)
        layered_const.insertLayer(1, layer_mat.clone.to_StandardOpaqueMaterial.get)
      end
      # Re-read innermost material and assign properties after adjustment
      innermost_material = layered_const.layers[layered_const.numLayers() - 1].to_StandardOpaqueMaterial.get
      innermost_material.setSolarAbsorptance(0.0)
      innermost_material.setVisibleAbsorptance(0.0)
    end
  end

  def self.assign_view_factor(runner, model)
    # zero out view factors between conditioned basement surfaces and living zone surfaces
    all_surfaces = [] # all surfaces in single conditioned space
    lv_surfaces = []  # surfaces in living
    cond_base_surfaces = [] # surfaces in conditioned basement

    @living_space.surfaces.each do |surface|
      surface.subSurfaces.each do |sub_surface|
        all_surfaces << sub_surface
      end
      all_surfaces << surface
    end
    @living_space.internalMass.each do |im|
      all_surfaces << im
    end

    all_surfaces.each do |surface|
      if @cond_bsmnt_surfaces.include?(surface) ||
         ((@cond_bsmnt_surfaces.include? surface.internalMassDefinition) if surface.is_a? OpenStudio::Model::InternalMass) ||
         ((@cond_bsmnt_surfaces.include? surface.surface.get) if surface.is_a? OpenStudio::Model::SubSurface)
        cond_base_surfaces << surface
      else
        lv_surfaces << surface
      end
    end

    all_surfaces.sort!

    # calculate view factors separately for living and conditioned basement
    vf_map_lv = calc_approximate_view_factor(runner, model, lv_surfaces)
    vf_map_cb = calc_approximate_view_factor(runner, model, cond_base_surfaces)

    all_surfaces.each do |from_surface|
      all_surfaces.each do |to_surface|
        next if (vf_map_lv[from_surface].nil? || vf_map_lv[from_surface][to_surface].nil?) &&
                (vf_map_cb[from_surface].nil? || vf_map_cb[from_surface][to_surface].nil?)

        if lv_surfaces.include? from_surface
          vf = vf_map_lv[from_surface][to_surface]
        else
          vf = vf_map_cb[from_surface][to_surface]
        end
        next if vf < 0.01

        os_vf = OpenStudio::Model::ViewFactor.new(from_surface, to_surface, vf.round(10))
        zone_prop = @living_zone.getZonePropertyUserViewFactorsBySurfaceName
        zone_prop.addViewFactor(os_vf)
      end
    end
  end

  def self.calc_approximate_view_factor(runner, model, all_surfaces)
    # calculate approximate view factor using E+ approach
    # used for recalculating single thermal zone view factor matrix
    return {} if all_surfaces.size == 0
    if all_surfaces.size <= 3
      fail 'less than three surfaces in conditioned space. Please double check.'
    end

    s_azimuths = {}
    s_tilts = {}
    s_types = {}
    all_surfaces.each do |surface|
      if surface.is_a? OpenStudio::Model::InternalMass
        # Assumed values consistent with EnergyPlus source code
        s_azimuths[surface] = 0.0
        s_tilts[surface] = 90.0
      else
        s_azimuths[surface] = UnitConversions.convert(surface.azimuth, 'rad', 'deg')
        s_tilts[surface] = UnitConversions.convert(surface.tilt, 'rad', 'deg')
        if surface.is_a? OpenStudio::Model::SubSurface
          s_types[surface] = surface.surface.get.surfaceType.downcase
        else
          s_types[surface] = surface.surfaceType.downcase
        end
      end
    end

    same_ang_limit = 10.0
    vf_map = {}
    all_surfaces.each do |surface| # surface, subsurface, and internalmass
      surface_vf_map = {}

      # sum all the surface area that could be seen by surface1 up
      zone_seen_area = 0.0
      seen_surface = {}
      all_surfaces.each do |surface2|
        next if surface2 == surface
        next if surface2.is_a? OpenStudio::Model::SubSurface

        seen_surface[surface2] = false
        if surface2.is_a? OpenStudio::Model::InternalMass
          # all surfaces see internal mass
          zone_seen_area += surface2.surfaceArea.get
          seen_surface[surface2] = true
        else
          if (s_types[surface2] == 'floor') ||
             ((s_types[surface] == 'floor') && (s_types[surface2] == 'roofceiling')) ||
             ((s_azimuths[surface] - s_azimuths[surface2]).abs > same_ang_limit) ||
             ((s_tilts[surface] - s_tilts[surface2]).abs > same_ang_limit)
            zone_seen_area += surface2.grossArea # include subsurface area
            seen_surface[surface2] = true
          end
        end
      end

      all_surfaces.each do |surface2|
        next if surface2 == surface
        next if surface2.is_a? OpenStudio::Model::SubSurface # handled together with its parent surface
        next unless seen_surface[surface2]

        if surface2.is_a? OpenStudio::Model::InternalMass
          surface_vf_map[surface2] = surface2.surfaceArea.get / zone_seen_area
        else # surfaces
          if surface2.subSurfaces.size > 0
            # calculate surface and its sub surfaces view factors
            if surface2.netArea > 0.01 # base surface of a sub surface: window/door etc.
              fail "Unexpected net area for surface '#{surface2.name}'."
            end

            surface2.subSurfaces.each do |sub_surface|
              surface_vf_map[sub_surface] = sub_surface.grossArea / zone_seen_area
            end
          else # no subsurface
            surface_vf_map[surface2] = surface2.grossArea / zone_seen_area
          end
        end
      end
      vf_map[surface] = surface_vf_map
    end
    return vf_map
  end

  def self.create_space_and_zone(model, spaces, space_type)
    if not spaces.keys.include? space_type
      thermal_zone = OpenStudio::Model::ThermalZone.new(model)
      thermal_zone.setName(space_type)

      space = OpenStudio::Model::Space.new(model)
      space.setName(space_type)

      st = OpenStudio::Model::SpaceType.new(model)
      st.setStandardsSpaceType(space_type)
      space.setSpaceType(st)

      space.setThermalZone(thermal_zone)
      spaces[space_type] = space
    end
  end

  def self.get_surface_transformation(offset, x, y, z)
    x = UnitConversions.convert(x, 'ft', 'm')
    y = UnitConversions.convert(y, 'ft', 'm')
    z = UnitConversions.convert(z, 'ft', 'm')

    m = OpenStudio::Matrix.new(4, 4, 0)
    m[0, 0] = 1
    m[1, 1] = 1
    m[2, 2] = 1
    m[3, 3] = 1
    m[0, 3] = x * offset
    m[1, 3] = y * offset
    m[2, 3] = z.abs * offset

    return OpenStudio::Transformation.new(m)
  end

  def self.add_floor_polygon(x, y, z)
    x = UnitConversions.convert(x, 'ft', 'm')
    y = UnitConversions.convert(y, 'ft', 'm')
    z = UnitConversions.convert(z, 'ft', 'm')

    vertices = OpenStudio::Point3dVector.new
    vertices << OpenStudio::Point3d.new(0 - x / 2, 0 - y / 2, z)
    vertices << OpenStudio::Point3d.new(0 - x / 2, y / 2, z)
    vertices << OpenStudio::Point3d.new(x / 2, y / 2, z)
    vertices << OpenStudio::Point3d.new(x / 2, 0 - y / 2, z)

    return vertices
  end

  def self.add_wall_polygon(x, y, z, azimuth = 0, offsets = [0] * 4, subsurface_area = 0)
    x = UnitConversions.convert(x, 'ft', 'm')
    y = UnitConversions.convert(y, 'ft', 'm')
    z = UnitConversions.convert(z, 'ft', 'm')

    vertices = OpenStudio::Point3dVector.new
    vertices << OpenStudio::Point3d.new(0 - (x / 2) - offsets[1], 0, z - offsets[0])
    vertices << OpenStudio::Point3d.new(0 - (x / 2) - offsets[1], 0, z + y + offsets[2])
    if subsurface_area > 0
      subsurface_area = UnitConversions.convert(subsurface_area, 'ft^2', 'm^2')
      sub_length = x / 10.0
      sub_height = subsurface_area / sub_length
      if sub_height >= y
        sub_height = y - 0.1
        sub_length = subsurface_area / sub_height
      end
      vertices << OpenStudio::Point3d.new(x - (x / 2) + offsets[3] - sub_length, 0, z + y + offsets[2])
      vertices << OpenStudio::Point3d.new(x - (x / 2) + offsets[3] - sub_length, 0, z + y + offsets[2] - sub_height)
      vertices << OpenStudio::Point3d.new(x - (x / 2) + offsets[3], 0, z + y + offsets[2] - sub_height)
    else
      vertices << OpenStudio::Point3d.new(x - (x / 2) + offsets[3], 0, z + y + offsets[2])
    end
    vertices << OpenStudio::Point3d.new(x - (x / 2) + offsets[3], 0, z - offsets[0])

    # Rotate about the z axis
    azimuth_rad = UnitConversions.convert(azimuth, 'deg', 'rad')
    m = OpenStudio::Matrix.new(4, 4, 0)
    m[0, 0] = Math::cos(-azimuth_rad)
    m[1, 1] = Math::cos(-azimuth_rad)
    m[0, 1] = -Math::sin(-azimuth_rad)
    m[1, 0] = Math::sin(-azimuth_rad)
    m[2, 2] = 1
    m[3, 3] = 1
    transformation = OpenStudio::Transformation.new(m)

    return transformation * vertices
  end

  def self.add_roof_polygon(x, y, z, azimuth = 0, tilt = 0.5)
    x = UnitConversions.convert(x, 'ft', 'm')
    y = UnitConversions.convert(y, 'ft', 'm')
    z = UnitConversions.convert(z, 'ft', 'm')

    vertices = OpenStudio::Point3dVector.new
    vertices << OpenStudio::Point3d.new(x / 2, -y / 2, 0)
    vertices << OpenStudio::Point3d.new(x / 2, y / 2, 0)
    vertices << OpenStudio::Point3d.new(-x / 2, y / 2, 0)
    vertices << OpenStudio::Point3d.new(-x / 2, -y / 2, 0)

    # Rotate about the x axis
    m = OpenStudio::Matrix.new(4, 4, 0)
    m[0, 0] = 1
    m[1, 1] = Math::cos(Math::atan(tilt))
    m[1, 2] = -Math::sin(Math::atan(tilt))
    m[2, 1] = Math::sin(Math::atan(tilt))
    m[2, 2] = Math::cos(Math::atan(tilt))
    m[3, 3] = 1
    transformation = OpenStudio::Transformation.new(m)
    vertices = transformation * vertices

    # Rotate about the z axis
    azimuth_rad = UnitConversions.convert(azimuth, 'deg', 'rad')
    rad180 = UnitConversions.convert(180, 'deg', 'rad')
    m = OpenStudio::Matrix.new(4, 4, 0)
    m[0, 0] = Math::cos(rad180 - azimuth_rad)
    m[1, 1] = Math::cos(rad180 - azimuth_rad)
    m[0, 1] = -Math::sin(rad180 - azimuth_rad)
    m[1, 0] = Math::sin(rad180 - azimuth_rad)
    m[2, 2] = 1
    m[3, 3] = 1
    transformation = OpenStudio::Transformation.new(m)
    vertices = transformation * vertices

    # Shift up by z
    new_vertices = OpenStudio::Point3dVector.new
    vertices.each do |vertex|
      new_vertices << OpenStudio::Point3d.new(vertex.x, vertex.y, vertex.z + z)
    end

    return new_vertices
  end

  def self.add_ceiling_polygon(x, y, z)
    return OpenStudio::reverse(add_floor_polygon(x, y, z))
  end

  def self.add_num_occupants(model, hpxml, runner)
    # Occupants
    num_occ = Geometry.get_occupancy_default_num(@nbeds)
    if not @hpxml.building_occupancy.nil?
      if not @hpxml.building_occupancy.number_of_residents.nil?
        num_occ = @hpxml.building_occupancy.number_of_residents
      end
    end
    if num_occ > 0
      occ_gain, hrs_per_day, sens_frac, lat_frac = Geometry.get_occupancy_default_values()
      weekday_sch = '1.00000, 1.00000, 1.00000, 1.00000, 1.00000, 1.00000, 1.00000, 0.88310, 0.40861, 0.24189, 0.24189, 0.24189, 0.24189, 0.24189, 0.24189, 0.24189, 0.29498, 0.55310, 0.89693, 0.89693, 0.89693, 1.00000, 1.00000, 1.00000'
      weekday_sch_sum = weekday_sch.split(',').map(&:to_f).inject(0, :+)
      if (weekday_sch_sum - hrs_per_day).abs > 0.1
        fail 'Occupancy schedule inconsistent with hrs_per_day.'
      end

      weekend_sch = weekday_sch
      monthly_sch = '1.0, 1.0, 1.0, 1.0, 1.0, 1.0, 1.0, 1.0, 1.0, 1.0, 1.0, 1.0'
      Geometry.process_occupants(model, num_occ, occ_gain, sens_frac, lat_frac, weekday_sch, weekend_sch, monthly_sch, @cfa, @nbeds, @living_space)
    end
  end

  def self.get_default_azimuths()
    azimuth_counts = {}
    (@hpxml.roofs + @hpxml.rim_joists + @hpxml.walls + @hpxml.foundation_walls +
     @hpxml.windows + @hpxml.skylights + @hpxml.doors).each do |surface|
      az = surface.azimuth
      next if az.nil?

      azimuth_counts[az] = 0 if azimuth_counts[az].nil?
      azimuth_counts[az] += 1
    end
    if azimuth_counts.empty?
      default_azimuth = 0
    else
      default_azimuth = azimuth_counts.max_by { |k, v| v }[0]
    end
    return [default_azimuth,
            sanitize_azimuth(default_azimuth + 90),
            sanitize_azimuth(default_azimuth + 180),
            sanitize_azimuth(default_azimuth + 270)]
  end

  def self.sanitize_azimuth(azimuth)
    # Ensure 0 <= orientation < 360
    while azimuth < 0
      azimuth += 360
    end
    while azimuth >= 360
      azimuth -= 360
    end
    return azimuth
  end

  def self.create_or_get_space(model, spaces, spacetype)
    if spaces[spacetype].nil?
      create_space_and_zone(model, spaces, spacetype)
    end
    return spaces[spacetype]
  end

  def self.add_roofs(runner, model, spaces)
    @hpxml.roofs.each do |roof|
      if roof.azimuth.nil?
        if roof.pitch > 0
          azimuths = @default_azimuths # Model as four directions for average exterior incident solar
        else
          azimuths = [90] # Arbitrary azimuth for flat roof
        end
      else
        azimuths = [roof.azimuth]
      end

      surfaces = []

      azimuths.each do |azimuth|
        next if roof.net_area < 0.1

        width = Math::sqrt(roof.net_area)
        length = (roof.net_area / width) / azimuths.size
        tilt = roof.pitch / 12.0
        z_origin = @walls_top + 0.5 * Math.sin(Math.atan(tilt)) * width

        surface = OpenStudio::Model::Surface.new(add_roof_polygon(length, width, z_origin, azimuth, tilt), model)
        surfaces << surface
        surface.additionalProperties.setFeature('Length', length)
        surface.additionalProperties.setFeature('Width', width)
        surface.additionalProperties.setFeature('Azimuth', azimuth)
        surface.additionalProperties.setFeature('Tilt', tilt)
        surface.additionalProperties.setFeature('SurfaceType', 'Roof')
        if azimuths.size > 1
          surface.setName("#{roof.id}:#{azimuth}")
        else
          surface.setName(roof.id)
        end
        surface.setSurfaceType('RoofCeiling')
        surface.setOutsideBoundaryCondition('Outdoors')
        set_surface_interior(model, spaces, surface, roof.interior_adjacent_to)
      end

      next if surfaces.empty?

      # Apply construction
      if is_thermal_boundary(roof)
        drywall_thick_in = 0.5
      else
        drywall_thick_in = 0.0
      end
      solar_abs = roof.solar_absorptance
      emitt = roof.emittance
      has_radiant_barrier = roof.radiant_barrier
      if has_radiant_barrier
        film_r = Material.AirFilmOutside.rvalue + Material.AirFilmRoofRadiantBarrier(Geometry.get_roof_pitch([surfaces[0]])).rvalue
      else
        film_r = Material.AirFilmOutside.rvalue + Material.AirFilmRoof(Geometry.get_roof_pitch([surfaces[0]])).rvalue
      end
      if solar_abs >= 0.875
        mat_roofing = Material.RoofingAsphaltShinglesDark(emitt, solar_abs)
      elsif solar_abs >= 0.75
        mat_roofing = Material.RoofingAsphaltShinglesMed(emitt, solar_abs)
      elsif solar_abs >= 0.6
        mat_roofing = Material.RoofingAsphaltShinglesLight(emitt, solar_abs)
      else
        mat_roofing = Material.RoofingAsphaltShinglesWhiteCool(emitt, solar_abs)
      end

      assembly_r = roof.insulation_assembly_r_value
      constr_sets = [
        WoodStudConstructionSet.new(Material.Stud2x(8.0), 0.07, 10.0, 0.75, drywall_thick_in, mat_roofing), # 2x8, 24" o.c. + R10
        WoodStudConstructionSet.new(Material.Stud2x(8.0), 0.07, 5.0, 0.75, drywall_thick_in, mat_roofing),  # 2x8, 24" o.c. + R5
        WoodStudConstructionSet.new(Material.Stud2x(8.0), 0.07, 0.0, 0.75, drywall_thick_in, mat_roofing),  # 2x8, 24" o.c.
        WoodStudConstructionSet.new(Material.Stud2x6, 0.07, 0.0, 0.75, drywall_thick_in, mat_roofing),      # 2x6, 24" o.c.
        WoodStudConstructionSet.new(Material.Stud2x4, 0.07, 0.0, 0.5, drywall_thick_in, mat_roofing),       # 2x4, 16" o.c.
        WoodStudConstructionSet.new(Material.Stud2x4, 0.01, 0.0, 0.0, 0.0, mat_roofing),                    # Fallback
      ]
      match, constr_set, cavity_r = pick_wood_stud_construction_set(assembly_r, constr_sets, film_r, roof.id)

      install_grade = 1

      Constructions.apply_closed_cavity_roof(model, surfaces, "#{roof.id} construction",
                                             cavity_r, install_grade,
                                             constr_set.stud.thick_in,
                                             true, constr_set.framing_factor,
                                             constr_set.drywall_thick_in,
                                             constr_set.osb_thick_in, constr_set.rigid_r,
                                             constr_set.exterior_material, has_radiant_barrier)
      check_surface_assembly_rvalue(runner, surfaces, film_r, assembly_r, match)
    end
  end

  def self.add_walls(runner, model, spaces)
    @hpxml.walls.each do |wall|
      if wall.azimuth.nil?
        if wall.exterior_adjacent_to == HPXML::LocationOutside
          azimuths = @default_azimuths # Model as four directions for average exterior incident solar
        else
          azimuths = [@default_azimuths[0]] # Arbitrary direction, doesn't receive exterior incident solar
        end
      else
        azimuths = [wall.azimuth]
      end

      surfaces = []

      azimuths.each do |azimuth|
        next if wall.net_area < 0.1

        height = 8.0 * @ncfl_ag
        length = (wall.net_area / height) / azimuths.size
        z_origin = @foundation_top

        surface = OpenStudio::Model::Surface.new(add_wall_polygon(length, height, z_origin, azimuth), model)
        surfaces << surface
        surface.additionalProperties.setFeature('Length', length)
        surface.additionalProperties.setFeature('Azimuth', azimuth)
        surface.additionalProperties.setFeature('Tilt', 90.0)
        surface.additionalProperties.setFeature('SurfaceType', 'Wall')
        if azimuths.size > 1
          surface.setName("#{wall.id}:#{azimuth}")
        else
          surface.setName(wall.id)
        end
        surface.setSurfaceType('Wall')
        set_surface_interior(model, spaces, surface, wall.interior_adjacent_to)
        set_surface_exterior(model, spaces, surface, wall.exterior_adjacent_to)
        if wall.exterior_adjacent_to != HPXML::LocationOutside
          surface.setSunExposure('NoSun')
          surface.setWindExposure('NoWind')
        end
      end

      next if surfaces.empty?

      # Apply construction
      # The code below constructs a reasonable wall construction based on the
      # wall type while ensuring the correct assembly R-value.

      if is_thermal_boundary(wall)
        drywall_thick_in = 0.5
      else
        drywall_thick_in = 0.0
      end
      if wall.exterior_adjacent_to == HPXML::LocationOutside
        film_r = Material.AirFilmVertical.rvalue + Material.AirFilmOutside.rvalue
        mat_ext_finish = Material.ExtFinishWoodLight
        mat_ext_finish.tAbs = wall.emittance
        mat_ext_finish.sAbs = wall.solar_absorptance
        mat_ext_finish.vAbs = wall.solar_absorptance
      else
        film_r = 2.0 * Material.AirFilmVertical.rvalue
        mat_ext_finish = nil
      end

      apply_wall_construction(runner, model, surfaces, wall.id, wall.wall_type, wall.insulation_assembly_r_value,
                              drywall_thick_in, film_r, mat_ext_finish)
    end
  end

  def self.add_rim_joists(runner, model, spaces)
    @hpxml.rim_joists.each do |rim_joist|
      if rim_joist.azimuth.nil?
        if rim_joist.exterior_adjacent_to == HPXML::LocationOutside
          azimuths = @default_azimuths # Model as four directions for average exterior incident solar
        else
          azimuths = [@default_azimuths[0]] # Arbitrary direction, doesn't receive exterior incident solar
        end
      else
        azimuths = [rim_joist.azimuth]
      end

      surfaces = []

      azimuths.each do |azimuth|
        height = 1.0
        length = (rim_joist.area / height) / azimuths.size
        z_origin = @foundation_top

        surface = OpenStudio::Model::Surface.new(add_wall_polygon(length, height, z_origin, azimuth), model)
        surfaces << surface
        surface.additionalProperties.setFeature('Length', length)
        surface.additionalProperties.setFeature('Azimuth', azimuth)
        surface.additionalProperties.setFeature('Tilt', 90.0)
        surface.additionalProperties.setFeature('SurfaceType', 'RimJoist')
        if azimuths.size > 1
          surface.setName("#{rim_joist.id}:#{azimuth}")
        else
          surface.setName(rim_joist.id)
        end
        surface.setSurfaceType('Wall')
        set_surface_interior(model, spaces, surface, rim_joist.interior_adjacent_to)
        set_surface_exterior(model, spaces, surface, rim_joist.exterior_adjacent_to)
        if rim_joist.exterior_adjacent_to != HPXML::LocationOutside
          surface.setSunExposure('NoSun')
          surface.setWindExposure('NoWind')
        end
      end

      # Apply construction

      if is_thermal_boundary(rim_joist)
        drywall_thick_in = 0.5
      else
        drywall_thick_in = 0.0
      end
      if rim_joist.exterior_adjacent_to == HPXML::LocationOutside
        film_r = Material.AirFilmVertical.rvalue + Material.AirFilmOutside.rvalue
        mat_ext_finish = Material.ExtFinishWoodLight
        mat_ext_finish.tAbs = rim_joist.emittance
        mat_ext_finish.sAbs = rim_joist.solar_absorptance
        mat_ext_finish.vAbs = rim_joist.solar_absorptance
      else
        film_r = 2.0 * Material.AirFilmVertical.rvalue
        mat_ext_finish = nil
      end

      assembly_r = rim_joist.insulation_assembly_r_value

      constr_sets = [
        WoodStudConstructionSet.new(Material.Stud2x(2.0), 0.17, 10.0, 2.0, drywall_thick_in, mat_ext_finish),  # 2x4 + R10
        WoodStudConstructionSet.new(Material.Stud2x(2.0), 0.17, 5.0, 2.0, drywall_thick_in, mat_ext_finish),   # 2x4 + R5
        WoodStudConstructionSet.new(Material.Stud2x(2.0), 0.17, 0.0, 2.0, drywall_thick_in, mat_ext_finish),   # 2x4
        WoodStudConstructionSet.new(Material.Stud2x(2.0), 0.01, 0.0, 0.0, 0.0, mat_ext_finish),                # Fallback
      ]
      match, constr_set, cavity_r = pick_wood_stud_construction_set(assembly_r, constr_sets, film_r, rim_joist.id)
      install_grade = 1

      Constructions.apply_rim_joist(model, surfaces, "#{rim_joist.id} construction",
                                    cavity_r, install_grade, constr_set.framing_factor,
                                    constr_set.drywall_thick_in, constr_set.osb_thick_in,
                                    constr_set.rigid_r, constr_set.exterior_material)
      check_surface_assembly_rvalue(runner, surfaces, film_r, assembly_r, match)
    end
  end

  def self.add_frame_floors(runner, model, spaces)
    @hpxml.frame_floors.each do |frame_floor|
      area = frame_floor.area
      width = Math::sqrt(area)
      length = area / width
      if frame_floor.interior_adjacent_to.include?('attic') || frame_floor.exterior_adjacent_to.include?('attic')
        z_origin = @walls_top
      else
        z_origin = @foundation_top
      end

      if frame_floor.is_ceiling
        surface = OpenStudio::Model::Surface.new(add_ceiling_polygon(length, width, z_origin), model)
        surface.additionalProperties.setFeature('SurfaceType', 'Ceiling')
      else
        surface = OpenStudio::Model::Surface.new(add_floor_polygon(length, width, z_origin), model)
        surface.additionalProperties.setFeature('SurfaceType', 'Floor')
      end
      set_surface_interior(model, spaces, surface, frame_floor.interior_adjacent_to)
      set_surface_exterior(model, spaces, surface, frame_floor.exterior_adjacent_to)
      surface.setName(frame_floor.id)
      surface.setSunExposure('NoSun')
      surface.setWindExposure('NoWind')

      # Apply construction

      film_r = 2.0 * Material.AirFilmFloorReduced.rvalue
      assembly_r = frame_floor.insulation_assembly_r_value

      constr_sets = [
        WoodStudConstructionSet.new(Material.Stud2x6, 0.10, 10.0, 0.75, 0.0, Material.CoveringBare), # 2x6, 24" o.c. + R10
        WoodStudConstructionSet.new(Material.Stud2x6, 0.10, 0.0, 0.75, 0.0, Material.CoveringBare),  # 2x6, 24" o.c.
        WoodStudConstructionSet.new(Material.Stud2x4, 0.13, 0.0, 0.5, 0.0, Material.CoveringBare),   # 2x4, 16" o.c.
        WoodStudConstructionSet.new(Material.Stud2x4, 0.01, 0.0, 0.0, 0.0, nil),                     # Fallback
      ]
      match, constr_set, cavity_r = pick_wood_stud_construction_set(assembly_r, constr_sets, film_r, frame_floor.id)

      mat_floor_covering = nil
      install_grade = 1

      # Floor
      Constructions.apply_floor(model, [surface], "#{frame_floor.id} construction",
                                cavity_r, install_grade,
                                constr_set.framing_factor, constr_set.stud.thick_in,
                                constr_set.osb_thick_in, constr_set.rigid_r,
                                mat_floor_covering, constr_set.exterior_material)
      check_surface_assembly_rvalue(runner, [surface], film_r, assembly_r, match)
    end
  end

  def self.add_foundation_walls_slabs(runner, model, spaces)
    # Check for foundation walls without corresponding slabs
    @hpxml.foundation_walls.each do |foundation_wall|
      found_slab = false
      @hpxml.slabs.each do |slab|
        found_slab = true if foundation_wall.interior_adjacent_to == slab.interior_adjacent_to
      end
      next if found_slab

      fail "Foundation wall '#{foundation_wall.id}' is adjacent to '#{foundation_wall.interior_adjacent_to}' but no corresponding slab was found adjacent to '#{foundation_wall.interior_adjacent_to}'."
    end

    # Check for slabs without corresponding foundation walls
    @hpxml.slabs.each do |slab|
      next if [HPXML::LocationLivingSpace, HPXML::LocationGarage].include? slab.interior_adjacent_to

      found_foundation_wall = false
      @hpxml.foundation_walls.each do |foundation_wall|
        found_foundation_wall = true if slab.interior_adjacent_to == foundation_wall.interior_adjacent_to
      end
      next if found_foundation_wall

      fail "Slab '#{slab.id}' is adjacent to '#{slab.interior_adjacent_to}' but no corresponding foundation walls were found adjacent to '#{slab.interior_adjacent_to}'.\n"
    end

    # Get foundation types
    foundation_types = []
    @hpxml.slabs.each do |slab|
      next if foundation_types.include? slab.interior_adjacent_to

      foundation_types << slab.interior_adjacent_to
    end

    foundation_types.each do |foundation_type|
      # Get attached foundation walls/slabs
      fnd_walls = []
      slabs = []
      @hpxml.foundation_walls.each do |foundation_wall|
        next unless foundation_wall.interior_adjacent_to == foundation_type

        fnd_walls << foundation_wall
      end
      @hpxml.slabs.each do |slab|
        next unless slab.interior_adjacent_to == foundation_type

        slabs << slab
      end

      # Calculate combinations of slabs/walls for each Kiva instance
      kiva_instances = get_kiva_instances(fnd_walls, slabs)

      # Obtain some wall/slab information
      fnd_wall_lengths = {}
      fnd_walls.each do |foundation_wall|
        next unless foundation_wall.exterior_adjacent_to == HPXML::LocationGround

        fnd_wall_lengths[foundation_wall] = foundation_wall.area / foundation_wall.height
      end
      slab_exp_perims = {}
      slab_areas = {}
      slabs.each do |slab|
        slab_exp_perims[slab] = slab.exposed_perimeter
        slab_areas[slab] = slab.area
        if slab_exp_perims[slab] <= 0
          fail "Exposed perimeter for Slab '#{slab.id}' must be greater than zero."
        end
      end
      total_slab_exp_perim = slab_exp_perims.values.inject(0, :+)
      total_slab_area = slab_areas.values.inject(0, :+)
      total_fnd_wall_length = fnd_wall_lengths.values.inject(0, :+)

      no_wall_slab_exp_perim = {}

      kiva_instances.each do |foundation_wall, slab|
        # Apportion referenced walls/slabs for this Kiva instance
        slab_frac = slab_exp_perims[slab] / total_slab_exp_perim
        if total_fnd_wall_length > 0
          fnd_wall_frac = fnd_wall_lengths[foundation_wall] / total_fnd_wall_length
        else
          fnd_wall_frac = 1.0 # Handle slab foundation type
        end

        kiva_foundation = nil
        if not foundation_wall.nil?
          # Add exterior foundation wall surface
          kiva_foundation = add_foundation_wall(runner, model, spaces, foundation_wall, slab_frac,
                                                total_fnd_wall_length, total_slab_exp_perim)
        end

        # Add single combined foundation slab surface (for similar surfaces)
        slab_exp_perim = slab_exp_perims[slab] * fnd_wall_frac
        slab_area = slab_areas[slab] * fnd_wall_frac
        no_wall_slab_exp_perim[slab] = 0.0 if no_wall_slab_exp_perim[slab].nil?
        if (not foundation_wall.nil?) && (slab_exp_perim > fnd_wall_lengths[foundation_wall] * slab_frac)
          # Keep track of no-wall slab exposed perimeter
          no_wall_slab_exp_perim[slab] += (slab_exp_perim - fnd_wall_lengths[foundation_wall] * slab_frac)

          # Reduce this slab's exposed perimeter so that EnergyPlus does not automatically
          # create a second no-wall Kiva instance for each of our Kiva instances.
          # Instead, we will later create our own Kiva instance to account for it.
          # This reduces the number of Kiva instances we end up with.
          exp_perim_frac = (fnd_wall_lengths[foundation_wall] * slab_frac) / slab_exp_perim
          slab_exp_perim *= exp_perim_frac
          slab_area *= exp_perim_frac
        end
        if not foundation_wall.nil?
          z_origin = -1 * foundation_wall.depth_below_grade # Position based on adjacent foundation walls
        else
          z_origin = -1 * slab.depth_below_grade
        end
        kiva_foundation = add_foundation_slab(runner, model, spaces, slab, slab_exp_perim,
                                              slab_area, z_origin, kiva_foundation)
      end

      # For each slab, create a no-wall Kiva slab instance if needed.
      slabs.each do |slab|
        next unless no_wall_slab_exp_perim[slab] > 0.1

        z_origin = 0
        slab_area = total_slab_area * no_wall_slab_exp_perim[slab] / total_slab_exp_perim
        kiva_foundation = add_foundation_slab(runner, model, spaces, slab, no_wall_slab_exp_perim[slab],
                                              slab_area, z_origin, nil)
      end

      # Interzonal foundation wall surfaces
      # The above-grade portion of these walls are modeled as EnergyPlus surfaces with standard adjacency.
      # The below-grade portion of these walls (in contact with ground) are not modeled, as Kiva does not
      # calculate heat flow between two zones through the ground.
      fnd_walls.each do |foundation_wall|
        next unless foundation_wall.exterior_adjacent_to != HPXML::LocationGround

        ag_height = foundation_wall.height - foundation_wall.depth_below_grade
        ag_net_area = foundation_wall.net_area * ag_height / foundation_wall.height
        next if ag_net_area < 0.1

        length = ag_net_area / ag_height
        z_origin = -1 * ag_height
        if foundation_wall.azimuth.nil?
          azimuth = @default_azimuths[0] # Arbitrary direction, doesn't receive exterior incident solar
        else
          azimuth = foundation_wall.azimuth
        end

        surface = OpenStudio::Model::Surface.new(add_wall_polygon(length, ag_height, z_origin, azimuth), model)
        surface.additionalProperties.setFeature('Length', length)
        surface.additionalProperties.setFeature('Azimuth', azimuth)
        surface.additionalProperties.setFeature('Tilt', 90.0)
        surface.additionalProperties.setFeature('SurfaceType', 'FoundationWall')
        surface.setName(foundation_wall.id)
        surface.setSurfaceType('Wall')
        set_surface_interior(model, spaces, surface, foundation_wall.interior_adjacent_to)
        set_surface_exterior(model, spaces, surface, foundation_wall.exterior_adjacent_to)
        surface.setSunExposure('NoSun')
        surface.setWindExposure('NoWind')

        # Apply construction

        wall_type = HPXML::WallTypeConcrete
        if is_thermal_boundary(foundation_wall)
          drywall_thick_in = 0.5
        else
          drywall_thick_in = 0.0
        end
        film_r = 2.0 * Material.AirFilmVertical.rvalue
        assembly_r = foundation_wall.insulation_assembly_r_value
        if assembly_r.nil?
          concrete_thick_in = foundation_wall.thickness
          int_r = foundation_wall.insulation_interior_r_value
          ext_r = foundation_wall.insulation_exterior_r_value
          assembly_r = int_r + ext_r + Material.Concrete(concrete_thick_in).rvalue + Material.GypsumWall(drywall_thick_in).rvalue + film_r
        end
        mat_ext_finish = nil

        apply_wall_construction(runner, model, [surface], foundation_wall.id, wall_type, assembly_r,
                                drywall_thick_in, film_r, mat_ext_finish)
      end
    end
  end

  def self.add_foundation_wall(runner, model, spaces, foundation_wall, slab_frac,
                               total_fnd_wall_length, total_slab_exp_perim)

    net_area = foundation_wall.net_area * slab_frac
    gross_area = foundation_wall.area * slab_frac
    height = foundation_wall.height
    height_ag = height - foundation_wall.depth_below_grade
    z_origin = -1 * foundation_wall.depth_below_grade
    length = gross_area / height
    if foundation_wall.azimuth.nil?
      azimuth = @default_azimuths[0] # Arbitrary; solar incidence in Kiva is applied as an orientation average (to the above grade portion of the wall)
    else
      azimuth = foundation_wall.azimuth
    end

    if total_fnd_wall_length > total_slab_exp_perim
      # Calculate exposed section of wall based on slab's total exposed perimeter.
      length *= total_slab_exp_perim / total_fnd_wall_length
    end

    if gross_area > net_area
      # Create a "notch" in the wall to account for the subsurfaces. This ensures that
      # we preserve the appropriate wall height, length, and area for Kiva.
      subsurface_area = gross_area - net_area
    else
      subsurface_area = 0
    end

    surface = OpenStudio::Model::Surface.new(add_wall_polygon(length, height, z_origin, azimuth, [0] * 4, subsurface_area), model)
    surface.additionalProperties.setFeature('Length', length)
    surface.additionalProperties.setFeature('Azimuth', azimuth)
    surface.additionalProperties.setFeature('Tilt', 90.0)
    surface.additionalProperties.setFeature('SurfaceType', 'FoundationWall')
    surface.setName(foundation_wall.id)
    surface.setSurfaceType('Wall')
    set_surface_interior(model, spaces, surface, foundation_wall.interior_adjacent_to)
    set_surface_exterior(model, spaces, surface, foundation_wall.exterior_adjacent_to)

    if is_thermal_boundary(foundation_wall)
      drywall_thick_in = 0.5
    else
      drywall_thick_in = 0.0
    end
    concrete_thick_in = foundation_wall.thickness
    assembly_r = foundation_wall.insulation_assembly_r_value
    if not assembly_r.nil?
      ext_rigid_height = height
      ext_rigid_offset = 0.0
      film_r = Material.AirFilmVertical.rvalue
      ext_rigid_r = assembly_r - Material.Concrete(concrete_thick_in).rvalue - Material.GypsumWall(drywall_thick_in).rvalue - film_r
      int_rigid_r = 0.0
      if ext_rigid_r < 0 # Try without drywall
        drywall_thick_in = 0.0
        ext_rigid_r = assembly_r - Material.Concrete(concrete_thick_in).rvalue - Material.GypsumWall(drywall_thick_in).rvalue - film_r
      end
      if (ext_rigid_r > 0) && (ext_rigid_r < 0.1)
        ext_rigid_r = 0.0 # Prevent tiny strip of insulation
      end
      if ext_rigid_r < 0
        ext_rigid_r = 0.0
        match = false
      else
        match = true
      end
    else
      ext_rigid_offset = foundation_wall.insulation_exterior_distance_to_top
      ext_rigid_height = foundation_wall.insulation_exterior_distance_to_bottom - ext_rigid_offset
      ext_rigid_r = foundation_wall.insulation_exterior_r_value
      int_rigid_offset = foundation_wall.insulation_interior_distance_to_top
      int_rigid_height = foundation_wall.insulation_interior_distance_to_bottom - int_rigid_offset
      int_rigid_r = foundation_wall.insulation_interior_r_value
    end

    Constructions.apply_foundation_wall(model, [surface], "#{foundation_wall.id} construction",
                                        ext_rigid_offset, int_rigid_offset, ext_rigid_height, int_rigid_height,
                                        ext_rigid_r, int_rigid_r, drywall_thick_in, concrete_thick_in, height_ag)

    if not assembly_r.nil?
      check_surface_assembly_rvalue(runner, [surface], film_r, assembly_r, match)
    end

    return surface.adjacentFoundation.get
  end

  def self.add_foundation_slab(runner, model, spaces, slab, slab_exp_perim,
                               slab_area, z_origin, kiva_foundation)

    slab_tot_perim = slab_exp_perim
    if slab_tot_perim**2 - 16.0 * slab_area <= 0
      # Cannot construct rectangle with this perimeter/area. Some of the
      # perimeter is presumably not exposed, so bump up perimeter value.
      slab_tot_perim = Math.sqrt(16.0 * slab_area)
    end
    sqrt_term = [slab_tot_perim**2 - 16.0 * slab_area, 0.0].max
    slab_length = slab_tot_perim / 4.0 + Math.sqrt(sqrt_term) / 4.0
    slab_width = slab_tot_perim / 4.0 - Math.sqrt(sqrt_term) / 4.0

    surface = OpenStudio::Model::Surface.new(add_floor_polygon(slab_length, slab_width, z_origin), model)
    surface.setName(slab.id)
    surface.setSurfaceType('Floor')
    surface.setOutsideBoundaryCondition('Foundation')
    surface.additionalProperties.setFeature('SurfaceType', 'Slab')
    set_surface_interior(model, spaces, surface, slab.interior_adjacent_to)
    surface.setSunExposure('NoSun')
    surface.setWindExposure('NoWind')

    slab_perim_r = slab.perimeter_insulation_r_value
    slab_perim_depth = slab.perimeter_insulation_depth
    if (slab_perim_r == 0) || (slab_perim_depth == 0)
      slab_perim_r = 0
      slab_perim_depth = 0
    end

    if slab.under_slab_insulation_spans_entire_slab
      slab_whole_r = slab.under_slab_insulation_r_value
      slab_under_r = 0
      slab_under_width = 0
    else
      slab_under_r = slab.under_slab_insulation_r_value
      slab_under_width = slab.under_slab_insulation_width
      if (slab_under_r == 0) || (slab_under_width == 0)
        slab_under_r = 0
        slab_under_width = 0
      end
      slab_whole_r = 0
    end
    slab_gap_r = slab_under_r

    mat_carpet = nil
    if (slab.carpet_fraction > 0) && (slab.carpet_r_value > 0)
      mat_carpet = Material.CoveringBare(slab.carpet_fraction,
                                         slab.carpet_r_value)
    end

    Constructions.apply_foundation_slab(model, surface, "#{slab.id} construction",
                                        slab_under_r, slab_under_width, slab_gap_r, slab_perim_r,
                                        slab_perim_depth, slab_whole_r, slab.thickness,
                                        slab_exp_perim, mat_carpet, kiva_foundation)
    # FIXME: Temporary code for sizing
    surface.additionalProperties.setFeature(Constants.SizingInfoSlabRvalue, 10.0)

    return surface.adjacentFoundation.get
  end

  def self.add_conditioned_floor_area(runner, model, spaces)
    # TODO: Use HPXML values not Model values
    cfa = @cfa.round(1)

    # Check if we need to add floors between conditioned spaces (e.g., 2-story buildings).
    # This ensures that the E+ reported Conditioned Floor Area is correct.

    # Calculate cfa already added to model
    model_cfa = 0.0
    model.getSpaces.each do |space|
      next unless Geometry.space_is_conditioned(space)

      space.surfaces.each do |surface|
        next unless surface.surfaceType.downcase.to_s == 'floor'

        model_cfa += UnitConversions.convert(surface.grossArea, 'm^2', 'ft^2').round(2)
      end
    end

    addtl_cfa = cfa - model_cfa
    return unless addtl_cfa > 0

    conditioned_floor_width = Math::sqrt(addtl_cfa)
    conditioned_floor_length = addtl_cfa / conditioned_floor_width
    z_origin = @foundation_top + 8.0 * (@ncfl_ag - 1)

    floor_surface = OpenStudio::Model::Surface.new(add_floor_polygon(-conditioned_floor_width, -conditioned_floor_length, z_origin), model)

    floor_surface.setSunExposure('NoSun')
    floor_surface.setWindExposure('NoWind')
    floor_surface.setName('inferred conditioned floor')
    floor_surface.setSurfaceType('Floor')
    floor_surface.setSpace(create_or_get_space(model, spaces, HPXML::LocationLivingSpace))
    floor_surface.setOutsideBoundaryCondition('Adiabatic')
    floor_surface.additionalProperties.setFeature('SurfaceType', 'InferredFloor')

    # add ceiling surfaces accordingly
    ceiling_surface = OpenStudio::Model::Surface.new(add_ceiling_polygon(-conditioned_floor_width, -conditioned_floor_length, z_origin), model)

    ceiling_surface.setSunExposure('NoSun')
    ceiling_surface.setWindExposure('NoWind')
    ceiling_surface.setName('inferred conditioned ceiling')
    ceiling_surface.setSurfaceType('RoofCeiling')
    ceiling_surface.setSpace(create_or_get_space(model, spaces, HPXML::LocationLivingSpace))
    ceiling_surface.setOutsideBoundaryCondition('Adiabatic')
    ceiling_surface.additionalProperties.setFeature('SurfaceType', 'InferredCeiling')

    if not @cond_bsmnt_surfaces.empty?
      # assuming added ceiling is in conditioned basement
      @cond_bsmnt_surfaces << ceiling_surface
    end

    # Apply Construction
    apply_adiabatic_construction(runner, model, [floor_surface, ceiling_surface], 'floor')
  end

  def self.add_thermal_mass(runner, model)
    drywall_thick_in = 0.5
    partition_frac_of_cfa = 1.0 # Ratio of partition wall area to conditioned floor area
    basement_frac_of_cfa = (@cfa - @cfa_ag) / @cfa
    Constructions.apply_partition_walls(model, 'PartitionWallConstruction', drywall_thick_in, partition_frac_of_cfa,
                                        basement_frac_of_cfa, @cond_bsmnt_surfaces, @living_space)

    mass_lb_per_sqft = 8.0
    density_lb_per_cuft = 40.0
    mat = BaseMaterial.Wood
    Constructions.apply_furniture(model, mass_lb_per_sqft, density_lb_per_cuft, mat,
                                  basement_frac_of_cfa, @cond_bsmnt_surfaces, @living_space)
  end

  def self.add_neighbors(runner, model, length)
    # Get the max z-value of any model surface
    default_height = -9e99
    model.getSpaces.each do |space|
      z_origin = space.zOrigin
      space.surfaces.each do |surface|
        surface.vertices.each do |vertex|
          surface_z = vertex.z + z_origin
          next if surface_z < default_height

          default_height = surface_z
        end
      end
    end
    default_height = UnitConversions.convert(default_height, 'm', 'ft')
    z_origin = 0 # shading surface always starts at grade

    shading_surfaces = []
    @hpxml.neighbor_buildings.each do |neighbor_building|
      height = neighbor_building.height.nil? ? default_height : neighbor_building.height

      shading_surface = OpenStudio::Model::ShadingSurface.new(add_wall_polygon(length, height, z_origin, neighbor_building.azimuth), model)
      shading_surface.additionalProperties.setFeature('Azimuth', neighbor_building.azimuth)
      shading_surface.additionalProperties.setFeature('Distance', neighbor_building.distance)
      shading_surface.setName("Neighbor azimuth #{neighbor_building.azimuth} distance #{neighbor_building.distance}")

      shading_surfaces << shading_surface
    end

    unless shading_surfaces.empty?
      shading_surface_group = OpenStudio::Model::ShadingSurfaceGroup.new(model)
      shading_surface_group.setName(Constants.ObjectNameNeighbors)
      shading_surfaces.each do |shading_surface|
        shading_surface.setShadingSurfaceGroup(shading_surface_group)
      end
    end
  end

  def self.add_interior_shading_schedule(runner, model, weather)
    heating_season, cooling_season = HVAC.calc_heating_and_cooling_seasons(model, weather)
    @clg_season_sch = MonthWeekdayWeekendSchedule.new(model, 'cooling season schedule', Array.new(24, 1), Array.new(24, 1), cooling_season, 1.0, 1.0, true, true, Constants.ScheduleTypeLimitsFraction)

    @clg_ssn_sensor = OpenStudio::Model::EnergyManagementSystemSensor.new(model, 'Schedule Value')
    @clg_ssn_sensor.setName('cool_season')
    @clg_ssn_sensor.setKeyName(@clg_season_sch.schedule.name.to_s)
  end

  def self.add_windows(runner, model, spaces, weather)
    surfaces = []
    @hpxml.windows.each do |window|
      window_height = 4.0 # ft, default
      overhang_depth = nil
      if not window.overhangs_depth.nil?
        overhang_depth = window.overhangs_depth
        overhang_distance_to_top = window.overhangs_distance_to_top_of_window
        overhang_distance_to_bottom = window.overhangs_distance_to_bottom_of_window
        if overhang_distance_to_bottom <= overhang_distance_to_top
          fail "For Window '#{window.id}', overhangs distance to bottom (#{overhang_distance_to_bottom}) must be greater than distance to top (#{overhang_distance_to_top})."
        end

        window_height = overhang_distance_to_bottom - overhang_distance_to_top
      end

      window_width = window.area / window_height
      z_origin = @foundation_top

      # Create parent surface slightly bigger than window
      surface = OpenStudio::Model::Surface.new(add_wall_polygon(window_width, window_height, z_origin,
<<<<<<< HEAD
                                                                window_azimuth, [0, 0.0001, 0.0001, 0.0001]), model)

      surface.additionalProperties.setFeature("Length", window_width)
      surface.additionalProperties.setFeature("Azimuth", window_azimuth)
      surface.additionalProperties.setFeature("Tilt", 90.0)
      surface.additionalProperties.setFeature("SurfaceType", "Window")
      surface.setName("surface #{window_id}")
      surface.setSurfaceType("Wall")
      wall_surface = assign_space_to_subsurface(surface, window_id, window.wall_idref, spaces, model, "window")
      assign_outside_boundary_condition_to_subsurface(surface, window_id, spaces, model, wall_surface, "window")
=======
                                                                window.azimuth, [0, 0.0001, 0.0001, 0.0001]), model)

      surface.additionalProperties.setFeature('Length', window_width)
      surface.additionalProperties.setFeature('Azimuth', window.azimuth)
      surface.additionalProperties.setFeature('Tilt', 90.0)
      surface.additionalProperties.setFeature('SurfaceType', 'Window')
      surface.setName("surface #{window.id}")
      surface.setSurfaceType('Wall')
      set_surface_interior(model, spaces, surface, window.wall.interior_adjacent_to)
      surface.setOutsideBoundaryCondition('Outdoors') # cannot be adiabatic because subsurfaces won't be created
>>>>>>> 392eefc3
      surfaces << surface

      sub_surface = OpenStudio::Model::SubSurface.new(add_wall_polygon(window_width, window_height, z_origin,
                                                                       window.azimuth, [-0.0001, 0, 0.0001, 0]), model)
      sub_surface.setName(window.id)
      sub_surface.setSurface(surface)
      sub_surface.setSubSurfaceType('FixedWindow')

      if not overhang_depth.nil?
        overhang = sub_surface.addOverhang(UnitConversions.convert(overhang_depth, 'ft', 'm'), UnitConversions.convert(overhang_distance_to_top, 'ft', 'm'))
        overhang.get.setName("#{sub_surface.name} - #{Constants.ObjectNameOverhangs}")

        sub_surface.additionalProperties.setFeature(Constants.SizingInfoWindowOverhangDepth, overhang_depth)
        sub_surface.additionalProperties.setFeature(Constants.SizingInfoWindowOverhangOffset, overhang_distance_to_top)
      end

      # Apply construction
      default_shade_summer, default_shade_winter = Constructions.get_default_interior_shading_factors()
      cool_shade_mult = default_shade_summer
      if not window.interior_shading_factor_summer.nil?
        cool_shade_mult = window.interior_shading_factor_summer
      end
      heat_shade_mult = default_shade_winter
      if not window.interior_shading_factor_winter.nil?
        heat_shade_mult = window.interior_shading_factor_winter
      end
      if cool_shade_mult > heat_shade_mult
        fail "SummerShadingCoefficient (#{cool_shade_mult}) must be less than or equal to WinterShadingCoefficient (#{heat_shade_mult}) for window '#{window.id}'."
      end

      Constructions.apply_window(model, [sub_surface],
                                 'WindowConstruction',
                                 weather, @clg_season_sch, window.ufactor, window.shgc,
                                 heat_shade_mult, cool_shade_mult)
    end

    apply_adiabatic_construction(runner, model, surfaces, 'wall')
  end

  def self.add_skylights(runner, model, spaces, weather)
    surfaces = []
    @hpxml.skylights.each do |skylight|
      # Obtain skylight tilt from attached roof
      skylight_tilt = skylight.roof.pitch / 12.0

      skylight_height = Math::sqrt(skylight.area)
      skylight_width = skylight.area / skylight_height
      z_origin = @walls_top + 0.5 * Math.sin(Math.atan(skylight_tilt)) * skylight_height

      # Create parent surface slightly bigger than skylight
      surface = OpenStudio::Model::Surface.new(add_roof_polygon(skylight_width + 0.0001, skylight_height + 0.0001, z_origin,
                                                                skylight.azimuth, skylight_tilt), model)

      surface.additionalProperties.setFeature('Length', skylight_width)
      surface.additionalProperties.setFeature('Width', skylight_height)
      surface.additionalProperties.setFeature('Azimuth', skylight.azimuth)
      surface.additionalProperties.setFeature('Tilt', skylight_tilt)
      surface.additionalProperties.setFeature('SurfaceType', 'Skylight')
      surface.setName("surface #{skylight.id}")
      surface.setSurfaceType('RoofCeiling')
      surface.setSpace(create_or_get_space(model, spaces, HPXML::LocationLivingSpace)) # Ensures it is included in Manual J sizing
      surface.setOutsideBoundaryCondition('Outdoors') # cannot be adiabatic because subsurfaces won't be created
      surfaces << surface

      sub_surface = OpenStudio::Model::SubSurface.new(add_roof_polygon(skylight_width, skylight_height, z_origin,
                                                                       skylight.azimuth, skylight_tilt), model)
      sub_surface.setName(skylight.id)
      sub_surface.setSurface(surface)
      sub_surface.setSubSurfaceType('Skylight')

      # Apply construction
      ufactor = skylight.ufactor
      shgc = skylight.shgc
      cool_shade_mult = 1.0
      heat_shade_mult = 1.0
      Constructions.apply_skylight(model, [sub_surface],
                                   'SkylightConstruction',
                                   weather, @clg_season_sch, ufactor, shgc,
                                   heat_shade_mult, cool_shade_mult)
    end

    apply_adiabatic_construction(runner, model, surfaces, 'roof')
  end

  def self.add_doors(runner, model, spaces)
    surfaces = []
    @hpxml.doors.each do |door|
      door_height = 6.67 # ft
      door_width = door.area / door_height
      z_origin = @foundation_top

      # Create parent surface slightly bigger than door
      surface = OpenStudio::Model::Surface.new(add_wall_polygon(door_width, door_height, z_origin,
<<<<<<< HEAD
                                                                door_azimuth, [0, 0.0001, 0.0001, 0.0001]), model)

      surface.additionalProperties.setFeature("Length", door_width)
      surface.additionalProperties.setFeature("Azimuth", door_azimuth)
      surface.additionalProperties.setFeature("Tilt", 90.0)
      surface.additionalProperties.setFeature("SurfaceType", "Door")
      surface.setName("surface #{door_id}")
      surface.setSurfaceType("Wall")
      wall_surface = assign_space_to_subsurface(surface, door_id, door.wall_idref, spaces, model, "door")
      if assign_outside_boundary_condition_to_subsurface(surface, door_id, spaces, model, wall_surface, "door")
        surface.remove
        next
      end
=======
                                                                door.azimuth, [0, 0.0001, 0.0001, 0.0001]), model)

      surface.additionalProperties.setFeature('Length', door_width)
      surface.additionalProperties.setFeature('Azimuth', door.azimuth)
      surface.additionalProperties.setFeature('Tilt', 90.0)
      surface.additionalProperties.setFeature('SurfaceType', 'Door')
      surface.setName("surface #{door.id}")
      surface.setSurfaceType('Wall')
      set_surface_interior(model, spaces, surface, door.wall.interior_adjacent_to)
      surface.setOutsideBoundaryCondition('Outdoors') # cannot be adiabatic because subsurfaces won't be created
>>>>>>> 392eefc3
      surfaces << surface

      sub_surface = OpenStudio::Model::SubSurface.new(add_wall_polygon(door_width, door_height, z_origin,
                                                                       door.azimuth, [0, 0, 0, 0]), model)
      sub_surface.setName(door.id)
      sub_surface.setSurface(surface)
      sub_surface.setSubSurfaceType('Door')

      # Apply construction
      ufactor = 1.0 / door.r_value

      Constructions.apply_door(model, [sub_surface], 'Door', ufactor)
    end

    apply_adiabatic_construction(runner, model, surfaces, 'wall')
  end

  def self.apply_adiabatic_construction(runner, model, surfaces, type)
    # Arbitrary construction for heat capacitance.
    # Only applies to surfaces where outside boundary conditioned is
    # adiabatic or surface net area is near zero.

    if type == 'wall'
      Constructions.apply_wood_stud_wall(model, surfaces, 'AdiabaticWallConstruction',
                                         0, 1, 3.5, true, 0.1, 0.5, 0, 999,
                                         Material.ExtFinishStuccoMedDark)
    elsif type == 'floor'
      Constructions.apply_floor(model, surfaces, 'AdiabaticFloorConstruction',
                                0, 1, 0.07, 5.5, 0.75, 999,
                                Material.FloorWood, Material.CoveringBare)
    elsif type == 'roof'
      Constructions.apply_open_cavity_roof(model, surfaces, 'AdiabaticRoofConstruction',
                                           0, 1, 7.25, 0.07, 7.25, 0.75, 999,
                                           Material.RoofingAsphaltShinglesMed, false)
    end
  end

  def self.add_hot_water_and_appliances(runner, model, weather, spaces)
    # Clothes Washer
    if @hpxml.clothes_washers.size > 0
      clothes_washer = @hpxml.clothes_washers[0]
      cw_space = get_space_from_location(clothes_washer.location, 'ClothesWasher', model, spaces)
      cw_ler = clothes_washer.rated_annual_kwh
      cw_elec_rate = clothes_washer.label_electric_rate
      cw_gas_rate = clothes_washer.label_gas_rate
      cw_agc = clothes_washer.label_annual_gas_cost
      cw_cap = clothes_washer.capacity
      cw_mef = clothes_washer.modified_energy_factor
      if cw_mef.nil?
        cw_mef = HotWaterAndAppliances.calc_clothes_washer_mef_from_imef(clothes_washer.integrated_modified_energy_factor)
      end
    else
      cw_mef = cw_ler = cw_elec_rate = cw_gas_rate = cw_agc = cw_cap = cw_space = nil
    end

    # Clothes Dryer
    if @hpxml.clothes_dryers.size > 0
      clothes_dryer = @hpxml.clothes_dryers[0]
      cd_space = get_space_from_location(clothes_dryer.location, 'ClothesDryer', model, spaces)
      cd_fuel = clothes_dryer.fuel_type
      cd_control = clothes_dryer.control_type
      cd_ef = clothes_dryer.energy_factor
      if cd_ef.nil?
        cd_ef = HotWaterAndAppliances.calc_clothes_dryer_ef_from_cef(clothes_dryer.combined_energy_factor)
      end
    else
      cd_ef = cd_control = cd_fuel = cd_space = nil
    end

    # Dishwasher
    if @hpxml.dishwashers.size > 0
      dishwasher = @hpxml.dishwashers[0]
      dw_cap = dishwasher.place_setting_capacity
      dw_ef = dishwasher.energy_factor
      if dw_ef.nil?
        dw_ef = HotWaterAndAppliances.calc_dishwasher_ef_from_annual_kwh(dishwasher.rated_annual_kwh)
      end
    else
      dw_ef = dw_cap = nil
    end

    # Refrigerator
    if @hpxml.refrigerators.size > 0
      refrigerator = @hpxml.refrigerators[0]
      fridge_space = get_space_from_location(refrigerator.location, 'Refrigerator', model, spaces)
      fridge_annual_kwh = refrigerator.adjusted_annual_kwh
      if fridge_annual_kwh.nil?
        fridge_annual_kwh = refrigerator.rated_annual_kwh
      end
    else
      fridge_annual_kwh = fridge_space = nil
    end

    # Cooking Range/Oven
    if (@hpxml.cooking_ranges.size > 0) && (@hpxml.ovens.size > 0)
      cooking_range = @hpxml.cooking_ranges[0]
      oven = @hpxml.ovens[0]
      cook_fuel_type = cooking_range.fuel_type
      cook_is_induction = cooking_range.is_induction
      oven_is_convection = oven.is_convection
    else
      cook_fuel_type = cook_is_induction = oven_is_convection = nil
    end

    # Fixtures
    has_low_flow_fixtures = false
    if @hpxml.water_heating_systems.size > 0
      low_flow_fixtures_list = []
      @hpxml.water_fixtures.each do |water_fixture|
        next unless [HPXML::WaterFixtureTypeShowerhead, HPXML::WaterFixtureTypeFaucet].include? water_fixture.water_fixture_type

        low_flow_fixtures_list << water_fixture.low_flow
      end
      low_flow_fixtures_list.uniq!
      if (low_flow_fixtures_list.size == 1) && low_flow_fixtures_list[0]
        has_low_flow_fixtures = true
      end
    end

    # Distribution
    if @hpxml.water_heating_systems.size > 0
      hot_water_distribution = @hpxml.hot_water_distributions[0]
      dist_type = hot_water_distribution.system_type
      if dist_type == HPXML::DHWDistTypeStandard
        std_pipe_length = hot_water_distribution.standard_piping_length
        recirc_loop_length = nil
        recirc_branch_length = nil
        recirc_control_type = nil
        recirc_pump_power = nil
      elsif dist_type == HPXML::DHWDistTypeRecirc
        recirc_loop_length = hot_water_distribution.recirculation_piping_length
        recirc_branch_length = hot_water_distribution.recirculation_branch_piping_length
        recirc_control_type = hot_water_distribution.recirculation_control_type
        recirc_pump_power = hot_water_distribution.recirculation_pump_power
        std_pipe_length = nil
      end
      pipe_r = hot_water_distribution.pipe_r_value
    end

    # Drain Water Heat Recovery
    dwhr_present = false
    dwhr_facilities_connected = nil
    dwhr_is_equal_flow = nil
    dwhr_efficiency = nil
    if @hpxml.water_heating_systems.size > 0
      hot_water_distribution = @hpxml.hot_water_distributions[0]
      if not hot_water_distribution.dwhr_efficiency.nil?
        dwhr_present = true
        dwhr_facilities_connected = hot_water_distribution.dwhr_facilities_connected
        dwhr_is_equal_flow = hot_water_distribution.dwhr_equal_flow
        dwhr_efficiency = hot_water_distribution.dwhr_efficiency
      end
    end

    # Water Heater
    related_hvac_idref_list = [] # list of heating systems referred in water heating system "RelatedHVACSystem" element
    dhw_loop_fracs = {}
    water_heater_spaces = {}
    combi_sys_id_list = []
    avg_setpoint_temp = 0.0 # Weighted average by fraction DHW load served
    if @hpxml.water_heating_systems.size > 0
      @hpxml.water_heating_systems.each do |water_heating_system|
        sys_id = water_heating_system.id
        @dhw_map[sys_id] = []

        space = get_space_from_location(water_heating_system.location, 'WaterHeatingSystem', model, spaces)
        water_heater_spaces[sys_id] = space
        setpoint_temp = water_heating_system.temperature
        if setpoint_temp.nil?
          setpoint_temp = Waterheater.get_default_hot_water_temperature(@eri_version)
        end
        avg_setpoint_temp += setpoint_temp * water_heating_system.fraction_dhw_load_served
        wh_type = water_heating_system.water_heater_type
        fuel = water_heating_system.fuel_type
        jacket_r = water_heating_system.jacket_r_value

        uses_desuperheater = water_heating_system.uses_desuperheater
        relatedhvac = water_heating_system.related_hvac_idref

        if uses_desuperheater
          if not related_hvac_idref_list.include? relatedhvac
            related_hvac_idref_list << relatedhvac
            desuperheater_clg_coil = get_desuperheatercoil(@hvac_map, relatedhvac, sys_id)
          else
            fail "RelatedHVACSystem '#{relatedhvac}' for water heating system '#{sys_id}' is already attached to another water heating system."
          end
        end

        ef = water_heating_system.energy_factor
        if ef.nil?
          uef = water_heating_system.uniform_energy_factor
          # allow systems not requiring EF and not specifying fuel type, e.g., indirect water heater
          if not uef.nil?
            ef = Waterheater.calc_ef_from_uef(uef, wh_type, fuel)
          end
        end

        # Check if simple solar water heater (defined by Solar Fraction) attached.
        # Solar fraction is used to adjust water heater's tank losses and hot water use, because it is
        # the portion of the total conventional hot water heating load (delivered energy + tank losses).
        solar_fraction = nil
        if (@hpxml.solar_thermal_systems.size > 0) && (water_heating_system.id == @hpxml.solar_thermal_systems[0].water_heating_system.id)
          solar_fraction = @hpxml.solar_thermal_systems[0].solar_fraction
        end
        solar_fraction = 0.0 if solar_fraction.nil?

        ec_adj = HotWaterAndAppliances.get_dist_energy_consumption_adjustment(@has_uncond_bsmnt, @cfa, @ncfl,
                                                                              dist_type, recirc_control_type,
                                                                              pipe_r, std_pipe_length, recirc_loop_length)

        runner.registerInfo("EC_adj=#{ec_adj}") # Pass value to tests

        dhw_load_frac = water_heating_system.fraction_dhw_load_served * (1.0 - solar_fraction)

        @dhw_map[sys_id] = []

        if wh_type == HPXML::WaterHeaterTypeStorage

          tank_vol = water_heating_system.tank_volume
          re = water_heating_system.recovery_efficiency
          capacity_kbtuh = water_heating_system.heating_capacity / 1000.0

          Waterheater.apply_tank(model, space, fuel, capacity_kbtuh, tank_vol,
                                 ef, re, setpoint_temp, ec_adj, @nbeds, @dhw_map,
                                 sys_id, desuperheater_clg_coil, jacket_r, solar_fraction)

        elsif wh_type == HPXML::WaterHeaterTypeTankless

          cycling_derate = water_heating_system.performance_adjustment

          Waterheater.apply_tankless(model, space, fuel, ef, cycling_derate,
                                     setpoint_temp, ec_adj, @nbeds, @dhw_map,
                                     sys_id, desuperheater_clg_coil, solar_fraction)

        elsif wh_type == HPXML::WaterHeaterTypeHeatPump

          tank_vol = water_heating_system.tank_volume

          Waterheater.apply_heatpump(model, runner, space, weather, setpoint_temp, tank_vol, ef, ec_adj,
                                     @nbeds, @dhw_map, sys_id, jacket_r, solar_fraction)

        elsif (wh_type == HPXML::WaterHeaterTypeCombiStorage) || (wh_type == HPXML::WaterHeaterTypeCombiTankless)

          combi_sys_id_list << sys_id
          heating_source_id = water_heating_system.related_hvac_idref
          standby_loss = water_heating_system.standby_loss
          vol = water_heating_system.tank_volume
          if not related_hvac_idref_list.include? heating_source_id
            related_hvac_idref_list << heating_source_id
            boiler_sys = get_boiler_and_plant_loop(@hvac_map, heating_source_id, sys_id)

            boiler_afue = nil
            boiler_fuel_type = nil
            @hpxml.heating_systems.each do |heating_system|
              next unless heating_system.id == water_heating_system.related_hvac_idref

              boiler_afue = heating_system.heating_efficiency_afue
              boiler_fuel_type = heating_system.heating_system_fuel
            end
          else
            fail "RelatedHVACSystem '#{heating_source_id}' for water heating system '#{sys_id}' is already attached to another water heating system."
          end
          @dhw_map[sys_id] << boiler_sys['boiler']

          Waterheater.apply_combi(model, runner, space, vol, setpoint_temp, ec_adj, @nbeds,
                                  boiler_sys['boiler'], boiler_sys['plant_loop'], boiler_fuel_type,
                                  boiler_afue, @dhw_map, sys_id, wh_type, jacket_r, standby_loss)

        else

          fail "Unhandled water heater (#{wh_type})."

        end

        dhw_loop_fracs[sys_id] = dhw_load_frac
      end
    end

    HotWaterAndAppliances.apply(model, weather, @living_space,
                                @cfa, @nbeds, @ncfl, @has_uncond_bsmnt, avg_setpoint_temp,
                                cw_mef, cw_ler, cw_elec_rate, cw_gas_rate,
                                cw_agc, cw_cap, cw_space, cd_fuel, cd_ef, cd_control,
                                cd_space, dw_ef, dw_cap, fridge_annual_kwh, fridge_space,
                                cook_fuel_type, cook_is_induction, oven_is_convection,
                                has_low_flow_fixtures, dist_type, pipe_r,
                                std_pipe_length, recirc_loop_length,
                                recirc_branch_length, recirc_control_type,
                                recirc_pump_power, dwhr_present,
                                dwhr_facilities_connected, dwhr_is_equal_flow,
                                dwhr_efficiency, dhw_loop_fracs, @eri_version,
                                @dhw_map, @hpxml_path)

    if @hpxml.solar_thermal_systems.size > 0
      solar_thermal_system = @hpxml.solar_thermal_systems[0]
      water_heater = solar_thermal_system.water_heating_system

      if [HPXML::WaterHeaterTypeCombiStorage, HPXML::WaterHeaterTypeCombiTankless].include? water_heater.water_heater_type
        fail "Water heating system '#{water_heater.id}' connected to solar thermal system '#{solar_thermal_system.id}' cannot be a space-heating boiler."
      end

      if water_heater.uses_desuperheater
        fail "Water heating system '#{water_heater.id}' connected to solar thermal system '#{solar_thermal_system.id}' cannot be attached to a desuperheater."
      end

      collector_area = solar_thermal_system.collector_area
      if not collector_area.nil? # Detailed solar water heater
        frta = solar_thermal_system.collector_frta
        frul = solar_thermal_system.collector_frul
        storage_vol = solar_thermal_system.storage_volume
        loop_type = solar_thermal_system.collector_loop_type
        azimuth = Float(solar_thermal_system.collector_azimuth)
        tilt = solar_thermal_system.collector_tilt
        collector_type = solar_thermal_system.collector_type
        space = water_heater_spaces[water_heater.id]

        dhw_loop = nil
        if @dhw_map.keys.include? water_heater.id
          @dhw_map[water_heater.id].each do |dhw_object|
            next unless dhw_object.is_a? OpenStudio::Model::PlantLoop

            dhw_loop = dhw_object
          end
        end

        Waterheater.apply_solar_thermal(model, space, collector_area, frta, frul, storage_vol,
                                        azimuth, tilt, collector_type, loop_type, dhw_loop, @dhw_map,
                                        water_heater.id)
      end
    end

    # Add combi-system EMS program with water use equipment information
    @dhw_map.keys.each do |sys_id|
      next unless combi_sys_id_list.include? sys_id

      Waterheater.apply_combi_system_EMS(model, sys_id, @dhw_map)
    end
  end

  def self.get_desuperheatercoil(hvac_map, relatedhvac, wh_id)
    # search for the related cooling coil object for desuperheater

    # Supported cooling coil options
    clg_coil_supported = [OpenStudio::Model::CoilCoolingDXSingleSpeed, OpenStudio::Model::CoilCoolingDXMultiSpeed, OpenStudio::Model::CoilCoolingWaterToAirHeatPumpEquationFit]
    if hvac_map.keys.include? relatedhvac
      hvac_map[relatedhvac].each do |comp|
        clg_coil_supported.each do |coiltype|
          if comp.is_a? coiltype
            return comp
          end
        end
      end
      fail "RelatedHVACSystem '#{relatedhvac}' for water heating system '#{wh_id}' is not currently supported for desuperheaters."
    else
      fail "RelatedHVACSystem '#{relatedhvac}' not found for water heating system '#{wh_id}'."
    end
  end

  def self.calc_sequential_load_fraction(load_fraction, remaining_fraction)
    if remaining_fraction > 0
      if (load_fraction - remaining_fraction).abs <= 0.010001
        # Last equipment to handle all the remaining load (within 0.01 tolerance)
        load_fraction = remaining_fraction
        sequential_load_frac = 1.0 # Fraction of remaining load served by this system
      else
        sequential_load_frac = load_fraction / remaining_fraction # Fraction of remaining load served by this system
      end
    else
      sequential_load_frac = 0.0
    end
    remaining_fraction -= load_fraction

    return sequential_load_frac, remaining_fraction, load_fraction
  end

  def self.add_cooling_system(runner, model)
    return if @use_only_ideal_air

    @hpxml.cooling_systems.each do |cooling_system|
      clg_type = cooling_system.cooling_system_type

      cool_capacity_btuh = cooling_system.cooling_capacity
      if not cool_capacity_btuh.nil?
        if cool_capacity_btuh < 0
          cool_capacity_btuh = Constants.SizingAuto
        end
      end

      load_frac = cooling_system.fraction_cool_load_served
      sequential_load_frac, @total_frac_remaining_cool_load_served, load_frac = calc_sequential_load_fraction(load_frac, @total_frac_remaining_cool_load_served)

      check_distribution_system(cooling_system.distribution_system_idref, cooling_system.id, clg_type)

      @hvac_map[cooling_system.id] = []

      if clg_type == HPXML::HVACTypeCentralAirConditioner

        seer = cooling_system.cooling_efficiency_seer
        compressor_type = cooling_system.compressor_type
        if compressor_type.nil?
          compressor_type = HVAC.get_default_compressor_type(seer)
        end
        crankcase_kw = 0.05 # From RESNET Publication No. 002-2017
        crankcase_temp = 50.0 # From RESNET Publication No. 002-2017

        if compressor_type == HPXML::HVACCompressorTypeSingleStage

          if cooling_system.cooling_shr.nil?
            shrs = [0.73]
          else
            shrs = [cooling_system.cooling_shr]
          end
          airflow_rate = cooling_system.cooling_cfm # Hidden feature; used only for HERS DSE test
          HVAC.apply_central_ac_1speed(model, runner, seer, shrs,
                                       crankcase_kw, crankcase_temp,
                                       cool_capacity_btuh, airflow_rate, load_frac,
                                       sequential_load_frac, @living_zone,
                                       @hvac_map, cooling_system.id)
        elsif compressor_type == HPXML::HVACCompressorTypeTwoStage

          if cooling_system.cooling_shr.nil?
            shrs = [0.71, 0.73]
          else
            # TODO: is the following assumption correct (revisit Dylan's data?)? OR should value from HPXML be used for both stages
            shrs = [cooling_system.cooling_shr - 0.02, cooling_system.cooling_shr]
          end
          HVAC.apply_central_ac_2speed(model, runner, seer, shrs,
                                       crankcase_kw, crankcase_temp,
                                       cool_capacity_btuh, load_frac,
                                       sequential_load_frac, @living_zone,
                                       @hvac_map, cooling_system.id)
        elsif compressor_type == HPXML::HVACCompressorTypeVariableSpeed

          if cooling_system.cooling_shr.nil?
            shrs = [0.87, 0.80, 0.79, 0.78]
          else
            var_sp_shr_mult = [1.115, 1.026, 1.013, 1.0]
            shrs = var_sp_shr_mult.map { |m| cooling_system.cooling_shr * m }
          end
          HVAC.apply_central_ac_4speed(model, runner, seer, shrs,
                                       crankcase_kw, crankcase_temp,
                                       cool_capacity_btuh, load_frac,
                                       sequential_load_frac, @living_zone,
                                       @hvac_map, cooling_system.id)
        end

      elsif clg_type == HPXML::HVACTypeRoomAirConditioner

        eer = cooling_system.cooling_efficiency_eer

        if cooling_system.cooling_shr.nil?
          shr = 0.65
        else
          shr = cooling_system.cooling_shr
        end

        airflow_rate = 350.0
        HVAC.apply_room_ac(model, runner, eer, shr,
                           airflow_rate, cool_capacity_btuh, load_frac,
                           sequential_load_frac, @living_zone,
                           @hvac_map, cooling_system.id)
      elsif clg_type == HPXML::HVACTypeEvaporativeCooler

        is_ducted = !cooling_system.distribution_system_idref.nil?
        HVAC.apply_evaporative_cooler(model, runner, load_frac,
                                      sequential_load_frac, @living_zone,
                                      @hvac_map, cooling_system.id, is_ducted)
      end
    end
  end

  def self.add_heating_system(runner, model)
    return if @use_only_ideal_air

    # We need to process furnaces attached to ACs before any other heating system
    # such that the sequential load heating fraction is properly applied.

    [true, false].each do |only_furnaces_attached_to_cooling|
      @hpxml.heating_systems.each do |heating_system|
        htg_type = heating_system.heating_system_type

        check_distribution_system(heating_system.distribution_system_idref, heating_system.id, htg_type)

        attached_clg_system = get_attached_clg_system(heating_system)

        if only_furnaces_attached_to_cooling
          next unless (htg_type == HPXML::HVACTypeFurnace) && (not attached_clg_system.nil?)
        else
          next if (htg_type == HPXML::HVACTypeFurnace) && (not attached_clg_system.nil?)
        end

        fuel = heating_system.heating_system_fuel

        heat_capacity_btuh = heating_system.heating_capacity
        if heat_capacity_btuh < 0
          heat_capacity_btuh = Constants.SizingAuto
        end

        load_frac = heating_system.fraction_heat_load_served
        sequential_load_frac, @total_frac_remaining_heat_load_served, load_frac = calc_sequential_load_fraction(load_frac, @total_frac_remaining_heat_load_served)

        @hvac_map[heating_system.id] = []

        if htg_type == HPXML::HVACTypeFurnace

          afue = heating_system.heating_efficiency_afue
          fan_power = 0.5 # For fuel furnaces, will be overridden by EAE later
          airflow_rate = heating_system.heating_cfm # Hidden feature; used only for HERS DSE test
          HVAC.apply_furnace(model, runner, fuel, afue,
                             heat_capacity_btuh, airflow_rate, fan_power,
                             load_frac, sequential_load_frac,
                             attached_clg_system, @living_zone,
                             @hvac_map, heating_system.id)
        elsif htg_type == HPXML::HVACTypeWallFurnace

          afue = heating_system.heating_efficiency_afue
          fan_power = 0.0
          airflow_rate = 0.0
          HVAC.apply_unit_heater(model, runner, fuel,
                                 afue, heat_capacity_btuh, fan_power,
                                 airflow_rate, load_frac,
                                 sequential_load_frac, @living_zone,
                                 @hvac_map, heating_system.id)
        elsif htg_type == HPXML::HVACTypeBoiler

          system_type = Constants.BoilerTypeForcedDraft
          afue = heating_system.heating_efficiency_afue
          oat_reset_enabled = false
          oat_high = nil
          oat_low = nil
          oat_hwst_high = nil
          oat_hwst_low = nil
          design_temp = 180.0
          HVAC.apply_boiler(model, runner, fuel, system_type, afue,
                            oat_reset_enabled, oat_high, oat_low, oat_hwst_high, oat_hwst_low,
                            heat_capacity_btuh, design_temp, load_frac,
                            sequential_load_frac, @living_zone,
                            @hvac_map, heating_system.id)
        elsif htg_type == HPXML::HVACTypeElectricResistance

          efficiency = heating_system.heating_efficiency_percent
          HVAC.apply_electric_baseboard(model, runner, efficiency,
                                        heat_capacity_btuh, load_frac,
                                        sequential_load_frac, @living_zone,
                                        @hvac_map, heating_system.id)
        elsif (htg_type == HPXML::HVACTypeStove) || (htg_type == HPXML::HVACTypePortableHeater)

          efficiency = heating_system.heating_efficiency_percent
          airflow_rate = 125.0 # cfm/ton; doesn't affect energy consumption
          fan_power = 0.5 # For fuel equipment, will be overridden by EAE later
          HVAC.apply_unit_heater(model, runner, fuel,
                                 efficiency, heat_capacity_btuh, fan_power,
                                 airflow_rate, load_frac,
                                 sequential_load_frac, @living_zone,
                                 @hvac_map, heating_system.id)
        end
      end
    end
  end

  def self.add_heat_pump(runner, model, weather)
    return if @use_only_ideal_air

    @hpxml.heat_pumps.each do |heat_pump|
      hp_type = heat_pump.heat_pump_type

      check_distribution_system(heat_pump.distribution_system_idref, heat_pump.id, hp_type)

      cool_capacity_btuh = heat_pump.cooling_capacity
      if cool_capacity_btuh < 0
        cool_capacity_btuh = Constants.SizingAuto
      end

      heat_capacity_btuh = heat_pump.heating_capacity
      if heat_capacity_btuh < 0
        heat_capacity_btuh = Constants.SizingAuto
      end

      # Heating and cooling capacity must either both be Autosized or Fixed
      if (cool_capacity_btuh == Constants.SizingAuto) ^ (heat_capacity_btuh == Constants.SizingAuto)
        fail "HeatPump '#{heat_pump.id}' CoolingCapacity and HeatingCapacity must either both be auto-sized or fixed-sized."
      end

      heat_capacity_btuh_17F = heat_pump.heating_capacity_17F
      if (heat_capacity_btuh == Constants.SizingAuto) && (not heat_capacity_btuh_17F.nil?)
        fail "HeatPump '#{heat_pump.id}' has HeatingCapacity17F provided but heating capacity is auto-sized."
      end

      load_frac_heat = heat_pump.fraction_heat_load_served
      sequential_load_frac_heat, @total_frac_remaining_heat_load_served, load_frac_heat = calc_sequential_load_fraction(load_frac_heat, @total_frac_remaining_heat_load_served)

      load_frac_cool = heat_pump.fraction_cool_load_served
      sequential_load_frac_cool, @total_frac_remaining_cool_load_served, load_frac_cool = calc_sequential_load_fraction(load_frac_cool, @total_frac_remaining_cool_load_served)

      backup_heat_fuel = heat_pump.backup_heating_fuel
      if not backup_heat_fuel.nil?

        backup_heat_capacity_btuh = heat_pump.backup_heating_capacity
        if backup_heat_capacity_btuh < 0
          backup_heat_capacity_btuh = Constants.SizingAuto
        end

        # Heating and backup heating capacity must either both be Autosized or Fixed
        if (backup_heat_capacity_btuh == Constants.SizingAuto) ^ (heat_capacity_btuh == Constants.SizingAuto)
          fail "HeatPump '#{heat_pump.id}' BackupHeatingCapacity and HeatingCapacity must either both be auto-sized or fixed-sized."
        end

        if not heat_pump.backup_heating_efficiency_percent.nil?
          backup_heat_efficiency = heat_pump.backup_heating_efficiency_percent
        else
          backup_heat_efficiency = heat_pump.backup_heating_efficiency_afue
        end

        backup_switchover_temp = heat_pump.backup_heating_switchover_temp

      else
        backup_heat_fuel = HPXML::FuelTypeElectricity
        backup_heat_capacity_btuh = 0.0
        backup_heat_efficiency = 1.0
        backup_switchover_temp = nil
      end

      @hvac_map[heat_pump.id] = []

      if not backup_switchover_temp.nil?
        hp_compressor_min_temp = backup_switchover_temp
        supp_htg_max_outdoor_temp = backup_switchover_temp
      else
        supp_htg_max_outdoor_temp = 40.0
        # Minimum temperature for Heat Pump operation:
        if hp_type == HPXML::HVACTypeHeatPumpMiniSplit
          hp_compressor_min_temp = -30.0 # deg-F
        else
          hp_compressor_min_temp = 0.0 # deg-F
        end
      end

      if hp_type == HPXML::HVACTypeHeatPumpAirToAir

        seer = heat_pump.cooling_efficiency_seer
        hspf = heat_pump.heating_efficiency_hspf

        compressor_type = heat_pump.compressor_type
        if compressor_type.nil?
          compressor_type = HVAC.get_default_compressor_type(seer)
        end

        crankcase_kw = 0.05 # From RESNET Publication No. 002-2017
        crankcase_temp = 50.0 # From RESNET Publication No. 002-2017

        if compressor_type == HPXML::HVACCompressorTypeSingleStage

          if heat_pump.cooling_shr.nil?
            shrs = [0.73]
          else
            shrs = [heat_pump.cooling_shr]
          end

          HVAC.apply_central_ashp_1speed(model, runner, seer, hspf, shrs,
                                         hp_compressor_min_temp, crankcase_kw, crankcase_temp,
                                         cool_capacity_btuh, heat_capacity_btuh, heat_capacity_btuh_17F,
                                         backup_heat_fuel, backup_heat_efficiency, backup_heat_capacity_btuh, supp_htg_max_outdoor_temp,
                                         load_frac_heat, load_frac_cool,
                                         sequential_load_frac_heat, sequential_load_frac_cool,
                                         @living_zone, @hvac_map, heat_pump.id)
        elsif compressor_type == HPXML::HVACCompressorTypeTwoStage

          if heat_pump.cooling_shr.nil?
            shrs = [0.71, 0.724]
          else
            # TODO: is the following assumption correct (revisit Dylan's data?)? OR should value from HPXML be used for both stages?
            shrs = [heat_pump.cooling_shr - 0.014, heat_pump.cooling_shr]
          end
          HVAC.apply_central_ashp_2speed(model, runner, seer, hspf, shrs,
                                         hp_compressor_min_temp, crankcase_kw, crankcase_temp,
                                         cool_capacity_btuh, heat_capacity_btuh, heat_capacity_btuh_17F,
                                         backup_heat_fuel, backup_heat_efficiency, backup_heat_capacity_btuh, supp_htg_max_outdoor_temp,
                                         load_frac_heat, load_frac_cool,
                                         sequential_load_frac_heat, sequential_load_frac_cool,
                                         @living_zone, @hvac_map, heat_pump.id)
        elsif compressor_type == HPXML::HVACCompressorTypeVariableSpeed

          if heat_pump.cooling_shr.nil?
            shrs = [0.87, 0.80, 0.79, 0.78]
          else
            var_sp_shr_mult = [1.115, 1.026, 1.013, 1.0]
            shrs = var_sp_shr_mult.map { |m| heat_pump.cooling_shr * m }
          end
          HVAC.apply_central_ashp_4speed(model, runner, seer, hspf, shrs,
                                         hp_compressor_min_temp, crankcase_kw, crankcase_temp,
                                         cool_capacity_btuh, heat_capacity_btuh, heat_capacity_btuh_17F,
                                         backup_heat_fuel, backup_heat_efficiency, backup_heat_capacity_btuh, supp_htg_max_outdoor_temp,
                                         load_frac_heat, load_frac_cool,
                                         sequential_load_frac_heat, sequential_load_frac_cool,
                                         @living_zone, @hvac_map, heat_pump.id)
        end

      elsif hp_type == HPXML::HVACTypeHeatPumpMiniSplit

        seer = heat_pump.cooling_efficiency_seer
        hspf = heat_pump.heating_efficiency_hspf

        if heat_pump.cooling_shr.nil?
          shr = 0.73
        else
          shr = heat_pump.cooling_shr
        end

        min_cooling_capacity = 0.4
        max_cooling_capacity = 1.2
        min_cooling_airflow_rate = 200.0
        max_cooling_airflow_rate = 425.0
        min_heating_capacity = 0.3
        max_heating_capacity = 1.2
        min_heating_airflow_rate = 200.0
        max_heating_airflow_rate = 400.0
        if heat_capacity_btuh == Constants.SizingAuto
          heating_capacity_offset = 2300.0
        else
          heating_capacity_offset = heat_capacity_btuh - cool_capacity_btuh
        end

        if heat_capacity_btuh_17F.nil?
          cap_retention_frac = 0.25
          cap_retention_temp = -5.0
        else
          cap_retention_frac = heat_capacity_btuh_17F / heat_capacity_btuh
          cap_retention_temp = 17.0
        end

        pan_heater_power = 0.0
        fan_power = 0.07
        is_ducted = !heat_pump.distribution_system_idref.nil?
        HVAC.apply_mshp(model, runner, seer, hspf, shr,
                        min_cooling_capacity, max_cooling_capacity,
                        min_cooling_airflow_rate, max_cooling_airflow_rate,
                        min_heating_capacity, max_heating_capacity,
                        min_heating_airflow_rate, max_heating_airflow_rate,
                        heating_capacity_offset, cap_retention_frac,
                        cap_retention_temp, pan_heater_power, fan_power,
                        is_ducted, cool_capacity_btuh, hp_compressor_min_temp,
                        backup_heat_fuel, backup_heat_efficiency, backup_heat_capacity_btuh,
                        supp_htg_max_outdoor_temp, load_frac_heat, load_frac_cool,
                        sequential_load_frac_heat, sequential_load_frac_cool,
                        @living_zone, @hvac_map, heat_pump.id)

      elsif hp_type == HPXML::HVACTypeHeatPumpGroundToAir

        eer = heat_pump.cooling_efficiency_eer
        cop = heat_pump.heating_efficiency_cop
        if heat_pump.cooling_shr.nil?
          shr = 0.732
        else
          shr = heat_pump.cooling_shr
        end
        ground_conductivity = 0.6
        grout_conductivity = 0.4
        bore_config = Constants.SizingAuto
        bore_holes = Constants.SizingAuto
        bore_depth = Constants.SizingAuto
        bore_spacing = 20.0
        bore_diameter = 5.0
        pipe_size = 0.75
        ground_diffusivity = 0.0208
        fluid_type = Constants.FluidPropyleneGlycol
        frac_glycol = 0.3
        design_delta_t = 10.0
        pump_head = 50.0
        u_tube_leg_spacing = 0.9661
        u_tube_spacing_type = 'b'
        fan_power = 0.5
        HVAC.apply_gshp(model, runner, weather, cop, eer, shr,
                        ground_conductivity, grout_conductivity,
                        bore_config, bore_holes, bore_depth,
                        bore_spacing, bore_diameter, pipe_size,
                        ground_diffusivity, fluid_type, frac_glycol,
                        design_delta_t, pump_head,
                        u_tube_leg_spacing, u_tube_spacing_type,
                        fan_power, cool_capacity_btuh, heat_capacity_btuh,
                        backup_heat_efficiency, backup_heat_capacity_btuh,
                        load_frac_heat, load_frac_cool,
                        sequential_load_frac_heat, sequential_load_frac_cool,
                        @living_zone, @hvac_map, heat_pump.id)
      end
    end
  end

  def self.add_residual_hvac(runner, model)
    if @use_only_ideal_air
      HVAC.apply_ideal_air_loads(model, runner, 1, 1, @living_zone)
      return
    end

    # Adds an ideal air system to meet either:
    # 1. Any expected unmet load (i.e., because the sum of fractions load served is less than 1), or
    # 2. Any unexpected load (i.e., because the HVAC systems are undersized to meet the load)
    #
    # Addressing #2 ensures we can correctly calculate heating/cooling loads without having to run
    # an additional EnergyPlus simulation solely for that purpose, as well as allows us to report
    # the unmet load (i.e., the energy delivered by the ideal air system).
    if @total_frac_remaining_cool_load_served < 1
      sequential_cool_load_frac = 1
    else
      sequential_cool_load_frac = 0 # no cooling system, don't add ideal air for cooling either
    end

    if @total_frac_remaining_heat_load_served < 1
      sequential_heat_load_frac = 1
    else
      sequential_heat_load_frac = 0 # no heating system, don't add ideal air for heating either
    end
    if (sequential_heat_load_frac > 0) || (sequential_cool_load_frac > 0)
      HVAC.apply_ideal_air_loads(model, runner, sequential_cool_load_frac, sequential_heat_load_frac,
                                 @living_zone)
    end
  end

  def self.add_setpoints(runner, model, weather)
    return if @hpxml.hvac_controls.size == 0

    hvac_control = @hpxml.hvac_controls[0]

    # Base heating setpoint
    htg_setpoint = hvac_control.heating_setpoint_temp
    @htg_weekday_setpoints = [[htg_setpoint] * 24] * 12

    # Apply heating setback?
    htg_setback = hvac_control.heating_setback_temp
    if not htg_setback.nil?
      htg_setback_hrs_per_week = hvac_control.heating_setback_hours_per_week
      htg_setback_start_hr = hvac_control.heating_setback_start_hour
      for m in 1..12
        for hr in htg_setback_start_hr..htg_setback_start_hr + Integer(htg_setback_hrs_per_week / 7.0) - 1
          @htg_weekday_setpoints[m - 1][hr % 24] = htg_setback
        end
      end
    end
    @htg_weekend_setpoints = @htg_weekday_setpoints

    # Base cooling setpoint
    clg_setpoint = hvac_control.cooling_setpoint_temp
    @clg_weekday_setpoints = [[clg_setpoint] * 24] * 12

    # Apply cooling setup?
    clg_setup = hvac_control.cooling_setup_temp
    if not clg_setup.nil?
      clg_setup_hrs_per_week = hvac_control.cooling_setup_hours_per_week
      clg_setup_start_hr = hvac_control.cooling_setup_start_hour
      for m in 1..12
        for hr in clg_setup_start_hr..clg_setup_start_hr + Integer(clg_setup_hrs_per_week / 7.0) - 1
          @clg_weekday_setpoints[m - 1][hr % 24] = clg_setup
        end
      end
    end

    # Apply cooling setpoint offset due to ceiling fan?
    clg_ceiling_fan_offset = hvac_control.ceiling_fan_cooling_setpoint_temp_offset
    if not clg_ceiling_fan_offset.nil?
      HVAC.get_ceiling_fan_operation_months(weather).each_with_index do |operation, m|
        next unless operation == 1

        @clg_weekday_setpoints[m] = [@clg_weekday_setpoints[m], Array.new(24, clg_ceiling_fan_offset)].transpose.map { |i| i.reduce(:+) }
      end
    end
    @clg_weekend_setpoints = @clg_weekday_setpoints

    HVAC.apply_setpoints(model, runner, weather, @living_zone,
                         @htg_weekday_setpoints, @htg_weekend_setpoints, 1, 12,
                         @clg_weekday_setpoints, @clg_weekend_setpoints, 1, 12)
  end

  def self.add_ceiling_fans(runner, model, weather)
    return if @hpxml.ceiling_fans.size == 0

    ceiling_fan = @hpxml.ceiling_fans[0]

    monthly_sch = HVAC.get_ceiling_fan_operation_months(weather)
    medium_cfm = 3000.0
    weekday_sch = [0.0, 0.0, 0.0, 0.0, 0.0, 0.0, 0.0, 0.0, 0.0, 0.5, 1.0, 1.0, 1.0, 1.0, 1.0, 1.0, 1.0, 1.0, 1.0, 1.0, 0.0, 0.0, 0.0, 0.0]
    weekend_sch = weekday_sch
    hrs_per_day = weekday_sch.inject(0, :+)

    cfm_per_w = ceiling_fan.efficiency
    if cfm_per_w.nil?
      fan_power_w = HVAC.get_default_ceiling_fan_power()
      cfm_per_w = medium_cfm / fan_power_w
    end
    quantity = ceiling_fan.quantity
    if quantity.nil?
      quantity = HVAC.get_default_ceiling_fan_quantity(@nbeds)
    end
    annual_kwh = UnitConversions.convert(quantity * medium_cfm / cfm_per_w * hrs_per_day * 365.0, 'Wh', 'kWh')
    annual_kwh *= monthly_sch.inject(:+) / 12.0

    HVAC.apply_ceiling_fans(model, runner, annual_kwh, weekday_sch, weekend_sch, monthly_sch,
                            @cfa, @living_space)
  end

  def self.check_distribution_system(dist_id, system_id, system_type)
    return if dist_id.nil?

    hvac_distribution_type_map = { HPXML::HVACTypeFurnace => [HPXML::HVACDistributionTypeAir, HPXML::HVACDistributionTypeDSE],
                                   HPXML::HVACTypeBoiler => [HPXML::HVACDistributionTypeHydronic, HPXML::HVACDistributionTypeDSE],
                                   HPXML::HVACTypeCentralAirConditioner => [HPXML::HVACDistributionTypeAir, HPXML::HVACDistributionTypeDSE],
                                   HPXML::HVACTypeEvaporativeCooler => [HPXML::HVACDistributionTypeAir, HPXML::HVACDistributionTypeDSE],
                                   HPXML::HVACTypeHeatPumpAirToAir => [HPXML::HVACDistributionTypeAir, HPXML::HVACDistributionTypeDSE],
                                   HPXML::HVACTypeHeatPumpMiniSplit => [HPXML::HVACDistributionTypeAir, HPXML::HVACDistributionTypeDSE],
                                   HPXML::HVACTypeHeatPumpGroundToAir => [HPXML::HVACDistributionTypeAir, HPXML::HVACDistributionTypeDSE] }

    # Get attached distribution system
    found_attached_dist = false
    type_match = true
    @hpxml.hvac_distributions.each do |hvac_distribution|
      next if dist_id != hvac_distribution.id

      found_attached_dist = true
      type_match = hvac_distribution_type_map[system_type].include? hvac_distribution.distribution_system_type
    end

    if not found_attached_dist
      fail "Attached HVAC distribution system '#{dist_id}' cannot be found for HVAC system '#{system_id}'."
    elsif not type_match
      # EPvalidator.rb only checks that a HVAC distribution system of the correct type (for the given HVAC system) exists
      # in the HPXML file, not that it is attached to this HVAC system. So here we perform the more rigorous check.
      fail "Incorrect HVAC distribution system type for HVAC type: '#{system_type}'. Should be one of: #{hvac_distribution_type_map[system_type]}"
    end
  end

  def self.get_boiler_and_plant_loop(loop_hvacs, heating_source_id, sys_id)
    # Search for the right boiler OS object
    related_boiler_sys = {}
    if loop_hvacs.keys.include? heating_source_id
      loop_hvacs[heating_source_id].each do |comp|
        if comp.is_a? OpenStudio::Model::PlantLoop
          related_boiler_sys['plant_loop'] = comp
        elsif comp.is_a? OpenStudio::Model::BoilerHotWater
          related_boiler_sys['boiler'] = comp
        end
      end
      return related_boiler_sys
    else
      fail "RelatedHVACSystem '#{heating_source_id}' not found for water heating system '#{sys_id}'."
    end
  end

  def self.add_mels(runner, model, spaces)
    # Misc
    misc_annual_kwh = 0
    misc_sens_frac = nil
    misc_lat_frac = nil
    misc_weekday_sch = nil
    misc_weekend_sch = nil
    misc_monthly_sch = nil
    @hpxml.plug_loads.each do |plug_load|
      next unless plug_load.plug_load_type == HPXML::PlugLoadTypeOther

      misc_annual_kwh = plug_load.kWh_per_year
      if misc_annual_kwh.nil?
        misc_annual_kwh = MiscLoads.get_residual_mels_values(@cfa)[0]
      end

      misc_sens_frac = plug_load.frac_sensible
      if misc_sens_frac.nil?
        misc_sens_frac = MiscLoads.get_residual_mels_values(@cfa)[1]
      end

      misc_lat_frac = plug_load.frac_latent
      if misc_lat_frac.nil?
        misc_lat_frac = MiscLoads.get_residual_mels_values(@cfa)[2]
      end

      misc_weekday_sch = @hpxml.misc_loads_schedule.weekday_fractions
      if misc_weekday_sch.nil?
        misc_weekday_sch = '0.04, 0.037, 0.037, 0.036, 0.033, 0.036, 0.043, 0.047, 0.034, 0.023, 0.024, 0.025, 0.024, 0.028, 0.031, 0.032, 0.039, 0.053, 0.063, 0.067, 0.071, 0.069, 0.059, 0.05'
      end

      misc_weekend_sch = @hpxml.misc_loads_schedule.weekend_fractions
      if misc_weekend_sch.nil?
        misc_weekend_sch = '0.04, 0.037, 0.037, 0.036, 0.033, 0.036, 0.043, 0.047, 0.034, 0.023, 0.024, 0.025, 0.024, 0.028, 0.031, 0.032, 0.039, 0.053, 0.063, 0.067, 0.071, 0.069, 0.059, 0.05'
      end

      misc_monthly_sch = @hpxml.misc_loads_schedule.monthly_multipliers
      if misc_monthly_sch.nil?
        misc_monthly_sch = '1.248, 1.257, 0.993, 0.989, 0.993, 0.827, 0.821, 0.821, 0.827, 0.99, 0.987, 1.248'
      end
    end

    # Television
    tv_annual_kwh = 0
    @hpxml.plug_loads.each do |plug_load|
      next unless plug_load.plug_load_type == HPXML::PlugLoadTypeTelevision

      tv_annual_kwh = plug_load.kWh_per_year
      if tv_annual_kwh.nil?
        tv_annual_kwh, tv_sens_frac, tv_lat_frac = MiscLoads.get_televisions_values(@cfa, @nbeds)
      end
    end

    MiscLoads.apply_plug(model, misc_annual_kwh, misc_sens_frac, misc_lat_frac,
                         misc_weekday_sch, misc_weekend_sch, misc_monthly_sch, tv_annual_kwh,
                         @cfa, @living_space)
  end

  def self.add_lighting(runner, model, weather, spaces)
    return if @hpxml.lighting_groups.size == 0

    fractions = {}
    @hpxml.lighting_groups.each do |lg|
      fractions[[lg.location, lg.third_party_certification]] = lg.fration_of_units_in_location
    end

    if fractions[[HPXML::LocationInterior, HPXML::LightingTypeTierI]] + fractions[[HPXML::LocationInterior, HPXML::LightingTypeTierII]] > 1
      fail "Fraction of qualifying interior lighting fixtures #{fractions[[HPXML::LocationInterior, HPXML::LightingTypeTierI]] + fractions[[HPXML::LocationInterior, HPXML::LightingTypeTierII]]} is greater than 1."
    end
    if fractions[[HPXML::LocationExterior, HPXML::LightingTypeTierI]] + fractions[[HPXML::LocationExterior, HPXML::LightingTypeTierII]] > 1
      fail "Fraction of qualifying exterior lighting fixtures #{fractions[[HPXML::LocationExterior, HPXML::LightingTypeTierI]] + fractions[[HPXML::LocationExterior, HPXML::LightingTypeTierII]]} is greater than 1."
    end
    if fractions[[HPXML::LocationGarage, HPXML::LightingTypeTierI]] + fractions[[HPXML::LocationGarage, HPXML::LightingTypeTierII]] > 1
      fail "Fraction of qualifying garage lighting fixtures #{fractions[[HPXML::LocationGarage, HPXML::LightingTypeTierI]] + fractions[[HPXML::LocationGarage, HPXML::LightingTypeTierII]]} is greater than 1."
    end

    int_kwh, ext_kwh, grg_kwh = Lighting.calc_lighting_energy(@eri_version, @cfa, @gfa,
                                                              fractions[[HPXML::LocationInterior, HPXML::LightingTypeTierI]],
                                                              fractions[[HPXML::LocationExterior, HPXML::LightingTypeTierI]],
                                                              fractions[[HPXML::LocationGarage, HPXML::LightingTypeTierI]],
                                                              fractions[[HPXML::LocationInterior, HPXML::LightingTypeTierII]],
                                                              fractions[[HPXML::LocationExterior, HPXML::LightingTypeTierII]],
                                                              fractions[[HPXML::LocationGarage, HPXML::LightingTypeTierII]])

    garage_space = get_space_of_type(spaces, HPXML::LocationGarage)
    Lighting.apply(model, weather, int_kwh, grg_kwh, ext_kwh, @cfa, @gfa,
                   @living_space, garage_space)
  end

  def self.add_airflow(runner, model, weather, spaces)
    shelter_coef = @hpxml.site.shelter_coefficient

    # Infiltration
    infil_ach50 = nil
    infil_const_ach = nil
    @hpxml.air_infiltration_measurements.each do |measurement|
      if (measurement.house_pressure == 50) && (measurement.unit_of_measure == HPXML::UnitsACH)
        infil_ach50 = measurement.air_leakage
      elsif (measurement.house_pressure == 50) && (measurement.unit_of_measure == HPXML::UnitsCFM)
        infil_ach50 = measurement.air_leakage * 60.0 / @infilvolume # Convert CFM50 to ACH50
      else
        infil_const_ach = measurement.constant_ach_natural
      end
    end

    vented_attic_sla = nil
    vented_attic_const_ach = nil
    if @has_vented_attic
      @hpxml.attics.each do |attic|
        next unless attic.attic_type == HPXML::AtticTypeVented
        next if attic.vented_attic_sla.nil? && attic.vented_attic_constant_ach.nil? # skip additional attic elements

        vented_attic_sla = attic.vented_attic_sla
        vented_attic_const_ach = attic.vented_attic_constant_ach
      end
      if vented_attic_sla.nil? && vented_attic_const_ach.nil?
        vented_attic_sla = Airflow.get_default_vented_attic_sla()
      end
    else
      vented_attic_sla = 0.0
    end

    vented_crawl_sla = nil
    if @has_vented_crawl
      @hpxml.foundations.each do |foundation|
<<<<<<< HEAD
        next unless foundation.foundation_type == "VentedCrawlspace"
=======
        next unless foundation.foundation_type == HPXML::FoundationTypeCrawlspaceVented
>>>>>>> 392eefc3

        vented_crawl_sla = foundation.vented_crawlspace_sla
      end
      if vented_crawl_sla.nil?
        vented_crawl_sla = Airflow.get_default_vented_crawl_sla()
      end
    else
      vented_crawl_sla = 0.0
    end

    living_ach50 = infil_ach50
    living_constant_ach = infil_const_ach
    garage_ach50 = infil_ach50
    unconditioned_basement_ach = 0.1
    unvented_crawl_sla = 0
    unvented_attic_sla = 0
    if shelter_coef.nil?
      shelter_coef = Airflow.get_default_shelter_coefficient()
    end
    has_flue_chimney = false
    terrain = Constants.TerrainSuburban
    infil = Infiltration.new(living_ach50, living_constant_ach, shelter_coef, garage_ach50, vented_crawl_sla, unvented_crawl_sla,
                             vented_attic_sla, unvented_attic_sla, vented_attic_const_ach, unconditioned_basement_ach, has_flue_chimney, terrain)

    # Natural Ventilation
    frac_window_area_operable = @hpxml.building_construction.fraction_of_operable_window_area
    if frac_window_area_operable.nil?
      frac_window_area_operable = Airflow.get_default_fraction_of_operable_window_area()
    end
    if (frac_window_area_operable < 0) || (frac_window_area_operable > 1)
      fail "Fraction window area operable (#{frac_window_area_operable}) must be between 0 and 1."
    end

<<<<<<< HEAD
    nv_frac_window_area_open = @frac_window_area_operable * 0.20 # Assume 20% of operable window area is open
=======
    nv_frac_window_area_open = frac_window_area_operable * 0.20 # Assume 20% of operable window area is open
>>>>>>> 392eefc3
    nv_num_days_per_week = 7
    nv_max_oa_hr = 0.0115
    nv_max_oa_rh = 0.7
    nat_vent = NaturalVentilation.new(nv_frac_window_area_open, nv_max_oa_hr, nv_max_oa_rh, nv_num_days_per_week,
                                      @htg_weekday_setpoints, @htg_weekend_setpoints, @clg_weekday_setpoints, @clg_weekend_setpoints, @clg_ssn_sensor)

    # Ducts
    duct_systems = {}
    @hpxml.hvac_distributions.each do |hvac_distribution|
      # Check for errors
      dist_id = hvac_distribution.id
      num_attached = 0
      num_heating_attached = 0
      num_cooling_attached = 0
      { 'HeatingSystem' => @hpxml.heating_systems,
        'CoolingSystem' => @hpxml.cooling_systems,
        'HeatPump' => @hpxml.heat_pumps }.each do |sys_type, hvac_systems|
        hvac_systems.each do |hvac_system|
          next if hvac_system.distribution_system_idref.nil? || (dist_id != hvac_system.distribution_system_idref)

          num_attached += 1
          num_heating_attached += 1 if ['HeatingSystem', 'HeatPump'].include?(sys_type) && (hvac_system.fraction_heat_load_served > 0)
          num_cooling_attached += 1 if ['CoolingSystem', 'HeatPump'].include?(sys_type) && (hvac_system.fraction_cool_load_served > 0)
        end
      end

      fail "Multiple cooling systems found attached to distribution system '#{dist_id}'." if num_cooling_attached > 1
      fail "Multiple heating systems found attached to distribution system '#{dist_id}'." if num_heating_attached > 1
      fail "Distribution system '#{dist_id}' found but no HVAC system attached to it." if num_attached == 0

      next unless hvac_distribution.distribution_system_type == HPXML::HVACDistributionTypeAir

      air_ducts = create_ducts(hvac_distribution, model, spaces, dist_id)

      # Connect AirLoopHVACs to ducts
      (@hpxml.heating_systems + @hpxml.cooling_systems + @hpxml.heat_pumps).each do |hvac_system|
        next if hvac_system.distribution_system_idref.nil? || (dist_id != hvac_system.distribution_system_idref)

        sys_id = hvac_system.id
        @hvac_map[sys_id].each do |loop|
          next unless loop.is_a? OpenStudio::Model::AirLoopHVAC

          if duct_systems[air_ducts].nil?
            duct_systems[air_ducts] = loop
          elsif duct_systems[air_ducts] != loop
            # Multiple air loops associated with this duct system, treat
            # as separate duct systems.
            air_ducts2 = create_ducts(hvac_distribution, model, spaces, dist_id)
            duct_systems[air_ducts2] = loop
          end
        end
      end
    end

    # Mechanical Ventilation
    mech_vent_id = nil
    mech_vent_type = nil
    mech_vent_total_eff = 0.0
    mech_vent_total_eff_adj = 0.0
    mech_vent_sens_eff = 0.0
    mech_vent_sens_eff_adj = 0.0
    mech_vent_fan_w = 0.0
    mech_vent_cfm = 0.0
    mech_vent_attached_dist_system = nil
    cfis_open_time = 0.0
    @hpxml.ventilation_fans.each do |ventilation_fan|
      next unless ventilation_fan.used_for_whole_building_ventilation

      mech_vent_id = ventilation_fan.id
      mech_vent_type = ventilation_fan.fan_type
      if (mech_vent_type == HPXML::MechVentTypeERV) || (mech_vent_type == HPXML::MechVentTypeHRV)
        if ventilation_fan.sensible_recovery_efficiency_adjusted.nil?
          mech_vent_sens_eff = ventilation_fan.sensible_recovery_efficiency
        else
          mech_vent_sens_eff_adj = ventilation_fan.sensible_recovery_efficiency_adjusted
        end
      end
      if mech_vent_type == HPXML::MechVentTypeERV
        if ventilation_fan.total_recovery_efficiency_adjusted.nil?
          mech_vent_total_eff = ventilation_fan.total_recovery_efficiency
        else
          mech_vent_total_eff_adj = ventilation_fan.total_recovery_efficiency_adjusted
        end
      end
      mech_vent_cfm = ventilation_fan.tested_flow_rate
      if mech_vent_cfm.nil?
        mech_vent_cfm = ventilation_fan.rated_flow_rate
      end
      mech_vent_fan_w = ventilation_fan.fan_power
      if mech_vent_type == HPXML::MechVentTypeCFIS
        # CFIS: Specify minimum open time in minutes
        cfis_open_time = [ventilation_fan.hours_in_operation / 24.0 * 60.0, 59.999].min
      else
        # Other: Adjust constant CFM/power based on hours per day of operation
        mech_vent_cfm *= (ventilation_fan.hours_in_operation / 24.0)
        mech_vent_fan_w *= (ventilation_fan.hours_in_operation / 24.0)
      end
      mech_vent_attached_dist_system = ventilation_fan.distribution_system
    end
    cfis_airflow_frac = 1.0
    clothes_dryer_exhaust = 0.0
    range_exhaust = 0.0
    range_exhaust_hour = 16
    bathroom_exhaust = 0.0
    bathroom_exhaust_hour = 5

    # Whole house fan
    whole_house_fan_w = 0.0
    whole_house_fan_cfm = 0.0
    whf_num_days_per_week = 0
    @hpxml.ventilation_fans.each do |ventilation_fan|
      next unless ventilation_fan.used_for_seasonal_cooling_load_reduction

      whole_house_fan_w = ventilation_fan.fan_power
      whole_house_fan_cfm = ventilation_fan.rated_flow_rate
      whf_num_days_per_week = 7
    end
    whf = WholeHouseFan.new(whole_house_fan_cfm, whole_house_fan_w, whf_num_days_per_week)

    # Get AirLoop associated with CFIS
    cfis_airloop = nil
    if mech_vent_type == HPXML::MechVentTypeCFIS
      cfis_sys_ids = mech_vent_attached_dist_system.hvac_systems.map { |system| system.id }

      # Get AirLoopHVACs associated with these HVAC systems
      @hvac_map.each do |sys_id, hvacs|
        next unless cfis_sys_ids.include? sys_id

        hvacs.each do |loop|
          next unless loop.is_a? OpenStudio::Model::AirLoopHVAC
          next if cfis_airloop == loop # already assigned

          fail 'Two airloops found for CFIS. Aborting...' unless cfis_airloop.nil?

          cfis_airloop = loop
        end
      end
    end

    mech_vent = MechanicalVentilation.new(mech_vent_type, mech_vent_total_eff, mech_vent_total_eff_adj, mech_vent_cfm,
                                          mech_vent_fan_w, mech_vent_sens_eff, mech_vent_sens_eff_adj,
                                          clothes_dryer_exhaust, range_exhaust,
                                          range_exhaust_hour, bathroom_exhaust, bathroom_exhaust_hour,
                                          cfis_open_time, cfis_airflow_frac, cfis_airloop)

    window_area = 0.0
    @hpxml.windows.each do |window|
      window_area += window.area
    end

    nbaths = @hpxml.building_construction.number_of_bathrooms
    if nbaths.nil?
      nbaths = Waterheater.get_default_num_bathrooms(@nbeds)
    end
    Airflow.apply(model, runner, weather, infil, mech_vent, nat_vent, whf, duct_systems,
                  @cfa, @infilvolume, @nbeds, nbaths, @ncfl, @ncfl_ag, window_area,
                  @min_neighbor_distance)
  end

  def self.create_ducts(hvac_distribution, model, spaces, dist_id)
    air_ducts = []

    # Duct leakage (supply/return => [value, units])
    leakage_to_outside = { HPXML::DuctTypeSupply => [0.0, nil],
                           HPXML::DuctTypeReturn => [0.0, nil] }
    hvac_distribution.duct_leakage_measurements.each do |duct_leakage_measurement|
      next unless [HPXML::UnitsCFM25, HPXML::UnitsPercent].include?(duct_leakage_measurement.duct_leakage_units) && (duct_leakage_measurement.duct_leakage_total_or_to_outside == 'to outside')

      next if duct_leakage_measurement.duct_type.nil?

      leakage_to_outside[duct_leakage_measurement.duct_type] = [duct_leakage_measurement.duct_leakage_value, duct_leakage_measurement.duct_leakage_units]
    end

    # Duct location, R-value, Area
    total_unconditioned_duct_area = { HPXML::DuctTypeSupply => 0.0,
                                      HPXML::DuctTypeReturn => 0.0 }
    hvac_distribution.ducts.each do |ducts|
      next if [HPXML::LocationLivingSpace, HPXML::LocationBasementConditioned].include? ducts.duct_location

      # Calculate total duct area in unconditioned spaces
      next if ducts.duct_type.nil?

      total_unconditioned_duct_area[ducts.duct_type] += ducts.duct_surface_area
    end

    # Create duct objects
    hvac_distribution.ducts.each do |ducts|
      next if [HPXML::LocationLivingSpace, HPXML::LocationBasementConditioned].include? ducts.duct_location

      next if ducts.duct_type.nil?

      duct_area = ducts.duct_surface_area
      duct_space = get_space_from_location(ducts.duct_location, 'Duct', model, spaces)
      # Apportion leakage to individual ducts by surface area
      duct_leakage_value = leakage_to_outside[ducts.duct_type][0] * duct_area / total_unconditioned_duct_area[ducts.duct_type]
      duct_leakage_units = leakage_to_outside[ducts.duct_type][1]

      duct_leakage_cfm = nil
      duct_leakage_frac = nil
      if duct_leakage_units == HPXML::UnitsCFM25
        duct_leakage_cfm = duct_leakage_value
      elsif duct_leakage_units == HPXML::UnitsPercent
        duct_leakage_frac = duct_leakage_value
      else
        fail "#{ducts.duct_type.capitalize} ducts exist but leakage was not specified for distribution system '#{dist_id}'."
      end

      air_ducts << Duct.new(ducts.duct_type, duct_space, duct_leakage_frac, duct_leakage_cfm, duct_area, ducts.duct_insulation_r_value)
    end

    # If all ducts are in conditioned space, model leakage as going to outside
    [HPXML::DuctTypeSupply, HPXML::DuctTypeReturn].each do |duct_side|
      next unless (leakage_to_outside[duct_side][0] > 0) && (total_unconditioned_duct_area[duct_side] == 0)

      duct_area = 0.0
      duct_rvalue = 0.0
      duct_space = nil # outside
      duct_leakage_value = leakage_to_outside[duct_side][0]
      duct_leakage_units = leakage_to_outside[duct_side][1]

      duct_leakage_cfm = nil
      duct_leakage_frac = nil
      if duct_leakage_units == HPXML::UnitsCFM25
        duct_leakage_cfm = duct_leakage_value
      elsif duct_leakage_units == HPXML::UnitsPercent
        duct_leakage_frac = duct_leakage_value
      else
        fail "#{duct_side.capitalize} ducts exist but leakage was not specified for distribution system '#{dist_id}'."
      end

      air_ducts << Duct.new(duct_side, duct_space, duct_leakage_frac, duct_leakage_cfm, duct_area, duct_rvalue)
    end

    return air_ducts
  end

  def self.add_hvac_sizing(runner, model, weather)
    HVACSizing.apply(model, runner, weather, @cfa, @infilvolume, @nbeds, @min_neighbor_distance, @living_space)
  end

  def self.add_fuel_heating_eae(runner, model)
    # Needs to come after HVAC sizing (needs heating capacity and airflow rate)
    # FUTURE: Could remove this method and simplify everything if we could autosize via the HPXML file

    @hpxml.heating_systems.each do |heating_system|
      next unless heating_system.fraction_heat_load_served > 0

      htg_type = heating_system.heating_system_type
      next unless [HPXML::HVACTypeFurnace, HPXML::HVACTypeWallFurnace, HPXML::HVACTypeStove, HPXML::HVACTypeBoiler].include? htg_type

      fuel = heating_system.heating_system_fuel
      next if fuel == HPXML::FuelTypeElectricity

      fuel_eae = heating_system.electric_auxiliary_energy
      load_frac = heating_system.fraction_heat_load_served
      sys_id = heating_system.id

      HVAC.apply_eae_to_heating_fan(runner, @hvac_map[sys_id], fuel_eae, fuel, load_frac, htg_type)
    end
  end

  def self.add_photovoltaics(runner, model)
    modules_map = { HPXML::PVModuleTypeStandard => 'Standard',
                    HPXML::PVModuleTypePremium => 'Premium',
                    HPXML::PVModuleTypeThinFilm => 'ThinFilm' }

    @hpxml.pv_systems.each do |pv_system|
      pv_id = pv_system.id
      module_type = modules_map[pv_system.module_type]
      if (pv_system.tracking == HPXML::PVTrackingTypeFixed) && (pv_system.location == HPXML::LocationRoof)
        array_type = 'FixedRoofMounted'
      elsif (pv_system.tracking == HPXML::PVTrackingTypeFixed) && (pv_system.location == HPXML::LocationGround)
        array_type = 'FixedOpenRack'
      elsif pv_system.tracking == HPXML::PVTrackingType1Axis
        array_type = 'OneAxis'
      elsif pv_system.tracking == HPXML::PVTrackingType1AxisBacktracked
        array_type = 'OneAxisBacktracking'
      elsif pv_system.tracking == HPXML::PVTrackingType2Axis
        array_type = 'TwoAxis'
      end
      az = pv_system.array_azimuth
      tilt = pv_system.array_tilt
      power_w = pv_system.max_power_output
      inv_eff = pv_system.inverter_efficiency
      system_losses = pv_system.system_losses_fraction

      PV.apply(model, pv_id, power_w, module_type,
               system_losses, inv_eff, tilt, az, array_type)
    end
  end

  def self.add_outputs(runner, model)
    # Store some data for use in reporting measure
    model.getBuilding.additionalProperties.setFeature('hvac_map', map_to_string(@hvac_map))
    model.getBuilding.additionalProperties.setFeature('dhw_map', map_to_string(@dhw_map))

    add_component_loads_output(runner, model)
  end

  def self.map_to_string(map)
    map_str = {}
    map.each do |sys_id, objects|
      object_name_list = []
      objects.uniq.each do |object|
        object_name_list << object.name.to_s
      end
      map_str[sys_id] = object_name_list if object_name_list.size > 0
    end
    return map_str.to_s
  end

  def self.add_component_loads_output(runner, model)
    # Prevent certain objects (e.g., OtherEquipment) from being counted towards both, e.g., ducts and internal gains
    objects_already_processed = []

    # EMS Sensors: Global

    liv_load_sensors = {}

    liv_load_sensors[:htg] = OpenStudio::Model::EnergyManagementSystemSensor.new(model, "Heating:EnergyTransfer:Zone:#{@living_zone.name.to_s.upcase}")
    liv_load_sensors[:htg].setName('htg_load_liv')

    liv_load_sensors[:clg] = OpenStudio::Model::EnergyManagementSystemSensor.new(model, "Cooling:EnergyTransfer:Zone:#{@living_zone.name.to_s.upcase}")
    liv_load_sensors[:clg].setName('clg_load_liv')

    tot_load_sensors = {}

    tot_load_sensors[:htg] = OpenStudio::Model::EnergyManagementSystemSensor.new(model, 'Heating:EnergyTransfer')
    tot_load_sensors[:htg].setName('htg_load_tot')

    tot_load_sensors[:clg] = OpenStudio::Model::EnergyManagementSystemSensor.new(model, 'Cooling:EnergyTransfer')
    tot_load_sensors[:clg].setName('clg_load_tot')

    # EMS Sensors: Surfaces, SubSurfaces, InternalMass

    surfaces_sensors = { walls: [],
                         rim_joists: [],
                         foundation_walls: [],
                         floors: [],
                         slabs: [],
                         ceilings: [],
                         roofs: [],
                         windows: [],
                         doors: [],
                         skylights: [],
                         internal_mass: [] }

    model.getSurfaces.sort.each_with_index do |s, idx|
      next unless s.space.get.thermalZone.get.name.to_s == @living_zone.name.to_s

      surface_type = s.additionalProperties.getFeatureAsString('SurfaceType')
      if not surface_type.is_initialized
        fail "Could not identify surface type for surface: '#{s.name}'."
      end

      surface_type = surface_type.get

      s.subSurfaces.each do |ss|
        key = { 'Window' => :windows,
                'Door' => :doors,
                'Skylight' => :skylights }[surface_type]
        fail "Unexpected subsurface for component loads: '#{ss.name}'." if key.nil?

        if (surface_type == 'Window') || (surface_type == 'Skylight')
          vars = { 'Surface Window Net Heat Transfer Energy' => 'ss_net',
                   'Surface Inside Face Internal Gains Radiation Heat Gain Energy' => 'ss_ig',
                   'Surface Window Total Glazing Layers Absorbed Shortwave Radiation Rate' => 'ss_sw_abs',
                   'Surface Window Total Glazing Layers Absorbed Solar Radiation Energy' => 'ss_sol_abs',
                   'Surface Inside Face Initial Transmitted Diffuse Transmitted Out Window Solar Radiation Rate' => 'ss_sol_out' }
        else
          vars = { 'Surface Inside Face Convection Heat Gain Energy' => 'ss_conv',
                   'Surface Inside Face Internal Gains Radiation Heat Gain Energy' => 'ss_ig',
                   'Surface Inside Face Net Surface Thermal Radiation Heat Gain Energy' => 'ss_surf',
                   'Surface Inside Face Solar Radiation Heat Gain Energy' => 'ss_sol',
                   'Surface Inside Face Lights Radiation Heat Gain Energy' => 'ss_lgt' }
        end

        surfaces_sensors[key] << []
        vars.each do |var, name|
          sensor = OpenStudio::Model::EnergyManagementSystemSensor.new(model, var)
          sensor.setName(name)
          sensor.setKeyName(ss.name.to_s)
          surfaces_sensors[key][-1] << sensor
        end
      end

      next if s.netArea < 0.01 # Skip parent surfaces (of subsurfaces) that have near zero net area

      key = { 'FoundationWall' => :foundation_walls,
              'RimJoist' => :rim_joists,
              'Wall' => :walls,
              'Slab' => :slabs,
              'Floor' => :floors,
              'Ceiling' => :ceilings,
              'Roof' => :roofs,
              'InferredCeiling' => :internal_mass,
              'InferredFloor' => :internal_mass }[surface_type]
      fail "Unexpected surface for component loads: '#{s.name}'." if key.nil?

      surfaces_sensors[key] << []
      { 'Surface Inside Face Convection Heat Gain Energy' => 's_conv',
        'Surface Inside Face Internal Gains Radiation Heat Gain Energy' => 's_ig',
        'Surface Inside Face Solar Radiation Heat Gain Energy' => 's_sol',
        'Surface Inside Face Lights Radiation Heat Gain Energy' => 's_lgt',
        'Surface Inside Face Net Surface Thermal Radiation Heat Gain Energy' => 's_surf' }.each do |var, name|
        sensor = OpenStudio::Model::EnergyManagementSystemSensor.new(model, var)
        sensor.setName(name)
        sensor.setKeyName(s.name.to_s)
        surfaces_sensors[key][-1] << sensor
      end
    end

    model.getInternalMasss.sort.each do |m|
      next unless m.space.get.thermalZone.get.name.to_s == @living_zone.name.to_s

      surfaces_sensors[:internal_mass] << []
      { 'Surface Inside Face Convection Heat Gain Energy' => 'im_conv',
        'Surface Inside Face Internal Gains Radiation Heat Gain Energy' => 'im_ig',
        'Surface Inside Face Solar Radiation Heat Gain Energy' => 'im_sol',
        'Surface Inside Face Lights Radiation Heat Gain Energy' => 'im_lgt',
        'Surface Inside Face Net Surface Thermal Radiation Heat Gain Energy' => 'im_surf' }.each do |var, name|
        sensor = OpenStudio::Model::EnergyManagementSystemSensor.new(model, var)
        sensor.setName(name)
        sensor.setKeyName(m.name.to_s)
        surfaces_sensors[:internal_mass][-1] << sensor
      end
    end

    # EMS Sensors: Infiltration, Mechanical Ventilation, Natural Ventilation, Whole House Fan

    air_gain_sensor = OpenStudio::Model::EnergyManagementSystemSensor.new(model, 'Zone Infiltration Sensible Heat Gain Energy')
    air_gain_sensor.setName('airflow_gain')
    air_gain_sensor.setKeyName(@living_zone.name.to_s)

    air_loss_sensor = OpenStudio::Model::EnergyManagementSystemSensor.new(model, 'Zone Infiltration Sensible Heat Loss Energy')
    air_loss_sensor.setName('airflow_loss')
    air_loss_sensor.setKeyName(@living_zone.name.to_s)

    mechvent_sensors = []
    model.getElectricEquipments.sort.each do |o|
      next unless o.name.to_s.start_with? Constants.ObjectNameMechanicalVentilation

      { 'Electric Equipment Convective Heating Energy' => 'mv_conv',
        'Electric Equipment Radiant Heating Energy' => 'mv_rad' }.each do |var, name|
        mechvent_sensor = OpenStudio::Model::EnergyManagementSystemSensor.new(model, var)
        mechvent_sensor.setName(name)
        mechvent_sensor.setKeyName(o.name.to_s)
        mechvent_sensors << mechvent_sensor
        objects_already_processed << o
      end
    end
    model.getOtherEquipments.sort.each do |o|
      next unless o.name.to_s.start_with? Constants.ObjectNameERVHRV

      { 'Other Equipment Convective Heating Energy' => 'mv_conv',
        'Other Equipment Radiant Heating Energy' => 'mv_rad' }.each do |var, name|
        mechvent_sensor = OpenStudio::Model::EnergyManagementSystemSensor.new(model, var)
        mechvent_sensor.setName(name)
        mechvent_sensor.setKeyName(o.name.to_s)
        mechvent_sensors << mechvent_sensor
        objects_already_processed << o
      end
    end

    infil_flow_actuators = []
    natvent_flow_actuators = []
    imbal_mechvent_flow_actuators = []
    whf_flow_actuators = []

    model.getEnergyManagementSystemActuators.each do |actuator|
      next unless (actuator.actuatedComponentType == 'Zone Infiltration') && (actuator.actuatedComponentControlType == 'Air Exchange Flow Rate')

      if actuator.name.to_s.start_with? Constants.ObjectNameInfiltration.gsub(' ', '_')
        infil_flow_actuators << actuator
      elsif actuator.name.to_s.start_with? Constants.ObjectNameNaturalVentilation.gsub(' ', '_')
        natvent_flow_actuators << actuator
      elsif actuator.name.to_s.start_with? Constants.ObjectNameMechanicalVentilation.gsub(' ', '_')
        imbal_mechvent_flow_actuators << actuator
      elsif actuator.name.to_s.start_with? Constants.ObjectNameWholeHouseFan.gsub(' ', '_')
        whf_flow_actuators << actuator
      end
    end
    if (infil_flow_actuators.size != 1) || (natvent_flow_actuators.size != 1) || (imbal_mechvent_flow_actuators.size != 1) || (whf_flow_actuators.size != 1)
      fail 'Could not find actuator for component loads.'
    end

    infil_flow_actuator = infil_flow_actuators[0]
    natvent_flow_actuator = natvent_flow_actuators[0]
    imbal_mechvent_flow_actuator = imbal_mechvent_flow_actuators[0]
    whf_flow_actuator = whf_flow_actuators[0]

    # EMS Sensors: Ducts

    plenum_zones = []
    model.getThermalZones.each do |zone|
      next unless zone.isPlenum

      plenum_zones << zone
    end

    ducts_sensors = []
    ducts_mix_gain_sensor = nil
    ducts_mix_loss_sensor = nil

    if not plenum_zones.empty?

      has_duct_zone_mixing = false
      @living_zone.airLoopHVACs.sort.each do |airloop|
        @living_zone.zoneMixing.each do |zone_mix|
          next unless zone_mix.name.to_s.start_with? airloop.name.to_s.gsub(' ', '_')

          has_duct_zone_mixing = true
        end
      end

      if has_duct_zone_mixing
        ducts_mix_gain_sensor = OpenStudio::Model::EnergyManagementSystemSensor.new(model, 'Zone Mixing Sensible Heat Gain Energy')
        ducts_mix_gain_sensor.setName('duct_mix_gain')
        ducts_mix_gain_sensor.setKeyName(@living_zone.name.to_s)

        ducts_mix_loss_sensor = OpenStudio::Model::EnergyManagementSystemSensor.new(model, 'Zone Mixing Sensible Heat Loss Energy')
        ducts_mix_loss_sensor.setName('duct_mix_loss')
        ducts_mix_loss_sensor.setKeyName(@living_zone.name.to_s)
      end

      # Return duct losses
      plenum_zones.each do |plenum_zone|
        model.getOtherEquipments.sort.each do |o|
          next unless o.space.get.thermalZone.get.name.to_s == plenum_zone.name.to_s

          ducts_sensors << []
          { 'Other Equipment Convective Heating Energy' => 'ducts_conv',
            'Other Equipment Radiant Heating Energy' => 'ducts_rad' }.each do |var, name|
            ducts_sensor = OpenStudio::Model::EnergyManagementSystemSensor.new(model, var)
            ducts_sensor.setName(name)
            ducts_sensor.setKeyName(o.name.to_s)
            ducts_sensors[-1] << ducts_sensor
            objects_already_processed << o
          end
        end
      end

      # Supply duct losses
      @living_zone.airLoopHVACs.sort.each do |airloop|
        model.getOtherEquipments.sort.each do |o|
          next unless o.space.get.thermalZone.get.name.to_s == @living_zone.name.to_s
          next unless o.name.to_s.start_with? airloop.name.to_s.gsub(' ', '_')

          ducts_sensors << []
          { 'Other Equipment Convective Heating Energy' => 'ducts_conv',
            'Other Equipment Radiant Heating Energy' => 'ducts_rad' }.each do |var, name|
            ducts_sensor = OpenStudio::Model::EnergyManagementSystemSensor.new(model, var)
            ducts_sensor.setName(name)
            ducts_sensor.setKeyName(o.name.to_s)
            ducts_sensors[-1] << ducts_sensor
            objects_already_processed << o
          end
        end
      end
    end

    # EMS Sensors: Internal Gains

    intgains_sensors = []

    model.getElectricEquipments.sort.each do |o|
      next unless o.space.get.thermalZone.get.name.to_s == @living_zone.name.to_s
      next if objects_already_processed.include? o

      intgains_sensors << []
      { 'Electric Equipment Convective Heating Energy' => 'ig_ee_conv',
        'Electric Equipment Radiant Heating Energy' => 'ig_ee_rad' }.each do |var, name|
        intgains_elec_equip_sensor = OpenStudio::Model::EnergyManagementSystemSensor.new(model, var)
        intgains_elec_equip_sensor.setName(name)
        intgains_elec_equip_sensor.setKeyName(o.name.to_s)
        intgains_sensors[-1] << intgains_elec_equip_sensor
      end
    end

    model.getGasEquipments.sort.each do |o|
      next unless o.space.get.thermalZone.get.name.to_s == @living_zone.name.to_s
      next if objects_already_processed.include? o

      intgains_sensors << []
      { 'Gas Equipment Convective Heating Energy' => 'ig_ge_conv',
        'Gas Equipment Radiant Heating Energy' => 'ig_ge_rad' }.each do |var, name|
        intgains_gas_equip_sensor = OpenStudio::Model::EnergyManagementSystemSensor.new(model, var)
        intgains_gas_equip_sensor.setName(name)
        intgains_gas_equip_sensor.setKeyName(o.name.to_s)
        intgains_sensors[-1] << intgains_gas_equip_sensor
      end
    end

    model.getOtherEquipments.sort.each do |o|
      next unless o.space.get.thermalZone.get.name.to_s == @living_zone.name.to_s
      next if objects_already_processed.include? o

      intgains_sensors << []
      { 'Other Equipment Convective Heating Energy' => 'ig_oe_conv',
        'Other Equipment Radiant Heating Energy' => 'ig_oe_rad' }.each do |var, name|
        intgains_other_equip_sensor = OpenStudio::Model::EnergyManagementSystemSensor.new(model, var)
        intgains_other_equip_sensor.setName(name)
        intgains_other_equip_sensor.setKeyName(o.name.to_s)
        intgains_sensors[-1] << intgains_other_equip_sensor
      end
    end

    model.getLightss.sort.each do |e|
      next unless e.space.get.thermalZone.get.name.to_s == @living_zone.name.to_s

      intgains_sensors << []
      { 'Lights Convective Heating Energy' => 'ig_lgt_conv',
        'Lights Radiant Heating Energy' => 'ig_lgt_rad',
        'Lights Visible Radiation Heating Energy' => 'ig_lgt_vis' }.each do |var, name|
        intgains_lights_sensor = OpenStudio::Model::EnergyManagementSystemSensor.new(model, var)
        intgains_lights_sensor.setName(name)
        intgains_lights_sensor.setKeyName(e.name.to_s)
        intgains_sensors[-1] << intgains_lights_sensor
      end
    end

    model.getPeoples.sort.each do |e|
      next unless e.space.get.thermalZone.get.name.to_s == @living_zone.name.to_s

      intgains_sensors << []
      { 'People Convective Heating Energy' => 'ig_ppl_conv',
        'People Radiant Heating Energy' => 'ig_ppl_rad' }.each do |var, name|
        intgains_people = OpenStudio::Model::EnergyManagementSystemSensor.new(model, var)
        intgains_people.setName(name)
        intgains_people.setKeyName(e.name.to_s)
        intgains_sensors[-1] << intgains_people
      end
    end

    intgains_dhw_sensors = {}

    (model.getWaterHeaterMixeds + model.getWaterHeaterStratifieds).sort.each do |wh|
      next unless wh.ambientTemperatureThermalZone.is_initialized
      next unless wh.ambientTemperatureThermalZone.get.name.to_s == @living_zone.name.to_s

      dhw_sensor = OpenStudio::Model::EnergyManagementSystemSensor.new(model, 'Water Heater Heat Loss Energy')
      dhw_sensor.setName('dhw_loss')
      dhw_sensor.setKeyName(wh.name.to_s)

      if wh.is_a? OpenStudio::Model::WaterHeaterMixed
        oncycle_loss = wh.onCycleLossFractiontoThermalZone
        offcycle_loss = wh.offCycleLossFractiontoThermalZone
      else
        oncycle_loss = wh.skinLossFractiontoZone
        offcycle_loss = wh.offCycleFlueLossFractiontoZone
      end

      dhw_rtf_sensor = OpenStudio::Model::EnergyManagementSystemSensor.new(model, 'Water Heater Runtime Fraction')
      dhw_rtf_sensor.setName('dhw_rtf')
      dhw_rtf_sensor.setKeyName(wh.name.to_s)

      intgains_dhw_sensors[dhw_sensor] = [offcycle_loss, oncycle_loss, dhw_rtf_sensor]
    end

    nonsurf_names = ['intgains', 'infil', 'mechvent', 'natvent', 'whf', 'ducts']

    # EMS program
    program = OpenStudio::Model::EnergyManagementSystemProgram.new(model)
    program.setName(Constants.ObjectNameComponentLoadsProgram)

    # EMS program: Surfaces
    surfaces_sensors.each do |k, surface_sensors|
      program.addLine("Set hr_#{k} = 0")
      surface_sensors.each do |sensors|
        s = "Set hr_#{k} = hr_#{k}"
        sensors.each do |sensor|
          if sensor.name.to_s.start_with?('ss_net') || sensor.name.to_s.start_with?('ss_sol_abs')
            s += " - #{sensor.name}"
          elsif sensor.name.to_s.start_with?('ss_sw_abs') || sensor.name.to_s.start_with?('ss_sol_out')
            s += " + #{sensor.name} * ZoneTimestep * 3600"
          else
            s += " + #{sensor.name}"
          end
        end
        program.addLine(s) if sensors.size > 0
      end
    end

    # EMS program: Internal gains
    program.addLine('Set hr_intgains = 0')
    intgains_sensors.each do |intgain_sensors|
      s = 'Set hr_intgains = hr_intgains'
      intgain_sensors.each do |sensor|
        s += " - #{sensor.name}"
      end
      program.addLine(s) if intgain_sensors.size > 0
    end
    intgains_dhw_sensors.each do |sensor, vals|
      off_loss, on_loss, rtf_sensor = vals
      program.addLine("Set hr_intgains = hr_intgains + #{sensor.name} * (#{off_loss}*(1-#{rtf_sensor.name}) + #{on_loss}*#{rtf_sensor.name})") # Water heater tank losses to zone
    end

    # EMS program: Infiltration, Natural Ventilation, Mechanical Ventilation
    program.addLine("Set hr_airflow_rate = #{infil_flow_actuator.name} + #{imbal_mechvent_flow_actuator.name} + #{natvent_flow_actuator.name} + #{whf_flow_actuator.name}")
    program.addLine("Set hr_infil = (#{air_loss_sensor.name} - #{air_gain_sensor.name}) * #{infil_flow_actuator.name} / hr_airflow_rate") # Airflow heat attributed to infiltration
    program.addLine("Set hr_natvent = (#{air_loss_sensor.name} - #{air_gain_sensor.name}) * #{natvent_flow_actuator.name} / hr_airflow_rate") # Airflow heat attributed to natural ventilation
    program.addLine("Set hr_whf = (#{air_loss_sensor.name} - #{air_gain_sensor.name}) * #{whf_flow_actuator.name} / hr_airflow_rate") # Airflow heat attributed to whole house fan
    program.addLine("Set hr_mechvent = ((#{air_loss_sensor.name} - #{air_gain_sensor.name}) * #{imbal_mechvent_flow_actuator.name} / hr_airflow_rate)") # Airflow heat attributed to imbalanced mech vent
    s = 'Set hr_mechvent = hr_mechvent'
    mechvent_sensors.each do |sensor|
      s += " - #{sensor.name}" # Balanced mech vent load + imbalanced mech vent fan heat
    end
    program.addLine(s) if mechvent_sensors.size > 0

    # EMS program: Ducts
    program.addLine('Set hr_ducts = 0')
    ducts_sensors.each do |duct_sensors|
      s = 'Set hr_ducts = hr_ducts'
      duct_sensors.each do |sensor|
        s += " - #{sensor.name}"
      end
      program.addLine(s) if duct_sensors.size > 0
    end
    if not ducts_mix_loss_sensor.nil?
      program.addLine("Set hr_ducts = hr_ducts + (#{ducts_mix_loss_sensor.name} - #{ducts_mix_gain_sensor.name})")
    end

    # EMS program: Heating vs Cooling logic
    program.addLine('Set htg_mode = 0')
    program.addLine('Set clg_mode = 0')
    program.addLine("If (#{liv_load_sensors[:htg].name} > 0)") # Assign hour to heating if heating load
    program.addLine('  Set htg_mode = 1')
    program.addLine("ElseIf (#{liv_load_sensors[:clg].name} > 0)") # Assign hour to cooling if cooling load
    program.addLine('  Set clg_mode = 1')
    program.addLine("ElseIf (#{@clg_ssn_sensor.name} > 0)") # No load, assign hour to cooling if in cooling season definition (Note: natural ventilation & whole house fan only operate during the cooling season)
    program.addLine('  Set clg_mode = 1')
    program.addLine('Else') # No load, assign hour to heating if not in cooling season definition
    program.addLine('  Set htg_mode = 1')
    program.addLine('EndIf')

    [:htg, :clg].each do |mode|
      if mode == :htg
        sign = ''
      else
        sign = '-'
      end
      surfaces_sensors.keys.each do |k|
        program.addLine("Set loads_#{mode}_#{k} = #{sign}hr_#{k} * #{mode}_mode")
      end
      nonsurf_names.each do |nonsurf_name|
        program.addLine("Set loads_#{mode}_#{nonsurf_name} = #{sign}hr_#{nonsurf_name} * #{mode}_mode")
      end
    end

    # EMS program: Total loads
    program.addLine('Set loads_htg_tot = 0')
    program.addLine('Set loads_clg_tot = 0')
    program.addLine("If #{liv_load_sensors[:htg].name} > 0")
    program.addLine("  Set loads_htg_tot = #{tot_load_sensors[:htg].name} - #{tot_load_sensors[:clg].name}")
    program.addLine("ElseIf #{liv_load_sensors[:clg].name} > 0")
    program.addLine("  Set loads_clg_tot = #{tot_load_sensors[:clg].name} - #{tot_load_sensors[:htg].name}")
    program.addLine('EndIf')

    # EMS calling manager
    program_calling_manager = OpenStudio::Model::EnergyManagementSystemProgramCallingManager.new(model)
    program_calling_manager.setName("#{program.name} calling manager")
    program_calling_manager.setCallingPoint('EndOfZoneTimestepAfterZoneReporting')
    program_calling_manager.addProgram(program)
  end

  def self.calc_non_cavity_r(film_r, constr_set)
    # Calculate R-value for all non-cavity layers
    non_cavity_r = film_r
    if not constr_set.exterior_material.nil?
      non_cavity_r += constr_set.exterior_material.rvalue
    end
    if not constr_set.rigid_r.nil?
      non_cavity_r += constr_set.rigid_r
    end
    if not constr_set.osb_thick_in.nil?
      non_cavity_r += Material.Plywood(constr_set.osb_thick_in).rvalue
    end
    if not constr_set.drywall_thick_in.nil?
      non_cavity_r += Material.GypsumWall(constr_set.drywall_thick_in).rvalue
    end
    return non_cavity_r
  end

  def self.apply_wall_construction(runner, model, surfaces, wall_id, wall_type, assembly_r,
                                   drywall_thick_in, film_r, mat_ext_finish)

    if mat_ext_finish.nil?
      fallback_mat_ext_finish = nil
    else
      fallback_mat_ext_finish = Material.ExtFinishWoodLight(0.1)
      fallback_mat_ext_finish.tAbs = mat_ext_finish.tAbs
      fallback_mat_ext_finish.vAbs = mat_ext_finish.vAbs
      fallback_mat_ext_finish.sAbs = mat_ext_finish.sAbs
    end

    if wall_type == HPXML::WallTypeWoodStud
      install_grade = 1
      cavity_filled = true

      constr_sets = [
        WoodStudConstructionSet.new(Material.Stud2x6, 0.20, 10.0, 0.5, drywall_thick_in, mat_ext_finish), # 2x6, 24" o.c. + R10
        WoodStudConstructionSet.new(Material.Stud2x6, 0.20, 5.0, 0.5, drywall_thick_in, mat_ext_finish),  # 2x6, 24" o.c. + R5
        WoodStudConstructionSet.new(Material.Stud2x6, 0.20, 0.0, 0.5, drywall_thick_in, mat_ext_finish),  # 2x6, 24" o.c.
        WoodStudConstructionSet.new(Material.Stud2x4, 0.23, 0.0, 0.5, drywall_thick_in, mat_ext_finish),  # 2x4, 16" o.c.
        WoodStudConstructionSet.new(Material.Stud2x4, 0.01, 0.0, 0.0, 0.0, fallback_mat_ext_finish),      # Fallback
      ]
      match, constr_set, cavity_r = pick_wood_stud_construction_set(assembly_r, constr_sets, film_r, wall_id)

      Constructions.apply_wood_stud_wall(model, surfaces, "#{wall_id} construction",
                                         cavity_r, install_grade, constr_set.stud.thick_in,
                                         cavity_filled, constr_set.framing_factor,
                                         constr_set.drywall_thick_in, constr_set.osb_thick_in,
                                         constr_set.rigid_r, constr_set.exterior_material)
    elsif wall_type == HPXML::WallTypeSteelStud
      install_grade = 1
      cavity_filled = true
      corr_factor = 0.45

      constr_sets = [
        SteelStudConstructionSet.new(5.5, corr_factor, 0.20, 10.0, 0.5, drywall_thick_in, mat_ext_finish), # 2x6, 24" o.c. + R10
        SteelStudConstructionSet.new(5.5, corr_factor, 0.20, 5.0, 0.5, drywall_thick_in, mat_ext_finish),  # 2x6, 24" o.c. + R5
        SteelStudConstructionSet.new(5.5, corr_factor, 0.20, 0.0, 0.5, drywall_thick_in, mat_ext_finish),  # 2x6, 24" o.c.
        SteelStudConstructionSet.new(3.5, corr_factor, 0.23, 0.0, 0.5, drywall_thick_in, mat_ext_finish),  # 2x4, 16" o.c.
        SteelStudConstructionSet.new(3.5, 1.0, 0.01, 0.0, 0.0, 0.0, fallback_mat_ext_finish),              # Fallback
      ]
      match, constr_set, cavity_r = pick_steel_stud_construction_set(assembly_r, constr_sets, film_r, "wall #{wall_id}")

      Constructions.apply_steel_stud_wall(model, surfaces, "#{wall_id} construction",
                                          cavity_r, install_grade, constr_set.cavity_thick_in,
                                          cavity_filled, constr_set.framing_factor,
                                          constr_set.corr_factor, constr_set.drywall_thick_in,
                                          constr_set.osb_thick_in, constr_set.rigid_r,
                                          constr_set.exterior_material)
    elsif wall_type == HPXML::WallTypeDoubleWoodStud
      install_grade = 1
      is_staggered = false

      constr_sets = [
        DoubleStudConstructionSet.new(Material.Stud2x4, 0.23, 24.0, 0.0, 0.5, drywall_thick_in, mat_ext_finish),  # 2x4, 24" o.c.
        DoubleStudConstructionSet.new(Material.Stud2x4, 0.01, 16.0, 0.0, 0.0, 0.0, fallback_mat_ext_finish),      # Fallback
      ]
      match, constr_set, cavity_r = pick_double_stud_construction_set(assembly_r, constr_sets, film_r, "wall #{wall_id}")

      Constructions.apply_double_stud_wall(model, surfaces, "#{wall_id} construction",
                                           cavity_r, install_grade, constr_set.stud.thick_in,
                                           constr_set.stud.thick_in, constr_set.framing_factor,
                                           constr_set.framing_spacing, is_staggered,
                                           constr_set.drywall_thick_in, constr_set.osb_thick_in,
                                           constr_set.rigid_r, constr_set.exterior_material)
    elsif wall_type == HPXML::WallTypeCMU
      density = 119.0 # lb/ft^3
      furring_r = 0
      furring_cavity_depth_in = 0 # in
      furring_spacing = 0

      constr_sets = [
        CMUConstructionSet.new(8.0, 1.4, 0.08, 0.5, drywall_thick_in, mat_ext_finish),  # 8" perlite-filled CMU
        CMUConstructionSet.new(6.0, 5.29, 0.01, 0.0, 0.0, fallback_mat_ext_finish),     # Fallback (6" hollow CMU)
      ]
      match, constr_set, rigid_r = pick_cmu_construction_set(assembly_r, constr_sets, film_r, "wall #{wall_id}")

      Constructions.apply_cmu_wall(model, surfaces, "#{wall_id} construction",
                                   constr_set.thick_in, constr_set.cond_in, density,
                                   constr_set.framing_factor, furring_r,
                                   furring_cavity_depth_in, furring_spacing,
                                   constr_set.drywall_thick_in, constr_set.osb_thick_in,
                                   rigid_r, constr_set.exterior_material)
    elsif wall_type == HPXML::WallTypeSIP
      sheathing_thick_in = 0.44
      sheathing_type = Constants.MaterialOSB

      constr_sets = [
        SIPConstructionSet.new(10.0, 0.16, 0.0, sheathing_thick_in, 0.5, drywall_thick_in, mat_ext_finish), # 10" SIP core
        SIPConstructionSet.new(5.0, 0.16, 0.0, sheathing_thick_in, 0.5, drywall_thick_in, mat_ext_finish),  # 5" SIP core
        SIPConstructionSet.new(1.0, 0.01, 0.0, sheathing_thick_in, 0.0, 0.0, fallback_mat_ext_finish),      # Fallback
      ]
      match, constr_set, cavity_r = pick_sip_construction_set(assembly_r, constr_sets, film_r, "wall #{wall_id}")

      Constructions.apply_sip_wall(model, surfaces, "#{wall_id} construction",
                                   cavity_r, constr_set.thick_in, constr_set.framing_factor,
                                   sheathing_type, constr_set.sheath_thick_in,
                                   constr_set.drywall_thick_in, constr_set.osb_thick_in,
                                   constr_set.rigid_r, constr_set.exterior_material)
    elsif wall_type == HPXML::WallTypeICF
      constr_sets = [
        ICFConstructionSet.new(2.0, 4.0, 0.08, 0.0, 0.5, drywall_thick_in, mat_ext_finish), # ICF w/4" concrete and 2" rigid ins layers
        ICFConstructionSet.new(1.0, 1.0, 0.01, 0.0, 0.0, 0.0, fallback_mat_ext_finish),     # Fallback
      ]
      match, constr_set, icf_r = pick_icf_construction_set(assembly_r, constr_sets, film_r, "wall #{wall_id}")

      Constructions.apply_icf_wall(model, surfaces, "#{wall_id} construction",
                                   icf_r, constr_set.ins_thick_in,
                                   constr_set.concrete_thick_in, constr_set.framing_factor,
                                   constr_set.drywall_thick_in, constr_set.osb_thick_in,
                                   constr_set.rigid_r, constr_set.exterior_material)
    elsif [HPXML::WallTypeConcrete, HPXML::WallTypeBrick, HPXML::WallTypeStrawBale, HPXML::WallTypeStone, HPXML::WallTypeLog].include? wall_type
      constr_sets = [
        GenericConstructionSet.new(10.0, 0.5, drywall_thick_in, mat_ext_finish), # w/R-10 rigid
        GenericConstructionSet.new(0.0, 0.5, drywall_thick_in, mat_ext_finish),  # Standard
        GenericConstructionSet.new(0.0, 0.0, 0.0, fallback_mat_ext_finish),      # Fallback
      ]
      match, constr_set, layer_r = pick_generic_construction_set(assembly_r, constr_sets, film_r, "wall #{wall_id}")

      if wall_type == HPXML::WallTypeConcrete
        thick_in = 6.0
        base_mat = BaseMaterial.Concrete
      elsif wall_type == HPXML::WallTypeBrick
        thick_in = 8.0
        base_mat = BaseMaterial.Brick
      elsif wall_type == HPXML::WallTypeStrawBale
        thick_in = 23.0
        base_mat = BaseMaterial.StrawBale
      elsif wall_type == HPXML::WallTypeStone
        thick_in = 6.0
        base_mat = BaseMaterial.Stone
      elsif wall_type == HPXML::WallTypeLog
        thick_in = 6.0
        base_mat = BaseMaterial.Wood
      end
      thick_ins = [thick_in]
      if layer_r == 0
        conds = [999]
      else
        conds = [thick_in / layer_r]
      end
      denss = [base_mat.rho]
      specheats = [base_mat.cp]

      Constructions.apply_generic_layered_wall(model, surfaces, "#{wall_id} construction",
                                               thick_ins, conds, denss, specheats,
                                               constr_set.drywall_thick_in, constr_set.osb_thick_in,
                                               constr_set.rigid_r, constr_set.exterior_material)
    else
      fail "Unexpected wall type '#{wall_type}'."
    end

    check_surface_assembly_rvalue(runner, surfaces, film_r, assembly_r, match)
  end

  def self.pick_wood_stud_construction_set(assembly_r, constr_sets, film_r, surface_name)
    # Picks a construction set from supplied constr_sets for which a positive R-value
    # can be calculated for the unknown insulation to achieve the assembly R-value.

    constr_sets.each do |constr_set|
      fail 'Unexpected object.' unless constr_set.is_a? WoodStudConstructionSet

      non_cavity_r = calc_non_cavity_r(film_r, constr_set)

      # Calculate effective cavity R-value
      # Assumes installation quality 1
      cavity_frac = 1.0 - constr_set.framing_factor
      cavity_r = cavity_frac / (1.0 / assembly_r - constr_set.framing_factor / (constr_set.stud.rvalue + non_cavity_r)) - non_cavity_r
      if cavity_r > 0 # Choose this construction set
        return true, constr_set, cavity_r
      end
    end

    return false, constr_sets[-1], 0.0 # Pick fallback construction with minimum R-value
  end

  def self.pick_steel_stud_construction_set(assembly_r, constr_sets, film_r, surface_name)
    # Picks a construction set from supplied constr_sets for which a positive R-value
    # can be calculated for the unknown insulation to achieve the assembly R-value.

    constr_sets.each do |constr_set|
      fail 'Unexpected object.' unless constr_set.is_a? SteelStudConstructionSet

      non_cavity_r = calc_non_cavity_r(film_r, constr_set)

      # Calculate effective cavity R-value
      # Assumes installation quality 1
      cavity_r = (assembly_r - non_cavity_r) / constr_set.corr_factor
      if cavity_r > 0 # Choose this construction set
        return true, constr_set, cavity_r
      end
    end

    return false, constr_sets[-1], 0.0 # Pick fallback construction with minimum R-value
  end

  def self.pick_double_stud_construction_set(assembly_r, constr_sets, film_r, surface_name)
    # Picks a construction set from supplied constr_sets for which a positive R-value
    # can be calculated for the unknown insulation to achieve the assembly R-value.

    constr_sets.each do |constr_set|
      fail 'Unexpected object.' unless constr_set.is_a? DoubleStudConstructionSet

      non_cavity_r = calc_non_cavity_r(film_r, constr_set)

      # Calculate effective cavity R-value
      # Assumes installation quality 1, not staggered, gap depth == stud depth
      # Solved in Wolfram Alpha: https://www.wolframalpha.com/input/?i=1%2FA+%3D+B%2F(2*C%2Bx%2BD)+%2B+E%2F(3*C%2BD)+%2B+(1-B-E)%2F(3*x%2BD)
      stud_frac = 1.5 / constr_set.framing_spacing
      misc_framing_factor = constr_set.framing_factor - stud_frac
      cavity_frac = 1.0 - (2 * stud_frac + misc_framing_factor)
      a = assembly_r
      b = stud_frac
      c = constr_set.stud.rvalue
      d = non_cavity_r
      e = misc_framing_factor
      cavity_r = ((3 * c + d) * Math.sqrt(4 * a**2 * b**2 + 12 * a**2 * b * e + 4 * a**2 * b + 9 * a**2 * e**2 - 6 * a**2 * e + a**2 - 48 * a * b * c - 16 * a * b * d - 36 * a * c * e + 12 * a * c - 12 * a * d * e + 4 * a * d + 36 * c**2 + 24 * c * d + 4 * d**2) + 6 * a * b * c + 2 * a * b * d + 3 * a * c * e + 3 * a * c + 3 * a * d * e + a * d - 18 * c**2 - 18 * c * d - 4 * d**2) / (2 * (-3 * a * e + 9 * c + 3 * d))
      cavity_r = 3 * cavity_r
      if cavity_r > 0 # Choose this construction set
        return true, constr_set, cavity_r
      end
    end

    return false, constr_sets[-1], 0.0 # Pick fallback construction with minimum R-value
  end

  def self.pick_sip_construction_set(assembly_r, constr_sets, film_r, surface_name)
    # Picks a construction set from supplied constr_sets for which a positive R-value
    # can be calculated for the unknown insulation to achieve the assembly R-value.

    constr_sets.each do |constr_set|
      fail 'Unexpected object.' unless constr_set.is_a? SIPConstructionSet

      non_cavity_r = calc_non_cavity_r(film_r, constr_set)
      non_cavity_r += Material.new(nil, constr_set.sheath_thick_in, BaseMaterial.Wood).rvalue

      # Calculate effective SIP core R-value
      # Solved in Wolfram Alpha: https://www.wolframalpha.com/input/?i=1%2FA+%3D+B%2F(C%2BD)+%2B+E%2F(2*F%2BG%2FH*x%2BD)+%2B+(1-B-E)%2F(x%2BD)
      spline_thick_in = 0.5 # in
      ins_thick_in = constr_set.thick_in - (2.0 * spline_thick_in) # in
      framing_r = Material.new(nil, constr_set.thick_in, BaseMaterial.Wood).rvalue
      spline_r = Material.new(nil, spline_thick_in, BaseMaterial.Wood).rvalue
      spline_frac = 4.0 / 48.0 # One 4" spline for every 48" wide panel
      cavity_frac = 1.0 - (spline_frac + constr_set.framing_factor)
      a = assembly_r
      b = constr_set.framing_factor
      c = framing_r
      d = non_cavity_r
      e = spline_frac
      f = spline_r
      g = ins_thick_in
      h = constr_set.thick_in
      cavity_r = (Math.sqrt((a * b * c * g - a * b * d * h - 2 * a * b * f * h + a * c * e * g - a * c * e * h - a * c * g + a * d * e * g - a * d * e * h - a * d * g + c * d * g + c * d * h + 2 * c * f * h + d**2 * g + d**2 * h + 2 * d * f * h)**2 - 4 * (-a * b * g + c * g + d * g) * (a * b * c * d * h + 2 * a * b * c * f * h - a * c * d * h + 2 * a * c * e * f * h - 2 * a * c * f * h - a * d**2 * h + 2 * a * d * e * f * h - 2 * a * d * f * h + c * d**2 * h + 2 * c * d * f * h + d**3 * h + 2 * d**2 * f * h)) - a * b * c * g + a * b * d * h + 2 * a * b * f * h - a * c * e * g + a * c * e * h + a * c * g - a * d * e * g + a * d * e * h + a * d * g - c * d * g - c * d * h - 2 * c * f * h - g * d**2 - d**2 * h - 2 * d * f * h) / (2 * (-a * b * g + c * g + d * g))
      if cavity_r > 0 # Choose this construction set
        return true, constr_set, cavity_r
      end
    end

    return false, constr_sets[-1], 0.0 # Pick fallback construction with minimum R-value
  end

  def self.pick_cmu_construction_set(assembly_r, constr_sets, film_r, surface_name)
    # Picks a construction set from supplied constr_sets for which a positive R-value
    # can be calculated for the unknown insulation to achieve the assembly R-value.

    constr_sets.each do |constr_set|
      fail 'Unexpected object.' unless constr_set.is_a? CMUConstructionSet

      non_cavity_r = calc_non_cavity_r(film_r, constr_set)

      # Calculate effective other CMU R-value
      # Assumes no furring strips
      # Solved in Wolfram Alpha: https://www.wolframalpha.com/input/?i=1%2FA+%3D+B%2F(C%2BE%2Bx)+%2B+(1-B)%2F(D%2BE%2Bx)
      a = assembly_r
      b = constr_set.framing_factor
      c = Material.new(nil, constr_set.thick_in, BaseMaterial.Wood).rvalue # Framing
      d = Material.new(nil, constr_set.thick_in, BaseMaterial.Concrete, constr_set.cond_in).rvalue # Concrete
      e = non_cavity_r
      rigid_r = 0.5 * (Math.sqrt(a**2 - 4 * a * b * c + 4 * a * b * d + 2 * a * c - 2 * a * d + c**2 - 2 * c * d + d**2) + a - c - d - 2 * e)
      if rigid_r > 0 # Choose this construction set
        return true, constr_set, rigid_r
      end
    end

    return false, constr_sets[-1], 0.0 # Pick fallback construction with minimum R-value
  end

  def self.pick_icf_construction_set(assembly_r, constr_sets, film_r, surface_name)
    # Picks a construction set from supplied constr_sets for which a positive R-value
    # can be calculated for the unknown insulation to achieve the assembly R-value.

    constr_sets.each do |constr_set|
      fail 'Unexpected object.' unless constr_set.is_a? ICFConstructionSet

      non_cavity_r = calc_non_cavity_r(film_r, constr_set)

      # Calculate effective ICF rigid ins R-value
      # Solved in Wolfram Alpha: https://www.wolframalpha.com/input/?i=1%2FA+%3D+B%2F(C%2BE)+%2B+(1-B)%2F(D%2BE%2B2*x)
      a = assembly_r
      b = constr_set.framing_factor
      c = Material.new(nil, 2 * constr_set.ins_thick_in + constr_set.concrete_thick_in, BaseMaterial.Wood).rvalue # Framing
      d = Material.new(nil, constr_set.concrete_thick_in, BaseMaterial.Concrete).rvalue # Concrete
      e = non_cavity_r
      icf_r = (a * b * c - a * b * d - a * c - a * e + c * d + c * e + d * e + e**2) / (2 * (a * b - c - e))
      if icf_r > 0 # Choose this construction set
        return true, constr_set, icf_r
      end
    end

    return false, constr_sets[-1], 0.0 # Pick fallback construction with minimum R-value
  end

  def self.pick_generic_construction_set(assembly_r, constr_sets, film_r, surface_name)
    # Picks a construction set from supplied constr_sets for which a positive R-value
    # can be calculated for the unknown insulation to achieve the assembly R-value.

    constr_sets.each do |constr_set|
      fail 'Unexpected object.' unless constr_set.is_a? GenericConstructionSet

      non_cavity_r = calc_non_cavity_r(film_r, constr_set)

      # Calculate effective ins layer R-value
      layer_r = assembly_r - non_cavity_r
      if layer_r > 0 # Choose this construction set
        return true, constr_set, layer_r
      end
    end

    return false, constr_sets[-1], 0.0 # Pick fallback construction with minimum R-value
  end

  def self.check_surface_assembly_rvalue(runner, surfaces, film_r, assembly_r, match)
    # Verify that the actual OpenStudio construction R-value matches our target assembly R-value

    surfaces.each do |surface|
      constr_r = UnitConversions.convert(1.0 / surface.construction.get.uFactor(0.0).get, 'm^2*k/w', 'hr*ft^2*f/btu') + film_r

      if surface.adjacentFoundation.is_initialized
        foundation = surface.adjacentFoundation.get
        foundation.customBlocks.each do |custom_block|
          ins_mat = custom_block.material.to_StandardOpaqueMaterial.get
          constr_r += UnitConversions.convert(ins_mat.thickness, 'm', 'ft') / UnitConversions.convert(ins_mat.thermalConductivity, 'W/(m*K)', 'Btu/(hr*ft*R)')
        end
      end

      if (assembly_r - constr_r).abs > 0.1
        if match
          fail "Construction R-value (#{constr_r}) does not match Assembly R-value (#{assembly_r}) for '#{surface.name}'."
        else
          runner.registerWarning("Assembly R-value (#{assembly_r}) for '#{surface.name}' below minimum expected value. Construction R-value increased to #{constr_r.round(2)}.")
        end
      end
    end
  end

  def self.get_attached_clg_system(system)
    return if system.distribution_system_idref.nil?

    # Finds the OpenStudio object of the cooling system attached (i.e., on the same
    # distribution system) to the current heating system.
    hvac_objects = []
    @hpxml.cooling_systems.each do |attached_system|
      next unless system.distribution_system_idref == attached_system.distribution_system_idref

      @hvac_map[attached_system.id].each do |hvac_object|
        next unless hvac_object.is_a? OpenStudio::Model::AirLoopHVACUnitarySystem

        hvac_objects << hvac_object
      end
    end

    if hvac_objects.size == 1
      return hvac_objects[0]
    end

    return
  end

  def self.set_surface_interior(model, spaces, surface, interior_adjacent_to)
    if [HPXML::LocationBasementConditioned].include? interior_adjacent_to
      surface.setSpace(create_or_get_space(model, spaces, HPXML::LocationLivingSpace))
      @cond_bsmnt_surfaces << surface
    else
      surface.setSpace(create_or_get_space(model, spaces, interior_adjacent_to))
    end
  end

  def self.set_surface_exterior(model, spaces, surface, exterior_adjacent_to)
    if [HPXML::LocationOutside].include? exterior_adjacent_to
      surface.setOutsideBoundaryCondition('Outdoors')
    elsif [HPXML::LocationGround].include? exterior_adjacent_to
      surface.setOutsideBoundaryCondition('Foundation')
    elsif [HPXML::LocationOtherHousingUnit, HPXML::LocationOtherHousingUnitAbove, HPXML::LocationOtherHousingUnitBelow].include? exterior_adjacent_to
      surface.setOutsideBoundaryCondition('Adiabatic')
    elsif [HPXML::LocationBasementConditioned].include? exterior_adjacent_to
      surface.createAdjacentSurface(create_or_get_space(model, spaces, HPXML::LocationLivingSpace))
      @cond_bsmnt_surfaces << surface
    elsif ['other heated space', 'other multifamily buffer space', 'other non-freezing space'].include? exterior_adjacent_to
      add_otherside_coefficients(surface, exterior_adjacent_to, model, spaces)
    else
      surface.createAdjacentSurface(create_or_get_space(model, spaces, exterior_adjacent_to))
    end
  end

  def self.add_otherside_coefficients(surface, exterior_adjacent_to, model, spaces)
    if spaces[exterior_adjacent_to].nil?

      # Create E+ other side coefficient object
      otherside_object = OpenStudio::Model::SurfacePropertyOtherSideCoefficients.new(model)
      otherside_object.setName(exterior_adjacent_to)
      # Fixme: assumption the same as SurfacePropertyConvectionCoefficients of return air plenum
      otherside_object.setCombinedConvectiveRadiativeFilmCoefficient(30)
      # Schedule of space temperature, can be shared with water heater/appliances
      otherside_schedule = create_or_get_outside_boundary_schedule(model, exterior_adjacent_to, spaces)
      # FIXME: wait for new OS release with bugfix of https://github.com/NREL/OpenStudio/issues/3848
      otherside_object.setPointer(9, otherside_schedule.handle)
      surface.setSurfacePropertyOtherSideCoefficients(otherside_object)
      spaces[exterior_adjacent_to] = otherside_object
    else
      surface.setSurfacePropertyOtherSideCoefficients(spaces[exterior_adjacent_to])
    end
  end

  def self.create_or_get_outside_boundary_schedule(model, outside_space, spaces)
    if outside_space == 'other heated space'
      # Average of indoor/outdoor temperatures with minimum of 68 deg-F
      temp_min = UnitConversions.convert(68, "F", "C")
      indoor_weight = 0.5
      outdoor_weight = 0.5
    elsif outside_space == 'other multifamily buffer space'
      # Average of indoor/outdoor temperatures with minimum of 50 deg-F
      temp_min = UnitConversions.convert(50, "F", "C")
      indoor_weight = 0.5
      outdoor_weight = 0.5
    elsif outside_space == 'other non-freezing space'
      # Floating with outdoor air temperature with minimum of 40 deg-F
      temp_min = UnitConversions.convert(40, "F", "C")
      indoor_weight = 0.0
      outdoor_weight = 1.0
    elsif outside_space == 'other housing unit'
      # Indoor air temperature
      temp_min = UnitConversions.convert(40, "F", "C")
      indoor_weight = 1.0
      outdoor_weight = 0.0
    end

    actuated_schedule = nil
    if outside_space == 'other heated space'
      if not @heated_space_temp_sch.nil?
        return @heated_space_temp_sch
      else
        @heated_space_temp_sch = OpenStudio::Model::ScheduleConstant.new(model)
        @heated_space_temp_sch.setName("#{outside_space} sch EMS")
        actuated_schedule = @heated_space_temp_sch
      end
    elsif outside_space == 'other housing unit'
      if not @other_housing_unit_temp_sch.nil?
        return @other_housing_unit_temp_sch
      else
        @other_housing_unit_temp_sch = OpenStudio::Model::ScheduleConstant.new(model)
        @other_housing_unit_temp_sch.setName("#{outside_space} sch EMS")
        actuated_schedule = @other_housing_unit_temp_sch
      end
    elsif outside_space == 'other multifamily buffer space'
      if not @multifamily_buffer_space_temp_sch.nil?
        return @multifamily_buffer_space_temp_sch
      else
        @multifamily_buffer_space_temp_sch = OpenStudio::Model::ScheduleConstant.new(model)
        @multifamily_buffer_space_temp_sch.setName("#{outside_space} sch EMS")
        actuated_schedule = @multifamily_buffer_space_temp_sch
      end
    elsif outside_space == 'other non-freezing space'
      if not @non_freezing_space_temp_sch.nil?
        return @non_freezing_space_temp_sch
      else
        @non_freezing_space_temp_sch = OpenStudio::Model::ScheduleConstant.new(model)
        @non_freezing_space_temp_sch.setName("#{outside_space} sch EMS")
        actuated_schedule = @non_freezing_space_temp_sch
      end
    end

    # Schedule type limits compatible
    schedule_type_limits = OpenStudio::Model::ScheduleTypeLimits.new(model)
    schedule_type_limits.setUnitType("Temperature")
    actuated_schedule.setScheduleTypeLimits(schedule_type_limits)

    # Ems to actuate schedule
    if @sensor_ia.nil?
      @sensor_ia = OpenStudio::Model::EnergyManagementSystemSensor.new(model, "Zone Air Temperature")
      @sensor_ia.setName("cond_zone_temp")
      @sensor_ia.setKeyName(create_or_get_space(model, spaces, 'living space').name.to_s)
    end
    if @sensor_oa.nil?
      @sensor_oa = OpenStudio::Model::EnergyManagementSystemSensor.new(model, "Site Outdoor Air Drybulb Temperature")
      @sensor_oa.setName("oa_temp")
    end
    actuator = OpenStudio::Model::EnergyManagementSystemActuator.new(actuated_schedule, "Schedule:Constant", "Schedule Value")
    actuator.setName("#{outside_space.gsub(' ', '_').gsub('-', '_')}_temp_sch")

    program = OpenStudio::Model::EnergyManagementSystemProgram.new(model)
    program.setName("Other Side Indoor Temperature Program")
    program.addLine("Set #{actuator.name} = #{@sensor_ia.name} * #{indoor_weight} + #{@sensor_oa.name} * #{outdoor_weight}")
    program.addLine("If #{actuator.name} < #{temp_min}")
    program.addLine("Set #{actuator.name} = #{temp_min}")
    program.addLine("EndIf")

    program_cm = OpenStudio::Model::EnergyManagementSystemProgramCallingManager.new(model)
    program_cm.setName("#{program.name.to_s} calling manager")
    program_cm.setCallingPoint("EndOfSystemTimestepAfterHVACReporting")
    program_cm.addProgram(program)

    return actuated_schedule
  end

  # Returns an OS:Space, or nil if the location is outside the building
  def self.get_space_from_location(location, object_name, model, spaces)
<<<<<<< HEAD
    if location == 'other exterior' or location == 'outside'
      return nil
    elsif ['other heated space', 'other housing unit', 'other multifamily buffer space', 'other non-freezing space'].include? location
      schedule = create_or_get_outside_boundary_schedule(model, location, spaces)
      return schedule
=======
    if (location == HPXML::LocationOtherExterior) || (location == HPXML::LocationOutside)
      return
>>>>>>> 392eefc3
    end

    num_orig_spaces = spaces.size

    if location == HPXML::LocationBasementConditioned
      space = create_or_get_space(model, spaces, HPXML::LocationLivingSpace)
    else
      space = create_or_get_space(model, spaces, location)
    end

    if spaces.size != num_orig_spaces
      fail "#{object_name} location is '#{location}' but building does not have this location specified."
    end

    return space
  end

  def self.get_spaces_of_type(spaces, space_types_list)
    spaces_of_type = []
    space_types_list.each do |space_type|
      spaces_of_type << spaces[space_type] unless spaces[space_type].nil?
    end
    return spaces_of_type
  end

  def self.get_space_of_type(spaces, space_type)
    spaces_of_type = get_spaces_of_type(spaces, [space_type])
    if spaces_of_type.size > 1
      fail 'Unexpected number of spaces.'
    elsif spaces_of_type.size == 1
      return spaces_of_type[0]
    end

<<<<<<< HEAD
    return nil
  end

  def self.assign_space_to_subsurface(surface, subsurface_id, wall_idref, spaces, model, subsurface_type)
    # Check walls
    @hpxml.walls.each do |wall|
      next unless wall.id == wall_idref

      set_surface_interior(model, spaces, surface, subsurface_id, wall.interior_adjacent_to)
      return wall
    end

    # Check foundation walls
    @hpxml.foundation_walls.each do |foundation_wall|
      next unless foundation_wall.id == wall_idref

      set_surface_interior(model, spaces, surface, subsurface_id, foundation_wall.interior_adjacent_to)
      return foundation_wall
    end

    if not surface.space.is_initialized
      fail "Attached wall '#{wall_idref}' not found for #{subsurface_type} '#{subsurface_id}'."
    end
=======
    return
>>>>>>> 392eefc3
  end

  def self.assign_outside_boundary_condition_to_subsurface(surface, subsurface_id, spaces, model, wall_surface, subsurface_type)
    # Check walls
    wall_exterior_adjacent_to = wall_surface.exterior_adjacent_to
    to_ignore = false

    if ['other heated space', 'other multifamily buffer space', 'other non-freezing space', 'other housing unit', 'other housing unit above', 'other housing unit below'].include? wall_exterior_adjacent_to and subsurface_type == "window"
      fail "Window '#{subsurface_id}' cannot be adjacent to '#{wall_exterior_adjacent_to}'. Check wall: '#{wall_surface.id}'."
    end

    if ['other housing unit', 'other housing unit above', 'other housing unit below'].include? wall_exterior_adjacent_to
      to_ignore = true
    end

    # Subsurface on foundationwalls, set it to be adjacent to outdoors
    if wall_exterior_adjacent_to == "ground"
      surface.setOutsideBoundaryCondition('Outdoors')
    else
      set_surface_exterior(model, spaces, surface, subsurface_id, wall_exterior_adjacent_to)
    end

    return to_ignore
  end

  def self.get_infiltration_volume()
    infilvolume = nil
    @hpxml.air_infiltration_measurements.each do |measurement|
      is_ach50 = ((measurement.house_pressure == 50) && (measurement.unit_of_measure == HPXML::UnitsACH))
      is_cfm50 = ((measurement.house_pressure == 50) && (measurement.unit_of_measure == HPXML::UnitsCFM))
      is_constant_nach = !measurement.constant_ach_natural.nil?
      next unless (is_ach50 || is_cfm50 || is_constant_nach)

      infilvolume = measurement.infiltration_volume
      if infilvolume.nil?
        infilvolume = @hpxml.building_construction.conditioned_building_volume
      end
    end
    return infilvolume
  end

  def self.get_min_neighbor_distance()
    min_neighbor_distance = nil
    @hpxml.neighbor_buildings.each do |neighbor_building|
      if min_neighbor_distance.nil?
        min_neighbor_distance = 9e99
      end
      if neighbor_building.distance < min_neighbor_distance
        min_neighbor_distance = neighbor_building.distance
      end
    end
    return min_neighbor_distance
  end

  def self.get_kiva_instances(fnd_walls, slabs)
    # Identify unique Kiva foundations that are required.
    kiva_fnd_walls = []
    fnd_walls.each do |foundation_wall|
      next unless foundation_wall.exterior_adjacent_to == HPXML::LocationGround

      kiva_fnd_walls << foundation_wall
    end
    if kiva_fnd_walls.empty? # Handle slab foundation type
      kiva_fnd_walls << nil
    end

    kiva_slabs = slabs

    return kiva_fnd_walls.product(kiva_slabs)
  end

  def self.get_foundation_and_walls_top()
    foundation_top = 0
    @hpxml.foundation_walls.each do |foundation_wall|
      top = -1 * foundation_wall.depth_below_grade + foundation_wall.height
      foundation_top = top if top > foundation_top
    end
    walls_top = foundation_top + 8.0 * @ncfl_ag
    return foundation_top, walls_top
  end
end

class WoodStudConstructionSet
  def initialize(stud, framing_factor, rigid_r, osb_thick_in, drywall_thick_in, exterior_material)
    @stud = stud
    @framing_factor = framing_factor
    @rigid_r = rigid_r
    @osb_thick_in = osb_thick_in
    @drywall_thick_in = drywall_thick_in
    @exterior_material = exterior_material
  end
  attr_accessor(:stud, :framing_factor, :rigid_r, :osb_thick_in, :drywall_thick_in, :exterior_material)
end

class SteelStudConstructionSet
  def initialize(cavity_thick_in, corr_factor, framing_factor, rigid_r, osb_thick_in, drywall_thick_in, exterior_material)
    @cavity_thick_in = cavity_thick_in
    @corr_factor = corr_factor
    @framing_factor = framing_factor
    @rigid_r = rigid_r
    @osb_thick_in = osb_thick_in
    @drywall_thick_in = drywall_thick_in
    @exterior_material = exterior_material
  end
  attr_accessor(:cavity_thick_in, :corr_factor, :framing_factor, :rigid_r, :osb_thick_in, :drywall_thick_in, :exterior_material)
end

class DoubleStudConstructionSet
  def initialize(stud, framing_factor, framing_spacing, rigid_r, osb_thick_in, drywall_thick_in, exterior_material)
    @stud = stud
    @framing_factor = framing_factor
    @framing_spacing = framing_spacing
    @rigid_r = rigid_r
    @osb_thick_in = osb_thick_in
    @drywall_thick_in = drywall_thick_in
    @exterior_material = exterior_material
  end
  attr_accessor(:stud, :framing_factor, :framing_spacing, :rigid_r, :osb_thick_in, :drywall_thick_in, :exterior_material)
end

class SIPConstructionSet
  def initialize(thick_in, framing_factor, rigid_r, sheath_thick_in, osb_thick_in, drywall_thick_in, exterior_material)
    @thick_in = thick_in
    @framing_factor = framing_factor
    @rigid_r = rigid_r
    @sheath_thick_in = sheath_thick_in
    @osb_thick_in = osb_thick_in
    @drywall_thick_in = drywall_thick_in
    @exterior_material = exterior_material
  end
  attr_accessor(:thick_in, :framing_factor, :rigid_r, :sheath_thick_in, :osb_thick_in, :drywall_thick_in, :exterior_material)
end

class CMUConstructionSet
  def initialize(thick_in, cond_in, framing_factor, osb_thick_in, drywall_thick_in, exterior_material)
    @thick_in = thick_in
    @cond_in = cond_in
    @framing_factor = framing_factor
    @osb_thick_in = osb_thick_in
    @drywall_thick_in = drywall_thick_in
    @exterior_material = exterior_material
    @rigid_r = nil # solved for
  end
  attr_accessor(:thick_in, :cond_in, :framing_factor, :rigid_r, :osb_thick_in, :drywall_thick_in, :exterior_material)
end

class ICFConstructionSet
  def initialize(ins_thick_in, concrete_thick_in, framing_factor, rigid_r, osb_thick_in, drywall_thick_in, exterior_material)
    @ins_thick_in = ins_thick_in
    @concrete_thick_in = concrete_thick_in
    @framing_factor = framing_factor
    @rigid_r = rigid_r
    @osb_thick_in = osb_thick_in
    @drywall_thick_in = drywall_thick_in
    @exterior_material = exterior_material
  end
  attr_accessor(:ins_thick_in, :concrete_thick_in, :framing_factor, :rigid_r, :osb_thick_in, :drywall_thick_in, :exterior_material)
end

class GenericConstructionSet
  def initialize(rigid_r, osb_thick_in, drywall_thick_in, exterior_material)
    @rigid_r = rigid_r
    @osb_thick_in = osb_thick_in
    @drywall_thick_in = drywall_thick_in
    @exterior_material = exterior_material
  end
  attr_accessor(:rigid_r, :osb_thick_in, :drywall_thick_in, :exterior_material)
end

# register the measure to be used by the application
HPXMLtoOpenStudio.new.registerWithApplication<|MERGE_RESOLUTION|>--- conflicted
+++ resolved
@@ -286,12 +286,8 @@
       fail "Timestep (#{timestep}) must be one of: #{valid_tsteps.join(', ')}."
     end
 
-<<<<<<< HEAD
-    tstep.setNumberOfTimestepsPerHour(60 / @timestep)
-=======
     tstep = model.getTimestep
     tstep.setNumberOfTimestepsPerHour(60 / timestep)
->>>>>>> 392eefc3
 
     shad = model.getShadowCalculation
     shad.setCalculationFrequency(20)
@@ -351,21 +347,21 @@
       next unless Geometry.is_unconditioned_basement(thermal_zone) || Geometry.is_unvented_crawl(thermal_zone) ||
                   Geometry.is_vented_crawl(thermal_zone) || Geometry.is_garage(thermal_zone)
 
-      zones_updated += 1
-
-      zone_floor_area = 0.0
-      thermal_zone.spaces.each do |space|
-        space.surfaces.each do |surface|
+        zones_updated += 1
+
+        zone_floor_area = 0.0
+        thermal_zone.spaces.each do |space|
+          space.surfaces.each do |surface|
           if surface.surfaceType.downcase == 'floor'
             zone_floor_area += UnitConversions.convert(surface.grossArea, 'm^2', 'ft^2')
+            end
           end
         end
-      end
-
-      zone_volume = Geometry.get_height_of_spaces(thermal_zone.spaces) * zone_floor_area
-      if zone_volume <= 0
-        fail "Calculated volume for #{thermal_zone.name} zone (#{zone_volume}) is not greater than zero."
-      end
+
+        zone_volume = Geometry.get_height_of_spaces(thermal_zone.spaces) * zone_floor_area
+        if zone_volume <= 0
+          fail "Calculated volume for #{thermal_zone.name} zone (#{zone_volume}) is not greater than zero."
+        end
 
       thermal_zone.setVolume(UnitConversions.convert(zone_volume, 'ft^3', 'm^3'))
     end
@@ -382,23 +378,23 @@
     thermal_zones.each do |thermal_zone|
       next unless Geometry.is_vented_attic(thermal_zone) || Geometry.is_unvented_attic(thermal_zone)
 
-      zones_updated += 1
-
-      zone_surfaces = []
-      zone_floor_area = 0.0
-      thermal_zone.spaces.each do |space|
-        space.surfaces.each do |surface|
-          zone_surfaces << surface
+        zones_updated += 1
+
+        zone_surfaces = []
+        zone_floor_area = 0.0
+        thermal_zone.spaces.each do |space|
+          space.surfaces.each do |surface|
+            zone_surfaces << surface
           if surface.surfaceType.downcase == 'floor'
             zone_floor_area += UnitConversions.convert(surface.grossArea, 'm^2', 'ft^2')
+            end
           end
         end
-      end
-
-      # Assume square hip roof for volume calculations; energy results are very insensitive to actual volume
-      zone_length = zone_floor_area**0.5
+
+        # Assume square hip roof for volume calculations; energy results are very insensitive to actual volume
+        zone_length = zone_floor_area**0.5
       zone_height = Math.tan(UnitConversions.convert(Geometry.get_roof_pitch(zone_surfaces), 'deg', 'rad')) * zone_length / 2.0
-      zone_volume = [zone_floor_area * zone_height / 3.0, 0.01].max
+        zone_volume = [zone_floor_area * zone_height / 3.0, 0.01].max
       thermal_zone.setVolume(UnitConversions.convert(zone_volume, 'ft^3', 'm^3'))
     end
 
@@ -1697,8 +1693,7 @@
 
       # Create parent surface slightly bigger than window
       surface = OpenStudio::Model::Surface.new(add_wall_polygon(window_width, window_height, z_origin,
-<<<<<<< HEAD
-                                                                window_azimuth, [0, 0.0001, 0.0001, 0.0001]), model)
+                                                                window.azimuth, [0, 0.0001, 0.0001, 0.0001]), model)
 
       surface.additionalProperties.setFeature("Length", window_width)
       surface.additionalProperties.setFeature("Azimuth", window_azimuth)
@@ -1706,20 +1701,8 @@
       surface.additionalProperties.setFeature("SurfaceType", "Window")
       surface.setName("surface #{window_id}")
       surface.setSurfaceType("Wall")
-      wall_surface = assign_space_to_subsurface(surface, window_id, window.wall_idref, spaces, model, "window")
-      assign_outside_boundary_condition_to_subsurface(surface, window_id, spaces, model, wall_surface, "window")
-=======
-                                                                window.azimuth, [0, 0.0001, 0.0001, 0.0001]), model)
-
-      surface.additionalProperties.setFeature('Length', window_width)
-      surface.additionalProperties.setFeature('Azimuth', window.azimuth)
-      surface.additionalProperties.setFeature('Tilt', 90.0)
-      surface.additionalProperties.setFeature('SurfaceType', 'Window')
-      surface.setName("surface #{window.id}")
-      surface.setSurfaceType('Wall')
       set_surface_interior(model, spaces, surface, window.wall.interior_adjacent_to)
-      surface.setOutsideBoundaryCondition('Outdoors') # cannot be adiabatic because subsurfaces won't be created
->>>>>>> 392eefc3
+      assign_outside_boundary_condition_to_subsurface(surface, window_id, spaces, model, window.wall, "window")
       surfaces << surface
 
       sub_surface = OpenStudio::Model::SubSurface.new(add_wall_polygon(window_width, window_height, z_origin,
@@ -1763,10 +1746,19 @@
     surfaces = []
     @hpxml.skylights.each do |skylight|
       # Obtain skylight tilt from attached roof
-      skylight_tilt = skylight.roof.pitch / 12.0
-
-      skylight_height = Math::sqrt(skylight.area)
-      skylight_width = skylight.area / skylight_height
+      skylight_tilt = nil
+      @hpxml.roofs.each do |roof|
+        next unless roof.id == skylight.roof_idref
+
+        skylight_tilt = roof.pitch / 12.0
+      end
+      if skylight_tilt.nil?
+        fail "Attached roof '#{skylight.roof_idref}' not found for skylight '#{skylight_id}'."
+      end
+
+      skylight_area = skylight.area
+      skylight_height = Math::sqrt(skylight_area)
+      skylight_width = skylight_area / skylight_height
       z_origin = @walls_top + 0.5 * Math.sin(Math.atan(skylight_tilt)) * skylight_height
 
       # Create parent surface slightly bigger than skylight
@@ -1813,8 +1805,7 @@
 
       # Create parent surface slightly bigger than door
       surface = OpenStudio::Model::Surface.new(add_wall_polygon(door_width, door_height, z_origin,
-<<<<<<< HEAD
-                                                                door_azimuth, [0, 0.0001, 0.0001, 0.0001]), model)
+                                                                door.azimuth, [0, 0.0001, 0.0001, 0.0001]), model)
 
       surface.additionalProperties.setFeature("Length", door_width)
       surface.additionalProperties.setFeature("Azimuth", door_azimuth)
@@ -1822,23 +1813,11 @@
       surface.additionalProperties.setFeature("SurfaceType", "Door")
       surface.setName("surface #{door_id}")
       surface.setSurfaceType("Wall")
-      wall_surface = assign_space_to_subsurface(surface, door_id, door.wall_idref, spaces, model, "door")
-      if assign_outside_boundary_condition_to_subsurface(surface, door_id, spaces, model, wall_surface, "door")
+      set_surface_interior(model, spaces, surface, door.wall.interior_adjacent_to)
+      if assign_outside_boundary_condition_to_subsurface(surface, door_id, spaces, model, door.wall, "door")
         surface.remove
         next
       end
-=======
-                                                                door.azimuth, [0, 0.0001, 0.0001, 0.0001]), model)
-
-      surface.additionalProperties.setFeature('Length', door_width)
-      surface.additionalProperties.setFeature('Azimuth', door.azimuth)
-      surface.additionalProperties.setFeature('Tilt', 90.0)
-      surface.additionalProperties.setFeature('SurfaceType', 'Door')
-      surface.setName("surface #{door.id}")
-      surface.setSurfaceType('Wall')
-      set_surface_interior(model, spaces, surface, door.wall.interior_adjacent_to)
-      surface.setOutsideBoundaryCondition('Outdoors') # cannot be adiabatic because subsurfaces won't be created
->>>>>>> 392eefc3
       surfaces << surface
 
       sub_surface = OpenStudio::Model::SubSurface.new(add_wall_polygon(door_width, door_height, z_origin,
@@ -2137,7 +2116,7 @@
 
       if [HPXML::WaterHeaterTypeCombiStorage, HPXML::WaterHeaterTypeCombiTankless].include? water_heater.water_heater_type
         fail "Water heating system '#{water_heater.id}' connected to solar thermal system '#{solar_thermal_system.id}' cannot be a space-heating boiler."
-      end
+        end
 
       if water_heater.uses_desuperheater
         fail "Water heating system '#{water_heater.id}' connected to solar thermal system '#{solar_thermal_system.id}' cannot be attached to a desuperheater."
@@ -2908,11 +2887,7 @@
     vented_crawl_sla = nil
     if @has_vented_crawl
       @hpxml.foundations.each do |foundation|
-<<<<<<< HEAD
-        next unless foundation.foundation_type == "VentedCrawlspace"
-=======
         next unless foundation.foundation_type == HPXML::FoundationTypeCrawlspaceVented
->>>>>>> 392eefc3
 
         vented_crawl_sla = foundation.vented_crawlspace_sla
       end
@@ -2946,11 +2921,7 @@
       fail "Fraction window area operable (#{frac_window_area_operable}) must be between 0 and 1."
     end
 
-<<<<<<< HEAD
-    nv_frac_window_area_open = @frac_window_area_operable * 0.20 # Assume 20% of operable window area is open
-=======
     nv_frac_window_area_open = frac_window_area_operable * 0.20 # Assume 20% of operable window area is open
->>>>>>> 392eefc3
     nv_num_days_per_week = 7
     nv_max_oa_hr = 0.0115
     nv_max_oa_rh = 0.7
@@ -3075,20 +3046,20 @@
     if mech_vent_type == HPXML::MechVentTypeCFIS
       cfis_sys_ids = mech_vent_attached_dist_system.hvac_systems.map { |system| system.id }
 
-      # Get AirLoopHVACs associated with these HVAC systems
-      @hvac_map.each do |sys_id, hvacs|
-        next unless cfis_sys_ids.include? sys_id
-
-        hvacs.each do |loop|
-          next unless loop.is_a? OpenStudio::Model::AirLoopHVAC
-          next if cfis_airloop == loop # already assigned
+        # Get AirLoopHVACs associated with these HVAC systems
+        @hvac_map.each do |sys_id, hvacs|
+          next unless cfis_sys_ids.include? sys_id
+
+          hvacs.each do |loop|
+            next unless loop.is_a? OpenStudio::Model::AirLoopHVAC
+            next if cfis_airloop == loop # already assigned
 
           fail 'Two airloops found for CFIS. Aborting...' unless cfis_airloop.nil?
 
-          cfis_airloop = loop
-        end
-      end
-    end
+            cfis_airloop = loop
+          end
+        end
+      end
 
     mech_vent = MechanicalVentilation.new(mech_vent_type, mech_vent_total_eff, mech_vent_total_eff_adj, mech_vent_cfm,
                                           mech_vent_fan_w, mech_vent_sens_eff, mech_vent_sens_eff_adj,
@@ -4132,7 +4103,7 @@
     elsif [HPXML::LocationBasementConditioned].include? exterior_adjacent_to
       surface.createAdjacentSurface(create_or_get_space(model, spaces, HPXML::LocationLivingSpace))
       @cond_bsmnt_surfaces << surface
-    elsif ['other heated space', 'other multifamily buffer space', 'other non-freezing space'].include? exterior_adjacent_to
+    elsif [HPXML::LocationOtherHeatedSpace, HPXML::LocationOtherMultifamilyBufferSpace, HPXML::LocationOtherNonFreezingSpace].include? exterior_adjacent_to
       add_otherside_coefficients(surface, exterior_adjacent_to, model, spaces)
     else
       surface.createAdjacentSurface(create_or_get_space(model, spaces, exterior_adjacent_to))
@@ -4159,30 +4130,12 @@
   end
 
   def self.create_or_get_outside_boundary_schedule(model, outside_space, spaces)
-    if outside_space == 'other heated space'
+    actuated_schedule = nil
+    if outside_space == HPXML::LocationOtherHeatedSpace
       # Average of indoor/outdoor temperatures with minimum of 68 deg-F
       temp_min = UnitConversions.convert(68, "F", "C")
       indoor_weight = 0.5
       outdoor_weight = 0.5
-    elsif outside_space == 'other multifamily buffer space'
-      # Average of indoor/outdoor temperatures with minimum of 50 deg-F
-      temp_min = UnitConversions.convert(50, "F", "C")
-      indoor_weight = 0.5
-      outdoor_weight = 0.5
-    elsif outside_space == 'other non-freezing space'
-      # Floating with outdoor air temperature with minimum of 40 deg-F
-      temp_min = UnitConversions.convert(40, "F", "C")
-      indoor_weight = 0.0
-      outdoor_weight = 1.0
-    elsif outside_space == 'other housing unit'
-      # Indoor air temperature
-      temp_min = UnitConversions.convert(40, "F", "C")
-      indoor_weight = 1.0
-      outdoor_weight = 0.0
-    end
-
-    actuated_schedule = nil
-    if outside_space == 'other heated space'
       if not @heated_space_temp_sch.nil?
         return @heated_space_temp_sch
       else
@@ -4190,7 +4143,36 @@
         @heated_space_temp_sch.setName("#{outside_space} sch EMS")
         actuated_schedule = @heated_space_temp_sch
       end
-    elsif outside_space == 'other housing unit'
+    elsif outside_space == HPXML::LocationOtherMultifamilyBufferSpace
+      # Average of indoor/outdoor temperatures with minimum of 50 deg-F
+      temp_min = UnitConversions.convert(50, "F", "C")
+      indoor_weight = 0.5
+      outdoor_weight = 0.5
+      if not @multifamily_buffer_space_temp_sch.nil?
+        return @multifamily_buffer_space_temp_sch
+      else
+        @multifamily_buffer_space_temp_sch = OpenStudio::Model::ScheduleConstant.new(model)
+        @multifamily_buffer_space_temp_sch.setName("#{outside_space} sch EMS")
+        actuated_schedule = @multifamily_buffer_space_temp_sch
+      end
+    elsif outside_space == HPXML::LocationOtherNonFreezingSpace
+      # Floating with outdoor air temperature with minimum of 40 deg-F
+      temp_min = UnitConversions.convert(40, "F", "C")
+      indoor_weight = 0.0
+      outdoor_weight = 1.0
+      if not @non_freezing_space_temp_sch.nil?
+        return @non_freezing_space_temp_sch
+      else
+        @non_freezing_space_temp_sch = OpenStudio::Model::ScheduleConstant.new(model)
+        @non_freezing_space_temp_sch.setName("#{outside_space} sch EMS")
+        actuated_schedule = @non_freezing_space_temp_sch
+      end
+    elsif outside_space == HPXML::LocationOtherHousingUnit
+      # For water heater, duct, appliances, etc.
+      # Indoor air temperature
+      temp_min = UnitConversions.convert(40, "F", "C")
+      indoor_weight = 1.0
+      outdoor_weight = 0.0
       if not @other_housing_unit_temp_sch.nil?
         return @other_housing_unit_temp_sch
       else
@@ -4198,22 +4180,6 @@
         @other_housing_unit_temp_sch.setName("#{outside_space} sch EMS")
         actuated_schedule = @other_housing_unit_temp_sch
       end
-    elsif outside_space == 'other multifamily buffer space'
-      if not @multifamily_buffer_space_temp_sch.nil?
-        return @multifamily_buffer_space_temp_sch
-      else
-        @multifamily_buffer_space_temp_sch = OpenStudio::Model::ScheduleConstant.new(model)
-        @multifamily_buffer_space_temp_sch.setName("#{outside_space} sch EMS")
-        actuated_schedule = @multifamily_buffer_space_temp_sch
-      end
-    elsif outside_space == 'other non-freezing space'
-      if not @non_freezing_space_temp_sch.nil?
-        return @non_freezing_space_temp_sch
-      else
-        @non_freezing_space_temp_sch = OpenStudio::Model::ScheduleConstant.new(model)
-        @non_freezing_space_temp_sch.setName("#{outside_space} sch EMS")
-        actuated_schedule = @non_freezing_space_temp_sch
-      end
     end
 
     # Schedule type limits compatible
@@ -4251,16 +4217,11 @@
 
   # Returns an OS:Space, or nil if the location is outside the building
   def self.get_space_from_location(location, object_name, model, spaces)
-<<<<<<< HEAD
-    if location == 'other exterior' or location == 'outside'
-      return nil
+    if (location == HPXML::LocationOtherExterior) || (location == HPXML::LocationOutside)
+      return
     elsif ['other heated space', 'other housing unit', 'other multifamily buffer space', 'other non-freezing space'].include? location
       schedule = create_or_get_outside_boundary_schedule(model, location, spaces)
       return schedule
-=======
-    if (location == HPXML::LocationOtherExterior) || (location == HPXML::LocationOutside)
-      return
->>>>>>> 392eefc3
     end
 
     num_orig_spaces = spaces.size
@@ -4294,33 +4255,7 @@
       return spaces_of_type[0]
     end
 
-<<<<<<< HEAD
-    return nil
-  end
-
-  def self.assign_space_to_subsurface(surface, subsurface_id, wall_idref, spaces, model, subsurface_type)
-    # Check walls
-    @hpxml.walls.each do |wall|
-      next unless wall.id == wall_idref
-
-      set_surface_interior(model, spaces, surface, subsurface_id, wall.interior_adjacent_to)
-      return wall
-    end
-
-    # Check foundation walls
-    @hpxml.foundation_walls.each do |foundation_wall|
-      next unless foundation_wall.id == wall_idref
-
-      set_surface_interior(model, spaces, surface, subsurface_id, foundation_wall.interior_adjacent_to)
-      return foundation_wall
-    end
-
-    if not surface.space.is_initialized
-      fail "Attached wall '#{wall_idref}' not found for #{subsurface_type} '#{subsurface_id}'."
-    end
-=======
     return
->>>>>>> 392eefc3
   end
 
   def self.assign_outside_boundary_condition_to_subsurface(surface, subsurface_id, spaces, model, wall_surface, subsurface_type)
