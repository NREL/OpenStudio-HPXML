--- conflicted
+++ resolved
@@ -1602,22 +1602,9 @@
       check_distribution_system(cooling_system.distribution_system, cooling_system.cooling_system_type)
       hvac_control = @hpxml.hvac_controls[0]
       is_realistic_staging = false
+      #Fixme: Handle two speed with ddb control only (no realistic staging?)
       is_ddb_control = (not hvac_control.onoff_thermostat_deadband.nil?) && (hvac_control.onoff_thermostat_deadband > 0) && (cooling_system.additional_properties.num_speeds == 1)
 
-<<<<<<< HEAD
-      if [HPXML::HVACTypeCentralAirConditioner].include? cooling_system.cooling_system_type
-        if (cooling_system.additional_properties.num_speeds == 2) && (hvac_control.realistic_staging == true)
-          is_realistic_staging = true
-          is_ddb_control = true
-          HVAC.apply_central_air_conditioner_furnace_two_speed_realistic(model, runner, cooling_system, heating_system,
-                                                                         @remaining_cool_load_frac, @remaining_heat_load_frac,
-                                                                         living_zone, @hvac_map)
-        else
-          HVAC.apply_central_air_conditioner_furnace(model, runner, cooling_system, heating_system,
-                                                     @remaining_cool_load_frac, @remaining_heat_load_frac,
-                                                     living_zone, @hvac_map, is_ddb_control)
-        end
-=======
       # Calculate cooling sequential load fractions
       sequential_cool_load_fracs = HVAC.calc_sequential_load_fractions(cooling_system.fraction_cool_load_served.to_f, @remaining_cool_load_frac, @cooling_days)
       @remaining_cool_load_frac -= cooling_system.fraction_cool_load_served.to_f
@@ -1629,24 +1616,24 @@
       else
         sequential_heat_load_fracs = [0]
       end
->>>>>>> eeb18fd6
 
       sys_id = cooling_system.id
       if [HPXML::HVACTypeCentralAirConditioner].include? cooling_system.cooling_system_type
-
-        airloop_map[sys_id] = HVAC.apply_central_air_conditioner_furnace(model, runner, cooling_system, heating_system,
+        if (cooling_system.additional_properties.num_speeds == 2) && (hvac_control.realistic_staging == true)
+          airloop_map[sys_id] = HVAC.apply_central_air_conditioner_furnace_two_speed_realistic(model, runner, cooling_system, heating_system,
                                                                          sequential_cool_load_fracs, sequential_heat_load_fracs,
                                                                          living_zone)
+        else
+          airloop_map[sys_id] = HVAC.apply_central_air_conditioner_furnace(model, runner, cooling_system, heating_system,
+                                                                           sequential_cool_load_fracs, sequential_heat_load_fracs,
+                                                                           living_zone, is_ddb_control)
+        end
 
       elsif [HPXML::HVACTypeRoomAirConditioner].include? cooling_system.cooling_system_type
 
         HVAC.apply_room_air_conditioner(model, runner, cooling_system,
-<<<<<<< HEAD
-                                        @remaining_cool_load_frac, living_zone,
-                                        @hvac_map, is_ddb_control)
-=======
-                                        sequential_cool_load_fracs, living_zone)
->>>>>>> eeb18fd6
+                                        sequential_cool_load_fracs, living_zone,
+                                        is_ddb_control)
 
       elsif [HPXML::HVACTypeEvaporativeCooler].include? cooling_system.cooling_system_type
 
@@ -1684,15 +1671,9 @@
       sys_id = heating_system.id
       if [HPXML::HVACTypeFurnace].include? heating_system.heating_system_type
 
-<<<<<<< HEAD
-        HVAC.apply_central_air_conditioner_furnace(model, runner, nil, heating_system,
-                                                   nil, @remaining_heat_load_frac,
-                                                   living_zone, @hvac_map, @hpxml.hvac_controls[0])
-=======
         airloop_map[sys_id] = HVAC.apply_central_air_conditioner_furnace(model, runner, nil, heating_system,
                                                                          [0], sequential_heat_load_fracs,
                                                                          living_zone)
->>>>>>> eeb18fd6
 
       elsif [HPXML::HVACTypeBoiler].include? heating_system.heating_system_type
 
@@ -1728,11 +1709,10 @@
 
       check_distribution_system(heat_pump.distribution_system, heat_pump.heat_pump_type)
 
-<<<<<<< HEAD
       hvac_control = @hpxml.hvac_controls[0]
       is_realistic_staging = false
+      #Fixme: Handle two speed with ddb control only (no realistic staging?)
       is_ddb_control = (not hvac_control.onoff_thermostat_deadband.nil?) && (hvac_control.onoff_thermostat_deadband > 0) && (heat_pump.additional_properties.num_speeds == 1)
-=======
       # Calculate heating sequential load fractions
       sequential_heat_load_fracs = HVAC.calc_sequential_load_fractions(heat_pump.fraction_heat_load_served, @remaining_heat_load_frac, @heating_days)
       @remaining_heat_load_frac -= heat_pump.fraction_heat_load_served
@@ -1742,7 +1722,6 @@
       @remaining_cool_load_frac -= heat_pump.fraction_cool_load_served
 
       sys_id = heat_pump.id
->>>>>>> eeb18fd6
       if [HPXML::HVACTypeHeatPumpWaterLoopToAir].include? heat_pump.heat_pump_type
 
         airloop_map[sys_id] = HVAC.apply_water_loop_to_air_heat_pump(model, runner, heat_pump,
@@ -1750,26 +1729,16 @@
                                                                      living_zone)
 
       elsif [HPXML::HVACTypeHeatPumpAirToAir].include? heat_pump.heat_pump_type
-
-<<<<<<< HEAD
         if (cooling_system.additional_properties.num_speeds == 2) && (hvac_control.realistic_staging == true)
-          is_realistic_staging = true
-          is_ddb_control = true
-          HVAC.apply_central_air_to_air_heat_pump_two_speed_realistic(model, runner, cooling_system, heating_system,
-                                                                      @remaining_cool_load_frac, @remaining_heat_load_frac,
-                                                                      living_zone, @hvac_map)
+          #Fixme: not implemented yet
+          airloop_map[sys_id] = HVAC.apply_central_air_to_air_heat_pump_two_speed_realistic(model, runner, heat_pump,
+                                                                                            sequential_heat_load_fracs, sequential_cool_load_fracs,
+                                                                                            living_zone)
         else
-          HVAC.apply_central_air_to_air_heat_pump(model, runner, heat_pump,
-                                                  @remaining_heat_load_frac,
-                                                  @remaining_cool_load_frac,
-                                                  living_zone, @hvac_map, @hpxml.hvac_controls[0])
-        end
-=======
-        airloop_map[sys_id] = HVAC.apply_central_air_to_air_heat_pump(model, runner, heat_pump,
-                                                                      sequential_heat_load_fracs, sequential_cool_load_fracs,
-                                                                      living_zone)
-
->>>>>>> eeb18fd6
+          airloop_map[sys_id] = HVAC.apply_central_air_to_air_heat_pump(model, runner, heat_pump,
+                                                                        sequential_heat_load_fracs, sequential_cool_load_fracs,
+                                                                        living_zone, is_ddb_control)
+        end
       elsif [HPXML::HVACTypeHeatPumpMiniSplit].include? heat_pump.heat_pump_type
 
         airloop_map[sys_id] = HVAC.apply_mini_split_heat_pump(model, runner, heat_pump,
@@ -1811,6 +1780,8 @@
       return
     end
 
+    # only enable residual ideal system when hvac's not on on/off thermostat control, the sum of fractions load served must be 1 to enable onoff control
+    if @hpxml.hvac_controls[0].onoff_thermostat_deadband.nil? || (@hpxml.hvac_controls[0].onoff_thermostat_deadband == 0.0)
     if (@hpxml.total_fraction_heat_load_served < 1.0) && (@hpxml.total_fraction_heat_load_served > 0.0)
       sequential_heat_load_frac = @remaining_heat_load_frac - @hpxml.total_fraction_heat_load_served
       @remaining_heat_load_frac -= sequential_heat_load_frac
@@ -1827,25 +1798,6 @@
 
     return if @heating_days.nil?
 
-<<<<<<< HEAD
-    # only enable residual ideal system when hvac's not on on/off thermostat control
-    if @hpxml.hvac_controls[0].onoff_thermostat_deadband.nil? || (@hpxml.hvac_controls[0].onoff_thermostat_deadband == 0.0)
-      if @remaining_cool_load_frac < 1.0
-        sequential_cool_load_frac = 1.0
-      else
-        sequential_cool_load_frac = 0.0 # no cooling system, don't add ideal air for cooling
-      end
-
-      if @remaining_heat_load_frac < 1.0
-        sequential_heat_load_frac = 1.0
-      else
-        sequential_heat_load_frac = 0.0 # no heating system, don't add ideal air for heating either
-      end
-      if (sequential_heat_load_frac > 0.0) || (sequential_cool_load_frac > 0.0)
-        HVAC.apply_ideal_air_loads(model, runner, obj_name, sequential_cool_load_frac, sequential_heat_load_frac,
-                                   living_zone)
-      end
-=======
     # For periods of the year outside the HVAC season, operate this ideal air system to meet
     # 100% of the load; for all other periods, operate to meet the fraction of the load not
     # met by the HVAC system(s).
@@ -1855,7 +1807,7 @@
     if (sequential_heat_load_fracs.sum > 0.0) || (sequential_cool_load_fracs.sum > 0.0)
       HVAC.apply_ideal_air_loads(model, runner, obj_name, sequential_cool_load_fracs, sequential_heat_load_fracs,
                                  living_zone)
->>>>>>> eeb18fd6
+    end
     end
   end
 
