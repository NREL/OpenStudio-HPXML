# frozen_string_literal: true

# Require all gems up front; this is much faster than multiple resource
# files lazy loading as needed, as it prevents multiple lookups for the
# same gem.
require 'openstudio'
require 'pathname'
require 'csv'
require 'oga'
require_relative 'resources/airflow'
require_relative 'resources/constants'
require_relative 'resources/constructions'
require_relative 'resources/energyplus'
require_relative 'resources/geometry'
require_relative 'resources/hotwater_appliances'
require_relative 'resources/hpxml'
require_relative 'resources/hpxml_defaults'
require_relative 'resources/hvac'
require_relative 'resources/hvac_sizing'
require_relative 'resources/lighting'
require_relative 'resources/location'
require_relative 'resources/materials'
require_relative 'resources/misc_loads'
require_relative 'resources/psychrometrics'
require_relative 'resources/pv'
require_relative 'resources/schedules'
require_relative 'resources/simcontrols'
require_relative 'resources/unit_conversions'
require_relative 'resources/util'
require_relative 'resources/validator'
require_relative 'resources/version'
require_relative 'resources/waterheater'
require_relative 'resources/weather'
require_relative 'resources/xmlhelper'

# start the measure
class HPXMLtoOpenStudio < OpenStudio::Measure::ModelMeasure
  # human readable name
  def name
    return 'HPXML to OpenStudio Translator'
  end

  # human readable description
  def description
    return 'Translates HPXML file to OpenStudio Model'
  end

  # human readable description of modeling approach
  def modeler_description
    return ''
  end

  # define the arguments that the user will input
  def arguments(model)
    args = OpenStudio::Measure::OSArgumentVector.new

    arg = OpenStudio::Measure::OSArgument.makeStringArgument('hpxml_path', true)
    arg.setDisplayName('HPXML File Path')
    arg.setDescription('Absolute/relative path of the HPXML file.')
    args << arg

    arg = OpenStudio::Measure::OSArgument.makeStringArgument('weather_dir', true)
    arg.setDisplayName('Weather Directory')
    arg.setDescription('Absolute/relative path of the weather directory.')
    arg.setDefaultValue('weather')
    args << arg

    arg = OpenStudio::Measure::OSArgument.makeStringArgument('output_dir', false)
    arg.setDisplayName('Directory for Output Files')
    arg.setDescription('Absolute/relative path for the output files directory.')
    args << arg

    arg = OpenStudio::Measure::OSArgument.makeBoolArgument('debug', false)
    arg.setDisplayName('Debug Mode?')
    arg.setDescription('If enabled: 1) Writes in.osm file, 2) Writes in.xml HPXML file with defaults filled, and 3) Generates additional log output. Any files written will be in the output path specified above.')
    arg.setDefaultValue(false)
    args << arg

    return args
  end

  # define what happens when the measure is run
  def run(model, runner, user_arguments)
    super(model, runner, user_arguments)

    # use the built-in error checking
    if !runner.validateUserArguments(arguments(model), user_arguments)
      return false
    end

    tear_down_model(model, runner)

    Version.check_openstudio_version()

    # assign the user inputs to variables
    hpxml_path = runner.getStringArgumentValue('hpxml_path', user_arguments)
    weather_dir = runner.getStringArgumentValue('weather_dir', user_arguments)
    output_dir = runner.getOptionalStringArgumentValue('output_dir', user_arguments)
    debug = runner.getBoolArgumentValue('debug', user_arguments)

    unless (Pathname.new hpxml_path).absolute?
      hpxml_path = File.expand_path(File.join(File.dirname(__FILE__), hpxml_path))
    end
    unless File.exist?(hpxml_path) && hpxml_path.downcase.end_with?('.xml')
      fail "'#{hpxml_path}' does not exist or is not an .xml file."
    end

    unless (Pathname.new weather_dir).absolute?
      weather_dir = File.expand_path(File.join(File.dirname(__FILE__), '..', weather_dir))
    end
    if output_dir.is_initialized
      output_dir = output_dir.get
      unless (Pathname.new output_dir).absolute?
        output_dir = File.expand_path(File.join(File.dirname(__FILE__), output_dir))
      end
    else
      output_dir = nil
    end

    begin
      hpxml = HPXML.new(hpxml_path: hpxml_path)

      if not validate_hpxml(runner, hpxml_path, hpxml)
        return false
      end

      epw_path, cache_path = process_weather(hpxml, runner, model, weather_dir, output_dir)

      OSModel.create(hpxml, runner, model, hpxml_path, epw_path, cache_path, output_dir, debug)
    rescue Exception => e
      runner.registerError("#{e.message}\n#{e.backtrace.join("\n")}")
      return false
    end

    return true
  end

  def tear_down_model(model, runner)
    # Tear down the existing model if it exists
    has_existing_objects = (model.getThermalZones.size > 0)
    handles = OpenStudio::UUIDVector.new
    model.objects.each do |obj|
      handles << obj.handle
    end
    model.removeObjects(handles)
    if has_existing_objects
      runner.registerWarning('The model contains existing objects and is being reset.')
    end
  end

  def validate_hpxml(runner, hpxml_path, hpxml)
    schemas_dir = File.join(File.dirname(__FILE__), 'resources')

    is_valid = true

    # Validate input HPXML against schema
    XMLHelper.validate(hpxml.doc.to_xml, File.join(schemas_dir, 'HPXML.xsd'), runner).each do |error|
      runner.registerError("#{hpxml_path}: #{error}")
      is_valid = false
    end

    # Validate input HPXML against EnergyPlus Use Case
    stron_path = File.join(File.dirname(__FILE__), 'resources', 'EPvalidator.xml')
    errors = Validator.run_validator(hpxml.doc, stron_path)
    errors.each do |error|
      runner.registerError("#{hpxml_path}: #{error}")
      is_valid = false
    end

    # Check for additional errors
    errors = hpxml.check_for_errors()
    errors.each do |error|
      runner.registerError("#{hpxml_path}: #{error}")
      is_valid = false
    end

    return is_valid
  end

  def process_weather(hpxml, runner, model, weather_dir, output_dir)
    epw_path = hpxml.climate_and_risk_zones.weather_station_epw_filepath

    if not epw_path.nil?
      if not File.exist? epw_path
        epw_path = File.join(weather_dir, epw_path)
      end
      if not File.exist?(epw_path)
        fail "'#{epw_path}' could not be found."
      end
    else
      weather_wmo = hpxml.climate_and_risk_zones.weather_station_wmo
      CSV.foreach(File.join(weather_dir, 'data.csv'), headers: true) do |row|
        next if row['wmo'] != weather_wmo

        epw_path = File.join(weather_dir, row['filename'])
        if not File.exist?(epw_path)
          fail "'#{epw_path}' could not be found."
        end

        break
      end
      if epw_path.nil?
        fail "Weather station WMO '#{weather_wmo}' could not be found in #{File.join(weather_dir, 'data.csv')}."
      end
    end

    cache_path = epw_path.gsub('.epw', '-cache.csv')
    if not File.exist?(cache_path)
      # Process weather file to create cache .csv
      runner.registerWarning("'#{cache_path}' could not be found; regenerating it.")
      epw_file = OpenStudio::EpwFile.new(epw_path)
      OpenStudio::Model::WeatherFile.setWeatherFile(model, epw_file)
      weather = WeatherProcess.new(model, runner)
      File.open(cache_path, 'wb') do |file|
        weather.dump_to_csv(file)
      end
    end

    if not output_dir.nil?
      epw_output_path = File.join(output_dir, 'in.epw')
      FileUtils.cp(epw_path, epw_output_path)
      runner.registerInfo("Copied EPW to: #{epw_output_path}")
    end

    return epw_path, cache_path
  end
end

class OSModel
  def self.create(hpxml, runner, model, hpxml_path, epw_path, cache_path, output_dir, debug)
    @hpxml = hpxml
    @debug = debug

    @eri_version = @hpxml.header.eri_calculation_version # Hidden feature
    @eri_version = 'latest' if @eri_version.nil?
    @eri_version = Constants.ERIVersions[-1] if @eri_version == 'latest'

    @apply_ashrae140_assumptions = @hpxml.header.apply_ashrae140_assumptions # Hidden feature
    @apply_ashrae140_assumptions = false if @apply_ashrae140_assumptions.nil?

    # Init

    weather, epw_file = Location.apply_weather_file(model, runner, epw_path, cache_path)
    check_for_errors()
    set_defaults_and_globals(runner, output_dir, epw_file)
    weather = Location.apply(model, runner, weather, epw_file, @hpxml)
    add_simulation_params(model)

    # Conditioned space/zone

    spaces = {}
    create_or_get_space(model, spaces, HPXML::LocationLivingSpace)
    set_foundation_and_walls_top()
    add_setpoints(runner, model, weather, spaces)

    # Geometry/Envelope
    add_roofs(runner, model, spaces)
    add_walls(runner, model, spaces)
    add_rim_joists(runner, model, spaces)
    add_frame_floors(runner, model, spaces)
    add_foundation_walls_slabs(runner, model, spaces)
    add_interior_shading_schedule(runner, model, weather)
    add_windows(runner, model, spaces, weather)
    add_doors(runner, model, spaces)
    add_skylights(runner, model, spaces, weather)
    add_conditioned_floor_area(runner, model, spaces)
    add_thermal_mass(runner, model, spaces)
    update_conditioned_basement(runner, model, spaces)
    set_zone_volumes(runner, model, spaces)
    explode_surfaces(runner, model)
    add_num_occupants(model, runner, spaces)

    # HVAC

    update_shared_hvac_systems()
    add_ideal_system(runner, model, spaces, epw_path)
    add_cooling_system(runner, model, spaces)
    add_heating_system(runner, model, spaces)
    add_heat_pump(runner, model, weather, spaces)
    add_dehumidifier(runner, model, spaces)
    add_residual_ideal_system(runner, model, spaces)
    add_ceiling_fans(runner, model, weather, spaces)

    # Hot Water

    add_hot_water_and_appliances(runner, model, weather, spaces)

    # Plug Loads & Fuel Loads & Lighting

    add_mels(runner, model, spaces)
    add_mfls(runner, model, spaces)
    add_lighting(runner, model, weather, spaces)

    # Pools & Hot Tubs
    add_pools_and_hot_tubs(runner, model, spaces)

    # Other

    add_airflow(runner, model, weather, spaces)
    add_hvac_sizing(runner, model, weather, spaces)
<<<<<<< HEAD
=======
    add_furnace_eae(runner, model)
>>>>>>> b3977611
    add_photovoltaics(runner, model)
    add_additional_properties(runner, model, hpxml_path)
    add_component_loads_output(runner, model, spaces)

    if debug && (not output_dir.nil?)
      osm_output_path = File.join(output_dir, 'in.osm')
      File.write(osm_output_path, model.to_s)
      runner.registerInfo("Wrote file: #{osm_output_path}")
    end

    # Uncomment to debug EMS
    # oems = model.getOutputEnergyManagementSystem
    # oems.setActuatorAvailabilityDictionaryReporting('Verbose')
    # oems.setInternalVariableAvailabilityDictionaryReporting('Verbose')
    # oems.setEMSRuntimeLanguageDebugOutputLevel('Verbose')
  end

  private

  def self.check_for_errors()
    # Conditioned space
    location = HPXML::LocationLivingSpace
    if (@hpxml.roofs.select { |s| s.interior_adjacent_to == location }.size +
        @hpxml.frame_floors.select { |s| s.is_ceiling && (s.interior_adjacent_to == location) }.size) == 0
      fail 'There must be at least one ceiling/roof adjacent to conditioned space.'
    end
    if @hpxml.walls.select { |s| (s.interior_adjacent_to == location) && s.is_exterior }.size == 0
      fail 'There must be at least one exterior wall adjacent to conditioned space.'
    end
    if (@hpxml.slabs.select { |s| [location, HPXML::LocationBasementConditioned].include? s.interior_adjacent_to }.size +
        @hpxml.frame_floors.select { |s| s.is_floor && (s.interior_adjacent_to == location) }.size) == 0
      fail 'There must be at least one floor/slab adjacent to conditioned space.'
    end

    # Basement/Crawlspace
    [HPXML::LocationBasementConditioned,
     HPXML::LocationBasementUnconditioned,
     HPXML::LocationCrawlspaceVented,
     HPXML::LocationCrawlspaceUnvented].each do |location|
      next unless @hpxml.has_space_type(location)

      if location != HPXML::LocationBasementConditioned # HPXML file doesn't need to have FrameFloor between living and conditioned basement
        if @hpxml.frame_floors.select { |s| s.is_floor && (s.interior_adjacent_to == HPXML::LocationLivingSpace) && (s.exterior_adjacent_to == location) }.size == 0
          fail "There must be at least one ceiling adjacent to #{location}."
        end
      end
      if @hpxml.foundation_walls.select { |s| (s.interior_adjacent_to == location) && s.is_exterior }.size == 0
        fail "There must be at least one exterior foundation wall adjacent to #{location}."
      end
      if @hpxml.slabs.select { |s| s.interior_adjacent_to == location }.size == 0
        fail "There must be at least one slab adjacent to #{location}."
      end
    end

    # Garage
    location = HPXML::LocationGarage
    if @hpxml.has_space_type(location)
      if (@hpxml.roofs.select { |s| s.interior_adjacent_to == location }.size +
          @hpxml.frame_floors.select { |s| [s.interior_adjacent_to, s.exterior_adjacent_to].include? location }.size) == 0
        fail "There must be at least one roof/ceiling adjacent to #{location}."
      end
      if (@hpxml.walls.select { |s| (s.interior_adjacent_to == location) && s.is_exterior }.size +
         @hpxml.foundation_walls.select { |s| [s.interior_adjacent_to, s.exterior_adjacent_to].include?(location) && s.is_exterior }.size) == 0
        fail "There must be at least one exterior wall/foundation wall adjacent to #{location}."
      end
      if @hpxml.slabs.select { |s| s.interior_adjacent_to == location }.size == 0
        fail "There must be at least one slab adjacent to #{location}."
      end
    end

    # Attic
    [HPXML::LocationAtticVented,
     HPXML::LocationAtticUnvented].each do |location|
      next unless @hpxml.has_space_type(location)

      if @hpxml.roofs.select { |s| s.interior_adjacent_to == location }.size == 0
        fail "There must be at least one roof adjacent to #{location}."
      end

      if @hpxml.frame_floors.select { |s| s.is_ceiling && [s.interior_adjacent_to, s.exterior_adjacent_to].include?(location) }.size == 0
        fail "There must be at least one floor adjacent to #{location}."
      end
    end
  end

  def self.set_defaults_and_globals(runner, output_dir, epw_file)
    # Initialize
    @remaining_heat_load_frac = 1.0
    @remaining_cool_load_frac = 1.0
    @hvac_map = {} # mapping between HPXML HVAC systems and model objects
    @dhw_map = {}  # mapping between HPXML Water Heating systems and model objects
    @cond_bsmnt_surfaces = [] # list of surfaces in conditioned basement, used for modification of some surface properties, eg. solar absorptance, view factor, etc.

    # Set globals
    @cfa = @hpxml.building_construction.conditioned_floor_area
    @ncfl = @hpxml.building_construction.number_of_conditioned_floors
    @ncfl_ag = @hpxml.building_construction.number_of_conditioned_floors_above_grade
    @nbeds = @hpxml.building_construction.number_of_bedrooms
    @min_neighbor_distance = get_min_neighbor_distance()
    @default_azimuths = get_default_azimuths()
    @has_uncond_bsmnt = @hpxml.has_space_type(HPXML::LocationBasementUnconditioned)

    if @hpxml.building_construction.use_only_ideal_air_system.nil?
      @hpxml.building_construction.use_only_ideal_air_system = false
    end

    # Apply defaults to HPXML object
    HPXMLDefaults.apply(@hpxml, @cfa, @nbeds, @ncfl, @ncfl_ag, @has_uncond_bsmnt, @eri_version, epw_file)

    @frac_windows_operable = @hpxml.fraction_of_windows_operable()

    if @debug && (not output_dir.nil?)
      # Write updated HPXML object to file
      hpxml_defaults_path = File.join(output_dir, 'in.xml')
      XMLHelper.write_file(@hpxml.to_oga, hpxml_defaults_path)
      runner.registerInfo("Wrote file: #{hpxml_defaults_path}")
    end
  end

  def self.add_simulation_params(model)
    SimControls.apply(model, @hpxml.header)
  end

  def self.set_zone_volumes(runner, model, spaces)
    # Living space
    spaces[HPXML::LocationLivingSpace].thermalZone.get.setVolume(UnitConversions.convert(@hpxml.building_construction.conditioned_building_volume, 'ft^3', 'm^3'))

    # Basement, crawlspace, garage
    spaces.keys.each do |space_type|
      next unless [HPXML::LocationBasementUnconditioned, HPXML::LocationCrawlspaceUnvented, HPXML::LocationCrawlspaceVented, HPXML::LocationGarage].include? space_type

      floor_area = @hpxml.slabs.select { |s| s.interior_adjacent_to == space_type }.map { |s| s.area }.sum(0.0)
      if space_type == HPXML::LocationGarage
        height = 8.0
      else
        height = @hpxml.foundation_walls.select { |w| w.interior_adjacent_to == space_type }.map { |w| w.height }.max
      end

      spaces[space_type].thermalZone.get.setVolume(UnitConversions.convert(floor_area * height, 'ft^3', 'm^3'))
    end

    # Attic
    spaces.keys.each do |space_type|
      next unless [HPXML::LocationAtticUnvented, HPXML::LocationAtticVented].include? space_type

      floor_area = @hpxml.frame_floors.select { |f| [f.interior_adjacent_to, f.exterior_adjacent_to].include? space_type }.map { |s| s.area }.sum(0.0)
      roofs = @hpxml.roofs.select { |r| r.interior_adjacent_to == space_type }
      avg_pitch = roofs.map { |r| r.pitch }.sum(0.0) / roofs.size

      # Assume square hip roof for volume calculations; energy results are very insensitive to actual volume
      length = floor_area**0.5
      height = 0.5 * Math.sin(Math.atan(avg_pitch / 12.0)) * length
      volume = [floor_area * height / 3.0, 0.01].max

      spaces[space_type].thermalZone.get.setVolume(UnitConversions.convert(volume, 'ft^3', 'm^3'))
    end
  end

  def self.explode_surfaces(runner, model)
    # Re-position surfaces so as to not shade each other and to make it easier to visualize the building.
    # FUTURE: Might be able to use the new self-shading options in E+ 8.9 ShadowCalculation object instead?

    gap_distance = UnitConversions.convert(10.0, 'ft', 'm') # distance between surfaces of the same azimuth
    rad90 = UnitConversions.convert(90, 'deg', 'rad')

    # Determine surfaces to shift and distance with which to explode surfaces horizontally outward
    surfaces = []
    azimuth_lengths = {}
    model.getSurfaces.sort.each do |surface|
      next unless ['wall', 'roofceiling'].include? surface.surfaceType.downcase
      next unless ['outdoors', 'foundation'].include? surface.outsideBoundaryCondition.downcase
      next if surface.additionalProperties.getFeatureAsDouble('Tilt').get <= 0 # skip flat roofs

      surfaces << surface
      azimuth = surface.additionalProperties.getFeatureAsInteger('Azimuth').get
      if azimuth_lengths[azimuth].nil?
        azimuth_lengths[azimuth] = 0.0
      end
      azimuth_lengths[azimuth] += surface.additionalProperties.getFeatureAsDouble('Length').get + gap_distance
    end
    max_azimuth_length = azimuth_lengths.values.max

    # Using the max length for a given azimuth, calculate the apothem (radius of the incircle) of a regular
    # n-sided polygon to create the smallest polygon possible without self-shading. The number of polygon
    # sides is defined by the minimum difference between two azimuths.
    min_azimuth_diff = 360
    azimuths_sorted = azimuth_lengths.keys.sort
    azimuths_sorted.each_with_index do |az, idx|
      diff1 = (az - azimuths_sorted[(idx + 1) % azimuths_sorted.size]).abs
      diff2 = 360.0 - diff1 # opposite direction
      if diff1 < min_azimuth_diff
        min_azimuth_diff = diff1
      end
      if diff2 < min_azimuth_diff
        min_azimuth_diff = diff2
      end
    end
    if min_azimuth_diff > 0
      nsides = [(360.0 / min_azimuth_diff).ceil, 4].max # assume rectangle at the minimum
    else
      nsides = 4
    end
    explode_distance = max_azimuth_length / (2.0 * Math.tan(UnitConversions.convert(180.0 / nsides, 'deg', 'rad')))

    add_neighbors(runner, model, max_azimuth_length)

    # Initial distance of shifts at 90-degrees to horizontal outward
    azimuth_side_shifts = {}
    azimuth_lengths.keys.each do |azimuth|
      azimuth_side_shifts[azimuth] = max_azimuth_length / 2.0
    end

    # Explode neighbors
    model.getShadingSurfaceGroups.each do |shading_surface_group|
      next if shading_surface_group.name.to_s != Constants.ObjectNameNeighbors

      shading_surface_group.shadingSurfaces.each do |shading_surface|
        azimuth = shading_surface.additionalProperties.getFeatureAsInteger('Azimuth').get
        azimuth_rad = UnitConversions.convert(azimuth, 'deg', 'rad')
        distance = shading_surface.additionalProperties.getFeatureAsDouble('Distance').get

        unless azimuth_lengths.keys.include? azimuth
          fail "A neighbor building has an azimuth (#{azimuth}) not equal to the azimuth of any wall."
        end

        # Push out horizontally
        distance += explode_distance
        transformation = get_surface_transformation(distance, Math::sin(azimuth_rad), Math::cos(azimuth_rad), 0)

        shading_surface.setVertices(transformation * shading_surface.vertices)
      end
    end

    # Explode walls, windows, doors, roofs, and skylights
    surfaces_moved = []

    surfaces.sort.each do |surface|
      next if surface.additionalProperties.getFeatureAsDouble('Tilt').get <= 0 # skip flat roofs

      if surface.adjacentSurface.is_initialized
        next if surfaces_moved.include? surface.adjacentSurface.get
      end

      azimuth = surface.additionalProperties.getFeatureAsInteger('Azimuth').get
      azimuth_rad = UnitConversions.convert(azimuth, 'deg', 'rad')

      # Push out horizontally
      distance = explode_distance

      if surface.surfaceType.downcase == 'roofceiling'
        # Ensure pitched surfaces are positioned outward justified with walls, etc.
        tilt = surface.additionalProperties.getFeatureAsDouble('Tilt').get
        width = surface.additionalProperties.getFeatureAsDouble('Width').get
        distance -= 0.5 * Math.cos(Math.atan(tilt)) * width
      end
      transformation = get_surface_transformation(distance, Math::sin(azimuth_rad), Math::cos(azimuth_rad), 0)

      surface.setVertices(transformation * surface.vertices)
      if surface.adjacentSurface.is_initialized
        surface.adjacentSurface.get.setVertices(transformation * surface.adjacentSurface.get.vertices)
      end
      surface.subSurfaces.each do |subsurface|
        subsurface.setVertices(transformation * subsurface.vertices)
        next unless subsurface.subSurfaceType.downcase == 'fixedwindow'

        subsurface.shadingSurfaceGroups.each do |overhang_group|
          overhang_group.shadingSurfaces.each do |overhang|
            overhang.setVertices(transformation * overhang.vertices)
          end
        end
      end

      # Shift at 90-degrees to previous transformation
      azimuth_side_shifts[azimuth] -= surface.additionalProperties.getFeatureAsDouble('Length').get / 2.0
      transformation_shift = get_surface_transformation(azimuth_side_shifts[azimuth], Math::sin(azimuth_rad + rad90), Math::cos(azimuth_rad + rad90), 0)

      surface.setVertices(transformation_shift * surface.vertices)
      if surface.adjacentSurface.is_initialized
        surface.adjacentSurface.get.setVertices(transformation_shift * surface.adjacentSurface.get.vertices)
      end
      surface.subSurfaces.each do |subsurface|
        subsurface.setVertices(transformation_shift * subsurface.vertices)
        next unless subsurface.subSurfaceType.downcase == 'fixedwindow'

        subsurface.shadingSurfaceGroups.each do |overhang_group|
          overhang_group.shadingSurfaces.each do |overhang|
            overhang.setVertices(transformation_shift * overhang.vertices)
          end
        end
      end

      azimuth_side_shifts[azimuth] -= (surface.additionalProperties.getFeatureAsDouble('Length').get / 2.0 + gap_distance)

      surfaces_moved << surface
    end
  end

  def self.update_conditioned_basement(runner, model, spaces)
    return if @cond_bsmnt_surfaces.empty?

    update_solar_absorptances(runner, model)
    assign_view_factors(runner, model, spaces)
  end

  def self.update_solar_absorptances(runner, model)
    # modify conditioned basement surface properties
    # zero out interior solar absorptance in conditioned basement
    @cond_bsmnt_surfaces.each do |cond_bsmnt_surface|
      const = cond_bsmnt_surface.construction.get
      layered_const = const.to_LayeredConstruction.get
      innermost_material = layered_const.layers[layered_const.numLayers() - 1].to_StandardOpaqueMaterial.get
      # check if target surface is sharing its interior material/construction object with other surfaces
      # if so, need to clone the material/construction and make changes there, then reassign it to target surface
      mat_share = (innermost_material.directUseCount != 1)
      const_share = (const.directUseCount != 1)
      if const_share
        # create new construction + new material for these surfaces
        new_const = const.clone.to_Construction.get
        cond_bsmnt_surface.setConstruction(new_const)
        new_material = innermost_material.clone.to_StandardOpaqueMaterial.get
        layered_const = new_const.to_LayeredConstruction.get
        layered_const.setLayer(layered_const.numLayers() - 1, new_material)
      elsif mat_share
        # create new material for existing unique construction
        new_material = innermost_material.clone.to_StandardOpaqueMaterial.get
        layered_const.setLayer(layered_const.numLayers() - 1, new_material)
      end
      if layered_const.numLayers() == 1
        # split single layer into two to only change its inside facing property
        layer_mat = layered_const.layers[0].to_StandardOpaqueMaterial.get
        layer_mat.setThickness(layer_mat.thickness / 2)
        layered_const.insertLayer(1, layer_mat.clone.to_StandardOpaqueMaterial.get)
      end
      # Re-read innermost material and assign properties after adjustment
      innermost_material = layered_const.layers[layered_const.numLayers() - 1].to_StandardOpaqueMaterial.get
      innermost_material.setSolarAbsorptance(0.0)
      innermost_material.setVisibleAbsorptance(0.0)
    end
  end

  def self.assign_view_factors(runner, model, spaces)
    # zero out view factors between conditioned basement surfaces and living zone surfaces
    all_surfaces = [] # all surfaces in single conditioned space
    lv_surfaces = []  # surfaces in living
    cond_base_surfaces = [] # surfaces in conditioned basement

    spaces[HPXML::LocationLivingSpace].surfaces.each do |surface|
      surface.subSurfaces.each do |sub_surface|
        all_surfaces << sub_surface
      end
      all_surfaces << surface
    end
    spaces[HPXML::LocationLivingSpace].internalMass.each do |im|
      all_surfaces << im
    end

    all_surfaces.each do |surface|
      if @cond_bsmnt_surfaces.include?(surface) ||
         ((@cond_bsmnt_surfaces.include? surface.internalMassDefinition) if surface.is_a? OpenStudio::Model::InternalMass) ||
         ((@cond_bsmnt_surfaces.include? surface.surface.get) if surface.is_a? OpenStudio::Model::SubSurface)
        cond_base_surfaces << surface
      else
        lv_surfaces << surface
      end
    end

    all_surfaces.sort!

    # calculate view factors separately for living and conditioned basement
    vf_map_lv = calc_approximate_view_factor(runner, model, lv_surfaces)
    vf_map_cb = calc_approximate_view_factor(runner, model, cond_base_surfaces)

    zone_prop = spaces[HPXML::LocationLivingSpace].thermalZone.get.getZonePropertyUserViewFactorsBySurfaceName

    all_surfaces.each do |from_surface|
      all_surfaces.each do |to_surface|
        next if (vf_map_lv[from_surface].nil? || vf_map_lv[from_surface][to_surface].nil?) &&
                (vf_map_cb[from_surface].nil? || vf_map_cb[from_surface][to_surface].nil?)

        if lv_surfaces.include? from_surface
          vf = vf_map_lv[from_surface][to_surface]
        else
          vf = vf_map_cb[from_surface][to_surface]
        end
        next if vf < 0.01

        os_vf = OpenStudio::Model::ViewFactor.new(from_surface, to_surface, vf.round(10))
        zone_prop.addViewFactor(os_vf)
      end
    end
  end

  def self.calc_approximate_view_factor(runner, model, all_surfaces)
    # calculate approximate view factor using E+ approach
    # used for recalculating single thermal zone view factor matrix
    return {} if all_surfaces.size == 0
    if all_surfaces.size <= 3
      fail 'less than three surfaces in conditioned space. Please double check.'
    end

    s_azimuths = {}
    s_tilts = {}
    s_types = {}
    all_surfaces.each do |surface|
      if surface.is_a? OpenStudio::Model::InternalMass
        # Assumed values consistent with EnergyPlus source code
        s_azimuths[surface] = 0.0
        s_tilts[surface] = 90.0
      else
        s_azimuths[surface] = UnitConversions.convert(surface.azimuth, 'rad', 'deg')
        s_tilts[surface] = UnitConversions.convert(surface.tilt, 'rad', 'deg')
        if surface.is_a? OpenStudio::Model::SubSurface
          s_types[surface] = surface.surface.get.surfaceType.downcase
        else
          s_types[surface] = surface.surfaceType.downcase
        end
      end
    end

    same_ang_limit = 10.0
    vf_map = {}
    all_surfaces.each do |surface| # surface, subsurface, and internal mass
      surface_vf_map = {}

      # sum all the surface area that could be seen by surface1 up
      zone_seen_area = 0.0
      seen_surface = {}
      all_surfaces.each do |surface2|
        next if surface2 == surface
        next if surface2.is_a? OpenStudio::Model::SubSurface

        seen_surface[surface2] = false
        if surface2.is_a? OpenStudio::Model::InternalMass
          # all surfaces see internal mass
          zone_seen_area += surface2.surfaceArea.get
          seen_surface[surface2] = true
        else
          if (s_types[surface2] == 'floor') ||
             ((s_types[surface] == 'floor') && (s_types[surface2] == 'roofceiling')) ||
             ((s_azimuths[surface] - s_azimuths[surface2]).abs > same_ang_limit) ||
             ((s_tilts[surface] - s_tilts[surface2]).abs > same_ang_limit)
            zone_seen_area += surface2.grossArea # include subsurface area
            seen_surface[surface2] = true
          end
        end
      end

      all_surfaces.each do |surface2|
        next if surface2 == surface
        next if surface2.is_a? OpenStudio::Model::SubSurface # handled together with its parent surface
        next unless seen_surface[surface2]

        if surface2.is_a? OpenStudio::Model::InternalMass
          surface_vf_map[surface2] = surface2.surfaceArea.get / zone_seen_area
        else # surfaces
          if surface2.subSurfaces.size > 0
            # calculate surface and its sub surfaces view factors
            if surface2.netArea > 0.1 # base surface of a sub surface: window/door etc.
              fail "Unexpected net area for surface '#{surface2.name}'."
            end

            surface2.subSurfaces.each do |sub_surface|
              surface_vf_map[sub_surface] = sub_surface.grossArea / zone_seen_area
            end
          else # no subsurface
            surface_vf_map[surface2] = surface2.grossArea / zone_seen_area
          end
        end
      end
      vf_map[surface] = surface_vf_map
    end
    return vf_map
  end

  # FUTURE: Move this method and many below to geometry.rb
  def self.create_space_and_zone(model, spaces, space_type)
    if not spaces.keys.include? space_type
      thermal_zone = OpenStudio::Model::ThermalZone.new(model)
      thermal_zone.setName(space_type)

      space = OpenStudio::Model::Space.new(model)
      space.setName(space_type)

      st = OpenStudio::Model::SpaceType.new(model)
      st.setStandardsSpaceType(space_type)
      space.setSpaceType(st)

      space.setThermalZone(thermal_zone)
      spaces[space_type] = space
    end
  end

  def self.get_surface_transformation(offset, x, y, z)
    x = UnitConversions.convert(x, 'ft', 'm')
    y = UnitConversions.convert(y, 'ft', 'm')
    z = UnitConversions.convert(z, 'ft', 'm')

    m = OpenStudio::Matrix.new(4, 4, 0)
    m[0, 0] = 1
    m[1, 1] = 1
    m[2, 2] = 1
    m[3, 3] = 1
    m[0, 3] = x * offset
    m[1, 3] = y * offset
    m[2, 3] = z.abs * offset

    return OpenStudio::Transformation.new(m)
  end

  def self.add_floor_polygon(x, y, z)
    x = UnitConversions.convert(x, 'ft', 'm')
    y = UnitConversions.convert(y, 'ft', 'm')
    z = UnitConversions.convert(z, 'ft', 'm')

    vertices = OpenStudio::Point3dVector.new
    vertices << OpenStudio::Point3d.new(0 - x / 2, 0 - y / 2, z)
    vertices << OpenStudio::Point3d.new(0 - x / 2, y / 2, z)
    vertices << OpenStudio::Point3d.new(x / 2, y / 2, z)
    vertices << OpenStudio::Point3d.new(x / 2, 0 - y / 2, z)

    return vertices
  end

  def self.add_wall_polygon(x, y, z, azimuth = 0, offsets = [0] * 4, subsurface_area = 0)
    x = UnitConversions.convert(x, 'ft', 'm')
    y = UnitConversions.convert(y, 'ft', 'm')
    z = UnitConversions.convert(z, 'ft', 'm')

    vertices = OpenStudio::Point3dVector.new
    vertices << OpenStudio::Point3d.new(0 - (x / 2) - offsets[1], 0, z - offsets[0])
    vertices << OpenStudio::Point3d.new(0 - (x / 2) - offsets[1], 0, z + y + offsets[2])
    if subsurface_area > 0
      subsurface_area = UnitConversions.convert(subsurface_area, 'ft^2', 'm^2')
      sub_length = x / 10.0
      sub_height = subsurface_area / sub_length
      if sub_height >= y
        sub_height = y - 0.1
        sub_length = subsurface_area / sub_height
      end
      vertices << OpenStudio::Point3d.new(x - (x / 2) + offsets[3] - sub_length, 0, z + y + offsets[2])
      vertices << OpenStudio::Point3d.new(x - (x / 2) + offsets[3] - sub_length, 0, z + y + offsets[2] - sub_height)
      vertices << OpenStudio::Point3d.new(x - (x / 2) + offsets[3], 0, z + y + offsets[2] - sub_height)
    else
      vertices << OpenStudio::Point3d.new(x - (x / 2) + offsets[3], 0, z + y + offsets[2])
    end
    vertices << OpenStudio::Point3d.new(x - (x / 2) + offsets[3], 0, z - offsets[0])

    # Rotate about the z axis
    azimuth_rad = UnitConversions.convert(azimuth, 'deg', 'rad')
    m = OpenStudio::Matrix.new(4, 4, 0)
    m[0, 0] = Math::cos(-azimuth_rad)
    m[1, 1] = Math::cos(-azimuth_rad)
    m[0, 1] = -Math::sin(-azimuth_rad)
    m[1, 0] = Math::sin(-azimuth_rad)
    m[2, 2] = 1
    m[3, 3] = 1
    transformation = OpenStudio::Transformation.new(m)

    return transformation * vertices
  end

  def self.add_roof_polygon(x, y, z, azimuth = 0, tilt = 0.5)
    x = UnitConversions.convert(x, 'ft', 'm')
    y = UnitConversions.convert(y, 'ft', 'm')
    z = UnitConversions.convert(z, 'ft', 'm')

    vertices = OpenStudio::Point3dVector.new
    vertices << OpenStudio::Point3d.new(x / 2, -y / 2, 0)
    vertices << OpenStudio::Point3d.new(x / 2, y / 2, 0)
    vertices << OpenStudio::Point3d.new(-x / 2, y / 2, 0)
    vertices << OpenStudio::Point3d.new(-x / 2, -y / 2, 0)

    # Rotate about the x axis
    m = OpenStudio::Matrix.new(4, 4, 0)
    m[0, 0] = 1
    m[1, 1] = Math::cos(Math::atan(tilt))
    m[1, 2] = -Math::sin(Math::atan(tilt))
    m[2, 1] = Math::sin(Math::atan(tilt))
    m[2, 2] = Math::cos(Math::atan(tilt))
    m[3, 3] = 1
    transformation = OpenStudio::Transformation.new(m)
    vertices = transformation * vertices

    # Rotate about the z axis
    azimuth_rad = UnitConversions.convert(azimuth, 'deg', 'rad')
    rad180 = UnitConversions.convert(180, 'deg', 'rad')
    m = OpenStudio::Matrix.new(4, 4, 0)
    m[0, 0] = Math::cos(rad180 - azimuth_rad)
    m[1, 1] = Math::cos(rad180 - azimuth_rad)
    m[0, 1] = -Math::sin(rad180 - azimuth_rad)
    m[1, 0] = Math::sin(rad180 - azimuth_rad)
    m[2, 2] = 1
    m[3, 3] = 1
    transformation = OpenStudio::Transformation.new(m)
    vertices = transformation * vertices

    # Shift up by z
    new_vertices = OpenStudio::Point3dVector.new
    vertices.each do |vertex|
      new_vertices << OpenStudio::Point3d.new(vertex.x, vertex.y, vertex.z + z)
    end

    return new_vertices
  end

  def self.add_ceiling_polygon(x, y, z)
    return OpenStudio::reverse(add_floor_polygon(x, y, z))
  end

  def self.add_num_occupants(model, runner, spaces)
    # Occupants
    num_occ = @hpxml.building_occupancy.number_of_residents
    if num_occ > 0
      occ_gain, hrs_per_day, sens_frac, lat_frac = Geometry.get_occupancy_default_values()
      weekday_sch = '1.00000, 1.00000, 1.00000, 1.00000, 1.00000, 1.00000, 1.00000, 0.88310, 0.40861, 0.24189, 0.24189, 0.24189, 0.24189, 0.24189, 0.24189, 0.24189, 0.29498, 0.55310, 0.89693, 0.89693, 0.89693, 1.00000, 1.00000, 1.00000'
      weekday_sch_sum = weekday_sch.split(',').map(&:to_f).sum(0.0)
      if (weekday_sch_sum - hrs_per_day).abs > 0.1
        fail 'Occupancy schedule inconsistent with hrs_per_day.'
      end

      weekend_sch = weekday_sch
      monthly_sch = '1.0, 1.0, 1.0, 1.0, 1.0, 1.0, 1.0, 1.0, 1.0, 1.0, 1.0, 1.0'
      Geometry.process_occupants(model, num_occ, occ_gain, sens_frac, lat_frac, weekday_sch, weekend_sch, monthly_sch, @cfa, @nbeds, spaces[HPXML::LocationLivingSpace])
    end
  end

  def self.get_default_azimuths()
    # Returns a list of four azimuths (facing each direction). Determined based
    # on the primary azimuth, as defined by the azimuth with the largest surface
    # area, plus azimuths that are offset by 90/180/270 degrees. Used for
    # surfaces that may not have an azimuth defined (e.g., walls).
    azimuth_areas = {}
    (@hpxml.roofs + @hpxml.rim_joists + @hpxml.walls + @hpxml.foundation_walls +
     @hpxml.windows + @hpxml.skylights + @hpxml.doors).each do |surface|
      az = surface.azimuth
      next if az.nil?

      azimuth_areas[az] = 0 if azimuth_areas[az].nil?
      azimuth_areas[az] += surface.area
    end
    if azimuth_areas.empty?
      primary_azimuth = 0
    else
      primary_azimuth = azimuth_areas.max_by { |k, v| v }[0]
    end
    return [primary_azimuth,
            sanitize_azimuth(primary_azimuth + 90),
            sanitize_azimuth(primary_azimuth + 180),
            sanitize_azimuth(primary_azimuth + 270)].sort
  end

  def self.sanitize_azimuth(azimuth)
    # Ensure 0 <= orientation < 360
    while azimuth < 0
      azimuth += 360
    end
    while azimuth >= 360
      azimuth -= 360
    end
    return azimuth
  end

  def self.create_or_get_space(model, spaces, spacetype)
    if spaces[spacetype].nil?
      create_space_and_zone(model, spaces, spacetype)
    end
    return spaces[spacetype]
  end

  def self.add_roofs(runner, model, spaces)
    @hpxml.roofs.each do |roof|
      next if roof.net_area < 0.1 # skip modeling net surface area for surfaces comprised entirely of subsurface area

      if roof.azimuth.nil?
        if roof.pitch > 0
          azimuths = @default_azimuths # Model as four directions for average exterior incident solar
        else
          azimuths = [90] # Arbitrary azimuth for flat roof
        end
      else
        azimuths = [roof.azimuth]
      end

      surfaces = []

      azimuths.each do |azimuth|
        width = Math::sqrt(roof.net_area)
        length = (roof.net_area / width) / azimuths.size
        tilt = roof.pitch / 12.0
        z_origin = @walls_top + 0.5 * Math.sin(Math.atan(tilt)) * width

        surface = OpenStudio::Model::Surface.new(add_roof_polygon(length, width, z_origin, azimuth, tilt), model)
        surfaces << surface
        surface.additionalProperties.setFeature('Length', length)
        surface.additionalProperties.setFeature('Width', width)
        surface.additionalProperties.setFeature('Azimuth', azimuth)
        surface.additionalProperties.setFeature('Tilt', tilt)
        surface.additionalProperties.setFeature('SurfaceType', 'Roof')
        if azimuths.size > 1
          surface.setName("#{roof.id}:#{azimuth}")
        else
          surface.setName(roof.id)
        end
        surface.setSurfaceType('RoofCeiling')
        surface.setOutsideBoundaryCondition('Outdoors')
        set_surface_interior(model, spaces, surface, roof.interior_adjacent_to)
      end

      next if surfaces.empty?

      # Apply construction
      solar_abs = roof.solar_absorptance
      emitt = roof.emittance
      has_radiant_barrier = roof.radiant_barrier
      if has_radiant_barrier
        radiant_barrier_grade = roof.radiant_barrier_grade
      end
      inside_film = Material.AirFilmRoof(Geometry.get_roof_pitch([surfaces[0]]))
      outside_film = Material.AirFilmOutside
      mat_roofing = Material.RoofMaterial(roof.roof_type, emitt, solar_abs)
      if @apply_ashrae140_assumptions
        inside_film = Material.AirFilmRoofASHRAE140
        outside_film = Material.AirFilmOutsideASHRAE140
      end

      install_grade = 1
      assembly_r = roof.insulation_assembly_r_value

      if roof.is_thermal_boundary
        constr_sets = [
          WoodStudConstructionSet.new(Material.Stud2x(8.0), 0.07, 10.0, 0.75, 0.5, mat_roofing), # 2x8, 24" o.c. + R10
          WoodStudConstructionSet.new(Material.Stud2x(8.0), 0.07, 5.0, 0.75, 0.5, mat_roofing),  # 2x8, 24" o.c. + R5
          WoodStudConstructionSet.new(Material.Stud2x(8.0), 0.07, 0.0, 0.75, 0.5, mat_roofing),  # 2x8, 24" o.c.
          WoodStudConstructionSet.new(Material.Stud2x6, 0.07, 0.0, 0.75, 0.5, mat_roofing),      # 2x6, 24" o.c.
          WoodStudConstructionSet.new(Material.Stud2x4, 0.07, 0.0, 0.5, 0.5, mat_roofing),       # 2x4, 16" o.c.
          WoodStudConstructionSet.new(Material.Stud2x4, 0.01, 0.0, 0.0, 0.0, mat_roofing),       # Fallback
        ]
        match, constr_set, cavity_r = pick_wood_stud_construction_set(assembly_r, constr_sets, inside_film, outside_film, roof.id)

        Constructions.apply_closed_cavity_roof(runner, model, surfaces, "#{roof.id} construction",
                                               cavity_r, install_grade,
                                               constr_set.stud.thick_in,
                                               true, constr_set.framing_factor,
                                               constr_set.drywall_thick_in,
                                               constr_set.osb_thick_in, constr_set.rigid_r,
                                               constr_set.exterior_material, has_radiant_barrier,
                                               inside_film, outside_film, radiant_barrier_grade)
      else
        constr_sets = [
          GenericConstructionSet.new(10.0, 0.5, 0.0, mat_roofing), # w/R-10 rigid
          GenericConstructionSet.new(0.0, 0.5, 0.0, mat_roofing),  # Standard
          GenericConstructionSet.new(0.0, 0.0, 0.0, mat_roofing),  # Fallback
        ]
        match, constr_set, layer_r = pick_generic_construction_set(assembly_r, constr_sets, inside_film, outside_film, roof.id)

        cavity_r = 0
        cavity_ins_thick_in = 0
        framing_factor = 0
        framing_thick_in = 0

        Constructions.apply_open_cavity_roof(runner, model, surfaces, "#{roof.id} construction",
                                             cavity_r, install_grade, cavity_ins_thick_in,
                                             framing_factor, framing_thick_in,
                                             constr_set.osb_thick_in, layer_r + constr_set.rigid_r,
                                             mat_roofing, has_radiant_barrier,
                                             inside_film, outside_film, radiant_barrier_grade)
      end
      check_surface_assembly_rvalue(runner, surfaces, inside_film, outside_film, assembly_r, match)
    end
  end

  def self.add_walls(runner, model, spaces)
    @hpxml.walls.each do |wall|
      next if wall.net_area < 0.1 # skip modeling net surface area for surfaces comprised entirely of subsurface area

      if wall.azimuth.nil?
        if wall.is_exterior
          azimuths = @default_azimuths # Model as four directions for average exterior incident solar
        else
          azimuths = [@default_azimuths[0]] # Arbitrary direction, doesn't receive exterior incident solar
        end
      else
        azimuths = [wall.azimuth]
      end

      surfaces = []

      azimuths.each do |azimuth|
        height = 8.0 * @ncfl_ag
        length = (wall.net_area / height) / azimuths.size
        z_origin = @foundation_top

        surface = OpenStudio::Model::Surface.new(add_wall_polygon(length, height, z_origin, azimuth), model)
        surfaces << surface
        surface.additionalProperties.setFeature('Length', length)
        surface.additionalProperties.setFeature('Azimuth', azimuth)
        surface.additionalProperties.setFeature('Tilt', 90.0)
        surface.additionalProperties.setFeature('SurfaceType', 'Wall')
        if azimuths.size > 1
          surface.setName("#{wall.id}:#{azimuth}")
        else
          surface.setName(wall.id)
        end
        surface.setSurfaceType('Wall')
        set_surface_interior(model, spaces, surface, wall.interior_adjacent_to)
        set_surface_exterior(model, spaces, surface, wall.exterior_adjacent_to)
        if wall.is_interior
          surface.setSunExposure('NoSun')
          surface.setWindExposure('NoWind')
        end
      end

      next if surfaces.empty?

      # Apply construction
      # The code below constructs a reasonable wall construction based on the
      # wall type while ensuring the correct assembly R-value.

      if wall.is_thermal_boundary
        drywall_thick_in = 0.5
      else
        drywall_thick_in = 0.0
      end
      inside_film = Material.AirFilmVertical
      if wall.is_exterior
        outside_film = Material.AirFilmOutside
        mat_ext_finish = Material.ExteriorFinishMaterial(wall.siding, wall.emittance, wall.solar_absorptance)
      else
        outside_film = Material.AirFilmVertical
        mat_ext_finish = nil
      end
      if @apply_ashrae140_assumptions
        inside_film = Material.AirFilmVerticalASHRAE140
        outside_film = Material.AirFilmOutsideASHRAE140
      end

      apply_wall_construction(runner, model, surfaces, wall, wall.id, wall.wall_type, wall.insulation_assembly_r_value,
                              drywall_thick_in, inside_film, outside_film, mat_ext_finish)
    end
  end

  def self.add_rim_joists(runner, model, spaces)
    @hpxml.rim_joists.each do |rim_joist|
      if rim_joist.azimuth.nil?
        if rim_joist.is_exterior
          azimuths = @default_azimuths # Model as four directions for average exterior incident solar
        else
          azimuths = [@default_azimuths[0]] # Arbitrary direction, doesn't receive exterior incident solar
        end
      else
        azimuths = [rim_joist.azimuth]
      end

      surfaces = []

      azimuths.each do |azimuth|
        height = 1.0
        length = (rim_joist.area / height) / azimuths.size
        z_origin = @foundation_top

        surface = OpenStudio::Model::Surface.new(add_wall_polygon(length, height, z_origin, azimuth), model)
        surfaces << surface
        surface.additionalProperties.setFeature('Length', length)
        surface.additionalProperties.setFeature('Azimuth', azimuth)
        surface.additionalProperties.setFeature('Tilt', 90.0)
        surface.additionalProperties.setFeature('SurfaceType', 'RimJoist')
        if azimuths.size > 1
          surface.setName("#{rim_joist.id}:#{azimuth}")
        else
          surface.setName(rim_joist.id)
        end
        surface.setSurfaceType('Wall')
        set_surface_interior(model, spaces, surface, rim_joist.interior_adjacent_to)
        set_surface_exterior(model, spaces, surface, rim_joist.exterior_adjacent_to)
        if rim_joist.is_interior
          surface.setSunExposure('NoSun')
          surface.setWindExposure('NoWind')
        end
      end

      # Apply construction

      if rim_joist.is_thermal_boundary
        drywall_thick_in = 0.5
      else
        drywall_thick_in = 0.0
      end
      inside_film = Material.AirFilmVertical
      if rim_joist.is_exterior
        outside_film = Material.AirFilmOutside
        mat_ext_finish = Material.ExteriorFinishMaterial(rim_joist.siding, rim_joist.emittance, rim_joist.solar_absorptance)
      else
        outside_film = Material.AirFilmVertical
        mat_ext_finish = nil
      end

      assembly_r = rim_joist.insulation_assembly_r_value

      constr_sets = [
        WoodStudConstructionSet.new(Material.Stud2x(2.0), 0.17, 10.0, 2.0, drywall_thick_in, mat_ext_finish),  # 2x4 + R10
        WoodStudConstructionSet.new(Material.Stud2x(2.0), 0.17, 5.0, 2.0, drywall_thick_in, mat_ext_finish),   # 2x4 + R5
        WoodStudConstructionSet.new(Material.Stud2x(2.0), 0.17, 0.0, 2.0, drywall_thick_in, mat_ext_finish),   # 2x4
        WoodStudConstructionSet.new(Material.Stud2x(2.0), 0.01, 0.0, 0.0, 0.0, mat_ext_finish),                # Fallback
      ]
      match, constr_set, cavity_r = pick_wood_stud_construction_set(assembly_r, constr_sets, inside_film, outside_film, rim_joist.id)
      install_grade = 1

      Constructions.apply_rim_joist(runner, model, surfaces, rim_joist, "#{rim_joist.id} construction",
                                    cavity_r, install_grade, constr_set.framing_factor,
                                    constr_set.drywall_thick_in, constr_set.osb_thick_in,
                                    constr_set.rigid_r, constr_set.exterior_material,
                                    inside_film, outside_film)
      check_surface_assembly_rvalue(runner, surfaces, inside_film, outside_film, assembly_r, match)
    end
  end

  def self.add_frame_floors(runner, model, spaces)
    @hpxml.frame_floors.each do |frame_floor|
      area = frame_floor.area
      width = Math::sqrt(area)
      length = area / width
      if frame_floor.interior_adjacent_to.include?('attic') || frame_floor.exterior_adjacent_to.include?('attic')
        z_origin = @walls_top
      else
        z_origin = @foundation_top
      end

      if frame_floor.is_ceiling
        surface = OpenStudio::Model::Surface.new(add_ceiling_polygon(length, width, z_origin), model)
        surface.additionalProperties.setFeature('SurfaceType', 'Ceiling')
      else
        surface = OpenStudio::Model::Surface.new(add_floor_polygon(length, width, z_origin), model)
        surface.additionalProperties.setFeature('SurfaceType', 'Floor')
      end
      set_surface_interior(model, spaces, surface, frame_floor.interior_adjacent_to)
      set_surface_exterior(model, spaces, surface, frame_floor.exterior_adjacent_to)
      surface.setName(frame_floor.id)
      if frame_floor.is_interior
        surface.setSunExposure('NoSun')
        surface.setWindExposure('NoWind')
      elsif frame_floor.is_floor
        surface.setSunExposure('NoSun')
      end

      # Apply construction

      if frame_floor.is_ceiling
        if @apply_ashrae140_assumptions
          # Attic floor
          inside_film = Material.AirFilmFloorASHRAE140
          outside_film = Material.AirFilmFloorASHRAE140
        else
          inside_film = Material.AirFilmFloorAverage
          outside_film = Material.AirFilmFloorAverage
        end
        constr_sets = [
          WoodStudConstructionSet.new(Material.Stud2x6, 0.10, 0.0, 0.0, 0.5, nil),  # 2x6, 24" o.c.
          WoodStudConstructionSet.new(Material.Stud2x4, 0.13, 0.0, 0.0, 0.5, nil),  # 2x4, 16" o.c.
          WoodStudConstructionSet.new(Material.Stud2x4, 0.01, 0.0, 0.0, 0.0, nil), # Fallback
        ]
      else # Floor
        if @apply_ashrae140_assumptions
          # Raised floor
          inside_film = Material.AirFilmFloorASHRAE140
          outside_film = Material.AirFilmFloorZeroWindASHRAE140
          surface.setWindExposure('NoWind')
          covering = Material.CoveringBare(1.0)
        else
          inside_film = Material.AirFilmFloorReduced
          if frame_floor.is_exterior
            outside_film = Material.AirFilmOutside
          else
            outside_film = Material.AirFilmFloorReduced
          end
          if frame_floor.interior_adjacent_to == HPXML::LocationLivingSpace
            covering = Material.CoveringBare
          end
        end
        constr_sets = [
          WoodStudConstructionSet.new(Material.Stud2x6, 0.10, 10.0, 0.75, 0.0, covering), # 2x6, 24" o.c. + R10
          WoodStudConstructionSet.new(Material.Stud2x6, 0.10, 0.0, 0.75, 0.0, covering),  # 2x6, 24" o.c.
          WoodStudConstructionSet.new(Material.Stud2x4, 0.13, 0.0, 0.5, 0.0, covering),   # 2x4, 16" o.c.
          WoodStudConstructionSet.new(Material.Stud2x4, 0.01, 0.0, 0.0, 0.0, nil), # Fallback
        ]
      end
      assembly_r = frame_floor.insulation_assembly_r_value

      match, constr_set, cavity_r = pick_wood_stud_construction_set(assembly_r, constr_sets, inside_film, outside_film, frame_floor.id)

      install_grade = 1
      if frame_floor.is_ceiling
        Constructions.apply_ceiling(runner, model, [surface], "#{frame_floor.id} construction",
                                    cavity_r, install_grade,
                                    constr_set.stud.thick_in, constr_set.framing_factor,
                                    constr_set.stud.thick_in, constr_set.drywall_thick_in,
                                    inside_film, outside_film)

      else # Floor
        Constructions.apply_floor(runner, model, [surface], "#{frame_floor.id} construction",
                                  cavity_r, install_grade,
                                  constr_set.framing_factor, constr_set.stud.thick_in,
                                  constr_set.osb_thick_in, constr_set.rigid_r,
                                  constr_set.exterior_material, inside_film, outside_film)
      end

      check_surface_assembly_rvalue(runner, [surface], inside_film, outside_film, assembly_r, match)
    end
  end

  def self.add_foundation_walls_slabs(runner, model, spaces)
    foundation_types = @hpxml.slabs.map { |s| s.interior_adjacent_to }.uniq

    foundation_types.each do |foundation_type|
      # Get attached foundation walls/slabs
      fnd_walls = []
      slabs = []
      @hpxml.foundation_walls.each do |foundation_wall|
        next unless foundation_wall.interior_adjacent_to == foundation_type
        next if foundation_wall.net_area < 0.1 # skip modeling net surface area for surfaces comprised entirely of subsurface area

        fnd_walls << foundation_wall
      end
      @hpxml.slabs.each do |slab|
        next unless slab.interior_adjacent_to == foundation_type

        slabs << slab
      end

      # Calculate combinations of slabs/walls for each Kiva instance
      kiva_instances = get_kiva_instances(fnd_walls, slabs)

      # Obtain some wall/slab information
      fnd_wall_lengths = {}
      fnd_walls.each do |foundation_wall|
        next unless foundation_wall.is_exterior

        fnd_wall_lengths[foundation_wall] = foundation_wall.area / foundation_wall.height
      end
      slab_exp_perims = {}
      slab_areas = {}
      slabs.each do |slab|
        slab_exp_perims[slab] = slab.exposed_perimeter
        slab_areas[slab] = slab.area
      end
      total_slab_exp_perim = slab_exp_perims.values.sum(0.0)
      total_slab_area = slab_areas.values.sum(0.0)
      total_fnd_wall_length = fnd_wall_lengths.values.sum(0.0)

      no_wall_slab_exp_perim = {}

      kiva_instances.each do |foundation_wall, slab|
        # Apportion referenced walls/slabs for this Kiva instance
        slab_frac = slab_exp_perims[slab] / total_slab_exp_perim
        if total_fnd_wall_length > 0
          fnd_wall_frac = fnd_wall_lengths[foundation_wall] / total_fnd_wall_length
        else
          fnd_wall_frac = 1.0 # Handle slab foundation type
        end

        kiva_foundation = nil
        if not foundation_wall.nil?
          # Add exterior foundation wall surface
          kiva_foundation = add_foundation_wall(runner, model, spaces, foundation_wall, slab_frac,
                                                total_fnd_wall_length, total_slab_exp_perim)
        end

        # Add single combined foundation slab surface (for similar surfaces)
        slab_exp_perim = slab_exp_perims[slab] * fnd_wall_frac
        slab_area = slab_areas[slab] * fnd_wall_frac
        no_wall_slab_exp_perim[slab] = 0.0 if no_wall_slab_exp_perim[slab].nil?
        if (not foundation_wall.nil?) && (slab_exp_perim > fnd_wall_lengths[foundation_wall] * slab_frac)
          # Keep track of no-wall slab exposed perimeter
          no_wall_slab_exp_perim[slab] += (slab_exp_perim - fnd_wall_lengths[foundation_wall] * slab_frac)

          # Reduce this slab's exposed perimeter so that EnergyPlus does not automatically
          # create a second no-wall Kiva instance for each of our Kiva instances.
          # Instead, we will later create our own Kiva instance to account for it.
          # This reduces the number of Kiva instances we end up with.
          exp_perim_frac = (fnd_wall_lengths[foundation_wall] * slab_frac) / slab_exp_perim
          slab_exp_perim *= exp_perim_frac
          slab_area *= exp_perim_frac
        end
        if not foundation_wall.nil?
          z_origin = -1 * foundation_wall.depth_below_grade # Position based on adjacent foundation walls
        else
          z_origin = -1 * slab.depth_below_grade
        end
        kiva_foundation = add_foundation_slab(runner, model, spaces, slab, slab_exp_perim,
                                              slab_area, z_origin, kiva_foundation)
      end

      # For each slab, create a no-wall Kiva slab instance if needed.
      slabs.each do |slab|
        next unless no_wall_slab_exp_perim[slab] > 0.1

        z_origin = 0
        slab_area = total_slab_area * no_wall_slab_exp_perim[slab] / total_slab_exp_perim
        kiva_foundation = add_foundation_slab(runner, model, spaces, slab, no_wall_slab_exp_perim[slab],
                                              slab_area, z_origin, nil)
      end

      # Interzonal foundation wall surfaces
      # The above-grade portion of these walls are modeled as EnergyPlus surfaces with standard adjacency.
      # The below-grade portion of these walls (in contact with ground) are not modeled, as Kiva does not
      # calculate heat flow between two zones through the ground.
      fnd_walls.each do |foundation_wall|
        next unless foundation_wall.is_interior

        ag_height = foundation_wall.height - foundation_wall.depth_below_grade
        ag_net_area = foundation_wall.net_area * ag_height / foundation_wall.height
        next if ag_net_area < 0.1

        length = ag_net_area / ag_height
        z_origin = -1 * ag_height
        if foundation_wall.azimuth.nil?
          azimuth = @default_azimuths[0] # Arbitrary direction, doesn't receive exterior incident solar
        else
          azimuth = foundation_wall.azimuth
        end

        surface = OpenStudio::Model::Surface.new(add_wall_polygon(length, ag_height, z_origin, azimuth), model)
        surface.additionalProperties.setFeature('Length', length)
        surface.additionalProperties.setFeature('Azimuth', azimuth)
        surface.additionalProperties.setFeature('Tilt', 90.0)
        surface.additionalProperties.setFeature('SurfaceType', 'FoundationWall')
        surface.setName(foundation_wall.id)
        surface.setSurfaceType('Wall')
        set_surface_interior(model, spaces, surface, foundation_wall.interior_adjacent_to)
        set_surface_exterior(model, spaces, surface, foundation_wall.exterior_adjacent_to)
        surface.setSunExposure('NoSun')
        surface.setWindExposure('NoWind')

        # Apply construction

        wall_type = HPXML::WallTypeConcrete
        if foundation_wall.is_thermal_boundary
          drywall_thick_in = 0.5
        else
          drywall_thick_in = 0.0
        end
        inside_film = Material.AirFilmVertical
        outside_film = Material.AirFilmVertical
        assembly_r = foundation_wall.insulation_assembly_r_value
        if assembly_r.nil?
          concrete_thick_in = foundation_wall.thickness
          int_r = foundation_wall.insulation_interior_r_value
          ext_r = foundation_wall.insulation_exterior_r_value
          assembly_r = int_r + ext_r + Material.Concrete(concrete_thick_in).rvalue + Material.GypsumWall(drywall_thick_in).rvalue + inside_film.rvalue + outside_film.rvalue
        end
        mat_ext_finish = nil

        apply_wall_construction(runner, model, [surface], foundation_wall, foundation_wall.id, wall_type, assembly_r,
                                drywall_thick_in, inside_film, outside_film, mat_ext_finish)
      end
    end
  end

  def self.add_foundation_wall(runner, model, spaces, foundation_wall, slab_frac,
                               total_fnd_wall_length, total_slab_exp_perim)

    net_area = foundation_wall.net_area * slab_frac
    gross_area = foundation_wall.area * slab_frac
    height = foundation_wall.height
    height_ag = height - foundation_wall.depth_below_grade
    z_origin = -1 * foundation_wall.depth_below_grade
    length = gross_area / height
    if foundation_wall.azimuth.nil?
      azimuth = @default_azimuths[0] # Arbitrary; solar incidence in Kiva is applied as an orientation average (to the above grade portion of the wall)
    else
      azimuth = foundation_wall.azimuth
    end

    if total_fnd_wall_length > total_slab_exp_perim
      # Calculate exposed section of wall based on slab's total exposed perimeter.
      length *= total_slab_exp_perim / total_fnd_wall_length
    end

    if gross_area > net_area
      # Create a "notch" in the wall to account for the subsurfaces. This ensures that
      # we preserve the appropriate wall height, length, and area for Kiva.
      subsurface_area = gross_area - net_area
    else
      subsurface_area = 0
    end

    surface = OpenStudio::Model::Surface.new(add_wall_polygon(length, height, z_origin, azimuth, [0] * 4, subsurface_area), model)
    surface.additionalProperties.setFeature('Length', length)
    surface.additionalProperties.setFeature('Azimuth', azimuth)
    surface.additionalProperties.setFeature('Tilt', 90.0)
    surface.additionalProperties.setFeature('SurfaceType', 'FoundationWall')
    surface.setName(foundation_wall.id)
    surface.setSurfaceType('Wall')
    set_surface_interior(model, spaces, surface, foundation_wall.interior_adjacent_to)
    set_surface_exterior(model, spaces, surface, foundation_wall.exterior_adjacent_to)

    if foundation_wall.is_thermal_boundary
      drywall_thick_in = 0.5
    else
      drywall_thick_in = 0.0
    end
    concrete_thick_in = foundation_wall.thickness
    assembly_r = foundation_wall.insulation_assembly_r_value
    if not assembly_r.nil?
      ext_rigid_height = height
      ext_rigid_offset = 0.0
      inside_film = Material.AirFilmVertical
      ext_rigid_r = assembly_r - Material.Concrete(concrete_thick_in).rvalue - Material.GypsumWall(drywall_thick_in).rvalue - inside_film.rvalue
      int_rigid_r = 0.0
      if ext_rigid_r < 0 # Try without drywall
        drywall_thick_in = 0.0
        ext_rigid_r = assembly_r - Material.Concrete(concrete_thick_in).rvalue - Material.GypsumWall(drywall_thick_in).rvalue - inside_film.rvalue
      end
      if (ext_rigid_r > 0) && (ext_rigid_r < 0.1)
        ext_rigid_r = 0.0 # Prevent tiny strip of insulation
      end
      if ext_rigid_r < 0
        ext_rigid_r = 0.0
        match = false
      else
        match = true
      end
    else
      ext_rigid_offset = foundation_wall.insulation_exterior_distance_to_top
      ext_rigid_height = foundation_wall.insulation_exterior_distance_to_bottom - ext_rigid_offset
      ext_rigid_r = foundation_wall.insulation_exterior_r_value
      int_rigid_offset = foundation_wall.insulation_interior_distance_to_top
      int_rigid_height = foundation_wall.insulation_interior_distance_to_bottom - int_rigid_offset
      int_rigid_r = foundation_wall.insulation_interior_r_value
    end

    Constructions.apply_foundation_wall(runner, model, [surface], "#{foundation_wall.id} construction",
                                        ext_rigid_offset, int_rigid_offset, ext_rigid_height, int_rigid_height,
                                        ext_rigid_r, int_rigid_r, drywall_thick_in, concrete_thick_in, height_ag)

    if not assembly_r.nil?
      check_surface_assembly_rvalue(runner, [surface], inside_film, nil, assembly_r, match)
    end

    return surface.adjacentFoundation.get
  end

  def self.add_foundation_slab(runner, model, spaces, slab, slab_exp_perim,
                               slab_area, z_origin, kiva_foundation)

    slab_tot_perim = slab_exp_perim
    if slab_tot_perim**2 - 16.0 * slab_area <= 0
      # Cannot construct rectangle with this perimeter/area. Some of the
      # perimeter is presumably not exposed, so bump up perimeter value.
      slab_tot_perim = Math.sqrt(16.0 * slab_area)
    end
    sqrt_term = [slab_tot_perim**2 - 16.0 * slab_area, 0.0].max
    slab_length = slab_tot_perim / 4.0 + Math.sqrt(sqrt_term) / 4.0
    slab_width = slab_tot_perim / 4.0 - Math.sqrt(sqrt_term) / 4.0

    surface = OpenStudio::Model::Surface.new(add_floor_polygon(slab_length, slab_width, z_origin), model)
    surface.setName(slab.id)
    surface.setSurfaceType('Floor')
    surface.setOutsideBoundaryCondition('Foundation')
    surface.additionalProperties.setFeature('SurfaceType', 'Slab')
    set_surface_interior(model, spaces, surface, slab.interior_adjacent_to)
    surface.setSunExposure('NoSun')
    surface.setWindExposure('NoWind')

    slab_perim_r = slab.perimeter_insulation_r_value
    slab_perim_depth = slab.perimeter_insulation_depth
    if (slab_perim_r == 0) || (slab_perim_depth == 0)
      slab_perim_r = 0
      slab_perim_depth = 0
    end

    if slab.under_slab_insulation_spans_entire_slab
      slab_whole_r = slab.under_slab_insulation_r_value
      slab_under_r = 0
      slab_under_width = 0
    else
      slab_under_r = slab.under_slab_insulation_r_value
      slab_under_width = slab.under_slab_insulation_width
      if (slab_under_r == 0) || (slab_under_width == 0)
        slab_under_r = 0
        slab_under_width = 0
      end
      slab_whole_r = 0
    end
    slab_gap_r = slab_under_r

    mat_carpet = nil
    if (slab.carpet_fraction > 0) && (slab.carpet_r_value > 0)
      mat_carpet = Material.CoveringBare(slab.carpet_fraction,
                                         slab.carpet_r_value)
    end

    Constructions.apply_foundation_slab(runner, model, surface, "#{slab.id} construction",
                                        slab_under_r, slab_under_width, slab_gap_r, slab_perim_r,
                                        slab_perim_depth, slab_whole_r, slab.thickness,
                                        slab_exp_perim, mat_carpet, kiva_foundation)

    return surface.adjacentFoundation.get
  end

  def self.add_conditioned_floor_area(runner, model, spaces)
    # Check if we need to add floors between conditioned spaces (e.g., between first
    # and second story or conditioned basement ceiling).
    # This ensures that the E+ reported Conditioned Floor Area is correct.

    sum_cfa = 0.0
    @hpxml.frame_floors.each do |frame_floor|
      next unless frame_floor.is_floor
      next unless frame_floor.interior_adjacent_to == HPXML::LocationLivingSpace

      sum_cfa += frame_floor.area
    end
    @hpxml.slabs.each do |slab|
      next unless [HPXML::LocationLivingSpace, HPXML::LocationBasementConditioned].include? slab.interior_adjacent_to

      sum_cfa += slab.area
    end

    addtl_cfa = @cfa - sum_cfa
    return unless addtl_cfa > 0.1

    floor_width = Math::sqrt(addtl_cfa)
    floor_length = addtl_cfa / floor_width
    z_origin = @foundation_top + 8.0 * (@ncfl_ag - 1)

    # Add floor surface
    floor_surface = OpenStudio::Model::Surface.new(add_floor_polygon(-floor_width, -floor_length, z_origin), model)

    floor_surface.setSunExposure('NoSun')
    floor_surface.setWindExposure('NoWind')
    floor_surface.setName('inferred conditioned floor')
    floor_surface.setSurfaceType('Floor')
    floor_surface.setSpace(create_or_get_space(model, spaces, HPXML::LocationLivingSpace))
    floor_surface.setOutsideBoundaryCondition('Adiabatic')
    floor_surface.additionalProperties.setFeature('SurfaceType', 'InferredFloor')

    # Add ceiling surface
    ceiling_surface = OpenStudio::Model::Surface.new(add_ceiling_polygon(-floor_width, -floor_length, z_origin), model)

    ceiling_surface.setSunExposure('NoSun')
    ceiling_surface.setWindExposure('NoWind')
    ceiling_surface.setName('inferred conditioned ceiling')
    ceiling_surface.setSurfaceType('RoofCeiling')
    ceiling_surface.setSpace(create_or_get_space(model, spaces, HPXML::LocationLivingSpace))
    ceiling_surface.setOutsideBoundaryCondition('Adiabatic')
    ceiling_surface.additionalProperties.setFeature('SurfaceType', 'InferredCeiling')

    if not @cond_bsmnt_surfaces.empty?
      # assuming added ceiling is in conditioned basement
      @cond_bsmnt_surfaces << ceiling_surface
    end

    # Apply Construction
    apply_adiabatic_construction(runner, model, [floor_surface, ceiling_surface], 'floor')
  end

  def self.add_thermal_mass(runner, model, spaces)
    cfa_basement = @hpxml.slabs.select { |s| s.interior_adjacent_to == HPXML::LocationBasementConditioned }.map { |s| s.area }.sum(0.0)
    if @apply_ashrae140_assumptions
      # 1024 ft2 of interior partition wall mass, no furniture mass
      drywall_thick_in = 0.5
      partition_frac_of_cfa = 1024.0 / @cfa # Ratio of partition wall area to conditioned floor area
      basement_frac_of_cfa = cfa_basement / @cfa
      Constructions.apply_partition_walls(runner, model, 'PartitionWallConstruction', drywall_thick_in, partition_frac_of_cfa,
                                          basement_frac_of_cfa, @cond_bsmnt_surfaces, spaces[HPXML::LocationLivingSpace])
    else
      drywall_thick_in = 0.5
      partition_frac_of_cfa = 1.0 # Ratio of partition wall area to conditioned floor area
      basement_frac_of_cfa = cfa_basement / @cfa
      Constructions.apply_partition_walls(runner, model, 'PartitionWallConstruction', drywall_thick_in, partition_frac_of_cfa,
                                          basement_frac_of_cfa, @cond_bsmnt_surfaces, spaces[HPXML::LocationLivingSpace])

      mass_lb_per_sqft = 8.0
      density_lb_per_cuft = 40.0
      mat = BaseMaterial.Wood
      Constructions.apply_furniture(runner, model, mass_lb_per_sqft, density_lb_per_cuft, mat,
                                    basement_frac_of_cfa, @cond_bsmnt_surfaces, spaces[HPXML::LocationLivingSpace])
    end
  end

  def self.add_neighbors(runner, model, length)
    z_origin = 0 # shading surface always starts at grade

    shading_surfaces = []
    @hpxml.neighbor_buildings.each do |neighbor_building|
      height = neighbor_building.height.nil? ? @walls_top : neighbor_building.height

      shading_surface = OpenStudio::Model::ShadingSurface.new(add_wall_polygon(length, height, z_origin, neighbor_building.azimuth), model)
      shading_surface.additionalProperties.setFeature('Azimuth', neighbor_building.azimuth)
      shading_surface.additionalProperties.setFeature('Distance', neighbor_building.distance)
      shading_surface.setName("Neighbor azimuth #{neighbor_building.azimuth} distance #{neighbor_building.distance}")

      shading_surfaces << shading_surface
    end

    unless shading_surfaces.empty?
      shading_surface_group = OpenStudio::Model::ShadingSurfaceGroup.new(model)
      shading_surface_group.setName(Constants.ObjectNameNeighbors)
      shading_surfaces.each do |shading_surface|
        shading_surface.setShadingSurfaceGroup(shading_surface_group)
      end
    end
  end

  def self.add_interior_shading_schedule(runner, model, weather)
    heating_season, cooling_season = HVAC.get_default_heating_and_cooling_seasons(weather)
    @clg_season_sch = MonthWeekdayWeekendSchedule.new(model, 'cooling season schedule', Array.new(24, 1), Array.new(24, 1), cooling_season, 1.0, 1.0, true, true, Constants.ScheduleTypeLimitsFraction)

    @clg_ssn_sensor = OpenStudio::Model::EnergyManagementSystemSensor.new(model, 'Schedule Value')
    @clg_ssn_sensor.setName('cool_season')
    @clg_ssn_sensor.setKeyName(@clg_season_sch.schedule.name.to_s)
  end

  def self.add_windows(runner, model, spaces, weather)
    # We already stored @fraction_of_windows_operable, so lets remove the
    # fraction_operable properties from windows and re-collapse the enclosure
    # so as to prevent potentially modeling multiple identical windows in E+,
    # which can increase simulation runtime.
    @hpxml.windows.each do |window|
      window.fraction_operable = nil
    end
    @hpxml.collapse_enclosure_surfaces()

    surfaces = []
    @hpxml.windows.each do |window|
      window_height = 4.0 # ft, default

      overhang_depth = nil
      if not window.overhangs_depth.nil?
        overhang_depth = window.overhangs_depth
        overhang_distance_to_top = window.overhangs_distance_to_top_of_window
        overhang_distance_to_bottom = window.overhangs_distance_to_bottom_of_window
        window_height = overhang_distance_to_bottom - overhang_distance_to_top
      end

      window_width = window.area / window_height
      z_origin = @foundation_top

      if window.is_exterior

        # Create parent surface slightly bigger than window
        surface = OpenStudio::Model::Surface.new(add_wall_polygon(window_width, window_height, z_origin,
                                                                  window.azimuth, [0, 0.001, 0.001, 0.001]), model)

        surface.additionalProperties.setFeature('Length', window_width)
        surface.additionalProperties.setFeature('Azimuth', window.azimuth)
        surface.additionalProperties.setFeature('Tilt', 90.0)
        surface.additionalProperties.setFeature('SurfaceType', 'Window')
        surface.setName("surface #{window.id}")
        surface.setSurfaceType('Wall')
        set_surface_interior(model, spaces, surface, window.wall.interior_adjacent_to)

        sub_surface = OpenStudio::Model::SubSurface.new(add_wall_polygon(window_width, window_height, z_origin,
                                                                         window.azimuth, [-0.001, 0, 0.001, 0]), model)
        sub_surface.setName(window.id)
        sub_surface.setSurface(surface)
        sub_surface.setSubSurfaceType('FixedWindow')

        set_subsurface_exterior(surface, window.wall.exterior_adjacent_to, spaces, model)
        surfaces << surface

        if not overhang_depth.nil?
          overhang = sub_surface.addOverhang(UnitConversions.convert(overhang_depth, 'ft', 'm'), UnitConversions.convert(overhang_distance_to_top, 'ft', 'm'))
          overhang.get.setName("#{sub_surface.name} - #{Constants.ObjectNameOverhangs}")
        end

        # Apply construction
        cool_shade_mult = window.interior_shading_factor_summer
        heat_shade_mult = window.interior_shading_factor_winter
        Constructions.apply_window(runner, model, [sub_surface],
                                   'WindowConstruction',
                                   weather, @clg_season_sch, window.ufactor, window.shgc,
                                   heat_shade_mult, cool_shade_mult)
      else
        # Window is on an interior surface, which E+ does not allow. Model
        # as a door instead so that we can get the appropriate conduction
        # heat transfer; there is no solar gains anyway.

        # Create parent surface slightly bigger than window
        surface = OpenStudio::Model::Surface.new(add_wall_polygon(window_width, window_height, z_origin,
                                                                  window.azimuth, [0, 0.001, 0.001, 0.001]), model)

        surface.additionalProperties.setFeature('Length', window_width)
        surface.additionalProperties.setFeature('Azimuth', window.azimuth)
        surface.additionalProperties.setFeature('Tilt', 90.0)
        surface.additionalProperties.setFeature('SurfaceType', 'Door')
        surface.setName("surface #{window.id}")
        surface.setSurfaceType('Wall')
        set_surface_interior(model, spaces, surface, window.wall.interior_adjacent_to)

        sub_surface = OpenStudio::Model::SubSurface.new(add_wall_polygon(window_width, window_height, z_origin,
                                                                         window.azimuth, [0, 0, 0, 0]), model)
        sub_surface.setName(window.id)
        sub_surface.setSurface(surface)
        sub_surface.setSubSurfaceType('Door')

        set_subsurface_exterior(surface, window.wall.exterior_adjacent_to, spaces, model)
        surfaces << surface

        # Apply construction
        Constructions.apply_door(runner, model, [sub_surface], 'Window', window.ufactor)
      end
    end

    apply_adiabatic_construction(runner, model, surfaces, 'wall')
  end

  def self.add_skylights(runner, model, spaces, weather)
    surfaces = []
    @hpxml.skylights.each do |skylight|
      tilt = skylight.roof.pitch / 12.0
      width = Math::sqrt(skylight.area)
      length = skylight.area / width
      z_origin = @walls_top + 0.5 * Math.sin(Math.atan(tilt)) * width

      # Create parent surface slightly bigger than skylight
      surface = OpenStudio::Model::Surface.new(add_roof_polygon(length + 0.001, width + 0.001, z_origin,
                                                                skylight.azimuth, tilt), model)

      surface.additionalProperties.setFeature('Length', length)
      surface.additionalProperties.setFeature('Width', width)
      surface.additionalProperties.setFeature('Azimuth', skylight.azimuth)
      surface.additionalProperties.setFeature('Tilt', tilt)
      surface.additionalProperties.setFeature('SurfaceType', 'Skylight')
      surface.setName("surface #{skylight.id}")
      surface.setSurfaceType('RoofCeiling')
      surface.setSpace(create_or_get_space(model, spaces, HPXML::LocationLivingSpace)) # Ensures it is included in Manual J sizing
      surface.setOutsideBoundaryCondition('Outdoors') # cannot be adiabatic because subsurfaces won't be created
      surfaces << surface

      sub_surface = OpenStudio::Model::SubSurface.new(add_roof_polygon(length, width, z_origin,
                                                                       skylight.azimuth, tilt), model)
      sub_surface.setName(skylight.id)
      sub_surface.setSurface(surface)
      sub_surface.setSubSurfaceType('Skylight')

      # Apply construction
      ufactor = skylight.ufactor
      shgc = skylight.shgc
      cool_shade_mult = skylight.interior_shading_factor_summer
      heat_shade_mult = skylight.interior_shading_factor_winter
      Constructions.apply_skylight(runner, model, [sub_surface],
                                   'SkylightConstruction',
                                   weather, @clg_season_sch, ufactor, shgc,
                                   heat_shade_mult, cool_shade_mult)
    end

    apply_adiabatic_construction(runner, model, surfaces, 'roof')
  end

  def self.add_doors(runner, model, spaces)
    surfaces = []
    @hpxml.doors.each do |door|
      door_height = 6.67 # ft
      door_width = door.area / door_height
      z_origin = @foundation_top

      # Create parent surface slightly bigger than door
      surface = OpenStudio::Model::Surface.new(add_wall_polygon(door_width, door_height, z_origin,
                                                                door.azimuth, [0, 0.001, 0.001, 0.001]), model)

      surface.additionalProperties.setFeature('Length', door_width)
      surface.additionalProperties.setFeature('Azimuth', door.azimuth)
      surface.additionalProperties.setFeature('Tilt', 90.0)
      surface.additionalProperties.setFeature('SurfaceType', 'Door')
      surface.setName("surface #{door.id}")
      surface.setSurfaceType('Wall')
      set_surface_interior(model, spaces, surface, door.wall.interior_adjacent_to)

      sub_surface = OpenStudio::Model::SubSurface.new(add_wall_polygon(door_width, door_height, z_origin,
                                                                       door.azimuth, [0, 0, 0, 0]), model)
      sub_surface.setName(door.id)
      sub_surface.setSurface(surface)
      sub_surface.setSubSurfaceType('Door')

      set_subsurface_exterior(surface, door.wall.exterior_adjacent_to, spaces, model)
      surfaces << surface

      # Apply construction
      ufactor = 1.0 / door.r_value
      Constructions.apply_door(runner, model, [sub_surface], 'Door', ufactor)
    end

    apply_adiabatic_construction(runner, model, surfaces, 'wall')
  end

  def self.apply_adiabatic_construction(runner, model, surfaces, type)
    # Arbitrary construction for heat capacitance.
    # Only applies to surfaces where outside boundary conditioned is
    # adiabatic or surface net area is near zero.
    return if surfaces.empty?

    if type == 'wall'
      Constructions.apply_wood_stud_wall(runner, model, surfaces, nil, 'AdiabaticWallConstruction',
                                         0, 1, 3.5, true, 0.1, 0.5, 0, 99,
                                         Material.ExteriorFinishMaterial(HPXML::SidingTypeWood, 0.90, 0.75),
                                         0,
                                         Material.AirFilmVertical,
                                         Material.AirFilmVertical)
    elsif type == 'floor'
      Constructions.apply_floor(runner, model, surfaces, 'AdiabaticFloorConstruction',
                                0, 1, 0.07, 5.5, 0.75, 99,
                                Material.CoveringBare,
                                Material.AirFilmFloorReduced,
                                Material.AirFilmFloorReduced)
    elsif type == 'roof'
      Constructions.apply_open_cavity_roof(runner, model, surfaces, 'AdiabaticRoofConstruction',
                                           0, 1, 7.25, 0.07, 7.25, 0.75, 99,
                                           Material.RoofMaterial(HPXML::RoofTypeAsphaltShingles, 0.90, 0.75),
                                           false,
                                           Material.AirFilmOutside,
                                           Material.AirFilmRoof(Geometry.get_roof_pitch(surfaces)), nil)
    end
  end

  def self.add_hot_water_and_appliances(runner, model, weather, spaces)
    if @hpxml.clothes_washers.empty?
      runner.registerWarning('No clothes washer specified, the model will not include clothes washer energy use.')
    end
    if @hpxml.clothes_dryers.empty?
      runner.registerWarning('No clothes dryer specified, the model will not include clothes dryer energy use.')
    end
    if @hpxml.dishwashers.empty?
      runner.registerWarning('No dishwasher specified, the model will not include dishwasher energy use.')
    end
    if @hpxml.refrigerators.empty?
      runner.registerWarning('No refrigerator specified, the model will not include refrigerator energy use.')
    end
    if @hpxml.cooking_ranges.empty?
      runner.registerWarning('No cooking range specified, the model will not include cooking range/oven energy use.')
    end
    if @hpxml.water_heating_systems.empty?
      runner.registerWarning('No water heater specified, the model will not include water heating energy use.')
    end

    # Assign spaces
    @hpxml.clothes_washers.each do |clothes_washer|
      clothes_washer.additional_properties.space = get_space_from_location(clothes_washer.location, 'ClothesWasher', model, spaces)
    end
    @hpxml.clothes_dryers.each do |clothes_dryer|
      clothes_dryer.additional_properties.space = get_space_from_location(clothes_dryer.location, 'ClothesDryer', model, spaces)
    end
    @hpxml.dishwashers.each do |dishwasher|
      dishwasher.additional_properties.space = get_space_from_location(dishwasher.location, 'Dishwasher', model, spaces)
    end
    @hpxml.refrigerators.each do |refrigerator|
      refrigerator.additional_properties.space = get_space_from_location(refrigerator.location, 'Refrigerator', model, spaces)
    end
    @hpxml.freezers.each do |freezer|
      freezer.additional_properties.space = get_space_from_location(freezer.location, 'Freezer', model, spaces)
    end
    @hpxml.cooking_ranges.each do |cooking_range|
      cooking_range.additional_properties.space = get_space_from_location(cooking_range.location, 'CookingRange', model, spaces)
    end

    # Distribution
    if @hpxml.water_heating_systems.size > 0
      hot_water_distribution = @hpxml.hot_water_distributions[0]
    end

    # Solar thermal system
    solar_thermal_system = nil
    if @hpxml.solar_thermal_systems.size > 0
      solar_thermal_system = @hpxml.solar_thermal_systems[0]
    end

    # Water Heater
    @hpxml.water_heating_systems.each do |water_heating_system|
      loc_space, loc_schedule = get_space_or_schedule_from_location(water_heating_system.location, 'WaterHeatingSystem', model, spaces)

      ec_adj = HotWaterAndAppliances.get_dist_energy_consumption_adjustment(@has_uncond_bsmnt, @cfa, @ncfl, water_heating_system, hot_water_distribution)

      if water_heating_system.water_heater_type == HPXML::WaterHeaterTypeStorage

        Waterheater.apply_tank(model, loc_space, loc_schedule, water_heating_system, ec_adj,
                               @dhw_map, @hvac_map, solar_thermal_system)

      elsif water_heating_system.water_heater_type == HPXML::WaterHeaterTypeTankless

        Waterheater.apply_tankless(model, loc_space, loc_schedule, water_heating_system, ec_adj,
                                   @nbeds, @dhw_map, @hvac_map, solar_thermal_system)

      elsif water_heating_system.water_heater_type == HPXML::WaterHeaterTypeHeatPump

        living_zone = spaces[HPXML::LocationLivingSpace].thermalZone.get

        Waterheater.apply_heatpump(model, runner, loc_space, loc_schedule, weather, water_heating_system, ec_adj,
                                   @dhw_map, @hvac_map, solar_thermal_system, living_zone)

      elsif [HPXML::WaterHeaterTypeCombiStorage, HPXML::WaterHeaterTypeCombiTankless].include? water_heating_system.water_heater_type

        Waterheater.apply_combi(model, runner, loc_space, loc_schedule, water_heating_system, ec_adj,
                                @dhw_map, @hvac_map, solar_thermal_system)

      else

        fail "Unhandled water heater (#{water_heating_system.water_heater_type})."

      end
    end

    # Hot water fixtures and appliances
    fixtures_usage_multiplier = @hpxml.water_heating.water_fixtures_usage_multiplier
    HotWaterAndAppliances.apply(model, runner, weather, spaces[HPXML::LocationLivingSpace],
                                @cfa, @nbeds, @ncfl, @has_uncond_bsmnt, @hpxml.clothes_washers,
                                @hpxml.clothes_dryers, @hpxml.dishwashers, @hpxml.refrigerators,
                                @hpxml.freezers, @hpxml.cooking_ranges, @hpxml.ovens, fixtures_usage_multiplier,
                                @hpxml.water_heating_systems, hot_water_distribution, @hpxml.water_fixtures,
                                solar_thermal_system, @eri_version, @dhw_map)

    if (not solar_thermal_system.nil?) && (not solar_thermal_system.collector_area.nil?) # Detailed solar water heater
      loc_space, loc_schedule = get_space_or_schedule_from_location(solar_thermal_system.water_heating_system.location, 'WaterHeatingSystem', model, spaces)
      Waterheater.apply_solar_thermal(model, loc_space, loc_schedule, solar_thermal_system, @dhw_map)
    end

    # Add combi-system EMS program with water use equipment information
    Waterheater.apply_combi_system_EMS(model, @dhw_map, @hpxml.water_heating_systems)
  end

  def self.is_central_air_conditioner_and_furnace(heating_system, cooling_system)
    if not (@hpxml.heating_systems.include?(heating_system) && (heating_system.heating_system_type == HPXML::HVACTypeFurnace))
      return false
    end
    if not (@hpxml.cooling_systems.include?(cooling_system) && (cooling_system.cooling_system_type == HPXML::HVACTypeCentralAirConditioner))
      return false
    end

    return true
  end

  def self.update_shared_hvac_systems()
    HVAC.apply_shared_systems(@hpxml)
  end

  def self.add_cooling_system(runner, model, spaces)
    living_zone = spaces[HPXML::LocationLivingSpace].thermalZone.get

    @hpxml.cooling_systems.each do |cooling_system|
      check_distribution_system(cooling_system.distribution_system, cooling_system.cooling_system_type)

      if cooling_system.cooling_system_type == HPXML::HVACTypeCentralAirConditioner

        heating_system = cooling_system.attached_heating_system
        if not is_central_air_conditioner_and_furnace(heating_system, cooling_system)
          heating_system = nil
        end

        # TODO: Handle cooling_cfm input (by setting airflow defect to 0?)

        HVAC.apply_central_air_conditioner_furnace(model, runner, cooling_system, heating_system,
                                                   @remaining_cool_load_frac, @remaining_heat_load_frac,
                                                   living_zone, @hvac_map)

        if not heating_system.nil?
          @remaining_heat_load_frac -= heating_system.fraction_heat_load_served
        end

      elsif cooling_system.cooling_system_type == HPXML::HVACTypeRoomAirConditioner

        HVAC.apply_room_air_conditioner(model, runner, cooling_system,
                                        @remaining_cool_load_frac, living_zone,
                                        @hvac_map)

      elsif cooling_system.cooling_system_type == HPXML::HVACTypeEvaporativeCooler

        HVAC.apply_evaporative_cooler(model, runner, cooling_system,
                                      @remaining_cool_load_frac, living_zone,
                                      @hvac_map)

      elsif cooling_system.cooling_system_type == HPXML::HVACTypeMiniSplitAirConditioner

        HVAC.apply_mini_split_air_conditioner(model, runner, cooling_system,
                                              @remaining_cool_load_frac,
                                              living_zone, @hvac_map)
      end

      @remaining_cool_load_frac -= cooling_system.fraction_cool_load_served
    end
  end

  def self.add_heating_system(runner, model, spaces)
    living_zone = spaces[HPXML::LocationLivingSpace].thermalZone.get

    @hpxml.heating_systems.each do |heating_system|
      check_distribution_system(heating_system.distribution_system, heating_system.heating_system_type)

      if heating_system.heating_system_type == HPXML::HVACTypeFurnace

        cooling_system = heating_system.attached_cooling_system
        if is_central_air_conditioner_and_furnace(heating_system, cooling_system)
          next # Already processed combined AC+furnace
        end

        HVAC.apply_central_air_conditioner_furnace(model, runner, nil, heating_system,
                                                   nil, @remaining_heat_load_frac,
                                                   living_zone, @hvac_map)

      elsif heating_system.heating_system_type == HPXML::HVACTypeBoiler

        HVAC.apply_boiler(model, runner, heating_system,
                          @remaining_heat_load_frac, living_zone, @hvac_map)

      elsif heating_system.heating_system_type == HPXML::HVACTypeElectricResistance

        HVAC.apply_electric_baseboard(model, runner, heating_system,
                                      @remaining_heat_load_frac, living_zone, @hvac_map)

      elsif (heating_system.heating_system_type == HPXML::HVACTypeStove ||
             heating_system.heating_system_type == HPXML::HVACTypePortableHeater ||
             heating_system.heating_system_type == HPXML::HVACTypeFixedHeater ||
             heating_system.heating_system_type == HPXML::HVACTypeWallFurnace ||
             heating_system.heating_system_type == HPXML::HVACTypeFloorFurnace ||
             heating_system.heating_system_type == HPXML::HVACTypeFireplace)

        HVAC.apply_unit_heater(model, runner, heating_system,
                               @remaining_heat_load_frac, living_zone, @hvac_map)
      end

      @remaining_heat_load_frac -= heating_system.fraction_heat_load_served
    end
  end

  def self.add_heat_pump(runner, model, weather, spaces)
    living_zone = spaces[HPXML::LocationLivingSpace].thermalZone.get

    @hpxml.heat_pumps.each do |heat_pump|
      # FUTURE: Move these checks into hvac.rb
      if not heat_pump.heating_capacity_17F.nil?
        if heat_pump.heating_capacity.nil?
          fail "HeatPump '#{heat_pump.id}' must have both HeatingCapacity and HeatingCapacity17F provided or not provided."
        elsif heat_pump.heating_capacity == 0.0
          heat_pump.heating_capacity_17F = nil
        end
      end
      if not heat_pump.backup_heating_fuel.nil?
        if heat_pump.backup_heating_capacity.nil? ^ heat_pump.heating_capacity.nil?
          fail "HeatPump '#{heat_pump.id}' must have both HeatingCapacity and BackupHeatingCapacity provided or not provided."
        end
      end

      check_distribution_system(heat_pump.distribution_system, heat_pump.heat_pump_type)

      if heat_pump.heat_pump_type == HPXML::HVACTypeHeatPumpWaterLoopToAir

        HVAC.apply_water_loop_to_air_heat_pump(model, runner, heat_pump,
                                               @remaining_heat_load_frac,
                                               @remaining_cool_load_frac,
                                               living_zone, @hvac_map)

      elsif heat_pump.heat_pump_type == HPXML::HVACTypeHeatPumpAirToAir

        HVAC.apply_central_air_to_air_heat_pump(model, runner, heat_pump,
                                                @remaining_heat_load_frac,
                                                @remaining_cool_load_frac,
                                                living_zone, @hvac_map)

      elsif heat_pump.heat_pump_type == HPXML::HVACTypeHeatPumpMiniSplit

        HVAC.apply_mini_split_heat_pump(model, runner, heat_pump,
                                        @remaining_heat_load_frac,
                                        @remaining_cool_load_frac,
                                        living_zone, @hvac_map)

      elsif heat_pump.heat_pump_type == HPXML::HVACTypeHeatPumpGroundToAir

        HVAC.apply_ground_to_air_heat_pump(model, runner, weather, heat_pump,
                                           @remaining_heat_load_frac,
                                           @remaining_cool_load_frac,
                                           living_zone, @hvac_map)

      end

      @remaining_heat_load_frac -= heat_pump.fraction_heat_load_served
      @remaining_cool_load_frac -= heat_pump.fraction_cool_load_served
    end
  end

  def self.add_ideal_system(runner, model, spaces, epw_path)
    # Adds an ideal air system as needed to meet the load (i.e., because the sum of fractions load
    # served is less than 1 or because we're using an ideal air system for e.g. ASHRAE 140 loads).
    living_zone = spaces[HPXML::LocationLivingSpace].thermalZone.get
    obj_name = Constants.ObjectNameIdealAirSystem

    if @hpxml.building_construction.use_only_ideal_air_system
      cooling_load_frac = 1.0
      heating_load_frac = 1.0
      if @apply_ashrae140_assumptions
        if epw_path.end_with? 'USA_CO_Colorado.Springs-Peterson.Field.724660_TMY3.epw'
          cooling_load_frac = 0.0
        elsif epw_path.end_with? 'USA_NV_Las.Vegas-McCarran.Intl.AP.723860_TMY3.epw'
          heating_load_frac = 0.0
        else
          fail 'Unexpected weather file for ASHRAE 140 run.'
        end
      end
      HVAC.apply_ideal_air_loads(model, runner, obj_name, cooling_load_frac, heating_load_frac, living_zone)
      return
    end

    # Only fraction of heating load is met
    if (@hpxml.total_fraction_heat_load_served < 1.0) && (@hpxml.total_fraction_heat_load_served > 0.0)
      sequential_heat_load_frac = @remaining_heat_load_frac - @hpxml.total_fraction_heat_load_served
      @remaining_heat_load_frac -= sequential_heat_load_frac
    else
      sequential_heat_load_frac = 0.0
    end
    # Only fraction of cooling load is met
    if (@hpxml.total_fraction_cool_load_served < 1.0) && (@hpxml.total_fraction_cool_load_served > 0.0)
      sequential_cool_load_frac = @remaining_cool_load_frac - @hpxml.total_fraction_cool_load_served
      @remaining_cool_load_frac -= sequential_cool_load_frac
    else
      sequential_cool_load_frac = 0.0
    end
    if (sequential_heat_load_frac > 0.0) || (sequential_cool_load_frac > 0.0)
      HVAC.apply_ideal_air_loads(model, runner, obj_name, sequential_cool_load_frac, sequential_heat_load_frac,
                                 living_zone)
    end
  end

  def self.add_residual_ideal_system(runner, model, spaces)
    # Adds an ideal air system to meet unexpected load (i.e., because the HVAC systems are undersized to meet the load)
    #
    # Addressing unmet load ensures we can correctly calculate total heating/cooling loads without having
    # to run an additional EnergyPlus simulation solely for that purpose, as well as allows us to report
    # the unmet load (i.e., the energy delivered by the ideal air system).

    living_zone = spaces[HPXML::LocationLivingSpace].thermalZone.get
    obj_name = Constants.ObjectNameIdealAirSystemResidual

    if @remaining_cool_load_frac < 1.0
      sequential_cool_load_frac = 1
    else
      sequential_cool_load_frac = 0 # no cooling system, don't add ideal air for cooling either
      runner.registerWarning('No cooling system specified, the model will not include space cooling energy use.')
    end

    if @remaining_heat_load_frac < 1.0
      sequential_heat_load_frac = 1
    else
      sequential_heat_load_frac = 0 # no heating system, don't add ideal air for heating either
      runner.registerWarning('No heating system specified, the model will not include space heating energy use.')
    end
    if (sequential_heat_load_frac > 0) || (sequential_cool_load_frac > 0)
      HVAC.apply_ideal_air_loads(model, runner, obj_name, sequential_cool_load_frac, sequential_heat_load_frac,
                                 living_zone)
    end
  end

  def self.add_setpoints(runner, model, weather, spaces)
    return if @hpxml.hvac_controls.size == 0

    hvac_control = @hpxml.hvac_controls[0]
    living_zone = spaces[HPXML::LocationLivingSpace].thermalZone.get

    HVAC.apply_setpoints(model, runner, weather, hvac_control, living_zone)
  end

  def self.add_ceiling_fans(runner, model, weather, spaces)
    return if @hpxml.ceiling_fans.size == 0

    ceiling_fan = @hpxml.ceiling_fans[0]
    HVAC.apply_ceiling_fans(model, runner, weather, ceiling_fan, spaces[HPXML::LocationLivingSpace])
  end

  def self.add_dehumidifier(runner, model, spaces)
    return if @hpxml.dehumidifiers.size == 0

    dehumidifier = @hpxml.dehumidifiers[0]
    HVAC.apply_dehumidifier(model, runner, dehumidifier, spaces[HPXML::LocationLivingSpace], @hvac_map)
  end

  def self.check_distribution_system(hvac_distribution, system_type)
    return if hvac_distribution.nil?

    hvac_distribution_type_map = { HPXML::HVACTypeFurnace => [HPXML::HVACDistributionTypeAir, HPXML::HVACDistributionTypeDSE],
                                   HPXML::HVACTypeBoiler => [HPXML::HVACDistributionTypeHydronic, HPXML::HVACDistributionTypeHydronicAndAir, HPXML::HVACDistributionTypeDSE],
                                   HPXML::HVACTypeCentralAirConditioner => [HPXML::HVACDistributionTypeAir, HPXML::HVACDistributionTypeDSE],
                                   HPXML::HVACTypeEvaporativeCooler => [HPXML::HVACDistributionTypeAir, HPXML::HVACDistributionTypeDSE],
                                   HPXML::HVACTypeMiniSplitAirConditioner => [HPXML::HVACDistributionTypeAir, HPXML::HVACDistributionTypeDSE],
                                   HPXML::HVACTypeHeatPumpAirToAir => [HPXML::HVACDistributionTypeAir, HPXML::HVACDistributionTypeDSE],
                                   HPXML::HVACTypeHeatPumpMiniSplit => [HPXML::HVACDistributionTypeAir, HPXML::HVACDistributionTypeDSE],
                                   HPXML::HVACTypeHeatPumpGroundToAir => [HPXML::HVACDistributionTypeAir, HPXML::HVACDistributionTypeDSE],
                                   HPXML::HVACTypeHeatPumpWaterLoopToAir => [HPXML::HVACDistributionTypeAir, HPXML::HVACDistributionTypeHydronicAndAir, HPXML::HVACDistributionTypeDSE] }

    if not hvac_distribution_type_map[system_type].include? hvac_distribution.distribution_system_type
      # validator.rb only checks that a HVAC distribution system of the correct type (for the given HVAC system) exists
      # in the HPXML file, not that it is attached to this HVAC system. So here we perform the more rigorous check.
      fail "Incorrect HVAC distribution system type for HVAC type: '#{system_type}'. Should be one of: #{hvac_distribution_type_map[system_type]}"
    end
  end

  def self.add_mels(runner, model, spaces)
    # Misc
    modeled_mels = []
    @hpxml.plug_loads.each do |plug_load|
      if plug_load.plug_load_type == HPXML::PlugLoadTypeOther
        obj_name = Constants.ObjectNameMiscPlugLoads
      elsif plug_load.plug_load_type == HPXML::PlugLoadTypeTelevision
        obj_name = Constants.ObjectNameMiscTelevision
      elsif plug_load.plug_load_type == HPXML::PlugLoadTypeElectricVehicleCharging
        obj_name = Constants.ObjectNameMiscElectricVehicleCharging
      elsif plug_load.plug_load_type == HPXML::PlugLoadTypeWellPump
        obj_name = Constants.ObjectNameMiscWellPump
      end
      if obj_name.nil?
        runner.registerWarning("Unexpected plug load type '#{plug_load.plug_load_type}'. The plug load will not be modeled.")
        next
      end
      modeled_mels << plug_load.plug_load_type

      MiscLoads.apply_plug(model, plug_load, obj_name, @cfa, spaces[HPXML::LocationLivingSpace])
    end
    if not modeled_mels.include? HPXML::PlugLoadTypeOther
      runner.registerWarning("No '#{HPXML::PlugLoadTypeOther}' plug loads specified, the model will not include misc plug load energy use.")
    end
    if not modeled_mels.include? HPXML::PlugLoadTypeTelevision
      runner.registerWarning("No '#{HPXML::PlugLoadTypeTelevision}' plug loads specified, the model will not include television plug load energy use.")
    end
  end

  def self.add_mfls(runner, model, spaces)
    # Misc
    @hpxml.fuel_loads.each do |fuel_load|
      if fuel_load.fuel_load_type == HPXML::FuelLoadTypeGrill
        obj_name = Constants.ObjectNameMiscGrill
      elsif fuel_load.fuel_load_type == HPXML::FuelLoadTypeLighting
        obj_name = Constants.ObjectNameMiscLighting
      elsif fuel_load.fuel_load_type == HPXML::FuelLoadTypeFireplace
        obj_name = Constants.ObjectNameMiscFireplace
      end
      if obj_name.nil?
        runner.registerWarning("Unexpected fuel load type '#{fuel_load.fuel_load_type}'. The fuel load will not be modeled.")
        next
      end

      MiscLoads.apply_fuel(model, fuel_load, obj_name, spaces[HPXML::LocationLivingSpace])
    end
  end

  def self.add_lighting(runner, model, weather, spaces)
    Lighting.apply(runner, model, weather, spaces, @hpxml.lighting_groups,
                   @hpxml.lighting, @eri_version)
  end

  def self.add_pools_and_hot_tubs(runner, model, spaces)
    @hpxml.pools.each do |pool|
      MiscLoads.apply_pool_or_hot_tub_heater(model, pool, Constants.ObjectNameMiscPoolHeater, spaces[HPXML::LocationLivingSpace])
      MiscLoads.apply_pool_or_hot_tub_pump(model, pool, Constants.ObjectNameMiscPoolPump, spaces[HPXML::LocationLivingSpace])
    end

    @hpxml.hot_tubs.each do |hot_tub|
      MiscLoads.apply_pool_or_hot_tub_heater(model, hot_tub, Constants.ObjectNameMiscHotTubHeater, spaces[HPXML::LocationLivingSpace])
      MiscLoads.apply_pool_or_hot_tub_pump(model, hot_tub, Constants.ObjectNameMiscHotTubPump, spaces[HPXML::LocationLivingSpace])
    end
  end

  def self.add_airflow(runner, model, weather, spaces)
    # Vented Attic
    vented_attic = nil
    @hpxml.attics.each do |attic|
      next unless attic.attic_type == HPXML::AtticTypeVented

      vented_attic = attic
    end

    # Vented Crawlspace
    vented_crawl = nil
    @hpxml.foundations.each do |foundation|
      next unless foundation.foundation_type == HPXML::FoundationTypeCrawlspaceVented

      vented_crawl = foundation
    end

    # Ducts
    duct_systems = {}
    @hpxml.hvac_distributions.each do |hvac_distribution|
      next unless [HPXML::HVACDistributionTypeAir, HPXML::HVACDistributionTypeHydronicAndAir].include? hvac_distribution.distribution_system_type

      air_ducts = create_ducts(runner, model, hvac_distribution, spaces)
      next if air_ducts.empty?

      # Connect AirLoopHVACs to ducts
      added_ducts = false
      hvac_distribution.hvac_systems.each do |hvac_system|
        @hvac_map[hvac_system.id].each do |object|
          next unless object.is_a? OpenStudio::Model::AirLoopHVAC

          if duct_systems[air_ducts].nil?
            duct_systems[air_ducts] = object
            added_ducts = true
          elsif duct_systems[air_ducts] != object
            # Multiple air loops associated with this duct system, treat
            # as separate duct systems.
            air_ducts2 = create_ducts(runner, model, hvac_distribution, spaces)
            duct_systems[air_ducts2] = object
            added_ducts = true
          end
        end
      end
      if not added_ducts
        # Check if ducted fan coil, which doesn't have an AirLoopHVAC;
        # assign to FanCoil instead.
        if hvac_distribution.distribution_system_type && hvac_distribution.hydronic_and_air_type == HPXML::HydronicAndAirTypeFanCoil
          hvac_distribution.hvac_systems.each do |hvac_system|
            @hvac_map[hvac_system.id].each do |object|
              next unless object.is_a? OpenStudio::Model::ZoneHVACFourPipeFanCoil

              duct_systems[air_ducts] = object
              added_ducts = true
            end
          end
        end
      end
      if not added_ducts
        fail 'Unexpected error adding ducts to model.'
      end
    end

    air_infils = @hpxml.air_infiltration_measurements
    window_area = @hpxml.windows.map { |w| w.area }.sum(0.0)
    open_window_area = window_area * @frac_windows_operable * 0.5 * 0.2 # Assume A) 50% of the area of an operable window can be open, and B) 20% of openable window area is actually open
    site_type = @hpxml.site.site_type
    shelter_coef = @hpxml.site.shelter_coefficient
    @infil_volume = air_infils.select { |i| !i.infiltration_volume.nil? }[0].infiltration_volume
    infil_height = @hpxml.inferred_infiltration_height(@infil_volume)
    Airflow.apply(model, runner, weather, spaces, air_infils, @hpxml.ventilation_fans,
                  duct_systems, @infil_volume, infil_height, open_window_area,
                  @clg_ssn_sensor, @min_neighbor_distance, vented_attic, vented_crawl,
                  site_type, shelter_coef, @hpxml.building_construction.has_flue_or_chimney, @hvac_map, @eri_version,
                  @apply_ashrae140_assumptions)
  end

  def self.create_ducts(runner, model, hvac_distribution, spaces)
    air_ducts = []

    # Duct leakage (supply/return => [value, units])
    leakage_to_outside = { HPXML::DuctTypeSupply => [0.0, nil],
                           HPXML::DuctTypeReturn => [0.0, nil] }
    hvac_distribution.duct_leakage_measurements.each do |duct_leakage_measurement|
      next unless [HPXML::UnitsCFM25, HPXML::UnitsPercent].include?(duct_leakage_measurement.duct_leakage_units) && (duct_leakage_measurement.duct_leakage_total_or_to_outside == 'to outside')
      next if duct_leakage_measurement.duct_type.nil?

      leakage_to_outside[duct_leakage_measurement.duct_type] = [duct_leakage_measurement.duct_leakage_value, duct_leakage_measurement.duct_leakage_units]
    end

    # Duct location, R-value, Area
    total_unconditioned_duct_area = { HPXML::DuctTypeSupply => 0.0,
                                      HPXML::DuctTypeReturn => 0.0 }
    hvac_distribution.ducts.each do |ducts|
      next if [HPXML::LocationLivingSpace, HPXML::LocationBasementConditioned].include? ducts.duct_location
      next if ducts.duct_type.nil?

      # Calculate total duct area in unconditioned spaces
      total_unconditioned_duct_area[ducts.duct_type] += ducts.duct_surface_area
    end

    # Create duct objects
    hvac_distribution.ducts.each do |ducts|
      next if [HPXML::LocationLivingSpace, HPXML::LocationBasementConditioned].include? ducts.duct_location
      next if ducts.duct_type.nil?
      next if total_unconditioned_duct_area[ducts.duct_type] <= 0

      duct_loc_space, duct_loc_schedule = get_space_or_schedule_from_location(ducts.duct_location, 'Duct', model, spaces)

      # Apportion leakage to individual ducts by surface area
      duct_leakage_value = leakage_to_outside[ducts.duct_type][0] * ducts.duct_surface_area / total_unconditioned_duct_area[ducts.duct_type]
      duct_leakage_units = leakage_to_outside[ducts.duct_type][1]

      duct_leakage_cfm = nil
      duct_leakage_frac = nil
      if duct_leakage_units == HPXML::UnitsCFM25
        duct_leakage_cfm = duct_leakage_value
      elsif duct_leakage_units == HPXML::UnitsPercent
        duct_leakage_frac = duct_leakage_value
      else
        fail "#{ducts.duct_type.capitalize} ducts exist but leakage was not specified for distribution system '#{hvac_distribution.id}'."
      end

      air_ducts << Duct.new(ducts.duct_type, duct_loc_space, duct_loc_schedule, duct_leakage_frac, duct_leakage_cfm, ducts.duct_surface_area, ducts.duct_insulation_r_value)
    end

    # If all ducts are in conditioned space, model leakage as going to outside
    registered_warning = false
    [HPXML::DuctTypeSupply, HPXML::DuctTypeReturn].each do |duct_side|
      next unless (leakage_to_outside[duct_side][0] > 0) && (total_unconditioned_duct_area[duct_side] == 0)

      if not registered_warning
        runner.registerWarning("HVACDistribution '#{hvac_distribution.id}' has ducts entirely within conditioned space but there is non-zero leakage to the outside. Leakage to the outside is typically zero in these situations; consider revising leakage values. Leakage will be modeled as heat lost to the ambient environment.")
        registered_warning = true
      end
      duct_area = 0.0
      duct_rvalue = 0.0
      duct_loc_space = nil # outside
      duct_loc_schedule = nil # outside
      duct_leakage_value = leakage_to_outside[duct_side][0]
      duct_leakage_units = leakage_to_outside[duct_side][1]

      duct_leakage_cfm = nil
      duct_leakage_frac = nil
      if duct_leakage_units == HPXML::UnitsCFM25
        duct_leakage_cfm = duct_leakage_value
      elsif duct_leakage_units == HPXML::UnitsPercent
        duct_leakage_frac = duct_leakage_value
      else
        fail "#{duct_side.capitalize} ducts exist but leakage was not specified for distribution system '#{hvac_distribution.id}'."
      end

      air_ducts << Duct.new(duct_side, duct_loc_space, duct_loc_schedule, duct_leakage_frac, duct_leakage_cfm, duct_area, duct_rvalue)
    end

    return air_ducts
  end

  def self.add_hvac_sizing(runner, model, weather, spaces)
    HVACSizing.apply(model, runner, weather, spaces, @hpxml, @infil_volume, @nbeds, @min_neighbor_distance, @debug)
  end

<<<<<<< HEAD
=======
  def self.add_furnace_eae(runner, model)
    # Needs to come after HVAC sizing (needs heating capacity and airflow rate)
    # FUTURE: Could remove this method and simplify everything if we could autosize via the HPXML file

    @hpxml.heating_systems.each do |heating_system|
      next unless heating_system.fraction_heat_load_served > 0
      next unless [HPXML::HVACTypeFurnace, HPXML::HVACTypeWallFurnace, HPXML::HVACTypeFloorFurnace, HPXML::HVACTypeStove].include? heating_system.heating_system_type
      next unless heating_system.heating_system_fuel != HPXML::FuelTypeElectricity

      HVAC.apply_eae_to_heating_fan(runner, @hvac_map[heating_system.id], heating_system)
    end
  end

>>>>>>> b3977611
  def self.add_photovoltaics(runner, model)
    @hpxml.pv_systems.each do |pv_system|
      PV.apply(model, @nbeds, pv_system)
    end
  end

  def self.add_additional_properties(runner, model, hpxml_path)
    # Store some data for use in reporting measure
    additionalProperties = model.getBuilding.additionalProperties
    additionalProperties.setFeature('hpxml_path', hpxml_path)
    additionalProperties.setFeature('hvac_map', map_to_string(@hvac_map))
    additionalProperties.setFeature('dhw_map', map_to_string(@dhw_map))
  end

  def self.map_to_string(map)
    map_str = {}
    map.each do |sys_id, objects|
      object_name_list = []
      objects.uniq.each do |object|
        object_name_list << object.name.to_s
      end
      map_str[sys_id] = object_name_list if object_name_list.size > 0
    end
    return map_str.to_s
  end

  def self.add_component_loads_output(runner, model, spaces)
    living_zone = spaces[HPXML::LocationLivingSpace].thermalZone.get

    # Prevent certain objects (e.g., OtherEquipment) from being counted towards both, e.g., ducts and internal gains
    objects_already_processed = []

    # EMS Sensors: Global

    liv_load_sensors = {}

    liv_load_sensors[:htg] = OpenStudio::Model::EnergyManagementSystemSensor.new(model, "Heating:EnergyTransfer:Zone:#{living_zone.name.to_s.upcase}")
    liv_load_sensors[:htg].setName('htg_load_liv')

    liv_load_sensors[:clg] = OpenStudio::Model::EnergyManagementSystemSensor.new(model, "Cooling:EnergyTransfer:Zone:#{living_zone.name.to_s.upcase}")
    liv_load_sensors[:clg].setName('clg_load_liv')

    tot_load_sensors = {}

    tot_load_sensors[:htg] = OpenStudio::Model::EnergyManagementSystemSensor.new(model, 'Heating:EnergyTransfer')
    tot_load_sensors[:htg].setName('htg_load_tot')

    tot_load_sensors[:clg] = OpenStudio::Model::EnergyManagementSystemSensor.new(model, 'Cooling:EnergyTransfer')
    tot_load_sensors[:clg].setName('clg_load_tot')

    load_adj_sensors = {} # Sensors used to adjust E+ EnergyTransfer meter, eg. dehumidifier as load in our program, but included in Heating:EnergyTransfer as HVAC equipment

    # EMS Sensors: Surfaces, SubSurfaces, InternalMass

    surfaces_sensors = { walls: [],
                         rim_joists: [],
                         foundation_walls: [],
                         floors: [],
                         slabs: [],
                         ceilings: [],
                         roofs: [],
                         windows: [],
                         doors: [],
                         skylights: [],
                         internal_mass: [] }

    # Output diagnostics needed for some output variables used below
    output_diagnostics = model.getOutputDiagnostics
    output_diagnostics.addKey('DisplayAdvancedReportVariables')

    model.getSurfaces.sort.each_with_index do |s, idx|
      next unless s.space.get.thermalZone.get.name.to_s == living_zone.name.to_s

      surface_type = s.additionalProperties.getFeatureAsString('SurfaceType')
      if not surface_type.is_initialized
        fail "Could not identify surface type for surface: '#{s.name}'."
      end

      surface_type = surface_type.get

      s.subSurfaces.each do |ss|
        key = { 'Window' => :windows,
                'Door' => :doors,
                'Skylight' => :skylights }[surface_type]
        fail "Unexpected subsurface for component loads: '#{ss.name}'." if key.nil?

        if (surface_type == 'Window') || (surface_type == 'Skylight')
          vars = { 'Surface Window Transmitted Solar Radiation Energy' => 'ss_trans_in',
                   'Surface Window Shortwave from Zone Back Out Window Heat Transfer Rate' => 'ss_back_out',
                   'Surface Window Total Glazing Layers Absorbed Shortwave Radiation Rate' => 'ss_sw_abs',
                   'Surface Window Total Glazing Layers Absorbed Solar Radiation Energy' => 'ss_sol_abs',
                   'Surface Inside Face Initial Transmitted Diffuse Transmitted Out Window Solar Radiation Rate' => 'ss_trans_out',
                   'Surface Inside Face Convection Heat Gain Energy' => 'ss_conv',
                   'Surface Inside Face Internal Gains Radiation Heat Gain Energy' => 'ss_ig',
                   'Surface Inside Face Net Surface Thermal Radiation Heat Gain Energy' => 'ss_surf' }
        else
          vars = { 'Surface Inside Face Solar Radiation Heat Gain Energy' => 'ss_sol',
                   'Surface Inside Face Lights Radiation Heat Gain Energy' => 'ss_lgt',
                   'Surface Inside Face Convection Heat Gain Energy' => 'ss_conv',
                   'Surface Inside Face Internal Gains Radiation Heat Gain Energy' => 'ss_ig',
                   'Surface Inside Face Net Surface Thermal Radiation Heat Gain Energy' => 'ss_surf' }
        end

        surfaces_sensors[key] << []
        vars.each do |var, name|
          sensor = OpenStudio::Model::EnergyManagementSystemSensor.new(model, var)
          sensor.setName(name)
          sensor.setKeyName(ss.name.to_s)
          surfaces_sensors[key][-1] << sensor
        end
      end

      next if s.netArea < 0.1 # Skip parent surfaces (of subsurfaces) that have near zero net area

      key = { 'FoundationWall' => :foundation_walls,
              'RimJoist' => :rim_joists,
              'Wall' => :walls,
              'Slab' => :slabs,
              'Floor' => :floors,
              'Ceiling' => :ceilings,
              'Roof' => :roofs,
              'InferredCeiling' => :internal_mass,
              'InferredFloor' => :internal_mass }[surface_type]
      fail "Unexpected surface for component loads: '#{s.name}'." if key.nil?

      surfaces_sensors[key] << []
      { 'Surface Inside Face Convection Heat Gain Energy' => 's_conv',
        'Surface Inside Face Internal Gains Radiation Heat Gain Energy' => 's_ig',
        'Surface Inside Face Solar Radiation Heat Gain Energy' => 's_sol',
        'Surface Inside Face Lights Radiation Heat Gain Energy' => 's_lgt',
        'Surface Inside Face Net Surface Thermal Radiation Heat Gain Energy' => 's_surf' }.each do |var, name|
        sensor = OpenStudio::Model::EnergyManagementSystemSensor.new(model, var)
        sensor.setName(name)
        sensor.setKeyName(s.name.to_s)
        surfaces_sensors[key][-1] << sensor
      end
    end

    model.getInternalMasss.sort.each do |m|
      next unless m.space.get.thermalZone.get.name.to_s == living_zone.name.to_s

      surfaces_sensors[:internal_mass] << []
      { 'Surface Inside Face Convection Heat Gain Energy' => 'im_conv',
        'Surface Inside Face Internal Gains Radiation Heat Gain Energy' => 'im_ig',
        'Surface Inside Face Solar Radiation Heat Gain Energy' => 'im_sol',
        'Surface Inside Face Lights Radiation Heat Gain Energy' => 'im_lgt',
        'Surface Inside Face Net Surface Thermal Radiation Heat Gain Energy' => 'im_surf' }.each do |var, name|
        sensor = OpenStudio::Model::EnergyManagementSystemSensor.new(model, var)
        sensor.setName(name)
        sensor.setKeyName(m.name.to_s)
        surfaces_sensors[:internal_mass][-1] << sensor
      end
    end

    # EMS Sensors: Infiltration, Mechanical Ventilation, Natural Ventilation, Whole House Fan

    air_gain_sensor = OpenStudio::Model::EnergyManagementSystemSensor.new(model, 'Zone Infiltration Sensible Heat Gain Energy')
    air_gain_sensor.setName('airflow_gain')
    air_gain_sensor.setKeyName(living_zone.name.to_s)

    air_loss_sensor = OpenStudio::Model::EnergyManagementSystemSensor.new(model, 'Zone Infiltration Sensible Heat Loss Energy')
    air_loss_sensor.setName('airflow_loss')
    air_loss_sensor.setKeyName(living_zone.name.to_s)

    mechvent_sensors = []
    model.getElectricEquipments.sort.each do |o|
      next unless o.name.to_s.start_with? Constants.ObjectNameMechanicalVentilation

      { 'Electric Equipment Convective Heating Energy' => 'mv_conv',
        'Electric Equipment Radiant Heating Energy' => 'mv_rad' }.each do |var, name|
        mechvent_sensor = OpenStudio::Model::EnergyManagementSystemSensor.new(model, var)
        mechvent_sensor.setName(name)
        mechvent_sensor.setKeyName(o.name.to_s)
        mechvent_sensors << mechvent_sensor
        objects_already_processed << o
      end
    end
    model.getOtherEquipments.sort.each do |o|
      next unless o.name.to_s.start_with? Constants.ObjectNameERVHRV

      { 'Other Equipment Convective Heating Energy' => 'mv_conv',
        'Other Equipment Radiant Heating Energy' => 'mv_rad' }.each do |var, name|
        mechvent_sensor = OpenStudio::Model::EnergyManagementSystemSensor.new(model, var)
        mechvent_sensor.setName(name)
        mechvent_sensor.setKeyName(o.name.to_s)
        mechvent_sensors << mechvent_sensor
        objects_already_processed << o
      end
    end

    infil_flow_actuators = []
    natvent_flow_actuators = []
    mechvent_flow_actuators = []
    whf_flow_actuators = []

    model.getEnergyManagementSystemActuators.each do |actuator|
      next unless (actuator.actuatedComponentType == 'Zone Infiltration') && (actuator.actuatedComponentControlType == 'Air Exchange Flow Rate')

      if actuator.name.to_s.start_with? Constants.ObjectNameInfiltration.gsub(' ', '_')
        infil_flow_actuators << actuator
      elsif actuator.name.to_s.start_with? Constants.ObjectNameNaturalVentilation.gsub(' ', '_')
        natvent_flow_actuators << actuator
      elsif actuator.name.to_s.start_with? Constants.ObjectNameMechanicalVentilation.gsub(' ', '_')
        mechvent_flow_actuators << actuator
      elsif actuator.name.to_s.start_with? Constants.ObjectNameWholeHouseFan.gsub(' ', '_')
        whf_flow_actuators << actuator
      end
    end
    if (infil_flow_actuators.size != 1) || (natvent_flow_actuators.size != 1) || (mechvent_flow_actuators.size != 1) || (whf_flow_actuators.size != 1)
      fail 'Could not find actuator for component loads.'
    end

    infil_flow_actuator = infil_flow_actuators[0]
    natvent_flow_actuator = natvent_flow_actuators[0]
    mechvent_flow_actuator = mechvent_flow_actuators[0]
    whf_flow_actuator = whf_flow_actuators[0]

    # EMS Sensors: Ducts

    ducts_sensors = []
    ducts_mix_gain_sensor = nil
    ducts_mix_loss_sensor = nil

    has_duct_zone_mixing = false
    living_zone.airLoopHVACs.sort.each do |airloop|
      living_zone.zoneMixing.each do |zone_mix|
        next unless zone_mix.name.to_s.start_with? airloop.name.to_s.gsub(' ', '_')

        has_duct_zone_mixing = true
      end
    end

    if has_duct_zone_mixing
      ducts_mix_gain_sensor = OpenStudio::Model::EnergyManagementSystemSensor.new(model, 'Zone Mixing Sensible Heat Gain Energy')
      ducts_mix_gain_sensor.setName('duct_mix_gain')
      ducts_mix_gain_sensor.setKeyName(living_zone.name.to_s)

      ducts_mix_loss_sensor = OpenStudio::Model::EnergyManagementSystemSensor.new(model, 'Zone Mixing Sensible Heat Loss Energy')
      ducts_mix_loss_sensor.setName('duct_mix_loss')
      ducts_mix_loss_sensor.setKeyName(living_zone.name.to_s)
    end

    # Return duct losses
    model.getOtherEquipments.sort.each do |o|
      next if objects_already_processed.include? o

      is_duct_load = o.additionalProperties.getFeatureAsBoolean(Constants.IsDuctLoadForReport)
      next unless is_duct_load.is_initialized

      objects_already_processed << o
      next unless is_duct_load.get

      ducts_sensors << []
      { 'Other Equipment Convective Heating Energy' => 'ducts_conv',
        'Other Equipment Radiant Heating Energy' => 'ducts_rad' }.each do |var, name|
        ducts_sensor = OpenStudio::Model::EnergyManagementSystemSensor.new(model, var)
        ducts_sensor.setName(name)
        ducts_sensor.setKeyName(o.name.to_s)
        ducts_sensors[-1] << ducts_sensor
      end
    end

    # Supply duct losses
    model.getOtherEquipments.sort.each do |o|
      next if objects_already_processed.include? o

      is_duct_load = o.additionalProperties.getFeatureAsBoolean(Constants.IsDuctLoadForReport)
      next unless is_duct_load.is_initialized

      objects_already_processed << o
      next unless is_duct_load.get

      ducts_sensors << []
      { 'Other Equipment Convective Heating Energy' => 'ducts_conv',
        'Other Equipment Radiant Heating Energy' => 'ducts_rad' }.each do |var, name|
        ducts_sensor = OpenStudio::Model::EnergyManagementSystemSensor.new(model, var)
        ducts_sensor.setName(name)
        ducts_sensor.setKeyName(o.name.to_s)
        ducts_sensors[-1] << ducts_sensor
      end
    end

    # EMS Sensors: Internal Gains

    intgains_sensors = []

    model.getElectricEquipments.sort.each do |o|
      next unless o.space.get.thermalZone.get.name.to_s == living_zone.name.to_s
      next if objects_already_processed.include? o

      intgains_sensors << []
      { 'Electric Equipment Convective Heating Energy' => 'ig_ee_conv',
        'Electric Equipment Radiant Heating Energy' => 'ig_ee_rad' }.each do |var, name|
        intgains_elec_equip_sensor = OpenStudio::Model::EnergyManagementSystemSensor.new(model, var)
        intgains_elec_equip_sensor.setName(name)
        intgains_elec_equip_sensor.setKeyName(o.name.to_s)
        intgains_sensors[-1] << intgains_elec_equip_sensor
      end
    end

    model.getGasEquipments.sort.each do |o|
      next unless o.space.get.thermalZone.get.name.to_s == living_zone.name.to_s
      next if objects_already_processed.include? o

      intgains_sensors << []
      { 'Gas Equipment Convective Heating Energy' => 'ig_ge_conv',
        'Gas Equipment Radiant Heating Energy' => 'ig_ge_rad' }.each do |var, name|
        intgains_gas_equip_sensor = OpenStudio::Model::EnergyManagementSystemSensor.new(model, var)
        intgains_gas_equip_sensor.setName(name)
        intgains_gas_equip_sensor.setKeyName(o.name.to_s)
        intgains_sensors[-1] << intgains_gas_equip_sensor
      end
    end

    model.getOtherEquipments.sort.each do |o|
      next unless o.space.get.thermalZone.get.name.to_s == living_zone.name.to_s
      next if objects_already_processed.include? o

      intgains_sensors << []
      { 'Other Equipment Convective Heating Energy' => 'ig_oe_conv',
        'Other Equipment Radiant Heating Energy' => 'ig_oe_rad' }.each do |var, name|
        intgains_other_equip_sensor = OpenStudio::Model::EnergyManagementSystemSensor.new(model, var)
        intgains_other_equip_sensor.setName(name)
        intgains_other_equip_sensor.setKeyName(o.name.to_s)
        intgains_sensors[-1] << intgains_other_equip_sensor
      end
    end

    model.getLightss.sort.each do |e|
      next unless e.space.get.thermalZone.get.name.to_s == living_zone.name.to_s

      intgains_sensors << []
      { 'Lights Convective Heating Energy' => 'ig_lgt_conv',
        'Lights Radiant Heating Energy' => 'ig_lgt_rad',
        'Lights Visible Radiation Heating Energy' => 'ig_lgt_vis' }.each do |var, name|
        intgains_lights_sensor = OpenStudio::Model::EnergyManagementSystemSensor.new(model, var)
        intgains_lights_sensor.setName(name)
        intgains_lights_sensor.setKeyName(e.name.to_s)
        intgains_sensors[-1] << intgains_lights_sensor
      end
    end

    model.getPeoples.sort.each do |e|
      next unless e.space.get.thermalZone.get.name.to_s == living_zone.name.to_s

      intgains_sensors << []
      { 'People Convective Heating Energy' => 'ig_ppl_conv',
        'People Radiant Heating Energy' => 'ig_ppl_rad' }.each do |var, name|
        intgains_people = OpenStudio::Model::EnergyManagementSystemSensor.new(model, var)
        intgains_people.setName(name)
        intgains_people.setKeyName(e.name.to_s)
        intgains_sensors[-1] << intgains_people
      end
    end

    model.getZoneHVACDehumidifierDXs.each do |e|
      next unless e.thermalZone.get.name.to_s == living_zone.name.to_s

      intgains_sensors << []
      { 'Zone Dehumidifier Sensible Heating Energy' => 'ig_dehumidifier' }.each do |var, name|
        intgain_dehumidifier = OpenStudio::Model::EnergyManagementSystemSensor.new(model, var)
        intgain_dehumidifier.setName(name)
        intgain_dehumidifier.setKeyName(e.name.to_s)
        load_adj_sensors[:dehumidifier] = intgain_dehumidifier
        intgains_sensors[-1] << intgain_dehumidifier
      end
    end

    intgains_dhw_sensors = {}

    (model.getWaterHeaterMixeds + model.getWaterHeaterStratifieds).sort.each do |wh|
      next unless wh.ambientTemperatureThermalZone.is_initialized
      next unless wh.ambientTemperatureThermalZone.get.name.to_s == living_zone.name.to_s

      dhw_sensor = OpenStudio::Model::EnergyManagementSystemSensor.new(model, 'Water Heater Heat Loss Energy')
      dhw_sensor.setName('dhw_loss')
      dhw_sensor.setKeyName(wh.name.to_s)

      if wh.is_a? OpenStudio::Model::WaterHeaterMixed
        oncycle_loss = wh.onCycleLossFractiontoThermalZone
        offcycle_loss = wh.offCycleLossFractiontoThermalZone
      else
        oncycle_loss = wh.skinLossFractiontoZone
        offcycle_loss = wh.offCycleFlueLossFractiontoZone
      end

      dhw_rtf_sensor = OpenStudio::Model::EnergyManagementSystemSensor.new(model, 'Water Heater Runtime Fraction')
      dhw_rtf_sensor.setName('dhw_rtf')
      dhw_rtf_sensor.setKeyName(wh.name.to_s)

      intgains_dhw_sensors[dhw_sensor] = [offcycle_loss, oncycle_loss, dhw_rtf_sensor]
    end

    nonsurf_names = ['intgains', 'infil', 'mechvent', 'natvent', 'whf', 'ducts']

    # EMS program
    program = OpenStudio::Model::EnergyManagementSystemProgram.new(model)
    program.setName(Constants.ObjectNameComponentLoadsProgram)

    # EMS program: Surfaces
    surfaces_sensors.each do |k, surface_sensors|
      program.addLine("Set hr_#{k} = 0")
      surface_sensors.each do |sensors|
        s = "Set hr_#{k} = hr_#{k}"
        sensors.each do |sensor|
          # remove ss_net if switch
          if sensor.name.to_s.start_with?('ss_net', 'ss_sol_abs', 'ss_trans_in')
            s += " - #{sensor.name}"
          elsif sensor.name.to_s.start_with?('ss_sw_abs', 'ss_trans_out', 'ss_back_out')
            s += " + #{sensor.name} * ZoneTimestep * 3600"
          else
            s += " + #{sensor.name}"
          end
        end
        program.addLine(s) if sensors.size > 0
      end
    end

    # EMS program: Internal gains
    program.addLine('Set hr_intgains = 0')
    intgains_sensors.each do |intgain_sensors|
      s = 'Set hr_intgains = hr_intgains'
      intgain_sensors.each do |sensor|
        s += " - #{sensor.name}"
      end
      program.addLine(s) if intgain_sensors.size > 0
    end
    intgains_dhw_sensors.each do |sensor, vals|
      off_loss, on_loss, rtf_sensor = vals
      program.addLine("Set hr_intgains = hr_intgains + #{sensor.name} * (#{off_loss}*(1-#{rtf_sensor.name}) + #{on_loss}*#{rtf_sensor.name})") # Water heater tank losses to zone
    end

    # EMS program: Infiltration, Natural Ventilation, Mechanical Ventilation, Ducts
    program.addLine("Set hr_airflow_rate = #{infil_flow_actuator.name} + #{mechvent_flow_actuator.name} + #{natvent_flow_actuator.name} + #{whf_flow_actuator.name}")
    program.addLine('If hr_airflow_rate > 0')
    program.addLine("  Set hr_infil = (#{air_loss_sensor.name} - #{air_gain_sensor.name}) * #{infil_flow_actuator.name} / hr_airflow_rate") # Airflow heat attributed to infiltration
    program.addLine("  Set hr_natvent = (#{air_loss_sensor.name} - #{air_gain_sensor.name}) * #{natvent_flow_actuator.name} / hr_airflow_rate") # Airflow heat attributed to natural ventilation
    program.addLine("  Set hr_whf = (#{air_loss_sensor.name} - #{air_gain_sensor.name}) * #{whf_flow_actuator.name} / hr_airflow_rate") # Airflow heat attributed to whole house fan
    program.addLine("  Set hr_mechvent = ((#{air_loss_sensor.name} - #{air_gain_sensor.name}) * #{mechvent_flow_actuator.name} / hr_airflow_rate)") # Airflow heat attributed to mechanical ventilation
    program.addLine('Else')
    program.addLine('  Set hr_infil = 0')
    program.addLine('  Set hr_natvent = 0')
    program.addLine('  Set hr_whf = 0')
    program.addLine('  Set hr_mechvent = 0')
    program.addLine('EndIf')
    s = 'Set hr_mechvent = hr_mechvent'
    mechvent_sensors.each do |sensor|
      s += " - #{sensor.name}" # Fan heat & ERV/HRV load
    end
    program.addLine(s) if mechvent_sensors.size > 0
    program.addLine('Set hr_ducts = 0')
    ducts_sensors.each do |duct_sensors|
      s = 'Set hr_ducts = hr_ducts'
      duct_sensors.each do |sensor|
        s += " - #{sensor.name}"
      end
      program.addLine(s) if duct_sensors.size > 0
    end
    if (not ducts_mix_loss_sensor.nil?) && (not ducts_mix_gain_sensor.nil?)
      program.addLine("Set hr_ducts = hr_ducts + (#{ducts_mix_loss_sensor.name} - #{ducts_mix_gain_sensor.name})")
    end

    # EMS program: Heating vs Cooling logic
    program.addLine('Set htg_mode = 0')
    program.addLine('Set clg_mode = 0')
    program.addLine("If (#{liv_load_sensors[:htg].name} > 0)") # Assign hour to heating if heating load
    program.addLine('  Set htg_mode = 1')
    program.addLine("ElseIf (#{liv_load_sensors[:clg].name} > 0)") # Assign hour to cooling if cooling load
    program.addLine('  Set clg_mode = 1')
    program.addLine("ElseIf (#{@clg_ssn_sensor.name} > 0)") # No load, assign hour to cooling if in cooling season definition (Note: natural ventilation & whole house fan only operate during the cooling season)
    program.addLine('  Set clg_mode = 1')
    program.addLine('Else') # No load, assign hour to heating if not in cooling season definition
    program.addLine('  Set htg_mode = 1')
    program.addLine('EndIf')

    [:htg, :clg].each do |mode|
      if mode == :htg
        sign = ''
      else
        sign = '-'
      end
      surfaces_sensors.keys.each do |k|
        program.addLine("Set loads_#{mode}_#{k} = #{sign}hr_#{k} * #{mode}_mode")
      end
      nonsurf_names.each do |nonsurf_name|
        program.addLine("Set loads_#{mode}_#{nonsurf_name} = #{sign}hr_#{nonsurf_name} * #{mode}_mode")
      end
    end

    # EMS program: Total loads
    program.addLine('Set loads_htg_tot = 0')
    program.addLine('Set loads_clg_tot = 0')
    program.addLine("If #{liv_load_sensors[:htg].name} > 0")
    s = "  Set loads_htg_tot = #{tot_load_sensors[:htg].name} - #{tot_load_sensors[:clg].name}"
    load_adj_sensors.each do |key, adj_sensor|
      if ['dehumidifier'].include? key.to_s
        s += " - #{adj_sensor.name}"
      end
    end
    program.addLine(s)
    program.addLine("ElseIf #{liv_load_sensors[:clg].name} > 0")
    s = "  Set loads_clg_tot = #{tot_load_sensors[:clg].name} - #{tot_load_sensors[:htg].name}"
    load_adj_sensors.each do |key, adj_sensor|
      if ['dehumidifier'].include? key.to_s
        s += " + #{adj_sensor.name}"
      end
    end
    program.addLine(s)
    program.addLine('EndIf')

    # EMS calling manager
    program_calling_manager = OpenStudio::Model::EnergyManagementSystemProgramCallingManager.new(model)
    program_calling_manager.setName("#{program.name} calling manager")
    program_calling_manager.setCallingPoint('EndOfZoneTimestepAfterZoneReporting')
    program_calling_manager.addProgram(program)
  end

  # FUTURE: Move all of these construction methods to constructions.rb
  def self.calc_non_cavity_r(film_r, constr_set)
    # Calculate R-value for all non-cavity layers
    non_cavity_r = film_r
    if not constr_set.exterior_material.nil?
      non_cavity_r += constr_set.exterior_material.rvalue
    end
    if not constr_set.rigid_r.nil?
      non_cavity_r += constr_set.rigid_r
    end
    if not constr_set.osb_thick_in.nil?
      non_cavity_r += Material.Plywood(constr_set.osb_thick_in).rvalue
    end
    if not constr_set.drywall_thick_in.nil?
      non_cavity_r += Material.GypsumWall(constr_set.drywall_thick_in).rvalue
    end
    return non_cavity_r
  end

  def self.apply_wall_construction(runner, model, surfaces, wall, wall_id, wall_type, assembly_r,
                                   drywall_thick_in, inside_film, outside_film, mat_ext_finish)

    film_r = inside_film.rvalue + outside_film.rvalue
    if mat_ext_finish.nil?
      fallback_mat_ext_finish = nil
    else
      fallback_mat_ext_finish = Material.ExteriorFinishMaterial(mat_ext_finish.name, mat_ext_finish.tAbs, mat_ext_finish.sAbs, 0.1)
    end

    if wall_type == HPXML::WallTypeWoodStud
      install_grade = 1
      cavity_filled = true

      constr_sets = [
        WoodStudConstructionSet.new(Material.Stud2x6, 0.20, 10.0, 0.5, drywall_thick_in, mat_ext_finish), # 2x6, 24" o.c. + R10
        WoodStudConstructionSet.new(Material.Stud2x6, 0.20, 5.0, 0.5, drywall_thick_in, mat_ext_finish),  # 2x6, 24" o.c. + R5
        WoodStudConstructionSet.new(Material.Stud2x6, 0.20, 0.0, 0.5, drywall_thick_in, mat_ext_finish),  # 2x6, 24" o.c.
        WoodStudConstructionSet.new(Material.Stud2x4, 0.23, 0.0, 0.5, drywall_thick_in, mat_ext_finish),  # 2x4, 16" o.c.
        WoodStudConstructionSet.new(Material.Stud2x4, 0.01, 0.0, 0.0, 0.0, fallback_mat_ext_finish),      # Fallback
      ]
      match, constr_set, cavity_r = pick_wood_stud_construction_set(assembly_r, constr_sets, inside_film, outside_film, wall_id)

      Constructions.apply_wood_stud_wall(runner, model, surfaces, wall, "#{wall_id} construction",
                                         cavity_r, install_grade, constr_set.stud.thick_in,
                                         cavity_filled, constr_set.framing_factor,
                                         constr_set.drywall_thick_in, constr_set.osb_thick_in,
                                         constr_set.rigid_r, constr_set.exterior_material,
                                         0, inside_film, outside_film)
    elsif wall_type == HPXML::WallTypeSteelStud
      install_grade = 1
      cavity_filled = true
      corr_factor = 0.45

      constr_sets = [
        SteelStudConstructionSet.new(5.5, corr_factor, 0.20, 10.0, 0.5, drywall_thick_in, mat_ext_finish), # 2x6, 24" o.c. + R10
        SteelStudConstructionSet.new(5.5, corr_factor, 0.20, 5.0, 0.5, drywall_thick_in, mat_ext_finish),  # 2x6, 24" o.c. + R5
        SteelStudConstructionSet.new(5.5, corr_factor, 0.20, 0.0, 0.5, drywall_thick_in, mat_ext_finish),  # 2x6, 24" o.c.
        SteelStudConstructionSet.new(3.5, corr_factor, 0.23, 0.0, 0.5, drywall_thick_in, mat_ext_finish),  # 2x4, 16" o.c.
        SteelStudConstructionSet.new(3.5, 1.0, 0.01, 0.0, 0.0, 0.0, fallback_mat_ext_finish),              # Fallback
      ]
      match, constr_set, cavity_r = pick_steel_stud_construction_set(assembly_r, constr_sets, inside_film, outside_film, wall_id)

      Constructions.apply_steel_stud_wall(runner, model, surfaces, wall, "#{wall_id} construction",
                                          cavity_r, install_grade, constr_set.cavity_thick_in,
                                          cavity_filled, constr_set.framing_factor,
                                          constr_set.corr_factor, constr_set.drywall_thick_in,
                                          constr_set.osb_thick_in, constr_set.rigid_r,
                                          constr_set.exterior_material, inside_film, outside_film)
    elsif wall_type == HPXML::WallTypeDoubleWoodStud
      install_grade = 1
      is_staggered = false

      constr_sets = [
        DoubleStudConstructionSet.new(Material.Stud2x4, 0.23, 24.0, 0.0, 0.5, drywall_thick_in, mat_ext_finish),  # 2x4, 24" o.c.
        DoubleStudConstructionSet.new(Material.Stud2x4, 0.01, 16.0, 0.0, 0.0, 0.0, fallback_mat_ext_finish),      # Fallback
      ]
      match, constr_set, cavity_r = pick_double_stud_construction_set(assembly_r, constr_sets, inside_film, outside_film, wall_id)

      Constructions.apply_double_stud_wall(runner, model, surfaces, wall, "#{wall_id} construction",
                                           cavity_r, install_grade, constr_set.stud.thick_in,
                                           constr_set.stud.thick_in, constr_set.framing_factor,
                                           constr_set.framing_spacing, is_staggered,
                                           constr_set.drywall_thick_in, constr_set.osb_thick_in,
                                           constr_set.rigid_r, constr_set.exterior_material,
                                           inside_film, outside_film)
    elsif wall_type == HPXML::WallTypeCMU
      density = 119.0 # lb/ft^3
      furring_r = 0
      furring_cavity_depth_in = 0 # in
      furring_spacing = 0

      constr_sets = [
        CMUConstructionSet.new(8.0, 1.4, 0.08, 0.5, drywall_thick_in, mat_ext_finish),  # 8" perlite-filled CMU
        CMUConstructionSet.new(6.0, 5.29, 0.01, 0.0, 0.0, fallback_mat_ext_finish),     # Fallback (6" hollow CMU)
      ]
      match, constr_set, rigid_r = pick_cmu_construction_set(assembly_r, constr_sets, inside_film, outside_film, wall_id)

      Constructions.apply_cmu_wall(runner, model, surfaces, wall, "#{wall_id} construction",
                                   constr_set.thick_in, constr_set.cond_in, density,
                                   constr_set.framing_factor, furring_r,
                                   furring_cavity_depth_in, furring_spacing,
                                   constr_set.drywall_thick_in, constr_set.osb_thick_in,
                                   rigid_r, constr_set.exterior_material, inside_film,
                                   outside_film)
    elsif wall_type == HPXML::WallTypeSIP
      sheathing_thick_in = 0.44

      constr_sets = [
        SIPConstructionSet.new(10.0, 0.16, 0.0, sheathing_thick_in, 0.5, drywall_thick_in, mat_ext_finish), # 10" SIP core
        SIPConstructionSet.new(5.0, 0.16, 0.0, sheathing_thick_in, 0.5, drywall_thick_in, mat_ext_finish),  # 5" SIP core
        SIPConstructionSet.new(1.0, 0.01, 0.0, sheathing_thick_in, 0.0, 0.0, fallback_mat_ext_finish),      # Fallback
      ]
      match, constr_set, cavity_r = pick_sip_construction_set(assembly_r, constr_sets, inside_film, outside_film, wall_id)

      Constructions.apply_sip_wall(runner, model, surfaces, wall, "#{wall_id} construction",
                                   cavity_r, constr_set.thick_in, constr_set.framing_factor,
                                   constr_set.sheath_thick_in, constr_set.drywall_thick_in,
                                   constr_set.osb_thick_in, constr_set.rigid_r,
                                   constr_set.exterior_material, inside_film, outside_film)
    elsif wall_type == HPXML::WallTypeICF
      constr_sets = [
        ICFConstructionSet.new(2.0, 4.0, 0.08, 0.0, 0.5, drywall_thick_in, mat_ext_finish), # ICF w/4" concrete and 2" rigid ins layers
        ICFConstructionSet.new(1.0, 1.0, 0.01, 0.0, 0.0, 0.0, fallback_mat_ext_finish),     # Fallback
      ]
      match, constr_set, icf_r = pick_icf_construction_set(assembly_r, constr_sets, inside_film, outside_film, wall_id)

      Constructions.apply_icf_wall(runner, model, surfaces, wall, "#{wall_id} construction",
                                   icf_r, constr_set.ins_thick_in,
                                   constr_set.concrete_thick_in, constr_set.framing_factor,
                                   constr_set.drywall_thick_in, constr_set.osb_thick_in,
                                   constr_set.rigid_r, constr_set.exterior_material,
                                   inside_film, outside_film)
    elsif [HPXML::WallTypeConcrete, HPXML::WallTypeBrick, HPXML::WallTypeAdobe, HPXML::WallTypeStrawBale, HPXML::WallTypeStone, HPXML::WallTypeLog].include? wall_type
      constr_sets = [
        GenericConstructionSet.new(10.0, 0.5, drywall_thick_in, mat_ext_finish), # w/R-10 rigid
        GenericConstructionSet.new(0.0, 0.5, drywall_thick_in, mat_ext_finish),  # Standard
        GenericConstructionSet.new(0.0, 0.0, 0.0, fallback_mat_ext_finish),      # Fallback
      ]
      match, constr_set, layer_r = pick_generic_construction_set(assembly_r, constr_sets, inside_film, outside_film, wall_id)

      if wall_type == HPXML::WallTypeConcrete
        thick_in = 6.0
        base_mat = BaseMaterial.Concrete
      elsif wall_type == HPXML::WallTypeBrick
        thick_in = 8.0
        base_mat = BaseMaterial.Brick
      elsif wall_type == HPXML::WallTypeAdobe
        thick_in = 10.0
        base_mat = BaseMaterial.Soil
      elsif wall_type == HPXML::WallTypeStrawBale
        thick_in = 23.0
        base_mat = BaseMaterial.StrawBale
      elsif wall_type == HPXML::WallTypeStone
        thick_in = 6.0
        base_mat = BaseMaterial.Stone
      elsif wall_type == HPXML::WallTypeLog
        thick_in = 6.0
        base_mat = BaseMaterial.Wood
      end
      thick_ins = [thick_in]
      if layer_r == 0
        conds = [99]
      else
        conds = [thick_in / layer_r]
      end
      denss = [base_mat.rho]
      specheats = [base_mat.cp]

      Constructions.apply_generic_layered_wall(runner, model, surfaces, wall, "#{wall_id} construction",
                                               thick_ins, conds, denss, specheats,
                                               constr_set.drywall_thick_in, constr_set.osb_thick_in,
                                               constr_set.rigid_r, constr_set.exterior_material,
                                               inside_film, outside_film)
    else
      fail "Unexpected wall type '#{wall_type}'."
    end

    check_surface_assembly_rvalue(runner, surfaces, inside_film, outside_film, assembly_r, match)
  end

  def self.pick_wood_stud_construction_set(assembly_r, constr_sets, inside_film, outside_film, surface_name)
    # Picks a construction set from supplied constr_sets for which a positive R-value
    # can be calculated for the unknown insulation to achieve the assembly R-value.

    constr_sets.each do |constr_set|
      fail 'Unexpected object.' unless constr_set.is_a? WoodStudConstructionSet

      film_r = inside_film.rvalue + outside_film.rvalue
      non_cavity_r = calc_non_cavity_r(film_r, constr_set)

      # Calculate effective cavity R-value
      # Assumes installation quality 1
      cavity_frac = 1.0 - constr_set.framing_factor
      cavity_r = cavity_frac / (1.0 / assembly_r - constr_set.framing_factor / (constr_set.stud.rvalue + non_cavity_r)) - non_cavity_r
      if cavity_r > 0 # Choose this construction set
        return true, constr_set, cavity_r
      end
    end

    return false, constr_sets[-1], 0.0 # Pick fallback construction with minimum R-value
  end

  def self.pick_steel_stud_construction_set(assembly_r, constr_sets, inside_film, outside_film, surface_name)
    # Picks a construction set from supplied constr_sets for which a positive R-value
    # can be calculated for the unknown insulation to achieve the assembly R-value.

    constr_sets.each do |constr_set|
      fail 'Unexpected object.' unless constr_set.is_a? SteelStudConstructionSet

      film_r = inside_film.rvalue + outside_film.rvalue
      non_cavity_r = calc_non_cavity_r(film_r, constr_set)

      # Calculate effective cavity R-value
      # Assumes installation quality 1
      cavity_r = (assembly_r - non_cavity_r) / constr_set.corr_factor
      if cavity_r > 0 # Choose this construction set
        return true, constr_set, cavity_r
      end
    end

    return false, constr_sets[-1], 0.0 # Pick fallback construction with minimum R-value
  end

  def self.pick_double_stud_construction_set(assembly_r, constr_sets, inside_film, outside_film, surface_name)
    # Picks a construction set from supplied constr_sets for which a positive R-value
    # can be calculated for the unknown insulation to achieve the assembly R-value.

    constr_sets.each do |constr_set|
      fail 'Unexpected object.' unless constr_set.is_a? DoubleStudConstructionSet

      film_r = inside_film.rvalue + outside_film.rvalue
      non_cavity_r = calc_non_cavity_r(film_r, constr_set)

      # Calculate effective cavity R-value
      # Assumes installation quality 1, not staggered, gap depth == stud depth
      # Solved in Wolfram Alpha: https://www.wolframalpha.com/input/?i=1%2FA+%3D+B%2F(2*C%2Bx%2BD)+%2B+E%2F(3*C%2BD)+%2B+(1-B-E)%2F(3*x%2BD)
      stud_frac = 1.5 / constr_set.framing_spacing
      misc_framing_factor = constr_set.framing_factor - stud_frac
      cavity_frac = 1.0 - (2 * stud_frac + misc_framing_factor)
      a = assembly_r
      b = stud_frac
      c = constr_set.stud.rvalue
      d = non_cavity_r
      e = misc_framing_factor
      cavity_r = ((3 * c + d) * Math.sqrt(4 * a**2 * b**2 + 12 * a**2 * b * e + 4 * a**2 * b + 9 * a**2 * e**2 - 6 * a**2 * e + a**2 - 48 * a * b * c - 16 * a * b * d - 36 * a * c * e + 12 * a * c - 12 * a * d * e + 4 * a * d + 36 * c**2 + 24 * c * d + 4 * d**2) + 6 * a * b * c + 2 * a * b * d + 3 * a * c * e + 3 * a * c + 3 * a * d * e + a * d - 18 * c**2 - 18 * c * d - 4 * d**2) / (2 * (-3 * a * e + 9 * c + 3 * d))
      cavity_r = 3 * cavity_r
      if cavity_r > 0 # Choose this construction set
        return true, constr_set, cavity_r
      end
    end

    return false, constr_sets[-1], 0.0 # Pick fallback construction with minimum R-value
  end

  def self.pick_sip_construction_set(assembly_r, constr_sets, inside_film, outside_film, surface_name)
    # Picks a construction set from supplied constr_sets for which a positive R-value
    # can be calculated for the unknown insulation to achieve the assembly R-value.

    constr_sets.each do |constr_set|
      fail 'Unexpected object.' unless constr_set.is_a? SIPConstructionSet

      film_r = inside_film.rvalue + outside_film.rvalue
      non_cavity_r = calc_non_cavity_r(film_r, constr_set)
      non_cavity_r += Material.new(nil, constr_set.sheath_thick_in, BaseMaterial.Wood).rvalue

      # Calculate effective SIP core R-value
      # Solved in Wolfram Alpha: https://www.wolframalpha.com/input/?i=1%2FA+%3D+B%2F(C%2BD)+%2B+E%2F(2*F%2BG%2FH*x%2BD)+%2B+(1-B-E)%2F(x%2BD)
      spline_thick_in = 0.5 # in
      ins_thick_in = constr_set.thick_in - (2.0 * spline_thick_in) # in
      framing_r = Material.new(nil, constr_set.thick_in, BaseMaterial.Wood).rvalue
      spline_r = Material.new(nil, spline_thick_in, BaseMaterial.Wood).rvalue
      spline_frac = 4.0 / 48.0 # One 4" spline for every 48" wide panel
      cavity_frac = 1.0 - (spline_frac + constr_set.framing_factor)
      a = assembly_r
      b = constr_set.framing_factor
      c = framing_r
      d = non_cavity_r
      e = spline_frac
      f = spline_r
      g = ins_thick_in
      h = constr_set.thick_in
      cavity_r = (Math.sqrt((a * b * c * g - a * b * d * h - 2 * a * b * f * h + a * c * e * g - a * c * e * h - a * c * g + a * d * e * g - a * d * e * h - a * d * g + c * d * g + c * d * h + 2 * c * f * h + d**2 * g + d**2 * h + 2 * d * f * h)**2 - 4 * (-a * b * g + c * g + d * g) * (a * b * c * d * h + 2 * a * b * c * f * h - a * c * d * h + 2 * a * c * e * f * h - 2 * a * c * f * h - a * d**2 * h + 2 * a * d * e * f * h - 2 * a * d * f * h + c * d**2 * h + 2 * c * d * f * h + d**3 * h + 2 * d**2 * f * h)) - a * b * c * g + a * b * d * h + 2 * a * b * f * h - a * c * e * g + a * c * e * h + a * c * g - a * d * e * g + a * d * e * h + a * d * g - c * d * g - c * d * h - 2 * c * f * h - g * d**2 - d**2 * h - 2 * d * f * h) / (2 * (-a * b * g + c * g + d * g))
      if cavity_r > 0 # Choose this construction set
        return true, constr_set, cavity_r
      end
    end

    return false, constr_sets[-1], 0.0 # Pick fallback construction with minimum R-value
  end

  def self.pick_cmu_construction_set(assembly_r, constr_sets, inside_film, outside_film, surface_name)
    # Picks a construction set from supplied constr_sets for which a positive R-value
    # can be calculated for the unknown insulation to achieve the assembly R-value.

    constr_sets.each do |constr_set|
      fail 'Unexpected object.' unless constr_set.is_a? CMUConstructionSet

      film_r = inside_film.rvalue + outside_film.rvalue
      non_cavity_r = calc_non_cavity_r(film_r, constr_set)

      # Calculate effective other CMU R-value
      # Assumes no furring strips
      # Solved in Wolfram Alpha: https://www.wolframalpha.com/input/?i=1%2FA+%3D+B%2F(C%2BE%2Bx)+%2B+(1-B)%2F(D%2BE%2Bx)
      a = assembly_r
      b = constr_set.framing_factor
      c = Material.new(nil, constr_set.thick_in, BaseMaterial.Wood).rvalue # Framing
      d = Material.new(nil, constr_set.thick_in, BaseMaterial.Concrete, constr_set.cond_in).rvalue # Concrete
      e = non_cavity_r
      rigid_r = 0.5 * (Math.sqrt(a**2 - 4 * a * b * c + 4 * a * b * d + 2 * a * c - 2 * a * d + c**2 - 2 * c * d + d**2) + a - c - d - 2 * e)
      if rigid_r > 0 # Choose this construction set
        return true, constr_set, rigid_r
      end
    end

    return false, constr_sets[-1], 0.0 # Pick fallback construction with minimum R-value
  end

  def self.pick_icf_construction_set(assembly_r, constr_sets, inside_film, outside_film, surface_name)
    # Picks a construction set from supplied constr_sets for which a positive R-value
    # can be calculated for the unknown insulation to achieve the assembly R-value.

    constr_sets.each do |constr_set|
      fail 'Unexpected object.' unless constr_set.is_a? ICFConstructionSet

      film_r = inside_film.rvalue + outside_film.rvalue
      non_cavity_r = calc_non_cavity_r(film_r, constr_set)

      # Calculate effective ICF rigid ins R-value
      # Solved in Wolfram Alpha: https://www.wolframalpha.com/input/?i=1%2FA+%3D+B%2F(C%2BE)+%2B+(1-B)%2F(D%2BE%2B2*x)
      a = assembly_r
      b = constr_set.framing_factor
      c = Material.new(nil, 2 * constr_set.ins_thick_in + constr_set.concrete_thick_in, BaseMaterial.Wood).rvalue # Framing
      d = Material.new(nil, constr_set.concrete_thick_in, BaseMaterial.Concrete).rvalue # Concrete
      e = non_cavity_r
      icf_r = (a * b * c - a * b * d - a * c - a * e + c * d + c * e + d * e + e**2) / (2 * (a * b - c - e))
      if icf_r > 0 # Choose this construction set
        return true, constr_set, icf_r
      end
    end

    return false, constr_sets[-1], 0.0 # Pick fallback construction with minimum R-value
  end

  def self.pick_generic_construction_set(assembly_r, constr_sets, inside_film, outside_film, surface_name)
    # Picks a construction set from supplied constr_sets for which a positive R-value
    # can be calculated for the unknown insulation to achieve the assembly R-value.

    constr_sets.each do |constr_set|
      fail 'Unexpected object.' unless constr_set.is_a? GenericConstructionSet

      film_r = inside_film.rvalue + outside_film.rvalue
      non_cavity_r = calc_non_cavity_r(film_r, constr_set)

      # Calculate effective ins layer R-value
      layer_r = assembly_r - non_cavity_r
      if layer_r > 0 # Choose this construction set
        return true, constr_set, layer_r
      end
    end

    return false, constr_sets[-1], 0.0 # Pick fallback construction with minimum R-value
  end

  def self.check_surface_assembly_rvalue(runner, surfaces, inside_film, outside_film, assembly_r, match)
    # Verify that the actual OpenStudio construction R-value matches our target assembly R-value

    film_r = 0.0
    film_r += inside_film.rvalue unless inside_film.nil?
    film_r += outside_film.rvalue unless outside_film.nil?
    surfaces.each do |surface|
      constr_r = UnitConversions.convert(1.0 / surface.construction.get.uFactor(0.0).get, 'm^2*k/w', 'hr*ft^2*f/btu') + film_r

      if surface.adjacentFoundation.is_initialized
        foundation = surface.adjacentFoundation.get
        foundation.customBlocks.each do |custom_block|
          ins_mat = custom_block.material.to_StandardOpaqueMaterial.get
          constr_r += UnitConversions.convert(ins_mat.thickness, 'm', 'ft') / UnitConversions.convert(ins_mat.thermalConductivity, 'W/(m*K)', 'Btu/(hr*ft*R)')
        end
      end

      if (assembly_r - constr_r).abs > 0.1
        if match
          fail "Construction R-value (#{constr_r}) does not match Assembly R-value (#{assembly_r}) for '#{surface.name}'."
        else
          runner.registerWarning("Assembly R-value (#{assembly_r}) for '#{surface.name}' below minimum expected value. Construction R-value increased to #{constr_r.round(2)}.")
        end
      end
    end
  end

  def self.set_surface_interior(model, spaces, surface, interior_adjacent_to)
    if [HPXML::LocationBasementConditioned].include? interior_adjacent_to
      surface.setSpace(create_or_get_space(model, spaces, HPXML::LocationLivingSpace))
      @cond_bsmnt_surfaces << surface
    else
      surface.setSpace(create_or_get_space(model, spaces, interior_adjacent_to))
    end
  end

  def self.set_surface_exterior(model, spaces, surface, exterior_adjacent_to)
    if exterior_adjacent_to == HPXML::LocationOutside
      surface.setOutsideBoundaryCondition('Outdoors')
    elsif exterior_adjacent_to == HPXML::LocationGround
      surface.setOutsideBoundaryCondition('Foundation')
    elsif exterior_adjacent_to == HPXML::LocationOtherHousingUnit
      surface.setOutsideBoundaryCondition('Adiabatic')
    elsif exterior_adjacent_to == HPXML::LocationBasementConditioned
      surface.createAdjacentSurface(create_or_get_space(model, spaces, HPXML::LocationLivingSpace))
      @cond_bsmnt_surfaces << surface
    elsif [HPXML::LocationOtherHeatedSpace, HPXML::LocationOtherMultifamilyBufferSpace, HPXML::LocationOtherNonFreezingSpace].include? exterior_adjacent_to
      set_surface_otherside_coefficients(surface, exterior_adjacent_to, model, spaces)
    else
      surface.createAdjacentSurface(create_or_get_space(model, spaces, exterior_adjacent_to))
    end
  end

  def self.set_surface_otherside_coefficients(surface, exterior_adjacent_to, model, spaces)
    if spaces[exterior_adjacent_to].nil?
      # Create E+ other side coefficient object
      otherside_object = OpenStudio::Model::SurfacePropertyOtherSideCoefficients.new(model)
      otherside_object.setName(exterior_adjacent_to)
      # Refer to: https://www.sciencedirect.com/science/article/pii/B9780123972705000066 6.1.2 Part: Wall and roof transfer functions
      otherside_object.setCombinedConvectiveRadiativeFilmCoefficient(8.3)
      # Schedule of space temperature, can be shared with water heater/ducts
      sch = get_space_temperature_schedule(model, exterior_adjacent_to, spaces)
      otherside_object.setConstantTemperatureSchedule(sch)
      surface.setSurfacePropertyOtherSideCoefficients(otherside_object)
      spaces[exterior_adjacent_to] = otherside_object
    else
      surface.setSurfacePropertyOtherSideCoefficients(spaces[exterior_adjacent_to])
    end
    surface.setSunExposure('NoSun')
    surface.setWindExposure('NoWind')
  end

  def self.get_space_temperature_schedule(model, location, spaces)
    # Create outside boundary schedules to be actuated by EMS,
    # can be shared by any surface, duct adjacent to / located in those spaces

    # return if already exists
    model.getScheduleConstants.each do |sch|
      next unless sch.name.to_s == location

      return sch
    end

    sch = OpenStudio::Model::ScheduleConstant.new(model)
    sch.setName(location)

    space_values = Geometry.get_temperature_scheduled_space_values(location)

    if location == HPXML::LocationOtherHeatedSpace
      # Create a sensor to get dynamic heating setpoint
      htg_sch = spaces[HPXML::LocationLivingSpace].thermalZone.get.thermostatSetpointDualSetpoint.get.heatingSetpointTemperatureSchedule.get
      sensor_htg_spt = OpenStudio::Model::EnergyManagementSystemSensor.new(model, 'Schedule Value')
      sensor_htg_spt.setName('htg_spt')
      sensor_htg_spt.setKeyName(htg_sch.name.to_s)
      space_values[:temp_min] = sensor_htg_spt.name.to_s
    end

    # Schedule type limits compatible
    schedule_type_limits = OpenStudio::Model::ScheduleTypeLimits.new(model)
    schedule_type_limits.setUnitType('Temperature')
    sch.setScheduleTypeLimits(schedule_type_limits)

    # Sensors
    if space_values[:indoor_weight] > 0
      sensor_ia = OpenStudio::Model::EnergyManagementSystemSensor.new(model, 'Zone Air Temperature')
      sensor_ia.setName('cond_zone_temp')
      sensor_ia.setKeyName(spaces[HPXML::LocationLivingSpace].name.to_s)
    end

    if space_values[:outdoor_weight] > 0
      sensor_oa = OpenStudio::Model::EnergyManagementSystemSensor.new(model, 'Site Outdoor Air Drybulb Temperature')
      sensor_oa.setName('oa_temp')
    end

    if space_values[:ground_weight] > 0
      sensor_gnd = OpenStudio::Model::EnergyManagementSystemSensor.new(model, 'Site Surface Ground Temperature')
      sensor_gnd.setName('ground_temp')
    end

    actuator = OpenStudio::Model::EnergyManagementSystemActuator.new(sch, 'Schedule:Constant', 'Schedule Value')
    actuator.setName("#{location.gsub(' ', '_').gsub('-', '_')}_temp_sch")

    # EMS to actuate schedule
    program = OpenStudio::Model::EnergyManagementSystemProgram.new(model)
    program.setName("#{location.gsub('-', '_')} Temperature Program")
    program.addLine("Set #{actuator.name} = 0.0")
    if not sensor_ia.nil?
      program.addLine("Set #{actuator.name} = #{actuator.name} + (#{sensor_ia.name} * #{space_values[:indoor_weight]})")
    end
    if not sensor_oa.nil?
      program.addLine("Set #{actuator.name} = #{actuator.name} + (#{sensor_oa.name} * #{space_values[:outdoor_weight]})")
    end
    if not sensor_gnd.nil?
      program.addLine("Set #{actuator.name} = #{actuator.name} + (#{sensor_gnd.name} * #{space_values[:ground_weight]})")
    end
    if not space_values[:temp_min].nil?
      if space_values[:temp_min].is_a? String
        min_temp_c = space_values[:temp_min]
      else
        min_temp_c = UnitConversions.convert(space_values[:temp_min], 'F', 'C')
      end
      program.addLine("If #{actuator.name} < #{min_temp_c}")
      program.addLine("Set #{actuator.name} = #{min_temp_c}")
      program.addLine('EndIf')
    end

    program_cm = OpenStudio::Model::EnergyManagementSystemProgramCallingManager.new(model)
    program_cm.setName("#{program.name} calling manager")
    program_cm.setCallingPoint('EndOfSystemTimestepAfterHVACReporting')
    program_cm.addProgram(program)

    return sch
  end

  # Returns an OS:Space, or temperature OS:Schedule for a MF space, or nil if outside
  # Should be called when the object's energy use is sensitive to ambient temperature
  # (e.g., water heaters and ducts).
  def self.get_space_or_schedule_from_location(location, object_name, model, spaces)
    return if [HPXML::LocationOtherExterior, HPXML::LocationOutside, HPXML::LocationRoofDeck].include? location

    sch = nil
    space = nil
    if [HPXML::LocationOtherHeatedSpace, HPXML::LocationOtherHousingUnit, HPXML::LocationOtherMultifamilyBufferSpace,
        HPXML::LocationOtherNonFreezingSpace, HPXML::LocationExteriorWall, HPXML::LocationUnderSlab].include? location
      # if located in spaces where we don't model a thermal zone, create and return temperature schedule
      sch = get_space_temperature_schedule(model, location, spaces)
    else
      space = get_space_from_location(location, object_name, model, spaces)
    end

    return space, sch
  end

  # Returns an OS:Space, or nil if a MF space
  # Should be called when the object's energy use is NOT sensitive to ambient temperature
  # (e.g., appliances).
  def self.get_space_from_location(location, object_name, model, spaces)
    return if [HPXML::LocationOtherHeatedSpace,
               HPXML::LocationOtherHousingUnit,
               HPXML::LocationOtherMultifamilyBufferSpace,
               HPXML::LocationOtherNonFreezingSpace].include? location

    num_orig_spaces = spaces.size

    if location == HPXML::LocationBasementConditioned
      space = create_or_get_space(model, spaces, HPXML::LocationLivingSpace)
    else
      space = create_or_get_space(model, spaces, location)
    end

    if spaces.size != num_orig_spaces
      fail "#{object_name} location is '#{location}' but building does not have this location specified."
    end

    return space
  end

  def self.set_subsurface_exterior(surface, wall_exterior_adjacent_to, spaces, model)
    # Set its parent surface outside boundary condition, which will be also applied to subsurfaces through OS
    # The parent surface is entirely comprised of the subsurface.

    # Subsurface on foundation wall, set it to be adjacent to outdoors
    if wall_exterior_adjacent_to == HPXML::LocationGround
      surface.setOutsideBoundaryCondition('Outdoors')
    else
      set_surface_exterior(model, spaces, surface, wall_exterior_adjacent_to)
    end
  end

  def self.get_min_neighbor_distance()
    min_neighbor_distance = nil
    @hpxml.neighbor_buildings.each do |neighbor_building|
      if min_neighbor_distance.nil?
        min_neighbor_distance = 9e99
      end
      if neighbor_building.distance < min_neighbor_distance
        min_neighbor_distance = neighbor_building.distance
      end
    end
    return min_neighbor_distance
  end

  def self.get_kiva_instances(fnd_walls, slabs)
    # Identify unique Kiva foundations that are required.
    kiva_fnd_walls = []
    fnd_walls.each do |foundation_wall|
      next unless foundation_wall.is_exterior

      kiva_fnd_walls << foundation_wall
    end
    if kiva_fnd_walls.empty? # Handle slab foundation type
      kiva_fnd_walls << nil
    end

    kiva_slabs = slabs

    return kiva_fnd_walls.product(kiva_slabs)
  end

  def self.set_foundation_and_walls_top()
    @foundation_top = 0
    @hpxml.foundation_walls.each do |foundation_wall|
      top = -1 * foundation_wall.depth_below_grade + foundation_wall.height
      @foundation_top = top if top > @foundation_top
    end
    @walls_top = @foundation_top + 8.0 * @ncfl_ag
  end
end

# FUTURE: Move all of these construction classes to constructions.rb
class WoodStudConstructionSet
  def initialize(stud, framing_factor, rigid_r, osb_thick_in, drywall_thick_in, exterior_material)
    @stud = stud
    @framing_factor = framing_factor
    @rigid_r = rigid_r
    @osb_thick_in = osb_thick_in
    @drywall_thick_in = drywall_thick_in
    @exterior_material = exterior_material
  end
  attr_accessor(:stud, :framing_factor, :rigid_r, :osb_thick_in, :drywall_thick_in, :exterior_material)
end

class SteelStudConstructionSet
  def initialize(cavity_thick_in, corr_factor, framing_factor, rigid_r, osb_thick_in, drywall_thick_in, exterior_material)
    @cavity_thick_in = cavity_thick_in
    @corr_factor = corr_factor
    @framing_factor = framing_factor
    @rigid_r = rigid_r
    @osb_thick_in = osb_thick_in
    @drywall_thick_in = drywall_thick_in
    @exterior_material = exterior_material
  end
  attr_accessor(:cavity_thick_in, :corr_factor, :framing_factor, :rigid_r, :osb_thick_in, :drywall_thick_in, :exterior_material)
end

class DoubleStudConstructionSet
  def initialize(stud, framing_factor, framing_spacing, rigid_r, osb_thick_in, drywall_thick_in, exterior_material)
    @stud = stud
    @framing_factor = framing_factor
    @framing_spacing = framing_spacing
    @rigid_r = rigid_r
    @osb_thick_in = osb_thick_in
    @drywall_thick_in = drywall_thick_in
    @exterior_material = exterior_material
  end
  attr_accessor(:stud, :framing_factor, :framing_spacing, :rigid_r, :osb_thick_in, :drywall_thick_in, :exterior_material)
end

class SIPConstructionSet
  def initialize(thick_in, framing_factor, rigid_r, sheath_thick_in, osb_thick_in, drywall_thick_in, exterior_material)
    @thick_in = thick_in
    @framing_factor = framing_factor
    @rigid_r = rigid_r
    @sheath_thick_in = sheath_thick_in
    @osb_thick_in = osb_thick_in
    @drywall_thick_in = drywall_thick_in
    @exterior_material = exterior_material
  end
  attr_accessor(:thick_in, :framing_factor, :rigid_r, :sheath_thick_in, :osb_thick_in, :drywall_thick_in, :exterior_material)
end

class CMUConstructionSet
  def initialize(thick_in, cond_in, framing_factor, osb_thick_in, drywall_thick_in, exterior_material)
    @thick_in = thick_in
    @cond_in = cond_in
    @framing_factor = framing_factor
    @osb_thick_in = osb_thick_in
    @drywall_thick_in = drywall_thick_in
    @exterior_material = exterior_material
    @rigid_r = nil # solved for
  end
  attr_accessor(:thick_in, :cond_in, :framing_factor, :rigid_r, :osb_thick_in, :drywall_thick_in, :exterior_material)
end

class ICFConstructionSet
  def initialize(ins_thick_in, concrete_thick_in, framing_factor, rigid_r, osb_thick_in, drywall_thick_in, exterior_material)
    @ins_thick_in = ins_thick_in
    @concrete_thick_in = concrete_thick_in
    @framing_factor = framing_factor
    @rigid_r = rigid_r
    @osb_thick_in = osb_thick_in
    @drywall_thick_in = drywall_thick_in
    @exterior_material = exterior_material
  end
  attr_accessor(:ins_thick_in, :concrete_thick_in, :framing_factor, :rigid_r, :osb_thick_in, :drywall_thick_in, :exterior_material)
end

class GenericConstructionSet
  def initialize(rigid_r, osb_thick_in, drywall_thick_in, exterior_material)
    @rigid_r = rigid_r
    @osb_thick_in = osb_thick_in
    @drywall_thick_in = drywall_thick_in
    @exterior_material = exterior_material
  end
  attr_accessor(:rigid_r, :osb_thick_in, :drywall_thick_in, :exterior_material)
end

# register the measure to be used by the application
HPXMLtoOpenStudio.new.registerWithApplication<|MERGE_RESOLUTION|>--- conflicted
+++ resolved
@@ -298,10 +298,6 @@
 
     add_airflow(runner, model, weather, spaces)
     add_hvac_sizing(runner, model, weather, spaces)
-<<<<<<< HEAD
-=======
-    add_furnace_eae(runner, model)
->>>>>>> b3977611
     add_photovoltaics(runner, model)
     add_additional_properties(runner, model, hpxml_path)
     add_component_loads_output(runner, model, spaces)
@@ -2518,22 +2514,6 @@
     HVACSizing.apply(model, runner, weather, spaces, @hpxml, @infil_volume, @nbeds, @min_neighbor_distance, @debug)
   end
 
-<<<<<<< HEAD
-=======
-  def self.add_furnace_eae(runner, model)
-    # Needs to come after HVAC sizing (needs heating capacity and airflow rate)
-    # FUTURE: Could remove this method and simplify everything if we could autosize via the HPXML file
-
-    @hpxml.heating_systems.each do |heating_system|
-      next unless heating_system.fraction_heat_load_served > 0
-      next unless [HPXML::HVACTypeFurnace, HPXML::HVACTypeWallFurnace, HPXML::HVACTypeFloorFurnace, HPXML::HVACTypeStove].include? heating_system.heating_system_type
-      next unless heating_system.heating_system_fuel != HPXML::FuelTypeElectricity
-
-      HVAC.apply_eae_to_heating_fan(runner, @hvac_map[heating_system.id], heating_system)
-    end
-  end
-
->>>>>>> b3977611
   def self.add_photovoltaics(runner, model)
     @hpxml.pv_systems.each do |pv_system|
       PV.apply(model, @nbeds, pv_system)
