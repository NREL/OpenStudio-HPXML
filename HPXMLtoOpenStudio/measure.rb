--- conflicted
+++ resolved
@@ -527,13 +527,8 @@
     # HVAC
     @hvac_unavailable_periods = Schedule.get_unavailable_periods(runner, SchedulesFile::Columns[:HVAC].name, @hpxml_header.unavailable_periods)
     airloop_map = {} # Map of HPXML System ID -> AirLoopHVAC (or ZoneHVACFourPipeFanCoil)
-<<<<<<< HEAD
-    add_ideal_system(model, spaces, epw_path)
+    add_ideal_system(model, spaces, weather)
     add_cooling_system(runner, model, weather, spaces, airloop_map)
-=======
-    add_ideal_system(model, spaces, weather)
-    add_cooling_system(model, runner, weather, spaces, airloop_map)
->>>>>>> 650c0ad0
     add_heating_system(runner, model, weather, spaces, airloop_map)
     add_heat_pump(runner, model, weather, spaces, airloop_map)
     add_dehumidifiers(runner, model, spaces)
