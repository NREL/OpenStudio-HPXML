--- conflicted
+++ resolved
@@ -1016,7 +1016,6 @@
         rafters_depth_in = roof.rafters_size.split('x').last.to_f - 0.5
         rafters_width_in = roof.rafters_size.split('x').first.to_f - 0.5
 
-<<<<<<< HEAD
         if roof.insulation_cavity_thickness < rafters_depth_in
           cavity_filled = false
         else
@@ -1029,14 +1028,14 @@
                                                  cavity_filled: cavity_filled, framing_factor: roof.framing_factor, inside_drywall_thick_in: roof.inside_drywall_thickness,
                                                  osb_thick_in: roof.osb_thickness, rigid_r: roof.insulation_continuous_r_value,
                                                  mat_roofing: mat_roofing, has_radiant_barrier: roof.radiant_barrier,
-                                                 inside_film: inside_film, outside_film: outside_film)
+                                                 inside_film: inside_film, outside_film: outside_film, radiant_barrier_grade: roof.radiant_barrier_grade)
         else
           Constructions.apply_open_cavity_roof(runner, model, surfaces, roof, "#{roof.id} construction",
                                                cavity_r: roof.insulation_cavity_r_value, install_grade: roof.insulation_grade, cavity_ins_thick_in: roof.insulation_cavity_thickness,
                                                framing_factor: roof.framing_factor, framing_thick_in: rafters_depth_in,
                                                osb_thick_in: roof.osb_thickness, rigid_r: roof.insulation_continuous_r_value,
                                                mat_roofing: mat_roofing, has_radiant_barrier: roof.radiant_barrier,
-                                               inside_film: inside_film, outside_film: outside_film)
+                                               inside_film: inside_film, outside_film: outside_film, radiant_barrier_grade: roof.radiant_barrier_grade)
         end
       else
         install_grade = 1
@@ -1058,7 +1057,7 @@
                                                  cavity_filled: true, framing_factor: constr_set.framing_factor, inside_drywall_thick_in: constr_set.inside_drywall_thick_in,
                                                  osb_thick_in: constr_set.osb_thick_in, rigid_r: constr_set.rigid_r,
                                                  mat_roofing: constr_set.exterior_material, has_radiant_barrier: has_radiant_barrier,
-                                                 inside_film: inside_film, outside_film: outside_film)
+                                                 inside_film: inside_film, outside_film: outside_film, radiant_barrier_grade: radiant_barrier_grade)
         else
           constr_sets = [
             GenericConstructionSet.new(10.0, 0.5, 0.0, mat_roofing), # w/R-10 rigid
@@ -1077,49 +1076,9 @@
                                                framing_factor: framing_factor, framing_thick_in: framing_thick_in,
                                                osb_thick_in: constr_set.osb_thick_in, rigid_r: layer_r + constr_set.rigid_r,
                                                mat_roofing: mat_roofing, has_radiant_barrier: has_radiant_barrier,
-                                               inside_film: inside_film, outside_film: outside_film)
+                                               inside_film: inside_film, outside_film: outside_film, radiant_barrier_grade: radiant_barrier_grade)
         end
         check_surface_assembly_rvalue(runner, surfaces, inside_film, outside_film, assembly_r, match)
-=======
-      if roof.is_thermal_boundary
-        constr_sets = [
-          WoodStudConstructionSet.new(Material.Stud2x(8.0), 0.07, 10.0, 0.75, 0.5, mat_roofing), # 2x8, 24" o.c. + R10
-          WoodStudConstructionSet.new(Material.Stud2x(8.0), 0.07, 5.0, 0.75, 0.5, mat_roofing),  # 2x8, 24" o.c. + R5
-          WoodStudConstructionSet.new(Material.Stud2x(8.0), 0.07, 0.0, 0.75, 0.5, mat_roofing),  # 2x8, 24" o.c.
-          WoodStudConstructionSet.new(Material.Stud2x6, 0.07, 0.0, 0.75, 0.5, mat_roofing),      # 2x6, 24" o.c.
-          WoodStudConstructionSet.new(Material.Stud2x4, 0.07, 0.0, 0.5, 0.5, mat_roofing),       # 2x4, 16" o.c.
-          WoodStudConstructionSet.new(Material.Stud2x4, 0.01, 0.0, 0.0, 0.0, mat_roofing),       # Fallback
-        ]
-        match, constr_set, cavity_r = pick_wood_stud_construction_set(assembly_r, constr_sets, inside_film, outside_film, roof.id)
-
-        Constructions.apply_closed_cavity_roof(runner, model, surfaces, "#{roof.id} construction",
-                                               cavity_r, install_grade,
-                                               constr_set.stud.thick_in,
-                                               true, constr_set.framing_factor,
-                                               constr_set.drywall_thick_in,
-                                               constr_set.osb_thick_in, constr_set.rigid_r,
-                                               constr_set.exterior_material, has_radiant_barrier,
-                                               inside_film, outside_film, radiant_barrier_grade)
-      else
-        constr_sets = [
-          GenericConstructionSet.new(10.0, 0.5, 0.0, mat_roofing), # w/R-10 rigid
-          GenericConstructionSet.new(0.0, 0.5, 0.0, mat_roofing),  # Standard
-          GenericConstructionSet.new(0.0, 0.0, 0.0, mat_roofing),  # Fallback
-        ]
-        match, constr_set, layer_r = pick_generic_construction_set(assembly_r, constr_sets, inside_film, outside_film, roof.id)
-
-        cavity_r = 0
-        cavity_ins_thick_in = 0
-        framing_factor = 0
-        framing_thick_in = 0
-
-        Constructions.apply_open_cavity_roof(runner, model, surfaces, "#{roof.id} construction",
-                                             cavity_r, install_grade, cavity_ins_thick_in,
-                                             framing_factor, framing_thick_in,
-                                             constr_set.osb_thick_in, layer_r + constr_set.rigid_r,
-                                             mat_roofing, has_radiant_barrier,
-                                             inside_film, outside_film, radiant_barrier_grade)
->>>>>>> bcc00035
       end
     end
   end
