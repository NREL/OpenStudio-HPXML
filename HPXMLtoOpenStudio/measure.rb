--- conflicted
+++ resolved
@@ -286,12 +286,8 @@
       fail "Timestep (#{timestep}) must be one of: #{valid_tsteps.join(', ')}."
     end
 
-<<<<<<< HEAD
-    tstep.setNumberOfTimestepsPerHour(60 / @timestep)
-=======
     tstep = model.getTimestep
     tstep.setNumberOfTimestepsPerHour(60 / timestep)
->>>>>>> d035afbc
 
     shad = model.getShadowCalculation
     shad.setCalculationFrequency(20)
@@ -2879,11 +2875,7 @@
     vented_crawl_sla = nil
     if @has_vented_crawl
       @hpxml.foundations.each do |foundation|
-<<<<<<< HEAD
-        next unless foundation.foundation_type == "VentedCrawlspace"
-=======
         next unless foundation.foundation_type == HPXML::FoundationTypeCrawlspaceVented
->>>>>>> d035afbc
 
         vented_crawl_sla = foundation.vented_crawlspace_sla
       end
@@ -2917,11 +2909,7 @@
       fail "Fraction window area operable (#{frac_window_area_operable}) must be between 0 and 1."
     end
 
-<<<<<<< HEAD
-    nv_frac_window_area_open = @frac_window_area_operable * 0.20 # Assume 20% of operable window area is open
-=======
     nv_frac_window_area_open = frac_window_area_operable * 0.20 # Assume 20% of operable window area is open
->>>>>>> d035afbc
     nv_num_days_per_week = 7
     nv_max_oa_hr = 0.0115
     nv_max_oa_rh = 0.7
