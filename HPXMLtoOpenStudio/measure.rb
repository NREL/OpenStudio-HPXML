--- conflicted
+++ resolved
@@ -191,14 +191,9 @@
                                            schedules_paths: hpxml_bldg.header.schedules_filepaths,
                                            year: Location.get_sim_calendar_year(hpxml.header.sim_calendar_year, weather),
                                            unavailable_periods: hpxml.header.unavailable_periods,
-<<<<<<< HEAD
                                            output_path: File.join(args[:output_dir], in_schedules_csv),
                                            offset_db: hpxml.header.hvac_onoff_thermostat_deadband)
-        HPXMLDefaults.apply(runner, hpxml, hpxml_bldg, eri_version, weather, epw_file: epw_file, schedules_file: schedules_file,
-=======
-                                           output_path: File.join(args[:output_dir], in_schedules_csv))
         HPXMLDefaults.apply(runner, hpxml, hpxml_bldg, eri_version, weather, schedules_file: schedules_file,
->>>>>>> 2405c2b4
                                                                              design_load_details_output_file_path: design_load_details_output_file_path,
                                                                              output_format: args[:output_format])
         hpxml_sch_map[hpxml_bldg] = schedules_file
