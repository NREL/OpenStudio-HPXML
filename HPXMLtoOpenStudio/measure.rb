# frozen_string_literal: true

# Require all gems up front; this is much faster than multiple resource
# files lazy loading as needed, as it prevents multiple lookups for the
# same gem.
require 'pathname'
require 'csv'
require 'oga'
require_relative 'resources/airflow'
require_relative 'resources/battery'
require_relative 'resources/utility_bills'
require_relative 'resources/constants'
require_relative 'resources/constructions'
require_relative 'resources/energyplus'
require_relative 'resources/generator'
require_relative 'resources/geometry'
require_relative 'resources/hotwater_appliances'
require_relative 'resources/hpxml'
require_relative 'resources/hpxml_defaults'
require_relative 'resources/hvac'
require_relative 'resources/hvac_sizing'
require_relative 'resources/lighting'
require_relative 'resources/location'
require_relative 'resources/materials'
require_relative 'resources/misc_loads'
require_relative 'resources/psychrometrics'
require_relative 'resources/pv'
require_relative 'resources/schedules'
require_relative 'resources/simcontrols'
require_relative 'resources/unit_conversions'
require_relative 'resources/util'
require_relative 'resources/validator'
require_relative 'resources/version'
require_relative 'resources/waterheater'
require_relative 'resources/weather'
require_relative 'resources/xmlhelper'

# start the measure
class HPXMLtoOpenStudio < OpenStudio::Measure::ModelMeasure
  # human readable name
  def name
    return 'HPXML to OpenStudio Translator'
  end

  # human readable description
  def description
    return 'Translates HPXML file to OpenStudio Model'
  end

  # human readable description of modeling approach
  def modeler_description
    return ''
  end

  # define the arguments that the user will input
  def arguments(model) # rubocop:disable Lint/UnusedMethodArgument
    args = OpenStudio::Measure::OSArgumentVector.new

    arg = OpenStudio::Measure::OSArgument.makeStringArgument('hpxml_path', true)
    arg.setDisplayName('HPXML File Path')
    arg.setDescription('Absolute/relative path of the HPXML file.')
    args << arg

    arg = OpenStudio::Measure::OSArgument.makeStringArgument('output_dir', true)
    arg.setDisplayName('Directory for Output Files')
    arg.setDescription('Absolute/relative path for the output files directory.')
    args << arg

    arg = OpenStudio::Measure::OSArgument.makeBoolArgument('debug', false)
    arg.setDisplayName('Debug Mode?')
    arg.setDescription('If true: 1) Writes in.osm file, 2) Generates additional log output, and 3) Creates all EnergyPlus output files.')
    arg.setDefaultValue(false)
    args << arg

    arg = OpenStudio::Measure::OSArgument.makeBoolArgument('add_component_loads', false)
    arg.setDisplayName('Add component loads?')
    arg.setDescription('If true, adds the calculation of heating/cooling component loads (not enabled by default for faster performance).')
    arg.setDefaultValue(false)
    args << arg

    arg = OpenStudio::Measure::OSArgument.makeBoolArgument('skip_validation', false)
    arg.setDisplayName('Skip Validation?')
    arg.setDescription('If true, bypasses HPXML input validation for faster performance. WARNING: This should only be used if the supplied HPXML file has already been validated against the Schema & Schematron documents.')
    arg.setDefaultValue(false)
    args << arg

    arg = OpenStudio::Measure::OSArgument.makeStringArgument('building_id', false)
    arg.setDisplayName('BuildingID')
    arg.setDescription('The ID of the HPXML Building. Only required if there are multiple Building elements in the HPXML file.')
    args << arg

    return args
  end

  # define what happens when the measure is run
  def run(model, runner, user_arguments)
    super(model, runner, user_arguments)

    # use the built-in error checking
    if !runner.validateUserArguments(arguments(model), user_arguments)
      return false
    end

    Geometry.tear_down_model(model, runner)

    Version.check_openstudio_version()

    # assign the user inputs to variables
    hpxml_path = runner.getStringArgumentValue('hpxml_path', user_arguments)
    output_dir = runner.getStringArgumentValue('output_dir', user_arguments)
    add_component_loads = runner.getBoolArgumentValue('add_component_loads', user_arguments)
    debug = runner.getBoolArgumentValue('debug', user_arguments)
    skip_validation = runner.getBoolArgumentValue('skip_validation', user_arguments)
    building_id = runner.getOptionalStringArgumentValue('building_id', user_arguments)

    unless (Pathname.new hpxml_path).absolute?
      hpxml_path = File.expand_path(hpxml_path)
    end
    unless File.exist?(hpxml_path) && hpxml_path.downcase.end_with?('.xml')
      fail "'#{hpxml_path}' does not exist or is not an .xml file."
    end

    unless (Pathname.new output_dir).absolute?
      output_dir = File.expand_path(output_dir)
    end

    if building_id.is_initialized
      building_id = building_id.get
    else
      building_id = nil
    end

    begin
      if skip_validation
        stron_paths = []
      else
        stron_paths = [File.join(File.dirname(__FILE__), 'resources', 'hpxml_schematron', 'HPXMLvalidator.xml'),
                       File.join(File.dirname(__FILE__), 'resources', 'hpxml_schematron', 'EPvalidator.xml')]
      end
      hpxml = HPXML.new(hpxml_path: hpxml_path, schematron_validators: stron_paths, building_id: building_id)
      hpxml.errors.each do |error|
        runner.registerError(error)
      end
      hpxml.warnings.each do |warning|
        runner.registerWarning(warning)
      end
      return false unless hpxml.errors.empty?

      epw_path, cache_path = process_weather(hpxml, runner, model, hpxml_path)

      if debug
        epw_output_path = File.join(output_dir, 'in.epw')
        FileUtils.cp(epw_path, epw_output_path)
      end

      OSModel.create(hpxml, runner, model, hpxml_path, epw_path, cache_path, output_dir,
                     add_component_loads, building_id, debug)
    rescue Exception => e
      runner.registerError("#{e.message}\n#{e.backtrace.join("\n")}")
      return false
    end

    return true
  end

  def process_weather(hpxml, runner, model, hpxml_path)
    epw_path = Location.get_epw_path(hpxml, hpxml_path)

    cache_path = epw_path.gsub('.epw', '-cache.csv')
    if not File.exist?(cache_path)
      # Process weather file to create cache .csv
      begin
        File.open(cache_path, 'wb') do |file|
          runner.registerWarning("'#{cache_path}' could not be found; regenerating it.")
          epw_file = OpenStudio::EpwFile.new(epw_path)
          OpenStudio::Model::WeatherFile.setWeatherFile(model, epw_file)
          weather = WeatherProcess.new(model, runner)
          weather.dump_to_csv(file)
        end
      rescue SystemCallError
        runner.registerWarning("#{cache_path} could not be written, skipping.")
      end
    end

    return epw_path, cache_path
  end
end

class OSModel
  def self.create(hpxml, runner, model, hpxml_path, epw_path, cache_path, output_dir,
                  add_component_loads, building_id, debug)
    @hpxml = hpxml
    @debug = debug

    @eri_version = @hpxml.header.eri_calculation_version # Hidden feature
    @eri_version = 'latest' if @eri_version.nil?
    @eri_version = Constants.ERIVersions[-1] if @eri_version == 'latest'

    @apply_ashrae140_assumptions = @hpxml.header.apply_ashrae140_assumptions # Hidden feature
    @apply_ashrae140_assumptions = false if @apply_ashrae140_assumptions.nil?

    # Here we turn off OS error-checking so that any invalid values provided
    # to OS SDK methods are passed along to EnergyPlus and produce errors. If
    # we didn't go this, we'd end up with successful EnergyPlus simulations that
    # use the wrong (default) value unless we check the return value of *every*
    # OS SDK setter method to notice there was an invalid value provided.
    # See https://github.com/NREL/OpenStudio/pull/4505 for more background.
    model.setStrictnessLevel('None'.to_StrictnessLevel)

    # Init

    check_file_references(hpxml_path)
    @schedules_file = SchedulesFile.new(runner: runner, model: model,
                                        schedules_paths: @hpxml.header.schedules_filepaths)

    weather, epw_file = Location.apply_weather_file(model, runner, epw_path, cache_path)
    set_defaults_and_globals(runner, output_dir, epw_file, weather, @schedules_file)
    validate_emissions_files()
    @schedules_file.validate_schedules(year: @hpxml.header.sim_calendar_year) if not @schedules_file.nil?
    Location.apply(model, weather, epw_file, @hpxml)
    add_simulation_params(model)

    # Conditioned space/zone

    spaces = {}
    create_or_get_space(model, spaces, HPXML::LocationLivingSpace)
    @conditioned_zone = spaces[HPXML::LocationLivingSpace].thermalZone.get
    set_heating_and_cooling_seasons()
    add_setpoints(runner, model, weather)

    # Geometry/Envelope
    set_foundation_and_walls_top()
    add_roofs(runner, model, spaces)
    add_walls(runner, model, spaces)
    add_rim_joists(runner, model, spaces)
    add_floors(runner, model, spaces)
    add_foundation_walls_slabs(runner, model, spaces)
    add_shading_schedule(model, weather)
    add_windows(model, spaces)
    add_doors(model, spaces)
    add_skylights(model, spaces)
    add_conditioned_floor_area(model, spaces)
    add_thermal_mass(model, spaces)
    Geometry.set_zone_volumes(spaces, @hpxml, @apply_ashrae140_assumptions)
    Geometry.explode_surfaces(model, @hpxml, @walls_top)
    add_num_occupants(model, runner, spaces)

    # HVAC

    airloop_map = {} # Map of HPXML System ID -> AirLoopHVAC (or ZoneHVACFourPipeFanCoil)
    add_ideal_system(model, epw_path)
    add_cooling_system(model, airloop_map)
    add_heating_system(model, airloop_map)
    add_heat_pump(model, weather, airloop_map)
    add_dehumidifiers(model)
    add_ceiling_fans(runner, model, weather, spaces)

    # Hot Water

    add_hot_water_and_appliances(runner, model, weather, spaces)

    # Plug Loads & Fuel Loads & Lighting

    add_mels(runner, model, spaces)
    add_mfls(runner, model, spaces)
    add_lighting(runner, model, epw_file, spaces)

    # Pools & Hot Tubs
    add_pools_and_hot_tubs(runner, model, spaces)

    # Other

    add_airflow(model, weather, spaces, airloop_map)
    add_photovoltaics(model)
    add_generators(model)
    add_batteries(model, spaces)
    add_additional_properties(model, hpxml_path, building_id)

    # Output

    add_unmet_hours_output(model)
    add_loads_output(model, add_component_loads)
    set_output_files(model)
    # Uncomment to debug EMS
    # add_ems_debug_output(model)

    if debug
      osm_output_path = File.join(output_dir, 'in.osm')
      File.write(osm_output_path, model.to_s)
      runner.registerInfo("Wrote file: #{osm_output_path}")
    end
  end

  private

  def self.check_file_references(hpxml_path)
    # Check/update file references
    @hpxml.header.schedules_filepaths = @hpxml.header.schedules_filepaths.collect { |sfp|
      FilePath.check_path(sfp,
                          File.dirname(hpxml_path),
                          'Schedules')
    }

    @hpxml.header.emissions_scenarios.each do |scenario|
      if @hpxml.header.emissions_scenarios.select { |s| s.emissions_type == scenario.emissions_type && s.name == scenario.name }.size > 1
        fail "Found multiple Emissions Scenarios with the Scenario Name=#{scenario.name} and Emissions Type=#{scenario.emissions_type}."
      end
      next if scenario.elec_schedule_filepath.nil?

      scenario.elec_schedule_filepath = FilePath.check_path(scenario.elec_schedule_filepath,
                                                            File.dirname(hpxml_path),
                                                            'Emissions File')
    end
  end

  def self.validate_emissions_files()
    @hpxml.header.emissions_scenarios.each do |scenario|
      next if scenario.elec_schedule_filepath.nil?

      data = File.readlines(scenario.elec_schedule_filepath)
      num_header_rows = scenario.elec_schedule_number_of_header_rows
      col_index = scenario.elec_schedule_column_number - 1

      if data.size != 8760 + num_header_rows
        fail "Emissions File has invalid number of rows (#{data.size}). Expected 8760 plus #{num_header_rows} header row(s)."
      end
      if col_index > data[num_header_rows, 8760].map { |x| x.count(',') }.min
        fail "Emissions File has too few columns. Cannot find column number (#{scenario.elec_schedule_column_number})."
      end
    end
  end

  def self.set_defaults_and_globals(runner, output_dir, epw_file, weather, schedules_file)
    # Initialize
    @remaining_heat_load_frac = 1.0
    @remaining_cool_load_frac = 1.0

    # Set globals
    @cfa = @hpxml.building_construction.conditioned_floor_area
    @ncfl = @hpxml.building_construction.number_of_conditioned_floors
    @ncfl_ag = @hpxml.building_construction.number_of_conditioned_floors_above_grade
    @nbeds = @hpxml.building_construction.number_of_bedrooms
    @default_azimuths = HPXMLDefaults.get_default_azimuths(@hpxml)

    # Apply defaults to HPXML object
    HPXMLDefaults.apply(runner, @hpxml, @eri_version, weather, epw_file: epw_file, schedules_file: schedules_file)

    @frac_windows_operable = @hpxml.fraction_of_windows_operable()

    # Write updated HPXML object (w/ defaults) to file for inspection
    @hpxml_defaults_path = File.join(output_dir, 'in.xml')
    XMLHelper.write_file(@hpxml.to_oga, @hpxml_defaults_path)

    # Now that we've written in.xml, ensure that no capacities/airflows
    # are zero in order to prevent potential E+ errors.
    HVAC.ensure_nonzero_sizing_values(@hpxml)
  end

  def self.add_simulation_params(model)
    SimControls.apply(model, @hpxml)
  end

  def self.add_num_occupants(model, runner, spaces)
    # Occupants
    num_occ = @hpxml.building_occupancy.number_of_residents
    return if num_occ <= 0

    Geometry.apply_occupants(model, runner, @hpxml, num_occ, spaces, @schedules_file)
  end

  def self.create_or_get_space(model, spaces, location)
    if spaces[location].nil?
      Geometry.create_space_and_zone(model, spaces, location)
    end
    return spaces[location]
  end

  def self.add_roofs(runner, model, spaces)
    @hpxml.roofs.each do |roof|
      next if roof.net_area < 1.0 # skip modeling net surface area for surfaces comprised entirely of subsurface area

      if roof.azimuth.nil?
        if roof.pitch > 0
          azimuths = @default_azimuths # Model as four directions for average exterior incident solar
        else
          azimuths = [@default_azimuths[0]] # Arbitrary azimuth for flat roof
        end
      else
        azimuths = [roof.azimuth]
      end

      surfaces = []

      azimuths.each do |azimuth|
        width = Math::sqrt(roof.net_area)
        length = (roof.net_area / width) / azimuths.size
        tilt = roof.pitch / 12.0
        z_origin = @walls_top + 0.5 * Math.sin(Math.atan(tilt)) * width

        vertices = Geometry.create_roof_vertices(length, width, z_origin, azimuth, tilt)
        surface = OpenStudio::Model::Surface.new(vertices, model)
        surfaces << surface
        surface.additionalProperties.setFeature('Length', length)
        surface.additionalProperties.setFeature('Width', width)
        surface.additionalProperties.setFeature('Azimuth', azimuth)
        surface.additionalProperties.setFeature('Tilt', tilt)
        surface.additionalProperties.setFeature('SurfaceType', 'Roof')
        if azimuths.size > 1
          surface.setName("#{roof.id}:#{azimuth}")
        else
          surface.setName(roof.id)
        end
        surface.setSurfaceType('RoofCeiling')
        surface.setOutsideBoundaryCondition('Outdoors')
        set_surface_interior(model, spaces, surface, roof)
      end

      next if surfaces.empty?

      # Apply construction
      has_radiant_barrier = roof.radiant_barrier
      if has_radiant_barrier
        radiant_barrier_grade = roof.radiant_barrier_grade
      end
      # FUTURE: Create Constructions.get_air_film(surface) method; use in measure.rb and hpxml_translator_test.rb
      inside_film = Material.AirFilmRoof(Geometry.get_roof_pitch([surfaces[0]]))
      outside_film = Material.AirFilmOutside
      mat_roofing = Material.RoofMaterial(roof.roof_type)
      if @apply_ashrae140_assumptions
        inside_film = Material.AirFilmRoofASHRAE140
        outside_film = Material.AirFilmOutsideASHRAE140
      end
      mat_int_finish = Material.InteriorFinishMaterial(roof.interior_finish_type, roof.interior_finish_thickness)
      if mat_int_finish.nil?
        fallback_mat_int_finish = nil
      else
        fallback_mat_int_finish = Material.InteriorFinishMaterial(mat_int_finish.name, 0.1) # Try thin material
      end

      install_grade = 1
      assembly_r = roof.insulation_assembly_r_value

      if not mat_int_finish.nil?
        # Closed cavity
        constr_sets = [
          WoodStudConstructionSet.new(Material.Stud2x(8.0), 0.07, 20.0, 0.75, mat_int_finish, mat_roofing),    # 2x8, 24" o.c. + R20
          WoodStudConstructionSet.new(Material.Stud2x(8.0), 0.07, 10.0, 0.75, mat_int_finish, mat_roofing),    # 2x8, 24" o.c. + R10
          WoodStudConstructionSet.new(Material.Stud2x(8.0), 0.07, 0.0, 0.75, mat_int_finish, mat_roofing),     # 2x8, 24" o.c.
          WoodStudConstructionSet.new(Material.Stud2x6, 0.07, 0.0, 0.75, mat_int_finish, mat_roofing),         # 2x6, 24" o.c.
          WoodStudConstructionSet.new(Material.Stud2x4, 0.07, 0.0, 0.5, mat_int_finish, mat_roofing),          # 2x4, 16" o.c.
          WoodStudConstructionSet.new(Material.Stud2x4, 0.01, 0.0, 0.0, fallback_mat_int_finish, mat_roofing), # Fallback
        ]
        match, constr_set, cavity_r = Constructions.pick_wood_stud_construction_set(assembly_r, constr_sets, inside_film, outside_film)

        Constructions.apply_closed_cavity_roof(model, surfaces, "#{roof.id} construction",
                                               cavity_r, install_grade,
                                               constr_set.stud.thick_in,
                                               true, constr_set.framing_factor,
                                               constr_set.mat_int_finish,
                                               constr_set.osb_thick_in, constr_set.rigid_r,
                                               constr_set.mat_ext_finish, has_radiant_barrier,
                                               inside_film, outside_film, radiant_barrier_grade,
                                               roof.solar_absorptance, roof.emittance)
      else
        # Open cavity
        constr_sets = [
          GenericConstructionSet.new(10.0, 0.5, nil, mat_roofing), # w/R-10 rigid
          GenericConstructionSet.new(0.0, 0.5, nil, mat_roofing),  # Standard
          GenericConstructionSet.new(0.0, 0.0, nil, mat_roofing),  # Fallback
        ]
        match, constr_set, layer_r = Constructions.pick_generic_construction_set(assembly_r, constr_sets, inside_film, outside_film)

        cavity_r = 0
        cavity_ins_thick_in = 0
        framing_factor = 0
        framing_thick_in = 0

        Constructions.apply_open_cavity_roof(model, surfaces, "#{roof.id} construction",
                                             cavity_r, install_grade, cavity_ins_thick_in,
                                             framing_factor, framing_thick_in,
                                             constr_set.osb_thick_in, layer_r + constr_set.rigid_r,
                                             constr_set.mat_ext_finish, has_radiant_barrier,
                                             inside_film, outside_film, radiant_barrier_grade,
                                             roof.solar_absorptance, roof.emittance)
      end
      Constructions.check_surface_assembly_rvalue(runner, surfaces, inside_film, outside_film, assembly_r, match)
    end
  end

  def self.add_walls(runner, model, spaces)
    @hpxml.walls.each do |wall|
      next if wall.net_area < 1.0 # skip modeling net surface area for surfaces comprised entirely of subsurface area

      if wall.azimuth.nil?
        if wall.is_exterior
          azimuths = @default_azimuths # Model as four directions for average exterior incident solar
        else
          azimuths = [@default_azimuths[0]] # Arbitrary direction, doesn't receive exterior incident solar
        end
      else
        azimuths = [wall.azimuth]
      end

      surfaces = []

      azimuths.each do |azimuth|
        height = 8.0 * @ncfl_ag
        length = (wall.net_area / height) / azimuths.size
        z_origin = @foundation_top

        vertices = Geometry.create_wall_vertices(length, height, z_origin, azimuth)
        surface = OpenStudio::Model::Surface.new(vertices, model)
        surfaces << surface
        surface.additionalProperties.setFeature('Length', length)
        surface.additionalProperties.setFeature('Azimuth', azimuth)
        surface.additionalProperties.setFeature('Tilt', 90.0)
        surface.additionalProperties.setFeature('SurfaceType', 'Wall')
        if azimuths.size > 1
          surface.setName("#{wall.id}:#{azimuth}")
        else
          surface.setName(wall.id)
        end
        surface.setSurfaceType('Wall')
        set_surface_interior(model, spaces, surface, wall)
        set_surface_exterior(model, spaces, surface, wall)
        if wall.is_interior
          surface.setSunExposure('NoSun')
          surface.setWindExposure('NoWind')
        end
      end

      next if surfaces.empty?

      # Apply construction
      # The code below constructs a reasonable wall construction based on the
      # wall type while ensuring the correct assembly R-value.

      inside_film = Material.AirFilmVertical
      if wall.is_exterior
        outside_film = Material.AirFilmOutside
        mat_ext_finish = Material.ExteriorFinishMaterial(wall.siding)
      else
        outside_film = Material.AirFilmVertical
        mat_ext_finish = nil
      end
      if @apply_ashrae140_assumptions
        inside_film = Material.AirFilmVerticalASHRAE140
        outside_film = Material.AirFilmOutsideASHRAE140
      end
      mat_int_finish = Material.InteriorFinishMaterial(wall.interior_finish_type, wall.interior_finish_thickness)

      Constructions.apply_wall_construction(runner, model, surfaces, wall.id, wall.wall_type, wall.insulation_assembly_r_value,
                                            mat_int_finish, inside_film, outside_film, mat_ext_finish, wall.solar_absorptance,
                                            wall.emittance)
    end
  end

  def self.add_rim_joists(runner, model, spaces)
    @hpxml.rim_joists.each do |rim_joist|
      if rim_joist.azimuth.nil?
        if rim_joist.is_exterior
          azimuths = @default_azimuths # Model as four directions for average exterior incident solar
        else
          azimuths = [@default_azimuths[0]] # Arbitrary direction, doesn't receive exterior incident solar
        end
      else
        azimuths = [rim_joist.azimuth]
      end

      surfaces = []

      azimuths.each do |azimuth|
        height = 1.0
        length = (rim_joist.area / height) / azimuths.size
        z_origin = @foundation_top

        vertices = Geometry.create_wall_vertices(length, height, z_origin, azimuth)
        surface = OpenStudio::Model::Surface.new(vertices, model)
        surfaces << surface
        surface.additionalProperties.setFeature('Length', length)
        surface.additionalProperties.setFeature('Azimuth', azimuth)
        surface.additionalProperties.setFeature('Tilt', 90.0)
        surface.additionalProperties.setFeature('SurfaceType', 'RimJoist')
        if azimuths.size > 1
          surface.setName("#{rim_joist.id}:#{azimuth}")
        else
          surface.setName(rim_joist.id)
        end
        surface.setSurfaceType('Wall')
        set_surface_interior(model, spaces, surface, rim_joist)
        set_surface_exterior(model, spaces, surface, rim_joist)
        if rim_joist.is_interior
          surface.setSunExposure('NoSun')
          surface.setWindExposure('NoWind')
        end
      end

      # Apply construction

      inside_film = Material.AirFilmVertical
      if rim_joist.is_exterior
        outside_film = Material.AirFilmOutside
        mat_ext_finish = Material.ExteriorFinishMaterial(rim_joist.siding)
      else
        outside_film = Material.AirFilmVertical
        mat_ext_finish = nil
      end

      assembly_r = rim_joist.insulation_assembly_r_value

      constr_sets = [
        WoodStudConstructionSet.new(Material.Stud2x(2.0), 0.17, 20.0, 2.0, nil, mat_ext_finish),  # 2x4 + R20
        WoodStudConstructionSet.new(Material.Stud2x(2.0), 0.17, 10.0, 2.0, nil, mat_ext_finish),  # 2x4 + R10
        WoodStudConstructionSet.new(Material.Stud2x(2.0), 0.17, 0.0, 2.0, nil, mat_ext_finish),   # 2x4
        WoodStudConstructionSet.new(Material.Stud2x(2.0), 0.01, 0.0, 0.0, nil, mat_ext_finish),   # Fallback
      ]
      match, constr_set, cavity_r = Constructions.pick_wood_stud_construction_set(assembly_r, constr_sets, inside_film, outside_film)
      install_grade = 1

      Constructions.apply_rim_joist(model, surfaces, "#{rim_joist.id} construction",
                                    cavity_r, install_grade, constr_set.framing_factor,
                                    constr_set.mat_int_finish, constr_set.osb_thick_in,
                                    constr_set.rigid_r, constr_set.mat_ext_finish,
                                    inside_film, outside_film, rim_joist.solar_absorptance,
                                    rim_joist.emittance)
      Constructions.check_surface_assembly_rvalue(runner, surfaces, inside_film, outside_film, assembly_r, match)
    end
  end

  def self.add_floors(runner, model, spaces)
    @hpxml.floors.each do |floor|
      area = floor.area
      width = Math::sqrt(area)
      length = area / width
      if floor.interior_adjacent_to.include?('attic') || floor.exterior_adjacent_to.include?('attic')
        z_origin = @walls_top
      else
        z_origin = @foundation_top
      end

      if floor.is_ceiling
        vertices = Geometry.create_ceiling_vertices(length, width, z_origin, @default_azimuths)
        surface = OpenStudio::Model::Surface.new(vertices, model)
        surface.additionalProperties.setFeature('SurfaceType', 'Ceiling')
      else
        vertices = Geometry.create_floor_vertices(length, width, z_origin, @default_azimuths)
        surface = OpenStudio::Model::Surface.new(vertices, model)
        surface.additionalProperties.setFeature('SurfaceType', 'Floor')
      end
      surface.additionalProperties.setFeature('Tilt', 0.0)
      set_surface_interior(model, spaces, surface, floor)
      set_surface_exterior(model, spaces, surface, floor)
      surface.setName(floor.id)
      if floor.is_interior
        surface.setSunExposure('NoSun')
        surface.setWindExposure('NoWind')
      elsif floor.is_floor
        surface.setSunExposure('NoSun')
      end

      # Apply construction

      if floor.is_ceiling
        if @apply_ashrae140_assumptions
          # Attic floor
          inside_film = Material.AirFilmFloorASHRAE140
          outside_film = Material.AirFilmFloorASHRAE140
        else
          inside_film = Material.AirFilmFloorAverage
          outside_film = Material.AirFilmFloorAverage
        end
        mat_int_finish = Material.InteriorFinishMaterial(floor.interior_finish_type, floor.interior_finish_thickness)
        if mat_int_finish.nil?
          fallback_mat_int_finish = nil
        else
          fallback_mat_int_finish = Material.InteriorFinishMaterial(mat_int_finish.name, 0.1) # Try thin material
        end
        constr_sets = [
          WoodStudConstructionSet.new(Material.Stud2x6, 0.10, 50.0, 0.0, mat_int_finish, nil),         # 2x6, 24" o.c. + R50
          WoodStudConstructionSet.new(Material.Stud2x6, 0.10, 40.0, 0.0, mat_int_finish, nil),         # 2x6, 24" o.c. + R40
          WoodStudConstructionSet.new(Material.Stud2x6, 0.10, 30.0, 0.0, mat_int_finish, nil),         # 2x6, 24" o.c. + R30
          WoodStudConstructionSet.new(Material.Stud2x6, 0.10, 20.0, 0.0, mat_int_finish, nil),         # 2x6, 24" o.c. + R20
          WoodStudConstructionSet.new(Material.Stud2x6, 0.10, 10.0, 0.0, mat_int_finish, nil),         # 2x6, 24" o.c. + R10
          WoodStudConstructionSet.new(Material.Stud2x4, 0.13, 0.0, 0.0, mat_int_finish, nil),          # 2x4, 16" o.c.
          WoodStudConstructionSet.new(Material.Stud2x4, 0.01, 0.0, 0.0, fallback_mat_int_finish, nil), # Fallback
        ]
      else # Floor
        if @apply_ashrae140_assumptions
          # Raised floor
          inside_film = Material.AirFilmFloorASHRAE140
          outside_film = Material.AirFilmFloorZeroWindASHRAE140
          surface.setWindExposure('NoWind')
          covering = Material.CoveringBare(1.0)
        else
          inside_film = Material.AirFilmFloorReduced
          if floor.is_exterior
            outside_film = Material.AirFilmOutside
          else
            outside_film = Material.AirFilmFloorReduced
          end
          if floor.interior_adjacent_to == HPXML::LocationLivingSpace
            covering = Material.CoveringBare
          end
        end
        if covering.nil?
          fallback_covering = nil
        else
          fallback_covering = Material.CoveringBare(0.8, 0.01) # Try thin material
        end
        constr_sets = [
          WoodStudConstructionSet.new(Material.Stud2x6, 0.10, 20.0, 0.75, nil, covering),        # 2x6, 24" o.c. + R20
          WoodStudConstructionSet.new(Material.Stud2x6, 0.10, 10.0, 0.75, nil, covering),        # 2x6, 24" o.c. + R10
          WoodStudConstructionSet.new(Material.Stud2x6, 0.10, 0.0, 0.75, nil, covering),         # 2x6, 24" o.c.
          WoodStudConstructionSet.new(Material.Stud2x4, 0.13, 0.0, 0.5, nil, covering),          # 2x4, 16" o.c.
          WoodStudConstructionSet.new(Material.Stud2x4, 0.01, 0.0, 0.0, nil, fallback_covering), # Fallback
        ]
      end
      assembly_r = floor.insulation_assembly_r_value

      match, constr_set, cavity_r = Constructions.pick_wood_stud_construction_set(assembly_r, constr_sets, inside_film, outside_film)

      install_grade = 1
      if floor.is_ceiling

        Constructions.apply_ceiling(model, [surface], "#{floor.id} construction",
                                    cavity_r, install_grade,
                                    constr_set.rigid_r, constr_set.framing_factor,
                                    constr_set.stud.thick_in, constr_set.mat_int_finish,
                                    inside_film, outside_film)

      else # Floor
        Constructions.apply_floor(model, [surface], "#{floor.id} construction",
                                  cavity_r, install_grade,
                                  constr_set.framing_factor, constr_set.stud.thick_in,
                                  constr_set.osb_thick_in, constr_set.rigid_r,
                                  constr_set.mat_ext_finish, inside_film, outside_film)
      end

      Constructions.check_surface_assembly_rvalue(runner, [surface], inside_film, outside_film, assembly_r, match)
    end
  end

  def self.add_foundation_walls_slabs(runner, model, spaces)
    foundation_types = @hpxml.slabs.map { |s| s.interior_adjacent_to }.uniq

    foundation_types.each do |foundation_type|
      # Get attached foundation walls/slabs
      fnd_walls = []
      slabs = []
      @hpxml.foundation_walls.each do |foundation_wall|
        next unless foundation_wall.interior_adjacent_to == foundation_type
        next if foundation_wall.net_area < 1.0 # skip modeling net surface area for surfaces comprised entirely of subsurface area

        fnd_walls << foundation_wall
      end
      @hpxml.slabs.each do |slab|
        next unless slab.interior_adjacent_to == foundation_type

        slabs << slab
        slab.exposed_perimeter = [slab.exposed_perimeter, 1.0].max # minimum value to prevent error if no exposed slab
      end

      # Calculate combinations of slabs/walls for each Kiva instance
      kiva_instances = get_kiva_instances(fnd_walls, slabs)

      # Obtain some wall/slab information
      fnd_wall_lengths = {}
      fnd_walls.each do |foundation_wall|
        next unless foundation_wall.is_exterior

        fnd_wall_lengths[foundation_wall] = foundation_wall.area / foundation_wall.height
      end
      slab_exp_perims = {}
      slab_areas = {}
      slabs.each do |slab|
        slab_exp_perims[slab] = slab.exposed_perimeter
        slab_areas[slab] = slab.area
      end
      total_slab_exp_perim = slab_exp_perims.values.sum(0.0)
      total_slab_area = slab_areas.values.sum(0.0)
      total_fnd_wall_length = fnd_wall_lengths.values.sum(0.0)

      no_wall_slab_exp_perim = {}

      kiva_instances.each do |foundation_wall, slab|
        # Apportion referenced walls/slabs for this Kiva instance
        slab_frac = slab_exp_perims[slab] / total_slab_exp_perim
        if total_fnd_wall_length > 0
          fnd_wall_frac = fnd_wall_lengths[foundation_wall] / total_fnd_wall_length
        else
          fnd_wall_frac = 1.0 # Handle slab foundation type
        end

        kiva_foundation = nil
        if not foundation_wall.nil?
          # Add exterior foundation wall surface
          kiva_foundation = add_foundation_wall(runner, model, spaces, foundation_wall, slab_frac,
                                                total_fnd_wall_length, total_slab_exp_perim)
        end

        # Add single combined foundation slab surface (for similar surfaces)
        slab_exp_perim = slab_exp_perims[slab] * fnd_wall_frac
        slab_area = slab_areas[slab] * fnd_wall_frac
        no_wall_slab_exp_perim[slab] = 0.0 if no_wall_slab_exp_perim[slab].nil?
        if (not foundation_wall.nil?) && (slab_exp_perim > fnd_wall_lengths[foundation_wall] * slab_frac)
          # Keep track of no-wall slab exposed perimeter
          no_wall_slab_exp_perim[slab] += (slab_exp_perim - fnd_wall_lengths[foundation_wall] * slab_frac)

          # Reduce this slab's exposed perimeter so that EnergyPlus does not automatically
          # create a second no-wall Kiva instance for each of our Kiva instances.
          # Instead, we will later create our own Kiva instance to account for it.
          # This reduces the number of Kiva instances we end up with.
          exp_perim_frac = (fnd_wall_lengths[foundation_wall] * slab_frac) / slab_exp_perim
          slab_exp_perim *= exp_perim_frac
          slab_area *= exp_perim_frac
        end
        if not foundation_wall.nil?
          z_origin = -1 * foundation_wall.depth_below_grade # Position based on adjacent foundation walls
        else
          z_origin = -1 * slab.depth_below_grade
        end
        add_foundation_slab(model, spaces, slab, slab_exp_perim,
                            slab_area, z_origin, kiva_foundation)
      end

      # For each slab, create a no-wall Kiva slab instance if needed.
      slabs.each do |slab|
        next unless no_wall_slab_exp_perim[slab] > 1.0

        z_origin = 0
        slab_area = total_slab_area * no_wall_slab_exp_perim[slab] / total_slab_exp_perim
        add_foundation_slab(model, spaces, slab, no_wall_slab_exp_perim[slab],
                            slab_area, z_origin, nil)
      end

      # Interzonal foundation wall surfaces
      # The above-grade portion of these walls are modeled as EnergyPlus surfaces with standard adjacency.
      # The below-grade portion of these walls (in contact with ground) are not modeled, as Kiva does not
      # calculate heat flow between two zones through the ground.
      fnd_walls.each do |foundation_wall|
        next unless foundation_wall.is_interior

        ag_height = foundation_wall.height - foundation_wall.depth_below_grade
        ag_net_area = foundation_wall.net_area * ag_height / foundation_wall.height
        next if ag_net_area < 1.0

        length = ag_net_area / ag_height
        z_origin = -1 * ag_height
        if foundation_wall.azimuth.nil?
          azimuth = @default_azimuths[0] # Arbitrary direction, doesn't receive exterior incident solar
        else
          azimuth = foundation_wall.azimuth
        end

        vertices = Geometry.create_wall_vertices(length, ag_height, z_origin, azimuth)
        surface = OpenStudio::Model::Surface.new(vertices, model)
        surface.additionalProperties.setFeature('Length', length)
        surface.additionalProperties.setFeature('Azimuth', azimuth)
        surface.additionalProperties.setFeature('Tilt', 90.0)
        surface.additionalProperties.setFeature('SurfaceType', 'FoundationWall')
        surface.setName(foundation_wall.id)
        surface.setSurfaceType('Wall')
        set_surface_interior(model, spaces, surface, foundation_wall)
        set_surface_exterior(model, spaces, surface, foundation_wall)
        surface.setSunExposure('NoSun')
        surface.setWindExposure('NoWind')

        # Apply construction

        wall_type = HPXML::WallTypeConcrete
        inside_film = Material.AirFilmVertical
        outside_film = Material.AirFilmVertical
        assembly_r = foundation_wall.insulation_assembly_r_value
        mat_int_finish = Material.InteriorFinishMaterial(foundation_wall.interior_finish_type, foundation_wall.interior_finish_thickness)
        if assembly_r.nil?
          concrete_thick_in = foundation_wall.thickness
          int_r = foundation_wall.insulation_interior_r_value
          ext_r = foundation_wall.insulation_exterior_r_value
          mat_concrete = Material.Concrete(concrete_thick_in)
          mat_int_finish_rvalue = mat_int_finish.nil? ? 0.0 : mat_int_finish.rvalue
          assembly_r = int_r + ext_r + mat_concrete.rvalue + mat_int_finish_rvalue + inside_film.rvalue + outside_film.rvalue
        end
        mat_ext_finish = nil

        Constructions.apply_wall_construction(runner, model, [surface], foundation_wall.id, wall_type, assembly_r,
                                              mat_int_finish, inside_film, outside_film, mat_ext_finish, nil, nil)
      end
    end
  end

  def self.add_foundation_wall(runner, model, spaces, foundation_wall, slab_frac,
                               total_fnd_wall_length, total_slab_exp_perim)

    net_area = foundation_wall.net_area * slab_frac
    gross_area = foundation_wall.area * slab_frac
    height = foundation_wall.height
    height_ag = height - foundation_wall.depth_below_grade
    z_origin = -1 * foundation_wall.depth_below_grade
    length = gross_area / height
    if foundation_wall.azimuth.nil?
      azimuth = @default_azimuths[0] # Arbitrary; solar incidence in Kiva is applied as an orientation average (to the above grade portion of the wall)
    else
      azimuth = foundation_wall.azimuth
    end

    if total_fnd_wall_length > total_slab_exp_perim
      # Calculate exposed section of wall based on slab's total exposed perimeter.
      length *= total_slab_exp_perim / total_fnd_wall_length
    end

    if gross_area > net_area
      # Create a "notch" in the wall to account for the subsurfaces. This ensures that
      # we preserve the appropriate wall height, length, and area for Kiva.
      subsurface_area = gross_area - net_area
    else
      subsurface_area = 0
    end

    vertices = Geometry.create_wall_vertices(length, height, z_origin, azimuth, subsurface_area: subsurface_area)
    surface = OpenStudio::Model::Surface.new(vertices, model)
    surface.additionalProperties.setFeature('Length', length)
    surface.additionalProperties.setFeature('Azimuth', azimuth)
    surface.additionalProperties.setFeature('Tilt', 90.0)
    surface.additionalProperties.setFeature('SurfaceType', 'FoundationWall')
    surface.setName(foundation_wall.id)
    surface.setSurfaceType('Wall')
    set_surface_interior(model, spaces, surface, foundation_wall)
    set_surface_exterior(model, spaces, surface, foundation_wall)

    assembly_r = foundation_wall.insulation_assembly_r_value
    mat_int_finish = Material.InteriorFinishMaterial(foundation_wall.interior_finish_type, foundation_wall.interior_finish_thickness)
    mat_wall = Material.FoundationWallMaterial(foundation_wall.type, foundation_wall.thickness)
    if not assembly_r.nil?
      ext_rigid_height = height
      ext_rigid_offset = 0.0
      inside_film = Material.AirFilmVertical

      mat_int_finish_rvalue = mat_int_finish.nil? ? 0.0 : mat_int_finish.rvalue
      ext_rigid_r = assembly_r - mat_wall.rvalue - mat_int_finish_rvalue - inside_film.rvalue
      int_rigid_r = 0.0
      if ext_rigid_r < 0 # Try without interior finish
        mat_int_finish = nil
        ext_rigid_r = assembly_r - mat_wall.rvalue - inside_film.rvalue
      end
      if (ext_rigid_r > 0) && (ext_rigid_r < 0.1)
        ext_rigid_r = 0.0 # Prevent tiny strip of insulation
      end
      if ext_rigid_r < 0
        ext_rigid_r = 0.0
        match = false
      else
        match = true
      end
    else
      ext_rigid_offset = foundation_wall.insulation_exterior_distance_to_top
      ext_rigid_height = foundation_wall.insulation_exterior_distance_to_bottom - ext_rigid_offset
      ext_rigid_r = foundation_wall.insulation_exterior_r_value
      int_rigid_offset = foundation_wall.insulation_interior_distance_to_top
      int_rigid_height = foundation_wall.insulation_interior_distance_to_bottom - int_rigid_offset
      int_rigid_r = foundation_wall.insulation_interior_r_value
    end

    Constructions.apply_foundation_wall(model, [surface], "#{foundation_wall.id} construction",
                                        ext_rigid_offset, int_rigid_offset, ext_rigid_height, int_rigid_height,
                                        ext_rigid_r, int_rigid_r, mat_int_finish, mat_wall, height_ag)

    if not assembly_r.nil?
      Constructions.check_surface_assembly_rvalue(runner, [surface], inside_film, nil, assembly_r, match)
    end

    return surface.adjacentFoundation.get
  end

  def self.add_foundation_slab(model, spaces, slab, slab_exp_perim,
                               slab_area, z_origin, kiva_foundation)

    slab_tot_perim = slab_exp_perim
    if slab_tot_perim**2 - 16.0 * slab_area <= 0
      # Cannot construct rectangle with this perimeter/area. Some of the
      # perimeter is presumably not exposed, so bump up perimeter value.
      slab_tot_perim = Math.sqrt(16.0 * slab_area)
    end
    sqrt_term = [slab_tot_perim**2 - 16.0 * slab_area, 0.0].max
    slab_length = slab_tot_perim / 4.0 + Math.sqrt(sqrt_term) / 4.0
    slab_width = slab_tot_perim / 4.0 - Math.sqrt(sqrt_term) / 4.0

    vertices = Geometry.create_floor_vertices(slab_length, slab_width, z_origin, @default_azimuths)
    surface = OpenStudio::Model::Surface.new(vertices, model)
    surface.setName(slab.id)
    surface.setSurfaceType('Floor')
    surface.setOutsideBoundaryCondition('Foundation')
    surface.additionalProperties.setFeature('SurfaceType', 'Slab')
    set_surface_interior(model, spaces, surface, slab)
    surface.setSunExposure('NoSun')
    surface.setWindExposure('NoWind')

    slab_perim_r = slab.perimeter_insulation_r_value
    slab_perim_depth = slab.perimeter_insulation_depth
    if (slab_perim_r == 0) || (slab_perim_depth == 0)
      slab_perim_r = 0
      slab_perim_depth = 0
    end

    if slab.under_slab_insulation_spans_entire_slab
      slab_whole_r = slab.under_slab_insulation_r_value
      slab_under_r = 0
      slab_under_width = 0
    else
      slab_under_r = slab.under_slab_insulation_r_value
      slab_under_width = slab.under_slab_insulation_width
      if (slab_under_r == 0) || (slab_under_width == 0)
        slab_under_r = 0
        slab_under_width = 0
      end
      slab_whole_r = 0
    end
    if slab_under_r + slab_whole_r > 0
      slab_gap_r = 5.0 # Assume gap insulation when insulation under slab is present
    else
      slab_gap_r = 0
    end

    mat_carpet = nil
    if (slab.carpet_fraction > 0) && (slab.carpet_r_value > 0)
      mat_carpet = Material.CoveringBare(slab.carpet_fraction,
                                         slab.carpet_r_value)
    end

    Constructions.apply_foundation_slab(model, surface, "#{slab.id} construction",
                                        slab_under_r, slab_under_width, slab_gap_r, slab_perim_r,
                                        slab_perim_depth, slab_whole_r, slab.thickness,
                                        slab_exp_perim, mat_carpet, kiva_foundation)

    return surface.adjacentFoundation.get
  end

  def self.add_conditioned_floor_area(model, spaces)
    # Check if we need to add floors between conditioned spaces (e.g., between first
    # and second story or conditioned basement ceiling).
    # This ensures that the E+ reported Conditioned Floor Area is correct.

    sum_cfa = 0.0
<<<<<<< HEAD
    @hpxml.frame_floors.each do |frame_floor|
      next unless frame_floor.is_floor
      next unless HPXML::conditioned_finished_locations.include?(frame_floor.interior_adjacent_to) ||
                  HPXML::conditioned_finished_locations.include?(frame_floor.exterior_adjacent_to)
=======
    @hpxml.floors.each do |floor|
      next unless floor.is_floor
      next unless [HPXML::LocationLivingSpace, HPXML::LocationBasementConditioned].include?(floor.interior_adjacent_to) ||
                  [HPXML::LocationLivingSpace, HPXML::LocationBasementConditioned].include?(floor.exterior_adjacent_to)
>>>>>>> 9d6a9949

      sum_cfa += floor.area
    end
    @hpxml.slabs.each do |slab|
      next unless HPXML::conditioned_finished_locations.include? slab.interior_adjacent_to

      sum_cfa += slab.area
    end

    addtl_cfa = @cfa - sum_cfa

    fail if addtl_cfa < -1.0 # Allow some rounding; EPvalidator.xml should prevent this

    return unless addtl_cfa > 1.0 # Allow some rounding

    # FIXME: Need to differentiate ceiling of living space (i.e., 2 story building) from ceiling of conditioned basement/crawlspace

    floor_width = Math::sqrt(addtl_cfa)
    floor_length = addtl_cfa / floor_width
    z_origin = @foundation_top + 8.0 * (@ncfl_ag - 1)

    # Add floor surface
    vertices = Geometry.create_floor_vertices(floor_length, floor_width, z_origin, @default_azimuths)
    floor_surface = OpenStudio::Model::Surface.new(vertices, model)

    floor_surface.setSunExposure('NoSun')
    floor_surface.setWindExposure('NoWind')
    floor_surface.setName('inferred conditioned floor')
    floor_surface.setSurfaceType('Floor')
    floor_surface.setSpace(create_or_get_space(model, spaces, HPXML::LocationLivingSpace))
    floor_surface.setOutsideBoundaryCondition('Adiabatic')
    floor_surface.additionalProperties.setFeature('SurfaceType', 'InferredFloor')
    floor_surface.additionalProperties.setFeature('Tilt', 0.0)

    # Add ceiling surface
    vertices = Geometry.create_ceiling_vertices(floor_length, floor_width, z_origin, @default_azimuths)
    ceiling_surface = OpenStudio::Model::Surface.new(vertices, model)

    ceiling_surface.setSunExposure('NoSun')
    ceiling_surface.setWindExposure('NoWind')
    ceiling_surface.setName('inferred conditioned ceiling')
    ceiling_surface.setSurfaceType('RoofCeiling')
    ceiling_surface.setSpace(create_or_get_space(model, spaces, HPXML::LocationLivingSpace))
    ceiling_surface.setOutsideBoundaryCondition('Adiabatic')
    ceiling_surface.additionalProperties.setFeature('SurfaceType', 'InferredCeiling')
    ceiling_surface.additionalProperties.setFeature('Tilt', 0.0)

    # Apply Construction
    apply_adiabatic_construction(model, [floor_surface, ceiling_surface], 'floor')
  end

  def self.add_thermal_mass(model, spaces)
    if @apply_ashrae140_assumptions
      # 1024 ft2 of interior partition wall mass, no furniture mass
      mat_int_finish = Material.InteriorFinishMaterial(HPXML::InteriorFinishGypsumBoard, 0.5)
      partition_wall_area = 1024.0 * 2 # Exposed partition wall area (both sides)
      Constructions.apply_partition_walls(model, 'PartitionWallConstruction', mat_int_finish, partition_wall_area, spaces)
    else
      mat_int_finish = Material.InteriorFinishMaterial(@hpxml.partition_wall_mass.interior_finish_type, @hpxml.partition_wall_mass.interior_finish_thickness)
      partition_wall_area = @hpxml.partition_wall_mass.area_fraction * @cfa # Exposed partition wall area (both sides)
      Constructions.apply_partition_walls(model, 'PartitionWallConstruction', mat_int_finish, partition_wall_area, spaces)

      Constructions.apply_furniture(model, @hpxml.furniture_mass, spaces)
    end
  end

  def self.add_shading_schedule(model, weather)
    # Use BAHSP cooling season, and not year-round or user-specified cooling season, to ensure windows use appropriate interior shading factors
    _default_heating_months, @default_cooling_months = HVAC.get_default_heating_and_cooling_seasons(weather)

    # Create cooling season schedule
    clg_season_sch = MonthWeekdayWeekendSchedule.new(model, 'cooling season schedule', Array.new(24, 1), Array.new(24, 1), @default_cooling_months, Constants.ScheduleTypeLimitsFraction)
    @clg_ssn_sensor = OpenStudio::Model::EnergyManagementSystemSensor.new(model, 'Schedule Value')
    @clg_ssn_sensor.setName('cool_season')
    @clg_ssn_sensor.setKeyName(clg_season_sch.schedule.name.to_s)
  end

  def self.add_windows(model, spaces)
    # We already stored @fraction_of_windows_operable, so lets remove the
    # fraction_operable properties from windows and re-collapse the enclosure
    # so as to prevent potentially modeling multiple identical windows in E+,
    # which can increase simulation runtime.
    @hpxml.windows.each do |window|
      window.fraction_operable = nil
    end
    @hpxml.collapse_enclosure_surfaces()

    shading_group = nil
    shading_schedules = {}
    shading_ems = { sensors: {}, program: nil }

    surfaces = []
    @hpxml.windows.each_with_index do |window, i|
      window_height = 4.0 # ft, default

      overhang_depth = nil
      if (not window.overhangs_depth.nil?) && (window.overhangs_depth > 0)
        overhang_depth = window.overhangs_depth
        overhang_distance_to_top = window.overhangs_distance_to_top_of_window
        overhang_distance_to_bottom = window.overhangs_distance_to_bottom_of_window
        window_height = overhang_distance_to_bottom - overhang_distance_to_top
      end

      window_length = window.area / window_height
      z_origin = @foundation_top

      ufactor, shgc = Constructions.get_ufactor_shgc_adjusted_by_storms(window.storm_type, window.ufactor, window.shgc)

      if window.is_exterior

        # Create parent surface slightly bigger than window
        vertices = Geometry.create_wall_vertices(window_length, window_height, z_origin, window.azimuth, add_buffer: true)
        surface = OpenStudio::Model::Surface.new(vertices, model)

        surface.additionalProperties.setFeature('Length', window_length)
        surface.additionalProperties.setFeature('Azimuth', window.azimuth)
        surface.additionalProperties.setFeature('Tilt', 90.0)
        surface.additionalProperties.setFeature('SurfaceType', 'Window')
        surface.setName("surface #{window.id}")
        surface.setSurfaceType('Wall')
        set_surface_interior(model, spaces, surface, window.wall)

        vertices = Geometry.create_wall_vertices(window_length, window_height, z_origin, window.azimuth)
        sub_surface = OpenStudio::Model::SubSurface.new(vertices, model)
        sub_surface.setName(window.id)
        sub_surface.setSurface(surface)
        sub_surface.setSubSurfaceType('FixedWindow')

        set_subsurface_exterior(surface, spaces, model, window.wall)
        surfaces << surface

        if not overhang_depth.nil?
          overhang = sub_surface.addOverhang(UnitConversions.convert(overhang_depth, 'ft', 'm'), UnitConversions.convert(overhang_distance_to_top, 'ft', 'm'))
          overhang.get.setName("#{sub_surface.name} - #{Constants.ObjectNameOverhangs}")
        end

        # Apply construction
        Constructions.apply_window(model, sub_surface, 'WindowConstruction', ufactor, shgc)

        # Apply interior/exterior shading (as needed)
        shading_vertices = Geometry.create_wall_vertices(window_length, window_height, z_origin, window.azimuth)
        shading_group = Constructions.apply_window_skylight_shading(model, window, i, shading_vertices, surface, sub_surface, shading_group,
                                                                    shading_schedules, shading_ems, Constants.ObjectNameWindowShade, @default_cooling_months)
      else
        # Window is on an interior surface, which E+ does not allow. Model
        # as a door instead so that we can get the appropriate conduction
        # heat transfer; there is no solar gains anyway.

        # Create parent surface slightly bigger than window
        vertices = Geometry.create_wall_vertices(window_length, window_height, z_origin, window.azimuth, add_buffer: true)
        surface = OpenStudio::Model::Surface.new(vertices, model)

        surface.additionalProperties.setFeature('Length', window_length)
        surface.additionalProperties.setFeature('Azimuth', window.azimuth)
        surface.additionalProperties.setFeature('Tilt', 90.0)
        surface.additionalProperties.setFeature('SurfaceType', 'Door')
        surface.setName("surface #{window.id}")
        surface.setSurfaceType('Wall')
        set_surface_interior(model, spaces, surface, window.wall)

        vertices = Geometry.create_wall_vertices(window_length, window_height, z_origin, window.azimuth)
        sub_surface = OpenStudio::Model::SubSurface.new(vertices, model)
        sub_surface.setName(window.id)
        sub_surface.setSurface(surface)
        sub_surface.setSubSurfaceType('Door')

        set_subsurface_exterior(surface, spaces, model, window.wall)
        surfaces << surface

        # Apply construction
        inside_film = Material.AirFilmVertical
        outside_film = Material.AirFilmVertical
        Constructions.apply_door(model, [sub_surface], 'Window', ufactor, inside_film, outside_film)
      end
    end

    apply_adiabatic_construction(model, surfaces, 'wall')
  end

  def self.add_skylights(model, spaces)
    surfaces = []

    shading_group = nil
    shading_schedules = {}
    shading_ems = { sensors: {}, program: nil }

    @hpxml.skylights.each_with_index do |skylight, i|
      tilt = skylight.roof.pitch / 12.0
      width = Math::sqrt(skylight.area)
      length = skylight.area / width
      z_origin = @walls_top + 0.5 * Math.sin(Math.atan(tilt)) * width

      ufactor, shgc = Constructions.get_ufactor_shgc_adjusted_by_storms(skylight.storm_type, skylight.ufactor, skylight.shgc)

      # Create parent surface slightly bigger than skylight
      vertices = Geometry.create_roof_vertices(length, width, z_origin, skylight.azimuth, tilt, add_buffer: true)
      surface = OpenStudio::Model::Surface.new(vertices, model)
      surface.additionalProperties.setFeature('Length', length)
      surface.additionalProperties.setFeature('Width', width)
      surface.additionalProperties.setFeature('Azimuth', skylight.azimuth)
      surface.additionalProperties.setFeature('Tilt', tilt)
      surface.additionalProperties.setFeature('SurfaceType', 'Skylight')
      surface.setName("surface #{skylight.id}")
      surface.setSurfaceType('RoofCeiling')
      surface.setSpace(create_or_get_space(model, spaces, HPXML::LocationLivingSpace)) # Ensures it is included in Manual J sizing
      surface.setOutsideBoundaryCondition('Outdoors') # cannot be adiabatic because subsurfaces won't be created
      surfaces << surface

      vertices = Geometry.create_roof_vertices(length, width, z_origin, skylight.azimuth, tilt)
      sub_surface = OpenStudio::Model::SubSurface.new(vertices, model)
      sub_surface.setName(skylight.id)
      sub_surface.setSurface(surface)
      sub_surface.setSubSurfaceType('Skylight')

      # Apply construction
      Constructions.apply_skylight(model, sub_surface, 'SkylightConstruction', ufactor, shgc)

      # Apply interior/exterior shading (as needed)
      shading_vertices = Geometry.create_roof_vertices(length, width, z_origin, skylight.azimuth, tilt)
      shading_group = Constructions.apply_window_skylight_shading(model, skylight, i, shading_vertices, surface, sub_surface, shading_group,
                                                                  shading_schedules, shading_ems, Constants.ObjectNameSkylightShade, @default_cooling_months)
    end

    apply_adiabatic_construction(model, surfaces, 'roof')
  end

  def self.add_doors(model, spaces)
    surfaces = []
    @hpxml.doors.each do |door|
      door_height = 6.67 # ft
      door_length = door.area / door_height
      z_origin = @foundation_top

      # Create parent surface slightly bigger than door
      vertices = Geometry.create_wall_vertices(door_length, door_height, z_origin, door.azimuth, add_buffer: true)
      surface = OpenStudio::Model::Surface.new(vertices, model)

      surface.additionalProperties.setFeature('Length', door_length)
      surface.additionalProperties.setFeature('Azimuth', door.azimuth)
      surface.additionalProperties.setFeature('Tilt', 90.0)
      surface.additionalProperties.setFeature('SurfaceType', 'Door')
      surface.setName("surface #{door.id}")
      surface.setSurfaceType('Wall')
      set_surface_interior(model, spaces, surface, door.wall)

      vertices = Geometry.create_wall_vertices(door_length, door_height, z_origin, door.azimuth)
      sub_surface = OpenStudio::Model::SubSurface.new(vertices, model)
      sub_surface.setName(door.id)
      sub_surface.setSurface(surface)
      sub_surface.setSubSurfaceType('Door')

      set_subsurface_exterior(surface, spaces, model, door.wall)
      surfaces << surface

      # Apply construction
      ufactor = 1.0 / door.r_value
      inside_film = Material.AirFilmVertical
      if door.wall.is_exterior
        outside_film = Material.AirFilmOutside
      else
        outside_film = Material.AirFilmVertical
      end
      Constructions.apply_door(model, [sub_surface], 'Door', ufactor, inside_film, outside_film)
    end

    apply_adiabatic_construction(model, surfaces, 'wall')
  end

  def self.apply_adiabatic_construction(model, surfaces, type)
    # Arbitrary construction for heat capacitance.
    # Only applies to surfaces where outside boundary conditioned is
    # adiabatic or surface net area is near zero.
    return if surfaces.empty?

    if type == 'wall'
      mat_int_finish = Material.InteriorFinishMaterial(HPXML::InteriorFinishGypsumBoard, 0.5)
      mat_ext_finish = Material.ExteriorFinishMaterial(HPXML::SidingTypeWood)
      Constructions.apply_wood_stud_wall(model, surfaces, 'AdiabaticWallConstruction',
                                         0, 1, 3.5, true, 0.1, mat_int_finish, 0, 99, mat_ext_finish,
                                         Material.AirFilmVertical, Material.AirFilmVertical)
    elsif type == 'floor'
      Constructions.apply_floor(model, surfaces, 'AdiabaticFloorConstruction',
                                0, 1, 0.07, 5.5, 0.75, 99, Material.CoveringBare,
                                Material.AirFilmFloorReduced, Material.AirFilmFloorReduced)
    elsif type == 'roof'
      Constructions.apply_open_cavity_roof(model, surfaces, 'AdiabaticRoofConstruction',
                                           0, 1, 7.25, 0.07, 7.25, 0.75, 99,
                                           Material.RoofMaterial(HPXML::RoofTypeAsphaltShingles),
                                           false, Material.AirFilmOutside,
                                           Material.AirFilmRoof(Geometry.get_roof_pitch(surfaces)), nil)
    end
  end

  def self.add_hot_water_and_appliances(runner, model, weather, spaces)
    # Assign spaces
    @hpxml.clothes_washers.each do |clothes_washer|
      clothes_washer.additional_properties.space = get_space_from_location(clothes_washer.location, spaces)
    end
    @hpxml.clothes_dryers.each do |clothes_dryer|
      clothes_dryer.additional_properties.space = get_space_from_location(clothes_dryer.location, spaces)
    end
    @hpxml.dishwashers.each do |dishwasher|
      dishwasher.additional_properties.space = get_space_from_location(dishwasher.location, spaces)
    end
    @hpxml.refrigerators.each do |refrigerator|
      refrigerator.additional_properties.space = get_space_from_location(refrigerator.location, spaces)
    end
    @hpxml.freezers.each do |freezer|
      freezer.additional_properties.space = get_space_from_location(freezer.location, spaces)
    end
    @hpxml.cooking_ranges.each do |cooking_range|
      cooking_range.additional_properties.space = get_space_from_location(cooking_range.location, spaces)
    end

    # Distribution
    if @hpxml.water_heating_systems.size > 0
      hot_water_distribution = @hpxml.hot_water_distributions[0]
    end

    # Solar thermal system
    solar_thermal_system = nil
    if @hpxml.solar_thermal_systems.size > 0
      solar_thermal_system = @hpxml.solar_thermal_systems[0]
    end

    # Water Heater
    has_uncond_bsmnt = @hpxml.has_location(HPXML::LocationBasementUnconditioned)
    plantloop_map = {}
    @hpxml.water_heating_systems.each do |water_heating_system|
      loc_space, loc_schedule = get_space_or_schedule_from_location(water_heating_system.location, model, spaces)

      ec_adj = HotWaterAndAppliances.get_dist_energy_consumption_adjustment(has_uncond_bsmnt, @cfa, @ncfl, water_heating_system, hot_water_distribution)

      sys_id = water_heating_system.id
      if water_heating_system.water_heater_type == HPXML::WaterHeaterTypeStorage
        plantloop_map[sys_id] = Waterheater.apply_tank(model, runner, loc_space, loc_schedule, water_heating_system, ec_adj, solar_thermal_system, @eri_version, @schedules_file)
      elsif water_heating_system.water_heater_type == HPXML::WaterHeaterTypeTankless
        plantloop_map[sys_id] = Waterheater.apply_tankless(model, runner, loc_space, loc_schedule, water_heating_system, ec_adj, solar_thermal_system, @eri_version, @schedules_file)
      elsif water_heating_system.water_heater_type == HPXML::WaterHeaterTypeHeatPump
        plantloop_map[sys_id] = Waterheater.apply_heatpump(model, runner, loc_space, loc_schedule, weather, water_heating_system, ec_adj, solar_thermal_system, @conditioned_zone, @eri_version, @schedules_file)
      elsif [HPXML::WaterHeaterTypeCombiStorage, HPXML::WaterHeaterTypeCombiTankless].include? water_heating_system.water_heater_type
        plantloop_map[sys_id] = Waterheater.apply_combi(model, runner, loc_space, loc_schedule, water_heating_system, ec_adj, solar_thermal_system, @eri_version, @schedules_file)
      else
        fail "Unhandled water heater (#{water_heating_system.water_heater_type})."
      end
    end

    # Hot water fixtures and appliances
    HotWaterAndAppliances.apply(model, runner, @hpxml, weather, spaces, hot_water_distribution,
                                solar_thermal_system, @eri_version, @schedules_file, plantloop_map)

    if (not solar_thermal_system.nil?) && (not solar_thermal_system.collector_area.nil?) # Detailed solar water heater
      loc_space, loc_schedule = get_space_or_schedule_from_location(solar_thermal_system.water_heating_system.location, model, spaces)
      Waterheater.apply_solar_thermal(model, loc_space, loc_schedule, solar_thermal_system, plantloop_map)
    end

    # Add combi-system EMS program with water use equipment information
    Waterheater.apply_combi_system_EMS(model, @hpxml.water_heating_systems, plantloop_map)
  end

  def self.add_cooling_system(model, airloop_map)
    HVAC.get_hpxml_hvac_systems(@hpxml).each do |hvac_system|
      next if hvac_system[:cooling].nil?
      next unless hvac_system[:cooling].is_a? HPXML::CoolingSystem

      cooling_system = hvac_system[:cooling]
      heating_system = hvac_system[:heating]

      check_distribution_system(cooling_system.distribution_system, cooling_system.cooling_system_type)

      # Calculate cooling sequential load fractions
      sequential_cool_load_fracs = HVAC.calc_sequential_load_fractions(cooling_system.fraction_cool_load_served.to_f, @remaining_cool_load_frac, @cooling_days)
      @remaining_cool_load_frac -= cooling_system.fraction_cool_load_served.to_f

      # Calculate heating sequential load fractions
      if not heating_system.nil?
        sequential_heat_load_fracs = HVAC.calc_sequential_load_fractions(heating_system.fraction_heat_load_served, @remaining_heat_load_frac, @heating_days)
        @remaining_heat_load_frac -= heating_system.fraction_heat_load_served
      else
        sequential_heat_load_fracs = [0]
      end

      sys_id = cooling_system.id
      if [HPXML::HVACTypeCentralAirConditioner,
          HPXML::HVACTypeRoomAirConditioner,
          HPXML::HVACTypeMiniSplitAirConditioner,
          HPXML::HVACTypePTAC].include? cooling_system.cooling_system_type

        airloop_map[sys_id] = HVAC.apply_air_source_hvac_systems(model, cooling_system, heating_system,
                                                                 sequential_cool_load_fracs, sequential_heat_load_fracs,
                                                                 @conditioned_zone)

      elsif [HPXML::HVACTypeEvaporativeCooler].include? cooling_system.cooling_system_type

        airloop_map[sys_id] = HVAC.apply_evaporative_cooler(model, cooling_system,
                                                            sequential_cool_load_fracs, @conditioned_zone)
      end
    end
  end

  def self.add_heating_system(model, airloop_map)
    HVAC.get_hpxml_hvac_systems(@hpxml).each do |hvac_system|
      next if hvac_system[:heating].nil?
      next unless hvac_system[:heating].is_a? HPXML::HeatingSystem

      cooling_system = hvac_system[:cooling]
      heating_system = hvac_system[:heating]

      check_distribution_system(heating_system.distribution_system, heating_system.heating_system_type)

      if (heating_system.heating_system_type == HPXML::HVACTypeFurnace) && (not cooling_system.nil?)
        next # Already processed combined AC+furnace
      end
      if (heating_system.heating_system_type == HPXML::HVACTypePTACHeating) && (not cooling_system.nil?)
        fail 'Unhandled ducted PTAC/PTHP system.'
      end

      # Calculate heating sequential load fractions
      if heating_system.is_heat_pump_backup_system
        # Heating system will be last in the EquipmentList and should meet entirety of
        # remaining load during the heating season.
        sequential_heat_load_fracs = @heating_days.map(&:to_f)
        if not heating_system.fraction_heat_load_served.nil?
          fail 'Heat pump backup system cannot have a fraction heat load served specified.'
        end
      else
        sequential_heat_load_fracs = HVAC.calc_sequential_load_fractions(heating_system.fraction_heat_load_served, @remaining_heat_load_frac, @heating_days)
        @remaining_heat_load_frac -= heating_system.fraction_heat_load_served
      end

      sys_id = heating_system.id
      if [HPXML::HVACTypeFurnace, HPXML::HVACTypePTACHeating].include? heating_system.heating_system_type

        airloop_map[sys_id] = HVAC.apply_air_source_hvac_systems(model, nil, heating_system,
                                                                 [0], sequential_heat_load_fracs,
                                                                 @conditioned_zone)

      elsif [HPXML::HVACTypeBoiler].include? heating_system.heating_system_type

        airloop_map[sys_id] = HVAC.apply_boiler(model, heating_system,
                                                sequential_heat_load_fracs, @conditioned_zone)

      elsif [HPXML::HVACTypeElectricResistance].include? heating_system.heating_system_type

        HVAC.apply_electric_baseboard(model, heating_system,
                                      sequential_heat_load_fracs, @conditioned_zone)

      elsif [HPXML::HVACTypeStove,
             HPXML::HVACTypePortableHeater,
             HPXML::HVACTypeFixedHeater,
             HPXML::HVACTypeWallFurnace,
             HPXML::HVACTypeFloorFurnace,
             HPXML::HVACTypeFireplace].include? heating_system.heating_system_type

        HVAC.apply_unit_heater(model, heating_system,
                               sequential_heat_load_fracs, @conditioned_zone)
      end

      next unless heating_system.is_heat_pump_backup_system

      # Store OS object for later use
      equipment_list = model.getZoneHVACEquipmentLists.select { |el| el.thermalZone == @conditioned_zone }[0]
      @heat_pump_backup_system_object = equipment_list.equipment[-1]
    end
  end

  def self.add_heat_pump(model, weather, airloop_map)
    HVAC.get_hpxml_hvac_systems(@hpxml).each do |hvac_system|
      next if hvac_system[:cooling].nil?
      next unless hvac_system[:cooling].is_a? HPXML::HeatPump

      heat_pump = hvac_system[:cooling]

      check_distribution_system(heat_pump.distribution_system, heat_pump.heat_pump_type)

      # Calculate heating sequential load fractions
      sequential_heat_load_fracs = HVAC.calc_sequential_load_fractions(heat_pump.fraction_heat_load_served, @remaining_heat_load_frac, @heating_days)
      @remaining_heat_load_frac -= heat_pump.fraction_heat_load_served

      # Calculate cooling sequential load fractions
      sequential_cool_load_fracs = HVAC.calc_sequential_load_fractions(heat_pump.fraction_cool_load_served, @remaining_cool_load_frac, @cooling_days)
      @remaining_cool_load_frac -= heat_pump.fraction_cool_load_served

      sys_id = heat_pump.id
      if [HPXML::HVACTypeHeatPumpWaterLoopToAir].include? heat_pump.heat_pump_type

        airloop_map[sys_id] = HVAC.apply_water_loop_to_air_heat_pump(model, heat_pump,
                                                                     sequential_heat_load_fracs, sequential_cool_load_fracs,
                                                                     @conditioned_zone)

      elsif [HPXML::HVACTypeHeatPumpAirToAir,
             HPXML::HVACTypeHeatPumpMiniSplit,
             HPXML::HVACTypeHeatPumpPTHP].include? heat_pump.heat_pump_type
        airloop_map[sys_id] = HVAC.apply_air_source_hvac_systems(model, heat_pump, heat_pump,
                                                                 sequential_cool_load_fracs, sequential_heat_load_fracs,
                                                                 @conditioned_zone)
      elsif [HPXML::HVACTypeHeatPumpGroundToAir].include? heat_pump.heat_pump_type

        airloop_map[sys_id] = HVAC.apply_ground_to_air_heat_pump(model, weather, heat_pump,
                                                                 sequential_heat_load_fracs, sequential_cool_load_fracs,
                                                                 @conditioned_zone)

      end

      next unless not heat_pump.backup_system.nil?

      equipment_list = model.getZoneHVACEquipmentLists.select { |el| el.thermalZone == @conditioned_zone }[0]

      # Set priority to be last (i.e., after the heat pump that it is backup for)
      equipment_list.setHeatingPriority(@heat_pump_backup_system_object, 99)
      equipment_list.setCoolingPriority(@heat_pump_backup_system_object, 99)
    end
  end

  def self.add_ideal_system(model, epw_path)
    # Adds an ideal air system as needed to meet the load under certain circumstances:
    # 1. the sum of fractions load served is less than 1, or
    # 2. we're using an ideal air system for e.g. ASHRAE 140 loads calculation.
    obj_name = Constants.ObjectNameIdealAirSystem

    if @apply_ashrae140_assumptions && (@hpxml.total_fraction_heat_load_served + @hpxml.total_fraction_heat_load_served == 0.0)
      cooling_load_frac = 1.0
      heating_load_frac = 1.0
      if @apply_ashrae140_assumptions
        if epw_path.end_with? 'USA_CO_Colorado.Springs-Peterson.Field.724660_TMY3.epw'
          cooling_load_frac = 0.0
        elsif epw_path.end_with? 'USA_NV_Las.Vegas-McCarran.Intl.AP.723860_TMY3.epw'
          heating_load_frac = 0.0
        else
          fail 'Unexpected weather file for ASHRAE 140 run.'
        end
      end
      HVAC.apply_ideal_air_loads(model, obj_name, [cooling_load_frac], [heating_load_frac],
                                 @conditioned_zone)
      return
    end

    if (@hpxml.total_fraction_heat_load_served < 1.0) && (@hpxml.total_fraction_heat_load_served > 0.0)
      sequential_heat_load_frac = @remaining_heat_load_frac - @hpxml.total_fraction_heat_load_served
      @remaining_heat_load_frac -= sequential_heat_load_frac
    else
      sequential_heat_load_frac = 0.0
    end

    if (@hpxml.total_fraction_cool_load_served < 1.0) && (@hpxml.total_fraction_cool_load_served > 0.0)
      sequential_cool_load_frac = @remaining_cool_load_frac - @hpxml.total_fraction_cool_load_served
      @remaining_cool_load_frac -= sequential_cool_load_frac
    else
      sequential_cool_load_frac = 0.0
    end

    if (sequential_heat_load_frac > 0.0) || (sequential_cool_load_frac > 0.0)
      HVAC.apply_ideal_air_loads(model, obj_name, [sequential_cool_load_frac], [sequential_heat_load_frac],
                                 @conditioned_zone)
    end
  end

  def self.add_setpoints(runner, model, weather)
    return if @hpxml.hvac_controls.size == 0

    hvac_control = @hpxml.hvac_controls[0]
    has_ceiling_fan = (@hpxml.ceiling_fans.size > 0)

    HVAC.apply_setpoints(model, runner, weather, hvac_control, @conditioned_zone, has_ceiling_fan, @heating_days, @cooling_days, @hpxml.header.sim_calendar_year, @schedules_file)
  end

  def self.add_ceiling_fans(runner, model, weather, spaces)
    return if @hpxml.ceiling_fans.size == 0

    ceiling_fan = @hpxml.ceiling_fans[0]
    HVAC.apply_ceiling_fans(model, runner, weather, ceiling_fan, spaces, @schedules_file)
  end

  def self.add_dehumidifiers(model)
    return if @hpxml.dehumidifiers.size == 0

    HVAC.apply_dehumidifiers(model, @hpxml.dehumidifiers, @conditioned_zone)
  end

  def self.check_distribution_system(hvac_distribution, system_type)
    return if hvac_distribution.nil?

    hvac_distribution_type_map = { HPXML::HVACTypeFurnace => [HPXML::HVACDistributionTypeAir, HPXML::HVACDistributionTypeDSE],
                                   HPXML::HVACTypeBoiler => [HPXML::HVACDistributionTypeHydronic, HPXML::HVACDistributionTypeAir, HPXML::HVACDistributionTypeDSE],
                                   HPXML::HVACTypeCentralAirConditioner => [HPXML::HVACDistributionTypeAir, HPXML::HVACDistributionTypeDSE],
                                   HPXML::HVACTypeEvaporativeCooler => [HPXML::HVACDistributionTypeAir, HPXML::HVACDistributionTypeDSE],
                                   HPXML::HVACTypeMiniSplitAirConditioner => [HPXML::HVACDistributionTypeAir, HPXML::HVACDistributionTypeDSE],
                                   HPXML::HVACTypeHeatPumpAirToAir => [HPXML::HVACDistributionTypeAir, HPXML::HVACDistributionTypeDSE],
                                   HPXML::HVACTypeHeatPumpMiniSplit => [HPXML::HVACDistributionTypeAir, HPXML::HVACDistributionTypeDSE],
                                   HPXML::HVACTypeHeatPumpGroundToAir => [HPXML::HVACDistributionTypeAir, HPXML::HVACDistributionTypeDSE],
                                   HPXML::HVACTypeHeatPumpWaterLoopToAir => [HPXML::HVACDistributionTypeAir, HPXML::HVACDistributionTypeDSE] }

    if not hvac_distribution_type_map[system_type].include? hvac_distribution.distribution_system_type
      # validator.rb only checks that a HVAC distribution system of the correct type (for the given HVAC system) exists
      # in the HPXML file, not that it is attached to this HVAC system. So here we perform the more rigorous check.
      fail "Incorrect HVAC distribution system type for HVAC type: '#{system_type}'. Should be one of: #{hvac_distribution_type_map[system_type]}"
    end
  end

  def self.add_mels(runner, model, spaces)
    # Misc
    @hpxml.plug_loads.each do |plug_load|
      if plug_load.plug_load_type == HPXML::PlugLoadTypeOther
        obj_name = Constants.ObjectNameMiscPlugLoads
      elsif plug_load.plug_load_type == HPXML::PlugLoadTypeTelevision
        obj_name = Constants.ObjectNameMiscTelevision
      elsif plug_load.plug_load_type == HPXML::PlugLoadTypeElectricVehicleCharging
        obj_name = Constants.ObjectNameMiscElectricVehicleCharging
      elsif plug_load.plug_load_type == HPXML::PlugLoadTypeWellPump
        obj_name = Constants.ObjectNameMiscWellPump
      end
      if obj_name.nil?
        runner.registerWarning("Unexpected plug load type '#{plug_load.plug_load_type}'. The plug load will not be modeled.")
        next
      end

      MiscLoads.apply_plug(model, runner, plug_load, obj_name, spaces, @schedules_file, @apply_ashrae140_assumptions)
    end
  end

  def self.add_mfls(runner, model, spaces)
    # Misc
    @hpxml.fuel_loads.each do |fuel_load|
      if fuel_load.fuel_load_type == HPXML::FuelLoadTypeGrill
        obj_name = Constants.ObjectNameMiscGrill
      elsif fuel_load.fuel_load_type == HPXML::FuelLoadTypeLighting
        obj_name = Constants.ObjectNameMiscLighting
      elsif fuel_load.fuel_load_type == HPXML::FuelLoadTypeFireplace
        obj_name = Constants.ObjectNameMiscFireplace
      end
      if obj_name.nil?
        runner.registerWarning("Unexpected fuel load type '#{fuel_load.fuel_load_type}'. The fuel load will not be modeled.")
        next
      end

      MiscLoads.apply_fuel(model, runner, fuel_load, obj_name, spaces, @schedules_file)
    end
  end

  def self.add_lighting(runner, model, epw_file, spaces)
    Lighting.apply(runner, model, epw_file, spaces, @hpxml.lighting_groups, @hpxml.lighting, @eri_version, @schedules_file, @cfa)
  end

  def self.add_pools_and_hot_tubs(runner, model, spaces)
    @hpxml.pools.each do |pool|
      next if pool.type == HPXML::TypeNone

<<<<<<< HEAD
      MiscLoads.apply_pool_or_hot_tub_heater(model, pool, Constants.ObjectNameMiscPoolHeater, spaces, @schedules_file)
      next if pool.pump_type == HPXML::TypeNone

      MiscLoads.apply_pool_or_hot_tub_pump(model, pool, Constants.ObjectNameMiscPoolPump, spaces, @schedules_file)
=======
      MiscLoads.apply_pool_or_hot_tub_heater(runner, model, pool, Constants.ObjectNameMiscPoolHeater, spaces[HPXML::LocationLivingSpace], @schedules_file)
      next if pool.pump_type == HPXML::TypeNone

      MiscLoads.apply_pool_or_hot_tub_pump(runner, model, pool, Constants.ObjectNameMiscPoolPump, spaces[HPXML::LocationLivingSpace], @schedules_file)
>>>>>>> 9d6a9949
    end

    @hpxml.hot_tubs.each do |hot_tub|
      next if hot_tub.type == HPXML::TypeNone

<<<<<<< HEAD
      MiscLoads.apply_pool_or_hot_tub_heater(model, hot_tub, Constants.ObjectNameMiscHotTubHeater, spaces, @schedules_file)
      next if hot_tub.pump_type == HPXML::TypeNone

      MiscLoads.apply_pool_or_hot_tub_pump(model, hot_tub, Constants.ObjectNameMiscHotTubPump, spaces, @schedules_file)
=======
      MiscLoads.apply_pool_or_hot_tub_heater(runner, model, hot_tub, Constants.ObjectNameMiscHotTubHeater, spaces[HPXML::LocationLivingSpace], @schedules_file)
      next if hot_tub.pump_type == HPXML::TypeNone

      MiscLoads.apply_pool_or_hot_tub_pump(runner, model, hot_tub, Constants.ObjectNameMiscHotTubPump, spaces[HPXML::LocationLivingSpace], @schedules_file)
>>>>>>> 9d6a9949
    end
  end

  def self.add_airflow(model, weather, spaces, airloop_map)
    # Ducts
    duct_systems = {}
    @hpxml.hvac_distributions.each do |hvac_distribution|
      next unless hvac_distribution.distribution_system_type == HPXML::HVACDistributionTypeAir

      air_ducts = create_ducts(model, hvac_distribution, spaces)
      next if air_ducts.empty?

      # Connect AirLoopHVACs to ducts
      added_ducts = false
      hvac_distribution.hvac_systems.each do |hvac_system|
        next if airloop_map[hvac_system.id].nil?

        object = airloop_map[hvac_system.id]
        if duct_systems[air_ducts].nil?
          duct_systems[air_ducts] = object
          added_ducts = true
        elsif duct_systems[air_ducts] != object
          # Multiple air loops associated with this duct system, treat
          # as separate duct systems.
          air_ducts2 = create_ducts(model, hvac_distribution, spaces)
          duct_systems[air_ducts2] = object
          added_ducts = true
        end
      end
      if not added_ducts
        fail 'Unexpected error adding ducts to model.'
      end
    end

    Airflow.apply(model, weather, spaces, @hpxml, @cfa, @nbeds,
                  @ncfl_ag, duct_systems, airloop_map, @clg_ssn_sensor, @eri_version,
                  @frac_windows_operable, @apply_ashrae140_assumptions, @schedules_file)
  end

  def self.create_ducts(model, hvac_distribution, spaces)
    air_ducts = []

    # Duct leakage (supply/return => [value, units])
    leakage_to_outside = { HPXML::DuctTypeSupply => [0.0, nil],
                           HPXML::DuctTypeReturn => [0.0, nil] }
    hvac_distribution.duct_leakage_measurements.each do |duct_leakage_measurement|
      next unless [HPXML::UnitsCFM25, HPXML::UnitsCFM50, HPXML::UnitsPercent].include?(duct_leakage_measurement.duct_leakage_units) && (duct_leakage_measurement.duct_leakage_total_or_to_outside == 'to outside')
      next if duct_leakage_measurement.duct_type.nil?

      leakage_to_outside[duct_leakage_measurement.duct_type] = [duct_leakage_measurement.duct_leakage_value, duct_leakage_measurement.duct_leakage_units]
    end

    # Duct location, R-value, Area
    total_unconditioned_duct_area = { HPXML::DuctTypeSupply => 0.0,
                                      HPXML::DuctTypeReturn => 0.0 }
    hvac_distribution.ducts.each do |ducts|
      next if HPXML::conditioned_locations_this_unit.include? ducts.duct_location
      next if ducts.duct_type.nil?

      # Calculate total duct area in unconditioned spaces
      total_unconditioned_duct_area[ducts.duct_type] += ducts.duct_surface_area * ducts.duct_surface_area_multiplier
    end

    # Create duct objects
    hvac_distribution.ducts.each do |ducts|
      next if HPXML::conditioned_locations_this_unit.include? ducts.duct_location
      next if ducts.duct_type.nil?
      next if total_unconditioned_duct_area[ducts.duct_type] <= 0

      duct_loc_space, duct_loc_schedule = get_space_or_schedule_from_location(ducts.duct_location, model, spaces)

      # Apportion leakage to individual ducts by surface area
      duct_leakage_value = leakage_to_outside[ducts.duct_type][0] * ducts.duct_surface_area * ducts.duct_surface_area_multiplier / total_unconditioned_duct_area[ducts.duct_type]
      duct_leakage_units = leakage_to_outside[ducts.duct_type][1]

      duct_leakage_frac = nil
      if duct_leakage_units == HPXML::UnitsCFM25
        duct_leakage_cfm25 = duct_leakage_value
      elsif duct_leakage_units == HPXML::UnitsCFM50
        duct_leakage_cfm50 = duct_leakage_value
      elsif duct_leakage_units == HPXML::UnitsPercent
        duct_leakage_frac = duct_leakage_value
      else
        fail "#{ducts.duct_type.capitalize} ducts exist but leakage was not specified for distribution system '#{hvac_distribution.id}'."
      end

      air_ducts << Duct.new(ducts.duct_type, duct_loc_space, duct_loc_schedule, duct_leakage_frac, duct_leakage_cfm25, duct_leakage_cfm50, ducts.duct_surface_area * ducts.duct_surface_area_multiplier, ducts.duct_insulation_r_value)
    end

    # If all ducts are in conditioned space, model leakage as going to outside
    [HPXML::DuctTypeSupply, HPXML::DuctTypeReturn].each do |duct_side|
      next unless (leakage_to_outside[duct_side][0] > 0) && (total_unconditioned_duct_area[duct_side] == 0)

      duct_area = 0.0
      duct_rvalue = 0.0
      duct_loc_space = nil # outside
      duct_loc_schedule = nil # outside
      duct_leakage_value = leakage_to_outside[duct_side][0]
      duct_leakage_units = leakage_to_outside[duct_side][1]

      if duct_leakage_units == HPXML::UnitsCFM25
        duct_leakage_cfm25 = duct_leakage_value
      elsif duct_leakage_units == HPXML::UnitsCFM50
        duct_leakage_cfm50 = duct_leakage_value
      elsif duct_leakage_units == HPXML::UnitsPercent
        duct_leakage_frac = duct_leakage_value
      else
        fail "#{duct_side.capitalize} ducts exist but leakage was not specified for distribution system '#{hvac_distribution.id}'."
      end

      air_ducts << Duct.new(duct_side, duct_loc_space, duct_loc_schedule, duct_leakage_frac, duct_leakage_cfm25, duct_leakage_cfm50, duct_area, duct_rvalue)
    end

    return air_ducts
  end

  def self.add_photovoltaics(model)
    @hpxml.pv_systems.each do |pv_system|
      next if pv_system.inverter_efficiency == @hpxml.pv_systems[0].inverter_efficiency

      fail 'Expected all InverterEfficiency values to be equal.'
    end
    @hpxml.pv_systems.each do |pv_system|
      PV.apply(model, @nbeds, pv_system)
    end
  end

  def self.add_generators(model)
    @hpxml.generators.each do |generator|
      Generator.apply(model, @nbeds, generator)
    end
  end

  def self.add_batteries(model, spaces)
    return if @hpxml.pv_systems.empty?

    @hpxml.batteries.each do |battery|
      # Assign space
      battery.additional_properties.space = get_space_from_location(battery.location, spaces)
      Battery.apply(model, battery)
    end
  end

  def self.add_additional_properties(model, hpxml_path, building_id)
    # Store some data for use in reporting measure
    additionalProperties = model.getBuilding.additionalProperties
    additionalProperties.setFeature('hpxml_path', hpxml_path)
    additionalProperties.setFeature('hpxml_defaults_path', @hpxml_defaults_path)
    additionalProperties.setFeature('building_id', building_id.to_s)
    emissions_scenario_names = @hpxml.header.emissions_scenarios.map { |s| s.name }.to_s
    additionalProperties.setFeature('emissions_scenario_names', emissions_scenario_names)
    emissions_scenario_types = @hpxml.header.emissions_scenarios.map { |s| s.emissions_type }.to_s
    additionalProperties.setFeature('emissions_scenario_types', emissions_scenario_types)
    has_heating = (@hpxml.total_fraction_heat_load_served > 0)
    additionalProperties.setFeature('has_heating', has_heating)
    has_cooling = (@hpxml.total_fraction_cool_load_served > 0)
    additionalProperties.setFeature('has_cooling', has_cooling)
  end

  def self.add_unmet_hours_output(model)
    # We do our own unmet hours calculation via EMS so that we can incorporate,
    # e.g., heating/cooling seasons into the logic.
    hvac_control = @hpxml.hvac_controls[0]
    if not hvac_control.nil?
      sim_year = @hpxml.header.sim_calendar_year
      htg_start_day = Schedule.get_day_num_from_month_day(sim_year, hvac_control.seasons_heating_begin_month, hvac_control.seasons_heating_begin_day)
      htg_end_day = Schedule.get_day_num_from_month_day(sim_year, hvac_control.seasons_heating_end_month, hvac_control.seasons_heating_end_day)
      clg_start_day = Schedule.get_day_num_from_month_day(sim_year, hvac_control.seasons_cooling_begin_month, hvac_control.seasons_cooling_begin_day)
      clg_end_day = Schedule.get_day_num_from_month_day(sim_year, hvac_control.seasons_cooling_end_month, hvac_control.seasons_cooling_end_day)
    end

    # EMS sensors
    htg_sensor = OpenStudio::Model::EnergyManagementSystemSensor.new(model, 'Zone Heating Setpoint Not Met Time')
    htg_sensor.setName('zone htg unmet s')
    htg_sensor.setKeyName(@conditioned_zone.name.to_s)

    clg_sensor = OpenStudio::Model::EnergyManagementSystemSensor.new(model, 'Zone Cooling Setpoint Not Met Time')
    clg_sensor.setName('zone clg unmet s')
    clg_sensor.setKeyName(@conditioned_zone.name.to_s)

    # EMS program
    clg_hrs = 'clg_unmet_hours'
    htg_hrs = 'htg_unmet_hours'
    program = OpenStudio::Model::EnergyManagementSystemProgram.new(model)
    program.setName(Constants.ObjectNameUnmetHoursProgram)
    program.addLine("Set #{htg_hrs} = 0")
    program.addLine("Set #{clg_hrs} = 0")
    if @hpxml.total_fraction_heat_load_served > 0
      if htg_end_day >= htg_start_day
        program.addLine("If (DayOfYear >= #{htg_start_day}) && (DayOfYear <= #{htg_end_day})")
      else
        program.addLine("If (DayOfYear >= #{htg_start_day}) || (DayOfYear <= #{htg_end_day})")
      end
      program.addLine("  Set #{htg_hrs} = #{htg_hrs} + #{htg_sensor.name}")
      program.addLine('EndIf')
    end
    if @hpxml.total_fraction_cool_load_served > 0
      if clg_end_day >= clg_start_day
        program.addLine("If (DayOfYear >= #{clg_start_day}) && (DayOfYear <= #{clg_end_day})")
      else
        program.addLine("If (DayOfYear >= #{clg_start_day}) || (DayOfYear <= #{clg_end_day})")
      end
      program.addLine("  Set #{clg_hrs} = #{clg_hrs} + #{clg_sensor.name}")
      program.addLine('EndIf')
    end

    # EMS calling manager
    program_calling_manager = OpenStudio::Model::EnergyManagementSystemProgramCallingManager.new(model)
    program_calling_manager.setName("#{program.name} calling manager")
    program_calling_manager.setCallingPoint('EndOfZoneTimestepBeforeZoneReporting')
    program_calling_manager.addProgram(program)
  end

  def self.add_loads_output(model, add_component_loads)
    liv_load_sensors, intgain_dehumidifier = add_total_loads_output(model)
    return unless add_component_loads

    add_component_loads_output(model, liv_load_sensors, intgain_dehumidifier)
  end

  def self.add_total_loads_output(model)
    # Energy transferred in the conditioned space, used for determining heating (winter) vs cooling (summer)
    liv_load_sensors = {}
    liv_load_sensors[:htg] = OpenStudio::Model::EnergyManagementSystemSensor.new(model, "Heating:EnergyTransfer:Zone:#{@conditioned_zone.name.to_s.upcase}")
    liv_load_sensors[:htg].setName('htg_load_liv')
    liv_load_sensors[:clg] = OpenStudio::Model::EnergyManagementSystemSensor.new(model, "Cooling:EnergyTransfer:Zone:#{@conditioned_zone.name.to_s.upcase}")
    liv_load_sensors[:clg].setName('clg_load_liv')

    # Total energy transferred (above plus ducts)
    tot_load_sensors = {}
    tot_load_sensors[:htg] = OpenStudio::Model::EnergyManagementSystemSensor.new(model, 'Heating:EnergyTransfer')
    tot_load_sensors[:htg].setName('htg_load_tot')
    tot_load_sensors[:clg] = OpenStudio::Model::EnergyManagementSystemSensor.new(model, 'Cooling:EnergyTransfer')
    tot_load_sensors[:clg].setName('clg_load_tot')

    # Need to adjusted E+ EnergyTransfer meters for dehumidifiers
    intgain_dehumidifier = nil
    model.getZoneHVACDehumidifierDXs.each do |e|
      next unless e.thermalZone.get.name.to_s == @conditioned_zone.name.to_s

      { 'Zone Dehumidifier Sensible Heating Energy' => 'ig_dehumidifier' }.each do |var, name|
        intgain_dehumidifier = OpenStudio::Model::EnergyManagementSystemSensor.new(model, var)
        intgain_dehumidifier.setName(name)
        intgain_dehumidifier.setKeyName(e.name.to_s)
      end
    end

    # EMS program
    program = OpenStudio::Model::EnergyManagementSystemProgram.new(model)
    program.setName(Constants.ObjectNameTotalLoadsProgram)
    program.addLine('Set loads_htg_tot = 0')
    program.addLine('Set loads_clg_tot = 0')
    program.addLine("If #{liv_load_sensors[:htg].name} > 0")
    s = "  Set loads_htg_tot = #{tot_load_sensors[:htg].name} - #{tot_load_sensors[:clg].name}"
    if not intgain_dehumidifier.nil?
      s += " - #{intgain_dehumidifier.name}"
    end
    program.addLine(s)
    program.addLine("ElseIf #{liv_load_sensors[:clg].name} > 0")
    s = "  Set loads_clg_tot = #{tot_load_sensors[:clg].name} - #{tot_load_sensors[:htg].name}"
    if not intgain_dehumidifier.nil?
      s += " + #{intgain_dehumidifier.name}"
    end
    program.addLine(s)
    program.addLine('EndIf')

    # EMS calling manager
    program_calling_manager = OpenStudio::Model::EnergyManagementSystemProgramCallingManager.new(model)
    program_calling_manager.setName("#{program.name} calling manager")
    program_calling_manager.setCallingPoint('EndOfZoneTimestepAfterZoneReporting')
    program_calling_manager.addProgram(program)

    return liv_load_sensors, intgain_dehumidifier
  end

  def self.add_component_loads_output(model, liv_load_sensors, intgain_dehumidifier)
    # Prevent certain objects (e.g., OtherEquipment) from being counted towards both, e.g., ducts and internal gains
    objects_already_processed = []

    # EMS Sensors: Surfaces, SubSurfaces, InternalMass

    surfaces_sensors = { walls: [],
                         rim_joists: [],
                         foundation_walls: [],
                         floors: [],
                         slabs: [],
                         ceilings: [],
                         roofs: [],
                         windows: [],
                         doors: [],
                         skylights: [],
                         internal_mass: [] }

    # Output diagnostics needed for some output variables used below
    output_diagnostics = model.getOutputDiagnostics
    output_diagnostics.addKey('DisplayAdvancedReportVariables')

    area_tolerance = UnitConversions.convert(1.0, 'ft^2', 'm^2')

    model.getSurfaces.sort.each do |s|
      next unless s.space.get.thermalZone.get.name.to_s == @conditioned_zone.name.to_s

      surface_type = s.additionalProperties.getFeatureAsString('SurfaceType')
      if not surface_type.is_initialized
        fail "Could not identify surface type for surface: '#{s.name}'."
      end

      surface_type = surface_type.get

      s.subSurfaces.each do |ss|
        key = { 'Window' => :windows,
                'Door' => :doors,
                'Skylight' => :skylights }[surface_type]
        fail "Unexpected subsurface for component loads: '#{ss.name}'." if key.nil?

        if (surface_type == 'Window') || (surface_type == 'Skylight')
          vars = { 'Surface Window Transmitted Solar Radiation Energy' => 'ss_trans_in',
                   'Surface Window Shortwave from Zone Back Out Window Heat Transfer Rate' => 'ss_back_out',
                   'Surface Window Total Glazing Layers Absorbed Shortwave Radiation Rate' => 'ss_sw_abs',
                   'Surface Window Total Glazing Layers Absorbed Solar Radiation Energy' => 'ss_sol_abs',
                   'Surface Inside Face Initial Transmitted Diffuse Transmitted Out Window Solar Radiation Rate' => 'ss_trans_out',
                   'Surface Inside Face Convection Heat Gain Energy' => 'ss_conv',
                   'Surface Inside Face Internal Gains Radiation Heat Gain Energy' => 'ss_ig',
                   'Surface Inside Face Net Surface Thermal Radiation Heat Gain Energy' => 'ss_surf' }
        else
          vars = { 'Surface Inside Face Solar Radiation Heat Gain Energy' => 'ss_sol',
                   'Surface Inside Face Lights Radiation Heat Gain Energy' => 'ss_lgt',
                   'Surface Inside Face Convection Heat Gain Energy' => 'ss_conv',
                   'Surface Inside Face Internal Gains Radiation Heat Gain Energy' => 'ss_ig',
                   'Surface Inside Face Net Surface Thermal Radiation Heat Gain Energy' => 'ss_surf' }
        end

        surfaces_sensors[key] << []
        vars.each do |var, name|
          sensor = OpenStudio::Model::EnergyManagementSystemSensor.new(model, var)
          sensor.setName(name)
          sensor.setKeyName(ss.name.to_s)
          surfaces_sensors[key][-1] << sensor
        end
      end

      next if s.netArea < area_tolerance # Skip parent surfaces (of subsurfaces) that have near zero net area

      key = { 'FoundationWall' => :foundation_walls,
              'RimJoist' => :rim_joists,
              'Wall' => :walls,
              'Slab' => :slabs,
              'Floor' => :floors,
              'Ceiling' => :ceilings,
              'Roof' => :roofs,
              'InferredCeiling' => :internal_mass,
              'InferredFloor' => :internal_mass }[surface_type]
      fail "Unexpected surface for component loads: '#{s.name}'." if key.nil?

      surfaces_sensors[key] << []
      { 'Surface Inside Face Convection Heat Gain Energy' => 's_conv',
        'Surface Inside Face Internal Gains Radiation Heat Gain Energy' => 's_ig',
        'Surface Inside Face Solar Radiation Heat Gain Energy' => 's_sol',
        'Surface Inside Face Lights Radiation Heat Gain Energy' => 's_lgt',
        'Surface Inside Face Net Surface Thermal Radiation Heat Gain Energy' => 's_surf' }.each do |var, name|
        sensor = OpenStudio::Model::EnergyManagementSystemSensor.new(model, var)
        sensor.setName(name)
        sensor.setKeyName(s.name.to_s)
        surfaces_sensors[key][-1] << sensor
      end
    end

    model.getInternalMasss.sort.each do |m|
      next unless m.space.get.thermalZone.get.name.to_s == @conditioned_zone.name.to_s

      surfaces_sensors[:internal_mass] << []
      { 'Surface Inside Face Convection Heat Gain Energy' => 'im_conv',
        'Surface Inside Face Internal Gains Radiation Heat Gain Energy' => 'im_ig',
        'Surface Inside Face Solar Radiation Heat Gain Energy' => 'im_sol',
        'Surface Inside Face Lights Radiation Heat Gain Energy' => 'im_lgt',
        'Surface Inside Face Net Surface Thermal Radiation Heat Gain Energy' => 'im_surf' }.each do |var, name|
        sensor = OpenStudio::Model::EnergyManagementSystemSensor.new(model, var)
        sensor.setName(name)
        sensor.setKeyName(m.name.to_s)
        surfaces_sensors[:internal_mass][-1] << sensor
      end
    end

    # EMS Sensors: Infiltration, Mechanical Ventilation, Natural Ventilation, Whole House Fan
    infil_sensors = []
    natvent_sensors = []
    whf_sensors = []
    { Constants.ObjectNameInfiltration => infil_sensors,
      Constants.ObjectNameNaturalVentilation => natvent_sensors,
      Constants.ObjectNameWholeHouseFan => whf_sensors }.each do |prefix, array|
      model.getSpaceInfiltrationDesignFlowRates.sort.each do |i|
        next unless i.name.to_s.start_with? prefix
        next unless i.space.get.thermalZone.get.name.to_s == @conditioned_zone.name.to_s

        { 'Infiltration Sensible Heat Gain Energy' => prefix.gsub(' ', '_') + '_' + 'gain',
          'Infiltration Sensible Heat Loss Energy' => prefix.gsub(' ', '_') + '_' + 'loss' }.each do |var, name|
          airflow_sensor = OpenStudio::Model::EnergyManagementSystemSensor.new(model, var)
          airflow_sensor.setName(name)
          airflow_sensor.setKeyName(i.name.to_s)
          array << airflow_sensor
        end
      end
    end

    mechvents_sensors = []
    model.getElectricEquipments.sort.each do |o|
      next unless o.name.to_s.start_with? Constants.ObjectNameMechanicalVentilation

      mechvents_sensors << []
      { 'Electric Equipment Convective Heating Energy' => 'mv_conv',
        'Electric Equipment Radiant Heating Energy' => 'mv_rad' }.each do |var, name|
        mechvent_sensor = OpenStudio::Model::EnergyManagementSystemSensor.new(model, var)
        mechvent_sensor.setName(name)
        mechvent_sensor.setKeyName(o.name.to_s)
        mechvents_sensors[-1] << mechvent_sensor
        objects_already_processed << o
      end
    end
    model.getOtherEquipments.sort.each do |o|
      next unless o.name.to_s.start_with? Constants.ObjectNameMechanicalVentilationHouseFan

      mechvents_sensors << []
      { 'Other Equipment Convective Heating Energy' => 'mv_conv',
        'Other Equipment Radiant Heating Energy' => 'mv_rad' }.each do |var, name|
        mechvent_sensor = OpenStudio::Model::EnergyManagementSystemSensor.new(model, var)
        mechvent_sensor.setName(name)
        mechvent_sensor.setKeyName(o.name.to_s)
        mechvents_sensors[-1] << mechvent_sensor
        objects_already_processed << o
      end
    end

    # EMS Sensors: Ducts

    ducts_sensors = []
    ducts_mix_gain_sensor = nil
    ducts_mix_loss_sensor = nil

    has_duct_zone_mixing = false
    @conditioned_zone.airLoopHVACs.sort.each do |airloop|
      @conditioned_zone.zoneMixing.each do |zone_mix|
        next unless zone_mix.name.to_s.start_with? airloop.name.to_s.gsub(' ', '_')

        has_duct_zone_mixing = true
      end
    end

    if has_duct_zone_mixing
      ducts_mix_gain_sensor = OpenStudio::Model::EnergyManagementSystemSensor.new(model, 'Zone Mixing Sensible Heat Gain Energy')
      ducts_mix_gain_sensor.setName('duct_mix_gain')
      ducts_mix_gain_sensor.setKeyName(@conditioned_zone.name.to_s)

      ducts_mix_loss_sensor = OpenStudio::Model::EnergyManagementSystemSensor.new(model, 'Zone Mixing Sensible Heat Loss Energy')
      ducts_mix_loss_sensor.setName('duct_mix_loss')
      ducts_mix_loss_sensor.setKeyName(@conditioned_zone.name.to_s)
    end

    # Duct losses
    model.getOtherEquipments.sort.each do |o|
      next if objects_already_processed.include? o

      is_duct_load = o.additionalProperties.getFeatureAsBoolean(Constants.IsDuctLoadForReport)
      next unless is_duct_load.is_initialized

      objects_already_processed << o
      next unless is_duct_load.get

      ducts_sensors << []
      { 'Other Equipment Convective Heating Energy' => 'ducts_conv',
        'Other Equipment Radiant Heating Energy' => 'ducts_rad' }.each do |var, name|
        ducts_sensor = OpenStudio::Model::EnergyManagementSystemSensor.new(model, var)
        ducts_sensor.setName(name)
        ducts_sensor.setKeyName(o.name.to_s)
        ducts_sensors[-1] << ducts_sensor
      end
    end

    # EMS Sensors: Internal Gains

    intgains_sensors = []

    model.getElectricEquipments.sort.each do |o|
      next unless o.space.get.thermalZone.get.name.to_s == @conditioned_zone.name.to_s
      next if objects_already_processed.include? o

      intgains_sensors << []
      { 'Electric Equipment Convective Heating Energy' => 'ig_ee_conv',
        'Electric Equipment Radiant Heating Energy' => 'ig_ee_rad' }.each do |var, name|
        intgains_elec_equip_sensor = OpenStudio::Model::EnergyManagementSystemSensor.new(model, var)
        intgains_elec_equip_sensor.setName(name)
        intgains_elec_equip_sensor.setKeyName(o.name.to_s)
        intgains_sensors[-1] << intgains_elec_equip_sensor
      end
    end

    model.getOtherEquipments.sort.each do |o|
      next unless o.space.get.thermalZone.get.name.to_s == @conditioned_zone.name.to_s
      next if objects_already_processed.include? o

      intgains_sensors << []
      { 'Other Equipment Convective Heating Energy' => 'ig_oe_conv',
        'Other Equipment Radiant Heating Energy' => 'ig_oe_rad' }.each do |var, name|
        intgains_other_equip_sensor = OpenStudio::Model::EnergyManagementSystemSensor.new(model, var)
        intgains_other_equip_sensor.setName(name)
        intgains_other_equip_sensor.setKeyName(o.name.to_s)
        intgains_sensors[-1] << intgains_other_equip_sensor
      end
    end

    model.getLightss.sort.each do |e|
      next unless e.space.get.thermalZone.get.name.to_s == @conditioned_zone.name.to_s

      intgains_sensors << []
      { 'Lights Convective Heating Energy' => 'ig_lgt_conv',
        'Lights Radiant Heating Energy' => 'ig_lgt_rad',
        'Lights Visible Radiation Heating Energy' => 'ig_lgt_vis' }.each do |var, name|
        intgains_lights_sensor = OpenStudio::Model::EnergyManagementSystemSensor.new(model, var)
        intgains_lights_sensor.setName(name)
        intgains_lights_sensor.setKeyName(e.name.to_s)
        intgains_sensors[-1] << intgains_lights_sensor
      end
    end

    model.getPeoples.sort.each do |e|
      next unless e.space.get.thermalZone.get.name.to_s == @conditioned_zone.name.to_s

      intgains_sensors << []
      { 'People Convective Heating Energy' => 'ig_ppl_conv',
        'People Radiant Heating Energy' => 'ig_ppl_rad' }.each do |var, name|
        intgains_people = OpenStudio::Model::EnergyManagementSystemSensor.new(model, var)
        intgains_people.setName(name)
        intgains_people.setKeyName(e.name.to_s)
        intgains_sensors[-1] << intgains_people
      end
    end

    if not intgain_dehumidifier.nil?
      intgains_sensors[-1] << intgain_dehumidifier
    end

    intgains_dhw_sensors = {}

    (model.getWaterHeaterMixeds + model.getWaterHeaterStratifieds).sort.each do |wh|
      next unless wh.ambientTemperatureThermalZone.is_initialized
      next unless wh.ambientTemperatureThermalZone.get.name.to_s == @conditioned_zone.name.to_s

      dhw_sensor = OpenStudio::Model::EnergyManagementSystemSensor.new(model, 'Water Heater Heat Loss Energy')
      dhw_sensor.setName('dhw_loss')
      dhw_sensor.setKeyName(wh.name.to_s)

      if wh.is_a? OpenStudio::Model::WaterHeaterMixed
        oncycle_loss = wh.onCycleLossFractiontoThermalZone
        offcycle_loss = wh.offCycleLossFractiontoThermalZone
      else
        oncycle_loss = wh.skinLossFractiontoZone
        offcycle_loss = wh.offCycleFlueLossFractiontoZone
      end

      dhw_rtf_sensor = OpenStudio::Model::EnergyManagementSystemSensor.new(model, 'Water Heater Runtime Fraction')
      dhw_rtf_sensor.setName('dhw_rtf')
      dhw_rtf_sensor.setKeyName(wh.name.to_s)

      intgains_dhw_sensors[dhw_sensor] = [offcycle_loss, oncycle_loss, dhw_rtf_sensor]
    end

    nonsurf_names = ['intgains', 'infil', 'mechvent', 'natvent', 'whf', 'ducts']

    # EMS program
    program = OpenStudio::Model::EnergyManagementSystemProgram.new(model)
    program.setName(Constants.ObjectNameComponentLoadsProgram)

    # EMS program: Surfaces
    surfaces_sensors.each do |k, surface_sensors|
      program.addLine("Set hr_#{k} = 0")
      surface_sensors.each do |sensors|
        s = "Set hr_#{k} = hr_#{k}"
        sensors.each do |sensor|
          # remove ss_net if switch
          if sensor.name.to_s.start_with?('ss_net', 'ss_sol_abs', 'ss_trans_in')
            s += " - #{sensor.name}"
          elsif sensor.name.to_s.start_with?('ss_sw_abs', 'ss_trans_out', 'ss_back_out')
            s += " + #{sensor.name} * ZoneTimestep * 3600"
          else
            s += " + #{sensor.name}"
          end
        end
        program.addLine(s) if sensors.size > 0
      end
    end

    # EMS program: Internal gains
    program.addLine('Set hr_intgains = 0')
    intgains_sensors.each do |intgain_sensors|
      s = 'Set hr_intgains = hr_intgains'
      intgain_sensors.each do |sensor|
        s += " - #{sensor.name}"
      end
      program.addLine(s) if intgain_sensors.size > 0
    end
    intgains_dhw_sensors.each do |sensor, vals|
      off_loss, on_loss, rtf_sensor = vals
      program.addLine("Set hr_intgains = hr_intgains + #{sensor.name} * (#{off_loss}*(1-#{rtf_sensor.name}) + #{on_loss}*#{rtf_sensor.name})") # Water heater tank losses to zone
    end

    # EMS program: Infiltration, Natural Ventilation, Mechanical Ventilation, Ducts
    { infil_sensors => 'infil',
      natvent_sensors => 'natvent',
      whf_sensors => 'whf' }.each do |sensors, loadtype|
      program.addLine("Set hr_#{loadtype} = 0")
      s = "Set hr_#{loadtype} = hr_#{loadtype}"
      sensors.each do |sensor|
        if sensor.name.to_s.include? 'gain'
          s += " - #{sensor.name}"
        elsif sensor.name.to_s.include? 'loss'
          s += " + #{sensor.name}"
        end
      end
      program.addLine(s) if sensors.size > 0
    end
    { mechvents_sensors => 'mechvent',
      ducts_sensors => 'ducts' }.each do |all_sensors, loadtype|
      program.addLine("Set hr_#{loadtype} = 0")
      all_sensors.each do |sensors|
        s = "Set hr_#{loadtype} = hr_#{loadtype}"
        sensors.each do |sensor|
          s += " - #{sensor.name}"
        end
        program.addLine(s) if sensors.size > 0
      end
    end
    if (not ducts_mix_loss_sensor.nil?) && (not ducts_mix_gain_sensor.nil?)
      program.addLine("Set hr_ducts = hr_ducts + (#{ducts_mix_loss_sensor.name} - #{ducts_mix_gain_sensor.name})")
    end

    # EMS program: Heating vs Cooling logic
    program.addLine('Set htg_mode = 0')
    program.addLine('Set clg_mode = 0')
    program.addLine("If (#{liv_load_sensors[:htg].name} > 0)") # Assign hour to heating if heating load
    program.addLine('  Set htg_mode = 1')
    program.addLine("ElseIf (#{liv_load_sensors[:clg].name} > 0)") # Assign hour to cooling if cooling load
    program.addLine('  Set clg_mode = 1')
    program.addLine("ElseIf (#{@clg_ssn_sensor.name} > 0)") # No load, assign hour to cooling if in cooling season definition (Note: natural ventilation & whole house fan only operate during the cooling season)
    program.addLine('  Set clg_mode = 1')
    program.addLine('Else') # No load, assign hour to heating if not in cooling season definition
    program.addLine('  Set htg_mode = 1')
    program.addLine('EndIf')

    [:htg, :clg].each do |mode|
      if mode == :htg
        sign = ''
      else
        sign = '-'
      end
      surfaces_sensors.keys.each do |k|
        program.addLine("Set loads_#{mode}_#{k} = #{sign}hr_#{k} * #{mode}_mode")
      end
      nonsurf_names.each do |nonsurf_name|
        program.addLine("Set loads_#{mode}_#{nonsurf_name} = #{sign}hr_#{nonsurf_name} * #{mode}_mode")
      end
    end

    # EMS calling manager
    program_calling_manager = OpenStudio::Model::EnergyManagementSystemProgramCallingManager.new(model)
    program_calling_manager.setName("#{program.name} calling manager")
    program_calling_manager.setCallingPoint('EndOfZoneTimestepAfterZoneReporting')
    program_calling_manager.addProgram(program)
  end

  def self.set_output_files(model)
    oj = model.getOutputJSON
    oj.setOptionType('TimeSeriesAndTabular')
    oj.setOutputJSON(false)
    oj.setOutputMessagePack(true)

    ocf = model.getOutputControlFiles
    ocf.setOutputAUDIT(@debug)
    ocf.setOutputBND(@debug)
    ocf.setOutputEIO(@debug)
    ocf.setOutputESO(@debug)
    ocf.setOutputMDD(@debug)
    ocf.setOutputMTD(@debug)
    ocf.setOutputMTR(@debug)
    ocf.setOutputRDD(@debug)
    ocf.setOutputSHD(@debug)
    ocf.setOutputPerfLog(@debug)
  end

  def self.add_ems_debug_output(model)
    oems = model.getOutputEnergyManagementSystem
    oems.setActuatorAvailabilityDictionaryReporting('Verbose')
    oems.setInternalVariableAvailabilityDictionaryReporting('Verbose')
    oems.setEMSRuntimeLanguageDebugOutputLevel('Verbose')
  end

  def self.set_surface_interior(model, spaces, surface, hpxml_surface)
    interior_adjacent_to = hpxml_surface.interior_adjacent_to
    surface.setSpace(create_or_get_space(model, spaces, interior_adjacent_to))
  end

  def self.set_surface_exterior(model, spaces, surface, hpxml_surface)
    exterior_adjacent_to = hpxml_surface.exterior_adjacent_to
    is_adiabatic = hpxml_surface.is_adiabatic
    if exterior_adjacent_to == HPXML::LocationOutside
      surface.setOutsideBoundaryCondition('Outdoors')
    elsif exterior_adjacent_to == HPXML::LocationGround
      surface.setOutsideBoundaryCondition('Foundation')
    elsif is_adiabatic
      surface.setOutsideBoundaryCondition('Adiabatic')
    elsif [HPXML::LocationOtherHeatedSpace, HPXML::LocationOtherMultifamilyBufferSpace,
           HPXML::LocationOtherNonFreezingSpace, HPXML::LocationOtherHousingUnit].include? exterior_adjacent_to
      set_surface_otherside_coefficients(surface, exterior_adjacent_to, model)
    else
      surface.createAdjacentSurface(create_or_get_space(model, spaces, exterior_adjacent_to))
    end
  end

  def self.set_surface_otherside_coefficients(surface, exterior_adjacent_to, model)
    otherside_coeffs = nil
    model.getSurfacePropertyOtherSideCoefficientss.each do |c|
      next unless c.name.to_s == exterior_adjacent_to

      otherside_coeffs = c
    end
    if otherside_coeffs.nil?
      # Create E+ other side coefficient object
      otherside_coeffs = OpenStudio::Model::SurfacePropertyOtherSideCoefficients.new(model)
      otherside_coeffs.setName(exterior_adjacent_to)
      otherside_coeffs.setCombinedConvectiveRadiativeFilmCoefficient(UnitConversions.convert(1.0 / Material.AirFilmVertical.rvalue, 'Btu/(hr*ft^2*F)', 'W/(m^2*K)'))
      # Schedule of space temperature, can be shared with water heater/ducts
      sch = get_space_temperature_schedule(model, exterior_adjacent_to)
      otherside_coeffs.setConstantTemperatureSchedule(sch)
    end
    surface.setSurfacePropertyOtherSideCoefficients(otherside_coeffs)
    surface.setSunExposure('NoSun')
    surface.setWindExposure('NoWind')
  end

  def self.get_space_temperature_schedule(model, location)
    # Create outside boundary schedules to be actuated by EMS,
    # can be shared by any surface, duct adjacent to / located in those spaces

    # return if already exists
    model.getScheduleConstants.each do |sch|
      next unless sch.name.to_s == location

      return sch
    end

    sch = OpenStudio::Model::ScheduleConstant.new(model)
    sch.setName(location)

    space_values = Geometry.get_temperature_scheduled_space_values(location)

    if location == HPXML::LocationOtherHeatedSpace
      # Create a sensor to get dynamic heating setpoint
      htg_sch = @conditioned_zone.thermostatSetpointDualSetpoint.get.heatingSetpointTemperatureSchedule.get
      sensor_htg_spt = OpenStudio::Model::EnergyManagementSystemSensor.new(model, 'Schedule Value')
      sensor_htg_spt.setName('htg_spt')
      sensor_htg_spt.setKeyName(htg_sch.name.to_s)
      space_values[:temp_min] = sensor_htg_spt.name.to_s
    end

    # Schedule type limits compatible
    schedule_type_limits = OpenStudio::Model::ScheduleTypeLimits.new(model)
    schedule_type_limits.setUnitType('Temperature')
    sch.setScheduleTypeLimits(schedule_type_limits)

    # Sensors
    if space_values[:indoor_weight] > 0
      sensor_ia = OpenStudio::Model::EnergyManagementSystemSensor.new(model, 'Zone Air Temperature')
      sensor_ia.setName('cond_zone_temp')
      sensor_ia.setKeyName(@conditioned_zone.name.to_s)
    end

    if space_values[:outdoor_weight] > 0
      sensor_oa = OpenStudio::Model::EnergyManagementSystemSensor.new(model, 'Site Outdoor Air Drybulb Temperature')
      sensor_oa.setName('oa_temp')
    end

    if space_values[:ground_weight] > 0
      sensor_gnd = OpenStudio::Model::EnergyManagementSystemSensor.new(model, 'Site Surface Ground Temperature')
      sensor_gnd.setName('ground_temp')
    end

    actuator = OpenStudio::Model::EnergyManagementSystemActuator.new(sch, *EPlus::EMSActuatorScheduleConstantValue)
    actuator.setName("#{location.gsub(' ', '_').gsub('-', '_')}_temp_sch")

    # EMS to actuate schedule
    program = OpenStudio::Model::EnergyManagementSystemProgram.new(model)
    program.setName("#{location.gsub('-', '_')} Temperature Program")
    program.addLine("Set #{actuator.name} = 0.0")
    if not sensor_ia.nil?
      program.addLine("Set #{actuator.name} = #{actuator.name} + (#{sensor_ia.name} * #{space_values[:indoor_weight]})")
    end
    if not sensor_oa.nil?
      program.addLine("Set #{actuator.name} = #{actuator.name} + (#{sensor_oa.name} * #{space_values[:outdoor_weight]})")
    end
    if not sensor_gnd.nil?
      program.addLine("Set #{actuator.name} = #{actuator.name} + (#{sensor_gnd.name} * #{space_values[:ground_weight]})")
    end
    if not space_values[:temp_min].nil?
      if space_values[:temp_min].is_a? String
        min_temp_c = space_values[:temp_min]
      else
        min_temp_c = UnitConversions.convert(space_values[:temp_min], 'F', 'C')
      end
      program.addLine("If #{actuator.name} < #{min_temp_c}")
      program.addLine("Set #{actuator.name} = #{min_temp_c}")
      program.addLine('EndIf')
    end

    program_cm = OpenStudio::Model::EnergyManagementSystemProgramCallingManager.new(model)
    program_cm.setName("#{program.name} calling manager")
    program_cm.setCallingPoint('EndOfSystemTimestepAfterHVACReporting')
    program_cm.addProgram(program)

    return sch
  end

  # Returns an OS:Space, or temperature OS:Schedule for a MF space, or nil if outside
  # Should be called when the object's energy use is sensitive to ambient temperature
  # (e.g., water heaters and ducts).
  def self.get_space_or_schedule_from_location(location, model, spaces)
    return if [HPXML::LocationOtherExterior,
               HPXML::LocationOutside,
               HPXML::LocationRoofDeck].include? location

    sch = nil
    space = nil
    if [HPXML::LocationOtherHeatedSpace,
        HPXML::LocationOtherHousingUnit,
        HPXML::LocationOtherMultifamilyBufferSpace,
        HPXML::LocationOtherNonFreezingSpace,
        HPXML::LocationExteriorWall,
        HPXML::LocationUnderSlab].include? location
      # if located in spaces where we don't model a thermal zone, create and return temperature schedule
      sch = get_space_temperature_schedule(model, location)
    else
      space = get_space_from_location(location, spaces)
    end

    return space, sch
  end

  # Returns an OS:Space, or nil if a MF space or outside.
  # Should be called when the object's energy use is NOT sensitive to ambient temperature
  # (e.g., appliances).
  def self.get_space_from_location(location, spaces)
    return if [HPXML::LocationOutside,
               HPXML::LocationOtherHeatedSpace,
               HPXML::LocationOtherHousingUnit,
               HPXML::LocationOtherMultifamilyBufferSpace,
               HPXML::LocationOtherNonFreezingSpace].include? location

    return spaces[location]
  end

  def self.set_subsurface_exterior(surface, spaces, model, hpxml_surface)
    # Set its parent surface outside boundary condition, which will be also applied to subsurfaces through OS
    # The parent surface is entirely comprised of the subsurface.

    # Subsurface on foundation wall, set it to be adjacent to outdoors
    if hpxml_surface.exterior_adjacent_to == HPXML::LocationGround
      surface.setOutsideBoundaryCondition('Outdoors')
    else
      set_surface_exterior(model, spaces, surface, hpxml_surface)
    end
  end

  def self.get_kiva_instances(fnd_walls, slabs)
    # Identify unique Kiva foundations that are required.
    kiva_fnd_walls = []
    fnd_walls.each do |foundation_wall|
      next unless foundation_wall.is_exterior

      kiva_fnd_walls << foundation_wall
    end
    if kiva_fnd_walls.empty? # Handle slab foundation type
      kiva_fnd_walls << nil
    end

    kiva_slabs = slabs

    return kiva_fnd_walls.product(kiva_slabs)
  end

  def self.set_foundation_and_walls_top()
    @foundation_top = 0
    @hpxml.foundation_walls.each do |foundation_wall|
      top = -1 * foundation_wall.depth_below_grade + foundation_wall.height
      @foundation_top = top if top > @foundation_top
    end
    @walls_top = @foundation_top + 8.0 * @ncfl_ag
  end

  def self.set_heating_and_cooling_seasons()
    return if @hpxml.hvac_controls.size == 0

    hvac_control = @hpxml.hvac_controls[0]
    htg_start_month = hvac_control.seasons_heating_begin_month
    htg_start_day = hvac_control.seasons_heating_begin_day
    htg_end_month = hvac_control.seasons_heating_end_month
    htg_end_day = hvac_control.seasons_heating_end_day
    clg_start_month = hvac_control.seasons_cooling_begin_month
    clg_start_day = hvac_control.seasons_cooling_begin_day
    clg_end_month = hvac_control.seasons_cooling_end_month
    clg_end_day = hvac_control.seasons_cooling_end_day
    sim_year = @hpxml.header.sim_calendar_year

    @heating_days = Schedule.get_daily_season(sim_year, htg_start_month, htg_start_day, htg_end_month, htg_end_day)
    @cooling_days = Schedule.get_daily_season(sim_year, clg_start_month, clg_start_day, clg_end_month, clg_end_day)
  end
end

# register the measure to be used by the application
HPXMLtoOpenStudio.new.registerWithApplication<|MERGE_RESOLUTION|>--- conflicted
+++ resolved
@@ -1040,17 +1040,10 @@
     # This ensures that the E+ reported Conditioned Floor Area is correct.
 
     sum_cfa = 0.0
-<<<<<<< HEAD
-    @hpxml.frame_floors.each do |frame_floor|
-      next unless frame_floor.is_floor
-      next unless HPXML::conditioned_finished_locations.include?(frame_floor.interior_adjacent_to) ||
-                  HPXML::conditioned_finished_locations.include?(frame_floor.exterior_adjacent_to)
-=======
     @hpxml.floors.each do |floor|
       next unless floor.is_floor
-      next unless [HPXML::LocationLivingSpace, HPXML::LocationBasementConditioned].include?(floor.interior_adjacent_to) ||
-                  [HPXML::LocationLivingSpace, HPXML::LocationBasementConditioned].include?(floor.exterior_adjacent_to)
->>>>>>> 9d6a9949
+      next unless HPXML::conditioned_finished_locations.include?(floor.interior_adjacent_to) ||
+                  HPXML::conditioned_finished_locations.include?(floor.exterior_adjacent_to)
 
       sum_cfa += floor.area
     end
@@ -1698,33 +1691,19 @@
     @hpxml.pools.each do |pool|
       next if pool.type == HPXML::TypeNone
 
-<<<<<<< HEAD
-      MiscLoads.apply_pool_or_hot_tub_heater(model, pool, Constants.ObjectNameMiscPoolHeater, spaces, @schedules_file)
+      MiscLoads.apply_pool_or_hot_tub_heater(runner, model, pool, Constants.ObjectNameMiscPoolHeater, spaces, @schedules_file)
       next if pool.pump_type == HPXML::TypeNone
 
-      MiscLoads.apply_pool_or_hot_tub_pump(model, pool, Constants.ObjectNameMiscPoolPump, spaces, @schedules_file)
-=======
-      MiscLoads.apply_pool_or_hot_tub_heater(runner, model, pool, Constants.ObjectNameMiscPoolHeater, spaces[HPXML::LocationLivingSpace], @schedules_file)
-      next if pool.pump_type == HPXML::TypeNone
-
-      MiscLoads.apply_pool_or_hot_tub_pump(runner, model, pool, Constants.ObjectNameMiscPoolPump, spaces[HPXML::LocationLivingSpace], @schedules_file)
->>>>>>> 9d6a9949
+      MiscLoads.apply_pool_or_hot_tub_pump(runner, model, pool, Constants.ObjectNameMiscPoolPump, spaces, @schedules_file)
     end
 
     @hpxml.hot_tubs.each do |hot_tub|
       next if hot_tub.type == HPXML::TypeNone
 
-<<<<<<< HEAD
-      MiscLoads.apply_pool_or_hot_tub_heater(model, hot_tub, Constants.ObjectNameMiscHotTubHeater, spaces, @schedules_file)
+      MiscLoads.apply_pool_or_hot_tub_heater(runner, model, hot_tub, Constants.ObjectNameMiscHotTubHeater, spaces, @schedules_file)
       next if hot_tub.pump_type == HPXML::TypeNone
 
-      MiscLoads.apply_pool_or_hot_tub_pump(model, hot_tub, Constants.ObjectNameMiscHotTubPump, spaces, @schedules_file)
-=======
-      MiscLoads.apply_pool_or_hot_tub_heater(runner, model, hot_tub, Constants.ObjectNameMiscHotTubHeater, spaces[HPXML::LocationLivingSpace], @schedules_file)
-      next if hot_tub.pump_type == HPXML::TypeNone
-
-      MiscLoads.apply_pool_or_hot_tub_pump(runner, model, hot_tub, Constants.ObjectNameMiscHotTubPump, spaces[HPXML::LocationLivingSpace], @schedules_file)
->>>>>>> 9d6a9949
+      MiscLoads.apply_pool_or_hot_tub_pump(runner, model, hot_tub, Constants.ObjectNameMiscHotTubPump, spaces, @schedules_file)
     end
   end
 
