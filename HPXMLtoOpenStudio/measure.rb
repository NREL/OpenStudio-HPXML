# frozen_string_literal: true

# Require all gems up front; this is much faster than multiple resource
# files lazy loading as needed, as it prevents multiple lookups for the
# same gem.
require 'pathname'
require 'csv'
require 'oga'
Dir["#{File.dirname(__FILE__)}/resources/*.rb"].each do |resource_file|
  next if resource_file.include? 'minitest_helper.rb'

  require resource_file
end

# start the measure
class HPXMLtoOpenStudio < OpenStudio::Measure::ModelMeasure
  # human readable name
  def name
    return 'HPXML to OpenStudio Translator'
  end

  # human readable description
  def description
    return 'Translates HPXML file to OpenStudio Model'
  end

  # human readable description of modeling approach
  def modeler_description
    return ''
  end

  # define the arguments that the user will input
  def arguments(model) # rubocop:disable Lint/UnusedMethodArgument
    args = OpenStudio::Measure::OSArgumentVector.new

    arg = OpenStudio::Measure::OSArgument.makeStringArgument('hpxml_path', true)
    arg.setDisplayName('HPXML File Path')
    arg.setDescription('Absolute/relative path of the HPXML file.')
    args << arg

    arg = OpenStudio::Measure::OSArgument.makeStringArgument('output_dir', true)
    arg.setDisplayName('Directory for Output Files')
    arg.setDescription('Absolute/relative path for the output files directory.')
    args << arg

    arg = OpenStudio::Measure::OSArgument.makeBoolArgument('debug', false)
    arg.setDisplayName('Debug Mode?')
    arg.setDescription('If true: 1) Writes in.osm file, 2) Generates additional log output, and 3) Creates all EnergyPlus output files.')
    arg.setDefaultValue(false)
    args << arg

    arg = OpenStudio::Measure::OSArgument.makeBoolArgument('add_component_loads', false)
    arg.setDisplayName('Add component loads?')
    arg.setDescription('If true, adds the calculation of heating/cooling component loads (not enabled by default for faster performance).')
    arg.setDefaultValue(false)
    args << arg

    arg = OpenStudio::Measure::OSArgument.makeBoolArgument('skip_validation', false)
    arg.setDisplayName('Skip Validation?')
    arg.setDescription('If true, bypasses HPXML input validation for faster performance. WARNING: This should only be used if the supplied HPXML file has already been validated against the Schema & Schematron documents.')
    arg.setDefaultValue(false)
    args << arg

    arg = OpenStudio::Measure::OSArgument.makeStringArgument('building_id', false)
    arg.setDisplayName('BuildingID')
    arg.setDescription('The ID of the HPXML Building. Only required if the HPXML has multiple Building elements and WholeSFAorMFBuildingSimulation is not true.')
    args << arg

    return args
  end

  # define what happens when the measure is run
  def run(model, runner, user_arguments)
    super(model, runner, user_arguments)

    # use the built-in error checking
    if !runner.validateUserArguments(arguments(model), user_arguments)
      return false
    end

    Geometry.tear_down_model(model, runner)

    Version.check_openstudio_version()

    # assign the user inputs to variables
    hpxml_path = runner.getStringArgumentValue('hpxml_path', user_arguments)
    output_dir = runner.getStringArgumentValue('output_dir', user_arguments)
    add_component_loads = runner.getBoolArgumentValue('add_component_loads', user_arguments)
    debug = runner.getBoolArgumentValue('debug', user_arguments)
    skip_validation = runner.getBoolArgumentValue('skip_validation', user_arguments)
    building_id = runner.getOptionalStringArgumentValue('building_id', user_arguments)
    building_id = building_id.is_initialized ? building_id.get : nil

    unless (Pathname.new hpxml_path).absolute?
      hpxml_path = File.expand_path(hpxml_path)
    end
    unless File.exist?(hpxml_path) && hpxml_path.downcase.end_with?('.xml')
      fail "'#{hpxml_path}' does not exist or is not an .xml file."
    end

    unless (Pathname.new output_dir).absolute?
      output_dir = File.expand_path(output_dir)
    end

    begin
      if skip_validation
        schema_validator = nil
        schematron_validator = nil
      else
        schema_path = File.join(File.dirname(__FILE__), 'resources', 'hpxml_schema', 'HPXML.xsd')
        schema_validator = XMLValidator.get_schema_validator(schema_path)
        schematron_path = File.join(File.dirname(__FILE__), 'resources', 'hpxml_schematron', 'EPvalidator.xml')
        schematron_validator = XMLValidator.get_schematron_validator(schematron_path)
      end

      hpxml = HPXML.new(hpxml_path: hpxml_path, schema_validator: schema_validator, schematron_validator: schematron_validator, building_id: building_id)
      hpxml.errors.each do |error|
        runner.registerError(error)
      end
      hpxml.warnings.each do |warning|
        runner.registerWarning(warning)
      end
      return false unless hpxml.errors.empty?

      eri_version = hpxml.header.eri_calculation_version # Hidden feature
      eri_version = 'latest' if eri_version.nil?
      eri_version = Constants.ERIVersions[-1] if eri_version == 'latest'

      # Process weather once upfront
      epw_path = Location.get_epw_path(hpxml.buildings[0], hpxml_path)
      weather = WeatherProcess.new(epw_path: epw_path, runner: runner, hpxml: hpxml)
      epw_file = OpenStudio::EpwFile.new(epw_path)
      hpxml.buildings.each_with_index do |hpxml_bldg, i|
        next if i == 0
        next if Location.get_epw_path(hpxml_bldg, hpxml_path) == epw_path

        fail 'Weather station EPW filepath has different values across dwelling units.'
      end

      if hpxml.header.whole_sfa_or_mf_building_sim && (hpxml.buildings.size > 1)
        if hpxml.buildings.map { |hpxml_bldg| hpxml_bldg.batteries.size }.sum > 0
          # FUTURE: Figure out how to allow this. If we allow it, update docs and hpxml_translator_test.rb too.
          # Batteries use "TrackFacilityElectricDemandStoreExcessOnSite"; to support modeling of batteries in whole
          # SFA/MF building simulations, we'd need to create custom meters with electricity usage *for each unit*
          # and switch to "TrackMeterDemandStoreExcessOnSite".
          # https://github.com/NREL/OpenStudio-HPXML/issues/1499
          fail 'Modeling batteries for whole SFA/MF buildings is not currently supported.'
        end
      end

      # Apply HPXML defaults upfront; process schedules & emissions
      hpxml_sch_map = {}
      check_emissions_references(hpxml.header, hpxml_path)
      hpxml.buildings.each_with_index do |hpxml_bldg, i|
        check_schedule_references(hpxml_bldg.header, hpxml_path)
        in_schedules_csv = 'in.schedules.csv'
        in_schedules_csv = "in.schedules#{i + 1}.csv" if i > 0
        schedules_file = SchedulesFile.new(runner: runner,
                                           schedules_paths: hpxml_bldg.header.schedules_filepaths,
                                           year: Location.get_sim_calendar_year(hpxml.header.sim_calendar_year, epw_file),
                                           unavailable_periods: hpxml.header.unavailable_periods,
                                           output_path: File.join(output_dir, in_schedules_csv))
        HPXMLDefaults.apply(runner, hpxml, hpxml_bldg, eri_version, weather, epw_file: epw_file, schedules_file: schedules_file)
        hpxml_sch_map[hpxml_bldg] = schedules_file
      end
      validate_emissions_files(hpxml.header)

      # Write updated HPXML object (w/ defaults) to file for inspection
      hpxml_defaults_path = File.join(output_dir, 'in.xml')
      XMLHelper.write_file(hpxml.to_doc, hpxml_defaults_path)

      # Create OpenStudio model
      hpxml_osm_map = {}
      hpxml.buildings.each_with_index do |hpxml_bldg, i|
        schedules_file = hpxml_sch_map[hpxml_bldg]
        if hpxml.buildings.size > 1
          # Create the model for this single unit
          unit_model = OpenStudio::Model::Model.new
          create_unit_model(hpxml, hpxml_bldg, runner, unit_model, epw_path, epw_file, weather, debug, schedules_file, eri_version, i + 1)
          hpxml_osm_map[hpxml_bldg] = unit_model
        else
          create_unit_model(hpxml, hpxml_bldg, runner, model, epw_path, epw_file, weather, debug, schedules_file, eri_version, i + 1)
          hpxml_osm_map[hpxml_bldg] = model
        end
      end

      # Merge unit models into final model
      if hpxml.buildings.size > 1
        add_unit_model_to_model(model, hpxml_osm_map)
      end

      # Output
      add_unmet_hours_output(model, hpxml_osm_map)
      add_loads_output(model, add_component_loads, hpxml_osm_map)
      set_output_files(model)
      add_additional_properties(model, hpxml, hpxml_osm_map, hpxml_path, building_id, hpxml_defaults_path)
      # Uncomment to debug EMS
      # add_ems_debug_output(model)

      if debug
        # Write OSM file to run dir
        osm_output_path = File.join(output_dir, 'in.osm')
        File.write(osm_output_path, model.to_s)
        runner.registerInfo("Wrote file: #{osm_output_path}")

        # Copy EPW file to run dir
        epw_output_path = File.join(output_dir, 'in.epw')
        FileUtils.cp(epw_path, epw_output_path)
      end
    rescue Exception => e
      runner.registerError("#{e.message}\n#{e.backtrace.join("\n")}")
      return false
    end

    return true
  end

  def add_unit_model_to_model(model, hpxml_osm_map)
    unique_objects = { 'OS:ConvergenceLimits' => 'ConvergenceLimits',
                       'OS:Foundation:Kiva:Settings' => 'FoundationKivaSettings',
                       'OS:OutputControl:Files' => 'OutputControlFiles',
                       'OS:Output:Diagnostics' => 'OutputDiagnostics',
                       'OS:Output:JSON' => 'OutputJSON',
                       'OS:PerformancePrecisionTradeoffs' => 'PerformancePrecisionTradeoffs',
                       'OS:RunPeriod' => 'RunPeriod',
                       'OS:RunPeriodControl:DaylightSavingTime' => 'RunPeriodControlDaylightSavingTime',
                       'OS:ShadowCalculation' => 'ShadowCalculation',
                       'OS:SimulationControl' => 'SimulationControl',
                       'OS:Site' => 'Site',
                       'OS:Site:GroundTemperature:Deep' => 'SiteGroundTemperatureDeep',
                       'OS:Site:GroundTemperature:Shallow' => 'SiteGroundTemperatureShallow',
                       'OS:Site:WaterMainsTemperature' => 'SiteWaterMainsTemperature',
                       'OS:SurfaceConvectionAlgorithm:Inside' => 'InsideSurfaceConvectionAlgorithm',
                       'OS:SurfaceConvectionAlgorithm:Outside' => 'OutsideSurfaceConvectionAlgorithm',
                       'OS:Timestep' => 'Timestep' }

    # Handle unique objects first: Grab one from the first model we find the
    # object on (may not be the first unit).
    unit_model_objects = []
    unique_handles_to_skip = []
    uuid_regex = /\{(.*?)\}/
    unique_objects.each do |idd_obj, osm_class|
      first_model_object_by_type = nil
      hpxml_osm_map.values.each do |unit_model|
        next if unit_model.getObjectsByType(idd_obj.to_IddObjectType).empty?

        model_object = unit_model.send("get#{osm_class}")

        if first_model_object_by_type.nil?
          # Retain object for model
          unit_model_objects << model_object
          first_model_object_by_type = model_object
          if idd_obj == 'OS:Site:WaterMainsTemperature' # Handle referenced child object too
            unit_model_objects << unit_model.getObjectsByName(model_object.temperatureSchedule.get.name.to_s)[0]
          end
        else
          # Throw error if different values between this model_object and first_model_object_by_type
          if model_object.to_s.gsub(uuid_regex, '') != first_model_object_by_type.to_s.gsub(uuid_regex, '')
            fail "Unique object (#{idd_obj}) has different values across dwelling units."
          end

          if idd_obj == 'OS:Site:WaterMainsTemperature' # Handle referenced child object too
            if model_object.temperatureSchedule.get.to_s.gsub(uuid_regex, '') != first_model_object_by_type.temperatureSchedule.get.to_s.gsub(uuid_regex, '')
              fail "Unique object (#{idd_obj}) has different values across dwelling units."
            end
          end
        end

        unique_handles_to_skip << model_object.handle.to_s
        if idd_obj == 'OS:Site:WaterMainsTemperature' # Handle referenced child object too
          unique_handles_to_skip << model_object.temperatureSchedule.get.handle.to_s
        end
      end
    end

    hpxml_osm_map.values.each_with_index do |unit_model, unit_number|
      shift_geometry(unit_model, unit_number)
      prefix_all_unit_model_objects(unit_model, unit_number)

      # Handle remaining (non-unique) objects now
      unit_model.objects.each do |obj|
        next if unit_number > 0 && obj.to_Building.is_initialized
        next if unique_handles_to_skip.include? obj.handle.to_s

        unit_model_objects << obj
      end
    end

    model.addObjects(unit_model_objects, true)
  end

  def shift_geometry(unit_model, unit_number)
    # Shift units so they aren't right on top and shade each other
    y_shift = 200.0 * unit_number # meters

    # shift the unit so it's not right on top of the previous one
    unit_model.getSpaces.sort.each do |space|
      space.setYOrigin(y_shift)
    end

    # shift shading surfaces
    m = OpenStudio::Matrix.new(4, 4, 0)
    m[0, 0] = 1
    m[1, 1] = 1
    m[2, 2] = 1
    m[3, 3] = 1
    m[1, 3] = y_shift
    t = OpenStudio::Transformation.new(m)

    unit_model.getShadingSurfaceGroups.each do |shading_surface_group|
      next if shading_surface_group.space.is_initialized # already got shifted

      shading_surface_group.shadingSurfaces.each do |shading_surface|
        shading_surface.setVertices(t * shading_surface.vertices)
      end
    end
  end

  def prefix_all_unit_model_objects(unit_model, unit_number)
    # Prefix all objects with name using unit number
    # FUTURE: Create objects with unique names up front so we don't have to do this

    # EMS objects
    ems_map = {}

    unit_model.getEnergyManagementSystemSensors.each do |sensor|
      ems_map[sensor.name.to_s] = make_variable_name(sensor.name, unit_number)
      sensor.setKeyName(make_variable_name(sensor.keyName, unit_number)) unless sensor.keyName.empty? || sensor.keyName.downcase == 'environment'
    end

    unit_model.getEnergyManagementSystemActuators.each do |actuator|
      ems_map[actuator.name.to_s] = make_variable_name(actuator.name, unit_number)
    end

    unit_model.getEnergyManagementSystemInternalVariables.each do |internal_variable|
      ems_map[internal_variable.name.to_s] = make_variable_name(internal_variable.name, unit_number)
      internal_variable.setInternalDataIndexKeyName(make_variable_name(internal_variable.internalDataIndexKeyName, unit_number)) unless internal_variable.internalDataIndexKeyName.empty?
    end

    unit_model.getEnergyManagementSystemGlobalVariables.each do |global_variable|
      ems_map[global_variable.name.to_s] = make_variable_name(global_variable.name, unit_number)
    end

    unit_model.getEnergyManagementSystemOutputVariables.each do |output_variable|
      next if output_variable.emsVariableObject.is_initialized

      new_ems_variable_name = make_variable_name(output_variable.emsVariableName, unit_number)
      ems_map[output_variable.emsVariableName.to_s] = new_ems_variable_name
      output_variable.setEMSVariableName(new_ems_variable_name)
    end

    unit_model.getEnergyManagementSystemSubroutines.each do |subroutine|
      ems_map[subroutine.name.to_s] = make_variable_name(subroutine.name, unit_number)
    end

    # variables in program lines don't get updated automatically
    lhs_characters = [' ', ',', '(', ')', '+', '-', '*', '/', ';']
    rhs_characters = [''] + lhs_characters
    (unit_model.getEnergyManagementSystemPrograms + unit_model.getEnergyManagementSystemSubroutines).each do |program|
      new_lines = []
      program.lines.each do |line|
        ems_map.each do |old_name, new_name|
          next unless line.include?(old_name)

          # old_name between at least 1 character, with the exception of '' on left and ' ' on right
          lhs_characters.each do |lhs|
            next unless line.include?("#{lhs}#{old_name}")

            rhs_characters.each do |rhs|
              next unless line.include?("#{lhs}#{old_name}#{rhs}")
              next if lhs == '' && ['', ' '].include?(rhs)

              line.gsub!("#{lhs}#{old_name}#{rhs}", "#{lhs}#{new_name}#{rhs}")
            end
          end
        end
        new_lines << line
      end
      program.setLines(new_lines)
    end

    # All model objects
    unit_model.objects.each do |model_object|
      next if model_object.name.nil?

      if unit_number == 0
        # OpenStudio is unhappy if these schedules are renamed
        next if model_object.name.to_s == unit_model.alwaysOnContinuousSchedule.name.to_s
        next if model_object.name.to_s == unit_model.alwaysOnDiscreteSchedule.name.to_s
        next if model_object.name.to_s == unit_model.alwaysOffDiscreteSchedule.name.to_s
      end

      model_object.setName(make_variable_name(model_object.name, unit_number))
    end
  end

  def make_variable_name(obj_name, unit_number)
    return "unit#{unit_number + 1}_#{obj_name}".gsub(' ', '_').gsub('-', '_')
  end

  def create_unit_model(hpxml, hpxml_bldg, runner, model, epw_path, epw_file, weather, debug, schedules_file, eri_version, unit_num)
    @hpxml_header = hpxml.header
    @hpxml_bldg = hpxml_bldg
    @debug = debug
    @schedules_file = schedules_file
    @eri_version = eri_version

    @apply_ashrae140_assumptions = @hpxml_header.apply_ashrae140_assumptions # Hidden feature
    @apply_ashrae140_assumptions = false if @apply_ashrae140_assumptions.nil?

    # Here we turn off OS error-checking so that any invalid values provided
    # to OS SDK methods are passed along to EnergyPlus and produce errors. If
    # we didn't go this, we'd end up with successful EnergyPlus simulations that
    # use the wrong (default) value unless we check the return value of *every*
    # OS SDK setter method to notice there was an invalid value provided.
    # See https://github.com/NREL/OpenStudio/pull/4505 for more background.
    model.setStrictnessLevel('None'.to_StrictnessLevel)

    # Init
    OpenStudio::Model::WeatherFile.setWeatherFile(model, epw_file)
    set_defaults_and_globals()
    Location.apply(model, weather, epw_file, @hpxml_header, @hpxml_bldg)
    add_simulation_params(model)

    # Conditioned space/zone
    spaces = {}
    create_or_get_space(model, spaces, HPXML::LocationConditionedSpace)
    set_foundation_and_walls_top()
    set_heating_and_cooling_seasons()
    add_setpoints(runner, model, weather, spaces)

    # Geometry/Envelope
    add_roofs(runner, model, spaces)
    add_walls(runner, model, spaces)
    add_rim_joists(runner, model, spaces)
    add_floors(runner, model, spaces)
    add_foundation_walls_slabs(runner, model, weather, spaces)
    add_windows(model, spaces)
    add_doors(model, spaces)
    add_skylights(model, spaces)
    add_conditioned_floor_area(model, spaces)
    add_thermal_mass(model, spaces)
    Geometry.set_zone_volumes(spaces, @hpxml_bldg, @apply_ashrae140_assumptions)
    Geometry.explode_surfaces(model, @hpxml_bldg, @walls_top)
    add_num_occupants(model, runner, spaces)

    # HVAC
    @hvac_unavailable_periods = Schedule.get_unavailable_periods(runner, SchedulesFile::Columns[:HVAC].name, @hpxml_header.unavailable_periods)
    airloop_map = {} # Map of HPXML System ID -> AirLoopHVAC (or ZoneHVACFourPipeFanCoil)
    add_ideal_system(model, spaces, epw_path)
    add_cooling_system(model, runner, weather, spaces, airloop_map)
    add_heating_system(runner, model, weather, spaces, airloop_map)
    add_heat_pump(runner, model, weather, spaces, airloop_map)
    add_dehumidifiers(runner, model, spaces)
    add_ceiling_fans(runner, model, weather, spaces)

    # Hot Water
    add_hot_water_and_appliances(runner, model, weather, spaces)

    # Plug Loads & Fuel Loads & Lighting
    add_mels(runner, model, spaces)
    add_mfls(runner, model, spaces)
    add_lighting(runner, model, spaces)

    # Pools & Permanent Spas
    add_pools_and_permanent_spas(runner, model, spaces)

    # Other
    add_cooling_season(model, weather)
    add_airflow(runner, model, weather, spaces, airloop_map)
    add_photovoltaics(model)
    add_generators(model)
    add_batteries(runner, model, spaces)
    add_building_unit(model, unit_num)
  end

  def check_emissions_references(hpxml_header, hpxml_path)
    # Check/update file references
    hpxml_header.emissions_scenarios.each do |scenario|
      if hpxml_header.emissions_scenarios.select { |s| s.emissions_type == scenario.emissions_type && s.name == scenario.name }.size > 1
        fail "Found multiple Emissions Scenarios with the Scenario Name=#{scenario.name} and Emissions Type=#{scenario.emissions_type}."
      end
      next if scenario.elec_schedule_filepath.nil?

      scenario.elec_schedule_filepath = FilePath.check_path(scenario.elec_schedule_filepath,
                                                            File.dirname(hpxml_path),
                                                            'Emissions File')
    end
  end

  def check_schedule_references(hpxml_bldg_header, hpxml_path)
    # Check/update file references
    hpxml_bldg_header.schedules_filepaths = hpxml_bldg_header.schedules_filepaths.collect { |sfp|
      FilePath.check_path(sfp,
                          File.dirname(hpxml_path),
                          'Schedules')
    }
  end

  def validate_emissions_files(hpxml_header)
    hpxml_header.emissions_scenarios.each do |scenario|
      next if scenario.elec_schedule_filepath.nil?

      data = File.readlines(scenario.elec_schedule_filepath)
      num_header_rows = scenario.elec_schedule_number_of_header_rows
      col_index = scenario.elec_schedule_column_number - 1

      if data.size != 8760 + num_header_rows
        fail "Emissions File has invalid number of rows (#{data.size}). Expected 8760 plus #{num_header_rows} header row(s)."
      end
      if col_index > data[num_header_rows, 8760].map { |x| x.count(',') }.min
        fail "Emissions File has too few columns. Cannot find column number (#{scenario.elec_schedule_column_number})."
      end
    end
  end

  def set_defaults_and_globals()
    # Initialize
    @remaining_heat_load_frac = 1.0
    @remaining_cool_load_frac = 1.0

    # Set globals
    @cfa = @hpxml_bldg.building_construction.conditioned_floor_area
    @ncfl = @hpxml_bldg.building_construction.number_of_conditioned_floors
    @ncfl_ag = @hpxml_bldg.building_construction.number_of_conditioned_floors_above_grade
    @nbeds = @hpxml_bldg.building_construction.number_of_bedrooms
    @default_azimuths = HPXMLDefaults.get_default_azimuths(@hpxml_bldg)

    # Apply unit multipliers to HVAC systems and water heaters
    HVAC.apply_unit_multiplier(@hpxml_bldg)
    # Ensure that no capacities/airflows are zero in order to prevent potential E+ errors.
    HVAC.ensure_nonzero_sizing_values(@hpxml_bldg)
    # Make adjustments for modeling purposes
    @frac_windows_operable = @hpxml_bldg.fraction_of_windows_operable()
    @hpxml_bldg.collapse_enclosure_surfaces() # Speeds up simulation
    @hpxml_bldg.delete_adiabatic_subsurfaces() # EnergyPlus doesn't allow this

    # We don't want this to be written to in.xml, because then if you ran the in.xml
    # file, you would get different results (operational calculation) relative to the
    # original file (asset calculation).
    if @hpxml_bldg.building_occupancy.number_of_residents.nil?
      @hpxml_bldg.building_occupancy.number_of_residents = Geometry.get_occupancy_default_num(@nbeds)
    elsif (@hpxml_bldg.building_occupancy.number_of_residents == 0) && (not @apply_ashrae140_assumptions)
      # If zero occupants, ensure end uses of interest are zeroed out
      @hpxml_header.unavailable_periods.add(column_name: 'Vacancy',
                                            begin_month: @hpxml_header.sim_begin_month,
                                            begin_day: @hpxml_header.sim_begin_day,
                                            begin_hour: 0,
                                            end_month: @hpxml_header.sim_end_month,
                                            end_day: @hpxml_header.sim_end_day,
                                            end_hour: 24,
                                            natvent_availability: HPXML::ScheduleUnavailable)
    end
  end

  def add_simulation_params(model)
    SimControls.apply(model, @hpxml_header)
  end

  def add_num_occupants(model, runner, spaces)
    # Occupants
    num_occ = @hpxml_bldg.building_occupancy.number_of_residents
    return if num_occ <= 0

    Geometry.apply_occupants(model, runner, @hpxml_bldg, num_occ, spaces[HPXML::LocationConditionedSpace],
                             @schedules_file, @hpxml_header.unavailable_periods)
  end

  def create_or_get_space(model, spaces, location)
    if spaces[location].nil?
      Geometry.create_space_and_zone(model, spaces, location, @hpxml_bldg.building_construction.number_of_units)
    end
    return spaces[location]
  end

  def add_roofs(runner, model, spaces)
    @hpxml_bldg.roofs.each do |roof|
      next if roof.net_area < 1.0 # skip modeling net surface area for surfaces comprised entirely of subsurface area

      if roof.azimuth.nil?
        if roof.pitch > 0
          azimuths = @default_azimuths # Model as four directions for average exterior incident solar
        else
          azimuths = [@default_azimuths[0]] # Arbitrary azimuth for flat roof
        end
      else
        azimuths = [roof.azimuth]
      end

      surfaces = []

      azimuths.each do |azimuth|
        width = Math::sqrt(roof.net_area)
        length = (roof.net_area / width) / azimuths.size
        tilt = roof.pitch / 12.0
        z_origin = @walls_top + 0.5 * Math.sin(Math.atan(tilt)) * width

        vertices = Geometry.create_roof_vertices(length, width, z_origin, azimuth, tilt)
        surface = OpenStudio::Model::Surface.new(vertices, model)
        surfaces << surface
        surface.additionalProperties.setFeature('Length', length)
        surface.additionalProperties.setFeature('Width', width)
        surface.additionalProperties.setFeature('Azimuth', azimuth)
        surface.additionalProperties.setFeature('Tilt', tilt)
        surface.additionalProperties.setFeature('SurfaceType', 'Roof')
        if azimuths.size > 1
          surface.setName("#{roof.id}:#{azimuth}")
        else
          surface.setName(roof.id)
        end
        surface.setSurfaceType('RoofCeiling')
        surface.setOutsideBoundaryCondition('Outdoors')
        set_surface_interior(model, spaces, surface, roof)
      end

      next if surfaces.empty?

      # Apply construction
      has_radiant_barrier = roof.radiant_barrier
      if has_radiant_barrier
        radiant_barrier_grade = roof.radiant_barrier_grade
      end
      # FUTURE: Create Constructions.get_air_film(surface) method; use in measure.rb and hpxml_translator_test.rb
      inside_film = Material.AirFilmRoof(Geometry.get_roof_pitch([surfaces[0]]))
      outside_film = Material.AirFilmOutside
      mat_roofing = Material.RoofMaterial(roof.roof_type)
      if @apply_ashrae140_assumptions
        inside_film = Material.AirFilmRoofASHRAE140
        outside_film = Material.AirFilmOutsideASHRAE140
      end
      mat_int_finish = Material.InteriorFinishMaterial(roof.interior_finish_type, roof.interior_finish_thickness)
      if mat_int_finish.nil?
        fallback_mat_int_finish = nil
      else
        fallback_mat_int_finish = Material.InteriorFinishMaterial(mat_int_finish.name, 0.1) # Try thin material
      end

      install_grade = 1
      assembly_r = roof.insulation_assembly_r_value

      if not mat_int_finish.nil?
        # Closed cavity
        constr_sets = [
          WoodStudConstructionSet.new(Material.Stud2x(8.0), 0.07, 20.0, 0.75, mat_int_finish, mat_roofing),    # 2x8, 24" o.c. + R20
          WoodStudConstructionSet.new(Material.Stud2x(8.0), 0.07, 10.0, 0.75, mat_int_finish, mat_roofing),    # 2x8, 24" o.c. + R10
          WoodStudConstructionSet.new(Material.Stud2x(8.0), 0.07, 0.0, 0.75, mat_int_finish, mat_roofing),     # 2x8, 24" o.c.
          WoodStudConstructionSet.new(Material.Stud2x6, 0.07, 0.0, 0.75, mat_int_finish, mat_roofing),         # 2x6, 24" o.c.
          WoodStudConstructionSet.new(Material.Stud2x4, 0.07, 0.0, 0.5, mat_int_finish, mat_roofing),          # 2x4, 16" o.c.
          WoodStudConstructionSet.new(Material.Stud2x4, 0.01, 0.0, 0.0, fallback_mat_int_finish, mat_roofing), # Fallback
        ]
        match, constr_set, cavity_r = Constructions.pick_wood_stud_construction_set(assembly_r, constr_sets, inside_film, outside_film)

        Constructions.apply_closed_cavity_roof(model, surfaces, "#{roof.id} construction",
                                               cavity_r, install_grade,
                                               constr_set.stud.thick_in,
                                               true, constr_set.framing_factor,
                                               constr_set.mat_int_finish,
                                               constr_set.osb_thick_in, constr_set.rigid_r,
                                               constr_set.mat_ext_finish, has_radiant_barrier,
                                               inside_film, outside_film, radiant_barrier_grade,
                                               roof.solar_absorptance, roof.emittance)
      else
        # Open cavity
        constr_sets = [
          GenericConstructionSet.new(10.0, 0.5, nil, mat_roofing), # w/R-10 rigid
          GenericConstructionSet.new(0.0, 0.5, nil, mat_roofing),  # Standard
          GenericConstructionSet.new(0.0, 0.0, nil, mat_roofing),  # Fallback
        ]
        match, constr_set, layer_r = Constructions.pick_generic_construction_set(assembly_r, constr_sets, inside_film, outside_film)

        cavity_r = 0
        cavity_ins_thick_in = 0
        framing_factor = 0
        framing_thick_in = 0

        Constructions.apply_open_cavity_roof(model, surfaces, "#{roof.id} construction",
                                             cavity_r, install_grade, cavity_ins_thick_in,
                                             framing_factor, framing_thick_in,
                                             constr_set.osb_thick_in, layer_r + constr_set.rigid_r,
                                             constr_set.mat_ext_finish, has_radiant_barrier,
                                             inside_film, outside_film, radiant_barrier_grade,
                                             roof.solar_absorptance, roof.emittance)
      end
      Constructions.check_surface_assembly_rvalue(runner, surfaces, inside_film, outside_film, assembly_r, match)
    end
  end

  def add_walls(runner, model, spaces)
    @hpxml_bldg.walls.each do |wall|
      next if wall.net_area < 1.0 # skip modeling net surface area for surfaces comprised entirely of subsurface area

      if wall.azimuth.nil?
        if wall.is_exterior
          azimuths = @default_azimuths # Model as four directions for average exterior incident solar
        else
          azimuths = [@default_azimuths[0]] # Arbitrary direction, doesn't receive exterior incident solar
        end
      else
        azimuths = [wall.azimuth]
      end

      surfaces = []

      azimuths.each do |azimuth|
        height = 8.0 * @ncfl_ag
        length = (wall.net_area / height) / azimuths.size
        z_origin = @foundation_top

        vertices = Geometry.create_wall_vertices(length, height, z_origin, azimuth)
        surface = OpenStudio::Model::Surface.new(vertices, model)
        surfaces << surface
        surface.additionalProperties.setFeature('Length', length)
        surface.additionalProperties.setFeature('Azimuth', azimuth)
        surface.additionalProperties.setFeature('Tilt', 90.0)
        surface.additionalProperties.setFeature('SurfaceType', 'Wall')
        if azimuths.size > 1
          surface.setName("#{wall.id}:#{azimuth}")
        else
          surface.setName(wall.id)
        end
        surface.setSurfaceType('Wall')
        set_surface_interior(model, spaces, surface, wall)
        set_surface_exterior(model, spaces, surface, wall)
        if wall.is_interior
          surface.setSunExposure('NoSun')
          surface.setWindExposure('NoWind')
        end
      end

      next if surfaces.empty?

      # Apply construction
      # The code below constructs a reasonable wall construction based on the
      # wall type while ensuring the correct assembly R-value.
      has_radiant_barrier = wall.radiant_barrier
      if has_radiant_barrier
        radiant_barrier_grade = wall.radiant_barrier_grade
      end
      inside_film = Material.AirFilmVertical
      if wall.is_exterior
        outside_film = Material.AirFilmOutside
        mat_ext_finish = Material.ExteriorFinishMaterial(wall.siding)
      else
        outside_film = Material.AirFilmVertical
        mat_ext_finish = nil
      end
      if @apply_ashrae140_assumptions
        inside_film = Material.AirFilmVerticalASHRAE140
        outside_film = Material.AirFilmOutsideASHRAE140
      end
      mat_int_finish = Material.InteriorFinishMaterial(wall.interior_finish_type, wall.interior_finish_thickness)

      Constructions.apply_wall_construction(runner, model, surfaces, wall.id, wall.wall_type, wall.insulation_assembly_r_value,
                                            mat_int_finish, has_radiant_barrier, inside_film, outside_film,
                                            radiant_barrier_grade, mat_ext_finish, wall.solar_absorptance,
                                            wall.emittance)
    end
  end

  def add_rim_joists(runner, model, spaces)
    @hpxml_bldg.rim_joists.each do |rim_joist|
      if rim_joist.azimuth.nil?
        if rim_joist.is_exterior
          azimuths = @default_azimuths # Model as four directions for average exterior incident solar
        else
          azimuths = [@default_azimuths[0]] # Arbitrary direction, doesn't receive exterior incident solar
        end
      else
        azimuths = [rim_joist.azimuth]
      end

      surfaces = []

      azimuths.each do |azimuth|
        height = 1.0
        length = (rim_joist.area / height) / azimuths.size
        z_origin = @foundation_top

        vertices = Geometry.create_wall_vertices(length, height, z_origin, azimuth)
        surface = OpenStudio::Model::Surface.new(vertices, model)
        surfaces << surface
        surface.additionalProperties.setFeature('Length', length)
        surface.additionalProperties.setFeature('Azimuth', azimuth)
        surface.additionalProperties.setFeature('Tilt', 90.0)
        surface.additionalProperties.setFeature('SurfaceType', 'RimJoist')
        if azimuths.size > 1
          surface.setName("#{rim_joist.id}:#{azimuth}")
        else
          surface.setName(rim_joist.id)
        end
        surface.setSurfaceType('Wall')
        set_surface_interior(model, spaces, surface, rim_joist)
        set_surface_exterior(model, spaces, surface, rim_joist)
        if rim_joist.is_interior
          surface.setSunExposure('NoSun')
          surface.setWindExposure('NoWind')
        end
      end

      # Apply construction

      inside_film = Material.AirFilmVertical
      if rim_joist.is_exterior
        outside_film = Material.AirFilmOutside
        mat_ext_finish = Material.ExteriorFinishMaterial(rim_joist.siding)
      else
        outside_film = Material.AirFilmVertical
        mat_ext_finish = nil
      end

      assembly_r = rim_joist.insulation_assembly_r_value

      constr_sets = [
        WoodStudConstructionSet.new(Material.Stud2x(2.0), 0.17, 20.0, 2.0, nil, mat_ext_finish),  # 2x4 + R20
        WoodStudConstructionSet.new(Material.Stud2x(2.0), 0.17, 10.0, 2.0, nil, mat_ext_finish),  # 2x4 + R10
        WoodStudConstructionSet.new(Material.Stud2x(2.0), 0.17, 0.0, 2.0, nil, mat_ext_finish),   # 2x4
        WoodStudConstructionSet.new(Material.Stud2x(2.0), 0.01, 0.0, 0.0, nil, mat_ext_finish),   # Fallback
      ]
      match, constr_set, cavity_r = Constructions.pick_wood_stud_construction_set(assembly_r, constr_sets, inside_film, outside_film)
      install_grade = 1

      Constructions.apply_rim_joist(model, surfaces, "#{rim_joist.id} construction",
                                    cavity_r, install_grade, constr_set.framing_factor,
                                    constr_set.mat_int_finish, constr_set.osb_thick_in,
                                    constr_set.rigid_r, constr_set.mat_ext_finish,
                                    inside_film, outside_film, rim_joist.solar_absorptance,
                                    rim_joist.emittance)
      Constructions.check_surface_assembly_rvalue(runner, surfaces, inside_film, outside_film, assembly_r, match)
    end
  end

  def add_floors(runner, model, spaces)
    @hpxml_bldg.floors.each do |floor|
      area = floor.area
      width = Math::sqrt(area)
      length = area / width
      if floor.interior_adjacent_to.include?('attic') || floor.exterior_adjacent_to.include?('attic')
        z_origin = @walls_top
      else
        z_origin = @foundation_top
      end

      if floor.is_ceiling
        vertices = Geometry.create_ceiling_vertices(length, width, z_origin, @default_azimuths)
        surface = OpenStudio::Model::Surface.new(vertices, model)
        surface.additionalProperties.setFeature('SurfaceType', 'Ceiling')
      else
        vertices = Geometry.create_floor_vertices(length, width, z_origin, @default_azimuths)
        surface = OpenStudio::Model::Surface.new(vertices, model)
        surface.additionalProperties.setFeature('SurfaceType', 'Floor')
      end
      surface.additionalProperties.setFeature('Tilt', 0.0)
      set_surface_interior(model, spaces, surface, floor)
      set_surface_exterior(model, spaces, surface, floor)
      surface.setName(floor.id)
      if floor.is_interior
        surface.setSunExposure('NoSun')
        surface.setWindExposure('NoWind')
      elsif floor.is_floor
        surface.setSunExposure('NoSun')
        if floor.exterior_adjacent_to == HPXML::LocationManufacturedHomeUnderBelly
          foundation = @hpxml_bldg.foundations.find { |x| x.to_location == floor.exterior_adjacent_to }
          if foundation.belly_wing_skirt_present
            surface.setWindExposure('NoWind')
          end
        end
      end

      # Apply construction

      if floor.is_ceiling
        if @apply_ashrae140_assumptions
          # Attic floor
          inside_film = Material.AirFilmFloorASHRAE140
          outside_film = Material.AirFilmFloorASHRAE140
        else
          inside_film = Material.AirFilmFloorAverage
          outside_film = Material.AirFilmFloorAverage
        end
        mat_int_finish_or_covering = Material.InteriorFinishMaterial(floor.interior_finish_type, floor.interior_finish_thickness)
        has_radiant_barrier = floor.radiant_barrier
        if has_radiant_barrier
          radiant_barrier_grade = floor.radiant_barrier_grade
        end
      else # Floor
        if @apply_ashrae140_assumptions
          # Raised floor
          inside_film = Material.AirFilmFloorASHRAE140
          outside_film = Material.AirFilmFloorZeroWindASHRAE140
          surface.setWindExposure('NoWind')
          mat_int_finish_or_covering = Material.CoveringBare(1.0)
        else
          inside_film = Material.AirFilmFloorReduced
          if floor.is_exterior
            outside_film = Material.AirFilmOutside
          else
            outside_film = Material.AirFilmFloorReduced
          end
          if floor.interior_adjacent_to == HPXML::LocationConditionedSpace
            mat_int_finish_or_covering = Material.CoveringBare
          end
        end
      end

      Constructions.apply_floor_ceiling_construction(runner, model, [surface], floor.id, floor.floor_type, floor.is_ceiling, floor.insulation_assembly_r_value,
                                                     mat_int_finish_or_covering, has_radiant_barrier, inside_film, outside_film, radiant_barrier_grade)
    end
  end

  def add_foundation_walls_slabs(runner, model, weather, spaces)
    foundation_types = @hpxml_bldg.slabs.map { |s| s.interior_adjacent_to }.uniq

    foundation_types.each do |foundation_type|
      # Get attached slabs/foundation walls
      slabs = []
      @hpxml_bldg.slabs.each do |slab|
        next unless slab.interior_adjacent_to == foundation_type

        slabs << slab
        slab.exposed_perimeter = [slab.exposed_perimeter, 1.0].max # minimum value to prevent error if no exposed slab
      end

      slabs.each do |slab|
        slab_frac = slab.exposed_perimeter / slabs.map { |s| s.exposed_perimeter }.sum
        ext_fnd_walls = slab.connected_foundation_walls.select { |fw| fw.net_area >= 1.0 && fw.is_exterior }

        if ext_fnd_walls.empty?
          # Slab w/o foundation walls
          add_foundation_slab(model, weather, spaces, slab, -1 * slab.depth_below_grade.to_f, slab.exposed_perimeter, nil)
        else
          # Slab w/ foundation walls
          ext_fnd_walls_length = ext_fnd_walls.map { |fw| fw.area / fw.height }.sum
          remaining_exposed_length = slab.exposed_perimeter

          # Since we don't know which FoundationWalls are adjacent to which Slabs, we apportion
          # each FoundationWall to each slab.
          ext_fnd_walls.each do |fnd_wall|
            # Both the foundation wall and slab must have same exposed length to prevent Kiva errors.
            # For the foundation wall, we are effectively modeling the net *exposed* area.
            fnd_wall_length = fnd_wall.area / fnd_wall.height
            apportioned_exposed_length = fnd_wall_length / ext_fnd_walls_length * slab.exposed_perimeter # Slab exposed perimeter apportioned to this foundation wall
            apportioned_total_length = fnd_wall_length * slab_frac # Foundation wall length apportioned to this slab
            exposed_length = [apportioned_exposed_length, apportioned_total_length].min
            remaining_exposed_length -= exposed_length

            kiva_foundation = add_foundation_wall(runner, model, spaces, fnd_wall, exposed_length, fnd_wall_length)
            add_foundation_slab(model, weather, spaces, slab, -1 * fnd_wall.depth_below_grade, exposed_length, kiva_foundation)
          end

          if remaining_exposed_length > 1 # Skip if a small length (e.g., due to rounding)
            # The slab's exposed perimeter exceeds the sum of attached exterior foundation wall lengths.
            # This may legitimately occur for a walkout basement, where a portion of the slab has no
            # adjacent foundation wall.
            add_foundation_slab(model, weather, spaces, slab, 0, remaining_exposed_length, nil)
          end
        end
      end

      # Interzonal foundation wall surfaces
      # The above-grade portion of these walls are modeled as EnergyPlus surfaces with standard adjacency.
      # The below-grade portion of these walls (in contact with ground) are not modeled, as Kiva does not
      # calculate heat flow between two zones through the ground.
      int_fnd_walls = @hpxml_bldg.foundation_walls.select { |fw| fw.is_interior && fw.interior_adjacent_to == foundation_type }
      int_fnd_walls.each do |fnd_wall|
        next unless fnd_wall.is_interior

        ag_height = fnd_wall.height - fnd_wall.depth_below_grade
        ag_net_area = fnd_wall.net_area * ag_height / fnd_wall.height
        next if ag_net_area < 1.0

        length = ag_net_area / ag_height
        z_origin = -1 * ag_height
        if fnd_wall.azimuth.nil?
          azimuth = @default_azimuths[0] # Arbitrary direction, doesn't receive exterior incident solar
        else
          azimuth = fnd_wall.azimuth
        end

        vertices = Geometry.create_wall_vertices(length, ag_height, z_origin, azimuth)
        surface = OpenStudio::Model::Surface.new(vertices, model)
        surface.additionalProperties.setFeature('Length', length)
        surface.additionalProperties.setFeature('Azimuth', azimuth)
        surface.additionalProperties.setFeature('Tilt', 90.0)
        surface.additionalProperties.setFeature('SurfaceType', 'FoundationWall')
        surface.setName(fnd_wall.id)
        surface.setSurfaceType('Wall')
        set_surface_interior(model, spaces, surface, fnd_wall)
        set_surface_exterior(model, spaces, surface, fnd_wall)
        surface.setSunExposure('NoSun')
        surface.setWindExposure('NoWind')

        # Apply construction

        wall_type = HPXML::WallTypeConcrete
        inside_film = Material.AirFilmVertical
        outside_film = Material.AirFilmVertical
        assembly_r = fnd_wall.insulation_assembly_r_value
        mat_int_finish = Material.InteriorFinishMaterial(fnd_wall.interior_finish_type, fnd_wall.interior_finish_thickness)
        if assembly_r.nil?
          concrete_thick_in = fnd_wall.thickness
          int_r = fnd_wall.insulation_interior_r_value
          ext_r = fnd_wall.insulation_exterior_r_value
          mat_concrete = Material.Concrete(concrete_thick_in)
          mat_int_finish_rvalue = mat_int_finish.nil? ? 0.0 : mat_int_finish.rvalue
          assembly_r = int_r + ext_r + mat_concrete.rvalue + mat_int_finish_rvalue + inside_film.rvalue + outside_film.rvalue
        end
        mat_ext_finish = nil

        Constructions.apply_wall_construction(runner,
                                              model,
                                              [surface],
                                              fnd_wall.id,
                                              wall_type,
                                              assembly_r,
                                              mat_int_finish,
                                              false,
                                              inside_film,
                                              outside_film,
                                              nil,
                                              mat_ext_finish,
                                              nil,
                                              nil)
      end
    end
  end

  def add_foundation_wall(runner, model, spaces, foundation_wall, exposed_length, fnd_wall_length)
    exposed_fraction = exposed_length / fnd_wall_length
    net_exposed_area = foundation_wall.net_area * exposed_fraction
    gross_exposed_area = foundation_wall.area * exposed_fraction
    height = foundation_wall.height
    height_ag = height - foundation_wall.depth_below_grade
    z_origin = -1 * foundation_wall.depth_below_grade
    if foundation_wall.azimuth.nil?
      azimuth = @default_azimuths[0] # Arbitrary; solar incidence in Kiva is applied as an orientation average (to the above grade portion of the wall)
    else
      azimuth = foundation_wall.azimuth
    end

    return if exposed_length < 0.1 # Avoid Kiva error if exposed wall length is too small

    if gross_exposed_area > net_exposed_area
      # Create a "notch" in the wall to account for the subsurfaces. This ensures that
      # we preserve the appropriate wall height, length, and area for Kiva.
      subsurface_area = gross_exposed_area - net_exposed_area
    else
      subsurface_area = 0
    end

    vertices = Geometry.create_wall_vertices(exposed_length, height, z_origin, azimuth, subsurface_area: subsurface_area)
    surface = OpenStudio::Model::Surface.new(vertices, model)
    surface.additionalProperties.setFeature('Length', exposed_length)
    surface.additionalProperties.setFeature('Azimuth', azimuth)
    surface.additionalProperties.setFeature('Tilt', 90.0)
    surface.additionalProperties.setFeature('SurfaceType', 'FoundationWall')
    surface.setName(foundation_wall.id)
    surface.setSurfaceType('Wall')
    set_surface_interior(model, spaces, surface, foundation_wall)
    set_surface_exterior(model, spaces, surface, foundation_wall)

    assembly_r = foundation_wall.insulation_assembly_r_value
    mat_int_finish = Material.InteriorFinishMaterial(foundation_wall.interior_finish_type, foundation_wall.interior_finish_thickness)
    mat_wall = Material.FoundationWallMaterial(foundation_wall.type, foundation_wall.thickness)
    if not assembly_r.nil?
      ext_rigid_height = height
      ext_rigid_offset = 0.0
      inside_film = Material.AirFilmVertical

      mat_int_finish_rvalue = mat_int_finish.nil? ? 0.0 : mat_int_finish.rvalue
      ext_rigid_r = assembly_r - mat_wall.rvalue - mat_int_finish_rvalue - inside_film.rvalue
      int_rigid_r = 0.0
      if ext_rigid_r < 0 # Try without interior finish
        mat_int_finish = nil
        ext_rigid_r = assembly_r - mat_wall.rvalue - inside_film.rvalue
      end
      if (ext_rigid_r > 0) && (ext_rigid_r < 0.1)
        ext_rigid_r = 0.0 # Prevent tiny strip of insulation
      end
      if ext_rigid_r < 0
        ext_rigid_r = 0.0
        match = false
      else
        match = true
      end
    else
      ext_rigid_offset = foundation_wall.insulation_exterior_distance_to_top
      ext_rigid_height = foundation_wall.insulation_exterior_distance_to_bottom - ext_rigid_offset
      ext_rigid_r = foundation_wall.insulation_exterior_r_value
      int_rigid_offset = foundation_wall.insulation_interior_distance_to_top
      int_rigid_height = foundation_wall.insulation_interior_distance_to_bottom - int_rigid_offset
      int_rigid_r = foundation_wall.insulation_interior_r_value
    end

    soil_k_in = UnitConversions.convert(@hpxml_bldg.site.ground_conductivity, 'ft', 'in')

    Constructions.apply_foundation_wall(model, [surface], "#{foundation_wall.id} construction",
                                        ext_rigid_offset, int_rigid_offset, ext_rigid_height, int_rigid_height,
                                        ext_rigid_r, int_rigid_r, mat_int_finish, mat_wall, height_ag,
                                        soil_k_in)

    if not assembly_r.nil?
      Constructions.check_surface_assembly_rvalue(runner, [surface], inside_film, nil, assembly_r, match)
    end

    return surface.adjacentFoundation.get
  end

  def add_foundation_slab(model, weather, spaces, slab, z_origin, exposed_length, kiva_foundation)
    exposed_fraction = exposed_length / slab.exposed_perimeter
    slab_tot_perim = exposed_length
    slab_area = slab.area * exposed_fraction
    if slab_tot_perim**2 - 16.0 * slab_area <= 0
      # Cannot construct rectangle with this perimeter/area. Some of the
      # perimeter is presumably not exposed, so bump up perimeter value.
      slab_tot_perim = Math.sqrt(16.0 * slab_area)
    end
    sqrt_term = [slab_tot_perim**2 - 16.0 * slab_area, 0.0].max
    slab_length = slab_tot_perim / 4.0 + Math.sqrt(sqrt_term) / 4.0
    slab_width = slab_tot_perim / 4.0 - Math.sqrt(sqrt_term) / 4.0

    vertices = Geometry.create_floor_vertices(slab_length, slab_width, z_origin, @default_azimuths)
    surface = OpenStudio::Model::Surface.new(vertices, model)
    surface.setName(slab.id)
    surface.setSurfaceType('Floor')
    surface.setOutsideBoundaryCondition('Foundation')
    surface.additionalProperties.setFeature('SurfaceType', 'Slab')
    set_surface_interior(model, spaces, surface, slab)
    surface.setSunExposure('NoSun')
    surface.setWindExposure('NoWind')

    slab_perim_r = slab.perimeter_insulation_r_value
    slab_perim_depth = slab.perimeter_insulation_depth
    if (slab_perim_r == 0) || (slab_perim_depth == 0)
      slab_perim_r = 0
      slab_perim_depth = 0
    end

    if slab.under_slab_insulation_spans_entire_slab
      slab_whole_r = slab.under_slab_insulation_r_value
      slab_under_r = 0
      slab_under_width = 0
    else
      slab_under_r = slab.under_slab_insulation_r_value
      slab_under_width = slab.under_slab_insulation_width
      if (slab_under_r == 0) || (slab_under_width == 0)
        slab_under_r = 0
        slab_under_width = 0
      end
      slab_whole_r = 0
    end
    slab_gap_r = slab.gap_insulation_r_value

    mat_carpet = nil
    if (slab.carpet_fraction > 0) && (slab.carpet_r_value > 0)
      mat_carpet = Material.CoveringBare(slab.carpet_fraction,
                                         slab.carpet_r_value)
    end
    soil_k_in = UnitConversions.convert(@hpxml_bldg.site.ground_conductivity, 'ft', 'in')

    Constructions.apply_foundation_slab(model, surface, "#{slab.id} construction",
                                        slab_under_r, slab_under_width, slab_gap_r, slab_perim_r,
                                        slab_perim_depth, slab_whole_r, slab.thickness,
                                        exposed_length, mat_carpet, soil_k_in, kiva_foundation)

    kiva_foundation = surface.adjacentFoundation.get

    foundation_walls_insulated = false
    foundation_ceiling_insulated = false
    @hpxml_bldg.foundation_walls.each do |fnd_wall|
      next unless fnd_wall.interior_adjacent_to == slab.interior_adjacent_to
      next unless fnd_wall.exterior_adjacent_to == HPXML::LocationGround

      if fnd_wall.insulation_assembly_r_value.to_f > 5
        foundation_walls_insulated = true
      elsif fnd_wall.insulation_exterior_r_value.to_f + fnd_wall.insulation_interior_r_value.to_f > 0
        foundation_walls_insulated = true
      end
    end
    @hpxml_bldg.floors.each do |floor|
      next unless floor.interior_adjacent_to == HPXML::LocationConditionedSpace
      next unless floor.exterior_adjacent_to == slab.interior_adjacent_to

      if floor.insulation_assembly_r_value > 5
        foundation_ceiling_insulated = true
      end
    end

    Constructions.apply_kiva_initial_temp(kiva_foundation, slab, weather,
                                          spaces[HPXML::LocationConditionedSpace].thermalZone.get,
                                          @hpxml_header.sim_begin_month, @hpxml_header.sim_begin_day,
                                          @hpxml_header.sim_calendar_year, @schedules_file,
                                          foundation_walls_insulated, foundation_ceiling_insulated)

    return kiva_foundation
  end

  def add_conditioned_floor_area(model, spaces)
    # Check if we need to add floors between conditioned spaces (e.g., between first
    # and second story or conditioned basement ceiling).
    # This ensures that the E+ reported Conditioned Floor Area is correct.

    sum_cfa = 0.0
    @hpxml_bldg.floors.each do |floor|
      next unless floor.is_floor
      next unless [HPXML::LocationConditionedSpace, HPXML::LocationBasementConditioned].include?(floor.interior_adjacent_to) ||
                  [HPXML::LocationConditionedSpace, HPXML::LocationBasementConditioned].include?(floor.exterior_adjacent_to)

      sum_cfa += floor.area
    end
    @hpxml_bldg.slabs.each do |slab|
      next unless [HPXML::LocationConditionedSpace, HPXML::LocationBasementConditioned].include? slab.interior_adjacent_to

      sum_cfa += slab.area
    end

    addtl_cfa = @cfa - sum_cfa

    fail if addtl_cfa < -1.0 # Allow some rounding; EPvalidator.xml should prevent this

    return unless addtl_cfa > 1.0 # Allow some rounding

    floor_width = Math::sqrt(addtl_cfa)
    floor_length = addtl_cfa / floor_width
    z_origin = @foundation_top + 8.0 * (@ncfl_ag - 1)

    # Add floor surface
    vertices = Geometry.create_floor_vertices(floor_length, floor_width, z_origin, @default_azimuths)
    floor_surface = OpenStudio::Model::Surface.new(vertices, model)

    floor_surface.setSunExposure('NoSun')
    floor_surface.setWindExposure('NoWind')
    floor_surface.setName('inferred conditioned floor')
    floor_surface.setSurfaceType('Floor')
    floor_surface.setSpace(create_or_get_space(model, spaces, HPXML::LocationConditionedSpace))
    floor_surface.setOutsideBoundaryCondition('Adiabatic')
    floor_surface.additionalProperties.setFeature('SurfaceType', 'InferredFloor')
    floor_surface.additionalProperties.setFeature('Tilt', 0.0)

    # Add ceiling surface
    vertices = Geometry.create_ceiling_vertices(floor_length, floor_width, z_origin, @default_azimuths)
    ceiling_surface = OpenStudio::Model::Surface.new(vertices, model)

    ceiling_surface.setSunExposure('NoSun')
    ceiling_surface.setWindExposure('NoWind')
    ceiling_surface.setName('inferred conditioned ceiling')
    ceiling_surface.setSurfaceType('RoofCeiling')
    ceiling_surface.setSpace(create_or_get_space(model, spaces, HPXML::LocationConditionedSpace))
    ceiling_surface.setOutsideBoundaryCondition('Adiabatic')
    ceiling_surface.additionalProperties.setFeature('SurfaceType', 'InferredCeiling')
    ceiling_surface.additionalProperties.setFeature('Tilt', 0.0)

    # Apply Construction
    apply_adiabatic_construction(model, [floor_surface, ceiling_surface], 'floor')
  end

  def add_thermal_mass(model, spaces)
    if @apply_ashrae140_assumptions
      # 1024 ft2 of interior partition wall mass, no furniture mass
      mat_int_finish = Material.InteriorFinishMaterial(HPXML::InteriorFinishGypsumBoard, 0.5)
      partition_wall_area = 1024.0 * 2 # Exposed partition wall area (both sides)
      Constructions.apply_partition_walls(model, 'PartitionWallConstruction', mat_int_finish, partition_wall_area, spaces)
    else
      mat_int_finish = Material.InteriorFinishMaterial(@hpxml_bldg.partition_wall_mass.interior_finish_type, @hpxml_bldg.partition_wall_mass.interior_finish_thickness)
      partition_wall_area = @hpxml_bldg.partition_wall_mass.area_fraction * @cfa # Exposed partition wall area (both sides)
      Constructions.apply_partition_walls(model, 'PartitionWallConstruction', mat_int_finish, partition_wall_area, spaces)

      Constructions.apply_furniture(model, @hpxml_bldg.furniture_mass, spaces)
    end
  end

  def add_cooling_season(model, weather)
    # Create cooling season schedule
    # Applies to natural ventilation and calculation of component loads, not HVAC equipment
    # Uses BAHSP cooling season, not user-specified cooling season (which may be, e.g., year-round)
    _, default_cooling_months = HVAC.get_default_heating_and_cooling_seasons(weather, @hpxml_bldg.latitude)

    clg_season_sch = MonthWeekdayWeekendSchedule.new(model, 'cooling season schedule', Array.new(24, 1), Array.new(24, 1), default_cooling_months, Constants.ScheduleTypeLimitsFraction)
    @clg_ssn_sensor = OpenStudio::Model::EnergyManagementSystemSensor.new(model, 'Schedule Value')
    @clg_ssn_sensor.setName('cool_season')
    @clg_ssn_sensor.setKeyName(clg_season_sch.schedule.name.to_s)
  end

  def add_windows(model, spaces)
    # We already stored @fraction_of_windows_operable, so lets remove the
    # fraction_operable properties from windows and re-collapse the enclosure
    # so as to prevent potentially modeling multiple identical windows in E+,
    # which can increase simulation runtime.
    @hpxml_bldg.windows.each do |window|
      window.fraction_operable = nil
    end
    @hpxml_bldg.collapse_enclosure_surfaces()

    shading_schedules = {}

    surfaces = []
    @hpxml_bldg.windows.each do |window|
      window_height = 4.0 # ft, default

      overhang_depth = nil
      if (not window.overhangs_depth.nil?) && (window.overhangs_depth > 0)
        overhang_depth = window.overhangs_depth
        overhang_distance_to_top = window.overhangs_distance_to_top_of_window
        overhang_distance_to_bottom = window.overhangs_distance_to_bottom_of_window
        window_height = overhang_distance_to_bottom - overhang_distance_to_top
      end

      window_length = window.area / window_height
      z_origin = @foundation_top

      ufactor, shgc = Constructions.get_ufactor_shgc_adjusted_by_storms(window.storm_type, window.ufactor, window.shgc)

      if window.is_exterior

        # Create parent surface slightly bigger than window
        vertices = Geometry.create_wall_vertices(window_length, window_height, z_origin, window.azimuth, add_buffer: true)
        surface = OpenStudio::Model::Surface.new(vertices, model)

        surface.additionalProperties.setFeature('Length', window_length)
        surface.additionalProperties.setFeature('Azimuth', window.azimuth)
        surface.additionalProperties.setFeature('Tilt', 90.0)
        surface.additionalProperties.setFeature('SurfaceType', 'Window')
        surface.setName("surface #{window.id}")
        surface.setSurfaceType('Wall')
        set_surface_interior(model, spaces, surface, window.wall)

        vertices = Geometry.create_wall_vertices(window_length, window_height, z_origin, window.azimuth)
        sub_surface = OpenStudio::Model::SubSurface.new(vertices, model)
        sub_surface.setName(window.id)
        sub_surface.setSurface(surface)
        sub_surface.setSubSurfaceType('FixedWindow')

        set_subsurface_exterior(surface, spaces, model, window.wall)
        surfaces << surface

        if not overhang_depth.nil?
          overhang = sub_surface.addOverhang(UnitConversions.convert(overhang_depth, 'ft', 'm'), UnitConversions.convert(overhang_distance_to_top, 'ft', 'm'))
          overhang.get.setName("#{sub_surface.name} overhangs")
        end

        # Apply construction
        Constructions.apply_window(model, sub_surface, 'WindowConstruction', ufactor, shgc)

        # Apply interior/exterior shading (as needed)
        Constructions.apply_window_skylight_shading(model, window, sub_surface, shading_schedules, @hpxml_header, @hpxml_bldg)
      else
        # Window is on an interior surface, which E+ does not allow. Model
        # as a door instead so that we can get the appropriate conduction
        # heat transfer; there is no solar gains anyway.

        # Create parent surface slightly bigger than window
        vertices = Geometry.create_wall_vertices(window_length, window_height, z_origin, window.azimuth, add_buffer: true)
        surface = OpenStudio::Model::Surface.new(vertices, model)

        surface.additionalProperties.setFeature('Length', window_length)
        surface.additionalProperties.setFeature('Azimuth', window.azimuth)
        surface.additionalProperties.setFeature('Tilt', 90.0)
        surface.additionalProperties.setFeature('SurfaceType', 'Door')
        surface.setName("surface #{window.id}")
        surface.setSurfaceType('Wall')
        set_surface_interior(model, spaces, surface, window.wall)

        vertices = Geometry.create_wall_vertices(window_length, window_height, z_origin, window.azimuth)
        sub_surface = OpenStudio::Model::SubSurface.new(vertices, model)
        sub_surface.setName(window.id)
        sub_surface.setSurface(surface)
        sub_surface.setSubSurfaceType('Door')

        set_subsurface_exterior(surface, spaces, model, window.wall)
        surfaces << surface

        # Apply construction
        inside_film = Material.AirFilmVertical
        outside_film = Material.AirFilmVertical
        Constructions.apply_door(model, [sub_surface], 'Window', ufactor, inside_film, outside_film)
      end
    end

    apply_adiabatic_construction(model, surfaces, 'wall')
  end

  def add_skylights(model, spaces)
    surfaces = []
    shading_schedules = {}

    @hpxml_bldg.skylights.each do |skylight|
      tilt = skylight.roof.pitch / 12.0
      width = Math::sqrt(skylight.area)
      length = skylight.area / width
      z_origin = @walls_top + 0.5 * Math.sin(Math.atan(tilt)) * width

      ufactor, shgc = Constructions.get_ufactor_shgc_adjusted_by_storms(skylight.storm_type, skylight.ufactor, skylight.shgc)

      # Create parent surface slightly bigger than skylight
      vertices = Geometry.create_roof_vertices(length, width, z_origin, skylight.azimuth, tilt, add_buffer: true)
      surface = OpenStudio::Model::Surface.new(vertices, model)
      surface.additionalProperties.setFeature('Length', length)
      surface.additionalProperties.setFeature('Width', width)
      surface.additionalProperties.setFeature('Azimuth', skylight.azimuth)
      surface.additionalProperties.setFeature('Tilt', tilt)
      surface.additionalProperties.setFeature('SurfaceType', 'Skylight')
      surface.setName("surface #{skylight.id}")
      surface.setSurfaceType('RoofCeiling')
      surface.setSpace(create_or_get_space(model, spaces, HPXML::LocationConditionedSpace)) # Ensures it is included in Manual J sizing
      surface.setOutsideBoundaryCondition('Outdoors') # cannot be adiabatic because subsurfaces won't be created
      surfaces << surface

      vertices = Geometry.create_roof_vertices(length, width, z_origin, skylight.azimuth, tilt)
      sub_surface = OpenStudio::Model::SubSurface.new(vertices, model)
      sub_surface.setName(skylight.id)
      sub_surface.setSurface(surface)
      sub_surface.setSubSurfaceType('Skylight')

      # Apply construction
      Constructions.apply_skylight(model, sub_surface, 'SkylightConstruction', ufactor, shgc)

      # Apply interior/exterior shading (as needed)
      Constructions.apply_window_skylight_shading(model, skylight, sub_surface, shading_schedules, @hpxml_header, @hpxml_bldg)
    end

    apply_adiabatic_construction(model, surfaces, 'roof')
  end

  def add_doors(model, spaces)
    surfaces = []
    @hpxml_bldg.doors.each do |door|
      door_height = 6.67 # ft
      door_length = door.area / door_height
      z_origin = @foundation_top

      # Create parent surface slightly bigger than door
      vertices = Geometry.create_wall_vertices(door_length, door_height, z_origin, door.azimuth, add_buffer: true)
      surface = OpenStudio::Model::Surface.new(vertices, model)

      surface.additionalProperties.setFeature('Length', door_length)
      surface.additionalProperties.setFeature('Azimuth', door.azimuth)
      surface.additionalProperties.setFeature('Tilt', 90.0)
      surface.additionalProperties.setFeature('SurfaceType', 'Door')
      surface.setName("surface #{door.id}")
      surface.setSurfaceType('Wall')
      set_surface_interior(model, spaces, surface, door.wall)

      vertices = Geometry.create_wall_vertices(door_length, door_height, z_origin, door.azimuth)
      sub_surface = OpenStudio::Model::SubSurface.new(vertices, model)
      sub_surface.setName(door.id)
      sub_surface.setSurface(surface)
      sub_surface.setSubSurfaceType('Door')

      set_subsurface_exterior(surface, spaces, model, door.wall)
      surfaces << surface

      # Apply construction
      ufactor = 1.0 / door.r_value
      inside_film = Material.AirFilmVertical
      if door.wall.is_exterior
        outside_film = Material.AirFilmOutside
      else
        outside_film = Material.AirFilmVertical
      end
      Constructions.apply_door(model, [sub_surface], 'Door', ufactor, inside_film, outside_film)
    end

    apply_adiabatic_construction(model, surfaces, 'wall')
  end

  def apply_adiabatic_construction(model, surfaces, type)
    # Arbitrary construction for heat capacitance.
    # Only applies to surfaces where outside boundary conditioned is
    # adiabatic or surface net area is near zero.
    return if surfaces.empty?

    if type == 'wall'
      mat_int_finish = Material.InteriorFinishMaterial(HPXML::InteriorFinishGypsumBoard, 0.5)
      mat_ext_finish = Material.ExteriorFinishMaterial(HPXML::SidingTypeWood)
      Constructions.apply_wood_stud_wall(model, surfaces, 'AdiabaticWallConstruction',
                                         0, 1, 3.5, true, 0.1, mat_int_finish, 0, 99, mat_ext_finish, false,
                                         Material.AirFilmVertical, Material.AirFilmVertical, nil)
    elsif type == 'floor'
      Constructions.apply_wood_frame_floor_ceiling(model, surfaces, 'AdiabaticFloorConstruction', false,
                                                   0, 1, 0.07, 5.5, 0.75, 99, Material.CoveringBare, false,
                                                   Material.AirFilmFloorReduced, Material.AirFilmFloorReduced, nil)
    elsif type == 'roof'
      Constructions.apply_open_cavity_roof(model, surfaces, 'AdiabaticRoofConstruction',
                                           0, 1, 7.25, 0.07, 7.25, 0.75, 99,
                                           Material.RoofMaterial(HPXML::RoofTypeAsphaltShingles),
                                           false, Material.AirFilmOutside,
                                           Material.AirFilmRoof(Geometry.get_roof_pitch(surfaces)), nil)
    end
  end

  def add_hot_water_and_appliances(runner, model, weather, spaces)
    # Assign spaces
    @hpxml_bldg.clothes_washers.each do |clothes_washer|
      clothes_washer.additional_properties.space = get_space_from_location(clothes_washer.location, spaces)
    end
    @hpxml_bldg.clothes_dryers.each do |clothes_dryer|
      clothes_dryer.additional_properties.space = get_space_from_location(clothes_dryer.location, spaces)
    end
    @hpxml_bldg.dishwashers.each do |dishwasher|
      dishwasher.additional_properties.space = get_space_from_location(dishwasher.location, spaces)
    end
    @hpxml_bldg.refrigerators.each do |refrigerator|
      loc_space, loc_schedule = get_space_or_schedule_from_location(refrigerator.location, model, spaces)
      refrigerator.additional_properties.loc_space = loc_space
      refrigerator.additional_properties.loc_schedule = loc_schedule
    end
    @hpxml_bldg.freezers.each do |freezer|
      loc_space, loc_schedule = get_space_or_schedule_from_location(freezer.location, model, spaces)
      freezer.additional_properties.loc_space = loc_space
      freezer.additional_properties.loc_schedule = loc_schedule
    end
    @hpxml_bldg.cooking_ranges.each do |cooking_range|
      cooking_range.additional_properties.space = get_space_from_location(cooking_range.location, spaces)
    end

    # Distribution
    if @hpxml_bldg.water_heating_systems.size > 0
      hot_water_distribution = @hpxml_bldg.hot_water_distributions[0]
    end

    # Solar thermal system
    solar_thermal_system = nil
    if @hpxml_bldg.solar_thermal_systems.size > 0
      solar_thermal_system = @hpxml_bldg.solar_thermal_systems[0]
    end

    # Water Heater
    unavailable_periods = Schedule.get_unavailable_periods(runner, SchedulesFile::Columns[:WaterHeater].name, @hpxml_header.unavailable_periods)
    unit_multiplier = @hpxml_bldg.building_construction.number_of_units
    has_uncond_bsmnt = @hpxml_bldg.has_location(HPXML::LocationBasementUnconditioned)
    has_cond_bsmnt = @hpxml_bldg.has_location(HPXML::LocationBasementConditioned)
    plantloop_map = {}
    @hpxml_bldg.water_heating_systems.each do |water_heating_system|
      loc_space, loc_schedule = get_space_or_schedule_from_location(water_heating_system.location, model, spaces)

      ec_adj = HotWaterAndAppliances.get_dist_energy_consumption_adjustment(has_uncond_bsmnt, has_cond_bsmnt, @cfa, @ncfl, water_heating_system, hot_water_distribution)

      sys_id = water_heating_system.id
      if water_heating_system.water_heater_type == HPXML::WaterHeaterTypeStorage
        plantloop_map[sys_id] = Waterheater.apply_tank(model, runner, loc_space, loc_schedule, water_heating_system, ec_adj, solar_thermal_system, @eri_version, @schedules_file, unavailable_periods, unit_multiplier, @nbeds)
      elsif water_heating_system.water_heater_type == HPXML::WaterHeaterTypeTankless
        plantloop_map[sys_id] = Waterheater.apply_tankless(model, runner, loc_space, loc_schedule, water_heating_system, ec_adj, solar_thermal_system, @eri_version, @schedules_file, unavailable_periods, unit_multiplier, @nbeds)
      elsif water_heating_system.water_heater_type == HPXML::WaterHeaterTypeHeatPump
        conditioned_zone = spaces[HPXML::LocationConditionedSpace].thermalZone.get
        plantloop_map[sys_id] = Waterheater.apply_heatpump(model, runner, loc_space, loc_schedule, @hpxml_bldg.elevation, water_heating_system, ec_adj, solar_thermal_system, conditioned_zone, @eri_version, @schedules_file, unavailable_periods, unit_multiplier, @nbeds)
      elsif [HPXML::WaterHeaterTypeCombiStorage, HPXML::WaterHeaterTypeCombiTankless].include? water_heating_system.water_heater_type
        plantloop_map[sys_id] = Waterheater.apply_combi(model, runner, loc_space, loc_schedule, water_heating_system, ec_adj, solar_thermal_system, @eri_version, @schedules_file, unavailable_periods, unit_multiplier, @nbeds)
      else
        fail "Unhandled water heater (#{water_heating_system.water_heater_type})."
      end
    end

    # Hot water fixtures and appliances
<<<<<<< HEAD
    showers_peak_flow = nil #used for unmet wh load calculations
    showers_peak_flow = HotWaterAndAppliances.apply(model, runner, @hpxml_header, @hpxml_bldg, weather, spaces, hot_water_distribution,
                                solar_thermal_system, @eri_version, @schedules_file, plantloop_map,
                                @hpxml_header.unavailable_periods, @hpxml_bldg.building_construction.number_of_units)
=======
    showers_peak_flows = HotWaterAndAppliances.apply(model, runner, @hpxml_header, @hpxml_bldg, weather, spaces, hot_water_distribution,
                                                     solar_thermal_system, @eri_version, @schedules_file, plantloop_map,
                                                     @hpxml_header.unavailable_periods, @hpxml_bldg.building_construction.number_of_units,
                                @apply_ashrae140_assumptions)

>>>>>>> 6421080f

    if (not solar_thermal_system.nil?) && (not solar_thermal_system.collector_area.nil?) # Detailed solar water heater
      loc_space, loc_schedule = get_space_or_schedule_from_location(solar_thermal_system.water_heating_system.location, model, spaces)
      Waterheater.apply_solar_thermal(model, loc_space, loc_schedule, solar_thermal_system, plantloop_map, unit_multiplier)
    end

    # Add combi-system EMS program with water use equipment information
    Waterheater.apply_combi_system_EMS(model, @hpxml_bldg.water_heating_systems, plantloop_map)
<<<<<<< HEAD
    
    # Add unmet wh loads calculation
    Waterheater.unmet_wh_loads_program(model, @hpxml.water_heating_systems, plantloop_map, showers_peak_flow)
  
=======

    # Add unmet wh loads calculation
    Waterheater.unmet_wh_loads_program(model, @hpxml_bldg.water_heating_systems, plantloop_map, showers_peak_flows)
>>>>>>> 6421080f
  end

  def add_cooling_system(model, runner, weather, spaces, airloop_map)
    conditioned_zone = spaces[HPXML::LocationConditionedSpace].thermalZone.get

    HVAC.get_hpxml_hvac_systems(@hpxml_bldg).each do |hvac_system|
      next if hvac_system[:cooling].nil?
      next unless hvac_system[:cooling].is_a? HPXML::CoolingSystem

      cooling_system = hvac_system[:cooling]
      heating_system = hvac_system[:heating]

      check_distribution_system(cooling_system.distribution_system, cooling_system.cooling_system_type)

      # Calculate cooling sequential load fractions
      sequential_cool_load_fracs = HVAC.calc_sequential_load_fractions(cooling_system.fraction_cool_load_served.to_f, @remaining_cool_load_frac, @cooling_days)
      @remaining_cool_load_frac -= cooling_system.fraction_cool_load_served.to_f

      # Calculate heating sequential load fractions
      if not heating_system.nil?
        sequential_heat_load_fracs = HVAC.calc_sequential_load_fractions(heating_system.fraction_heat_load_served, @remaining_heat_load_frac, @heating_days)
        @remaining_heat_load_frac -= heating_system.fraction_heat_load_served
      elsif cooling_system.has_integrated_heating
        sequential_heat_load_fracs = HVAC.calc_sequential_load_fractions(cooling_system.integrated_heating_system_fraction_heat_load_served, @remaining_heat_load_frac, @heating_days)
        @remaining_heat_load_frac -= cooling_system.integrated_heating_system_fraction_heat_load_served
      else
        sequential_heat_load_fracs = [0]
      end

      sys_id = cooling_system.id
      if [HPXML::HVACTypeCentralAirConditioner,
          HPXML::HVACTypeRoomAirConditioner,
          HPXML::HVACTypeMiniSplitAirConditioner,
          HPXML::HVACTypePTAC].include? cooling_system.cooling_system_type

        airloop_map[sys_id] = HVAC.apply_air_source_hvac_systems(model, runner, cooling_system, heating_system, sequential_cool_load_fracs, sequential_heat_load_fracs,
                                                                 weather.data.AnnualMaxDrybulb, weather.data.AnnualMinDrybulb,
                                                                 conditioned_zone, @hvac_unavailable_periods, @schedules_file, @hpxml_bldg)

      elsif [HPXML::HVACTypeEvaporativeCooler].include? cooling_system.cooling_system_type

        airloop_map[sys_id] = HVAC.apply_evaporative_cooler(model, cooling_system, sequential_cool_load_fracs,
                                                            conditioned_zone, @hvac_unavailable_periods,
                                                            @hpxml_bldg.building_construction.number_of_units)
      end
    end
  end

  def add_heating_system(runner, model, weather, spaces, airloop_map)
    conditioned_zone = spaces[HPXML::LocationConditionedSpace].thermalZone.get

    HVAC.get_hpxml_hvac_systems(@hpxml_bldg).each do |hvac_system|
      next if hvac_system[:heating].nil?
      next unless hvac_system[:heating].is_a? HPXML::HeatingSystem

      cooling_system = hvac_system[:cooling]
      heating_system = hvac_system[:heating]

      check_distribution_system(heating_system.distribution_system, heating_system.heating_system_type)

      if (heating_system.heating_system_type == HPXML::HVACTypeFurnace) && (not cooling_system.nil?)
        next # Already processed combined AC+furnace
      end

      # Calculate heating sequential load fractions
      if heating_system.is_heat_pump_backup_system
        # Heating system will be last in the EquipmentList and should meet entirety of
        # remaining load during the heating season.
        sequential_heat_load_fracs = @heating_days.map(&:to_f)
        if not heating_system.fraction_heat_load_served.nil?
          fail 'Heat pump backup system cannot have a fraction heat load served specified.'
        end
      else
        sequential_heat_load_fracs = HVAC.calc_sequential_load_fractions(heating_system.fraction_heat_load_served, @remaining_heat_load_frac, @heating_days)
        @remaining_heat_load_frac -= heating_system.fraction_heat_load_served
      end

      sys_id = heating_system.id
      if [HPXML::HVACTypeFurnace].include? heating_system.heating_system_type

        airloop_map[sys_id] = HVAC.apply_air_source_hvac_systems(model, runner, nil, heating_system, [0], sequential_heat_load_fracs,
                                                                 weather.data.AnnualMaxDrybulb, weather.data.AnnualMinDrybulb,
                                                                 conditioned_zone, @hvac_unavailable_periods, @schedules_file, @hpxml_bldg)

      elsif [HPXML::HVACTypeBoiler].include? heating_system.heating_system_type

        airloop_map[sys_id] = HVAC.apply_boiler(model, runner, heating_system, sequential_heat_load_fracs, conditioned_zone,
                                                @hvac_unavailable_periods)

      elsif [HPXML::HVACTypeElectricResistance].include? heating_system.heating_system_type

        HVAC.apply_electric_baseboard(model, heating_system,
                                      sequential_heat_load_fracs, conditioned_zone, @hvac_unavailable_periods)

      elsif [HPXML::HVACTypeStove,
             HPXML::HVACTypeSpaceHeater,
             HPXML::HVACTypeWallFurnace,
             HPXML::HVACTypeFloorFurnace,
             HPXML::HVACTypeFireplace].include? heating_system.heating_system_type

        HVAC.apply_unit_heater(model, heating_system,
                               sequential_heat_load_fracs, conditioned_zone, @hvac_unavailable_periods)
      end

      next unless heating_system.is_heat_pump_backup_system

      # Store OS object for later use
      equipment_list = model.getZoneHVACEquipmentLists.find { |el| el.thermalZone == conditioned_zone }
      @heat_pump_backup_system_object = equipment_list.equipment[-1]
    end
  end

  def add_heat_pump(runner, model, weather, spaces, airloop_map)
    conditioned_zone = spaces[HPXML::LocationConditionedSpace].thermalZone.get

    HVAC.get_hpxml_hvac_systems(@hpxml_bldg).each do |hvac_system|
      next if hvac_system[:cooling].nil?
      next unless hvac_system[:cooling].is_a? HPXML::HeatPump

      heat_pump = hvac_system[:cooling]

      check_distribution_system(heat_pump.distribution_system, heat_pump.heat_pump_type)

      # Calculate heating sequential load fractions
      sequential_heat_load_fracs = HVAC.calc_sequential_load_fractions(heat_pump.fraction_heat_load_served, @remaining_heat_load_frac, @heating_days)
      @remaining_heat_load_frac -= heat_pump.fraction_heat_load_served

      # Calculate cooling sequential load fractions
      sequential_cool_load_fracs = HVAC.calc_sequential_load_fractions(heat_pump.fraction_cool_load_served, @remaining_cool_load_frac, @cooling_days)
      @remaining_cool_load_frac -= heat_pump.fraction_cool_load_served

      sys_id = heat_pump.id
      if [HPXML::HVACTypeHeatPumpWaterLoopToAir].include? heat_pump.heat_pump_type

        airloop_map[sys_id] = HVAC.apply_water_loop_to_air_heat_pump(model, heat_pump,
                                                                     sequential_heat_load_fracs, sequential_cool_load_fracs,
                                                                     conditioned_zone, @hvac_unavailable_periods)

      elsif [HPXML::HVACTypeHeatPumpAirToAir,
             HPXML::HVACTypeHeatPumpMiniSplit,
             HPXML::HVACTypeHeatPumpPTHP,
             HPXML::HVACTypeHeatPumpRoom].include? heat_pump.heat_pump_type

        airloop_map[sys_id] = HVAC.apply_air_source_hvac_systems(model, runner, heat_pump, heat_pump, sequential_cool_load_fracs, sequential_heat_load_fracs,
                                                                 weather.data.AnnualMaxDrybulb, weather.data.AnnualMinDrybulb,
                                                                 conditioned_zone, @hvac_unavailable_periods, @schedules_file, @hpxml_bldg)
      elsif [HPXML::HVACTypeHeatPumpGroundToAir].include? heat_pump.heat_pump_type

        airloop_map[sys_id] = HVAC.apply_ground_to_air_heat_pump(model, runner, weather, heat_pump,
                                                                 sequential_heat_load_fracs, sequential_cool_load_fracs,
                                                                 conditioned_zone, @hpxml_bldg.site.ground_conductivity, @hpxml_bldg.site.ground_diffusivity,
                                                                 @hvac_unavailable_periods, @hpxml_bldg.building_construction.number_of_units)

      end

      next if heat_pump.backup_system.nil?

      equipment_list = model.getZoneHVACEquipmentLists.find { |el| el.thermalZone == conditioned_zone }

      # Set priority to be last (i.e., after the heat pump that it is backup for)
      equipment_list.setHeatingPriority(@heat_pump_backup_system_object, 99)
      equipment_list.setCoolingPriority(@heat_pump_backup_system_object, 99)
    end
  end

  def add_ideal_system(model, spaces, epw_path)
    # Adds an ideal air system as needed to meet the load under certain circumstances:
    # 1. the sum of fractions load served is less than 1, or
    # 2. we're using an ideal air system for e.g. ASHRAE 140 loads calculation.
    conditioned_zone = spaces[HPXML::LocationConditionedSpace].thermalZone.get

    if @apply_ashrae140_assumptions && (@hpxml_bldg.total_fraction_heat_load_served + @hpxml_bldg.total_fraction_heat_load_served == 0.0)
      cooling_load_frac = 1.0
      heating_load_frac = 1.0
      if @apply_ashrae140_assumptions
        if epw_path.end_with? 'USA_CO_Colorado.Springs-Peterson.Field.724660_TMY3.epw'
          cooling_load_frac = 0.0
        elsif epw_path.end_with? 'USA_NV_Las.Vegas-McCarran.Intl.AP.723860_TMY3.epw'
          heating_load_frac = 0.0
        else
          fail 'Unexpected weather file for ASHRAE 140 run.'
        end
      end
      HVAC.apply_ideal_air_loads(model, [cooling_load_frac], [heating_load_frac],
                                 conditioned_zone, @hvac_unavailable_periods)
      return
    end

    if (@hpxml_bldg.total_fraction_heat_load_served < 1.0) && (@hpxml_bldg.total_fraction_heat_load_served > 0.0)
      sequential_heat_load_fracs = HVAC.calc_sequential_load_fractions(@remaining_heat_load_frac - @hpxml_bldg.total_fraction_heat_load_served, @remaining_heat_load_frac, @heating_days)
      @remaining_heat_load_frac -= (1.0 - @hpxml_bldg.total_fraction_heat_load_served)
    else
      sequential_heat_load_fracs = [0.0]
    end

    if (@hpxml_bldg.total_fraction_cool_load_served < 1.0) && (@hpxml_bldg.total_fraction_cool_load_served > 0.0)
      sequential_cool_load_fracs = HVAC.calc_sequential_load_fractions(@remaining_cool_load_frac - @hpxml_bldg.total_fraction_cool_load_served, @remaining_cool_load_frac, @cooling_days)
      @remaining_cool_load_frac -= (1.0 - @hpxml_bldg.total_fraction_cool_load_served)
    else
      sequential_cool_load_fracs = [0.0]
    end

    if (sequential_heat_load_fracs.sum > 0.0) || (sequential_cool_load_fracs.sum > 0.0)
      HVAC.apply_ideal_air_loads(model, sequential_cool_load_fracs, sequential_heat_load_fracs,
                                 conditioned_zone, @hvac_unavailable_periods)
    end
  end

  def add_setpoints(runner, model, weather, spaces)
    return if @hpxml_bldg.hvac_controls.size == 0

    hvac_control = @hpxml_bldg.hvac_controls[0]
    conditioned_zone = spaces[HPXML::LocationConditionedSpace].thermalZone.get
    has_ceiling_fan = (@hpxml_bldg.ceiling_fans.size > 0)

    HVAC.apply_setpoints(model, runner, weather, hvac_control, conditioned_zone, has_ceiling_fan, @heating_days, @cooling_days, @hpxml_header.sim_calendar_year, @schedules_file)
  end

  def add_ceiling_fans(runner, model, weather, spaces)
    return if @hpxml_bldg.ceiling_fans.size == 0

    ceiling_fan = @hpxml_bldg.ceiling_fans[0]
    HVAC.apply_ceiling_fans(model, runner, weather, ceiling_fan, spaces[HPXML::LocationConditionedSpace],
                            @schedules_file, @hpxml_header.unavailable_periods)
  end

  def add_dehumidifiers(runner, model, spaces)
    return if @hpxml_bldg.dehumidifiers.size == 0

    HVAC.apply_dehumidifiers(runner, model, @hpxml_bldg.dehumidifiers, spaces[HPXML::LocationConditionedSpace], @hpxml_header.unavailable_periods,
                             @hpxml_bldg.building_construction.number_of_units)
  end

  def check_distribution_system(hvac_distribution, system_type)
    return if hvac_distribution.nil?

    hvac_distribution_type_map = { HPXML::HVACTypeFurnace => [HPXML::HVACDistributionTypeAir, HPXML::HVACDistributionTypeDSE],
                                   HPXML::HVACTypeBoiler => [HPXML::HVACDistributionTypeHydronic, HPXML::HVACDistributionTypeAir, HPXML::HVACDistributionTypeDSE],
                                   HPXML::HVACTypeCentralAirConditioner => [HPXML::HVACDistributionTypeAir, HPXML::HVACDistributionTypeDSE],
                                   HPXML::HVACTypeEvaporativeCooler => [HPXML::HVACDistributionTypeAir, HPXML::HVACDistributionTypeDSE],
                                   HPXML::HVACTypeMiniSplitAirConditioner => [HPXML::HVACDistributionTypeAir, HPXML::HVACDistributionTypeDSE],
                                   HPXML::HVACTypeHeatPumpAirToAir => [HPXML::HVACDistributionTypeAir, HPXML::HVACDistributionTypeDSE],
                                   HPXML::HVACTypeHeatPumpMiniSplit => [HPXML::HVACDistributionTypeAir, HPXML::HVACDistributionTypeDSE],
                                   HPXML::HVACTypeHeatPumpGroundToAir => [HPXML::HVACDistributionTypeAir, HPXML::HVACDistributionTypeDSE],
                                   HPXML::HVACTypeHeatPumpWaterLoopToAir => [HPXML::HVACDistributionTypeAir, HPXML::HVACDistributionTypeDSE] }

    if not hvac_distribution_type_map[system_type].include? hvac_distribution.distribution_system_type
      fail "Incorrect HVAC distribution system type for HVAC type: '#{system_type}'. Should be one of: #{hvac_distribution_type_map[system_type]}"
    end
  end

  def add_mels(runner, model, spaces)
    # Misc
    @hpxml_bldg.plug_loads.each do |plug_load|
      if plug_load.plug_load_type == HPXML::PlugLoadTypeOther
        obj_name = Constants.ObjectNameMiscPlugLoads
      elsif plug_load.plug_load_type == HPXML::PlugLoadTypeTelevision
        obj_name = Constants.ObjectNameMiscTelevision
      elsif plug_load.plug_load_type == HPXML::PlugLoadTypeElectricVehicleCharging
        obj_name = Constants.ObjectNameMiscElectricVehicleCharging
      elsif plug_load.plug_load_type == HPXML::PlugLoadTypeWellPump
        obj_name = Constants.ObjectNameMiscWellPump
      end
      if obj_name.nil?
        runner.registerWarning("Unexpected plug load type '#{plug_load.plug_load_type}'. The plug load will not be modeled.")
        next
      end

      MiscLoads.apply_plug(model, runner, plug_load, obj_name, spaces[HPXML::LocationConditionedSpace], @apply_ashrae140_assumptions,
                           @schedules_file, @hpxml_header.unavailable_periods)
    end
  end

  def add_mfls(runner, model, spaces)
    # Misc
    @hpxml_bldg.fuel_loads.each do |fuel_load|
      if fuel_load.fuel_load_type == HPXML::FuelLoadTypeGrill
        obj_name = Constants.ObjectNameMiscGrill
      elsif fuel_load.fuel_load_type == HPXML::FuelLoadTypeLighting
        obj_name = Constants.ObjectNameMiscLighting
      elsif fuel_load.fuel_load_type == HPXML::FuelLoadTypeFireplace
        obj_name = Constants.ObjectNameMiscFireplace
      end
      if obj_name.nil?
        runner.registerWarning("Unexpected fuel load type '#{fuel_load.fuel_load_type}'. The fuel load will not be modeled.")
        next
      end

      MiscLoads.apply_fuel(model, runner, fuel_load, obj_name, spaces[HPXML::LocationConditionedSpace],
                           @schedules_file, @hpxml_header.unavailable_periods)
    end
  end

  def add_lighting(runner, model, spaces)
    Lighting.apply(runner, model, spaces, @hpxml_bldg.lighting_groups, @hpxml_bldg.lighting, @eri_version,
                   @schedules_file, @cfa, @hpxml_header.unavailable_periods, @hpxml_bldg.building_construction.number_of_units)
  end

  def add_pools_and_permanent_spas(runner, model, spaces)
    (@hpxml_bldg.pools + @hpxml_bldg.permanent_spas).each do |pool_or_spa|
      next if pool_or_spa.type == HPXML::TypeNone

      MiscLoads.apply_pool_or_permanent_spa_heater(runner, model, pool_or_spa, spaces[HPXML::LocationConditionedSpace],
                                                   @schedules_file, @hpxml_header.unavailable_periods)
      next if pool_or_spa.pump_type == HPXML::TypeNone

      MiscLoads.apply_pool_or_permanent_spa_pump(runner, model, pool_or_spa, spaces[HPXML::LocationConditionedSpace],
                                                 @schedules_file, @hpxml_header.unavailable_periods)
    end
  end

  def add_airflow(runner, model, weather, spaces, airloop_map)
    # Ducts
    duct_systems = {}
    @hpxml_bldg.hvac_distributions.each do |hvac_distribution|
      next unless hvac_distribution.distribution_system_type == HPXML::HVACDistributionTypeAir

      air_ducts = create_ducts(model, hvac_distribution, spaces)
      next if air_ducts.empty?

      # Connect AirLoopHVACs to ducts
      added_ducts = false
      hvac_distribution.hvac_systems.each do |hvac_system|
        next if airloop_map[hvac_system.id].nil?

        object = airloop_map[hvac_system.id]
        if duct_systems[air_ducts].nil?
          duct_systems[air_ducts] = object
          added_ducts = true
        elsif duct_systems[air_ducts] != object
          # Multiple air loops associated with this duct system, treat
          # as separate duct systems.
          air_ducts2 = create_ducts(model, hvac_distribution, spaces)
          duct_systems[air_ducts2] = object
          added_ducts = true
        end
      end
      if not added_ducts
        fail 'Unexpected error adding ducts to model.'
      end
    end

    # Duct leakage to outside warnings?
    # Need to check here instead of in schematron in case duct locations are defaulted
    @hpxml_bldg.hvac_distributions.each do |hvac_distribution|
      next unless hvac_distribution.distribution_system_type == HPXML::HVACDistributionTypeAir
      next if hvac_distribution.duct_leakage_measurements.empty?

      # Skip if there's a duct outside conditioned space
      next if hvac_distribution.ducts.select { |d| !HPXML::conditioned_locations_this_unit.include?(d.duct_location) }.size > 0

      # Issue warning if duct leakage to outside above a certain threshold and ducts completely in conditioned space
      issue_warning = false
      units = hvac_distribution.duct_leakage_measurements[0].duct_leakage_units
      lto_measurements = hvac_distribution.duct_leakage_measurements.select { |dlm| dlm.duct_leakage_total_or_to_outside == HPXML::DuctLeakageToOutside }
      sum_lto = lto_measurements.map { |dlm| dlm.duct_leakage_value }.sum(0.0)
      if units == HPXML::UnitsCFM25
        issue_warning = true if sum_lto > 0.04 * @cfa
      elsif units == HPXML::UnitsCFM50
        issue_warning = true if sum_lto > 0.06 * @cfa
      elsif units == HPXML::UnitsPercent
        issue_warning = true if sum_lto > 0.05
      end
      next unless issue_warning

      runner.registerWarning('Ducts are entirely within conditioned space but there is moderate leakage to the outside. Leakage to the outside is typically zero or near-zero in these situations, consider revising leakage values. Leakage will be modeled as heat lost to the ambient environment.')
    end

    # Create HVAC availability sensor
    hvac_availability_sensor = nil
    if not @hvac_unavailable_periods.empty?
      avail_sch = ScheduleConstant.new(model, SchedulesFile::Columns[:HVAC].name, 1.0, Constants.ScheduleTypeLimitsFraction, unavailable_periods: @hvac_unavailable_periods)

      hvac_availability_sensor = OpenStudio::Model::EnergyManagementSystemSensor.new(model, 'Schedule Value')
      hvac_availability_sensor.setName('hvac availability s')
      hvac_availability_sensor.setKeyName(avail_sch.schedule.name.to_s)
      hvac_availability_sensor.additionalProperties.setFeature('ObjectType', Constants.ObjectNameHVACAvailabilitySensor)
    end

    Airflow.apply(model, runner, weather, spaces, @hpxml_header, @hpxml_bldg, @cfa, @nbeds,
                  @ncfl_ag, duct_systems, airloop_map, @clg_ssn_sensor, @eri_version,
                  @frac_windows_operable, @apply_ashrae140_assumptions, @schedules_file,
                  @hpxml_header.unavailable_periods, hvac_availability_sensor)
  end

  def create_ducts(model, hvac_distribution, spaces)
    air_ducts = []

    # Duct leakage (supply/return => [value, units])
    leakage_to_outside = { HPXML::DuctTypeSupply => [0.0, nil],
                           HPXML::DuctTypeReturn => [0.0, nil] }
    hvac_distribution.duct_leakage_measurements.each do |duct_leakage_measurement|
      next unless [HPXML::UnitsCFM25, HPXML::UnitsCFM50, HPXML::UnitsPercent].include?(duct_leakage_measurement.duct_leakage_units) && (duct_leakage_measurement.duct_leakage_total_or_to_outside == 'to outside')
      next if duct_leakage_measurement.duct_type.nil?

      leakage_to_outside[duct_leakage_measurement.duct_type] = [duct_leakage_measurement.duct_leakage_value, duct_leakage_measurement.duct_leakage_units]
    end

    # Duct location, R-value, Area
    total_unconditioned_duct_area = { HPXML::DuctTypeSupply => 0.0,
                                      HPXML::DuctTypeReturn => 0.0 }
    hvac_distribution.ducts.each do |ducts|
      next if HPXML::conditioned_locations_this_unit.include? ducts.duct_location
      next if ducts.duct_type.nil?

      # Calculate total duct area in unconditioned spaces
      total_unconditioned_duct_area[ducts.duct_type] += ducts.duct_surface_area * ducts.duct_surface_area_multiplier
    end

    # Create duct objects
    hvac_distribution.ducts.each do |ducts|
      next if HPXML::conditioned_locations_this_unit.include? ducts.duct_location
      next if ducts.duct_type.nil?
      next if total_unconditioned_duct_area[ducts.duct_type] <= 0

      duct_loc_space, duct_loc_schedule = get_space_or_schedule_from_location(ducts.duct_location, model, spaces)

      # Apportion leakage to individual ducts by surface area
      duct_leakage_value = leakage_to_outside[ducts.duct_type][0] * ducts.duct_surface_area * ducts.duct_surface_area_multiplier / total_unconditioned_duct_area[ducts.duct_type]
      duct_leakage_units = leakage_to_outside[ducts.duct_type][1]

      duct_leakage_frac = nil
      if duct_leakage_units == HPXML::UnitsCFM25
        duct_leakage_cfm25 = duct_leakage_value
      elsif duct_leakage_units == HPXML::UnitsCFM50
        duct_leakage_cfm50 = duct_leakage_value
      elsif duct_leakage_units == HPXML::UnitsPercent
        duct_leakage_frac = duct_leakage_value
      else
        fail "#{ducts.duct_type.capitalize} ducts exist but leakage was not specified for distribution system '#{hvac_distribution.id}'."
      end

      air_ducts << Duct.new(ducts.duct_type, duct_loc_space, duct_loc_schedule, duct_leakage_frac, duct_leakage_cfm25, duct_leakage_cfm50,
                            ducts.duct_surface_area * ducts.duct_surface_area_multiplier, ducts.duct_effective_r_value, ducts.duct_buried_insulation_level)
    end

    # If all ducts are in conditioned space, model leakage as going to outside
    [HPXML::DuctTypeSupply, HPXML::DuctTypeReturn].each do |duct_side|
      next unless (leakage_to_outside[duct_side][0] > 0) && (total_unconditioned_duct_area[duct_side] == 0)

      duct_area = 0.0
      duct_effective_r_value = 99 # arbitrary
      duct_loc_space = nil # outside
      duct_loc_schedule = nil # outside
      duct_leakage_value = leakage_to_outside[duct_side][0]
      duct_leakage_units = leakage_to_outside[duct_side][1]

      if duct_leakage_units == HPXML::UnitsCFM25
        duct_leakage_cfm25 = duct_leakage_value
      elsif duct_leakage_units == HPXML::UnitsCFM50
        duct_leakage_cfm50 = duct_leakage_value
      elsif duct_leakage_units == HPXML::UnitsPercent
        duct_leakage_frac = duct_leakage_value
      else
        fail "#{duct_side.capitalize} ducts exist but leakage was not specified for distribution system '#{hvac_distribution.id}'."
      end

      air_ducts << Duct.new(duct_side, duct_loc_space, duct_loc_schedule, duct_leakage_frac, duct_leakage_cfm25, duct_leakage_cfm50, duct_area,
                            duct_effective_r_value, HPXML::DuctBuriedInsulationNone)
    end

    return air_ducts
  end

  def add_photovoltaics(model)
    @hpxml_bldg.pv_systems.each do |pv_system|
      next if pv_system.inverter.inverter_efficiency == @hpxml_bldg.pv_systems[0].inverter.inverter_efficiency

      fail 'Expected all InverterEfficiency values to be equal.'
    end
    @hpxml_bldg.pv_systems.each do |pv_system|
      PV.apply(model, @nbeds, pv_system, @hpxml_bldg.building_construction.number_of_units)
    end
  end

  def add_generators(model)
    @hpxml_bldg.generators.each do |generator|
      Generator.apply(model, @nbeds, generator, @hpxml_bldg.building_construction.number_of_units)
    end
  end

  def add_batteries(runner, model, spaces)
    @hpxml_bldg.batteries.each do |battery|
      # Assign space
      battery.additional_properties.space = get_space_from_location(battery.location, spaces)
      Battery.apply(runner, model, @nbeds, @hpxml_bldg.pv_systems, battery, @schedules_file, @hpxml_bldg.building_construction.number_of_units)
    end
  end

  def add_building_unit(model, unit_num)
    return if unit_num.nil?

    unit = OpenStudio::Model::BuildingUnit.new(model)
    unit.additionalProperties.setFeature('unit_num', unit_num)
    model.getSpaces.each do |s|
      s.setBuildingUnit(unit)
    end
  end

  def add_additional_properties(model, hpxml, hpxml_osm_map, hpxml_path, building_id, hpxml_defaults_path)
    # Store some data for use in reporting measure
    additionalProperties = model.getBuilding.additionalProperties
    additionalProperties.setFeature('hpxml_path', hpxml_path)
    additionalProperties.setFeature('hpxml_defaults_path', hpxml_defaults_path)
    additionalProperties.setFeature('building_id', building_id.to_s)
    additionalProperties.setFeature('emissions_scenario_names', hpxml.header.emissions_scenarios.map { |s| s.name }.to_s)
    additionalProperties.setFeature('emissions_scenario_types', hpxml.header.emissions_scenarios.map { |s| s.emissions_type }.to_s)
    heated_zones, cooled_zones = [], []
    hpxml_osm_map.each do |hpxml_bldg, unit_model|
      conditioned_zone_name = unit_model.getThermalZones.find { |z| z.additionalProperties.getFeatureAsString('ObjectType').to_s == HPXML::LocationConditionedSpace }.name.to_s

      heated_zones << conditioned_zone_name if hpxml_bldg.total_fraction_heat_load_served > 0
      cooled_zones << conditioned_zone_name if hpxml_bldg.total_fraction_cool_load_served > 0
    end
    additionalProperties.setFeature('heated_zones', heated_zones.to_s)
    additionalProperties.setFeature('cooled_zones', cooled_zones.to_s)
    additionalProperties.setFeature('is_southern_hemisphere', hpxml_osm_map.keys[0].latitude < 0)
  end

  def add_unmet_hours_output(model, hpxml_osm_map)
    # We do our own unmet hours calculation via EMS so that we can incorporate,
    # e.g., heating/cooling seasons into the logic. The calculation layers on top
    # of the built-in EnergyPlus unmet hours output.

    # Create sensors and gather data
    htg_sensors, clg_sensors = {}, {}
    total_heat_load_serveds, total_cool_load_serveds = {}, {}
    htg_start_days, htg_end_days, clg_start_days, clg_end_days = {}, {}, {}, {}
    hpxml_osm_map.each_with_index do |(hpxml_bldg, unit_model), unit|
      conditioned_zone_name = unit_model.getThermalZones.find { |z| z.additionalProperties.getFeatureAsString('ObjectType').to_s == HPXML::LocationConditionedSpace }.name.to_s

      # EMS sensors
      htg_sensors[unit] = OpenStudio::Model::EnergyManagementSystemSensor.new(model, 'Zone Heating Setpoint Not Met Time')
      htg_sensors[unit].setName('zone htg unmet s')
      htg_sensors[unit].setKeyName(conditioned_zone_name)

      clg_sensors[unit] = OpenStudio::Model::EnergyManagementSystemSensor.new(model, 'Zone Cooling Setpoint Not Met Time')
      clg_sensors[unit].setName('zone clg unmet s')
      clg_sensors[unit].setKeyName(conditioned_zone_name)

      total_heat_load_serveds[unit] = hpxml_bldg.total_fraction_heat_load_served
      total_cool_load_serveds[unit] = hpxml_bldg.total_fraction_cool_load_served

      hvac_control = hpxml_bldg.hvac_controls[0]
      next unless not hvac_control.nil?

      sim_year = @hpxml_header.sim_calendar_year
      htg_start_days[unit] = Schedule.get_day_num_from_month_day(sim_year, hvac_control.seasons_heating_begin_month, hvac_control.seasons_heating_begin_day)
      htg_end_days[unit] = Schedule.get_day_num_from_month_day(sim_year, hvac_control.seasons_heating_end_month, hvac_control.seasons_heating_end_day)
      clg_start_days[unit] = Schedule.get_day_num_from_month_day(sim_year, hvac_control.seasons_cooling_begin_month, hvac_control.seasons_cooling_begin_day)
      clg_end_days[unit] = Schedule.get_day_num_from_month_day(sim_year, hvac_control.seasons_cooling_end_month, hvac_control.seasons_cooling_end_day)
    end

    hvac_availability_sensor = model.getEnergyManagementSystemSensors.find { |s| s.additionalProperties.getFeatureAsString('ObjectType').to_s == Constants.ObjectNameHVACAvailabilitySensor }

    # EMS program
    clg_hrs = 'clg_unmet_hours'
    htg_hrs = 'htg_unmet_hours'
    program = OpenStudio::Model::EnergyManagementSystemProgram.new(model)
    program.setName('unmet hours program')
    program.additionalProperties.setFeature('ObjectType', Constants.ObjectNameUnmetHoursProgram)
    program.addLine("Set #{htg_hrs} = 0")
    program.addLine("Set #{clg_hrs} = 0")
    for unit in 0..hpxml_osm_map.size - 1
      if total_heat_load_serveds[unit] > 0
        if htg_end_days[unit] >= htg_start_days[unit]
          line = "If ((DayOfYear >= #{htg_start_days[unit]}) && (DayOfYear <= #{htg_end_days[unit]}))"
        else
          line = "If ((DayOfYear >= #{htg_start_days[unit]}) || (DayOfYear <= #{htg_end_days[unit]}))"
        end
        line += " && (#{hvac_availability_sensor.name} == 1)" if not hvac_availability_sensor.nil?
        program.addLine(line)
        program.addLine("  If #{htg_sensors[unit].name} > #{htg_hrs}") # Use max hourly value across all units
        program.addLine("    Set #{htg_hrs} = #{htg_sensors[unit].name}")
        program.addLine('  EndIf')
        program.addLine('EndIf')
      end
      next unless total_cool_load_serveds[unit] > 0

      if clg_end_days[unit] >= clg_start_days[unit]
        line = "If ((DayOfYear >= #{clg_start_days[unit]}) && (DayOfYear <= #{clg_end_days[unit]}))"
      else
        line = "If ((DayOfYear >= #{clg_start_days[unit]}) || (DayOfYear <= #{clg_end_days[unit]}))"
      end
      line += " && (#{hvac_availability_sensor.name} == 1)" if not hvac_availability_sensor.nil?
      program.addLine(line)
      program.addLine("  If #{clg_sensors[unit].name} > #{clg_hrs}") # Use max hourly value across all units
      program.addLine("    Set #{clg_hrs} = #{clg_sensors[unit].name}")
      program.addLine('  EndIf')
      program.addLine('EndIf')
    end

    # EMS calling manager
    program_calling_manager = OpenStudio::Model::EnergyManagementSystemProgramCallingManager.new(model)
    program_calling_manager.setName("#{program.name} calling manager")
    program_calling_manager.setCallingPoint('EndOfZoneTimestepBeforeZoneReporting')
    program_calling_manager.addProgram(program)
  end

  def add_loads_output(model, add_component_loads, hpxml_osm_map)
    loads_data = add_total_loads_output(model, hpxml_osm_map)
    return unless add_component_loads

    add_component_loads_output(model, hpxml_osm_map, loads_data)
  end

  def add_total_loads_output(model, hpxml_osm_map)
    # Create sensors and gather data
    htg_cond_load_sensors, clg_cond_load_sensors = {}, {}
    htg_duct_load_sensors, clg_duct_load_sensors = {}, {}
    total_heat_load_serveds, total_cool_load_serveds = {}, {}
    dehumidifier_sensors = {}

    hpxml_osm_map.each_with_index do |(hpxml_bldg, unit_model), unit|
      # Retrieve objects
      conditioned_zone_name = unit_model.getThermalZones.find { |z| z.additionalProperties.getFeatureAsString('ObjectType').to_s == HPXML::LocationConditionedSpace }.name.to_s
      duct_zone_names = unit_model.getThermalZones.select { |z| z.isPlenum }.map { |z| z.name.to_s }
      dehumidifier = unit_model.getZoneHVACDehumidifierDXs
      dehumidifier_name = dehumidifier[0].name.to_s unless dehumidifier.empty?

      # Fraction heat/cool load served
      if @hpxml_header.apply_ashrae140_assumptions
        total_heat_load_serveds[unit] = 1.0
        total_cool_load_serveds[unit] = 1.0
      else
        total_heat_load_serveds[unit] = hpxml_bldg.total_fraction_heat_load_served
        total_cool_load_serveds[unit] = hpxml_bldg.total_fraction_cool_load_served
      end

      # Energy transferred in conditioned zone, used for determining heating (winter) vs cooling (summer)
      htg_cond_load_sensors[unit] = OpenStudio::Model::EnergyManagementSystemSensor.new(model, "Heating:EnergyTransfer:Zone:#{conditioned_zone_name.upcase}")
      htg_cond_load_sensors[unit].setName('htg_load_cond')
      clg_cond_load_sensors[unit] = OpenStudio::Model::EnergyManagementSystemSensor.new(model, "Cooling:EnergyTransfer:Zone:#{conditioned_zone_name.upcase}")
      clg_cond_load_sensors[unit].setName('clg_load_cond')

      # Energy transferred in duct zone(s)
      htg_duct_load_sensors[unit] = []
      clg_duct_load_sensors[unit] = []
      duct_zone_names.each do |duct_zone_name|
        htg_duct_load_sensors[unit] << OpenStudio::Model::EnergyManagementSystemSensor.new(model, "Heating:EnergyTransfer:Zone:#{duct_zone_name.upcase}")
        htg_duct_load_sensors[unit][-1].setName('htg_load_duct')
        clg_duct_load_sensors[unit] << OpenStudio::Model::EnergyManagementSystemSensor.new(model, "Cooling:EnergyTransfer:Zone:#{duct_zone_name.upcase}")
        clg_duct_load_sensors[unit][-1].setName('clg_load_duct')
      end

      # Need to adjusted E+ EnergyTransfer meters for dehumidifier internal gains
      next if dehumidifier_name.nil?

      dehumidifier_sensors[unit] = OpenStudio::Model::EnergyManagementSystemSensor.new(model, 'Zone Dehumidifier Sensible Heating Energy')
      dehumidifier_sensors[unit].setName('ig_dehumidifier')
      dehumidifier_sensors[unit].setKeyName(dehumidifier_name)
    end

    # EMS program
    program = OpenStudio::Model::EnergyManagementSystemProgram.new(model)
    program.setName('total loads program')
    program.additionalProperties.setFeature('ObjectType', Constants.ObjectNameTotalLoadsProgram)
    program.addLine('Set loads_htg_tot = 0')
    program.addLine('Set loads_clg_tot = 0')
    for unit in 0..hpxml_osm_map.size - 1
      program.addLine("If #{htg_cond_load_sensors[unit].name} > 0")
      program.addLine("  Set loads_htg_tot = loads_htg_tot + (#{htg_cond_load_sensors[unit].name} - #{clg_cond_load_sensors[unit].name}) * #{total_heat_load_serveds[unit]}")
      for i in 0..htg_duct_load_sensors[unit].size - 1
        program.addLine("  Set loads_htg_tot = loads_htg_tot + (#{htg_duct_load_sensors[unit][i].name} - #{clg_duct_load_sensors[unit][i].name}) * #{total_heat_load_serveds[unit]}")
      end
      if not dehumidifier_sensors[unit].nil?
        program.addLine("  Set loads_htg_tot = loads_htg_tot - #{dehumidifier_sensors[unit].name}")
      end
      program.addLine('EndIf')
    end
    for unit in 0..hpxml_osm_map.size - 1
      program.addLine("If #{clg_cond_load_sensors[unit].name} > 0")
      program.addLine("  Set loads_clg_tot = loads_clg_tot + (#{clg_cond_load_sensors[unit].name} - #{htg_cond_load_sensors[unit].name}) * #{total_cool_load_serveds[unit]}")
      for i in 0..clg_duct_load_sensors[unit].size - 1
        program.addLine("  Set loads_clg_tot = loads_clg_tot + (#{clg_duct_load_sensors[unit][i].name} - #{htg_duct_load_sensors[unit][i].name}) * #{total_cool_load_serveds[unit]}")
      end
      if not dehumidifier_sensors[unit].nil?
        program.addLine("  Set loads_clg_tot = loads_clg_tot + #{dehumidifier_sensors[unit].name}")
      end
      program.addLine('EndIf')
    end

    # EMS calling manager
    program_calling_manager = OpenStudio::Model::EnergyManagementSystemProgramCallingManager.new(model)
    program_calling_manager.setName("#{program.name} calling manager")
    program_calling_manager.setCallingPoint('EndOfZoneTimestepAfterZoneReporting')
    program_calling_manager.addProgram(program)

    return htg_cond_load_sensors, clg_cond_load_sensors, total_heat_load_serveds, total_cool_load_serveds, dehumidifier_sensors
  end

  def add_component_loads_output(model, hpxml_osm_map, loads_data)
    htg_cond_load_sensors, clg_cond_load_sensors, total_heat_load_serveds, total_cool_load_serveds, dehumidifier_sensors = loads_data

    # Output diagnostics needed for some output variables used below
    output_diagnostics = model.getOutputDiagnostics
    output_diagnostics.addKey('DisplayAdvancedReportVariables')

    area_tolerance = UnitConversions.convert(1.0, 'ft^2', 'm^2')

    nonsurf_names = ['intgains', 'lighting', 'infil', 'mechvent', 'natvent', 'whf', 'ducts']
    surf_names = ['walls', 'rim_joists', 'foundation_walls', 'floors', 'slabs', 'ceilings',
                  'roofs', 'windows_conduction', 'windows_solar', 'doors', 'skylights_conduction',
                  'skylights_solar', 'internal_mass']

    # EMS program
    program = OpenStudio::Model::EnergyManagementSystemProgram.new(model)
    program.setName('component loads program')
    program.additionalProperties.setFeature('ObjectType', Constants.ObjectNameComponentLoadsProgram)

    # Initialize
    [:htg, :clg].each do |mode|
      surf_names.each do |surf_name|
        program.addLine("Set loads_#{mode}_#{surf_name} = 0")
      end
      nonsurf_names.each do |nonsurf_name|
        program.addLine("Set loads_#{mode}_#{nonsurf_name} = 0")
      end
    end

    hpxml_osm_map.values.each_with_index do |unit_model, unit|
      conditioned_zone = unit_model.getThermalZones.find { |z| z.additionalProperties.getFeatureAsString('ObjectType').to_s == HPXML::LocationConditionedSpace }

      # Prevent certain objects (e.g., OtherEquipment) from being counted towards both, e.g., ducts and internal gains
      objects_already_processed = []

      # EMS Sensors: Surfaces, SubSurfaces, InternalMass
      surfaces_sensors = {}
      surf_names.each do |surf_name|
        surfaces_sensors[surf_name.to_sym] = []
      end

      unit_model.getSurfaces.sort.each do |s|
        next unless s.space.get.thermalZone.get.name.to_s == conditioned_zone.name.to_s

        surface_type = s.additionalProperties.getFeatureAsString('SurfaceType')
        if not surface_type.is_initialized
          fail "Could not identify surface type for surface: '#{s.name}'."
        end

        surface_type = surface_type.get

        s.subSurfaces.each do |ss|
          # Conduction (windows, skylights, doors)
          key = { 'Window' => :windows_conduction,
                  'Door' => :doors,
                  'Skylight' => :skylights_conduction }[surface_type]
          fail "Unexpected subsurface for component loads: '#{ss.name}'." if key.nil?

          if (surface_type == 'Window') || (surface_type == 'Skylight')
            vars = { 'Surface Inside Face Convection Heat Gain Energy' => 'ss_conv',
                     'Surface Inside Face Internal Gains Radiation Heat Gain Energy' => 'ss_ig',
                     'Surface Inside Face Net Surface Thermal Radiation Heat Gain Energy' => 'ss_surf' }
          else
            vars = { 'Surface Inside Face Solar Radiation Heat Gain Energy' => 'ss_sol',
                     'Surface Inside Face Lights Radiation Heat Gain Energy' => 'ss_lgt',
                     'Surface Inside Face Convection Heat Gain Energy' => 'ss_conv',
                     'Surface Inside Face Internal Gains Radiation Heat Gain Energy' => 'ss_ig',
                     'Surface Inside Face Net Surface Thermal Radiation Heat Gain Energy' => 'ss_surf' }
          end

          vars.each do |var, name|
            surfaces_sensors[key] << []
            sensor = OpenStudio::Model::EnergyManagementSystemSensor.new(model, var)
            sensor.setName(name)
            sensor.setKeyName(ss.name.to_s)
            surfaces_sensors[key][-1] << sensor
          end

          # Solar (windows, skylights)
          next unless (surface_type == 'Window') || (surface_type == 'Skylight')

          key = { 'Window' => :windows_solar,
                  'Skylight' => :skylights_solar }[surface_type]
          vars = { 'Surface Window Transmitted Solar Radiation Energy' => 'ss_trans_in',
                   'Surface Window Shortwave from Zone Back Out Window Heat Transfer Rate' => 'ss_back_out',
                   'Surface Window Total Glazing Layers Absorbed Shortwave Radiation Rate' => 'ss_sw_abs',
                   'Surface Window Total Glazing Layers Absorbed Solar Radiation Energy' => 'ss_sol_abs',
                   'Surface Inside Face Initial Transmitted Diffuse Transmitted Out Window Solar Radiation Rate' => 'ss_trans_out' }

          surfaces_sensors[key] << []
          vars.each do |var, name|
            sensor = OpenStudio::Model::EnergyManagementSystemSensor.new(model, var)
            sensor.setName(name)
            sensor.setKeyName(ss.name.to_s)
            surfaces_sensors[key][-1] << sensor
          end
        end

        next if s.netArea < area_tolerance # Skip parent surfaces (of subsurfaces) that have near zero net area

        key = { 'FoundationWall' => :foundation_walls,
                'RimJoist' => :rim_joists,
                'Wall' => :walls,
                'Slab' => :slabs,
                'Floor' => :floors,
                'Ceiling' => :ceilings,
                'Roof' => :roofs,
                'InferredCeiling' => :internal_mass,
                'InferredFloor' => :internal_mass }[surface_type]
        fail "Unexpected surface for component loads: '#{s.name}'." if key.nil?

        surfaces_sensors[key] << []
        { 'Surface Inside Face Convection Heat Gain Energy' => 's_conv',
          'Surface Inside Face Internal Gains Radiation Heat Gain Energy' => 's_ig',
          'Surface Inside Face Solar Radiation Heat Gain Energy' => 's_sol',
          'Surface Inside Face Lights Radiation Heat Gain Energy' => 's_lgt',
          'Surface Inside Face Net Surface Thermal Radiation Heat Gain Energy' => 's_surf' }.each do |var, name|
          sensor = OpenStudio::Model::EnergyManagementSystemSensor.new(model, var)
          sensor.setName(name)
          sensor.setKeyName(s.name.to_s)
          surfaces_sensors[key][-1] << sensor
        end
      end

      unit_model.getInternalMasss.sort.each do |m|
        next unless m.space.get.thermalZone.get.name.to_s == conditioned_zone.name.to_s

        surfaces_sensors[:internal_mass] << []
        { 'Surface Inside Face Convection Heat Gain Energy' => 'im_conv',
          'Surface Inside Face Internal Gains Radiation Heat Gain Energy' => 'im_ig',
          'Surface Inside Face Solar Radiation Heat Gain Energy' => 'im_sol',
          'Surface Inside Face Lights Radiation Heat Gain Energy' => 'im_lgt',
          'Surface Inside Face Net Surface Thermal Radiation Heat Gain Energy' => 'im_surf' }.each do |var, name|
          sensor = OpenStudio::Model::EnergyManagementSystemSensor.new(model, var)
          sensor.setName(name)
          sensor.setKeyName(m.name.to_s)
          surfaces_sensors[:internal_mass][-1] << sensor
        end
      end

      # EMS Sensors: Infiltration, Natural Ventilation, Whole House Fan
      infil_sensors, natvent_sensors, whf_sensors = [], [], []
      unit_model.getSpaceInfiltrationDesignFlowRates.sort.each do |i|
        next unless i.space.get.thermalZone.get.name.to_s == conditioned_zone.name.to_s

        object_type = i.additionalProperties.getFeatureAsString('ObjectType').get

        { 'Infiltration Sensible Heat Gain Energy' => 'airflow_gain',
          'Infiltration Sensible Heat Loss Energy' => 'airflow_loss' }.each do |var, name|
          airflow_sensor = OpenStudio::Model::EnergyManagementSystemSensor.new(model, var)
          airflow_sensor.setName(name)
          airflow_sensor.setKeyName(i.name.to_s)
          if object_type == Constants.ObjectNameInfiltration
            infil_sensors << airflow_sensor
          elsif object_type == Constants.ObjectNameNaturalVentilation
            natvent_sensors << airflow_sensor
          elsif object_type == Constants.ObjectNameWholeHouseFan
            whf_sensors << airflow_sensor
          end
        end
      end

      # EMS Sensors: Mechanical Ventilation
      mechvents_sensors = []
      unit_model.getElectricEquipments.sort.each do |o|
        next unless o.endUseSubcategory == Constants.ObjectNameMechanicalVentilation

        objects_already_processed << o
        { 'Electric Equipment Convective Heating Energy' => 'mv_conv',
          'Electric Equipment Radiant Heating Energy' => 'mv_rad' }.each do |var, name|
          mechvent_sensor = OpenStudio::Model::EnergyManagementSystemSensor.new(model, var)
          mechvent_sensor.setName(name)
          mechvent_sensor.setKeyName(o.name.to_s)
          mechvents_sensors << mechvent_sensor
        end
      end
      unit_model.getOtherEquipments.sort.each do |o|
        next unless o.endUseSubcategory == Constants.ObjectNameMechanicalVentilationHouseFan

        objects_already_processed << o
        { 'Other Equipment Convective Heating Energy' => 'mv_conv',
          'Other Equipment Radiant Heating Energy' => 'mv_rad' }.each do |var, name|
          mechvent_sensor = OpenStudio::Model::EnergyManagementSystemSensor.new(model, var)
          mechvent_sensor.setName(name)
          mechvent_sensor.setKeyName(o.name.to_s)
          mechvents_sensors << mechvent_sensor
        end
      end

      # EMS Sensors: Ducts
      ducts_sensors = []
      ducts_mix_gain_sensor = nil
      ducts_mix_loss_sensor = nil
      conditioned_zone.zoneMixing.each do |zone_mix|
        object_type = zone_mix.additionalProperties.getFeatureAsString('ObjectType').to_s
        next unless object_type == Constants.ObjectNameDuctLoad

        ducts_mix_gain_sensor = OpenStudio::Model::EnergyManagementSystemSensor.new(model, 'Zone Mixing Sensible Heat Gain Energy')
        ducts_mix_gain_sensor.setName('duct_mix_gain')
        ducts_mix_gain_sensor.setKeyName(conditioned_zone.name.to_s)

        ducts_mix_loss_sensor = OpenStudio::Model::EnergyManagementSystemSensor.new(model, 'Zone Mixing Sensible Heat Loss Energy')
        ducts_mix_loss_sensor.setName('duct_mix_loss')
        ducts_mix_loss_sensor.setKeyName(conditioned_zone.name.to_s)
      end
      unit_model.getOtherEquipments.sort.each do |o|
        next if objects_already_processed.include? o
        next unless o.endUseSubcategory == Constants.ObjectNameDuctLoad

        objects_already_processed << o
        { 'Other Equipment Convective Heating Energy' => 'ducts_conv',
          'Other Equipment Radiant Heating Energy' => 'ducts_rad' }.each do |var, name|
          ducts_sensor = OpenStudio::Model::EnergyManagementSystemSensor.new(model, var)
          ducts_sensor.setName(name)
          ducts_sensor.setKeyName(o.name.to_s)
          ducts_sensors << ducts_sensor
        end
      end

      # EMS Sensors: Lighting
      lightings_sensors = []
      unit_model.getLightss.sort.each do |e|
        next unless e.space.get.thermalZone.get.name.to_s == conditioned_zone.name.to_s

        { 'Lights Convective Heating Energy' => 'ig_lgt_conv',
          'Lights Radiant Heating Energy' => 'ig_lgt_rad',
          'Lights Visible Radiation Heating Energy' => 'ig_lgt_vis' }.each do |var, name|
          intgains_lights_sensor = OpenStudio::Model::EnergyManagementSystemSensor.new(model, var)
          intgains_lights_sensor.setName(name)
          intgains_lights_sensor.setKeyName(e.name.to_s)
          lightings_sensors << intgains_lights_sensor
        end
      end

      # EMS Sensors: Internal Gains
      intgains_sensors = []
      unit_model.getElectricEquipments.sort.each do |o|
        next if objects_already_processed.include? o
        next unless o.space.get.thermalZone.get.name.to_s == conditioned_zone.name.to_s

        { 'Electric Equipment Convective Heating Energy' => 'ig_ee_conv',
          'Electric Equipment Radiant Heating Energy' => 'ig_ee_rad' }.each do |var, name|
          intgains_elec_equip_sensor = OpenStudio::Model::EnergyManagementSystemSensor.new(model, var)
          intgains_elec_equip_sensor.setName(name)
          intgains_elec_equip_sensor.setKeyName(o.name.to_s)
          intgains_sensors << intgains_elec_equip_sensor
        end
      end

      unit_model.getOtherEquipments.sort.each do |o|
        next if objects_already_processed.include? o
        next unless o.space.get.thermalZone.get.name.to_s == conditioned_zone.name.to_s

        { 'Other Equipment Convective Heating Energy' => 'ig_oe_conv',
          'Other Equipment Radiant Heating Energy' => 'ig_oe_rad' }.each do |var, name|
          intgains_other_equip_sensor = OpenStudio::Model::EnergyManagementSystemSensor.new(model, var)
          intgains_other_equip_sensor.setName(name)
          intgains_other_equip_sensor.setKeyName(o.name.to_s)
          intgains_sensors << intgains_other_equip_sensor
        end
      end

      unit_model.getPeoples.sort.each do |e|
        next unless e.space.get.thermalZone.get.name.to_s == conditioned_zone.name.to_s

        { 'People Convective Heating Energy' => 'ig_ppl_conv',
          'People Radiant Heating Energy' => 'ig_ppl_rad' }.each do |var, name|
          intgains_people = OpenStudio::Model::EnergyManagementSystemSensor.new(model, var)
          intgains_people.setName(name)
          intgains_people.setKeyName(e.name.to_s)
          intgains_sensors << intgains_people
        end
      end

      if not dehumidifier_sensors[unit].nil?
        intgains_sensors << dehumidifier_sensors[unit]
      end

      intgains_dhw_sensors = {}

      (unit_model.getWaterHeaterMixeds + unit_model.getWaterHeaterStratifieds).sort.each do |wh|
        next unless wh.ambientTemperatureThermalZone.is_initialized
        next unless wh.ambientTemperatureThermalZone.get.name.to_s == conditioned_zone.name.to_s

        dhw_sensor = OpenStudio::Model::EnergyManagementSystemSensor.new(model, 'Water Heater Heat Loss Energy')
        dhw_sensor.setName('dhw_loss')
        dhw_sensor.setKeyName(wh.name.to_s)

        if wh.is_a? OpenStudio::Model::WaterHeaterMixed
          oncycle_loss = wh.onCycleLossFractiontoThermalZone
          offcycle_loss = wh.offCycleLossFractiontoThermalZone
        else
          oncycle_loss = wh.skinLossFractiontoZone
          offcycle_loss = wh.offCycleFlueLossFractiontoZone
        end

        dhw_rtf_sensor = OpenStudio::Model::EnergyManagementSystemSensor.new(model, 'Water Heater Runtime Fraction')
        dhw_rtf_sensor.setName('dhw_rtf')
        dhw_rtf_sensor.setKeyName(wh.name.to_s)

        intgains_dhw_sensors[dhw_sensor] = [offcycle_loss, oncycle_loss, dhw_rtf_sensor]
      end

      # EMS program: Surfaces
      surfaces_sensors.each do |k, surface_sensors|
        program.addLine("Set hr_#{k} = 0")
        surface_sensors.each do |sensors|
          s = "Set hr_#{k} = hr_#{k}"
          sensors.each do |sensor|
            # remove ss_net if switch
            if sensor.name.to_s.start_with?('ss_net', 'ss_sol_abs', 'ss_trans_in')
              s += " - #{sensor.name}"
            elsif sensor.name.to_s.start_with?('ss_sw_abs', 'ss_trans_out', 'ss_back_out')
              s += " + #{sensor.name} * ZoneTimestep * 3600"
            else
              s += " + #{sensor.name}"
            end
          end
          program.addLine(s) if sensors.size > 0
        end
      end

      # EMS program: Internal Gains, Lighting, Infiltration, Natural Ventilation, Mechanical Ventilation, Ducts
      { 'intgains' => intgains_sensors,
        'lighting' => lightings_sensors,
        'infil' => infil_sensors,
        'natvent' => natvent_sensors,
        'whf' => whf_sensors,
        'mechvent' => mechvents_sensors,
        'ducts' => ducts_sensors }.each do |loadtype, sensors|
        program.addLine("Set hr_#{loadtype} = 0")
        next if sensors.empty?

        s = "Set hr_#{loadtype} = hr_#{loadtype}"
        sensors.each do |sensor|
          if ['intgains', 'lighting', 'mechvent', 'ducts'].include? loadtype
            s += " - #{sensor.name}"
          elsif sensor.name.to_s.include? 'gain'
            s += " - #{sensor.name}"
          elsif sensor.name.to_s.include? 'loss'
            s += " + #{sensor.name}"
          end
        end
        program.addLine(s)
      end
      intgains_dhw_sensors.each do |sensor, vals|
        off_loss, on_loss, rtf_sensor = vals
        program.addLine("Set hr_intgains = hr_intgains + #{sensor.name} * (#{off_loss}*(1-#{rtf_sensor.name}) + #{on_loss}*#{rtf_sensor.name})") # Water heater tank losses to zone
      end
      if (not ducts_mix_loss_sensor.nil?) && (not ducts_mix_gain_sensor.nil?)
        program.addLine("Set hr_ducts = hr_ducts + (#{ducts_mix_loss_sensor.name} - #{ducts_mix_gain_sensor.name})")
      end

      # EMS program: Heating vs Cooling logic
      program.addLine('Set htg_mode = 0')
      program.addLine('Set clg_mode = 0')
      program.addLine("If (#{htg_cond_load_sensors[unit].name} > 0)") # Assign hour to heating if heating load
      program.addLine("  Set htg_mode = #{total_heat_load_serveds[unit]}")
      program.addLine("ElseIf (#{clg_cond_load_sensors[unit].name} > 0)") # Assign hour to cooling if cooling load
      program.addLine("  Set clg_mode = #{total_cool_load_serveds[unit]}")
      program.addLine("ElseIf (#{@clg_ssn_sensor.name} > 0)") # No load, assign hour to cooling if in cooling season definition (Note: natural ventilation & whole house fan only operate during the cooling season)
      program.addLine("  Set clg_mode = #{total_cool_load_serveds[unit]}")
      program.addLine('Else') # No load, assign hour to heating if not in cooling season definition
      program.addLine("  Set htg_mode = #{total_heat_load_serveds[unit]}")
      program.addLine('EndIf')

      unit_multiplier = @hpxml_bldg.building_construction.number_of_units
      [:htg, :clg].each do |mode|
        if mode == :htg
          sign = ''
        else
          sign = '-'
        end
        surf_names.each do |surf_name|
          program.addLine("Set loads_#{mode}_#{surf_name} = loads_#{mode}_#{surf_name} + (#{sign}hr_#{surf_name} * #{mode}_mode * #{unit_multiplier})")
        end
        nonsurf_names.each do |nonsurf_name|
          program.addLine("Set loads_#{mode}_#{nonsurf_name} = loads_#{mode}_#{nonsurf_name} + (#{sign}hr_#{nonsurf_name} * #{mode}_mode * #{unit_multiplier})")
        end
      end
    end

    # EMS calling manager
    program_calling_manager = OpenStudio::Model::EnergyManagementSystemProgramCallingManager.new(model)
    program_calling_manager.setName("#{program.name} calling manager")
    program_calling_manager.setCallingPoint('EndOfZoneTimestepAfterZoneReporting')
    program_calling_manager.addProgram(program)
  end

  def set_output_files(model)
    oj = model.getOutputJSON
    oj.setOptionType('TimeSeriesAndTabular')
    oj.setOutputJSON(false)
    oj.setOutputMessagePack(true)

    ocf = model.getOutputControlFiles
    ocf.setOutputAUDIT(@debug)
    ocf.setOutputCSV(@debug)
    ocf.setOutputBND(@debug)
    ocf.setOutputEIO(@debug)
    ocf.setOutputESO(@debug)
    ocf.setOutputMDD(@debug)
    ocf.setOutputMTD(@debug)
    ocf.setOutputMTR(@debug)
    ocf.setOutputRDD(@debug)
    ocf.setOutputSHD(@debug)
    ocf.setOutputCSV(@debug)
    ocf.setOutputSQLite(@debug)
    ocf.setOutputPerfLog(@debug)
  end

  def add_ems_debug_output(model)
    oems = model.getOutputEnergyManagementSystem
    oems.setActuatorAvailabilityDictionaryReporting('Verbose')
    oems.setInternalVariableAvailabilityDictionaryReporting('Verbose')
    oems.setEMSRuntimeLanguageDebugOutputLevel('Verbose')
  end

  def set_surface_interior(model, spaces, surface, hpxml_surface)
    interior_adjacent_to = hpxml_surface.interior_adjacent_to
    if HPXML::conditioned_below_grade_locations.include? interior_adjacent_to
      surface.setSpace(create_or_get_space(model, spaces, HPXML::LocationConditionedSpace))
    else
      surface.setSpace(create_or_get_space(model, spaces, interior_adjacent_to))
    end
  end

  def set_surface_exterior(model, spaces, surface, hpxml_surface)
    exterior_adjacent_to = hpxml_surface.exterior_adjacent_to
    is_adiabatic = hpxml_surface.is_adiabatic
    if [HPXML::LocationOutside, HPXML::LocationManufacturedHomeUnderBelly].include? exterior_adjacent_to
      surface.setOutsideBoundaryCondition('Outdoors')
    elsif exterior_adjacent_to == HPXML::LocationGround
      surface.setOutsideBoundaryCondition('Foundation')
    elsif is_adiabatic
      surface.setOutsideBoundaryCondition('Adiabatic')
    elsif [HPXML::LocationOtherHeatedSpace, HPXML::LocationOtherMultifamilyBufferSpace,
           HPXML::LocationOtherNonFreezingSpace, HPXML::LocationOtherHousingUnit].include? exterior_adjacent_to
      set_surface_otherside_coefficients(surface, exterior_adjacent_to, model, spaces)
    elsif HPXML::conditioned_below_grade_locations.include? exterior_adjacent_to
      adjacent_surface = surface.createAdjacentSurface(create_or_get_space(model, spaces, HPXML::LocationConditionedSpace)).get
      adjacent_surface.additionalProperties.setFeature('SurfaceType', surface.additionalProperties.getFeatureAsString('SurfaceType').get)
    else
      adjacent_surface = surface.createAdjacentSurface(create_or_get_space(model, spaces, exterior_adjacent_to)).get
      adjacent_surface.additionalProperties.setFeature('SurfaceType', surface.additionalProperties.getFeatureAsString('SurfaceType').get)
    end
  end

  def set_surface_otherside_coefficients(surface, exterior_adjacent_to, model, spaces)
    otherside_coeffs = nil
    model.getSurfacePropertyOtherSideCoefficientss.each do |c|
      next unless c.name.to_s == exterior_adjacent_to

      otherside_coeffs = c
    end
    if otherside_coeffs.nil?
      # Create E+ other side coefficient object
      otherside_coeffs = OpenStudio::Model::SurfacePropertyOtherSideCoefficients.new(model)
      otherside_coeffs.setName(exterior_adjacent_to)
      otherside_coeffs.setCombinedConvectiveRadiativeFilmCoefficient(UnitConversions.convert(1.0 / Material.AirFilmVertical.rvalue, 'Btu/(hr*ft^2*F)', 'W/(m^2*K)'))
      # Schedule of space temperature, can be shared with water heater/ducts
      sch = get_space_temperature_schedule(model, exterior_adjacent_to, spaces)
      otherside_coeffs.setConstantTemperatureSchedule(sch)
    end
    surface.setSurfacePropertyOtherSideCoefficients(otherside_coeffs)
    surface.setSunExposure('NoSun')
    surface.setWindExposure('NoWind')
  end

  def get_space_temperature_schedule(model, location, spaces)
    # Create outside boundary schedules to be actuated by EMS,
    # can be shared by any surface, duct adjacent to / located in those spaces

    # return if already exists
    model.getScheduleConstants.each do |sch|
      next unless sch.name.to_s == location

      return sch
    end

    sch = OpenStudio::Model::ScheduleConstant.new(model)
    sch.setName(location)
    sch.additionalProperties.setFeature('ObjectType', location)

    space_values = Geometry.get_temperature_scheduled_space_values(location)

    htg_weekday_setpoints, htg_weekend_setpoints = HVAC.get_default_heating_setpoint(HPXML::HVACControlTypeManual, @eri_version)
    if htg_weekday_setpoints.split(', ').uniq.size == 1 && htg_weekend_setpoints.split(', ').uniq.size == 1 && htg_weekday_setpoints.split(', ').uniq == htg_weekend_setpoints.split(', ').uniq
      default_htg_sp = htg_weekend_setpoints.split(', ').uniq[0].to_f # F
    else
      fail 'Unexpected heating setpoints.'
    end

    clg_weekday_setpoints, clg_weekend_setpoints = HVAC.get_default_cooling_setpoint(HPXML::HVACControlTypeManual, @eri_version)
    if clg_weekday_setpoints.split(', ').uniq.size == 1 && clg_weekend_setpoints.split(', ').uniq.size == 1 && clg_weekday_setpoints.split(', ').uniq == clg_weekend_setpoints.split(', ').uniq
      default_clg_sp = clg_weekend_setpoints.split(', ').uniq[0].to_f # F
    else
      fail 'Unexpected cooling setpoints.'
    end

    if location == HPXML::LocationOtherHeatedSpace
      if spaces[HPXML::LocationConditionedSpace].thermalZone.get.thermostatSetpointDualSetpoint.is_initialized
        # Create a sensor to get dynamic heating setpoint
        htg_sch = spaces[HPXML::LocationConditionedSpace].thermalZone.get.thermostatSetpointDualSetpoint.get.heatingSetpointTemperatureSchedule.get
        sensor_htg_spt = OpenStudio::Model::EnergyManagementSystemSensor.new(model, 'Schedule Value')
        sensor_htg_spt.setName('htg_spt')
        sensor_htg_spt.setKeyName(htg_sch.name.to_s)
        space_values[:temp_min] = sensor_htg_spt.name.to_s
      else
        # No HVAC system; use the defaulted heating setpoint.
        space_values[:temp_min] = default_htg_sp # F
      end
    end

    # Schedule type limits compatible
    schedule_type_limits = OpenStudio::Model::ScheduleTypeLimits.new(model)
    schedule_type_limits.setUnitType('Temperature')
    sch.setScheduleTypeLimits(schedule_type_limits)

    # Sensors
    if space_values[:indoor_weight] > 0
      if not spaces[HPXML::LocationConditionedSpace].thermalZone.get.thermostatSetpointDualSetpoint.is_initialized
        # No HVAC system; use the average of defaulted heating/cooling setpoints.
        sensor_ia = UnitConversions.convert((default_htg_sp + default_clg_sp) / 2.0, 'F', 'C')
      else
        sensor_ia = OpenStudio::Model::EnergyManagementSystemSensor.new(model, 'Zone Air Temperature')
        sensor_ia.setName('cond_zone_temp')
        sensor_ia.setKeyName(spaces[HPXML::LocationConditionedSpace].thermalZone.get.name.to_s)
        sensor_ia = sensor_ia.name
      end
    end

    if space_values[:outdoor_weight] > 0
      sensor_oa = OpenStudio::Model::EnergyManagementSystemSensor.new(model, 'Site Outdoor Air Drybulb Temperature')
      sensor_oa.setName('oa_temp')
    end

    if space_values[:ground_weight] > 0
      sensor_gnd = OpenStudio::Model::EnergyManagementSystemSensor.new(model, 'Site Surface Ground Temperature')
      sensor_gnd.setName('ground_temp')
    end

    actuator = OpenStudio::Model::EnergyManagementSystemActuator.new(sch, *EPlus::EMSActuatorScheduleConstantValue)
    actuator.setName("#{location.gsub(' ', '_').gsub('-', '_')}_temp_sch")

    # EMS to actuate schedule
    program = OpenStudio::Model::EnergyManagementSystemProgram.new(model)
    program.setName("#{location.gsub('-', '_')} Temperature Program")
    program.addLine("Set #{actuator.name} = 0.0")
    if not sensor_ia.nil?
      program.addLine("Set #{actuator.name} = #{actuator.name} + (#{sensor_ia} * #{space_values[:indoor_weight]})")
    end
    if not sensor_oa.nil?
      program.addLine("Set #{actuator.name} = #{actuator.name} + (#{sensor_oa.name} * #{space_values[:outdoor_weight]})")
    end
    if not sensor_gnd.nil?
      program.addLine("Set #{actuator.name} = #{actuator.name} + (#{sensor_gnd.name} * #{space_values[:ground_weight]})")
    end
    if not space_values[:temp_min].nil?
      if space_values[:temp_min].is_a? String
        min_temp_c = space_values[:temp_min]
      else
        min_temp_c = UnitConversions.convert(space_values[:temp_min], 'F', 'C')
      end
      program.addLine("If #{actuator.name} < #{min_temp_c}")
      program.addLine("Set #{actuator.name} = #{min_temp_c}")
      program.addLine('EndIf')
    end

    program_cm = OpenStudio::Model::EnergyManagementSystemProgramCallingManager.new(model)
    program_cm.setName("#{program.name} calling manager")
    program_cm.setCallingPoint('EndOfSystemTimestepAfterHVACReporting')
    program_cm.addProgram(program)

    return sch
  end

  # Returns an OS:Space, or temperature OS:Schedule for a MF space, or nil if outside
  # Should be called when the object's energy use is sensitive to ambient temperature
  # (e.g., water heaters, ducts, and refrigerators).
  def get_space_or_schedule_from_location(location, model, spaces)
    return if [HPXML::LocationOtherExterior,
               HPXML::LocationOutside,
               HPXML::LocationRoofDeck].include? location

    sch = nil
    space = nil
    if [HPXML::LocationOtherHeatedSpace,
        HPXML::LocationOtherHousingUnit,
        HPXML::LocationOtherMultifamilyBufferSpace,
        HPXML::LocationOtherNonFreezingSpace,
        HPXML::LocationExteriorWall,
        HPXML::LocationUnderSlab].include? location
      # if located in spaces where we don't model a thermal zone, create and return temperature schedule
      sch = get_space_temperature_schedule(model, location, spaces)
    else
      space = get_space_from_location(location, spaces)
    end

    return space, sch
  end

  # Returns an OS:Space, or nil if a MF space or outside
  # Should be called when the object's energy use is NOT sensitive to ambient temperature
  # (e.g., appliances).
  def get_space_from_location(location, spaces)
    return if [HPXML::LocationOutside,
               HPXML::LocationOtherHeatedSpace,
               HPXML::LocationOtherHousingUnit,
               HPXML::LocationOtherMultifamilyBufferSpace,
               HPXML::LocationOtherNonFreezingSpace].include? location

    if HPXML::conditioned_locations.include? location
      location = HPXML::LocationConditionedSpace
    end

    return spaces[location]
  end

  def set_subsurface_exterior(surface, spaces, model, hpxml_surface)
    # Set its parent surface outside boundary condition, which will be also applied to subsurfaces through OS
    # The parent surface is entirely comprised of the subsurface.

    # Subsurface on foundation wall, set it to be adjacent to outdoors
    if hpxml_surface.exterior_adjacent_to == HPXML::LocationGround
      surface.setOutsideBoundaryCondition('Outdoors')
    else
      set_surface_exterior(model, spaces, surface, hpxml_surface)
    end
  end

  def set_foundation_and_walls_top()
    @foundation_top = 0
    @hpxml_bldg.floors.each do |floor|
      # Keeping the floor at ground level for ASHRAE 140 tests yields the expected results
      if floor.is_floor && floor.is_exterior && !@apply_ashrae140_assumptions
        @foundation_top = 2.0
      end
    end
    @hpxml_bldg.foundation_walls.each do |foundation_wall|
      top = -1 * foundation_wall.depth_below_grade + foundation_wall.height
      @foundation_top = top if top > @foundation_top
    end
    @walls_top = @foundation_top + @hpxml_bldg.building_construction.average_ceiling_height * @ncfl_ag
  end

  def set_heating_and_cooling_seasons()
    return if @hpxml_bldg.hvac_controls.size == 0

    hvac_control = @hpxml_bldg.hvac_controls[0]

    htg_start_month = hvac_control.seasons_heating_begin_month
    htg_start_day = hvac_control.seasons_heating_begin_day
    htg_end_month = hvac_control.seasons_heating_end_month
    htg_end_day = hvac_control.seasons_heating_end_day
    clg_start_month = hvac_control.seasons_cooling_begin_month
    clg_start_day = hvac_control.seasons_cooling_begin_day
    clg_end_month = hvac_control.seasons_cooling_end_month
    clg_end_day = hvac_control.seasons_cooling_end_day

    @heating_days = Schedule.get_daily_season(@hpxml_header.sim_calendar_year, htg_start_month, htg_start_day, htg_end_month, htg_end_day)
    @cooling_days = Schedule.get_daily_season(@hpxml_header.sim_calendar_year, clg_start_month, clg_start_day, clg_end_month, clg_end_day)
  end
end

# register the measure to be used by the application
HPXMLtoOpenStudio.new.registerWithApplication<|MERGE_RESOLUTION|>--- conflicted
+++ resolved
@@ -1550,18 +1550,11 @@
     end
 
     # Hot water fixtures and appliances
-<<<<<<< HEAD
-    showers_peak_flow = nil #used for unmet wh load calculations
-    showers_peak_flow = HotWaterAndAppliances.apply(model, runner, @hpxml_header, @hpxml_bldg, weather, spaces, hot_water_distribution,
-                                solar_thermal_system, @eri_version, @schedules_file, plantloop_map,
-                                @hpxml_header.unavailable_periods, @hpxml_bldg.building_construction.number_of_units)
-=======
     showers_peak_flows = HotWaterAndAppliances.apply(model, runner, @hpxml_header, @hpxml_bldg, weather, spaces, hot_water_distribution,
                                                      solar_thermal_system, @eri_version, @schedules_file, plantloop_map,
                                                      @hpxml_header.unavailable_periods, @hpxml_bldg.building_construction.number_of_units,
                                 @apply_ashrae140_assumptions)
 
->>>>>>> 6421080f
 
     if (not solar_thermal_system.nil?) && (not solar_thermal_system.collector_area.nil?) # Detailed solar water heater
       loc_space, loc_schedule = get_space_or_schedule_from_location(solar_thermal_system.water_heating_system.location, model, spaces)
@@ -1570,16 +1563,9 @@
 
     # Add combi-system EMS program with water use equipment information
     Waterheater.apply_combi_system_EMS(model, @hpxml_bldg.water_heating_systems, plantloop_map)
-<<<<<<< HEAD
-    
-    # Add unmet wh loads calculation
-    Waterheater.unmet_wh_loads_program(model, @hpxml.water_heating_systems, plantloop_map, showers_peak_flow)
-  
-=======
 
     # Add unmet wh loads calculation
     Waterheater.unmet_wh_loads_program(model, @hpxml_bldg.water_heating_systems, plantloop_map, showers_peak_flows)
->>>>>>> 6421080f
   end
 
   def add_cooling_system(model, runner, weather, spaces, airloop_map)
