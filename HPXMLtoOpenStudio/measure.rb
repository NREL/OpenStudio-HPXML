# frozen_string_literal: true

# Require all gems up front; this is much faster than multiple resource
# files lazy loading as needed, as it prevents multiple lookups for the
# same gem.
require 'pathname'
require 'csv'
require 'oga'
Dir["#{File.dirname(__FILE__)}/resources/*.rb"].each do |resource_file|
  next if resource_file.include? 'minitest_helper.rb'

  require resource_file
end

# start the measure
class HPXMLtoOpenStudio < OpenStudio::Measure::ModelMeasure
  # human readable name
  def name
    return 'HPXML to OpenStudio Translator'
  end

  # human readable description
  def description
    return 'Translates HPXML file to OpenStudio Model'
  end

  # human readable description of modeling approach
  def modeler_description
    return ''
  end

  # define the arguments that the user will input
  def arguments(model) # rubocop:disable Lint/UnusedMethodArgument
    args = OpenStudio::Measure::OSArgumentVector.new

    arg = OpenStudio::Measure::OSArgument.makeStringArgument('hpxml_path', true)
    arg.setDisplayName('HPXML File Path')
    arg.setDescription('Absolute/relative path of the HPXML file.')
    args << arg

    arg = OpenStudio::Measure::OSArgument.makeStringArgument('output_dir', true)
    arg.setDisplayName('Directory for Output Files')
    arg.setDescription('Absolute/relative path for the output files directory.')
    args << arg

    arg = OpenStudio::Measure::OSArgument.makeBoolArgument('debug', false)
    arg.setDisplayName('Debug Mode?')
    arg.setDescription('If true: 1) Writes in.osm file, 2) Generates additional log output, and 3) Creates all EnergyPlus output files.')
    arg.setDefaultValue(false)
    args << arg

    arg = OpenStudio::Measure::OSArgument.makeBoolArgument('add_component_loads', false)
    arg.setDisplayName('Add component loads?')
    arg.setDescription('If true, adds the calculation of heating/cooling component loads (not enabled by default for faster performance).')
    arg.setDefaultValue(false)
    args << arg

    arg = OpenStudio::Measure::OSArgument.makeBoolArgument('skip_validation', false)
    arg.setDisplayName('Skip Validation?')
    arg.setDescription('If true, bypasses HPXML input validation for faster performance. WARNING: This should only be used if the supplied HPXML file has already been validated against the Schema & Schematron documents.')
    arg.setDefaultValue(false)
    args << arg

    arg = OpenStudio::Measure::OSArgument.makeStringArgument('building_id', false)
    arg.setDisplayName('BuildingID')
    arg.setDescription('The ID of the HPXML Building. Only required if the HPXML has multiple Building elements and WholeSFAorMFBuildingSimulation is not true.')
    args << arg

    return args
  end

  # define what happens when the measure is run
  def run(model, runner, user_arguments)
    super(model, runner, user_arguments)

    # use the built-in error checking
    if !runner.validateUserArguments(arguments(model), user_arguments)
      return false
    end

    Geometry.tear_down_model(model, runner)

    Version.check_openstudio_version()

    args = runner.getArgumentValues(arguments(model), user_arguments)

    unless (Pathname.new args[:hpxml_path]).absolute?
      args[:hpxml_path] = File.expand_path(args[:hpxml_path])
    end
    unless File.exist?(args[:hpxml_path]) && args[:hpxml_path].downcase.end_with?('.xml')
      fail "'#{args[:hpxml_path]}' does not exist or is not an .xml file."
    end

    unless (Pathname.new args[:output_dir]).absolute?
      args[:output_dir] = File.expand_path(args[:output_dir])
    end

    begin
      if args[:skip_validation]
        schema_validator = nil
        schematron_validator = nil
      else
        schema_path = File.join(File.dirname(__FILE__), 'resources', 'hpxml_schema', 'HPXML.xsd')
        schema_validator = XMLValidator.get_schema_validator(schema_path)
        schematron_path = File.join(File.dirname(__FILE__), 'resources', 'hpxml_schematron', 'EPvalidator.xml')
        schematron_validator = XMLValidator.get_schematron_validator(schematron_path)
      end

      hpxml = HPXML.new(hpxml_path: args[:hpxml_path], schema_validator: schema_validator, schematron_validator: schematron_validator, building_id: args[:building_id])
      hpxml.errors.each do |error|
        runner.registerError(error)
      end
      hpxml.warnings.each do |warning|
        runner.registerWarning(warning)
      end
      return false unless hpxml.errors.empty?

      eri_version = hpxml.header.eri_calculation_version # Hidden feature
      eri_version = 'latest' if eri_version.nil?
      eri_version = Constants.ERIVersions[-1] if eri_version == 'latest'

      # Process weather once upfront
      epw_path = Location.get_epw_path(hpxml.buildings[0], args[:hpxml_path])
      weather = WeatherProcess.new(epw_path: epw_path, runner: runner, hpxml: hpxml)
      epw_file = OpenStudio::EpwFile.new(epw_path)
      hpxml.buildings.each_with_index do |hpxml_bldg, i|
        next if i == 0
        next if Location.get_epw_path(hpxml_bldg, args[:hpxml_path]) == epw_path

        fail 'Weather station EPW filepath has different values across dwelling units.'
      end

      if hpxml.header.whole_sfa_or_mf_building_sim && (hpxml.buildings.size > 1)
        if hpxml.buildings.map { |hpxml_bldg| hpxml_bldg.batteries.size }.sum > 0
          # FUTURE: Figure out how to allow this. If we allow it, update docs and hpxml_translator_test.rb too.
          # Batteries use "TrackFacilityElectricDemandStoreExcessOnSite"; to support modeling of batteries in whole
          # SFA/MF building simulations, we'd need to create custom meters with electricity usage *for each unit*
          # and switch to "TrackMeterDemandStoreExcessOnSite".
          # https://github.com/NREL/OpenStudio-HPXML/issues/1499
          fail 'Modeling batteries for whole SFA/MF buildings is not currently supported.'
        end
      end

      # Apply HPXML defaults upfront; process schedules & emissions
      hpxml_sch_map = {}
      check_emissions_references(hpxml.header, args[:hpxml_path])
      hpxml.buildings.each_with_index do |hpxml_bldg, i|
        check_schedule_references(hpxml_bldg.header, args[:hpxml_path])
        in_schedules_csv = 'in.schedules.csv'
        in_schedules_csv = "in.schedules#{i + 1}.csv" if i > 0
        schedules_file = SchedulesFile.new(runner: runner,
                                           schedules_paths: hpxml_bldg.header.schedules_filepaths,
                                           year: Location.get_sim_calendar_year(hpxml.header.sim_calendar_year, epw_file),
                                           unavailable_periods: hpxml.header.unavailable_periods,
                                           output_path: File.join(args[:output_dir], in_schedules_csv))
        HPXMLDefaults.apply(runner, hpxml, hpxml_bldg, eri_version, weather, epw_file: epw_file, schedules_file: schedules_file)
        hpxml_sch_map[hpxml_bldg] = schedules_file
      end
      validate_emissions_files(hpxml.header)

      # Write updated HPXML object (w/ defaults) to file for inspection
      hpxml_defaults_path = File.join(args[:output_dir], 'in.xml')
      XMLHelper.write_file(hpxml.to_doc, hpxml_defaults_path)

      # Create OpenStudio model
      hpxml_osm_map = {}
      hpxml.buildings.each_with_index do |hpxml_bldg, i|
        schedules_file = hpxml_sch_map[hpxml_bldg]
        if hpxml.buildings.size > 1
          # Create the model for this single unit
          unit_model = OpenStudio::Model::Model.new
          create_unit_model(hpxml, hpxml_bldg, runner, unit_model, epw_path, epw_file, weather, args[:debug], schedules_file, eri_version, i + 1)
          hpxml_osm_map[hpxml_bldg] = unit_model
        else
          create_unit_model(hpxml, hpxml_bldg, runner, model, epw_path, epw_file, weather, args[:debug], schedules_file, eri_version, i + 1)
          hpxml_osm_map[hpxml_bldg] = model
        end
      end

      # Merge unit models into final model
      if hpxml.buildings.size > 1
        add_unit_model_to_model(model, hpxml_osm_map)
      end

      # Output
<<<<<<< HEAD
      season_day_nums = add_unmet_hours_output(model, hpxml_osm_map)
      loads_data = add_total_loads_output(model, hpxml_osm_map)
      if add_component_loads
        add_component_loads_output(model, hpxml_osm_map, loads_data, season_day_nums)
      end
=======
      add_unmet_hours_output(model, hpxml_osm_map)
      add_loads_output(model, args[:add_component_loads], hpxml_osm_map)
>>>>>>> a5797229
      set_output_files(model)
      add_additional_properties(model, hpxml, hpxml_osm_map, args[:hpxml_path], args[:building_id], hpxml_defaults_path)
      # Uncomment to debug EMS
      # add_ems_debug_output(model)

      if args[:debug]
        # Write OSM file to run dir
        osm_output_path = File.join(args[:output_dir], 'in.osm')
        File.write(osm_output_path, model.to_s)
        runner.registerInfo("Wrote file: #{osm_output_path}")

        # Copy EPW file to run dir
        epw_output_path = File.join(args[:output_dir], 'in.epw')
        FileUtils.cp(epw_path, epw_output_path)
      end
    rescue Exception => e
      runner.registerError("#{e.message}\n#{e.backtrace.join("\n")}")
      return false
    end

    return true
  end

  def add_unit_model_to_model(model, hpxml_osm_map)
    unique_objects = { 'OS:ConvergenceLimits' => 'ConvergenceLimits',
                       'OS:Foundation:Kiva:Settings' => 'FoundationKivaSettings',
                       'OS:OutputControl:Files' => 'OutputControlFiles',
                       'OS:Output:Diagnostics' => 'OutputDiagnostics',
                       'OS:Output:JSON' => 'OutputJSON',
                       'OS:PerformancePrecisionTradeoffs' => 'PerformancePrecisionTradeoffs',
                       'OS:RunPeriod' => 'RunPeriod',
                       'OS:RunPeriodControl:DaylightSavingTime' => 'RunPeriodControlDaylightSavingTime',
                       'OS:ShadowCalculation' => 'ShadowCalculation',
                       'OS:SimulationControl' => 'SimulationControl',
                       'OS:Site' => 'Site',
                       'OS:Site:GroundTemperature:Deep' => 'SiteGroundTemperatureDeep',
                       'OS:Site:GroundTemperature:Shallow' => 'SiteGroundTemperatureShallow',
                       'OS:Site:WaterMainsTemperature' => 'SiteWaterMainsTemperature',
                       'OS:SurfaceConvectionAlgorithm:Inside' => 'InsideSurfaceConvectionAlgorithm',
                       'OS:SurfaceConvectionAlgorithm:Outside' => 'OutsideSurfaceConvectionAlgorithm',
                       'OS:Timestep' => 'Timestep' }

    # Handle unique objects first: Grab one from the first model we find the
    # object on (may not be the first unit).
    unit_model_objects = []
    unique_handles_to_skip = []
    uuid_regex = /\{(.*?)\}/
    unique_objects.each do |idd_obj, osm_class|
      first_model_object_by_type = nil
      hpxml_osm_map.values.each do |unit_model|
        next if unit_model.getObjectsByType(idd_obj.to_IddObjectType).empty?

        model_object = unit_model.send("get#{osm_class}")

        if first_model_object_by_type.nil?
          # Retain object for model
          unit_model_objects << model_object
          first_model_object_by_type = model_object
          if idd_obj == 'OS:Site:WaterMainsTemperature' # Handle referenced child object too
            unit_model_objects << unit_model.getObjectsByName(model_object.temperatureSchedule.get.name.to_s)[0]
          end
        else
          # Throw error if different values between this model_object and first_model_object_by_type
          if model_object.to_s.gsub(uuid_regex, '') != first_model_object_by_type.to_s.gsub(uuid_regex, '')
            fail "Unique object (#{idd_obj}) has different values across dwelling units."
          end

          if idd_obj == 'OS:Site:WaterMainsTemperature' # Handle referenced child object too
            if model_object.temperatureSchedule.get.to_s.gsub(uuid_regex, '') != first_model_object_by_type.temperatureSchedule.get.to_s.gsub(uuid_regex, '')
              fail "Unique object (#{idd_obj}) has different values across dwelling units."
            end
          end
        end

        unique_handles_to_skip << model_object.handle.to_s
        if idd_obj == 'OS:Site:WaterMainsTemperature' # Handle referenced child object too
          unique_handles_to_skip << model_object.temperatureSchedule.get.handle.to_s
        end
      end
    end

    hpxml_osm_map.values.each_with_index do |unit_model, unit_number|
      shift_geometry(unit_model, unit_number)
      prefix_all_unit_model_objects(unit_model, unit_number)

      # Handle remaining (non-unique) objects now
      unit_model.objects.each do |obj|
        next if unit_number > 0 && obj.to_Building.is_initialized
        next if unique_handles_to_skip.include? obj.handle.to_s

        unit_model_objects << obj
      end
    end

    model.addObjects(unit_model_objects, true)
  end

  def shift_geometry(unit_model, unit_number)
    # Shift units so they aren't right on top and shade each other
    y_shift = 200.0 * unit_number # meters

    # shift the unit so it's not right on top of the previous one
    unit_model.getSpaces.sort.each do |space|
      space.setYOrigin(y_shift)
    end

    # shift shading surfaces
    m = OpenStudio::Matrix.new(4, 4, 0)
    m[0, 0] = 1
    m[1, 1] = 1
    m[2, 2] = 1
    m[3, 3] = 1
    m[1, 3] = y_shift
    t = OpenStudio::Transformation.new(m)

    unit_model.getShadingSurfaceGroups.each do |shading_surface_group|
      next if shading_surface_group.space.is_initialized # already got shifted

      shading_surface_group.shadingSurfaces.each do |shading_surface|
        shading_surface.setVertices(t * shading_surface.vertices)
      end
    end
  end

  def prefix_all_unit_model_objects(unit_model, unit_number)
    # Prefix all objects with name using unit number
    # FUTURE: Create objects with unique names up front so we don't have to do this

    # EMS objects
    ems_map = {}

    unit_model.getEnergyManagementSystemSensors.each do |sensor|
      ems_map[sensor.name.to_s] = make_variable_name(sensor.name, unit_number)
      sensor.setKeyName(make_variable_name(sensor.keyName, unit_number)) unless sensor.keyName.empty? || sensor.keyName.downcase == 'environment'
    end

    unit_model.getEnergyManagementSystemActuators.each do |actuator|
      ems_map[actuator.name.to_s] = make_variable_name(actuator.name, unit_number)
    end

    unit_model.getEnergyManagementSystemInternalVariables.each do |internal_variable|
      ems_map[internal_variable.name.to_s] = make_variable_name(internal_variable.name, unit_number)
      internal_variable.setInternalDataIndexKeyName(make_variable_name(internal_variable.internalDataIndexKeyName, unit_number)) unless internal_variable.internalDataIndexKeyName.empty?
    end

    unit_model.getEnergyManagementSystemGlobalVariables.each do |global_variable|
      ems_map[global_variable.name.to_s] = make_variable_name(global_variable.name, unit_number)
    end

    unit_model.getEnergyManagementSystemOutputVariables.each do |output_variable|
      next if output_variable.emsVariableObject.is_initialized

      new_ems_variable_name = make_variable_name(output_variable.emsVariableName, unit_number)
      ems_map[output_variable.emsVariableName.to_s] = new_ems_variable_name
      output_variable.setEMSVariableName(new_ems_variable_name)
    end

    unit_model.getEnergyManagementSystemSubroutines.each do |subroutine|
      ems_map[subroutine.name.to_s] = make_variable_name(subroutine.name, unit_number)
    end

    # variables in program lines don't get updated automatically
    lhs_characters = [' ', ',', '(', ')', '+', '-', '*', '/', ';']
    rhs_characters = [''] + lhs_characters
    (unit_model.getEnergyManagementSystemPrograms + unit_model.getEnergyManagementSystemSubroutines).each do |program|
      new_lines = []
      program.lines.each do |line|
        ems_map.each do |old_name, new_name|
          next unless line.include?(old_name)

          # old_name between at least 1 character, with the exception of '' on left and ' ' on right
          lhs_characters.each do |lhs|
            next unless line.include?("#{lhs}#{old_name}")

            rhs_characters.each do |rhs|
              next unless line.include?("#{lhs}#{old_name}#{rhs}")
              next if lhs == '' && ['', ' '].include?(rhs)

              line.gsub!("#{lhs}#{old_name}#{rhs}", "#{lhs}#{new_name}#{rhs}")
            end
          end
        end
        new_lines << line
      end
      program.setLines(new_lines)
    end

    # All model objects
    unit_model.objects.each do |model_object|
      next if model_object.name.nil?

      if unit_number == 0
        # OpenStudio is unhappy if these schedules are renamed
        next if model_object.name.to_s == unit_model.alwaysOnContinuousSchedule.name.to_s
        next if model_object.name.to_s == unit_model.alwaysOnDiscreteSchedule.name.to_s
        next if model_object.name.to_s == unit_model.alwaysOffDiscreteSchedule.name.to_s
      end

      model_object.setName(make_variable_name(model_object.name, unit_number))
    end
  end

  def make_variable_name(obj_name, unit_number)
    return "unit#{unit_number + 1}_#{obj_name}".gsub(' ', '_').gsub('-', '_')
  end

  def create_unit_model(hpxml, hpxml_bldg, runner, model, epw_path, epw_file, weather, debug, schedules_file, eri_version, unit_num)
    @hpxml_header = hpxml.header
    @hpxml_bldg = hpxml_bldg
    @debug = debug
    @schedules_file = schedules_file
    @eri_version = eri_version

    @apply_ashrae140_assumptions = @hpxml_header.apply_ashrae140_assumptions # Hidden feature
    @apply_ashrae140_assumptions = false if @apply_ashrae140_assumptions.nil?

    # Here we turn off OS error-checking so that any invalid values provided
    # to OS SDK methods are passed along to EnergyPlus and produce errors. If
    # we didn't go this, we'd end up with successful EnergyPlus simulations that
    # use the wrong (default) value unless we check the return value of *every*
    # OS SDK setter method to notice there was an invalid value provided.
    # See https://github.com/NREL/OpenStudio/pull/4505 for more background.
    model.setStrictnessLevel('None'.to_StrictnessLevel)

    # Init
    OpenStudio::Model::WeatherFile.setWeatherFile(model, epw_file)
    set_defaults_and_globals()
    Location.apply(model, weather, epw_file, @hpxml_header, @hpxml_bldg)
    add_simulation_params(model)

    # Conditioned space/zone
    spaces = {}
    create_or_get_space(model, spaces, HPXML::LocationConditionedSpace)
    set_foundation_and_walls_top()
    set_heating_and_cooling_seasons()
    add_setpoints(runner, model, weather, spaces)

    # Geometry/Envelope
    add_roofs(runner, model, spaces)
    add_walls(runner, model, spaces)
    add_rim_joists(runner, model, spaces)
    add_floors(runner, model, spaces)
    add_foundation_walls_slabs(runner, model, weather, spaces)
    add_windows(model, spaces)
    add_doors(model, spaces)
    add_skylights(model, spaces)
    add_conditioned_floor_area(model, spaces)
    add_thermal_mass(model, spaces)
    Geometry.set_zone_volumes(spaces, @hpxml_bldg, @apply_ashrae140_assumptions)
    Geometry.explode_surfaces(model, @hpxml_bldg, @walls_top)
    add_num_occupants(model, runner, spaces)

    # HVAC
    @hvac_unavailable_periods = Schedule.get_unavailable_periods(runner, SchedulesFile::Columns[:HVAC].name, @hpxml_header.unavailable_periods)
    airloop_map = {} # Map of HPXML System ID -> AirLoopHVAC (or ZoneHVACFourPipeFanCoil)
    add_ideal_system(model, spaces, epw_path)
    add_cooling_system(model, runner, weather, spaces, airloop_map)
    add_heating_system(runner, model, weather, spaces, airloop_map)
    add_heat_pump(runner, model, weather, spaces, airloop_map)
    add_dehumidifiers(runner, model, spaces)
    add_ceiling_fans(runner, model, weather, spaces)

    # Hot Water
    add_hot_water_and_appliances(runner, model, weather, spaces)

    # Plug Loads & Fuel Loads & Lighting
    add_mels(runner, model, spaces)
    add_mfls(runner, model, spaces)
    add_lighting(runner, model, spaces)

    # Pools & Permanent Spas
    add_pools_and_permanent_spas(runner, model, spaces)

    # Other
    add_airflow(runner, model, weather, spaces, airloop_map)
    add_photovoltaics(model)
    add_generators(model)
    add_batteries(runner, model, spaces)
    add_building_unit(model, unit_num)
  end

  def check_emissions_references(hpxml_header, hpxml_path)
    # Check/update file references
    hpxml_header.emissions_scenarios.each do |scenario|
      if hpxml_header.emissions_scenarios.select { |s| s.emissions_type == scenario.emissions_type && s.name == scenario.name }.size > 1
        fail "Found multiple Emissions Scenarios with the Scenario Name=#{scenario.name} and Emissions Type=#{scenario.emissions_type}."
      end
      next if scenario.elec_schedule_filepath.nil?

      scenario.elec_schedule_filepath = FilePath.check_path(scenario.elec_schedule_filepath,
                                                            File.dirname(hpxml_path),
                                                            'Emissions File')
    end
  end

  def check_schedule_references(hpxml_bldg_header, hpxml_path)
    # Check/update file references
    hpxml_bldg_header.schedules_filepaths = hpxml_bldg_header.schedules_filepaths.collect { |sfp|
      FilePath.check_path(sfp,
                          File.dirname(hpxml_path),
                          'Schedules')
    }
  end

  def validate_emissions_files(hpxml_header)
    hpxml_header.emissions_scenarios.each do |scenario|
      next if scenario.elec_schedule_filepath.nil?

      data = File.readlines(scenario.elec_schedule_filepath)
      num_header_rows = scenario.elec_schedule_number_of_header_rows
      col_index = scenario.elec_schedule_column_number - 1

      if data.size != 8760 + num_header_rows
        fail "Emissions File has invalid number of rows (#{data.size}). Expected 8760 plus #{num_header_rows} header row(s)."
      end
      if col_index > data[num_header_rows, 8760].map { |x| x.count(',') }.min
        fail "Emissions File has too few columns. Cannot find column number (#{scenario.elec_schedule_column_number})."
      end
    end
  end

  def set_defaults_and_globals()
    # Initialize
    @remaining_heat_load_frac = 1.0
    @remaining_cool_load_frac = 1.0

    # Set globals
    @cfa = @hpxml_bldg.building_construction.conditioned_floor_area
    @ncfl = @hpxml_bldg.building_construction.number_of_conditioned_floors
    @ncfl_ag = @hpxml_bldg.building_construction.number_of_conditioned_floors_above_grade
    @nbeds = @hpxml_bldg.building_construction.number_of_bedrooms
    @default_azimuths = HPXMLDefaults.get_default_azimuths(@hpxml_bldg)

    # Apply unit multipliers to HVAC systems and water heaters
    HVAC.apply_unit_multiplier(@hpxml_bldg)
    # Ensure that no capacities/airflows are zero in order to prevent potential E+ errors.
    HVAC.ensure_nonzero_sizing_values(@hpxml_bldg)
    # Make adjustments for modeling purposes
    @frac_windows_operable = @hpxml_bldg.fraction_of_windows_operable()
    @hpxml_bldg.collapse_enclosure_surfaces() # Speeds up simulation
    @hpxml_bldg.delete_adiabatic_subsurfaces() # EnergyPlus doesn't allow this

    # We don't want this to be written to in.xml, because then if you ran the in.xml
    # file, you would get different results (operational calculation) relative to the
    # original file (asset calculation).
    if @hpxml_bldg.building_occupancy.number_of_residents.nil?
      @hpxml_bldg.building_occupancy.number_of_residents = Geometry.get_occupancy_default_num(@nbeds)
    elsif (@hpxml_bldg.building_occupancy.number_of_residents == 0) && (not @apply_ashrae140_assumptions)
      # If zero occupants, ensure end uses of interest are zeroed out
      @hpxml_header.unavailable_periods.add(column_name: 'Vacancy',
                                            begin_month: @hpxml_header.sim_begin_month,
                                            begin_day: @hpxml_header.sim_begin_day,
                                            begin_hour: 0,
                                            end_month: @hpxml_header.sim_end_month,
                                            end_day: @hpxml_header.sim_end_day,
                                            end_hour: 24,
                                            natvent_availability: HPXML::ScheduleUnavailable)
    end
  end

  def add_simulation_params(model)
    SimControls.apply(model, @hpxml_header)
  end

  def add_num_occupants(model, runner, spaces)
    # Occupants
    num_occ = @hpxml_bldg.building_occupancy.number_of_residents
    return if num_occ <= 0

    Geometry.apply_occupants(model, runner, @hpxml_bldg, num_occ, spaces[HPXML::LocationConditionedSpace],
                             @schedules_file, @hpxml_header.unavailable_periods)
  end

  def create_or_get_space(model, spaces, location)
    if spaces[location].nil?
      Geometry.create_space_and_zone(model, spaces, location, @hpxml_bldg.building_construction.number_of_units)
    end
    return spaces[location]
  end

  def add_roofs(runner, model, spaces)
    @hpxml_bldg.roofs.each do |roof|
      next if roof.net_area < 1.0 # skip modeling net surface area for surfaces comprised entirely of subsurface area

      if roof.azimuth.nil?
        if roof.pitch > 0
          azimuths = @default_azimuths # Model as four directions for average exterior incident solar
        else
          azimuths = [@default_azimuths[0]] # Arbitrary azimuth for flat roof
        end
      else
        azimuths = [roof.azimuth]
      end

      surfaces = []

      azimuths.each do |azimuth|
        width = Math::sqrt(roof.net_area)
        length = (roof.net_area / width) / azimuths.size
        tilt = roof.pitch / 12.0
        z_origin = @walls_top + 0.5 * Math.sin(Math.atan(tilt)) * width

        vertices = Geometry.create_roof_vertices(length, width, z_origin, azimuth, tilt)
        surface = OpenStudio::Model::Surface.new(vertices, model)
        surfaces << surface
        surface.additionalProperties.setFeature('Length', length)
        surface.additionalProperties.setFeature('Width', width)
        surface.additionalProperties.setFeature('Azimuth', azimuth)
        surface.additionalProperties.setFeature('Tilt', tilt)
        surface.additionalProperties.setFeature('SurfaceType', 'Roof')
        if azimuths.size > 1
          surface.setName("#{roof.id}:#{azimuth}")
        else
          surface.setName(roof.id)
        end
        surface.setSurfaceType('RoofCeiling')
        surface.setOutsideBoundaryCondition('Outdoors')
        set_surface_interior(model, spaces, surface, roof)
      end

      next if surfaces.empty?

      # Apply construction
      has_radiant_barrier = roof.radiant_barrier
      if has_radiant_barrier
        radiant_barrier_grade = roof.radiant_barrier_grade
      end
      # FUTURE: Create Constructions.get_air_film(surface) method; use in measure.rb and hpxml_translator_test.rb
      inside_film = Material.AirFilmRoof(Geometry.get_roof_pitch([surfaces[0]]))
      outside_film = Material.AirFilmOutside
      mat_roofing = Material.RoofMaterial(roof.roof_type)
      if @apply_ashrae140_assumptions
        inside_film = Material.AirFilmRoofASHRAE140
        outside_film = Material.AirFilmOutsideASHRAE140
      end
      mat_int_finish = Material.InteriorFinishMaterial(roof.interior_finish_type, roof.interior_finish_thickness)
      if mat_int_finish.nil?
        fallback_mat_int_finish = nil
      else
        fallback_mat_int_finish = Material.InteriorFinishMaterial(mat_int_finish.name, 0.1) # Try thin material
      end

      install_grade = 1
      assembly_r = roof.insulation_assembly_r_value

      if not mat_int_finish.nil?
        # Closed cavity
        constr_sets = [
          WoodStudConstructionSet.new(Material.Stud2x(8.0), 0.07, 20.0, 0.75, mat_int_finish, mat_roofing),    # 2x8, 24" o.c. + R20
          WoodStudConstructionSet.new(Material.Stud2x(8.0), 0.07, 10.0, 0.75, mat_int_finish, mat_roofing),    # 2x8, 24" o.c. + R10
          WoodStudConstructionSet.new(Material.Stud2x(8.0), 0.07, 0.0, 0.75, mat_int_finish, mat_roofing),     # 2x8, 24" o.c.
          WoodStudConstructionSet.new(Material.Stud2x6, 0.07, 0.0, 0.75, mat_int_finish, mat_roofing),         # 2x6, 24" o.c.
          WoodStudConstructionSet.new(Material.Stud2x4, 0.07, 0.0, 0.5, mat_int_finish, mat_roofing),          # 2x4, 16" o.c.
          WoodStudConstructionSet.new(Material.Stud2x4, 0.01, 0.0, 0.0, fallback_mat_int_finish, mat_roofing), # Fallback
        ]
        match, constr_set, cavity_r = Constructions.pick_wood_stud_construction_set(assembly_r, constr_sets, inside_film, outside_film)

        Constructions.apply_closed_cavity_roof(model, surfaces, "#{roof.id} construction",
                                               cavity_r, install_grade,
                                               constr_set.stud.thick_in,
                                               true, constr_set.framing_factor,
                                               constr_set.mat_int_finish,
                                               constr_set.osb_thick_in, constr_set.rigid_r,
                                               constr_set.mat_ext_finish, has_radiant_barrier,
                                               inside_film, outside_film, radiant_barrier_grade,
                                               roof.solar_absorptance, roof.emittance)
      else
        # Open cavity
        constr_sets = [
          GenericConstructionSet.new(10.0, 0.5, nil, mat_roofing), # w/R-10 rigid
          GenericConstructionSet.new(0.0, 0.5, nil, mat_roofing),  # Standard
          GenericConstructionSet.new(0.0, 0.0, nil, mat_roofing),  # Fallback
        ]
        match, constr_set, layer_r = Constructions.pick_generic_construction_set(assembly_r, constr_sets, inside_film, outside_film)

        cavity_r = 0
        cavity_ins_thick_in = 0
        framing_factor = 0
        framing_thick_in = 0

        Constructions.apply_open_cavity_roof(model, surfaces, "#{roof.id} construction",
                                             cavity_r, install_grade, cavity_ins_thick_in,
                                             framing_factor, framing_thick_in,
                                             constr_set.osb_thick_in, layer_r + constr_set.rigid_r,
                                             constr_set.mat_ext_finish, has_radiant_barrier,
                                             inside_film, outside_film, radiant_barrier_grade,
                                             roof.solar_absorptance, roof.emittance)
      end
      Constructions.check_surface_assembly_rvalue(runner, surfaces, inside_film, outside_film, assembly_r, match)
    end
  end

  def add_walls(runner, model, spaces)
    @hpxml_bldg.walls.each do |wall|
      next if wall.net_area < 1.0 # skip modeling net surface area for surfaces comprised entirely of subsurface area

      if wall.azimuth.nil?
        if wall.is_exterior
          azimuths = @default_azimuths # Model as four directions for average exterior incident solar
        else
          azimuths = [@default_azimuths[0]] # Arbitrary direction, doesn't receive exterior incident solar
        end
      else
        azimuths = [wall.azimuth]
      end

      surfaces = []

      azimuths.each do |azimuth|
        height = 8.0 * @ncfl_ag
        length = (wall.net_area / height) / azimuths.size
        z_origin = @foundation_top

        vertices = Geometry.create_wall_vertices(length, height, z_origin, azimuth)
        surface = OpenStudio::Model::Surface.new(vertices, model)
        surfaces << surface
        surface.additionalProperties.setFeature('Length', length)
        surface.additionalProperties.setFeature('Azimuth', azimuth)
        surface.additionalProperties.setFeature('Tilt', 90.0)
        surface.additionalProperties.setFeature('SurfaceType', 'Wall')
        if azimuths.size > 1
          surface.setName("#{wall.id}:#{azimuth}")
        else
          surface.setName(wall.id)
        end
        surface.setSurfaceType('Wall')
        set_surface_interior(model, spaces, surface, wall)
        set_surface_exterior(model, spaces, surface, wall)
        if wall.is_interior
          surface.setSunExposure('NoSun')
          surface.setWindExposure('NoWind')
        end
      end

      next if surfaces.empty?

      # Apply construction
      # The code below constructs a reasonable wall construction based on the
      # wall type while ensuring the correct assembly R-value.
      has_radiant_barrier = wall.radiant_barrier
      if has_radiant_barrier
        radiant_barrier_grade = wall.radiant_barrier_grade
      end
      inside_film = Material.AirFilmVertical
      if wall.is_exterior
        outside_film = Material.AirFilmOutside
        mat_ext_finish = Material.ExteriorFinishMaterial(wall.siding)
      else
        outside_film = Material.AirFilmVertical
        mat_ext_finish = nil
      end
      if @apply_ashrae140_assumptions
        inside_film = Material.AirFilmVerticalASHRAE140
        outside_film = Material.AirFilmOutsideASHRAE140
      end
      mat_int_finish = Material.InteriorFinishMaterial(wall.interior_finish_type, wall.interior_finish_thickness)

      Constructions.apply_wall_construction(runner, model, surfaces, wall.id, wall.wall_type, wall.insulation_assembly_r_value,
                                            mat_int_finish, has_radiant_barrier, inside_film, outside_film,
                                            radiant_barrier_grade, mat_ext_finish, wall.solar_absorptance,
                                            wall.emittance)
    end
  end

  def add_rim_joists(runner, model, spaces)
    @hpxml_bldg.rim_joists.each do |rim_joist|
      if rim_joist.azimuth.nil?
        if rim_joist.is_exterior
          azimuths = @default_azimuths # Model as four directions for average exterior incident solar
        else
          azimuths = [@default_azimuths[0]] # Arbitrary direction, doesn't receive exterior incident solar
        end
      else
        azimuths = [rim_joist.azimuth]
      end

      surfaces = []

      azimuths.each do |azimuth|
        height = 1.0
        length = (rim_joist.area / height) / azimuths.size
        z_origin = @foundation_top

        vertices = Geometry.create_wall_vertices(length, height, z_origin, azimuth)
        surface = OpenStudio::Model::Surface.new(vertices, model)
        surfaces << surface
        surface.additionalProperties.setFeature('Length', length)
        surface.additionalProperties.setFeature('Azimuth', azimuth)
        surface.additionalProperties.setFeature('Tilt', 90.0)
        surface.additionalProperties.setFeature('SurfaceType', 'RimJoist')
        if azimuths.size > 1
          surface.setName("#{rim_joist.id}:#{azimuth}")
        else
          surface.setName(rim_joist.id)
        end
        surface.setSurfaceType('Wall')
        set_surface_interior(model, spaces, surface, rim_joist)
        set_surface_exterior(model, spaces, surface, rim_joist)
        if rim_joist.is_interior
          surface.setSunExposure('NoSun')
          surface.setWindExposure('NoWind')
        end
      end

      # Apply construction

      inside_film = Material.AirFilmVertical
      if rim_joist.is_exterior
        outside_film = Material.AirFilmOutside
        mat_ext_finish = Material.ExteriorFinishMaterial(rim_joist.siding)
      else
        outside_film = Material.AirFilmVertical
        mat_ext_finish = nil
      end

      assembly_r = rim_joist.insulation_assembly_r_value

      constr_sets = [
        WoodStudConstructionSet.new(Material.Stud2x(2.0), 0.17, 20.0, 2.0, nil, mat_ext_finish),  # 2x4 + R20
        WoodStudConstructionSet.new(Material.Stud2x(2.0), 0.17, 10.0, 2.0, nil, mat_ext_finish),  # 2x4 + R10
        WoodStudConstructionSet.new(Material.Stud2x(2.0), 0.17, 0.0, 2.0, nil, mat_ext_finish),   # 2x4
        WoodStudConstructionSet.new(Material.Stud2x(2.0), 0.01, 0.0, 0.0, nil, mat_ext_finish),   # Fallback
      ]
      match, constr_set, cavity_r = Constructions.pick_wood_stud_construction_set(assembly_r, constr_sets, inside_film, outside_film)
      install_grade = 1

      Constructions.apply_rim_joist(model, surfaces, "#{rim_joist.id} construction",
                                    cavity_r, install_grade, constr_set.framing_factor,
                                    constr_set.mat_int_finish, constr_set.osb_thick_in,
                                    constr_set.rigid_r, constr_set.mat_ext_finish,
                                    inside_film, outside_film, rim_joist.solar_absorptance,
                                    rim_joist.emittance)
      Constructions.check_surface_assembly_rvalue(runner, surfaces, inside_film, outside_film, assembly_r, match)
    end
  end

  def add_floors(runner, model, spaces)
    @hpxml_bldg.floors.each do |floor|
      area = floor.area
      width = Math::sqrt(area)
      length = area / width
      if floor.interior_adjacent_to.include?('attic') || floor.exterior_adjacent_to.include?('attic')
        z_origin = @walls_top
      else
        z_origin = @foundation_top
      end

      if floor.is_ceiling
        vertices = Geometry.create_ceiling_vertices(length, width, z_origin, @default_azimuths)
        surface = OpenStudio::Model::Surface.new(vertices, model)
        surface.additionalProperties.setFeature('SurfaceType', 'Ceiling')
      else
        vertices = Geometry.create_floor_vertices(length, width, z_origin, @default_azimuths)
        surface = OpenStudio::Model::Surface.new(vertices, model)
        surface.additionalProperties.setFeature('SurfaceType', 'Floor')
      end
      surface.additionalProperties.setFeature('Tilt', 0.0)
      set_surface_interior(model, spaces, surface, floor)
      set_surface_exterior(model, spaces, surface, floor)
      surface.setName(floor.id)
      if floor.is_interior
        surface.setSunExposure('NoSun')
        surface.setWindExposure('NoWind')
      elsif floor.is_floor
        surface.setSunExposure('NoSun')
        if floor.exterior_adjacent_to == HPXML::LocationManufacturedHomeUnderBelly
          foundation = @hpxml_bldg.foundations.find { |x| x.to_location == floor.exterior_adjacent_to }
          if foundation.belly_wing_skirt_present
            surface.setWindExposure('NoWind')
          end
        end
      end

      # Apply construction

      if floor.is_ceiling
        if @apply_ashrae140_assumptions
          # Attic floor
          inside_film = Material.AirFilmFloorASHRAE140
          outside_film = Material.AirFilmFloorASHRAE140
        else
          inside_film = Material.AirFilmFloorAverage
          outside_film = Material.AirFilmFloorAverage
        end
        mat_int_finish_or_covering = Material.InteriorFinishMaterial(floor.interior_finish_type, floor.interior_finish_thickness)
        has_radiant_barrier = floor.radiant_barrier
        if has_radiant_barrier
          radiant_barrier_grade = floor.radiant_barrier_grade
        end
      else # Floor
        if @apply_ashrae140_assumptions
          # Raised floor
          inside_film = Material.AirFilmFloorASHRAE140
          outside_film = Material.AirFilmFloorZeroWindASHRAE140
          surface.setWindExposure('NoWind')
          mat_int_finish_or_covering = Material.CoveringBare(1.0)
        else
          inside_film = Material.AirFilmFloorReduced
          if floor.is_exterior
            outside_film = Material.AirFilmOutside
          else
            outside_film = Material.AirFilmFloorReduced
          end
          if floor.interior_adjacent_to == HPXML::LocationConditionedSpace
            mat_int_finish_or_covering = Material.CoveringBare
          end
        end
      end

      Constructions.apply_floor_ceiling_construction(runner, model, [surface], floor.id, floor.floor_type, floor.is_ceiling, floor.insulation_assembly_r_value,
                                                     mat_int_finish_or_covering, has_radiant_barrier, inside_film, outside_film, radiant_barrier_grade)
    end
  end

  def add_foundation_walls_slabs(runner, model, weather, spaces)
    foundation_types = @hpxml_bldg.slabs.map { |s| s.interior_adjacent_to }.uniq

    foundation_types.each do |foundation_type|
      # Get attached slabs/foundation walls
      slabs = []
      @hpxml_bldg.slabs.each do |slab|
        next unless slab.interior_adjacent_to == foundation_type

        slabs << slab
        slab.exposed_perimeter = [slab.exposed_perimeter, 1.0].max # minimum value to prevent error if no exposed slab
      end

      slabs.each do |slab|
        slab_frac = slab.exposed_perimeter / slabs.map { |s| s.exposed_perimeter }.sum
        ext_fnd_walls = slab.connected_foundation_walls.select { |fw| fw.net_area >= 1.0 && fw.is_exterior }

        if ext_fnd_walls.empty?
          # Slab w/o foundation walls
          add_foundation_slab(model, weather, spaces, slab, -1 * slab.depth_below_grade.to_f, slab.exposed_perimeter, nil)
        else
          # Slab w/ foundation walls
          ext_fnd_walls_length = ext_fnd_walls.map { |fw| fw.area / fw.height }.sum
          remaining_exposed_length = slab.exposed_perimeter

          # Since we don't know which FoundationWalls are adjacent to which Slabs, we apportion
          # each FoundationWall to each slab.
          ext_fnd_walls.each do |fnd_wall|
            # Both the foundation wall and slab must have same exposed length to prevent Kiva errors.
            # For the foundation wall, we are effectively modeling the net *exposed* area.
            fnd_wall_length = fnd_wall.area / fnd_wall.height
            apportioned_exposed_length = fnd_wall_length / ext_fnd_walls_length * slab.exposed_perimeter # Slab exposed perimeter apportioned to this foundation wall
            apportioned_total_length = fnd_wall_length * slab_frac # Foundation wall length apportioned to this slab
            exposed_length = [apportioned_exposed_length, apportioned_total_length].min
            remaining_exposed_length -= exposed_length

            kiva_foundation = add_foundation_wall(runner, model, spaces, fnd_wall, exposed_length, fnd_wall_length)
            add_foundation_slab(model, weather, spaces, slab, -1 * fnd_wall.depth_below_grade, exposed_length, kiva_foundation)
          end

          if remaining_exposed_length > 1 # Skip if a small length (e.g., due to rounding)
            # The slab's exposed perimeter exceeds the sum of attached exterior foundation wall lengths.
            # This may legitimately occur for a walkout basement, where a portion of the slab has no
            # adjacent foundation wall.
            add_foundation_slab(model, weather, spaces, slab, 0, remaining_exposed_length, nil)
          end
        end
      end

      # Interzonal foundation wall surfaces
      # The above-grade portion of these walls are modeled as EnergyPlus surfaces with standard adjacency.
      # The below-grade portion of these walls (in contact with ground) are not modeled, as Kiva does not
      # calculate heat flow between two zones through the ground.
      int_fnd_walls = @hpxml_bldg.foundation_walls.select { |fw| fw.is_interior && fw.interior_adjacent_to == foundation_type }
      int_fnd_walls.each do |fnd_wall|
        next unless fnd_wall.is_interior

        ag_height = fnd_wall.height - fnd_wall.depth_below_grade
        ag_net_area = fnd_wall.net_area * ag_height / fnd_wall.height
        next if ag_net_area < 1.0

        length = ag_net_area / ag_height
        z_origin = -1 * ag_height
        if fnd_wall.azimuth.nil?
          azimuth = @default_azimuths[0] # Arbitrary direction, doesn't receive exterior incident solar
        else
          azimuth = fnd_wall.azimuth
        end

        vertices = Geometry.create_wall_vertices(length, ag_height, z_origin, azimuth)
        surface = OpenStudio::Model::Surface.new(vertices, model)
        surface.additionalProperties.setFeature('Length', length)
        surface.additionalProperties.setFeature('Azimuth', azimuth)
        surface.additionalProperties.setFeature('Tilt', 90.0)
        surface.additionalProperties.setFeature('SurfaceType', 'FoundationWall')
        surface.setName(fnd_wall.id)
        surface.setSurfaceType('Wall')
        set_surface_interior(model, spaces, surface, fnd_wall)
        set_surface_exterior(model, spaces, surface, fnd_wall)
        surface.setSunExposure('NoSun')
        surface.setWindExposure('NoWind')

        # Apply construction

        wall_type = HPXML::WallTypeConcrete
        inside_film = Material.AirFilmVertical
        outside_film = Material.AirFilmVertical
        assembly_r = fnd_wall.insulation_assembly_r_value
        mat_int_finish = Material.InteriorFinishMaterial(fnd_wall.interior_finish_type, fnd_wall.interior_finish_thickness)
        if assembly_r.nil?
          concrete_thick_in = fnd_wall.thickness
          int_r = fnd_wall.insulation_interior_r_value
          ext_r = fnd_wall.insulation_exterior_r_value
          mat_concrete = Material.Concrete(concrete_thick_in)
          mat_int_finish_rvalue = mat_int_finish.nil? ? 0.0 : mat_int_finish.rvalue
          assembly_r = int_r + ext_r + mat_concrete.rvalue + mat_int_finish_rvalue + inside_film.rvalue + outside_film.rvalue
        end
        mat_ext_finish = nil

        Constructions.apply_wall_construction(runner,
                                              model,
                                              [surface],
                                              fnd_wall.id,
                                              wall_type,
                                              assembly_r,
                                              mat_int_finish,
                                              false,
                                              inside_film,
                                              outside_film,
                                              nil,
                                              mat_ext_finish,
                                              nil,
                                              nil)
      end
    end
  end

  def add_foundation_wall(runner, model, spaces, foundation_wall, exposed_length, fnd_wall_length)
    exposed_fraction = exposed_length / fnd_wall_length
    net_exposed_area = foundation_wall.net_area * exposed_fraction
    gross_exposed_area = foundation_wall.area * exposed_fraction
    height = foundation_wall.height
    height_ag = height - foundation_wall.depth_below_grade
    z_origin = -1 * foundation_wall.depth_below_grade
    if foundation_wall.azimuth.nil?
      azimuth = @default_azimuths[0] # Arbitrary; solar incidence in Kiva is applied as an orientation average (to the above grade portion of the wall)
    else
      azimuth = foundation_wall.azimuth
    end

    return if exposed_length < 0.1 # Avoid Kiva error if exposed wall length is too small

    if gross_exposed_area > net_exposed_area
      # Create a "notch" in the wall to account for the subsurfaces. This ensures that
      # we preserve the appropriate wall height, length, and area for Kiva.
      subsurface_area = gross_exposed_area - net_exposed_area
    else
      subsurface_area = 0
    end

    vertices = Geometry.create_wall_vertices(exposed_length, height, z_origin, azimuth, subsurface_area: subsurface_area)
    surface = OpenStudio::Model::Surface.new(vertices, model)
    surface.additionalProperties.setFeature('Length', exposed_length)
    surface.additionalProperties.setFeature('Azimuth', azimuth)
    surface.additionalProperties.setFeature('Tilt', 90.0)
    surface.additionalProperties.setFeature('SurfaceType', 'FoundationWall')
    surface.setName(foundation_wall.id)
    surface.setSurfaceType('Wall')
    set_surface_interior(model, spaces, surface, foundation_wall)
    set_surface_exterior(model, spaces, surface, foundation_wall)

    assembly_r = foundation_wall.insulation_assembly_r_value
    mat_int_finish = Material.InteriorFinishMaterial(foundation_wall.interior_finish_type, foundation_wall.interior_finish_thickness)
    mat_wall = Material.FoundationWallMaterial(foundation_wall.type, foundation_wall.thickness)
    if not assembly_r.nil?
      ext_rigid_height = height
      ext_rigid_offset = 0.0
      inside_film = Material.AirFilmVertical

      mat_int_finish_rvalue = mat_int_finish.nil? ? 0.0 : mat_int_finish.rvalue
      ext_rigid_r = assembly_r - mat_wall.rvalue - mat_int_finish_rvalue - inside_film.rvalue
      int_rigid_r = 0.0
      if ext_rigid_r < 0 # Try without interior finish
        mat_int_finish = nil
        ext_rigid_r = assembly_r - mat_wall.rvalue - inside_film.rvalue
      end
      if (ext_rigid_r > 0) && (ext_rigid_r < 0.1)
        ext_rigid_r = 0.0 # Prevent tiny strip of insulation
      end
      if ext_rigid_r < 0
        ext_rigid_r = 0.0
        match = false
      else
        match = true
      end
    else
      ext_rigid_offset = foundation_wall.insulation_exterior_distance_to_top
      ext_rigid_height = foundation_wall.insulation_exterior_distance_to_bottom - ext_rigid_offset
      ext_rigid_r = foundation_wall.insulation_exterior_r_value
      int_rigid_offset = foundation_wall.insulation_interior_distance_to_top
      int_rigid_height = foundation_wall.insulation_interior_distance_to_bottom - int_rigid_offset
      int_rigid_r = foundation_wall.insulation_interior_r_value
    end

    soil_k_in = UnitConversions.convert(@hpxml_bldg.site.ground_conductivity, 'ft', 'in')

    Constructions.apply_foundation_wall(model, [surface], "#{foundation_wall.id} construction",
                                        ext_rigid_offset, int_rigid_offset, ext_rigid_height, int_rigid_height,
                                        ext_rigid_r, int_rigid_r, mat_int_finish, mat_wall, height_ag,
                                        soil_k_in)

    if not assembly_r.nil?
      Constructions.check_surface_assembly_rvalue(runner, [surface], inside_film, nil, assembly_r, match)
    end

    return surface.adjacentFoundation.get
  end

  def add_foundation_slab(model, weather, spaces, slab, z_origin, exposed_length, kiva_foundation)
    exposed_fraction = exposed_length / slab.exposed_perimeter
    slab_tot_perim = exposed_length
    slab_area = slab.area * exposed_fraction
    if slab_tot_perim**2 - 16.0 * slab_area <= 0
      # Cannot construct rectangle with this perimeter/area. Some of the
      # perimeter is presumably not exposed, so bump up perimeter value.
      slab_tot_perim = Math.sqrt(16.0 * slab_area)
    end
    sqrt_term = [slab_tot_perim**2 - 16.0 * slab_area, 0.0].max
    slab_length = slab_tot_perim / 4.0 + Math.sqrt(sqrt_term) / 4.0
    slab_width = slab_tot_perim / 4.0 - Math.sqrt(sqrt_term) / 4.0

    vertices = Geometry.create_floor_vertices(slab_length, slab_width, z_origin, @default_azimuths)
    surface = OpenStudio::Model::Surface.new(vertices, model)
    surface.setName(slab.id)
    surface.setSurfaceType('Floor')
    surface.setOutsideBoundaryCondition('Foundation')
    surface.additionalProperties.setFeature('SurfaceType', 'Slab')
    set_surface_interior(model, spaces, surface, slab)
    surface.setSunExposure('NoSun')
    surface.setWindExposure('NoWind')

    slab_perim_r = slab.perimeter_insulation_r_value
    slab_perim_depth = slab.perimeter_insulation_depth
    if (slab_perim_r == 0) || (slab_perim_depth == 0)
      slab_perim_r = 0
      slab_perim_depth = 0
    end

    if slab.under_slab_insulation_spans_entire_slab
      slab_whole_r = slab.under_slab_insulation_r_value
      slab_under_r = 0
      slab_under_width = 0
    else
      slab_under_r = slab.under_slab_insulation_r_value
      slab_under_width = slab.under_slab_insulation_width
      if (slab_under_r == 0) || (slab_under_width == 0)
        slab_under_r = 0
        slab_under_width = 0
      end
      slab_whole_r = 0
    end
    slab_gap_r = slab.gap_insulation_r_value

    mat_carpet = nil
    if (slab.carpet_fraction > 0) && (slab.carpet_r_value > 0)
      mat_carpet = Material.CoveringBare(slab.carpet_fraction,
                                         slab.carpet_r_value)
    end
    soil_k_in = UnitConversions.convert(@hpxml_bldg.site.ground_conductivity, 'ft', 'in')

    Constructions.apply_foundation_slab(model, surface, "#{slab.id} construction",
                                        slab_under_r, slab_under_width, slab_gap_r, slab_perim_r,
                                        slab_perim_depth, slab_whole_r, slab.thickness,
                                        exposed_length, mat_carpet, soil_k_in, kiva_foundation)

    kiva_foundation = surface.adjacentFoundation.get

    foundation_walls_insulated = false
    foundation_ceiling_insulated = false
    @hpxml_bldg.foundation_walls.each do |fnd_wall|
      next unless fnd_wall.interior_adjacent_to == slab.interior_adjacent_to
      next unless fnd_wall.exterior_adjacent_to == HPXML::LocationGround

      if fnd_wall.insulation_assembly_r_value.to_f > 5
        foundation_walls_insulated = true
      elsif fnd_wall.insulation_exterior_r_value.to_f + fnd_wall.insulation_interior_r_value.to_f > 0
        foundation_walls_insulated = true
      end
    end
    @hpxml_bldg.floors.each do |floor|
      next unless floor.interior_adjacent_to == HPXML::LocationConditionedSpace
      next unless floor.exterior_adjacent_to == slab.interior_adjacent_to

      if floor.insulation_assembly_r_value > 5
        foundation_ceiling_insulated = true
      end
    end

    Constructions.apply_kiva_initial_temp(kiva_foundation, slab, weather,
                                          spaces[HPXML::LocationConditionedSpace].thermalZone.get,
                                          @hpxml_header.sim_begin_month, @hpxml_header.sim_begin_day,
                                          @hpxml_header.sim_calendar_year, @schedules_file,
                                          foundation_walls_insulated, foundation_ceiling_insulated)

    return kiva_foundation
  end

  def add_conditioned_floor_area(model, spaces)
    # Check if we need to add floors between conditioned spaces (e.g., between first
    # and second story or conditioned basement ceiling).
    # This ensures that the E+ reported Conditioned Floor Area is correct.

    sum_cfa = 0.0
    @hpxml_bldg.floors.each do |floor|
      next unless floor.is_floor
      next unless [HPXML::LocationConditionedSpace, HPXML::LocationBasementConditioned].include?(floor.interior_adjacent_to) ||
                  [HPXML::LocationConditionedSpace, HPXML::LocationBasementConditioned].include?(floor.exterior_adjacent_to)

      sum_cfa += floor.area
    end
    @hpxml_bldg.slabs.each do |slab|
      next unless [HPXML::LocationConditionedSpace, HPXML::LocationBasementConditioned].include? slab.interior_adjacent_to

      sum_cfa += slab.area
    end

    addtl_cfa = @cfa - sum_cfa

    fail if addtl_cfa < -1.0 # Allow some rounding; EPvalidator.xml should prevent this

    return unless addtl_cfa > 1.0 # Allow some rounding

    floor_width = Math::sqrt(addtl_cfa)
    floor_length = addtl_cfa / floor_width
    z_origin = @foundation_top + 8.0 * (@ncfl_ag - 1)

    # Add floor surface
    vertices = Geometry.create_floor_vertices(floor_length, floor_width, z_origin, @default_azimuths)
    floor_surface = OpenStudio::Model::Surface.new(vertices, model)

    floor_surface.setSunExposure('NoSun')
    floor_surface.setWindExposure('NoWind')
    floor_surface.setName('inferred conditioned floor')
    floor_surface.setSurfaceType('Floor')
    floor_surface.setSpace(create_or_get_space(model, spaces, HPXML::LocationConditionedSpace))
    floor_surface.setOutsideBoundaryCondition('Adiabatic')
    floor_surface.additionalProperties.setFeature('SurfaceType', 'InferredFloor')
    floor_surface.additionalProperties.setFeature('Tilt', 0.0)

    # Add ceiling surface
    vertices = Geometry.create_ceiling_vertices(floor_length, floor_width, z_origin, @default_azimuths)
    ceiling_surface = OpenStudio::Model::Surface.new(vertices, model)

    ceiling_surface.setSunExposure('NoSun')
    ceiling_surface.setWindExposure('NoWind')
    ceiling_surface.setName('inferred conditioned ceiling')
    ceiling_surface.setSurfaceType('RoofCeiling')
    ceiling_surface.setSpace(create_or_get_space(model, spaces, HPXML::LocationConditionedSpace))
    ceiling_surface.setOutsideBoundaryCondition('Adiabatic')
    ceiling_surface.additionalProperties.setFeature('SurfaceType', 'InferredCeiling')
    ceiling_surface.additionalProperties.setFeature('Tilt', 0.0)

    # Apply Construction
    apply_adiabatic_construction(model, [floor_surface, ceiling_surface], 'floor')
  end

  def add_thermal_mass(model, spaces)
    if @apply_ashrae140_assumptions
      # 1024 ft2 of interior partition wall mass, no furniture mass
      mat_int_finish = Material.InteriorFinishMaterial(HPXML::InteriorFinishGypsumBoard, 0.5)
      partition_wall_area = 1024.0 * 2 # Exposed partition wall area (both sides)
      Constructions.apply_partition_walls(model, 'PartitionWallConstruction', mat_int_finish, partition_wall_area, spaces)
    else
      mat_int_finish = Material.InteriorFinishMaterial(@hpxml_bldg.partition_wall_mass.interior_finish_type, @hpxml_bldg.partition_wall_mass.interior_finish_thickness)
      partition_wall_area = @hpxml_bldg.partition_wall_mass.area_fraction * @cfa # Exposed partition wall area (both sides)
      Constructions.apply_partition_walls(model, 'PartitionWallConstruction', mat_int_finish, partition_wall_area, spaces)

      Constructions.apply_furniture(model, @hpxml_bldg.furniture_mass, spaces)
    end
  end

  def add_windows(model, spaces)
    # We already stored @fraction_of_windows_operable, so lets remove the
    # fraction_operable properties from windows and re-collapse the enclosure
    # so as to prevent potentially modeling multiple identical windows in E+,
    # which can increase simulation runtime.
    @hpxml_bldg.windows.each do |window|
      window.fraction_operable = nil
    end
    @hpxml_bldg.collapse_enclosure_surfaces()

    shading_schedules = {}

    surfaces = []
    @hpxml_bldg.windows.each do |window|
      window_height = 4.0 # ft, default

      overhang_depth = nil
      if (not window.overhangs_depth.nil?) && (window.overhangs_depth > 0)
        overhang_depth = window.overhangs_depth
        overhang_distance_to_top = window.overhangs_distance_to_top_of_window
        overhang_distance_to_bottom = window.overhangs_distance_to_bottom_of_window
        window_height = overhang_distance_to_bottom - overhang_distance_to_top
      end

      window_length = window.area / window_height
      z_origin = @foundation_top

      ufactor, shgc = Constructions.get_ufactor_shgc_adjusted_by_storms(window.storm_type, window.ufactor, window.shgc)

      if window.is_exterior

        # Create parent surface slightly bigger than window
        vertices = Geometry.create_wall_vertices(window_length, window_height, z_origin, window.azimuth, add_buffer: true)
        surface = OpenStudio::Model::Surface.new(vertices, model)

        surface.additionalProperties.setFeature('Length', window_length)
        surface.additionalProperties.setFeature('Azimuth', window.azimuth)
        surface.additionalProperties.setFeature('Tilt', 90.0)
        surface.additionalProperties.setFeature('SurfaceType', 'Window')
        surface.setName("surface #{window.id}")
        surface.setSurfaceType('Wall')
        set_surface_interior(model, spaces, surface, window.wall)

        vertices = Geometry.create_wall_vertices(window_length, window_height, z_origin, window.azimuth)
        sub_surface = OpenStudio::Model::SubSurface.new(vertices, model)
        sub_surface.setName(window.id)
        sub_surface.setSurface(surface)
        sub_surface.setSubSurfaceType('FixedWindow')

        set_subsurface_exterior(surface, spaces, model, window.wall)
        surfaces << surface

        if not overhang_depth.nil?
          overhang = sub_surface.addOverhang(UnitConversions.convert(overhang_depth, 'ft', 'm'), UnitConversions.convert(overhang_distance_to_top, 'ft', 'm'))
          overhang.get.setName("#{sub_surface.name} overhangs")
        end

        # Apply construction
        Constructions.apply_window(model, sub_surface, 'WindowConstruction', ufactor, shgc)

        # Apply interior/exterior shading (as needed)
        Constructions.apply_window_skylight_shading(model, window, sub_surface, shading_schedules, @hpxml_header, @hpxml_bldg)
      else
        # Window is on an interior surface, which E+ does not allow. Model
        # as a door instead so that we can get the appropriate conduction
        # heat transfer; there is no solar gains anyway.

        # Create parent surface slightly bigger than window
        vertices = Geometry.create_wall_vertices(window_length, window_height, z_origin, window.azimuth, add_buffer: true)
        surface = OpenStudio::Model::Surface.new(vertices, model)

        surface.additionalProperties.setFeature('Length', window_length)
        surface.additionalProperties.setFeature('Azimuth', window.azimuth)
        surface.additionalProperties.setFeature('Tilt', 90.0)
        surface.additionalProperties.setFeature('SurfaceType', 'Door')
        surface.setName("surface #{window.id}")
        surface.setSurfaceType('Wall')
        set_surface_interior(model, spaces, surface, window.wall)

        vertices = Geometry.create_wall_vertices(window_length, window_height, z_origin, window.azimuth)
        sub_surface = OpenStudio::Model::SubSurface.new(vertices, model)
        sub_surface.setName(window.id)
        sub_surface.setSurface(surface)
        sub_surface.setSubSurfaceType('Door')

        set_subsurface_exterior(surface, spaces, model, window.wall)
        surfaces << surface

        # Apply construction
        inside_film = Material.AirFilmVertical
        outside_film = Material.AirFilmVertical
        Constructions.apply_door(model, [sub_surface], 'Window', ufactor, inside_film, outside_film)
      end
    end

    apply_adiabatic_construction(model, surfaces, 'wall')
  end

  def add_skylights(model, spaces)
    surfaces = []
    shading_schedules = {}

    @hpxml_bldg.skylights.each do |skylight|
      tilt = skylight.roof.pitch / 12.0
      width = Math::sqrt(skylight.area)
      length = skylight.area / width
      z_origin = @walls_top + 0.5 * Math.sin(Math.atan(tilt)) * width

      ufactor, shgc = Constructions.get_ufactor_shgc_adjusted_by_storms(skylight.storm_type, skylight.ufactor, skylight.shgc)

      # Create parent surface slightly bigger than skylight
      vertices = Geometry.create_roof_vertices(length, width, z_origin, skylight.azimuth, tilt, add_buffer: true)
      surface = OpenStudio::Model::Surface.new(vertices, model)
      surface.additionalProperties.setFeature('Length', length)
      surface.additionalProperties.setFeature('Width', width)
      surface.additionalProperties.setFeature('Azimuth', skylight.azimuth)
      surface.additionalProperties.setFeature('Tilt', tilt)
      surface.additionalProperties.setFeature('SurfaceType', 'Skylight')
      surface.setName("surface #{skylight.id}")
      surface.setSurfaceType('RoofCeiling')
      surface.setSpace(create_or_get_space(model, spaces, HPXML::LocationConditionedSpace)) # Ensures it is included in Manual J sizing
      surface.setOutsideBoundaryCondition('Outdoors') # cannot be adiabatic because subsurfaces won't be created
      surfaces << surface

      vertices = Geometry.create_roof_vertices(length, width, z_origin, skylight.azimuth, tilt)
      sub_surface = OpenStudio::Model::SubSurface.new(vertices, model)
      sub_surface.setName(skylight.id)
      sub_surface.setSurface(surface)
      sub_surface.setSubSurfaceType('Skylight')

      # Apply construction
      Constructions.apply_skylight(model, sub_surface, 'SkylightConstruction', ufactor, shgc)

      # Apply interior/exterior shading (as needed)
      Constructions.apply_window_skylight_shading(model, skylight, sub_surface, shading_schedules, @hpxml_header, @hpxml_bldg)
    end

    apply_adiabatic_construction(model, surfaces, 'roof')
  end

  def add_doors(model, spaces)
    surfaces = []
    @hpxml_bldg.doors.each do |door|
      door_height = 6.67 # ft
      door_length = door.area / door_height
      z_origin = @foundation_top

      # Create parent surface slightly bigger than door
      vertices = Geometry.create_wall_vertices(door_length, door_height, z_origin, door.azimuth, add_buffer: true)
      surface = OpenStudio::Model::Surface.new(vertices, model)

      surface.additionalProperties.setFeature('Length', door_length)
      surface.additionalProperties.setFeature('Azimuth', door.azimuth)
      surface.additionalProperties.setFeature('Tilt', 90.0)
      surface.additionalProperties.setFeature('SurfaceType', 'Door')
      surface.setName("surface #{door.id}")
      surface.setSurfaceType('Wall')
      set_surface_interior(model, spaces, surface, door.wall)

      vertices = Geometry.create_wall_vertices(door_length, door_height, z_origin, door.azimuth)
      sub_surface = OpenStudio::Model::SubSurface.new(vertices, model)
      sub_surface.setName(door.id)
      sub_surface.setSurface(surface)
      sub_surface.setSubSurfaceType('Door')

      set_subsurface_exterior(surface, spaces, model, door.wall)
      surfaces << surface

      # Apply construction
      ufactor = 1.0 / door.r_value
      inside_film = Material.AirFilmVertical
      if door.wall.is_exterior
        outside_film = Material.AirFilmOutside
      else
        outside_film = Material.AirFilmVertical
      end
      Constructions.apply_door(model, [sub_surface], 'Door', ufactor, inside_film, outside_film)
    end

    apply_adiabatic_construction(model, surfaces, 'wall')
  end

  def apply_adiabatic_construction(model, surfaces, type)
    # Arbitrary construction for heat capacitance.
    # Only applies to surfaces where outside boundary conditioned is
    # adiabatic or surface net area is near zero.
    return if surfaces.empty?

    if type == 'wall'
      mat_int_finish = Material.InteriorFinishMaterial(HPXML::InteriorFinishGypsumBoard, 0.5)
      mat_ext_finish = Material.ExteriorFinishMaterial(HPXML::SidingTypeWood)
      Constructions.apply_wood_stud_wall(model, surfaces, 'AdiabaticWallConstruction',
                                         0, 1, 3.5, true, 0.1, mat_int_finish, 0, 99, mat_ext_finish, false,
                                         Material.AirFilmVertical, Material.AirFilmVertical, nil)
    elsif type == 'floor'
      Constructions.apply_wood_frame_floor_ceiling(model, surfaces, 'AdiabaticFloorConstruction', false,
                                                   0, 1, 0.07, 5.5, 0.75, 99, Material.CoveringBare, false,
                                                   Material.AirFilmFloorReduced, Material.AirFilmFloorReduced, nil)
    elsif type == 'roof'
      Constructions.apply_open_cavity_roof(model, surfaces, 'AdiabaticRoofConstruction',
                                           0, 1, 7.25, 0.07, 7.25, 0.75, 99,
                                           Material.RoofMaterial(HPXML::RoofTypeAsphaltShingles),
                                           false, Material.AirFilmOutside,
                                           Material.AirFilmRoof(Geometry.get_roof_pitch(surfaces)), nil)
    end
  end

  def add_hot_water_and_appliances(runner, model, weather, spaces)
    # Assign spaces
    @hpxml_bldg.clothes_washers.each do |clothes_washer|
      clothes_washer.additional_properties.space = get_space_from_location(clothes_washer.location, spaces)
    end
    @hpxml_bldg.clothes_dryers.each do |clothes_dryer|
      clothes_dryer.additional_properties.space = get_space_from_location(clothes_dryer.location, spaces)
    end
    @hpxml_bldg.dishwashers.each do |dishwasher|
      dishwasher.additional_properties.space = get_space_from_location(dishwasher.location, spaces)
    end
    @hpxml_bldg.refrigerators.each do |refrigerator|
      loc_space, loc_schedule = get_space_or_schedule_from_location(refrigerator.location, model, spaces)
      refrigerator.additional_properties.loc_space = loc_space
      refrigerator.additional_properties.loc_schedule = loc_schedule
    end
    @hpxml_bldg.freezers.each do |freezer|
      loc_space, loc_schedule = get_space_or_schedule_from_location(freezer.location, model, spaces)
      freezer.additional_properties.loc_space = loc_space
      freezer.additional_properties.loc_schedule = loc_schedule
    end
    @hpxml_bldg.cooking_ranges.each do |cooking_range|
      cooking_range.additional_properties.space = get_space_from_location(cooking_range.location, spaces)
    end

    # Distribution
    if @hpxml_bldg.water_heating_systems.size > 0
      hot_water_distribution = @hpxml_bldg.hot_water_distributions[0]
    end

    # Solar thermal system
    solar_thermal_system = nil
    if @hpxml_bldg.solar_thermal_systems.size > 0
      solar_thermal_system = @hpxml_bldg.solar_thermal_systems[0]
    end

    # Water Heater
    unavailable_periods = Schedule.get_unavailable_periods(runner, SchedulesFile::Columns[:WaterHeater].name, @hpxml_header.unavailable_periods)
    unit_multiplier = @hpxml_bldg.building_construction.number_of_units
    has_uncond_bsmnt = @hpxml_bldg.has_location(HPXML::LocationBasementUnconditioned)
    has_cond_bsmnt = @hpxml_bldg.has_location(HPXML::LocationBasementConditioned)
    plantloop_map = {}
    @hpxml_bldg.water_heating_systems.each do |water_heating_system|
      loc_space, loc_schedule = get_space_or_schedule_from_location(water_heating_system.location, model, spaces)

      ec_adj = HotWaterAndAppliances.get_dist_energy_consumption_adjustment(has_uncond_bsmnt, has_cond_bsmnt, @cfa, @ncfl, water_heating_system, hot_water_distribution)

      sys_id = water_heating_system.id
      if water_heating_system.water_heater_type == HPXML::WaterHeaterTypeStorage
        plantloop_map[sys_id] = Waterheater.apply_tank(model, runner, loc_space, loc_schedule, water_heating_system, ec_adj, solar_thermal_system, @eri_version, @schedules_file, unavailable_periods, unit_multiplier, @nbeds)
      elsif water_heating_system.water_heater_type == HPXML::WaterHeaterTypeTankless
        plantloop_map[sys_id] = Waterheater.apply_tankless(model, runner, loc_space, loc_schedule, water_heating_system, ec_adj, solar_thermal_system, @eri_version, @schedules_file, unavailable_periods, unit_multiplier, @nbeds)
      elsif water_heating_system.water_heater_type == HPXML::WaterHeaterTypeHeatPump
        conditioned_zone = spaces[HPXML::LocationConditionedSpace].thermalZone.get
        plantloop_map[sys_id] = Waterheater.apply_heatpump(model, runner, loc_space, loc_schedule, @hpxml_bldg.elevation, water_heating_system, ec_adj, solar_thermal_system, conditioned_zone, @eri_version, @schedules_file, unavailable_periods, unit_multiplier, @nbeds)
      elsif [HPXML::WaterHeaterTypeCombiStorage, HPXML::WaterHeaterTypeCombiTankless].include? water_heating_system.water_heater_type
        plantloop_map[sys_id] = Waterheater.apply_combi(model, runner, loc_space, loc_schedule, water_heating_system, ec_adj, solar_thermal_system, @eri_version, @schedules_file, unavailable_periods, unit_multiplier, @nbeds)
      else
        fail "Unhandled water heater (#{water_heating_system.water_heater_type})."
      end
    end

    # Hot water fixtures and appliances
    HotWaterAndAppliances.apply(model, runner, @hpxml_header, @hpxml_bldg, weather, spaces, hot_water_distribution,
                                solar_thermal_system, @eri_version, @schedules_file, plantloop_map,
                                @hpxml_header.unavailable_periods, @hpxml_bldg.building_construction.number_of_units,
                                @apply_ashrae140_assumptions)

    if (not solar_thermal_system.nil?) && (not solar_thermal_system.collector_area.nil?) # Detailed solar water heater
      loc_space, loc_schedule = get_space_or_schedule_from_location(solar_thermal_system.water_heating_system.location, model, spaces)
      Waterheater.apply_solar_thermal(model, loc_space, loc_schedule, solar_thermal_system, plantloop_map, unit_multiplier)
    end

    # Add combi-system EMS program with water use equipment information
    Waterheater.apply_combi_system_EMS(model, @hpxml_bldg.water_heating_systems, plantloop_map)
  end

  def add_cooling_system(model, runner, weather, spaces, airloop_map)
    conditioned_zone = spaces[HPXML::LocationConditionedSpace].thermalZone.get

    HVAC.get_hpxml_hvac_systems(@hpxml_bldg).each do |hvac_system|
      next if hvac_system[:cooling].nil?
      next unless hvac_system[:cooling].is_a? HPXML::CoolingSystem

      cooling_system = hvac_system[:cooling]
      heating_system = hvac_system[:heating]

      check_distribution_system(cooling_system.distribution_system, cooling_system.cooling_system_type)

      # Calculate cooling sequential load fractions
      sequential_cool_load_fracs = HVAC.calc_sequential_load_fractions(cooling_system.fraction_cool_load_served.to_f, @remaining_cool_load_frac, @cooling_days)
      @remaining_cool_load_frac -= cooling_system.fraction_cool_load_served.to_f

      # Calculate heating sequential load fractions
      if not heating_system.nil?
        sequential_heat_load_fracs = HVAC.calc_sequential_load_fractions(heating_system.fraction_heat_load_served, @remaining_heat_load_frac, @heating_days)
        @remaining_heat_load_frac -= heating_system.fraction_heat_load_served
      elsif cooling_system.has_integrated_heating
        sequential_heat_load_fracs = HVAC.calc_sequential_load_fractions(cooling_system.integrated_heating_system_fraction_heat_load_served, @remaining_heat_load_frac, @heating_days)
        @remaining_heat_load_frac -= cooling_system.integrated_heating_system_fraction_heat_load_served
      else
        sequential_heat_load_fracs = [0]
      end

      sys_id = cooling_system.id
      if [HPXML::HVACTypeCentralAirConditioner,
          HPXML::HVACTypeRoomAirConditioner,
          HPXML::HVACTypeMiniSplitAirConditioner,
          HPXML::HVACTypePTAC].include? cooling_system.cooling_system_type

        airloop_map[sys_id] = HVAC.apply_air_source_hvac_systems(model, runner, cooling_system, heating_system, sequential_cool_load_fracs, sequential_heat_load_fracs,
                                                                 weather.data.AnnualMaxDrybulb, weather.data.AnnualMinDrybulb,
                                                                 conditioned_zone, @hvac_unavailable_periods, @schedules_file, @hpxml_bldg)

      elsif [HPXML::HVACTypeEvaporativeCooler].include? cooling_system.cooling_system_type

        airloop_map[sys_id] = HVAC.apply_evaporative_cooler(model, cooling_system, sequential_cool_load_fracs,
                                                            conditioned_zone, @hvac_unavailable_periods,
                                                            @hpxml_bldg.building_construction.number_of_units)
      end
    end
  end

  def add_heating_system(runner, model, weather, spaces, airloop_map)
    conditioned_zone = spaces[HPXML::LocationConditionedSpace].thermalZone.get

    HVAC.get_hpxml_hvac_systems(@hpxml_bldg).each do |hvac_system|
      next if hvac_system[:heating].nil?
      next unless hvac_system[:heating].is_a? HPXML::HeatingSystem

      cooling_system = hvac_system[:cooling]
      heating_system = hvac_system[:heating]

      check_distribution_system(heating_system.distribution_system, heating_system.heating_system_type)

      if (heating_system.heating_system_type == HPXML::HVACTypeFurnace) && (not cooling_system.nil?)
        next # Already processed combined AC+furnace
      end

      # Calculate heating sequential load fractions
      if heating_system.is_heat_pump_backup_system
        # Heating system will be last in the EquipmentList and should meet entirety of
        # remaining load during the heating season.
        sequential_heat_load_fracs = @heating_days.map(&:to_f)
        if not heating_system.fraction_heat_load_served.nil?
          fail 'Heat pump backup system cannot have a fraction heat load served specified.'
        end
      else
        sequential_heat_load_fracs = HVAC.calc_sequential_load_fractions(heating_system.fraction_heat_load_served, @remaining_heat_load_frac, @heating_days)
        @remaining_heat_load_frac -= heating_system.fraction_heat_load_served
      end

      sys_id = heating_system.id
      if [HPXML::HVACTypeFurnace].include? heating_system.heating_system_type

        airloop_map[sys_id] = HVAC.apply_air_source_hvac_systems(model, runner, nil, heating_system, [0], sequential_heat_load_fracs,
                                                                 weather.data.AnnualMaxDrybulb, weather.data.AnnualMinDrybulb,
                                                                 conditioned_zone, @hvac_unavailable_periods, @schedules_file, @hpxml_bldg)

      elsif [HPXML::HVACTypeBoiler].include? heating_system.heating_system_type

        airloop_map[sys_id] = HVAC.apply_boiler(model, runner, heating_system, sequential_heat_load_fracs, conditioned_zone,
                                                @hvac_unavailable_periods)

      elsif [HPXML::HVACTypeElectricResistance].include? heating_system.heating_system_type

        HVAC.apply_electric_baseboard(model, heating_system,
                                      sequential_heat_load_fracs, conditioned_zone, @hvac_unavailable_periods)

      elsif [HPXML::HVACTypeStove,
             HPXML::HVACTypeSpaceHeater,
             HPXML::HVACTypeWallFurnace,
             HPXML::HVACTypeFloorFurnace,
             HPXML::HVACTypeFireplace].include? heating_system.heating_system_type

        HVAC.apply_unit_heater(model, heating_system,
                               sequential_heat_load_fracs, conditioned_zone, @hvac_unavailable_periods)
      end

      next unless heating_system.is_heat_pump_backup_system

      # Store OS object for later use
      equipment_list = model.getZoneHVACEquipmentLists.find { |el| el.thermalZone == conditioned_zone }
      @heat_pump_backup_system_object = equipment_list.equipment[-1]
    end
  end

  def add_heat_pump(runner, model, weather, spaces, airloop_map)
    conditioned_zone = spaces[HPXML::LocationConditionedSpace].thermalZone.get

    HVAC.get_hpxml_hvac_systems(@hpxml_bldg).each do |hvac_system|
      next if hvac_system[:cooling].nil?
      next unless hvac_system[:cooling].is_a? HPXML::HeatPump

      heat_pump = hvac_system[:cooling]

      check_distribution_system(heat_pump.distribution_system, heat_pump.heat_pump_type)

      # Calculate heating sequential load fractions
      sequential_heat_load_fracs = HVAC.calc_sequential_load_fractions(heat_pump.fraction_heat_load_served, @remaining_heat_load_frac, @heating_days)
      @remaining_heat_load_frac -= heat_pump.fraction_heat_load_served

      # Calculate cooling sequential load fractions
      sequential_cool_load_fracs = HVAC.calc_sequential_load_fractions(heat_pump.fraction_cool_load_served, @remaining_cool_load_frac, @cooling_days)
      @remaining_cool_load_frac -= heat_pump.fraction_cool_load_served

      sys_id = heat_pump.id
      if [HPXML::HVACTypeHeatPumpWaterLoopToAir].include? heat_pump.heat_pump_type

        airloop_map[sys_id] = HVAC.apply_water_loop_to_air_heat_pump(model, heat_pump,
                                                                     sequential_heat_load_fracs, sequential_cool_load_fracs,
                                                                     conditioned_zone, @hvac_unavailable_periods)

      elsif [HPXML::HVACTypeHeatPumpAirToAir,
             HPXML::HVACTypeHeatPumpMiniSplit,
             HPXML::HVACTypeHeatPumpPTHP,
             HPXML::HVACTypeHeatPumpRoom].include? heat_pump.heat_pump_type

        airloop_map[sys_id] = HVAC.apply_air_source_hvac_systems(model, runner, heat_pump, heat_pump, sequential_cool_load_fracs, sequential_heat_load_fracs,
                                                                 weather.data.AnnualMaxDrybulb, weather.data.AnnualMinDrybulb,
                                                                 conditioned_zone, @hvac_unavailable_periods, @schedules_file, @hpxml_bldg)
      elsif [HPXML::HVACTypeHeatPumpGroundToAir].include? heat_pump.heat_pump_type

        airloop_map[sys_id] = HVAC.apply_ground_to_air_heat_pump(model, runner, weather, heat_pump,
                                                                 sequential_heat_load_fracs, sequential_cool_load_fracs,
                                                                 conditioned_zone, @hpxml_bldg.site.ground_conductivity, @hpxml_bldg.site.ground_diffusivity,
                                                                 @hvac_unavailable_periods, @hpxml_bldg.building_construction.number_of_units)

      end

      next if heat_pump.backup_system.nil?

      equipment_list = model.getZoneHVACEquipmentLists.find { |el| el.thermalZone == conditioned_zone }

      # Set priority to be last (i.e., after the heat pump that it is backup for)
      equipment_list.setHeatingPriority(@heat_pump_backup_system_object, 99)
      equipment_list.setCoolingPriority(@heat_pump_backup_system_object, 99)
    end
  end

  def add_ideal_system(model, spaces, epw_path)
    # Adds an ideal air system as needed to meet the load under certain circumstances:
    # 1. the sum of fractions load served is less than 1, or
    # 2. we're using an ideal air system for e.g. ASHRAE 140 loads calculation.
    conditioned_zone = spaces[HPXML::LocationConditionedSpace].thermalZone.get

    if @apply_ashrae140_assumptions && (@hpxml_bldg.total_fraction_heat_load_served + @hpxml_bldg.total_fraction_heat_load_served == 0.0)
      cooling_load_frac = 1.0
      heating_load_frac = 1.0
      if @apply_ashrae140_assumptions
        if epw_path.end_with? 'USA_CO_Colorado.Springs-Peterson.Field.724660_TMY3.epw'
          cooling_load_frac = 0.0
        elsif epw_path.end_with? 'USA_NV_Las.Vegas-McCarran.Intl.AP.723860_TMY3.epw'
          heating_load_frac = 0.0
        else
          fail 'Unexpected weather file for ASHRAE 140 run.'
        end
      end
      HVAC.apply_ideal_air_loads(model, [cooling_load_frac], [heating_load_frac],
                                 conditioned_zone, @hvac_unavailable_periods)
      return
    end

    if (@hpxml_bldg.total_fraction_heat_load_served < 1.0) && (@hpxml_bldg.total_fraction_heat_load_served > 0.0)
      sequential_heat_load_fracs = HVAC.calc_sequential_load_fractions(@remaining_heat_load_frac - @hpxml_bldg.total_fraction_heat_load_served, @remaining_heat_load_frac, @heating_days)
      @remaining_heat_load_frac -= (1.0 - @hpxml_bldg.total_fraction_heat_load_served)
    else
      sequential_heat_load_fracs = [0.0]
    end

    if (@hpxml_bldg.total_fraction_cool_load_served < 1.0) && (@hpxml_bldg.total_fraction_cool_load_served > 0.0)
      sequential_cool_load_fracs = HVAC.calc_sequential_load_fractions(@remaining_cool_load_frac - @hpxml_bldg.total_fraction_cool_load_served, @remaining_cool_load_frac, @cooling_days)
      @remaining_cool_load_frac -= (1.0 - @hpxml_bldg.total_fraction_cool_load_served)
    else
      sequential_cool_load_fracs = [0.0]
    end

    if (sequential_heat_load_fracs.sum > 0.0) || (sequential_cool_load_fracs.sum > 0.0)
      HVAC.apply_ideal_air_loads(model, sequential_cool_load_fracs, sequential_heat_load_fracs,
                                 conditioned_zone, @hvac_unavailable_periods)
    end
  end

  def add_setpoints(runner, model, weather, spaces)
    return if @hpxml_bldg.hvac_controls.size == 0

    hvac_control = @hpxml_bldg.hvac_controls[0]
    conditioned_zone = spaces[HPXML::LocationConditionedSpace].thermalZone.get
    has_ceiling_fan = (@hpxml_bldg.ceiling_fans.size > 0)

    HVAC.apply_setpoints(model, runner, weather, hvac_control, conditioned_zone, has_ceiling_fan, @heating_days, @cooling_days, @hpxml_header.sim_calendar_year, @schedules_file)
  end

  def add_ceiling_fans(runner, model, weather, spaces)
    return if @hpxml_bldg.ceiling_fans.size == 0

    ceiling_fan = @hpxml_bldg.ceiling_fans[0]
    HVAC.apply_ceiling_fans(model, runner, weather, ceiling_fan, spaces[HPXML::LocationConditionedSpace],
                            @schedules_file, @hpxml_header.unavailable_periods)
  end

  def add_dehumidifiers(runner, model, spaces)
    return if @hpxml_bldg.dehumidifiers.size == 0

    HVAC.apply_dehumidifiers(runner, model, @hpxml_bldg.dehumidifiers, spaces[HPXML::LocationConditionedSpace], @hpxml_header.unavailable_periods,
                             @hpxml_bldg.building_construction.number_of_units)
  end

  def check_distribution_system(hvac_distribution, system_type)
    return if hvac_distribution.nil?

    hvac_distribution_type_map = { HPXML::HVACTypeFurnace => [HPXML::HVACDistributionTypeAir, HPXML::HVACDistributionTypeDSE],
                                   HPXML::HVACTypeBoiler => [HPXML::HVACDistributionTypeHydronic, HPXML::HVACDistributionTypeAir, HPXML::HVACDistributionTypeDSE],
                                   HPXML::HVACTypeCentralAirConditioner => [HPXML::HVACDistributionTypeAir, HPXML::HVACDistributionTypeDSE],
                                   HPXML::HVACTypeEvaporativeCooler => [HPXML::HVACDistributionTypeAir, HPXML::HVACDistributionTypeDSE],
                                   HPXML::HVACTypeMiniSplitAirConditioner => [HPXML::HVACDistributionTypeAir, HPXML::HVACDistributionTypeDSE],
                                   HPXML::HVACTypeHeatPumpAirToAir => [HPXML::HVACDistributionTypeAir, HPXML::HVACDistributionTypeDSE],
                                   HPXML::HVACTypeHeatPumpMiniSplit => [HPXML::HVACDistributionTypeAir, HPXML::HVACDistributionTypeDSE],
                                   HPXML::HVACTypeHeatPumpGroundToAir => [HPXML::HVACDistributionTypeAir, HPXML::HVACDistributionTypeDSE],
                                   HPXML::HVACTypeHeatPumpWaterLoopToAir => [HPXML::HVACDistributionTypeAir, HPXML::HVACDistributionTypeDSE] }

    if not hvac_distribution_type_map[system_type].include? hvac_distribution.distribution_system_type
      fail "Incorrect HVAC distribution system type for HVAC type: '#{system_type}'. Should be one of: #{hvac_distribution_type_map[system_type]}"
    end
  end

  def add_mels(runner, model, spaces)
    # Misc
    @hpxml_bldg.plug_loads.each do |plug_load|
      if plug_load.plug_load_type == HPXML::PlugLoadTypeOther
        obj_name = Constants.ObjectNameMiscPlugLoads
      elsif plug_load.plug_load_type == HPXML::PlugLoadTypeTelevision
        obj_name = Constants.ObjectNameMiscTelevision
      elsif plug_load.plug_load_type == HPXML::PlugLoadTypeElectricVehicleCharging
        obj_name = Constants.ObjectNameMiscElectricVehicleCharging
      elsif plug_load.plug_load_type == HPXML::PlugLoadTypeWellPump
        obj_name = Constants.ObjectNameMiscWellPump
      end
      if obj_name.nil?
        runner.registerWarning("Unexpected plug load type '#{plug_load.plug_load_type}'. The plug load will not be modeled.")
        next
      end

      MiscLoads.apply_plug(model, runner, plug_load, obj_name, spaces[HPXML::LocationConditionedSpace], @apply_ashrae140_assumptions,
                           @schedules_file, @hpxml_header.unavailable_periods)
    end
  end

  def add_mfls(runner, model, spaces)
    # Misc
    @hpxml_bldg.fuel_loads.each do |fuel_load|
      if fuel_load.fuel_load_type == HPXML::FuelLoadTypeGrill
        obj_name = Constants.ObjectNameMiscGrill
      elsif fuel_load.fuel_load_type == HPXML::FuelLoadTypeLighting
        obj_name = Constants.ObjectNameMiscLighting
      elsif fuel_load.fuel_load_type == HPXML::FuelLoadTypeFireplace
        obj_name = Constants.ObjectNameMiscFireplace
      end
      if obj_name.nil?
        runner.registerWarning("Unexpected fuel load type '#{fuel_load.fuel_load_type}'. The fuel load will not be modeled.")
        next
      end

      MiscLoads.apply_fuel(model, runner, fuel_load, obj_name, spaces[HPXML::LocationConditionedSpace],
                           @schedules_file, @hpxml_header.unavailable_periods)
    end
  end

  def add_lighting(runner, model, spaces)
    Lighting.apply(runner, model, spaces, @hpxml_bldg.lighting_groups, @hpxml_bldg.lighting, @eri_version,
                   @schedules_file, @cfa, @hpxml_header.unavailable_periods, @hpxml_bldg.building_construction.number_of_units)
  end

  def add_pools_and_permanent_spas(runner, model, spaces)
    (@hpxml_bldg.pools + @hpxml_bldg.permanent_spas).each do |pool_or_spa|
      next if pool_or_spa.type == HPXML::TypeNone

      MiscLoads.apply_pool_or_permanent_spa_heater(runner, model, pool_or_spa, spaces[HPXML::LocationConditionedSpace],
                                                   @schedules_file, @hpxml_header.unavailable_periods)
      next if pool_or_spa.pump_type == HPXML::TypeNone

      MiscLoads.apply_pool_or_permanent_spa_pump(runner, model, pool_or_spa, spaces[HPXML::LocationConditionedSpace],
                                                 @schedules_file, @hpxml_header.unavailable_periods)
    end
  end

  def add_airflow(runner, model, weather, spaces, airloop_map)
    # Ducts
    duct_systems = {}
    @hpxml_bldg.hvac_distributions.each do |hvac_distribution|
      next unless hvac_distribution.distribution_system_type == HPXML::HVACDistributionTypeAir

      air_ducts = create_ducts(model, hvac_distribution, spaces)
      next if air_ducts.empty?

      # Connect AirLoopHVACs to ducts
      added_ducts = false
      hvac_distribution.hvac_systems.each do |hvac_system|
        next if airloop_map[hvac_system.id].nil?

        object = airloop_map[hvac_system.id]
        if duct_systems[air_ducts].nil?
          duct_systems[air_ducts] = object
          added_ducts = true
        elsif duct_systems[air_ducts] != object
          # Multiple air loops associated with this duct system, treat
          # as separate duct systems.
          air_ducts2 = create_ducts(model, hvac_distribution, spaces)
          duct_systems[air_ducts2] = object
          added_ducts = true
        end
      end
      if not added_ducts
        fail 'Unexpected error adding ducts to model.'
      end
    end

    # Duct leakage to outside warnings?
    # Need to check here instead of in schematron in case duct locations are defaulted
    @hpxml_bldg.hvac_distributions.each do |hvac_distribution|
      next unless hvac_distribution.distribution_system_type == HPXML::HVACDistributionTypeAir
      next if hvac_distribution.duct_leakage_measurements.empty?

      # Skip if there's a duct outside conditioned space
      next if hvac_distribution.ducts.select { |d| !HPXML::conditioned_locations_this_unit.include?(d.duct_location) }.size > 0

      # Issue warning if duct leakage to outside above a certain threshold and ducts completely in conditioned space
      issue_warning = false
      units = hvac_distribution.duct_leakage_measurements[0].duct_leakage_units
      lto_measurements = hvac_distribution.duct_leakage_measurements.select { |dlm| dlm.duct_leakage_total_or_to_outside == HPXML::DuctLeakageToOutside }
      sum_lto = lto_measurements.map { |dlm| dlm.duct_leakage_value }.sum(0.0)
      if units == HPXML::UnitsCFM25
        issue_warning = true if sum_lto > 0.04 * @cfa
      elsif units == HPXML::UnitsCFM50
        issue_warning = true if sum_lto > 0.06 * @cfa
      elsif units == HPXML::UnitsPercent
        issue_warning = true if sum_lto > 0.05
      end
      next unless issue_warning

      runner.registerWarning('Ducts are entirely within conditioned space but there is moderate leakage to the outside. Leakage to the outside is typically zero or near-zero in these situations, consider revising leakage values. Leakage will be modeled as heat lost to the ambient environment.')
    end

    # Create HVAC availability sensor
    hvac_availability_sensor = nil
    if not @hvac_unavailable_periods.empty?
      avail_sch = ScheduleConstant.new(model, SchedulesFile::Columns[:HVAC].name, 1.0, Constants.ScheduleTypeLimitsFraction, unavailable_periods: @hvac_unavailable_periods)

      hvac_availability_sensor = OpenStudio::Model::EnergyManagementSystemSensor.new(model, 'Schedule Value')
      hvac_availability_sensor.setName('hvac availability s')
      hvac_availability_sensor.setKeyName(avail_sch.schedule.name.to_s)
      hvac_availability_sensor.additionalProperties.setFeature('ObjectType', Constants.ObjectNameHVACAvailabilitySensor)
    end

    Airflow.apply(model, runner, weather, spaces, @hpxml_header, @hpxml_bldg, @cfa,
                  @ncfl_ag, duct_systems, airloop_map, @eri_version,
                  @frac_windows_operable, @apply_ashrae140_assumptions, @schedules_file,
                  @hpxml_header.unavailable_periods, hvac_availability_sensor)
  end

  def create_ducts(model, hvac_distribution, spaces)
    air_ducts = []

    # Duct leakage (supply/return => [value, units])
    leakage_to_outside = { HPXML::DuctTypeSupply => [0.0, nil],
                           HPXML::DuctTypeReturn => [0.0, nil] }
    hvac_distribution.duct_leakage_measurements.each do |duct_leakage_measurement|
      next unless [HPXML::UnitsCFM25, HPXML::UnitsCFM50, HPXML::UnitsPercent].include?(duct_leakage_measurement.duct_leakage_units) && (duct_leakage_measurement.duct_leakage_total_or_to_outside == 'to outside')
      next if duct_leakage_measurement.duct_type.nil?

      leakage_to_outside[duct_leakage_measurement.duct_type] = [duct_leakage_measurement.duct_leakage_value, duct_leakage_measurement.duct_leakage_units]
    end

    # Duct location, R-value, Area
    total_unconditioned_duct_area = { HPXML::DuctTypeSupply => 0.0,
                                      HPXML::DuctTypeReturn => 0.0 }
    hvac_distribution.ducts.each do |ducts|
      next if HPXML::conditioned_locations_this_unit.include? ducts.duct_location
      next if ducts.duct_type.nil?

      # Calculate total duct area in unconditioned spaces
      total_unconditioned_duct_area[ducts.duct_type] += ducts.duct_surface_area * ducts.duct_surface_area_multiplier
    end

    # Create duct objects
    hvac_distribution.ducts.each do |ducts|
      next if HPXML::conditioned_locations_this_unit.include? ducts.duct_location
      next if ducts.duct_type.nil?
      next if total_unconditioned_duct_area[ducts.duct_type] <= 0

      duct_loc_space, duct_loc_schedule = get_space_or_schedule_from_location(ducts.duct_location, model, spaces)

      # Apportion leakage to individual ducts by surface area
      duct_leakage_value = leakage_to_outside[ducts.duct_type][0] * ducts.duct_surface_area * ducts.duct_surface_area_multiplier / total_unconditioned_duct_area[ducts.duct_type]
      duct_leakage_units = leakage_to_outside[ducts.duct_type][1]

      duct_leakage_frac = nil
      if duct_leakage_units == HPXML::UnitsCFM25
        duct_leakage_cfm25 = duct_leakage_value
      elsif duct_leakage_units == HPXML::UnitsCFM50
        duct_leakage_cfm50 = duct_leakage_value
      elsif duct_leakage_units == HPXML::UnitsPercent
        duct_leakage_frac = duct_leakage_value
      else
        fail "#{ducts.duct_type.capitalize} ducts exist but leakage was not specified for distribution system '#{hvac_distribution.id}'."
      end

      air_ducts << Duct.new(ducts.duct_type, duct_loc_space, duct_loc_schedule, duct_leakage_frac, duct_leakage_cfm25, duct_leakage_cfm50,
                            ducts.duct_surface_area * ducts.duct_surface_area_multiplier, ducts.duct_effective_r_value, ducts.duct_buried_insulation_level)
    end

    # If all ducts are in conditioned space, model leakage as going to outside
    [HPXML::DuctTypeSupply, HPXML::DuctTypeReturn].each do |duct_side|
      next unless (leakage_to_outside[duct_side][0] > 0) && (total_unconditioned_duct_area[duct_side] == 0)

      duct_area = 0.0
      duct_effective_r_value = 99 # arbitrary
      duct_loc_space = nil # outside
      duct_loc_schedule = nil # outside
      duct_leakage_value = leakage_to_outside[duct_side][0]
      duct_leakage_units = leakage_to_outside[duct_side][1]

      if duct_leakage_units == HPXML::UnitsCFM25
        duct_leakage_cfm25 = duct_leakage_value
      elsif duct_leakage_units == HPXML::UnitsCFM50
        duct_leakage_cfm50 = duct_leakage_value
      elsif duct_leakage_units == HPXML::UnitsPercent
        duct_leakage_frac = duct_leakage_value
      else
        fail "#{duct_side.capitalize} ducts exist but leakage was not specified for distribution system '#{hvac_distribution.id}'."
      end

      air_ducts << Duct.new(duct_side, duct_loc_space, duct_loc_schedule, duct_leakage_frac, duct_leakage_cfm25, duct_leakage_cfm50, duct_area,
                            duct_effective_r_value, HPXML::DuctBuriedInsulationNone)
    end

    return air_ducts
  end

  def add_photovoltaics(model)
    @hpxml_bldg.pv_systems.each do |pv_system|
      next if pv_system.inverter.inverter_efficiency == @hpxml_bldg.pv_systems[0].inverter.inverter_efficiency

      fail 'Expected all InverterEfficiency values to be equal.'
    end
    @hpxml_bldg.pv_systems.each do |pv_system|
      PV.apply(model, @nbeds, pv_system, @hpxml_bldg.building_construction.number_of_units)
    end
  end

  def add_generators(model)
    @hpxml_bldg.generators.each do |generator|
      Generator.apply(model, @nbeds, generator, @hpxml_bldg.building_construction.number_of_units)
    end
  end

  def add_batteries(runner, model, spaces)
    @hpxml_bldg.batteries.each do |battery|
      # Assign space
      battery.additional_properties.space = get_space_from_location(battery.location, spaces)
      Battery.apply(runner, model, @nbeds, @hpxml_bldg.pv_systems, battery, @schedules_file, @hpxml_bldg.building_construction.number_of_units)
    end
  end

  def add_building_unit(model, unit_num)
    return if unit_num.nil?

    unit = OpenStudio::Model::BuildingUnit.new(model)
    unit.additionalProperties.setFeature('unit_num', unit_num)
    model.getSpaces.each do |s|
      s.setBuildingUnit(unit)
    end
  end

  def add_additional_properties(model, hpxml, hpxml_osm_map, hpxml_path, building_id, hpxml_defaults_path)
    # Store some data for use in reporting measure
    additionalProperties = model.getBuilding.additionalProperties
    additionalProperties.setFeature('hpxml_path', hpxml_path)
    additionalProperties.setFeature('hpxml_defaults_path', hpxml_defaults_path)
    additionalProperties.setFeature('building_id', building_id.to_s)
    additionalProperties.setFeature('emissions_scenario_names', hpxml.header.emissions_scenarios.map { |s| s.name }.to_s)
    additionalProperties.setFeature('emissions_scenario_types', hpxml.header.emissions_scenarios.map { |s| s.emissions_type }.to_s)
    heated_zones, cooled_zones = [], []
    hpxml_osm_map.each do |hpxml_bldg, unit_model|
      conditioned_zone_name = unit_model.getThermalZones.find { |z| z.additionalProperties.getFeatureAsString('ObjectType').to_s == HPXML::LocationConditionedSpace }.name.to_s

      heated_zones << conditioned_zone_name if hpxml_bldg.total_fraction_heat_load_served > 0
      cooled_zones << conditioned_zone_name if hpxml_bldg.total_fraction_cool_load_served > 0
    end
    additionalProperties.setFeature('heated_zones', heated_zones.to_s)
    additionalProperties.setFeature('cooled_zones', cooled_zones.to_s)
    additionalProperties.setFeature('is_southern_hemisphere', hpxml_osm_map.keys[0].latitude < 0)
  end

  def add_unmet_hours_output(model, hpxml_osm_map)
    # We do our own unmet hours calculation via EMS so that we can incorporate,
    # e.g., heating/cooling seasons into the logic. The calculation layers on top
    # of the built-in EnergyPlus unmet hours output.

    # Create sensors and gather data
    htg_sensors, clg_sensors = {}, {}
    total_heat_load_serveds, total_cool_load_serveds = {}, {}
    season_day_nums = {}
    hpxml_osm_map.each_with_index do |(hpxml_bldg, unit_model), unit|
      conditioned_zone_name = unit_model.getThermalZones.find { |z| z.additionalProperties.getFeatureAsString('ObjectType').to_s == HPXML::LocationConditionedSpace }.name.to_s

      # EMS sensors
      htg_sensors[unit] = OpenStudio::Model::EnergyManagementSystemSensor.new(model, 'Zone Heating Setpoint Not Met Time')
      htg_sensors[unit].setName('zone htg unmet s')
      htg_sensors[unit].setKeyName(conditioned_zone_name)

      clg_sensors[unit] = OpenStudio::Model::EnergyManagementSystemSensor.new(model, 'Zone Cooling Setpoint Not Met Time')
      clg_sensors[unit].setName('zone clg unmet s')
      clg_sensors[unit].setKeyName(conditioned_zone_name)

      total_heat_load_serveds[unit] = hpxml_bldg.total_fraction_heat_load_served
      total_cool_load_serveds[unit] = hpxml_bldg.total_fraction_cool_load_served

      hvac_control = hpxml_bldg.hvac_controls[0]
      next unless not hvac_control.nil?

      sim_year = @hpxml_header.sim_calendar_year
      season_day_nums[unit] = {
        htg_start: Schedule.get_day_num_from_month_day(sim_year, hvac_control.seasons_heating_begin_month, hvac_control.seasons_heating_begin_day),
        htg_end: Schedule.get_day_num_from_month_day(sim_year, hvac_control.seasons_heating_end_month, hvac_control.seasons_heating_end_day),
        clg_start: Schedule.get_day_num_from_month_day(sim_year, hvac_control.seasons_cooling_begin_month, hvac_control.seasons_cooling_begin_day),
        clg_end: Schedule.get_day_num_from_month_day(sim_year, hvac_control.seasons_cooling_end_month, hvac_control.seasons_cooling_end_day)
      }
    end

    hvac_availability_sensor = model.getEnergyManagementSystemSensors.find { |s| s.additionalProperties.getFeatureAsString('ObjectType').to_s == Constants.ObjectNameHVACAvailabilitySensor }

    # EMS program
    clg_hrs = 'clg_unmet_hours'
    htg_hrs = 'htg_unmet_hours'
    program = OpenStudio::Model::EnergyManagementSystemProgram.new(model)
    program.setName('unmet hours program')
    program.additionalProperties.setFeature('ObjectType', Constants.ObjectNameUnmetHoursProgram)
    program.addLine("Set #{htg_hrs} = 0")
    program.addLine("Set #{clg_hrs} = 0")
    for unit in 0..hpxml_osm_map.size - 1
      if total_heat_load_serveds[unit] > 0
        if season_day_nums[unit][:htg_end] >= season_day_nums[unit][:htg_start]
          line = "If ((DayOfYear >= #{season_day_nums[unit][:htg_start]}) && (DayOfYear <= #{season_day_nums[unit][:htg_end]}))"
        else
          line = "If ((DayOfYear >= #{season_day_nums[unit][:htg_start]}) || (DayOfYear <= #{season_day_nums[unit][:htg_end]}))"
        end
        line += " && (#{hvac_availability_sensor.name} == 1)" if not hvac_availability_sensor.nil?
        program.addLine(line)
        program.addLine("  If #{htg_sensors[unit].name} > #{htg_hrs}") # Use max hourly value across all units
        program.addLine("    Set #{htg_hrs} = #{htg_sensors[unit].name}")
        program.addLine('  EndIf')
        program.addLine('EndIf')
      end
      next unless total_cool_load_serveds[unit] > 0

      if season_day_nums[unit][:clg_end] >= season_day_nums[unit][:clg_start]
        line = "If ((DayOfYear >= #{season_day_nums[unit][:clg_start]}) && (DayOfYear <= #{season_day_nums[unit][:clg_end]}))"
      else
        line = "If ((DayOfYear >= #{season_day_nums[unit][:clg_start]}) || (DayOfYear <= #{season_day_nums[unit][:clg_end]}))"
      end
      line += " && (#{hvac_availability_sensor.name} == 1)" if not hvac_availability_sensor.nil?
      program.addLine(line)
      program.addLine("  If #{clg_sensors[unit].name} > #{clg_hrs}") # Use max hourly value across all units
      program.addLine("    Set #{clg_hrs} = #{clg_sensors[unit].name}")
      program.addLine('  EndIf')
      program.addLine('EndIf')
    end

    # EMS calling manager
    program_calling_manager = OpenStudio::Model::EnergyManagementSystemProgramCallingManager.new(model)
    program_calling_manager.setName("#{program.name} calling manager")
    program_calling_manager.setCallingPoint('EndOfZoneTimestepBeforeZoneReporting')
    program_calling_manager.addProgram(program)

    return season_day_nums
  end

  def add_total_loads_output(model, hpxml_osm_map)
    # Create sensors and gather data
    htg_cond_load_sensors, clg_cond_load_sensors = {}, {}
    htg_duct_load_sensors, clg_duct_load_sensors = {}, {}
    total_heat_load_serveds, total_cool_load_serveds = {}, {}
    dehumidifier_sensors = {}

    hpxml_osm_map.each_with_index do |(hpxml_bldg, unit_model), unit|
      # Retrieve objects
      conditioned_zone_name = unit_model.getThermalZones.find { |z| z.additionalProperties.getFeatureAsString('ObjectType').to_s == HPXML::LocationConditionedSpace }.name.to_s
      duct_zone_names = unit_model.getThermalZones.select { |z| z.isPlenum }.map { |z| z.name.to_s }
      dehumidifier = unit_model.getZoneHVACDehumidifierDXs
      dehumidifier_name = dehumidifier[0].name.to_s unless dehumidifier.empty?

      # Fraction heat/cool load served
      if @hpxml_header.apply_ashrae140_assumptions
        total_heat_load_serveds[unit] = 1.0
        total_cool_load_serveds[unit] = 1.0
      else
        total_heat_load_serveds[unit] = hpxml_bldg.total_fraction_heat_load_served
        total_cool_load_serveds[unit] = hpxml_bldg.total_fraction_cool_load_served
      end

      # Energy transferred in conditioned zone, used for determining heating (winter) vs cooling (summer)
      htg_cond_load_sensors[unit] = OpenStudio::Model::EnergyManagementSystemSensor.new(model, "Heating:EnergyTransfer:Zone:#{conditioned_zone_name.upcase}")
      htg_cond_load_sensors[unit].setName('htg_load_cond')
      clg_cond_load_sensors[unit] = OpenStudio::Model::EnergyManagementSystemSensor.new(model, "Cooling:EnergyTransfer:Zone:#{conditioned_zone_name.upcase}")
      clg_cond_load_sensors[unit].setName('clg_load_cond')

      # Energy transferred in duct zone(s)
      htg_duct_load_sensors[unit] = []
      clg_duct_load_sensors[unit] = []
      duct_zone_names.each do |duct_zone_name|
        htg_duct_load_sensors[unit] << OpenStudio::Model::EnergyManagementSystemSensor.new(model, "Heating:EnergyTransfer:Zone:#{duct_zone_name.upcase}")
        htg_duct_load_sensors[unit][-1].setName('htg_load_duct')
        clg_duct_load_sensors[unit] << OpenStudio::Model::EnergyManagementSystemSensor.new(model, "Cooling:EnergyTransfer:Zone:#{duct_zone_name.upcase}")
        clg_duct_load_sensors[unit][-1].setName('clg_load_duct')
      end

      # Need to adjusted E+ EnergyTransfer meters for dehumidifier internal gains
      next if dehumidifier_name.nil?

      dehumidifier_sensors[unit] = OpenStudio::Model::EnergyManagementSystemSensor.new(model, 'Zone Dehumidifier Sensible Heating Energy')
      dehumidifier_sensors[unit].setName('ig_dehumidifier')
      dehumidifier_sensors[unit].setKeyName(dehumidifier_name)
    end

    # EMS program
    program = OpenStudio::Model::EnergyManagementSystemProgram.new(model)
    program.setName('total loads program')
    program.additionalProperties.setFeature('ObjectType', Constants.ObjectNameTotalLoadsProgram)
    program.addLine('Set loads_htg_tot = 0')
    program.addLine('Set loads_clg_tot = 0')
    for unit in 0..hpxml_osm_map.size - 1
      program.addLine("If #{htg_cond_load_sensors[unit].name} > 0")
      program.addLine("  Set loads_htg_tot = loads_htg_tot + (#{htg_cond_load_sensors[unit].name} - #{clg_cond_load_sensors[unit].name}) * #{total_heat_load_serveds[unit]}")
      for i in 0..htg_duct_load_sensors[unit].size - 1
        program.addLine("  Set loads_htg_tot = loads_htg_tot + (#{htg_duct_load_sensors[unit][i].name} - #{clg_duct_load_sensors[unit][i].name}) * #{total_heat_load_serveds[unit]}")
      end
      if not dehumidifier_sensors[unit].nil?
        program.addLine("  Set loads_htg_tot = loads_htg_tot - #{dehumidifier_sensors[unit].name}")
      end
      program.addLine('EndIf')
    end
    for unit in 0..hpxml_osm_map.size - 1
      program.addLine("If #{clg_cond_load_sensors[unit].name} > 0")
      program.addLine("  Set loads_clg_tot = loads_clg_tot + (#{clg_cond_load_sensors[unit].name} - #{htg_cond_load_sensors[unit].name}) * #{total_cool_load_serveds[unit]}")
      for i in 0..clg_duct_load_sensors[unit].size - 1
        program.addLine("  Set loads_clg_tot = loads_clg_tot + (#{clg_duct_load_sensors[unit][i].name} - #{htg_duct_load_sensors[unit][i].name}) * #{total_cool_load_serveds[unit]}")
      end
      if not dehumidifier_sensors[unit].nil?
        program.addLine("  Set loads_clg_tot = loads_clg_tot + #{dehumidifier_sensors[unit].name}")
      end
      program.addLine('EndIf')
    end

    # EMS calling manager
    program_calling_manager = OpenStudio::Model::EnergyManagementSystemProgramCallingManager.new(model)
    program_calling_manager.setName("#{program.name} calling manager")
    program_calling_manager.setCallingPoint('EndOfZoneTimestepAfterZoneReporting')
    program_calling_manager.addProgram(program)

    return htg_cond_load_sensors, clg_cond_load_sensors, total_heat_load_serveds, total_cool_load_serveds, dehumidifier_sensors
  end

  def add_component_loads_output(model, hpxml_osm_map, loads_data, season_day_nums)
    htg_cond_load_sensors, clg_cond_load_sensors, total_heat_load_serveds, total_cool_load_serveds, dehumidifier_sensors = loads_data

    # Output diagnostics needed for some output variables used below
    output_diagnostics = model.getOutputDiagnostics
    output_diagnostics.addKey('DisplayAdvancedReportVariables')

    area_tolerance = UnitConversions.convert(1.0, 'ft^2', 'm^2')

    nonsurf_names = ['intgains', 'lighting', 'infil', 'mechvent', 'natvent', 'whf', 'ducts']
    surf_names = ['walls', 'rim_joists', 'foundation_walls', 'floors', 'slabs', 'ceilings',
                  'roofs', 'windows_conduction', 'windows_solar', 'doors', 'skylights_conduction',
                  'skylights_solar', 'internal_mass']

    # EMS program
    program = OpenStudio::Model::EnergyManagementSystemProgram.new(model)
    program.setName('component loads program')
    program.additionalProperties.setFeature('ObjectType', Constants.ObjectNameComponentLoadsProgram)

    # Initialize
    [:htg, :clg].each do |mode|
      surf_names.each do |surf_name|
        program.addLine("Set loads_#{mode}_#{surf_name} = 0")
      end
      nonsurf_names.each do |nonsurf_name|
        program.addLine("Set loads_#{mode}_#{nonsurf_name} = 0")
      end
    end

    hpxml_osm_map.values.each_with_index do |unit_model, unit|
      conditioned_zone = unit_model.getThermalZones.find { |z| z.additionalProperties.getFeatureAsString('ObjectType').to_s == HPXML::LocationConditionedSpace }

      # Prevent certain objects (e.g., OtherEquipment) from being counted towards both, e.g., ducts and internal gains
      objects_already_processed = []

      # EMS Sensors: Surfaces, SubSurfaces, InternalMass
      surfaces_sensors = {}
      surf_names.each do |surf_name|
        surfaces_sensors[surf_name.to_sym] = []
      end

      unit_model.getSurfaces.sort.each do |s|
        next unless s.space.get.thermalZone.get.name.to_s == conditioned_zone.name.to_s

        surface_type = s.additionalProperties.getFeatureAsString('SurfaceType')
        if not surface_type.is_initialized
          fail "Could not identify surface type for surface: '#{s.name}'."
        end

        surface_type = surface_type.get

        s.subSurfaces.each do |ss|
          # Conduction (windows, skylights, doors)
          key = { 'Window' => :windows_conduction,
                  'Door' => :doors,
                  'Skylight' => :skylights_conduction }[surface_type]
          fail "Unexpected subsurface for component loads: '#{ss.name}'." if key.nil?

          if (surface_type == 'Window') || (surface_type == 'Skylight')
            vars = { 'Surface Inside Face Convection Heat Gain Energy' => 'ss_conv',
                     'Surface Inside Face Internal Gains Radiation Heat Gain Energy' => 'ss_ig',
                     'Surface Inside Face Net Surface Thermal Radiation Heat Gain Energy' => 'ss_surf' }
          else
            vars = { 'Surface Inside Face Solar Radiation Heat Gain Energy' => 'ss_sol',
                     'Surface Inside Face Lights Radiation Heat Gain Energy' => 'ss_lgt',
                     'Surface Inside Face Convection Heat Gain Energy' => 'ss_conv',
                     'Surface Inside Face Internal Gains Radiation Heat Gain Energy' => 'ss_ig',
                     'Surface Inside Face Net Surface Thermal Radiation Heat Gain Energy' => 'ss_surf' }
          end

          vars.each do |var, name|
            surfaces_sensors[key] << []
            sensor = OpenStudio::Model::EnergyManagementSystemSensor.new(model, var)
            sensor.setName(name)
            sensor.setKeyName(ss.name.to_s)
            surfaces_sensors[key][-1] << sensor
          end

          # Solar (windows, skylights)
          next unless (surface_type == 'Window') || (surface_type == 'Skylight')

          key = { 'Window' => :windows_solar,
                  'Skylight' => :skylights_solar }[surface_type]
          vars = { 'Surface Window Transmitted Solar Radiation Energy' => 'ss_trans_in',
                   'Surface Window Shortwave from Zone Back Out Window Heat Transfer Rate' => 'ss_back_out',
                   'Surface Window Total Glazing Layers Absorbed Shortwave Radiation Rate' => 'ss_sw_abs',
                   'Surface Window Total Glazing Layers Absorbed Solar Radiation Energy' => 'ss_sol_abs',
                   'Surface Inside Face Initial Transmitted Diffuse Transmitted Out Window Solar Radiation Rate' => 'ss_trans_out' }

          surfaces_sensors[key] << []
          vars.each do |var, name|
            sensor = OpenStudio::Model::EnergyManagementSystemSensor.new(model, var)
            sensor.setName(name)
            sensor.setKeyName(ss.name.to_s)
            surfaces_sensors[key][-1] << sensor
          end
        end

        next if s.netArea < area_tolerance # Skip parent surfaces (of subsurfaces) that have near zero net area

        key = { 'FoundationWall' => :foundation_walls,
                'RimJoist' => :rim_joists,
                'Wall' => :walls,
                'Slab' => :slabs,
                'Floor' => :floors,
                'Ceiling' => :ceilings,
                'Roof' => :roofs,
                'InferredCeiling' => :internal_mass,
                'InferredFloor' => :internal_mass }[surface_type]
        fail "Unexpected surface for component loads: '#{s.name}'." if key.nil?

        surfaces_sensors[key] << []
        { 'Surface Inside Face Convection Heat Gain Energy' => 's_conv',
          'Surface Inside Face Internal Gains Radiation Heat Gain Energy' => 's_ig',
          'Surface Inside Face Solar Radiation Heat Gain Energy' => 's_sol',
          'Surface Inside Face Lights Radiation Heat Gain Energy' => 's_lgt',
          'Surface Inside Face Net Surface Thermal Radiation Heat Gain Energy' => 's_surf' }.each do |var, name|
          sensor = OpenStudio::Model::EnergyManagementSystemSensor.new(model, var)
          sensor.setName(name)
          sensor.setKeyName(s.name.to_s)
          surfaces_sensors[key][-1] << sensor
        end
      end

      unit_model.getInternalMasss.sort.each do |m|
        next unless m.space.get.thermalZone.get.name.to_s == conditioned_zone.name.to_s

        surfaces_sensors[:internal_mass] << []
        { 'Surface Inside Face Convection Heat Gain Energy' => 'im_conv',
          'Surface Inside Face Internal Gains Radiation Heat Gain Energy' => 'im_ig',
          'Surface Inside Face Solar Radiation Heat Gain Energy' => 'im_sol',
          'Surface Inside Face Lights Radiation Heat Gain Energy' => 'im_lgt',
          'Surface Inside Face Net Surface Thermal Radiation Heat Gain Energy' => 'im_surf' }.each do |var, name|
          sensor = OpenStudio::Model::EnergyManagementSystemSensor.new(model, var)
          sensor.setName(name)
          sensor.setKeyName(m.name.to_s)
          surfaces_sensors[:internal_mass][-1] << sensor
        end
      end

      # EMS Sensors: Infiltration, Natural Ventilation, Whole House Fan
      infil_sensors, natvent_sensors, whf_sensors = [], [], []
      unit_model.getSpaceInfiltrationDesignFlowRates.sort.each do |i|
        next unless i.space.get.thermalZone.get.name.to_s == conditioned_zone.name.to_s

        object_type = i.additionalProperties.getFeatureAsString('ObjectType').get

        { 'Infiltration Sensible Heat Gain Energy' => 'airflow_gain',
          'Infiltration Sensible Heat Loss Energy' => 'airflow_loss' }.each do |var, name|
          airflow_sensor = OpenStudio::Model::EnergyManagementSystemSensor.new(model, var)
          airflow_sensor.setName(name)
          airflow_sensor.setKeyName(i.name.to_s)
          if object_type == Constants.ObjectNameInfiltration
            infil_sensors << airflow_sensor
          elsif object_type == Constants.ObjectNameNaturalVentilation
            natvent_sensors << airflow_sensor
          elsif object_type == Constants.ObjectNameWholeHouseFan
            whf_sensors << airflow_sensor
          end
        end
      end

      # EMS Sensors: Mechanical Ventilation
      mechvents_sensors = []
      unit_model.getElectricEquipments.sort.each do |o|
        next unless o.endUseSubcategory == Constants.ObjectNameMechanicalVentilation

        objects_already_processed << o
        { 'Electric Equipment Convective Heating Energy' => 'mv_conv',
          'Electric Equipment Radiant Heating Energy' => 'mv_rad' }.each do |var, name|
          mechvent_sensor = OpenStudio::Model::EnergyManagementSystemSensor.new(model, var)
          mechvent_sensor.setName(name)
          mechvent_sensor.setKeyName(o.name.to_s)
          mechvents_sensors << mechvent_sensor
        end
      end
      unit_model.getOtherEquipments.sort.each do |o|
        next unless o.endUseSubcategory == Constants.ObjectNameMechanicalVentilationHouseFan

        objects_already_processed << o
        { 'Other Equipment Convective Heating Energy' => 'mv_conv',
          'Other Equipment Radiant Heating Energy' => 'mv_rad' }.each do |var, name|
          mechvent_sensor = OpenStudio::Model::EnergyManagementSystemSensor.new(model, var)
          mechvent_sensor.setName(name)
          mechvent_sensor.setKeyName(o.name.to_s)
          mechvents_sensors << mechvent_sensor
        end
      end

      # EMS Sensors: Ducts
      ducts_sensors = []
      ducts_mix_gain_sensor = nil
      ducts_mix_loss_sensor = nil
      conditioned_zone.zoneMixing.each do |zone_mix|
        object_type = zone_mix.additionalProperties.getFeatureAsString('ObjectType').to_s
        next unless object_type == Constants.ObjectNameDuctLoad

        ducts_mix_gain_sensor = OpenStudio::Model::EnergyManagementSystemSensor.new(model, 'Zone Mixing Sensible Heat Gain Energy')
        ducts_mix_gain_sensor.setName('duct_mix_gain')
        ducts_mix_gain_sensor.setKeyName(conditioned_zone.name.to_s)

        ducts_mix_loss_sensor = OpenStudio::Model::EnergyManagementSystemSensor.new(model, 'Zone Mixing Sensible Heat Loss Energy')
        ducts_mix_loss_sensor.setName('duct_mix_loss')
        ducts_mix_loss_sensor.setKeyName(conditioned_zone.name.to_s)
      end
      unit_model.getOtherEquipments.sort.each do |o|
        next if objects_already_processed.include? o
        next unless o.endUseSubcategory == Constants.ObjectNameDuctLoad

        objects_already_processed << o
        { 'Other Equipment Convective Heating Energy' => 'ducts_conv',
          'Other Equipment Radiant Heating Energy' => 'ducts_rad' }.each do |var, name|
          ducts_sensor = OpenStudio::Model::EnergyManagementSystemSensor.new(model, var)
          ducts_sensor.setName(name)
          ducts_sensor.setKeyName(o.name.to_s)
          ducts_sensors << ducts_sensor
        end
      end

      # EMS Sensors: Lighting
      lightings_sensors = []
      unit_model.getLightss.sort.each do |e|
        next unless e.space.get.thermalZone.get.name.to_s == conditioned_zone.name.to_s

        { 'Lights Convective Heating Energy' => 'ig_lgt_conv',
          'Lights Radiant Heating Energy' => 'ig_lgt_rad',
          'Lights Visible Radiation Heating Energy' => 'ig_lgt_vis' }.each do |var, name|
          intgains_lights_sensor = OpenStudio::Model::EnergyManagementSystemSensor.new(model, var)
          intgains_lights_sensor.setName(name)
          intgains_lights_sensor.setKeyName(e.name.to_s)
          lightings_sensors << intgains_lights_sensor
        end
      end

      # EMS Sensors: Internal Gains
      intgains_sensors = []
      unit_model.getElectricEquipments.sort.each do |o|
        next if objects_already_processed.include? o
        next unless o.space.get.thermalZone.get.name.to_s == conditioned_zone.name.to_s

        { 'Electric Equipment Convective Heating Energy' => 'ig_ee_conv',
          'Electric Equipment Radiant Heating Energy' => 'ig_ee_rad' }.each do |var, name|
          intgains_elec_equip_sensor = OpenStudio::Model::EnergyManagementSystemSensor.new(model, var)
          intgains_elec_equip_sensor.setName(name)
          intgains_elec_equip_sensor.setKeyName(o.name.to_s)
          intgains_sensors << intgains_elec_equip_sensor
        end
      end

      unit_model.getOtherEquipments.sort.each do |o|
        next if objects_already_processed.include? o
        next unless o.space.get.thermalZone.get.name.to_s == conditioned_zone.name.to_s

        { 'Other Equipment Convective Heating Energy' => 'ig_oe_conv',
          'Other Equipment Radiant Heating Energy' => 'ig_oe_rad' }.each do |var, name|
          intgains_other_equip_sensor = OpenStudio::Model::EnergyManagementSystemSensor.new(model, var)
          intgains_other_equip_sensor.setName(name)
          intgains_other_equip_sensor.setKeyName(o.name.to_s)
          intgains_sensors << intgains_other_equip_sensor
        end
      end

      unit_model.getPeoples.sort.each do |e|
        next unless e.space.get.thermalZone.get.name.to_s == conditioned_zone.name.to_s

        { 'People Convective Heating Energy' => 'ig_ppl_conv',
          'People Radiant Heating Energy' => 'ig_ppl_rad' }.each do |var, name|
          intgains_people = OpenStudio::Model::EnergyManagementSystemSensor.new(model, var)
          intgains_people.setName(name)
          intgains_people.setKeyName(e.name.to_s)
          intgains_sensors << intgains_people
        end
      end

      if not dehumidifier_sensors[unit].nil?
        intgains_sensors << dehumidifier_sensors[unit]
      end

      intgains_dhw_sensors = {}

      (unit_model.getWaterHeaterMixeds + unit_model.getWaterHeaterStratifieds).sort.each do |wh|
        next unless wh.ambientTemperatureThermalZone.is_initialized
        next unless wh.ambientTemperatureThermalZone.get.name.to_s == conditioned_zone.name.to_s

        dhw_sensor = OpenStudio::Model::EnergyManagementSystemSensor.new(model, 'Water Heater Heat Loss Energy')
        dhw_sensor.setName('dhw_loss')
        dhw_sensor.setKeyName(wh.name.to_s)

        if wh.is_a? OpenStudio::Model::WaterHeaterMixed
          oncycle_loss = wh.onCycleLossFractiontoThermalZone
          offcycle_loss = wh.offCycleLossFractiontoThermalZone
        else
          oncycle_loss = wh.skinLossFractiontoZone
          offcycle_loss = wh.offCycleFlueLossFractiontoZone
        end

        dhw_rtf_sensor = OpenStudio::Model::EnergyManagementSystemSensor.new(model, 'Water Heater Runtime Fraction')
        dhw_rtf_sensor.setName('dhw_rtf')
        dhw_rtf_sensor.setKeyName(wh.name.to_s)

        intgains_dhw_sensors[dhw_sensor] = [offcycle_loss, oncycle_loss, dhw_rtf_sensor]
      end

      # EMS program: Surfaces
      surfaces_sensors.each do |k, surface_sensors|
        program.addLine("Set hr_#{k} = 0")
        surface_sensors.each do |sensors|
          s = "Set hr_#{k} = hr_#{k}"
          sensors.each do |sensor|
            # remove ss_net if switch
            if sensor.name.to_s.start_with?('ss_net', 'ss_sol_abs', 'ss_trans_in')
              s += " - #{sensor.name}"
            elsif sensor.name.to_s.start_with?('ss_sw_abs', 'ss_trans_out', 'ss_back_out')
              s += " + #{sensor.name} * ZoneTimestep * 3600"
            else
              s += " + #{sensor.name}"
            end
          end
          program.addLine(s) if sensors.size > 0
        end
      end

      # EMS program: Internal Gains, Lighting, Infiltration, Natural Ventilation, Mechanical Ventilation, Ducts
      { 'intgains' => intgains_sensors,
        'lighting' => lightings_sensors,
        'infil' => infil_sensors,
        'natvent' => natvent_sensors,
        'whf' => whf_sensors,
        'mechvent' => mechvents_sensors,
        'ducts' => ducts_sensors }.each do |loadtype, sensors|
        program.addLine("Set hr_#{loadtype} = 0")
        next if sensors.empty?

        s = "Set hr_#{loadtype} = hr_#{loadtype}"
        sensors.each do |sensor|
          if ['intgains', 'lighting', 'mechvent', 'ducts'].include? loadtype
            s += " - #{sensor.name}"
          elsif sensor.name.to_s.include? 'gain'
            s += " - #{sensor.name}"
          elsif sensor.name.to_s.include? 'loss'
            s += " + #{sensor.name}"
          end
        end
        program.addLine(s)
      end
      intgains_dhw_sensors.each do |sensor, vals|
        off_loss, on_loss, rtf_sensor = vals
        program.addLine("Set hr_intgains = hr_intgains + #{sensor.name} * (#{off_loss}*(1-#{rtf_sensor.name}) + #{on_loss}*#{rtf_sensor.name})") # Water heater tank losses to zone
      end
      if (not ducts_mix_loss_sensor.nil?) && (not ducts_mix_gain_sensor.nil?)
        program.addLine("Set hr_ducts = hr_ducts + (#{ducts_mix_loss_sensor.name} - #{ducts_mix_gain_sensor.name})")
      end

      # EMS Sensors: Indoor temperature, setpoints
      tin_sensor = OpenStudio::Model::EnergyManagementSystemSensor.new(model, 'Zone Mean Air Temperature')
      tin_sensor.setName('tin s')
      tin_sensor.setKeyName(conditioned_zone.name.to_s)
      thermostat = nil
      if conditioned_zone.thermostatSetpointDualSetpoint.is_initialized
        thermostat = conditioned_zone.thermostatSetpointDualSetpoint.get

        htg_sp_sensor = OpenStudio::Model::EnergyManagementSystemSensor.new(model, 'Schedule Value')
        htg_sp_sensor.setName('htg sp s')
        htg_sp_sensor.setKeyName(thermostat.heatingSetpointTemperatureSchedule.get.name.to_s)

        clg_sp_sensor = OpenStudio::Model::EnergyManagementSystemSensor.new(model, 'Schedule Value')
        clg_sp_sensor.setName('clg sp s')
        clg_sp_sensor.setKeyName(thermostat.coolingSetpointTemperatureSchedule.get.name.to_s)
      end

      # EMS program: Heating vs Cooling logic
      program.addLine('Set htg_mode = 0')
      program.addLine('Set clg_mode = 0')
      program.addLine("If (#{htg_cond_load_sensors[unit].name} > 0)") # Assign hour to heating if heating load
      program.addLine("  Set htg_mode = #{total_heat_load_serveds[unit]}")
      program.addLine("ElseIf (#{clg_cond_load_sensors[unit].name} > 0)") # Assign hour to cooling if cooling load
      program.addLine("  Set clg_mode = #{total_cool_load_serveds[unit]}")
      program.addLine('Else')
      program.addLine('  Set htg_season = 0')
      program.addLine('  Set clg_season = 0')
      if not season_day_nums[unit].nil?
        # Determine whether we're in the heating and/or cooling season
        if season_day_nums[unit][:clg_end] >= season_day_nums[unit][:clg_start]
          program.addLine("  If ((DayOfYear >= #{season_day_nums[unit][:clg_start]}) && (DayOfYear <= #{season_day_nums[unit][:clg_end]}))")
        else
          program.addLine("  If ((DayOfYear >= #{season_day_nums[unit][:clg_start]}) || (DayOfYear <= #{season_day_nums[unit][:clg_end]}))")
        end
        program.addLine('    Set clg_season = 1')
        program.addLine('  EndIf')
        if season_day_nums[unit][:htg_end] >= season_day_nums[unit][:htg_start]
          program.addLine("  If ((DayOfYear >= #{season_day_nums[unit][:htg_start]}) && (DayOfYear <= #{season_day_nums[unit][:htg_end]}))")
        else
          program.addLine("  If ((DayOfYear >= #{season_day_nums[unit][:htg_start]}) || (DayOfYear <= #{season_day_nums[unit][:htg_end]}))")
        end
        program.addLine('    Set htg_season = 1')
        program.addLine('  EndIf')
      end
      program.addLine("  If ((#{natvent_sensors[0].name} <> 0) || (#{natvent_sensors[1].name} <> 0)) && (clg_season == 1)") # Assign hour to cooling if natural ventilation is operating
      program.addLine("    Set clg_mode = #{total_cool_load_serveds[unit]}")
      program.addLine("  ElseIf ((#{whf_sensors[0].name} <> 0) || (#{whf_sensors[1].name} <> 0)) && (clg_season == 1)") # Assign hour to cooling if whole house fan is operating
      program.addLine("    Set clg_mode = #{total_cool_load_serveds[unit]}")
      if not thermostat.nil?
        program.addLine('  Else') # Indoor temperature floating between setpoints; determine assignment by comparing to average of heating/cooling setpoints
        program.addLine("    Set Tmid_setpoint = (#{htg_sp_sensor.name} + #{clg_sp_sensor.name}) / 2")
        program.addLine("    If (#{tin_sensor.name} > Tmid_setpoint) && (clg_season == 1)")
        program.addLine("      Set clg_mode = #{total_cool_load_serveds[unit]}")
        program.addLine("    ElseIf (#{tin_sensor.name} < Tmid_setpoint) && (htg_season == 1)")
        program.addLine("      Set htg_mode = #{total_heat_load_serveds[unit]}")
        program.addLine('    EndIf')
      end
      program.addLine('  EndIf')
      program.addLine('EndIf')

      unit_multiplier = @hpxml_bldg.building_construction.number_of_units
      [:htg, :clg].each do |mode|
        if mode == :htg
          sign = ''
        else
          sign = '-'
        end
        surf_names.each do |surf_name|
          program.addLine("Set loads_#{mode}_#{surf_name} = loads_#{mode}_#{surf_name} + (#{sign}hr_#{surf_name} * #{mode}_mode * #{unit_multiplier})")
        end
        nonsurf_names.each do |nonsurf_name|
          program.addLine("Set loads_#{mode}_#{nonsurf_name} = loads_#{mode}_#{nonsurf_name} + (#{sign}hr_#{nonsurf_name} * #{mode}_mode * #{unit_multiplier})")
        end
      end
    end

    # EMS calling manager
    program_calling_manager = OpenStudio::Model::EnergyManagementSystemProgramCallingManager.new(model)
    program_calling_manager.setName("#{program.name} calling manager")
    program_calling_manager.setCallingPoint('EndOfZoneTimestepAfterZoneReporting')
    program_calling_manager.addProgram(program)
  end

  def set_output_files(model)
    oj = model.getOutputJSON
    oj.setOptionType('TimeSeriesAndTabular')
    oj.setOutputJSON(@debug)
    oj.setOutputMessagePack(true) # Used by ReportSimulationOutput reporting measure

    ocf = model.getOutputControlFiles
    ocf.setOutputAUDIT(@debug)
    ocf.setOutputCSV(@debug)
    ocf.setOutputBND(@debug)
    ocf.setOutputEIO(@debug)
    ocf.setOutputESO(@debug)
    ocf.setOutputMDD(@debug)
    ocf.setOutputMTD(@debug)
    ocf.setOutputMTR(@debug)
    ocf.setOutputRDD(@debug)
    ocf.setOutputSHD(@debug)
    ocf.setOutputCSV(@debug)
    ocf.setOutputSQLite(@debug)
    ocf.setOutputPerfLog(@debug)
  end

  def add_ems_debug_output(model)
    oems = model.getOutputEnergyManagementSystem
    oems.setActuatorAvailabilityDictionaryReporting('Verbose')
    oems.setInternalVariableAvailabilityDictionaryReporting('Verbose')
    oems.setEMSRuntimeLanguageDebugOutputLevel('Verbose')
  end

  def set_surface_interior(model, spaces, surface, hpxml_surface)
    interior_adjacent_to = hpxml_surface.interior_adjacent_to
    if HPXML::conditioned_below_grade_locations.include? interior_adjacent_to
      surface.setSpace(create_or_get_space(model, spaces, HPXML::LocationConditionedSpace))
    else
      surface.setSpace(create_or_get_space(model, spaces, interior_adjacent_to))
    end
  end

  def set_surface_exterior(model, spaces, surface, hpxml_surface)
    exterior_adjacent_to = hpxml_surface.exterior_adjacent_to
    is_adiabatic = hpxml_surface.is_adiabatic
    if [HPXML::LocationOutside, HPXML::LocationManufacturedHomeUnderBelly].include? exterior_adjacent_to
      surface.setOutsideBoundaryCondition('Outdoors')
    elsif exterior_adjacent_to == HPXML::LocationGround
      surface.setOutsideBoundaryCondition('Foundation')
    elsif is_adiabatic
      surface.setOutsideBoundaryCondition('Adiabatic')
    elsif [HPXML::LocationOtherHeatedSpace, HPXML::LocationOtherMultifamilyBufferSpace,
           HPXML::LocationOtherNonFreezingSpace, HPXML::LocationOtherHousingUnit].include? exterior_adjacent_to
      set_surface_otherside_coefficients(surface, exterior_adjacent_to, model, spaces)
    elsif HPXML::conditioned_below_grade_locations.include? exterior_adjacent_to
      adjacent_surface = surface.createAdjacentSurface(create_or_get_space(model, spaces, HPXML::LocationConditionedSpace)).get
      adjacent_surface.additionalProperties.setFeature('SurfaceType', surface.additionalProperties.getFeatureAsString('SurfaceType').get)
    else
      adjacent_surface = surface.createAdjacentSurface(create_or_get_space(model, spaces, exterior_adjacent_to)).get
      adjacent_surface.additionalProperties.setFeature('SurfaceType', surface.additionalProperties.getFeatureAsString('SurfaceType').get)
    end
  end

  def set_surface_otherside_coefficients(surface, exterior_adjacent_to, model, spaces)
    otherside_coeffs = nil
    model.getSurfacePropertyOtherSideCoefficientss.each do |c|
      next unless c.name.to_s == exterior_adjacent_to

      otherside_coeffs = c
    end
    if otherside_coeffs.nil?
      # Create E+ other side coefficient object
      otherside_coeffs = OpenStudio::Model::SurfacePropertyOtherSideCoefficients.new(model)
      otherside_coeffs.setName(exterior_adjacent_to)
      otherside_coeffs.setCombinedConvectiveRadiativeFilmCoefficient(UnitConversions.convert(1.0 / Material.AirFilmVertical.rvalue, 'Btu/(hr*ft^2*F)', 'W/(m^2*K)'))
      # Schedule of space temperature, can be shared with water heater/ducts
      sch = get_space_temperature_schedule(model, exterior_adjacent_to, spaces)
      otherside_coeffs.setConstantTemperatureSchedule(sch)
    end
    surface.setSurfacePropertyOtherSideCoefficients(otherside_coeffs)
    surface.setSunExposure('NoSun')
    surface.setWindExposure('NoWind')
  end

  def get_space_temperature_schedule(model, location, spaces)
    # Create outside boundary schedules to be actuated by EMS,
    # can be shared by any surface, duct adjacent to / located in those spaces

    # return if already exists
    model.getScheduleConstants.each do |sch|
      next unless sch.name.to_s == location

      return sch
    end

    sch = OpenStudio::Model::ScheduleConstant.new(model)
    sch.setName(location)
    sch.additionalProperties.setFeature('ObjectType', location)

    space_values = Geometry.get_temperature_scheduled_space_values(location)

    htg_weekday_setpoints, htg_weekend_setpoints = HVAC.get_default_heating_setpoint(HPXML::HVACControlTypeManual, @eri_version)
    if htg_weekday_setpoints.split(', ').uniq.size == 1 && htg_weekend_setpoints.split(', ').uniq.size == 1 && htg_weekday_setpoints.split(', ').uniq == htg_weekend_setpoints.split(', ').uniq
      default_htg_sp = htg_weekend_setpoints.split(', ').uniq[0].to_f # F
    else
      fail 'Unexpected heating setpoints.'
    end

    clg_weekday_setpoints, clg_weekend_setpoints = HVAC.get_default_cooling_setpoint(HPXML::HVACControlTypeManual, @eri_version)
    if clg_weekday_setpoints.split(', ').uniq.size == 1 && clg_weekend_setpoints.split(', ').uniq.size == 1 && clg_weekday_setpoints.split(', ').uniq == clg_weekend_setpoints.split(', ').uniq
      default_clg_sp = clg_weekend_setpoints.split(', ').uniq[0].to_f # F
    else
      fail 'Unexpected cooling setpoints.'
    end

    if location == HPXML::LocationOtherHeatedSpace
      if spaces[HPXML::LocationConditionedSpace].thermalZone.get.thermostatSetpointDualSetpoint.is_initialized
        # Create a sensor to get dynamic heating setpoint
        htg_sch = spaces[HPXML::LocationConditionedSpace].thermalZone.get.thermostatSetpointDualSetpoint.get.heatingSetpointTemperatureSchedule.get
        sensor_htg_spt = OpenStudio::Model::EnergyManagementSystemSensor.new(model, 'Schedule Value')
        sensor_htg_spt.setName('htg_spt')
        sensor_htg_spt.setKeyName(htg_sch.name.to_s)
        space_values[:temp_min] = sensor_htg_spt.name.to_s
      else
        # No HVAC system; use the defaulted heating setpoint.
        space_values[:temp_min] = default_htg_sp # F
      end
    end

    # Schedule type limits compatible
    schedule_type_limits = OpenStudio::Model::ScheduleTypeLimits.new(model)
    schedule_type_limits.setUnitType('Temperature')
    sch.setScheduleTypeLimits(schedule_type_limits)

    # Sensors
    if space_values[:indoor_weight] > 0
      if not spaces[HPXML::LocationConditionedSpace].thermalZone.get.thermostatSetpointDualSetpoint.is_initialized
        # No HVAC system; use the average of defaulted heating/cooling setpoints.
        sensor_ia = UnitConversions.convert((default_htg_sp + default_clg_sp) / 2.0, 'F', 'C')
      else
        sensor_ia = OpenStudio::Model::EnergyManagementSystemSensor.new(model, 'Zone Air Temperature')
        sensor_ia.setName('cond_zone_temp')
        sensor_ia.setKeyName(spaces[HPXML::LocationConditionedSpace].thermalZone.get.name.to_s)
        sensor_ia = sensor_ia.name
      end
    end

    if space_values[:outdoor_weight] > 0
      sensor_oa = OpenStudio::Model::EnergyManagementSystemSensor.new(model, 'Site Outdoor Air Drybulb Temperature')
      sensor_oa.setName('oa_temp')
    end

    if space_values[:ground_weight] > 0
      sensor_gnd = OpenStudio::Model::EnergyManagementSystemSensor.new(model, 'Site Surface Ground Temperature')
      sensor_gnd.setName('ground_temp')
    end

    actuator = OpenStudio::Model::EnergyManagementSystemActuator.new(sch, *EPlus::EMSActuatorScheduleConstantValue)
    actuator.setName("#{location.gsub(' ', '_').gsub('-', '_')}_temp_sch")

    # EMS to actuate schedule
    program = OpenStudio::Model::EnergyManagementSystemProgram.new(model)
    program.setName("#{location.gsub('-', '_')} Temperature Program")
    program.addLine("Set #{actuator.name} = 0.0")
    if not sensor_ia.nil?
      program.addLine("Set #{actuator.name} = #{actuator.name} + (#{sensor_ia} * #{space_values[:indoor_weight]})")
    end
    if not sensor_oa.nil?
      program.addLine("Set #{actuator.name} = #{actuator.name} + (#{sensor_oa.name} * #{space_values[:outdoor_weight]})")
    end
    if not sensor_gnd.nil?
      program.addLine("Set #{actuator.name} = #{actuator.name} + (#{sensor_gnd.name} * #{space_values[:ground_weight]})")
    end
    if not space_values[:temp_min].nil?
      if space_values[:temp_min].is_a? String
        min_temp_c = space_values[:temp_min]
      else
        min_temp_c = UnitConversions.convert(space_values[:temp_min], 'F', 'C')
      end
      program.addLine("If #{actuator.name} < #{min_temp_c}")
      program.addLine("Set #{actuator.name} = #{min_temp_c}")
      program.addLine('EndIf')
    end

    program_cm = OpenStudio::Model::EnergyManagementSystemProgramCallingManager.new(model)
    program_cm.setName("#{program.name} calling manager")
    program_cm.setCallingPoint('EndOfSystemTimestepAfterHVACReporting')
    program_cm.addProgram(program)

    return sch
  end

  # Returns an OS:Space, or temperature OS:Schedule for a MF space, or nil if outside
  # Should be called when the object's energy use is sensitive to ambient temperature
  # (e.g., water heaters, ducts, and refrigerators).
  def get_space_or_schedule_from_location(location, model, spaces)
    return if [HPXML::LocationOtherExterior,
               HPXML::LocationOutside,
               HPXML::LocationRoofDeck].include? location

    sch = nil
    space = nil
    if [HPXML::LocationOtherHeatedSpace,
        HPXML::LocationOtherHousingUnit,
        HPXML::LocationOtherMultifamilyBufferSpace,
        HPXML::LocationOtherNonFreezingSpace,
        HPXML::LocationExteriorWall,
        HPXML::LocationUnderSlab].include? location
      # if located in spaces where we don't model a thermal zone, create and return temperature schedule
      sch = get_space_temperature_schedule(model, location, spaces)
    else
      space = get_space_from_location(location, spaces)
    end

    return space, sch
  end

  # Returns an OS:Space, or nil if a MF space or outside
  # Should be called when the object's energy use is NOT sensitive to ambient temperature
  # (e.g., appliances).
  def get_space_from_location(location, spaces)
    return if [HPXML::LocationOutside,
               HPXML::LocationOtherHeatedSpace,
               HPXML::LocationOtherHousingUnit,
               HPXML::LocationOtherMultifamilyBufferSpace,
               HPXML::LocationOtherNonFreezingSpace].include? location

    if HPXML::conditioned_locations.include? location
      location = HPXML::LocationConditionedSpace
    end

    return spaces[location]
  end

  def set_subsurface_exterior(surface, spaces, model, hpxml_surface)
    # Set its parent surface outside boundary condition, which will be also applied to subsurfaces through OS
    # The parent surface is entirely comprised of the subsurface.

    # Subsurface on foundation wall, set it to be adjacent to outdoors
    if hpxml_surface.exterior_adjacent_to == HPXML::LocationGround
      surface.setOutsideBoundaryCondition('Outdoors')
    else
      set_surface_exterior(model, spaces, surface, hpxml_surface)
    end
  end

  def set_foundation_and_walls_top()
    @foundation_top = 0
    @hpxml_bldg.floors.each do |floor|
      # Keeping the floor at ground level for ASHRAE 140 tests yields the expected results
      if floor.is_floor && floor.is_exterior && !@apply_ashrae140_assumptions
        @foundation_top = 2.0
      end
    end
    @hpxml_bldg.foundation_walls.each do |foundation_wall|
      top = -1 * foundation_wall.depth_below_grade + foundation_wall.height
      @foundation_top = top if top > @foundation_top
    end
    @walls_top = @foundation_top + @hpxml_bldg.building_construction.average_ceiling_height * @ncfl_ag
  end

  def set_heating_and_cooling_seasons()
    return if @hpxml_bldg.hvac_controls.size == 0

    hvac_control = @hpxml_bldg.hvac_controls[0]

    htg_start_month = hvac_control.seasons_heating_begin_month
    htg_start_day = hvac_control.seasons_heating_begin_day
    htg_end_month = hvac_control.seasons_heating_end_month
    htg_end_day = hvac_control.seasons_heating_end_day
    clg_start_month = hvac_control.seasons_cooling_begin_month
    clg_start_day = hvac_control.seasons_cooling_begin_day
    clg_end_month = hvac_control.seasons_cooling_end_month
    clg_end_day = hvac_control.seasons_cooling_end_day

    @heating_days = Schedule.get_daily_season(@hpxml_header.sim_calendar_year, htg_start_month, htg_start_day, htg_end_month, htg_end_day)
    @cooling_days = Schedule.get_daily_season(@hpxml_header.sim_calendar_year, clg_start_month, clg_start_day, clg_end_month, clg_end_day)
  end
end

# register the measure to be used by the application
HPXMLtoOpenStudio.new.registerWithApplication<|MERGE_RESOLUTION|>--- conflicted
+++ resolved
@@ -183,16 +183,11 @@
       end
 
       # Output
-<<<<<<< HEAD
       season_day_nums = add_unmet_hours_output(model, hpxml_osm_map)
       loads_data = add_total_loads_output(model, hpxml_osm_map)
-      if add_component_loads
+      if args[:add_component_loads]
         add_component_loads_output(model, hpxml_osm_map, loads_data, season_day_nums)
       end
-=======
-      add_unmet_hours_output(model, hpxml_osm_map)
-      add_loads_output(model, args[:add_component_loads], hpxml_osm_map)
->>>>>>> a5797229
       set_output_files(model)
       add_additional_properties(model, hpxml, hpxml_osm_map, args[:hpxml_path], args[:building_id], hpxml_defaults_path)
       # Uncomment to debug EMS
