# frozen_string_literal: true

# Require all gems up front; this is much faster than multiple resource
# files lazy loading as needed, as it prevents multiple lookups for the
# same gem.
require 'pathname'
require 'csv'
require 'oga'
require_relative 'resources/airflow'
require_relative 'resources/battery'
require_relative 'resources/utility_bills'
require_relative 'resources/constants'
require_relative 'resources/constructions'
require_relative 'resources/energyplus'
require_relative 'resources/generator'
require_relative 'resources/geometry'
require_relative 'resources/hotwater_appliances'
require_relative 'resources/hpxml'
require_relative 'resources/hpxml_defaults'
require_relative 'resources/hvac'
require_relative 'resources/hvac_sizing'
require_relative 'resources/lighting'
require_relative 'resources/location'
require_relative 'resources/materials'
require_relative 'resources/misc_loads'
require_relative 'resources/psychrometrics'
require_relative 'resources/pv'
require_relative 'resources/schedules'
require_relative 'resources/simcontrols'
require_relative 'resources/unit_conversions'
require_relative 'resources/util'
require_relative 'resources/version'
require_relative 'resources/waterheater'
require_relative 'resources/weather'
require_relative 'resources/xmlhelper'
require_relative 'resources/xmlvalidator'

# start the measure
class HPXMLtoOpenStudio < OpenStudio::Measure::ModelMeasure
  # human readable name
  def name
    return 'HPXML to OpenStudio Translator'
  end

  # human readable description
  def description
    return 'Translates HPXML file to OpenStudio Model'
  end

  # human readable description of modeling approach
  def modeler_description
    return ''
  end

  # define the arguments that the user will input
  def arguments(model) # rubocop:disable Lint/UnusedMethodArgument
    args = OpenStudio::Measure::OSArgumentVector.new

    arg = OpenStudio::Measure::OSArgument.makeStringArgument('hpxml_path', true)
    arg.setDisplayName('HPXML File Path')
    arg.setDescription('Absolute/relative path of the HPXML file.')
    args << arg

    arg = OpenStudio::Measure::OSArgument.makeStringArgument('output_dir', true)
    arg.setDisplayName('Directory for Output Files')
    arg.setDescription('Absolute/relative path for the output files directory.')
    args << arg

    arg = OpenStudio::Measure::OSArgument.makeBoolArgument('debug', false)
    arg.setDisplayName('Debug Mode?')
    arg.setDescription('If true: 1) Writes in.osm file, 2) Generates additional log output, and 3) Creates all EnergyPlus output files.')
    arg.setDefaultValue(false)
    args << arg

    arg = OpenStudio::Measure::OSArgument.makeBoolArgument('add_component_loads', false)
    arg.setDisplayName('Add component loads?')
    arg.setDescription('If true, adds the calculation of heating/cooling component loads (not enabled by default for faster performance).')
    arg.setDefaultValue(false)
    args << arg

    arg = OpenStudio::Measure::OSArgument.makeBoolArgument('skip_validation', false)
    arg.setDisplayName('Skip Validation?')
    arg.setDescription('If true, bypasses HPXML input validation for faster performance. WARNING: This should only be used if the supplied HPXML file has already been validated against the Schema & Schematron documents.')
    arg.setDefaultValue(false)
    args << arg

    arg = OpenStudio::Measure::OSArgument.makeStringArgument('building_id', false)
    arg.setDisplayName('BuildingID')
    arg.setDescription('The ID of the HPXML Building. Only required if there are multiple Building elements in the HPXML file.')
    args << arg

    return args
  end

  # define what happens when the measure is run
  def run(model, runner, user_arguments)
    super(model, runner, user_arguments)

    # use the built-in error checking
    if !runner.validateUserArguments(arguments(model), user_arguments)
      return false
    end

    Geometry.tear_down_model(model, runner)

    Version.check_openstudio_version()

    # assign the user inputs to variables
    hpxml_path = runner.getStringArgumentValue('hpxml_path', user_arguments)
    output_dir = runner.getStringArgumentValue('output_dir', user_arguments)
    add_component_loads = runner.getBoolArgumentValue('add_component_loads', user_arguments)
    debug = runner.getBoolArgumentValue('debug', user_arguments)
    skip_validation = runner.getBoolArgumentValue('skip_validation', user_arguments)
    building_id = runner.getOptionalStringArgumentValue('building_id', user_arguments)

    unless (Pathname.new hpxml_path).absolute?
      hpxml_path = File.expand_path(hpxml_path)
    end
    unless File.exist?(hpxml_path) && hpxml_path.downcase.end_with?('.xml')
      fail "'#{hpxml_path}' does not exist or is not an .xml file."
    end

    unless (Pathname.new output_dir).absolute?
      output_dir = File.expand_path(output_dir)
    end

    if building_id.is_initialized
      building_id = building_id.get
    else
      building_id = nil
    end

    begin
      if skip_validation
        xsd_path = nil
        stron_path = nil
      else
        xsd_path = File.join(File.dirname(__FILE__), 'resources', 'hpxml_schema', 'HPXML.xsd')
        stron_path = File.join(File.dirname(__FILE__), 'resources', 'hpxml_schematron', 'EPvalidator.xml')
      end
      hpxml = HPXML.new(hpxml_path: hpxml_path, schema_path: xsd_path, schematron_path: stron_path, building_id: building_id)
      hpxml.errors.each do |error|
        runner.registerError(error)
      end
      hpxml.warnings.each do |warning|
        runner.registerWarning(warning)
      end
      return false unless hpxml.errors.empty?

      epw_path, cache_path = process_weather(hpxml, runner, model, hpxml_path)

      if debug
        epw_output_path = File.join(output_dir, 'in.epw')
        FileUtils.cp(epw_path, epw_output_path)
      end

      OSModel.create(hpxml, runner, model, hpxml_path, epw_path, cache_path, output_dir,
                     add_component_loads, building_id, debug)
    rescue Exception => e
      runner.registerError("#{e.message}\n#{e.backtrace.join("\n")}")
      return false
    end

    return true
  end

  def process_weather(hpxml, runner, model, hpxml_path)
    epw_path = Location.get_epw_path(hpxml, hpxml_path)

    cache_path = epw_path.gsub('.epw', '-cache.csv')
    if not File.exist?(cache_path)
      # Process weather file to create cache .csv
      begin
        File.open(cache_path, 'wb') do |file|
          runner.registerWarning("'#{cache_path}' could not be found; regenerating it.")
          epw_file = OpenStudio::EpwFile.new(epw_path)
          OpenStudio::Model::WeatherFile.setWeatherFile(model, epw_file)
          weather = WeatherProcess.new(model, runner)
          weather.dump_to_csv(file)
        end
      rescue SystemCallError
        runner.registerWarning("#{cache_path} could not be written, skipping.")
      end
    end

    return epw_path, cache_path
  end
end

class OSModel
  def self.create(hpxml, runner, model, hpxml_path, epw_path, cache_path, output_dir,
                  add_component_loads, building_id, debug)
    @hpxml = hpxml
    @debug = debug

    @eri_version = @hpxml.header.eri_calculation_version # Hidden feature
    @eri_version = 'latest' if @eri_version.nil?
    @eri_version = Constants.ERIVersions[-1] if @eri_version == 'latest'

    @apply_ashrae140_assumptions = @hpxml.header.apply_ashrae140_assumptions # Hidden feature
    @apply_ashrae140_assumptions = false if @apply_ashrae140_assumptions.nil?

    # Here we turn off OS error-checking so that any invalid values provided
    # to OS SDK methods are passed along to EnergyPlus and produce errors. If
    # we didn't go this, we'd end up with successful EnergyPlus simulations that
    # use the wrong (default) value unless we check the return value of *every*
    # OS SDK setter method to notice there was an invalid value provided.
    # See https://github.com/NREL/OpenStudio/pull/4505 for more background.
    model.setStrictnessLevel('None'.to_StrictnessLevel)

    # Init

    check_file_references(hpxml_path)
    @schedules_file = SchedulesFile.new(runner: runner, model: model,
                                        schedules_paths: @hpxml.header.schedules_filepaths)

    weather, epw_file = Location.apply_weather_file(model, runner, epw_path, cache_path)
    set_defaults_and_globals(runner, output_dir, epw_file, weather, @schedules_file)
    validate_emissions_files()
    @schedules_file.validate_schedules(year: @hpxml.header.sim_calendar_year) if not @schedules_file.nil?
    Location.apply(model, weather, epw_file, @hpxml)
    add_simulation_params(model)

    # Conditioned space/zone

    spaces = {}
    create_or_get_space(model, spaces, HPXML::LocationLivingSpace)
    @conditioned_zone = spaces[HPXML::LocationLivingSpace].thermalZone.get
    set_heating_and_cooling_seasons()
    add_setpoints(runner, model, weather)

    # Geometry/Envelope
    set_foundation_and_walls_top()
    add_roofs(runner, model, spaces)
    add_walls(runner, model, spaces)
    add_rim_joists(runner, model, spaces)
    add_floors(runner, model, spaces)
    add_foundation_walls_slabs(runner, model, spaces)
    add_shading_schedule(model, weather)
    add_windows(model, spaces)
    add_doors(model, spaces)
    add_skylights(model, spaces)
    add_conditioned_floor_area(model, spaces)
    add_thermal_mass(model, spaces)
    Geometry.set_zone_volumes(spaces, @hpxml, @apply_ashrae140_assumptions)
    Geometry.explode_surfaces(model, @hpxml, @walls_top)
    add_num_occupants(model, runner, spaces)

    # HVAC

    airloop_map = {} # Map of HPXML System ID -> AirLoopHVAC (or ZoneHVACFourPipeFanCoil)
    add_ideal_system(model, epw_path)
    add_cooling_system(model, airloop_map)
    add_heating_system(model, airloop_map)
    add_heat_pump(model, weather, airloop_map)
    add_dehumidifiers(model)
    add_ceiling_fans(runner, model, weather, spaces)

    # Hot Water

    add_hot_water_and_appliances(runner, model, weather, spaces)

    # Plug Loads & Fuel Loads & Lighting

    add_mels(runner, model, spaces)
    add_mfls(runner, model, spaces)
    add_lighting(runner, model, epw_file, spaces)

    # Pools & Hot Tubs
    add_pools_and_hot_tubs(runner, model, spaces)

    # Other

    add_airflow(model, weather, spaces, airloop_map)
    add_photovoltaics(model)
    add_generators(model)
    add_batteries(model, spaces)
    add_additional_properties(model, hpxml_path, building_id)

    # Output

    add_unmet_hours_output(model)
    add_loads_output(model, add_component_loads)
    set_output_files(model)
    # Uncomment to debug EMS
    # add_ems_debug_output(model)

    if debug
      osm_output_path = File.join(output_dir, 'in.osm')
      File.write(osm_output_path, model.to_s)
      runner.registerInfo("Wrote file: #{osm_output_path}")
    end
  end

  private

  def self.check_file_references(hpxml_path)
    # Check/update file references
    @hpxml.header.schedules_filepaths = @hpxml.header.schedules_filepaths.collect { |sfp|
      FilePath.check_path(sfp,
                          File.dirname(hpxml_path),
                          'Schedules')
    }

    @hpxml.header.emissions_scenarios.each do |scenario|
      if @hpxml.header.emissions_scenarios.select { |s| s.emissions_type == scenario.emissions_type && s.name == scenario.name }.size > 1
        fail "Found multiple Emissions Scenarios with the Scenario Name=#{scenario.name} and Emissions Type=#{scenario.emissions_type}."
      end
      next if scenario.elec_schedule_filepath.nil?

      scenario.elec_schedule_filepath = FilePath.check_path(scenario.elec_schedule_filepath,
                                                            File.dirname(hpxml_path),
                                                            'Emissions File')
    end
  end

  def self.validate_emissions_files()
    @hpxml.header.emissions_scenarios.each do |scenario|
      next if scenario.elec_schedule_filepath.nil?

      data = File.readlines(scenario.elec_schedule_filepath)
      num_header_rows = scenario.elec_schedule_number_of_header_rows
      col_index = scenario.elec_schedule_column_number - 1

      if data.size != 8760 + num_header_rows
        fail "Emissions File has invalid number of rows (#{data.size}). Expected 8760 plus #{num_header_rows} header row(s)."
      end
      if col_index > data[num_header_rows, 8760].map { |x| x.count(',') }.min
        fail "Emissions File has too few columns. Cannot find column number (#{scenario.elec_schedule_column_number})."
      end
    end
  end

  def self.set_defaults_and_globals(runner, output_dir, epw_file, weather, schedules_file)
    # Initialize
    @remaining_heat_load_frac = 1.0
    @remaining_cool_load_frac = 1.0

    # Set globals
    @cfa = @hpxml.building_construction.conditioned_floor_area
    @ncfl = @hpxml.building_construction.number_of_conditioned_floors
    @ncfl_ag = @hpxml.building_construction.number_of_conditioned_floors_above_grade
    @nbeds = @hpxml.building_construction.number_of_bedrooms
    @default_azimuths = HPXMLDefaults.get_default_azimuths(@hpxml)

    # Apply defaults to HPXML object
    HPXMLDefaults.apply(runner, @hpxml, @eri_version, weather, epw_file: epw_file, schedules_file: schedules_file)

    @frac_windows_operable = @hpxml.fraction_of_windows_operable()

    # Write updated HPXML object (w/ defaults) to file for inspection
    @hpxml_defaults_path = File.join(output_dir, 'in.xml')
    XMLHelper.write_file(@hpxml.to_oga, @hpxml_defaults_path)

    # Now that we've written in.xml, ensure that no capacities/airflows
    # are zero in order to prevent potential E+ errors.
    HVAC.ensure_nonzero_sizing_values(@hpxml)
  end

  def self.add_simulation_params(model)
    SimControls.apply(model, @hpxml)
  end

  def self.add_num_occupants(model, runner, spaces)
    # Occupants
    num_occ = @hpxml.building_occupancy.number_of_residents
    return if num_occ <= 0

    Geometry.apply_occupants(model, runner, @hpxml, num_occ, spaces, @schedules_file)
  end

  def self.create_or_get_space(model, spaces, location)
    if spaces[location].nil?
      Geometry.create_space_and_zone(model, spaces, location)
    end
    return spaces[location]
  end

  def self.add_roofs(runner, model, spaces)
    @hpxml.roofs.each do |roof|
      next if roof.net_area < 1.0 # skip modeling net surface area for surfaces comprised entirely of subsurface area

      if roof.azimuth.nil?
        if roof.pitch > 0
          azimuths = @default_azimuths # Model as four directions for average exterior incident solar
        else
          azimuths = [@default_azimuths[0]] # Arbitrary azimuth for flat roof
        end
      else
        azimuths = [roof.azimuth]
      end

      surfaces = []

      azimuths.each do |azimuth|
        width = Math::sqrt(roof.net_area)
        length = (roof.net_area / width) / azimuths.size
        tilt = roof.pitch / 12.0
        z_origin = @walls_top + 0.5 * Math.sin(Math.atan(tilt)) * width

        vertices = Geometry.create_roof_vertices(length, width, z_origin, azimuth, tilt)
        surface = OpenStudio::Model::Surface.new(vertices, model)
        surfaces << surface
        surface.additionalProperties.setFeature('Length', length)
        surface.additionalProperties.setFeature('Width', width)
        surface.additionalProperties.setFeature('Azimuth', azimuth)
        surface.additionalProperties.setFeature('Tilt', tilt)
        surface.additionalProperties.setFeature('SurfaceType', 'Roof')
        if azimuths.size > 1
          surface.setName("#{roof.id}:#{azimuth}")
        else
          surface.setName(roof.id)
        end
        surface.setSurfaceType('RoofCeiling')
        surface.setOutsideBoundaryCondition('Outdoors')
        set_surface_interior(model, spaces, surface, roof)
      end

      next if surfaces.empty?

      # Apply construction
      has_radiant_barrier = roof.radiant_barrier
      if has_radiant_barrier
        radiant_barrier_grade = roof.radiant_barrier_grade
      end
      # FUTURE: Create Constructions.get_air_film(surface) method; use in measure.rb and hpxml_translator_test.rb
      inside_film = Material.AirFilmRoof(Geometry.get_roof_pitch([surfaces[0]]))
      outside_film = Material.AirFilmOutside
      mat_roofing = Material.RoofMaterial(roof.roof_type)
      if @apply_ashrae140_assumptions
        inside_film = Material.AirFilmRoofASHRAE140
        outside_film = Material.AirFilmOutsideASHRAE140
      end
      mat_int_finish = Material.InteriorFinishMaterial(roof.interior_finish_type, roof.interior_finish_thickness)
      if mat_int_finish.nil?
        fallback_mat_int_finish = nil
      else
        fallback_mat_int_finish = Material.InteriorFinishMaterial(mat_int_finish.name, 0.1) # Try thin material
      end

      install_grade = 1
      assembly_r = roof.insulation_assembly_r_value

      if not mat_int_finish.nil?
        # Closed cavity
        constr_sets = [
          WoodStudConstructionSet.new(Material.Stud2x(8.0), 0.07, 20.0, 0.75, mat_int_finish, mat_roofing),    # 2x8, 24" o.c. + R20
          WoodStudConstructionSet.new(Material.Stud2x(8.0), 0.07, 10.0, 0.75, mat_int_finish, mat_roofing),    # 2x8, 24" o.c. + R10
          WoodStudConstructionSet.new(Material.Stud2x(8.0), 0.07, 0.0, 0.75, mat_int_finish, mat_roofing),     # 2x8, 24" o.c.
          WoodStudConstructionSet.new(Material.Stud2x6, 0.07, 0.0, 0.75, mat_int_finish, mat_roofing),         # 2x6, 24" o.c.
          WoodStudConstructionSet.new(Material.Stud2x4, 0.07, 0.0, 0.5, mat_int_finish, mat_roofing),          # 2x4, 16" o.c.
          WoodStudConstructionSet.new(Material.Stud2x4, 0.01, 0.0, 0.0, fallback_mat_int_finish, mat_roofing), # Fallback
        ]
        match, constr_set, cavity_r = Constructions.pick_wood_stud_construction_set(assembly_r, constr_sets, inside_film, outside_film)

        Constructions.apply_closed_cavity_roof(model, surfaces, "#{roof.id} construction",
                                               cavity_r, install_grade,
                                               constr_set.stud.thick_in,
                                               true, constr_set.framing_factor,
                                               constr_set.mat_int_finish,
                                               constr_set.osb_thick_in, constr_set.rigid_r,
                                               constr_set.mat_ext_finish, has_radiant_barrier,
                                               inside_film, outside_film, radiant_barrier_grade,
                                               roof.solar_absorptance, roof.emittance)
      else
        # Open cavity
        constr_sets = [
          GenericConstructionSet.new(10.0, 0.5, nil, mat_roofing), # w/R-10 rigid
          GenericConstructionSet.new(0.0, 0.5, nil, mat_roofing),  # Standard
          GenericConstructionSet.new(0.0, 0.0, nil, mat_roofing),  # Fallback
        ]
        match, constr_set, layer_r = Constructions.pick_generic_construction_set(assembly_r, constr_sets, inside_film, outside_film)

        cavity_r = 0
        cavity_ins_thick_in = 0
        framing_factor = 0
        framing_thick_in = 0

        Constructions.apply_open_cavity_roof(model, surfaces, "#{roof.id} construction",
                                             cavity_r, install_grade, cavity_ins_thick_in,
                                             framing_factor, framing_thick_in,
                                             constr_set.osb_thick_in, layer_r + constr_set.rigid_r,
                                             constr_set.mat_ext_finish, has_radiant_barrier,
                                             inside_film, outside_film, radiant_barrier_grade,
                                             roof.solar_absorptance, roof.emittance)
      end
      Constructions.check_surface_assembly_rvalue(runner, surfaces, inside_film, outside_film, assembly_r, match)
    end
  end

  def self.add_walls(runner, model, spaces)
    @hpxml.walls.each do |wall|
      next if wall.net_area < 1.0 # skip modeling net surface area for surfaces comprised entirely of subsurface area

      if wall.azimuth.nil?
        if wall.is_exterior
          azimuths = @default_azimuths # Model as four directions for average exterior incident solar
        else
          azimuths = [@default_azimuths[0]] # Arbitrary direction, doesn't receive exterior incident solar
        end
      else
        azimuths = [wall.azimuth]
      end

      surfaces = []

      azimuths.each do |azimuth|
        height = 8.0 * @ncfl_ag
        length = (wall.net_area / height) / azimuths.size
        z_origin = @foundation_top

        vertices = Geometry.create_wall_vertices(length, height, z_origin, azimuth)
        surface = OpenStudio::Model::Surface.new(vertices, model)
        surfaces << surface
        surface.additionalProperties.setFeature('Length', length)
        surface.additionalProperties.setFeature('Azimuth', azimuth)
        surface.additionalProperties.setFeature('Tilt', 90.0)
        surface.additionalProperties.setFeature('SurfaceType', 'Wall')
        if azimuths.size > 1
          surface.setName("#{wall.id}:#{azimuth}")
        else
          surface.setName(wall.id)
        end
        surface.setSurfaceType('Wall')
        set_surface_interior(model, spaces, surface, wall)
        set_surface_exterior(model, spaces, surface, wall)
        if wall.is_interior
          surface.setSunExposure('NoSun')
          surface.setWindExposure('NoWind')
        end
      end

      next if surfaces.empty?

      # Apply construction
      # The code below constructs a reasonable wall construction based on the
      # wall type while ensuring the correct assembly R-value.

      inside_film = Material.AirFilmVertical
      if wall.is_exterior
        outside_film = Material.AirFilmOutside
        mat_ext_finish = Material.ExteriorFinishMaterial(wall.siding)
      else
        outside_film = Material.AirFilmVertical
        mat_ext_finish = nil
      end
      if @apply_ashrae140_assumptions
        inside_film = Material.AirFilmVerticalASHRAE140
        outside_film = Material.AirFilmOutsideASHRAE140
      end
      mat_int_finish = Material.InteriorFinishMaterial(wall.interior_finish_type, wall.interior_finish_thickness)

      Constructions.apply_wall_construction(runner, model, surfaces, wall.id, wall.wall_type, wall.insulation_assembly_r_value,
                                            mat_int_finish, inside_film, outside_film, mat_ext_finish, wall.solar_absorptance,
                                            wall.emittance)
    end
  end

  def self.add_rim_joists(runner, model, spaces)
    @hpxml.rim_joists.each do |rim_joist|
      if rim_joist.azimuth.nil?
        if rim_joist.is_exterior
          azimuths = @default_azimuths # Model as four directions for average exterior incident solar
        else
          azimuths = [@default_azimuths[0]] # Arbitrary direction, doesn't receive exterior incident solar
        end
      else
        azimuths = [rim_joist.azimuth]
      end

      surfaces = []

      azimuths.each do |azimuth|
        height = 1.0
        length = (rim_joist.area / height) / azimuths.size
        z_origin = @foundation_top

        vertices = Geometry.create_wall_vertices(length, height, z_origin, azimuth)
        surface = OpenStudio::Model::Surface.new(vertices, model)
        surfaces << surface
        surface.additionalProperties.setFeature('Length', length)
        surface.additionalProperties.setFeature('Azimuth', azimuth)
        surface.additionalProperties.setFeature('Tilt', 90.0)
        surface.additionalProperties.setFeature('SurfaceType', 'RimJoist')
        if azimuths.size > 1
          surface.setName("#{rim_joist.id}:#{azimuth}")
        else
          surface.setName(rim_joist.id)
        end
        surface.setSurfaceType('Wall')
        set_surface_interior(model, spaces, surface, rim_joist)
        set_surface_exterior(model, spaces, surface, rim_joist)
        if rim_joist.is_interior
          surface.setSunExposure('NoSun')
          surface.setWindExposure('NoWind')
        end
      end

      # Apply construction

      inside_film = Material.AirFilmVertical
      if rim_joist.is_exterior
        outside_film = Material.AirFilmOutside
        mat_ext_finish = Material.ExteriorFinishMaterial(rim_joist.siding)
      else
        outside_film = Material.AirFilmVertical
        mat_ext_finish = nil
      end

      assembly_r = rim_joist.insulation_assembly_r_value

      constr_sets = [
        WoodStudConstructionSet.new(Material.Stud2x(2.0), 0.17, 20.0, 2.0, nil, mat_ext_finish),  # 2x4 + R20
        WoodStudConstructionSet.new(Material.Stud2x(2.0), 0.17, 10.0, 2.0, nil, mat_ext_finish),  # 2x4 + R10
        WoodStudConstructionSet.new(Material.Stud2x(2.0), 0.17, 0.0, 2.0, nil, mat_ext_finish),   # 2x4
        WoodStudConstructionSet.new(Material.Stud2x(2.0), 0.01, 0.0, 0.0, nil, mat_ext_finish),   # Fallback
      ]
      match, constr_set, cavity_r = Constructions.pick_wood_stud_construction_set(assembly_r, constr_sets, inside_film, outside_film)
      install_grade = 1

      Constructions.apply_rim_joist(model, surfaces, "#{rim_joist.id} construction",
                                    cavity_r, install_grade, constr_set.framing_factor,
                                    constr_set.mat_int_finish, constr_set.osb_thick_in,
                                    constr_set.rigid_r, constr_set.mat_ext_finish,
                                    inside_film, outside_film, rim_joist.solar_absorptance,
                                    rim_joist.emittance)
      Constructions.check_surface_assembly_rvalue(runner, surfaces, inside_film, outside_film, assembly_r, match)
    end
  end

  def self.add_floors(runner, model, spaces)
    @hpxml.floors.each do |floor|
      area = floor.area
      width = Math::sqrt(area)
      length = area / width
      if floor.interior_adjacent_to.include?('attic') || floor.exterior_adjacent_to.include?('attic')
        z_origin = @walls_top
      else
        z_origin = @foundation_top
      end

      if floor.is_ceiling
        vertices = Geometry.create_ceiling_vertices(length, width, z_origin, @default_azimuths)
        surface = OpenStudio::Model::Surface.new(vertices, model)
        surface.additionalProperties.setFeature('SurfaceType', 'Ceiling')
      else
        vertices = Geometry.create_floor_vertices(length, width, z_origin, @default_azimuths)
        surface = OpenStudio::Model::Surface.new(vertices, model)
        surface.additionalProperties.setFeature('SurfaceType', 'Floor')
      end
      surface.additionalProperties.setFeature('Tilt', 0.0)
      set_surface_interior(model, spaces, surface, floor)
      set_surface_exterior(model, spaces, surface, floor)
      surface.setName(floor.id)
      if floor.is_interior
        surface.setSunExposure('NoSun')
        surface.setWindExposure('NoWind')
      elsif floor.is_floor
        surface.setSunExposure('NoSun')
      end

      # Apply construction

      if floor.is_ceiling
        if @apply_ashrae140_assumptions
          # Attic floor
          inside_film = Material.AirFilmFloorASHRAE140
          outside_film = Material.AirFilmFloorASHRAE140
        else
          inside_film = Material.AirFilmFloorAverage
          outside_film = Material.AirFilmFloorAverage
        end
        mat_int_finish = Material.InteriorFinishMaterial(floor.interior_finish_type, floor.interior_finish_thickness)
        if mat_int_finish.nil?
          fallback_mat_int_finish = nil
        else
          fallback_mat_int_finish = Material.InteriorFinishMaterial(mat_int_finish.name, 0.1) # Try thin material
        end
        constr_sets = [
          WoodStudConstructionSet.new(Material.Stud2x6, 0.10, 50.0, 0.0, mat_int_finish, nil),         # 2x6, 24" o.c. + R50
          WoodStudConstructionSet.new(Material.Stud2x6, 0.10, 40.0, 0.0, mat_int_finish, nil),         # 2x6, 24" o.c. + R40
          WoodStudConstructionSet.new(Material.Stud2x6, 0.10, 30.0, 0.0, mat_int_finish, nil),         # 2x6, 24" o.c. + R30
          WoodStudConstructionSet.new(Material.Stud2x6, 0.10, 20.0, 0.0, mat_int_finish, nil),         # 2x6, 24" o.c. + R20
          WoodStudConstructionSet.new(Material.Stud2x6, 0.10, 10.0, 0.0, mat_int_finish, nil),         # 2x6, 24" o.c. + R10
          WoodStudConstructionSet.new(Material.Stud2x4, 0.13, 0.0, 0.0, mat_int_finish, nil),          # 2x4, 16" o.c.
          WoodStudConstructionSet.new(Material.Stud2x4, 0.01, 0.0, 0.0, fallback_mat_int_finish, nil), # Fallback
        ]
      else # Floor
        if @apply_ashrae140_assumptions
          # Raised floor
          inside_film = Material.AirFilmFloorASHRAE140
          outside_film = Material.AirFilmFloorZeroWindASHRAE140
          surface.setWindExposure('NoWind')
          covering = Material.CoveringBare(1.0)
        else
          inside_film = Material.AirFilmFloorReduced
          if floor.is_exterior
            outside_film = Material.AirFilmOutside
          else
            outside_film = Material.AirFilmFloorReduced
          end
          if floor.interior_adjacent_to == HPXML::LocationLivingSpace
            covering = Material.CoveringBare
          end
        end
        if covering.nil?
          fallback_covering = nil
        else
          fallback_covering = Material.CoveringBare(0.8, 0.01) # Try thin material
        end
        constr_sets = [
          WoodStudConstructionSet.new(Material.Stud2x6, 0.10, 20.0, 0.75, nil, covering),        # 2x6, 24" o.c. + R20
          WoodStudConstructionSet.new(Material.Stud2x6, 0.10, 10.0, 0.75, nil, covering),        # 2x6, 24" o.c. + R10
          WoodStudConstructionSet.new(Material.Stud2x6, 0.10, 0.0, 0.75, nil, covering),         # 2x6, 24" o.c.
          WoodStudConstructionSet.new(Material.Stud2x4, 0.13, 0.0, 0.5, nil, covering),          # 2x4, 16" o.c.
          WoodStudConstructionSet.new(Material.Stud2x4, 0.01, 0.0, 0.0, nil, fallback_covering), # Fallback
        ]
      end
      assembly_r = floor.insulation_assembly_r_value

      match, constr_set, cavity_r = Constructions.pick_wood_stud_construction_set(assembly_r, constr_sets, inside_film, outside_film)

      install_grade = 1
      if floor.is_ceiling

        Constructions.apply_ceiling(model, [surface], "#{floor.id} construction",
                                    cavity_r, install_grade,
                                    constr_set.rigid_r, constr_set.framing_factor,
                                    constr_set.stud.thick_in, constr_set.mat_int_finish,
                                    inside_film, outside_film)

      else # Floor
        Constructions.apply_floor(model, [surface], "#{floor.id} construction",
                                  cavity_r, install_grade,
                                  constr_set.framing_factor, constr_set.stud.thick_in,
                                  constr_set.osb_thick_in, constr_set.rigid_r,
                                  constr_set.mat_ext_finish, inside_film, outside_film)
      end

      Constructions.check_surface_assembly_rvalue(runner, [surface], inside_film, outside_film, assembly_r, match)
    end
  end

  def self.add_foundation_walls_slabs(runner, model, spaces)
    foundation_types = @hpxml.slabs.map { |s| s.interior_adjacent_to }.uniq

    foundation_types.each do |foundation_type|
      # Get attached foundation walls/slabs
      fnd_walls = []
      slabs = []
      @hpxml.foundation_walls.each do |foundation_wall|
        next unless foundation_wall.interior_adjacent_to == foundation_type
        next if foundation_wall.net_area < 1.0 # skip modeling net surface area for surfaces comprised entirely of subsurface area

        fnd_walls << foundation_wall
      end
      @hpxml.slabs.each do |slab|
        next unless slab.interior_adjacent_to == foundation_type

        slabs << slab
        slab.exposed_perimeter = [slab.exposed_perimeter, 1.0].max # minimum value to prevent error if no exposed slab
      end

      # Calculate combinations of slabs/walls for each Kiva instance
      kiva_instances = get_kiva_instances(fnd_walls, slabs)

      # Obtain some wall/slab information
      fnd_wall_lengths = {}
      fnd_walls.each do |foundation_wall|
        next unless foundation_wall.is_exterior

        fnd_wall_lengths[foundation_wall] = foundation_wall.area / foundation_wall.height
      end
      slab_exp_perims = {}
      slab_areas = {}
      slabs.each do |slab|
        slab_exp_perims[slab] = slab.exposed_perimeter
        slab_areas[slab] = slab.area
      end
      total_slab_exp_perim = slab_exp_perims.values.sum(0.0)
      total_slab_area = slab_areas.values.sum(0.0)
      total_fnd_wall_length = fnd_wall_lengths.values.sum(0.0)

      no_wall_slab_exp_perim = {}

      kiva_instances.each do |foundation_wall, slab|
        # Apportion referenced walls/slabs for this Kiva instance
        slab_frac = slab_exp_perims[slab] / total_slab_exp_perim
        if total_fnd_wall_length > 0
          fnd_wall_frac = fnd_wall_lengths[foundation_wall] / total_fnd_wall_length
        else
          fnd_wall_frac = 1.0 # Handle slab foundation type
        end

        kiva_foundation = nil
        if not foundation_wall.nil?
          # Add exterior foundation wall surface
          kiva_foundation = add_foundation_wall(runner, model, spaces, foundation_wall, slab_frac,
                                                total_fnd_wall_length, total_slab_exp_perim)
        end

        # Add single combined foundation slab surface (for similar surfaces)
        slab_exp_perim = slab_exp_perims[slab] * fnd_wall_frac
        slab_area = slab_areas[slab] * fnd_wall_frac
        no_wall_slab_exp_perim[slab] = 0.0 if no_wall_slab_exp_perim[slab].nil?
        if (not foundation_wall.nil?) && (slab_exp_perim > fnd_wall_lengths[foundation_wall] * slab_frac)
          # Keep track of no-wall slab exposed perimeter
          no_wall_slab_exp_perim[slab] += (slab_exp_perim - fnd_wall_lengths[foundation_wall] * slab_frac)

          # Reduce this slab's exposed perimeter so that EnergyPlus does not automatically
          # create a second no-wall Kiva instance for each of our Kiva instances.
          # Instead, we will later create our own Kiva instance to account for it.
          # This reduces the number of Kiva instances we end up with.
          exp_perim_frac = (fnd_wall_lengths[foundation_wall] * slab_frac) / slab_exp_perim
          slab_exp_perim *= exp_perim_frac
          slab_area *= exp_perim_frac
        end
        if not foundation_wall.nil?
          z_origin = -1 * foundation_wall.depth_below_grade # Position based on adjacent foundation walls
        else
          z_origin = -1 * slab.depth_below_grade
        end
        add_foundation_slab(model, spaces, slab, slab_exp_perim,
                            slab_area, z_origin, kiva_foundation)
      end

      # For each slab, create a no-wall Kiva slab instance if needed.
      slabs.each do |slab|
        next unless no_wall_slab_exp_perim[slab] > 1.0

        z_origin = 0
        slab_area = total_slab_area * no_wall_slab_exp_perim[slab] / total_slab_exp_perim
        add_foundation_slab(model, spaces, slab, no_wall_slab_exp_perim[slab],
                            slab_area, z_origin, nil)
      end

      # Interzonal foundation wall surfaces
      # The above-grade portion of these walls are modeled as EnergyPlus surfaces with standard adjacency.
      # The below-grade portion of these walls (in contact with ground) are not modeled, as Kiva does not
      # calculate heat flow between two zones through the ground.
      fnd_walls.each do |foundation_wall|
        next unless foundation_wall.is_interior

        ag_height = foundation_wall.height - foundation_wall.depth_below_grade
        ag_net_area = foundation_wall.net_area * ag_height / foundation_wall.height
        next if ag_net_area < 1.0

        length = ag_net_area / ag_height
        z_origin = -1 * ag_height
        if foundation_wall.azimuth.nil?
          azimuth = @default_azimuths[0] # Arbitrary direction, doesn't receive exterior incident solar
        else
          azimuth = foundation_wall.azimuth
        end

        vertices = Geometry.create_wall_vertices(length, ag_height, z_origin, azimuth)
        surface = OpenStudio::Model::Surface.new(vertices, model)
        surface.additionalProperties.setFeature('Length', length)
        surface.additionalProperties.setFeature('Azimuth', azimuth)
        surface.additionalProperties.setFeature('Tilt', 90.0)
        surface.additionalProperties.setFeature('SurfaceType', 'FoundationWall')
        surface.setName(foundation_wall.id)
        surface.setSurfaceType('Wall')
        set_surface_interior(model, spaces, surface, foundation_wall)
        set_surface_exterior(model, spaces, surface, foundation_wall)
        surface.setSunExposure('NoSun')
        surface.setWindExposure('NoWind')

        # Apply construction

        wall_type = HPXML::WallTypeConcrete
        inside_film = Material.AirFilmVertical
        outside_film = Material.AirFilmVertical
        assembly_r = foundation_wall.insulation_assembly_r_value
        mat_int_finish = Material.InteriorFinishMaterial(foundation_wall.interior_finish_type, foundation_wall.interior_finish_thickness)
        if assembly_r.nil?
          concrete_thick_in = foundation_wall.thickness
          int_r = foundation_wall.insulation_interior_r_value
          ext_r = foundation_wall.insulation_exterior_r_value
          mat_concrete = Material.Concrete(concrete_thick_in)
          mat_int_finish_rvalue = mat_int_finish.nil? ? 0.0 : mat_int_finish.rvalue
          assembly_r = int_r + ext_r + mat_concrete.rvalue + mat_int_finish_rvalue + inside_film.rvalue + outside_film.rvalue
        end
        mat_ext_finish = nil

        Constructions.apply_wall_construction(runner, model, [surface], foundation_wall.id, wall_type, assembly_r,
                                              mat_int_finish, inside_film, outside_film, mat_ext_finish, nil, nil)
      end
    end
  end

  def self.add_foundation_wall(runner, model, spaces, foundation_wall, slab_frac,
                               total_fnd_wall_length, total_slab_exp_perim)

    net_area = foundation_wall.net_area * slab_frac
    gross_area = foundation_wall.area * slab_frac
    height = foundation_wall.height
    height_ag = height - foundation_wall.depth_below_grade
    z_origin = -1 * foundation_wall.depth_below_grade
    length = gross_area / height
    if foundation_wall.azimuth.nil?
      azimuth = @default_azimuths[0] # Arbitrary; solar incidence in Kiva is applied as an orientation average (to the above grade portion of the wall)
    else
      azimuth = foundation_wall.azimuth
    end

    if total_fnd_wall_length > total_slab_exp_perim
      # Calculate exposed section of wall based on slab's total exposed perimeter.
      length *= total_slab_exp_perim / total_fnd_wall_length
    end

    return if length < 0.1 # Avoid Kiva error if exposed wall length is too small

    if gross_area > net_area
      # Create a "notch" in the wall to account for the subsurfaces. This ensures that
      # we preserve the appropriate wall height, length, and area for Kiva.
      subsurface_area = gross_area - net_area
    else
      subsurface_area = 0
    end

    vertices = Geometry.create_wall_vertices(length, height, z_origin, azimuth, subsurface_area: subsurface_area)
    surface = OpenStudio::Model::Surface.new(vertices, model)
    surface.additionalProperties.setFeature('Length', length)
    surface.additionalProperties.setFeature('Azimuth', azimuth)
    surface.additionalProperties.setFeature('Tilt', 90.0)
    surface.additionalProperties.setFeature('SurfaceType', 'FoundationWall')
    surface.setName(foundation_wall.id)
    surface.setSurfaceType('Wall')
    set_surface_interior(model, spaces, surface, foundation_wall)
    set_surface_exterior(model, spaces, surface, foundation_wall)

    assembly_r = foundation_wall.insulation_assembly_r_value
    mat_int_finish = Material.InteriorFinishMaterial(foundation_wall.interior_finish_type, foundation_wall.interior_finish_thickness)
    mat_wall = Material.FoundationWallMaterial(foundation_wall.type, foundation_wall.thickness)
    if not assembly_r.nil?
      ext_rigid_height = height
      ext_rigid_offset = 0.0
      inside_film = Material.AirFilmVertical

      mat_int_finish_rvalue = mat_int_finish.nil? ? 0.0 : mat_int_finish.rvalue
      ext_rigid_r = assembly_r - mat_wall.rvalue - mat_int_finish_rvalue - inside_film.rvalue
      int_rigid_r = 0.0
      if ext_rigid_r < 0 # Try without interior finish
        mat_int_finish = nil
        ext_rigid_r = assembly_r - mat_wall.rvalue - inside_film.rvalue
      end
      if (ext_rigid_r > 0) && (ext_rigid_r < 0.1)
        ext_rigid_r = 0.0 # Prevent tiny strip of insulation
      end
      if ext_rigid_r < 0
        ext_rigid_r = 0.0
        match = false
      else
        match = true
      end
    else
      ext_rigid_offset = foundation_wall.insulation_exterior_distance_to_top
      ext_rigid_height = foundation_wall.insulation_exterior_distance_to_bottom - ext_rigid_offset
      ext_rigid_r = foundation_wall.insulation_exterior_r_value
      int_rigid_offset = foundation_wall.insulation_interior_distance_to_top
      int_rigid_height = foundation_wall.insulation_interior_distance_to_bottom - int_rigid_offset
      int_rigid_r = foundation_wall.insulation_interior_r_value
    end

    soil_k_in = UnitConversions.convert(@hpxml.site.ground_conductivity, 'ft', 'in')

    Constructions.apply_foundation_wall(model, [surface], "#{foundation_wall.id} construction",
                                        ext_rigid_offset, int_rigid_offset, ext_rigid_height, int_rigid_height,
                                        ext_rigid_r, int_rigid_r, mat_int_finish, mat_wall, height_ag,
                                        soil_k_in)

    if not assembly_r.nil?
      Constructions.check_surface_assembly_rvalue(runner, [surface], inside_film, nil, assembly_r, match)
    end

    return surface.adjacentFoundation.get
  end

  def self.add_foundation_slab(model, spaces, slab, slab_exp_perim,
                               slab_area, z_origin, kiva_foundation)

    slab_tot_perim = slab_exp_perim
    if slab_tot_perim**2 - 16.0 * slab_area <= 0
      # Cannot construct rectangle with this perimeter/area. Some of the
      # perimeter is presumably not exposed, so bump up perimeter value.
      slab_tot_perim = Math.sqrt(16.0 * slab_area)
    end
    sqrt_term = [slab_tot_perim**2 - 16.0 * slab_area, 0.0].max
    slab_length = slab_tot_perim / 4.0 + Math.sqrt(sqrt_term) / 4.0
    slab_width = slab_tot_perim / 4.0 - Math.sqrt(sqrt_term) / 4.0

    vertices = Geometry.create_floor_vertices(slab_length, slab_width, z_origin, @default_azimuths)
    surface = OpenStudio::Model::Surface.new(vertices, model)
    surface.setName(slab.id)
    surface.setSurfaceType('Floor')
    surface.setOutsideBoundaryCondition('Foundation')
    surface.additionalProperties.setFeature('SurfaceType', 'Slab')
    set_surface_interior(model, spaces, surface, slab)
    surface.setSunExposure('NoSun')
    surface.setWindExposure('NoWind')

    slab_perim_r = slab.perimeter_insulation_r_value
    slab_perim_depth = slab.perimeter_insulation_depth
    if (slab_perim_r == 0) || (slab_perim_depth == 0)
      slab_perim_r = 0
      slab_perim_depth = 0
    end

    if slab.under_slab_insulation_spans_entire_slab
      slab_whole_r = slab.under_slab_insulation_r_value
      slab_under_r = 0
      slab_under_width = 0
    else
      slab_under_r = slab.under_slab_insulation_r_value
      slab_under_width = slab.under_slab_insulation_width
      if (slab_under_r == 0) || (slab_under_width == 0)
        slab_under_r = 0
        slab_under_width = 0
      end
      slab_whole_r = 0
    end
    if slab_under_r + slab_whole_r > 0
      slab_gap_r = 5.0 # Assume gap insulation when insulation under slab is present
    else
      slab_gap_r = 0
    end

    mat_carpet = nil
    if (slab.carpet_fraction > 0) && (slab.carpet_r_value > 0)
      mat_carpet = Material.CoveringBare(slab.carpet_fraction,
                                         slab.carpet_r_value)
    end
    soil_k_in = UnitConversions.convert(@hpxml.site.ground_conductivity, 'ft', 'in')

    Constructions.apply_foundation_slab(model, surface, "#{slab.id} construction",
                                        slab_under_r, slab_under_width, slab_gap_r, slab_perim_r,
                                        slab_perim_depth, slab_whole_r, slab.thickness,
                                        slab_exp_perim, mat_carpet, soil_k_in, kiva_foundation)

    return surface.adjacentFoundation.get
  end

  def self.add_conditioned_floor_area(model, spaces)
    # Check if we need to add floors between conditioned spaces (e.g., between first
    # and second story or conditioned basement ceiling).
    # This ensures that the E+ reported Conditioned Floor Area is correct.

    sum_cfa = 0.0
    @hpxml.floors.each do |floor|
      next unless floor.is_floor
      next unless HPXML::conditioned_finished_locations.include?(floor.interior_adjacent_to) ||
                  HPXML::conditioned_finished_locations.include?(floor.exterior_adjacent_to)

      sum_cfa += floor.area
    end
    @hpxml.slabs.each do |slab|
      next unless HPXML::conditioned_finished_locations.include? slab.interior_adjacent_to

      sum_cfa += slab.area
    end

    addtl_cfa = @cfa - sum_cfa

    fail if addtl_cfa < -1.0 # Allow some rounding; EPvalidator.xml should prevent this

    return unless addtl_cfa > 1.0 # Allow some rounding

    # FIXME: Need to differentiate ceiling of living space (i.e., 2 story building) from ceiling of conditioned basement/crawlspace

    floor_width = Math::sqrt(addtl_cfa)
    floor_length = addtl_cfa / floor_width
    z_origin = @foundation_top + 8.0 * (@ncfl_ag - 1)

    # Add floor surface
    vertices = Geometry.create_floor_vertices(floor_length, floor_width, z_origin, @default_azimuths)
    floor_surface = OpenStudio::Model::Surface.new(vertices, model)

    floor_surface.setSunExposure('NoSun')
    floor_surface.setWindExposure('NoWind')
    floor_surface.setName('inferred conditioned floor')
    floor_surface.setSurfaceType('Floor')
    floor_surface.setSpace(create_or_get_space(model, spaces, HPXML::LocationLivingSpace))
    floor_surface.setOutsideBoundaryCondition('Adiabatic')
    floor_surface.additionalProperties.setFeature('SurfaceType', 'InferredFloor')
    floor_surface.additionalProperties.setFeature('Tilt', 0.0)

    # Add ceiling surface
    vertices = Geometry.create_ceiling_vertices(floor_length, floor_width, z_origin, @default_azimuths)
    ceiling_surface = OpenStudio::Model::Surface.new(vertices, model)

    ceiling_surface.setSunExposure('NoSun')
    ceiling_surface.setWindExposure('NoWind')
    ceiling_surface.setName('inferred conditioned ceiling')
    ceiling_surface.setSurfaceType('RoofCeiling')
    ceiling_surface.setSpace(create_or_get_space(model, spaces, HPXML::LocationLivingSpace))
    ceiling_surface.setOutsideBoundaryCondition('Adiabatic')
    ceiling_surface.additionalProperties.setFeature('SurfaceType', 'InferredCeiling')
    ceiling_surface.additionalProperties.setFeature('Tilt', 0.0)

    # Apply Construction
    apply_adiabatic_construction(model, [floor_surface, ceiling_surface], 'floor')
  end

  def self.add_thermal_mass(model, spaces)
    if @apply_ashrae140_assumptions
      # 1024 ft2 of interior partition wall mass, no furniture mass
      mat_int_finish = Material.InteriorFinishMaterial(HPXML::InteriorFinishGypsumBoard, 0.5)
      partition_wall_area = 1024.0 * 2 # Exposed partition wall area (both sides)
      Constructions.apply_partition_walls(model, 'PartitionWallConstruction', mat_int_finish, partition_wall_area, spaces)
    else
      mat_int_finish = Material.InteriorFinishMaterial(@hpxml.partition_wall_mass.interior_finish_type, @hpxml.partition_wall_mass.interior_finish_thickness)
      partition_wall_area = @hpxml.partition_wall_mass.area_fraction * @cfa # Exposed partition wall area (both sides)
      Constructions.apply_partition_walls(model, 'PartitionWallConstruction', mat_int_finish, partition_wall_area, spaces)

      Constructions.apply_furniture(model, @hpxml.furniture_mass, spaces)
    end
  end

  def self.add_shading_schedule(model, weather)
    # Use BAHSP cooling season, and not year-round or user-specified cooling season, to ensure windows use appropriate interior shading factors
    _default_heating_months, @default_cooling_months = HVAC.get_default_heating_and_cooling_seasons(weather)

    # Create cooling season schedule
    clg_season_sch = MonthWeekdayWeekendSchedule.new(model, 'cooling season schedule', Array.new(24, 1), Array.new(24, 1), @default_cooling_months, Constants.ScheduleTypeLimitsFraction)
    @clg_ssn_sensor = OpenStudio::Model::EnergyManagementSystemSensor.new(model, 'Schedule Value')
    @clg_ssn_sensor.setName('cool_season')
    @clg_ssn_sensor.setKeyName(clg_season_sch.schedule.name.to_s)
  end

  def self.add_windows(model, spaces)
    # We already stored @fraction_of_windows_operable, so lets remove the
    # fraction_operable properties from windows and re-collapse the enclosure
    # so as to prevent potentially modeling multiple identical windows in E+,
    # which can increase simulation runtime.
    @hpxml.windows.each do |window|
      window.fraction_operable = nil
    end
    @hpxml.collapse_enclosure_surfaces()

    shading_group = nil
    shading_schedules = {}
    shading_ems = { sensors: {}, program: nil }

    surfaces = []
    @hpxml.windows.each_with_index do |window, i|
      window_height = 4.0 # ft, default

      overhang_depth = nil
      if (not window.overhangs_depth.nil?) && (window.overhangs_depth > 0)
        overhang_depth = window.overhangs_depth
        overhang_distance_to_top = window.overhangs_distance_to_top_of_window
        overhang_distance_to_bottom = window.overhangs_distance_to_bottom_of_window
        window_height = overhang_distance_to_bottom - overhang_distance_to_top
      end

      window_length = window.area / window_height
      z_origin = @foundation_top

      ufactor, shgc = Constructions.get_ufactor_shgc_adjusted_by_storms(window.storm_type, window.ufactor, window.shgc)

      if window.is_exterior

        # Create parent surface slightly bigger than window
        vertices = Geometry.create_wall_vertices(window_length, window_height, z_origin, window.azimuth, add_buffer: true)
        surface = OpenStudio::Model::Surface.new(vertices, model)

        surface.additionalProperties.setFeature('Length', window_length)
        surface.additionalProperties.setFeature('Azimuth', window.azimuth)
        surface.additionalProperties.setFeature('Tilt', 90.0)
        surface.additionalProperties.setFeature('SurfaceType', 'Window')
        surface.setName("surface #{window.id}")
        surface.setSurfaceType('Wall')
        set_surface_interior(model, spaces, surface, window.wall)

        vertices = Geometry.create_wall_vertices(window_length, window_height, z_origin, window.azimuth)
        sub_surface = OpenStudio::Model::SubSurface.new(vertices, model)
        sub_surface.setName(window.id)
        sub_surface.setSurface(surface)
        sub_surface.setSubSurfaceType('FixedWindow')

        set_subsurface_exterior(surface, spaces, model, window.wall)
        surfaces << surface

        if not overhang_depth.nil?
          overhang = sub_surface.addOverhang(UnitConversions.convert(overhang_depth, 'ft', 'm'), UnitConversions.convert(overhang_distance_to_top, 'ft', 'm'))
          overhang.get.setName("#{sub_surface.name} - #{Constants.ObjectNameOverhangs}")
        end

        # Apply construction
        Constructions.apply_window(model, sub_surface, 'WindowConstruction', ufactor, shgc)

        # Apply interior/exterior shading (as needed)
        shading_vertices = Geometry.create_wall_vertices(window_length, window_height, z_origin, window.azimuth)
        shading_group = Constructions.apply_window_skylight_shading(model, window, i, shading_vertices, surface, sub_surface, shading_group,
                                                                    shading_schedules, shading_ems, Constants.ObjectNameWindowShade, @default_cooling_months)
      else
        # Window is on an interior surface, which E+ does not allow. Model
        # as a door instead so that we can get the appropriate conduction
        # heat transfer; there is no solar gains anyway.

        # Create parent surface slightly bigger than window
        vertices = Geometry.create_wall_vertices(window_length, window_height, z_origin, window.azimuth, add_buffer: true)
        surface = OpenStudio::Model::Surface.new(vertices, model)

        surface.additionalProperties.setFeature('Length', window_length)
        surface.additionalProperties.setFeature('Azimuth', window.azimuth)
        surface.additionalProperties.setFeature('Tilt', 90.0)
        surface.additionalProperties.setFeature('SurfaceType', 'Door')
        surface.setName("surface #{window.id}")
        surface.setSurfaceType('Wall')
        set_surface_interior(model, spaces, surface, window.wall)

        vertices = Geometry.create_wall_vertices(window_length, window_height, z_origin, window.azimuth)
        sub_surface = OpenStudio::Model::SubSurface.new(vertices, model)
        sub_surface.setName(window.id)
        sub_surface.setSurface(surface)
        sub_surface.setSubSurfaceType('Door')

        set_subsurface_exterior(surface, spaces, model, window.wall)
        surfaces << surface

        # Apply construction
        inside_film = Material.AirFilmVertical
        outside_film = Material.AirFilmVertical
        Constructions.apply_door(model, [sub_surface], 'Window', ufactor, inside_film, outside_film)
      end
    end

    apply_adiabatic_construction(model, surfaces, 'wall')
  end

  def self.add_skylights(model, spaces)
    surfaces = []

    shading_group = nil
    shading_schedules = {}
    shading_ems = { sensors: {}, program: nil }

    @hpxml.skylights.each_with_index do |skylight, i|
      tilt = skylight.roof.pitch / 12.0
      width = Math::sqrt(skylight.area)
      length = skylight.area / width
      z_origin = @walls_top + 0.5 * Math.sin(Math.atan(tilt)) * width

      ufactor, shgc = Constructions.get_ufactor_shgc_adjusted_by_storms(skylight.storm_type, skylight.ufactor, skylight.shgc)

      # Create parent surface slightly bigger than skylight
      vertices = Geometry.create_roof_vertices(length, width, z_origin, skylight.azimuth, tilt, add_buffer: true)
      surface = OpenStudio::Model::Surface.new(vertices, model)
      surface.additionalProperties.setFeature('Length', length)
      surface.additionalProperties.setFeature('Width', width)
      surface.additionalProperties.setFeature('Azimuth', skylight.azimuth)
      surface.additionalProperties.setFeature('Tilt', tilt)
      surface.additionalProperties.setFeature('SurfaceType', 'Skylight')
      surface.setName("surface #{skylight.id}")
      surface.setSurfaceType('RoofCeiling')
      surface.setSpace(create_or_get_space(model, spaces, HPXML::LocationLivingSpace)) # Ensures it is included in Manual J sizing
      surface.setOutsideBoundaryCondition('Outdoors') # cannot be adiabatic because subsurfaces won't be created
      surfaces << surface

      vertices = Geometry.create_roof_vertices(length, width, z_origin, skylight.azimuth, tilt)
      sub_surface = OpenStudio::Model::SubSurface.new(vertices, model)
      sub_surface.setName(skylight.id)
      sub_surface.setSurface(surface)
      sub_surface.setSubSurfaceType('Skylight')

      # Apply construction
      Constructions.apply_skylight(model, sub_surface, 'SkylightConstruction', ufactor, shgc)

      # Apply interior/exterior shading (as needed)
      shading_vertices = Geometry.create_roof_vertices(length, width, z_origin, skylight.azimuth, tilt)
      shading_group = Constructions.apply_window_skylight_shading(model, skylight, i, shading_vertices, surface, sub_surface, shading_group,
                                                                  shading_schedules, shading_ems, Constants.ObjectNameSkylightShade, @default_cooling_months)
    end

    apply_adiabatic_construction(model, surfaces, 'roof')
  end

  def self.add_doors(model, spaces)
    surfaces = []
    @hpxml.doors.each do |door|
      door_height = 6.67 # ft
      door_length = door.area / door_height
      z_origin = @foundation_top

      # Create parent surface slightly bigger than door
      vertices = Geometry.create_wall_vertices(door_length, door_height, z_origin, door.azimuth, add_buffer: true)
      surface = OpenStudio::Model::Surface.new(vertices, model)

      surface.additionalProperties.setFeature('Length', door_length)
      surface.additionalProperties.setFeature('Azimuth', door.azimuth)
      surface.additionalProperties.setFeature('Tilt', 90.0)
      surface.additionalProperties.setFeature('SurfaceType', 'Door')
      surface.setName("surface #{door.id}")
      surface.setSurfaceType('Wall')
      set_surface_interior(model, spaces, surface, door.wall)

      vertices = Geometry.create_wall_vertices(door_length, door_height, z_origin, door.azimuth)
      sub_surface = OpenStudio::Model::SubSurface.new(vertices, model)
      sub_surface.setName(door.id)
      sub_surface.setSurface(surface)
      sub_surface.setSubSurfaceType('Door')

      set_subsurface_exterior(surface, spaces, model, door.wall)
      surfaces << surface

      # Apply construction
      ufactor = 1.0 / door.r_value
      inside_film = Material.AirFilmVertical
      if door.wall.is_exterior
        outside_film = Material.AirFilmOutside
      else
        outside_film = Material.AirFilmVertical
      end
      Constructions.apply_door(model, [sub_surface], 'Door', ufactor, inside_film, outside_film)
    end

    apply_adiabatic_construction(model, surfaces, 'wall')
  end

  def self.apply_adiabatic_construction(model, surfaces, type)
    # Arbitrary construction for heat capacitance.
    # Only applies to surfaces where outside boundary conditioned is
    # adiabatic or surface net area is near zero.
    return if surfaces.empty?

    if type == 'wall'
      mat_int_finish = Material.InteriorFinishMaterial(HPXML::InteriorFinishGypsumBoard, 0.5)
      mat_ext_finish = Material.ExteriorFinishMaterial(HPXML::SidingTypeWood)
      Constructions.apply_wood_stud_wall(model, surfaces, 'AdiabaticWallConstruction',
                                         0, 1, 3.5, true, 0.1, mat_int_finish, 0, 99, mat_ext_finish,
                                         Material.AirFilmVertical, Material.AirFilmVertical)
    elsif type == 'floor'
      Constructions.apply_floor(model, surfaces, 'AdiabaticFloorConstruction',
                                0, 1, 0.07, 5.5, 0.75, 99, Material.CoveringBare,
                                Material.AirFilmFloorReduced, Material.AirFilmFloorReduced)
    elsif type == 'roof'
      Constructions.apply_open_cavity_roof(model, surfaces, 'AdiabaticRoofConstruction',
                                           0, 1, 7.25, 0.07, 7.25, 0.75, 99,
                                           Material.RoofMaterial(HPXML::RoofTypeAsphaltShingles),
                                           false, Material.AirFilmOutside,
                                           Material.AirFilmRoof(Geometry.get_roof_pitch(surfaces)), nil)
    end
  end

  def self.add_hot_water_and_appliances(runner, model, weather, spaces)
    # Assign spaces
    @hpxml.clothes_washers.each do |clothes_washer|
      clothes_washer.additional_properties.space = get_space_from_location(clothes_washer.location, spaces)
    end
    @hpxml.clothes_dryers.each do |clothes_dryer|
      clothes_dryer.additional_properties.space = get_space_from_location(clothes_dryer.location, spaces)
    end
    @hpxml.dishwashers.each do |dishwasher|
      dishwasher.additional_properties.space = get_space_from_location(dishwasher.location, spaces)
    end
    @hpxml.refrigerators.each do |refrigerator|
      refrigerator.additional_properties.space = get_space_from_location(refrigerator.location, spaces)
    end
    @hpxml.freezers.each do |freezer|
      freezer.additional_properties.space = get_space_from_location(freezer.location, spaces)
    end
    @hpxml.cooking_ranges.each do |cooking_range|
      cooking_range.additional_properties.space = get_space_from_location(cooking_range.location, spaces)
    end

    # Distribution
    if @hpxml.water_heating_systems.size > 0
      hot_water_distribution = @hpxml.hot_water_distributions[0]
    end

    # Solar thermal system
    solar_thermal_system = nil
    if @hpxml.solar_thermal_systems.size > 0
      solar_thermal_system = @hpxml.solar_thermal_systems[0]
    end

    # Water Heater
    has_uncond_bsmnt = @hpxml.has_location(HPXML::LocationBasementUnconditioned)
    plantloop_map = {}
    @hpxml.water_heating_systems.each do |water_heating_system|
      loc_space, loc_schedule = get_space_or_schedule_from_location(water_heating_system.location, model, spaces)

      ec_adj = HotWaterAndAppliances.get_dist_energy_consumption_adjustment(has_uncond_bsmnt, @cfa, @ncfl, water_heating_system, hot_water_distribution)

      sys_id = water_heating_system.id
      if water_heating_system.water_heater_type == HPXML::WaterHeaterTypeStorage
        plantloop_map[sys_id] = Waterheater.apply_tank(model, runner, loc_space, loc_schedule, water_heating_system, ec_adj, solar_thermal_system, @eri_version, @schedules_file)
      elsif water_heating_system.water_heater_type == HPXML::WaterHeaterTypeTankless
        plantloop_map[sys_id] = Waterheater.apply_tankless(model, runner, loc_space, loc_schedule, water_heating_system, ec_adj, solar_thermal_system, @eri_version, @schedules_file)
      elsif water_heating_system.water_heater_type == HPXML::WaterHeaterTypeHeatPump
        plantloop_map[sys_id] = Waterheater.apply_heatpump(model, runner, loc_space, loc_schedule, weather, water_heating_system, ec_adj, solar_thermal_system, @conditioned_zone, @eri_version, @schedules_file)
      elsif [HPXML::WaterHeaterTypeCombiStorage, HPXML::WaterHeaterTypeCombiTankless].include? water_heating_system.water_heater_type
        plantloop_map[sys_id] = Waterheater.apply_combi(model, runner, loc_space, loc_schedule, water_heating_system, ec_adj, solar_thermal_system, @eri_version, @schedules_file)
      else
        fail "Unhandled water heater (#{water_heating_system.water_heater_type})."
      end
    end

    # Hot water fixtures and appliances
    HotWaterAndAppliances.apply(model, runner, @hpxml, weather, spaces, hot_water_distribution,
                                solar_thermal_system, @eri_version, @schedules_file, plantloop_map)

    if (not solar_thermal_system.nil?) && (not solar_thermal_system.collector_area.nil?) # Detailed solar water heater
      loc_space, loc_schedule = get_space_or_schedule_from_location(solar_thermal_system.water_heating_system.location, model, spaces)
      Waterheater.apply_solar_thermal(model, loc_space, loc_schedule, solar_thermal_system, plantloop_map)
    end

    # Add combi-system EMS program with water use equipment information
    Waterheater.apply_combi_system_EMS(model, @hpxml.water_heating_systems, plantloop_map)
  end

  def self.add_cooling_system(model, airloop_map)
    HVAC.get_hpxml_hvac_systems(@hpxml).each do |hvac_system|
      next if hvac_system[:cooling].nil?
      next unless hvac_system[:cooling].is_a? HPXML::CoolingSystem

      cooling_system = hvac_system[:cooling]
      heating_system = hvac_system[:heating]

      check_distribution_system(cooling_system.distribution_system, cooling_system.cooling_system_type)

      # Calculate cooling sequential load fractions
      sequential_cool_load_fracs = HVAC.calc_sequential_load_fractions(cooling_system.fraction_cool_load_served.to_f, @remaining_cool_load_frac, @cooling_days)
      @remaining_cool_load_frac -= cooling_system.fraction_cool_load_served.to_f

      # Calculate heating sequential load fractions
      if not heating_system.nil?
        sequential_heat_load_fracs = HVAC.calc_sequential_load_fractions(heating_system.fraction_heat_load_served, @remaining_heat_load_frac, @heating_days)
        @remaining_heat_load_frac -= heating_system.fraction_heat_load_served
      else
        sequential_heat_load_fracs = [0]
      end

      sys_id = cooling_system.id
      if [HPXML::HVACTypeCentralAirConditioner,
          HPXML::HVACTypeRoomAirConditioner,
          HPXML::HVACTypeMiniSplitAirConditioner,
          HPXML::HVACTypePTAC].include? cooling_system.cooling_system_type

        airloop_map[sys_id] = HVAC.apply_air_source_hvac_systems(model, cooling_system, heating_system,
                                                                 sequential_cool_load_fracs, sequential_heat_load_fracs,
                                                                 @conditioned_zone)

      elsif [HPXML::HVACTypeEvaporativeCooler].include? cooling_system.cooling_system_type

        airloop_map[sys_id] = HVAC.apply_evaporative_cooler(model, cooling_system,
                                                            sequential_cool_load_fracs, @conditioned_zone)
      end
    end
  end

  def self.add_heating_system(model, airloop_map)
    HVAC.get_hpxml_hvac_systems(@hpxml).each do |hvac_system|
      next if hvac_system[:heating].nil?
      next unless hvac_system[:heating].is_a? HPXML::HeatingSystem

      cooling_system = hvac_system[:cooling]
      heating_system = hvac_system[:heating]

      check_distribution_system(heating_system.distribution_system, heating_system.heating_system_type)

      if (heating_system.heating_system_type == HPXML::HVACTypeFurnace) && (not cooling_system.nil?)
        next # Already processed combined AC+furnace
      end
      if (heating_system.heating_system_type == HPXML::HVACTypePTACHeating) && (not cooling_system.nil?)
        fail 'Unhandled ducted PTAC/PTHP system.'
      end

      # Calculate heating sequential load fractions
      if heating_system.is_heat_pump_backup_system
        # Heating system will be last in the EquipmentList and should meet entirety of
        # remaining load during the heating season.
        sequential_heat_load_fracs = @heating_days.map(&:to_f)
        if not heating_system.fraction_heat_load_served.nil?
          fail 'Heat pump backup system cannot have a fraction heat load served specified.'
        end
      else
        sequential_heat_load_fracs = HVAC.calc_sequential_load_fractions(heating_system.fraction_heat_load_served, @remaining_heat_load_frac, @heating_days)
        @remaining_heat_load_frac -= heating_system.fraction_heat_load_served
      end

      sys_id = heating_system.id
      if [HPXML::HVACTypeFurnace, HPXML::HVACTypePTACHeating].include? heating_system.heating_system_type

        airloop_map[sys_id] = HVAC.apply_air_source_hvac_systems(model, nil, heating_system,
                                                                 [0], sequential_heat_load_fracs,
                                                                 @conditioned_zone)

      elsif [HPXML::HVACTypeBoiler].include? heating_system.heating_system_type

        airloop_map[sys_id] = HVAC.apply_boiler(model, heating_system,
                                                sequential_heat_load_fracs, @conditioned_zone)

      elsif [HPXML::HVACTypeElectricResistance].include? heating_system.heating_system_type

        HVAC.apply_electric_baseboard(model, heating_system,
                                      sequential_heat_load_fracs, @conditioned_zone)

      elsif [HPXML::HVACTypeStove,
             HPXML::HVACTypePortableHeater,
             HPXML::HVACTypeFixedHeater,
             HPXML::HVACTypeWallFurnace,
             HPXML::HVACTypeFloorFurnace,
             HPXML::HVACTypeFireplace].include? heating_system.heating_system_type

        HVAC.apply_unit_heater(model, heating_system,
                               sequential_heat_load_fracs, @conditioned_zone)
      end

      next unless heating_system.is_heat_pump_backup_system

      # Store OS object for later use
      equipment_list = model.getZoneHVACEquipmentLists.select { |el| el.thermalZone == @conditioned_zone }[0]
      @heat_pump_backup_system_object = equipment_list.equipment[-1]
    end
  end

  def self.add_heat_pump(model, weather, airloop_map)
    HVAC.get_hpxml_hvac_systems(@hpxml).each do |hvac_system|
      next if hvac_system[:cooling].nil?
      next unless hvac_system[:cooling].is_a? HPXML::HeatPump

      heat_pump = hvac_system[:cooling]

      check_distribution_system(heat_pump.distribution_system, heat_pump.heat_pump_type)

      # Calculate heating sequential load fractions
      sequential_heat_load_fracs = HVAC.calc_sequential_load_fractions(heat_pump.fraction_heat_load_served, @remaining_heat_load_frac, @heating_days)
      @remaining_heat_load_frac -= heat_pump.fraction_heat_load_served

      # Calculate cooling sequential load fractions
      sequential_cool_load_fracs = HVAC.calc_sequential_load_fractions(heat_pump.fraction_cool_load_served, @remaining_cool_load_frac, @cooling_days)
      @remaining_cool_load_frac -= heat_pump.fraction_cool_load_served

      sys_id = heat_pump.id
      if [HPXML::HVACTypeHeatPumpWaterLoopToAir].include? heat_pump.heat_pump_type

        airloop_map[sys_id] = HVAC.apply_water_loop_to_air_heat_pump(model, heat_pump,
                                                                     sequential_heat_load_fracs, sequential_cool_load_fracs,
                                                                     @conditioned_zone)

      elsif [HPXML::HVACTypeHeatPumpAirToAir,
             HPXML::HVACTypeHeatPumpMiniSplit,
             HPXML::HVACTypeHeatPumpPTHP].include? heat_pump.heat_pump_type
        airloop_map[sys_id] = HVAC.apply_air_source_hvac_systems(model, heat_pump, heat_pump,
                                                                 sequential_cool_load_fracs, sequential_heat_load_fracs,
                                                                 @conditioned_zone)
      elsif [HPXML::HVACTypeHeatPumpGroundToAir].include? heat_pump.heat_pump_type

        airloop_map[sys_id] = HVAC.apply_ground_to_air_heat_pump(model, weather, heat_pump,
                                                                 sequential_heat_load_fracs, sequential_cool_load_fracs,
<<<<<<< HEAD
                                                                 @conditioned_zone)
=======
                                                                 living_zone, @hpxml.site.ground_conductivity)
>>>>>>> c9808059

      end

      next unless not heat_pump.backup_system.nil?

      equipment_list = model.getZoneHVACEquipmentLists.select { |el| el.thermalZone == @conditioned_zone }[0]

      # Set priority to be last (i.e., after the heat pump that it is backup for)
      equipment_list.setHeatingPriority(@heat_pump_backup_system_object, 99)
      equipment_list.setCoolingPriority(@heat_pump_backup_system_object, 99)
    end
  end

  def self.add_ideal_system(model, epw_path)
    # Adds an ideal air system as needed to meet the load under certain circumstances:
    # 1. the sum of fractions load served is less than 1, or
    # 2. we're using an ideal air system for e.g. ASHRAE 140 loads calculation.
    obj_name = Constants.ObjectNameIdealAirSystem

    if @apply_ashrae140_assumptions && (@hpxml.total_fraction_heat_load_served + @hpxml.total_fraction_heat_load_served == 0.0)
      cooling_load_frac = 1.0
      heating_load_frac = 1.0
      if @apply_ashrae140_assumptions
        if epw_path.end_with? 'USA_CO_Colorado.Springs-Peterson.Field.724660_TMY3.epw'
          cooling_load_frac = 0.0
        elsif epw_path.end_with? 'USA_NV_Las.Vegas-McCarran.Intl.AP.723860_TMY3.epw'
          heating_load_frac = 0.0
        else
          fail 'Unexpected weather file for ASHRAE 140 run.'
        end
      end
      HVAC.apply_ideal_air_loads(model, obj_name, [cooling_load_frac], [heating_load_frac],
                                 @conditioned_zone)
      return
    end

    if (@hpxml.total_fraction_heat_load_served < 1.0) && (@hpxml.total_fraction_heat_load_served > 0.0)
      sequential_heat_load_frac = @remaining_heat_load_frac - @hpxml.total_fraction_heat_load_served
      @remaining_heat_load_frac -= sequential_heat_load_frac
    else
      sequential_heat_load_frac = 0.0
    end

    if (@hpxml.total_fraction_cool_load_served < 1.0) && (@hpxml.total_fraction_cool_load_served > 0.0)
      sequential_cool_load_frac = @remaining_cool_load_frac - @hpxml.total_fraction_cool_load_served
      @remaining_cool_load_frac -= sequential_cool_load_frac
    else
      sequential_cool_load_frac = 0.0
    end

    if (sequential_heat_load_frac > 0.0) || (sequential_cool_load_frac > 0.0)
      HVAC.apply_ideal_air_loads(model, obj_name, [sequential_cool_load_frac], [sequential_heat_load_frac],
                                 @conditioned_zone)
    end
  end

  def self.add_setpoints(runner, model, weather)
    return if @hpxml.hvac_controls.size == 0

    hvac_control = @hpxml.hvac_controls[0]
    has_ceiling_fan = (@hpxml.ceiling_fans.size > 0)

    HVAC.apply_setpoints(model, runner, weather, hvac_control, @conditioned_zone, has_ceiling_fan, @heating_days, @cooling_days, @hpxml.header.sim_calendar_year, @schedules_file)
  end

  def self.add_ceiling_fans(runner, model, weather, spaces)
    return if @hpxml.ceiling_fans.size == 0

    ceiling_fan = @hpxml.ceiling_fans[0]
    HVAC.apply_ceiling_fans(model, runner, weather, ceiling_fan, spaces, @schedules_file)
  end

  def self.add_dehumidifiers(model)
    return if @hpxml.dehumidifiers.size == 0

    HVAC.apply_dehumidifiers(model, @hpxml.dehumidifiers, @conditioned_zone)
  end

  def self.check_distribution_system(hvac_distribution, system_type)
    return if hvac_distribution.nil?

    hvac_distribution_type_map = { HPXML::HVACTypeFurnace => [HPXML::HVACDistributionTypeAir, HPXML::HVACDistributionTypeDSE],
                                   HPXML::HVACTypeBoiler => [HPXML::HVACDistributionTypeHydronic, HPXML::HVACDistributionTypeAir, HPXML::HVACDistributionTypeDSE],
                                   HPXML::HVACTypeCentralAirConditioner => [HPXML::HVACDistributionTypeAir, HPXML::HVACDistributionTypeDSE],
                                   HPXML::HVACTypeEvaporativeCooler => [HPXML::HVACDistributionTypeAir, HPXML::HVACDistributionTypeDSE],
                                   HPXML::HVACTypeMiniSplitAirConditioner => [HPXML::HVACDistributionTypeAir, HPXML::HVACDistributionTypeDSE],
                                   HPXML::HVACTypeHeatPumpAirToAir => [HPXML::HVACDistributionTypeAir, HPXML::HVACDistributionTypeDSE],
                                   HPXML::HVACTypeHeatPumpMiniSplit => [HPXML::HVACDistributionTypeAir, HPXML::HVACDistributionTypeDSE],
                                   HPXML::HVACTypeHeatPumpGroundToAir => [HPXML::HVACDistributionTypeAir, HPXML::HVACDistributionTypeDSE],
                                   HPXML::HVACTypeHeatPumpWaterLoopToAir => [HPXML::HVACDistributionTypeAir, HPXML::HVACDistributionTypeDSE] }

    if not hvac_distribution_type_map[system_type].include? hvac_distribution.distribution_system_type
      fail "Incorrect HVAC distribution system type for HVAC type: '#{system_type}'. Should be one of: #{hvac_distribution_type_map[system_type]}"
    end
  end

  def self.add_mels(runner, model, spaces)
    # Misc
    @hpxml.plug_loads.each do |plug_load|
      if plug_load.plug_load_type == HPXML::PlugLoadTypeOther
        obj_name = Constants.ObjectNameMiscPlugLoads
      elsif plug_load.plug_load_type == HPXML::PlugLoadTypeTelevision
        obj_name = Constants.ObjectNameMiscTelevision
      elsif plug_load.plug_load_type == HPXML::PlugLoadTypeElectricVehicleCharging
        obj_name = Constants.ObjectNameMiscElectricVehicleCharging
      elsif plug_load.plug_load_type == HPXML::PlugLoadTypeWellPump
        obj_name = Constants.ObjectNameMiscWellPump
      end
      if obj_name.nil?
        runner.registerWarning("Unexpected plug load type '#{plug_load.plug_load_type}'. The plug load will not be modeled.")
        next
      end

      MiscLoads.apply_plug(model, runner, plug_load, obj_name, spaces, @schedules_file, @apply_ashrae140_assumptions)
    end
  end

  def self.add_mfls(runner, model, spaces)
    # Misc
    @hpxml.fuel_loads.each do |fuel_load|
      if fuel_load.fuel_load_type == HPXML::FuelLoadTypeGrill
        obj_name = Constants.ObjectNameMiscGrill
      elsif fuel_load.fuel_load_type == HPXML::FuelLoadTypeLighting
        obj_name = Constants.ObjectNameMiscLighting
      elsif fuel_load.fuel_load_type == HPXML::FuelLoadTypeFireplace
        obj_name = Constants.ObjectNameMiscFireplace
      end
      if obj_name.nil?
        runner.registerWarning("Unexpected fuel load type '#{fuel_load.fuel_load_type}'. The fuel load will not be modeled.")
        next
      end

      MiscLoads.apply_fuel(model, runner, fuel_load, obj_name, spaces, @schedules_file)
    end
  end

  def self.add_lighting(runner, model, epw_file, spaces)
    Lighting.apply(runner, model, epw_file, spaces, @hpxml.lighting_groups, @hpxml.lighting, @eri_version, @schedules_file, @cfa)
  end

  def self.add_pools_and_hot_tubs(runner, model, spaces)
    @hpxml.pools.each do |pool|
      next if pool.type == HPXML::TypeNone

      MiscLoads.apply_pool_or_hot_tub_heater(runner, model, pool, Constants.ObjectNameMiscPoolHeater, spaces, @schedules_file)
      next if pool.pump_type == HPXML::TypeNone

      MiscLoads.apply_pool_or_hot_tub_pump(runner, model, pool, Constants.ObjectNameMiscPoolPump, spaces, @schedules_file)
    end

    @hpxml.hot_tubs.each do |hot_tub|
      next if hot_tub.type == HPXML::TypeNone

      MiscLoads.apply_pool_or_hot_tub_heater(runner, model, hot_tub, Constants.ObjectNameMiscHotTubHeater, spaces, @schedules_file)
      next if hot_tub.pump_type == HPXML::TypeNone

      MiscLoads.apply_pool_or_hot_tub_pump(runner, model, hot_tub, Constants.ObjectNameMiscHotTubPump, spaces, @schedules_file)
    end
  end

  def self.add_airflow(model, weather, spaces, airloop_map)
    # Ducts
    duct_systems = {}
    @hpxml.hvac_distributions.each do |hvac_distribution|
      next unless hvac_distribution.distribution_system_type == HPXML::HVACDistributionTypeAir

      air_ducts = create_ducts(model, hvac_distribution, spaces)
      next if air_ducts.empty?

      # Connect AirLoopHVACs to ducts
      added_ducts = false
      hvac_distribution.hvac_systems.each do |hvac_system|
        next if airloop_map[hvac_system.id].nil?

        object = airloop_map[hvac_system.id]
        if duct_systems[air_ducts].nil?
          duct_systems[air_ducts] = object
          added_ducts = true
        elsif duct_systems[air_ducts] != object
          # Multiple air loops associated with this duct system, treat
          # as separate duct systems.
          air_ducts2 = create_ducts(model, hvac_distribution, spaces)
          duct_systems[air_ducts2] = object
          added_ducts = true
        end
      end
      if not added_ducts
        fail 'Unexpected error adding ducts to model.'
      end
    end

    Airflow.apply(model, weather, spaces, @hpxml, @cfa, @nbeds,
                  @ncfl_ag, duct_systems, airloop_map, @clg_ssn_sensor, @eri_version,
                  @frac_windows_operable, @apply_ashrae140_assumptions, @schedules_file)
  end

  def self.create_ducts(model, hvac_distribution, spaces)
    air_ducts = []

    # Duct leakage (supply/return => [value, units])
    leakage_to_outside = { HPXML::DuctTypeSupply => [0.0, nil],
                           HPXML::DuctTypeReturn => [0.0, nil] }
    hvac_distribution.duct_leakage_measurements.each do |duct_leakage_measurement|
      next unless [HPXML::UnitsCFM25, HPXML::UnitsCFM50, HPXML::UnitsPercent].include?(duct_leakage_measurement.duct_leakage_units) && (duct_leakage_measurement.duct_leakage_total_or_to_outside == 'to outside')
      next if duct_leakage_measurement.duct_type.nil?

      leakage_to_outside[duct_leakage_measurement.duct_type] = [duct_leakage_measurement.duct_leakage_value, duct_leakage_measurement.duct_leakage_units]
    end

    # Duct location, R-value, Area
    total_unconditioned_duct_area = { HPXML::DuctTypeSupply => 0.0,
                                      HPXML::DuctTypeReturn => 0.0 }
    hvac_distribution.ducts.each do |ducts|
      next if HPXML::conditioned_locations_this_unit.include? ducts.duct_location
      next if ducts.duct_type.nil?

      # Calculate total duct area in unconditioned spaces
      total_unconditioned_duct_area[ducts.duct_type] += ducts.duct_surface_area * ducts.duct_surface_area_multiplier
    end

    # Create duct objects
    hvac_distribution.ducts.each do |ducts|
      next if HPXML::conditioned_locations_this_unit.include? ducts.duct_location
      next if ducts.duct_type.nil?
      next if total_unconditioned_duct_area[ducts.duct_type] <= 0

      duct_loc_space, duct_loc_schedule = get_space_or_schedule_from_location(ducts.duct_location, model, spaces)

      # Apportion leakage to individual ducts by surface area
      duct_leakage_value = leakage_to_outside[ducts.duct_type][0] * ducts.duct_surface_area * ducts.duct_surface_area_multiplier / total_unconditioned_duct_area[ducts.duct_type]
      duct_leakage_units = leakage_to_outside[ducts.duct_type][1]

      duct_leakage_frac = nil
      if duct_leakage_units == HPXML::UnitsCFM25
        duct_leakage_cfm25 = duct_leakage_value
      elsif duct_leakage_units == HPXML::UnitsCFM50
        duct_leakage_cfm50 = duct_leakage_value
      elsif duct_leakage_units == HPXML::UnitsPercent
        duct_leakage_frac = duct_leakage_value
      else
        fail "#{ducts.duct_type.capitalize} ducts exist but leakage was not specified for distribution system '#{hvac_distribution.id}'."
      end

      air_ducts << Duct.new(ducts.duct_type, duct_loc_space, duct_loc_schedule, duct_leakage_frac, duct_leakage_cfm25, duct_leakage_cfm50, ducts.duct_surface_area * ducts.duct_surface_area_multiplier, ducts.duct_insulation_r_value)
    end

    # If all ducts are in conditioned space, model leakage as going to outside
    [HPXML::DuctTypeSupply, HPXML::DuctTypeReturn].each do |duct_side|
      next unless (leakage_to_outside[duct_side][0] > 0) && (total_unconditioned_duct_area[duct_side] == 0)

      duct_area = 0.0
      duct_rvalue = 0.0
      duct_loc_space = nil # outside
      duct_loc_schedule = nil # outside
      duct_leakage_value = leakage_to_outside[duct_side][0]
      duct_leakage_units = leakage_to_outside[duct_side][1]

      if duct_leakage_units == HPXML::UnitsCFM25
        duct_leakage_cfm25 = duct_leakage_value
      elsif duct_leakage_units == HPXML::UnitsCFM50
        duct_leakage_cfm50 = duct_leakage_value
      elsif duct_leakage_units == HPXML::UnitsPercent
        duct_leakage_frac = duct_leakage_value
      else
        fail "#{duct_side.capitalize} ducts exist but leakage was not specified for distribution system '#{hvac_distribution.id}'."
      end

      air_ducts << Duct.new(duct_side, duct_loc_space, duct_loc_schedule, duct_leakage_frac, duct_leakage_cfm25, duct_leakage_cfm50, duct_area, duct_rvalue)
    end

    return air_ducts
  end

  def self.add_photovoltaics(model)
    @hpxml.pv_systems.each do |pv_system|
      next if pv_system.inverter_efficiency == @hpxml.pv_systems[0].inverter_efficiency

      fail 'Expected all InverterEfficiency values to be equal.'
    end
    @hpxml.pv_systems.each do |pv_system|
      PV.apply(model, @nbeds, pv_system)
    end
  end

  def self.add_generators(model)
    @hpxml.generators.each do |generator|
      Generator.apply(model, @nbeds, generator)
    end
  end

  def self.add_batteries(model, spaces)
    return if @hpxml.pv_systems.empty?

    @hpxml.batteries.each do |battery|
      # Assign space
      battery.additional_properties.space = get_space_from_location(battery.location, spaces)
      Battery.apply(model, battery)
    end
  end

  def self.add_additional_properties(model, hpxml_path, building_id)
    # Store some data for use in reporting measure
    additionalProperties = model.getBuilding.additionalProperties
    additionalProperties.setFeature('hpxml_path', hpxml_path)
    additionalProperties.setFeature('hpxml_defaults_path', @hpxml_defaults_path)
    additionalProperties.setFeature('building_id', building_id.to_s)
    emissions_scenario_names = @hpxml.header.emissions_scenarios.map { |s| s.name }.to_s
    additionalProperties.setFeature('emissions_scenario_names', emissions_scenario_names)
    emissions_scenario_types = @hpxml.header.emissions_scenarios.map { |s| s.emissions_type }.to_s
    additionalProperties.setFeature('emissions_scenario_types', emissions_scenario_types)
    has_heating = (@hpxml.total_fraction_heat_load_served > 0)
    additionalProperties.setFeature('has_heating', has_heating)
    has_cooling = (@hpxml.total_fraction_cool_load_served > 0)
    additionalProperties.setFeature('has_cooling', has_cooling)
  end

  def self.add_unmet_hours_output(model)
    # We do our own unmet hours calculation via EMS so that we can incorporate,
    # e.g., heating/cooling seasons into the logic.
    hvac_control = @hpxml.hvac_controls[0]
    if not hvac_control.nil?
      sim_year = @hpxml.header.sim_calendar_year
      htg_start_day = Schedule.get_day_num_from_month_day(sim_year, hvac_control.seasons_heating_begin_month, hvac_control.seasons_heating_begin_day)
      htg_end_day = Schedule.get_day_num_from_month_day(sim_year, hvac_control.seasons_heating_end_month, hvac_control.seasons_heating_end_day)
      clg_start_day = Schedule.get_day_num_from_month_day(sim_year, hvac_control.seasons_cooling_begin_month, hvac_control.seasons_cooling_begin_day)
      clg_end_day = Schedule.get_day_num_from_month_day(sim_year, hvac_control.seasons_cooling_end_month, hvac_control.seasons_cooling_end_day)
    end

    # EMS sensors
    htg_sensor = OpenStudio::Model::EnergyManagementSystemSensor.new(model, 'Zone Heating Setpoint Not Met Time')
    htg_sensor.setName('zone htg unmet s')
    htg_sensor.setKeyName(@conditioned_zone.name.to_s)

    clg_sensor = OpenStudio::Model::EnergyManagementSystemSensor.new(model, 'Zone Cooling Setpoint Not Met Time')
    clg_sensor.setName('zone clg unmet s')
    clg_sensor.setKeyName(@conditioned_zone.name.to_s)

    # EMS program
    clg_hrs = 'clg_unmet_hours'
    htg_hrs = 'htg_unmet_hours'
    program = OpenStudio::Model::EnergyManagementSystemProgram.new(model)
    program.setName(Constants.ObjectNameUnmetHoursProgram)
    program.addLine("Set #{htg_hrs} = 0")
    program.addLine("Set #{clg_hrs} = 0")
    if @hpxml.total_fraction_heat_load_served > 0
      if htg_end_day >= htg_start_day
        program.addLine("If (DayOfYear >= #{htg_start_day}) && (DayOfYear <= #{htg_end_day})")
      else
        program.addLine("If (DayOfYear >= #{htg_start_day}) || (DayOfYear <= #{htg_end_day})")
      end
      program.addLine("  Set #{htg_hrs} = #{htg_hrs} + #{htg_sensor.name}")
      program.addLine('EndIf')
    end
    if @hpxml.total_fraction_cool_load_served > 0
      if clg_end_day >= clg_start_day
        program.addLine("If (DayOfYear >= #{clg_start_day}) && (DayOfYear <= #{clg_end_day})")
      else
        program.addLine("If (DayOfYear >= #{clg_start_day}) || (DayOfYear <= #{clg_end_day})")
      end
      program.addLine("  Set #{clg_hrs} = #{clg_hrs} + #{clg_sensor.name}")
      program.addLine('EndIf')
    end

    # EMS calling manager
    program_calling_manager = OpenStudio::Model::EnergyManagementSystemProgramCallingManager.new(model)
    program_calling_manager.setName("#{program.name} calling manager")
    program_calling_manager.setCallingPoint('EndOfZoneTimestepBeforeZoneReporting')
    program_calling_manager.addProgram(program)
  end

  def self.add_loads_output(model, add_component_loads)
    liv_load_sensors, intgain_dehumidifier = add_total_loads_output(model)
    return unless add_component_loads

    add_component_loads_output(model, liv_load_sensors, intgain_dehumidifier)
  end

  def self.add_total_loads_output(model)
    # Energy transferred in the conditioned space, used for determining heating (winter) vs cooling (summer)
    liv_load_sensors = {}
    liv_load_sensors[:htg] = OpenStudio::Model::EnergyManagementSystemSensor.new(model, "Heating:EnergyTransfer:Zone:#{@conditioned_zone.name.to_s.upcase}")
    liv_load_sensors[:htg].setName('htg_load_liv')
    liv_load_sensors[:clg] = OpenStudio::Model::EnergyManagementSystemSensor.new(model, "Cooling:EnergyTransfer:Zone:#{@conditioned_zone.name.to_s.upcase}")
    liv_load_sensors[:clg].setName('clg_load_liv')

    # Total energy transferred (above plus ducts)
    tot_load_sensors = {}
    tot_load_sensors[:htg] = OpenStudio::Model::EnergyManagementSystemSensor.new(model, 'Heating:EnergyTransfer')
    tot_load_sensors[:htg].setName('htg_load_tot')
    tot_load_sensors[:clg] = OpenStudio::Model::EnergyManagementSystemSensor.new(model, 'Cooling:EnergyTransfer')
    tot_load_sensors[:clg].setName('clg_load_tot')

    # Need to adjusted E+ EnergyTransfer meters for dehumidifiers
    intgain_dehumidifier = nil
    model.getZoneHVACDehumidifierDXs.each do |e|
      next unless e.thermalZone.get.name.to_s == @conditioned_zone.name.to_s

      { 'Zone Dehumidifier Sensible Heating Energy' => 'ig_dehumidifier' }.each do |var, name|
        intgain_dehumidifier = OpenStudio::Model::EnergyManagementSystemSensor.new(model, var)
        intgain_dehumidifier.setName(name)
        intgain_dehumidifier.setKeyName(e.name.to_s)
      end
    end

    # EMS program
    program = OpenStudio::Model::EnergyManagementSystemProgram.new(model)
    program.setName(Constants.ObjectNameTotalLoadsProgram)
    program.addLine('Set loads_htg_tot = 0')
    program.addLine('Set loads_clg_tot = 0')
    program.addLine("If #{liv_load_sensors[:htg].name} > 0")
    s = "  Set loads_htg_tot = #{tot_load_sensors[:htg].name} - #{tot_load_sensors[:clg].name}"
    if not intgain_dehumidifier.nil?
      s += " - #{intgain_dehumidifier.name}"
    end
    program.addLine(s)
    program.addLine("ElseIf #{liv_load_sensors[:clg].name} > 0")
    s = "  Set loads_clg_tot = #{tot_load_sensors[:clg].name} - #{tot_load_sensors[:htg].name}"
    if not intgain_dehumidifier.nil?
      s += " + #{intgain_dehumidifier.name}"
    end
    program.addLine(s)
    program.addLine('EndIf')

    # EMS calling manager
    program_calling_manager = OpenStudio::Model::EnergyManagementSystemProgramCallingManager.new(model)
    program_calling_manager.setName("#{program.name} calling manager")
    program_calling_manager.setCallingPoint('EndOfZoneTimestepAfterZoneReporting')
    program_calling_manager.addProgram(program)

    return liv_load_sensors, intgain_dehumidifier
  end

  def self.add_component_loads_output(model, liv_load_sensors, intgain_dehumidifier)
    # Prevent certain objects (e.g., OtherEquipment) from being counted towards both, e.g., ducts and internal gains
    objects_already_processed = []

    # EMS Sensors: Surfaces, SubSurfaces, InternalMass

    surfaces_sensors = { walls: [],
                         rim_joists: [],
                         foundation_walls: [],
                         floors: [],
                         slabs: [],
                         ceilings: [],
                         roofs: [],
                         windows: [],
                         doors: [],
                         skylights: [],
                         internal_mass: [] }

    # Output diagnostics needed for some output variables used below
    output_diagnostics = model.getOutputDiagnostics
    output_diagnostics.addKey('DisplayAdvancedReportVariables')

    area_tolerance = UnitConversions.convert(1.0, 'ft^2', 'm^2')

    model.getSurfaces.sort.each do |s|
      next unless s.space.get.thermalZone.get.name.to_s == @conditioned_zone.name.to_s

      surface_type = s.additionalProperties.getFeatureAsString('SurfaceType')
      if not surface_type.is_initialized
        fail "Could not identify surface type for surface: '#{s.name}'."
      end

      surface_type = surface_type.get

      s.subSurfaces.each do |ss|
        key = { 'Window' => :windows,
                'Door' => :doors,
                'Skylight' => :skylights }[surface_type]
        fail "Unexpected subsurface for component loads: '#{ss.name}'." if key.nil?

        if (surface_type == 'Window') || (surface_type == 'Skylight')
          vars = { 'Surface Window Transmitted Solar Radiation Energy' => 'ss_trans_in',
                   'Surface Window Shortwave from Zone Back Out Window Heat Transfer Rate' => 'ss_back_out',
                   'Surface Window Total Glazing Layers Absorbed Shortwave Radiation Rate' => 'ss_sw_abs',
                   'Surface Window Total Glazing Layers Absorbed Solar Radiation Energy' => 'ss_sol_abs',
                   'Surface Inside Face Initial Transmitted Diffuse Transmitted Out Window Solar Radiation Rate' => 'ss_trans_out',
                   'Surface Inside Face Convection Heat Gain Energy' => 'ss_conv',
                   'Surface Inside Face Internal Gains Radiation Heat Gain Energy' => 'ss_ig',
                   'Surface Inside Face Net Surface Thermal Radiation Heat Gain Energy' => 'ss_surf' }
        else
          vars = { 'Surface Inside Face Solar Radiation Heat Gain Energy' => 'ss_sol',
                   'Surface Inside Face Lights Radiation Heat Gain Energy' => 'ss_lgt',
                   'Surface Inside Face Convection Heat Gain Energy' => 'ss_conv',
                   'Surface Inside Face Internal Gains Radiation Heat Gain Energy' => 'ss_ig',
                   'Surface Inside Face Net Surface Thermal Radiation Heat Gain Energy' => 'ss_surf' }
        end

        surfaces_sensors[key] << []
        vars.each do |var, name|
          sensor = OpenStudio::Model::EnergyManagementSystemSensor.new(model, var)
          sensor.setName(name)
          sensor.setKeyName(ss.name.to_s)
          surfaces_sensors[key][-1] << sensor
        end
      end

      next if s.netArea < area_tolerance # Skip parent surfaces (of subsurfaces) that have near zero net area

      key = { 'FoundationWall' => :foundation_walls,
              'RimJoist' => :rim_joists,
              'Wall' => :walls,
              'Slab' => :slabs,
              'Floor' => :floors,
              'Ceiling' => :ceilings,
              'Roof' => :roofs,
              'InferredCeiling' => :internal_mass,
              'InferredFloor' => :internal_mass }[surface_type]
      fail "Unexpected surface for component loads: '#{s.name}'." if key.nil?

      surfaces_sensors[key] << []
      { 'Surface Inside Face Convection Heat Gain Energy' => 's_conv',
        'Surface Inside Face Internal Gains Radiation Heat Gain Energy' => 's_ig',
        'Surface Inside Face Solar Radiation Heat Gain Energy' => 's_sol',
        'Surface Inside Face Lights Radiation Heat Gain Energy' => 's_lgt',
        'Surface Inside Face Net Surface Thermal Radiation Heat Gain Energy' => 's_surf' }.each do |var, name|
        sensor = OpenStudio::Model::EnergyManagementSystemSensor.new(model, var)
        sensor.setName(name)
        sensor.setKeyName(s.name.to_s)
        surfaces_sensors[key][-1] << sensor
      end
    end

    model.getInternalMasss.sort.each do |m|
      next unless m.space.get.thermalZone.get.name.to_s == @conditioned_zone.name.to_s

      surfaces_sensors[:internal_mass] << []
      { 'Surface Inside Face Convection Heat Gain Energy' => 'im_conv',
        'Surface Inside Face Internal Gains Radiation Heat Gain Energy' => 'im_ig',
        'Surface Inside Face Solar Radiation Heat Gain Energy' => 'im_sol',
        'Surface Inside Face Lights Radiation Heat Gain Energy' => 'im_lgt',
        'Surface Inside Face Net Surface Thermal Radiation Heat Gain Energy' => 'im_surf' }.each do |var, name|
        sensor = OpenStudio::Model::EnergyManagementSystemSensor.new(model, var)
        sensor.setName(name)
        sensor.setKeyName(m.name.to_s)
        surfaces_sensors[:internal_mass][-1] << sensor
      end
    end

    # EMS Sensors: Infiltration, Mechanical Ventilation, Natural Ventilation, Whole House Fan
    infil_sensors = []
    natvent_sensors = []
    whf_sensors = []
    { Constants.ObjectNameInfiltration => infil_sensors,
      Constants.ObjectNameNaturalVentilation => natvent_sensors,
      Constants.ObjectNameWholeHouseFan => whf_sensors }.each do |prefix, array|
      model.getSpaceInfiltrationDesignFlowRates.sort.each do |i|
        next unless i.name.to_s.start_with? prefix
        next unless i.space.get.thermalZone.get.name.to_s == @conditioned_zone.name.to_s

        { 'Infiltration Sensible Heat Gain Energy' => prefix.gsub(' ', '_') + '_' + 'gain',
          'Infiltration Sensible Heat Loss Energy' => prefix.gsub(' ', '_') + '_' + 'loss' }.each do |var, name|
          airflow_sensor = OpenStudio::Model::EnergyManagementSystemSensor.new(model, var)
          airflow_sensor.setName(name)
          airflow_sensor.setKeyName(i.name.to_s)
          array << airflow_sensor
        end
      end
    end

    mechvents_sensors = []
    model.getElectricEquipments.sort.each do |o|
      next unless o.name.to_s.start_with? Constants.ObjectNameMechanicalVentilation

      mechvents_sensors << []
      { 'Electric Equipment Convective Heating Energy' => 'mv_conv',
        'Electric Equipment Radiant Heating Energy' => 'mv_rad' }.each do |var, name|
        mechvent_sensor = OpenStudio::Model::EnergyManagementSystemSensor.new(model, var)
        mechvent_sensor.setName(name)
        mechvent_sensor.setKeyName(o.name.to_s)
        mechvents_sensors[-1] << mechvent_sensor
        objects_already_processed << o
      end
    end
    model.getOtherEquipments.sort.each do |o|
      next unless o.name.to_s.start_with? Constants.ObjectNameMechanicalVentilationHouseFan

      mechvents_sensors << []
      { 'Other Equipment Convective Heating Energy' => 'mv_conv',
        'Other Equipment Radiant Heating Energy' => 'mv_rad' }.each do |var, name|
        mechvent_sensor = OpenStudio::Model::EnergyManagementSystemSensor.new(model, var)
        mechvent_sensor.setName(name)
        mechvent_sensor.setKeyName(o.name.to_s)
        mechvents_sensors[-1] << mechvent_sensor
        objects_already_processed << o
      end
    end

    # EMS Sensors: Ducts

    ducts_sensors = []
    ducts_mix_gain_sensor = nil
    ducts_mix_loss_sensor = nil

    has_duct_zone_mixing = false
    @conditioned_zone.airLoopHVACs.sort.each do |airloop|
      @conditioned_zone.zoneMixing.each do |zone_mix|
        next unless zone_mix.name.to_s.start_with? airloop.name.to_s.gsub(' ', '_')

        has_duct_zone_mixing = true
      end
    end

    if has_duct_zone_mixing
      ducts_mix_gain_sensor = OpenStudio::Model::EnergyManagementSystemSensor.new(model, 'Zone Mixing Sensible Heat Gain Energy')
      ducts_mix_gain_sensor.setName('duct_mix_gain')
      ducts_mix_gain_sensor.setKeyName(@conditioned_zone.name.to_s)

      ducts_mix_loss_sensor = OpenStudio::Model::EnergyManagementSystemSensor.new(model, 'Zone Mixing Sensible Heat Loss Energy')
      ducts_mix_loss_sensor.setName('duct_mix_loss')
      ducts_mix_loss_sensor.setKeyName(@conditioned_zone.name.to_s)
    end

    # Duct losses
    model.getOtherEquipments.sort.each do |o|
      next if objects_already_processed.include? o

      is_duct_load = o.additionalProperties.getFeatureAsBoolean(Constants.IsDuctLoadForReport)
      next unless is_duct_load.is_initialized

      objects_already_processed << o
      next unless is_duct_load.get

      ducts_sensors << []
      { 'Other Equipment Convective Heating Energy' => 'ducts_conv',
        'Other Equipment Radiant Heating Energy' => 'ducts_rad' }.each do |var, name|
        ducts_sensor = OpenStudio::Model::EnergyManagementSystemSensor.new(model, var)
        ducts_sensor.setName(name)
        ducts_sensor.setKeyName(o.name.to_s)
        ducts_sensors[-1] << ducts_sensor
      end
    end

    # EMS Sensors: Internal Gains

    intgains_sensors = []

    model.getElectricEquipments.sort.each do |o|
      next unless o.space.get.thermalZone.get.name.to_s == @conditioned_zone.name.to_s
      next if objects_already_processed.include? o

      intgains_sensors << []
      { 'Electric Equipment Convective Heating Energy' => 'ig_ee_conv',
        'Electric Equipment Radiant Heating Energy' => 'ig_ee_rad' }.each do |var, name|
        intgains_elec_equip_sensor = OpenStudio::Model::EnergyManagementSystemSensor.new(model, var)
        intgains_elec_equip_sensor.setName(name)
        intgains_elec_equip_sensor.setKeyName(o.name.to_s)
        intgains_sensors[-1] << intgains_elec_equip_sensor
      end
    end

    model.getOtherEquipments.sort.each do |o|
      next unless o.space.get.thermalZone.get.name.to_s == @conditioned_zone.name.to_s
      next if objects_already_processed.include? o

      intgains_sensors << []
      { 'Other Equipment Convective Heating Energy' => 'ig_oe_conv',
        'Other Equipment Radiant Heating Energy' => 'ig_oe_rad' }.each do |var, name|
        intgains_other_equip_sensor = OpenStudio::Model::EnergyManagementSystemSensor.new(model, var)
        intgains_other_equip_sensor.setName(name)
        intgains_other_equip_sensor.setKeyName(o.name.to_s)
        intgains_sensors[-1] << intgains_other_equip_sensor
      end
    end

    model.getLightss.sort.each do |e|
      next unless e.space.get.thermalZone.get.name.to_s == @conditioned_zone.name.to_s

      intgains_sensors << []
      { 'Lights Convective Heating Energy' => 'ig_lgt_conv',
        'Lights Radiant Heating Energy' => 'ig_lgt_rad',
        'Lights Visible Radiation Heating Energy' => 'ig_lgt_vis' }.each do |var, name|
        intgains_lights_sensor = OpenStudio::Model::EnergyManagementSystemSensor.new(model, var)
        intgains_lights_sensor.setName(name)
        intgains_lights_sensor.setKeyName(e.name.to_s)
        intgains_sensors[-1] << intgains_lights_sensor
      end
    end

    model.getPeoples.sort.each do |e|
      next unless e.space.get.thermalZone.get.name.to_s == @conditioned_zone.name.to_s

      intgains_sensors << []
      { 'People Convective Heating Energy' => 'ig_ppl_conv',
        'People Radiant Heating Energy' => 'ig_ppl_rad' }.each do |var, name|
        intgains_people = OpenStudio::Model::EnergyManagementSystemSensor.new(model, var)
        intgains_people.setName(name)
        intgains_people.setKeyName(e.name.to_s)
        intgains_sensors[-1] << intgains_people
      end
    end

    if not intgain_dehumidifier.nil?
      intgains_sensors[-1] << intgain_dehumidifier
    end

    intgains_dhw_sensors = {}

    (model.getWaterHeaterMixeds + model.getWaterHeaterStratifieds).sort.each do |wh|
      next unless wh.ambientTemperatureThermalZone.is_initialized
      next unless wh.ambientTemperatureThermalZone.get.name.to_s == @conditioned_zone.name.to_s

      dhw_sensor = OpenStudio::Model::EnergyManagementSystemSensor.new(model, 'Water Heater Heat Loss Energy')
      dhw_sensor.setName('dhw_loss')
      dhw_sensor.setKeyName(wh.name.to_s)

      if wh.is_a? OpenStudio::Model::WaterHeaterMixed
        oncycle_loss = wh.onCycleLossFractiontoThermalZone
        offcycle_loss = wh.offCycleLossFractiontoThermalZone
      else
        oncycle_loss = wh.skinLossFractiontoZone
        offcycle_loss = wh.offCycleFlueLossFractiontoZone
      end

      dhw_rtf_sensor = OpenStudio::Model::EnergyManagementSystemSensor.new(model, 'Water Heater Runtime Fraction')
      dhw_rtf_sensor.setName('dhw_rtf')
      dhw_rtf_sensor.setKeyName(wh.name.to_s)

      intgains_dhw_sensors[dhw_sensor] = [offcycle_loss, oncycle_loss, dhw_rtf_sensor]
    end

    nonsurf_names = ['intgains', 'infil', 'mechvent', 'natvent', 'whf', 'ducts']

    # EMS program
    program = OpenStudio::Model::EnergyManagementSystemProgram.new(model)
    program.setName(Constants.ObjectNameComponentLoadsProgram)

    # EMS program: Surfaces
    surfaces_sensors.each do |k, surface_sensors|
      program.addLine("Set hr_#{k} = 0")
      surface_sensors.each do |sensors|
        s = "Set hr_#{k} = hr_#{k}"
        sensors.each do |sensor|
          # remove ss_net if switch
          if sensor.name.to_s.start_with?('ss_net', 'ss_sol_abs', 'ss_trans_in')
            s += " - #{sensor.name}"
          elsif sensor.name.to_s.start_with?('ss_sw_abs', 'ss_trans_out', 'ss_back_out')
            s += " + #{sensor.name} * ZoneTimestep * 3600"
          else
            s += " + #{sensor.name}"
          end
        end
        program.addLine(s) if sensors.size > 0
      end
    end

    # EMS program: Internal gains
    program.addLine('Set hr_intgains = 0')
    intgains_sensors.each do |intgain_sensors|
      s = 'Set hr_intgains = hr_intgains'
      intgain_sensors.each do |sensor|
        s += " - #{sensor.name}"
      end
      program.addLine(s) if intgain_sensors.size > 0
    end
    intgains_dhw_sensors.each do |sensor, vals|
      off_loss, on_loss, rtf_sensor = vals
      program.addLine("Set hr_intgains = hr_intgains + #{sensor.name} * (#{off_loss}*(1-#{rtf_sensor.name}) + #{on_loss}*#{rtf_sensor.name})") # Water heater tank losses to zone
    end

    # EMS program: Infiltration, Natural Ventilation, Mechanical Ventilation, Ducts
    { infil_sensors => 'infil',
      natvent_sensors => 'natvent',
      whf_sensors => 'whf' }.each do |sensors, loadtype|
      program.addLine("Set hr_#{loadtype} = 0")
      s = "Set hr_#{loadtype} = hr_#{loadtype}"
      sensors.each do |sensor|
        if sensor.name.to_s.include? 'gain'
          s += " - #{sensor.name}"
        elsif sensor.name.to_s.include? 'loss'
          s += " + #{sensor.name}"
        end
      end
      program.addLine(s) if sensors.size > 0
    end
    { mechvents_sensors => 'mechvent',
      ducts_sensors => 'ducts' }.each do |all_sensors, loadtype|
      program.addLine("Set hr_#{loadtype} = 0")
      all_sensors.each do |sensors|
        s = "Set hr_#{loadtype} = hr_#{loadtype}"
        sensors.each do |sensor|
          s += " - #{sensor.name}"
        end
        program.addLine(s) if sensors.size > 0
      end
    end
    if (not ducts_mix_loss_sensor.nil?) && (not ducts_mix_gain_sensor.nil?)
      program.addLine("Set hr_ducts = hr_ducts + (#{ducts_mix_loss_sensor.name} - #{ducts_mix_gain_sensor.name})")
    end

    # EMS program: Heating vs Cooling logic
    program.addLine('Set htg_mode = 0')
    program.addLine('Set clg_mode = 0')
    program.addLine("If (#{liv_load_sensors[:htg].name} > 0)") # Assign hour to heating if heating load
    program.addLine('  Set htg_mode = 1')
    program.addLine("ElseIf (#{liv_load_sensors[:clg].name} > 0)") # Assign hour to cooling if cooling load
    program.addLine('  Set clg_mode = 1')
    program.addLine("ElseIf (#{@clg_ssn_sensor.name} > 0)") # No load, assign hour to cooling if in cooling season definition (Note: natural ventilation & whole house fan only operate during the cooling season)
    program.addLine('  Set clg_mode = 1')
    program.addLine('Else') # No load, assign hour to heating if not in cooling season definition
    program.addLine('  Set htg_mode = 1')
    program.addLine('EndIf')

    [:htg, :clg].each do |mode|
      if mode == :htg
        sign = ''
      else
        sign = '-'
      end
      surfaces_sensors.keys.each do |k|
        program.addLine("Set loads_#{mode}_#{k} = #{sign}hr_#{k} * #{mode}_mode")
      end
      nonsurf_names.each do |nonsurf_name|
        program.addLine("Set loads_#{mode}_#{nonsurf_name} = #{sign}hr_#{nonsurf_name} * #{mode}_mode")
      end
    end

    # EMS calling manager
    program_calling_manager = OpenStudio::Model::EnergyManagementSystemProgramCallingManager.new(model)
    program_calling_manager.setName("#{program.name} calling manager")
    program_calling_manager.setCallingPoint('EndOfZoneTimestepAfterZoneReporting')
    program_calling_manager.addProgram(program)
  end

  def self.set_output_files(model)
    oj = model.getOutputJSON
    oj.setOptionType('TimeSeriesAndTabular')
    oj.setOutputJSON(false)
    oj.setOutputMessagePack(true)

    ocf = model.getOutputControlFiles
    ocf.setOutputAUDIT(@debug)
    ocf.setOutputBND(@debug)
    ocf.setOutputEIO(@debug)
    ocf.setOutputESO(@debug)
    ocf.setOutputMDD(@debug)
    ocf.setOutputMTD(@debug)
    ocf.setOutputMTR(@debug)
    ocf.setOutputRDD(@debug)
    ocf.setOutputSHD(@debug)
    ocf.setOutputPerfLog(@debug)
  end

  def self.add_ems_debug_output(model)
    oems = model.getOutputEnergyManagementSystem
    oems.setActuatorAvailabilityDictionaryReporting('Verbose')
    oems.setInternalVariableAvailabilityDictionaryReporting('Verbose')
    oems.setEMSRuntimeLanguageDebugOutputLevel('Verbose')
  end

  def self.set_surface_interior(model, spaces, surface, hpxml_surface)
    interior_adjacent_to = hpxml_surface.interior_adjacent_to
    surface.setSpace(create_or_get_space(model, spaces, interior_adjacent_to))
  end

  def self.set_surface_exterior(model, spaces, surface, hpxml_surface)
    exterior_adjacent_to = hpxml_surface.exterior_adjacent_to
    is_adiabatic = hpxml_surface.is_adiabatic
    if exterior_adjacent_to == HPXML::LocationOutside
      surface.setOutsideBoundaryCondition('Outdoors')
    elsif exterior_adjacent_to == HPXML::LocationGround
      surface.setOutsideBoundaryCondition('Foundation')
    elsif is_adiabatic
      surface.setOutsideBoundaryCondition('Adiabatic')
    elsif [HPXML::LocationOtherHeatedSpace, HPXML::LocationOtherMultifamilyBufferSpace,
           HPXML::LocationOtherNonFreezingSpace, HPXML::LocationOtherHousingUnit].include? exterior_adjacent_to
<<<<<<< HEAD
      set_surface_otherside_coefficients(surface, exterior_adjacent_to, model)
=======
      set_surface_otherside_coefficients(surface, exterior_adjacent_to, model, spaces)
    elsif HPXML::conditioned_below_grade_locations.include? exterior_adjacent_to
      adjacent_surface = surface.createAdjacentSurface(create_or_get_space(model, spaces, HPXML::LocationLivingSpace)).get
      adjacent_surface.additionalProperties.setFeature('SurfaceType', surface.additionalProperties.getFeatureAsString('SurfaceType').get)
>>>>>>> c9808059
    else
      adjacent_surface = surface.createAdjacentSurface(create_or_get_space(model, spaces, exterior_adjacent_to)).get
      adjacent_surface.additionalProperties.setFeature('SurfaceType', surface.additionalProperties.getFeatureAsString('SurfaceType').get)
    end
  end

  def self.set_surface_otherside_coefficients(surface, exterior_adjacent_to, model)
    otherside_coeffs = nil
    model.getSurfacePropertyOtherSideCoefficientss.each do |c|
      next unless c.name.to_s == exterior_adjacent_to

      otherside_coeffs = c
    end
    if otherside_coeffs.nil?
      # Create E+ other side coefficient object
      otherside_coeffs = OpenStudio::Model::SurfacePropertyOtherSideCoefficients.new(model)
      otherside_coeffs.setName(exterior_adjacent_to)
      otherside_coeffs.setCombinedConvectiveRadiativeFilmCoefficient(UnitConversions.convert(1.0 / Material.AirFilmVertical.rvalue, 'Btu/(hr*ft^2*F)', 'W/(m^2*K)'))
      # Schedule of space temperature, can be shared with water heater/ducts
      sch = get_space_temperature_schedule(model, exterior_adjacent_to)
      otherside_coeffs.setConstantTemperatureSchedule(sch)
    end
    surface.setSurfacePropertyOtherSideCoefficients(otherside_coeffs)
    surface.setSunExposure('NoSun')
    surface.setWindExposure('NoWind')
  end

  def self.get_space_temperature_schedule(model, location)
    # Create outside boundary schedules to be actuated by EMS,
    # can be shared by any surface, duct adjacent to / located in those spaces

    # return if already exists
    model.getScheduleConstants.each do |sch|
      next unless sch.name.to_s == location

      return sch
    end

    sch = OpenStudio::Model::ScheduleConstant.new(model)
    sch.setName(location)

    space_values = Geometry.get_temperature_scheduled_space_values(location)

    if location == HPXML::LocationOtherHeatedSpace
      # Create a sensor to get dynamic heating setpoint
      htg_sch = @conditioned_zone.thermostatSetpointDualSetpoint.get.heatingSetpointTemperatureSchedule.get
      sensor_htg_spt = OpenStudio::Model::EnergyManagementSystemSensor.new(model, 'Schedule Value')
      sensor_htg_spt.setName('htg_spt')
      sensor_htg_spt.setKeyName(htg_sch.name.to_s)
      space_values[:temp_min] = sensor_htg_spt.name.to_s
    end

    # Schedule type limits compatible
    schedule_type_limits = OpenStudio::Model::ScheduleTypeLimits.new(model)
    schedule_type_limits.setUnitType('Temperature')
    sch.setScheduleTypeLimits(schedule_type_limits)

    # Sensors
    if space_values[:indoor_weight] > 0
      sensor_ia = OpenStudio::Model::EnergyManagementSystemSensor.new(model, 'Zone Air Temperature')
      sensor_ia.setName('cond_zone_temp')
      sensor_ia.setKeyName(@conditioned_zone.name.to_s)
    end

    if space_values[:outdoor_weight] > 0
      sensor_oa = OpenStudio::Model::EnergyManagementSystemSensor.new(model, 'Site Outdoor Air Drybulb Temperature')
      sensor_oa.setName('oa_temp')
    end

    if space_values[:ground_weight] > 0
      sensor_gnd = OpenStudio::Model::EnergyManagementSystemSensor.new(model, 'Site Surface Ground Temperature')
      sensor_gnd.setName('ground_temp')
    end

    actuator = OpenStudio::Model::EnergyManagementSystemActuator.new(sch, *EPlus::EMSActuatorScheduleConstantValue)
    actuator.setName("#{location.gsub(' ', '_').gsub('-', '_')}_temp_sch")

    # EMS to actuate schedule
    program = OpenStudio::Model::EnergyManagementSystemProgram.new(model)
    program.setName("#{location.gsub('-', '_')} Temperature Program")
    program.addLine("Set #{actuator.name} = 0.0")
    if not sensor_ia.nil?
      program.addLine("Set #{actuator.name} = #{actuator.name} + (#{sensor_ia.name} * #{space_values[:indoor_weight]})")
    end
    if not sensor_oa.nil?
      program.addLine("Set #{actuator.name} = #{actuator.name} + (#{sensor_oa.name} * #{space_values[:outdoor_weight]})")
    end
    if not sensor_gnd.nil?
      program.addLine("Set #{actuator.name} = #{actuator.name} + (#{sensor_gnd.name} * #{space_values[:ground_weight]})")
    end
    if not space_values[:temp_min].nil?
      if space_values[:temp_min].is_a? String
        min_temp_c = space_values[:temp_min]
      else
        min_temp_c = UnitConversions.convert(space_values[:temp_min], 'F', 'C')
      end
      program.addLine("If #{actuator.name} < #{min_temp_c}")
      program.addLine("Set #{actuator.name} = #{min_temp_c}")
      program.addLine('EndIf')
    end

    program_cm = OpenStudio::Model::EnergyManagementSystemProgramCallingManager.new(model)
    program_cm.setName("#{program.name} calling manager")
    program_cm.setCallingPoint('EndOfSystemTimestepAfterHVACReporting')
    program_cm.addProgram(program)

    return sch
  end

  # Returns an OS:Space, or temperature OS:Schedule for a MF space, or nil if outside
  # Should be called when the object's energy use is sensitive to ambient temperature
  # (e.g., water heaters and ducts).
  def self.get_space_or_schedule_from_location(location, model, spaces)
    return if [HPXML::LocationOtherExterior,
               HPXML::LocationOutside,
               HPXML::LocationRoofDeck].include? location

    sch = nil
    space = nil
    if [HPXML::LocationOtherHeatedSpace,
        HPXML::LocationOtherHousingUnit,
        HPXML::LocationOtherMultifamilyBufferSpace,
        HPXML::LocationOtherNonFreezingSpace,
        HPXML::LocationExteriorWall,
        HPXML::LocationUnderSlab].include? location
      # if located in spaces where we don't model a thermal zone, create and return temperature schedule
      sch = get_space_temperature_schedule(model, location)
    else
      space = get_space_from_location(location, spaces)
    end

    return space, sch
  end

  # Returns an OS:Space, or nil if a MF space or outside.
  # Should be called when the object's energy use is NOT sensitive to ambient temperature
  # (e.g., appliances).
  def self.get_space_from_location(location, spaces)
    return if [HPXML::LocationOutside,
               HPXML::LocationOtherHeatedSpace,
               HPXML::LocationOtherHousingUnit,
               HPXML::LocationOtherMultifamilyBufferSpace,
               HPXML::LocationOtherNonFreezingSpace].include? location

    return spaces[location]
  end

  def self.set_subsurface_exterior(surface, spaces, model, hpxml_surface)
    # Set its parent surface outside boundary condition, which will be also applied to subsurfaces through OS
    # The parent surface is entirely comprised of the subsurface.

    # Subsurface on foundation wall, set it to be adjacent to outdoors
    if hpxml_surface.exterior_adjacent_to == HPXML::LocationGround
      surface.setOutsideBoundaryCondition('Outdoors')
    else
      set_surface_exterior(model, spaces, surface, hpxml_surface)
    end
  end

  def self.get_kiva_instances(fnd_walls, slabs)
    # Identify unique Kiva foundations that are required.
    kiva_fnd_walls = []
    fnd_walls.each do |foundation_wall|
      next unless foundation_wall.is_exterior

      kiva_fnd_walls << foundation_wall
    end
    if kiva_fnd_walls.empty? # Handle slab foundation type
      kiva_fnd_walls << nil
    end

    kiva_slabs = slabs

    return kiva_fnd_walls.product(kiva_slabs)
  end

  def self.set_foundation_and_walls_top()
    @foundation_top = 0
    @hpxml.foundation_walls.each do |foundation_wall|
      top = -1 * foundation_wall.depth_below_grade + foundation_wall.height
      @foundation_top = top if top > @foundation_top
    end
    @walls_top = @foundation_top + 8.0 * @ncfl_ag
  end

  def self.set_heating_and_cooling_seasons()
    return if @hpxml.hvac_controls.size == 0

    hvac_control = @hpxml.hvac_controls[0]
    htg_start_month = hvac_control.seasons_heating_begin_month
    htg_start_day = hvac_control.seasons_heating_begin_day
    htg_end_month = hvac_control.seasons_heating_end_month
    htg_end_day = hvac_control.seasons_heating_end_day
    clg_start_month = hvac_control.seasons_cooling_begin_month
    clg_start_day = hvac_control.seasons_cooling_begin_day
    clg_end_month = hvac_control.seasons_cooling_end_month
    clg_end_day = hvac_control.seasons_cooling_end_day
    sim_year = @hpxml.header.sim_calendar_year

    @heating_days = Schedule.get_daily_season(sim_year, htg_start_month, htg_start_day, htg_end_month, htg_end_day)
    @cooling_days = Schedule.get_daily_season(sim_year, clg_start_month, clg_start_day, clg_end_month, clg_end_day)
  end
end

# register the measure to be used by the application
HPXMLtoOpenStudio.new.registerWithApplication<|MERGE_RESOLUTION|>--- conflicted
+++ resolved
@@ -1544,18 +1544,16 @@
       elsif [HPXML::HVACTypeHeatPumpAirToAir,
              HPXML::HVACTypeHeatPumpMiniSplit,
              HPXML::HVACTypeHeatPumpPTHP].include? heat_pump.heat_pump_type
+
         airloop_map[sys_id] = HVAC.apply_air_source_hvac_systems(model, heat_pump, heat_pump,
                                                                  sequential_cool_load_fracs, sequential_heat_load_fracs,
                                                                  @conditioned_zone)
+
       elsif [HPXML::HVACTypeHeatPumpGroundToAir].include? heat_pump.heat_pump_type
 
         airloop_map[sys_id] = HVAC.apply_ground_to_air_heat_pump(model, weather, heat_pump,
                                                                  sequential_heat_load_fracs, sequential_cool_load_fracs,
-<<<<<<< HEAD
-                                                                 @conditioned_zone)
-=======
-                                                                 living_zone, @hpxml.site.ground_conductivity)
->>>>>>> c9808059
+                                                                 @conditioned_zone, @hpxml.site.ground_conductivity)
 
       end
 
@@ -2423,14 +2421,10 @@
       surface.setOutsideBoundaryCondition('Adiabatic')
     elsif [HPXML::LocationOtherHeatedSpace, HPXML::LocationOtherMultifamilyBufferSpace,
            HPXML::LocationOtherNonFreezingSpace, HPXML::LocationOtherHousingUnit].include? exterior_adjacent_to
-<<<<<<< HEAD
       set_surface_otherside_coefficients(surface, exterior_adjacent_to, model)
-=======
-      set_surface_otherside_coefficients(surface, exterior_adjacent_to, model, spaces)
     elsif HPXML::conditioned_below_grade_locations.include? exterior_adjacent_to
       adjacent_surface = surface.createAdjacentSurface(create_or_get_space(model, spaces, HPXML::LocationLivingSpace)).get
       adjacent_surface.additionalProperties.setFeature('SurfaceType', surface.additionalProperties.getFeatureAsString('SurfaceType').get)
->>>>>>> c9808059
     else
       adjacent_surface = surface.createAdjacentSurface(create_or_get_space(model, spaces, exterior_adjacent_to)).get
       adjacent_surface.additionalProperties.setFeature('SurfaceType', surface.additionalProperties.getFeatureAsString('SurfaceType').get)
