--- conflicted
+++ resolved
@@ -2378,8 +2378,6 @@
     oj.setOutputMessagePack(true)
 
     ocf = model.getOutputControlFiles
-<<<<<<< HEAD
-    ocf.setOutputSQLite(@debug)
     ocf.setOutputAUDIT(@debug)
     ocf.setOutputBND(@debug)
     ocf.setOutputEIO(@debug)
@@ -2389,21 +2387,7 @@
     ocf.setOutputMTR(@debug)
     ocf.setOutputRDD(@debug)
     ocf.setOutputSHD(@debug)
-    # FIXME: Can't set to false because of https://github.com/NREL/EnergyPlus/issues/9393
-    # ocf.setOutputTabular(@debug)
-=======
-    ocf.setOutputAUDIT(false)
-    ocf.setOutputBND(false)
-    ocf.setOutputEIO(false)
-    ocf.setOutputESO(false)
-    ocf.setOutputMDD(false)
-    ocf.setOutputMTD(false)
-    ocf.setOutputMTR(false)
-    ocf.setOutputRDD(false)
-    ocf.setOutputSHD(false)
-    ocf.setOutputTabular(false)
-    ocf.setOutputPerfLog(false)
->>>>>>> 9e8d604c
+    ocf.setOutputPerfLog(@debug)
   end
 
   def self.add_ems_debug_output(runner, model)
