# frozen_string_literal: true

# Require all gems up front; this is much faster than multiple resource
# files lazy loading as needed, as it prevents multiple lookups for the
# same gem.
require 'pathname'
require 'csv'
require 'oga'
Dir["#{File.dirname(__FILE__)}/resources/*.rb"].each do |resource_file|
  next if resource_file.include? 'minitest_helper.rb'

  require resource_file
end

# start the measure
class HPXMLtoOpenStudio < OpenStudio::Measure::ModelMeasure
  # human readable name
  def name
    return 'HPXML to OpenStudio Translator'
  end

  # human readable description
  def description
    return 'Translates HPXML file to OpenStudio Model'
  end

  # human readable description of modeling approach
  def modeler_description
    return ''
  end

  # define the arguments that the user will input
  def arguments(model) # rubocop:disable Lint/UnusedMethodArgument
    args = OpenStudio::Measure::OSArgumentVector.new

    arg = OpenStudio::Measure::OSArgument.makeStringArgument('hpxml_path', true)
    arg.setDisplayName('HPXML File Path')
    arg.setDescription('Absolute/relative path of the HPXML file.')
    args << arg

    arg = OpenStudio::Measure::OSArgument.makeStringArgument('output_dir', true)
    arg.setDisplayName('Directory for Output Files')
    arg.setDescription('Absolute/relative path for the output files directory.')
    args << arg

    format_chs = OpenStudio::StringVector.new
    format_chs << 'csv'
    format_chs << 'json'
    format_chs << 'msgpack'
    arg = OpenStudio::Measure::OSArgument::makeChoiceArgument('output_format', format_chs, false)
    arg.setDisplayName('Output Format')
    arg.setDescription('The file format of the HVAC design load details output.')
    arg.setDefaultValue('csv')
    args << arg

    arg = OpenStudio::Measure::OSArgument::makeStringArgument('annual_output_file_name', false)
    arg.setDisplayName('Annual Output File Name')
    arg.setDescription("The name of the file w/ HVAC design loads and capacities. If not provided, defaults to 'results_annual.csv' (or 'results_annual.json' or 'results_annual.msgpack').")
    arg.setDefaultValue('results_annual')
    args << arg

    arg = OpenStudio::Measure::OSArgument::makeStringArgument('design_load_details_output_file_name', false)
    arg.setDisplayName('Design Load Details Output File Name')
    arg.setDescription("The name of the file w/ additional HVAC design load details. If not provided, defaults to 'results_design_load_details.csv' (or 'results_design_load_details.json' or 'results_design_load_details.msgpack').")
    arg.setDefaultValue('results_design_load_details')
    args << arg

    arg = OpenStudio::Measure::OSArgument.makeBoolArgument('add_component_loads', false)
    arg.setDisplayName('Add component loads?')
    arg.setDescription('If true, adds the calculation of heating/cooling component loads (not enabled by default for faster performance).')
    arg.setDefaultValue(false)
    args << arg

    arg = OpenStudio::Measure::OSArgument.makeStringArgument('building_id', false)
    arg.setDisplayName('BuildingID')
    arg.setDescription('The ID of the HPXML Building. Only required if the HPXML has multiple Building elements and WholeSFAorMFBuildingSimulation is not true.')
    args << arg

    arg = OpenStudio::Measure::OSArgument.makeBoolArgument('skip_validation', false)
    arg.setDisplayName('Skip Validation?')
    arg.setDescription('If true, bypasses HPXML input validation for faster performance. WARNING: This should only be used if the supplied HPXML file has already been validated against the Schema & Schematron documents.')
    arg.setDefaultValue(false)
    args << arg

    arg = OpenStudio::Measure::OSArgument.makeBoolArgument('debug', false)
    arg.setDisplayName('Debug Mode?')
    arg.setDescription('If true: 1) Writes in.osm file, 2) Generates additional log output, and 3) Creates all EnergyPlus output files.')
    arg.setDefaultValue(false)
    args << arg

    return args
  end

  # define what happens when the measure is run
  def run(model, runner, user_arguments)
    super(model, runner, user_arguments)

    # use the built-in error checking
    if !runner.validateUserArguments(arguments(model), user_arguments)
      return false
    end

    Geometry.tear_down_model(model, runner)

    Version.check_openstudio_version()

    args = runner.getArgumentValues(arguments(model), user_arguments)

    unless (Pathname.new args[:hpxml_path]).absolute?
      args[:hpxml_path] = File.expand_path(args[:hpxml_path])
    end
    unless File.exist?(args[:hpxml_path]) && args[:hpxml_path].downcase.end_with?('.xml')
      fail "'#{args[:hpxml_path]}' does not exist or is not an .xml file."
    end

    unless (Pathname.new args[:output_dir]).absolute?
      args[:output_dir] = File.expand_path(args[:output_dir])
    end

    unless File.extname(args[:annual_output_file_name]).length > 0
      args[:annual_output_file_name] = "#{args[:annual_output_file_name]}.#{args[:output_format]}"
    end
    annual_output_file_path = File.join(args[:output_dir], args[:annual_output_file_name])

    unless File.extname(args[:design_load_details_output_file_name]).length > 0
      args[:design_load_details_output_file_name] = "#{args[:design_load_details_output_file_name]}.#{args[:output_format]}"
    end
    design_load_details_output_file_path = File.join(args[:output_dir], args[:design_load_details_output_file_name])

    begin
      if args[:skip_validation]
        schema_validator = nil
        schematron_validator = nil
      else
        schema_path = File.join(File.dirname(__FILE__), 'resources', 'hpxml_schema', 'HPXML.xsd')
        schema_validator = XMLValidator.get_schema_validator(schema_path)
        schematron_path = File.join(File.dirname(__FILE__), 'resources', 'hpxml_schematron', 'EPvalidator.xml')
        schematron_validator = XMLValidator.get_schematron_validator(schematron_path)
      end

      hpxml = HPXML.new(hpxml_path: args[:hpxml_path], schema_validator: schema_validator, schematron_validator: schematron_validator, building_id: args[:building_id])
      hpxml.errors.each do |error|
        runner.registerError(error)
      end
      hpxml.warnings.each do |warning|
        runner.registerWarning(warning)
      end
      return false unless hpxml.errors.empty?

      eri_version = hpxml.header.eri_calculation_version # Hidden feature
      eri_version = 'latest' if eri_version.nil?
      eri_version = Constants.ERIVersions[-1] if eri_version == 'latest'

      # Process weather once upfront
      epw_path = Location.get_epw_path(hpxml.buildings[0], args[:hpxml_path])
      weather = WeatherProcess.new(epw_path: epw_path, runner: runner, hpxml: hpxml)
      epw_file = OpenStudio::EpwFile.new(epw_path)
      hpxml.buildings.each_with_index do |hpxml_bldg, i|
        next if i == 0
        next if Location.get_epw_path(hpxml_bldg, args[:hpxml_path]) == epw_path

        fail 'Weather station EPW filepath has different values across dwelling units.'
      end

      if hpxml.header.whole_sfa_or_mf_building_sim && (hpxml.buildings.size > 1)
        if hpxml.buildings.map { |hpxml_bldg| hpxml_bldg.batteries.size }.sum > 0
          # FUTURE: Figure out how to allow this. If we allow it, update docs and hpxml_translator_test.rb too.
          # Batteries use "TrackFacilityElectricDemandStoreExcessOnSite"; to support modeling of batteries in whole
          # SFA/MF building simulations, we'd need to create custom meters with electricity usage *for each unit*
          # and switch to "TrackMeterDemandStoreExcessOnSite".
          # https://github.com/NREL/OpenStudio-HPXML/issues/1499
          fail 'Modeling batteries for whole SFA/MF buildings is not currently supported.'
        end
      end

      # Apply HPXML defaults upfront; process schedules & emissions
      hpxml_sch_map = {}
      check_emissions_references(hpxml.header, args[:hpxml_path])
      hpxml.buildings.each_with_index do |hpxml_bldg, i|
        check_schedule_references(hpxml_bldg.header, args[:hpxml_path])
        in_schedules_csv = 'in.schedules.csv'
        in_schedules_csv = "in.schedules#{i + 1}.csv" if i > 0
        # Fixme: do we need to check system number of speed? Default hasn't been applied yet, so compressor can be unknown.
        schedules_file = SchedulesFile.new(runner: runner,
                                           schedules_paths: hpxml_bldg.header.schedules_filepaths,
                                           year: Location.get_sim_calendar_year(hpxml.header.sim_calendar_year, epw_file),
                                           unavailable_periods: hpxml.header.unavailable_periods,
<<<<<<< HEAD
                                           output_path: File.join(args[:output_dir], in_schedules_csv),
                                           offset_db: hpxml.header.geb_onoff_thermostat_deadband)
        HPXMLDefaults.apply(runner, hpxml, hpxml_bldg, eri_version, weather, epw_file: epw_file, schedules_file: schedules_file)
=======
                                           output_path: File.join(args[:output_dir], in_schedules_csv))
        HPXMLDefaults.apply(runner, hpxml, hpxml_bldg, eri_version, weather, epw_file: epw_file, schedules_file: schedules_file,
                                                                             design_load_details_output_file_path: design_load_details_output_file_path,
                                                                             output_format: args[:output_format])
>>>>>>> 0f7604c2
        hpxml_sch_map[hpxml_bldg] = schedules_file
      end
      validate_emissions_files(hpxml.header)

      # Write updated HPXML object (w/ defaults) to file for inspection
      hpxml_defaults_path = File.join(args[:output_dir], 'in.xml')
      XMLHelper.write_file(hpxml.to_doc, hpxml_defaults_path)

      # Write annual results output file
      # This is helpful if the user wants to get these results right away (e.g.,
      # they might be using the run_simulation.rb --skip-simulation argument.
      results_out = []
      Outputs.append_sizing_results(hpxml.buildings, results_out)
      Outputs.write_results_out_to_file(results_out, args[:output_format], annual_output_file_path)

      # Create OpenStudio model
      hpxml_osm_map = {}
      hpxml.buildings.each_with_index do |hpxml_bldg, i|
        schedules_file = hpxml_sch_map[hpxml_bldg]
        if hpxml.buildings.size > 1
          # Create the model for this single unit
          unit_model = OpenStudio::Model::Model.new
          create_unit_model(hpxml, hpxml_bldg, runner, unit_model, epw_path, epw_file, weather, args[:debug], schedules_file, eri_version, i + 1)
          hpxml_osm_map[hpxml_bldg] = unit_model
        else
          create_unit_model(hpxml, hpxml_bldg, runner, model, epw_path, epw_file, weather, args[:debug], schedules_file, eri_version, i + 1)
          hpxml_osm_map[hpxml_bldg] = model
        end
      end

      # Merge unit models into final model
      if hpxml.buildings.size > 1
        add_unit_model_to_model(model, hpxml_osm_map)
      end

      # Output
      season_day_nums = add_unmet_hours_output(model, hpxml_osm_map, hpxml)
      loads_data = add_total_loads_output(model, hpxml_osm_map)
      if args[:add_component_loads]
        add_component_loads_output(model, hpxml_osm_map, loads_data, season_day_nums)
      end
      set_output_files(model)
      add_additional_properties(model, hpxml, hpxml_osm_map, args[:hpxml_path], args[:building_id], hpxml_defaults_path)
      # Uncomment to debug EMS
      # add_ems_debug_output(model)

      if args[:debug]
        # Write OSM file to run dir
        osm_output_path = File.join(args[:output_dir], 'in.osm')
        File.write(osm_output_path, model.to_s)
        runner.registerInfo("Wrote file: #{osm_output_path}")

        # Copy EPW file to run dir
        epw_output_path = File.join(args[:output_dir], 'in.epw')
        FileUtils.cp(epw_path, epw_output_path)
      end
    rescue Exception => e
      runner.registerError("#{e.message}\n#{e.backtrace.join("\n")}")
      return false
    end

    return true
  end

  def add_unit_model_to_model(model, hpxml_osm_map)
    unique_objects = { 'OS:ConvergenceLimits' => 'ConvergenceLimits',
                       'OS:Foundation:Kiva:Settings' => 'FoundationKivaSettings',
                       'OS:OutputControl:Files' => 'OutputControlFiles',
                       'OS:Output:Diagnostics' => 'OutputDiagnostics',
                       'OS:Output:JSON' => 'OutputJSON',
                       'OS:PerformancePrecisionTradeoffs' => 'PerformancePrecisionTradeoffs',
                       'OS:RunPeriod' => 'RunPeriod',
                       'OS:RunPeriodControl:DaylightSavingTime' => 'RunPeriodControlDaylightSavingTime',
                       'OS:ShadowCalculation' => 'ShadowCalculation',
                       'OS:SimulationControl' => 'SimulationControl',
                       'OS:Site' => 'Site',
                       'OS:Site:GroundTemperature:Deep' => 'SiteGroundTemperatureDeep',
                       'OS:Site:GroundTemperature:Shallow' => 'SiteGroundTemperatureShallow',
                       'OS:Site:WaterMainsTemperature' => 'SiteWaterMainsTemperature',
                       'OS:SurfaceConvectionAlgorithm:Inside' => 'InsideSurfaceConvectionAlgorithm',
                       'OS:SurfaceConvectionAlgorithm:Outside' => 'OutsideSurfaceConvectionAlgorithm',
                       'OS:Timestep' => 'Timestep' }

    # Handle unique objects first: Grab one from the first model we find the
    # object on (may not be the first unit).
    unit_model_objects = []
    unique_handles_to_skip = []
    uuid_regex = /\{(.*?)\}/
    unique_objects.each do |idd_obj, osm_class|
      first_model_object_by_type = nil
      hpxml_osm_map.values.each do |unit_model|
        next if unit_model.getObjectsByType(idd_obj.to_IddObjectType).empty?

        model_object = unit_model.send("get#{osm_class}")

        if first_model_object_by_type.nil?
          # Retain object for model
          unit_model_objects << model_object
          first_model_object_by_type = model_object
          if idd_obj == 'OS:Site:WaterMainsTemperature' # Handle referenced child object too
            unit_model_objects << unit_model.getObjectsByName(model_object.temperatureSchedule.get.name.to_s)[0]
          end
        else
          # Throw error if different values between this model_object and first_model_object_by_type
          if model_object.to_s.gsub(uuid_regex, '') != first_model_object_by_type.to_s.gsub(uuid_regex, '')
            fail "Unique object (#{idd_obj}) has different values across dwelling units."
          end

          if idd_obj == 'OS:Site:WaterMainsTemperature' # Handle referenced child object too
            if model_object.temperatureSchedule.get.to_s.gsub(uuid_regex, '') != first_model_object_by_type.temperatureSchedule.get.to_s.gsub(uuid_regex, '')
              fail "Unique object (#{idd_obj}) has different values across dwelling units."
            end
          end
        end

        unique_handles_to_skip << model_object.handle.to_s
        if idd_obj == 'OS:Site:WaterMainsTemperature' # Handle referenced child object too
          unique_handles_to_skip << model_object.temperatureSchedule.get.handle.to_s
        end
      end
    end

    hpxml_osm_map.values.each_with_index do |unit_model, unit_number|
      shift_geometry(unit_model, unit_number)
      prefix_all_unit_model_objects(unit_model, unit_number)

      # Handle remaining (non-unique) objects now
      unit_model.objects.each do |obj|
        next if unit_number > 0 && obj.to_Building.is_initialized
        next if unique_handles_to_skip.include? obj.handle.to_s

        unit_model_objects << obj
      end
    end

    model.addObjects(unit_model_objects, true)
  end

  def shift_geometry(unit_model, unit_number)
    # Shift units so they aren't right on top and shade each other
    y_shift = 200.0 * unit_number # meters

    # shift the unit so it's not right on top of the previous one
    unit_model.getSpaces.sort.each do |space|
      space.setYOrigin(y_shift)
    end

    # shift shading surfaces
    m = OpenStudio::Matrix.new(4, 4, 0)
    m[0, 0] = 1
    m[1, 1] = 1
    m[2, 2] = 1
    m[3, 3] = 1
    m[1, 3] = y_shift
    t = OpenStudio::Transformation.new(m)

    unit_model.getShadingSurfaceGroups.each do |shading_surface_group|
      next if shading_surface_group.space.is_initialized # already got shifted

      shading_surface_group.shadingSurfaces.each do |shading_surface|
        shading_surface.setVertices(t * shading_surface.vertices)
      end
    end
  end

  def prefix_all_unit_model_objects(unit_model, unit_number)
    # Prefix all objects with name using unit number
    # FUTURE: Create objects with unique names up front so we don't have to do this

    # EMS objects
    ems_map = {}

    unit_model.getEnergyManagementSystemSensors.each do |sensor|
      ems_map[sensor.name.to_s] = make_variable_name(sensor.name, unit_number)
      sensor.setKeyName(make_variable_name(sensor.keyName, unit_number)) unless sensor.keyName.empty? || sensor.keyName.downcase == 'environment'
    end

    unit_model.getEnergyManagementSystemActuators.each do |actuator|
      ems_map[actuator.name.to_s] = make_variable_name(actuator.name, unit_number)
    end

    unit_model.getEnergyManagementSystemInternalVariables.each do |internal_variable|
      ems_map[internal_variable.name.to_s] = make_variable_name(internal_variable.name, unit_number)
      internal_variable.setInternalDataIndexKeyName(make_variable_name(internal_variable.internalDataIndexKeyName, unit_number)) unless internal_variable.internalDataIndexKeyName.empty?
    end

    unit_model.getEnergyManagementSystemGlobalVariables.each do |global_variable|
      ems_map[global_variable.name.to_s] = make_variable_name(global_variable.name, unit_number)
    end

    unit_model.getEnergyManagementSystemOutputVariables.each do |output_variable|
      next if output_variable.emsVariableObject.is_initialized

      new_ems_variable_name = make_variable_name(output_variable.emsVariableName, unit_number)
      ems_map[output_variable.emsVariableName.to_s] = new_ems_variable_name
      output_variable.setEMSVariableName(new_ems_variable_name)
    end

    unit_model.getEnergyManagementSystemSubroutines.each do |subroutine|
      ems_map[subroutine.name.to_s] = make_variable_name(subroutine.name, unit_number)
    end

    # variables in program lines don't get updated automatically
    lhs_characters = [' ', ',', '(', ')', '+', '-', '*', '/', ';']
    rhs_characters = [''] + lhs_characters
    (unit_model.getEnergyManagementSystemPrograms + unit_model.getEnergyManagementSystemSubroutines).each do |program|
      new_lines = []
      program.lines.each do |line|
        ems_map.each do |old_name, new_name|
          next unless line.include?(old_name)

          # old_name between at least 1 character, with the exception of '' on left and ' ' on right
          lhs_characters.each do |lhs|
            next unless line.include?("#{lhs}#{old_name}")

            rhs_characters.each do |rhs|
              next unless line.include?("#{lhs}#{old_name}#{rhs}")
              next if lhs == '' && ['', ' '].include?(rhs)

              line.gsub!("#{lhs}#{old_name}#{rhs}", "#{lhs}#{new_name}#{rhs}")
            end
          end
        end
        new_lines << line
      end
      program.setLines(new_lines)
    end

    # All model objects
    unit_model.objects.each do |model_object|
      next if model_object.name.nil?

      if unit_number == 0
        # OpenStudio is unhappy if these schedules are renamed
        next if model_object.name.to_s == unit_model.alwaysOnContinuousSchedule.name.to_s
        next if model_object.name.to_s == unit_model.alwaysOnDiscreteSchedule.name.to_s
        next if model_object.name.to_s == unit_model.alwaysOffDiscreteSchedule.name.to_s
      end

      model_object.setName(make_variable_name(model_object.name, unit_number))
    end
  end

  def make_variable_name(obj_name, unit_number)
    return "unit#{unit_number + 1}_#{obj_name}".gsub(' ', '_').gsub('-', '_')
  end

  def create_unit_model(hpxml, hpxml_bldg, runner, model, epw_path, epw_file, weather, debug, schedules_file, eri_version, unit_num)
    @hpxml_header = hpxml.header
    @hpxml_bldg = hpxml_bldg
    @debug = debug
    @schedules_file = schedules_file
    @eri_version = eri_version

    @apply_ashrae140_assumptions = @hpxml_header.apply_ashrae140_assumptions # Hidden feature
    @apply_ashrae140_assumptions = false if @apply_ashrae140_assumptions.nil?

    # Here we turn off OS error-checking so that any invalid values provided
    # to OS SDK methods are passed along to EnergyPlus and produce errors. If
    # we didn't go this, we'd end up with successful EnergyPlus simulations that
    # use the wrong (default) value unless we check the return value of *every*
    # OS SDK setter method to notice there was an invalid value provided.
    # See https://github.com/NREL/OpenStudio/pull/4505 for more background.
    model.setStrictnessLevel('None'.to_StrictnessLevel)

    # Init
    OpenStudio::Model::WeatherFile.setWeatherFile(model, epw_file)
    set_defaults_and_globals()
    Location.apply(model, weather, epw_file, @hpxml_header, @hpxml_bldg)
    add_simulation_params(model)

    # Conditioned space/zone
    spaces = {}
    create_or_get_space(model, spaces, HPXML::LocationConditionedSpace)
    set_foundation_and_walls_top()
    set_heating_and_cooling_seasons()
    add_setpoints(runner, model, weather, spaces)

    # Geometry/Envelope
    add_roofs(runner, model, spaces)
    add_walls(runner, model, spaces)
    add_rim_joists(runner, model, spaces)
    add_floors(runner, model, spaces)
    add_foundation_walls_slabs(runner, model, weather, spaces)
    add_windows(model, spaces)
    add_doors(model, spaces)
    add_skylights(model, spaces)
    add_conditioned_floor_area(model, spaces)
    add_thermal_mass(model, spaces)
    Geometry.set_zone_volumes(spaces, @hpxml_bldg, @apply_ashrae140_assumptions)
    Geometry.explode_surfaces(model, @hpxml_bldg, @walls_top)
    add_num_occupants(model, runner, spaces)

    # HVAC
    @hvac_unavailable_periods = Schedule.get_unavailable_periods(runner, SchedulesFile::Columns[:HVAC].name, @hpxml_header.unavailable_periods)
    airloop_map = {} # Map of HPXML System ID -> AirLoopHVAC (or ZoneHVACFourPipeFanCoil)
    add_ideal_system(model, spaces, epw_path)
    add_cooling_system(model, runner, weather, spaces, airloop_map)
    add_heating_system(runner, model, weather, spaces, airloop_map)
    add_heat_pump(runner, model, weather, spaces, airloop_map)
    add_dehumidifiers(runner, model, spaces)
    add_ceiling_fans(runner, model, weather, spaces)

    # Hot Water
    add_hot_water_and_appliances(runner, model, weather, spaces)

    # Plug Loads & Fuel Loads & Lighting
    add_mels(runner, model, spaces)
    add_mfls(runner, model, spaces)
    add_lighting(runner, model, spaces)

    # Pools & Permanent Spas
    add_pools_and_permanent_spas(runner, model, spaces)

    # Other
    add_airflow(runner, model, weather, spaces, airloop_map)
    add_photovoltaics(model)
    add_generators(model)
    add_batteries(runner, model, spaces)
    add_building_unit(model, unit_num)
  end

  def check_emissions_references(hpxml_header, hpxml_path)
    # Check/update file references
    hpxml_header.emissions_scenarios.each do |scenario|
      if hpxml_header.emissions_scenarios.select { |s| s.emissions_type == scenario.emissions_type && s.name == scenario.name }.size > 1
        fail "Found multiple Emissions Scenarios with the Scenario Name=#{scenario.name} and Emissions Type=#{scenario.emissions_type}."
      end
      next if scenario.elec_schedule_filepath.nil?

      scenario.elec_schedule_filepath = FilePath.check_path(scenario.elec_schedule_filepath,
                                                            File.dirname(hpxml_path),
                                                            'Emissions File')
    end
  end

  def check_schedule_references(hpxml_bldg_header, hpxml_path)
    # Check/update file references
    hpxml_bldg_header.schedules_filepaths = hpxml_bldg_header.schedules_filepaths.collect { |sfp|
      FilePath.check_path(sfp,
                          File.dirname(hpxml_path),
                          'Schedules')
    }
  end

  def validate_emissions_files(hpxml_header)
    hpxml_header.emissions_scenarios.each do |scenario|
      next if scenario.elec_schedule_filepath.nil?

      data = File.readlines(scenario.elec_schedule_filepath)
      num_header_rows = scenario.elec_schedule_number_of_header_rows
      col_index = scenario.elec_schedule_column_number - 1

      if data.size != 8760 + num_header_rows
        fail "Emissions File has invalid number of rows (#{data.size}). Expected 8760 plus #{num_header_rows} header row(s)."
      end
      if col_index > data[num_header_rows, 8760].map { |x| x.count(',') }.min
        fail "Emissions File has too few columns. Cannot find column number (#{scenario.elec_schedule_column_number})."
      end
    end
  end

  def set_defaults_and_globals()
    # Initialize
    @remaining_heat_load_frac = 1.0
    @remaining_cool_load_frac = 1.0

    # Set globals
    @cfa = @hpxml_bldg.building_construction.conditioned_floor_area
    @ncfl = @hpxml_bldg.building_construction.number_of_conditioned_floors
    @ncfl_ag = @hpxml_bldg.building_construction.number_of_conditioned_floors_above_grade
    @nbeds = @hpxml_bldg.building_construction.number_of_bedrooms
    @default_azimuths = HPXMLDefaults.get_default_azimuths(@hpxml_bldg)

    # Apply unit multipliers to HVAC systems and water heaters
    HVAC.apply_unit_multiplier(@hpxml_bldg, @hpxml_header)
    # Ensure that no capacities/airflows are zero in order to prevent potential E+ errors.
    HVAC.ensure_nonzero_sizing_values(@hpxml_bldg)
    # Make adjustments for modeling purposes
    @frac_windows_operable = @hpxml_bldg.fraction_of_windows_operable()
    @hpxml_bldg.collapse_enclosure_surfaces() # Speeds up simulation
    @hpxml_bldg.delete_adiabatic_subsurfaces() # EnergyPlus doesn't allow this

    # We don't want this to be written to in.xml, because then if you ran the in.xml
    # file, you would get different results (operational calculation) relative to the
    # original file (asset calculation).
    if @hpxml_bldg.building_occupancy.number_of_residents.nil?
      @hpxml_bldg.building_occupancy.number_of_residents = Geometry.get_occupancy_default_num(@nbeds)
    elsif (@hpxml_bldg.building_occupancy.number_of_residents == 0) && (not @apply_ashrae140_assumptions)
      # If zero occupants, ensure end uses of interest are zeroed out
      @hpxml_header.unavailable_periods.add(column_name: 'Vacancy',
                                            begin_month: @hpxml_header.sim_begin_month,
                                            begin_day: @hpxml_header.sim_begin_day,
                                            begin_hour: 0,
                                            end_month: @hpxml_header.sim_end_month,
                                            end_day: @hpxml_header.sim_end_day,
                                            end_hour: 24,
                                            natvent_availability: HPXML::ScheduleUnavailable)
    end
  end

  def add_simulation_params(model)
    SimControls.apply(model, @hpxml_header)
  end

  def add_num_occupants(model, runner, spaces)
    # Occupants
    num_occ = @hpxml_bldg.building_occupancy.number_of_residents
    return if num_occ <= 0

    Geometry.apply_occupants(model, runner, @hpxml_bldg, num_occ, spaces[HPXML::LocationConditionedSpace],
                             @schedules_file, @hpxml_header.unavailable_periods)
  end

  def create_or_get_space(model, spaces, location)
    if spaces[location].nil?
      Geometry.create_space_and_zone(model, spaces, location, @hpxml_bldg.building_construction.number_of_units)
    end
    return spaces[location]
  end

  def add_roofs(runner, model, spaces)
    @hpxml_bldg.roofs.each do |roof|
      next if roof.net_area < 1.0 # skip modeling net surface area for surfaces comprised entirely of subsurface area

      if roof.azimuth.nil?
        if roof.pitch > 0
          azimuths = @default_azimuths # Model as four directions for average exterior incident solar
        else
          azimuths = [@default_azimuths[0]] # Arbitrary azimuth for flat roof
        end
      else
        azimuths = [roof.azimuth]
      end

      surfaces = []

      azimuths.each do |azimuth|
        width = Math::sqrt(roof.net_area)
        length = (roof.net_area / width) / azimuths.size
        tilt = roof.pitch / 12.0
        z_origin = @walls_top + 0.5 * Math.sin(Math.atan(tilt)) * width

        vertices = Geometry.create_roof_vertices(length, width, z_origin, azimuth, tilt)
        surface = OpenStudio::Model::Surface.new(vertices, model)
        surfaces << surface
        surface.additionalProperties.setFeature('Length', length)
        surface.additionalProperties.setFeature('Width', width)
        surface.additionalProperties.setFeature('Azimuth', azimuth)
        surface.additionalProperties.setFeature('Tilt', tilt)
        surface.additionalProperties.setFeature('SurfaceType', 'Roof')
        if azimuths.size > 1
          surface.setName("#{roof.id}:#{azimuth}")
        else
          surface.setName(roof.id)
        end
        surface.setSurfaceType('RoofCeiling')
        surface.setOutsideBoundaryCondition('Outdoors')
        set_surface_interior(model, spaces, surface, roof)
      end

      next if surfaces.empty?

      # Apply construction
      has_radiant_barrier = roof.radiant_barrier
      if has_radiant_barrier
        radiant_barrier_grade = roof.radiant_barrier_grade
      end
      # FUTURE: Create Constructions.get_air_film(surface) method; use in measure.rb and hpxml_translator_test.rb
      inside_film = Material.AirFilmRoof(Geometry.get_roof_pitch([surfaces[0]]))
      outside_film = Material.AirFilmOutside
      mat_roofing = Material.RoofMaterial(roof.roof_type)
      if @apply_ashrae140_assumptions
        inside_film = Material.AirFilmRoofASHRAE140
        outside_film = Material.AirFilmOutsideASHRAE140
      end
      mat_int_finish = Material.InteriorFinishMaterial(roof.interior_finish_type, roof.interior_finish_thickness)
      if mat_int_finish.nil?
        fallback_mat_int_finish = nil
      else
        fallback_mat_int_finish = Material.InteriorFinishMaterial(mat_int_finish.name, 0.1) # Try thin material
      end

      install_grade = 1
      assembly_r = roof.insulation_assembly_r_value

      if not mat_int_finish.nil?
        # Closed cavity
        constr_sets = [
          WoodStudConstructionSet.new(Material.Stud2x(8.0), 0.07, 20.0, 0.75, mat_int_finish, mat_roofing),    # 2x8, 24" o.c. + R20
          WoodStudConstructionSet.new(Material.Stud2x(8.0), 0.07, 10.0, 0.75, mat_int_finish, mat_roofing),    # 2x8, 24" o.c. + R10
          WoodStudConstructionSet.new(Material.Stud2x(8.0), 0.07, 0.0, 0.75, mat_int_finish, mat_roofing),     # 2x8, 24" o.c.
          WoodStudConstructionSet.new(Material.Stud2x6, 0.07, 0.0, 0.75, mat_int_finish, mat_roofing),         # 2x6, 24" o.c.
          WoodStudConstructionSet.new(Material.Stud2x4, 0.07, 0.0, 0.5, mat_int_finish, mat_roofing),          # 2x4, 16" o.c.
          WoodStudConstructionSet.new(Material.Stud2x4, 0.01, 0.0, 0.0, fallback_mat_int_finish, mat_roofing), # Fallback
        ]
        match, constr_set, cavity_r = Constructions.pick_wood_stud_construction_set(assembly_r, constr_sets, inside_film, outside_film)

        Constructions.apply_closed_cavity_roof(model, surfaces, "#{roof.id} construction",
                                               cavity_r, install_grade,
                                               constr_set.stud.thick_in,
                                               true, constr_set.framing_factor,
                                               constr_set.mat_int_finish,
                                               constr_set.osb_thick_in, constr_set.rigid_r,
                                               constr_set.mat_ext_finish, has_radiant_barrier,
                                               inside_film, outside_film, radiant_barrier_grade,
                                               roof.solar_absorptance, roof.emittance)
      else
        # Open cavity
        constr_sets = [
          GenericConstructionSet.new(10.0, 0.5, nil, mat_roofing), # w/R-10 rigid
          GenericConstructionSet.new(0.0, 0.5, nil, mat_roofing),  # Standard
          GenericConstructionSet.new(0.0, 0.0, nil, mat_roofing),  # Fallback
        ]
        match, constr_set, layer_r = Constructions.pick_generic_construction_set(assembly_r, constr_sets, inside_film, outside_film)

        cavity_r = 0
        cavity_ins_thick_in = 0
        framing_factor = 0
        framing_thick_in = 0

        Constructions.apply_open_cavity_roof(model, surfaces, "#{roof.id} construction",
                                             cavity_r, install_grade, cavity_ins_thick_in,
                                             framing_factor, framing_thick_in,
                                             constr_set.osb_thick_in, layer_r + constr_set.rigid_r,
                                             constr_set.mat_ext_finish, has_radiant_barrier,
                                             inside_film, outside_film, radiant_barrier_grade,
                                             roof.solar_absorptance, roof.emittance)
      end
      Constructions.check_surface_assembly_rvalue(runner, surfaces, inside_film, outside_film, assembly_r, match)
    end
  end

  def add_walls(runner, model, spaces)
    @hpxml_bldg.walls.each do |wall|
      next if wall.net_area < 1.0 # skip modeling net surface area for surfaces comprised entirely of subsurface area

      if wall.azimuth.nil?
        if wall.is_exterior
          azimuths = @default_azimuths # Model as four directions for average exterior incident solar
        else
          azimuths = [@default_azimuths[0]] # Arbitrary direction, doesn't receive exterior incident solar
        end
      else
        azimuths = [wall.azimuth]
      end

      surfaces = []

      azimuths.each do |azimuth|
        height = 8.0 * @ncfl_ag
        length = (wall.net_area / height) / azimuths.size
        z_origin = @foundation_top

        vertices = Geometry.create_wall_vertices(length, height, z_origin, azimuth)
        surface = OpenStudio::Model::Surface.new(vertices, model)
        surfaces << surface
        surface.additionalProperties.setFeature('Length', length)
        surface.additionalProperties.setFeature('Azimuth', azimuth)
        surface.additionalProperties.setFeature('Tilt', 90.0)
        surface.additionalProperties.setFeature('SurfaceType', 'Wall')
        if azimuths.size > 1
          surface.setName("#{wall.id}:#{azimuth}")
        else
          surface.setName(wall.id)
        end
        surface.setSurfaceType('Wall')
        set_surface_interior(model, spaces, surface, wall)
        set_surface_exterior(model, spaces, surface, wall)
        if wall.is_interior
          surface.setSunExposure('NoSun')
          surface.setWindExposure('NoWind')
        end
      end

      next if surfaces.empty?

      # Apply construction
      # The code below constructs a reasonable wall construction based on the
      # wall type while ensuring the correct assembly R-value.
      has_radiant_barrier = wall.radiant_barrier
      if has_radiant_barrier
        radiant_barrier_grade = wall.radiant_barrier_grade
      end
      inside_film = Material.AirFilmVertical
      if wall.is_exterior
        outside_film = Material.AirFilmOutside
        mat_ext_finish = Material.ExteriorFinishMaterial(wall.siding)
      else
        outside_film = Material.AirFilmVertical
        mat_ext_finish = nil
      end
      if @apply_ashrae140_assumptions
        inside_film = Material.AirFilmVerticalASHRAE140
        outside_film = Material.AirFilmOutsideASHRAE140
      end
      mat_int_finish = Material.InteriorFinishMaterial(wall.interior_finish_type, wall.interior_finish_thickness)

      Constructions.apply_wall_construction(runner, model, surfaces, wall.id, wall.wall_type, wall.insulation_assembly_r_value,
                                            mat_int_finish, has_radiant_barrier, inside_film, outside_film,
                                            radiant_barrier_grade, mat_ext_finish, wall.solar_absorptance,
                                            wall.emittance)
    end
  end

  def add_rim_joists(runner, model, spaces)
    @hpxml_bldg.rim_joists.each do |rim_joist|
      if rim_joist.azimuth.nil?
        if rim_joist.is_exterior
          azimuths = @default_azimuths # Model as four directions for average exterior incident solar
        else
          azimuths = [@default_azimuths[0]] # Arbitrary direction, doesn't receive exterior incident solar
        end
      else
        azimuths = [rim_joist.azimuth]
      end

      surfaces = []

      azimuths.each do |azimuth|
        height = 1.0
        length = (rim_joist.area / height) / azimuths.size
        z_origin = @foundation_top

        vertices = Geometry.create_wall_vertices(length, height, z_origin, azimuth)
        surface = OpenStudio::Model::Surface.new(vertices, model)
        surfaces << surface
        surface.additionalProperties.setFeature('Length', length)
        surface.additionalProperties.setFeature('Azimuth', azimuth)
        surface.additionalProperties.setFeature('Tilt', 90.0)
        surface.additionalProperties.setFeature('SurfaceType', 'RimJoist')
        if azimuths.size > 1
          surface.setName("#{rim_joist.id}:#{azimuth}")
        else
          surface.setName(rim_joist.id)
        end
        surface.setSurfaceType('Wall')
        set_surface_interior(model, spaces, surface, rim_joist)
        set_surface_exterior(model, spaces, surface, rim_joist)
        if rim_joist.is_interior
          surface.setSunExposure('NoSun')
          surface.setWindExposure('NoWind')
        end
      end

      # Apply construction

      inside_film = Material.AirFilmVertical
      if rim_joist.is_exterior
        outside_film = Material.AirFilmOutside
        mat_ext_finish = Material.ExteriorFinishMaterial(rim_joist.siding)
      else
        outside_film = Material.AirFilmVertical
        mat_ext_finish = nil
      end

      assembly_r = rim_joist.insulation_assembly_r_value

      constr_sets = [
        WoodStudConstructionSet.new(Material.Stud2x(2.0), 0.17, 20.0, 2.0, nil, mat_ext_finish),  # 2x4 + R20
        WoodStudConstructionSet.new(Material.Stud2x(2.0), 0.17, 10.0, 2.0, nil, mat_ext_finish),  # 2x4 + R10
        WoodStudConstructionSet.new(Material.Stud2x(2.0), 0.17, 0.0, 2.0, nil, mat_ext_finish),   # 2x4
        WoodStudConstructionSet.new(Material.Stud2x(2.0), 0.01, 0.0, 0.0, nil, mat_ext_finish),   # Fallback
      ]
      match, constr_set, cavity_r = Constructions.pick_wood_stud_construction_set(assembly_r, constr_sets, inside_film, outside_film)
      install_grade = 1

      Constructions.apply_rim_joist(model, surfaces, "#{rim_joist.id} construction",
                                    cavity_r, install_grade, constr_set.framing_factor,
                                    constr_set.mat_int_finish, constr_set.osb_thick_in,
                                    constr_set.rigid_r, constr_set.mat_ext_finish,
                                    inside_film, outside_film, rim_joist.solar_absorptance,
                                    rim_joist.emittance)
      Constructions.check_surface_assembly_rvalue(runner, surfaces, inside_film, outside_film, assembly_r, match)
    end
  end

  def add_floors(runner, model, spaces)
    @hpxml_bldg.floors.each do |floor|
      next if floor.net_area < 1.0 # skip modeling net surface area for surfaces comprised entirely of subsurface area

      area = floor.net_area
      width = Math::sqrt(area)
      length = area / width
      if floor.interior_adjacent_to.include?('attic') || floor.exterior_adjacent_to.include?('attic')
        z_origin = @walls_top
      else
        z_origin = @foundation_top
      end

      if floor.is_ceiling
        vertices = Geometry.create_ceiling_vertices(length, width, z_origin, @default_azimuths)
        surface = OpenStudio::Model::Surface.new(vertices, model)
        surface.additionalProperties.setFeature('SurfaceType', 'Ceiling')
      else
        vertices = Geometry.create_floor_vertices(length, width, z_origin, @default_azimuths)
        surface = OpenStudio::Model::Surface.new(vertices, model)
        surface.additionalProperties.setFeature('SurfaceType', 'Floor')
      end
      surface.additionalProperties.setFeature('Tilt', 0.0)
      set_surface_interior(model, spaces, surface, floor)
      set_surface_exterior(model, spaces, surface, floor)
      surface.setName(floor.id)
      if floor.is_interior
        surface.setSunExposure('NoSun')
        surface.setWindExposure('NoWind')
      elsif floor.is_floor
        surface.setSunExposure('NoSun')
        if floor.exterior_adjacent_to == HPXML::LocationManufacturedHomeUnderBelly
          foundation = @hpxml_bldg.foundations.find { |x| x.to_location == floor.exterior_adjacent_to }
          if foundation.belly_wing_skirt_present
            surface.setWindExposure('NoWind')
          end
        end
      end

      # Apply construction

      if floor.is_ceiling
        if @apply_ashrae140_assumptions
          # Attic floor
          inside_film = Material.AirFilmFloorASHRAE140
          outside_film = Material.AirFilmFloorASHRAE140
        else
          inside_film = Material.AirFilmFloorAverage
          outside_film = Material.AirFilmFloorAverage
        end
        mat_int_finish_or_covering = Material.InteriorFinishMaterial(floor.interior_finish_type, floor.interior_finish_thickness)
        has_radiant_barrier = floor.radiant_barrier
        if has_radiant_barrier
          radiant_barrier_grade = floor.radiant_barrier_grade
        end
      else # Floor
        if @apply_ashrae140_assumptions
          # Raised floor
          inside_film = Material.AirFilmFloorASHRAE140
          outside_film = Material.AirFilmFloorZeroWindASHRAE140
          surface.setWindExposure('NoWind')
          mat_int_finish_or_covering = Material.CoveringBare(1.0)
        else
          inside_film = Material.AirFilmFloorReduced
          if floor.is_exterior
            outside_film = Material.AirFilmOutside
          else
            outside_film = Material.AirFilmFloorReduced
          end
          if floor.interior_adjacent_to == HPXML::LocationConditionedSpace
            mat_int_finish_or_covering = Material.CoveringBare
          end
        end
      end

      Constructions.apply_floor_ceiling_construction(runner, model, [surface], floor.id, floor.floor_type, floor.is_ceiling, floor.insulation_assembly_r_value,
                                                     mat_int_finish_or_covering, has_radiant_barrier, inside_film, outside_film, radiant_barrier_grade)
    end
  end

  def add_foundation_walls_slabs(runner, model, weather, spaces)
    foundation_types = @hpxml_bldg.slabs.map { |s| s.interior_adjacent_to }.uniq

    foundation_types.each do |foundation_type|
      # Get attached slabs/foundation walls
      slabs = []
      @hpxml_bldg.slabs.each do |slab|
        next unless slab.interior_adjacent_to == foundation_type

        slabs << slab
        slab.exposed_perimeter = [slab.exposed_perimeter, 1.0].max # minimum value to prevent error if no exposed slab
      end

      slabs.each do |slab|
        slab_frac = slab.exposed_perimeter / slabs.map { |s| s.exposed_perimeter }.sum
        ext_fnd_walls = slab.connected_foundation_walls.select { |fw| fw.net_area >= 1.0 && fw.is_exterior }

        if ext_fnd_walls.empty?
          # Slab w/o foundation walls
          add_foundation_slab(model, weather, spaces, slab, -1 * slab.depth_below_grade.to_f, slab.exposed_perimeter, nil)
        else
          # Slab w/ foundation walls
          ext_fnd_walls_length = ext_fnd_walls.map { |fw| fw.area / fw.height }.sum
          remaining_exposed_length = slab.exposed_perimeter

          # Since we don't know which FoundationWalls are adjacent to which Slabs, we apportion
          # each FoundationWall to each slab.
          ext_fnd_walls.each do |fnd_wall|
            # Both the foundation wall and slab must have same exposed length to prevent Kiva errors.
            # For the foundation wall, we are effectively modeling the net *exposed* area.
            fnd_wall_length = fnd_wall.area / fnd_wall.height
            apportioned_exposed_length = fnd_wall_length / ext_fnd_walls_length * slab.exposed_perimeter # Slab exposed perimeter apportioned to this foundation wall
            apportioned_total_length = fnd_wall_length * slab_frac # Foundation wall length apportioned to this slab
            exposed_length = [apportioned_exposed_length, apportioned_total_length].min
            remaining_exposed_length -= exposed_length

            kiva_foundation = add_foundation_wall(runner, model, spaces, fnd_wall, exposed_length, fnd_wall_length)
            add_foundation_slab(model, weather, spaces, slab, -1 * fnd_wall.depth_below_grade, exposed_length, kiva_foundation)
          end

          if remaining_exposed_length > 1 # Skip if a small length (e.g., due to rounding)
            # The slab's exposed perimeter exceeds the sum of attached exterior foundation wall lengths.
            # This may legitimately occur for a walkout basement, where a portion of the slab has no
            # adjacent foundation wall.
            add_foundation_slab(model, weather, spaces, slab, 0, remaining_exposed_length, nil)
          end
        end
      end

      # Interzonal foundation wall surfaces
      # The above-grade portion of these walls are modeled as EnergyPlus surfaces with standard adjacency.
      # The below-grade portion of these walls (in contact with ground) are not modeled, as Kiva does not
      # calculate heat flow between two zones through the ground.
      int_fnd_walls = @hpxml_bldg.foundation_walls.select { |fw| fw.is_interior && fw.interior_adjacent_to == foundation_type }
      int_fnd_walls.each do |fnd_wall|
        next unless fnd_wall.is_interior

        ag_height = fnd_wall.height - fnd_wall.depth_below_grade
        ag_net_area = fnd_wall.net_area * ag_height / fnd_wall.height
        next if ag_net_area < 1.0

        length = ag_net_area / ag_height
        z_origin = -1 * ag_height
        if fnd_wall.azimuth.nil?
          azimuth = @default_azimuths[0] # Arbitrary direction, doesn't receive exterior incident solar
        else
          azimuth = fnd_wall.azimuth
        end

        vertices = Geometry.create_wall_vertices(length, ag_height, z_origin, azimuth)
        surface = OpenStudio::Model::Surface.new(vertices, model)
        surface.additionalProperties.setFeature('Length', length)
        surface.additionalProperties.setFeature('Azimuth', azimuth)
        surface.additionalProperties.setFeature('Tilt', 90.0)
        surface.additionalProperties.setFeature('SurfaceType', 'FoundationWall')
        surface.setName(fnd_wall.id)
        surface.setSurfaceType('Wall')
        set_surface_interior(model, spaces, surface, fnd_wall)
        set_surface_exterior(model, spaces, surface, fnd_wall)
        surface.setSunExposure('NoSun')
        surface.setWindExposure('NoWind')

        # Apply construction

        wall_type = HPXML::WallTypeConcrete
        inside_film = Material.AirFilmVertical
        outside_film = Material.AirFilmVertical
        assembly_r = fnd_wall.insulation_assembly_r_value
        mat_int_finish = Material.InteriorFinishMaterial(fnd_wall.interior_finish_type, fnd_wall.interior_finish_thickness)
        if assembly_r.nil?
          concrete_thick_in = fnd_wall.thickness
          int_r = fnd_wall.insulation_interior_r_value
          ext_r = fnd_wall.insulation_exterior_r_value
          mat_concrete = Material.Concrete(concrete_thick_in)
          mat_int_finish_rvalue = mat_int_finish.nil? ? 0.0 : mat_int_finish.rvalue
          assembly_r = int_r + ext_r + mat_concrete.rvalue + mat_int_finish_rvalue + inside_film.rvalue + outside_film.rvalue
        end
        mat_ext_finish = nil

        Constructions.apply_wall_construction(runner,
                                              model,
                                              [surface],
                                              fnd_wall.id,
                                              wall_type,
                                              assembly_r,
                                              mat_int_finish,
                                              false,
                                              inside_film,
                                              outside_film,
                                              nil,
                                              mat_ext_finish,
                                              nil,
                                              nil)
      end
    end
  end

  def add_foundation_wall(runner, model, spaces, foundation_wall, exposed_length, fnd_wall_length)
    exposed_fraction = exposed_length / fnd_wall_length
    net_exposed_area = foundation_wall.net_area * exposed_fraction
    gross_exposed_area = foundation_wall.area * exposed_fraction
    height = foundation_wall.height
    height_ag = height - foundation_wall.depth_below_grade
    z_origin = -1 * foundation_wall.depth_below_grade
    if foundation_wall.azimuth.nil?
      azimuth = @default_azimuths[0] # Arbitrary; solar incidence in Kiva is applied as an orientation average (to the above grade portion of the wall)
    else
      azimuth = foundation_wall.azimuth
    end

    return if exposed_length < 0.1 # Avoid Kiva error if exposed wall length is too small

    if gross_exposed_area > net_exposed_area
      # Create a "notch" in the wall to account for the subsurfaces. This ensures that
      # we preserve the appropriate wall height, length, and area for Kiva.
      subsurface_area = gross_exposed_area - net_exposed_area
    else
      subsurface_area = 0
    end

    vertices = Geometry.create_wall_vertices(exposed_length, height, z_origin, azimuth, subsurface_area: subsurface_area)
    surface = OpenStudio::Model::Surface.new(vertices, model)
    surface.additionalProperties.setFeature('Length', exposed_length)
    surface.additionalProperties.setFeature('Azimuth', azimuth)
    surface.additionalProperties.setFeature('Tilt', 90.0)
    surface.additionalProperties.setFeature('SurfaceType', 'FoundationWall')
    surface.setName(foundation_wall.id)
    surface.setSurfaceType('Wall')
    set_surface_interior(model, spaces, surface, foundation_wall)
    set_surface_exterior(model, spaces, surface, foundation_wall)

    assembly_r = foundation_wall.insulation_assembly_r_value
    mat_int_finish = Material.InteriorFinishMaterial(foundation_wall.interior_finish_type, foundation_wall.interior_finish_thickness)
    mat_wall = Material.FoundationWallMaterial(foundation_wall.type, foundation_wall.thickness)
    if not assembly_r.nil?
      ext_rigid_height = height
      ext_rigid_offset = 0.0
      inside_film = Material.AirFilmVertical

      mat_int_finish_rvalue = mat_int_finish.nil? ? 0.0 : mat_int_finish.rvalue
      ext_rigid_r = assembly_r - mat_wall.rvalue - mat_int_finish_rvalue - inside_film.rvalue
      int_rigid_r = 0.0
      if ext_rigid_r < 0 # Try without interior finish
        mat_int_finish = nil
        ext_rigid_r = assembly_r - mat_wall.rvalue - inside_film.rvalue
      end
      if (ext_rigid_r > 0) && (ext_rigid_r < 0.1)
        ext_rigid_r = 0.0 # Prevent tiny strip of insulation
      end
      if ext_rigid_r < 0
        ext_rigid_r = 0.0
        match = false
      else
        match = true
      end
    else
      ext_rigid_offset = foundation_wall.insulation_exterior_distance_to_top
      ext_rigid_height = foundation_wall.insulation_exterior_distance_to_bottom - ext_rigid_offset
      ext_rigid_r = foundation_wall.insulation_exterior_r_value
      int_rigid_offset = foundation_wall.insulation_interior_distance_to_top
      int_rigid_height = foundation_wall.insulation_interior_distance_to_bottom - int_rigid_offset
      int_rigid_r = foundation_wall.insulation_interior_r_value
    end

    soil_k_in = UnitConversions.convert(@hpxml_bldg.site.ground_conductivity, 'ft', 'in')

    Constructions.apply_foundation_wall(model, [surface], "#{foundation_wall.id} construction",
                                        ext_rigid_offset, int_rigid_offset, ext_rigid_height, int_rigid_height,
                                        ext_rigid_r, int_rigid_r, mat_int_finish, mat_wall, height_ag,
                                        soil_k_in)

    if not assembly_r.nil?
      Constructions.check_surface_assembly_rvalue(runner, [surface], inside_film, nil, assembly_r, match)
    end

    return surface.adjacentFoundation.get
  end

  def add_foundation_slab(model, weather, spaces, slab, z_origin, exposed_length, kiva_foundation)
    exposed_fraction = exposed_length / slab.exposed_perimeter
    slab_tot_perim = exposed_length
    slab_area = slab.area * exposed_fraction
    if slab_tot_perim**2 - 16.0 * slab_area <= 0
      # Cannot construct rectangle with this perimeter/area. Some of the
      # perimeter is presumably not exposed, so bump up perimeter value.
      slab_tot_perim = Math.sqrt(16.0 * slab_area)
    end
    sqrt_term = [slab_tot_perim**2 - 16.0 * slab_area, 0.0].max
    slab_length = slab_tot_perim / 4.0 + Math.sqrt(sqrt_term) / 4.0
    slab_width = slab_tot_perim / 4.0 - Math.sqrt(sqrt_term) / 4.0

    vertices = Geometry.create_floor_vertices(slab_length, slab_width, z_origin, @default_azimuths)
    surface = OpenStudio::Model::Surface.new(vertices, model)
    surface.setName(slab.id)
    surface.setSurfaceType('Floor')
    surface.setOutsideBoundaryCondition('Foundation')
    surface.additionalProperties.setFeature('SurfaceType', 'Slab')
    set_surface_interior(model, spaces, surface, slab)
    surface.setSunExposure('NoSun')
    surface.setWindExposure('NoWind')

    slab_perim_r = slab.perimeter_insulation_r_value
    slab_perim_depth = slab.perimeter_insulation_depth
    if (slab_perim_r == 0) || (slab_perim_depth == 0)
      slab_perim_r = 0
      slab_perim_depth = 0
    end

    if slab.under_slab_insulation_spans_entire_slab
      slab_whole_r = slab.under_slab_insulation_r_value
      slab_under_r = 0
      slab_under_width = 0
    else
      slab_under_r = slab.under_slab_insulation_r_value
      slab_under_width = slab.under_slab_insulation_width
      if (slab_under_r == 0) || (slab_under_width == 0)
        slab_under_r = 0
        slab_under_width = 0
      end
      slab_whole_r = 0
    end
    slab_gap_r = slab.gap_insulation_r_value

    mat_carpet = nil
    if (slab.carpet_fraction > 0) && (slab.carpet_r_value > 0)
      mat_carpet = Material.CoveringBare(slab.carpet_fraction,
                                         slab.carpet_r_value)
    end
    soil_k_in = UnitConversions.convert(@hpxml_bldg.site.ground_conductivity, 'ft', 'in')

    Constructions.apply_foundation_slab(model, surface, "#{slab.id} construction",
                                        slab_under_r, slab_under_width, slab_gap_r, slab_perim_r,
                                        slab_perim_depth, slab_whole_r, slab.thickness,
                                        exposed_length, mat_carpet, soil_k_in, kiva_foundation)

    kiva_foundation = surface.adjacentFoundation.get

    foundation_walls_insulated = false
    foundation_ceiling_insulated = false
    @hpxml_bldg.foundation_walls.each do |fnd_wall|
      next unless fnd_wall.interior_adjacent_to == slab.interior_adjacent_to
      next unless fnd_wall.exterior_adjacent_to == HPXML::LocationGround

      if fnd_wall.insulation_assembly_r_value.to_f > 5
        foundation_walls_insulated = true
      elsif fnd_wall.insulation_exterior_r_value.to_f + fnd_wall.insulation_interior_r_value.to_f > 0
        foundation_walls_insulated = true
      end
    end
    @hpxml_bldg.floors.each do |floor|
      next unless floor.interior_adjacent_to == HPXML::LocationConditionedSpace
      next unless floor.exterior_adjacent_to == slab.interior_adjacent_to

      if floor.insulation_assembly_r_value > 5
        foundation_ceiling_insulated = true
      end
    end

    Constructions.apply_kiva_initial_temp(kiva_foundation, slab, weather,
                                          spaces[HPXML::LocationConditionedSpace].thermalZone.get,
                                          @hpxml_header.sim_begin_month, @hpxml_header.sim_begin_day,
                                          @hpxml_header.sim_calendar_year, @schedules_file,
                                          foundation_walls_insulated, foundation_ceiling_insulated)

    return kiva_foundation
  end

  def add_conditioned_floor_area(model, spaces)
    # Check if we need to add floors between conditioned spaces (e.g., between first
    # and second story or conditioned basement ceiling).
    # This ensures that the E+ reported Conditioned Floor Area is correct.

    sum_cfa = 0.0
    @hpxml_bldg.floors.each do |floor|
      next unless floor.is_floor
      next unless [HPXML::LocationConditionedSpace, HPXML::LocationBasementConditioned].include?(floor.interior_adjacent_to) ||
                  [HPXML::LocationConditionedSpace, HPXML::LocationBasementConditioned].include?(floor.exterior_adjacent_to)

      sum_cfa += floor.area
    end
    @hpxml_bldg.slabs.each do |slab|
      next unless [HPXML::LocationConditionedSpace, HPXML::LocationBasementConditioned].include? slab.interior_adjacent_to

      sum_cfa += slab.area
    end

    addtl_cfa = @cfa - sum_cfa

    fail if addtl_cfa < -1.0 # Allow some rounding; EPvalidator.xml should prevent this

    return unless addtl_cfa > 1.0 # Allow some rounding

    floor_width = Math::sqrt(addtl_cfa)
    floor_length = addtl_cfa / floor_width
    z_origin = @foundation_top + 8.0 * (@ncfl_ag - 1)

    # Add floor surface
    vertices = Geometry.create_floor_vertices(floor_length, floor_width, z_origin, @default_azimuths)
    floor_surface = OpenStudio::Model::Surface.new(vertices, model)

    floor_surface.setSunExposure('NoSun')
    floor_surface.setWindExposure('NoWind')
    floor_surface.setName('inferred conditioned floor')
    floor_surface.setSurfaceType('Floor')
    floor_surface.setSpace(create_or_get_space(model, spaces, HPXML::LocationConditionedSpace))
    floor_surface.setOutsideBoundaryCondition('Adiabatic')
    floor_surface.additionalProperties.setFeature('SurfaceType', 'InferredFloor')
    floor_surface.additionalProperties.setFeature('Tilt', 0.0)

    # Add ceiling surface
    vertices = Geometry.create_ceiling_vertices(floor_length, floor_width, z_origin, @default_azimuths)
    ceiling_surface = OpenStudio::Model::Surface.new(vertices, model)

    ceiling_surface.setSunExposure('NoSun')
    ceiling_surface.setWindExposure('NoWind')
    ceiling_surface.setName('inferred conditioned ceiling')
    ceiling_surface.setSurfaceType('RoofCeiling')
    ceiling_surface.setSpace(create_or_get_space(model, spaces, HPXML::LocationConditionedSpace))
    ceiling_surface.setOutsideBoundaryCondition('Adiabatic')
    ceiling_surface.additionalProperties.setFeature('SurfaceType', 'InferredCeiling')
    ceiling_surface.additionalProperties.setFeature('Tilt', 0.0)

    # Apply Construction
    apply_adiabatic_construction(model, [floor_surface, ceiling_surface], 'floor')
  end

  def add_thermal_mass(model, spaces)
    if @apply_ashrae140_assumptions
      # 1024 ft2 of interior partition wall mass, no furniture mass
      mat_int_finish = Material.InteriorFinishMaterial(HPXML::InteriorFinishGypsumBoard, 0.5)
      partition_wall_area = 1024.0 * 2 # Exposed partition wall area (both sides)
      Constructions.apply_partition_walls(model, 'PartitionWallConstruction', mat_int_finish, partition_wall_area, spaces)
    else
      mat_int_finish = Material.InteriorFinishMaterial(@hpxml_bldg.partition_wall_mass.interior_finish_type, @hpxml_bldg.partition_wall_mass.interior_finish_thickness)
      partition_wall_area = @hpxml_bldg.partition_wall_mass.area_fraction * @cfa # Exposed partition wall area (both sides)
      Constructions.apply_partition_walls(model, 'PartitionWallConstruction', mat_int_finish, partition_wall_area, spaces)

      Constructions.apply_furniture(model, @hpxml_bldg.furniture_mass, spaces)
    end
  end

  def add_windows(model, spaces)
    # We already stored @fraction_of_windows_operable, so lets remove the
    # fraction_operable properties from windows and re-collapse the enclosure
    # so as to prevent potentially modeling multiple identical windows in E+,
    # which can increase simulation runtime.
    @hpxml_bldg.windows.each do |window|
      window.fraction_operable = nil
    end
    @hpxml_bldg.collapse_enclosure_surfaces()

    shading_schedules = {}

    surfaces = []
    @hpxml_bldg.windows.each do |window|
      window_height = 4.0 # ft, default

      overhang_depth = nil
      if (not window.overhangs_depth.nil?) && (window.overhangs_depth > 0)
        overhang_depth = window.overhangs_depth
        overhang_distance_to_top = window.overhangs_distance_to_top_of_window
        overhang_distance_to_bottom = window.overhangs_distance_to_bottom_of_window
        window_height = overhang_distance_to_bottom - overhang_distance_to_top
      end

      window_length = window.area / window_height
      z_origin = @foundation_top

      ufactor, shgc = Constructions.get_ufactor_shgc_adjusted_by_storms(window.storm_type, window.ufactor, window.shgc)

      if window.is_exterior

        # Create parent surface slightly bigger than window
        vertices = Geometry.create_wall_vertices(window_length, window_height, z_origin, window.azimuth, add_buffer: true)
        surface = OpenStudio::Model::Surface.new(vertices, model)

        surface.additionalProperties.setFeature('Length', window_length)
        surface.additionalProperties.setFeature('Azimuth', window.azimuth)
        surface.additionalProperties.setFeature('Tilt', 90.0)
        surface.additionalProperties.setFeature('SurfaceType', 'Window')
        surface.setName("surface #{window.id}")
        surface.setSurfaceType('Wall')
        set_surface_interior(model, spaces, surface, window.wall)

        vertices = Geometry.create_wall_vertices(window_length, window_height, z_origin, window.azimuth)
        sub_surface = OpenStudio::Model::SubSurface.new(vertices, model)
        sub_surface.setName(window.id)
        sub_surface.setSurface(surface)
        sub_surface.setSubSurfaceType('FixedWindow')

        set_subsurface_exterior(surface, spaces, model, window.wall)
        surfaces << surface

        if not overhang_depth.nil?
          overhang = sub_surface.addOverhang(UnitConversions.convert(overhang_depth, 'ft', 'm'), UnitConversions.convert(overhang_distance_to_top, 'ft', 'm'))
          overhang.get.setName("#{sub_surface.name} overhangs")
        end

        # Apply construction
        Constructions.apply_window(model, sub_surface, 'WindowConstruction', ufactor, shgc)

        # Apply interior/exterior shading (as needed)
        Constructions.apply_window_skylight_shading(model, window, sub_surface, shading_schedules, @hpxml_header, @hpxml_bldg)
      else
        # Window is on an interior surface, which E+ does not allow. Model
        # as a door instead so that we can get the appropriate conduction
        # heat transfer; there is no solar gains anyway.

        # Create parent surface slightly bigger than window
        vertices = Geometry.create_wall_vertices(window_length, window_height, z_origin, window.azimuth, add_buffer: true)
        surface = OpenStudio::Model::Surface.new(vertices, model)

        surface.additionalProperties.setFeature('Length', window_length)
        surface.additionalProperties.setFeature('Azimuth', window.azimuth)
        surface.additionalProperties.setFeature('Tilt', 90.0)
        surface.additionalProperties.setFeature('SurfaceType', 'Door')
        surface.setName("surface #{window.id}")
        surface.setSurfaceType('Wall')
        set_surface_interior(model, spaces, surface, window.wall)

        vertices = Geometry.create_wall_vertices(window_length, window_height, z_origin, window.azimuth)
        sub_surface = OpenStudio::Model::SubSurface.new(vertices, model)
        sub_surface.setName(window.id)
        sub_surface.setSurface(surface)
        sub_surface.setSubSurfaceType('Door')

        set_subsurface_exterior(surface, spaces, model, window.wall)
        surfaces << surface

        # Apply construction
        inside_film = Material.AirFilmVertical
        outside_film = Material.AirFilmVertical
        Constructions.apply_door(model, [sub_surface], 'Window', ufactor, inside_film, outside_film)
      end
    end

    apply_adiabatic_construction(model, surfaces, 'wall')
  end

  def add_skylights(model, spaces)
    surfaces = []
    shading_schedules = {}

    @hpxml_bldg.skylights.each do |skylight|
      if not skylight.is_conditioned
        fail "Skylight '#{skylight.id}' not connected to conditioned space; if it's a skylight with a shaft or sun tunnel, use AttachedToFloor to connect it to conditioned space."
      end

      tilt = skylight.roof.pitch / 12.0
      width = Math::sqrt(skylight.area)
      length = skylight.area / width
      z_origin = @walls_top + 0.5 * Math.sin(Math.atan(tilt)) * width

      ufactor, shgc = Constructions.get_ufactor_shgc_adjusted_by_storms(skylight.storm_type, skylight.ufactor, skylight.shgc)

      # Create parent surface slightly bigger than skylight
      vertices = Geometry.create_roof_vertices(length, width, z_origin, skylight.azimuth, tilt, add_buffer: true)
      surface = OpenStudio::Model::Surface.new(vertices, model)
      surface.additionalProperties.setFeature('Length', length)
      surface.additionalProperties.setFeature('Width', width)
      surface.additionalProperties.setFeature('Azimuth', skylight.azimuth)
      surface.additionalProperties.setFeature('Tilt', tilt)
      surface.additionalProperties.setFeature('SurfaceType', 'Skylight')
      surface.setName("surface #{skylight.id}")
      surface.setSurfaceType('RoofCeiling')
      surface.setSpace(create_or_get_space(model, spaces, HPXML::LocationConditionedSpace))
      surface.setOutsideBoundaryCondition('Outdoors') # cannot be adiabatic because subsurfaces won't be created
      surfaces << surface

      vertices = Geometry.create_roof_vertices(length, width, z_origin, skylight.azimuth, tilt)
      sub_surface = OpenStudio::Model::SubSurface.new(vertices, model)
      sub_surface.setName(skylight.id)
      sub_surface.setSurface(surface)
      sub_surface.setSubSurfaceType('Skylight')

      # Apply construction
      Constructions.apply_skylight(model, sub_surface, 'SkylightConstruction', ufactor, shgc)

      # Apply interior/exterior shading (as needed)
      Constructions.apply_window_skylight_shading(model, skylight, sub_surface, shading_schedules, @hpxml_header, @hpxml_bldg)
    end

    apply_adiabatic_construction(model, surfaces, 'roof')
  end

  def add_doors(model, spaces)
    surfaces = []
    @hpxml_bldg.doors.each do |door|
      door_height = 6.67 # ft
      door_length = door.area / door_height
      z_origin = @foundation_top

      # Create parent surface slightly bigger than door
      vertices = Geometry.create_wall_vertices(door_length, door_height, z_origin, door.azimuth, add_buffer: true)
      surface = OpenStudio::Model::Surface.new(vertices, model)

      surface.additionalProperties.setFeature('Length', door_length)
      surface.additionalProperties.setFeature('Azimuth', door.azimuth)
      surface.additionalProperties.setFeature('Tilt', 90.0)
      surface.additionalProperties.setFeature('SurfaceType', 'Door')
      surface.setName("surface #{door.id}")
      surface.setSurfaceType('Wall')
      set_surface_interior(model, spaces, surface, door.wall)

      vertices = Geometry.create_wall_vertices(door_length, door_height, z_origin, door.azimuth)
      sub_surface = OpenStudio::Model::SubSurface.new(vertices, model)
      sub_surface.setName(door.id)
      sub_surface.setSurface(surface)
      sub_surface.setSubSurfaceType('Door')

      set_subsurface_exterior(surface, spaces, model, door.wall)
      surfaces << surface

      # Apply construction
      ufactor = 1.0 / door.r_value
      inside_film = Material.AirFilmVertical
      if door.wall.is_exterior
        outside_film = Material.AirFilmOutside
      else
        outside_film = Material.AirFilmVertical
      end
      Constructions.apply_door(model, [sub_surface], 'Door', ufactor, inside_film, outside_film)
    end

    apply_adiabatic_construction(model, surfaces, 'wall')
  end

  def apply_adiabatic_construction(model, surfaces, type)
    # Arbitrary construction for heat capacitance.
    # Only applies to surfaces where outside boundary conditioned is
    # adiabatic or surface net area is near zero.
    return if surfaces.empty?

    if type == 'wall'
      mat_int_finish = Material.InteriorFinishMaterial(HPXML::InteriorFinishGypsumBoard, 0.5)
      mat_ext_finish = Material.ExteriorFinishMaterial(HPXML::SidingTypeWood)
      Constructions.apply_wood_stud_wall(model, surfaces, 'AdiabaticWallConstruction',
                                         0, 1, 3.5, true, 0.1, mat_int_finish, 0, 99, mat_ext_finish, false,
                                         Material.AirFilmVertical, Material.AirFilmVertical, nil)
    elsif type == 'floor'
      Constructions.apply_wood_frame_floor_ceiling(model, surfaces, 'AdiabaticFloorConstruction', false,
                                                   0, 1, 0.07, 5.5, 0.75, 99, Material.CoveringBare, false,
                                                   Material.AirFilmFloorReduced, Material.AirFilmFloorReduced, nil)
    elsif type == 'roof'
      Constructions.apply_open_cavity_roof(model, surfaces, 'AdiabaticRoofConstruction',
                                           0, 1, 7.25, 0.07, 7.25, 0.75, 99,
                                           Material.RoofMaterial(HPXML::RoofTypeAsphaltShingles),
                                           false, Material.AirFilmOutside,
                                           Material.AirFilmRoof(Geometry.get_roof_pitch(surfaces)), nil)
    end
  end

  def add_hot_water_and_appliances(runner, model, weather, spaces)
    # Assign spaces
    @hpxml_bldg.clothes_washers.each do |clothes_washer|
      clothes_washer.additional_properties.space = get_space_from_location(clothes_washer.location, spaces)
    end
    @hpxml_bldg.clothes_dryers.each do |clothes_dryer|
      clothes_dryer.additional_properties.space = get_space_from_location(clothes_dryer.location, spaces)
    end
    @hpxml_bldg.dishwashers.each do |dishwasher|
      dishwasher.additional_properties.space = get_space_from_location(dishwasher.location, spaces)
    end
    @hpxml_bldg.refrigerators.each do |refrigerator|
      loc_space, loc_schedule = get_space_or_schedule_from_location(refrigerator.location, model, spaces)
      refrigerator.additional_properties.loc_space = loc_space
      refrigerator.additional_properties.loc_schedule = loc_schedule
    end
    @hpxml_bldg.freezers.each do |freezer|
      loc_space, loc_schedule = get_space_or_schedule_from_location(freezer.location, model, spaces)
      freezer.additional_properties.loc_space = loc_space
      freezer.additional_properties.loc_schedule = loc_schedule
    end
    @hpxml_bldg.cooking_ranges.each do |cooking_range|
      cooking_range.additional_properties.space = get_space_from_location(cooking_range.location, spaces)
    end

    # Distribution
    if @hpxml_bldg.water_heating_systems.size > 0
      hot_water_distribution = @hpxml_bldg.hot_water_distributions[0]
    end

    # Solar thermal system
    solar_thermal_system = nil
    if @hpxml_bldg.solar_thermal_systems.size > 0
      solar_thermal_system = @hpxml_bldg.solar_thermal_systems[0]
    end

    # Water Heater
    unavailable_periods = Schedule.get_unavailable_periods(runner, SchedulesFile::Columns[:WaterHeater].name, @hpxml_header.unavailable_periods)
    unit_multiplier = @hpxml_bldg.building_construction.number_of_units
    has_uncond_bsmnt = @hpxml_bldg.has_location(HPXML::LocationBasementUnconditioned)
    has_cond_bsmnt = @hpxml_bldg.has_location(HPXML::LocationBasementConditioned)
    plantloop_map = {}
    @hpxml_bldg.water_heating_systems.each do |water_heating_system|
      loc_space, loc_schedule = get_space_or_schedule_from_location(water_heating_system.location, model, spaces)

      ec_adj = HotWaterAndAppliances.get_dist_energy_consumption_adjustment(has_uncond_bsmnt, has_cond_bsmnt, @cfa, @ncfl, water_heating_system, hot_water_distribution)

      sys_id = water_heating_system.id
      if water_heating_system.water_heater_type == HPXML::WaterHeaterTypeStorage
        plantloop_map[sys_id] = Waterheater.apply_tank(model, runner, loc_space, loc_schedule, water_heating_system, ec_adj, solar_thermal_system, @eri_version, @schedules_file, unavailable_periods, unit_multiplier, @nbeds)
      elsif water_heating_system.water_heater_type == HPXML::WaterHeaterTypeTankless
        plantloop_map[sys_id] = Waterheater.apply_tankless(model, runner, loc_space, loc_schedule, water_heating_system, ec_adj, solar_thermal_system, @eri_version, @schedules_file, unavailable_periods, unit_multiplier, @nbeds)
      elsif water_heating_system.water_heater_type == HPXML::WaterHeaterTypeHeatPump
        conditioned_zone = spaces[HPXML::LocationConditionedSpace].thermalZone.get
        plantloop_map[sys_id] = Waterheater.apply_heatpump(model, runner, loc_space, loc_schedule, @hpxml_bldg.elevation, water_heating_system, ec_adj, solar_thermal_system, conditioned_zone, @eri_version, @schedules_file, unavailable_periods, unit_multiplier, @nbeds)
      elsif [HPXML::WaterHeaterTypeCombiStorage, HPXML::WaterHeaterTypeCombiTankless].include? water_heating_system.water_heater_type
        plantloop_map[sys_id] = Waterheater.apply_combi(model, runner, loc_space, loc_schedule, water_heating_system, ec_adj, solar_thermal_system, @eri_version, @schedules_file, unavailable_periods, unit_multiplier, @nbeds)
      else
        fail "Unhandled water heater (#{water_heating_system.water_heater_type})."
      end
    end

    # Hot water fixtures and appliances
    HotWaterAndAppliances.apply(model, runner, @hpxml_header, @hpxml_bldg, weather, spaces, hot_water_distribution,
                                solar_thermal_system, @eri_version, @schedules_file, plantloop_map,
                                @hpxml_header.unavailable_periods, @hpxml_bldg.building_construction.number_of_units,
                                @apply_ashrae140_assumptions)

    if (not solar_thermal_system.nil?) && (not solar_thermal_system.collector_area.nil?) # Detailed solar water heater
      loc_space, loc_schedule = get_space_or_schedule_from_location(solar_thermal_system.water_heating_system.location, model, spaces)
      Waterheater.apply_solar_thermal(model, loc_space, loc_schedule, solar_thermal_system, plantloop_map, unit_multiplier)
    end

    # Add combi-system EMS program with water use equipment information
    Waterheater.apply_combi_system_EMS(model, @hpxml_bldg.water_heating_systems, plantloop_map)
  end

  def add_cooling_system(model, runner, weather, spaces, airloop_map)
    conditioned_zone = spaces[HPXML::LocationConditionedSpace].thermalZone.get

    HVAC.get_hpxml_hvac_systems(@hpxml_bldg).each do |hvac_system|
      next if hvac_system[:cooling].nil?
      next unless hvac_system[:cooling].is_a? HPXML::CoolingSystem

      cooling_system = hvac_system[:cooling]
      heating_system = hvac_system[:heating]

      check_distribution_system(cooling_system.distribution_system, cooling_system.cooling_system_type)

      # Calculate cooling sequential load fractions
      sequential_cool_load_fracs = HVAC.calc_sequential_load_fractions(cooling_system.fraction_cool_load_served.to_f, @remaining_cool_load_frac, @cooling_days)
      @remaining_cool_load_frac -= cooling_system.fraction_cool_load_served.to_f

      # Calculate heating sequential load fractions
      if not heating_system.nil?
        sequential_heat_load_fracs = HVAC.calc_sequential_load_fractions(heating_system.fraction_heat_load_served, @remaining_heat_load_frac, @heating_days)
        @remaining_heat_load_frac -= heating_system.fraction_heat_load_served
      elsif cooling_system.has_integrated_heating
        sequential_heat_load_fracs = HVAC.calc_sequential_load_fractions(cooling_system.integrated_heating_system_fraction_heat_load_served, @remaining_heat_load_frac, @heating_days)
        @remaining_heat_load_frac -= cooling_system.integrated_heating_system_fraction_heat_load_served
      else
        sequential_heat_load_fracs = [0]
      end

      sys_id = cooling_system.id
      if [HPXML::HVACTypeCentralAirConditioner,
          HPXML::HVACTypeRoomAirConditioner,
          HPXML::HVACTypeMiniSplitAirConditioner,
          HPXML::HVACTypePTAC].include? cooling_system.cooling_system_type

        airloop_map[sys_id] = HVAC.apply_air_source_hvac_systems(model, runner, cooling_system, heating_system, sequential_cool_load_fracs, sequential_heat_load_fracs,
                                                                 weather.data.AnnualMaxDrybulb, weather.data.AnnualMinDrybulb,
                                                                 conditioned_zone, @hvac_unavailable_periods, @schedules_file, @hpxml_bldg,
                                                                 spaces[HPXML::LocationConditionedSpace], @hpxml_header)

      elsif [HPXML::HVACTypeEvaporativeCooler].include? cooling_system.cooling_system_type

        airloop_map[sys_id] = HVAC.apply_evaporative_cooler(model, cooling_system, sequential_cool_load_fracs,
                                                            conditioned_zone, @hvac_unavailable_periods,
                                                            @hpxml_bldg.building_construction.number_of_units)
      end
    end
  end

  def add_heating_system(runner, model, weather, spaces, airloop_map)
    conditioned_zone = spaces[HPXML::LocationConditionedSpace].thermalZone.get

    HVAC.get_hpxml_hvac_systems(@hpxml_bldg).each do |hvac_system|
      next if hvac_system[:heating].nil?
      next unless hvac_system[:heating].is_a? HPXML::HeatingSystem

      cooling_system = hvac_system[:cooling]
      heating_system = hvac_system[:heating]

      check_distribution_system(heating_system.distribution_system, heating_system.heating_system_type)

      if (heating_system.heating_system_type == HPXML::HVACTypeFurnace) && (not cooling_system.nil?)
        next # Already processed combined AC+furnace
      end

      # Calculate heating sequential load fractions
      if heating_system.is_heat_pump_backup_system
        # Heating system will be last in the EquipmentList and should meet entirety of
        # remaining load during the heating season.
        sequential_heat_load_fracs = @heating_days.map(&:to_f)
        if not heating_system.fraction_heat_load_served.nil?
          fail 'Heat pump backup system cannot have a fraction heat load served specified.'
        end
      else
        sequential_heat_load_fracs = HVAC.calc_sequential_load_fractions(heating_system.fraction_heat_load_served, @remaining_heat_load_frac, @heating_days)
        @remaining_heat_load_frac -= heating_system.fraction_heat_load_served
      end

      sys_id = heating_system.id
      if [HPXML::HVACTypeFurnace].include? heating_system.heating_system_type

        airloop_map[sys_id] = HVAC.apply_air_source_hvac_systems(model, runner, nil, heating_system, [0], sequential_heat_load_fracs,
                                                                 weather.data.AnnualMaxDrybulb, weather.data.AnnualMinDrybulb,
                                                                 conditioned_zone, @hvac_unavailable_periods, @schedules_file, @hpxml_bldg,
                                                                 spaces[HPXML::LocationConditionedSpace], @hpxml_header)

      elsif [HPXML::HVACTypeBoiler].include? heating_system.heating_system_type

        airloop_map[sys_id] = HVAC.apply_boiler(model, runner, heating_system, sequential_heat_load_fracs, conditioned_zone,
                                                @hvac_unavailable_periods)

      elsif [HPXML::HVACTypeElectricResistance].include? heating_system.heating_system_type

        HVAC.apply_electric_baseboard(model, heating_system,
                                      sequential_heat_load_fracs, conditioned_zone, @hvac_unavailable_periods)

      elsif [HPXML::HVACTypeStove,
             HPXML::HVACTypeSpaceHeater,
             HPXML::HVACTypeWallFurnace,
             HPXML::HVACTypeFloorFurnace,
             HPXML::HVACTypeFireplace].include? heating_system.heating_system_type

        HVAC.apply_unit_heater(model, heating_system,
                               sequential_heat_load_fracs, conditioned_zone, @hvac_unavailable_periods)
      end

      next unless heating_system.is_heat_pump_backup_system

      # Store OS object for later use
      equipment_list = model.getZoneHVACEquipmentLists.find { |el| el.thermalZone == conditioned_zone }
      @heat_pump_backup_system_object = equipment_list.equipment[-1]
    end
  end

  def add_heat_pump(runner, model, weather, spaces, airloop_map)
    conditioned_zone = spaces[HPXML::LocationConditionedSpace].thermalZone.get

    HVAC.get_hpxml_hvac_systems(@hpxml_bldg).each do |hvac_system|
      next if hvac_system[:cooling].nil?
      next unless hvac_system[:cooling].is_a? HPXML::HeatPump

      heat_pump = hvac_system[:cooling]

      check_distribution_system(heat_pump.distribution_system, heat_pump.heat_pump_type)

      # Calculate heating sequential load fractions
      sequential_heat_load_fracs = HVAC.calc_sequential_load_fractions(heat_pump.fraction_heat_load_served, @remaining_heat_load_frac, @heating_days)
      @remaining_heat_load_frac -= heat_pump.fraction_heat_load_served

      # Calculate cooling sequential load fractions
      sequential_cool_load_fracs = HVAC.calc_sequential_load_fractions(heat_pump.fraction_cool_load_served, @remaining_cool_load_frac, @cooling_days)
      @remaining_cool_load_frac -= heat_pump.fraction_cool_load_served

      sys_id = heat_pump.id
      if [HPXML::HVACTypeHeatPumpWaterLoopToAir].include? heat_pump.heat_pump_type

        airloop_map[sys_id] = HVAC.apply_water_loop_to_air_heat_pump(model, heat_pump,
                                                                     sequential_heat_load_fracs, sequential_cool_load_fracs,
                                                                     conditioned_zone, @hvac_unavailable_periods)
      elsif [HPXML::HVACTypeHeatPumpAirToAir,
             HPXML::HVACTypeHeatPumpMiniSplit,
             HPXML::HVACTypeHeatPumpPTHP,
             HPXML::HVACTypeHeatPumpRoom].include? heat_pump.heat_pump_type
        airloop_map[sys_id] = HVAC.apply_air_source_hvac_systems(model, runner, heat_pump, heat_pump, sequential_cool_load_fracs, sequential_heat_load_fracs,
                                                                 weather.data.AnnualMaxDrybulb, weather.data.AnnualMinDrybulb,
                                                                 conditioned_zone, @hvac_unavailable_periods, @schedules_file, @hpxml_bldg,
                                                                 spaces[HPXML::LocationConditionedSpace], @hpxml_header)
      elsif [HPXML::HVACTypeHeatPumpGroundToAir].include? heat_pump.heat_pump_type

        airloop_map[sys_id] = HVAC.apply_ground_to_air_heat_pump(model, runner, weather, heat_pump,
                                                                 sequential_heat_load_fracs, sequential_cool_load_fracs,
                                                                 conditioned_zone, @hpxml_bldg.site.ground_conductivity, @hpxml_bldg.site.ground_diffusivity,
                                                                 @hvac_unavailable_periods, @hpxml_bldg.building_construction.number_of_units)

      end

      next if heat_pump.backup_system.nil?

      equipment_list = model.getZoneHVACEquipmentLists.find { |el| el.thermalZone == conditioned_zone }

      # Set priority to be last (i.e., after the heat pump that it is backup for)
      equipment_list.setHeatingPriority(@heat_pump_backup_system_object, 99)
      equipment_list.setCoolingPriority(@heat_pump_backup_system_object, 99)
    end
  end

  def add_ideal_system(model, spaces, epw_path)
    # Adds an ideal air system as needed to meet the load under certain circumstances:
    # 1. the sum of fractions load served is less than 1, or
    # 2. we're using an ideal air system for e.g. ASHRAE 140 loads calculation.
    conditioned_zone = spaces[HPXML::LocationConditionedSpace].thermalZone.get

    if @apply_ashrae140_assumptions && (@hpxml_bldg.total_fraction_heat_load_served + @hpxml_bldg.total_fraction_heat_load_served == 0.0)
      cooling_load_frac = 1.0
      heating_load_frac = 1.0
      if @apply_ashrae140_assumptions
        if epw_path.end_with? 'USA_CO_Colorado.Springs-Peterson.Field.724660_TMY3.epw'
          cooling_load_frac = 0.0
        elsif epw_path.end_with? 'USA_NV_Las.Vegas-McCarran.Intl.AP.723860_TMY3.epw'
          heating_load_frac = 0.0
        else
          fail 'Unexpected weather file for ASHRAE 140 run.'
        end
      end
      HVAC.apply_ideal_air_loads(model, [cooling_load_frac], [heating_load_frac],
                                 conditioned_zone, @hvac_unavailable_periods)
      return
    end

    if (@hpxml_bldg.total_fraction_heat_load_served < 1.0) && (@hpxml_bldg.total_fraction_heat_load_served > 0.0)
      sequential_heat_load_fracs = HVAC.calc_sequential_load_fractions(@remaining_heat_load_frac - @hpxml_bldg.total_fraction_heat_load_served, @remaining_heat_load_frac, @heating_days)
      @remaining_heat_load_frac -= (1.0 - @hpxml_bldg.total_fraction_heat_load_served)
    else
      sequential_heat_load_fracs = [0.0]
    end

    if (@hpxml_bldg.total_fraction_cool_load_served < 1.0) && (@hpxml_bldg.total_fraction_cool_load_served > 0.0)
      sequential_cool_load_fracs = HVAC.calc_sequential_load_fractions(@remaining_cool_load_frac - @hpxml_bldg.total_fraction_cool_load_served, @remaining_cool_load_frac, @cooling_days)
      @remaining_cool_load_frac -= (1.0 - @hpxml_bldg.total_fraction_cool_load_served)
    else
      sequential_cool_load_fracs = [0.0]
    end

    if (sequential_heat_load_fracs.sum > 0.0) || (sequential_cool_load_fracs.sum > 0.0)
      HVAC.apply_ideal_air_loads(model, sequential_cool_load_fracs, sequential_heat_load_fracs,
                                 conditioned_zone, @hvac_unavailable_periods)
    end
  end

  def add_setpoints(runner, model, weather, spaces)
    return if @hpxml_bldg.hvac_controls.size == 0

    hvac_control = @hpxml_bldg.hvac_controls[0]
    conditioned_zone = spaces[HPXML::LocationConditionedSpace].thermalZone.get
    has_ceiling_fan = (@hpxml_bldg.ceiling_fans.size > 0)

    HVAC.apply_setpoints(model, runner, weather, hvac_control, conditioned_zone, has_ceiling_fan, @heating_days, @cooling_days, @hpxml_header, @schedules_file)
  end

  def add_ceiling_fans(runner, model, weather, spaces)
    return if @hpxml_bldg.ceiling_fans.size == 0

    ceiling_fan = @hpxml_bldg.ceiling_fans[0]
    HVAC.apply_ceiling_fans(model, runner, weather, ceiling_fan, spaces[HPXML::LocationConditionedSpace],
                            @schedules_file, @hpxml_header.unavailable_periods)
  end

  def add_dehumidifiers(runner, model, spaces)
    return if @hpxml_bldg.dehumidifiers.size == 0

    HVAC.apply_dehumidifiers(runner, model, @hpxml_bldg.dehumidifiers, spaces[HPXML::LocationConditionedSpace], @hpxml_header.unavailable_periods,
                             @hpxml_bldg.building_construction.number_of_units)
  end

  def check_distribution_system(hvac_distribution, system_type)
    return if hvac_distribution.nil?

    hvac_distribution_type_map = { HPXML::HVACTypeFurnace => [HPXML::HVACDistributionTypeAir, HPXML::HVACDistributionTypeDSE],
                                   HPXML::HVACTypeBoiler => [HPXML::HVACDistributionTypeHydronic, HPXML::HVACDistributionTypeAir, HPXML::HVACDistributionTypeDSE],
                                   HPXML::HVACTypeCentralAirConditioner => [HPXML::HVACDistributionTypeAir, HPXML::HVACDistributionTypeDSE],
                                   HPXML::HVACTypeEvaporativeCooler => [HPXML::HVACDistributionTypeAir, HPXML::HVACDistributionTypeDSE],
                                   HPXML::HVACTypeMiniSplitAirConditioner => [HPXML::HVACDistributionTypeAir, HPXML::HVACDistributionTypeDSE],
                                   HPXML::HVACTypeHeatPumpAirToAir => [HPXML::HVACDistributionTypeAir, HPXML::HVACDistributionTypeDSE],
                                   HPXML::HVACTypeHeatPumpMiniSplit => [HPXML::HVACDistributionTypeAir, HPXML::HVACDistributionTypeDSE],
                                   HPXML::HVACTypeHeatPumpGroundToAir => [HPXML::HVACDistributionTypeAir, HPXML::HVACDistributionTypeDSE],
                                   HPXML::HVACTypeHeatPumpWaterLoopToAir => [HPXML::HVACDistributionTypeAir, HPXML::HVACDistributionTypeDSE] }

    if not hvac_distribution_type_map[system_type].include? hvac_distribution.distribution_system_type
      fail "Incorrect HVAC distribution system type for HVAC type: '#{system_type}'. Should be one of: #{hvac_distribution_type_map[system_type]}"
    end
  end

  def add_mels(runner, model, spaces)
    # Misc
    @hpxml_bldg.plug_loads.each do |plug_load|
      if plug_load.plug_load_type == HPXML::PlugLoadTypeOther
        obj_name = Constants.ObjectNameMiscPlugLoads
      elsif plug_load.plug_load_type == HPXML::PlugLoadTypeTelevision
        obj_name = Constants.ObjectNameMiscTelevision
      elsif plug_load.plug_load_type == HPXML::PlugLoadTypeElectricVehicleCharging
        obj_name = Constants.ObjectNameMiscElectricVehicleCharging
      elsif plug_load.plug_load_type == HPXML::PlugLoadTypeWellPump
        obj_name = Constants.ObjectNameMiscWellPump
      end
      if obj_name.nil?
        runner.registerWarning("Unexpected plug load type '#{plug_load.plug_load_type}'. The plug load will not be modeled.")
        next
      end

      MiscLoads.apply_plug(model, runner, plug_load, obj_name, spaces[HPXML::LocationConditionedSpace], @apply_ashrae140_assumptions,
                           @schedules_file, @hpxml_header.unavailable_periods)
    end
  end

  def add_mfls(runner, model, spaces)
    # Misc
    @hpxml_bldg.fuel_loads.each do |fuel_load|
      if fuel_load.fuel_load_type == HPXML::FuelLoadTypeGrill
        obj_name = Constants.ObjectNameMiscGrill
      elsif fuel_load.fuel_load_type == HPXML::FuelLoadTypeLighting
        obj_name = Constants.ObjectNameMiscLighting
      elsif fuel_load.fuel_load_type == HPXML::FuelLoadTypeFireplace
        obj_name = Constants.ObjectNameMiscFireplace
      end
      if obj_name.nil?
        runner.registerWarning("Unexpected fuel load type '#{fuel_load.fuel_load_type}'. The fuel load will not be modeled.")
        next
      end

      MiscLoads.apply_fuel(model, runner, fuel_load, obj_name, spaces[HPXML::LocationConditionedSpace],
                           @schedules_file, @hpxml_header.unavailable_periods)
    end
  end

  def add_lighting(runner, model, spaces)
    Lighting.apply(runner, model, spaces, @hpxml_bldg.lighting_groups, @hpxml_bldg.lighting, @eri_version,
                   @schedules_file, @cfa, @hpxml_header.unavailable_periods, @hpxml_bldg.building_construction.number_of_units)
  end

  def add_pools_and_permanent_spas(runner, model, spaces)
    (@hpxml_bldg.pools + @hpxml_bldg.permanent_spas).each do |pool_or_spa|
      next if pool_or_spa.type == HPXML::TypeNone

      MiscLoads.apply_pool_or_permanent_spa_heater(runner, model, pool_or_spa, spaces[HPXML::LocationConditionedSpace],
                                                   @schedules_file, @hpxml_header.unavailable_periods)
      next if pool_or_spa.pump_type == HPXML::TypeNone

      MiscLoads.apply_pool_or_permanent_spa_pump(runner, model, pool_or_spa, spaces[HPXML::LocationConditionedSpace],
                                                 @schedules_file, @hpxml_header.unavailable_periods)
    end
  end

  def add_airflow(runner, model, weather, spaces, airloop_map)
    # Ducts
    duct_systems = {}
    @hpxml_bldg.hvac_distributions.each do |hvac_distribution|
      next unless hvac_distribution.distribution_system_type == HPXML::HVACDistributionTypeAir

      air_ducts = create_ducts(model, hvac_distribution, spaces)
      next if air_ducts.empty?

      # Connect AirLoopHVACs to ducts
      added_ducts = false
      hvac_distribution.hvac_systems.each do |hvac_system|
        next if airloop_map[hvac_system.id].nil?

        object = airloop_map[hvac_system.id]
        if duct_systems[air_ducts].nil?
          duct_systems[air_ducts] = object
          added_ducts = true
        elsif duct_systems[air_ducts] != object
          # Multiple air loops associated with this duct system, treat
          # as separate duct systems.
          air_ducts2 = create_ducts(model, hvac_distribution, spaces)
          duct_systems[air_ducts2] = object
          added_ducts = true
        end
      end
      if not added_ducts
        fail 'Unexpected error adding ducts to model.'
      end
    end

    # Duct leakage to outside warnings?
    # Need to check here instead of in schematron in case duct locations are defaulted
    @hpxml_bldg.hvac_distributions.each do |hvac_distribution|
      next unless hvac_distribution.distribution_system_type == HPXML::HVACDistributionTypeAir
      next if hvac_distribution.duct_leakage_measurements.empty?

      # Skip if there's a duct outside conditioned space
      next if hvac_distribution.ducts.select { |d| !HPXML::conditioned_locations_this_unit.include?(d.duct_location) }.size > 0

      # Issue warning if duct leakage to outside above a certain threshold and ducts completely in conditioned space
      issue_warning = false
      units = hvac_distribution.duct_leakage_measurements[0].duct_leakage_units
      lto_measurements = hvac_distribution.duct_leakage_measurements.select { |dlm| dlm.duct_leakage_total_or_to_outside == HPXML::DuctLeakageToOutside }
      sum_lto = lto_measurements.map { |dlm| dlm.duct_leakage_value }.sum(0.0)
      if units == HPXML::UnitsCFM25
        issue_warning = true if sum_lto > 0.04 * @cfa
      elsif units == HPXML::UnitsCFM50
        issue_warning = true if sum_lto > 0.06 * @cfa
      elsif units == HPXML::UnitsPercent
        issue_warning = true if sum_lto > 0.05
      end
      next unless issue_warning

      runner.registerWarning('Ducts are entirely within conditioned space but there is moderate leakage to the outside. Leakage to the outside is typically zero or near-zero in these situations, consider revising leakage values. Leakage will be modeled as heat lost to the ambient environment.')
    end

    # Create HVAC availability sensor
    hvac_availability_sensor = nil
    if not @hvac_unavailable_periods.empty?
      avail_sch = ScheduleConstant.new(model, SchedulesFile::Columns[:HVAC].name, 1.0, Constants.ScheduleTypeLimitsFraction, unavailable_periods: @hvac_unavailable_periods)

      hvac_availability_sensor = OpenStudio::Model::EnergyManagementSystemSensor.new(model, 'Schedule Value')
      hvac_availability_sensor.setName('hvac availability s')
      hvac_availability_sensor.setKeyName(avail_sch.schedule.name.to_s)
      hvac_availability_sensor.additionalProperties.setFeature('ObjectType', Constants.ObjectNameHVACAvailabilitySensor)
    end

    Airflow.apply(model, runner, weather, spaces, @hpxml_header, @hpxml_bldg, @cfa,
                  @ncfl_ag, duct_systems, airloop_map, @eri_version,
                  @frac_windows_operable, @apply_ashrae140_assumptions, @schedules_file,
                  @hpxml_header.unavailable_periods, hvac_availability_sensor)
  end

  def create_ducts(model, hvac_distribution, spaces)
    air_ducts = []

    # Duct leakage (supply/return => [value, units])
    leakage_to_outside = { HPXML::DuctTypeSupply => [0.0, nil],
                           HPXML::DuctTypeReturn => [0.0, nil] }
    hvac_distribution.duct_leakage_measurements.each do |duct_leakage_measurement|
      next unless [HPXML::UnitsCFM25, HPXML::UnitsCFM50, HPXML::UnitsPercent].include?(duct_leakage_measurement.duct_leakage_units) && (duct_leakage_measurement.duct_leakage_total_or_to_outside == 'to outside')
      next if duct_leakage_measurement.duct_type.nil?

      leakage_to_outside[duct_leakage_measurement.duct_type] = [duct_leakage_measurement.duct_leakage_value, duct_leakage_measurement.duct_leakage_units]
    end

    # Duct location, R-value, Area
    total_unconditioned_duct_area = { HPXML::DuctTypeSupply => 0.0,
                                      HPXML::DuctTypeReturn => 0.0 }
    hvac_distribution.ducts.each do |ducts|
      next if HPXML::conditioned_locations_this_unit.include? ducts.duct_location
      next if ducts.duct_type.nil?

      # Calculate total duct area in unconditioned spaces
      total_unconditioned_duct_area[ducts.duct_type] += ducts.duct_surface_area * ducts.duct_surface_area_multiplier
    end

    # Create duct objects
    hvac_distribution.ducts.each do |ducts|
      next if HPXML::conditioned_locations_this_unit.include? ducts.duct_location
      next if ducts.duct_type.nil?
      next if total_unconditioned_duct_area[ducts.duct_type] <= 0

      duct_loc_space, duct_loc_schedule = get_space_or_schedule_from_location(ducts.duct_location, model, spaces)

      # Apportion leakage to individual ducts by surface area
      duct_leakage_value = leakage_to_outside[ducts.duct_type][0] * ducts.duct_surface_area * ducts.duct_surface_area_multiplier / total_unconditioned_duct_area[ducts.duct_type]
      duct_leakage_units = leakage_to_outside[ducts.duct_type][1]

      duct_leakage_frac = nil
      if duct_leakage_units == HPXML::UnitsCFM25
        duct_leakage_cfm25 = duct_leakage_value
      elsif duct_leakage_units == HPXML::UnitsCFM50
        duct_leakage_cfm50 = duct_leakage_value
      elsif duct_leakage_units == HPXML::UnitsPercent
        duct_leakage_frac = duct_leakage_value
      else
        fail "#{ducts.duct_type.capitalize} ducts exist but leakage was not specified for distribution system '#{hvac_distribution.id}'."
      end

      air_ducts << Duct.new(ducts.duct_type, duct_loc_space, duct_loc_schedule, duct_leakage_frac, duct_leakage_cfm25, duct_leakage_cfm50,
                            ducts.duct_surface_area * ducts.duct_surface_area_multiplier, ducts.duct_effective_r_value, ducts.duct_buried_insulation_level)
    end

    # If all ducts are in conditioned space, model leakage as going to outside
    [HPXML::DuctTypeSupply, HPXML::DuctTypeReturn].each do |duct_side|
      next unless (leakage_to_outside[duct_side][0] > 0) && (total_unconditioned_duct_area[duct_side] == 0)

      duct_area = 0.0
      duct_effective_r_value = 99 # arbitrary
      duct_loc_space = nil # outside
      duct_loc_schedule = nil # outside
      duct_leakage_value = leakage_to_outside[duct_side][0]
      duct_leakage_units = leakage_to_outside[duct_side][1]

      if duct_leakage_units == HPXML::UnitsCFM25
        duct_leakage_cfm25 = duct_leakage_value
      elsif duct_leakage_units == HPXML::UnitsCFM50
        duct_leakage_cfm50 = duct_leakage_value
      elsif duct_leakage_units == HPXML::UnitsPercent
        duct_leakage_frac = duct_leakage_value
      else
        fail "#{duct_side.capitalize} ducts exist but leakage was not specified for distribution system '#{hvac_distribution.id}'."
      end

      air_ducts << Duct.new(duct_side, duct_loc_space, duct_loc_schedule, duct_leakage_frac, duct_leakage_cfm25, duct_leakage_cfm50, duct_area,
                            duct_effective_r_value, HPXML::DuctBuriedInsulationNone)
    end

    return air_ducts
  end

  def add_photovoltaics(model)
    @hpxml_bldg.pv_systems.each do |pv_system|
      next if pv_system.inverter.inverter_efficiency == @hpxml_bldg.pv_systems[0].inverter.inverter_efficiency

      fail 'Expected all InverterEfficiency values to be equal.'
    end
    @hpxml_bldg.pv_systems.each do |pv_system|
      PV.apply(model, @nbeds, pv_system, @hpxml_bldg.building_construction.number_of_units)
    end
  end

  def add_generators(model)
    @hpxml_bldg.generators.each do |generator|
      Generator.apply(model, @nbeds, generator, @hpxml_bldg.building_construction.number_of_units)
    end
  end

  def add_batteries(runner, model, spaces)
    @hpxml_bldg.batteries.each do |battery|
      # Assign space
      battery.additional_properties.space = get_space_from_location(battery.location, spaces)
      Battery.apply(runner, model, @nbeds, @hpxml_bldg.pv_systems, battery, @schedules_file, @hpxml_bldg.building_construction.number_of_units)
    end
  end

  def add_building_unit(model, unit_num)
    return if unit_num.nil?

    unit = OpenStudio::Model::BuildingUnit.new(model)
    unit.additionalProperties.setFeature('unit_num', unit_num)
    model.getSpaces.each do |s|
      s.setBuildingUnit(unit)
    end
  end

  def add_additional_properties(model, hpxml, hpxml_osm_map, hpxml_path, building_id, hpxml_defaults_path)
    # Store some data for use in reporting measure
    additionalProperties = model.getBuilding.additionalProperties
    additionalProperties.setFeature('hpxml_path', hpxml_path)
    additionalProperties.setFeature('hpxml_defaults_path', hpxml_defaults_path)
    additionalProperties.setFeature('building_id', building_id.to_s)
    additionalProperties.setFeature('emissions_scenario_names', hpxml.header.emissions_scenarios.map { |s| s.name }.to_s)
    additionalProperties.setFeature('emissions_scenario_types', hpxml.header.emissions_scenarios.map { |s| s.emissions_type }.to_s)
    heated_zones, cooled_zones = [], []
    hpxml_osm_map.each do |hpxml_bldg, unit_model|
      conditioned_zone_name = unit_model.getThermalZones.find { |z| z.additionalProperties.getFeatureAsString('ObjectType').to_s == HPXML::LocationConditionedSpace }.name.to_s

      heated_zones << conditioned_zone_name if hpxml_bldg.total_fraction_heat_load_served > 0
      cooled_zones << conditioned_zone_name if hpxml_bldg.total_fraction_cool_load_served > 0
    end
    additionalProperties.setFeature('heated_zones', heated_zones.to_s)
    additionalProperties.setFeature('cooled_zones', cooled_zones.to_s)
    additionalProperties.setFeature('is_southern_hemisphere', hpxml_osm_map.keys[0].latitude < 0)
  end

  def add_unmet_hours_output(model, hpxml_osm_map, hpxml)
    # We do our own unmet hours calculation via EMS so that we can incorporate,
    # e.g., heating/cooling seasons into the logic. The calculation layers on top
    # of the built-in EnergyPlus unmet hours output.

    # Create sensors and gather data
    htg_sensors, clg_sensors = {}, {}
    zone_air_temp_sensors, htg_spt_sensors, clg_spt_sensors = {}, {}, {}
    total_heat_load_serveds, total_cool_load_serveds = {}, {}
    season_day_nums = {}
    onoff_deadbands = hpxml.header.geb_onoff_thermostat_deadband.to_f
    hpxml_osm_map.each_with_index do |(hpxml_bldg, unit_model), unit|
      conditioned_zone = unit_model.getThermalZones.find { |z| z.additionalProperties.getFeatureAsString('ObjectType').to_s == HPXML::LocationConditionedSpace }
      conditioned_zone_name = conditioned_zone.name.to_s

      # EMS sensors
      htg_sensors[unit] = OpenStudio::Model::EnergyManagementSystemSensor.new(model, 'Zone Heating Setpoint Not Met Time')
      htg_sensors[unit].setName("#{conditioned_zone_name} htg unmet s")
      htg_sensors[unit].setKeyName(conditioned_zone_name)

      clg_sensors[unit] = OpenStudio::Model::EnergyManagementSystemSensor.new(model, 'Zone Cooling Setpoint Not Met Time')
      clg_sensors[unit].setName("#{conditioned_zone_name} clg unmet s")
      clg_sensors[unit].setKeyName(conditioned_zone_name)

      total_heat_load_serveds[unit] = hpxml_bldg.total_fraction_heat_load_served
      total_cool_load_serveds[unit] = hpxml_bldg.total_fraction_cool_load_served

      hvac_control = hpxml_bldg.hvac_controls[0]
      next if hvac_control.nil?

      if (onoff_deadbands > 0)
        zone_air_temp_sensors[unit] = OpenStudio::Model::EnergyManagementSystemSensor.new(model, 'Zone Air Temperature')
        zone_air_temp_sensors[unit].setName("#{conditioned_zone_name} space temp")
        zone_air_temp_sensors[unit].setKeyName(conditioned_zone_name)

        htg_sch = conditioned_zone.thermostatSetpointDualSetpoint.get.heatingSetpointTemperatureSchedule.get
        htg_spt_sensors[unit] = OpenStudio::Model::EnergyManagementSystemSensor.new(model, 'Schedule Value')
        htg_spt_sensors[unit].setName("#{htg_sch.name} sch value")
        htg_spt_sensors[unit].setKeyName(htg_sch.name.to_s)

        clg_sch = conditioned_zone.thermostatSetpointDualSetpoint.get.coolingSetpointTemperatureSchedule.get
        clg_spt_sensors[unit] = OpenStudio::Model::EnergyManagementSystemSensor.new(model, 'Schedule Value')
        clg_spt_sensors[unit].setName("#{clg_sch.name} sch value")
        clg_spt_sensors[unit].setKeyName(clg_sch.name.to_s)
      end

      sim_year = @hpxml_header.sim_calendar_year
      season_day_nums[unit] = {
        htg_start: Schedule.get_day_num_from_month_day(sim_year, hvac_control.seasons_heating_begin_month, hvac_control.seasons_heating_begin_day),
        htg_end: Schedule.get_day_num_from_month_day(sim_year, hvac_control.seasons_heating_end_month, hvac_control.seasons_heating_end_day),
        clg_start: Schedule.get_day_num_from_month_day(sim_year, hvac_control.seasons_cooling_begin_month, hvac_control.seasons_cooling_begin_day),
        clg_end: Schedule.get_day_num_from_month_day(sim_year, hvac_control.seasons_cooling_end_month, hvac_control.seasons_cooling_end_day)
      }
    end

    hvac_availability_sensor = model.getEnergyManagementSystemSensors.find { |s| s.additionalProperties.getFeatureAsString('ObjectType').to_s == Constants.ObjectNameHVACAvailabilitySensor }

    # EMS program
    clg_hrs = 'clg_unmet_hours'
    htg_hrs = 'htg_unmet_hours'
    unit_clg_hrs = 'unit_clg_unmet_hours'
    unit_htg_hrs = 'unit_htg_unmet_hours'
    program = OpenStudio::Model::EnergyManagementSystemProgram.new(model)
    program.setName('unmet hours program')
    program.additionalProperties.setFeature('ObjectType', Constants.ObjectNameUnmetHoursProgram)
    program.addLine("Set #{htg_hrs} = 0")
    program.addLine("Set #{clg_hrs} = 0")
    for unit in 0..hpxml_osm_map.size - 1
      if total_heat_load_serveds[unit] > 0
        program.addLine("Set #{unit_htg_hrs} = 0")
        if season_day_nums[unit][:htg_end] >= season_day_nums[unit][:htg_start]
          line = "If ((DayOfYear >= #{season_day_nums[unit][:htg_start]}) && (DayOfYear <= #{season_day_nums[unit][:htg_end]}))"
        else
          line = "If ((DayOfYear >= #{season_day_nums[unit][:htg_start]}) || (DayOfYear <= #{season_day_nums[unit][:htg_end]}))"
        end
        line += " && (#{hvac_availability_sensor.name} == 1)" if not hvac_availability_sensor.nil?
        program.addLine(line)
        if zone_air_temp_sensors.keys.include? unit # on off deadband
          program.addLine("  If #{zone_air_temp_sensors[unit].name} < (#{htg_spt_sensors[unit].name} - #{UnitConversions.convert(onoff_deadbands, 'deltaF', 'deltaC')})")
          program.addLine("    Set #{unit_htg_hrs} = #{unit_htg_hrs} + #{htg_sensors[unit].name}")
          program.addLine('  EndIf')
        else
          program.addLine("  Set #{unit_htg_hrs} = #{unit_htg_hrs} + #{htg_sensors[unit].name}")
        end
        program.addLine("  If #{unit_htg_hrs} > #{htg_hrs}") # Use max hourly value across all units
        program.addLine("    Set #{htg_hrs} = #{unit_htg_hrs}")
        program.addLine('  EndIf')
        program.addLine('EndIf')
      end
      next unless total_cool_load_serveds[unit] > 0

      program.addLine("Set #{unit_clg_hrs} = 0")
      if season_day_nums[unit][:clg_end] >= season_day_nums[unit][:clg_start]
        line = "If ((DayOfYear >= #{season_day_nums[unit][:clg_start]}) && (DayOfYear <= #{season_day_nums[unit][:clg_end]}))"
      else
        line = "If ((DayOfYear >= #{season_day_nums[unit][:clg_start]}) || (DayOfYear <= #{season_day_nums[unit][:clg_end]}))"
      end
      line += " && (#{hvac_availability_sensor.name} == 1)" if not hvac_availability_sensor.nil?
      program.addLine(line)
      if zone_air_temp_sensors.keys.include? unit # on off deadband
        program.addLine("  If #{zone_air_temp_sensors[unit].name} > (#{clg_spt_sensors[unit].name} + #{UnitConversions.convert(onoff_deadbands, 'deltaF', 'deltaC')})")
        program.addLine("    Set #{unit_clg_hrs} = #{unit_clg_hrs} + #{clg_sensors[unit].name}")
        program.addLine('  EndIf')
      else
        program.addLine("  Set #{unit_clg_hrs} = #{unit_clg_hrs} + #{clg_sensors[unit].name}")
      end
      program.addLine("  If #{unit_clg_hrs} > #{clg_hrs}") # Use max hourly value across all units
      program.addLine("    Set #{clg_hrs} = #{unit_clg_hrs}")
      program.addLine('  EndIf')
      program.addLine('EndIf')
    end

    # EMS calling manager
    program_calling_manager = OpenStudio::Model::EnergyManagementSystemProgramCallingManager.new(model)
    program_calling_manager.setName("#{program.name} calling manager")
    program_calling_manager.setCallingPoint('EndOfZoneTimestepBeforeZoneReporting')
    program_calling_manager.addProgram(program)

    return season_day_nums
  end

  def add_total_loads_output(model, hpxml_osm_map)
    # Create sensors and gather data
    htg_cond_load_sensors, clg_cond_load_sensors = {}, {}
    htg_duct_load_sensors, clg_duct_load_sensors = {}, {}
    total_heat_load_serveds, total_cool_load_serveds = {}, {}
    dehumidifier_sensors = {}

    hpxml_osm_map.each_with_index do |(hpxml_bldg, unit_model), unit|
      # Retrieve objects
      conditioned_zone_name = unit_model.getThermalZones.find { |z| z.additionalProperties.getFeatureAsString('ObjectType').to_s == HPXML::LocationConditionedSpace }.name.to_s
      duct_zone_names = unit_model.getThermalZones.select { |z| z.isPlenum }.map { |z| z.name.to_s }
      dehumidifier = unit_model.getZoneHVACDehumidifierDXs
      dehumidifier_name = dehumidifier[0].name.to_s unless dehumidifier.empty?

      # Fraction heat/cool load served
      if @hpxml_header.apply_ashrae140_assumptions
        total_heat_load_serveds[unit] = 1.0
        total_cool_load_serveds[unit] = 1.0
      else
        total_heat_load_serveds[unit] = hpxml_bldg.total_fraction_heat_load_served
        total_cool_load_serveds[unit] = hpxml_bldg.total_fraction_cool_load_served
      end

      # Energy transferred in conditioned zone, used for determining heating (winter) vs cooling (summer)
      htg_cond_load_sensors[unit] = OpenStudio::Model::EnergyManagementSystemSensor.new(model, "Heating:EnergyTransfer:Zone:#{conditioned_zone_name.upcase}")
      htg_cond_load_sensors[unit].setName('htg_load_cond')
      clg_cond_load_sensors[unit] = OpenStudio::Model::EnergyManagementSystemSensor.new(model, "Cooling:EnergyTransfer:Zone:#{conditioned_zone_name.upcase}")
      clg_cond_load_sensors[unit].setName('clg_load_cond')

      # Energy transferred in duct zone(s)
      htg_duct_load_sensors[unit] = []
      clg_duct_load_sensors[unit] = []
      duct_zone_names.each do |duct_zone_name|
        htg_duct_load_sensors[unit] << OpenStudio::Model::EnergyManagementSystemSensor.new(model, "Heating:EnergyTransfer:Zone:#{duct_zone_name.upcase}")
        htg_duct_load_sensors[unit][-1].setName('htg_load_duct')
        clg_duct_load_sensors[unit] << OpenStudio::Model::EnergyManagementSystemSensor.new(model, "Cooling:EnergyTransfer:Zone:#{duct_zone_name.upcase}")
        clg_duct_load_sensors[unit][-1].setName('clg_load_duct')
      end

      # Need to adjusted E+ EnergyTransfer meters for dehumidifier internal gains
      next if dehumidifier_name.nil?

      dehumidifier_sensors[unit] = OpenStudio::Model::EnergyManagementSystemSensor.new(model, 'Zone Dehumidifier Sensible Heating Energy')
      dehumidifier_sensors[unit].setName('ig_dehumidifier')
      dehumidifier_sensors[unit].setKeyName(dehumidifier_name)
    end

    # EMS program
    program = OpenStudio::Model::EnergyManagementSystemProgram.new(model)
    program.setName('total loads program')
    program.additionalProperties.setFeature('ObjectType', Constants.ObjectNameTotalLoadsProgram)
    program.addLine('Set loads_htg_tot = 0')
    program.addLine('Set loads_clg_tot = 0')
    for unit in 0..hpxml_osm_map.size - 1
      program.addLine("If #{htg_cond_load_sensors[unit].name} > 0")
      program.addLine("  Set loads_htg_tot = loads_htg_tot + (#{htg_cond_load_sensors[unit].name} - #{clg_cond_load_sensors[unit].name}) * #{total_heat_load_serveds[unit]}")
      for i in 0..htg_duct_load_sensors[unit].size - 1
        program.addLine("  Set loads_htg_tot = loads_htg_tot + (#{htg_duct_load_sensors[unit][i].name} - #{clg_duct_load_sensors[unit][i].name}) * #{total_heat_load_serveds[unit]}")
      end
      if not dehumidifier_sensors[unit].nil?
        program.addLine("  Set loads_htg_tot = loads_htg_tot - #{dehumidifier_sensors[unit].name}")
      end
      program.addLine('EndIf')
    end
    for unit in 0..hpxml_osm_map.size - 1
      program.addLine("If #{clg_cond_load_sensors[unit].name} > 0")
      program.addLine("  Set loads_clg_tot = loads_clg_tot + (#{clg_cond_load_sensors[unit].name} - #{htg_cond_load_sensors[unit].name}) * #{total_cool_load_serveds[unit]}")
      for i in 0..clg_duct_load_sensors[unit].size - 1
        program.addLine("  Set loads_clg_tot = loads_clg_tot + (#{clg_duct_load_sensors[unit][i].name} - #{htg_duct_load_sensors[unit][i].name}) * #{total_cool_load_serveds[unit]}")
      end
      if not dehumidifier_sensors[unit].nil?
        program.addLine("  Set loads_clg_tot = loads_clg_tot + #{dehumidifier_sensors[unit].name}")
      end
      program.addLine('EndIf')
    end

    # EMS calling manager
    program_calling_manager = OpenStudio::Model::EnergyManagementSystemProgramCallingManager.new(model)
    program_calling_manager.setName("#{program.name} calling manager")
    program_calling_manager.setCallingPoint('EndOfZoneTimestepAfterZoneReporting')
    program_calling_manager.addProgram(program)

    return htg_cond_load_sensors, clg_cond_load_sensors, total_heat_load_serveds, total_cool_load_serveds, dehumidifier_sensors
  end

  def add_component_loads_output(model, hpxml_osm_map, loads_data, season_day_nums)
    htg_cond_load_sensors, clg_cond_load_sensors, total_heat_load_serveds, total_cool_load_serveds, dehumidifier_sensors = loads_data

    # Output diagnostics needed for some output variables used below
    output_diagnostics = model.getOutputDiagnostics
    output_diagnostics.addKey('DisplayAdvancedReportVariables')

    area_tolerance = UnitConversions.convert(1.0, 'ft^2', 'm^2')

    nonsurf_names = ['intgains', 'lighting', 'infil', 'mechvent', 'natvent', 'whf', 'ducts']
    surf_names = ['walls', 'rim_joists', 'foundation_walls', 'floors', 'slabs', 'ceilings',
                  'roofs', 'windows_conduction', 'windows_solar', 'doors', 'skylights_conduction',
                  'skylights_solar', 'internal_mass']

    # EMS program
    program = OpenStudio::Model::EnergyManagementSystemProgram.new(model)
    program.setName('component loads program')
    program.additionalProperties.setFeature('ObjectType', Constants.ObjectNameComponentLoadsProgram)

    # Initialize
    [:htg, :clg].each do |mode|
      surf_names.each do |surf_name|
        program.addLine("Set loads_#{mode}_#{surf_name} = 0")
      end
      nonsurf_names.each do |nonsurf_name|
        program.addLine("Set loads_#{mode}_#{nonsurf_name} = 0")
      end
    end

    hpxml_osm_map.values.each_with_index do |unit_model, unit|
      conditioned_zone = unit_model.getThermalZones.find { |z| z.additionalProperties.getFeatureAsString('ObjectType').to_s == HPXML::LocationConditionedSpace }

      # Prevent certain objects (e.g., OtherEquipment) from being counted towards both, e.g., ducts and internal gains
      objects_already_processed = []

      # EMS Sensors: Surfaces, SubSurfaces, InternalMass
      surfaces_sensors = {}
      surf_names.each do |surf_name|
        surfaces_sensors[surf_name.to_sym] = []
      end

      unit_model.getSurfaces.sort.each do |s|
        next unless s.space.get.thermalZone.get.name.to_s == conditioned_zone.name.to_s

        surface_type = s.additionalProperties.getFeatureAsString('SurfaceType')
        if not surface_type.is_initialized
          fail "Could not identify surface type for surface: '#{s.name}'."
        end

        surface_type = surface_type.get

        s.subSurfaces.each do |ss|
          # Conduction (windows, skylights, doors)
          key = { 'Window' => :windows_conduction,
                  'Door' => :doors,
                  'Skylight' => :skylights_conduction }[surface_type]
          fail "Unexpected subsurface for component loads: '#{ss.name}'." if key.nil?

          if (surface_type == 'Window') || (surface_type == 'Skylight')
            vars = { 'Surface Inside Face Convection Heat Gain Energy' => 'ss_conv',
                     'Surface Inside Face Internal Gains Radiation Heat Gain Energy' => 'ss_ig',
                     'Surface Inside Face Net Surface Thermal Radiation Heat Gain Energy' => 'ss_surf' }
          else
            vars = { 'Surface Inside Face Solar Radiation Heat Gain Energy' => 'ss_sol',
                     'Surface Inside Face Lights Radiation Heat Gain Energy' => 'ss_lgt',
                     'Surface Inside Face Convection Heat Gain Energy' => 'ss_conv',
                     'Surface Inside Face Internal Gains Radiation Heat Gain Energy' => 'ss_ig',
                     'Surface Inside Face Net Surface Thermal Radiation Heat Gain Energy' => 'ss_surf' }
          end

          vars.each do |var, name|
            surfaces_sensors[key] << []
            sensor = OpenStudio::Model::EnergyManagementSystemSensor.new(model, var)
            sensor.setName(name)
            sensor.setKeyName(ss.name.to_s)
            surfaces_sensors[key][-1] << sensor
          end

          # Solar (windows, skylights)
          next unless (surface_type == 'Window') || (surface_type == 'Skylight')

          key = { 'Window' => :windows_solar,
                  'Skylight' => :skylights_solar }[surface_type]
          vars = { 'Surface Window Transmitted Solar Radiation Energy' => 'ss_trans_in',
                   'Surface Window Shortwave from Zone Back Out Window Heat Transfer Rate' => 'ss_back_out',
                   'Surface Window Total Glazing Layers Absorbed Shortwave Radiation Rate' => 'ss_sw_abs',
                   'Surface Window Total Glazing Layers Absorbed Solar Radiation Energy' => 'ss_sol_abs',
                   'Surface Inside Face Initial Transmitted Diffuse Transmitted Out Window Solar Radiation Rate' => 'ss_trans_out' }

          surfaces_sensors[key] << []
          vars.each do |var, name|
            sensor = OpenStudio::Model::EnergyManagementSystemSensor.new(model, var)
            sensor.setName(name)
            sensor.setKeyName(ss.name.to_s)
            surfaces_sensors[key][-1] << sensor
          end
        end

        next if s.netArea < area_tolerance # Skip parent surfaces (of subsurfaces) that have near zero net area

        key = { 'FoundationWall' => :foundation_walls,
                'RimJoist' => :rim_joists,
                'Wall' => :walls,
                'Slab' => :slabs,
                'Floor' => :floors,
                'Ceiling' => :ceilings,
                'Roof' => :roofs,
                'InferredCeiling' => :internal_mass,
                'InferredFloor' => :internal_mass }[surface_type]
        fail "Unexpected surface for component loads: '#{s.name}'." if key.nil?

        surfaces_sensors[key] << []
        { 'Surface Inside Face Convection Heat Gain Energy' => 's_conv',
          'Surface Inside Face Internal Gains Radiation Heat Gain Energy' => 's_ig',
          'Surface Inside Face Solar Radiation Heat Gain Energy' => 's_sol',
          'Surface Inside Face Lights Radiation Heat Gain Energy' => 's_lgt',
          'Surface Inside Face Net Surface Thermal Radiation Heat Gain Energy' => 's_surf' }.each do |var, name|
          sensor = OpenStudio::Model::EnergyManagementSystemSensor.new(model, var)
          sensor.setName(name)
          sensor.setKeyName(s.name.to_s)
          surfaces_sensors[key][-1] << sensor
        end
      end

      unit_model.getInternalMasss.sort.each do |m|
        next unless m.space.get.thermalZone.get.name.to_s == conditioned_zone.name.to_s

        surfaces_sensors[:internal_mass] << []
        { 'Surface Inside Face Convection Heat Gain Energy' => 'im_conv',
          'Surface Inside Face Internal Gains Radiation Heat Gain Energy' => 'im_ig',
          'Surface Inside Face Solar Radiation Heat Gain Energy' => 'im_sol',
          'Surface Inside Face Lights Radiation Heat Gain Energy' => 'im_lgt',
          'Surface Inside Face Net Surface Thermal Radiation Heat Gain Energy' => 'im_surf' }.each do |var, name|
          sensor = OpenStudio::Model::EnergyManagementSystemSensor.new(model, var)
          sensor.setName(name)
          sensor.setKeyName(m.name.to_s)
          surfaces_sensors[:internal_mass][-1] << sensor
        end
      end

      # EMS Sensors: Infiltration, Natural Ventilation, Whole House Fan
      infil_sensors, natvent_sensors, whf_sensors = [], [], []
      unit_model.getSpaceInfiltrationDesignFlowRates.sort.each do |i|
        next unless i.space.get.thermalZone.get.name.to_s == conditioned_zone.name.to_s

        object_type = i.additionalProperties.getFeatureAsString('ObjectType').get

        { 'Infiltration Sensible Heat Gain Energy' => 'airflow_gain',
          'Infiltration Sensible Heat Loss Energy' => 'airflow_loss' }.each do |var, name|
          airflow_sensor = OpenStudio::Model::EnergyManagementSystemSensor.new(model, var)
          airflow_sensor.setName(name)
          airflow_sensor.setKeyName(i.name.to_s)
          if object_type == Constants.ObjectNameInfiltration
            infil_sensors << airflow_sensor
          elsif object_type == Constants.ObjectNameNaturalVentilation
            natvent_sensors << airflow_sensor
          elsif object_type == Constants.ObjectNameWholeHouseFan
            whf_sensors << airflow_sensor
          end
        end
      end

      # EMS Sensors: Mechanical Ventilation
      mechvents_sensors = []
      unit_model.getElectricEquipments.sort.each do |o|
        next unless o.endUseSubcategory == Constants.ObjectNameMechanicalVentilation

        objects_already_processed << o
        { 'Electric Equipment Convective Heating Energy' => 'mv_conv',
          'Electric Equipment Radiant Heating Energy' => 'mv_rad' }.each do |var, name|
          mechvent_sensor = OpenStudio::Model::EnergyManagementSystemSensor.new(model, var)
          mechvent_sensor.setName(name)
          mechvent_sensor.setKeyName(o.name.to_s)
          mechvents_sensors << mechvent_sensor
        end
      end
      unit_model.getOtherEquipments.sort.each do |o|
        next unless o.endUseSubcategory == Constants.ObjectNameMechanicalVentilationHouseFan

        objects_already_processed << o
        { 'Other Equipment Convective Heating Energy' => 'mv_conv',
          'Other Equipment Radiant Heating Energy' => 'mv_rad' }.each do |var, name|
          mechvent_sensor = OpenStudio::Model::EnergyManagementSystemSensor.new(model, var)
          mechvent_sensor.setName(name)
          mechvent_sensor.setKeyName(o.name.to_s)
          mechvents_sensors << mechvent_sensor
        end
      end

      # EMS Sensors: Ducts
      ducts_sensors = []
      ducts_mix_gain_sensor = nil
      ducts_mix_loss_sensor = nil
      conditioned_zone.zoneMixing.each do |zone_mix|
        object_type = zone_mix.additionalProperties.getFeatureAsString('ObjectType').to_s
        next unless object_type == Constants.ObjectNameDuctLoad

        ducts_mix_gain_sensor = OpenStudio::Model::EnergyManagementSystemSensor.new(model, 'Zone Mixing Sensible Heat Gain Energy')
        ducts_mix_gain_sensor.setName('duct_mix_gain')
        ducts_mix_gain_sensor.setKeyName(conditioned_zone.name.to_s)

        ducts_mix_loss_sensor = OpenStudio::Model::EnergyManagementSystemSensor.new(model, 'Zone Mixing Sensible Heat Loss Energy')
        ducts_mix_loss_sensor.setName('duct_mix_loss')
        ducts_mix_loss_sensor.setKeyName(conditioned_zone.name.to_s)
      end
      unit_model.getOtherEquipments.sort.each do |o|
        next if objects_already_processed.include? o
        next unless o.endUseSubcategory == Constants.ObjectNameDuctLoad

        objects_already_processed << o
        { 'Other Equipment Convective Heating Energy' => 'ducts_conv',
          'Other Equipment Radiant Heating Energy' => 'ducts_rad' }.each do |var, name|
          ducts_sensor = OpenStudio::Model::EnergyManagementSystemSensor.new(model, var)
          ducts_sensor.setName(name)
          ducts_sensor.setKeyName(o.name.to_s)
          ducts_sensors << ducts_sensor
        end
      end

      # EMS Sensors: Lighting
      lightings_sensors = []
      unit_model.getLightss.sort.each do |e|
        next unless e.space.get.thermalZone.get.name.to_s == conditioned_zone.name.to_s

        { 'Lights Convective Heating Energy' => 'ig_lgt_conv',
          'Lights Radiant Heating Energy' => 'ig_lgt_rad',
          'Lights Visible Radiation Heating Energy' => 'ig_lgt_vis' }.each do |var, name|
          intgains_lights_sensor = OpenStudio::Model::EnergyManagementSystemSensor.new(model, var)
          intgains_lights_sensor.setName(name)
          intgains_lights_sensor.setKeyName(e.name.to_s)
          lightings_sensors << intgains_lights_sensor
        end
      end

      # EMS Sensors: Internal Gains
      intgains_sensors = []
      unit_model.getElectricEquipments.sort.each do |o|
        next if objects_already_processed.include? o
        next unless o.space.get.thermalZone.get.name.to_s == conditioned_zone.name.to_s

        { 'Electric Equipment Convective Heating Energy' => 'ig_ee_conv',
          'Electric Equipment Radiant Heating Energy' => 'ig_ee_rad' }.each do |var, name|
          intgains_elec_equip_sensor = OpenStudio::Model::EnergyManagementSystemSensor.new(model, var)
          intgains_elec_equip_sensor.setName(name)
          intgains_elec_equip_sensor.setKeyName(o.name.to_s)
          intgains_sensors << intgains_elec_equip_sensor
        end
      end

      unit_model.getOtherEquipments.sort.each do |o|
        next if objects_already_processed.include? o
        next unless o.space.get.thermalZone.get.name.to_s == conditioned_zone.name.to_s

        { 'Other Equipment Convective Heating Energy' => 'ig_oe_conv',
          'Other Equipment Radiant Heating Energy' => 'ig_oe_rad' }.each do |var, name|
          intgains_other_equip_sensor = OpenStudio::Model::EnergyManagementSystemSensor.new(model, var)
          intgains_other_equip_sensor.setName(name)
          intgains_other_equip_sensor.setKeyName(o.name.to_s)
          intgains_sensors << intgains_other_equip_sensor
        end
      end

      unit_model.getPeoples.sort.each do |e|
        next unless e.space.get.thermalZone.get.name.to_s == conditioned_zone.name.to_s

        { 'People Convective Heating Energy' => 'ig_ppl_conv',
          'People Radiant Heating Energy' => 'ig_ppl_rad' }.each do |var, name|
          intgains_people = OpenStudio::Model::EnergyManagementSystemSensor.new(model, var)
          intgains_people.setName(name)
          intgains_people.setKeyName(e.name.to_s)
          intgains_sensors << intgains_people
        end
      end

      if not dehumidifier_sensors[unit].nil?
        intgains_sensors << dehumidifier_sensors[unit]
      end

      intgains_dhw_sensors = {}

      (unit_model.getWaterHeaterMixeds + unit_model.getWaterHeaterStratifieds).sort.each do |wh|
        next unless wh.ambientTemperatureThermalZone.is_initialized
        next unless wh.ambientTemperatureThermalZone.get.name.to_s == conditioned_zone.name.to_s

        dhw_sensor = OpenStudio::Model::EnergyManagementSystemSensor.new(model, 'Water Heater Heat Loss Energy')
        dhw_sensor.setName('dhw_loss')
        dhw_sensor.setKeyName(wh.name.to_s)

        if wh.is_a? OpenStudio::Model::WaterHeaterMixed
          oncycle_loss = wh.onCycleLossFractiontoThermalZone
          offcycle_loss = wh.offCycleLossFractiontoThermalZone
        else
          oncycle_loss = wh.skinLossFractiontoZone
          offcycle_loss = wh.offCycleFlueLossFractiontoZone
        end

        dhw_rtf_sensor = OpenStudio::Model::EnergyManagementSystemSensor.new(model, 'Water Heater Runtime Fraction')
        dhw_rtf_sensor.setName('dhw_rtf')
        dhw_rtf_sensor.setKeyName(wh.name.to_s)

        intgains_dhw_sensors[dhw_sensor] = [offcycle_loss, oncycle_loss, dhw_rtf_sensor]
      end

      # EMS program: Surfaces
      surfaces_sensors.each do |k, surface_sensors|
        program.addLine("Set hr_#{k} = 0")
        surface_sensors.each do |sensors|
          s = "Set hr_#{k} = hr_#{k}"
          sensors.each do |sensor|
            # remove ss_net if switch
            if sensor.name.to_s.start_with?('ss_net', 'ss_sol_abs', 'ss_trans_in')
              s += " - #{sensor.name}"
            elsif sensor.name.to_s.start_with?('ss_sw_abs', 'ss_trans_out', 'ss_back_out')
              s += " + #{sensor.name} * ZoneTimestep * 3600"
            else
              s += " + #{sensor.name}"
            end
          end
          program.addLine(s) if sensors.size > 0
        end
      end

      # EMS program: Internal Gains, Lighting, Infiltration, Natural Ventilation, Mechanical Ventilation, Ducts
      { 'intgains' => intgains_sensors,
        'lighting' => lightings_sensors,
        'infil' => infil_sensors,
        'natvent' => natvent_sensors,
        'whf' => whf_sensors,
        'mechvent' => mechvents_sensors,
        'ducts' => ducts_sensors }.each do |loadtype, sensors|
        program.addLine("Set hr_#{loadtype} = 0")
        next if sensors.empty?

        s = "Set hr_#{loadtype} = hr_#{loadtype}"
        sensors.each do |sensor|
          if ['intgains', 'lighting', 'mechvent', 'ducts'].include? loadtype
            s += " - #{sensor.name}"
          elsif sensor.name.to_s.include? 'gain'
            s += " - #{sensor.name}"
          elsif sensor.name.to_s.include? 'loss'
            s += " + #{sensor.name}"
          end
        end
        program.addLine(s)
      end
      intgains_dhw_sensors.each do |sensor, vals|
        off_loss, on_loss, rtf_sensor = vals
        program.addLine("Set hr_intgains = hr_intgains + #{sensor.name} * (#{off_loss}*(1-#{rtf_sensor.name}) + #{on_loss}*#{rtf_sensor.name})") # Water heater tank losses to zone
      end
      if (not ducts_mix_loss_sensor.nil?) && (not ducts_mix_gain_sensor.nil?)
        program.addLine("Set hr_ducts = hr_ducts + (#{ducts_mix_loss_sensor.name} - #{ducts_mix_gain_sensor.name})")
      end

      # EMS Sensors: Indoor temperature, setpoints
      tin_sensor = OpenStudio::Model::EnergyManagementSystemSensor.new(model, 'Zone Mean Air Temperature')
      tin_sensor.setName('tin s')
      tin_sensor.setKeyName(conditioned_zone.name.to_s)
      thermostat = nil
      if conditioned_zone.thermostatSetpointDualSetpoint.is_initialized
        thermostat = conditioned_zone.thermostatSetpointDualSetpoint.get

        htg_sp_sensor = OpenStudio::Model::EnergyManagementSystemSensor.new(model, 'Schedule Value')
        htg_sp_sensor.setName('htg sp s')
        htg_sp_sensor.setKeyName(thermostat.heatingSetpointTemperatureSchedule.get.name.to_s)

        clg_sp_sensor = OpenStudio::Model::EnergyManagementSystemSensor.new(model, 'Schedule Value')
        clg_sp_sensor.setName('clg sp s')
        clg_sp_sensor.setKeyName(thermostat.coolingSetpointTemperatureSchedule.get.name.to_s)
      end

      # EMS program: Heating vs Cooling logic
      program.addLine('Set htg_mode = 0')
      program.addLine('Set clg_mode = 0')
      program.addLine("If (#{htg_cond_load_sensors[unit].name} > 0)") # Assign hour to heating if heating load
      program.addLine("  Set htg_mode = #{total_heat_load_serveds[unit]}")
      program.addLine("ElseIf (#{clg_cond_load_sensors[unit].name} > 0)") # Assign hour to cooling if cooling load
      program.addLine("  Set clg_mode = #{total_cool_load_serveds[unit]}")
      program.addLine('Else')
      program.addLine('  Set htg_season = 0')
      program.addLine('  Set clg_season = 0')
      if not season_day_nums[unit].nil?
        # Determine whether we're in the heating and/or cooling season
        if season_day_nums[unit][:clg_end] >= season_day_nums[unit][:clg_start]
          program.addLine("  If ((DayOfYear >= #{season_day_nums[unit][:clg_start]}) && (DayOfYear <= #{season_day_nums[unit][:clg_end]}))")
        else
          program.addLine("  If ((DayOfYear >= #{season_day_nums[unit][:clg_start]}) || (DayOfYear <= #{season_day_nums[unit][:clg_end]}))")
        end
        program.addLine('    Set clg_season = 1')
        program.addLine('  EndIf')
        if season_day_nums[unit][:htg_end] >= season_day_nums[unit][:htg_start]
          program.addLine("  If ((DayOfYear >= #{season_day_nums[unit][:htg_start]}) && (DayOfYear <= #{season_day_nums[unit][:htg_end]}))")
        else
          program.addLine("  If ((DayOfYear >= #{season_day_nums[unit][:htg_start]}) || (DayOfYear <= #{season_day_nums[unit][:htg_end]}))")
        end
        program.addLine('    Set htg_season = 1')
        program.addLine('  EndIf')
      end
      program.addLine("  If ((#{natvent_sensors[0].name} <> 0) || (#{natvent_sensors[1].name} <> 0)) && (clg_season == 1)") # Assign hour to cooling if natural ventilation is operating
      program.addLine("    Set clg_mode = #{total_cool_load_serveds[unit]}")
      program.addLine("  ElseIf ((#{whf_sensors[0].name} <> 0) || (#{whf_sensors[1].name} <> 0)) && (clg_season == 1)") # Assign hour to cooling if whole house fan is operating
      program.addLine("    Set clg_mode = #{total_cool_load_serveds[unit]}")
      if not thermostat.nil?
        program.addLine('  Else') # Indoor temperature floating between setpoints; determine assignment by comparing to average of heating/cooling setpoints
        program.addLine("    Set Tmid_setpoint = (#{htg_sp_sensor.name} + #{clg_sp_sensor.name}) / 2")
        program.addLine("    If (#{tin_sensor.name} > Tmid_setpoint) && (clg_season == 1)")
        program.addLine("      Set clg_mode = #{total_cool_load_serveds[unit]}")
        program.addLine("    ElseIf (#{tin_sensor.name} < Tmid_setpoint) && (htg_season == 1)")
        program.addLine("      Set htg_mode = #{total_heat_load_serveds[unit]}")
        program.addLine('    EndIf')
      end
      program.addLine('  EndIf')
      program.addLine('EndIf')

      unit_multiplier = @hpxml_bldg.building_construction.number_of_units
      [:htg, :clg].each do |mode|
        if mode == :htg
          sign = ''
        else
          sign = '-'
        end
        surf_names.each do |surf_name|
          program.addLine("Set loads_#{mode}_#{surf_name} = loads_#{mode}_#{surf_name} + (#{sign}hr_#{surf_name} * #{mode}_mode * #{unit_multiplier})")
        end
        nonsurf_names.each do |nonsurf_name|
          program.addLine("Set loads_#{mode}_#{nonsurf_name} = loads_#{mode}_#{nonsurf_name} + (#{sign}hr_#{nonsurf_name} * #{mode}_mode * #{unit_multiplier})")
        end
      end
    end

    # EMS calling manager
    program_calling_manager = OpenStudio::Model::EnergyManagementSystemProgramCallingManager.new(model)
    program_calling_manager.setName("#{program.name} calling manager")
    program_calling_manager.setCallingPoint('EndOfZoneTimestepAfterZoneReporting')
    program_calling_manager.addProgram(program)
  end

  def set_output_files(model)
    oj = model.getOutputJSON
    oj.setOptionType('TimeSeriesAndTabular')
    oj.setOutputJSON(@debug)
    oj.setOutputMessagePack(true) # Used by ReportSimulationOutput reporting measure

    ocf = model.getOutputControlFiles
    ocf.setOutputAUDIT(@debug)
    ocf.setOutputCSV(@debug)
    ocf.setOutputBND(@debug)
    ocf.setOutputEIO(@debug)
    ocf.setOutputESO(@debug)
    ocf.setOutputMDD(@debug)
    ocf.setOutputMTD(@debug)
    ocf.setOutputMTR(@debug)
    ocf.setOutputRDD(@debug)
    ocf.setOutputSHD(@debug)
    ocf.setOutputCSV(@debug)
    ocf.setOutputSQLite(@debug)
    ocf.setOutputPerfLog(@debug)
  end

  def add_ems_debug_output(model)
    oems = model.getOutputEnergyManagementSystem
    oems.setActuatorAvailabilityDictionaryReporting('Verbose')
    oems.setInternalVariableAvailabilityDictionaryReporting('Verbose')
    oems.setEMSRuntimeLanguageDebugOutputLevel('Verbose')
  end

  def set_surface_interior(model, spaces, surface, hpxml_surface)
    interior_adjacent_to = hpxml_surface.interior_adjacent_to
    if HPXML::conditioned_below_grade_locations.include? interior_adjacent_to
      surface.setSpace(create_or_get_space(model, spaces, HPXML::LocationConditionedSpace))
    else
      surface.setSpace(create_or_get_space(model, spaces, interior_adjacent_to))
    end
  end

  def set_surface_exterior(model, spaces, surface, hpxml_surface)
    exterior_adjacent_to = hpxml_surface.exterior_adjacent_to
    is_adiabatic = hpxml_surface.is_adiabatic
    if [HPXML::LocationOutside, HPXML::LocationManufacturedHomeUnderBelly].include? exterior_adjacent_to
      surface.setOutsideBoundaryCondition('Outdoors')
    elsif exterior_adjacent_to == HPXML::LocationGround
      surface.setOutsideBoundaryCondition('Foundation')
    elsif is_adiabatic
      surface.setOutsideBoundaryCondition('Adiabatic')
    elsif [HPXML::LocationOtherHeatedSpace, HPXML::LocationOtherMultifamilyBufferSpace,
           HPXML::LocationOtherNonFreezingSpace, HPXML::LocationOtherHousingUnit].include? exterior_adjacent_to
      set_surface_otherside_coefficients(surface, exterior_adjacent_to, model, spaces)
    elsif HPXML::conditioned_below_grade_locations.include? exterior_adjacent_to
      adjacent_surface = surface.createAdjacentSurface(create_or_get_space(model, spaces, HPXML::LocationConditionedSpace)).get
      adjacent_surface.additionalProperties.setFeature('SurfaceType', surface.additionalProperties.getFeatureAsString('SurfaceType').get)
    else
      adjacent_surface = surface.createAdjacentSurface(create_or_get_space(model, spaces, exterior_adjacent_to)).get
      adjacent_surface.additionalProperties.setFeature('SurfaceType', surface.additionalProperties.getFeatureAsString('SurfaceType').get)
    end
  end

  def set_surface_otherside_coefficients(surface, exterior_adjacent_to, model, spaces)
    otherside_coeffs = nil
    model.getSurfacePropertyOtherSideCoefficientss.each do |c|
      next unless c.name.to_s == exterior_adjacent_to

      otherside_coeffs = c
    end
    if otherside_coeffs.nil?
      # Create E+ other side coefficient object
      otherside_coeffs = OpenStudio::Model::SurfacePropertyOtherSideCoefficients.new(model)
      otherside_coeffs.setName(exterior_adjacent_to)
      otherside_coeffs.setCombinedConvectiveRadiativeFilmCoefficient(UnitConversions.convert(1.0 / Material.AirFilmVertical.rvalue, 'Btu/(hr*ft^2*F)', 'W/(m^2*K)'))
      # Schedule of space temperature, can be shared with water heater/ducts
      sch = get_space_temperature_schedule(model, exterior_adjacent_to, spaces)
      otherside_coeffs.setConstantTemperatureSchedule(sch)
    end
    surface.setSurfacePropertyOtherSideCoefficients(otherside_coeffs)
    surface.setSunExposure('NoSun')
    surface.setWindExposure('NoWind')
  end

  def get_space_temperature_schedule(model, location, spaces)
    # Create outside boundary schedules to be actuated by EMS,
    # can be shared by any surface, duct adjacent to / located in those spaces

    # return if already exists
    model.getScheduleConstants.each do |sch|
      next unless sch.name.to_s == location

      return sch
    end

    sch = OpenStudio::Model::ScheduleConstant.new(model)
    sch.setName(location)
    sch.additionalProperties.setFeature('ObjectType', location)

    space_values = Geometry.get_temperature_scheduled_space_values(location)

    htg_weekday_setpoints, htg_weekend_setpoints = HVAC.get_default_heating_setpoint(HPXML::HVACControlTypeManual, @eri_version)
    if htg_weekday_setpoints.split(', ').uniq.size == 1 && htg_weekend_setpoints.split(', ').uniq.size == 1 && htg_weekday_setpoints.split(', ').uniq == htg_weekend_setpoints.split(', ').uniq
      default_htg_sp = htg_weekend_setpoints.split(', ').uniq[0].to_f # F
    else
      fail 'Unexpected heating setpoints.'
    end

    clg_weekday_setpoints, clg_weekend_setpoints = HVAC.get_default_cooling_setpoint(HPXML::HVACControlTypeManual, @eri_version)
    if clg_weekday_setpoints.split(', ').uniq.size == 1 && clg_weekend_setpoints.split(', ').uniq.size == 1 && clg_weekday_setpoints.split(', ').uniq == clg_weekend_setpoints.split(', ').uniq
      default_clg_sp = clg_weekend_setpoints.split(', ').uniq[0].to_f # F
    else
      fail 'Unexpected cooling setpoints.'
    end

    if location == HPXML::LocationOtherHeatedSpace
      if spaces[HPXML::LocationConditionedSpace].thermalZone.get.thermostatSetpointDualSetpoint.is_initialized
        # Create a sensor to get dynamic heating setpoint
        htg_sch = spaces[HPXML::LocationConditionedSpace].thermalZone.get.thermostatSetpointDualSetpoint.get.heatingSetpointTemperatureSchedule.get
        sensor_htg_spt = OpenStudio::Model::EnergyManagementSystemSensor.new(model, 'Schedule Value')
        sensor_htg_spt.setName('htg_spt')
        sensor_htg_spt.setKeyName(htg_sch.name.to_s)
        space_values[:temp_min] = sensor_htg_spt.name.to_s
      else
        # No HVAC system; use the defaulted heating setpoint.
        space_values[:temp_min] = default_htg_sp # F
      end
    end

    # Schedule type limits compatible
    schedule_type_limits = OpenStudio::Model::ScheduleTypeLimits.new(model)
    schedule_type_limits.setUnitType('Temperature')
    sch.setScheduleTypeLimits(schedule_type_limits)

    # Sensors
    if space_values[:indoor_weight] > 0
      if not spaces[HPXML::LocationConditionedSpace].thermalZone.get.thermostatSetpointDualSetpoint.is_initialized
        # No HVAC system; use the average of defaulted heating/cooling setpoints.
        sensor_ia = UnitConversions.convert((default_htg_sp + default_clg_sp) / 2.0, 'F', 'C')
      else
        sensor_ia = OpenStudio::Model::EnergyManagementSystemSensor.new(model, 'Zone Air Temperature')
        sensor_ia.setName('cond_zone_temp')
        sensor_ia.setKeyName(spaces[HPXML::LocationConditionedSpace].thermalZone.get.name.to_s)
        sensor_ia = sensor_ia.name
      end
    end

    if space_values[:outdoor_weight] > 0
      sensor_oa = OpenStudio::Model::EnergyManagementSystemSensor.new(model, 'Site Outdoor Air Drybulb Temperature')
      sensor_oa.setName('oa_temp')
    end

    if space_values[:ground_weight] > 0
      sensor_gnd = OpenStudio::Model::EnergyManagementSystemSensor.new(model, 'Site Surface Ground Temperature')
      sensor_gnd.setName('ground_temp')
    end

    actuator = OpenStudio::Model::EnergyManagementSystemActuator.new(sch, *EPlus::EMSActuatorScheduleConstantValue)
    actuator.setName("#{location.gsub(' ', '_').gsub('-', '_')}_temp_sch")

    # EMS to actuate schedule
    program = OpenStudio::Model::EnergyManagementSystemProgram.new(model)
    program.setName("#{location.gsub('-', '_')} Temperature Program")
    program.addLine("Set #{actuator.name} = 0.0")
    if not sensor_ia.nil?
      program.addLine("Set #{actuator.name} = #{actuator.name} + (#{sensor_ia} * #{space_values[:indoor_weight]})")
    end
    if not sensor_oa.nil?
      program.addLine("Set #{actuator.name} = #{actuator.name} + (#{sensor_oa.name} * #{space_values[:outdoor_weight]})")
    end
    if not sensor_gnd.nil?
      program.addLine("Set #{actuator.name} = #{actuator.name} + (#{sensor_gnd.name} * #{space_values[:ground_weight]})")
    end
    if not space_values[:temp_min].nil?
      if space_values[:temp_min].is_a? String
        min_temp_c = space_values[:temp_min]
      else
        min_temp_c = UnitConversions.convert(space_values[:temp_min], 'F', 'C')
      end
      program.addLine("If #{actuator.name} < #{min_temp_c}")
      program.addLine("Set #{actuator.name} = #{min_temp_c}")
      program.addLine('EndIf')
    end

    program_cm = OpenStudio::Model::EnergyManagementSystemProgramCallingManager.new(model)
    program_cm.setName("#{program.name} calling manager")
    program_cm.setCallingPoint('EndOfSystemTimestepAfterHVACReporting')
    program_cm.addProgram(program)

    return sch
  end

  # Returns an OS:Space, or temperature OS:Schedule for a MF space, or nil if outside
  # Should be called when the object's energy use is sensitive to ambient temperature
  # (e.g., water heaters, ducts, and refrigerators).
  def get_space_or_schedule_from_location(location, model, spaces)
    return if [HPXML::LocationOtherExterior,
               HPXML::LocationOutside,
               HPXML::LocationRoofDeck].include? location

    sch = nil
    space = nil
    if [HPXML::LocationOtherHeatedSpace,
        HPXML::LocationOtherHousingUnit,
        HPXML::LocationOtherMultifamilyBufferSpace,
        HPXML::LocationOtherNonFreezingSpace,
        HPXML::LocationExteriorWall,
        HPXML::LocationUnderSlab].include? location
      # if located in spaces where we don't model a thermal zone, create and return temperature schedule
      sch = get_space_temperature_schedule(model, location, spaces)
    else
      space = get_space_from_location(location, spaces)
    end

    return space, sch
  end

  # Returns an OS:Space, or nil if a MF space or outside
  # Should be called when the object's energy use is NOT sensitive to ambient temperature
  # (e.g., appliances).
  def get_space_from_location(location, spaces)
    return if [HPXML::LocationOutside,
               HPXML::LocationOtherHeatedSpace,
               HPXML::LocationOtherHousingUnit,
               HPXML::LocationOtherMultifamilyBufferSpace,
               HPXML::LocationOtherNonFreezingSpace].include? location

    if HPXML::conditioned_locations.include? location
      location = HPXML::LocationConditionedSpace
    end

    return spaces[location]
  end

  def set_subsurface_exterior(surface, spaces, model, hpxml_surface)
    # Set its parent surface outside boundary condition, which will be also applied to subsurfaces through OS
    # The parent surface is entirely comprised of the subsurface.

    # Subsurface on foundation wall, set it to be adjacent to outdoors
    if hpxml_surface.exterior_adjacent_to == HPXML::LocationGround
      surface.setOutsideBoundaryCondition('Outdoors')
    else
      set_surface_exterior(model, spaces, surface, hpxml_surface)
    end
  end

  def set_foundation_and_walls_top()
    @foundation_top = 0
    @hpxml_bldg.floors.each do |floor|
      # Keeping the floor at ground level for ASHRAE 140 tests yields the expected results
      if floor.is_floor && floor.is_exterior && !@apply_ashrae140_assumptions
        @foundation_top = 2.0
      end
    end
    @hpxml_bldg.foundation_walls.each do |foundation_wall|
      top = -1 * foundation_wall.depth_below_grade + foundation_wall.height
      @foundation_top = top if top > @foundation_top
    end
    @walls_top = @foundation_top + @hpxml_bldg.building_construction.average_ceiling_height * @ncfl_ag
  end

  def set_heating_and_cooling_seasons()
    return if @hpxml_bldg.hvac_controls.size == 0

    hvac_control = @hpxml_bldg.hvac_controls[0]

    htg_start_month = hvac_control.seasons_heating_begin_month
    htg_start_day = hvac_control.seasons_heating_begin_day
    htg_end_month = hvac_control.seasons_heating_end_month
    htg_end_day = hvac_control.seasons_heating_end_day
    clg_start_month = hvac_control.seasons_cooling_begin_month
    clg_start_day = hvac_control.seasons_cooling_begin_day
    clg_end_month = hvac_control.seasons_cooling_end_month
    clg_end_day = hvac_control.seasons_cooling_end_day

    @heating_days = Schedule.get_daily_season(@hpxml_header.sim_calendar_year, htg_start_month, htg_start_day, htg_end_month, htg_end_day)
    @cooling_days = Schedule.get_daily_season(@hpxml_header.sim_calendar_year, clg_start_month, clg_start_day, clg_end_month, clg_end_day)
  end
end

# register the measure to be used by the application
HPXMLtoOpenStudio.new.registerWithApplication<|MERGE_RESOLUTION|>--- conflicted
+++ resolved
@@ -185,16 +185,12 @@
                                            schedules_paths: hpxml_bldg.header.schedules_filepaths,
                                            year: Location.get_sim_calendar_year(hpxml.header.sim_calendar_year, epw_file),
                                            unavailable_periods: hpxml.header.unavailable_periods,
-<<<<<<< HEAD
+
                                            output_path: File.join(args[:output_dir], in_schedules_csv),
-                                           offset_db: hpxml.header.geb_onoff_thermostat_deadband)
-        HPXMLDefaults.apply(runner, hpxml, hpxml_bldg, eri_version, weather, epw_file: epw_file, schedules_file: schedules_file)
-=======
-                                           output_path: File.join(args[:output_dir], in_schedules_csv))
+                                           offset_db: hpxml.header.geb_onoff_thermostat_deadband))
         HPXMLDefaults.apply(runner, hpxml, hpxml_bldg, eri_version, weather, epw_file: epw_file, schedules_file: schedules_file,
                                                                              design_load_details_output_file_path: design_load_details_output_file_path,
                                                                              output_format: args[:output_format])
->>>>>>> 0f7604c2
         hpxml_sch_map[hpxml_bldg] = schedules_file
       end
       validate_emissions_files(hpxml.header)
