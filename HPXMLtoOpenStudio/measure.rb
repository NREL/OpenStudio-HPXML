--- conflicted
+++ resolved
@@ -1690,14 +1690,9 @@
 
         airloop_map[sys_id] = HVAC.apply_ground_to_air_heat_pump(model, runner, weather, heat_pump,
                                                                  sequential_heat_load_fracs, sequential_cool_load_fracs,
-<<<<<<< HEAD
-                                                                 conditioned_zone, @hpxml.site.ground_conductivity, @hpxml.site.ground_diffusivity,
-                                                                 @hvac_unavailable_periods)
-=======
-                                                                 conditioned_zone, @hpxml_bldg.site.ground_conductivity, @hvac_unavailable_periods,
-                                                                 @hpxml_bldg.building_construction.number_of_units)
-
->>>>>>> 4d634565
+                                                                 conditioned_zone, @hpxml_bldg.site.ground_conductivity, @hpxml_bldg.site.ground_diffusivity,
+                                                                 @hvac_unavailable_periods, @hpxml_bldg.building_construction.number_of_units)
+
       end
 
       next if heat_pump.backup_system.nil?
