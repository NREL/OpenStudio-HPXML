# frozen_string_literal: true

# Require all gems up front; this is much faster than multiple resource
# files lazy loading as needed, as it prevents multiple lookups for the
# same gem.
require 'pathname'
require 'csv'
require 'oga'
Dir["#{File.dirname(__FILE__)}/resources/*.rb"].each do |resource_file|
  next if resource_file.include? 'minitest_helper.rb'

  require resource_file
end

# start the measure
class HPXMLtoOpenStudio < OpenStudio::Measure::ModelMeasure
  # human readable name
  def name
    return 'HPXML to OpenStudio Translator'
  end

  # human readable description
  def description
    return 'Translates HPXML file to OpenStudio Model'
  end

  # human readable description of modeling approach
  def modeler_description
    return ''
  end

  # define the arguments that the user will input
  def arguments(model) # rubocop:disable Lint/UnusedMethodArgument
    args = OpenStudio::Measure::OSArgumentVector.new

    arg = OpenStudio::Measure::OSArgument.makeStringArgument('hpxml_path', true)
    arg.setDisplayName('HPXML File Path')
    arg.setDescription('Absolute/relative path of the HPXML file.')
    args << arg

    arg = OpenStudio::Measure::OSArgument.makeStringArgument('output_dir', true)
    arg.setDisplayName('Directory for Output Files')
    arg.setDescription('Absolute/relative path for the output files directory.')
    args << arg

    arg = OpenStudio::Measure::OSArgument.makeBoolArgument('debug', false)
    arg.setDisplayName('Debug Mode?')
    arg.setDescription('If true: 1) Writes in.osm file, 2) Generates additional log output, and 3) Creates all EnergyPlus output files.')
    arg.setDefaultValue(false)
    args << arg

    arg = OpenStudio::Measure::OSArgument.makeBoolArgument('add_component_loads', false)
    arg.setDisplayName('Add component loads?')
    arg.setDescription('If true, adds the calculation of heating/cooling component loads (not enabled by default for faster performance).')
    arg.setDefaultValue(false)
    args << arg

    arg = OpenStudio::Measure::OSArgument.makeBoolArgument('skip_validation', false)
    arg.setDisplayName('Skip Validation?')
    arg.setDescription('If true, bypasses HPXML input validation for faster performance. WARNING: This should only be used if the supplied HPXML file has already been validated against the Schema & Schematron documents.')
    arg.setDefaultValue(false)
    args << arg

    arg = OpenStudio::Measure::OSArgument.makeStringArgument('building_id', false)
    arg.setDisplayName('BuildingID')
    arg.setDescription('The ID of the HPXML Building. Only required if there are multiple Building elements in the HPXML file.')
    args << arg

    return args
  end

  # define what happens when the measure is run
  def run(model, runner, user_arguments)
    super(model, runner, user_arguments)

    # use the built-in error checking
    if !runner.validateUserArguments(arguments(model), user_arguments)
      return false
    end

    Geometry.tear_down_model(model, runner)

    Version.check_openstudio_version()

    # assign the user inputs to variables
    hpxml_path = runner.getStringArgumentValue('hpxml_path', user_arguments)
    output_dir = runner.getStringArgumentValue('output_dir', user_arguments)
    add_component_loads = runner.getBoolArgumentValue('add_component_loads', user_arguments)
    debug = runner.getBoolArgumentValue('debug', user_arguments)
    skip_validation = runner.getBoolArgumentValue('skip_validation', user_arguments)
    building_id = runner.getOptionalStringArgumentValue('building_id', user_arguments)

    unless (Pathname.new hpxml_path).absolute?
      hpxml_path = File.expand_path(hpxml_path)
    end
    unless File.exist?(hpxml_path) && hpxml_path.downcase.end_with?('.xml')
      fail "'#{hpxml_path}' does not exist or is not an .xml file."
    end

    unless (Pathname.new output_dir).absolute?
      output_dir = File.expand_path(output_dir)
    end

    if building_id.is_initialized
      building_id = building_id.get
    else
      building_id = nil
    end

    begin
      if skip_validation
        schema_validator = nil
        schematron_validator = nil
      else
        schema_path = File.join(File.dirname(__FILE__), 'resources', 'hpxml_schema', 'HPXML.xsd')
        schema_validator = XMLValidator.get_schema_validator(schema_path)
        schematron_path = File.join(File.dirname(__FILE__), 'resources', 'hpxml_schematron', 'EPvalidator.xml')
        schematron_validator = XMLValidator.get_schematron_validator(schematron_path)
      end
      hpxml = HPXML.new(hpxml_path: hpxml_path, schema_validator: schema_validator, schematron_validator: schematron_validator, building_id: building_id)
      hpxml.errors.each do |error|
        runner.registerError(error)
      end
      hpxml.warnings.each do |warning|
        runner.registerWarning(warning)
      end
      return false unless hpxml.errors.empty?

      epw_path, weather = process_weather(hpxml, hpxml_path)

      if debug
        epw_output_path = File.join(output_dir, 'in.epw')
        FileUtils.cp(epw_path, epw_output_path)
      end

      OSModel.create(hpxml, runner, model, hpxml_path, epw_path, weather, output_dir,
                     add_component_loads, building_id, debug)
    rescue Exception => e
      runner.registerError("#{e.message}\n#{e.backtrace.join("\n")}")
      return false
    end

    return true
  end

  def process_weather(hpxml, hpxml_path)
    epw_path = Location.get_epw_path(hpxml, hpxml_path)
    weather = WeatherProcess.new(epw_path: epw_path)
    return epw_path, weather
  end
end

class OSModel
  def self.create(hpxml, runner, model, hpxml_path, epw_path, weather, output_dir,
                  add_component_loads, building_id, debug)
    @hpxml = hpxml
    @debug = debug

    @eri_version = @hpxml.header.eri_calculation_version # Hidden feature
    @eri_version = 'latest' if @eri_version.nil?
    @eri_version = Constants.ERIVersions[-1] if @eri_version == 'latest'

    @apply_ashrae140_assumptions = @hpxml.header.apply_ashrae140_assumptions # Hidden feature
    @apply_ashrae140_assumptions = false if @apply_ashrae140_assumptions.nil?

    # Here we turn off OS error-checking so that any invalid values provided
    # to OS SDK methods are passed along to EnergyPlus and produce errors. If
    # we didn't go this, we'd end up with successful EnergyPlus simulations that
    # use the wrong (default) value unless we check the return value of *every*
    # OS SDK setter method to notice there was an invalid value provided.
    # See https://github.com/NREL/OpenStudio/pull/4505 for more background.
    model.setStrictnessLevel('None'.to_StrictnessLevel)

    # Init
    check_file_references(hpxml_path)
    # Fixme: do we need to check system number of speed?
    offset_db = @hpxml.hvac_controls.size == 0 ? nil : @hpxml.hvac_controls[0].onoff_thermostat_deadband
    epw_file = Location.apply_weather_file(model, epw_path)
    @schedules_file = SchedulesFile.new(runner: runner, model: model,
                                        schedules_paths: @hpxml.header.schedules_filepaths,
                                        year: Location.get_sim_calendar_year(@hpxml.header.sim_calendar_year, epw_file),
                                        unavailable_periods: @hpxml.header.unavailable_periods,
<<<<<<< HEAD
                                        offset_db: offset_db)
=======
                                        output_path: File.join(output_dir, 'in.schedules.csv'))
>>>>>>> b3a44abe
    set_defaults_and_globals(runner, output_dir, epw_file, weather, @schedules_file)
    validate_emissions_files()
    Location.apply(model, weather, epw_file, @hpxml)
    add_simulation_params(model)

    # Conditioned space/zone
    spaces = {}
    create_or_get_space(model, spaces, HPXML::LocationLivingSpace)
    set_foundation_and_walls_top()
    set_heating_and_cooling_seasons()
    add_setpoints(runner, model, weather, spaces)

    # Geometry/Envelope
    add_roofs(runner, model, spaces)
    add_walls(runner, model, spaces)
    add_rim_joists(runner, model, spaces)
    add_floors(runner, model, spaces)
    add_foundation_walls_slabs(runner, model, weather, spaces)
    add_windows(model, spaces)
    add_doors(model, spaces)
    add_skylights(model, spaces)
    add_conditioned_floor_area(model, spaces)
    add_thermal_mass(model, spaces)
    Geometry.set_zone_volumes(spaces, @hpxml, @apply_ashrae140_assumptions)
    Geometry.explode_surfaces(model, @hpxml, @walls_top)
    add_num_occupants(model, runner, spaces)

    # HVAC
    @hvac_unavailable_periods = Schedule.get_unavailable_periods(SchedulesFile::ColumnHVAC, @hpxml.header.unavailable_periods)
    airloop_map = {} # Map of HPXML System ID -> AirLoopHVAC (or ZoneHVACFourPipeFanCoil)
    add_ideal_system(model, spaces, epw_path)
    add_cooling_system(model, spaces, airloop_map)
    add_heating_system(runner, model, spaces, airloop_map)
    add_heat_pump(runner, model, weather, spaces, airloop_map)
    add_dehumidifiers(model, spaces)
    add_ceiling_fans(runner, model, weather, spaces)

    # Hot Water
    add_hot_water_and_appliances(runner, model, weather, spaces)

    # Plug Loads & Fuel Loads & Lighting
    add_mels(runner, model, spaces)
    add_mfls(runner, model, spaces)
    add_lighting(runner, model, epw_file, spaces)

    # Pools & Hot Tubs
    add_pools_and_hot_tubs(runner, model, spaces)

    # Other
    add_cooling_season(model, weather)
    add_airflow(runner, model, weather, spaces, airloop_map)
    add_photovoltaics(model)
    add_generators(model)
    add_batteries(runner, model, spaces)
    add_additional_properties(model, hpxml_path, building_id, epw_file)

    # Output
    add_unmet_hours_output(model, spaces)
    add_loads_output(model, spaces, add_component_loads)
    set_output_files(model)
    # Uncomment to debug EMS
    # add_ems_debug_output(model)

    if debug
      osm_output_path = File.join(output_dir, 'in.osm')
      File.write(osm_output_path, model.to_s)
      runner.registerInfo("Wrote file: #{osm_output_path}")
    end
  end

  private

  def self.check_file_references(hpxml_path)
    # Check/update file references
    @hpxml.header.schedules_filepaths = @hpxml.header.schedules_filepaths.collect { |sfp|
      FilePath.check_path(sfp,
                          File.dirname(hpxml_path),
                          'Schedules')
    }

    @hpxml.header.emissions_scenarios.each do |scenario|
      if @hpxml.header.emissions_scenarios.select { |s| s.emissions_type == scenario.emissions_type && s.name == scenario.name }.size > 1
        fail "Found multiple Emissions Scenarios with the Scenario Name=#{scenario.name} and Emissions Type=#{scenario.emissions_type}."
      end
      next if scenario.elec_schedule_filepath.nil?

      scenario.elec_schedule_filepath = FilePath.check_path(scenario.elec_schedule_filepath,
                                                            File.dirname(hpxml_path),
                                                            'Emissions File')
    end
  end

  def self.validate_emissions_files()
    @hpxml.header.emissions_scenarios.each do |scenario|
      next if scenario.elec_schedule_filepath.nil?

      data = File.readlines(scenario.elec_schedule_filepath)
      num_header_rows = scenario.elec_schedule_number_of_header_rows
      col_index = scenario.elec_schedule_column_number - 1

      if data.size != 8760 + num_header_rows
        fail "Emissions File has invalid number of rows (#{data.size}). Expected 8760 plus #{num_header_rows} header row(s)."
      end
      if col_index > data[num_header_rows, 8760].map { |x| x.count(',') }.min
        fail "Emissions File has too few columns. Cannot find column number (#{scenario.elec_schedule_column_number})."
      end
    end
  end

  def self.set_defaults_and_globals(runner, output_dir, epw_file, weather, schedules_file)
    # Initialize
    @remaining_heat_load_frac = 1.0
    @remaining_cool_load_frac = 1.0

    # Set globals
    @cfa = @hpxml.building_construction.conditioned_floor_area
    @ncfl = @hpxml.building_construction.number_of_conditioned_floors
    @ncfl_ag = @hpxml.building_construction.number_of_conditioned_floors_above_grade
    @nbeds = @hpxml.building_construction.number_of_bedrooms
    @default_azimuths = HPXMLDefaults.get_default_azimuths(@hpxml)

    # Apply defaults to HPXML object
    HPXMLDefaults.apply(runner, @hpxml, @eri_version, weather, epw_file: epw_file, schedules_file: schedules_file)

    # Write updated HPXML object (w/ defaults) to file for inspection
    @hpxml_defaults_path = File.join(output_dir, 'in.xml')
    XMLHelper.write_file(@hpxml.to_oga, @hpxml_defaults_path)

    # Now that we've written in.xml, ensure that no capacities/airflows
    # are zero in order to prevent potential E+ errors.
    HVAC.ensure_nonzero_sizing_values(@hpxml)

    # Now that we've written in.xml, make adjustments for modeling purposes.
    @frac_windows_operable = @hpxml.fraction_of_windows_operable()
    @hpxml.collapse_enclosure_surfaces() # Speeds up simulation
    @hpxml.delete_adiabatic_subsurfaces() # EnergyPlus doesn't allow this

    # We don't want this to be written to in.xml, because then if you ran the in.xml
    # file, you would get different results (operational calculation) relative to the
    # original file (asset calculation).
    if @hpxml.building_occupancy.number_of_residents.nil?
      @hpxml.building_occupancy.number_of_residents = Geometry.get_occupancy_default_num(@nbeds)
    end

    # If zero occupants, ensure end uses of interest are zeroed out
    if (@hpxml.building_occupancy.number_of_residents == 0) && (not @apply_ashrae140_assumptions)
      @hpxml.header.unavailable_periods.add(column_name: 'Vacancy',
                                            begin_month: @hpxml.header.sim_begin_month,
                                            begin_day: @hpxml.header.sim_begin_day,
                                            begin_hour: 0,
                                            end_month: @hpxml.header.sim_end_month,
                                            end_day: @hpxml.header.sim_end_day,
                                            end_hour: 24,
                                            natvent_availability: HPXML::ScheduleUnavailable)
    end
  end

  def self.add_simulation_params(model)
    SimControls.apply(model, @hpxml)
  end

  def self.add_num_occupants(model, runner, spaces)
    # Occupants
    num_occ = @hpxml.building_occupancy.number_of_residents
    return if num_occ <= 0

    Geometry.apply_occupants(model, runner, @hpxml, num_occ, spaces[HPXML::LocationLivingSpace],
                             @schedules_file, @hpxml.header.unavailable_periods)
  end

  def self.create_or_get_space(model, spaces, location)
    if spaces[location].nil?
      Geometry.create_space_and_zone(model, spaces, location)
    end
    return spaces[location]
  end

  def self.add_roofs(runner, model, spaces)
    @hpxml.roofs.each do |roof|
      next if roof.net_area < 1.0 # skip modeling net surface area for surfaces comprised entirely of subsurface area

      if roof.azimuth.nil?
        if roof.pitch > 0
          azimuths = @default_azimuths # Model as four directions for average exterior incident solar
        else
          azimuths = [@default_azimuths[0]] # Arbitrary azimuth for flat roof
        end
      else
        azimuths = [roof.azimuth]
      end

      surfaces = []

      azimuths.each do |azimuth|
        width = Math::sqrt(roof.net_area)
        length = (roof.net_area / width) / azimuths.size
        tilt = roof.pitch / 12.0
        z_origin = @walls_top + 0.5 * Math.sin(Math.atan(tilt)) * width

        vertices = Geometry.create_roof_vertices(length, width, z_origin, azimuth, tilt)
        surface = OpenStudio::Model::Surface.new(vertices, model)
        surfaces << surface
        surface.additionalProperties.setFeature('Length', length)
        surface.additionalProperties.setFeature('Width', width)
        surface.additionalProperties.setFeature('Azimuth', azimuth)
        surface.additionalProperties.setFeature('Tilt', tilt)
        surface.additionalProperties.setFeature('SurfaceType', 'Roof')
        if azimuths.size > 1
          surface.setName("#{roof.id}:#{azimuth}")
        else
          surface.setName(roof.id)
        end
        surface.setSurfaceType('RoofCeiling')
        surface.setOutsideBoundaryCondition('Outdoors')
        set_surface_interior(model, spaces, surface, roof)
      end

      next if surfaces.empty?

      # Apply construction
      has_radiant_barrier = roof.radiant_barrier
      if has_radiant_barrier
        radiant_barrier_grade = roof.radiant_barrier_grade
      end
      # FUTURE: Create Constructions.get_air_film(surface) method; use in measure.rb and hpxml_translator_test.rb
      inside_film = Material.AirFilmRoof(Geometry.get_roof_pitch([surfaces[0]]))
      outside_film = Material.AirFilmOutside
      mat_roofing = Material.RoofMaterial(roof.roof_type)
      if @apply_ashrae140_assumptions
        inside_film = Material.AirFilmRoofASHRAE140
        outside_film = Material.AirFilmOutsideASHRAE140
      end
      mat_int_finish = Material.InteriorFinishMaterial(roof.interior_finish_type, roof.interior_finish_thickness)
      if mat_int_finish.nil?
        fallback_mat_int_finish = nil
      else
        fallback_mat_int_finish = Material.InteriorFinishMaterial(mat_int_finish.name, 0.1) # Try thin material
      end

      install_grade = 1
      assembly_r = roof.insulation_assembly_r_value

      if not mat_int_finish.nil?
        # Closed cavity
        constr_sets = [
          WoodStudConstructionSet.new(Material.Stud2x(8.0), 0.07, 20.0, 0.75, mat_int_finish, mat_roofing),    # 2x8, 24" o.c. + R20
          WoodStudConstructionSet.new(Material.Stud2x(8.0), 0.07, 10.0, 0.75, mat_int_finish, mat_roofing),    # 2x8, 24" o.c. + R10
          WoodStudConstructionSet.new(Material.Stud2x(8.0), 0.07, 0.0, 0.75, mat_int_finish, mat_roofing),     # 2x8, 24" o.c.
          WoodStudConstructionSet.new(Material.Stud2x6, 0.07, 0.0, 0.75, mat_int_finish, mat_roofing),         # 2x6, 24" o.c.
          WoodStudConstructionSet.new(Material.Stud2x4, 0.07, 0.0, 0.5, mat_int_finish, mat_roofing),          # 2x4, 16" o.c.
          WoodStudConstructionSet.new(Material.Stud2x4, 0.01, 0.0, 0.0, fallback_mat_int_finish, mat_roofing), # Fallback
        ]
        match, constr_set, cavity_r = Constructions.pick_wood_stud_construction_set(assembly_r, constr_sets, inside_film, outside_film)

        Constructions.apply_closed_cavity_roof(model, surfaces, "#{roof.id} construction",
                                               cavity_r, install_grade,
                                               constr_set.stud.thick_in,
                                               true, constr_set.framing_factor,
                                               constr_set.mat_int_finish,
                                               constr_set.osb_thick_in, constr_set.rigid_r,
                                               constr_set.mat_ext_finish, has_radiant_barrier,
                                               inside_film, outside_film, radiant_barrier_grade,
                                               roof.solar_absorptance, roof.emittance)
      else
        # Open cavity
        constr_sets = [
          GenericConstructionSet.new(10.0, 0.5, nil, mat_roofing), # w/R-10 rigid
          GenericConstructionSet.new(0.0, 0.5, nil, mat_roofing),  # Standard
          GenericConstructionSet.new(0.0, 0.0, nil, mat_roofing),  # Fallback
        ]
        match, constr_set, layer_r = Constructions.pick_generic_construction_set(assembly_r, constr_sets, inside_film, outside_film)

        cavity_r = 0
        cavity_ins_thick_in = 0
        framing_factor = 0
        framing_thick_in = 0

        Constructions.apply_open_cavity_roof(model, surfaces, "#{roof.id} construction",
                                             cavity_r, install_grade, cavity_ins_thick_in,
                                             framing_factor, framing_thick_in,
                                             constr_set.osb_thick_in, layer_r + constr_set.rigid_r,
                                             constr_set.mat_ext_finish, has_radiant_barrier,
                                             inside_film, outside_film, radiant_barrier_grade,
                                             roof.solar_absorptance, roof.emittance)
      end
      Constructions.check_surface_assembly_rvalue(runner, surfaces, inside_film, outside_film, assembly_r, match)
    end
  end

  def self.add_walls(runner, model, spaces)
    @hpxml.walls.each do |wall|
      next if wall.net_area < 1.0 # skip modeling net surface area for surfaces comprised entirely of subsurface area

      if wall.azimuth.nil?
        if wall.is_exterior
          azimuths = @default_azimuths # Model as four directions for average exterior incident solar
        else
          azimuths = [@default_azimuths[0]] # Arbitrary direction, doesn't receive exterior incident solar
        end
      else
        azimuths = [wall.azimuth]
      end

      surfaces = []

      azimuths.each do |azimuth|
        height = 8.0 * @ncfl_ag
        length = (wall.net_area / height) / azimuths.size
        z_origin = @foundation_top

        vertices = Geometry.create_wall_vertices(length, height, z_origin, azimuth)
        surface = OpenStudio::Model::Surface.new(vertices, model)
        surfaces << surface
        surface.additionalProperties.setFeature('Length', length)
        surface.additionalProperties.setFeature('Azimuth', azimuth)
        surface.additionalProperties.setFeature('Tilt', 90.0)
        surface.additionalProperties.setFeature('SurfaceType', 'Wall')
        if azimuths.size > 1
          surface.setName("#{wall.id}:#{azimuth}")
        else
          surface.setName(wall.id)
        end
        surface.setSurfaceType('Wall')
        set_surface_interior(model, spaces, surface, wall)
        set_surface_exterior(model, spaces, surface, wall)
        if wall.is_interior
          surface.setSunExposure('NoSun')
          surface.setWindExposure('NoWind')
        end
      end

      next if surfaces.empty?

      # Apply construction
      # The code below constructs a reasonable wall construction based on the
      # wall type while ensuring the correct assembly R-value.

      inside_film = Material.AirFilmVertical
      if wall.is_exterior
        outside_film = Material.AirFilmOutside
        mat_ext_finish = Material.ExteriorFinishMaterial(wall.siding)
      else
        outside_film = Material.AirFilmVertical
        mat_ext_finish = nil
      end
      if @apply_ashrae140_assumptions
        inside_film = Material.AirFilmVerticalASHRAE140
        outside_film = Material.AirFilmOutsideASHRAE140
      end
      mat_int_finish = Material.InteriorFinishMaterial(wall.interior_finish_type, wall.interior_finish_thickness)

      Constructions.apply_wall_construction(runner, model, surfaces, wall.id, wall.wall_type, wall.insulation_assembly_r_value,
                                            mat_int_finish, inside_film, outside_film, mat_ext_finish, wall.solar_absorptance,
                                            wall.emittance)
    end
  end

  def self.add_rim_joists(runner, model, spaces)
    @hpxml.rim_joists.each do |rim_joist|
      if rim_joist.azimuth.nil?
        if rim_joist.is_exterior
          azimuths = @default_azimuths # Model as four directions for average exterior incident solar
        else
          azimuths = [@default_azimuths[0]] # Arbitrary direction, doesn't receive exterior incident solar
        end
      else
        azimuths = [rim_joist.azimuth]
      end

      surfaces = []

      azimuths.each do |azimuth|
        height = 1.0
        length = (rim_joist.area / height) / azimuths.size
        z_origin = @foundation_top

        vertices = Geometry.create_wall_vertices(length, height, z_origin, azimuth)
        surface = OpenStudio::Model::Surface.new(vertices, model)
        surfaces << surface
        surface.additionalProperties.setFeature('Length', length)
        surface.additionalProperties.setFeature('Azimuth', azimuth)
        surface.additionalProperties.setFeature('Tilt', 90.0)
        surface.additionalProperties.setFeature('SurfaceType', 'RimJoist')
        if azimuths.size > 1
          surface.setName("#{rim_joist.id}:#{azimuth}")
        else
          surface.setName(rim_joist.id)
        end
        surface.setSurfaceType('Wall')
        set_surface_interior(model, spaces, surface, rim_joist)
        set_surface_exterior(model, spaces, surface, rim_joist)
        if rim_joist.is_interior
          surface.setSunExposure('NoSun')
          surface.setWindExposure('NoWind')
        end
      end

      # Apply construction

      inside_film = Material.AirFilmVertical
      if rim_joist.is_exterior
        outside_film = Material.AirFilmOutside
        mat_ext_finish = Material.ExteriorFinishMaterial(rim_joist.siding)
      else
        outside_film = Material.AirFilmVertical
        mat_ext_finish = nil
      end

      assembly_r = rim_joist.insulation_assembly_r_value

      constr_sets = [
        WoodStudConstructionSet.new(Material.Stud2x(2.0), 0.17, 20.0, 2.0, nil, mat_ext_finish),  # 2x4 + R20
        WoodStudConstructionSet.new(Material.Stud2x(2.0), 0.17, 10.0, 2.0, nil, mat_ext_finish),  # 2x4 + R10
        WoodStudConstructionSet.new(Material.Stud2x(2.0), 0.17, 0.0, 2.0, nil, mat_ext_finish),   # 2x4
        WoodStudConstructionSet.new(Material.Stud2x(2.0), 0.01, 0.0, 0.0, nil, mat_ext_finish),   # Fallback
      ]
      match, constr_set, cavity_r = Constructions.pick_wood_stud_construction_set(assembly_r, constr_sets, inside_film, outside_film)
      install_grade = 1

      Constructions.apply_rim_joist(model, surfaces, "#{rim_joist.id} construction",
                                    cavity_r, install_grade, constr_set.framing_factor,
                                    constr_set.mat_int_finish, constr_set.osb_thick_in,
                                    constr_set.rigid_r, constr_set.mat_ext_finish,
                                    inside_film, outside_film, rim_joist.solar_absorptance,
                                    rim_joist.emittance)
      Constructions.check_surface_assembly_rvalue(runner, surfaces, inside_film, outside_film, assembly_r, match)
    end
  end

  def self.add_floors(runner, model, spaces)
    @hpxml.floors.each do |floor|
      area = floor.area
      width = Math::sqrt(area)
      length = area / width
      if floor.interior_adjacent_to.include?('attic') || floor.exterior_adjacent_to.include?('attic')
        z_origin = @walls_top
      else
        z_origin = @foundation_top
      end

      if floor.is_ceiling
        vertices = Geometry.create_ceiling_vertices(length, width, z_origin, @default_azimuths)
        surface = OpenStudio::Model::Surface.new(vertices, model)
        surface.additionalProperties.setFeature('SurfaceType', 'Ceiling')
      else
        vertices = Geometry.create_floor_vertices(length, width, z_origin, @default_azimuths)
        surface = OpenStudio::Model::Surface.new(vertices, model)
        surface.additionalProperties.setFeature('SurfaceType', 'Floor')
      end
      surface.additionalProperties.setFeature('Tilt', 0.0)
      set_surface_interior(model, spaces, surface, floor)
      set_surface_exterior(model, spaces, surface, floor)
      surface.setName(floor.id)
      if floor.is_interior
        surface.setSunExposure('NoSun')
        surface.setWindExposure('NoWind')
      elsif floor.is_floor
        surface.setSunExposure('NoSun')
      end

      # Apply construction

      if floor.is_ceiling
        if @apply_ashrae140_assumptions
          # Attic floor
          inside_film = Material.AirFilmFloorASHRAE140
          outside_film = Material.AirFilmFloorASHRAE140
        else
          inside_film = Material.AirFilmFloorAverage
          outside_film = Material.AirFilmFloorAverage
        end
        mat_int_finish_or_covering = Material.InteriorFinishMaterial(floor.interior_finish_type, floor.interior_finish_thickness)
      else # Floor
        if @apply_ashrae140_assumptions
          # Raised floor
          inside_film = Material.AirFilmFloorASHRAE140
          outside_film = Material.AirFilmFloorZeroWindASHRAE140
          surface.setWindExposure('NoWind')
          mat_int_finish_or_covering = Material.CoveringBare(1.0)
        else
          inside_film = Material.AirFilmFloorReduced
          if floor.is_exterior
            outside_film = Material.AirFilmOutside
          else
            outside_film = Material.AirFilmFloorReduced
          end
          if floor.interior_adjacent_to == HPXML::LocationLivingSpace
            mat_int_finish_or_covering = Material.CoveringBare
          end
        end
      end

      Constructions.apply_floor_ceiling_construction(runner, model, [surface], floor.id, floor.floor_type, floor.is_ceiling, floor.insulation_assembly_r_value,
                                                     mat_int_finish_or_covering, inside_film, outside_film)
    end
  end

  def self.add_foundation_walls_slabs(runner, model, weather, spaces)
    foundation_types = @hpxml.slabs.map { |s| s.interior_adjacent_to }.uniq

    foundation_types.each do |foundation_type|
      # Get attached foundation walls/slabs
      fnd_walls = []
      slabs = []
      @hpxml.foundation_walls.each do |foundation_wall|
        next unless foundation_wall.interior_adjacent_to == foundation_type
        next if foundation_wall.net_area < 1.0 # skip modeling net surface area for surfaces comprised entirely of subsurface area

        fnd_walls << foundation_wall
      end
      @hpxml.slabs.each do |slab|
        next unless slab.interior_adjacent_to == foundation_type

        slabs << slab
        slab.exposed_perimeter = [slab.exposed_perimeter, 1.0].max # minimum value to prevent error if no exposed slab
      end

      # Calculate combinations of slabs/walls for each Kiva instance
      kiva_instances = get_kiva_instances(fnd_walls, slabs)

      # Obtain some wall/slab information
      fnd_wall_lengths = {}
      fnd_walls.each do |foundation_wall|
        next unless foundation_wall.is_exterior

        fnd_wall_lengths[foundation_wall] = foundation_wall.area / foundation_wall.height
      end
      slab_exp_perims = {}
      slab_areas = {}
      slabs.each do |slab|
        slab_exp_perims[slab] = slab.exposed_perimeter
        slab_areas[slab] = slab.area
      end
      total_slab_exp_perim = slab_exp_perims.values.sum(0.0)
      total_slab_area = slab_areas.values.sum(0.0)
      total_fnd_wall_length = fnd_wall_lengths.values.sum(0.0)

      no_wall_slab_exp_perim = {}

      kiva_instances.each do |foundation_wall, slab|
        # Apportion referenced walls/slabs for this Kiva instance
        slab_frac = slab_exp_perims[slab] / total_slab_exp_perim
        if total_fnd_wall_length > 0
          fnd_wall_frac = fnd_wall_lengths[foundation_wall] / total_fnd_wall_length
        else
          fnd_wall_frac = 1.0 # Handle slab foundation type
        end

        kiva_foundation = nil
        if not foundation_wall.nil?
          # Add exterior foundation wall surface
          kiva_foundation = add_foundation_wall(runner, model, spaces, foundation_wall, slab_frac,
                                                total_fnd_wall_length, total_slab_exp_perim)
        end

        # Add single combined foundation slab surface (for similar surfaces)
        slab_exp_perim = slab_exp_perims[slab] * fnd_wall_frac
        slab_area = slab_areas[slab] * fnd_wall_frac
        no_wall_slab_exp_perim[slab] = 0.0 if no_wall_slab_exp_perim[slab].nil?
        if (not foundation_wall.nil?) && (slab_exp_perim > fnd_wall_lengths[foundation_wall] * slab_frac)
          # Keep track of no-wall slab exposed perimeter
          no_wall_slab_exp_perim[slab] += (slab_exp_perim - fnd_wall_lengths[foundation_wall] * slab_frac)

          # Reduce this slab's exposed perimeter so that EnergyPlus does not automatically
          # create a second no-wall Kiva instance for each of our Kiva instances.
          # Instead, we will later create our own Kiva instance to account for it.
          # This reduces the number of Kiva instances we end up with.
          exp_perim_frac = (fnd_wall_lengths[foundation_wall] * slab_frac) / slab_exp_perim
          slab_exp_perim *= exp_perim_frac
          slab_area *= exp_perim_frac
        end
        if not foundation_wall.nil?
          z_origin = -1 * foundation_wall.depth_below_grade # Position based on adjacent foundation walls
        else
          z_origin = -1 * slab.depth_below_grade
        end
        add_foundation_slab(model, weather, spaces, slab, slab_exp_perim,
                            slab_area, z_origin, kiva_foundation)
      end

      # For each slab, create a no-wall Kiva slab instance if needed.
      slabs.each do |slab|
        next unless no_wall_slab_exp_perim[slab] > 1.0

        z_origin = 0
        slab_area = total_slab_area * no_wall_slab_exp_perim[slab] / total_slab_exp_perim
        add_foundation_slab(model, weather, spaces, slab, no_wall_slab_exp_perim[slab],
                            slab_area, z_origin, nil)
      end

      # Interzonal foundation wall surfaces
      # The above-grade portion of these walls are modeled as EnergyPlus surfaces with standard adjacency.
      # The below-grade portion of these walls (in contact with ground) are not modeled, as Kiva does not
      # calculate heat flow between two zones through the ground.
      fnd_walls.each do |foundation_wall|
        next unless foundation_wall.is_interior

        ag_height = foundation_wall.height - foundation_wall.depth_below_grade
        ag_net_area = foundation_wall.net_area * ag_height / foundation_wall.height
        next if ag_net_area < 1.0

        length = ag_net_area / ag_height
        z_origin = -1 * ag_height
        if foundation_wall.azimuth.nil?
          azimuth = @default_azimuths[0] # Arbitrary direction, doesn't receive exterior incident solar
        else
          azimuth = foundation_wall.azimuth
        end

        vertices = Geometry.create_wall_vertices(length, ag_height, z_origin, azimuth)
        surface = OpenStudio::Model::Surface.new(vertices, model)
        surface.additionalProperties.setFeature('Length', length)
        surface.additionalProperties.setFeature('Azimuth', azimuth)
        surface.additionalProperties.setFeature('Tilt', 90.0)
        surface.additionalProperties.setFeature('SurfaceType', 'FoundationWall')
        surface.setName(foundation_wall.id)
        surface.setSurfaceType('Wall')
        set_surface_interior(model, spaces, surface, foundation_wall)
        set_surface_exterior(model, spaces, surface, foundation_wall)
        surface.setSunExposure('NoSun')
        surface.setWindExposure('NoWind')

        # Apply construction

        wall_type = HPXML::WallTypeConcrete
        inside_film = Material.AirFilmVertical
        outside_film = Material.AirFilmVertical
        assembly_r = foundation_wall.insulation_assembly_r_value
        mat_int_finish = Material.InteriorFinishMaterial(foundation_wall.interior_finish_type, foundation_wall.interior_finish_thickness)
        if assembly_r.nil?
          concrete_thick_in = foundation_wall.thickness
          int_r = foundation_wall.insulation_interior_r_value
          ext_r = foundation_wall.insulation_exterior_r_value
          mat_concrete = Material.Concrete(concrete_thick_in)
          mat_int_finish_rvalue = mat_int_finish.nil? ? 0.0 : mat_int_finish.rvalue
          assembly_r = int_r + ext_r + mat_concrete.rvalue + mat_int_finish_rvalue + inside_film.rvalue + outside_film.rvalue
        end
        mat_ext_finish = nil

        Constructions.apply_wall_construction(runner, model, [surface], foundation_wall.id, wall_type, assembly_r,
                                              mat_int_finish, inside_film, outside_film, mat_ext_finish, nil, nil)
      end
    end
  end

  def self.add_foundation_wall(runner, model, spaces, foundation_wall, slab_frac,
                               total_fnd_wall_length, total_slab_exp_perim)

    net_area = foundation_wall.net_area * slab_frac
    gross_area = foundation_wall.area * slab_frac
    height = foundation_wall.height
    height_ag = height - foundation_wall.depth_below_grade
    z_origin = -1 * foundation_wall.depth_below_grade
    length = gross_area / height
    if foundation_wall.azimuth.nil?
      azimuth = @default_azimuths[0] # Arbitrary; solar incidence in Kiva is applied as an orientation average (to the above grade portion of the wall)
    else
      azimuth = foundation_wall.azimuth
    end

    if total_fnd_wall_length > total_slab_exp_perim
      # Calculate exposed section of wall based on slab's total exposed perimeter.
      length *= total_slab_exp_perim / total_fnd_wall_length
    end

    return if length < 0.1 # Avoid Kiva error if exposed wall length is too small

    if gross_area > net_area
      # Create a "notch" in the wall to account for the subsurfaces. This ensures that
      # we preserve the appropriate wall height, length, and area for Kiva.
      subsurface_area = gross_area - net_area
    else
      subsurface_area = 0
    end

    vertices = Geometry.create_wall_vertices(length, height, z_origin, azimuth, subsurface_area: subsurface_area)
    surface = OpenStudio::Model::Surface.new(vertices, model)
    surface.additionalProperties.setFeature('Length', length)
    surface.additionalProperties.setFeature('Azimuth', azimuth)
    surface.additionalProperties.setFeature('Tilt', 90.0)
    surface.additionalProperties.setFeature('SurfaceType', 'FoundationWall')
    surface.setName(foundation_wall.id)
    surface.setSurfaceType('Wall')
    set_surface_interior(model, spaces, surface, foundation_wall)
    set_surface_exterior(model, spaces, surface, foundation_wall)

    assembly_r = foundation_wall.insulation_assembly_r_value
    mat_int_finish = Material.InteriorFinishMaterial(foundation_wall.interior_finish_type, foundation_wall.interior_finish_thickness)
    mat_wall = Material.FoundationWallMaterial(foundation_wall.type, foundation_wall.thickness)
    if not assembly_r.nil?
      ext_rigid_height = height
      ext_rigid_offset = 0.0
      inside_film = Material.AirFilmVertical

      mat_int_finish_rvalue = mat_int_finish.nil? ? 0.0 : mat_int_finish.rvalue
      ext_rigid_r = assembly_r - mat_wall.rvalue - mat_int_finish_rvalue - inside_film.rvalue
      int_rigid_r = 0.0
      if ext_rigid_r < 0 # Try without interior finish
        mat_int_finish = nil
        ext_rigid_r = assembly_r - mat_wall.rvalue - inside_film.rvalue
      end
      if (ext_rigid_r > 0) && (ext_rigid_r < 0.1)
        ext_rigid_r = 0.0 # Prevent tiny strip of insulation
      end
      if ext_rigid_r < 0
        ext_rigid_r = 0.0
        match = false
      else
        match = true
      end
    else
      ext_rigid_offset = foundation_wall.insulation_exterior_distance_to_top
      ext_rigid_height = foundation_wall.insulation_exterior_distance_to_bottom - ext_rigid_offset
      ext_rigid_r = foundation_wall.insulation_exterior_r_value
      int_rigid_offset = foundation_wall.insulation_interior_distance_to_top
      int_rigid_height = foundation_wall.insulation_interior_distance_to_bottom - int_rigid_offset
      int_rigid_r = foundation_wall.insulation_interior_r_value
    end

    soil_k_in = UnitConversions.convert(@hpxml.site.ground_conductivity, 'ft', 'in')

    Constructions.apply_foundation_wall(model, [surface], "#{foundation_wall.id} construction",
                                        ext_rigid_offset, int_rigid_offset, ext_rigid_height, int_rigid_height,
                                        ext_rigid_r, int_rigid_r, mat_int_finish, mat_wall, height_ag,
                                        soil_k_in)

    if not assembly_r.nil?
      Constructions.check_surface_assembly_rvalue(runner, [surface], inside_film, nil, assembly_r, match)
    end

    return surface.adjacentFoundation.get
  end

  def self.add_foundation_slab(model, weather, spaces, slab, slab_exp_perim,
                               slab_area, z_origin, kiva_foundation)

    slab_tot_perim = slab_exp_perim
    if slab_tot_perim**2 - 16.0 * slab_area <= 0
      # Cannot construct rectangle with this perimeter/area. Some of the
      # perimeter is presumably not exposed, so bump up perimeter value.
      slab_tot_perim = Math.sqrt(16.0 * slab_area)
    end
    sqrt_term = [slab_tot_perim**2 - 16.0 * slab_area, 0.0].max
    slab_length = slab_tot_perim / 4.0 + Math.sqrt(sqrt_term) / 4.0
    slab_width = slab_tot_perim / 4.0 - Math.sqrt(sqrt_term) / 4.0

    vertices = Geometry.create_floor_vertices(slab_length, slab_width, z_origin, @default_azimuths)
    surface = OpenStudio::Model::Surface.new(vertices, model)
    surface.setName(slab.id)
    surface.setSurfaceType('Floor')
    surface.setOutsideBoundaryCondition('Foundation')
    surface.additionalProperties.setFeature('SurfaceType', 'Slab')
    set_surface_interior(model, spaces, surface, slab)
    surface.setSunExposure('NoSun')
    surface.setWindExposure('NoWind')

    slab_perim_r = slab.perimeter_insulation_r_value
    slab_perim_depth = slab.perimeter_insulation_depth
    if (slab_perim_r == 0) || (slab_perim_depth == 0)
      slab_perim_r = 0
      slab_perim_depth = 0
    end

    if slab.under_slab_insulation_spans_entire_slab
      slab_whole_r = slab.under_slab_insulation_r_value
      slab_under_r = 0
      slab_under_width = 0
    else
      slab_under_r = slab.under_slab_insulation_r_value
      slab_under_width = slab.under_slab_insulation_width
      if (slab_under_r == 0) || (slab_under_width == 0)
        slab_under_r = 0
        slab_under_width = 0
      end
      slab_whole_r = 0
    end
    if slab_under_r + slab_whole_r > 0
      slab_gap_r = 5.0 # Assume gap insulation when insulation under slab is present
    else
      slab_gap_r = 0
    end

    mat_carpet = nil
    if (slab.carpet_fraction > 0) && (slab.carpet_r_value > 0)
      mat_carpet = Material.CoveringBare(slab.carpet_fraction,
                                         slab.carpet_r_value)
    end
    soil_k_in = UnitConversions.convert(@hpxml.site.ground_conductivity, 'ft', 'in')

    Constructions.apply_foundation_slab(model, surface, "#{slab.id} construction",
                                        slab_under_r, slab_under_width, slab_gap_r, slab_perim_r,
                                        slab_perim_depth, slab_whole_r, slab.thickness,
                                        slab_exp_perim, mat_carpet, soil_k_in, kiva_foundation)

    kiva_foundation = surface.adjacentFoundation.get

    foundation_walls_insulated = false
    foundation_ceiling_insulated = false
    @hpxml.foundation_walls.each do |fnd_wall|
      next unless fnd_wall.interior_adjacent_to == slab.interior_adjacent_to
      next unless fnd_wall.exterior_adjacent_to == HPXML::LocationGround

      if fnd_wall.insulation_assembly_r_value.to_f > 5
        foundation_walls_insulated = true
      elsif fnd_wall.insulation_exterior_r_value.to_f + fnd_wall.insulation_interior_r_value.to_f > 0
        foundation_walls_insulated = true
      end
    end
    @hpxml.floors.each do |floor|
      next unless floor.interior_adjacent_to == HPXML::LocationLivingSpace
      next unless floor.exterior_adjacent_to == slab.interior_adjacent_to

      if floor.insulation_assembly_r_value > 5
        foundation_ceiling_insulated = true
      end
    end

    Constructions.apply_kiva_initial_temp(kiva_foundation, slab, weather,
                                          spaces[HPXML::LocationLivingSpace].thermalZone.get,
                                          @hpxml.header.sim_begin_month, @hpxml.header.sim_begin_day,
                                          @hpxml.header.sim_calendar_year, @schedules_file,
                                          foundation_walls_insulated, foundation_ceiling_insulated)

    return kiva_foundation
  end

  def self.add_conditioned_floor_area(model, spaces)
    # Check if we need to add floors between conditioned spaces (e.g., between first
    # and second story or conditioned basement ceiling).
    # This ensures that the E+ reported Conditioned Floor Area is correct.

    sum_cfa = 0.0
    @hpxml.floors.each do |floor|
      next unless floor.is_floor
      next unless [HPXML::LocationLivingSpace, HPXML::LocationBasementConditioned].include?(floor.interior_adjacent_to) ||
                  [HPXML::LocationLivingSpace, HPXML::LocationBasementConditioned].include?(floor.exterior_adjacent_to)

      sum_cfa += floor.area
    end
    @hpxml.slabs.each do |slab|
      next unless [HPXML::LocationLivingSpace, HPXML::LocationBasementConditioned].include? slab.interior_adjacent_to

      sum_cfa += slab.area
    end

    addtl_cfa = @cfa - sum_cfa

    fail if addtl_cfa < -1.0 # Allow some rounding; EPvalidator.xml should prevent this

    return unless addtl_cfa > 1.0 # Allow some rounding

    floor_width = Math::sqrt(addtl_cfa)
    floor_length = addtl_cfa / floor_width
    z_origin = @foundation_top + 8.0 * (@ncfl_ag - 1)

    # Add floor surface
    vertices = Geometry.create_floor_vertices(floor_length, floor_width, z_origin, @default_azimuths)
    floor_surface = OpenStudio::Model::Surface.new(vertices, model)

    floor_surface.setSunExposure('NoSun')
    floor_surface.setWindExposure('NoWind')
    floor_surface.setName('inferred conditioned floor')
    floor_surface.setSurfaceType('Floor')
    floor_surface.setSpace(create_or_get_space(model, spaces, HPXML::LocationLivingSpace))
    floor_surface.setOutsideBoundaryCondition('Adiabatic')
    floor_surface.additionalProperties.setFeature('SurfaceType', 'InferredFloor')
    floor_surface.additionalProperties.setFeature('Tilt', 0.0)

    # Add ceiling surface
    vertices = Geometry.create_ceiling_vertices(floor_length, floor_width, z_origin, @default_azimuths)
    ceiling_surface = OpenStudio::Model::Surface.new(vertices, model)

    ceiling_surface.setSunExposure('NoSun')
    ceiling_surface.setWindExposure('NoWind')
    ceiling_surface.setName('inferred conditioned ceiling')
    ceiling_surface.setSurfaceType('RoofCeiling')
    ceiling_surface.setSpace(create_or_get_space(model, spaces, HPXML::LocationLivingSpace))
    ceiling_surface.setOutsideBoundaryCondition('Adiabatic')
    ceiling_surface.additionalProperties.setFeature('SurfaceType', 'InferredCeiling')
    ceiling_surface.additionalProperties.setFeature('Tilt', 0.0)

    # Apply Construction
    apply_adiabatic_construction(model, [floor_surface, ceiling_surface], 'floor')
  end

  def self.add_thermal_mass(model, spaces)
    if @apply_ashrae140_assumptions
      # 1024 ft2 of interior partition wall mass, no furniture mass
      mat_int_finish = Material.InteriorFinishMaterial(HPXML::InteriorFinishGypsumBoard, 0.5)
      partition_wall_area = 1024.0 * 2 # Exposed partition wall area (both sides)
      Constructions.apply_partition_walls(model, 'PartitionWallConstruction', mat_int_finish, partition_wall_area, spaces)
    else
      mat_int_finish = Material.InteriorFinishMaterial(@hpxml.partition_wall_mass.interior_finish_type, @hpxml.partition_wall_mass.interior_finish_thickness)
      partition_wall_area = @hpxml.partition_wall_mass.area_fraction * @cfa # Exposed partition wall area (both sides)
      Constructions.apply_partition_walls(model, 'PartitionWallConstruction', mat_int_finish, partition_wall_area, spaces)

      Constructions.apply_furniture(model, @hpxml.furniture_mass, spaces)
    end
  end

  def self.add_cooling_season(model, weather)
    # Create cooling season schedule
    # Applies to natural ventilation and calculation of component loads, not HVAC equipment
    # Uses BAHSP cooling season, not user-specified cooling season (which may be, e.g., year-round)
    _, default_cooling_months = HVAC.get_default_heating_and_cooling_seasons(weather)

    clg_season_sch = MonthWeekdayWeekendSchedule.new(model, 'cooling season schedule', Array.new(24, 1), Array.new(24, 1), default_cooling_months, Constants.ScheduleTypeLimitsFraction)
    @clg_ssn_sensor = OpenStudio::Model::EnergyManagementSystemSensor.new(model, 'Schedule Value')
    @clg_ssn_sensor.setName('cool_season')
    @clg_ssn_sensor.setKeyName(clg_season_sch.schedule.name.to_s)
  end

  def self.add_windows(model, spaces)
    # We already stored @fraction_of_windows_operable, so lets remove the
    # fraction_operable properties from windows and re-collapse the enclosure
    # so as to prevent potentially modeling multiple identical windows in E+,
    # which can increase simulation runtime.
    @hpxml.windows.each do |window|
      window.fraction_operable = nil
    end
    @hpxml.collapse_enclosure_surfaces()

    shading_group = nil
    shading_schedules = {}
    shading_ems = { sensors: {}, program: nil }

    surfaces = []
    @hpxml.windows.each_with_index do |window, i|
      window_height = 4.0 # ft, default

      overhang_depth = nil
      if (not window.overhangs_depth.nil?) && (window.overhangs_depth > 0)
        overhang_depth = window.overhangs_depth
        overhang_distance_to_top = window.overhangs_distance_to_top_of_window
        overhang_distance_to_bottom = window.overhangs_distance_to_bottom_of_window
        window_height = overhang_distance_to_bottom - overhang_distance_to_top
      end

      window_length = window.area / window_height
      z_origin = @foundation_top

      ufactor, shgc = Constructions.get_ufactor_shgc_adjusted_by_storms(window.storm_type, window.ufactor, window.shgc)

      if window.is_exterior

        # Create parent surface slightly bigger than window
        vertices = Geometry.create_wall_vertices(window_length, window_height, z_origin, window.azimuth, add_buffer: true)
        surface = OpenStudio::Model::Surface.new(vertices, model)

        surface.additionalProperties.setFeature('Length', window_length)
        surface.additionalProperties.setFeature('Azimuth', window.azimuth)
        surface.additionalProperties.setFeature('Tilt', 90.0)
        surface.additionalProperties.setFeature('SurfaceType', 'Window')
        surface.setName("surface #{window.id}")
        surface.setSurfaceType('Wall')
        set_surface_interior(model, spaces, surface, window.wall)

        vertices = Geometry.create_wall_vertices(window_length, window_height, z_origin, window.azimuth)
        sub_surface = OpenStudio::Model::SubSurface.new(vertices, model)
        sub_surface.setName(window.id)
        sub_surface.setSurface(surface)
        sub_surface.setSubSurfaceType('FixedWindow')

        set_subsurface_exterior(surface, spaces, model, window.wall)
        surfaces << surface

        if not overhang_depth.nil?
          overhang = sub_surface.addOverhang(UnitConversions.convert(overhang_depth, 'ft', 'm'), UnitConversions.convert(overhang_distance_to_top, 'ft', 'm'))
          overhang.get.setName("#{sub_surface.name} - #{Constants.ObjectNameOverhangs}")
        end

        # Apply construction
        Constructions.apply_window(model, sub_surface, 'WindowConstruction', ufactor, shgc)

        # Apply interior/exterior shading (as needed)
        shading_vertices = Geometry.create_wall_vertices(window_length, window_height, z_origin, window.azimuth)
        shading_group = Constructions.apply_window_skylight_shading(model, window, i, shading_vertices, surface, sub_surface, shading_group,
                                                                    shading_schedules, shading_ems, Constants.ObjectNameWindowShade, @hpxml)
      else
        # Window is on an interior surface, which E+ does not allow. Model
        # as a door instead so that we can get the appropriate conduction
        # heat transfer; there is no solar gains anyway.

        # Create parent surface slightly bigger than window
        vertices = Geometry.create_wall_vertices(window_length, window_height, z_origin, window.azimuth, add_buffer: true)
        surface = OpenStudio::Model::Surface.new(vertices, model)

        surface.additionalProperties.setFeature('Length', window_length)
        surface.additionalProperties.setFeature('Azimuth', window.azimuth)
        surface.additionalProperties.setFeature('Tilt', 90.0)
        surface.additionalProperties.setFeature('SurfaceType', 'Door')
        surface.setName("surface #{window.id}")
        surface.setSurfaceType('Wall')
        set_surface_interior(model, spaces, surface, window.wall)

        vertices = Geometry.create_wall_vertices(window_length, window_height, z_origin, window.azimuth)
        sub_surface = OpenStudio::Model::SubSurface.new(vertices, model)
        sub_surface.setName(window.id)
        sub_surface.setSurface(surface)
        sub_surface.setSubSurfaceType('Door')

        set_subsurface_exterior(surface, spaces, model, window.wall)
        surfaces << surface

        # Apply construction
        inside_film = Material.AirFilmVertical
        outside_film = Material.AirFilmVertical
        Constructions.apply_door(model, [sub_surface], 'Window', ufactor, inside_film, outside_film)
      end
    end

    apply_adiabatic_construction(model, surfaces, 'wall')
  end

  def self.add_skylights(model, spaces)
    surfaces = []

    shading_group = nil
    shading_schedules = {}
    shading_ems = { sensors: {}, program: nil }

    @hpxml.skylights.each_with_index do |skylight, i|
      tilt = skylight.roof.pitch / 12.0
      width = Math::sqrt(skylight.area)
      length = skylight.area / width
      z_origin = @walls_top + 0.5 * Math.sin(Math.atan(tilt)) * width

      ufactor, shgc = Constructions.get_ufactor_shgc_adjusted_by_storms(skylight.storm_type, skylight.ufactor, skylight.shgc)

      # Create parent surface slightly bigger than skylight
      vertices = Geometry.create_roof_vertices(length, width, z_origin, skylight.azimuth, tilt, add_buffer: true)
      surface = OpenStudio::Model::Surface.new(vertices, model)
      surface.additionalProperties.setFeature('Length', length)
      surface.additionalProperties.setFeature('Width', width)
      surface.additionalProperties.setFeature('Azimuth', skylight.azimuth)
      surface.additionalProperties.setFeature('Tilt', tilt)
      surface.additionalProperties.setFeature('SurfaceType', 'Skylight')
      surface.setName("surface #{skylight.id}")
      surface.setSurfaceType('RoofCeiling')
      surface.setSpace(create_or_get_space(model, spaces, HPXML::LocationLivingSpace)) # Ensures it is included in Manual J sizing
      surface.setOutsideBoundaryCondition('Outdoors') # cannot be adiabatic because subsurfaces won't be created
      surfaces << surface

      vertices = Geometry.create_roof_vertices(length, width, z_origin, skylight.azimuth, tilt)
      sub_surface = OpenStudio::Model::SubSurface.new(vertices, model)
      sub_surface.setName(skylight.id)
      sub_surface.setSurface(surface)
      sub_surface.setSubSurfaceType('Skylight')

      # Apply construction
      Constructions.apply_skylight(model, sub_surface, 'SkylightConstruction', ufactor, shgc)

      # Apply interior/exterior shading (as needed)
      shading_vertices = Geometry.create_roof_vertices(length, width, z_origin, skylight.azimuth, tilt)
      shading_group = Constructions.apply_window_skylight_shading(model, skylight, i, shading_vertices, surface, sub_surface, shading_group,
                                                                  shading_schedules, shading_ems, Constants.ObjectNameSkylightShade, @hpxml)
    end

    apply_adiabatic_construction(model, surfaces, 'roof')
  end

  def self.add_doors(model, spaces)
    surfaces = []
    @hpxml.doors.each do |door|
      door_height = 6.67 # ft
      door_length = door.area / door_height
      z_origin = @foundation_top

      # Create parent surface slightly bigger than door
      vertices = Geometry.create_wall_vertices(door_length, door_height, z_origin, door.azimuth, add_buffer: true)
      surface = OpenStudio::Model::Surface.new(vertices, model)

      surface.additionalProperties.setFeature('Length', door_length)
      surface.additionalProperties.setFeature('Azimuth', door.azimuth)
      surface.additionalProperties.setFeature('Tilt', 90.0)
      surface.additionalProperties.setFeature('SurfaceType', 'Door')
      surface.setName("surface #{door.id}")
      surface.setSurfaceType('Wall')
      set_surface_interior(model, spaces, surface, door.wall)

      vertices = Geometry.create_wall_vertices(door_length, door_height, z_origin, door.azimuth)
      sub_surface = OpenStudio::Model::SubSurface.new(vertices, model)
      sub_surface.setName(door.id)
      sub_surface.setSurface(surface)
      sub_surface.setSubSurfaceType('Door')

      set_subsurface_exterior(surface, spaces, model, door.wall)
      surfaces << surface

      # Apply construction
      ufactor = 1.0 / door.r_value
      inside_film = Material.AirFilmVertical
      if door.wall.is_exterior
        outside_film = Material.AirFilmOutside
      else
        outside_film = Material.AirFilmVertical
      end
      Constructions.apply_door(model, [sub_surface], 'Door', ufactor, inside_film, outside_film)
    end

    apply_adiabatic_construction(model, surfaces, 'wall')
  end

  def self.apply_adiabatic_construction(model, surfaces, type)
    # Arbitrary construction for heat capacitance.
    # Only applies to surfaces where outside boundary conditioned is
    # adiabatic or surface net area is near zero.
    return if surfaces.empty?

    if type == 'wall'
      mat_int_finish = Material.InteriorFinishMaterial(HPXML::InteriorFinishGypsumBoard, 0.5)
      mat_ext_finish = Material.ExteriorFinishMaterial(HPXML::SidingTypeWood)
      Constructions.apply_wood_stud_wall(model, surfaces, 'AdiabaticWallConstruction',
                                         0, 1, 3.5, true, 0.1, mat_int_finish, 0, 99, mat_ext_finish,
                                         Material.AirFilmVertical, Material.AirFilmVertical)
    elsif type == 'floor'
      Constructions.apply_wood_frame_floor_ceiling(model, surfaces, 'AdiabaticFloorConstruction', false,
                                                   0, 1, 0.07, 5.5, 0.75, 99, Material.CoveringBare,
                                                   Material.AirFilmFloorReduced, Material.AirFilmFloorReduced)
    elsif type == 'roof'
      Constructions.apply_open_cavity_roof(model, surfaces, 'AdiabaticRoofConstruction',
                                           0, 1, 7.25, 0.07, 7.25, 0.75, 99,
                                           Material.RoofMaterial(HPXML::RoofTypeAsphaltShingles),
                                           false, Material.AirFilmOutside,
                                           Material.AirFilmRoof(Geometry.get_roof_pitch(surfaces)), nil)
    end
  end

  def self.add_hot_water_and_appliances(runner, model, weather, spaces)
    # Assign spaces
    @hpxml.clothes_washers.each do |clothes_washer|
      clothes_washer.additional_properties.space = get_space_from_location(clothes_washer.location, spaces)
    end
    @hpxml.clothes_dryers.each do |clothes_dryer|
      clothes_dryer.additional_properties.space = get_space_from_location(clothes_dryer.location, spaces)
    end
    @hpxml.dishwashers.each do |dishwasher|
      dishwasher.additional_properties.space = get_space_from_location(dishwasher.location, spaces)
    end
    @hpxml.refrigerators.each do |refrigerator|
      refrigerator.additional_properties.space = get_space_from_location(refrigerator.location, spaces)
    end
    @hpxml.freezers.each do |freezer|
      freezer.additional_properties.space = get_space_from_location(freezer.location, spaces)
    end
    @hpxml.cooking_ranges.each do |cooking_range|
      cooking_range.additional_properties.space = get_space_from_location(cooking_range.location, spaces)
    end

    # Distribution
    if @hpxml.water_heating_systems.size > 0
      hot_water_distribution = @hpxml.hot_water_distributions[0]
    end

    # Solar thermal system
    solar_thermal_system = nil
    if @hpxml.solar_thermal_systems.size > 0
      solar_thermal_system = @hpxml.solar_thermal_systems[0]
    end

    # Water Heater
    unavailable_periods = Schedule.get_unavailable_periods(SchedulesFile::ColumnWaterHeater, @hpxml.header.unavailable_periods)
    has_uncond_bsmnt = @hpxml.has_location(HPXML::LocationBasementUnconditioned)
    plantloop_map = {}
    @hpxml.water_heating_systems.each do |water_heating_system|
      loc_space, loc_schedule = get_space_or_schedule_from_location(water_heating_system.location, model, spaces)

      ec_adj = HotWaterAndAppliances.get_dist_energy_consumption_adjustment(has_uncond_bsmnt, @cfa, @ncfl, water_heating_system, hot_water_distribution)

      sys_id = water_heating_system.id
      if water_heating_system.water_heater_type == HPXML::WaterHeaterTypeStorage
        plantloop_map[sys_id] = Waterheater.apply_tank(model, runner, loc_space, loc_schedule, water_heating_system, ec_adj, solar_thermal_system, @eri_version, @schedules_file, unavailable_periods)
      elsif water_heating_system.water_heater_type == HPXML::WaterHeaterTypeTankless
        plantloop_map[sys_id] = Waterheater.apply_tankless(model, runner, loc_space, loc_schedule, water_heating_system, ec_adj, solar_thermal_system, @eri_version, @schedules_file, unavailable_periods)
      elsif water_heating_system.water_heater_type == HPXML::WaterHeaterTypeHeatPump
        living_zone = spaces[HPXML::LocationLivingSpace].thermalZone.get
        plantloop_map[sys_id] = Waterheater.apply_heatpump(model, runner, loc_space, loc_schedule, weather, water_heating_system, ec_adj, solar_thermal_system, living_zone, @eri_version, @schedules_file, unavailable_periods)
      elsif [HPXML::WaterHeaterTypeCombiStorage, HPXML::WaterHeaterTypeCombiTankless].include? water_heating_system.water_heater_type
        plantloop_map[sys_id] = Waterheater.apply_combi(model, runner, loc_space, loc_schedule, water_heating_system, ec_adj, solar_thermal_system, @eri_version, @schedules_file, unavailable_periods)
      else
        fail "Unhandled water heater (#{water_heating_system.water_heater_type})."
      end
    end

    # Hot water fixtures and appliances
    HotWaterAndAppliances.apply(model, runner, @hpxml, weather, spaces, hot_water_distribution,
                                solar_thermal_system, @eri_version, @schedules_file, plantloop_map,
                                @hpxml.header.unavailable_periods)

    if (not solar_thermal_system.nil?) && (not solar_thermal_system.collector_area.nil?) # Detailed solar water heater
      loc_space, loc_schedule = get_space_or_schedule_from_location(solar_thermal_system.water_heating_system.location, model, spaces)
      Waterheater.apply_solar_thermal(model, loc_space, loc_schedule, solar_thermal_system, plantloop_map)
    end

    # Add combi-system EMS program with water use equipment information
    Waterheater.apply_combi_system_EMS(model, @hpxml.water_heating_systems, plantloop_map)
  end

  def self.add_cooling_system(model, spaces, airloop_map)
    living_zone = spaces[HPXML::LocationLivingSpace].thermalZone.get

    HVAC.get_hpxml_hvac_systems(@hpxml).each do |hvac_system|
      next if hvac_system[:cooling].nil?
      next unless hvac_system[:cooling].is_a? HPXML::CoolingSystem

      cooling_system = hvac_system[:cooling]
      heating_system = hvac_system[:heating]

      check_distribution_system(cooling_system.distribution_system, cooling_system.cooling_system_type)

      # Calculate cooling sequential load fractions
      sequential_cool_load_fracs = HVAC.calc_sequential_load_fractions(cooling_system.fraction_cool_load_served.to_f, @remaining_cool_load_frac, @cooling_days)
      @remaining_cool_load_frac -= cooling_system.fraction_cool_load_served.to_f

      # Calculate heating sequential load fractions
      if not heating_system.nil?
        sequential_heat_load_fracs = HVAC.calc_sequential_load_fractions(heating_system.fraction_heat_load_served, @remaining_heat_load_frac, @heating_days)
        @remaining_heat_load_frac -= heating_system.fraction_heat_load_served
      elsif cooling_system.has_integrated_heating
        sequential_heat_load_fracs = HVAC.calc_sequential_load_fractions(cooling_system.integrated_heating_system_fraction_heat_load_served, @remaining_heat_load_frac, @heating_days)
        @remaining_heat_load_frac -= cooling_system.integrated_heating_system_fraction_heat_load_served
      else
        sequential_heat_load_fracs = [0]
      end

      sys_id = cooling_system.id
      if [HPXML::HVACTypeCentralAirConditioner,
          HPXML::HVACTypeRoomAirConditioner,
          HPXML::HVACTypeMiniSplitAirConditioner,
          HPXML::HVACTypePTAC].include? cooling_system.cooling_system_type

        airloop_map[sys_id] = HVAC.apply_air_source_hvac_systems(model, cooling_system, heating_system,
                                                                 sequential_cool_load_fracs, sequential_heat_load_fracs,
                                                                 living_zone, @hvac_unavailable_periods, @hpxml.hvac_controls[0].onoff_thermostat_deadband > 0.0)

      elsif [HPXML::HVACTypeEvaporativeCooler].include? cooling_system.cooling_system_type

        airloop_map[sys_id] = HVAC.apply_evaporative_cooler(model, cooling_system,
                                                            sequential_cool_load_fracs, living_zone, @hvac_unavailable_periods)
      end
    end
  end

  def self.add_heating_system(runner, model, spaces, airloop_map)
    living_zone = spaces[HPXML::LocationLivingSpace].thermalZone.get

    HVAC.get_hpxml_hvac_systems(@hpxml).each do |hvac_system|
      next if hvac_system[:heating].nil?
      next unless hvac_system[:heating].is_a? HPXML::HeatingSystem

      cooling_system = hvac_system[:cooling]
      heating_system = hvac_system[:heating]

      check_distribution_system(heating_system.distribution_system, heating_system.heating_system_type)

      if (heating_system.heating_system_type == HPXML::HVACTypeFurnace) && (not cooling_system.nil?)
        next # Already processed combined AC+furnace
      end

      # Calculate heating sequential load fractions
      if heating_system.is_heat_pump_backup_system
        # Heating system will be last in the EquipmentList and should meet entirety of
        # remaining load during the heating season.
        sequential_heat_load_fracs = @heating_days.map(&:to_f)
        if not heating_system.fraction_heat_load_served.nil?
          fail 'Heat pump backup system cannot have a fraction heat load served specified.'
        end
      else
        sequential_heat_load_fracs = HVAC.calc_sequential_load_fractions(heating_system.fraction_heat_load_served, @remaining_heat_load_frac, @heating_days)
        @remaining_heat_load_frac -= heating_system.fraction_heat_load_served
      end

      sys_id = heating_system.id
      if [HPXML::HVACTypeFurnace].include? heating_system.heating_system_type

        airloop_map[sys_id] = HVAC.apply_air_source_hvac_systems(model, nil, heating_system,
                                                                 [0], sequential_heat_load_fracs,
                                                                 living_zone, @hvac_unavailable_periods)

      elsif [HPXML::HVACTypeBoiler].include? heating_system.heating_system_type

        airloop_map[sys_id] = HVAC.apply_boiler(model, runner, heating_system,
                                                sequential_heat_load_fracs, living_zone, @hvac_unavailable_periods)

      elsif [HPXML::HVACTypeElectricResistance].include? heating_system.heating_system_type

        HVAC.apply_electric_baseboard(model, heating_system,
                                      sequential_heat_load_fracs, living_zone, @hvac_unavailable_periods)

      elsif [HPXML::HVACTypeStove,
             HPXML::HVACTypePortableHeater,
             HPXML::HVACTypeFixedHeater,
             HPXML::HVACTypeWallFurnace,
             HPXML::HVACTypeFloorFurnace,
             HPXML::HVACTypeFireplace].include? heating_system.heating_system_type

        HVAC.apply_unit_heater(model, heating_system,
                               sequential_heat_load_fracs, living_zone, @hvac_unavailable_periods)
      end

      next unless heating_system.is_heat_pump_backup_system

      # Store OS object for later use
      equipment_list = model.getZoneHVACEquipmentLists.find { |el| el.thermalZone == living_zone }
      @heat_pump_backup_system_object = equipment_list.equipment[-1]
    end
  end

  def self.add_heat_pump(runner, model, weather, spaces, airloop_map)
    living_zone = spaces[HPXML::LocationLivingSpace].thermalZone.get

    HVAC.get_hpxml_hvac_systems(@hpxml).each do |hvac_system|
      next if hvac_system[:cooling].nil?
      next unless hvac_system[:cooling].is_a? HPXML::HeatPump

      heat_pump = hvac_system[:cooling]

      check_distribution_system(heat_pump.distribution_system, heat_pump.heat_pump_type)

      # Calculate heating sequential load fractions
      sequential_heat_load_fracs = HVAC.calc_sequential_load_fractions(heat_pump.fraction_heat_load_served, @remaining_heat_load_frac, @heating_days)
      @remaining_heat_load_frac -= heat_pump.fraction_heat_load_served

      # Calculate cooling sequential load fractions
      sequential_cool_load_fracs = HVAC.calc_sequential_load_fractions(heat_pump.fraction_cool_load_served, @remaining_cool_load_frac, @cooling_days)
      @remaining_cool_load_frac -= heat_pump.fraction_cool_load_served

      sys_id = heat_pump.id
      if [HPXML::HVACTypeHeatPumpWaterLoopToAir].include? heat_pump.heat_pump_type

        airloop_map[sys_id] = HVAC.apply_water_loop_to_air_heat_pump(model, heat_pump,
                                                                     sequential_heat_load_fracs, sequential_cool_load_fracs,
                                                                     living_zone, @hvac_unavailable_periods)

      elsif [HPXML::HVACTypeHeatPumpAirToAir,
             HPXML::HVACTypeHeatPumpMiniSplit,
             HPXML::HVACTypeHeatPumpPTHP,
             HPXML::HVACTypeHeatPumpRoom].include? heat_pump.heat_pump_type
        airloop_map[sys_id] = HVAC.apply_air_source_hvac_systems(model, heat_pump, heat_pump,
                                                                 sequential_cool_load_fracs, sequential_heat_load_fracs,
                                                                 living_zone, @hvac_unavailable_periods, @hpxml.hvac_controls[0].onoff_thermostat_deadband > 0.0)
      elsif [HPXML::HVACTypeHeatPumpGroundToAir].include? heat_pump.heat_pump_type

        airloop_map[sys_id] = HVAC.apply_ground_to_air_heat_pump(model, runner, weather, heat_pump,
                                                                 sequential_heat_load_fracs, sequential_cool_load_fracs,
                                                                 living_zone, @hpxml.site.ground_conductivity, @hvac_unavailable_periods)

      end

      next unless not heat_pump.backup_system.nil?

      equipment_list = model.getZoneHVACEquipmentLists.find { |el| el.thermalZone == living_zone }

      # Set priority to be last (i.e., after the heat pump that it is backup for)
      equipment_list.setHeatingPriority(@heat_pump_backup_system_object, 99)
      equipment_list.setCoolingPriority(@heat_pump_backup_system_object, 99)
    end
  end

  def self.add_ideal_system(model, spaces, epw_path)
    # Adds an ideal air system as needed to meet the load under certain circumstances:
    # 1. the sum of fractions load served is less than 1, or
    # 2. we're using an ideal air system for e.g. ASHRAE 140 loads calculation.
    living_zone = spaces[HPXML::LocationLivingSpace].thermalZone.get
    obj_name = Constants.ObjectNameIdealAirSystem

    if @apply_ashrae140_assumptions && (@hpxml.total_fraction_heat_load_served + @hpxml.total_fraction_heat_load_served == 0.0)
      cooling_load_frac = 1.0
      heating_load_frac = 1.0
      if @apply_ashrae140_assumptions
        if epw_path.end_with? 'USA_CO_Colorado.Springs-Peterson.Field.724660_TMY3.epw'
          cooling_load_frac = 0.0
        elsif epw_path.end_with? 'USA_NV_Las.Vegas-McCarran.Intl.AP.723860_TMY3.epw'
          heating_load_frac = 0.0
        else
          fail 'Unexpected weather file for ASHRAE 140 run.'
        end
      end
      HVAC.apply_ideal_air_loads(model, obj_name, [cooling_load_frac], [heating_load_frac],
                                 living_zone, @hvac_unavailable_periods)
      return
    end

    if (@hpxml.total_fraction_heat_load_served < 1.0) && (@hpxml.total_fraction_heat_load_served > 0.0)
      sequential_heat_load_fracs = HVAC.calc_sequential_load_fractions(@remaining_heat_load_frac - @hpxml.total_fraction_heat_load_served, @remaining_heat_load_frac, @heating_days)
      @remaining_heat_load_frac -= (1.0 - @hpxml.total_fraction_heat_load_served)
    else
      sequential_heat_load_fracs = [0.0]
    end

    if (@hpxml.total_fraction_cool_load_served < 1.0) && (@hpxml.total_fraction_cool_load_served > 0.0)
      sequential_cool_load_fracs = HVAC.calc_sequential_load_fractions(@remaining_cool_load_frac - @hpxml.total_fraction_cool_load_served, @remaining_cool_load_frac, @cooling_days)
      @remaining_cool_load_frac -= (1.0 - @hpxml.total_fraction_cool_load_served)
    else
      sequential_cool_load_fracs = [0.0]
    end

    if (sequential_heat_load_fracs.sum > 0.0) || (sequential_cool_load_fracs.sum > 0.0)
      HVAC.apply_ideal_air_loads(model, obj_name, sequential_cool_load_fracs, sequential_heat_load_fracs,
                                 living_zone, @hvac_unavailable_periods)
    end
  end

  def self.add_setpoints(runner, model, weather, spaces)
    return if @hpxml.hvac_controls.size == 0

    hvac_control = @hpxml.hvac_controls[0]
    living_zone = spaces[HPXML::LocationLivingSpace].thermalZone.get
    has_ceiling_fan = (@hpxml.ceiling_fans.size > 0)

    HVAC.apply_setpoints(model, runner, weather, hvac_control, living_zone, has_ceiling_fan, @heating_days, @cooling_days, @hpxml.header.sim_calendar_year, @schedules_file)
  end

  def self.add_ceiling_fans(runner, model, weather, spaces)
    return if @hpxml.ceiling_fans.size == 0

    ceiling_fan = @hpxml.ceiling_fans[0]
    HVAC.apply_ceiling_fans(model, runner, weather, ceiling_fan, spaces[HPXML::LocationLivingSpace],
                            @schedules_file, @hpxml.header.unavailable_periods)
  end

  def self.add_dehumidifiers(model, spaces)
    return if @hpxml.dehumidifiers.size == 0

    HVAC.apply_dehumidifiers(model, @hpxml.dehumidifiers, spaces[HPXML::LocationLivingSpace], @hpxml.header.unavailable_periods)
  end

  def self.check_distribution_system(hvac_distribution, system_type)
    return if hvac_distribution.nil?

    hvac_distribution_type_map = { HPXML::HVACTypeFurnace => [HPXML::HVACDistributionTypeAir, HPXML::HVACDistributionTypeDSE],
                                   HPXML::HVACTypeBoiler => [HPXML::HVACDistributionTypeHydronic, HPXML::HVACDistributionTypeAir, HPXML::HVACDistributionTypeDSE],
                                   HPXML::HVACTypeCentralAirConditioner => [HPXML::HVACDistributionTypeAir, HPXML::HVACDistributionTypeDSE],
                                   HPXML::HVACTypeEvaporativeCooler => [HPXML::HVACDistributionTypeAir, HPXML::HVACDistributionTypeDSE],
                                   HPXML::HVACTypeMiniSplitAirConditioner => [HPXML::HVACDistributionTypeAir, HPXML::HVACDistributionTypeDSE],
                                   HPXML::HVACTypeHeatPumpAirToAir => [HPXML::HVACDistributionTypeAir, HPXML::HVACDistributionTypeDSE],
                                   HPXML::HVACTypeHeatPumpMiniSplit => [HPXML::HVACDistributionTypeAir, HPXML::HVACDistributionTypeDSE],
                                   HPXML::HVACTypeHeatPumpGroundToAir => [HPXML::HVACDistributionTypeAir, HPXML::HVACDistributionTypeDSE],
                                   HPXML::HVACTypeHeatPumpWaterLoopToAir => [HPXML::HVACDistributionTypeAir, HPXML::HVACDistributionTypeDSE] }

    if not hvac_distribution_type_map[system_type].include? hvac_distribution.distribution_system_type
      fail "Incorrect HVAC distribution system type for HVAC type: '#{system_type}'. Should be one of: #{hvac_distribution_type_map[system_type]}"
    end
  end

  def self.add_mels(runner, model, spaces)
    # Misc
    @hpxml.plug_loads.each do |plug_load|
      if plug_load.plug_load_type == HPXML::PlugLoadTypeOther
        obj_name = Constants.ObjectNameMiscPlugLoads
      elsif plug_load.plug_load_type == HPXML::PlugLoadTypeTelevision
        obj_name = Constants.ObjectNameMiscTelevision
      elsif plug_load.plug_load_type == HPXML::PlugLoadTypeElectricVehicleCharging
        obj_name = Constants.ObjectNameMiscElectricVehicleCharging
      elsif plug_load.plug_load_type == HPXML::PlugLoadTypeWellPump
        obj_name = Constants.ObjectNameMiscWellPump
      end
      if obj_name.nil?
        runner.registerWarning("Unexpected plug load type '#{plug_load.plug_load_type}'. The plug load will not be modeled.")
        next
      end

      MiscLoads.apply_plug(model, runner, plug_load, obj_name, spaces[HPXML::LocationLivingSpace], @apply_ashrae140_assumptions,
                           @schedules_file, @hpxml.header.unavailable_periods)
    end
  end

  def self.add_mfls(runner, model, spaces)
    # Misc
    @hpxml.fuel_loads.each do |fuel_load|
      if fuel_load.fuel_load_type == HPXML::FuelLoadTypeGrill
        obj_name = Constants.ObjectNameMiscGrill
      elsif fuel_load.fuel_load_type == HPXML::FuelLoadTypeLighting
        obj_name = Constants.ObjectNameMiscLighting
      elsif fuel_load.fuel_load_type == HPXML::FuelLoadTypeFireplace
        obj_name = Constants.ObjectNameMiscFireplace
      end
      if obj_name.nil?
        runner.registerWarning("Unexpected fuel load type '#{fuel_load.fuel_load_type}'. The fuel load will not be modeled.")
        next
      end

      MiscLoads.apply_fuel(model, runner, fuel_load, obj_name, spaces[HPXML::LocationLivingSpace],
                           @schedules_file, @hpxml.header.unavailable_periods)
    end
  end

  def self.add_lighting(runner, model, epw_file, spaces)
    Lighting.apply(runner, model, epw_file, spaces, @hpxml.lighting_groups, @hpxml.lighting, @eri_version,
                   @schedules_file, @cfa, @hpxml.header.unavailable_periods)
  end

  def self.add_pools_and_hot_tubs(runner, model, spaces)
    @hpxml.pools.each do |pool|
      next if pool.type == HPXML::TypeNone

      MiscLoads.apply_pool_or_hot_tub_heater(runner, model, pool, Constants.ObjectNameMiscPoolHeater, spaces[HPXML::LocationLivingSpace],
                                             @schedules_file, @hpxml.header.unavailable_periods)
      next if pool.pump_type == HPXML::TypeNone

      MiscLoads.apply_pool_or_hot_tub_pump(runner, model, pool, Constants.ObjectNameMiscPoolPump, spaces[HPXML::LocationLivingSpace],
                                           @schedules_file, @hpxml.header.unavailable_periods)
    end

    @hpxml.hot_tubs.each do |hot_tub|
      next if hot_tub.type == HPXML::TypeNone

      MiscLoads.apply_pool_or_hot_tub_heater(runner, model, hot_tub, Constants.ObjectNameMiscHotTubHeater, spaces[HPXML::LocationLivingSpace],
                                             @schedules_file, @hpxml.header.unavailable_periods)
      next if hot_tub.pump_type == HPXML::TypeNone

      MiscLoads.apply_pool_or_hot_tub_pump(runner, model, hot_tub, Constants.ObjectNameMiscHotTubPump, spaces[HPXML::LocationLivingSpace],
                                           @schedules_file, @hpxml.header.unavailable_periods)
    end
  end

  def self.add_airflow(runner, model, weather, spaces, airloop_map)
    # Ducts
    duct_systems = {}
    @hpxml.hvac_distributions.each do |hvac_distribution|
      next unless hvac_distribution.distribution_system_type == HPXML::HVACDistributionTypeAir

      air_ducts = create_ducts(model, hvac_distribution, spaces)
      next if air_ducts.empty?

      # Connect AirLoopHVACs to ducts
      added_ducts = false
      hvac_distribution.hvac_systems.each do |hvac_system|
        next if airloop_map[hvac_system.id].nil?

        object = airloop_map[hvac_system.id]
        if duct_systems[air_ducts].nil?
          duct_systems[air_ducts] = object
          added_ducts = true
        elsif duct_systems[air_ducts] != object
          # Multiple air loops associated with this duct system, treat
          # as separate duct systems.
          air_ducts2 = create_ducts(model, hvac_distribution, spaces)
          duct_systems[air_ducts2] = object
          added_ducts = true
        end
      end
      if not added_ducts
        fail 'Unexpected error adding ducts to model.'
      end
    end

    # Create HVAC availability sensor
    @hvac_availability_sensor = nil
    if not @hvac_unavailable_periods.empty?
      avail_sch = ScheduleConstant.new(model, SchedulesFile::ColumnHVAC, 1.0, Constants.ScheduleTypeLimitsFraction, unavailable_periods: @hvac_unavailable_periods)
      avail_sch = avail_sch.schedule

      @hvac_availability_sensor = OpenStudio::Model::EnergyManagementSystemSensor.new(model, 'Schedule Value')
      @hvac_availability_sensor.setName('availability s')
      @hvac_availability_sensor.setKeyName(avail_sch.name.to_s)
    end

    Airflow.apply(model, runner, weather, spaces, @hpxml, @cfa, @nbeds,
                  @ncfl_ag, duct_systems, airloop_map, @clg_ssn_sensor, @eri_version,
                  @frac_windows_operable, @apply_ashrae140_assumptions, @schedules_file,
                  @hpxml.header.unavailable_periods, @hvac_availability_sensor)
  end

  def self.create_ducts(model, hvac_distribution, spaces)
    air_ducts = []

    # Duct leakage (supply/return => [value, units])
    leakage_to_outside = { HPXML::DuctTypeSupply => [0.0, nil],
                           HPXML::DuctTypeReturn => [0.0, nil] }
    hvac_distribution.duct_leakage_measurements.each do |duct_leakage_measurement|
      next unless [HPXML::UnitsCFM25, HPXML::UnitsCFM50, HPXML::UnitsPercent].include?(duct_leakage_measurement.duct_leakage_units) && (duct_leakage_measurement.duct_leakage_total_or_to_outside == 'to outside')
      next if duct_leakage_measurement.duct_type.nil?

      leakage_to_outside[duct_leakage_measurement.duct_type] = [duct_leakage_measurement.duct_leakage_value, duct_leakage_measurement.duct_leakage_units]
    end

    # Duct location, R-value, Area
    total_unconditioned_duct_area = { HPXML::DuctTypeSupply => 0.0,
                                      HPXML::DuctTypeReturn => 0.0 }
    hvac_distribution.ducts.each do |ducts|
      next if HPXML::conditioned_locations_this_unit.include? ducts.duct_location
      next if ducts.duct_type.nil?

      # Calculate total duct area in unconditioned spaces
      total_unconditioned_duct_area[ducts.duct_type] += ducts.duct_surface_area * ducts.duct_surface_area_multiplier
    end

    # Create duct objects
    hvac_distribution.ducts.each do |ducts|
      next if HPXML::conditioned_locations_this_unit.include? ducts.duct_location
      next if ducts.duct_type.nil?
      next if total_unconditioned_duct_area[ducts.duct_type] <= 0

      duct_loc_space, duct_loc_schedule = get_space_or_schedule_from_location(ducts.duct_location, model, spaces)

      # Apportion leakage to individual ducts by surface area
      duct_leakage_value = leakage_to_outside[ducts.duct_type][0] * ducts.duct_surface_area * ducts.duct_surface_area_multiplier / total_unconditioned_duct_area[ducts.duct_type]
      duct_leakage_units = leakage_to_outside[ducts.duct_type][1]

      duct_leakage_frac = nil
      if duct_leakage_units == HPXML::UnitsCFM25
        duct_leakage_cfm25 = duct_leakage_value
      elsif duct_leakage_units == HPXML::UnitsCFM50
        duct_leakage_cfm50 = duct_leakage_value
      elsif duct_leakage_units == HPXML::UnitsPercent
        duct_leakage_frac = duct_leakage_value
      else
        fail "#{ducts.duct_type.capitalize} ducts exist but leakage was not specified for distribution system '#{hvac_distribution.id}'."
      end

      air_ducts << Duct.new(ducts.duct_type, duct_loc_space, duct_loc_schedule, duct_leakage_frac, duct_leakage_cfm25, duct_leakage_cfm50, ducts.duct_surface_area * ducts.duct_surface_area_multiplier, ducts.duct_insulation_r_value)
    end

    # If all ducts are in conditioned space, model leakage as going to outside
    [HPXML::DuctTypeSupply, HPXML::DuctTypeReturn].each do |duct_side|
      next unless (leakage_to_outside[duct_side][0] > 0) && (total_unconditioned_duct_area[duct_side] == 0)

      duct_area = 0.0
      duct_rvalue = 0.0
      duct_loc_space = nil # outside
      duct_loc_schedule = nil # outside
      duct_leakage_value = leakage_to_outside[duct_side][0]
      duct_leakage_units = leakage_to_outside[duct_side][1]

      if duct_leakage_units == HPXML::UnitsCFM25
        duct_leakage_cfm25 = duct_leakage_value
      elsif duct_leakage_units == HPXML::UnitsCFM50
        duct_leakage_cfm50 = duct_leakage_value
      elsif duct_leakage_units == HPXML::UnitsPercent
        duct_leakage_frac = duct_leakage_value
      else
        fail "#{duct_side.capitalize} ducts exist but leakage was not specified for distribution system '#{hvac_distribution.id}'."
      end

      air_ducts << Duct.new(duct_side, duct_loc_space, duct_loc_schedule, duct_leakage_frac, duct_leakage_cfm25, duct_leakage_cfm50, duct_area, duct_rvalue)
    end

    return air_ducts
  end

  def self.add_photovoltaics(model)
    @hpxml.pv_systems.each do |pv_system|
      next if pv_system.inverter.inverter_efficiency == @hpxml.pv_systems[0].inverter.inverter_efficiency

      fail 'Expected all InverterEfficiency values to be equal.'
    end
    @hpxml.pv_systems.each do |pv_system|
      PV.apply(model, @nbeds, pv_system)
    end
  end

  def self.add_generators(model)
    @hpxml.generators.each do |generator|
      Generator.apply(model, @nbeds, generator)
    end
  end

  def self.add_batteries(runner, model, spaces)
    @hpxml.batteries.each do |battery|
      # Assign space
      battery.additional_properties.space = get_space_from_location(battery.location, spaces)
      Battery.apply(runner, model, @hpxml.pv_systems, battery, @schedules_file)
    end
  end

  def self.add_additional_properties(model, hpxml_path, building_id, epw_file)
    # Store some data for use in reporting measure
    additionalProperties = model.getBuilding.additionalProperties
    additionalProperties.setFeature('hpxml_path', hpxml_path)
    additionalProperties.setFeature('hpxml_defaults_path', @hpxml_defaults_path)
    additionalProperties.setFeature('building_id', building_id.to_s)
    emissions_scenario_names = @hpxml.header.emissions_scenarios.map { |s| s.name }.to_s
    additionalProperties.setFeature('emissions_scenario_names', emissions_scenario_names)
    emissions_scenario_types = @hpxml.header.emissions_scenarios.map { |s| s.emissions_type }.to_s
    additionalProperties.setFeature('emissions_scenario_types', emissions_scenario_types)
    additionalProperties.setFeature('has_heating', @hpxml.total_fraction_heat_load_served > 0)
    additionalProperties.setFeature('has_cooling', @hpxml.total_fraction_cool_load_served > 0)
    additionalProperties.setFeature('is_southern_hemisphere', epw_file.latitude < 0)
  end

  def self.add_unmet_hours_output(model, spaces)
    # We do our own unmet hours calculation via EMS so that we can incorporate,
    # e.g., heating/cooling seasons into the logic.
    hvac_control = @hpxml.hvac_controls[0]
    is_ddb_control = false
    if not hvac_control.nil?
      sim_year = @hpxml.header.sim_calendar_year
      htg_start_day = Schedule.get_day_num_from_month_day(sim_year, hvac_control.seasons_heating_begin_month, hvac_control.seasons_heating_begin_day)
      htg_end_day = Schedule.get_day_num_from_month_day(sim_year, hvac_control.seasons_heating_end_month, hvac_control.seasons_heating_end_day)
      clg_start_day = Schedule.get_day_num_from_month_day(sim_year, hvac_control.seasons_cooling_begin_month, hvac_control.seasons_cooling_begin_day)
      clg_end_day = Schedule.get_day_num_from_month_day(sim_year, hvac_control.seasons_cooling_end_month, hvac_control.seasons_cooling_end_day)
      is_ddb_control = (hvac_control.onoff_thermostat_deadband.to_f > 0)
    end

    living_zone = spaces[HPXML::LocationLivingSpace].thermalZone.get

    # EMS sensors
    htg_sensor = OpenStudio::Model::EnergyManagementSystemSensor.new(model, 'Zone Heating Setpoint Not Met Time')
    htg_sensor.setName('zone htg unmet s')
    htg_sensor.setKeyName(living_zone.name.to_s)

    clg_sensor = OpenStudio::Model::EnergyManagementSystemSensor.new(model, 'Zone Cooling Setpoint Not Met Time')
    clg_sensor.setName('zone clg unmet s')
    clg_sensor.setKeyName(living_zone.name.to_s)

    if is_ddb_control
      zone_air_temp_sensor = OpenStudio::Model::EnergyManagementSystemSensor.new(model, 'Zone Air Temperature')
      zone_air_temp_sensor.setName('living_space_temp')
      zone_air_temp_sensor.setKeyName(spaces[HPXML::LocationLivingSpace].thermalZone.get.name.to_s)

      htg_sch = spaces[HPXML::LocationLivingSpace].thermalZone.get.thermostatSetpointDualSetpoint.get.heatingSetpointTemperatureSchedule.get
      sensor_htg_spt = OpenStudio::Model::EnergyManagementSystemSensor.new(model, 'Schedule Value')
      sensor_htg_spt.setName('htg_spt_sch_value')
      sensor_htg_spt.setKeyName(htg_sch.name.to_s)

      clg_sch = spaces[HPXML::LocationLivingSpace].thermalZone.get.thermostatSetpointDualSetpoint.get.coolingSetpointTemperatureSchedule.get
      sensor_clg_spt = OpenStudio::Model::EnergyManagementSystemSensor.new(model, 'Schedule Value')
      sensor_clg_spt.setName('clg_spt_sch_value')
      sensor_clg_spt.setKeyName(clg_sch.name.to_s)
    end

    # EMS program
    clg_hrs = 'clg_unmet_hours'
    htg_hrs = 'htg_unmet_hours'
    program = OpenStudio::Model::EnergyManagementSystemProgram.new(model)
    program.setName(Constants.ObjectNameUnmetHoursProgram)
    program.addLine("Set #{htg_hrs} = 0")
    program.addLine("Set #{clg_hrs} = 0")
    if @hpxml.total_fraction_heat_load_served > 0
      if htg_end_day >= htg_start_day
        line = "If ((DayOfYear >= #{htg_start_day}) && (DayOfYear <= #{htg_end_day}))"
      else
        line = "If ((DayOfYear >= #{htg_start_day}) || (DayOfYear <= #{htg_end_day}))"
      end
      line += " && (#{@hvac_availability_sensor.name} == 1)" if not @hvac_availability_sensor.nil?
      program.addLine(line)
      if is_ddb_control
        program.addLine("  If #{zone_air_temp_sensor.name} < (#{sensor_htg_spt.name} - #{UnitConversions.convert(hvac_control.onoff_thermostat_deadband, 'deltaF', 'deltaC')})")
        program.addLine("    Set #{htg_hrs} = #{htg_hrs} + #{htg_sensor.name}")
        program.addLine('  EndIf')
      else
        program.addLine("  Set #{htg_hrs} = #{htg_hrs} + #{htg_sensor.name}")
      end
      program.addLine('EndIf')
    end
    if @hpxml.total_fraction_cool_load_served > 0
      if clg_end_day >= clg_start_day
        line = "If ((DayOfYear >= #{clg_start_day}) && (DayOfYear <= #{clg_end_day}))"
      else
        line = "If ((DayOfYear >= #{clg_start_day}) || (DayOfYear <= #{clg_end_day}))"
      end
      line += " && (#{@hvac_availability_sensor.name} == 1)" if not @hvac_availability_sensor.nil?
      program.addLine(line)
      if is_ddb_control
        program.addLine("  If #{zone_air_temp_sensor.name} > (#{sensor_clg_spt.name} + #{UnitConversions.convert(hvac_control.onoff_thermostat_deadband, 'deltaF', 'deltaC')})")
        program.addLine("    Set #{clg_hrs} = #{clg_hrs} + #{clg_sensor.name}")
        program.addLine('  EndIf')
      else
        program.addLine("  Set #{clg_hrs} = #{clg_hrs} + #{clg_sensor.name}")
      end
      program.addLine('EndIf')
    end

    # EMS calling manager
    program_calling_manager = OpenStudio::Model::EnergyManagementSystemProgramCallingManager.new(model)
    program_calling_manager.setName("#{program.name} calling manager")
    program_calling_manager.setCallingPoint('EndOfZoneTimestepBeforeZoneReporting')
    program_calling_manager.addProgram(program)
  end

  def self.add_loads_output(model, spaces, add_component_loads)
    living_zone = spaces[HPXML::LocationLivingSpace].thermalZone.get

    liv_load_sensors, intgain_dehumidifier = add_total_loads_output(model, living_zone)
    return unless add_component_loads

    add_component_loads_output(model, living_zone, liv_load_sensors, intgain_dehumidifier)
  end

  def self.add_total_loads_output(model, living_zone)
    # Energy transferred in the conditioned space, used for determining heating (winter) vs cooling (summer)
    liv_load_sensors = {}
    liv_load_sensors[:htg] = OpenStudio::Model::EnergyManagementSystemSensor.new(model, "Heating:EnergyTransfer:Zone:#{living_zone.name.to_s.upcase}")
    liv_load_sensors[:htg].setName('htg_load_liv')
    liv_load_sensors[:clg] = OpenStudio::Model::EnergyManagementSystemSensor.new(model, "Cooling:EnergyTransfer:Zone:#{living_zone.name.to_s.upcase}")
    liv_load_sensors[:clg].setName('clg_load_liv')

    # Total energy transferred (above plus ducts)
    tot_load_sensors = {}
    tot_load_sensors[:htg] = OpenStudio::Model::EnergyManagementSystemSensor.new(model, 'Heating:EnergyTransfer')
    tot_load_sensors[:htg].setName('htg_load_tot')
    tot_load_sensors[:clg] = OpenStudio::Model::EnergyManagementSystemSensor.new(model, 'Cooling:EnergyTransfer')
    tot_load_sensors[:clg].setName('clg_load_tot')

    # Need to adjusted E+ EnergyTransfer meters for dehumidifiers
    intgain_dehumidifier = nil
    model.getZoneHVACDehumidifierDXs.each do |e|
      next unless e.thermalZone.get.name.to_s == living_zone.name.to_s

      { 'Zone Dehumidifier Sensible Heating Energy' => 'ig_dehumidifier' }.each do |var, name|
        intgain_dehumidifier = OpenStudio::Model::EnergyManagementSystemSensor.new(model, var)
        intgain_dehumidifier.setName(name)
        intgain_dehumidifier.setKeyName(e.name.to_s)
      end
    end

    # EMS program
    program = OpenStudio::Model::EnergyManagementSystemProgram.new(model)
    program.setName(Constants.ObjectNameTotalLoadsProgram)
    program.addLine('Set loads_htg_tot = 0')
    program.addLine('Set loads_clg_tot = 0')
    program.addLine("If #{liv_load_sensors[:htg].name} > 0")
    s = "  Set loads_htg_tot = #{tot_load_sensors[:htg].name} - #{tot_load_sensors[:clg].name}"
    if not intgain_dehumidifier.nil?
      s += " - #{intgain_dehumidifier.name}"
    end
    program.addLine(s)
    program.addLine("ElseIf #{liv_load_sensors[:clg].name} > 0")
    s = "  Set loads_clg_tot = #{tot_load_sensors[:clg].name} - #{tot_load_sensors[:htg].name}"
    if not intgain_dehumidifier.nil?
      s += " + #{intgain_dehumidifier.name}"
    end
    program.addLine(s)
    program.addLine('EndIf')

    # EMS calling manager
    program_calling_manager = OpenStudio::Model::EnergyManagementSystemProgramCallingManager.new(model)
    program_calling_manager.setName("#{program.name} calling manager")
    program_calling_manager.setCallingPoint('EndOfZoneTimestepAfterZoneReporting')
    program_calling_manager.addProgram(program)

    return liv_load_sensors, intgain_dehumidifier
  end

  def self.add_component_loads_output(model, living_zone, liv_load_sensors, intgain_dehumidifier)
    # Prevent certain objects (e.g., OtherEquipment) from being counted towards both, e.g., ducts and internal gains
    objects_already_processed = []

    # EMS Sensors: Surfaces, SubSurfaces, InternalMass
    surfaces_sensors = { walls: [],
                         rim_joists: [],
                         foundation_walls: [],
                         floors: [],
                         slabs: [],
                         ceilings: [],
                         roofs: [],
                         windows_conduction: [],
                         windows_solar: [],
                         doors: [],
                         skylights_conduction: [],
                         skylights_solar: [],
                         internal_mass: [] }

    # Output diagnostics needed for some output variables used below
    output_diagnostics = model.getOutputDiagnostics
    output_diagnostics.addKey('DisplayAdvancedReportVariables')

    area_tolerance = UnitConversions.convert(1.0, 'ft^2', 'm^2')

    model.getSurfaces.sort.each do |s|
      next unless s.space.get.thermalZone.get.name.to_s == living_zone.name.to_s

      surface_type = s.additionalProperties.getFeatureAsString('SurfaceType')
      if not surface_type.is_initialized
        fail "Could not identify surface type for surface: '#{s.name}'."
      end

      surface_type = surface_type.get

      s.subSurfaces.each do |ss|
        # Conduction (windows, skylights, doors)
        key = { 'Window' => :windows_conduction,
                'Door' => :doors,
                'Skylight' => :skylights_conduction }[surface_type]
        fail "Unexpected subsurface for component loads: '#{ss.name}'." if key.nil?

        if (surface_type == 'Window') || (surface_type == 'Skylight')
          vars = { 'Surface Inside Face Convection Heat Gain Energy' => 'ss_conv',
                   'Surface Inside Face Internal Gains Radiation Heat Gain Energy' => 'ss_ig',
                   'Surface Inside Face Net Surface Thermal Radiation Heat Gain Energy' => 'ss_surf' }
        else
          vars = { 'Surface Inside Face Solar Radiation Heat Gain Energy' => 'ss_sol',
                   'Surface Inside Face Lights Radiation Heat Gain Energy' => 'ss_lgt',
                   'Surface Inside Face Convection Heat Gain Energy' => 'ss_conv',
                   'Surface Inside Face Internal Gains Radiation Heat Gain Energy' => 'ss_ig',
                   'Surface Inside Face Net Surface Thermal Radiation Heat Gain Energy' => 'ss_surf' }
        end

        vars.each do |var, name|
          surfaces_sensors[key] << []
          sensor = OpenStudio::Model::EnergyManagementSystemSensor.new(model, var)
          sensor.setName(name)
          sensor.setKeyName(ss.name.to_s)
          surfaces_sensors[key][-1] << sensor
        end

        # Solar (windows, skylights)
        next unless (surface_type == 'Window') || (surface_type == 'Skylight')

        key = { 'Window' => :windows_solar,
                'Skylight' => :skylights_solar }[surface_type]
        vars = { 'Surface Window Transmitted Solar Radiation Energy' => 'ss_trans_in',
                 'Surface Window Shortwave from Zone Back Out Window Heat Transfer Rate' => 'ss_back_out',
                 'Surface Window Total Glazing Layers Absorbed Shortwave Radiation Rate' => 'ss_sw_abs',
                 'Surface Window Total Glazing Layers Absorbed Solar Radiation Energy' => 'ss_sol_abs',
                 'Surface Inside Face Initial Transmitted Diffuse Transmitted Out Window Solar Radiation Rate' => 'ss_trans_out' }

        surfaces_sensors[key] << []
        vars.each do |var, name|
          sensor = OpenStudio::Model::EnergyManagementSystemSensor.new(model, var)
          sensor.setName(name)
          sensor.setKeyName(ss.name.to_s)
          surfaces_sensors[key][-1] << sensor
        end
      end

      next if s.netArea < area_tolerance # Skip parent surfaces (of subsurfaces) that have near zero net area

      key = { 'FoundationWall' => :foundation_walls,
              'RimJoist' => :rim_joists,
              'Wall' => :walls,
              'Slab' => :slabs,
              'Floor' => :floors,
              'Ceiling' => :ceilings,
              'Roof' => :roofs,
              'InferredCeiling' => :internal_mass,
              'InferredFloor' => :internal_mass }[surface_type]
      fail "Unexpected surface for component loads: '#{s.name}'." if key.nil?

      surfaces_sensors[key] << []
      { 'Surface Inside Face Convection Heat Gain Energy' => 's_conv',
        'Surface Inside Face Internal Gains Radiation Heat Gain Energy' => 's_ig',
        'Surface Inside Face Solar Radiation Heat Gain Energy' => 's_sol',
        'Surface Inside Face Lights Radiation Heat Gain Energy' => 's_lgt',
        'Surface Inside Face Net Surface Thermal Radiation Heat Gain Energy' => 's_surf' }.each do |var, name|
        sensor = OpenStudio::Model::EnergyManagementSystemSensor.new(model, var)
        sensor.setName(name)
        sensor.setKeyName(s.name.to_s)
        surfaces_sensors[key][-1] << sensor
      end
    end

    model.getInternalMasss.sort.each do |m|
      next unless m.space.get.thermalZone.get.name.to_s == living_zone.name.to_s

      surfaces_sensors[:internal_mass] << []
      { 'Surface Inside Face Convection Heat Gain Energy' => 'im_conv',
        'Surface Inside Face Internal Gains Radiation Heat Gain Energy' => 'im_ig',
        'Surface Inside Face Solar Radiation Heat Gain Energy' => 'im_sol',
        'Surface Inside Face Lights Radiation Heat Gain Energy' => 'im_lgt',
        'Surface Inside Face Net Surface Thermal Radiation Heat Gain Energy' => 'im_surf' }.each do |var, name|
        sensor = OpenStudio::Model::EnergyManagementSystemSensor.new(model, var)
        sensor.setName(name)
        sensor.setKeyName(m.name.to_s)
        surfaces_sensors[:internal_mass][-1] << sensor
      end
    end

    # EMS Sensors: Infiltration, Mechanical Ventilation, Natural Ventilation, Whole House Fan
    infil_sensors = []
    natvent_sensors = []
    whf_sensors = []
    { Constants.ObjectNameInfiltration => infil_sensors,
      Constants.ObjectNameNaturalVentilation => natvent_sensors,
      Constants.ObjectNameWholeHouseFan => whf_sensors }.each do |prefix, array|
      model.getSpaceInfiltrationDesignFlowRates.sort.each do |i|
        next unless i.name.to_s.start_with? prefix
        next unless i.space.get.thermalZone.get.name.to_s == living_zone.name.to_s

        { 'Infiltration Sensible Heat Gain Energy' => prefix.gsub(' ', '_') + '_' + 'gain',
          'Infiltration Sensible Heat Loss Energy' => prefix.gsub(' ', '_') + '_' + 'loss' }.each do |var, name|
          airflow_sensor = OpenStudio::Model::EnergyManagementSystemSensor.new(model, var)
          airflow_sensor.setName(name)
          airflow_sensor.setKeyName(i.name.to_s)
          array << airflow_sensor
        end
      end
    end

    mechvents_sensors = []
    model.getElectricEquipments.sort.each do |o|
      next unless o.name.to_s.start_with? Constants.ObjectNameMechanicalVentilation

      mechvents_sensors << []
      { 'Electric Equipment Convective Heating Energy' => 'mv_conv',
        'Electric Equipment Radiant Heating Energy' => 'mv_rad' }.each do |var, name|
        mechvent_sensor = OpenStudio::Model::EnergyManagementSystemSensor.new(model, var)
        mechvent_sensor.setName(name)
        mechvent_sensor.setKeyName(o.name.to_s)
        mechvents_sensors[-1] << mechvent_sensor
        objects_already_processed << o
      end
    end
    model.getOtherEquipments.sort.each do |o|
      next unless o.name.to_s.start_with? Constants.ObjectNameMechanicalVentilationHouseFan

      mechvents_sensors << []
      { 'Other Equipment Convective Heating Energy' => 'mv_conv',
        'Other Equipment Radiant Heating Energy' => 'mv_rad' }.each do |var, name|
        mechvent_sensor = OpenStudio::Model::EnergyManagementSystemSensor.new(model, var)
        mechvent_sensor.setName(name)
        mechvent_sensor.setKeyName(o.name.to_s)
        mechvents_sensors[-1] << mechvent_sensor
        objects_already_processed << o
      end
    end

    # EMS Sensors: Ducts
    ducts_sensors = []
    ducts_mix_gain_sensor = nil
    ducts_mix_loss_sensor = nil

    has_duct_zone_mixing = false
    living_zone.airLoopHVACs.sort.each do |airloop|
      living_zone.zoneMixing.each do |zone_mix|
        next unless zone_mix.name.to_s.start_with? airloop.name.to_s.gsub(' ', '_')

        has_duct_zone_mixing = true
      end
    end

    if has_duct_zone_mixing
      ducts_mix_gain_sensor = OpenStudio::Model::EnergyManagementSystemSensor.new(model, 'Zone Mixing Sensible Heat Gain Energy')
      ducts_mix_gain_sensor.setName('duct_mix_gain')
      ducts_mix_gain_sensor.setKeyName(living_zone.name.to_s)

      ducts_mix_loss_sensor = OpenStudio::Model::EnergyManagementSystemSensor.new(model, 'Zone Mixing Sensible Heat Loss Energy')
      ducts_mix_loss_sensor.setName('duct_mix_loss')
      ducts_mix_loss_sensor.setKeyName(living_zone.name.to_s)
    end

    # Duct losses
    model.getOtherEquipments.sort.each do |o|
      next if objects_already_processed.include? o

      is_duct_load = o.additionalProperties.getFeatureAsBoolean(Constants.IsDuctLoadForReport)
      next unless is_duct_load.is_initialized

      objects_already_processed << o
      next unless is_duct_load.get

      ducts_sensors << []
      { 'Other Equipment Convective Heating Energy' => 'ducts_conv',
        'Other Equipment Radiant Heating Energy' => 'ducts_rad' }.each do |var, name|
        ducts_sensor = OpenStudio::Model::EnergyManagementSystemSensor.new(model, var)
        ducts_sensor.setName(name)
        ducts_sensor.setKeyName(o.name.to_s)
        ducts_sensors[-1] << ducts_sensor
      end
    end

    # EMS Sensors: Lighting
    lightings_sensors = []
    lightings_sensors << []
    model.getLightss.sort.each do |e|
      next unless e.space.get.thermalZone.get.name.to_s == living_zone.name.to_s

      lightings_sensors << []
      { 'Lights Convective Heating Energy' => 'ig_lgt_conv',
        'Lights Radiant Heating Energy' => 'ig_lgt_rad',
        'Lights Visible Radiation Heating Energy' => 'ig_lgt_vis' }.each do |var, name|
        intgains_lights_sensor = OpenStudio::Model::EnergyManagementSystemSensor.new(model, var)
        intgains_lights_sensor.setName(name)
        intgains_lights_sensor.setKeyName(e.name.to_s)
        lightings_sensors[-1] << intgains_lights_sensor
      end
    end

    # EMS Sensors: Internal Gains
    intgains_sensors = []

    model.getElectricEquipments.sort.each do |o|
      next unless o.space.get.thermalZone.get.name.to_s == living_zone.name.to_s
      next if objects_already_processed.include? o

      intgains_sensors << []
      { 'Electric Equipment Convective Heating Energy' => 'ig_ee_conv',
        'Electric Equipment Radiant Heating Energy' => 'ig_ee_rad' }.each do |var, name|
        intgains_elec_equip_sensor = OpenStudio::Model::EnergyManagementSystemSensor.new(model, var)
        intgains_elec_equip_sensor.setName(name)
        intgains_elec_equip_sensor.setKeyName(o.name.to_s)
        intgains_sensors[-1] << intgains_elec_equip_sensor
      end
    end

    model.getOtherEquipments.sort.each do |o|
      next unless o.space.get.thermalZone.get.name.to_s == living_zone.name.to_s
      next if objects_already_processed.include? o

      intgains_sensors << []
      { 'Other Equipment Convective Heating Energy' => 'ig_oe_conv',
        'Other Equipment Radiant Heating Energy' => 'ig_oe_rad' }.each do |var, name|
        intgains_other_equip_sensor = OpenStudio::Model::EnergyManagementSystemSensor.new(model, var)
        intgains_other_equip_sensor.setName(name)
        intgains_other_equip_sensor.setKeyName(o.name.to_s)
        intgains_sensors[-1] << intgains_other_equip_sensor
      end
    end

    model.getPeoples.sort.each do |e|
      next unless e.space.get.thermalZone.get.name.to_s == living_zone.name.to_s

      intgains_sensors << []
      { 'People Convective Heating Energy' => 'ig_ppl_conv',
        'People Radiant Heating Energy' => 'ig_ppl_rad' }.each do |var, name|
        intgains_people = OpenStudio::Model::EnergyManagementSystemSensor.new(model, var)
        intgains_people.setName(name)
        intgains_people.setKeyName(e.name.to_s)
        intgains_sensors[-1] << intgains_people
      end
    end

    if not intgain_dehumidifier.nil?
      intgains_sensors[-1] << intgain_dehumidifier
    end

    intgains_dhw_sensors = {}

    (model.getWaterHeaterMixeds + model.getWaterHeaterStratifieds).sort.each do |wh|
      next unless wh.ambientTemperatureThermalZone.is_initialized
      next unless wh.ambientTemperatureThermalZone.get.name.to_s == living_zone.name.to_s

      dhw_sensor = OpenStudio::Model::EnergyManagementSystemSensor.new(model, 'Water Heater Heat Loss Energy')
      dhw_sensor.setName('dhw_loss')
      dhw_sensor.setKeyName(wh.name.to_s)

      if wh.is_a? OpenStudio::Model::WaterHeaterMixed
        oncycle_loss = wh.onCycleLossFractiontoThermalZone
        offcycle_loss = wh.offCycleLossFractiontoThermalZone
      else
        oncycle_loss = wh.skinLossFractiontoZone
        offcycle_loss = wh.offCycleFlueLossFractiontoZone
      end

      dhw_rtf_sensor = OpenStudio::Model::EnergyManagementSystemSensor.new(model, 'Water Heater Runtime Fraction')
      dhw_rtf_sensor.setName('dhw_rtf')
      dhw_rtf_sensor.setKeyName(wh.name.to_s)

      intgains_dhw_sensors[dhw_sensor] = [offcycle_loss, oncycle_loss, dhw_rtf_sensor]
    end

    nonsurf_names = ['intgains', 'lighting', 'infil', 'mechvent', 'natvent', 'whf', 'ducts']

    # EMS program
    program = OpenStudio::Model::EnergyManagementSystemProgram.new(model)
    program.setName(Constants.ObjectNameComponentLoadsProgram)

    # EMS program: Surfaces
    surfaces_sensors.each do |k, surface_sensors|
      program.addLine("Set hr_#{k} = 0")
      surface_sensors.each do |sensors|
        s = "Set hr_#{k} = hr_#{k}"
        sensors.each do |sensor|
          # remove ss_net if switch
          if sensor.name.to_s.start_with?('ss_net', 'ss_sol_abs', 'ss_trans_in')
            s += " - #{sensor.name}"
          elsif sensor.name.to_s.start_with?('ss_sw_abs', 'ss_trans_out', 'ss_back_out')
            s += " + #{sensor.name} * ZoneTimestep * 3600"
          else
            s += " + #{sensor.name}"
          end
        end
        program.addLine(s) if sensors.size > 0
      end
    end

    # EMS program: Lighting
    program.addLine('Set hr_lighting = 0')
    lightings_sensors.each do |lighting_sensors|
      s = 'Set hr_lighting = hr_lighting'
      lighting_sensors.each do |sensor|
        s += " - #{sensor.name}"
      end
      program.addLine(s) if lighting_sensors.size > 0
    end

    # EMS program: Internal gains
    program.addLine('Set hr_intgains = 0')
    intgains_sensors.each do |intgain_sensors|
      s = 'Set hr_intgains = hr_intgains'
      intgain_sensors.each do |sensor|
        s += " - #{sensor.name}"
      end
      program.addLine(s) if intgain_sensors.size > 0
    end
    intgains_dhw_sensors.each do |sensor, vals|
      off_loss, on_loss, rtf_sensor = vals
      program.addLine("Set hr_intgains = hr_intgains + #{sensor.name} * (#{off_loss}*(1-#{rtf_sensor.name}) + #{on_loss}*#{rtf_sensor.name})") # Water heater tank losses to zone
    end

    # EMS program: Infiltration, Natural Ventilation, Mechanical Ventilation, Ducts
    { infil_sensors => 'infil',
      natvent_sensors => 'natvent',
      whf_sensors => 'whf' }.each do |sensors, loadtype|
      program.addLine("Set hr_#{loadtype} = 0")
      s = "Set hr_#{loadtype} = hr_#{loadtype}"
      sensors.each do |sensor|
        if sensor.name.to_s.include? 'gain'
          # FIXME: Workaround for https://github.com/NREL/EnergyPlus/issues/9934
          # Remove when the issue is resolved
          if loadtype == 'infil'
            s += " - (#{sensor.name} * 3600)"
          else
            s += " - #{sensor.name}"
          end
        elsif sensor.name.to_s.include? 'loss'
          s += " + #{sensor.name}"
        end
      end
      program.addLine(s) if sensors.size > 0
    end
    { mechvents_sensors => 'mechvent',
      ducts_sensors => 'ducts' }.each do |all_sensors, loadtype|
      program.addLine("Set hr_#{loadtype} = 0")
      all_sensors.each do |sensors|
        s = "Set hr_#{loadtype} = hr_#{loadtype}"
        sensors.each do |sensor|
          s += " - #{sensor.name}"
        end
        program.addLine(s) if sensors.size > 0
      end
    end
    if (not ducts_mix_loss_sensor.nil?) && (not ducts_mix_gain_sensor.nil?)
      program.addLine("Set hr_ducts = hr_ducts + (#{ducts_mix_loss_sensor.name} - #{ducts_mix_gain_sensor.name})")
    end

    # EMS program: Heating vs Cooling logic
    program.addLine('Set htg_mode = 0')
    program.addLine('Set clg_mode = 0')
    program.addLine("If (#{liv_load_sensors[:htg].name} > 0)") # Assign hour to heating if heating load
    program.addLine('  Set htg_mode = 1')
    program.addLine("ElseIf (#{liv_load_sensors[:clg].name} > 0)") # Assign hour to cooling if cooling load
    program.addLine('  Set clg_mode = 1')
    program.addLine("ElseIf (#{@clg_ssn_sensor.name} > 0)") # No load, assign hour to cooling if in cooling season definition (Note: natural ventilation & whole house fan only operate during the cooling season)
    program.addLine('  Set clg_mode = 1')
    program.addLine('Else') # No load, assign hour to heating if not in cooling season definition
    program.addLine('  Set htg_mode = 1')
    program.addLine('EndIf')

    [:htg, :clg].each do |mode|
      if mode == :htg
        sign = ''
      else
        sign = '-'
      end
      surfaces_sensors.keys.each do |k|
        program.addLine("Set loads_#{mode}_#{k} = #{sign}hr_#{k} * #{mode}_mode")
      end
      nonsurf_names.each do |nonsurf_name|
        program.addLine("Set loads_#{mode}_#{nonsurf_name} = #{sign}hr_#{nonsurf_name} * #{mode}_mode")
      end
    end

    # EMS calling manager
    program_calling_manager = OpenStudio::Model::EnergyManagementSystemProgramCallingManager.new(model)
    program_calling_manager.setName("#{program.name} calling manager")
    program_calling_manager.setCallingPoint('EndOfZoneTimestepAfterZoneReporting')
    program_calling_manager.addProgram(program)
  end

  def self.set_output_files(model)
    oj = model.getOutputJSON
    oj.setOptionType('TimeSeriesAndTabular')
    oj.setOutputJSON(false)
    oj.setOutputMessagePack(true)

    ocf = model.getOutputControlFiles
    ocf.setOutputAUDIT(@debug)
    ocf.setOutputBND(@debug)
    ocf.setOutputEIO(@debug)
    ocf.setOutputESO(@debug)
    ocf.setOutputMDD(@debug)
    ocf.setOutputMTD(@debug)
    ocf.setOutputMTR(@debug)
    ocf.setOutputRDD(@debug)
    ocf.setOutputSHD(@debug)
    ocf.setOutputSQLite(@debug)
    ocf.setOutputPerfLog(@debug)
  end

  def self.add_ems_debug_output(model)
    oems = model.getOutputEnergyManagementSystem
    oems.setActuatorAvailabilityDictionaryReporting('Verbose')
    oems.setInternalVariableAvailabilityDictionaryReporting('Verbose')
    oems.setEMSRuntimeLanguageDebugOutputLevel('Verbose')
  end

  def self.set_surface_interior(model, spaces, surface, hpxml_surface)
    interior_adjacent_to = hpxml_surface.interior_adjacent_to
    if HPXML::conditioned_below_grade_locations.include? interior_adjacent_to
      surface.setSpace(create_or_get_space(model, spaces, HPXML::LocationLivingSpace))
    else
      surface.setSpace(create_or_get_space(model, spaces, interior_adjacent_to))
    end
  end

  def self.set_surface_exterior(model, spaces, surface, hpxml_surface)
    exterior_adjacent_to = hpxml_surface.exterior_adjacent_to
    is_adiabatic = hpxml_surface.is_adiabatic
    if exterior_adjacent_to == HPXML::LocationOutside
      surface.setOutsideBoundaryCondition('Outdoors')
    elsif exterior_adjacent_to == HPXML::LocationGround
      surface.setOutsideBoundaryCondition('Foundation')
    elsif is_adiabatic
      surface.setOutsideBoundaryCondition('Adiabatic')
    elsif [HPXML::LocationOtherHeatedSpace, HPXML::LocationOtherMultifamilyBufferSpace,
           HPXML::LocationOtherNonFreezingSpace, HPXML::LocationOtherHousingUnit].include? exterior_adjacent_to
      set_surface_otherside_coefficients(surface, exterior_adjacent_to, model, spaces)
    elsif HPXML::conditioned_below_grade_locations.include? exterior_adjacent_to
      adjacent_surface = surface.createAdjacentSurface(create_or_get_space(model, spaces, HPXML::LocationLivingSpace)).get
      adjacent_surface.additionalProperties.setFeature('SurfaceType', surface.additionalProperties.getFeatureAsString('SurfaceType').get)
    else
      adjacent_surface = surface.createAdjacentSurface(create_or_get_space(model, spaces, exterior_adjacent_to)).get
      adjacent_surface.additionalProperties.setFeature('SurfaceType', surface.additionalProperties.getFeatureAsString('SurfaceType').get)
    end
  end

  def self.set_surface_otherside_coefficients(surface, exterior_adjacent_to, model, spaces)
    otherside_coeffs = nil
    model.getSurfacePropertyOtherSideCoefficientss.each do |c|
      next unless c.name.to_s == exterior_adjacent_to

      otherside_coeffs = c
    end
    if otherside_coeffs.nil?
      # Create E+ other side coefficient object
      otherside_coeffs = OpenStudio::Model::SurfacePropertyOtherSideCoefficients.new(model)
      otherside_coeffs.setName(exterior_adjacent_to)
      otherside_coeffs.setCombinedConvectiveRadiativeFilmCoefficient(UnitConversions.convert(1.0 / Material.AirFilmVertical.rvalue, 'Btu/(hr*ft^2*F)', 'W/(m^2*K)'))
      # Schedule of space temperature, can be shared with water heater/ducts
      sch = get_space_temperature_schedule(model, exterior_adjacent_to, spaces)
      otherside_coeffs.setConstantTemperatureSchedule(sch)
    end
    surface.setSurfacePropertyOtherSideCoefficients(otherside_coeffs)
    surface.setSunExposure('NoSun')
    surface.setWindExposure('NoWind')
  end

  def self.get_space_temperature_schedule(model, location, spaces)
    # Create outside boundary schedules to be actuated by EMS,
    # can be shared by any surface, duct adjacent to / located in those spaces

    # return if already exists
    model.getScheduleConstants.each do |sch|
      next unless sch.name.to_s == location

      return sch
    end

    sch = OpenStudio::Model::ScheduleConstant.new(model)
    sch.setName(location)

    space_values = Geometry.get_temperature_scheduled_space_values(location)

    if location == HPXML::LocationOtherHeatedSpace
      # Create a sensor to get dynamic heating setpoint
      htg_sch = spaces[HPXML::LocationLivingSpace].thermalZone.get.thermostatSetpointDualSetpoint.get.heatingSetpointTemperatureSchedule.get
      sensor_htg_spt = OpenStudio::Model::EnergyManagementSystemSensor.new(model, 'Schedule Value')
      sensor_htg_spt.setName('htg_spt')
      sensor_htg_spt.setKeyName(htg_sch.name.to_s)
      space_values[:temp_min] = sensor_htg_spt.name.to_s
    end

    # Schedule type limits compatible
    schedule_type_limits = OpenStudio::Model::ScheduleTypeLimits.new(model)
    schedule_type_limits.setUnitType('Temperature')
    sch.setScheduleTypeLimits(schedule_type_limits)

    # Sensors
    if space_values[:indoor_weight] > 0
      sensor_ia = OpenStudio::Model::EnergyManagementSystemSensor.new(model, 'Zone Air Temperature')
      sensor_ia.setName('cond_zone_temp')
      sensor_ia.setKeyName(spaces[HPXML::LocationLivingSpace].thermalZone.get.name.to_s)
    end

    if space_values[:outdoor_weight] > 0
      sensor_oa = OpenStudio::Model::EnergyManagementSystemSensor.new(model, 'Site Outdoor Air Drybulb Temperature')
      sensor_oa.setName('oa_temp')
    end

    if space_values[:ground_weight] > 0
      sensor_gnd = OpenStudio::Model::EnergyManagementSystemSensor.new(model, 'Site Surface Ground Temperature')
      sensor_gnd.setName('ground_temp')
    end

    actuator = OpenStudio::Model::EnergyManagementSystemActuator.new(sch, *EPlus::EMSActuatorScheduleConstantValue)
    actuator.setName("#{location.gsub(' ', '_').gsub('-', '_')}_temp_sch")

    # EMS to actuate schedule
    program = OpenStudio::Model::EnergyManagementSystemProgram.new(model)
    program.setName("#{location.gsub('-', '_')} Temperature Program")
    program.addLine("Set #{actuator.name} = 0.0")
    if not sensor_ia.nil?
      program.addLine("Set #{actuator.name} = #{actuator.name} + (#{sensor_ia.name} * #{space_values[:indoor_weight]})")
    end
    if not sensor_oa.nil?
      program.addLine("Set #{actuator.name} = #{actuator.name} + (#{sensor_oa.name} * #{space_values[:outdoor_weight]})")
    end
    if not sensor_gnd.nil?
      program.addLine("Set #{actuator.name} = #{actuator.name} + (#{sensor_gnd.name} * #{space_values[:ground_weight]})")
    end
    if not space_values[:temp_min].nil?
      if space_values[:temp_min].is_a? String
        min_temp_c = space_values[:temp_min]
      else
        min_temp_c = UnitConversions.convert(space_values[:temp_min], 'F', 'C')
      end
      program.addLine("If #{actuator.name} < #{min_temp_c}")
      program.addLine("Set #{actuator.name} = #{min_temp_c}")
      program.addLine('EndIf')
    end

    program_cm = OpenStudio::Model::EnergyManagementSystemProgramCallingManager.new(model)
    program_cm.setName("#{program.name} calling manager")
    program_cm.setCallingPoint('EndOfSystemTimestepAfterHVACReporting')
    program_cm.addProgram(program)

    return sch
  end

  # Returns an OS:Space, or temperature OS:Schedule for a MF space, or nil if outside
  # Should be called when the object's energy use is sensitive to ambient temperature
  # (e.g., water heaters and ducts).
  def self.get_space_or_schedule_from_location(location, model, spaces)
    return if [HPXML::LocationOtherExterior,
               HPXML::LocationOutside,
               HPXML::LocationRoofDeck].include? location

    sch = nil
    space = nil
    if [HPXML::LocationOtherHeatedSpace,
        HPXML::LocationOtherHousingUnit,
        HPXML::LocationOtherMultifamilyBufferSpace,
        HPXML::LocationOtherNonFreezingSpace,
        HPXML::LocationExteriorWall,
        HPXML::LocationUnderSlab].include? location
      # if located in spaces where we don't model a thermal zone, create and return temperature schedule
      sch = get_space_temperature_schedule(model, location, spaces)
    else
      space = get_space_from_location(location, spaces)
    end

    return space, sch
  end

  # Returns an OS:Space, or nil if a MF space or outside
  # Should be called when the object's energy use is NOT sensitive to ambient temperature
  # (e.g., appliances).
  def self.get_space_from_location(location, spaces)
    return if [HPXML::LocationOutside,
               HPXML::LocationOtherHeatedSpace,
               HPXML::LocationOtherHousingUnit,
               HPXML::LocationOtherMultifamilyBufferSpace,
               HPXML::LocationOtherNonFreezingSpace].include? location

    if HPXML::conditioned_locations.include? location
      location = HPXML::LocationLivingSpace
    end

    return spaces[location]
  end

  def self.set_subsurface_exterior(surface, spaces, model, hpxml_surface)
    # Set its parent surface outside boundary condition, which will be also applied to subsurfaces through OS
    # The parent surface is entirely comprised of the subsurface.

    # Subsurface on foundation wall, set it to be adjacent to outdoors
    if hpxml_surface.exterior_adjacent_to == HPXML::LocationGround
      surface.setOutsideBoundaryCondition('Outdoors')
    else
      set_surface_exterior(model, spaces, surface, hpxml_surface)
    end
  end

  def self.get_kiva_instances(fnd_walls, slabs)
    # Identify unique Kiva foundations that are required.
    kiva_fnd_walls = []
    fnd_walls.each do |foundation_wall|
      next unless foundation_wall.is_exterior

      kiva_fnd_walls << foundation_wall
    end
    if kiva_fnd_walls.empty? # Handle slab foundation type
      kiva_fnd_walls << nil
    end

    kiva_slabs = slabs

    return kiva_fnd_walls.product(kiva_slabs)
  end

  def self.set_foundation_and_walls_top()
    @foundation_top = 0
    @hpxml.foundation_walls.each do |foundation_wall|
      top = -1 * foundation_wall.depth_below_grade + foundation_wall.height
      @foundation_top = top if top > @foundation_top
    end
    @walls_top = @foundation_top + 8.0 * @ncfl_ag
  end

  def self.set_heating_and_cooling_seasons()
    return if @hpxml.hvac_controls.size == 0

    hvac_control = @hpxml.hvac_controls[0]

    htg_start_month = hvac_control.seasons_heating_begin_month
    htg_start_day = hvac_control.seasons_heating_begin_day
    htg_end_month = hvac_control.seasons_heating_end_month
    htg_end_day = hvac_control.seasons_heating_end_day
    clg_start_month = hvac_control.seasons_cooling_begin_month
    clg_start_day = hvac_control.seasons_cooling_begin_day
    clg_end_month = hvac_control.seasons_cooling_end_month
    clg_end_day = hvac_control.seasons_cooling_end_day

    @heating_days = Schedule.get_daily_season(@hpxml.header.sim_calendar_year, htg_start_month, htg_start_day, htg_end_month, htg_end_day)
    @cooling_days = Schedule.get_daily_season(@hpxml.header.sim_calendar_year, clg_start_month, clg_start_day, clg_end_month, clg_end_day)
  end
end

# register the measure to be used by the application
HPXMLtoOpenStudio.new.registerWithApplication<|MERGE_RESOLUTION|>--- conflicted
+++ resolved
@@ -180,11 +180,8 @@
                                         schedules_paths: @hpxml.header.schedules_filepaths,
                                         year: Location.get_sim_calendar_year(@hpxml.header.sim_calendar_year, epw_file),
                                         unavailable_periods: @hpxml.header.unavailable_periods,
-<<<<<<< HEAD
+                                        output_path: File.join(output_dir, 'in.schedules.csv'),
                                         offset_db: offset_db)
-=======
-                                        output_path: File.join(output_dir, 'in.schedules.csv'))
->>>>>>> b3a44abe
     set_defaults_and_globals(runner, output_dir, epw_file, weather, @schedules_file)
     validate_emissions_files()
     Location.apply(model, weather, epw_file, @hpxml)
