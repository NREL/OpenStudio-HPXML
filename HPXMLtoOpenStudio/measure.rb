--- conflicted
+++ resolved
@@ -2371,21 +2371,9 @@
     avg_setpoint_temp = 0.0 # Weighted average by fraction DHW load served
     if @hpxml.water_heating_systems.size > 0
       @hpxml.water_heating_systems.each do |water_heating_system|
-<<<<<<< HEAD
         space = get_space_from_location(water_heating_system.location, 'WaterHeatingSystem', model, spaces)
-        water_heater_spaces[water_heating_system.id] = space
+        loc_space, loc_schedule = get_space_or_schedule_from_location(water_heating_system.location, 'WaterHeatingSystem', model, spaces)
         avg_setpoint_temp += water_heating_system.temperature * water_heating_system.fraction_dhw_load_served
-=======
-        sys_id = water_heating_system.id
-        @dhw_map[sys_id] = []
-
-        loc_space, loc_schedule = get_space_or_schedule_from_location(water_heating_system.location, 'WaterHeatingSystem', model, spaces)
-        setpoint_temp = water_heating_system.temperature
-        avg_setpoint_temp += setpoint_temp * water_heating_system.fraction_dhw_load_served
-        wh_type = water_heating_system.water_heater_type
-        fuel = water_heating_system.fuel_type
-        jacket_r = water_heating_system.jacket_r_value
->>>>>>> 58373423
 
         if water_heating_system.uses_desuperheater
           desuperheater_clg_coil = get_desuperheatercoil(water_heating_system)
@@ -2410,52 +2398,22 @@
 
         if water_heating_system.water_heater_type == HPXML::WaterHeaterTypeStorage
 
-<<<<<<< HEAD
-          Waterheater.apply_tank(model, space, water_heating_system, ec_adj, @dhw_map, desuperheater_clg_coil, solar_fraction)
-=======
-          Waterheater.apply_tank(model, loc_space, loc_schedule, fuel, capacity_kbtuh, tank_vol,
-                                 ef, re, setpoint_temp, ec_adj, @dhw_map,
-                                 sys_id, desuperheater_clg_coil, jacket_r, solar_fraction)
->>>>>>> 58373423
+          Waterheater.apply_tank(model, loc_space, loc_schedule, water_heating_system, ec_adj, @dhw_map, desuperheater_clg_coil, solar_fraction)
 
         elsif water_heating_system.water_heater_type == HPXML::WaterHeaterTypeTankless
 
-          Waterheater.apply_tankless(model, space, water_heating_system, ec_adj, @nbeds, @dhw_map, desuperheater_clg_coil, solar_fraction)
-
-<<<<<<< HEAD
+          Waterheater.apply_tankless(model, loc_space, loc_schedule, water_heating_system, ec_adj, @nbeds, @dhw_map, desuperheater_clg_coil, solar_fraction)
+
         elsif water_heating_system.water_heater_type == HPXML::WaterHeaterTypeHeatPump
-=======
-          Waterheater.apply_tankless(model, loc_space, loc_schedule, fuel, ef, cycling_derate,
-                                     setpoint_temp, ec_adj, @nbeds, @dhw_map,
-                                     sys_id, desuperheater_clg_coil, solar_fraction)
->>>>>>> 58373423
-
-          Waterheater.apply_heatpump(model, runner, space, weather, water_heating_system, ec_adj, @dhw_map, desuperheater_clg_coil, solar_fraction)
+
+          Waterheater.apply_heatpump(model, runner, loc_space, loc_schedule, weather, water_heating_system, ec_adj, @dhw_map, desuperheater_clg_coil, solar_fraction, @living_zone)
 
         elsif (water_heating_system.water_heater_type == HPXML::WaterHeaterTypeCombiStorage) || (water_heating_system.water_heater_type == HPXML::WaterHeaterTypeCombiTankless)
 
-<<<<<<< HEAD
           combi_sys_id_list << water_heating_system.id
           boiler, plant_loop = get_boiler_and_plant_loop(@hvac_map, water_heating_system.related_hvac_idref, water_heating_system.id)
 
-          Waterheater.apply_combi(model, runner, space, water_heating_system, ec_adj, boiler, plant_loop, @dhw_map, solar_fraction)
-=======
-          Waterheater.apply_heatpump(model, runner, loc_space, loc_schedule, weather, setpoint_temp, tank_vol, ef, ec_adj,
-                                     @dhw_map, sys_id, desuperheater_clg_coil, jacket_r, solar_fraction, @living_zone)
-
-        elsif (wh_type == HPXML::WaterHeaterTypeCombiStorage) || (wh_type == HPXML::WaterHeaterTypeCombiTankless)
-
-          combi_sys_id_list << sys_id
-          standby_loss = water_heating_system.standby_loss
-          vol = water_heating_system.tank_volume
-          boiler_afue = water_heating_system.related_hvac_system.heating_efficiency_afue
-          boiler_fuel_type = water_heating_system.related_hvac_system.heating_system_fuel
-          boiler, plant_loop = get_boiler_and_plant_loop(@hvac_map, water_heating_system.related_hvac_idref, sys_id)
-
-          Waterheater.apply_combi(model, runner, loc_space, loc_schedule, vol, setpoint_temp, ec_adj,
-                                  boiler, plant_loop, boiler_fuel_type, boiler_afue, @dhw_map,
-                                  sys_id, wh_type, jacket_r, standby_loss, solar_fraction)
->>>>>>> 58373423
+          Waterheater.apply_combi(model, runner, loc_space, loc_schedule, water_heating_system, ec_adj, boiler, plant_loop, @dhw_map, solar_fraction)
 
         else
 
@@ -2470,57 +2428,13 @@
     HotWaterAndAppliances.apply(model, weather, @living_space,
                                 @cfa, @nbeds, @ncfl, @has_uncond_bsmnt, avg_setpoint_temp,
                                 clothes_washer, cw_space, clothes_dryer, cd_space,
-<<<<<<< HEAD
-                                dishwasher, refrigerator, rf_space, cooking_range, oven, @hpxml.water_heating.water_fixtures_usage_multiplier,
+                                dishwasher, dw_space, refrigerator, rf_space, cooking_range, cook_space, oven, @hpxml.water_heating.water_fixtures_usage_multiplier,
                                 @hpxml.water_fixtures, hot_water_distribution, dhw_loop_fracs, @eri_version, @dhw_map)
 
     if not solar_thermal_system.nil?
       if not solar_thermal_system.collector_area.nil? # Detailed solar water heater
-        Waterheater.apply_solar_thermal(model, water_heater_spaces[solar_thermal_system.water_heating_system.id], solar_thermal_system, @dhw_map)
-=======
-                                dishwasher, dw_space, refrigerator, rf_space,
-                                cooking_range, cook_space, oven,
-                                fixtures_all_low_flow, fixtures_usage_multiplier,
-                                dist_type, pipe_r, std_pipe_length, recirc_loop_length,
-                                recirc_branch_length, recirc_control_type,
-                                recirc_pump_power, dwhr_present,
-                                dwhr_facilities_connected, dwhr_is_equal_flow,
-                                dwhr_efficiency, dhw_loop_fracs, @eri_version, @dhw_map)
-
-    if not solar_thermal_system.nil?
-      collector_area = solar_thermal_system.collector_area
-      if not collector_area.nil? # Detailed solar water heater
-        water_heater = solar_thermal_system.water_heating_system
-
-        if [HPXML::WaterHeaterTypeCombiStorage, HPXML::WaterHeaterTypeCombiTankless].include? water_heater.water_heater_type
-          fail "Water heating system '#{water_heater.id}' connected to solar thermal system '#{solar_thermal_system.id}' cannot be a space-heating boiler."
-        end
-        if water_heater.uses_desuperheater
-          fail "Water heating system '#{water_heater.id}' connected to solar thermal system '#{solar_thermal_system.id}' cannot be attached to a desuperheater."
-        end
-
-        frta = solar_thermal_system.collector_frta
-        frul = solar_thermal_system.collector_frul
-        storage_vol = solar_thermal_system.storage_volume
-        loop_type = solar_thermal_system.collector_loop_type
-        azimuth = Float(solar_thermal_system.collector_azimuth)
-        tilt = solar_thermal_system.collector_tilt
-        collector_type = solar_thermal_system.collector_type
-        loc_space, loc_schedule = get_space_or_schedule_from_location(water_heater.location, 'WaterHeatingSystem', model, spaces)
-
-        dhw_loop = nil
-        if @dhw_map.keys.include? water_heater.id
-          @dhw_map[water_heater.id].each do |dhw_object|
-            next unless dhw_object.is_a? OpenStudio::Model::PlantLoop
-
-            dhw_loop = dhw_object
-          end
-        end
-
-        Waterheater.apply_solar_thermal(model, loc_space, loc_schedule, collector_area, frta, frul, storage_vol,
-                                        azimuth, tilt, collector_type, loop_type, dhw_loop, @dhw_map,
-                                        water_heater.id)
->>>>>>> 58373423
+        loc_space, loc_schedule = get_space_or_schedule_from_location(solar_thermal_system.water_heating_system.location, 'WaterHeatingSystem', model, spaces)
+        Waterheater.apply_solar_thermal(model, loc_space, loc_schedule, solar_thermal_system, @dhw_map)
       end
     end
 
