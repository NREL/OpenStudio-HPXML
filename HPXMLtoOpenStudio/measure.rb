--- conflicted
+++ resolved
@@ -574,13 +574,7 @@
   #
   # @return [nil]
   def set_foundation_and_walls_top()
-    @foundation_top = 0
-    @hpxml_bldg.floors.each do |floor|
-      # Keeping the floor at ground level for ASHRAE 140 tests yields the expected results
-      if floor.is_floor && floor.is_exterior && !@apply_ashrae140_assumptions
-        @foundation_top = 2.0
-      end
-    end
+    @foundation_top = [@hpxml_bldg.building_construction.unit_height_above_grade, 0].max
     @hpxml_bldg.foundation_walls.each do |foundation_wall|
       top = -1 * foundation_wall.depth_below_grade + foundation_wall.height
       @foundation_top = top if top > @foundation_top
@@ -3124,303 +3118,6 @@
     oems.setInternalVariableAvailabilityDictionaryReporting('Verbose')
     oems.setEMSRuntimeLanguageDebugOutputLevel('Verbose')
   end
-<<<<<<< HEAD
-=======
-
-  # TODO
-  #
-  # @param model [OpenStudio::Model::Model] OpenStudio Model object
-  # @param spaces [Hash] Map of HPXML locations => OpenStudio Space objects
-  # @param surface [TODO] TODO
-  # @param hpxml_surface [TODO] TODO
-  # @return [TODO] TODO
-  def set_surface_interior(model, spaces, surface, hpxml_surface)
-    interior_adjacent_to = hpxml_surface.interior_adjacent_to
-    if HPXML::conditioned_below_grade_locations.include? interior_adjacent_to
-      surface.setSpace(create_or_get_space(model, spaces, HPXML::LocationConditionedSpace))
-    else
-      surface.setSpace(create_or_get_space(model, spaces, interior_adjacent_to))
-    end
-  end
-
-  # TODO
-  #
-  # @param model [OpenStudio::Model::Model] OpenStudio Model object
-  # @param spaces [Hash] Map of HPXML locations => OpenStudio Space objects
-  # @param surface [TODO] TODO
-  # @param hpxml_surface [TODO] TODO
-  # @return [TODO] TODO
-  def set_surface_exterior(model, spaces, surface, hpxml_surface)
-    exterior_adjacent_to = hpxml_surface.exterior_adjacent_to
-    is_adiabatic = hpxml_surface.is_adiabatic
-    if [HPXML::LocationOutside, HPXML::LocationManufacturedHomeUnderBelly].include? exterior_adjacent_to
-      surface.setOutsideBoundaryCondition(EPlus::BoundaryConditionOutdoors)
-    elsif exterior_adjacent_to == HPXML::LocationGround
-      surface.setOutsideBoundaryCondition(EPlus::BoundaryConditionFoundation)
-    elsif is_adiabatic
-      surface.setOutsideBoundaryCondition(EPlus::BoundaryConditionAdiabatic)
-    elsif [HPXML::LocationOtherHeatedSpace, HPXML::LocationOtherMultifamilyBufferSpace,
-           HPXML::LocationOtherNonFreezingSpace, HPXML::LocationOtherHousingUnit].include? exterior_adjacent_to
-      set_surface_otherside_coefficients(surface, exterior_adjacent_to, model, spaces)
-    elsif HPXML::conditioned_below_grade_locations.include? exterior_adjacent_to
-      adjacent_surface = surface.createAdjacentSurface(create_or_get_space(model, spaces, HPXML::LocationConditionedSpace)).get
-      adjacent_surface.additionalProperties.setFeature('SurfaceType', surface.additionalProperties.getFeatureAsString('SurfaceType').get)
-    else
-      adjacent_surface = surface.createAdjacentSurface(create_or_get_space(model, spaces, exterior_adjacent_to)).get
-      adjacent_surface.additionalProperties.setFeature('SurfaceType', surface.additionalProperties.getFeatureAsString('SurfaceType').get)
-    end
-  end
-
-  # TODO
-  #
-  # @param surface [TODO] TODO
-  # @param exterior_adjacent_to [TODO] TODO
-  # @param model [OpenStudio::Model::Model] OpenStudio Model object
-  # @param spaces [Hash] Map of HPXML locations => OpenStudio Space objects
-  # @return [TODO] TODO
-  def set_surface_otherside_coefficients(surface, exterior_adjacent_to, model, spaces)
-    otherside_coeffs = nil
-    model.getSurfacePropertyOtherSideCoefficientss.each do |c|
-      next unless c.name.to_s == exterior_adjacent_to
-
-      otherside_coeffs = c
-    end
-    if otherside_coeffs.nil?
-      # Create E+ other side coefficient object
-      otherside_coeffs = OpenStudio::Model::SurfacePropertyOtherSideCoefficients.new(model)
-      otherside_coeffs.setName(exterior_adjacent_to)
-      otherside_coeffs.setCombinedConvectiveRadiativeFilmCoefficient(UnitConversions.convert(1.0 / Material.AirFilmVertical.rvalue, 'Btu/(hr*ft^2*F)', 'W/(m^2*K)'))
-      # Schedule of space temperature, can be shared with water heater/ducts
-      sch = get_space_temperature_schedule(model, exterior_adjacent_to, spaces)
-      otherside_coeffs.setConstantTemperatureSchedule(sch)
-    end
-    surface.setSurfacePropertyOtherSideCoefficients(otherside_coeffs)
-    surface.setSunExposure(EPlus::SurfaceSunExposureNo)
-    surface.setWindExposure(EPlus::SurfaceWindExposureNo)
-  end
-
-  # TODO
-  #
-  # @param model [OpenStudio::Model::Model] OpenStudio Model object
-  # @param location [TODO] TODO
-  # @param spaces [Hash] Map of HPXML locations => OpenStudio Space objects
-  # @return [TODO] TODO
-  def get_space_temperature_schedule(model, location, spaces)
-    # Create outside boundary schedules to be actuated by EMS,
-    # can be shared by any surface, duct adjacent to / located in those spaces
-
-    # return if already exists
-    model.getScheduleConstants.each do |sch|
-      next unless sch.name.to_s == location
-
-      return sch
-    end
-
-    sch = OpenStudio::Model::ScheduleConstant.new(model)
-    sch.setName(location)
-    sch.additionalProperties.setFeature('ObjectType', location)
-
-    space_values = Geometry.get_temperature_scheduled_space_values(location: location)
-
-    htg_weekday_setpoints, htg_weekend_setpoints = HVAC.get_default_heating_setpoint(HPXML::HVACControlTypeManual, @eri_version)
-    if htg_weekday_setpoints.split(', ').uniq.size == 1 && htg_weekend_setpoints.split(', ').uniq.size == 1 && htg_weekday_setpoints.split(', ').uniq == htg_weekend_setpoints.split(', ').uniq
-      default_htg_sp = htg_weekend_setpoints.split(', ').uniq[0].to_f # F
-    else
-      fail 'Unexpected heating setpoints.'
-    end
-
-    clg_weekday_setpoints, clg_weekend_setpoints = HVAC.get_default_cooling_setpoint(HPXML::HVACControlTypeManual, @eri_version)
-    if clg_weekday_setpoints.split(', ').uniq.size == 1 && clg_weekend_setpoints.split(', ').uniq.size == 1 && clg_weekday_setpoints.split(', ').uniq == clg_weekend_setpoints.split(', ').uniq
-      default_clg_sp = clg_weekend_setpoints.split(', ').uniq[0].to_f # F
-    else
-      fail 'Unexpected cooling setpoints.'
-    end
-
-    if location == HPXML::LocationOtherHeatedSpace
-      if spaces[HPXML::LocationConditionedSpace].thermalZone.get.thermostatSetpointDualSetpoint.is_initialized
-        # Create a sensor to get dynamic heating setpoint
-        htg_sch = spaces[HPXML::LocationConditionedSpace].thermalZone.get.thermostatSetpointDualSetpoint.get.heatingSetpointTemperatureSchedule.get
-        sensor_htg_spt = OpenStudio::Model::EnergyManagementSystemSensor.new(model, 'Schedule Value')
-        sensor_htg_spt.setName('htg_spt')
-        sensor_htg_spt.setKeyName(htg_sch.name.to_s)
-        space_values[:temp_min] = sensor_htg_spt.name.to_s
-      else
-        # No HVAC system; use the defaulted heating setpoint.
-        space_values[:temp_min] = default_htg_sp # F
-      end
-    end
-
-    # Schedule type limits compatible
-    schedule_type_limits = OpenStudio::Model::ScheduleTypeLimits.new(model)
-    schedule_type_limits.setUnitType('Temperature')
-    sch.setScheduleTypeLimits(schedule_type_limits)
-
-    # Sensors
-    if space_values[:indoor_weight] > 0
-      if not spaces[HPXML::LocationConditionedSpace].thermalZone.get.thermostatSetpointDualSetpoint.is_initialized
-        # No HVAC system; use the average of defaulted heating/cooling setpoints.
-        sensor_ia = UnitConversions.convert((default_htg_sp + default_clg_sp) / 2.0, 'F', 'C')
-      else
-        sensor_ia = OpenStudio::Model::EnergyManagementSystemSensor.new(model, 'Zone Air Temperature')
-        sensor_ia.setName('cond_zone_temp')
-        sensor_ia.setKeyName(spaces[HPXML::LocationConditionedSpace].thermalZone.get.name.to_s)
-        sensor_ia = sensor_ia.name
-      end
-    end
-
-    if space_values[:outdoor_weight] > 0
-      sensor_oa = OpenStudio::Model::EnergyManagementSystemSensor.new(model, 'Site Outdoor Air Drybulb Temperature')
-      sensor_oa.setName('oa_temp')
-    end
-
-    if space_values[:ground_weight] > 0
-      sensor_gnd = OpenStudio::Model::EnergyManagementSystemSensor.new(model, 'Site Surface Ground Temperature')
-      sensor_gnd.setName('ground_temp')
-    end
-
-    actuator = OpenStudio::Model::EnergyManagementSystemActuator.new(sch, *EPlus::EMSActuatorScheduleConstantValue)
-    actuator.setName("#{location.gsub(' ', '_').gsub('-', '_')}_temp_sch")
-
-    # EMS to actuate schedule
-    program = OpenStudio::Model::EnergyManagementSystemProgram.new(model)
-    program.setName("#{location.gsub('-', '_')} Temperature Program")
-    program.addLine("Set #{actuator.name} = 0.0")
-    if not sensor_ia.nil?
-      program.addLine("Set #{actuator.name} = #{actuator.name} + (#{sensor_ia} * #{space_values[:indoor_weight]})")
-    end
-    if not sensor_oa.nil?
-      program.addLine("Set #{actuator.name} = #{actuator.name} + (#{sensor_oa.name} * #{space_values[:outdoor_weight]})")
-    end
-    if not sensor_gnd.nil?
-      program.addLine("Set #{actuator.name} = #{actuator.name} + (#{sensor_gnd.name} * #{space_values[:ground_weight]})")
-    end
-    if not space_values[:temp_min].nil?
-      if space_values[:temp_min].is_a? String
-        min_temp_c = space_values[:temp_min]
-      else
-        min_temp_c = UnitConversions.convert(space_values[:temp_min], 'F', 'C')
-      end
-      program.addLine("If #{actuator.name} < #{min_temp_c}")
-      program.addLine("Set #{actuator.name} = #{min_temp_c}")
-      program.addLine('EndIf')
-    end
-
-    program_cm = OpenStudio::Model::EnergyManagementSystemProgramCallingManager.new(model)
-    program_cm.setName("#{program.name} calling manager")
-    program_cm.setCallingPoint('EndOfSystemTimestepAfterHVACReporting')
-    program_cm.addProgram(program)
-
-    return sch
-  end
-
-  # Returns an OS:Space, or temperature OS:Schedule for a MF space, or nil if outside
-  # Should be called when the object's energy use is sensitive to ambient temperature
-  # (e.g., water heaters, ducts, and refrigerators).
-  #
-  # @param location [TODO] TODO
-  # @param model [OpenStudio::Model::Model] OpenStudio Model object
-  # @param spaces [Hash] Map of HPXML locations => OpenStudio Space objects
-  # @return [TODO] TODO
-  def get_space_or_schedule_from_location(location, model, spaces)
-    return if [HPXML::LocationOtherExterior,
-               HPXML::LocationOutside,
-               HPXML::LocationRoofDeck].include? location
-
-    sch = nil
-    space = nil
-    if [HPXML::LocationOtherHeatedSpace,
-        HPXML::LocationOtherHousingUnit,
-        HPXML::LocationOtherMultifamilyBufferSpace,
-        HPXML::LocationOtherNonFreezingSpace,
-        HPXML::LocationExteriorWall,
-        HPXML::LocationUnderSlab].include? location
-      # if located in spaces where we don't model a thermal zone, create and return temperature schedule
-      sch = get_space_temperature_schedule(model, location, spaces)
-    else
-      space = get_space_from_location(location, spaces)
-    end
-
-    return space, sch
-  end
-
-  # Returns an OS:Space, or nil if a MF space or outside
-  # Should be called when the object's energy use is NOT sensitive to ambient temperature
-  # (e.g., appliances).
-  #
-  # @param location [TODO] TODO
-  # @param spaces [Hash] Map of HPXML locations => OpenStudio Space objects
-  # @return [TODO] TODO
-  def get_space_from_location(location, spaces)
-    return if [HPXML::LocationOutside,
-               HPXML::LocationOtherHeatedSpace,
-               HPXML::LocationOtherHousingUnit,
-               HPXML::LocationOtherMultifamilyBufferSpace,
-               HPXML::LocationOtherNonFreezingSpace].include? location
-
-    if HPXML::conditioned_locations.include? location
-      location = HPXML::LocationConditionedSpace
-    end
-
-    return spaces[location]
-  end
-
-  # TODO
-  #
-  # @param surface [TODO] TODO
-  # @param spaces [Hash] Map of HPXML locations => OpenStudio Space objects
-  # @param model [OpenStudio::Model::Model] OpenStudio Model object
-  # @param hpxml_surface [TODO] TODO
-  # @return [nil]
-  def set_subsurface_exterior(surface, spaces, model, hpxml_surface)
-    # Set its parent surface outside boundary condition, which will be also applied to subsurfaces through OS
-    # The parent surface is entirely comprised of the subsurface.
-
-    # Subsurface on foundation wall, set it to be adjacent to outdoors
-    if hpxml_surface.exterior_adjacent_to == HPXML::LocationGround
-      surface.setOutsideBoundaryCondition(EPlus::BoundaryConditionOutdoors)
-    else
-      set_surface_exterior(model, spaces, surface, hpxml_surface)
-    end
-  end
-
-  # TODO
-  #
-  # @return [nil]
-  def set_foundation_and_walls_top()
-    @foundation_top = [@hpxml_bldg.building_construction.unit_height_above_grade, 0].max
-    @hpxml_bldg.foundation_walls.each do |foundation_wall|
-      top = -1 * foundation_wall.depth_below_grade + foundation_wall.height
-      @foundation_top = top if top > @foundation_top
-    end
-    @walls_top = @foundation_top + @hpxml_bldg.building_construction.average_ceiling_height * @ncfl_ag
-  end
-
-  # Set 365 (or 366 for a leap year) heating/cooling day arrays based on heating/cooling season begin/end month/day, respectively.
-  #
-  # @param runner [OpenStudio::Measure::OSRunner] Object typically used to display warnings
-  # @return [nil]
-  def set_heating_and_cooling_seasons(runner)
-    return if @hpxml_bldg.hvac_controls.size == 0
-
-    hvac_control = @hpxml_bldg.hvac_controls[0]
-
-    htg_start_month = hvac_control.seasons_heating_begin_month
-    htg_start_day = hvac_control.seasons_heating_begin_day
-    htg_end_month = hvac_control.seasons_heating_end_month
-    htg_end_day = hvac_control.seasons_heating_end_day
-    clg_start_month = hvac_control.seasons_cooling_begin_month
-    clg_start_day = hvac_control.seasons_cooling_begin_day
-    clg_end_month = hvac_control.seasons_cooling_end_month
-    clg_end_day = hvac_control.seasons_cooling_end_day
-
-    @heating_days = Calendar.get_daily_season(@hpxml_header.sim_calendar_year, htg_start_month, htg_start_day, htg_end_month, htg_end_day)
-    @cooling_days = Calendar.get_daily_season(@hpxml_header.sim_calendar_year, clg_start_month, clg_start_day, clg_end_month, clg_end_day)
-
-    if (htg_start_month != 1) || (htg_start_day != 1) || (htg_end_month != 12) || (htg_end_day != 31) || (clg_start_month != 1) || (clg_start_day != 1) || (clg_end_month != 12) || (clg_end_day != 31)
-      runner.registerWarning('It is not possible to eliminate all HVAC energy use (e.g. crankcase/defrost energy) in EnergyPlus outside of an HVAC season.')
-    end
-  end
->>>>>>> 07fc1872
 end
 
 # register the measure to be used by the application
