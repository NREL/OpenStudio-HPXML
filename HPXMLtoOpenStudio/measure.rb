--- conflicted
+++ resolved
@@ -1602,19 +1602,15 @@
       heating_system = hvac_system[:heating]
 
       check_distribution_system(cooling_system.distribution_system, cooling_system.cooling_system_type)
-<<<<<<< HEAD
       hvac_control = @hpxml.hvac_controls[0]
       # Fixme: Handle two speed with ddb control only (no realistic staging?)
-      is_ddb_control = hvac_control.is_deadband_control && (cooling_system.additional_properties.num_speeds == 1)
-      is_realistic_staging = (cooling_system.additional_properties.num_speeds == 2) && (hvac_control.realistic_staging == true)
-=======
-      
       if cooling_system.additional_properties.respond_to? :num_speeds
-        is_ddb_control = @hpxml.hvac_controls[0].is_deadband_control && (cooling_system.additional_properties.num_speeds == 1)
+        is_realistic_staging = (cooling_system.additional_properties.num_speeds == 2) && (hvac_control.realistic_staging == true)
+        is_ddb_control = (hvac_control.is_deadband_control && (cooling_system.additional_properties.num_speeds == 1)) || is_realistic_staging
       else
         is_ddb_control = false
-      end
->>>>>>> 38091fb3
+        is_realistic_staging = false
+      end
 
       # Calculate cooling sequential load fractions
       sequential_cool_load_fracs = HVAC.calc_sequential_load_fractions(cooling_system.fraction_cool_load_served.to_f, @remaining_cool_load_frac, @cooling_days)
@@ -1709,20 +1705,16 @@
       heat_pump = hvac_system[:cooling]
 
       check_distribution_system(heat_pump.distribution_system, heat_pump.heat_pump_type)
-<<<<<<< HEAD
-=======
-      
+
+      hvac_control = @hpxml.hvac_controls[0]
+      # Fixme: Handle two speed with ddb control only (no realistic staging?)
       if heat_pump.additional_properties.respond_to? :num_speeds
-        is_ddb_control = @hpxml.hvac_controls[0].is_deadband_control && (heat_pump.additional_properties.num_speeds == 1)
+        is_realistic_staging = (heat_pump.additional_properties.num_speeds == 2) && (hvac_control.realistic_staging == true)
+        is_ddb_control = (hvac_control.is_deadband_control && (heat_pump.additional_properties.num_speeds == 1)) || is_realistic_staging
       else
         is_ddb_control = false
-      end
->>>>>>> 38091fb3
-
-      hvac_control = @hpxml.hvac_controls[0]
-      # Fixme: Handle two speed with ddb control only (no realistic staging?)
-      is_ddb_control = hvac_control.is_deadband_control && (heat_pump.additional_properties.num_speeds == 1)
-      is_realistic_staging = (heat_pump.additional_properties.num_speeds == 2) && (hvac_control.realistic_staging == true)
+        is_realistic_staging = false
+      end
       # Calculate heating sequential load fractions
       sequential_heat_load_fracs = HVAC.calc_sequential_load_fractions(heat_pump.fraction_heat_load_served, @remaining_heat_load_frac, @heating_days)
       @remaining_heat_load_frac -= heat_pump.fraction_heat_load_served
