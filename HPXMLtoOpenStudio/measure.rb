# see the URL below for information on how to write OpenStudio measures
# http://nrel.github.io/OpenStudio-user-documentation/reference/measure_writing_guide/

require 'openstudio'
require 'pathname'
require 'csv'
require_relative 'resources/EPvalidator'
require_relative 'resources/airflow'
require_relative 'resources/constants'
require_relative 'resources/constructions'
require_relative 'resources/geometry'
require_relative 'resources/hotwater_appliances'
require_relative 'resources/hvac'
require_relative 'resources/hvac_sizing'
require_relative 'resources/lighting'
require_relative 'resources/location'
require_relative 'resources/misc_loads'
require_relative 'resources/pv'
require_relative 'resources/unit_conversions'
require_relative 'resources/util'
require_relative 'resources/waterheater'
require_relative 'resources/weather'
require_relative 'resources/xmlhelper'
require_relative 'resources/hpxml'

# start the measure
class HPXMLtoOpenStudio < OpenStudio::Measure::ModelMeasure
  # human readable name
  def name
    return 'HPXML to OpenStudio Translator'
  end

  # human readable description
  def description
    return 'Translates HPXML file to OpenStudio Model'
  end

  # human readable description of modeling approach
  def modeler_description
    return ''
  end

  # define the arguments that the user will input
  def arguments(model)
    args = OpenStudio::Measure::OSArgumentVector.new

    arg = OpenStudio::Measure::OSArgument.makeStringArgument('hpxml_path', true)
    arg.setDisplayName('HPXML File Path')
    arg.setDescription('Absolute/relative path of the HPXML file.')
    args << arg

    arg = OpenStudio::Measure::OSArgument.makeStringArgument('weather_dir', true)
    arg.setDisplayName('Weather Directory')
    arg.setDescription('Absolute/relative path of the weather directory.')
    arg.setDefaultValue('weather')
    args << arg

    arg = OpenStudio::Measure::OSArgument.makeStringArgument('epw_output_path', false)
    arg.setDisplayName('EPW Output File Path')
    arg.setDescription('Absolute/relative path of the output EPW file.')
    args << arg

    arg = OpenStudio::Measure::OSArgument.makeStringArgument('osm_output_path', false)
    arg.setDisplayName('OSM Output File Path')
    arg.setDescription('Absolute/relative path of the output OSM file.')
    args << arg

    return args
  end

  # define what happens when the measure is run
  def run(model, runner, user_arguments)
    super(model, runner, user_arguments)

    # use the built-in error checking
    if !runner.validateUserArguments(arguments(model), user_arguments)
      return false
    end

    # Check for correct versions of OS
    os_version = '2.9.1'
    if OpenStudio.openStudioVersion != os_version
      fail "OpenStudio version #{os_version} is required."
    end

    # assign the user inputs to variables
    hpxml_path = runner.getStringArgumentValue('hpxml_path', user_arguments)
    weather_dir = runner.getStringArgumentValue('weather_dir', user_arguments)
    epw_output_path = runner.getOptionalStringArgumentValue('epw_output_path', user_arguments)
    osm_output_path = runner.getOptionalStringArgumentValue('osm_output_path', user_arguments)
    debug = osm_output_path.is_initialized

    unless (Pathname.new hpxml_path).absolute?
      hpxml_path = File.expand_path(File.join(File.dirname(__FILE__), hpxml_path))
    end
    unless File.exist?(hpxml_path) && hpxml_path.downcase.end_with?('.xml')
      fail "'#{hpxml_path}' does not exist or is not an .xml file."
    end

    model.getBuilding.additionalProperties.setFeature('hpxml_path', hpxml_path)

    hpxml = HPXML.new(hpxml_path: hpxml_path)

    if not validate_hpxml(runner, hpxml_path, hpxml)
      return false
    end

    begin
      # Weather file
      unless (Pathname.new weather_dir).absolute?
        weather_dir = File.expand_path(File.join(File.dirname(__FILE__), '..', weather_dir))
      end
      epw_path = hpxml.climate_and_risk_zones.weather_station_epw_filename
      if not epw_path.nil?
        epw_path = File.join(weather_dir, epw_path)
        if not File.exist?(epw_path)
          fail "'#{epw_path}' could not be found."
        end
      else
        weather_wmo = hpxml.climate_and_risk_zones.weather_station_wmo
        CSV.foreach(File.join(weather_dir, 'data.csv'), headers: true) do |row|
          next if row['wmo'] != weather_wmo

          epw_path = File.join(weather_dir, row['filename'])
          if not File.exist?(epw_path)
            fail "'#{epw_path}' could not be found."
          end

          break
        end
        if epw_path.nil?
          fail "Weather station WMO '#{weather_wmo}' could not be found in weather/data.csv."
        end
      end
      cache_path = epw_path.gsub('.epw', '-cache.csv')
      if not File.exist?(cache_path)
        # Process weather file to create cache .csv
        runner.registerWarning("'#{cache_path}' could not be found; regenerating it.")
        epw_file = OpenStudio::EpwFile.new(epw_path)
        OpenStudio::Model::WeatherFile.setWeatherFile(model, epw_file)
        weather = WeatherProcess.new(model, runner)
        File.open(cache_path, 'wb') do |file|
          weather.dump_to_csv(file)
        end
      end
      if epw_output_path.is_initialized
        FileUtils.cp(epw_path, epw_output_path.get)
      end

      # Apply Location to obtain weather data
      weather = Location.apply(model, runner, epw_path, cache_path, 'NA', 'NA')

      # Create OpenStudio model
      OSModel.create(hpxml, runner, model, weather, hpxml_path, debug)
    rescue Exception => e
      # Report exception
      runner.registerError("#{e.message}\n#{e.backtrace.join("\n")}")
      return false
    end

    if osm_output_path.is_initialized
      File.write(osm_output_path.get, model.to_s)
      runner.registerInfo("Wrote file: #{osm_output_path.get}")
    end

    return true
  end

  def validate_hpxml(runner, hpxml_path, hpxml)
    schemas_dir = File.join(File.dirname(__FILE__), 'resources')

    is_valid = true

    # Validate input HPXML against schema
    XMLHelper.validate(hpxml.doc.to_s, File.join(schemas_dir, 'HPXML.xsd'), runner).each do |error|
      runner.registerError("#{hpxml_path}: #{error}")
      is_valid = false
    end

    # Validate input HPXML against EnergyPlus Use Case
    errors = EnergyPlusValidator.run_validator(hpxml.doc)
    errors.each do |error|
      runner.registerError("#{hpxml_path}: #{error}")
      is_valid = false
    end

    # Check for additional errors
    errors = hpxml.check_for_errors()
    errors.each do |error|
      runner.registerError("#{hpxml_path}: #{error}")
      is_valid = false
    end

    return is_valid
  end
end

class OSModel
  def self.create(hpxml, runner, model, weather, hpxml_path, debug)
    @hpxml = hpxml
    @hpxml_path = hpxml_path
    @debug = debug

    @eri_version = @hpxml.header.eri_calculation_version # Hidden feature
    @eri_version = 'latest' if @eri_version.nil?
    @eri_version = Constants.ERIVersions[-1] if @eri_version == 'latest'

    # Global variables
    @cfa = @hpxml.building_construction.conditioned_floor_area
    @cfa_ag = @cfa
    @hpxml.slabs.each do |slab|
      next unless slab.interior_adjacent_to == HPXML::LocationBasementConditioned

      @cfa_ag -= slab.area
    end
    @gfa = 0 # garage floor area
    @hpxml.slabs.each do |slab|
      next unless slab.interior_adjacent_to == HPXML::LocationGarage

      @gfa += slab.area
    end
    @infilvolume = get_infiltration_volume()
    @ncfl = @hpxml.building_construction.number_of_conditioned_floors
    @ncfl_ag = @hpxml.building_construction.number_of_conditioned_floors_above_grade
    @nbeds = @hpxml.building_construction.number_of_bedrooms
    @has_uncond_bsmnt = @hpxml.has_space_type(HPXML::LocationBasementUnconditioned)
    @has_vented_attic = @hpxml.has_space_type(HPXML::LocationAtticVented)
    @has_vented_crawl = @hpxml.has_space_type(HPXML::LocationCrawlspaceVented)
    @min_neighbor_distance = get_min_neighbor_distance()
    @default_azimuths = get_default_azimuths()
    @cond_bsmnt_surfaces = [] # list of surfaces in conditioned basement, used for modification of some surface properties, eg. solar absorptance, view factor, etc.

    @hvac_map = {} # mapping between HPXML HVAC systems and model objects
    @dhw_map = {}  # mapping between HPXML Water Heating systems and model objects

    @use_only_ideal_air = false
    if not @hpxml.building_construction.use_only_ideal_air_system.nil?
      @use_only_ideal_air = @hpxml.building_construction.use_only_ideal_air_system
    end

    # Simulation parameters

    add_simulation_params(model)

    # Geometry/Envelope

    spaces = add_geometry_envelope(runner, model, weather)

    # Bedrooms, Occupants

    add_num_occupants(model, hpxml, runner)

    # HVAC

    @total_frac_remaining_heat_load_served = 1.0
    @total_frac_remaining_cool_load_served = 1.0

    add_cooling_system(runner, model)
    add_heating_system(runner, model)
    add_heat_pump(runner, model, weather)
    add_dehumidifier(runner, model)
    add_residual_hvac(runner, model)
    add_setpoints(runner, model, weather)
    add_ceiling_fans(runner, model, weather)

    # Hot Water

    add_hot_water_and_appliances(runner, model, weather, spaces)

    # Plug Loads & Lighting

    add_mels(runner, model, spaces)
    add_lighting(runner, model, weather, spaces)

    # Other

    add_airflow(runner, model, weather, spaces)
    add_hvac_sizing(runner, model, weather)
    add_fuel_heating_eae(runner, model)
    add_photovoltaics(runner, model)
    add_outputs(runner, model)
  end

  private

  def self.add_simulation_params(model)
    sim = model.getSimulationControl
    sim.setRunSimulationforSizingPeriods(false)

    timestep = @hpxml.header.timestep
    timestep = 60 if timestep.nil?
    tstep = model.getTimestep
    tstep.setNumberOfTimestepsPerHour(60 / timestep)

    shad = model.getShadowCalculation
    shad.setCalculationFrequency(20)
    shad.setMaximumFiguresInShadowOverlapCalculations(200)

    outsurf = model.getOutsideSurfaceConvectionAlgorithm
    outsurf.setAlgorithm('DOE-2')

    insurf = model.getInsideSurfaceConvectionAlgorithm
    insurf.setAlgorithm('TARP')

    zonecap = model.getZoneCapacitanceMultiplierResearchSpecial
    zonecap.setHumidityCapacityMultiplier(15)

    convlim = model.getConvergenceLimits
    convlim.setMinimumSystemTimestep(0)
  end

  def self.add_geometry_envelope(runner, model, weather)
    spaces = {}
    @foundation_top, @walls_top = get_foundation_and_walls_top()

    add_roofs(runner, model, spaces)
    add_walls(runner, model, spaces)
    add_rim_joists(runner, model, spaces)
    add_frame_floors(runner, model, spaces)
    add_foundation_walls_slabs(runner, model, spaces)
    add_interior_shading_schedule(runner, model, weather)
    add_windows(runner, model, spaces, weather)
    add_doors(runner, model, spaces)
    add_skylights(runner, model, spaces, weather)
    add_conditioned_floor_area(runner, model, spaces)

    # update living space/zone global variable
    @living_space = get_space_of_type(spaces, HPXML::LocationLivingSpace)
    @living_zone = @living_space.thermalZone.get

    add_thermal_mass(runner, model)
    modify_cond_basement_surface_properties(runner, model)
    assign_view_factor(runner, model)
    check_for_errors(runner, model)
    set_zone_volumes(runner, model)
    explode_surfaces(runner, model)

    return spaces
  end

  def self.set_zone_volumes(runner, model)
    # TODO: Use HPXML values not Model values
    thermal_zones = model.getThermalZones

    # Init
    zones_updated = 0

    # Basements, crawl, garage
    thermal_zones.each do |thermal_zone|
      next unless Geometry.is_unconditioned_basement(thermal_zone) || Geometry.is_unvented_crawl(thermal_zone) ||
                  Geometry.is_vented_crawl(thermal_zone) || Geometry.is_garage(thermal_zone)

      zones_updated += 1

      zone_floor_area = 0.0
      thermal_zone.spaces.each do |space|
        space.surfaces.each do |surface|
          if surface.surfaceType.downcase == 'floor'
            zone_floor_area += UnitConversions.convert(surface.grossArea, 'm^2', 'ft^2')
          end
        end
      end

      zone_volume = Geometry.get_height_of_spaces(thermal_zone.spaces) * zone_floor_area
      if zone_volume <= 0
        fail "Calculated volume for #{thermal_zone.name} zone (#{zone_volume}) is not greater than zero."
      end

      thermal_zone.setVolume(UnitConversions.convert(zone_volume, 'ft^3', 'm^3'))
    end

    # Conditioned living
    thermal_zones.each do |thermal_zone|
      if Geometry.is_living(thermal_zone)
        zones_updated += 1
        thermal_zone.setVolume(UnitConversions.convert(@hpxml.building_construction.conditioned_building_volume, 'ft^3', 'm^3'))
      end
    end

    # Attic
    thermal_zones.each do |thermal_zone|
      next unless Geometry.is_vented_attic(thermal_zone) || Geometry.is_unvented_attic(thermal_zone)

      zones_updated += 1

      zone_surfaces = []
      zone_floor_area = 0.0
      thermal_zone.spaces.each do |space|
        space.surfaces.each do |surface|
          zone_surfaces << surface
          if surface.surfaceType.downcase == 'floor'
            zone_floor_area += UnitConversions.convert(surface.grossArea, 'm^2', 'ft^2')
          end
        end
      end

      # Assume square hip roof for volume calculations; energy results are very insensitive to actual volume
      zone_length = zone_floor_area**0.5
      zone_height = Math.tan(UnitConversions.convert(Geometry.get_roof_pitch(zone_surfaces), 'deg', 'rad')) * zone_length / 2.0
      zone_volume = [zone_floor_area * zone_height / 3.0, 0.01].max
      thermal_zone.setVolume(UnitConversions.convert(zone_volume, 'ft^3', 'm^3'))
    end

    if zones_updated != thermal_zones.size
      fail 'Unhandled volume calculations for thermal zones.'
    end
  end

  def self.explode_surfaces(runner, model)
    # Re-position surfaces so as to not shade each other and to make it easier to visualize the building.
    # FUTURE: Might be able to use the new self-shading options in E+ 8.9 ShadowCalculation object?

    gap_distance = UnitConversions.convert(10.0, 'ft', 'm') # distance between surfaces of the same azimuth
    rad90 = UnitConversions.convert(90, 'deg', 'rad')

    # Determine surfaces to shift and distance with which to explode surfaces horizontally outward
    surfaces = []
    azimuth_lengths = {}
    model.getSurfaces.sort.each do |surface|
      next unless ['wall', 'roofceiling'].include? surface.surfaceType.downcase
      next unless ['outdoors', 'foundation'].include? surface.outsideBoundaryCondition.downcase
      next if surface.additionalProperties.getFeatureAsDouble('Tilt').get <= 0 # skip flat roofs

      surfaces << surface
      azimuth = surface.additionalProperties.getFeatureAsInteger('Azimuth').get
      if azimuth_lengths[azimuth].nil?
        azimuth_lengths[azimuth] = 0.0
      end
      azimuth_lengths[azimuth] += surface.additionalProperties.getFeatureAsDouble('Length').get + gap_distance
    end
    max_azimuth_length = azimuth_lengths.values.max

    # Using the max length for a given azimuth, calculate the apothem (radius of the incircle) of a regular
    # n-sided polygon to create the smallest polygon possible without self-shading. The number of polygon
    # sides is defined by the minimum difference between two azimuths.
    min_azimuth_diff = 360
    azimuths_sorted = azimuth_lengths.keys.sort
    azimuths_sorted.each_with_index do |az, idx|
      diff1 = (az - azimuths_sorted[(idx + 1) % azimuths_sorted.size]).abs
      diff2 = 360.0 - diff1 # opposite direction
      if diff1 < min_azimuth_diff
        min_azimuth_diff = diff1
      end
      if diff2 < min_azimuth_diff
        min_azimuth_diff = diff2
      end
    end
    if min_azimuth_diff > 0
      nsides = [(360.0 / min_azimuth_diff).ceil, 4].max # assume rectangle at the minimum
    else
      nsides = 4
    end
    explode_distance = max_azimuth_length / (2.0 * Math.tan(UnitConversions.convert(180.0 / nsides, 'deg', 'rad')))

    add_neighbors(runner, model, max_azimuth_length)

    # Initial distance of shifts at 90-degrees to horizontal outward
    azimuth_side_shifts = {}
    azimuth_lengths.keys.each do |azimuth|
      azimuth_side_shifts[azimuth] = max_azimuth_length / 2.0
    end

    # Explode neighbors
    model.getShadingSurfaceGroups.each do |shading_surface_group|
      next if shading_surface_group.name.to_s != Constants.ObjectNameNeighbors

      shading_surface_group.shadingSurfaces.each do |shading_surface|
        azimuth = shading_surface.additionalProperties.getFeatureAsInteger('Azimuth').get
        azimuth_rad = UnitConversions.convert(azimuth, 'deg', 'rad')
        distance = shading_surface.additionalProperties.getFeatureAsDouble('Distance').get

        unless azimuth_lengths.keys.include? azimuth
          fail "A neighbor building has an azimuth (#{azimuth}) not equal to the azimuth of any wall."
        end

        # Push out horizontally
        distance += explode_distance
        transformation = get_surface_transformation(distance, Math::sin(azimuth_rad), Math::cos(azimuth_rad), 0)

        shading_surface.setVertices(transformation * shading_surface.vertices)
      end
    end

    # Explode walls, windows, doors, roofs, and skylights
    surfaces_moved = []

    surfaces.sort.each do |surface|
      next if surface.additionalProperties.getFeatureAsDouble('Tilt').get <= 0 # skip flat roofs

      if surface.adjacentSurface.is_initialized
        next if surfaces_moved.include? surface.adjacentSurface.get
      end

      azimuth = surface.additionalProperties.getFeatureAsInteger('Azimuth').get
      azimuth_rad = UnitConversions.convert(azimuth, 'deg', 'rad')

      # Push out horizontally
      distance = explode_distance

      if surface.surfaceType.downcase == 'roofceiling'
        # Ensure pitched surfaces are positioned outward justified with walls, etc.
        tilt = surface.additionalProperties.getFeatureAsDouble('Tilt').get
        width = surface.additionalProperties.getFeatureAsDouble('Width').get
        distance -= 0.5 * Math.cos(Math.atan(tilt)) * width
      end
      transformation = get_surface_transformation(distance, Math::sin(azimuth_rad), Math::cos(azimuth_rad), 0)

      surface.setVertices(transformation * surface.vertices)
      if surface.adjacentSurface.is_initialized
        surface.adjacentSurface.get.setVertices(transformation * surface.adjacentSurface.get.vertices)
      end
      surface.subSurfaces.each do |subsurface|
        subsurface.setVertices(transformation * subsurface.vertices)
        next unless subsurface.subSurfaceType.downcase == 'fixedwindow'

        subsurface.shadingSurfaceGroups.each do |overhang_group|
          overhang_group.shadingSurfaces.each do |overhang|
            overhang.setVertices(transformation * overhang.vertices)
          end
        end
      end

      # Shift at 90-degrees to previous transformation
      azimuth_side_shifts[azimuth] -= surface.additionalProperties.getFeatureAsDouble('Length').get / 2.0
      transformation_shift = get_surface_transformation(azimuth_side_shifts[azimuth], Math::sin(azimuth_rad + rad90), Math::cos(azimuth_rad + rad90), 0)

      surface.setVertices(transformation_shift * surface.vertices)
      if surface.adjacentSurface.is_initialized
        surface.adjacentSurface.get.setVertices(transformation_shift * surface.adjacentSurface.get.vertices)
      end
      surface.subSurfaces.each do |subsurface|
        subsurface.setVertices(transformation_shift * subsurface.vertices)
        next unless subsurface.subSurfaceType.downcase == 'fixedwindow'

        subsurface.shadingSurfaceGroups.each do |overhang_group|
          overhang_group.shadingSurfaces.each do |overhang|
            overhang.setVertices(transformation_shift * overhang.vertices)
          end
        end
      end

      azimuth_side_shifts[azimuth] -= (surface.additionalProperties.getFeatureAsDouble('Length').get / 2.0 + gap_distance)

      surfaces_moved << surface
    end
  end

  def self.check_for_errors(runner, model)
    # Check every thermal zone has:
    # 1. At least one floor surface
    # 2. At least one roofceiling surface
    # 3. At least one wall surface (except for attics)
    # 4. At least one surface adjacent to outside/ground/adiabatic
    model.getThermalZones.each do |zone|
      n_floors = 0
      n_roofceilings = 0
      n_walls = 0
      n_exteriors = 0
      zone.spaces.each do |space|
        space.surfaces.each do |surface|
          if ['outdoors', 'foundation', 'adiabatic'].include? surface.outsideBoundaryCondition.downcase
            n_exteriors += 1
          end
          if surface.surfaceType.downcase == 'floor'
            n_floors += 1
          end
          if surface.surfaceType.downcase == 'wall'
            n_walls += 1
          end
          if surface.surfaceType.downcase == 'roofceiling'
            n_roofceilings += 1
          end
        end
      end

      if n_floors == 0
        fail "'#{zone.name}' must have at least one floor surface."
      end
      if n_roofceilings == 0
        fail "'#{zone.name}' must have at least one roof/ceiling surface."
      end
      if (n_walls == 0) && (not [HPXML::LocationAtticUnvented, HPXML::LocationAtticVented].include? zone.name.to_s)
        fail "'#{zone.name}' must have at least one wall surface."
      end
      if n_exteriors == 0
        fail "'#{zone.name}' must have at least one surface adjacent to outside/ground."
      end
    end
  end

  def self.modify_cond_basement_surface_properties(runner, model)
    # modify conditioned basement surface properties
    # - zero out interior solar absorptance in conditioned basement
    @cond_bsmnt_surfaces.each do |cond_bsmnt_surface|
      const = cond_bsmnt_surface.construction.get
      layered_const = const.to_LayeredConstruction.get
      innermost_material = layered_const.layers[layered_const.numLayers() - 1].to_StandardOpaqueMaterial.get
      # check if target surface is sharing its interior material/construction object with other surfaces
      # if so, need to clone the material/construction and make changes there, then reassign it to target surface
      mat_share = (innermost_material.directUseCount != 1)
      const_share = (const.directUseCount != 1)
      if const_share
        # create new construction + new material for these surfaces
        new_const = const.clone.to_Construction.get
        cond_bsmnt_surface.setConstruction(new_const)
        new_material = innermost_material.clone.to_StandardOpaqueMaterial.get
        layered_const = new_const.to_LayeredConstruction.get
        layered_const.setLayer(layered_const.numLayers() - 1, new_material)
      elsif mat_share
        # create new material for existing unique construction
        new_material = innermost_material.clone.to_StandardOpaqueMaterial.get
        layered_const.setLayer(layered_const.numLayers() - 1, new_material)
      end
      if layered_const.numLayers() == 1
        # split single layer into two to only change its inside facing property
        layer_mat = layered_const.layers[0].to_StandardOpaqueMaterial.get
        layer_mat.setThickness(layer_mat.thickness / 2)
        layered_const.insertLayer(1, layer_mat.clone.to_StandardOpaqueMaterial.get)
      end
      # Re-read innermost material and assign properties after adjustment
      innermost_material = layered_const.layers[layered_const.numLayers() - 1].to_StandardOpaqueMaterial.get
      innermost_material.setSolarAbsorptance(0.0)
      innermost_material.setVisibleAbsorptance(0.0)
    end
  end

  def self.assign_view_factor(runner, model)
    # zero out view factors between conditioned basement surfaces and living zone surfaces
    all_surfaces = [] # all surfaces in single conditioned space
    lv_surfaces = []  # surfaces in living
    cond_base_surfaces = [] # surfaces in conditioned basement

    @living_space.surfaces.each do |surface|
      surface.subSurfaces.each do |sub_surface|
        all_surfaces << sub_surface
      end
      all_surfaces << surface
    end
    @living_space.internalMass.each do |im|
      all_surfaces << im
    end

    all_surfaces.each do |surface|
      if @cond_bsmnt_surfaces.include?(surface) ||
         ((@cond_bsmnt_surfaces.include? surface.internalMassDefinition) if surface.is_a? OpenStudio::Model::InternalMass) ||
         ((@cond_bsmnt_surfaces.include? surface.surface.get) if surface.is_a? OpenStudio::Model::SubSurface)
        cond_base_surfaces << surface
      else
        lv_surfaces << surface
      end
    end

    all_surfaces.sort!

    # calculate view factors separately for living and conditioned basement
    vf_map_lv = calc_approximate_view_factor(runner, model, lv_surfaces)
    vf_map_cb = calc_approximate_view_factor(runner, model, cond_base_surfaces)

    all_surfaces.each do |from_surface|
      all_surfaces.each do |to_surface|
        next if (vf_map_lv[from_surface].nil? || vf_map_lv[from_surface][to_surface].nil?) &&
                (vf_map_cb[from_surface].nil? || vf_map_cb[from_surface][to_surface].nil?)

        if lv_surfaces.include? from_surface
          vf = vf_map_lv[from_surface][to_surface]
        else
          vf = vf_map_cb[from_surface][to_surface]
        end
        next if vf < 0.01

        os_vf = OpenStudio::Model::ViewFactor.new(from_surface, to_surface, vf.round(10))
        zone_prop = @living_zone.getZonePropertyUserViewFactorsBySurfaceName
        zone_prop.addViewFactor(os_vf)
      end
    end
  end

  def self.calc_approximate_view_factor(runner, model, all_surfaces)
    # calculate approximate view factor using E+ approach
    # used for recalculating single thermal zone view factor matrix
    return {} if all_surfaces.size == 0
    if all_surfaces.size <= 3
      fail 'less than three surfaces in conditioned space. Please double check.'
    end

    s_azimuths = {}
    s_tilts = {}
    s_types = {}
    all_surfaces.each do |surface|
      if surface.is_a? OpenStudio::Model::InternalMass
        # Assumed values consistent with EnergyPlus source code
        s_azimuths[surface] = 0.0
        s_tilts[surface] = 90.0
      else
        s_azimuths[surface] = UnitConversions.convert(surface.azimuth, 'rad', 'deg')
        s_tilts[surface] = UnitConversions.convert(surface.tilt, 'rad', 'deg')
        if surface.is_a? OpenStudio::Model::SubSurface
          s_types[surface] = surface.surface.get.surfaceType.downcase
        else
          s_types[surface] = surface.surfaceType.downcase
        end
      end
    end

    same_ang_limit = 10.0
    vf_map = {}
    all_surfaces.each do |surface| # surface, subsurface, and internalmass
      surface_vf_map = {}

      # sum all the surface area that could be seen by surface1 up
      zone_seen_area = 0.0
      seen_surface = {}
      all_surfaces.each do |surface2|
        next if surface2 == surface
        next if surface2.is_a? OpenStudio::Model::SubSurface

        seen_surface[surface2] = false
        if surface2.is_a? OpenStudio::Model::InternalMass
          # all surfaces see internal mass
          zone_seen_area += surface2.surfaceArea.get
          seen_surface[surface2] = true
        else
          if (s_types[surface2] == 'floor') ||
             ((s_types[surface] == 'floor') && (s_types[surface2] == 'roofceiling')) ||
             ((s_azimuths[surface] - s_azimuths[surface2]).abs > same_ang_limit) ||
             ((s_tilts[surface] - s_tilts[surface2]).abs > same_ang_limit)
            zone_seen_area += surface2.grossArea # include subsurface area
            seen_surface[surface2] = true
          end
        end
      end

      all_surfaces.each do |surface2|
        next if surface2 == surface
        next if surface2.is_a? OpenStudio::Model::SubSurface # handled together with its parent surface
        next unless seen_surface[surface2]

        if surface2.is_a? OpenStudio::Model::InternalMass
          surface_vf_map[surface2] = surface2.surfaceArea.get / zone_seen_area
        else # surfaces
          if surface2.subSurfaces.size > 0
            # calculate surface and its sub surfaces view factors
            if surface2.netArea > 0.01 # base surface of a sub surface: window/door etc.
              fail "Unexpected net area for surface '#{surface2.name}'."
            end

            surface2.subSurfaces.each do |sub_surface|
              surface_vf_map[sub_surface] = sub_surface.grossArea / zone_seen_area
            end
          else # no subsurface
            surface_vf_map[surface2] = surface2.grossArea / zone_seen_area
          end
        end
      end
      vf_map[surface] = surface_vf_map
    end
    return vf_map
  end

  def self.create_space_and_zone(model, spaces, space_type)
    if not spaces.keys.include? space_type
      thermal_zone = OpenStudio::Model::ThermalZone.new(model)
      thermal_zone.setName(space_type)

      space = OpenStudio::Model::Space.new(model)
      space.setName(space_type)

      st = OpenStudio::Model::SpaceType.new(model)
      st.setStandardsSpaceType(space_type)
      space.setSpaceType(st)

      space.setThermalZone(thermal_zone)
      spaces[space_type] = space
    end
  end

  def self.get_surface_transformation(offset, x, y, z)
    x = UnitConversions.convert(x, 'ft', 'm')
    y = UnitConversions.convert(y, 'ft', 'm')
    z = UnitConversions.convert(z, 'ft', 'm')

    m = OpenStudio::Matrix.new(4, 4, 0)
    m[0, 0] = 1
    m[1, 1] = 1
    m[2, 2] = 1
    m[3, 3] = 1
    m[0, 3] = x * offset
    m[1, 3] = y * offset
    m[2, 3] = z.abs * offset

    return OpenStudio::Transformation.new(m)
  end

  def self.add_floor_polygon(x, y, z)
    x = UnitConversions.convert(x, 'ft', 'm')
    y = UnitConversions.convert(y, 'ft', 'm')
    z = UnitConversions.convert(z, 'ft', 'm')

    vertices = OpenStudio::Point3dVector.new
    vertices << OpenStudio::Point3d.new(0 - x / 2, 0 - y / 2, z)
    vertices << OpenStudio::Point3d.new(0 - x / 2, y / 2, z)
    vertices << OpenStudio::Point3d.new(x / 2, y / 2, z)
    vertices << OpenStudio::Point3d.new(x / 2, 0 - y / 2, z)

    return vertices
  end

  def self.add_wall_polygon(x, y, z, azimuth = 0, offsets = [0] * 4, subsurface_area = 0)
    x = UnitConversions.convert(x, 'ft', 'm')
    y = UnitConversions.convert(y, 'ft', 'm')
    z = UnitConversions.convert(z, 'ft', 'm')

    vertices = OpenStudio::Point3dVector.new
    vertices << OpenStudio::Point3d.new(0 - (x / 2) - offsets[1], 0, z - offsets[0])
    vertices << OpenStudio::Point3d.new(0 - (x / 2) - offsets[1], 0, z + y + offsets[2])
    if subsurface_area > 0
      subsurface_area = UnitConversions.convert(subsurface_area, 'ft^2', 'm^2')
      sub_length = x / 10.0
      sub_height = subsurface_area / sub_length
      if sub_height >= y
        sub_height = y - 0.1
        sub_length = subsurface_area / sub_height
      end
      vertices << OpenStudio::Point3d.new(x - (x / 2) + offsets[3] - sub_length, 0, z + y + offsets[2])
      vertices << OpenStudio::Point3d.new(x - (x / 2) + offsets[3] - sub_length, 0, z + y + offsets[2] - sub_height)
      vertices << OpenStudio::Point3d.new(x - (x / 2) + offsets[3], 0, z + y + offsets[2] - sub_height)
    else
      vertices << OpenStudio::Point3d.new(x - (x / 2) + offsets[3], 0, z + y + offsets[2])
    end
    vertices << OpenStudio::Point3d.new(x - (x / 2) + offsets[3], 0, z - offsets[0])

    # Rotate about the z axis
    azimuth_rad = UnitConversions.convert(azimuth, 'deg', 'rad')
    m = OpenStudio::Matrix.new(4, 4, 0)
    m[0, 0] = Math::cos(-azimuth_rad)
    m[1, 1] = Math::cos(-azimuth_rad)
    m[0, 1] = -Math::sin(-azimuth_rad)
    m[1, 0] = Math::sin(-azimuth_rad)
    m[2, 2] = 1
    m[3, 3] = 1
    transformation = OpenStudio::Transformation.new(m)

    return transformation * vertices
  end

  def self.add_roof_polygon(x, y, z, azimuth = 0, tilt = 0.5)
    x = UnitConversions.convert(x, 'ft', 'm')
    y = UnitConversions.convert(y, 'ft', 'm')
    z = UnitConversions.convert(z, 'ft', 'm')

    vertices = OpenStudio::Point3dVector.new
    vertices << OpenStudio::Point3d.new(x / 2, -y / 2, 0)
    vertices << OpenStudio::Point3d.new(x / 2, y / 2, 0)
    vertices << OpenStudio::Point3d.new(-x / 2, y / 2, 0)
    vertices << OpenStudio::Point3d.new(-x / 2, -y / 2, 0)

    # Rotate about the x axis
    m = OpenStudio::Matrix.new(4, 4, 0)
    m[0, 0] = 1
    m[1, 1] = Math::cos(Math::atan(tilt))
    m[1, 2] = -Math::sin(Math::atan(tilt))
    m[2, 1] = Math::sin(Math::atan(tilt))
    m[2, 2] = Math::cos(Math::atan(tilt))
    m[3, 3] = 1
    transformation = OpenStudio::Transformation.new(m)
    vertices = transformation * vertices

    # Rotate about the z axis
    azimuth_rad = UnitConversions.convert(azimuth, 'deg', 'rad')
    rad180 = UnitConversions.convert(180, 'deg', 'rad')
    m = OpenStudio::Matrix.new(4, 4, 0)
    m[0, 0] = Math::cos(rad180 - azimuth_rad)
    m[1, 1] = Math::cos(rad180 - azimuth_rad)
    m[0, 1] = -Math::sin(rad180 - azimuth_rad)
    m[1, 0] = Math::sin(rad180 - azimuth_rad)
    m[2, 2] = 1
    m[3, 3] = 1
    transformation = OpenStudio::Transformation.new(m)
    vertices = transformation * vertices

    # Shift up by z
    new_vertices = OpenStudio::Point3dVector.new
    vertices.each do |vertex|
      new_vertices << OpenStudio::Point3d.new(vertex.x, vertex.y, vertex.z + z)
    end

    return new_vertices
  end

  def self.add_ceiling_polygon(x, y, z)
    return OpenStudio::reverse(add_floor_polygon(x, y, z))
  end

  def self.add_num_occupants(model, hpxml, runner)
    # Occupants
    num_occ = Geometry.get_occupancy_default_num(@nbeds)
    if not @hpxml.building_occupancy.nil?
      if not @hpxml.building_occupancy.number_of_residents.nil?
        num_occ = @hpxml.building_occupancy.number_of_residents
      end
    end
    if num_occ > 0
      occ_gain, hrs_per_day, sens_frac, lat_frac = Geometry.get_occupancy_default_values()
      weekday_sch = '1.00000, 1.00000, 1.00000, 1.00000, 1.00000, 1.00000, 1.00000, 0.88310, 0.40861, 0.24189, 0.24189, 0.24189, 0.24189, 0.24189, 0.24189, 0.24189, 0.29498, 0.55310, 0.89693, 0.89693, 0.89693, 1.00000, 1.00000, 1.00000'
      weekday_sch_sum = weekday_sch.split(',').map(&:to_f).inject(0, :+)
      if (weekday_sch_sum - hrs_per_day).abs > 0.1
        fail 'Occupancy schedule inconsistent with hrs_per_day.'
      end

      weekend_sch = weekday_sch
      monthly_sch = '1.0, 1.0, 1.0, 1.0, 1.0, 1.0, 1.0, 1.0, 1.0, 1.0, 1.0, 1.0'
      Geometry.process_occupants(model, num_occ, occ_gain, sens_frac, lat_frac, weekday_sch, weekend_sch, monthly_sch, @cfa, @nbeds, @living_space)
    end
  end

  def self.get_default_azimuths()
    azimuth_counts = {}
    (@hpxml.roofs + @hpxml.rim_joists + @hpxml.walls + @hpxml.foundation_walls +
     @hpxml.windows + @hpxml.skylights + @hpxml.doors).each do |surface|
      az = surface.azimuth
      next if az.nil?

      azimuth_counts[az] = 0 if azimuth_counts[az].nil?
      azimuth_counts[az] += 1
    end
    if azimuth_counts.empty?
      default_azimuth = 0
    else
      default_azimuth = azimuth_counts.max_by { |k, v| v }[0]
    end
    return [default_azimuth,
            sanitize_azimuth(default_azimuth + 90),
            sanitize_azimuth(default_azimuth + 180),
            sanitize_azimuth(default_azimuth + 270)]
  end

  def self.sanitize_azimuth(azimuth)
    # Ensure 0 <= orientation < 360
    while azimuth < 0
      azimuth += 360
    end
    while azimuth >= 360
      azimuth -= 360
    end
    return azimuth
  end

  def self.create_or_get_space(model, spaces, spacetype)
    if spaces[spacetype].nil?
      create_space_and_zone(model, spaces, spacetype)
    end
    return spaces[spacetype]
  end

  def self.add_roofs(runner, model, spaces)
    @hpxml.roofs.each do |roof|
      if roof.azimuth.nil?
        if roof.pitch > 0
          azimuths = @default_azimuths # Model as four directions for average exterior incident solar
        else
          azimuths = [90] # Arbitrary azimuth for flat roof
        end
      else
        azimuths = [roof.azimuth]
      end

      surfaces = []

      azimuths.each do |azimuth|
        next if roof.net_area < 0.1

        width = Math::sqrt(roof.net_area)
        length = (roof.net_area / width) / azimuths.size
        tilt = roof.pitch / 12.0
        z_origin = @walls_top + 0.5 * Math.sin(Math.atan(tilt)) * width

        surface = OpenStudio::Model::Surface.new(add_roof_polygon(length, width, z_origin, azimuth, tilt), model)
        surfaces << surface
        surface.additionalProperties.setFeature('Length', length)
        surface.additionalProperties.setFeature('Width', width)
        surface.additionalProperties.setFeature('Azimuth', azimuth)
        surface.additionalProperties.setFeature('Tilt', tilt)
        surface.additionalProperties.setFeature('SurfaceType', 'Roof')
        if azimuths.size > 1
          surface.setName("#{roof.id}:#{azimuth}")
        else
          surface.setName(roof.id)
        end
        surface.setSurfaceType('RoofCeiling')
        surface.setOutsideBoundaryCondition('Outdoors')
        set_surface_interior(model, spaces, surface, roof.interior_adjacent_to)
      end

      next if surfaces.empty?

      # Apply construction
      if roof.is_thermal_boundary
        drywall_thick_in = 0.5
      else
        drywall_thick_in = 0.0
      end
      solar_abs = roof.solar_absorptance
      emitt = roof.emittance
      has_radiant_barrier = roof.radiant_barrier
      if has_radiant_barrier
        film_r = Material.AirFilmOutside.rvalue + Material.AirFilmRoofRadiantBarrier(Geometry.get_roof_pitch([surfaces[0]])).rvalue
      else
        film_r = Material.AirFilmOutside.rvalue + Material.AirFilmRoof(Geometry.get_roof_pitch([surfaces[0]])).rvalue
      end
      if solar_abs >= 0.875
        mat_roofing = Material.RoofingAsphaltShinglesDark(emitt, solar_abs)
      elsif solar_abs >= 0.75
        mat_roofing = Material.RoofingAsphaltShinglesMed(emitt, solar_abs)
      elsif solar_abs >= 0.6
        mat_roofing = Material.RoofingAsphaltShinglesLight(emitt, solar_abs)
      else
        mat_roofing = Material.RoofingAsphaltShinglesWhiteCool(emitt, solar_abs)
      end

      assembly_r = roof.insulation_assembly_r_value
      constr_sets = [
        WoodStudConstructionSet.new(Material.Stud2x(8.0), 0.07, 10.0, 0.75, drywall_thick_in, mat_roofing), # 2x8, 24" o.c. + R10
        WoodStudConstructionSet.new(Material.Stud2x(8.0), 0.07, 5.0, 0.75, drywall_thick_in, mat_roofing),  # 2x8, 24" o.c. + R5
        WoodStudConstructionSet.new(Material.Stud2x(8.0), 0.07, 0.0, 0.75, drywall_thick_in, mat_roofing),  # 2x8, 24" o.c.
        WoodStudConstructionSet.new(Material.Stud2x6, 0.07, 0.0, 0.75, drywall_thick_in, mat_roofing),      # 2x6, 24" o.c.
        WoodStudConstructionSet.new(Material.Stud2x4, 0.07, 0.0, 0.5, drywall_thick_in, mat_roofing),       # 2x4, 16" o.c.
        WoodStudConstructionSet.new(Material.Stud2x4, 0.01, 0.0, 0.0, 0.0, mat_roofing),                    # Fallback
      ]
      match, constr_set, cavity_r = pick_wood_stud_construction_set(assembly_r, constr_sets, film_r, roof.id)

      install_grade = 1

      Constructions.apply_closed_cavity_roof(model, surfaces, "#{roof.id} construction",
                                             cavity_r, install_grade,
                                             constr_set.stud.thick_in,
                                             true, constr_set.framing_factor,
                                             constr_set.drywall_thick_in,
                                             constr_set.osb_thick_in, constr_set.rigid_r,
                                             constr_set.exterior_material, has_radiant_barrier)
      check_surface_assembly_rvalue(runner, surfaces, film_r, assembly_r, match)
    end
  end

  def self.add_walls(runner, model, spaces)
    @hpxml.walls.each do |wall|
      if wall.azimuth.nil?
        if wall.is_exterior
          azimuths = @default_azimuths # Model as four directions for average exterior incident solar
        else
          azimuths = [@default_azimuths[0]] # Arbitrary direction, doesn't receive exterior incident solar
        end
      else
        azimuths = [wall.azimuth]
      end

      surfaces = []

      azimuths.each do |azimuth|
        next if wall.net_area < 0.1

        height = 8.0 * @ncfl_ag
        length = (wall.net_area / height) / azimuths.size
        z_origin = @foundation_top

        surface = OpenStudio::Model::Surface.new(add_wall_polygon(length, height, z_origin, azimuth), model)
        surfaces << surface
        surface.additionalProperties.setFeature('Length', length)
        surface.additionalProperties.setFeature('Azimuth', azimuth)
        surface.additionalProperties.setFeature('Tilt', 90.0)
        surface.additionalProperties.setFeature('SurfaceType', 'Wall')
        if azimuths.size > 1
          surface.setName("#{wall.id}:#{azimuth}")
        else
          surface.setName(wall.id)
        end
        surface.setSurfaceType('Wall')
        set_surface_interior(model, spaces, surface, wall.interior_adjacent_to)
        set_surface_exterior(model, spaces, surface, wall.exterior_adjacent_to)
        if wall.is_interior
          surface.setSunExposure('NoSun')
          surface.setWindExposure('NoWind')
        end
      end

      next if surfaces.empty?

      # Apply construction
      # The code below constructs a reasonable wall construction based on the
      # wall type while ensuring the correct assembly R-value.

      if wall.is_thermal_boundary
        drywall_thick_in = 0.5
      else
        drywall_thick_in = 0.0
      end
      if wall.is_exterior
        film_r = Material.AirFilmVertical.rvalue + Material.AirFilmOutside.rvalue
        mat_ext_finish = Material.ExtFinishWoodLight
        mat_ext_finish.tAbs = wall.emittance
        mat_ext_finish.sAbs = wall.solar_absorptance
        mat_ext_finish.vAbs = wall.solar_absorptance
      else
        film_r = 2.0 * Material.AirFilmVertical.rvalue
        mat_ext_finish = nil
      end

      apply_wall_construction(runner, model, surfaces, wall.id, wall.wall_type, wall.insulation_assembly_r_value,
                              drywall_thick_in, film_r, mat_ext_finish)
    end
  end

  def self.add_rim_joists(runner, model, spaces)
    @hpxml.rim_joists.each do |rim_joist|
      if rim_joist.azimuth.nil?
        if rim_joist.is_exterior
          azimuths = @default_azimuths # Model as four directions for average exterior incident solar
        else
          azimuths = [@default_azimuths[0]] # Arbitrary direction, doesn't receive exterior incident solar
        end
      else
        azimuths = [rim_joist.azimuth]
      end

      surfaces = []

      azimuths.each do |azimuth|
        height = 1.0
        length = (rim_joist.area / height) / azimuths.size
        z_origin = @foundation_top

        surface = OpenStudio::Model::Surface.new(add_wall_polygon(length, height, z_origin, azimuth), model)
        surfaces << surface
        surface.additionalProperties.setFeature('Length', length)
        surface.additionalProperties.setFeature('Azimuth', azimuth)
        surface.additionalProperties.setFeature('Tilt', 90.0)
        surface.additionalProperties.setFeature('SurfaceType', 'RimJoist')
        if azimuths.size > 1
          surface.setName("#{rim_joist.id}:#{azimuth}")
        else
          surface.setName(rim_joist.id)
        end
        surface.setSurfaceType('Wall')
        set_surface_interior(model, spaces, surface, rim_joist.interior_adjacent_to)
        set_surface_exterior(model, spaces, surface, rim_joist.exterior_adjacent_to)
        if rim_joist.is_interior
          surface.setSunExposure('NoSun')
          surface.setWindExposure('NoWind')
        end
      end

      # Apply construction

      if rim_joist.is_thermal_boundary
        drywall_thick_in = 0.5
      else
        drywall_thick_in = 0.0
      end
      if rim_joist.is_exterior
        film_r = Material.AirFilmVertical.rvalue + Material.AirFilmOutside.rvalue
        mat_ext_finish = Material.ExtFinishWoodLight
        mat_ext_finish.tAbs = rim_joist.emittance
        mat_ext_finish.sAbs = rim_joist.solar_absorptance
        mat_ext_finish.vAbs = rim_joist.solar_absorptance
      else
        film_r = 2.0 * Material.AirFilmVertical.rvalue
        mat_ext_finish = nil
      end

      assembly_r = rim_joist.insulation_assembly_r_value

      constr_sets = [
        WoodStudConstructionSet.new(Material.Stud2x(2.0), 0.17, 10.0, 2.0, drywall_thick_in, mat_ext_finish),  # 2x4 + R10
        WoodStudConstructionSet.new(Material.Stud2x(2.0), 0.17, 5.0, 2.0, drywall_thick_in, mat_ext_finish),   # 2x4 + R5
        WoodStudConstructionSet.new(Material.Stud2x(2.0), 0.17, 0.0, 2.0, drywall_thick_in, mat_ext_finish),   # 2x4
        WoodStudConstructionSet.new(Material.Stud2x(2.0), 0.01, 0.0, 0.0, 0.0, mat_ext_finish),                # Fallback
      ]
      match, constr_set, cavity_r = pick_wood_stud_construction_set(assembly_r, constr_sets, film_r, rim_joist.id)
      install_grade = 1

      Constructions.apply_rim_joist(model, surfaces, "#{rim_joist.id} construction",
                                    cavity_r, install_grade, constr_set.framing_factor,
                                    constr_set.drywall_thick_in, constr_set.osb_thick_in,
                                    constr_set.rigid_r, constr_set.exterior_material)
      check_surface_assembly_rvalue(runner, surfaces, film_r, assembly_r, match)
    end
  end

  def self.add_frame_floors(runner, model, spaces)
    @hpxml.frame_floors.each do |frame_floor|
      area = frame_floor.area
      width = Math::sqrt(area)
      length = area / width
      if frame_floor.interior_adjacent_to.include?('attic') || frame_floor.exterior_adjacent_to.include?('attic')
        z_origin = @walls_top
      else
        z_origin = @foundation_top
      end

      if frame_floor.is_ceiling
        surface = OpenStudio::Model::Surface.new(add_ceiling_polygon(length, width, z_origin), model)
        surface.additionalProperties.setFeature('SurfaceType', 'Ceiling')
      else
        surface = OpenStudio::Model::Surface.new(add_floor_polygon(length, width, z_origin), model)
        surface.additionalProperties.setFeature('SurfaceType', 'Floor')
      end
      set_surface_interior(model, spaces, surface, frame_floor.interior_adjacent_to)
      set_surface_exterior(model, spaces, surface, frame_floor.exterior_adjacent_to)
      surface.setName(frame_floor.id)
      surface.setSunExposure('NoSun')
      surface.setWindExposure('NoWind')

      # Apply construction

      film_r = 2.0 * Material.AirFilmFloorReduced.rvalue
      assembly_r = frame_floor.insulation_assembly_r_value

      constr_sets = [
        WoodStudConstructionSet.new(Material.Stud2x6, 0.10, 10.0, 0.75, 0.0, Material.CoveringBare), # 2x6, 24" o.c. + R10
        WoodStudConstructionSet.new(Material.Stud2x6, 0.10, 0.0, 0.75, 0.0, Material.CoveringBare),  # 2x6, 24" o.c.
        WoodStudConstructionSet.new(Material.Stud2x4, 0.13, 0.0, 0.5, 0.0, Material.CoveringBare),   # 2x4, 16" o.c.
        WoodStudConstructionSet.new(Material.Stud2x4, 0.01, 0.0, 0.0, 0.0, nil),                     # Fallback
      ]
      match, constr_set, cavity_r = pick_wood_stud_construction_set(assembly_r, constr_sets, film_r, frame_floor.id)

      mat_floor_covering = nil
      install_grade = 1

      # Floor
      Constructions.apply_floor(model, [surface], "#{frame_floor.id} construction",
                                cavity_r, install_grade,
                                constr_set.framing_factor, constr_set.stud.thick_in,
                                constr_set.osb_thick_in, constr_set.rigid_r,
                                mat_floor_covering, constr_set.exterior_material)
      check_surface_assembly_rvalue(runner, [surface], film_r, assembly_r, match)
    end
  end

  def self.add_foundation_walls_slabs(runner, model, spaces)
    # Check for foundation walls without corresponding slabs
    @hpxml.foundation_walls.each do |foundation_wall|
      found_slab = false
      @hpxml.slabs.each do |slab|
        found_slab = true if foundation_wall.interior_adjacent_to == slab.interior_adjacent_to
      end
      next if found_slab

      fail "Foundation wall '#{foundation_wall.id}' is adjacent to '#{foundation_wall.interior_adjacent_to}' but no corresponding slab was found adjacent to '#{foundation_wall.interior_adjacent_to}'."
    end

    # Check for slabs without corresponding foundation walls
    @hpxml.slabs.each do |slab|
      next if [HPXML::LocationLivingSpace, HPXML::LocationGarage].include? slab.interior_adjacent_to

      found_foundation_wall = false
      @hpxml.foundation_walls.each do |foundation_wall|
        found_foundation_wall = true if slab.interior_adjacent_to == foundation_wall.interior_adjacent_to
      end
      next if found_foundation_wall

      fail "Slab '#{slab.id}' is adjacent to '#{slab.interior_adjacent_to}' but no corresponding foundation walls were found adjacent to '#{slab.interior_adjacent_to}'.\n"
    end

    # Get foundation types
    foundation_types = []
    @hpxml.slabs.each do |slab|
      next if foundation_types.include? slab.interior_adjacent_to

      foundation_types << slab.interior_adjacent_to
    end

    foundation_types.each do |foundation_type|
      # Get attached foundation walls/slabs
      fnd_walls = []
      slabs = []
      @hpxml.foundation_walls.each do |foundation_wall|
        next unless foundation_wall.interior_adjacent_to == foundation_type

        fnd_walls << foundation_wall
      end
      @hpxml.slabs.each do |slab|
        next unless slab.interior_adjacent_to == foundation_type

        slabs << slab
      end

      # Calculate combinations of slabs/walls for each Kiva instance
      kiva_instances = get_kiva_instances(fnd_walls, slabs)

      # Obtain some wall/slab information
      fnd_wall_lengths = {}
      fnd_walls.each do |foundation_wall|
        next unless foundation_wall.is_exterior

        fnd_wall_lengths[foundation_wall] = foundation_wall.area / foundation_wall.height
      end
      slab_exp_perims = {}
      slab_areas = {}
      slabs.each do |slab|
        slab_exp_perims[slab] = slab.exposed_perimeter
        slab_areas[slab] = slab.area
      end
      total_slab_exp_perim = slab_exp_perims.values.inject(0, :+)
      total_slab_area = slab_areas.values.inject(0, :+)
      total_fnd_wall_length = fnd_wall_lengths.values.inject(0, :+)

      no_wall_slab_exp_perim = {}

      kiva_instances.each do |foundation_wall, slab|
        # Apportion referenced walls/slabs for this Kiva instance
        slab_frac = slab_exp_perims[slab] / total_slab_exp_perim
        if total_fnd_wall_length > 0
          fnd_wall_frac = fnd_wall_lengths[foundation_wall] / total_fnd_wall_length
        else
          fnd_wall_frac = 1.0 # Handle slab foundation type
        end

        kiva_foundation = nil
        if not foundation_wall.nil?
          # Add exterior foundation wall surface
          kiva_foundation = add_foundation_wall(runner, model, spaces, foundation_wall, slab_frac,
                                                total_fnd_wall_length, total_slab_exp_perim)
        end

        # Add single combined foundation slab surface (for similar surfaces)
        slab_exp_perim = slab_exp_perims[slab] * fnd_wall_frac
        slab_area = slab_areas[slab] * fnd_wall_frac
        no_wall_slab_exp_perim[slab] = 0.0 if no_wall_slab_exp_perim[slab].nil?
        if (not foundation_wall.nil?) && (slab_exp_perim > fnd_wall_lengths[foundation_wall] * slab_frac)
          # Keep track of no-wall slab exposed perimeter
          no_wall_slab_exp_perim[slab] += (slab_exp_perim - fnd_wall_lengths[foundation_wall] * slab_frac)

          # Reduce this slab's exposed perimeter so that EnergyPlus does not automatically
          # create a second no-wall Kiva instance for each of our Kiva instances.
          # Instead, we will later create our own Kiva instance to account for it.
          # This reduces the number of Kiva instances we end up with.
          exp_perim_frac = (fnd_wall_lengths[foundation_wall] * slab_frac) / slab_exp_perim
          slab_exp_perim *= exp_perim_frac
          slab_area *= exp_perim_frac
        end
        if not foundation_wall.nil?
          z_origin = -1 * foundation_wall.depth_below_grade # Position based on adjacent foundation walls
        else
          z_origin = -1 * slab.depth_below_grade
        end
        kiva_foundation = add_foundation_slab(runner, model, spaces, slab, slab_exp_perim,
                                              slab_area, z_origin, kiva_foundation)
      end

      # For each slab, create a no-wall Kiva slab instance if needed.
      slabs.each do |slab|
        next unless no_wall_slab_exp_perim[slab] > 0.1

        z_origin = 0
        slab_area = total_slab_area * no_wall_slab_exp_perim[slab] / total_slab_exp_perim
        kiva_foundation = add_foundation_slab(runner, model, spaces, slab, no_wall_slab_exp_perim[slab],
                                              slab_area, z_origin, nil)
      end

      # Interzonal foundation wall surfaces
      # The above-grade portion of these walls are modeled as EnergyPlus surfaces with standard adjacency.
      # The below-grade portion of these walls (in contact with ground) are not modeled, as Kiva does not
      # calculate heat flow between two zones through the ground.
      fnd_walls.each do |foundation_wall|
        next unless foundation_wall.is_interior

        ag_height = foundation_wall.height - foundation_wall.depth_below_grade
        ag_net_area = foundation_wall.net_area * ag_height / foundation_wall.height
        next if ag_net_area < 0.1

        length = ag_net_area / ag_height
        z_origin = -1 * ag_height
        if foundation_wall.azimuth.nil?
          azimuth = @default_azimuths[0] # Arbitrary direction, doesn't receive exterior incident solar
        else
          azimuth = foundation_wall.azimuth
        end

        surface = OpenStudio::Model::Surface.new(add_wall_polygon(length, ag_height, z_origin, azimuth), model)
        surface.additionalProperties.setFeature('Length', length)
        surface.additionalProperties.setFeature('Azimuth', azimuth)
        surface.additionalProperties.setFeature('Tilt', 90.0)
        surface.additionalProperties.setFeature('SurfaceType', 'FoundationWall')
        surface.setName(foundation_wall.id)
        surface.setSurfaceType('Wall')
        set_surface_interior(model, spaces, surface, foundation_wall.interior_adjacent_to)
        set_surface_exterior(model, spaces, surface, foundation_wall.exterior_adjacent_to)
        surface.setSunExposure('NoSun')
        surface.setWindExposure('NoWind')

        # Apply construction

        wall_type = HPXML::WallTypeConcrete
        if foundation_wall.is_thermal_boundary
          drywall_thick_in = 0.5
        else
          drywall_thick_in = 0.0
        end
        film_r = 2.0 * Material.AirFilmVertical.rvalue
        assembly_r = foundation_wall.insulation_assembly_r_value
        if assembly_r.nil?
          concrete_thick_in = foundation_wall.thickness
          int_r = foundation_wall.insulation_interior_r_value
          ext_r = foundation_wall.insulation_exterior_r_value
          assembly_r = int_r + ext_r + Material.Concrete(concrete_thick_in).rvalue + Material.GypsumWall(drywall_thick_in).rvalue + film_r
        end
        mat_ext_finish = nil

        apply_wall_construction(runner, model, [surface], foundation_wall.id, wall_type, assembly_r,
                                drywall_thick_in, film_r, mat_ext_finish)
      end
    end
  end

  def self.add_foundation_wall(runner, model, spaces, foundation_wall, slab_frac,
                               total_fnd_wall_length, total_slab_exp_perim)

    net_area = foundation_wall.net_area * slab_frac
    gross_area = foundation_wall.area * slab_frac
    height = foundation_wall.height
    height_ag = height - foundation_wall.depth_below_grade
    z_origin = -1 * foundation_wall.depth_below_grade
    length = gross_area / height
    if foundation_wall.azimuth.nil?
      azimuth = @default_azimuths[0] # Arbitrary; solar incidence in Kiva is applied as an orientation average (to the above grade portion of the wall)
    else
      azimuth = foundation_wall.azimuth
    end

    if total_fnd_wall_length > total_slab_exp_perim
      # Calculate exposed section of wall based on slab's total exposed perimeter.
      length *= total_slab_exp_perim / total_fnd_wall_length
    end

    if gross_area > net_area
      # Create a "notch" in the wall to account for the subsurfaces. This ensures that
      # we preserve the appropriate wall height, length, and area for Kiva.
      subsurface_area = gross_area - net_area
    else
      subsurface_area = 0
    end

    surface = OpenStudio::Model::Surface.new(add_wall_polygon(length, height, z_origin, azimuth, [0] * 4, subsurface_area), model)
    surface.additionalProperties.setFeature('Length', length)
    surface.additionalProperties.setFeature('Azimuth', azimuth)
    surface.additionalProperties.setFeature('Tilt', 90.0)
    surface.additionalProperties.setFeature('SurfaceType', 'FoundationWall')
    surface.setName(foundation_wall.id)
    surface.setSurfaceType('Wall')
    set_surface_interior(model, spaces, surface, foundation_wall.interior_adjacent_to)
    set_surface_exterior(model, spaces, surface, foundation_wall.exterior_adjacent_to)

    if foundation_wall.is_thermal_boundary
      drywall_thick_in = 0.5
    else
      drywall_thick_in = 0.0
    end
    concrete_thick_in = foundation_wall.thickness
    assembly_r = foundation_wall.insulation_assembly_r_value
    if not assembly_r.nil?
      ext_rigid_height = height
      ext_rigid_offset = 0.0
      film_r = Material.AirFilmVertical.rvalue
      ext_rigid_r = assembly_r - Material.Concrete(concrete_thick_in).rvalue - Material.GypsumWall(drywall_thick_in).rvalue - film_r
      int_rigid_r = 0.0
      if ext_rigid_r < 0 # Try without drywall
        drywall_thick_in = 0.0
        ext_rigid_r = assembly_r - Material.Concrete(concrete_thick_in).rvalue - Material.GypsumWall(drywall_thick_in).rvalue - film_r
      end
      if (ext_rigid_r > 0) && (ext_rigid_r < 0.1)
        ext_rigid_r = 0.0 # Prevent tiny strip of insulation
      end
      if ext_rigid_r < 0
        ext_rigid_r = 0.0
        match = false
      else
        match = true
      end
    else
      ext_rigid_offset = foundation_wall.insulation_exterior_distance_to_top
      ext_rigid_height = foundation_wall.insulation_exterior_distance_to_bottom - ext_rigid_offset
      ext_rigid_r = foundation_wall.insulation_exterior_r_value
      int_rigid_offset = foundation_wall.insulation_interior_distance_to_top
      int_rigid_height = foundation_wall.insulation_interior_distance_to_bottom - int_rigid_offset
      int_rigid_r = foundation_wall.insulation_interior_r_value
    end

    Constructions.apply_foundation_wall(model, [surface], "#{foundation_wall.id} construction",
                                        ext_rigid_offset, int_rigid_offset, ext_rigid_height, int_rigid_height,
                                        ext_rigid_r, int_rigid_r, drywall_thick_in, concrete_thick_in, height_ag)

    if not assembly_r.nil?
      check_surface_assembly_rvalue(runner, [surface], film_r, assembly_r, match)
    end

    return surface.adjacentFoundation.get
  end

  def self.add_foundation_slab(runner, model, spaces, slab, slab_exp_perim,
                               slab_area, z_origin, kiva_foundation)

    slab_tot_perim = slab_exp_perim
    if slab_tot_perim**2 - 16.0 * slab_area <= 0
      # Cannot construct rectangle with this perimeter/area. Some of the
      # perimeter is presumably not exposed, so bump up perimeter value.
      slab_tot_perim = Math.sqrt(16.0 * slab_area)
    end
    sqrt_term = [slab_tot_perim**2 - 16.0 * slab_area, 0.0].max
    slab_length = slab_tot_perim / 4.0 + Math.sqrt(sqrt_term) / 4.0
    slab_width = slab_tot_perim / 4.0 - Math.sqrt(sqrt_term) / 4.0

    surface = OpenStudio::Model::Surface.new(add_floor_polygon(slab_length, slab_width, z_origin), model)
    surface.setName(slab.id)
    surface.setSurfaceType('Floor')
    surface.setOutsideBoundaryCondition('Foundation')
    surface.additionalProperties.setFeature('SurfaceType', 'Slab')
    set_surface_interior(model, spaces, surface, slab.interior_adjacent_to)
    surface.setSunExposure('NoSun')
    surface.setWindExposure('NoWind')

    slab_perim_r = slab.perimeter_insulation_r_value
    slab_perim_depth = slab.perimeter_insulation_depth
    if (slab_perim_r == 0) || (slab_perim_depth == 0)
      slab_perim_r = 0
      slab_perim_depth = 0
    end

    if slab.under_slab_insulation_spans_entire_slab
      slab_whole_r = slab.under_slab_insulation_r_value
      slab_under_r = 0
      slab_under_width = 0
    else
      slab_under_r = slab.under_slab_insulation_r_value
      slab_under_width = slab.under_slab_insulation_width
      if (slab_under_r == 0) || (slab_under_width == 0)
        slab_under_r = 0
        slab_under_width = 0
      end
      slab_whole_r = 0
    end
    slab_gap_r = slab_under_r

    mat_carpet = nil
    if (slab.carpet_fraction > 0) && (slab.carpet_r_value > 0)
      mat_carpet = Material.CoveringBare(slab.carpet_fraction,
                                         slab.carpet_r_value)
    end

    Constructions.apply_foundation_slab(model, surface, "#{slab.id} construction",
                                        slab_under_r, slab_under_width, slab_gap_r, slab_perim_r,
                                        slab_perim_depth, slab_whole_r, slab.thickness,
                                        slab_exp_perim, mat_carpet, kiva_foundation)
    # FIXME: Temporary code for sizing
    surface.additionalProperties.setFeature(Constants.SizingInfoSlabRvalue, 10.0)

    return surface.adjacentFoundation.get
  end

  def self.add_conditioned_floor_area(runner, model, spaces)
    # TODO: Use HPXML values not Model values
    cfa = @cfa.round(1)

    # Check if we need to add floors between conditioned spaces (e.g., 2-story buildings).
    # This ensures that the E+ reported Conditioned Floor Area is correct.

    # Calculate cfa already added to model
    model_cfa = 0.0
    model.getSpaces.each do |space|
      next unless Geometry.space_is_conditioned(space)

      space.surfaces.each do |surface|
        next unless surface.surfaceType.downcase.to_s == 'floor'

        model_cfa += UnitConversions.convert(surface.grossArea, 'm^2', 'ft^2').round(2)
      end
    end

    addtl_cfa = cfa - model_cfa
    return unless addtl_cfa > 0

    conditioned_floor_width = Math::sqrt(addtl_cfa)
    conditioned_floor_length = addtl_cfa / conditioned_floor_width
    z_origin = @foundation_top + 8.0 * (@ncfl_ag - 1)

    floor_surface = OpenStudio::Model::Surface.new(add_floor_polygon(-conditioned_floor_width, -conditioned_floor_length, z_origin), model)

    floor_surface.setSunExposure('NoSun')
    floor_surface.setWindExposure('NoWind')
    floor_surface.setName('inferred conditioned floor')
    floor_surface.setSurfaceType('Floor')
    floor_surface.setSpace(create_or_get_space(model, spaces, HPXML::LocationLivingSpace))
    floor_surface.setOutsideBoundaryCondition('Adiabatic')
    floor_surface.additionalProperties.setFeature('SurfaceType', 'InferredFloor')

    # add ceiling surfaces accordingly
    ceiling_surface = OpenStudio::Model::Surface.new(add_ceiling_polygon(-conditioned_floor_width, -conditioned_floor_length, z_origin), model)

    ceiling_surface.setSunExposure('NoSun')
    ceiling_surface.setWindExposure('NoWind')
    ceiling_surface.setName('inferred conditioned ceiling')
    ceiling_surface.setSurfaceType('RoofCeiling')
    ceiling_surface.setSpace(create_or_get_space(model, spaces, HPXML::LocationLivingSpace))
    ceiling_surface.setOutsideBoundaryCondition('Adiabatic')
    ceiling_surface.additionalProperties.setFeature('SurfaceType', 'InferredCeiling')

    if not @cond_bsmnt_surfaces.empty?
      # assuming added ceiling is in conditioned basement
      @cond_bsmnt_surfaces << ceiling_surface
    end

    # Apply Construction
    apply_adiabatic_construction(runner, model, [floor_surface, ceiling_surface], 'floor')
  end

  def self.add_thermal_mass(runner, model)
    drywall_thick_in = 0.5
    partition_frac_of_cfa = 1.0 # Ratio of partition wall area to conditioned floor area
    basement_frac_of_cfa = (@cfa - @cfa_ag) / @cfa
    Constructions.apply_partition_walls(model, 'PartitionWallConstruction', drywall_thick_in, partition_frac_of_cfa,
                                        basement_frac_of_cfa, @cond_bsmnt_surfaces, @living_space)

    mass_lb_per_sqft = 8.0
    density_lb_per_cuft = 40.0
    mat = BaseMaterial.Wood
    Constructions.apply_furniture(model, mass_lb_per_sqft, density_lb_per_cuft, mat,
                                  basement_frac_of_cfa, @cond_bsmnt_surfaces, @living_space)
  end

  def self.add_neighbors(runner, model, length)
    # Get the max z-value of any model surface
    default_height = -9e99
    model.getSpaces.each do |space|
      z_origin = space.zOrigin
      space.surfaces.each do |surface|
        surface.vertices.each do |vertex|
          surface_z = vertex.z + z_origin
          next if surface_z < default_height

          default_height = surface_z
        end
      end
    end
    default_height = UnitConversions.convert(default_height, 'm', 'ft')
    z_origin = 0 # shading surface always starts at grade

    shading_surfaces = []
    @hpxml.neighbor_buildings.each do |neighbor_building|
      height = neighbor_building.height.nil? ? default_height : neighbor_building.height

      shading_surface = OpenStudio::Model::ShadingSurface.new(add_wall_polygon(length, height, z_origin, neighbor_building.azimuth), model)
      shading_surface.additionalProperties.setFeature('Azimuth', neighbor_building.azimuth)
      shading_surface.additionalProperties.setFeature('Distance', neighbor_building.distance)
      shading_surface.setName("Neighbor azimuth #{neighbor_building.azimuth} distance #{neighbor_building.distance}")

      shading_surfaces << shading_surface
    end

    unless shading_surfaces.empty?
      shading_surface_group = OpenStudio::Model::ShadingSurfaceGroup.new(model)
      shading_surface_group.setName(Constants.ObjectNameNeighbors)
      shading_surfaces.each do |shading_surface|
        shading_surface.setShadingSurfaceGroup(shading_surface_group)
      end
    end
  end

  def self.add_interior_shading_schedule(runner, model, weather)
    heating_season, cooling_season = HVAC.calc_heating_and_cooling_seasons(model, weather)
    @clg_season_sch = MonthWeekdayWeekendSchedule.new(model, 'cooling season schedule', Array.new(24, 1), Array.new(24, 1), cooling_season, 1.0, 1.0, true, true, Constants.ScheduleTypeLimitsFraction)

    @clg_ssn_sensor = OpenStudio::Model::EnergyManagementSystemSensor.new(model, 'Schedule Value')
    @clg_ssn_sensor.setName('cool_season')
    @clg_ssn_sensor.setKeyName(@clg_season_sch.schedule.name.to_s)
  end

  def self.add_windows(runner, model, spaces, weather)
    surfaces = []
    @hpxml.windows.each do |window|
      window_height = 4.0 # ft, default
      overhang_depth = nil
      if not window.overhangs_depth.nil?
        overhang_depth = window.overhangs_depth
        overhang_distance_to_top = window.overhangs_distance_to_top_of_window
        overhang_distance_to_bottom = window.overhangs_distance_to_bottom_of_window
        window_height = overhang_distance_to_bottom - overhang_distance_to_top
      end

      window_width = window.area / window_height
      z_origin = @foundation_top

      # Create parent surface slightly bigger than window
      surface = OpenStudio::Model::Surface.new(add_wall_polygon(window_width, window_height, z_origin,
                                                                window.azimuth, [0, 0.0001, 0.0001, 0.0001]), model)

      surface.additionalProperties.setFeature('Length', window_width)
      surface.additionalProperties.setFeature('Azimuth', window.azimuth)
      surface.additionalProperties.setFeature('Tilt', 90.0)
      surface.additionalProperties.setFeature('SurfaceType', 'Window')
      surface.setName("surface #{window.id}")
      surface.setSurfaceType('Wall')
      set_surface_interior(model, spaces, surface, window.wall.interior_adjacent_to)
      surface.setOutsideBoundaryCondition('Outdoors') # cannot be adiabatic because subsurfaces won't be created
      surfaces << surface

      sub_surface = OpenStudio::Model::SubSurface.new(add_wall_polygon(window_width, window_height, z_origin,
                                                                       window.azimuth, [-0.0001, 0, 0.0001, 0]), model)
      sub_surface.setName(window.id)
      sub_surface.setSurface(surface)
      sub_surface.setSubSurfaceType('FixedWindow')

      if not overhang_depth.nil?
        overhang = sub_surface.addOverhang(UnitConversions.convert(overhang_depth, 'ft', 'm'), UnitConversions.convert(overhang_distance_to_top, 'ft', 'm'))
        overhang.get.setName("#{sub_surface.name} - #{Constants.ObjectNameOverhangs}")

        sub_surface.additionalProperties.setFeature(Constants.SizingInfoWindowOverhangDepth, overhang_depth)
        sub_surface.additionalProperties.setFeature(Constants.SizingInfoWindowOverhangOffset, overhang_distance_to_top)
      end

      # Apply construction
      default_shade_summer, default_shade_winter = Constructions.get_default_interior_shading_factors()
      cool_shade_mult = default_shade_summer
      if not window.interior_shading_factor_summer.nil?
        cool_shade_mult = window.interior_shading_factor_summer
      end
      heat_shade_mult = default_shade_winter
      if not window.interior_shading_factor_winter.nil?
        heat_shade_mult = window.interior_shading_factor_winter
      end
      if cool_shade_mult > heat_shade_mult
        fail "SummerShadingCoefficient (#{cool_shade_mult}) must be less than or equal to WinterShadingCoefficient (#{heat_shade_mult}) for window '#{window.id}'."
      end

      Constructions.apply_window(model, [sub_surface],
                                 'WindowConstruction',
                                 weather, @clg_season_sch, window.ufactor, window.shgc,
                                 heat_shade_mult, cool_shade_mult)
    end

    apply_adiabatic_construction(runner, model, surfaces, 'wall')
  end

  def self.add_skylights(runner, model, spaces, weather)
    surfaces = []
    @hpxml.skylights.each do |skylight|
      # Obtain skylight tilt from attached roof
      skylight_tilt = skylight.roof.pitch / 12.0

      skylight_height = Math::sqrt(skylight.area)
      skylight_width = skylight.area / skylight_height
      z_origin = @walls_top + 0.5 * Math.sin(Math.atan(skylight_tilt)) * skylight_height

      # Create parent surface slightly bigger than skylight
      surface = OpenStudio::Model::Surface.new(add_roof_polygon(skylight_width + 0.0001, skylight_height + 0.0001, z_origin,
                                                                skylight.azimuth, skylight_tilt), model)

      surface.additionalProperties.setFeature('Length', skylight_width)
      surface.additionalProperties.setFeature('Width', skylight_height)
      surface.additionalProperties.setFeature('Azimuth', skylight.azimuth)
      surface.additionalProperties.setFeature('Tilt', skylight_tilt)
      surface.additionalProperties.setFeature('SurfaceType', 'Skylight')
      surface.setName("surface #{skylight.id}")
      surface.setSurfaceType('RoofCeiling')
      surface.setSpace(create_or_get_space(model, spaces, HPXML::LocationLivingSpace)) # Ensures it is included in Manual J sizing
      surface.setOutsideBoundaryCondition('Outdoors') # cannot be adiabatic because subsurfaces won't be created
      surfaces << surface

      sub_surface = OpenStudio::Model::SubSurface.new(add_roof_polygon(skylight_width, skylight_height, z_origin,
                                                                       skylight.azimuth, skylight_tilt), model)
      sub_surface.setName(skylight.id)
      sub_surface.setSurface(surface)
      sub_surface.setSubSurfaceType('Skylight')

      # Apply construction
      ufactor = skylight.ufactor
      shgc = skylight.shgc
      cool_shade_mult = 1.0
      heat_shade_mult = 1.0
      Constructions.apply_skylight(model, [sub_surface],
                                   'SkylightConstruction',
                                   weather, @clg_season_sch, ufactor, shgc,
                                   heat_shade_mult, cool_shade_mult)
    end

    apply_adiabatic_construction(runner, model, surfaces, 'roof')
  end

  def self.add_doors(runner, model, spaces)
    surfaces = []
    @hpxml.doors.each do |door|
      door_height = 6.67 # ft
      door_width = door.area / door_height
      z_origin = @foundation_top

      # Create parent surface slightly bigger than door
      surface = OpenStudio::Model::Surface.new(add_wall_polygon(door_width, door_height, z_origin,
                                                                door.azimuth, [0, 0.0001, 0.0001, 0.0001]), model)

      surface.additionalProperties.setFeature('Length', door_width)
      surface.additionalProperties.setFeature('Azimuth', door.azimuth)
      surface.additionalProperties.setFeature('Tilt', 90.0)
      surface.additionalProperties.setFeature('SurfaceType', 'Door')
      surface.setName("surface #{door.id}")
      surface.setSurfaceType('Wall')
      set_surface_interior(model, spaces, surface, door.wall.interior_adjacent_to)
      surface.setOutsideBoundaryCondition('Outdoors') # cannot be adiabatic because subsurfaces won't be created
      surfaces << surface

      sub_surface = OpenStudio::Model::SubSurface.new(add_wall_polygon(door_width, door_height, z_origin,
                                                                       door.azimuth, [0, 0, 0, 0]), model)
      sub_surface.setName(door.id)
      sub_surface.setSurface(surface)
      sub_surface.setSubSurfaceType('Door')

      # Apply construction
      ufactor = 1.0 / door.r_value

      Constructions.apply_door(model, [sub_surface], 'Door', ufactor)
    end

    apply_adiabatic_construction(runner, model, surfaces, 'wall')
  end

  def self.apply_adiabatic_construction(runner, model, surfaces, type)
    # Arbitrary construction for heat capacitance.
    # Only applies to surfaces where outside boundary conditioned is
    # adiabatic or surface net area is near zero.

    if type == 'wall'
      Constructions.apply_wood_stud_wall(model, surfaces, 'AdiabaticWallConstruction',
                                         0, 1, 3.5, true, 0.1, 0.5, 0, 999,
                                         Material.ExtFinishStuccoMedDark)
    elsif type == 'floor'
      Constructions.apply_floor(model, surfaces, 'AdiabaticFloorConstruction',
                                0, 1, 0.07, 5.5, 0.75, 999,
                                Material.FloorWood, Material.CoveringBare)
    elsif type == 'roof'
      Constructions.apply_open_cavity_roof(model, surfaces, 'AdiabaticRoofConstruction',
                                           0, 1, 7.25, 0.07, 7.25, 0.75, 999,
                                           Material.RoofingAsphaltShinglesMed, false)
    end
  end

  def self.add_hot_water_and_appliances(runner, model, weather, spaces)
    # Clothes Washer
    if @hpxml.clothes_washers.size > 0
      clothes_washer = @hpxml.clothes_washers[0]
      cw_space = get_space_from_location(clothes_washer.location, 'ClothesWasher', model, spaces)
      cw_ler = clothes_washer.rated_annual_kwh
      cw_elec_rate = clothes_washer.label_electric_rate
      cw_gas_rate = clothes_washer.label_gas_rate
      cw_agc = clothes_washer.label_annual_gas_cost
      cw_cap = clothes_washer.capacity
      cw_mef = clothes_washer.modified_energy_factor
      if cw_mef.nil?
        cw_mef = HotWaterAndAppliances.calc_clothes_washer_mef_from_imef(clothes_washer.integrated_modified_energy_factor)
      end
    else
      cw_mef = cw_ler = cw_elec_rate = cw_gas_rate = cw_agc = cw_cap = cw_space = nil
    end

    # Clothes Dryer
    if @hpxml.clothes_dryers.size > 0
      clothes_dryer = @hpxml.clothes_dryers[0]
      cd_space = get_space_from_location(clothes_dryer.location, 'ClothesDryer', model, spaces)
      cd_fuel = clothes_dryer.fuel_type
      cd_control = clothes_dryer.control_type
      cd_ef = clothes_dryer.energy_factor
      if cd_ef.nil?
        cd_ef = HotWaterAndAppliances.calc_clothes_dryer_ef_from_cef(clothes_dryer.combined_energy_factor)
      end
    else
      cd_ef = cd_control = cd_fuel = cd_space = nil
    end

    # Dishwasher
    if @hpxml.dishwashers.size > 0
      dishwasher = @hpxml.dishwashers[0]
      dw_cap = dishwasher.place_setting_capacity
      dw_ef = dishwasher.energy_factor
      if dw_ef.nil?
        dw_ef = HotWaterAndAppliances.calc_dishwasher_ef_from_annual_kwh(dishwasher.rated_annual_kwh)
      end
    else
      dw_ef = dw_cap = nil
    end

    # Refrigerator
    if @hpxml.refrigerators.size > 0
      refrigerator = @hpxml.refrigerators[0]
      fridge_space = get_space_from_location(refrigerator.location, 'Refrigerator', model, spaces)
      fridge_annual_kwh = refrigerator.adjusted_annual_kwh
      if fridge_annual_kwh.nil?
        fridge_annual_kwh = refrigerator.rated_annual_kwh
      end
    else
      fridge_annual_kwh = fridge_space = nil
    end

    # Cooking Range/Oven
    if (@hpxml.cooking_ranges.size > 0) && (@hpxml.ovens.size > 0)
      cooking_range = @hpxml.cooking_ranges[0]
      oven = @hpxml.ovens[0]
      cook_fuel_type = cooking_range.fuel_type
      cook_is_induction = cooking_range.is_induction
      oven_is_convection = oven.is_convection
    else
      cook_fuel_type = cook_is_induction = oven_is_convection = nil
    end

    # Fixtures
    has_low_flow_fixtures = false
    if @hpxml.water_heating_systems.size > 0
      low_flow_fixtures_list = []
      @hpxml.water_fixtures.each do |water_fixture|
        next unless [HPXML::WaterFixtureTypeShowerhead, HPXML::WaterFixtureTypeFaucet].include? water_fixture.water_fixture_type

        low_flow_fixtures_list << water_fixture.low_flow
      end
      low_flow_fixtures_list.uniq!
      if (low_flow_fixtures_list.size == 1) && low_flow_fixtures_list[0]
        has_low_flow_fixtures = true
      end
    end

    # Distribution
    if @hpxml.water_heating_systems.size > 0
      hot_water_distribution = @hpxml.hot_water_distributions[0]
      dist_type = hot_water_distribution.system_type
      if dist_type == HPXML::DHWDistTypeStandard
        std_pipe_length = hot_water_distribution.standard_piping_length
        recirc_loop_length = nil
        recirc_branch_length = nil
        recirc_control_type = nil
        recirc_pump_power = nil
      elsif dist_type == HPXML::DHWDistTypeRecirc
        recirc_loop_length = hot_water_distribution.recirculation_piping_length
        recirc_branch_length = hot_water_distribution.recirculation_branch_piping_length
        recirc_control_type = hot_water_distribution.recirculation_control_type
        recirc_pump_power = hot_water_distribution.recirculation_pump_power
        std_pipe_length = nil
      end
      pipe_r = hot_water_distribution.pipe_r_value
    end

    # Drain Water Heat Recovery
    dwhr_present = false
    dwhr_facilities_connected = nil
    dwhr_is_equal_flow = nil
    dwhr_efficiency = nil
    if @hpxml.water_heating_systems.size > 0
      hot_water_distribution = @hpxml.hot_water_distributions[0]
      if not hot_water_distribution.dwhr_efficiency.nil?
        dwhr_present = true
        dwhr_facilities_connected = hot_water_distribution.dwhr_facilities_connected
        dwhr_is_equal_flow = hot_water_distribution.dwhr_equal_flow
        dwhr_efficiency = hot_water_distribution.dwhr_efficiency
      end
    end

    # Water Heater
    dhw_loop_fracs = {}
    water_heater_spaces = {}
    combi_sys_id_list = []
    avg_setpoint_temp = 0.0 # Weighted average by fraction DHW load served
    if @hpxml.water_heating_systems.size > 0
      @hpxml.water_heating_systems.each do |water_heating_system|
        sys_id = water_heating_system.id
        @dhw_map[sys_id] = []

        space = get_space_from_location(water_heating_system.location, 'WaterHeatingSystem', model, spaces)
        water_heater_spaces[sys_id] = space
        setpoint_temp = water_heating_system.temperature
        if setpoint_temp.nil?
          setpoint_temp = Waterheater.get_default_hot_water_temperature(@eri_version)
        end
        avg_setpoint_temp += setpoint_temp * water_heating_system.fraction_dhw_load_served
        wh_type = water_heating_system.water_heater_type
        fuel = water_heating_system.fuel_type
        jacket_r = water_heating_system.jacket_r_value

        if water_heating_system.uses_desuperheater
          desuperheater_clg_coil = get_desuperheatercoil(@hvac_map, water_heating_system.related_hvac_idref, sys_id)
        end

        ef = water_heating_system.energy_factor
        if ef.nil?
          uef = water_heating_system.uniform_energy_factor
          # allow systems not requiring EF and not specifying fuel type, e.g., indirect water heater
          if not uef.nil?
            ef = Waterheater.calc_ef_from_uef(uef, wh_type, fuel)
          end
        end

        # Check if simple solar water heater (defined by Solar Fraction) attached.
        # Solar fraction is used to adjust water heater's tank losses and hot water use, because it is
        # the portion of the total conventional hot water heating load (delivered energy + tank losses).
        solar_fraction = nil
        if (@hpxml.solar_thermal_systems.size > 0) && (water_heating_system.id == @hpxml.solar_thermal_systems[0].water_heating_system.id)
          solar_fraction = @hpxml.solar_thermal_systems[0].solar_fraction
        end
        solar_fraction = 0.0 if solar_fraction.nil?

        ec_adj = HotWaterAndAppliances.get_dist_energy_consumption_adjustment(@has_uncond_bsmnt, @cfa, @ncfl,
                                                                              dist_type, recirc_control_type,
                                                                              pipe_r, std_pipe_length, recirc_loop_length)

        runner.registerInfo("EC_adj=#{ec_adj}") # Pass value to tests

        dhw_load_frac = water_heating_system.fraction_dhw_load_served * (1.0 - solar_fraction)

        @dhw_map[sys_id] = []

        if wh_type == HPXML::WaterHeaterTypeStorage

          tank_vol = water_heating_system.tank_volume
          re = water_heating_system.recovery_efficiency
          capacity_kbtuh = water_heating_system.heating_capacity / 1000.0

          Waterheater.apply_tank(model, space, fuel, capacity_kbtuh, tank_vol,
                                 ef, re, setpoint_temp, ec_adj, @nbeds, @dhw_map,
                                 sys_id, desuperheater_clg_coil, jacket_r, solar_fraction)

        elsif wh_type == HPXML::WaterHeaterTypeTankless

          cycling_derate = water_heating_system.performance_adjustment

          Waterheater.apply_tankless(model, space, fuel, ef, cycling_derate,
                                     setpoint_temp, ec_adj, @nbeds, @dhw_map,
                                     sys_id, desuperheater_clg_coil, solar_fraction)

        elsif wh_type == HPXML::WaterHeaterTypeHeatPump

          tank_vol = water_heating_system.tank_volume

          Waterheater.apply_heatpump(model, runner, space, weather, setpoint_temp, tank_vol, ef, ec_adj,
                                     @nbeds, @dhw_map, sys_id, jacket_r, solar_fraction)

        elsif (wh_type == HPXML::WaterHeaterTypeCombiStorage) || (wh_type == HPXML::WaterHeaterTypeCombiTankless)

          combi_sys_id_list << sys_id
          standby_loss = water_heating_system.standby_loss
          vol = water_heating_system.tank_volume
          boiler_afue = water_heating_system.related_hvac_system.heating_efficiency_afue
          boiler_fuel_type = water_heating_system.related_hvac_system.heating_system_fuel

          boiler_sys = get_boiler_and_plant_loop(@hvac_map, water_heating_system.related_hvac_idref, sys_id)
          @dhw_map[sys_id] << boiler_sys['boiler']

          Waterheater.apply_combi(model, runner, space, vol, setpoint_temp, ec_adj, @nbeds,
                                  boiler_sys['boiler'], boiler_sys['plant_loop'], boiler_fuel_type,
                                  boiler_afue, @dhw_map, sys_id, wh_type, jacket_r, standby_loss)

        else

          fail "Unhandled water heater (#{wh_type})."

        end

        dhw_loop_fracs[sys_id] = dhw_load_frac
      end
    end

    HotWaterAndAppliances.apply(model, weather, @living_space,
                                @cfa, @nbeds, @ncfl, @has_uncond_bsmnt, avg_setpoint_temp,
                                cw_mef, cw_ler, cw_elec_rate, cw_gas_rate,
                                cw_agc, cw_cap, cw_space, cd_fuel, cd_ef, cd_control,
                                cd_space, dw_ef, dw_cap, fridge_annual_kwh, fridge_space,
                                cook_fuel_type, cook_is_induction, oven_is_convection,
                                has_low_flow_fixtures, dist_type, pipe_r,
                                std_pipe_length, recirc_loop_length,
                                recirc_branch_length, recirc_control_type,
                                recirc_pump_power, dwhr_present,
                                dwhr_facilities_connected, dwhr_is_equal_flow,
                                dwhr_efficiency, dhw_loop_fracs, @eri_version,
                                @dhw_map, @hpxml_path)

    if @hpxml.solar_thermal_systems.size > 0
      solar_thermal_system = @hpxml.solar_thermal_systems[0]
      water_heater = solar_thermal_system.water_heating_system

      if [HPXML::WaterHeaterTypeCombiStorage, HPXML::WaterHeaterTypeCombiTankless].include? water_heater.water_heater_type
        fail "Water heating system '#{water_heater.id}' connected to solar thermal system '#{solar_thermal_system.id}' cannot be a space-heating boiler."
      end

      if water_heater.uses_desuperheater
        fail "Water heating system '#{water_heater.id}' connected to solar thermal system '#{solar_thermal_system.id}' cannot be attached to a desuperheater."
      end

      collector_area = solar_thermal_system.collector_area
      if not collector_area.nil? # Detailed solar water heater
        frta = solar_thermal_system.collector_frta
        frul = solar_thermal_system.collector_frul
        storage_vol = solar_thermal_system.storage_volume
        loop_type = solar_thermal_system.collector_loop_type
        azimuth = Float(solar_thermal_system.collector_azimuth)
        tilt = solar_thermal_system.collector_tilt
        collector_type = solar_thermal_system.collector_type
        space = water_heater_spaces[water_heater.id]

        dhw_loop = nil
        if @dhw_map.keys.include? water_heater.id
          @dhw_map[water_heater.id].each do |dhw_object|
            next unless dhw_object.is_a? OpenStudio::Model::PlantLoop

            dhw_loop = dhw_object
          end
        end

        Waterheater.apply_solar_thermal(model, space, collector_area, frta, frul, storage_vol,
                                        azimuth, tilt, collector_type, loop_type, dhw_loop, @dhw_map,
                                        water_heater.id)
      end
    end

    # Add combi-system EMS program with water use equipment information
    @dhw_map.keys.each do |sys_id|
      next unless combi_sys_id_list.include? sys_id

      Waterheater.apply_combi_system_EMS(model, sys_id, @dhw_map)
    end
  end

  def self.get_desuperheatercoil(hvac_map, relatedhvac, wh_id)
    # search for the related cooling coil object for desuperheater

    # Supported cooling coil options
    clg_coil_supported = [OpenStudio::Model::CoilCoolingDXSingleSpeed, OpenStudio::Model::CoilCoolingDXMultiSpeed, OpenStudio::Model::CoilCoolingWaterToAirHeatPumpEquationFit]
    if hvac_map.keys.include? relatedhvac
      hvac_map[relatedhvac].each do |comp|
        clg_coil_supported.each do |coiltype|
          if comp.is_a? coiltype
            return comp
          end
        end
      end
      fail "RelatedHVACSystem '#{relatedhvac}' for water heating system '#{wh_id}' is not currently supported for desuperheaters."
    end
  end

  def self.calc_sequential_load_fraction(load_fraction, remaining_fraction)
    if remaining_fraction > 0
      if (load_fraction - remaining_fraction).abs <= 0.010001
        # Last equipment to handle all the remaining load (within 0.01 tolerance)
        load_fraction = remaining_fraction
        sequential_load_frac = 1.0 # Fraction of remaining load served by this system
      else
        sequential_load_frac = load_fraction / remaining_fraction # Fraction of remaining load served by this system
      end
    else
      sequential_load_frac = 0.0
    end
    remaining_fraction -= load_fraction

    return sequential_load_frac, remaining_fraction, load_fraction
  end

  def self.add_cooling_system(runner, model)
    return if @use_only_ideal_air

    @hpxml.cooling_systems.each do |cooling_system|
      clg_type = cooling_system.cooling_system_type

      cool_capacity_btuh = cooling_system.cooling_capacity
      if not cool_capacity_btuh.nil?
        if cool_capacity_btuh < 0
          cool_capacity_btuh = Constants.SizingAuto
        end
      end

      load_frac = cooling_system.fraction_cool_load_served
      sequential_load_frac, @total_frac_remaining_cool_load_served, load_frac = calc_sequential_load_fraction(load_frac, @total_frac_remaining_cool_load_served)

      check_distribution_system(cooling_system.distribution_system, clg_type)

      @hvac_map[cooling_system.id] = []

      if clg_type == HPXML::HVACTypeCentralAirConditioner

        seer = cooling_system.cooling_efficiency_seer
        compressor_type = cooling_system.compressor_type
        if compressor_type.nil?
          compressor_type = HVAC.get_default_compressor_type(seer)
        end
        crankcase_kw = 0.05 # From RESNET Publication No. 002-2017
        crankcase_temp = 50.0 # From RESNET Publication No. 002-2017

        if compressor_type == HPXML::HVACCompressorTypeSingleStage

          if cooling_system.cooling_shr.nil?
            shrs = [0.73]
          else
            shrs = [cooling_system.cooling_shr]
          end
          airflow_rate = cooling_system.cooling_cfm # Hidden feature; used only for HERS DSE test
          HVAC.apply_central_ac_1speed(model, runner, seer, shrs,
                                       crankcase_kw, crankcase_temp,
                                       cool_capacity_btuh, airflow_rate, load_frac,
                                       sequential_load_frac, @living_zone,
                                       @hvac_map, cooling_system.id)
        elsif compressor_type == HPXML::HVACCompressorTypeTwoStage

          if cooling_system.cooling_shr.nil?
            shrs = [0.71, 0.73]
          else
            # TODO: is the following assumption correct (revisit Dylan's data?)? OR should value from HPXML be used for both stages
            shrs = [cooling_system.cooling_shr - 0.02, cooling_system.cooling_shr]
          end
          HVAC.apply_central_ac_2speed(model, runner, seer, shrs,
                                       crankcase_kw, crankcase_temp,
                                       cool_capacity_btuh, load_frac,
                                       sequential_load_frac, @living_zone,
                                       @hvac_map, cooling_system.id)
        elsif compressor_type == HPXML::HVACCompressorTypeVariableSpeed

          if cooling_system.cooling_shr.nil?
            shrs = [0.87, 0.80, 0.79, 0.78]
          else
            var_sp_shr_mult = [1.115, 1.026, 1.013, 1.0]
            shrs = var_sp_shr_mult.map { |m| cooling_system.cooling_shr * m }
          end
          HVAC.apply_central_ac_4speed(model, runner, seer, shrs,
                                       crankcase_kw, crankcase_temp,
                                       cool_capacity_btuh, load_frac,
                                       sequential_load_frac, @living_zone,
                                       @hvac_map, cooling_system.id)
        end

      elsif clg_type == HPXML::HVACTypeRoomAirConditioner

        eer = cooling_system.cooling_efficiency_eer

        if cooling_system.cooling_shr.nil?
          shr = 0.65
        else
          shr = cooling_system.cooling_shr
        end

        airflow_rate = 350.0
        HVAC.apply_room_ac(model, runner, eer, shr,
                           airflow_rate, cool_capacity_btuh, load_frac,
                           sequential_load_frac, @living_zone,
                           @hvac_map, cooling_system.id)
      elsif clg_type == HPXML::HVACTypeEvaporativeCooler

        is_ducted = !cooling_system.distribution_system_idref.nil?
        HVAC.apply_evaporative_cooler(model, runner, load_frac,
                                      sequential_load_frac, @living_zone,
                                      @hvac_map, cooling_system.id, is_ducted)
      end
    end
  end

  def self.add_heating_system(runner, model)
    return if @use_only_ideal_air

    # We need to process furnaces attached to ACs before any other heating system
    # such that the sequential load heating fraction is properly applied.

    [true, false].each do |only_furnaces_attached_to_cooling|
      @hpxml.heating_systems.each do |heating_system|
        htg_type = heating_system.heating_system_type

        check_distribution_system(heating_system.distribution_system, htg_type)

        attached_clg_system = get_attached_clg_system(heating_system)

        if only_furnaces_attached_to_cooling
          next unless (htg_type == HPXML::HVACTypeFurnace) && (not attached_clg_system.nil?)
        else
          next if (htg_type == HPXML::HVACTypeFurnace) && (not attached_clg_system.nil?)
        end

        fuel = heating_system.heating_system_fuel

        heat_capacity_btuh = heating_system.heating_capacity
        if heat_capacity_btuh < 0
          heat_capacity_btuh = Constants.SizingAuto
        end

        load_frac = heating_system.fraction_heat_load_served
        sequential_load_frac, @total_frac_remaining_heat_load_served, load_frac = calc_sequential_load_fraction(load_frac, @total_frac_remaining_heat_load_served)

        @hvac_map[heating_system.id] = []

        if htg_type == HPXML::HVACTypeFurnace

          afue = heating_system.heating_efficiency_afue
          fan_power = 0.5 # For fuel furnaces, will be overridden by EAE later
          airflow_rate = heating_system.heating_cfm # Hidden feature; used only for HERS DSE test
          HVAC.apply_furnace(model, runner, fuel, afue,
                             heat_capacity_btuh, airflow_rate, fan_power,
                             load_frac, sequential_load_frac,
                             attached_clg_system, @living_zone,
                             @hvac_map, heating_system.id)
        elsif htg_type == HPXML::HVACTypeWallFurnace

          afue = heating_system.heating_efficiency_afue
          fan_power = 0.0
          airflow_rate = 0.0
          HVAC.apply_unit_heater(model, runner, fuel,
                                 afue, heat_capacity_btuh, fan_power,
                                 airflow_rate, load_frac,
                                 sequential_load_frac, @living_zone,
                                 @hvac_map, heating_system.id)
        elsif htg_type == HPXML::HVACTypeBoiler

          system_type = Constants.BoilerTypeForcedDraft
          afue = heating_system.heating_efficiency_afue
          oat_reset_enabled = false
          oat_high = nil
          oat_low = nil
          oat_hwst_high = nil
          oat_hwst_low = nil
          design_temp = 180.0
          HVAC.apply_boiler(model, runner, fuel, system_type, afue,
                            oat_reset_enabled, oat_high, oat_low, oat_hwst_high, oat_hwst_low,
                            heat_capacity_btuh, design_temp, load_frac,
                            sequential_load_frac, @living_zone,
                            @hvac_map, heating_system.id)
        elsif htg_type == HPXML::HVACTypeElectricResistance

          efficiency = heating_system.heating_efficiency_percent
          HVAC.apply_electric_baseboard(model, runner, efficiency,
                                        heat_capacity_btuh, load_frac,
                                        sequential_load_frac, @living_zone,
                                        @hvac_map, heating_system.id)
        elsif (htg_type == HPXML::HVACTypeStove) || (htg_type == HPXML::HVACTypePortableHeater)

          efficiency = heating_system.heating_efficiency_percent
          airflow_rate = 125.0 # cfm/ton; doesn't affect energy consumption
          fan_power = 0.5 # For fuel equipment, will be overridden by EAE later
          HVAC.apply_unit_heater(model, runner, fuel,
                                 efficiency, heat_capacity_btuh, fan_power,
                                 airflow_rate, load_frac,
                                 sequential_load_frac, @living_zone,
                                 @hvac_map, heating_system.id)
        end
      end
    end
  end

  def self.add_heat_pump(runner, model, weather)
    return if @use_only_ideal_air

    @hpxml.heat_pumps.each do |heat_pump|
      hp_type = heat_pump.heat_pump_type

      check_distribution_system(heat_pump.distribution_system, hp_type)

      cool_capacity_btuh = heat_pump.cooling_capacity
      if cool_capacity_btuh < 0
        cool_capacity_btuh = Constants.SizingAuto
      end

      heat_capacity_btuh = heat_pump.heating_capacity
      if heat_capacity_btuh < 0
        heat_capacity_btuh = Constants.SizingAuto
      end

      # Heating and cooling capacity must either both be Autosized or Fixed
      if (cool_capacity_btuh == Constants.SizingAuto) ^ (heat_capacity_btuh == Constants.SizingAuto)
        fail "HeatPump '#{heat_pump.id}' CoolingCapacity and HeatingCapacity must either both be auto-sized or fixed-sized."
      end

      heat_capacity_btuh_17F = heat_pump.heating_capacity_17F
      if (heat_capacity_btuh == Constants.SizingAuto) && (not heat_capacity_btuh_17F.nil?)
        fail "HeatPump '#{heat_pump.id}' has HeatingCapacity17F provided but heating capacity is auto-sized."
      end

      load_frac_heat = heat_pump.fraction_heat_load_served
      sequential_load_frac_heat, @total_frac_remaining_heat_load_served, load_frac_heat = calc_sequential_load_fraction(load_frac_heat, @total_frac_remaining_heat_load_served)

      load_frac_cool = heat_pump.fraction_cool_load_served
      sequential_load_frac_cool, @total_frac_remaining_cool_load_served, load_frac_cool = calc_sequential_load_fraction(load_frac_cool, @total_frac_remaining_cool_load_served)

      backup_heat_fuel = heat_pump.backup_heating_fuel
      if not backup_heat_fuel.nil?

        backup_heat_capacity_btuh = heat_pump.backup_heating_capacity
        if backup_heat_capacity_btuh < 0
          backup_heat_capacity_btuh = Constants.SizingAuto
        end

        # Heating and backup heating capacity must either both be Autosized or Fixed
        if (backup_heat_capacity_btuh == Constants.SizingAuto) ^ (heat_capacity_btuh == Constants.SizingAuto)
          fail "HeatPump '#{heat_pump.id}' BackupHeatingCapacity and HeatingCapacity must either both be auto-sized or fixed-sized."
        end

        if not heat_pump.backup_heating_efficiency_percent.nil?
          backup_heat_efficiency = heat_pump.backup_heating_efficiency_percent
        else
          backup_heat_efficiency = heat_pump.backup_heating_efficiency_afue
        end

        backup_switchover_temp = heat_pump.backup_heating_switchover_temp

      else
        backup_heat_fuel = HPXML::FuelTypeElectricity
        backup_heat_capacity_btuh = 0.0
        backup_heat_efficiency = 1.0
        backup_switchover_temp = nil
      end

      @hvac_map[heat_pump.id] = []

      if not backup_switchover_temp.nil?
        hp_compressor_min_temp = backup_switchover_temp
        supp_htg_max_outdoor_temp = backup_switchover_temp
      else
        supp_htg_max_outdoor_temp = 40.0
        # Minimum temperature for Heat Pump operation:
        if hp_type == HPXML::HVACTypeHeatPumpMiniSplit
          hp_compressor_min_temp = -30.0 # deg-F
        else
          hp_compressor_min_temp = 0.0 # deg-F
        end
      end

      if hp_type == HPXML::HVACTypeHeatPumpAirToAir

        seer = heat_pump.cooling_efficiency_seer
        hspf = heat_pump.heating_efficiency_hspf

        compressor_type = heat_pump.compressor_type
        if compressor_type.nil?
          compressor_type = HVAC.get_default_compressor_type(seer)
        end

        crankcase_kw = 0.05 # From RESNET Publication No. 002-2017
        crankcase_temp = 50.0 # From RESNET Publication No. 002-2017

        if compressor_type == HPXML::HVACCompressorTypeSingleStage

          if heat_pump.cooling_shr.nil?
            shrs = [0.73]
          else
            shrs = [heat_pump.cooling_shr]
          end

          HVAC.apply_central_ashp_1speed(model, runner, seer, hspf, shrs,
                                         hp_compressor_min_temp, crankcase_kw, crankcase_temp,
                                         cool_capacity_btuh, heat_capacity_btuh, heat_capacity_btuh_17F,
                                         backup_heat_fuel, backup_heat_efficiency, backup_heat_capacity_btuh, supp_htg_max_outdoor_temp,
                                         load_frac_heat, load_frac_cool,
                                         sequential_load_frac_heat, sequential_load_frac_cool,
                                         @living_zone, @hvac_map, heat_pump.id)
        elsif compressor_type == HPXML::HVACCompressorTypeTwoStage

          if heat_pump.cooling_shr.nil?
            shrs = [0.71, 0.724]
          else
            # TODO: is the following assumption correct (revisit Dylan's data?)? OR should value from HPXML be used for both stages?
            shrs = [heat_pump.cooling_shr - 0.014, heat_pump.cooling_shr]
          end
          HVAC.apply_central_ashp_2speed(model, runner, seer, hspf, shrs,
                                         hp_compressor_min_temp, crankcase_kw, crankcase_temp,
                                         cool_capacity_btuh, heat_capacity_btuh, heat_capacity_btuh_17F,
                                         backup_heat_fuel, backup_heat_efficiency, backup_heat_capacity_btuh, supp_htg_max_outdoor_temp,
                                         load_frac_heat, load_frac_cool,
                                         sequential_load_frac_heat, sequential_load_frac_cool,
                                         @living_zone, @hvac_map, heat_pump.id)
        elsif compressor_type == HPXML::HVACCompressorTypeVariableSpeed

          if heat_pump.cooling_shr.nil?
            shrs = [0.87, 0.80, 0.79, 0.78]
          else
            var_sp_shr_mult = [1.115, 1.026, 1.013, 1.0]
            shrs = var_sp_shr_mult.map { |m| heat_pump.cooling_shr * m }
          end
          HVAC.apply_central_ashp_4speed(model, runner, seer, hspf, shrs,
                                         hp_compressor_min_temp, crankcase_kw, crankcase_temp,
                                         cool_capacity_btuh, heat_capacity_btuh, heat_capacity_btuh_17F,
                                         backup_heat_fuel, backup_heat_efficiency, backup_heat_capacity_btuh, supp_htg_max_outdoor_temp,
                                         load_frac_heat, load_frac_cool,
                                         sequential_load_frac_heat, sequential_load_frac_cool,
                                         @living_zone, @hvac_map, heat_pump.id)
        end

      elsif hp_type == HPXML::HVACTypeHeatPumpMiniSplit

        seer = heat_pump.cooling_efficiency_seer
        hspf = heat_pump.heating_efficiency_hspf

        if heat_pump.cooling_shr.nil?
          shr = 0.73
        else
          shr = heat_pump.cooling_shr
        end

        min_cooling_capacity = 0.4
        max_cooling_capacity = 1.2
        min_cooling_airflow_rate = 200.0
        max_cooling_airflow_rate = 425.0
        min_heating_capacity = 0.3
        max_heating_capacity = 1.2
        min_heating_airflow_rate = 200.0
        max_heating_airflow_rate = 400.0
        if heat_capacity_btuh == Constants.SizingAuto
          heating_capacity_offset = 2300.0
        else
          heating_capacity_offset = heat_capacity_btuh - cool_capacity_btuh
        end

        if heat_capacity_btuh_17F.nil?
          cap_retention_frac = 0.25
          cap_retention_temp = -5.0
        else
          cap_retention_frac = heat_capacity_btuh_17F / heat_capacity_btuh
          cap_retention_temp = 17.0
        end

        pan_heater_power = 0.0
        fan_power = 0.07
        is_ducted = !heat_pump.distribution_system_idref.nil?
        HVAC.apply_mshp(model, runner, seer, hspf, shr,
                        min_cooling_capacity, max_cooling_capacity,
                        min_cooling_airflow_rate, max_cooling_airflow_rate,
                        min_heating_capacity, max_heating_capacity,
                        min_heating_airflow_rate, max_heating_airflow_rate,
                        heating_capacity_offset, cap_retention_frac,
                        cap_retention_temp, pan_heater_power, fan_power,
                        is_ducted, cool_capacity_btuh, hp_compressor_min_temp,
                        backup_heat_fuel, backup_heat_efficiency, backup_heat_capacity_btuh,
                        supp_htg_max_outdoor_temp, load_frac_heat, load_frac_cool,
                        sequential_load_frac_heat, sequential_load_frac_cool,
                        @living_zone, @hvac_map, heat_pump.id)

      elsif hp_type == HPXML::HVACTypeHeatPumpGroundToAir

        eer = heat_pump.cooling_efficiency_eer
        cop = heat_pump.heating_efficiency_cop
        if heat_pump.cooling_shr.nil?
          shr = 0.732
        else
          shr = heat_pump.cooling_shr
        end
        ground_conductivity = 0.6
        grout_conductivity = 0.4
        bore_config = Constants.SizingAuto
        bore_holes = Constants.SizingAuto
        bore_depth = Constants.SizingAuto
        bore_spacing = 20.0
        bore_diameter = 5.0
        pipe_size = 0.75
        ground_diffusivity = 0.0208
        fluid_type = Constants.FluidPropyleneGlycol
        frac_glycol = 0.3
        design_delta_t = 10.0
        pump_head = 50.0
        u_tube_leg_spacing = 0.9661
        u_tube_spacing_type = 'b'
        fan_power = 0.5
        HVAC.apply_gshp(model, runner, weather, cop, eer, shr,
                        ground_conductivity, grout_conductivity,
                        bore_config, bore_holes, bore_depth,
                        bore_spacing, bore_diameter, pipe_size,
                        ground_diffusivity, fluid_type, frac_glycol,
                        design_delta_t, pump_head,
                        u_tube_leg_spacing, u_tube_spacing_type,
                        fan_power, cool_capacity_btuh, heat_capacity_btuh,
                        backup_heat_efficiency, backup_heat_capacity_btuh,
                        load_frac_heat, load_frac_cool,
                        sequential_load_frac_heat, sequential_load_frac_cool,
                        @living_zone, @hvac_map, heat_pump.id)
      end
    end
  end

  def self.add_residual_hvac(runner, model)
    if @use_only_ideal_air
      HVAC.apply_ideal_air_loads(model, runner, 1, 1, @living_zone)
      return
    end

    # Adds an ideal air system to meet either:
    # 1. Any expected unmet load (i.e., because the sum of fractions load served is less than 1), or
    # 2. Any unexpected load (i.e., because the HVAC systems are undersized to meet the load)
    #
    # Addressing #2 ensures we can correctly calculate heating/cooling loads without having to run
    # an additional EnergyPlus simulation solely for that purpose, as well as allows us to report
    # the unmet load (i.e., the energy delivered by the ideal air system).
    if @total_frac_remaining_cool_load_served < 1
      sequential_cool_load_frac = 1
    else
      sequential_cool_load_frac = 0 # no cooling system, don't add ideal air for cooling either
    end

    if @total_frac_remaining_heat_load_served < 1
      sequential_heat_load_frac = 1
    else
      sequential_heat_load_frac = 0 # no heating system, don't add ideal air for heating either
    end
    if (sequential_heat_load_frac > 0) || (sequential_cool_load_frac > 0)
      HVAC.apply_ideal_air_loads(model, runner, sequential_cool_load_frac, sequential_heat_load_frac,
                                 @living_zone)
    end
  end

  def self.add_setpoints(runner, model, weather)
    return if @hpxml.hvac_controls.size == 0

    hvac_control = @hpxml.hvac_controls[0]

    # Base heating setpoint
    htg_setpoint = hvac_control.heating_setpoint_temp
    @htg_weekday_setpoints = [[htg_setpoint] * 24] * 12

    # Apply heating setback?
    htg_setback = hvac_control.heating_setback_temp
    if not htg_setback.nil?
      htg_setback_hrs_per_week = hvac_control.heating_setback_hours_per_week
      htg_setback_start_hr = hvac_control.heating_setback_start_hour
      for m in 1..12
        for hr in htg_setback_start_hr..htg_setback_start_hr + Integer(htg_setback_hrs_per_week / 7.0) - 1
          @htg_weekday_setpoints[m - 1][hr % 24] = htg_setback
        end
      end
    end
    @htg_weekend_setpoints = @htg_weekday_setpoints

    # Base cooling setpoint
    clg_setpoint = hvac_control.cooling_setpoint_temp
    @clg_weekday_setpoints = [[clg_setpoint] * 24] * 12

    # Apply cooling setup?
    clg_setup = hvac_control.cooling_setup_temp
    if not clg_setup.nil?
      clg_setup_hrs_per_week = hvac_control.cooling_setup_hours_per_week
      clg_setup_start_hr = hvac_control.cooling_setup_start_hour
      for m in 1..12
        for hr in clg_setup_start_hr..clg_setup_start_hr + Integer(clg_setup_hrs_per_week / 7.0) - 1
          @clg_weekday_setpoints[m - 1][hr % 24] = clg_setup
        end
      end
    end

    # Apply cooling setpoint offset due to ceiling fan?
    clg_ceiling_fan_offset = hvac_control.ceiling_fan_cooling_setpoint_temp_offset
    if not clg_ceiling_fan_offset.nil?
      HVAC.get_ceiling_fan_operation_months(weather).each_with_index do |operation, m|
        next unless operation == 1

        @clg_weekday_setpoints[m] = [@clg_weekday_setpoints[m], Array.new(24, clg_ceiling_fan_offset)].transpose.map { |i| i.reduce(:+) }
      end
    end
    @clg_weekend_setpoints = @clg_weekday_setpoints

    HVAC.apply_setpoints(model, runner, weather, @living_zone,
                         @htg_weekday_setpoints, @htg_weekend_setpoints, 1, 12,
                         @clg_weekday_setpoints, @clg_weekend_setpoints, 1, 12)
  end

  def self.add_ceiling_fans(runner, model, weather)
    return if @hpxml.ceiling_fans.size == 0

    ceiling_fan = @hpxml.ceiling_fans[0]

    monthly_sch = HVAC.get_ceiling_fan_operation_months(weather)
    medium_cfm = 3000.0
    weekday_sch = [0.0, 0.0, 0.0, 0.0, 0.0, 0.0, 0.0, 0.0, 0.0, 0.5, 1.0, 1.0, 1.0, 1.0, 1.0, 1.0, 1.0, 1.0, 1.0, 1.0, 0.0, 0.0, 0.0, 0.0]
    weekend_sch = weekday_sch
    hrs_per_day = weekday_sch.inject(0, :+)

    cfm_per_w = ceiling_fan.efficiency
    if cfm_per_w.nil?
      fan_power_w = HVAC.get_default_ceiling_fan_power()
      cfm_per_w = medium_cfm / fan_power_w
    end
    quantity = ceiling_fan.quantity
    if quantity.nil?
      quantity = HVAC.get_default_ceiling_fan_quantity(@nbeds)
    end
    annual_kwh = UnitConversions.convert(quantity * medium_cfm / cfm_per_w * hrs_per_day * 365.0, 'Wh', 'kWh')
    annual_kwh *= monthly_sch.inject(:+) / 12.0

    HVAC.apply_ceiling_fans(model, runner, annual_kwh, weekday_sch, weekend_sch, monthly_sch,
                            @cfa, @living_space)
  end

<<<<<<< HEAD
  def self.add_dehumidifier(runner, model)
    return if @hpxml.dehumidifiers.size == 0

    dehumidifier = @hpxml.dehumidifiers[0]
    sys_id = dehumidifier.id
    @hvac_map[sys_id] = []
    water_removal_rate = dehumidifier.capacity
    energy_factor = dehumidifier.energy_factor
    integrated_energy_factor = dehumidifier.integrated_energy_factor
    humidity_setpoint = dehumidifier.rh_setpoint

    # Calculate air flow rate by assuming 2.75 cfm/pint/day (based on experimental test data)
    air_flow_rate = 2.75 * water_removal_rate

    HVAC.apply_dehumidifier(model, runner, energy_factor, integrated_energy_factor, water_removal_rate,
                            air_flow_rate, humidity_setpoint, @living_zone, @hvac_map, sys_id)
  end

  def self.check_distribution_system(dist_id, system_id, system_type)
    return if dist_id.nil?
=======
  def self.check_distribution_system(hvac_distribution, system_type)
    return if hvac_distribution.nil?
>>>>>>> 424439e3

    hvac_distribution_type_map = { HPXML::HVACTypeFurnace => [HPXML::HVACDistributionTypeAir, HPXML::HVACDistributionTypeDSE],
                                   HPXML::HVACTypeBoiler => [HPXML::HVACDistributionTypeHydronic, HPXML::HVACDistributionTypeDSE],
                                   HPXML::HVACTypeCentralAirConditioner => [HPXML::HVACDistributionTypeAir, HPXML::HVACDistributionTypeDSE],
                                   HPXML::HVACTypeEvaporativeCooler => [HPXML::HVACDistributionTypeAir, HPXML::HVACDistributionTypeDSE],
                                   HPXML::HVACTypeHeatPumpAirToAir => [HPXML::HVACDistributionTypeAir, HPXML::HVACDistributionTypeDSE],
                                   HPXML::HVACTypeHeatPumpMiniSplit => [HPXML::HVACDistributionTypeAir, HPXML::HVACDistributionTypeDSE],
                                   HPXML::HVACTypeHeatPumpGroundToAir => [HPXML::HVACDistributionTypeAir, HPXML::HVACDistributionTypeDSE] }

    if not hvac_distribution_type_map[system_type].include? hvac_distribution.distribution_system_type
      # EPvalidator.rb only checks that a HVAC distribution system of the correct type (for the given HVAC system) exists
      # in the HPXML file, not that it is attached to this HVAC system. So here we perform the more rigorous check.
      fail "Incorrect HVAC distribution system type for HVAC type: '#{system_type}'. Should be one of: #{hvac_distribution_type_map[system_type]}"
    end
  end

  def self.get_boiler_and_plant_loop(loop_hvacs, heating_source_id, sys_id)
    # Search for the right boiler OS object
    related_boiler_sys = {}
    if loop_hvacs.keys.include? heating_source_id
      loop_hvacs[heating_source_id].each do |comp|
        if comp.is_a? OpenStudio::Model::PlantLoop
          related_boiler_sys['plant_loop'] = comp
        elsif comp.is_a? OpenStudio::Model::BoilerHotWater
          related_boiler_sys['boiler'] = comp
        end
      end
      return related_boiler_sys
    end
  end

  def self.add_mels(runner, model, spaces)
    # Misc
    misc_annual_kwh = 0
    misc_sens_frac = nil
    misc_lat_frac = nil
    misc_weekday_sch = nil
    misc_weekend_sch = nil
    misc_monthly_sch = nil
    @hpxml.plug_loads.each do |plug_load|
      next unless plug_load.plug_load_type == HPXML::PlugLoadTypeOther

      misc_annual_kwh = plug_load.kWh_per_year
      if misc_annual_kwh.nil?
        misc_annual_kwh = MiscLoads.get_residual_mels_values(@cfa)[0]
      end

      misc_sens_frac = plug_load.frac_sensible
      if misc_sens_frac.nil?
        misc_sens_frac = MiscLoads.get_residual_mels_values(@cfa)[1]
      end

      misc_lat_frac = plug_load.frac_latent
      if misc_lat_frac.nil?
        misc_lat_frac = MiscLoads.get_residual_mels_values(@cfa)[2]
      end

      misc_weekday_sch = @hpxml.misc_loads_schedule.weekday_fractions
      if misc_weekday_sch.nil?
        misc_weekday_sch = '0.04, 0.037, 0.037, 0.036, 0.033, 0.036, 0.043, 0.047, 0.034, 0.023, 0.024, 0.025, 0.024, 0.028, 0.031, 0.032, 0.039, 0.053, 0.063, 0.067, 0.071, 0.069, 0.059, 0.05'
      end

      misc_weekend_sch = @hpxml.misc_loads_schedule.weekend_fractions
      if misc_weekend_sch.nil?
        misc_weekend_sch = '0.04, 0.037, 0.037, 0.036, 0.033, 0.036, 0.043, 0.047, 0.034, 0.023, 0.024, 0.025, 0.024, 0.028, 0.031, 0.032, 0.039, 0.053, 0.063, 0.067, 0.071, 0.069, 0.059, 0.05'
      end

      misc_monthly_sch = @hpxml.misc_loads_schedule.monthly_multipliers
      if misc_monthly_sch.nil?
        misc_monthly_sch = '1.248, 1.257, 0.993, 0.989, 0.993, 0.827, 0.821, 0.821, 0.827, 0.99, 0.987, 1.248'
      end
    end

    # Television
    tv_annual_kwh = 0
    @hpxml.plug_loads.each do |plug_load|
      next unless plug_load.plug_load_type == HPXML::PlugLoadTypeTelevision

      tv_annual_kwh = plug_load.kWh_per_year
      if tv_annual_kwh.nil?
        tv_annual_kwh, tv_sens_frac, tv_lat_frac = MiscLoads.get_televisions_values(@cfa, @nbeds)
      end
    end

    MiscLoads.apply_plug(model, misc_annual_kwh, misc_sens_frac, misc_lat_frac,
                         misc_weekday_sch, misc_weekend_sch, misc_monthly_sch, tv_annual_kwh,
                         @cfa, @living_space)
  end

  def self.add_lighting(runner, model, weather, spaces)
    return if @hpxml.lighting_groups.size == 0

    fractions = {}
    @hpxml.lighting_groups.each do |lg|
      fractions[[lg.location, lg.third_party_certification]] = lg.fration_of_units_in_location
    end

    int_kwh, ext_kwh, grg_kwh = Lighting.calc_lighting_energy(@eri_version, @cfa, @gfa,
                                                              fractions[[HPXML::LocationInterior, HPXML::LightingTypeTierI]],
                                                              fractions[[HPXML::LocationExterior, HPXML::LightingTypeTierI]],
                                                              fractions[[HPXML::LocationGarage, HPXML::LightingTypeTierI]],
                                                              fractions[[HPXML::LocationInterior, HPXML::LightingTypeTierII]],
                                                              fractions[[HPXML::LocationExterior, HPXML::LightingTypeTierII]],
                                                              fractions[[HPXML::LocationGarage, HPXML::LightingTypeTierII]])

    garage_space = get_space_of_type(spaces, HPXML::LocationGarage)
    Lighting.apply(model, weather, int_kwh, grg_kwh, ext_kwh, @cfa, @gfa,
                   @living_space, garage_space)
  end

  def self.add_airflow(runner, model, weather, spaces)
    shelter_coef = @hpxml.site.shelter_coefficient

    # Infiltration
    infil_ach50 = nil
    infil_const_ach = nil
    @hpxml.air_infiltration_measurements.each do |measurement|
      if (measurement.house_pressure == 50) && (measurement.unit_of_measure == HPXML::UnitsACH)
        infil_ach50 = measurement.air_leakage
      elsif (measurement.house_pressure == 50) && (measurement.unit_of_measure == HPXML::UnitsCFM)
        infil_ach50 = measurement.air_leakage * 60.0 / @infilvolume # Convert CFM50 to ACH50
      else
        infil_const_ach = measurement.constant_ach_natural
      end
    end

    vented_attic_sla = nil
    vented_attic_const_ach = nil
    if @has_vented_attic
      @hpxml.attics.each do |attic|
        next unless attic.attic_type == HPXML::AtticTypeVented
        next if attic.vented_attic_sla.nil? && attic.vented_attic_constant_ach.nil? # skip additional attic elements

        vented_attic_sla = attic.vented_attic_sla
        vented_attic_const_ach = attic.vented_attic_constant_ach
      end
      if vented_attic_sla.nil? && vented_attic_const_ach.nil?
        vented_attic_sla = Airflow.get_default_vented_attic_sla()
      end
    else
      vented_attic_sla = 0.0
    end

    vented_crawl_sla = nil
    if @has_vented_crawl
      @hpxml.foundations.each do |foundation|
        next unless foundation.foundation_type == HPXML::FoundationTypeCrawlspaceVented

        vented_crawl_sla = foundation.vented_crawlspace_sla
      end
      if vented_crawl_sla.nil?
        vented_crawl_sla = Airflow.get_default_vented_crawl_sla()
      end
    else
      vented_crawl_sla = 0.0
    end

    living_ach50 = infil_ach50
    living_constant_ach = infil_const_ach
    garage_ach50 = infil_ach50
    unconditioned_basement_ach = 0.1
    unvented_crawl_sla = 0
    unvented_attic_sla = 0
    if shelter_coef.nil?
      shelter_coef = Airflow.get_default_shelter_coefficient()
    end
    has_flue_chimney = false
    terrain = Constants.TerrainSuburban
    infil = Infiltration.new(living_ach50, living_constant_ach, shelter_coef, garage_ach50, vented_crawl_sla, unvented_crawl_sla,
                             vented_attic_sla, unvented_attic_sla, vented_attic_const_ach, unconditioned_basement_ach, has_flue_chimney, terrain)

    # Natural Ventilation
    frac_window_area_operable = @hpxml.building_construction.fraction_of_operable_window_area
    if frac_window_area_operable.nil?
      frac_window_area_operable = Airflow.get_default_fraction_of_operable_window_area()
    end
    if (frac_window_area_operable < 0) || (frac_window_area_operable > 1)
      fail "Fraction window area operable (#{frac_window_area_operable}) must be between 0 and 1."
    end

    nv_frac_window_area_open = frac_window_area_operable * 0.20 # Assume 20% of operable window area is open
    nv_num_days_per_week = 7
    nv_max_oa_hr = 0.0115
    nv_max_oa_rh = 0.7
    nat_vent = NaturalVentilation.new(nv_frac_window_area_open, nv_max_oa_hr, nv_max_oa_rh, nv_num_days_per_week,
                                      @htg_weekday_setpoints, @htg_weekend_setpoints, @clg_weekday_setpoints, @clg_weekend_setpoints, @clg_ssn_sensor)

    # Ducts
    duct_systems = {}
    @hpxml.hvac_distributions.each do |hvac_distribution|
      next unless hvac_distribution.distribution_system_type == HPXML::HVACDistributionTypeAir

      air_ducts = create_ducts(hvac_distribution, model, spaces)

      # Connect AirLoopHVACs to ducts
      hvac_distribution.hvac_systems.each do |hvac_system|
        @hvac_map[hvac_system.id].each do |loop|
          next unless loop.is_a? OpenStudio::Model::AirLoopHVAC

          if duct_systems[air_ducts].nil?
            duct_systems[air_ducts] = loop
          elsif duct_systems[air_ducts] != loop
            # Multiple air loops associated with this duct system, treat
            # as separate duct systems.
            air_ducts2 = create_ducts(hvac_distribution, model, spaces)
            duct_systems[air_ducts2] = loop
          end
        end
      end
    end

    # Mechanical Ventilation
    mech_vent_id = nil
    mech_vent_type = nil
    mech_vent_total_eff = 0.0
    mech_vent_total_eff_adj = 0.0
    mech_vent_sens_eff = 0.0
    mech_vent_sens_eff_adj = 0.0
    mech_vent_fan_w = 0.0
    mech_vent_cfm = 0.0
    mech_vent_attached_dist_system = nil
    cfis_open_time = 0.0
    @hpxml.ventilation_fans.each do |ventilation_fan|
      next unless ventilation_fan.used_for_whole_building_ventilation

      mech_vent_id = ventilation_fan.id
      mech_vent_type = ventilation_fan.fan_type
      if (mech_vent_type == HPXML::MechVentTypeERV) || (mech_vent_type == HPXML::MechVentTypeHRV)
        if ventilation_fan.sensible_recovery_efficiency_adjusted.nil?
          mech_vent_sens_eff = ventilation_fan.sensible_recovery_efficiency
        else
          mech_vent_sens_eff_adj = ventilation_fan.sensible_recovery_efficiency_adjusted
        end
      end
      if mech_vent_type == HPXML::MechVentTypeERV
        if ventilation_fan.total_recovery_efficiency_adjusted.nil?
          mech_vent_total_eff = ventilation_fan.total_recovery_efficiency
        else
          mech_vent_total_eff_adj = ventilation_fan.total_recovery_efficiency_adjusted
        end
      end
      mech_vent_cfm = ventilation_fan.tested_flow_rate
      if mech_vent_cfm.nil?
        mech_vent_cfm = ventilation_fan.rated_flow_rate
      end
      mech_vent_fan_w = ventilation_fan.fan_power
      if mech_vent_type == HPXML::MechVentTypeCFIS
        # CFIS: Specify minimum open time in minutes
        cfis_open_time = [ventilation_fan.hours_in_operation / 24.0 * 60.0, 59.999].min
      else
        # Other: Adjust constant CFM/power based on hours per day of operation
        mech_vent_cfm *= (ventilation_fan.hours_in_operation / 24.0)
        mech_vent_fan_w *= (ventilation_fan.hours_in_operation / 24.0)
      end
      mech_vent_attached_dist_system = ventilation_fan.distribution_system
    end
    cfis_airflow_frac = 1.0
    clothes_dryer_exhaust = 0.0
    range_exhaust = 0.0
    range_exhaust_hour = 16
    bathroom_exhaust = 0.0
    bathroom_exhaust_hour = 5

    # Whole house fan
    whole_house_fan_w = 0.0
    whole_house_fan_cfm = 0.0
    whf_num_days_per_week = 0
    @hpxml.ventilation_fans.each do |ventilation_fan|
      next unless ventilation_fan.used_for_seasonal_cooling_load_reduction

      whole_house_fan_w = ventilation_fan.fan_power
      whole_house_fan_cfm = ventilation_fan.rated_flow_rate
      whf_num_days_per_week = 7
    end
    whf = WholeHouseFan.new(whole_house_fan_cfm, whole_house_fan_w, whf_num_days_per_week)

    # Get AirLoop associated with CFIS
    cfis_airloop = nil
    if mech_vent_type == HPXML::MechVentTypeCFIS
      cfis_sys_ids = mech_vent_attached_dist_system.hvac_systems.map { |system| system.id }

      # Get AirLoopHVACs associated with these HVAC systems
      @hvac_map.each do |sys_id, hvacs|
        next unless cfis_sys_ids.include? sys_id

        hvacs.each do |loop|
          next unless loop.is_a? OpenStudio::Model::AirLoopHVAC
          next if cfis_airloop == loop # already assigned

          fail 'Two airloops found for CFIS. Aborting...' unless cfis_airloop.nil?

          cfis_airloop = loop
        end
      end
    end

    mech_vent = MechanicalVentilation.new(mech_vent_type, mech_vent_total_eff, mech_vent_total_eff_adj, mech_vent_cfm,
                                          mech_vent_fan_w, mech_vent_sens_eff, mech_vent_sens_eff_adj,
                                          clothes_dryer_exhaust, range_exhaust,
                                          range_exhaust_hour, bathroom_exhaust, bathroom_exhaust_hour,
                                          cfis_open_time, cfis_airflow_frac, cfis_airloop)

    window_area = 0.0
    @hpxml.windows.each do |window|
      window_area += window.area
    end

    nbaths = @hpxml.building_construction.number_of_bathrooms
    if nbaths.nil?
      nbaths = Waterheater.get_default_num_bathrooms(@nbeds)
    end
    Airflow.apply(model, runner, weather, infil, mech_vent, nat_vent, whf, duct_systems,
                  @cfa, @infilvolume, @nbeds, nbaths, @ncfl, @ncfl_ag, window_area,
                  @min_neighbor_distance)
  end

  def self.create_ducts(hvac_distribution, model, spaces)
    air_ducts = []

    # Duct leakage (supply/return => [value, units])
    leakage_to_outside = { HPXML::DuctTypeSupply => [0.0, nil],
                           HPXML::DuctTypeReturn => [0.0, nil] }
    hvac_distribution.duct_leakage_measurements.each do |duct_leakage_measurement|
      next unless [HPXML::UnitsCFM25, HPXML::UnitsPercent].include?(duct_leakage_measurement.duct_leakage_units) && (duct_leakage_measurement.duct_leakage_total_or_to_outside == 'to outside')

      next if duct_leakage_measurement.duct_type.nil?

      leakage_to_outside[duct_leakage_measurement.duct_type] = [duct_leakage_measurement.duct_leakage_value, duct_leakage_measurement.duct_leakage_units]
    end

    # Duct location, R-value, Area
    total_unconditioned_duct_area = { HPXML::DuctTypeSupply => 0.0,
                                      HPXML::DuctTypeReturn => 0.0 }
    hvac_distribution.ducts.each do |ducts|
      next if [HPXML::LocationLivingSpace, HPXML::LocationBasementConditioned].include? ducts.duct_location

      # Calculate total duct area in unconditioned spaces
      next if ducts.duct_type.nil?

      total_unconditioned_duct_area[ducts.duct_type] += ducts.duct_surface_area
    end

    # Create duct objects
    hvac_distribution.ducts.each do |ducts|
      next if [HPXML::LocationLivingSpace, HPXML::LocationBasementConditioned].include? ducts.duct_location

      next if ducts.duct_type.nil?

      duct_area = ducts.duct_surface_area
      duct_space = get_space_from_location(ducts.duct_location, 'Duct', model, spaces)
      # Apportion leakage to individual ducts by surface area
      duct_leakage_value = leakage_to_outside[ducts.duct_type][0] * duct_area / total_unconditioned_duct_area[ducts.duct_type]
      duct_leakage_units = leakage_to_outside[ducts.duct_type][1]

      duct_leakage_cfm = nil
      duct_leakage_frac = nil
      if duct_leakage_units == HPXML::UnitsCFM25
        duct_leakage_cfm = duct_leakage_value
      elsif duct_leakage_units == HPXML::UnitsPercent
        duct_leakage_frac = duct_leakage_value
      else
        fail "#{ducts.duct_type.capitalize} ducts exist but leakage was not specified for distribution system '#{hvac_distribution.id}'."
      end

      air_ducts << Duct.new(ducts.duct_type, duct_space, duct_leakage_frac, duct_leakage_cfm, duct_area, ducts.duct_insulation_r_value)
    end

    # If all ducts are in conditioned space, model leakage as going to outside
    [HPXML::DuctTypeSupply, HPXML::DuctTypeReturn].each do |duct_side|
      next unless (leakage_to_outside[duct_side][0] > 0) && (total_unconditioned_duct_area[duct_side] == 0)

      duct_area = 0.0
      duct_rvalue = 0.0
      duct_space = nil # outside
      duct_leakage_value = leakage_to_outside[duct_side][0]
      duct_leakage_units = leakage_to_outside[duct_side][1]

      duct_leakage_cfm = nil
      duct_leakage_frac = nil
      if duct_leakage_units == HPXML::UnitsCFM25
        duct_leakage_cfm = duct_leakage_value
      elsif duct_leakage_units == HPXML::UnitsPercent
        duct_leakage_frac = duct_leakage_value
      else
        fail "#{duct_side.capitalize} ducts exist but leakage was not specified for distribution system '#{hvac_distribution.id}'."
      end

      air_ducts << Duct.new(duct_side, duct_space, duct_leakage_frac, duct_leakage_cfm, duct_area, duct_rvalue)
    end

    return air_ducts
  end

  def self.add_hvac_sizing(runner, model, weather)
    HVACSizing.apply(model, runner, weather, @cfa, @infilvolume, @nbeds, @min_neighbor_distance, @living_space, @debug)
  end

  def self.add_fuel_heating_eae(runner, model)
    # Needs to come after HVAC sizing (needs heating capacity and airflow rate)
    # FUTURE: Could remove this method and simplify everything if we could autosize via the HPXML file

    @hpxml.heating_systems.each do |heating_system|
      next unless heating_system.fraction_heat_load_served > 0

      htg_type = heating_system.heating_system_type
      next unless [HPXML::HVACTypeFurnace, HPXML::HVACTypeWallFurnace, HPXML::HVACTypeStove, HPXML::HVACTypeBoiler].include? htg_type

      fuel = heating_system.heating_system_fuel
      next if fuel == HPXML::FuelTypeElectricity

      fuel_eae = heating_system.electric_auxiliary_energy
      load_frac = heating_system.fraction_heat_load_served
      sys_id = heating_system.id

      HVAC.apply_eae_to_heating_fan(runner, @hvac_map[sys_id], fuel_eae, fuel, load_frac, htg_type)
    end
  end

  def self.add_photovoltaics(runner, model)
    modules_map = { HPXML::PVModuleTypeStandard => 'Standard',
                    HPXML::PVModuleTypePremium => 'Premium',
                    HPXML::PVModuleTypeThinFilm => 'ThinFilm' }

    @hpxml.pv_systems.each do |pv_system|
      pv_id = pv_system.id
      module_type = modules_map[pv_system.module_type]
      if (pv_system.tracking == HPXML::PVTrackingTypeFixed) && (pv_system.location == HPXML::LocationRoof)
        array_type = 'FixedRoofMounted'
      elsif (pv_system.tracking == HPXML::PVTrackingTypeFixed) && (pv_system.location == HPXML::LocationGround)
        array_type = 'FixedOpenRack'
      elsif pv_system.tracking == HPXML::PVTrackingType1Axis
        array_type = 'OneAxis'
      elsif pv_system.tracking == HPXML::PVTrackingType1AxisBacktracked
        array_type = 'OneAxisBacktracking'
      elsif pv_system.tracking == HPXML::PVTrackingType2Axis
        array_type = 'TwoAxis'
      end
      az = pv_system.array_azimuth
      tilt = pv_system.array_tilt
      power_w = pv_system.max_power_output
      inv_eff = pv_system.inverter_efficiency
      system_losses = pv_system.system_losses_fraction

      PV.apply(model, pv_id, power_w, module_type,
               system_losses, inv_eff, tilt, az, array_type)
    end
  end

  def self.add_outputs(runner, model)
    # Store some data for use in reporting measure
    model.getBuilding.additionalProperties.setFeature('hvac_map', map_to_string(@hvac_map))
    model.getBuilding.additionalProperties.setFeature('dhw_map', map_to_string(@dhw_map))

    add_component_loads_output(runner, model)
  end

  def self.map_to_string(map)
    map_str = {}
    map.each do |sys_id, objects|
      object_name_list = []
      objects.uniq.each do |object|
        object_name_list << object.name.to_s
      end
      map_str[sys_id] = object_name_list if object_name_list.size > 0
    end
    return map_str.to_s
  end

  def self.add_component_loads_output(runner, model)
    # Prevent certain objects (e.g., OtherEquipment) from being counted towards both, e.g., ducts and internal gains
    objects_already_processed = []

    # EMS Sensors: Global

    liv_load_sensors = {}

    liv_load_sensors[:htg] = OpenStudio::Model::EnergyManagementSystemSensor.new(model, "Heating:EnergyTransfer:Zone:#{@living_zone.name.to_s.upcase}")
    liv_load_sensors[:htg].setName('htg_load_liv')

    liv_load_sensors[:clg] = OpenStudio::Model::EnergyManagementSystemSensor.new(model, "Cooling:EnergyTransfer:Zone:#{@living_zone.name.to_s.upcase}")
    liv_load_sensors[:clg].setName('clg_load_liv')

    tot_load_sensors = {}

    tot_load_sensors[:htg] = OpenStudio::Model::EnergyManagementSystemSensor.new(model, 'Heating:EnergyTransfer')
    tot_load_sensors[:htg].setName('htg_load_tot')

    tot_load_sensors[:clg] = OpenStudio::Model::EnergyManagementSystemSensor.new(model, 'Cooling:EnergyTransfer')
    tot_load_sensors[:clg].setName('clg_load_tot')

    load_adj_sensors = {} # Sensors used to adjust E+ EnergyTransfer meter, eg. dehumidifier as load in our program, but included in Heating:EnergyTransfer as HVAC equipment

    # EMS Sensors: Surfaces, SubSurfaces, InternalMass

    surfaces_sensors = { walls: [],
                         rim_joists: [],
                         foundation_walls: [],
                         floors: [],
                         slabs: [],
                         ceilings: [],
                         roofs: [],
                         windows: [],
                         doors: [],
                         skylights: [],
                         internal_mass: [] }

    model.getSurfaces.sort.each_with_index do |s, idx|
      next unless s.space.get.thermalZone.get.name.to_s == @living_zone.name.to_s

      surface_type = s.additionalProperties.getFeatureAsString('SurfaceType')
      if not surface_type.is_initialized
        fail "Could not identify surface type for surface: '#{s.name}'."
      end

      surface_type = surface_type.get

      s.subSurfaces.each do |ss|
        key = { 'Window' => :windows,
                'Door' => :doors,
                'Skylight' => :skylights }[surface_type]
        fail "Unexpected subsurface for component loads: '#{ss.name}'." if key.nil?

        if (surface_type == 'Window') || (surface_type == 'Skylight')
          vars = { 'Surface Window Net Heat Transfer Energy' => 'ss_net',
                   'Surface Inside Face Internal Gains Radiation Heat Gain Energy' => 'ss_ig',
                   'Surface Window Total Glazing Layers Absorbed Shortwave Radiation Rate' => 'ss_sw_abs',
                   'Surface Window Total Glazing Layers Absorbed Solar Radiation Energy' => 'ss_sol_abs',
                   'Surface Inside Face Initial Transmitted Diffuse Transmitted Out Window Solar Radiation Rate' => 'ss_sol_out' }
        else
          vars = { 'Surface Inside Face Convection Heat Gain Energy' => 'ss_conv',
                   'Surface Inside Face Internal Gains Radiation Heat Gain Energy' => 'ss_ig',
                   'Surface Inside Face Net Surface Thermal Radiation Heat Gain Energy' => 'ss_surf',
                   'Surface Inside Face Solar Radiation Heat Gain Energy' => 'ss_sol',
                   'Surface Inside Face Lights Radiation Heat Gain Energy' => 'ss_lgt' }
        end

        surfaces_sensors[key] << []
        vars.each do |var, name|
          sensor = OpenStudio::Model::EnergyManagementSystemSensor.new(model, var)
          sensor.setName(name)
          sensor.setKeyName(ss.name.to_s)
          surfaces_sensors[key][-1] << sensor
        end
      end

      next if s.netArea < 0.01 # Skip parent surfaces (of subsurfaces) that have near zero net area

      key = { 'FoundationWall' => :foundation_walls,
              'RimJoist' => :rim_joists,
              'Wall' => :walls,
              'Slab' => :slabs,
              'Floor' => :floors,
              'Ceiling' => :ceilings,
              'Roof' => :roofs,
              'InferredCeiling' => :internal_mass,
              'InferredFloor' => :internal_mass }[surface_type]
      fail "Unexpected surface for component loads: '#{s.name}'." if key.nil?

      surfaces_sensors[key] << []
      { 'Surface Inside Face Convection Heat Gain Energy' => 's_conv',
        'Surface Inside Face Internal Gains Radiation Heat Gain Energy' => 's_ig',
        'Surface Inside Face Solar Radiation Heat Gain Energy' => 's_sol',
        'Surface Inside Face Lights Radiation Heat Gain Energy' => 's_lgt',
        'Surface Inside Face Net Surface Thermal Radiation Heat Gain Energy' => 's_surf' }.each do |var, name|
        sensor = OpenStudio::Model::EnergyManagementSystemSensor.new(model, var)
        sensor.setName(name)
        sensor.setKeyName(s.name.to_s)
        surfaces_sensors[key][-1] << sensor
      end
    end

    model.getInternalMasss.sort.each do |m|
      next unless m.space.get.thermalZone.get.name.to_s == @living_zone.name.to_s

      surfaces_sensors[:internal_mass] << []
      { 'Surface Inside Face Convection Heat Gain Energy' => 'im_conv',
        'Surface Inside Face Internal Gains Radiation Heat Gain Energy' => 'im_ig',
        'Surface Inside Face Solar Radiation Heat Gain Energy' => 'im_sol',
        'Surface Inside Face Lights Radiation Heat Gain Energy' => 'im_lgt',
        'Surface Inside Face Net Surface Thermal Radiation Heat Gain Energy' => 'im_surf' }.each do |var, name|
        sensor = OpenStudio::Model::EnergyManagementSystemSensor.new(model, var)
        sensor.setName(name)
        sensor.setKeyName(m.name.to_s)
        surfaces_sensors[:internal_mass][-1] << sensor
      end
    end

    # EMS Sensors: Infiltration, Mechanical Ventilation, Natural Ventilation, Whole House Fan

    air_gain_sensor = OpenStudio::Model::EnergyManagementSystemSensor.new(model, 'Zone Infiltration Sensible Heat Gain Energy')
    air_gain_sensor.setName('airflow_gain')
    air_gain_sensor.setKeyName(@living_zone.name.to_s)

    air_loss_sensor = OpenStudio::Model::EnergyManagementSystemSensor.new(model, 'Zone Infiltration Sensible Heat Loss Energy')
    air_loss_sensor.setName('airflow_loss')
    air_loss_sensor.setKeyName(@living_zone.name.to_s)

    mechvent_sensors = []
    model.getElectricEquipments.sort.each do |o|
      next unless o.name.to_s.start_with? Constants.ObjectNameMechanicalVentilation

      { 'Electric Equipment Convective Heating Energy' => 'mv_conv',
        'Electric Equipment Radiant Heating Energy' => 'mv_rad' }.each do |var, name|
        mechvent_sensor = OpenStudio::Model::EnergyManagementSystemSensor.new(model, var)
        mechvent_sensor.setName(name)
        mechvent_sensor.setKeyName(o.name.to_s)
        mechvent_sensors << mechvent_sensor
        objects_already_processed << o
      end
    end
    model.getOtherEquipments.sort.each do |o|
      next unless o.name.to_s.start_with? Constants.ObjectNameERVHRV

      { 'Other Equipment Convective Heating Energy' => 'mv_conv',
        'Other Equipment Radiant Heating Energy' => 'mv_rad' }.each do |var, name|
        mechvent_sensor = OpenStudio::Model::EnergyManagementSystemSensor.new(model, var)
        mechvent_sensor.setName(name)
        mechvent_sensor.setKeyName(o.name.to_s)
        mechvent_sensors << mechvent_sensor
        objects_already_processed << o
      end
    end

    infil_flow_actuators = []
    natvent_flow_actuators = []
    imbal_mechvent_flow_actuators = []
    whf_flow_actuators = []

    model.getEnergyManagementSystemActuators.each do |actuator|
      next unless (actuator.actuatedComponentType == 'Zone Infiltration') && (actuator.actuatedComponentControlType == 'Air Exchange Flow Rate')

      if actuator.name.to_s.start_with? Constants.ObjectNameInfiltration.gsub(' ', '_')
        infil_flow_actuators << actuator
      elsif actuator.name.to_s.start_with? Constants.ObjectNameNaturalVentilation.gsub(' ', '_')
        natvent_flow_actuators << actuator
      elsif actuator.name.to_s.start_with? Constants.ObjectNameMechanicalVentilation.gsub(' ', '_')
        imbal_mechvent_flow_actuators << actuator
      elsif actuator.name.to_s.start_with? Constants.ObjectNameWholeHouseFan.gsub(' ', '_')
        whf_flow_actuators << actuator
      end
    end
    if (infil_flow_actuators.size != 1) || (natvent_flow_actuators.size != 1) || (imbal_mechvent_flow_actuators.size != 1) || (whf_flow_actuators.size != 1)
      fail 'Could not find actuator for component loads.'
    end

    infil_flow_actuator = infil_flow_actuators[0]
    natvent_flow_actuator = natvent_flow_actuators[0]
    imbal_mechvent_flow_actuator = imbal_mechvent_flow_actuators[0]
    whf_flow_actuator = whf_flow_actuators[0]

    # EMS Sensors: Ducts

    plenum_zones = []
    model.getThermalZones.each do |zone|
      next unless zone.isPlenum

      plenum_zones << zone
    end

    ducts_sensors = []
    ducts_mix_gain_sensor = nil
    ducts_mix_loss_sensor = nil

    if not plenum_zones.empty?

      has_duct_zone_mixing = false
      @living_zone.airLoopHVACs.sort.each do |airloop|
        @living_zone.zoneMixing.each do |zone_mix|
          next unless zone_mix.name.to_s.start_with? airloop.name.to_s.gsub(' ', '_')

          has_duct_zone_mixing = true
        end
      end

      if has_duct_zone_mixing
        ducts_mix_gain_sensor = OpenStudio::Model::EnergyManagementSystemSensor.new(model, 'Zone Mixing Sensible Heat Gain Energy')
        ducts_mix_gain_sensor.setName('duct_mix_gain')
        ducts_mix_gain_sensor.setKeyName(@living_zone.name.to_s)

        ducts_mix_loss_sensor = OpenStudio::Model::EnergyManagementSystemSensor.new(model, 'Zone Mixing Sensible Heat Loss Energy')
        ducts_mix_loss_sensor.setName('duct_mix_loss')
        ducts_mix_loss_sensor.setKeyName(@living_zone.name.to_s)
      end

      # Return duct losses
      plenum_zones.each do |plenum_zone|
        model.getOtherEquipments.sort.each do |o|
          next unless o.space.get.thermalZone.get.name.to_s == plenum_zone.name.to_s

          ducts_sensors << []
          { 'Other Equipment Convective Heating Energy' => 'ducts_conv',
            'Other Equipment Radiant Heating Energy' => 'ducts_rad' }.each do |var, name|
            ducts_sensor = OpenStudio::Model::EnergyManagementSystemSensor.new(model, var)
            ducts_sensor.setName(name)
            ducts_sensor.setKeyName(o.name.to_s)
            ducts_sensors[-1] << ducts_sensor
            objects_already_processed << o
          end
        end
      end

      # Supply duct losses
      @living_zone.airLoopHVACs.sort.each do |airloop|
        model.getOtherEquipments.sort.each do |o|
          next unless o.space.get.thermalZone.get.name.to_s == @living_zone.name.to_s
          next unless o.name.to_s.start_with? airloop.name.to_s.gsub(' ', '_')

          ducts_sensors << []
          { 'Other Equipment Convective Heating Energy' => 'ducts_conv',
            'Other Equipment Radiant Heating Energy' => 'ducts_rad' }.each do |var, name|
            ducts_sensor = OpenStudio::Model::EnergyManagementSystemSensor.new(model, var)
            ducts_sensor.setName(name)
            ducts_sensor.setKeyName(o.name.to_s)
            ducts_sensors[-1] << ducts_sensor
            objects_already_processed << o
          end
        end
      end
    end

    # EMS Sensors: Internal Gains

    intgains_sensors = []

    model.getElectricEquipments.sort.each do |o|
      next unless o.space.get.thermalZone.get.name.to_s == @living_zone.name.to_s
      next if objects_already_processed.include? o

      intgains_sensors << []
      { 'Electric Equipment Convective Heating Energy' => 'ig_ee_conv',
        'Electric Equipment Radiant Heating Energy' => 'ig_ee_rad' }.each do |var, name|
        intgains_elec_equip_sensor = OpenStudio::Model::EnergyManagementSystemSensor.new(model, var)
        intgains_elec_equip_sensor.setName(name)
        intgains_elec_equip_sensor.setKeyName(o.name.to_s)
        intgains_sensors[-1] << intgains_elec_equip_sensor
      end
    end

    model.getGasEquipments.sort.each do |o|
      next unless o.space.get.thermalZone.get.name.to_s == @living_zone.name.to_s
      next if objects_already_processed.include? o

      intgains_sensors << []
      { 'Gas Equipment Convective Heating Energy' => 'ig_ge_conv',
        'Gas Equipment Radiant Heating Energy' => 'ig_ge_rad' }.each do |var, name|
        intgains_gas_equip_sensor = OpenStudio::Model::EnergyManagementSystemSensor.new(model, var)
        intgains_gas_equip_sensor.setName(name)
        intgains_gas_equip_sensor.setKeyName(o.name.to_s)
        intgains_sensors[-1] << intgains_gas_equip_sensor
      end
    end

    model.getOtherEquipments.sort.each do |o|
      next unless o.space.get.thermalZone.get.name.to_s == @living_zone.name.to_s
      next if objects_already_processed.include? o

      intgains_sensors << []
      { 'Other Equipment Convective Heating Energy' => 'ig_oe_conv',
        'Other Equipment Radiant Heating Energy' => 'ig_oe_rad' }.each do |var, name|
        intgains_other_equip_sensor = OpenStudio::Model::EnergyManagementSystemSensor.new(model, var)
        intgains_other_equip_sensor.setName(name)
        intgains_other_equip_sensor.setKeyName(o.name.to_s)
        intgains_sensors[-1] << intgains_other_equip_sensor
      end
    end

    model.getLightss.sort.each do |e|
      next unless e.space.get.thermalZone.get.name.to_s == @living_zone.name.to_s

      intgains_sensors << []
      { 'Lights Convective Heating Energy' => 'ig_lgt_conv',
        'Lights Radiant Heating Energy' => 'ig_lgt_rad',
        'Lights Visible Radiation Heating Energy' => 'ig_lgt_vis' }.each do |var, name|
        intgains_lights_sensor = OpenStudio::Model::EnergyManagementSystemSensor.new(model, var)
        intgains_lights_sensor.setName(name)
        intgains_lights_sensor.setKeyName(e.name.to_s)
        intgains_sensors[-1] << intgains_lights_sensor
      end
    end

    model.getPeoples.sort.each do |e|
      next unless e.space.get.thermalZone.get.name.to_s == @living_zone.name.to_s

      intgains_sensors << []
      { 'People Convective Heating Energy' => 'ig_ppl_conv',
        'People Radiant Heating Energy' => 'ig_ppl_rad' }.each do |var, name|
        intgains_people = OpenStudio::Model::EnergyManagementSystemSensor.new(model, var)
        intgains_people.setName(name)
        intgains_people.setKeyName(e.name.to_s)
        intgains_sensors[-1] << intgains_people
      end
    end

    model.getZoneHVACDehumidifierDXs.each do |e|
      next unless e.thermalZone.get.name.to_s == @living_zone.name.to_s

      intgains_sensors << []
      { 'Zone Dehumidifier Sensible Heating Energy' => 'ig_dehumidifier' }.each do |var, name|
        intgain_dehumidifier = OpenStudio::Model::EnergyManagementSystemSensor.new(model, var)
        intgain_dehumidifier.setName(name)
        intgain_dehumidifier.setKeyName(e.name.to_s)
        load_adj_sensors[:dehumidifier] = intgain_dehumidifier
        intgains_sensors[-1] << intgain_dehumidifier
      end
    end

    intgains_dhw_sensors = {}

    (model.getWaterHeaterMixeds + model.getWaterHeaterStratifieds).sort.each do |wh|
      next unless wh.ambientTemperatureThermalZone.is_initialized
      next unless wh.ambientTemperatureThermalZone.get.name.to_s == @living_zone.name.to_s

      dhw_sensor = OpenStudio::Model::EnergyManagementSystemSensor.new(model, 'Water Heater Heat Loss Energy')
      dhw_sensor.setName('dhw_loss')
      dhw_sensor.setKeyName(wh.name.to_s)

      if wh.is_a? OpenStudio::Model::WaterHeaterMixed
        oncycle_loss = wh.onCycleLossFractiontoThermalZone
        offcycle_loss = wh.offCycleLossFractiontoThermalZone
      else
        oncycle_loss = wh.skinLossFractiontoZone
        offcycle_loss = wh.offCycleFlueLossFractiontoZone
      end

      dhw_rtf_sensor = OpenStudio::Model::EnergyManagementSystemSensor.new(model, 'Water Heater Runtime Fraction')
      dhw_rtf_sensor.setName('dhw_rtf')
      dhw_rtf_sensor.setKeyName(wh.name.to_s)

      intgains_dhw_sensors[dhw_sensor] = [offcycle_loss, oncycle_loss, dhw_rtf_sensor]
    end

    nonsurf_names = ['intgains', 'infil', 'mechvent', 'natvent', 'whf', 'ducts']

    # EMS program
    program = OpenStudio::Model::EnergyManagementSystemProgram.new(model)
    program.setName(Constants.ObjectNameComponentLoadsProgram)

    # EMS program: Surfaces
    surfaces_sensors.each do |k, surface_sensors|
      program.addLine("Set hr_#{k} = 0")
      surface_sensors.each do |sensors|
        s = "Set hr_#{k} = hr_#{k}"
        sensors.each do |sensor|
          if sensor.name.to_s.start_with?('ss_net') || sensor.name.to_s.start_with?('ss_sol_abs')
            s += " - #{sensor.name}"
          elsif sensor.name.to_s.start_with?('ss_sw_abs') || sensor.name.to_s.start_with?('ss_sol_out')
            s += " + #{sensor.name} * ZoneTimestep * 3600"
          else
            s += " + #{sensor.name}"
          end
        end
        program.addLine(s) if sensors.size > 0
      end
    end

    # EMS program: Internal gains
    program.addLine('Set hr_intgains = 0')
    intgains_sensors.each do |intgain_sensors|
      s = 'Set hr_intgains = hr_intgains'
      intgain_sensors.each do |sensor|
        s += " - #{sensor.name}"
      end
      program.addLine(s) if intgain_sensors.size > 0
    end
    intgains_dhw_sensors.each do |sensor, vals|
      off_loss, on_loss, rtf_sensor = vals
      program.addLine("Set hr_intgains = hr_intgains + #{sensor.name} * (#{off_loss}*(1-#{rtf_sensor.name}) + #{on_loss}*#{rtf_sensor.name})") # Water heater tank losses to zone
    end

    # EMS program: Infiltration, Natural Ventilation, Mechanical Ventilation
    program.addLine("Set hr_airflow_rate = #{infil_flow_actuator.name} + #{imbal_mechvent_flow_actuator.name} + #{natvent_flow_actuator.name} + #{whf_flow_actuator.name}")
    program.addLine("Set hr_infil = (#{air_loss_sensor.name} - #{air_gain_sensor.name}) * #{infil_flow_actuator.name} / hr_airflow_rate") # Airflow heat attributed to infiltration
    program.addLine("Set hr_natvent = (#{air_loss_sensor.name} - #{air_gain_sensor.name}) * #{natvent_flow_actuator.name} / hr_airflow_rate") # Airflow heat attributed to natural ventilation
    program.addLine("Set hr_whf = (#{air_loss_sensor.name} - #{air_gain_sensor.name}) * #{whf_flow_actuator.name} / hr_airflow_rate") # Airflow heat attributed to whole house fan
    program.addLine("Set hr_mechvent = ((#{air_loss_sensor.name} - #{air_gain_sensor.name}) * #{imbal_mechvent_flow_actuator.name} / hr_airflow_rate)") # Airflow heat attributed to imbalanced mech vent
    s = 'Set hr_mechvent = hr_mechvent'
    mechvent_sensors.each do |sensor|
      s += " - #{sensor.name}" # Balanced mech vent load + imbalanced mech vent fan heat
    end
    program.addLine(s) if mechvent_sensors.size > 0

    # EMS program: Ducts
    program.addLine('Set hr_ducts = 0')
    ducts_sensors.each do |duct_sensors|
      s = 'Set hr_ducts = hr_ducts'
      duct_sensors.each do |sensor|
        s += " - #{sensor.name}"
      end
      program.addLine(s) if duct_sensors.size > 0
    end
    if not ducts_mix_loss_sensor.nil?
      program.addLine("Set hr_ducts = hr_ducts + (#{ducts_mix_loss_sensor.name} - #{ducts_mix_gain_sensor.name})")
    end

    # EMS program: Heating vs Cooling logic
    program.addLine('Set htg_mode = 0')
    program.addLine('Set clg_mode = 0')
    program.addLine("If (#{liv_load_sensors[:htg].name} > 0)") # Assign hour to heating if heating load
    program.addLine('  Set htg_mode = 1')
    program.addLine("ElseIf (#{liv_load_sensors[:clg].name} > 0)") # Assign hour to cooling if cooling load
    program.addLine('  Set clg_mode = 1')
    program.addLine("ElseIf (#{@clg_ssn_sensor.name} > 0)") # No load, assign hour to cooling if in cooling season definition (Note: natural ventilation & whole house fan only operate during the cooling season)
    program.addLine('  Set clg_mode = 1')
    program.addLine('Else') # No load, assign hour to heating if not in cooling season definition
    program.addLine('  Set htg_mode = 1')
    program.addLine('EndIf')

    [:htg, :clg].each do |mode|
      if mode == :htg
        sign = ''
      else
        sign = '-'
      end
      surfaces_sensors.keys.each do |k|
        program.addLine("Set loads_#{mode}_#{k} = #{sign}hr_#{k} * #{mode}_mode")
      end
      nonsurf_names.each do |nonsurf_name|
        program.addLine("Set loads_#{mode}_#{nonsurf_name} = #{sign}hr_#{nonsurf_name} * #{mode}_mode")
      end
    end

    # EMS program: Total loads
    program.addLine('Set loads_htg_tot = 0')
    program.addLine('Set loads_clg_tot = 0')
    program.addLine("If #{liv_load_sensors[:htg].name} > 0")
    s = "  Set loads_htg_tot = #{tot_load_sensors[:htg].name} - #{tot_load_sensors[:clg].name}"
    load_adj_sensors.each do |key, adj_sensor|
      if ['dehumidifier'].include? key.to_s
        s += " - #{adj_sensor.name}"
      end
    end
    program.addLine(s)
    program.addLine("ElseIf #{liv_load_sensors[:clg].name} > 0")
    s = "  Set loads_clg_tot = #{tot_load_sensors[:clg].name} - #{tot_load_sensors[:htg].name}"
    load_adj_sensors.each do |key, adj_sensor|
      if ['dehumidifier'].include? key.to_s
        s += " + #{adj_sensor.name}"
      end
    end
    program.addLine(s)
    program.addLine('EndIf')

    # EMS calling manager
    program_calling_manager = OpenStudio::Model::EnergyManagementSystemProgramCallingManager.new(model)
    program_calling_manager.setName("#{program.name} calling manager")
    program_calling_manager.setCallingPoint('EndOfZoneTimestepAfterZoneReporting')
    program_calling_manager.addProgram(program)
  end

  def self.calc_non_cavity_r(film_r, constr_set)
    # Calculate R-value for all non-cavity layers
    non_cavity_r = film_r
    if not constr_set.exterior_material.nil?
      non_cavity_r += constr_set.exterior_material.rvalue
    end
    if not constr_set.rigid_r.nil?
      non_cavity_r += constr_set.rigid_r
    end
    if not constr_set.osb_thick_in.nil?
      non_cavity_r += Material.Plywood(constr_set.osb_thick_in).rvalue
    end
    if not constr_set.drywall_thick_in.nil?
      non_cavity_r += Material.GypsumWall(constr_set.drywall_thick_in).rvalue
    end
    return non_cavity_r
  end

  def self.apply_wall_construction(runner, model, surfaces, wall_id, wall_type, assembly_r,
                                   drywall_thick_in, film_r, mat_ext_finish)

    if mat_ext_finish.nil?
      fallback_mat_ext_finish = nil
    else
      fallback_mat_ext_finish = Material.ExtFinishWoodLight(0.1)
      fallback_mat_ext_finish.tAbs = mat_ext_finish.tAbs
      fallback_mat_ext_finish.vAbs = mat_ext_finish.vAbs
      fallback_mat_ext_finish.sAbs = mat_ext_finish.sAbs
    end

    if wall_type == HPXML::WallTypeWoodStud
      install_grade = 1
      cavity_filled = true

      constr_sets = [
        WoodStudConstructionSet.new(Material.Stud2x6, 0.20, 10.0, 0.5, drywall_thick_in, mat_ext_finish), # 2x6, 24" o.c. + R10
        WoodStudConstructionSet.new(Material.Stud2x6, 0.20, 5.0, 0.5, drywall_thick_in, mat_ext_finish),  # 2x6, 24" o.c. + R5
        WoodStudConstructionSet.new(Material.Stud2x6, 0.20, 0.0, 0.5, drywall_thick_in, mat_ext_finish),  # 2x6, 24" o.c.
        WoodStudConstructionSet.new(Material.Stud2x4, 0.23, 0.0, 0.5, drywall_thick_in, mat_ext_finish),  # 2x4, 16" o.c.
        WoodStudConstructionSet.new(Material.Stud2x4, 0.01, 0.0, 0.0, 0.0, fallback_mat_ext_finish),      # Fallback
      ]
      match, constr_set, cavity_r = pick_wood_stud_construction_set(assembly_r, constr_sets, film_r, wall_id)

      Constructions.apply_wood_stud_wall(model, surfaces, "#{wall_id} construction",
                                         cavity_r, install_grade, constr_set.stud.thick_in,
                                         cavity_filled, constr_set.framing_factor,
                                         constr_set.drywall_thick_in, constr_set.osb_thick_in,
                                         constr_set.rigid_r, constr_set.exterior_material)
    elsif wall_type == HPXML::WallTypeSteelStud
      install_grade = 1
      cavity_filled = true
      corr_factor = 0.45

      constr_sets = [
        SteelStudConstructionSet.new(5.5, corr_factor, 0.20, 10.0, 0.5, drywall_thick_in, mat_ext_finish), # 2x6, 24" o.c. + R10
        SteelStudConstructionSet.new(5.5, corr_factor, 0.20, 5.0, 0.5, drywall_thick_in, mat_ext_finish),  # 2x6, 24" o.c. + R5
        SteelStudConstructionSet.new(5.5, corr_factor, 0.20, 0.0, 0.5, drywall_thick_in, mat_ext_finish),  # 2x6, 24" o.c.
        SteelStudConstructionSet.new(3.5, corr_factor, 0.23, 0.0, 0.5, drywall_thick_in, mat_ext_finish),  # 2x4, 16" o.c.
        SteelStudConstructionSet.new(3.5, 1.0, 0.01, 0.0, 0.0, 0.0, fallback_mat_ext_finish),              # Fallback
      ]
      match, constr_set, cavity_r = pick_steel_stud_construction_set(assembly_r, constr_sets, film_r, "wall #{wall_id}")

      Constructions.apply_steel_stud_wall(model, surfaces, "#{wall_id} construction",
                                          cavity_r, install_grade, constr_set.cavity_thick_in,
                                          cavity_filled, constr_set.framing_factor,
                                          constr_set.corr_factor, constr_set.drywall_thick_in,
                                          constr_set.osb_thick_in, constr_set.rigid_r,
                                          constr_set.exterior_material)
    elsif wall_type == HPXML::WallTypeDoubleWoodStud
      install_grade = 1
      is_staggered = false

      constr_sets = [
        DoubleStudConstructionSet.new(Material.Stud2x4, 0.23, 24.0, 0.0, 0.5, drywall_thick_in, mat_ext_finish),  # 2x4, 24" o.c.
        DoubleStudConstructionSet.new(Material.Stud2x4, 0.01, 16.0, 0.0, 0.0, 0.0, fallback_mat_ext_finish),      # Fallback
      ]
      match, constr_set, cavity_r = pick_double_stud_construction_set(assembly_r, constr_sets, film_r, "wall #{wall_id}")

      Constructions.apply_double_stud_wall(model, surfaces, "#{wall_id} construction",
                                           cavity_r, install_grade, constr_set.stud.thick_in,
                                           constr_set.stud.thick_in, constr_set.framing_factor,
                                           constr_set.framing_spacing, is_staggered,
                                           constr_set.drywall_thick_in, constr_set.osb_thick_in,
                                           constr_set.rigid_r, constr_set.exterior_material)
    elsif wall_type == HPXML::WallTypeCMU
      density = 119.0 # lb/ft^3
      furring_r = 0
      furring_cavity_depth_in = 0 # in
      furring_spacing = 0

      constr_sets = [
        CMUConstructionSet.new(8.0, 1.4, 0.08, 0.5, drywall_thick_in, mat_ext_finish),  # 8" perlite-filled CMU
        CMUConstructionSet.new(6.0, 5.29, 0.01, 0.0, 0.0, fallback_mat_ext_finish),     # Fallback (6" hollow CMU)
      ]
      match, constr_set, rigid_r = pick_cmu_construction_set(assembly_r, constr_sets, film_r, "wall #{wall_id}")

      Constructions.apply_cmu_wall(model, surfaces, "#{wall_id} construction",
                                   constr_set.thick_in, constr_set.cond_in, density,
                                   constr_set.framing_factor, furring_r,
                                   furring_cavity_depth_in, furring_spacing,
                                   constr_set.drywall_thick_in, constr_set.osb_thick_in,
                                   rigid_r, constr_set.exterior_material)
    elsif wall_type == HPXML::WallTypeSIP
      sheathing_thick_in = 0.44
      sheathing_type = Constants.MaterialOSB

      constr_sets = [
        SIPConstructionSet.new(10.0, 0.16, 0.0, sheathing_thick_in, 0.5, drywall_thick_in, mat_ext_finish), # 10" SIP core
        SIPConstructionSet.new(5.0, 0.16, 0.0, sheathing_thick_in, 0.5, drywall_thick_in, mat_ext_finish),  # 5" SIP core
        SIPConstructionSet.new(1.0, 0.01, 0.0, sheathing_thick_in, 0.0, 0.0, fallback_mat_ext_finish),      # Fallback
      ]
      match, constr_set, cavity_r = pick_sip_construction_set(assembly_r, constr_sets, film_r, "wall #{wall_id}")

      Constructions.apply_sip_wall(model, surfaces, "#{wall_id} construction",
                                   cavity_r, constr_set.thick_in, constr_set.framing_factor,
                                   sheathing_type, constr_set.sheath_thick_in,
                                   constr_set.drywall_thick_in, constr_set.osb_thick_in,
                                   constr_set.rigid_r, constr_set.exterior_material)
    elsif wall_type == HPXML::WallTypeICF
      constr_sets = [
        ICFConstructionSet.new(2.0, 4.0, 0.08, 0.0, 0.5, drywall_thick_in, mat_ext_finish), # ICF w/4" concrete and 2" rigid ins layers
        ICFConstructionSet.new(1.0, 1.0, 0.01, 0.0, 0.0, 0.0, fallback_mat_ext_finish),     # Fallback
      ]
      match, constr_set, icf_r = pick_icf_construction_set(assembly_r, constr_sets, film_r, "wall #{wall_id}")

      Constructions.apply_icf_wall(model, surfaces, "#{wall_id} construction",
                                   icf_r, constr_set.ins_thick_in,
                                   constr_set.concrete_thick_in, constr_set.framing_factor,
                                   constr_set.drywall_thick_in, constr_set.osb_thick_in,
                                   constr_set.rigid_r, constr_set.exterior_material)
    elsif [HPXML::WallTypeConcrete, HPXML::WallTypeBrick, HPXML::WallTypeStrawBale, HPXML::WallTypeStone, HPXML::WallTypeLog].include? wall_type
      constr_sets = [
        GenericConstructionSet.new(10.0, 0.5, drywall_thick_in, mat_ext_finish), # w/R-10 rigid
        GenericConstructionSet.new(0.0, 0.5, drywall_thick_in, mat_ext_finish),  # Standard
        GenericConstructionSet.new(0.0, 0.0, 0.0, fallback_mat_ext_finish),      # Fallback
      ]
      match, constr_set, layer_r = pick_generic_construction_set(assembly_r, constr_sets, film_r, "wall #{wall_id}")

      if wall_type == HPXML::WallTypeConcrete
        thick_in = 6.0
        base_mat = BaseMaterial.Concrete
      elsif wall_type == HPXML::WallTypeBrick
        thick_in = 8.0
        base_mat = BaseMaterial.Brick
      elsif wall_type == HPXML::WallTypeStrawBale
        thick_in = 23.0
        base_mat = BaseMaterial.StrawBale
      elsif wall_type == HPXML::WallTypeStone
        thick_in = 6.0
        base_mat = BaseMaterial.Stone
      elsif wall_type == HPXML::WallTypeLog
        thick_in = 6.0
        base_mat = BaseMaterial.Wood
      end
      thick_ins = [thick_in]
      if layer_r == 0
        conds = [999]
      else
        conds = [thick_in / layer_r]
      end
      denss = [base_mat.rho]
      specheats = [base_mat.cp]

      Constructions.apply_generic_layered_wall(model, surfaces, "#{wall_id} construction",
                                               thick_ins, conds, denss, specheats,
                                               constr_set.drywall_thick_in, constr_set.osb_thick_in,
                                               constr_set.rigid_r, constr_set.exterior_material)
    else
      fail "Unexpected wall type '#{wall_type}'."
    end

    check_surface_assembly_rvalue(runner, surfaces, film_r, assembly_r, match)
  end

  def self.pick_wood_stud_construction_set(assembly_r, constr_sets, film_r, surface_name)
    # Picks a construction set from supplied constr_sets for which a positive R-value
    # can be calculated for the unknown insulation to achieve the assembly R-value.

    constr_sets.each do |constr_set|
      fail 'Unexpected object.' unless constr_set.is_a? WoodStudConstructionSet

      non_cavity_r = calc_non_cavity_r(film_r, constr_set)

      # Calculate effective cavity R-value
      # Assumes installation quality 1
      cavity_frac = 1.0 - constr_set.framing_factor
      cavity_r = cavity_frac / (1.0 / assembly_r - constr_set.framing_factor / (constr_set.stud.rvalue + non_cavity_r)) - non_cavity_r
      if cavity_r > 0 # Choose this construction set
        return true, constr_set, cavity_r
      end
    end

    return false, constr_sets[-1], 0.0 # Pick fallback construction with minimum R-value
  end

  def self.pick_steel_stud_construction_set(assembly_r, constr_sets, film_r, surface_name)
    # Picks a construction set from supplied constr_sets for which a positive R-value
    # can be calculated for the unknown insulation to achieve the assembly R-value.

    constr_sets.each do |constr_set|
      fail 'Unexpected object.' unless constr_set.is_a? SteelStudConstructionSet

      non_cavity_r = calc_non_cavity_r(film_r, constr_set)

      # Calculate effective cavity R-value
      # Assumes installation quality 1
      cavity_r = (assembly_r - non_cavity_r) / constr_set.corr_factor
      if cavity_r > 0 # Choose this construction set
        return true, constr_set, cavity_r
      end
    end

    return false, constr_sets[-1], 0.0 # Pick fallback construction with minimum R-value
  end

  def self.pick_double_stud_construction_set(assembly_r, constr_sets, film_r, surface_name)
    # Picks a construction set from supplied constr_sets for which a positive R-value
    # can be calculated for the unknown insulation to achieve the assembly R-value.

    constr_sets.each do |constr_set|
      fail 'Unexpected object.' unless constr_set.is_a? DoubleStudConstructionSet

      non_cavity_r = calc_non_cavity_r(film_r, constr_set)

      # Calculate effective cavity R-value
      # Assumes installation quality 1, not staggered, gap depth == stud depth
      # Solved in Wolfram Alpha: https://www.wolframalpha.com/input/?i=1%2FA+%3D+B%2F(2*C%2Bx%2BD)+%2B+E%2F(3*C%2BD)+%2B+(1-B-E)%2F(3*x%2BD)
      stud_frac = 1.5 / constr_set.framing_spacing
      misc_framing_factor = constr_set.framing_factor - stud_frac
      cavity_frac = 1.0 - (2 * stud_frac + misc_framing_factor)
      a = assembly_r
      b = stud_frac
      c = constr_set.stud.rvalue
      d = non_cavity_r
      e = misc_framing_factor
      cavity_r = ((3 * c + d) * Math.sqrt(4 * a**2 * b**2 + 12 * a**2 * b * e + 4 * a**2 * b + 9 * a**2 * e**2 - 6 * a**2 * e + a**2 - 48 * a * b * c - 16 * a * b * d - 36 * a * c * e + 12 * a * c - 12 * a * d * e + 4 * a * d + 36 * c**2 + 24 * c * d + 4 * d**2) + 6 * a * b * c + 2 * a * b * d + 3 * a * c * e + 3 * a * c + 3 * a * d * e + a * d - 18 * c**2 - 18 * c * d - 4 * d**2) / (2 * (-3 * a * e + 9 * c + 3 * d))
      cavity_r = 3 * cavity_r
      if cavity_r > 0 # Choose this construction set
        return true, constr_set, cavity_r
      end
    end

    return false, constr_sets[-1], 0.0 # Pick fallback construction with minimum R-value
  end

  def self.pick_sip_construction_set(assembly_r, constr_sets, film_r, surface_name)
    # Picks a construction set from supplied constr_sets for which a positive R-value
    # can be calculated for the unknown insulation to achieve the assembly R-value.

    constr_sets.each do |constr_set|
      fail 'Unexpected object.' unless constr_set.is_a? SIPConstructionSet

      non_cavity_r = calc_non_cavity_r(film_r, constr_set)
      non_cavity_r += Material.new(nil, constr_set.sheath_thick_in, BaseMaterial.Wood).rvalue

      # Calculate effective SIP core R-value
      # Solved in Wolfram Alpha: https://www.wolframalpha.com/input/?i=1%2FA+%3D+B%2F(C%2BD)+%2B+E%2F(2*F%2BG%2FH*x%2BD)+%2B+(1-B-E)%2F(x%2BD)
      spline_thick_in = 0.5 # in
      ins_thick_in = constr_set.thick_in - (2.0 * spline_thick_in) # in
      framing_r = Material.new(nil, constr_set.thick_in, BaseMaterial.Wood).rvalue
      spline_r = Material.new(nil, spline_thick_in, BaseMaterial.Wood).rvalue
      spline_frac = 4.0 / 48.0 # One 4" spline for every 48" wide panel
      cavity_frac = 1.0 - (spline_frac + constr_set.framing_factor)
      a = assembly_r
      b = constr_set.framing_factor
      c = framing_r
      d = non_cavity_r
      e = spline_frac
      f = spline_r
      g = ins_thick_in
      h = constr_set.thick_in
      cavity_r = (Math.sqrt((a * b * c * g - a * b * d * h - 2 * a * b * f * h + a * c * e * g - a * c * e * h - a * c * g + a * d * e * g - a * d * e * h - a * d * g + c * d * g + c * d * h + 2 * c * f * h + d**2 * g + d**2 * h + 2 * d * f * h)**2 - 4 * (-a * b * g + c * g + d * g) * (a * b * c * d * h + 2 * a * b * c * f * h - a * c * d * h + 2 * a * c * e * f * h - 2 * a * c * f * h - a * d**2 * h + 2 * a * d * e * f * h - 2 * a * d * f * h + c * d**2 * h + 2 * c * d * f * h + d**3 * h + 2 * d**2 * f * h)) - a * b * c * g + a * b * d * h + 2 * a * b * f * h - a * c * e * g + a * c * e * h + a * c * g - a * d * e * g + a * d * e * h + a * d * g - c * d * g - c * d * h - 2 * c * f * h - g * d**2 - d**2 * h - 2 * d * f * h) / (2 * (-a * b * g + c * g + d * g))
      if cavity_r > 0 # Choose this construction set
        return true, constr_set, cavity_r
      end
    end

    return false, constr_sets[-1], 0.0 # Pick fallback construction with minimum R-value
  end

  def self.pick_cmu_construction_set(assembly_r, constr_sets, film_r, surface_name)
    # Picks a construction set from supplied constr_sets for which a positive R-value
    # can be calculated for the unknown insulation to achieve the assembly R-value.

    constr_sets.each do |constr_set|
      fail 'Unexpected object.' unless constr_set.is_a? CMUConstructionSet

      non_cavity_r = calc_non_cavity_r(film_r, constr_set)

      # Calculate effective other CMU R-value
      # Assumes no furring strips
      # Solved in Wolfram Alpha: https://www.wolframalpha.com/input/?i=1%2FA+%3D+B%2F(C%2BE%2Bx)+%2B+(1-B)%2F(D%2BE%2Bx)
      a = assembly_r
      b = constr_set.framing_factor
      c = Material.new(nil, constr_set.thick_in, BaseMaterial.Wood).rvalue # Framing
      d = Material.new(nil, constr_set.thick_in, BaseMaterial.Concrete, constr_set.cond_in).rvalue # Concrete
      e = non_cavity_r
      rigid_r = 0.5 * (Math.sqrt(a**2 - 4 * a * b * c + 4 * a * b * d + 2 * a * c - 2 * a * d + c**2 - 2 * c * d + d**2) + a - c - d - 2 * e)
      if rigid_r > 0 # Choose this construction set
        return true, constr_set, rigid_r
      end
    end

    return false, constr_sets[-1], 0.0 # Pick fallback construction with minimum R-value
  end

  def self.pick_icf_construction_set(assembly_r, constr_sets, film_r, surface_name)
    # Picks a construction set from supplied constr_sets for which a positive R-value
    # can be calculated for the unknown insulation to achieve the assembly R-value.

    constr_sets.each do |constr_set|
      fail 'Unexpected object.' unless constr_set.is_a? ICFConstructionSet

      non_cavity_r = calc_non_cavity_r(film_r, constr_set)

      # Calculate effective ICF rigid ins R-value
      # Solved in Wolfram Alpha: https://www.wolframalpha.com/input/?i=1%2FA+%3D+B%2F(C%2BE)+%2B+(1-B)%2F(D%2BE%2B2*x)
      a = assembly_r
      b = constr_set.framing_factor
      c = Material.new(nil, 2 * constr_set.ins_thick_in + constr_set.concrete_thick_in, BaseMaterial.Wood).rvalue # Framing
      d = Material.new(nil, constr_set.concrete_thick_in, BaseMaterial.Concrete).rvalue # Concrete
      e = non_cavity_r
      icf_r = (a * b * c - a * b * d - a * c - a * e + c * d + c * e + d * e + e**2) / (2 * (a * b - c - e))
      if icf_r > 0 # Choose this construction set
        return true, constr_set, icf_r
      end
    end

    return false, constr_sets[-1], 0.0 # Pick fallback construction with minimum R-value
  end

  def self.pick_generic_construction_set(assembly_r, constr_sets, film_r, surface_name)
    # Picks a construction set from supplied constr_sets for which a positive R-value
    # can be calculated for the unknown insulation to achieve the assembly R-value.

    constr_sets.each do |constr_set|
      fail 'Unexpected object.' unless constr_set.is_a? GenericConstructionSet

      non_cavity_r = calc_non_cavity_r(film_r, constr_set)

      # Calculate effective ins layer R-value
      layer_r = assembly_r - non_cavity_r
      if layer_r > 0 # Choose this construction set
        return true, constr_set, layer_r
      end
    end

    return false, constr_sets[-1], 0.0 # Pick fallback construction with minimum R-value
  end

  def self.check_surface_assembly_rvalue(runner, surfaces, film_r, assembly_r, match)
    # Verify that the actual OpenStudio construction R-value matches our target assembly R-value

    surfaces.each do |surface|
      constr_r = UnitConversions.convert(1.0 / surface.construction.get.uFactor(0.0).get, 'm^2*k/w', 'hr*ft^2*f/btu') + film_r

      if surface.adjacentFoundation.is_initialized
        foundation = surface.adjacentFoundation.get
        foundation.customBlocks.each do |custom_block|
          ins_mat = custom_block.material.to_StandardOpaqueMaterial.get
          constr_r += UnitConversions.convert(ins_mat.thickness, 'm', 'ft') / UnitConversions.convert(ins_mat.thermalConductivity, 'W/(m*K)', 'Btu/(hr*ft*R)')
        end
      end

      if (assembly_r - constr_r).abs > 0.1
        if match
          fail "Construction R-value (#{constr_r}) does not match Assembly R-value (#{assembly_r}) for '#{surface.name}'."
        else
          runner.registerWarning("Assembly R-value (#{assembly_r}) for '#{surface.name}' below minimum expected value. Construction R-value increased to #{constr_r.round(2)}.")
        end
      end
    end
  end

  def self.get_attached_clg_system(system)
    return if system.distribution_system_idref.nil?

    # Finds the OpenStudio object of the cooling system attached (i.e., on the same
    # distribution system) to the current heating system.
    hvac_objects = []
    @hpxml.cooling_systems.each do |attached_system|
      next unless system.distribution_system_idref == attached_system.distribution_system_idref

      @hvac_map[attached_system.id].each do |hvac_object|
        next unless hvac_object.is_a? OpenStudio::Model::AirLoopHVACUnitarySystem

        hvac_objects << hvac_object
      end
    end

    if hvac_objects.size == 1
      return hvac_objects[0]
    end

    return
  end

  def self.set_surface_interior(model, spaces, surface, interior_adjacent_to)
    if [HPXML::LocationBasementConditioned].include? interior_adjacent_to
      surface.setSpace(create_or_get_space(model, spaces, HPXML::LocationLivingSpace))
      @cond_bsmnt_surfaces << surface
    else
      surface.setSpace(create_or_get_space(model, spaces, interior_adjacent_to))
    end
  end

  def self.set_surface_exterior(model, spaces, surface, exterior_adjacent_to)
    if [HPXML::LocationOutside].include? exterior_adjacent_to
      surface.setOutsideBoundaryCondition('Outdoors')
    elsif [HPXML::LocationGround].include? exterior_adjacent_to
      surface.setOutsideBoundaryCondition('Foundation')
    elsif [HPXML::LocationOtherHousingUnit, HPXML::LocationOtherHousingUnitAbove, HPXML::LocationOtherHousingUnitBelow].include? exterior_adjacent_to
      surface.setOutsideBoundaryCondition('Adiabatic')
    elsif [HPXML::LocationBasementConditioned].include? exterior_adjacent_to
      surface.createAdjacentSurface(create_or_get_space(model, spaces, HPXML::LocationLivingSpace))
      @cond_bsmnt_surfaces << surface
    else
      surface.createAdjacentSurface(create_or_get_space(model, spaces, exterior_adjacent_to))
    end
  end

  # Returns an OS:Space, or nil if the location is outside the building
  def self.get_space_from_location(location, object_name, model, spaces)
    if (location == HPXML::LocationOtherExterior) || (location == HPXML::LocationOutside)
      return
    end

    num_orig_spaces = spaces.size

    if location == HPXML::LocationBasementConditioned
      space = create_or_get_space(model, spaces, HPXML::LocationLivingSpace)
    else
      space = create_or_get_space(model, spaces, location)
    end

    if spaces.size != num_orig_spaces
      fail "#{object_name} location is '#{location}' but building does not have this location specified."
    end

    return space
  end

  def self.get_spaces_of_type(spaces, space_types_list)
    spaces_of_type = []
    space_types_list.each do |space_type|
      spaces_of_type << spaces[space_type] unless spaces[space_type].nil?
    end
    return spaces_of_type
  end

  def self.get_space_of_type(spaces, space_type)
    spaces_of_type = get_spaces_of_type(spaces, [space_type])
    if spaces_of_type.size > 1
      fail 'Unexpected number of spaces.'
    elsif spaces_of_type.size == 1
      return spaces_of_type[0]
    end

    return
  end

  def self.get_infiltration_volume()
    infilvolume = nil
    @hpxml.air_infiltration_measurements.each do |measurement|
      is_ach50 = ((measurement.house_pressure == 50) && (measurement.unit_of_measure == HPXML::UnitsACH))
      is_cfm50 = ((measurement.house_pressure == 50) && (measurement.unit_of_measure == HPXML::UnitsCFM))
      is_constant_nach = !measurement.constant_ach_natural.nil?
      next unless (is_ach50 || is_cfm50 || is_constant_nach)

      infilvolume = measurement.infiltration_volume
      if infilvolume.nil?
        infilvolume = @hpxml.building_construction.conditioned_building_volume
      end
    end
    return infilvolume
  end

  def self.get_min_neighbor_distance()
    min_neighbor_distance = nil
    @hpxml.neighbor_buildings.each do |neighbor_building|
      if min_neighbor_distance.nil?
        min_neighbor_distance = 9e99
      end
      if neighbor_building.distance < min_neighbor_distance
        min_neighbor_distance = neighbor_building.distance
      end
    end
    return min_neighbor_distance
  end

  def self.get_kiva_instances(fnd_walls, slabs)
    # Identify unique Kiva foundations that are required.
    kiva_fnd_walls = []
    fnd_walls.each do |foundation_wall|
      next unless foundation_wall.is_exterior

      kiva_fnd_walls << foundation_wall
    end
    if kiva_fnd_walls.empty? # Handle slab foundation type
      kiva_fnd_walls << nil
    end

    kiva_slabs = slabs

    return kiva_fnd_walls.product(kiva_slabs)
  end

  def self.get_foundation_and_walls_top()
    foundation_top = 0
    @hpxml.foundation_walls.each do |foundation_wall|
      top = -1 * foundation_wall.depth_below_grade + foundation_wall.height
      foundation_top = top if top > foundation_top
    end
    walls_top = foundation_top + 8.0 * @ncfl_ag
    return foundation_top, walls_top
  end
end

class WoodStudConstructionSet
  def initialize(stud, framing_factor, rigid_r, osb_thick_in, drywall_thick_in, exterior_material)
    @stud = stud
    @framing_factor = framing_factor
    @rigid_r = rigid_r
    @osb_thick_in = osb_thick_in
    @drywall_thick_in = drywall_thick_in
    @exterior_material = exterior_material
  end
  attr_accessor(:stud, :framing_factor, :rigid_r, :osb_thick_in, :drywall_thick_in, :exterior_material)
end

class SteelStudConstructionSet
  def initialize(cavity_thick_in, corr_factor, framing_factor, rigid_r, osb_thick_in, drywall_thick_in, exterior_material)
    @cavity_thick_in = cavity_thick_in
    @corr_factor = corr_factor
    @framing_factor = framing_factor
    @rigid_r = rigid_r
    @osb_thick_in = osb_thick_in
    @drywall_thick_in = drywall_thick_in
    @exterior_material = exterior_material
  end
  attr_accessor(:cavity_thick_in, :corr_factor, :framing_factor, :rigid_r, :osb_thick_in, :drywall_thick_in, :exterior_material)
end

class DoubleStudConstructionSet
  def initialize(stud, framing_factor, framing_spacing, rigid_r, osb_thick_in, drywall_thick_in, exterior_material)
    @stud = stud
    @framing_factor = framing_factor
    @framing_spacing = framing_spacing
    @rigid_r = rigid_r
    @osb_thick_in = osb_thick_in
    @drywall_thick_in = drywall_thick_in
    @exterior_material = exterior_material
  end
  attr_accessor(:stud, :framing_factor, :framing_spacing, :rigid_r, :osb_thick_in, :drywall_thick_in, :exterior_material)
end

class SIPConstructionSet
  def initialize(thick_in, framing_factor, rigid_r, sheath_thick_in, osb_thick_in, drywall_thick_in, exterior_material)
    @thick_in = thick_in
    @framing_factor = framing_factor
    @rigid_r = rigid_r
    @sheath_thick_in = sheath_thick_in
    @osb_thick_in = osb_thick_in
    @drywall_thick_in = drywall_thick_in
    @exterior_material = exterior_material
  end
  attr_accessor(:thick_in, :framing_factor, :rigid_r, :sheath_thick_in, :osb_thick_in, :drywall_thick_in, :exterior_material)
end

class CMUConstructionSet
  def initialize(thick_in, cond_in, framing_factor, osb_thick_in, drywall_thick_in, exterior_material)
    @thick_in = thick_in
    @cond_in = cond_in
    @framing_factor = framing_factor
    @osb_thick_in = osb_thick_in
    @drywall_thick_in = drywall_thick_in
    @exterior_material = exterior_material
    @rigid_r = nil # solved for
  end
  attr_accessor(:thick_in, :cond_in, :framing_factor, :rigid_r, :osb_thick_in, :drywall_thick_in, :exterior_material)
end

class ICFConstructionSet
  def initialize(ins_thick_in, concrete_thick_in, framing_factor, rigid_r, osb_thick_in, drywall_thick_in, exterior_material)
    @ins_thick_in = ins_thick_in
    @concrete_thick_in = concrete_thick_in
    @framing_factor = framing_factor
    @rigid_r = rigid_r
    @osb_thick_in = osb_thick_in
    @drywall_thick_in = drywall_thick_in
    @exterior_material = exterior_material
  end
  attr_accessor(:ins_thick_in, :concrete_thick_in, :framing_factor, :rigid_r, :osb_thick_in, :drywall_thick_in, :exterior_material)
end

class GenericConstructionSet
  def initialize(rigid_r, osb_thick_in, drywall_thick_in, exterior_material)
    @rigid_r = rigid_r
    @osb_thick_in = osb_thick_in
    @drywall_thick_in = drywall_thick_in
    @exterior_material = exterior_material
  end
  attr_accessor(:rigid_r, :osb_thick_in, :drywall_thick_in, :exterior_material)
end

# register the measure to be used by the application
HPXMLtoOpenStudio.new.registerWithApplication<|MERGE_RESOLUTION|>--- conflicted
+++ resolved
@@ -2039,10 +2039,21 @@
           combi_sys_id_list << sys_id
           standby_loss = water_heating_system.standby_loss
           vol = water_heating_system.tank_volume
-          boiler_afue = water_heating_system.related_hvac_system.heating_efficiency_afue
-          boiler_fuel_type = water_heating_system.related_hvac_system.heating_system_fuel
-
-          boiler_sys = get_boiler_and_plant_loop(@hvac_map, water_heating_system.related_hvac_idref, sys_id)
+          if not related_hvac_idref_list.include? heating_source_id
+            related_hvac_idref_list << heating_source_id
+            boiler_sys = get_boiler_and_plant_loop(@hvac_map, heating_source_id, sys_id)
+
+            boiler_afue = nil
+            boiler_fuel_type = nil
+            @hpxml.heating_systems.each do |heating_system|
+              next unless heating_system.id == water_heating_system.related_hvac_idref
+
+              boiler_afue = heating_system.heating_efficiency_afue
+              boiler_fuel_type = heating_system.heating_system_fuel
+            end
+          else
+            fail "RelatedHVACSystem '#{heating_source_id}' for water heating system '#{sys_id}' is already attached to another water heating system."
+          end
           @dhw_map[sys_id] << boiler_sys['boiler']
 
           Waterheater.apply_combi(model, runner, space, vol, setpoint_temp, ec_adj, @nbeds,
@@ -2676,7 +2687,6 @@
                             @cfa, @living_space)
   end
 
-<<<<<<< HEAD
   def self.add_dehumidifier(runner, model)
     return if @hpxml.dehumidifiers.size == 0
 
@@ -2695,12 +2705,8 @@
                             air_flow_rate, humidity_setpoint, @living_zone, @hvac_map, sys_id)
   end
 
-  def self.check_distribution_system(dist_id, system_id, system_type)
-    return if dist_id.nil?
-=======
   def self.check_distribution_system(hvac_distribution, system_type)
     return if hvac_distribution.nil?
->>>>>>> 424439e3
 
     hvac_distribution_type_map = { HPXML::HVACTypeFurnace => [HPXML::HVACDistributionTypeAir, HPXML::HVACDistributionTypeDSE],
                                    HPXML::HVACTypeBoiler => [HPXML::HVACDistributionTypeHydronic, HPXML::HVACDistributionTypeDSE],
