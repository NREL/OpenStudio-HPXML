--- conflicted
+++ resolved
@@ -2547,8 +2547,8 @@
           if ['intgains', 'lighting', 'mechvent', 'ducts'].include? loadtype
             s += " - #{sensor.name}"
           elsif sensor.name.to_s.include? 'gain'
-            # FIXME: Workaround for https://github.com/NREL/EnergyPlus/issues/9934
-            # Remove when the issue is resolved
+            # Workaround for https://github.com/NREL/EnergyPlus/issues/9934
+            # FUTURE: Remove when the issue is resolved
             if loadtype == 'infil'
               s += " - (#{sensor.name} * 3600)"
             else
@@ -2581,32 +2581,12 @@
       program.addLine("  Set htg_mode = #{total_heat_load_serveds[unit]}")
       program.addLine('EndIf')
 
-<<<<<<< HEAD
       unit_multiplier = @hpxml_bldg.building_construction.number_of_units
       [:htg, :clg].each do |mode|
         if mode == :htg
           sign = ''
         else
           sign = '-'
-=======
-    # EMS program: Infiltration, Natural Ventilation, Mechanical Ventilation, Ducts
-    { infil_sensors => 'infil',
-      natvent_sensors => 'natvent',
-      whf_sensors => 'whf' }.each do |sensors, loadtype|
-      program.addLine("Set hr_#{loadtype} = 0")
-      s = "Set hr_#{loadtype} = hr_#{loadtype}"
-      sensors.each do |sensor|
-        if sensor.name.to_s.include? 'gain'
-          # Workaround for https://github.com/NREL/EnergyPlus/issues/9934
-          # FUTURE: Remove when the issue is resolved
-          if loadtype == 'infil'
-            s += " - (#{sensor.name} * 3600)"
-          else
-            s += " - #{sensor.name}"
-          end
-        elsif sensor.name.to_s.include? 'loss'
-          s += " + #{sensor.name}"
->>>>>>> 0f80b93a
         end
         surf_names.each do |surf_name|
           program.addLine("Set loads_#{mode}_#{surf_name} = loads_#{mode}_#{surf_name} + (#{sign}hr_#{surf_name} * #{mode}_mode * #{unit_multiplier})")
