--- conflicted
+++ resolved
@@ -555,7 +555,7 @@
   end
 
   def add_simulation_params(model)
-    SimControls.apply(model, @hpxml_header, @hpxml_bldg)
+    SimControls.apply(model, @hpxml_header)
   end
 
   def add_num_occupants(model, runner, spaces)
@@ -1278,11 +1278,7 @@
     shading_schedules = {}
 
     surfaces = []
-<<<<<<< HEAD
-    @hpxml_bldg.windows.each_with_index do |window, i|
-=======
-    @hpxml.windows.each do |window|
->>>>>>> 5f73cd14
+    @hpxml_bldg.windows.each do |window|
       window_height = 4.0 # ft, default
 
       overhang_depth = nil
@@ -1330,13 +1326,7 @@
         Constructions.apply_window(model, sub_surface, 'WindowConstruction', ufactor, shgc)
 
         # Apply interior/exterior shading (as needed)
-<<<<<<< HEAD
-        shading_vertices = Geometry.create_wall_vertices(window_length, window_height, z_origin, window.azimuth)
-        shading_group = Constructions.apply_window_skylight_shading(model, window, i, shading_vertices, surface, sub_surface, shading_group, shading_schedules,
-                                                                    shading_ems, Constants.ObjectNameWindowShade, @hpxml_header, @hpxml_bldg)
-=======
-        Constructions.apply_window_skylight_shading(model, window, sub_surface, shading_schedules, @hpxml)
->>>>>>> 5f73cd14
+        Constructions.apply_window_skylight_shading(model, window, sub_surface, shading_schedules, @hpxml_header, @hpxml_bldg)
       else
         # Window is on an interior surface, which E+ does not allow. Model
         # as a door instead so that we can get the appropriate conduction
@@ -1377,11 +1367,7 @@
     surfaces = []
     shading_schedules = {}
 
-<<<<<<< HEAD
-    @hpxml_bldg.skylights.each_with_index do |skylight, i|
-=======
-    @hpxml.skylights.each do |skylight|
->>>>>>> 5f73cd14
+    @hpxml_bldg.skylights.each do |skylight|
       tilt = skylight.roof.pitch / 12.0
       width = Math::sqrt(skylight.area)
       length = skylight.area / width
@@ -1413,13 +1399,7 @@
       Constructions.apply_skylight(model, sub_surface, 'SkylightConstruction', ufactor, shgc)
 
       # Apply interior/exterior shading (as needed)
-<<<<<<< HEAD
-      shading_vertices = Geometry.create_roof_vertices(length, width, z_origin, skylight.azimuth, tilt)
-      shading_group = Constructions.apply_window_skylight_shading(model, skylight, i, shading_vertices, surface, sub_surface, shading_group, shading_schedules,
-                                                                  shading_ems, Constants.ObjectNameSkylightShade, @hpxml_header, @hpxml_bldg)
-=======
-      Constructions.apply_window_skylight_shading(model, skylight, sub_surface, shading_schedules, @hpxml)
->>>>>>> 5f73cd14
+      Constructions.apply_window_skylight_shading(model, skylight, sub_surface, shading_schedules, @hpxml_header, @hpxml_bldg)
     end
 
     apply_adiabatic_construction(model, surfaces, 'roof')
@@ -1648,7 +1628,7 @@
       elsif [HPXML::HVACTypeBoiler].include? heating_system.heating_system_type
 
         airloop_map[sys_id] = HVAC.apply_boiler(model, runner, heating_system, sequential_heat_load_fracs, conditioned_zone,
-                                                @hvac_unavailable_periods, @hpxml_bldg.building_construction.number_of_units)
+                                                @hvac_unavailable_periods)
 
       elsif [HPXML::HVACTypeElectricResistance].include? heating_system.heating_system_type
 
@@ -2592,13 +2572,7 @@
           if ['intgains', 'lighting', 'mechvent', 'ducts'].include? loadtype
             s += " - #{sensor.name}"
           elsif sensor.name.to_s.include? 'gain'
-            # Workaround for https://github.com/NREL/EnergyPlus/issues/9934
-            # FUTURE: Remove when the issue is resolved
-            if loadtype == 'infil'
-              s += " - (#{sensor.name} * 3600)"
-            else
-              s += " - #{sensor.name}"
-            end
+            s += " - #{sensor.name}"
           elsif sensor.name.to_s.include? 'loss'
             s += " + #{sensor.name}"
           end
@@ -2626,26 +2600,12 @@
       program.addLine("  Set htg_mode = #{total_heat_load_serveds[unit]}")
       program.addLine('EndIf')
 
-<<<<<<< HEAD
       unit_multiplier = @hpxml_bldg.building_construction.number_of_units
       [:htg, :clg].each do |mode|
         if mode == :htg
           sign = ''
         else
           sign = '-'
-=======
-    # EMS program: Infiltration, Natural Ventilation, Mechanical Ventilation, Ducts
-    { infil_sensors => 'infil',
-      natvent_sensors => 'natvent',
-      whf_sensors => 'whf' }.each do |sensors, loadtype|
-      program.addLine("Set hr_#{loadtype} = 0")
-      s = "Set hr_#{loadtype} = hr_#{loadtype}"
-      sensors.each do |sensor|
-        if sensor.name.to_s.include? 'gain'
-          s += " - #{sensor.name}"
-        elsif sensor.name.to_s.include? 'loss'
-          s += " + #{sensor.name}"
->>>>>>> 5f73cd14
         end
         surf_names.each do |surf_name|
           program.addLine("Set loads_#{mode}_#{surf_name} = loads_#{mode}_#{surf_name} + (#{sign}hr_#{surf_name} * #{mode}_mode * #{unit_multiplier})")
