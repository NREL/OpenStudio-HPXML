# frozen_string_literal: true

# Require all gems up front; this is much faster than multiple resource
# files lazy loading as needed, as it prevents multiple lookups for the
# same gem.
require 'pathname'
require 'csv'
require 'oga'
require_relative 'resources/airflow'
require_relative 'resources/constants'
require_relative 'resources/constructions'
require_relative 'resources/energyplus'
require_relative 'resources/generator'
require_relative 'resources/geometry'
require_relative 'resources/hotwater_appliances'
require_relative 'resources/hpxml'
require_relative 'resources/hpxml_defaults'
require_relative 'resources/hvac'
require_relative 'resources/hvac_sizing'
require_relative 'resources/lighting'
require_relative 'resources/location'
require_relative 'resources/materials'
require_relative 'resources/misc_loads'
require_relative 'resources/psychrometrics'
require_relative 'resources/pv'
require_relative 'resources/schedules'
require_relative 'resources/simcontrols'
require_relative 'resources/unit_conversions'
require_relative 'resources/util'
require_relative 'resources/validator'
require_relative 'resources/version'
require_relative 'resources/waterheater'
require_relative 'resources/weather'
require_relative 'resources/xmlhelper'

# start the measure
class HPXMLtoOpenStudio < OpenStudio::Measure::ModelMeasure
  # human readable name
  def name
    return 'HPXML to OpenStudio Translator'
  end

  # human readable description
  def description
    return 'Translates HPXML file to OpenStudio Model'
  end

  # human readable description of modeling approach
  def modeler_description
    return ''
  end

  # define the arguments that the user will input
  def arguments(model)
    args = OpenStudio::Measure::OSArgumentVector.new

    arg = OpenStudio::Measure::OSArgument.makeStringArgument('hpxml_path', true)
    arg.setDisplayName('HPXML File Path')
    arg.setDescription('Absolute/relative path of the HPXML file.')
    args << arg

    arg = OpenStudio::Measure::OSArgument.makeStringArgument('output_dir', true)
    arg.setDisplayName('Directory for Output Files')
    arg.setDescription('Absolute/relative path for the output files directory.')
    args << arg

    arg = OpenStudio::Measure::OSArgument.makeBoolArgument('debug', false)
    arg.setDisplayName('Debug Mode?')
    arg.setDescription('If true: 1) Writes in.osm file, 2) Generates additional log output, and 3) Creates all EnergyPlus output files.')
    arg.setDefaultValue(false)
    args << arg

    arg = OpenStudio::Measure::OSArgument.makeBoolArgument('skip_validation', false)
    arg.setDisplayName('Skip Validation?')
    arg.setDescription('If true, bypasses HPXML input validation for faster performance. WARNING: This should only be used if the supplied HPXML file has already been validated against the Schema & Schematron documents.')
    arg.setDefaultValue(false)
    args << arg

    arg = OpenStudio::Measure::OSArgument.makeStringArgument('building_id', false)
    arg.setDisplayName('BuildingID')
    arg.setDescription('The ID of the HPXML Building. Only required if there are multiple Building elements in the HPXML file.')
    args << arg

    return args
  end

  # define what happens when the measure is run
  def run(model, runner, user_arguments)
    super(model, runner, user_arguments)

    # use the built-in error checking
    if !runner.validateUserArguments(arguments(model), user_arguments)
      return false
    end

    Geometry.tear_down_model(model, runner)

    Version.check_openstudio_version()

    # assign the user inputs to variables
    hpxml_path = runner.getStringArgumentValue('hpxml_path', user_arguments)
    output_dir = runner.getStringArgumentValue('output_dir', user_arguments)
    debug = runner.getBoolArgumentValue('debug', user_arguments)
    skip_validation = runner.getBoolArgumentValue('skip_validation', user_arguments)
    building_id = runner.getOptionalStringArgumentValue('building_id', user_arguments)

    unless (Pathname.new hpxml_path).absolute?
      hpxml_path = File.expand_path(File.join(File.dirname(__FILE__), hpxml_path))
    end
    unless File.exist?(hpxml_path) && hpxml_path.downcase.end_with?('.xml')
      fail "'#{hpxml_path}' does not exist or is not an .xml file."
    end

    unless (Pathname.new output_dir).absolute?
      output_dir = File.expand_path(File.join(File.dirname(__FILE__), output_dir))
    end

    if building_id.is_initialized
      building_id = building_id.get
    else
      building_id = nil
    end

    begin
      if skip_validation
        stron_paths = []
      else
        stron_paths = [File.join(File.dirname(__FILE__), 'resources', 'HPXMLvalidator.xml'),
                       File.join(File.dirname(__FILE__), 'resources', 'EPvalidator.xml')]
      end
      hpxml = HPXML.new(hpxml_path: hpxml_path, schematron_validators: stron_paths, building_id: building_id)
      hpxml.errors.each do |error|
        runner.registerError(error)
      end
      hpxml.warnings.each do |warning|
        runner.registerWarning(warning)
      end
      return false unless hpxml.errors.empty?

      epw_path, cache_path = process_weather(hpxml, runner, model, hpxml_path)

      if debug
        epw_output_path = File.join(output_dir, 'in.epw')
        FileUtils.cp(epw_path, epw_output_path)
      end

      OSModel.create(hpxml, runner, model, hpxml_path, epw_path, cache_path, output_dir, building_id, debug)
    rescue Exception => e
      runner.registerError("#{e.message}\n#{e.backtrace.join("\n")}")
      return false
    end

    return true
  end

  def process_weather(hpxml, runner, model, hpxml_path)
    epw_path = hpxml.climate_and_risk_zones.weather_station_epw_filepath

    if not File.exist? epw_path
      test_epw_path = File.join(File.dirname(hpxml_path), epw_path)
      epw_path = test_epw_path if File.exist? test_epw_path
    end
    if not File.exist? epw_path
      test_epw_path = File.join(File.dirname(__FILE__), '..', 'weather', epw_path)
      epw_path = test_epw_path if File.exist? test_epw_path
    end
    if not File.exist? epw_path
      test_epw_path = File.join(File.dirname(__FILE__), '..', '..', 'weather', epw_path)
      epw_path = test_epw_path if File.exist? test_epw_path
    end
    if not File.exist?(epw_path)
      fail "'#{epw_path}' could not be found."
    end

    cache_path = epw_path.gsub('.epw', '-cache.csv')
    if not File.exist?(cache_path)
      # Process weather file to create cache .csv
      runner.registerWarning("'#{cache_path}' could not be found; regenerating it.")
      epw_file = OpenStudio::EpwFile.new(epw_path)
      OpenStudio::Model::WeatherFile.setWeatherFile(model, epw_file)
      weather = WeatherProcess.new(model, runner)
      File.open(cache_path, 'wb') do |file|
        weather.dump_to_csv(file)
      end
    end

    return epw_path, cache_path
  end
end

class OSModel
  def self.create(hpxml, runner, model, hpxml_path, epw_path, cache_path, output_dir, building_id, debug)
    @hpxml = hpxml
    @debug = debug

    @eri_version = @hpxml.header.eri_calculation_version # Hidden feature
    @eri_version = 'latest' if @eri_version.nil?
    @eri_version = Constants.ERIVersions[-1] if @eri_version == 'latest'

    @apply_ashrae140_assumptions = @hpxml.header.apply_ashrae140_assumptions # Hidden feature
    @apply_ashrae140_assumptions = false if @apply_ashrae140_assumptions.nil?

    # Init

    weather, epw_file = Location.apply_weather_file(model, runner, epw_path, cache_path)
    set_defaults_and_globals(runner, output_dir, epw_file, weather)
    Location.apply(model, runner, weather, epw_file, @hpxml)
    add_simulation_params(model)

    # Conditioned space/zone

    spaces = {}
    create_or_get_space(model, spaces, HPXML::LocationLivingSpace)
    set_foundation_and_walls_top()
    add_setpoints(runner, model, weather, spaces)

    # Geometry/Envelope
    add_roofs(runner, model, spaces)
    add_walls(runner, model, spaces)
    add_rim_joists(runner, model, spaces)
    add_frame_floors(runner, model, spaces)
    add_foundation_walls_slabs(runner, model, spaces)
    add_shading_schedule(runner, model, weather)
    add_windows(runner, model, spaces, weather)
    add_doors(runner, model, spaces)
    add_skylights(runner, model, spaces, weather)
    add_conditioned_floor_area(runner, model, spaces)
    add_thermal_mass(runner, model, spaces)
    update_conditioned_basement(runner, model, spaces)
    set_zone_volumes(runner, model, spaces)
    explode_surfaces(runner, model)
    add_num_occupants(model, runner, spaces)

    # HVAC

    add_ideal_system(runner, model, spaces, epw_path)
    add_cooling_system(runner, model, spaces)
    add_heating_system(runner, model, spaces)
    add_heat_pump(runner, model, weather, spaces)
    add_dehumidifiers(runner, model, spaces)
    add_residual_ideal_system(runner, model, spaces)
    add_ceiling_fans(runner, model, weather, spaces)

    # Hot Water

    add_hot_water_and_appliances(runner, model, weather, spaces)

    # Plug Loads & Fuel Loads & Lighting

    add_mels(runner, model, spaces)
    add_mfls(runner, model, spaces)
    add_lighting(runner, model, weather, spaces)

    # Pools & Hot Tubs
    add_pools_and_hot_tubs(runner, model, spaces)

    # Other

    add_airflow(runner, model, weather, spaces)
    add_photovoltaics(runner, model)
    add_generators(runner, model)
    add_additional_properties(runner, model, hpxml_path, building_id)

    # Output

    add_component_loads_output(runner, model, spaces)
    add_output_control_files(runner, model)
    # Uncomment to debug EMS
    # add_ems_debug_output(runner, model)

    if debug
      osm_output_path = File.join(output_dir, 'in.osm')
      File.write(osm_output_path, model.to_s)
      runner.registerInfo("Wrote file: #{osm_output_path}")
    end
  end

  private

  def self.set_defaults_and_globals(runner, output_dir, epw_file, weather)
    # Initialize
    @remaining_heat_load_frac = 1.0
    @remaining_cool_load_frac = 1.0
    @hvac_map = {} # mapping between HPXML HVAC systems and model objects
    @dhw_map = {}  # mapping between HPXML Water Heating systems and model objects
    @cond_bsmnt_surfaces = [] # list of surfaces in conditioned basement, used for modification of some surface properties, eg. solar absorptance, view factor, etc.

    # Set globals
    @cfa = @hpxml.building_construction.conditioned_floor_area
    @ncfl = @hpxml.building_construction.number_of_conditioned_floors
    @ncfl_ag = @hpxml.building_construction.number_of_conditioned_floors_above_grade
    @nbeds = @hpxml.building_construction.number_of_bedrooms
    @default_azimuths = get_default_azimuths()

    # Apply defaults to HPXML object
    HPXMLDefaults.apply(@hpxml, @eri_version, weather, epw_file)

    @frac_windows_operable = @hpxml.fraction_of_windows_operable()

    # Write updated HPXML object (w/ defaults) to file for inspection
    hpxml_defaults_path = File.join(output_dir, 'in.xml')
    XMLHelper.write_file(@hpxml.to_oga, hpxml_defaults_path)

    # Now that we've written in.xml, ensure that no capacities/airflows
    # are zero in order to prevent potential E+ errors.
    HVAC.ensure_nonzero_sizing_values(@hpxml)
  end

  def self.add_simulation_params(model)
    SimControls.apply(model, @hpxml.header)
  end

  def self.set_zone_volumes(runner, model, spaces)
    # Living space
    spaces[HPXML::LocationLivingSpace].thermalZone.get.setVolume(UnitConversions.convert(@hpxml.building_construction.conditioned_building_volume, 'ft^3', 'm^3'))

    # Basement, crawlspace, garage
    spaces.keys.each do |space_type|
      next unless [HPXML::LocationBasementUnconditioned, HPXML::LocationCrawlspaceUnvented, HPXML::LocationCrawlspaceVented, HPXML::LocationGarage].include? space_type

      floor_area = @hpxml.slabs.select { |s| s.interior_adjacent_to == space_type }.map { |s| s.area }.sum(0.0)
      if space_type == HPXML::LocationGarage
        height = 8.0
      else
        height = @hpxml.foundation_walls.select { |w| w.interior_adjacent_to == space_type }.map { |w| w.height }.max
      end

      spaces[space_type].thermalZone.get.setVolume(UnitConversions.convert(floor_area * height, 'ft^3', 'm^3'))
    end

    # Attic
    spaces.keys.each do |space_type|
      next unless [HPXML::LocationAtticUnvented, HPXML::LocationAtticVented].include? space_type

      floor_area = @hpxml.frame_floors.select { |f| [f.interior_adjacent_to, f.exterior_adjacent_to].include? space_type }.map { |s| s.area }.sum(0.0)
      roofs = @hpxml.roofs.select { |r| r.interior_adjacent_to == space_type }
      avg_pitch = roofs.map { |r| r.pitch }.sum(0.0) / roofs.size

      if @apply_ashrae140_assumptions
        # Hardcode the attic volume to match ASHRAE 140 Table 7-2 specification
        volume = 3463
      else
        # Assume square hip roof for volume calculations; energy results are very insensitive to actual volume
        length = floor_area**0.5
        height = 0.5 * Math.sin(Math.atan(avg_pitch / 12.0)) * length
        volume = [floor_area * height / 3.0, 0.01].max
      end

      spaces[space_type].thermalZone.get.setVolume(UnitConversions.convert(volume, 'ft^3', 'm^3'))
    end
  end

  def self.explode_surfaces(runner, model)
    # Re-position surfaces so as to not shade each other and to make it easier to visualize the building.

    gap_distance = UnitConversions.convert(10.0, 'ft', 'm') # distance between surfaces of the same azimuth
    rad90 = UnitConversions.convert(90, 'deg', 'rad')

    # Determine surfaces to shift and distance with which to explode surfaces horizontally outward
    surfaces = []
    azimuth_lengths = {}
    model.getSurfaces.sort.each do |surface|
      next unless ['wall', 'roofceiling'].include? surface.surfaceType.downcase
      next unless ['outdoors', 'foundation', 'adiabatic'].include? surface.outsideBoundaryCondition.downcase
      next if surface.additionalProperties.getFeatureAsDouble('Tilt').get <= 0 # skip flat roofs

      surfaces << surface
      azimuth = surface.additionalProperties.getFeatureAsInteger('Azimuth').get
      if azimuth_lengths[azimuth].nil?
        azimuth_lengths[azimuth] = 0.0
      end
      azimuth_lengths[azimuth] += surface.additionalProperties.getFeatureAsDouble('Length').get + gap_distance
    end
    max_azimuth_length = azimuth_lengths.values.max

    # Using the max length for a given azimuth, calculate the apothem (radius of the incircle) of a regular
    # n-sided polygon to create the smallest polygon possible without self-shading. The number of polygon
    # sides is defined by the minimum difference between two azimuths.
    min_azimuth_diff = 360
    azimuths_sorted = azimuth_lengths.keys.sort
    azimuths_sorted.each_with_index do |az, idx|
      diff1 = (az - azimuths_sorted[(idx + 1) % azimuths_sorted.size]).abs
      diff2 = 360.0 - diff1 # opposite direction
      if diff1 < min_azimuth_diff
        min_azimuth_diff = diff1
      end
      if diff2 < min_azimuth_diff
        min_azimuth_diff = diff2
      end
    end
    if min_azimuth_diff > 0
      nsides = [(360.0 / min_azimuth_diff).ceil, 4].max # assume rectangle at the minimum
    else
      nsides = 4
    end
    explode_distance = max_azimuth_length / (2.0 * Math.tan(UnitConversions.convert(180.0 / nsides, 'deg', 'rad')))

    add_neighbors(runner, model, max_azimuth_length)

    # Initial distance of shifts at 90-degrees to horizontal outward
    azimuth_side_shifts = {}
    azimuth_lengths.keys.each do |azimuth|
      azimuth_side_shifts[azimuth] = max_azimuth_length / 2.0
    end

    # Explode neighbors
    model.getShadingSurfaceGroups.each do |shading_group|
      next unless shading_group.name.to_s == Constants.ObjectNameNeighbors

      shading_group.shadingSurfaces.each do |shading_surface|
        azimuth = shading_surface.additionalProperties.getFeatureAsInteger('Azimuth').get
        azimuth_rad = UnitConversions.convert(azimuth, 'deg', 'rad')
        distance = shading_surface.additionalProperties.getFeatureAsDouble('Distance').get

        unless azimuth_lengths.keys.include? azimuth
          fail "A neighbor building has an azimuth (#{azimuth}) not equal to the azimuth of any wall."
        end

        # Push out horizontally
        distance += explode_distance
        transformation = get_surface_transformation(distance, Math::sin(azimuth_rad), Math::cos(azimuth_rad), 0)

        shading_surface.setVertices(transformation * shading_surface.vertices)
      end
    end

    # Explode walls, windows, doors, roofs, and skylights
    surfaces_moved = []

    surfaces.sort.each do |surface|
      next if surface.additionalProperties.getFeatureAsDouble('Tilt').get <= 0 # skip flat roofs

      if surface.adjacentSurface.is_initialized
        next if surfaces_moved.include? surface.adjacentSurface.get
      end

      azimuth = surface.additionalProperties.getFeatureAsInteger('Azimuth').get
      azimuth_rad = UnitConversions.convert(azimuth, 'deg', 'rad')

      # Get associated shading surfaces (e.g., overhangs, interior shading surfaces)
      overhang_surfaces = []
      shading_surfaces = []
      surface.subSurfaces.each do |subsurface|
        next unless subsurface.subSurfaceType.downcase == 'fixedwindow'

        subsurface.shadingSurfaceGroups.each do |overhang_group|
          overhang_group.shadingSurfaces.each do |overhang|
            overhang_surfaces << overhang
          end
        end
      end
      model.getShadingSurfaceGroups.each do |shading_group|
        next unless [Constants.ObjectNameSkylightShade, Constants.ObjectNameWindowShade].include? shading_group.name.to_s

        shading_group.shadingSurfaces.each do |window_shade|
          next unless window_shade.additionalProperties.getFeatureAsString('ParentSurface').get == surface.name.to_s

          shading_surfaces << window_shade
        end
      end

      # Push out horizontally
      distance = explode_distance

      if surface.surfaceType.downcase == 'roofceiling'
        # Ensure pitched surfaces are positioned outward justified with walls, etc.
        tilt = surface.additionalProperties.getFeatureAsDouble('Tilt').get
        width = surface.additionalProperties.getFeatureAsDouble('Width').get
        distance -= 0.5 * Math.cos(Math.atan(tilt)) * width
      end
      transformation = get_surface_transformation(distance, Math::sin(azimuth_rad), Math::cos(azimuth_rad), 0)
      transformation_shade = get_surface_transformation(distance + 0.001, Math::sin(azimuth_rad), Math::cos(azimuth_rad), 0) # Offset slightly from window

      ([surface] + surface.subSurfaces + overhang_surfaces).each do |s|
        s.setVertices(transformation * s.vertices)
      end
      shading_surfaces.each do |s|
        s.setVertices(transformation_shade * s.vertices)
      end
      if surface.adjacentSurface.is_initialized
        surface.adjacentSurface.get.setVertices(transformation * surface.adjacentSurface.get.vertices)
      end

      # Shift at 90-degrees to previous transformation, so surfaces don't overlap and shade each other
      azimuth_side_shifts[azimuth] -= surface.additionalProperties.getFeatureAsDouble('Length').get / 2.0
      transformation_shift = get_surface_transformation(azimuth_side_shifts[azimuth], Math::sin(azimuth_rad + rad90), Math::cos(azimuth_rad + rad90), 0)

      ([surface] + surface.subSurfaces + overhang_surfaces + shading_surfaces).each do |s|
        s.setVertices(transformation_shift * s.vertices)
      end
      if surface.adjacentSurface.is_initialized
        surface.adjacentSurface.get.setVertices(transformation_shift * surface.adjacentSurface.get.vertices)
      end

      azimuth_side_shifts[azimuth] -= (surface.additionalProperties.getFeatureAsDouble('Length').get / 2.0 + gap_distance)

      surfaces_moved << surface
    end
  end

  def self.update_conditioned_basement(runner, model, spaces)
    return if @cond_bsmnt_surfaces.empty?
    # Update @cond_bsmnt_surfaces to include subsurfaces
    new_cond_bsmnt_surfaces = @cond_bsmnt_surfaces.dup
    @cond_bsmnt_surfaces.each do |cond_bsmnt_surface|
      next if cond_bsmnt_surface.is_a? OpenStudio::Model::InternalMassDefinition
      next if cond_bsmnt_surface.subSurfaces.empty?
      cond_bsmnt_surface.subSurfaces.each do |ss|
        new_cond_bsmnt_surfaces << ss
      end
    end
    @cond_bsmnt_surfaces = new_cond_bsmnt_surfaces.dup

    update_solar_absorptances(runner, model)
    assign_view_factors(runner, model, spaces)
  end

  def self.update_solar_absorptances(runner, model)
    # modify conditioned basement surface properties
    # zero out interior solar absorptance in conditioned basement

    @cond_bsmnt_surfaces.each do |cond_bsmnt_surface|
      # skip windows because windows don't have such property to change.
      next if cond_bsmnt_surface.is_a?(OpenStudio::Model::SubSurface) && (cond_bsmnt_surface.subSurfaceType.downcase == 'fixedwindow')
      adj_surface = nil
      if not cond_bsmnt_surface.is_a? OpenStudio::Model::InternalMassDefinition
        if not cond_bsmnt_surface.is_a? OpenStudio::Model::SubSurface
          adj_surface = cond_bsmnt_surface.adjacentSurface.get if cond_bsmnt_surface.adjacentSurface.is_initialized
        else
          adj_surface = cond_bsmnt_surface.adjacentSubSurface.get if cond_bsmnt_surface.adjacentSubSurface.is_initialized
        end
      end
      const = cond_bsmnt_surface.construction.get
      layered_const = const.to_LayeredConstruction.get
      innermost_material = layered_const.layers[layered_const.numLayers() - 1].to_StandardOpaqueMaterial.get
      # check if target surface is sharing its interior material/construction object with other surfaces
      # if so, need to clone the material/construction and make changes there, then reassign it to target surface
      mat_share = (innermost_material.directUseCount != 1)
      const_share = (const.directUseCount != 1)
      if const_share
        # create new construction + new material for these surfaces
        new_const = const.clone.to_Construction.get
        cond_bsmnt_surface.setConstruction(new_const)
        new_material = innermost_material.clone.to_StandardOpaqueMaterial.get
        layered_const = new_const.to_LayeredConstruction.get
        layered_const.setLayer(layered_const.numLayers() - 1, new_material)
      elsif mat_share
        # create new material for existing unique construction
        new_material = innermost_material.clone.to_StandardOpaqueMaterial.get
        layered_const.setLayer(layered_const.numLayers() - 1, new_material)
      end
      if layered_const.numLayers() == 1
        # split single layer into two to only change its inside facing property
        layer_mat = layered_const.layers[0].to_StandardOpaqueMaterial.get
        layer_mat.setThickness(layer_mat.thickness / 2)
        layered_const.insertLayer(1, layer_mat.clone.to_StandardOpaqueMaterial.get)
      end
      # Re-read innermost material and assign properties after adjustment
      innermost_material = layered_const.layers[layered_const.numLayers() - 1].to_StandardOpaqueMaterial.get
      innermost_material.setSolarAbsorptance(0.0)
      innermost_material.setVisibleAbsorptance(0.0)
      next if adj_surface.nil?
      # Create new construction in case of shared construciton.
      layered_const_adj = OpenStudio::Model::Construction.new(model)
      layered_const_adj.setName(cond_bsmnt_surface.construction.get.name.get + ' Reversed Bsmnt')
      adj_surface.setConstruction(layered_const_adj)
      layered_const_adj.setLayers(cond_bsmnt_surface.construction.get.to_LayeredConstruction.get.layers.reverse())
    end
  end

  def self.assign_view_factors(runner, model, spaces)
    # zero out view factors between conditioned basement surfaces and living zone surfaces
    all_surfaces = [] # all surfaces in single conditioned space
    lv_surfaces = []  # surfaces in living
    cond_base_surfaces = [] # surfaces in conditioned basement

    spaces[HPXML::LocationLivingSpace].surfaces.each do |surface|
      surface.subSurfaces.each do |sub_surface|
        all_surfaces << sub_surface
      end
      all_surfaces << surface
    end
    spaces[HPXML::LocationLivingSpace].internalMass.each do |im|
      all_surfaces << im
    end

    all_surfaces.each do |surface|
      if @cond_bsmnt_surfaces.include?(surface) ||
         ((@cond_bsmnt_surfaces.include? surface.internalMassDefinition) if surface.is_a? OpenStudio::Model::InternalMass)
        cond_base_surfaces << surface
      else
        lv_surfaces << surface
      end
    end

    all_surfaces.sort!

    # calculate view factors separately for living and conditioned basement
    vf_map_lv = calc_approximate_view_factor(runner, model, lv_surfaces)
    vf_map_cb = calc_approximate_view_factor(runner, model, cond_base_surfaces)

    zone_prop = spaces[HPXML::LocationLivingSpace].thermalZone.get.getZonePropertyUserViewFactorsBySurfaceName

    all_surfaces.each do |from_surface|
      all_surfaces.each do |to_surface|
        next if (vf_map_lv[from_surface].nil? || vf_map_lv[from_surface][to_surface].nil?) &&
                (vf_map_cb[from_surface].nil? || vf_map_cb[from_surface][to_surface].nil?)

        if lv_surfaces.include? from_surface
          vf = vf_map_lv[from_surface][to_surface]
        else
          vf = vf_map_cb[from_surface][to_surface]
        end
        next if vf < 0.05 # Skip small view factors to reduce runtime

        os_vf = OpenStudio::Model::ViewFactor.new(from_surface, to_surface, vf.round(10))
        zone_prop.addViewFactor(os_vf)
      end
    end
  end

  def self.calc_approximate_view_factor(runner, model, all_surfaces)
    # calculate approximate view factor using E+ approach
    # used for recalculating single thermal zone view factor matrix
    return {} if all_surfaces.size == 0
    if all_surfaces.size <= 3
      fail 'less than three surfaces in conditioned space. Please double check.'
    end

    s_azimuths = {}
    s_tilts = {}
    s_types = {}
    all_surfaces.each do |surface|
      if surface.is_a? OpenStudio::Model::InternalMass
        # Assumed values consistent with EnergyPlus source code
        s_azimuths[surface] = 0.0
        s_tilts[surface] = 90.0
      else
        s_azimuths[surface] = UnitConversions.convert(surface.azimuth, 'rad', 'deg')
        s_tilts[surface] = UnitConversions.convert(surface.tilt, 'rad', 'deg')
        if surface.is_a? OpenStudio::Model::SubSurface
          s_types[surface] = surface.surface.get.surfaceType.downcase
        else
          s_types[surface] = surface.surfaceType.downcase
        end
      end
    end

    same_ang_limit = 10.0
    vf_map = {}
    all_surfaces.each do |surface| # surface, subsurface, and internal mass
      surface_vf_map = {}

      # sum all the surface area that could be seen by surface1 up
      zone_seen_area = 0.0
      seen_surface = {}
      all_surfaces.each do |surface2|
        next if surface2 == surface
        next if surface2.is_a? OpenStudio::Model::SubSurface

        seen_surface[surface2] = false
        if surface2.is_a? OpenStudio::Model::InternalMass
          # all surfaces see internal mass
          zone_seen_area += surface2.surfaceArea.get
          seen_surface[surface2] = true
        else
          if (s_types[surface2] == 'floor') ||
             ((s_types[surface] == 'floor') && (s_types[surface2] == 'roofceiling')) ||
             ((s_azimuths[surface] - s_azimuths[surface2]).abs > same_ang_limit) ||
             ((s_tilts[surface] - s_tilts[surface2]).abs > same_ang_limit)
            zone_seen_area += surface2.grossArea # include subsurface area
            seen_surface[surface2] = true
          end
        end
      end

      all_surfaces.each do |surface2|
        next if surface2 == surface
        next if surface2.is_a? OpenStudio::Model::SubSurface # handled together with its parent surface
        next unless seen_surface[surface2]

        if surface2.is_a? OpenStudio::Model::InternalMass
          surface_vf_map[surface2] = surface2.surfaceArea.get / zone_seen_area
        else # surfaces
          if surface2.subSurfaces.size > 0
            # calculate surface and its sub surfaces view factors
            if surface2.netArea > 0.1 # base surface of a sub surface: window/door etc.
              fail "Unexpected net area for surface '#{surface2.name}'."
            end

            surface2.subSurfaces.each do |sub_surface|
              surface_vf_map[sub_surface] = sub_surface.grossArea / zone_seen_area
            end
          else # no subsurface
            surface_vf_map[surface2] = surface2.grossArea / zone_seen_area
          end
        end
      end
      vf_map[surface] = surface_vf_map
    end
    return vf_map
  end

  # FUTURE: Move this method and many below to geometry.rb
  def self.create_space_and_zone(model, spaces, space_type)
    if not spaces.keys.include? space_type
      thermal_zone = OpenStudio::Model::ThermalZone.new(model)
      thermal_zone.setName(space_type)

      space = OpenStudio::Model::Space.new(model)
      space.setName(space_type)

      st = OpenStudio::Model::SpaceType.new(model)
      st.setStandardsSpaceType(space_type)
      space.setSpaceType(st)

      space.setThermalZone(thermal_zone)
      spaces[space_type] = space
    end
  end

  def self.get_surface_transformation(offset, x, y, z)
    x = UnitConversions.convert(x, 'ft', 'm')
    y = UnitConversions.convert(y, 'ft', 'm')
    z = UnitConversions.convert(z, 'ft', 'm')

    m = OpenStudio::Matrix.new(4, 4, 0)
    m[0, 0] = 1
    m[1, 1] = 1
    m[2, 2] = 1
    m[3, 3] = 1
    m[0, 3] = x * offset
    m[1, 3] = y * offset
    m[2, 3] = z.abs * offset

    return OpenStudio::Transformation.new(m)
  end

  def self.add_floor_polygon(x, y, z)
    x = UnitConversions.convert(x, 'ft', 'm')
    y = UnitConversions.convert(y, 'ft', 'm')
    z = UnitConversions.convert(z, 'ft', 'm')

    vertices = OpenStudio::Point3dVector.new
    vertices << OpenStudio::Point3d.new(0 - x / 2, 0 - y / 2, z)
    vertices << OpenStudio::Point3d.new(0 - x / 2, y / 2, z)
    vertices << OpenStudio::Point3d.new(x / 2, y / 2, z)
    vertices << OpenStudio::Point3d.new(x / 2, 0 - y / 2, z)

    # Rotate about the z axis
    # This is not strictly needed, but will make the floor edges
    # parallel to the walls for a better geometry rendering.
    azimuth_rad = UnitConversions.convert(@default_azimuths[0], 'deg', 'rad')
    m = OpenStudio::Matrix.new(4, 4, 0)
    m[0, 0] = Math::cos(-azimuth_rad)
    m[1, 1] = Math::cos(-azimuth_rad)
    m[0, 1] = -Math::sin(-azimuth_rad)
    m[1, 0] = Math::sin(-azimuth_rad)
    m[2, 2] = 1
    m[3, 3] = 1
    transformation = OpenStudio::Transformation.new(m)

    return transformation * vertices
  end

  def self.add_wall_polygon(x, y, z, azimuth, offsets = [0] * 4, subsurface_area = 0)
    x = UnitConversions.convert(x, 'ft', 'm')
    y = UnitConversions.convert(y, 'ft', 'm')
    z = UnitConversions.convert(z, 'ft', 'm')

    vertices = OpenStudio::Point3dVector.new
    vertices << OpenStudio::Point3d.new(0 - (x / 2) - offsets[1], 0, z - offsets[0])
    vertices << OpenStudio::Point3d.new(0 - (x / 2) - offsets[1], 0, z + y + offsets[2])
    if subsurface_area > 0
      subsurface_area = UnitConversions.convert(subsurface_area, 'ft^2', 'm^2')
      sub_length = x / 10.0
      sub_height = subsurface_area / sub_length
      if sub_height >= y
        sub_height = y - 0.1
        sub_length = subsurface_area / sub_height
      end
      vertices << OpenStudio::Point3d.new(x - (x / 2) + offsets[3] - sub_length, 0, z + y + offsets[2])
      vertices << OpenStudio::Point3d.new(x - (x / 2) + offsets[3] - sub_length, 0, z + y + offsets[2] - sub_height)
      vertices << OpenStudio::Point3d.new(x - (x / 2) + offsets[3], 0, z + y + offsets[2] - sub_height)
    else
      vertices << OpenStudio::Point3d.new(x - (x / 2) + offsets[3], 0, z + y + offsets[2])
    end
    vertices << OpenStudio::Point3d.new(x - (x / 2) + offsets[3], 0, z - offsets[0])

    # Rotate about the z axis
    azimuth_rad = UnitConversions.convert(azimuth, 'deg', 'rad')
    m = OpenStudio::Matrix.new(4, 4, 0)
    m[0, 0] = Math::cos(-azimuth_rad)
    m[1, 1] = Math::cos(-azimuth_rad)
    m[0, 1] = -Math::sin(-azimuth_rad)
    m[1, 0] = Math::sin(-azimuth_rad)
    m[2, 2] = 1
    m[3, 3] = 1
    transformation = OpenStudio::Transformation.new(m)

    return transformation * vertices
  end

  def self.add_roof_polygon(x, y, z, azimuth, tilt)
    x = UnitConversions.convert(x, 'ft', 'm')
    y = UnitConversions.convert(y, 'ft', 'm')
    z = UnitConversions.convert(z, 'ft', 'm')

    vertices = OpenStudio::Point3dVector.new
    vertices << OpenStudio::Point3d.new(x / 2, -y / 2, 0)
    vertices << OpenStudio::Point3d.new(x / 2, y / 2, 0)
    vertices << OpenStudio::Point3d.new(-x / 2, y / 2, 0)
    vertices << OpenStudio::Point3d.new(-x / 2, -y / 2, 0)

    # Rotate about the x axis
    m = OpenStudio::Matrix.new(4, 4, 0)
    m[0, 0] = 1
    m[1, 1] = Math::cos(Math::atan(tilt))
    m[1, 2] = -Math::sin(Math::atan(tilt))
    m[2, 1] = Math::sin(Math::atan(tilt))
    m[2, 2] = Math::cos(Math::atan(tilt))
    m[3, 3] = 1
    transformation = OpenStudio::Transformation.new(m)
    vertices = transformation * vertices

    # Rotate about the z axis
    azimuth_rad = UnitConversions.convert(azimuth, 'deg', 'rad')
    rad180 = UnitConversions.convert(180, 'deg', 'rad')
    m = OpenStudio::Matrix.new(4, 4, 0)
    m[0, 0] = Math::cos(rad180 - azimuth_rad)
    m[1, 1] = Math::cos(rad180 - azimuth_rad)
    m[0, 1] = -Math::sin(rad180 - azimuth_rad)
    m[1, 0] = Math::sin(rad180 - azimuth_rad)
    m[2, 2] = 1
    m[3, 3] = 1
    transformation = OpenStudio::Transformation.new(m)
    vertices = transformation * vertices

    # Shift up by z
    new_vertices = OpenStudio::Point3dVector.new
    vertices.each do |vertex|
      new_vertices << OpenStudio::Point3d.new(vertex.x, vertex.y, vertex.z + z)
    end

    return new_vertices
  end

  def self.add_ceiling_polygon(x, y, z)
    return OpenStudio::reverse(add_floor_polygon(x, y, z))
  end

  def self.add_num_occupants(model, runner, spaces)
    # Occupants
    num_occ = @hpxml.building_occupancy.number_of_residents
    return if num_occ <= 0

    Geometry.process_occupants(model, num_occ, @cfa, spaces[HPXML::LocationLivingSpace])
  end

  def self.get_default_azimuths()
    # Returns a list of four azimuths (facing each direction). Determined based
    # on the primary azimuth, as defined by the azimuth with the largest surface
    # area, plus azimuths that are offset by 90/180/270 degrees. Used for
    # surfaces that may not have an azimuth defined (e.g., walls).
    azimuth_areas = {}
    (@hpxml.roofs + @hpxml.rim_joists + @hpxml.walls + @hpxml.foundation_walls +
     @hpxml.windows + @hpxml.skylights + @hpxml.doors).each do |surface|
      az = surface.azimuth
      next if az.nil?

      azimuth_areas[az] = 0 if azimuth_areas[az].nil?
      azimuth_areas[az] += surface.area
    end
    if azimuth_areas.empty?
      primary_azimuth = 0
    else
      primary_azimuth = azimuth_areas.max_by { |k, v| v }[0]
    end
    return [primary_azimuth,
            sanitize_azimuth(primary_azimuth + 90),
            sanitize_azimuth(primary_azimuth + 180),
            sanitize_azimuth(primary_azimuth + 270)].sort
  end

  def self.sanitize_azimuth(azimuth)
    # Ensure 0 <= orientation < 360
    while azimuth < 0
      azimuth += 360
    end
    while azimuth >= 360
      azimuth -= 360
    end
    return azimuth
  end

  def self.create_or_get_space(model, spaces, spacetype)
    if spaces[spacetype].nil?
      create_space_and_zone(model, spaces, spacetype)
    end
    return spaces[spacetype]
  end

  def self.add_roofs(runner, model, spaces)
    @hpxml.roofs.each do |roof|
      next if roof.net_area < 1.0 # skip modeling net surface area for surfaces comprised entirely of subsurface area

      if roof.azimuth.nil?
        if roof.pitch > 0
          azimuths = @default_azimuths # Model as four directions for average exterior incident solar
        else
          azimuths = [@default_azimuths[0]] # Arbitrary azimuth for flat roof
        end
      else
        azimuths = [roof.azimuth]
      end

      surfaces = []

      azimuths.each do |azimuth|
        width = Math::sqrt(roof.net_area)
        length = (roof.net_area / width) / azimuths.size
        tilt = roof.pitch / 12.0
        z_origin = @walls_top + 0.5 * Math.sin(Math.atan(tilt)) * width

        surface = OpenStudio::Model::Surface.new(add_roof_polygon(length, width, z_origin, azimuth, tilt), model)
        surfaces << surface
        surface.additionalProperties.setFeature('Length', length)
        surface.additionalProperties.setFeature('Width', width)
        surface.additionalProperties.setFeature('Azimuth', azimuth)
        surface.additionalProperties.setFeature('Tilt', tilt)
        surface.additionalProperties.setFeature('SurfaceType', 'Roof')
        if azimuths.size > 1
          surface.setName("#{roof.id}:#{azimuth}")
        else
          surface.setName(roof.id)
        end
        surface.setSurfaceType('RoofCeiling')
        surface.setOutsideBoundaryCondition('Outdoors')
        set_surface_interior(model, spaces, surface, roof)
      end

      next if surfaces.empty?

      # Apply construction
      solar_abs = roof.solar_absorptance
      emitt = roof.emittance
      has_radiant_barrier = roof.radiant_barrier
      if has_radiant_barrier
        radiant_barrier_grade = roof.radiant_barrier_grade
      end
      # FUTURE: Create Constructions.get_air_film(surface) method; use in measure.rb and hpxml_translator_test.rb
      inside_film = Material.AirFilmRoof(Geometry.get_roof_pitch([surfaces[0]]))
      outside_film = Material.AirFilmOutside
      mat_roofing = Material.RoofMaterial(roof.roof_type, emitt, solar_abs)
      if @apply_ashrae140_assumptions
        inside_film = Material.AirFilmRoofASHRAE140
        outside_film = Material.AirFilmOutsideASHRAE140
      end

      install_grade = 1
      assembly_r = roof.insulation_assembly_r_value

      if roof.is_thermal_boundary
        constr_sets = [
          WoodStudConstructionSet.new(Material.Stud2x(8.0), 0.07, 20.0, 0.75, 0.5, mat_roofing), # 2x8, 24" o.c. + R20
          WoodStudConstructionSet.new(Material.Stud2x(8.0), 0.07, 10.0, 0.75, 0.5, mat_roofing), # 2x8, 24" o.c. + R10
          WoodStudConstructionSet.new(Material.Stud2x(8.0), 0.07, 0.0, 0.75, 0.5, mat_roofing),  # 2x8, 24" o.c.
          WoodStudConstructionSet.new(Material.Stud2x6, 0.07, 0.0, 0.75, 0.5, mat_roofing),      # 2x6, 24" o.c.
          WoodStudConstructionSet.new(Material.Stud2x4, 0.07, 0.0, 0.5, 0.5, mat_roofing),       # 2x4, 16" o.c.
          WoodStudConstructionSet.new(Material.Stud2x4, 0.01, 0.0, 0.0, 0.0, mat_roofing),       # Fallback
        ]
        match, constr_set, cavity_r = Constructions.pick_wood_stud_construction_set(assembly_r, constr_sets, inside_film, outside_film, roof.id)

        Constructions.apply_closed_cavity_roof(runner, model, surfaces, "#{roof.id} construction",
                                               cavity_r, install_grade,
                                               constr_set.stud.thick_in,
                                               true, constr_set.framing_factor,
                                               constr_set.drywall_thick_in,
                                               constr_set.osb_thick_in, constr_set.rigid_r,
                                               constr_set.exterior_material, has_radiant_barrier,
                                               inside_film, outside_film, radiant_barrier_grade)
      else
        constr_sets = [
          GenericConstructionSet.new(10.0, 0.5, 0.0, mat_roofing), # w/R-10 rigid
          GenericConstructionSet.new(0.0, 0.5, 0.0, mat_roofing),  # Standard
          GenericConstructionSet.new(0.0, 0.0, 0.0, mat_roofing),  # Fallback
        ]
        match, constr_set, layer_r = Constructions.pick_generic_construction_set(assembly_r, constr_sets, inside_film, outside_film, roof.id)

        cavity_r = 0
        cavity_ins_thick_in = 0
        framing_factor = 0
        framing_thick_in = 0

        Constructions.apply_open_cavity_roof(runner, model, surfaces, "#{roof.id} construction",
                                             cavity_r, install_grade, cavity_ins_thick_in,
                                             framing_factor, framing_thick_in,
                                             constr_set.osb_thick_in, layer_r + constr_set.rigid_r,
                                             mat_roofing, has_radiant_barrier,
                                             inside_film, outside_film, radiant_barrier_grade)
      end
      Constructions.check_surface_assembly_rvalue(runner, surfaces, inside_film, outside_film, assembly_r, match)
    end
  end

  def self.add_walls(runner, model, spaces)
    @hpxml.walls.each do |wall|
      next if wall.net_area < 1.0 # skip modeling net surface area for surfaces comprised entirely of subsurface area

      if wall.azimuth.nil?
        if wall.is_exterior
          azimuths = @default_azimuths # Model as four directions for average exterior incident solar
        else
          azimuths = [@default_azimuths[0]] # Arbitrary direction, doesn't receive exterior incident solar
        end
      else
        azimuths = [wall.azimuth]
      end

      surfaces = []

      azimuths.each do |azimuth|
        height = 8.0 * @ncfl_ag
        length = (wall.net_area / height) / azimuths.size
        z_origin = @foundation_top

        surface = OpenStudio::Model::Surface.new(add_wall_polygon(length, height, z_origin, azimuth), model)
        surfaces << surface
        surface.additionalProperties.setFeature('Length', length)
        surface.additionalProperties.setFeature('Azimuth', azimuth)
        surface.additionalProperties.setFeature('Tilt', 90.0)
        surface.additionalProperties.setFeature('SurfaceType', 'Wall')
        if azimuths.size > 1
          surface.setName("#{wall.id}:#{azimuth}")
        else
          surface.setName(wall.id)
        end
        surface.setSurfaceType('Wall')
        set_surface_interior(model, spaces, surface, wall)
        set_surface_exterior(model, spaces, surface, wall)
        if wall.is_interior
          surface.setSunExposure('NoSun')
          surface.setWindExposure('NoWind')
        end
      end

      next if surfaces.empty?

      # Apply construction
      # The code below constructs a reasonable wall construction based on the
      # wall type while ensuring the correct assembly R-value.

      if wall.is_thermal_boundary
        drywall_thick_in = 0.5
      else
        drywall_thick_in = 0.0
      end
      inside_film = Material.AirFilmVertical
      if wall.is_exterior
        outside_film = Material.AirFilmOutside
        mat_ext_finish = Material.ExteriorFinishMaterial(wall.siding, wall.emittance, wall.solar_absorptance)
      else
        outside_film = Material.AirFilmVertical
        mat_ext_finish = nil
      end
      if @apply_ashrae140_assumptions
        inside_film = Material.AirFilmVerticalASHRAE140
        outside_film = Material.AirFilmOutsideASHRAE140
      end

      Constructions.apply_wall_construction(runner, model, surfaces, wall, wall.id, wall.wall_type, wall.insulation_assembly_r_value,
                                            drywall_thick_in, inside_film, outside_film, mat_ext_finish)
    end
  end

  def self.add_rim_joists(runner, model, spaces)
    @hpxml.rim_joists.each do |rim_joist|
      if rim_joist.azimuth.nil?
        if rim_joist.is_exterior
          azimuths = @default_azimuths # Model as four directions for average exterior incident solar
        else
          azimuths = [@default_azimuths[0]] # Arbitrary direction, doesn't receive exterior incident solar
        end
      else
        azimuths = [rim_joist.azimuth]
      end

      surfaces = []

      azimuths.each do |azimuth|
        height = 1.0
        length = (rim_joist.area / height) / azimuths.size
        z_origin = @foundation_top

        surface = OpenStudio::Model::Surface.new(add_wall_polygon(length, height, z_origin, azimuth), model)
        surfaces << surface
        surface.additionalProperties.setFeature('Length', length)
        surface.additionalProperties.setFeature('Azimuth', azimuth)
        surface.additionalProperties.setFeature('Tilt', 90.0)
        surface.additionalProperties.setFeature('SurfaceType', 'RimJoist')
        if azimuths.size > 1
          surface.setName("#{rim_joist.id}:#{azimuth}")
        else
          surface.setName(rim_joist.id)
        end
        surface.setSurfaceType('Wall')
        set_surface_interior(model, spaces, surface, rim_joist)
        set_surface_exterior(model, spaces, surface, rim_joist)
        if rim_joist.is_interior
          surface.setSunExposure('NoSun')
          surface.setWindExposure('NoWind')
        end
      end

      # Apply construction

      if rim_joist.is_thermal_boundary
        drywall_thick_in = 0.5
      else
        drywall_thick_in = 0.0
      end
      inside_film = Material.AirFilmVertical
      if rim_joist.is_exterior
        outside_film = Material.AirFilmOutside
        mat_ext_finish = Material.ExteriorFinishMaterial(rim_joist.siding, rim_joist.emittance, rim_joist.solar_absorptance)
      else
        outside_film = Material.AirFilmVertical
        mat_ext_finish = nil
      end

      assembly_r = rim_joist.insulation_assembly_r_value

      constr_sets = [
        WoodStudConstructionSet.new(Material.Stud2x(2.0), 0.17, 20.0, 2.0, drywall_thick_in, mat_ext_finish),  # 2x4 + R20
        WoodStudConstructionSet.new(Material.Stud2x(2.0), 0.17, 10.0, 2.0, drywall_thick_in, mat_ext_finish),  # 2x4 + R10
        WoodStudConstructionSet.new(Material.Stud2x(2.0), 0.17, 0.0, 2.0, drywall_thick_in, mat_ext_finish),   # 2x4
        WoodStudConstructionSet.new(Material.Stud2x(2.0), 0.01, 0.0, 0.0, 0.0, mat_ext_finish),                # Fallback
      ]
      match, constr_set, cavity_r = Constructions.pick_wood_stud_construction_set(assembly_r, constr_sets, inside_film, outside_film, rim_joist.id)
      install_grade = 1

      Constructions.apply_rim_joist(runner, model, surfaces, rim_joist, "#{rim_joist.id} construction",
                                    cavity_r, install_grade, constr_set.framing_factor,
                                    constr_set.drywall_thick_in, constr_set.osb_thick_in,
                                    constr_set.rigid_r, constr_set.exterior_material,
                                    inside_film, outside_film)
      Constructions.check_surface_assembly_rvalue(runner, surfaces, inside_film, outside_film, assembly_r, match)
    end
  end

  def self.add_frame_floors(runner, model, spaces)
    @hpxml.frame_floors.each do |frame_floor|
      area = frame_floor.area
      width = Math::sqrt(area)
      length = area / width
      if frame_floor.interior_adjacent_to.include?('attic') || frame_floor.exterior_adjacent_to.include?('attic')
        z_origin = @walls_top
      else
        z_origin = @foundation_top
      end

      if frame_floor.is_ceiling
        surface = OpenStudio::Model::Surface.new(add_ceiling_polygon(length, width, z_origin), model)
        surface.additionalProperties.setFeature('SurfaceType', 'Ceiling')
      else
        surface = OpenStudio::Model::Surface.new(add_floor_polygon(length, width, z_origin), model)
        surface.additionalProperties.setFeature('SurfaceType', 'Floor')
      end
      surface.additionalProperties.setFeature('Tilt', 0.0)
      set_surface_interior(model, spaces, surface, frame_floor)
      set_surface_exterior(model, spaces, surface, frame_floor)
      surface.setName(frame_floor.id)
      if frame_floor.is_interior
        surface.setSunExposure('NoSun')
        surface.setWindExposure('NoWind')
      elsif frame_floor.is_floor
        surface.setSunExposure('NoSun')
      end

      # Apply construction

      if frame_floor.is_ceiling
        if @apply_ashrae140_assumptions
          # Attic floor
          inside_film = Material.AirFilmFloorASHRAE140
          outside_film = Material.AirFilmFloorASHRAE140
        else
          inside_film = Material.AirFilmFloorAverage
          outside_film = Material.AirFilmFloorAverage
        end
        constr_sets = [
          WoodStudConstructionSet.new(Material.Stud2x6, 0.10, 0.0, 0.0, 0.5, nil),  # 2x6, 24" o.c.
          WoodStudConstructionSet.new(Material.Stud2x4, 0.13, 0.0, 0.0, 0.5, nil),  # 2x4, 16" o.c.
          WoodStudConstructionSet.new(Material.Stud2x4, 0.01, 0.0, 0.0, 0.0, nil), # Fallback
        ]
      else # Floor
        if @apply_ashrae140_assumptions
          # Raised floor
          inside_film = Material.AirFilmFloorASHRAE140
          outside_film = Material.AirFilmFloorZeroWindASHRAE140
          surface.setWindExposure('NoWind')
          covering = Material.CoveringBare(1.0)
        else
          inside_film = Material.AirFilmFloorReduced
          if frame_floor.is_exterior
            outside_film = Material.AirFilmOutside
          else
            outside_film = Material.AirFilmFloorReduced
          end
          if frame_floor.interior_adjacent_to == HPXML::LocationLivingSpace
            covering = Material.CoveringBare
          end
        end
        constr_sets = [
          WoodStudConstructionSet.new(Material.Stud2x6, 0.10, 20.0, 0.75, 0.0, covering), # 2x6, 24" o.c. + R20
          WoodStudConstructionSet.new(Material.Stud2x6, 0.10, 10.0, 0.75, 0.0, covering), # 2x6, 24" o.c. + R10
          WoodStudConstructionSet.new(Material.Stud2x6, 0.10, 0.0, 0.75, 0.0, covering),  # 2x6, 24" o.c.
          WoodStudConstructionSet.new(Material.Stud2x4, 0.13, 0.0, 0.5, 0.0, covering),   # 2x4, 16" o.c.
          WoodStudConstructionSet.new(Material.Stud2x4, 0.01, 0.0, 0.0, 0.0, nil), # Fallback
        ]
      end
      assembly_r = frame_floor.insulation_assembly_r_value

      match, constr_set, cavity_r = Constructions.pick_wood_stud_construction_set(assembly_r, constr_sets, inside_film, outside_film, frame_floor.id)

      install_grade = 1
      if frame_floor.is_ceiling
        Constructions.apply_ceiling(runner, model, [surface], "#{frame_floor.id} construction",
                                    cavity_r, install_grade,
                                    constr_set.stud.thick_in, constr_set.framing_factor,
                                    constr_set.stud.thick_in, constr_set.drywall_thick_in,
                                    inside_film, outside_film)

      else # Floor
        Constructions.apply_floor(runner, model, [surface], "#{frame_floor.id} construction",
                                  cavity_r, install_grade,
                                  constr_set.framing_factor, constr_set.stud.thick_in,
                                  constr_set.osb_thick_in, constr_set.rigid_r,
                                  constr_set.exterior_material, inside_film, outside_film)
      end

      Constructions.check_surface_assembly_rvalue(runner, [surface], inside_film, outside_film, assembly_r, match)
    end
  end

  def self.add_foundation_walls_slabs(runner, model, spaces)
    foundation_types = @hpxml.slabs.map { |s| s.interior_adjacent_to }.uniq

    foundation_types.each do |foundation_type|
      # Get attached foundation walls/slabs
      fnd_walls = []
      slabs = []
      @hpxml.foundation_walls.each do |foundation_wall|
        next unless foundation_wall.interior_adjacent_to == foundation_type
        next if foundation_wall.net_area < 1.0 # skip modeling net surface area for surfaces comprised entirely of subsurface area

        fnd_walls << foundation_wall
      end
      @hpxml.slabs.each do |slab|
        next unless slab.interior_adjacent_to == foundation_type

        slabs << slab
        slab.exposed_perimeter = [slab.exposed_perimeter, 1.0].max # minimum value to prevent error if no exposed slab
      end

      # Calculate combinations of slabs/walls for each Kiva instance
      kiva_instances = get_kiva_instances(fnd_walls, slabs)

      # Obtain some wall/slab information
      fnd_wall_lengths = {}
      fnd_walls.each do |foundation_wall|
        next unless foundation_wall.is_exterior

        fnd_wall_lengths[foundation_wall] = foundation_wall.area / foundation_wall.height
      end
      slab_exp_perims = {}
      slab_areas = {}
      slabs.each do |slab|
        slab_exp_perims[slab] = slab.exposed_perimeter
        slab_areas[slab] = slab.area
      end
      total_slab_exp_perim = slab_exp_perims.values.sum(0.0)
      total_slab_area = slab_areas.values.sum(0.0)
      total_fnd_wall_length = fnd_wall_lengths.values.sum(0.0)

      no_wall_slab_exp_perim = {}

      kiva_instances.each do |foundation_wall, slab|
        # Apportion referenced walls/slabs for this Kiva instance
        slab_frac = slab_exp_perims[slab] / total_slab_exp_perim
        if total_fnd_wall_length > 0
          fnd_wall_frac = fnd_wall_lengths[foundation_wall] / total_fnd_wall_length
        else
          fnd_wall_frac = 1.0 # Handle slab foundation type
        end

        kiva_foundation = nil
        if not foundation_wall.nil?
          # Add exterior foundation wall surface
          kiva_foundation = add_foundation_wall(runner, model, spaces, foundation_wall, slab_frac,
                                                total_fnd_wall_length, total_slab_exp_perim)
        end

        # Add single combined foundation slab surface (for similar surfaces)
        slab_exp_perim = slab_exp_perims[slab] * fnd_wall_frac
        slab_area = slab_areas[slab] * fnd_wall_frac
        no_wall_slab_exp_perim[slab] = 0.0 if no_wall_slab_exp_perim[slab].nil?
        if (not foundation_wall.nil?) && (slab_exp_perim > fnd_wall_lengths[foundation_wall] * slab_frac)
          # Keep track of no-wall slab exposed perimeter
          no_wall_slab_exp_perim[slab] += (slab_exp_perim - fnd_wall_lengths[foundation_wall] * slab_frac)

          # Reduce this slab's exposed perimeter so that EnergyPlus does not automatically
          # create a second no-wall Kiva instance for each of our Kiva instances.
          # Instead, we will later create our own Kiva instance to account for it.
          # This reduces the number of Kiva instances we end up with.
          exp_perim_frac = (fnd_wall_lengths[foundation_wall] * slab_frac) / slab_exp_perim
          slab_exp_perim *= exp_perim_frac
          slab_area *= exp_perim_frac
        end
        if not foundation_wall.nil?
          z_origin = -1 * foundation_wall.depth_below_grade # Position based on adjacent foundation walls
        else
          z_origin = -1 * slab.depth_below_grade
        end
        kiva_foundation = add_foundation_slab(runner, model, spaces, slab, slab_exp_perim,
                                              slab_area, z_origin, kiva_foundation)
      end

      # For each slab, create a no-wall Kiva slab instance if needed.
      slabs.each do |slab|
        next unless no_wall_slab_exp_perim[slab] > 1.0

        z_origin = 0
        slab_area = total_slab_area * no_wall_slab_exp_perim[slab] / total_slab_exp_perim
        kiva_foundation = add_foundation_slab(runner, model, spaces, slab, no_wall_slab_exp_perim[slab],
                                              slab_area, z_origin, nil)
      end

      # Interzonal foundation wall surfaces
      # The above-grade portion of these walls are modeled as EnergyPlus surfaces with standard adjacency.
      # The below-grade portion of these walls (in contact with ground) are not modeled, as Kiva does not
      # calculate heat flow between two zones through the ground.
      fnd_walls.each do |foundation_wall|
        next unless foundation_wall.is_interior

        ag_height = foundation_wall.height - foundation_wall.depth_below_grade
        ag_net_area = foundation_wall.net_area * ag_height / foundation_wall.height
        next if ag_net_area < 1.0

        length = ag_net_area / ag_height
        z_origin = -1 * ag_height
        if foundation_wall.azimuth.nil?
          azimuth = @default_azimuths[0] # Arbitrary direction, doesn't receive exterior incident solar
        else
          azimuth = foundation_wall.azimuth
        end

        surface = OpenStudio::Model::Surface.new(add_wall_polygon(length, ag_height, z_origin, azimuth), model)
        surface.additionalProperties.setFeature('Length', length)
        surface.additionalProperties.setFeature('Azimuth', azimuth)
        surface.additionalProperties.setFeature('Tilt', 90.0)
        surface.additionalProperties.setFeature('SurfaceType', 'FoundationWall')
        surface.setName(foundation_wall.id)
        surface.setSurfaceType('Wall')
        set_surface_interior(model, spaces, surface, foundation_wall)
        set_surface_exterior(model, spaces, surface, foundation_wall)
        surface.setSunExposure('NoSun')
        surface.setWindExposure('NoWind')

        # Apply construction

        wall_type = HPXML::WallTypeConcrete
        if foundation_wall.is_thermal_boundary
          drywall_thick_in = 0.5
        else
          drywall_thick_in = 0.0
        end
        inside_film = Material.AirFilmVertical
        outside_film = Material.AirFilmVertical
        assembly_r = foundation_wall.insulation_assembly_r_value
        if assembly_r.nil?
          concrete_thick_in = foundation_wall.thickness
          int_r = foundation_wall.insulation_interior_r_value
          ext_r = foundation_wall.insulation_exterior_r_value
          assembly_r = int_r + ext_r + Material.Concrete(concrete_thick_in).rvalue + Material.GypsumWall(drywall_thick_in).rvalue + inside_film.rvalue + outside_film.rvalue
        end
        mat_ext_finish = nil

        Constructions.apply_wall_construction(runner, model, [surface], foundation_wall, foundation_wall.id, wall_type, assembly_r,
                                              drywall_thick_in, inside_film, outside_film, mat_ext_finish)
      end
    end
  end

  def self.add_foundation_wall(runner, model, spaces, foundation_wall, slab_frac,
                               total_fnd_wall_length, total_slab_exp_perim)

    net_area = foundation_wall.net_area * slab_frac
    gross_area = foundation_wall.area * slab_frac
    height = foundation_wall.height
    height_ag = height - foundation_wall.depth_below_grade
    z_origin = -1 * foundation_wall.depth_below_grade
    length = gross_area / height
    if foundation_wall.azimuth.nil?
      azimuth = @default_azimuths[0] # Arbitrary; solar incidence in Kiva is applied as an orientation average (to the above grade portion of the wall)
    else
      azimuth = foundation_wall.azimuth
    end

    if total_fnd_wall_length > total_slab_exp_perim
      # Calculate exposed section of wall based on slab's total exposed perimeter.
      length *= total_slab_exp_perim / total_fnd_wall_length
    end

    if gross_area > net_area
      # Create a "notch" in the wall to account for the subsurfaces. This ensures that
      # we preserve the appropriate wall height, length, and area for Kiva.
      subsurface_area = gross_area - net_area
    else
      subsurface_area = 0
    end

    surface = OpenStudio::Model::Surface.new(add_wall_polygon(length, height, z_origin, azimuth, [0] * 4, subsurface_area), model)
    surface.additionalProperties.setFeature('Length', length)
    surface.additionalProperties.setFeature('Azimuth', azimuth)
    surface.additionalProperties.setFeature('Tilt', 90.0)
    surface.additionalProperties.setFeature('SurfaceType', 'FoundationWall')
    surface.setName(foundation_wall.id)
    surface.setSurfaceType('Wall')
    set_surface_interior(model, spaces, surface, foundation_wall)
    set_surface_exterior(model, spaces, surface, foundation_wall)

    if foundation_wall.is_thermal_boundary
      drywall_thick_in = 0.5
    else
      drywall_thick_in = 0.0
    end
    concrete_thick_in = foundation_wall.thickness
    assembly_r = foundation_wall.insulation_assembly_r_value
    if not assembly_r.nil?
      ext_rigid_height = height
      ext_rigid_offset = 0.0
      inside_film = Material.AirFilmVertical
      ext_rigid_r = assembly_r - Material.Concrete(concrete_thick_in).rvalue - Material.GypsumWall(drywall_thick_in).rvalue - inside_film.rvalue
      int_rigid_r = 0.0
      if ext_rigid_r < 0 # Try without drywall
        drywall_thick_in = 0.0
        ext_rigid_r = assembly_r - Material.Concrete(concrete_thick_in).rvalue - Material.GypsumWall(drywall_thick_in).rvalue - inside_film.rvalue
      end
      if (ext_rigid_r > 0) && (ext_rigid_r < 0.1)
        ext_rigid_r = 0.0 # Prevent tiny strip of insulation
      end
      if ext_rigid_r < 0
        ext_rigid_r = 0.0
        match = false
      else
        match = true
      end
    else
      ext_rigid_offset = foundation_wall.insulation_exterior_distance_to_top
      ext_rigid_height = foundation_wall.insulation_exterior_distance_to_bottom - ext_rigid_offset
      ext_rigid_r = foundation_wall.insulation_exterior_r_value
      int_rigid_offset = foundation_wall.insulation_interior_distance_to_top
      int_rigid_height = foundation_wall.insulation_interior_distance_to_bottom - int_rigid_offset
      int_rigid_r = foundation_wall.insulation_interior_r_value
    end

    Constructions.apply_foundation_wall(runner, model, [surface], "#{foundation_wall.id} construction",
                                        ext_rigid_offset, int_rigid_offset, ext_rigid_height, int_rigid_height,
                                        ext_rigid_r, int_rigid_r, drywall_thick_in, concrete_thick_in, height_ag)

    if not assembly_r.nil?
      Constructions.check_surface_assembly_rvalue(runner, [surface], inside_film, nil, assembly_r, match)
    end

    return surface.adjacentFoundation.get
  end

  def self.add_foundation_slab(runner, model, spaces, slab, slab_exp_perim,
                               slab_area, z_origin, kiva_foundation)

    slab_tot_perim = slab_exp_perim
    if slab_tot_perim**2 - 16.0 * slab_area <= 0
      # Cannot construct rectangle with this perimeter/area. Some of the
      # perimeter is presumably not exposed, so bump up perimeter value.
      slab_tot_perim = Math.sqrt(16.0 * slab_area)
    end
    sqrt_term = [slab_tot_perim**2 - 16.0 * slab_area, 0.0].max
    slab_length = slab_tot_perim / 4.0 + Math.sqrt(sqrt_term) / 4.0
    slab_width = slab_tot_perim / 4.0 - Math.sqrt(sqrt_term) / 4.0

    surface = OpenStudio::Model::Surface.new(add_floor_polygon(slab_length, slab_width, z_origin), model)
    surface.setName(slab.id)
    surface.setSurfaceType('Floor')
    surface.setOutsideBoundaryCondition('Foundation')
    surface.additionalProperties.setFeature('SurfaceType', 'Slab')
    set_surface_interior(model, spaces, surface, slab)
    surface.setSunExposure('NoSun')
    surface.setWindExposure('NoWind')

    slab_perim_r = slab.perimeter_insulation_r_value
    slab_perim_depth = slab.perimeter_insulation_depth
    if (slab_perim_r == 0) || (slab_perim_depth == 0)
      slab_perim_r = 0
      slab_perim_depth = 0
    end

    if slab.under_slab_insulation_spans_entire_slab
      slab_whole_r = slab.under_slab_insulation_r_value
      slab_under_r = 0
      slab_under_width = 0
    else
      slab_under_r = slab.under_slab_insulation_r_value
      slab_under_width = slab.under_slab_insulation_width
      if (slab_under_r == 0) || (slab_under_width == 0)
        slab_under_r = 0
        slab_under_width = 0
      end
      slab_whole_r = 0
    end
    slab_gap_r = slab_under_r

    mat_carpet = nil
    if (slab.carpet_fraction > 0) && (slab.carpet_r_value > 0)
      mat_carpet = Material.CoveringBare(slab.carpet_fraction,
                                         slab.carpet_r_value)
    end

    Constructions.apply_foundation_slab(runner, model, surface, "#{slab.id} construction",
                                        slab_under_r, slab_under_width, slab_gap_r, slab_perim_r,
                                        slab_perim_depth, slab_whole_r, slab.thickness,
                                        slab_exp_perim, mat_carpet, kiva_foundation)

    return surface.adjacentFoundation.get
  end

  def self.add_conditioned_floor_area(runner, model, spaces)
    # Check if we need to add floors between conditioned spaces (e.g., between first
    # and second story or conditioned basement ceiling).
    # This ensures that the E+ reported Conditioned Floor Area is correct.

    sum_cfa = 0.0
    @hpxml.frame_floors.each do |frame_floor|
      next unless frame_floor.is_floor
      next unless [HPXML::LocationLivingSpace, HPXML::LocationBasementConditioned].include?(frame_floor.interior_adjacent_to) ||
                  [HPXML::LocationLivingSpace, HPXML::LocationBasementConditioned].include?(frame_floor.exterior_adjacent_to)

      sum_cfa += frame_floor.area
    end
    @hpxml.slabs.each do |slab|
      next unless [HPXML::LocationLivingSpace, HPXML::LocationBasementConditioned].include? slab.interior_adjacent_to

      sum_cfa += slab.area
    end

    addtl_cfa = @cfa - sum_cfa

    fail if addtl_cfa < -1.0 # Allow some rounding; EPvalidator.xml should prevent this

    return unless addtl_cfa > 1.0 # Allow some rounding

    floor_width = Math::sqrt(addtl_cfa)
    floor_length = addtl_cfa / floor_width
    z_origin = @foundation_top + 8.0 * (@ncfl_ag - 1)

    # Add floor surface
    floor_surface = OpenStudio::Model::Surface.new(add_floor_polygon(-floor_width, -floor_length, z_origin), model)

    floor_surface.setSunExposure('NoSun')
    floor_surface.setWindExposure('NoWind')
    floor_surface.setName('inferred conditioned floor')
    floor_surface.setSurfaceType('Floor')
    floor_surface.setSpace(create_or_get_space(model, spaces, HPXML::LocationLivingSpace))
    floor_surface.setOutsideBoundaryCondition('Adiabatic')
    floor_surface.additionalProperties.setFeature('SurfaceType', 'InferredFloor')
    floor_surface.additionalProperties.setFeature('Tilt', 0.0)

    # Add ceiling surface
    ceiling_surface = OpenStudio::Model::Surface.new(add_ceiling_polygon(-floor_width, -floor_length, z_origin), model)

    ceiling_surface.setSunExposure('NoSun')
    ceiling_surface.setWindExposure('NoWind')
    ceiling_surface.setName('inferred conditioned ceiling')
    ceiling_surface.setSurfaceType('RoofCeiling')
    ceiling_surface.setSpace(create_or_get_space(model, spaces, HPXML::LocationLivingSpace))
    ceiling_surface.setOutsideBoundaryCondition('Adiabatic')
    ceiling_surface.additionalProperties.setFeature('SurfaceType', 'InferredCeiling')
    ceiling_surface.additionalProperties.setFeature('Tilt', 0.0)

    if not @cond_bsmnt_surfaces.empty?
      # assuming added ceiling is in conditioned basement
      @cond_bsmnt_surfaces << ceiling_surface
    end

    # Apply Construction
    apply_adiabatic_construction(runner, model, [floor_surface, ceiling_surface], 'floor')
  end

  def self.add_thermal_mass(runner, model, spaces)
    cfa_basement = @hpxml.slabs.select { |s| s.interior_adjacent_to == HPXML::LocationBasementConditioned }.map { |s| s.area }.sum(0.0)
    if @apply_ashrae140_assumptions
      # 1024 ft2 of interior partition wall mass, no furniture mass
      drywall_thick_in = 0.5
      partition_frac_of_cfa = (1024.0 * 2) / @cfa # Ratio of exposed partition wall area (both sides) to conditioned floor area
      basement_frac_of_cfa = cfa_basement / @cfa
      Constructions.apply_partition_walls(runner, model, 'PartitionWallConstruction', drywall_thick_in, partition_frac_of_cfa,
                                          basement_frac_of_cfa, @cond_bsmnt_surfaces, spaces[HPXML::LocationLivingSpace])
    else
      drywall_thick_in = 0.5
      partition_frac_of_cfa = 1.0 # Ratio of exposed partition wall area (both sides) to conditioned floor area
      basement_frac_of_cfa = cfa_basement / @cfa
      Constructions.apply_partition_walls(runner, model, 'PartitionWallConstruction', drywall_thick_in, partition_frac_of_cfa,
                                          basement_frac_of_cfa, @cond_bsmnt_surfaces, spaces[HPXML::LocationLivingSpace])

      mass_lb_per_sqft = 8.0
      density_lb_per_cuft = 40.0
      mat = BaseMaterial.Wood
      Constructions.apply_furniture(runner, model, mass_lb_per_sqft, density_lb_per_cuft, mat,
                                    basement_frac_of_cfa, @cond_bsmnt_surfaces, spaces[HPXML::LocationLivingSpace])
    end
  end

  def self.add_neighbors(runner, model, length)
    z_origin = 0 # shading surface always starts at grade

    shading_surfaces = []
    @hpxml.neighbor_buildings.each do |neighbor_building|
      height = neighbor_building.height.nil? ? @walls_top : neighbor_building.height

      shading_surface = OpenStudio::Model::ShadingSurface.new(add_wall_polygon(length, height, z_origin, neighbor_building.azimuth), model)
      shading_surface.additionalProperties.setFeature('Azimuth', neighbor_building.azimuth)
      shading_surface.additionalProperties.setFeature('Distance', neighbor_building.distance)
      shading_surface.setName("Neighbor azimuth #{neighbor_building.azimuth} distance #{neighbor_building.distance}")

      shading_surfaces << shading_surface
    end

    unless shading_surfaces.empty?
      shading_surface_group = OpenStudio::Model::ShadingSurfaceGroup.new(model)
      shading_surface_group.setName(Constants.ObjectNameNeighbors)
      shading_surfaces.each do |shading_surface|
        shading_surface.setShadingSurfaceGroup(shading_surface_group)
      end
    end
  end

  def self.add_shading_schedule(runner, model, weather)
    heating_season, @cooling_season = HVAC.get_default_heating_and_cooling_seasons(weather)

    # Create cooling season schedule
    clg_season_sch = MonthWeekdayWeekendSchedule.new(model, 'cooling season schedule', Array.new(24, 1), Array.new(24, 1), @cooling_season, Constants.ScheduleTypeLimitsFraction)
    @clg_ssn_sensor = OpenStudio::Model::EnergyManagementSystemSensor.new(model, 'Schedule Value')
    @clg_ssn_sensor.setName('cool_season')
    @clg_ssn_sensor.setKeyName(clg_season_sch.schedule.name.to_s)
  end

  def self.add_windows(runner, model, spaces, weather)
    # We already stored @fraction_of_windows_operable, so lets remove the
    # fraction_operable properties from windows and re-collapse the enclosure
    # so as to prevent potentially modeling multiple identical windows in E+,
    # which can increase simulation runtime.
    @hpxml.windows.each do |window|
      window.fraction_operable = nil
    end
    @hpxml.collapse_enclosure_surfaces()

    shading_group = nil
    shading_schedules = {}

    surfaces = []
    @hpxml.windows.each do |window|
      window_height = 4.0 # ft, default

      overhang_depth = nil
      if (not window.overhangs_depth.nil?) && (window.overhangs_depth > 0)
        overhang_depth = window.overhangs_depth
        overhang_distance_to_top = window.overhangs_distance_to_top_of_window
        overhang_distance_to_bottom = window.overhangs_distance_to_bottom_of_window
        window_height = overhang_distance_to_bottom - overhang_distance_to_top
      end

      window_width = window.area / window_height
      z_origin = @foundation_top

      if window.is_exterior

        # Create parent surface slightly bigger than window
        surface = OpenStudio::Model::Surface.new(add_wall_polygon(window_width, window_height, z_origin,
                                                                  window.azimuth, [0, 0.001, 0.001, 0.001]), model)

        surface.additionalProperties.setFeature('Length', window_width)
        surface.additionalProperties.setFeature('Azimuth', window.azimuth)
        surface.additionalProperties.setFeature('Tilt', 90.0)
        surface.additionalProperties.setFeature('SurfaceType', 'Window')
        surface.setName("surface #{window.id}")
        surface.setSurfaceType('Wall')
        set_surface_interior(model, spaces, surface, window.wall)

        sub_surface = OpenStudio::Model::SubSurface.new(add_wall_polygon(window_width, window_height, z_origin,
                                                                         window.azimuth, [-0.001, 0, 0.001, 0]), model)
        sub_surface.setName(window.id)
        sub_surface.setSurface(surface)
        sub_surface.setSubSurfaceType('FixedWindow')

        set_subsurface_exterior(surface, spaces, model, window.wall)
        surfaces << surface

        if not overhang_depth.nil?
          overhang = sub_surface.addOverhang(UnitConversions.convert(overhang_depth, 'ft', 'm'), UnitConversions.convert(overhang_distance_to_top, 'ft', 'm'))
          overhang.get.setName("#{sub_surface.name} - #{Constants.ObjectNameOverhangs}")
        end

        # Apply construction
        Constructions.apply_window(runner, model, sub_surface, 'WindowConstruction', window.ufactor, window.shgc)

        # Apply interior/exterior shading (as needed)
        shading_polygon = add_wall_polygon(window_width, window_height, z_origin, window.azimuth, [0, 0, 0, 0])
        shading_group = apply_shading(model, window, shading_polygon, surface, sub_surface, shading_group, shading_schedules, Constants.ObjectNameWindowShade)
      else
        # Window is on an interior surface, which E+ does not allow. Model
        # as a door instead so that we can get the appropriate conduction
        # heat transfer; there is no solar gains anyway.

        # Create parent surface slightly bigger than window
        surface = OpenStudio::Model::Surface.new(add_wall_polygon(window_width, window_height, z_origin,
                                                                  window.azimuth, [0, 0.001, 0.001, 0.001]), model)

        surface.additionalProperties.setFeature('Length', window_width)
        surface.additionalProperties.setFeature('Azimuth', window.azimuth)
        surface.additionalProperties.setFeature('Tilt', 90.0)
        surface.additionalProperties.setFeature('SurfaceType', 'Door')
        surface.setName("surface #{window.id}")
        surface.setSurfaceType('Wall')
        set_surface_interior(model, spaces, surface, window.wall)

        sub_surface = OpenStudio::Model::SubSurface.new(add_wall_polygon(window_width, window_height, z_origin,
                                                                         window.azimuth, [0, 0, 0, 0]), model)
        sub_surface.setName(window.id)
        sub_surface.setSurface(surface)
        sub_surface.setSubSurfaceType('Door')

        set_subsurface_exterior(surface, spaces, model, window.wall)
        surfaces << surface

        # Apply construction
        inside_film = Material.AirFilmVertical
        outside_film = Material.AirFilmVertical
        Constructions.apply_door(runner, model, [sub_surface], 'Window', window.ufactor, inside_film, outside_film)
      end
    end

    apply_adiabatic_construction(runner, model, surfaces, 'wall')
  end

  def self.add_skylights(runner, model, spaces, weather)
    surfaces = []

    shading_group = nil
    shading_schedules = {}

    @hpxml.skylights.each do |skylight|
      tilt = skylight.roof.pitch / 12.0
      width = Math::sqrt(skylight.area)
      length = skylight.area / width
      z_origin = @walls_top + 0.5 * Math.sin(Math.atan(tilt)) * width

      # Create parent surface slightly bigger than skylight
      surface = OpenStudio::Model::Surface.new(add_roof_polygon(length + 0.001, width + 0.001, z_origin,
                                                                skylight.azimuth, tilt), model)

      surface.additionalProperties.setFeature('Length', length)
      surface.additionalProperties.setFeature('Width', width)
      surface.additionalProperties.setFeature('Azimuth', skylight.azimuth)
      surface.additionalProperties.setFeature('Tilt', tilt)
      surface.additionalProperties.setFeature('SurfaceType', 'Skylight')
      surface.setName("surface #{skylight.id}")
      surface.setSurfaceType('RoofCeiling')
      surface.setSpace(create_or_get_space(model, spaces, HPXML::LocationLivingSpace)) # Ensures it is included in Manual J sizing
      surface.setOutsideBoundaryCondition('Outdoors') # cannot be adiabatic because subsurfaces won't be created
      surfaces << surface

      sub_surface = OpenStudio::Model::SubSurface.new(add_roof_polygon(length, width, z_origin,
                                                                       skylight.azimuth, tilt), model)
      sub_surface.setName(skylight.id)
      sub_surface.setSurface(surface)
      sub_surface.setSubSurfaceType('Skylight')

      # Apply construction
      Constructions.apply_skylight(runner, model, sub_surface, 'SkylightConstruction', skylight.ufactor, skylight.shgc)

      # Apply interior/exterior shading (as needed)
      shading_polygon = add_roof_polygon(length, width, z_origin, skylight.azimuth, tilt)
      shading_group = apply_shading(model, skylight, shading_polygon, surface, sub_surface, shading_group, shading_schedules, Constants.ObjectNameSkylightShade)
    end

    apply_adiabatic_construction(runner, model, surfaces, 'roof')
  end

  def self.apply_shading(model, window_or_skylight, shading_polygon, parent_surface, sub_surface, shading_group, shading_schedules, name)
    sf_summer = window_or_skylight.interior_shading_factor_summer * window_or_skylight.exterior_shading_factor_summer
    sf_winter = window_or_skylight.interior_shading_factor_winter * window_or_skylight.exterior_shading_factor_winter
    if (sf_summer < 1.0) || (sf_winter < 1.0)
      # Apply shading
      # We use a ShadingSurface instead of a Shade so that we perfectly get the result we want.
      # The latter object is complex and it is essentially impossible to achieve the target reduction in transmitted
      # solar (due to, e.g., re-reflectance, absorptance, angle modifiers, effects on convection, etc.).

      # Shading surface is used to reduce beam solar and sky diffuse solar
      shading_surface = OpenStudio::Model::ShadingSurface.new(shading_polygon, model)
      shading_surface.setName("#{window_or_skylight.id} shading surface")
      shading_surface.additionalProperties.setFeature('Azimuth', window_or_skylight.azimuth)
      shading_surface.additionalProperties.setFeature('ParentSurface', parent_surface.name.to_s)

      # Create transmittance schedule for heating/cooling seasons
      trans_values = @cooling_season.map { |c| c == 1 ? sf_summer : sf_winter }
      if shading_schedules[trans_values].nil?
        trans_sch = MonthWeekdayWeekendSchedule.new(model, "trans schedule winter=#{sf_winter} summer=#{sf_summer}", Array.new(24, 1), Array.new(24, 1), trans_values, Constants.ScheduleTypeLimitsFraction, false)
        shading_schedules[trans_values] = trans_sch
      end
      shading_surface.setTransmittanceSchedule(shading_schedules[trans_values].schedule)

      # Adjustment to default view factor is used to reduce ground diffuse solar
      avg_trans_value = trans_values.sum(0.0) / 12.0 # FUTURE: Create EnergyPlus actuator to adjust this
      default_vf_to_ground = ((1.0 - Math::cos(parent_surface.tilt)) / 2.0).round(2)
      sub_surface.setViewFactortoGround(default_vf_to_ground * avg_trans_value)

      if shading_group.nil?
        shading_group = OpenStudio::Model::ShadingSurfaceGroup.new(model)
        shading_group.setName(name)
      end
      shading_surface.setShadingSurfaceGroup(shading_group)
    end
    return shading_group
  end

  def self.add_doors(runner, model, spaces)
    surfaces = []
    @hpxml.doors.each do |door|
      door_height = 6.67 # ft
      door_width = door.area / door_height
      z_origin = @foundation_top

      # Create parent surface slightly bigger than door
      surface = OpenStudio::Model::Surface.new(add_wall_polygon(door_width, door_height, z_origin,
                                                                door.azimuth, [0, 0.001, 0.001, 0.001]), model)

      surface.additionalProperties.setFeature('Length', door_width)
      surface.additionalProperties.setFeature('Azimuth', door.azimuth)
      surface.additionalProperties.setFeature('Tilt', 90.0)
      surface.additionalProperties.setFeature('SurfaceType', 'Door')
      surface.setName("surface #{door.id}")
      surface.setSurfaceType('Wall')
      set_surface_interior(model, spaces, surface, door.wall)

      sub_surface = OpenStudio::Model::SubSurface.new(add_wall_polygon(door_width, door_height, z_origin,
                                                                       door.azimuth, [0, 0, 0, 0]), model)
      sub_surface.setName(door.id)
      sub_surface.setSurface(surface)
      sub_surface.setSubSurfaceType('Door')

      set_subsurface_exterior(surface, spaces, model, door.wall)
      surfaces << surface

      # Apply construction
      ufactor = 1.0 / door.r_value
      inside_film = Material.AirFilmVertical
      if door.wall.is_exterior
        outside_film = Material.AirFilmOutside
      else
        outside_film = Material.AirFilmVertical
      end
      Constructions.apply_door(runner, model, [sub_surface], 'Door', ufactor, inside_film, outside_film)
    end

    apply_adiabatic_construction(runner, model, surfaces, 'wall')
  end

  def self.apply_adiabatic_construction(runner, model, surfaces, type)
    # Arbitrary construction for heat capacitance.
    # Only applies to surfaces where outside boundary conditioned is
    # adiabatic or surface net area is near zero.
    return if surfaces.empty?

    if type == 'wall'
      Constructions.apply_wood_stud_wall(runner, model, surfaces, nil, 'AdiabaticWallConstruction',
                                         0, 1, 3.5, true, 0.1, 0.5, 0, 99,
                                         Material.ExteriorFinishMaterial(HPXML::SidingTypeWood, 0.90, 0.75),
                                         0,
                                         Material.AirFilmVertical,
                                         Material.AirFilmVertical)
    elsif type == 'floor'
      Constructions.apply_floor(runner, model, surfaces, 'AdiabaticFloorConstruction',
                                0, 1, 0.07, 5.5, 0.75, 99,
                                Material.CoveringBare,
                                Material.AirFilmFloorReduced,
                                Material.AirFilmFloorReduced)
    elsif type == 'roof'
      Constructions.apply_open_cavity_roof(runner, model, surfaces, 'AdiabaticRoofConstruction',
                                           0, 1, 7.25, 0.07, 7.25, 0.75, 99,
                                           Material.RoofMaterial(HPXML::RoofTypeAsphaltShingles, 0.90, 0.75),
                                           false,
                                           Material.AirFilmOutside,
                                           Material.AirFilmRoof(Geometry.get_roof_pitch(surfaces)), nil)
    end
  end

  def self.add_hot_water_and_appliances(runner, model, weather, spaces)
    # Assign spaces
    @hpxml.clothes_washers.each do |clothes_washer|
      clothes_washer.additional_properties.space = get_space_from_location(clothes_washer.location, 'ClothesWasher', model, spaces)
    end
    @hpxml.clothes_dryers.each do |clothes_dryer|
      clothes_dryer.additional_properties.space = get_space_from_location(clothes_dryer.location, 'ClothesDryer', model, spaces)
    end
    @hpxml.dishwashers.each do |dishwasher|
      dishwasher.additional_properties.space = get_space_from_location(dishwasher.location, 'Dishwasher', model, spaces)
    end
    @hpxml.refrigerators.each do |refrigerator|
      refrigerator.additional_properties.space = get_space_from_location(refrigerator.location, 'Refrigerator', model, spaces)
    end
    @hpxml.freezers.each do |freezer|
      freezer.additional_properties.space = get_space_from_location(freezer.location, 'Freezer', model, spaces)
    end
    @hpxml.cooking_ranges.each do |cooking_range|
      cooking_range.additional_properties.space = get_space_from_location(cooking_range.location, 'CookingRange', model, spaces)
    end

    # Distribution
    if @hpxml.water_heating_systems.size > 0
      hot_water_distribution = @hpxml.hot_water_distributions[0]
    end

    # Solar thermal system
    solar_thermal_system = nil
    if @hpxml.solar_thermal_systems.size > 0
      solar_thermal_system = @hpxml.solar_thermal_systems[0]
    end

    # Water Heater
    has_uncond_bsmnt = @hpxml.has_space_type(HPXML::LocationBasementUnconditioned)
    @hpxml.water_heating_systems.each do |water_heating_system|
      loc_space, loc_schedule = get_space_or_schedule_from_location(water_heating_system.location, 'WaterHeatingSystem', model, spaces)

      ec_adj = HotWaterAndAppliances.get_dist_energy_consumption_adjustment(has_uncond_bsmnt, @cfa, @ncfl, water_heating_system, hot_water_distribution)

      if water_heating_system.water_heater_type == HPXML::WaterHeaterTypeStorage

        Waterheater.apply_tank(model, loc_space, loc_schedule, water_heating_system, ec_adj,
                               @dhw_map, @hvac_map, solar_thermal_system)

      elsif water_heating_system.water_heater_type == HPXML::WaterHeaterTypeTankless

        Waterheater.apply_tankless(model, loc_space, loc_schedule, water_heating_system, ec_adj,
                                   @nbeds, @dhw_map, @hvac_map, solar_thermal_system)

      elsif water_heating_system.water_heater_type == HPXML::WaterHeaterTypeHeatPump

        living_zone = spaces[HPXML::LocationLivingSpace].thermalZone.get

        Waterheater.apply_heatpump(model, runner, loc_space, loc_schedule, weather, water_heating_system, ec_adj,
                                   @dhw_map, @hvac_map, solar_thermal_system, living_zone)

      elsif [HPXML::WaterHeaterTypeCombiStorage, HPXML::WaterHeaterTypeCombiTankless].include? water_heating_system.water_heater_type

        Waterheater.apply_combi(model, runner, loc_space, loc_schedule, water_heating_system, ec_adj,
                                @dhw_map, @hvac_map, solar_thermal_system)

      else

        fail "Unhandled water heater (#{water_heating_system.water_heater_type})."

      end
    end

    # Hot water fixtures and appliances
    HotWaterAndAppliances.apply(model, runner, @hpxml, weather, spaces, hot_water_distribution,
                                solar_thermal_system, @eri_version, @dhw_map)

    if (not solar_thermal_system.nil?) && (not solar_thermal_system.collector_area.nil?) # Detailed solar water heater
      loc_space, loc_schedule = get_space_or_schedule_from_location(solar_thermal_system.water_heating_system.location, 'WaterHeatingSystem', model, spaces)
      Waterheater.apply_solar_thermal(model, loc_space, loc_schedule, solar_thermal_system, @dhw_map)
    end

    # Add combi-system EMS program with water use equipment information
    Waterheater.apply_combi_system_EMS(model, @dhw_map, @hpxml.water_heating_systems)
  end

  def self.add_cooling_system(runner, model, spaces)
    living_zone = spaces[HPXML::LocationLivingSpace].thermalZone.get

    HVAC.get_hpxml_hvac_systems(@hpxml).each do |hvac_system|
      next if hvac_system[:cooling].nil?
      next unless hvac_system[:cooling].is_a? HPXML::CoolingSystem

      cooling_system = hvac_system[:cooling]
      heating_system = hvac_system[:heating]

      check_distribution_system(cooling_system.distribution_system, cooling_system.cooling_system_type)

      if [HPXML::HVACTypeCentralAirConditioner].include? cooling_system.cooling_system_type

        HVAC.apply_central_air_conditioner_furnace(model, runner, cooling_system, heating_system,
                                                   @remaining_cool_load_frac, @remaining_heat_load_frac,
                                                   living_zone, @hvac_map, @hpxml.hvac_controls[0])

        if not heating_system.nil?
          @remaining_heat_load_frac -= heating_system.fraction_heat_load_served
        end

      elsif [HPXML::HVACTypeRoomAirConditioner].include? cooling_system.cooling_system_type

        HVAC.apply_room_air_conditioner(model, runner, cooling_system,
                                        @remaining_cool_load_frac, living_zone,
                                        @hvac_map, @hpxml.hvac_controls[0])

      elsif [HPXML::HVACTypeEvaporativeCooler].include? cooling_system.cooling_system_type

        HVAC.apply_evaporative_cooler(model, runner, cooling_system,
                                      @remaining_cool_load_frac, living_zone,
                                      @hvac_map)

      elsif [HPXML::HVACTypeMiniSplitAirConditioner].include? cooling_system.cooling_system_type

        HVAC.apply_mini_split_air_conditioner(model, runner, cooling_system,
                                              @remaining_cool_load_frac,
                                              living_zone, @hvac_map)
      end

      @remaining_cool_load_frac -= cooling_system.fraction_cool_load_served
    end
  end

  def self.add_heating_system(runner, model, spaces)
    living_zone = spaces[HPXML::LocationLivingSpace].thermalZone.get

    HVAC.get_hpxml_hvac_systems(@hpxml).each do |hvac_system|
      next if hvac_system[:heating].nil?
      next unless hvac_system[:heating].is_a? HPXML::HeatingSystem

      cooling_system = hvac_system[:cooling]
      heating_system = hvac_system[:heating]

      check_distribution_system(heating_system.distribution_system, heating_system.heating_system_type)

      if [HPXML::HVACTypeFurnace].include? heating_system.heating_system_type

        if not cooling_system.nil?
          next # Already processed combined AC+furnace
        end

        HVAC.apply_central_air_conditioner_furnace(model, runner, nil, heating_system,
                                                   nil, @remaining_heat_load_frac,
                                                   living_zone, @hvac_map, @hpxml.hvac_controls[0])

      elsif [HPXML::HVACTypeBoiler].include? heating_system.heating_system_type

        HVAC.apply_boiler(model, runner, heating_system,
                          @remaining_heat_load_frac, living_zone, @hvac_map)

      elsif [HPXML::HVACTypeElectricResistance].include? heating_system.heating_system_type

        HVAC.apply_electric_baseboard(model, runner, heating_system,
                                      @remaining_heat_load_frac, living_zone, @hvac_map)

      elsif [HPXML::HVACTypeStove,
             HPXML::HVACTypePortableHeater,
             HPXML::HVACTypeFixedHeater,
             HPXML::HVACTypeWallFurnace,
             HPXML::HVACTypeFloorFurnace,
             HPXML::HVACTypeFireplace].include? heating_system.heating_system_type

        HVAC.apply_unit_heater(model, runner, heating_system,
                               @remaining_heat_load_frac, living_zone, @hvac_map)
      end

      @remaining_heat_load_frac -= heating_system.fraction_heat_load_served
    end
  end

  def self.add_heat_pump(runner, model, weather, spaces)
    living_zone = spaces[HPXML::LocationLivingSpace].thermalZone.get

    HVAC.get_hpxml_hvac_systems(@hpxml).each do |hvac_system|
      next if hvac_system[:cooling].nil?
      next unless hvac_system[:cooling].is_a? HPXML::HeatPump

      heat_pump = hvac_system[:cooling]

      check_distribution_system(heat_pump.distribution_system, heat_pump.heat_pump_type)

      if [HPXML::HVACTypeHeatPumpWaterLoopToAir].include? heat_pump.heat_pump_type

        HVAC.apply_water_loop_to_air_heat_pump(model, runner, heat_pump,
                                               @remaining_heat_load_frac,
                                               @remaining_cool_load_frac,
                                               living_zone, @hvac_map)

      elsif [HPXML::HVACTypeHeatPumpAirToAir].include? heat_pump.heat_pump_type

        HVAC.apply_central_air_to_air_heat_pump(model, runner, heat_pump,
                                                @remaining_heat_load_frac,
                                                @remaining_cool_load_frac,
                                                living_zone, @hvac_map, @hpxml.hvac_controls[0])

      elsif [HPXML::HVACTypeHeatPumpMiniSplit].include? heat_pump.heat_pump_type

        HVAC.apply_mini_split_heat_pump(model, runner, heat_pump,
                                        @remaining_heat_load_frac,
                                        @remaining_cool_load_frac,
                                        living_zone, @hvac_map)

      elsif [HPXML::HVACTypeHeatPumpGroundToAir].include? heat_pump.heat_pump_type

        HVAC.apply_ground_to_air_heat_pump(model, runner, weather, heat_pump,
                                           @remaining_heat_load_frac,
                                           @remaining_cool_load_frac,
                                           living_zone, @hvac_map)

      end

      @remaining_heat_load_frac -= heat_pump.fraction_heat_load_served
      @remaining_cool_load_frac -= heat_pump.fraction_cool_load_served
    end
  end

  def self.add_ideal_system(runner, model, spaces, epw_path)
    # Adds an ideal air system as needed to meet the load (i.e., because the sum of fractions load
    # served is less than 1 or because we're using an ideal air system for e.g. ASHRAE 140 loads).
    living_zone = spaces[HPXML::LocationLivingSpace].thermalZone.get
    obj_name = Constants.ObjectNameIdealAirSystem

    if @apply_ashrae140_assumptions && (@hpxml.total_fraction_heat_load_served + @hpxml.total_fraction_heat_load_served == 0.0)
      cooling_load_frac = 1.0
      heating_load_frac = 1.0
      if @apply_ashrae140_assumptions
        if epw_path.end_with? 'USA_CO_Colorado.Springs-Peterson.Field.724660_TMY3.epw'
          cooling_load_frac = 0.0
        elsif epw_path.end_with? 'USA_NV_Las.Vegas-McCarran.Intl.AP.723860_TMY3.epw'
          heating_load_frac = 0.0
        else
          fail 'Unexpected weather file for ASHRAE 140 run.'
        end
      end
      HVAC.apply_ideal_air_loads(model, runner, obj_name, cooling_load_frac, heating_load_frac, living_zone)
      return
    end

    # Only fraction of heating load is met
    if (@hpxml.total_fraction_heat_load_served < 1.0) && (@hpxml.total_fraction_heat_load_served > 0.0)
      sequential_heat_load_frac = @remaining_heat_load_frac - @hpxml.total_fraction_heat_load_served
      @remaining_heat_load_frac -= sequential_heat_load_frac
    else
      sequential_heat_load_frac = 0.0
    end
    # Only fraction of cooling load is met
    if (@hpxml.total_fraction_cool_load_served < 1.0) && (@hpxml.total_fraction_cool_load_served > 0.0)
      sequential_cool_load_frac = @remaining_cool_load_frac - @hpxml.total_fraction_cool_load_served
      @remaining_cool_load_frac -= sequential_cool_load_frac
    else
      sequential_cool_load_frac = 0.0
    end
    if (sequential_heat_load_frac > 0.0) || (sequential_cool_load_frac > 0.0)
      HVAC.apply_ideal_air_loads(model, runner, obj_name, sequential_cool_load_frac, sequential_heat_load_frac,
                                 living_zone)
    end
  end

  def self.add_residual_ideal_system(runner, model, spaces)
    # Adds an ideal air system to meet unexpected load (i.e., because the HVAC systems are undersized to meet the load)
    #
    # Addressing unmet load ensures we can correctly calculate total heating/cooling loads without having
    # to run an additional EnergyPlus simulation solely for that purpose, as well as allows us to report
    # the unmet load (i.e., the energy delivered by the ideal air system).

    living_zone = spaces[HPXML::LocationLivingSpace].thermalZone.get
    obj_name = Constants.ObjectNameIdealAirSystemResidual
    hvac_control = @hpxml.hvac_controls[0]
    # only enable residual ideal system when hvac's not on on/off thermostat control
    if hvac_control.nil? || hvac_control.onoff_thermostat_deadband.nil? || (hvac_control.onoff_thermostat_deadband == 0.0)
      if @remaining_cool_load_frac < 1.0
        sequential_cool_load_frac = 1
      else
        sequential_cool_load_frac = 0 # no cooling system, don't add ideal air for cooling either
        runner.registerWarning('No cooling system specified, the model will not include space cooling energy use.')
      end

<<<<<<< HEAD
      if @remaining_heat_load_frac < 1.0
        sequential_heat_load_frac = 1
      else
        sequential_heat_load_frac = 0 # no heating system, don't add ideal air for heating either
        runner.registerWarning('No heating system specified, the model will not include space heating energy use.')
      end
      if (sequential_heat_load_frac > 0) || (sequential_cool_load_frac > 0)
        HVAC.apply_ideal_air_loads(model, runner, obj_name, sequential_cool_load_frac, sequential_heat_load_frac,
                                   living_zone)
      end
=======
    if @remaining_cool_load_frac < 1.0
      sequential_cool_load_frac = 1.0
    else
      sequential_cool_load_frac = 0.0 # no cooling system, don't add ideal air for cooling either
    end

    if @remaining_heat_load_frac < 1.0
      sequential_heat_load_frac = 1.0
    else
      sequential_heat_load_frac = 0.0 # no heating system, don't add ideal air for heating either
    end
    if (sequential_heat_load_frac > 0.0) || (sequential_cool_load_frac > 0.0)
      HVAC.apply_ideal_air_loads(model, runner, obj_name, sequential_cool_load_frac, sequential_heat_load_frac,
                                 living_zone)
>>>>>>> ee0cd046
    end
  end

  def self.add_setpoints(runner, model, weather, spaces)
    return if @hpxml.hvac_controls.size == 0

    hvac_control = @hpxml.hvac_controls[0]
    living_zone = spaces[HPXML::LocationLivingSpace].thermalZone.get
    has_ceiling_fan = (@hpxml.ceiling_fans.size > 0)
    timestep = @hpxml.header.timestep
    # Do not apply on off thermostat if timestep is >= 2
    # Only availabe with 1 min time step
    if timestep >= 2 && (not hvac_control.onoff_thermostat_deadband.nil?) && hvac_control.onoff_thermostat_deadband > 0
      hvac_control.onoff_thermostat_deadband = nil
      runner.registerWarning('Time step too large to enable on-off thermostat deadband. Continute without on-off control.')
    end

    HVAC.apply_setpoints(model, runner, weather, hvac_control, living_zone, has_ceiling_fan)
  end

  def self.add_ceiling_fans(runner, model, weather, spaces)
    return if @hpxml.ceiling_fans.size == 0

    ceiling_fan = @hpxml.ceiling_fans[0]
    HVAC.apply_ceiling_fans(model, runner, weather, ceiling_fan, spaces[HPXML::LocationLivingSpace])
  end

  def self.add_dehumidifiers(runner, model, spaces)
    return if @hpxml.dehumidifiers.size == 0

    HVAC.apply_dehumidifiers(model, runner, @hpxml.dehumidifiers, spaces[HPXML::LocationLivingSpace], @hvac_map)
  end

  def self.check_distribution_system(hvac_distribution, system_type)
    return if hvac_distribution.nil?

    hvac_distribution_type_map = { HPXML::HVACTypeFurnace => [HPXML::HVACDistributionTypeAir, HPXML::HVACDistributionTypeDSE],
                                   HPXML::HVACTypeBoiler => [HPXML::HVACDistributionTypeHydronic, HPXML::HVACDistributionTypeAir, HPXML::HVACDistributionTypeDSE],
                                   HPXML::HVACTypeCentralAirConditioner => [HPXML::HVACDistributionTypeAir, HPXML::HVACDistributionTypeDSE],
                                   HPXML::HVACTypeEvaporativeCooler => [HPXML::HVACDistributionTypeAir, HPXML::HVACDistributionTypeDSE],
                                   HPXML::HVACTypeMiniSplitAirConditioner => [HPXML::HVACDistributionTypeAir, HPXML::HVACDistributionTypeDSE],
                                   HPXML::HVACTypeHeatPumpAirToAir => [HPXML::HVACDistributionTypeAir, HPXML::HVACDistributionTypeDSE],
                                   HPXML::HVACTypeHeatPumpMiniSplit => [HPXML::HVACDistributionTypeAir, HPXML::HVACDistributionTypeDSE],
                                   HPXML::HVACTypeHeatPumpGroundToAir => [HPXML::HVACDistributionTypeAir, HPXML::HVACDistributionTypeDSE],
                                   HPXML::HVACTypeHeatPumpWaterLoopToAir => [HPXML::HVACDistributionTypeAir, HPXML::HVACDistributionTypeDSE] }

    if not hvac_distribution_type_map[system_type].include? hvac_distribution.distribution_system_type
      # validator.rb only checks that a HVAC distribution system of the correct type (for the given HVAC system) exists
      # in the HPXML file, not that it is attached to this HVAC system. So here we perform the more rigorous check.
      fail "Incorrect HVAC distribution system type for HVAC type: '#{system_type}'. Should be one of: #{hvac_distribution_type_map[system_type]}"
    end
  end

  def self.add_mels(runner, model, spaces)
    # Misc
    @hpxml.plug_loads.each do |plug_load|
      if plug_load.plug_load_type == HPXML::PlugLoadTypeOther
        obj_name = Constants.ObjectNameMiscPlugLoads
      elsif plug_load.plug_load_type == HPXML::PlugLoadTypeTelevision
        obj_name = Constants.ObjectNameMiscTelevision
      elsif plug_load.plug_load_type == HPXML::PlugLoadTypeElectricVehicleCharging
        obj_name = Constants.ObjectNameMiscElectricVehicleCharging
      elsif plug_load.plug_load_type == HPXML::PlugLoadTypeWellPump
        obj_name = Constants.ObjectNameMiscWellPump
      end
      if obj_name.nil?
        runner.registerWarning("Unexpected plug load type '#{plug_load.plug_load_type}'. The plug load will not be modeled.")
        next
      end

      MiscLoads.apply_plug(model, plug_load, obj_name, spaces[HPXML::LocationLivingSpace], @apply_ashrae140_assumptions)
    end
  end

  def self.add_mfls(runner, model, spaces)
    # Misc
    @hpxml.fuel_loads.each do |fuel_load|
      if fuel_load.fuel_load_type == HPXML::FuelLoadTypeGrill
        obj_name = Constants.ObjectNameMiscGrill
      elsif fuel_load.fuel_load_type == HPXML::FuelLoadTypeLighting
        obj_name = Constants.ObjectNameMiscLighting
      elsif fuel_load.fuel_load_type == HPXML::FuelLoadTypeFireplace
        obj_name = Constants.ObjectNameMiscFireplace
      end
      if obj_name.nil?
        runner.registerWarning("Unexpected fuel load type '#{fuel_load.fuel_load_type}'. The fuel load will not be modeled.")
        next
      end

      MiscLoads.apply_fuel(model, fuel_load, obj_name, spaces[HPXML::LocationLivingSpace])
    end
  end

  def self.add_lighting(runner, model, weather, spaces)
    Lighting.apply(runner, model, weather, spaces, @hpxml.lighting_groups,
                   @hpxml.lighting, @eri_version)
  end

  def self.add_pools_and_hot_tubs(runner, model, spaces)
    @hpxml.pools.each do |pool|
      next if pool.type == HPXML::TypeNone

      MiscLoads.apply_pool_or_hot_tub_heater(model, pool, Constants.ObjectNameMiscPoolHeater, spaces[HPXML::LocationLivingSpace])
      MiscLoads.apply_pool_or_hot_tub_pump(model, pool, Constants.ObjectNameMiscPoolPump, spaces[HPXML::LocationLivingSpace])
    end

    @hpxml.hot_tubs.each do |hot_tub|
      next if hot_tub.type == HPXML::TypeNone

      MiscLoads.apply_pool_or_hot_tub_heater(model, hot_tub, Constants.ObjectNameMiscHotTubHeater, spaces[HPXML::LocationLivingSpace])
      MiscLoads.apply_pool_or_hot_tub_pump(model, hot_tub, Constants.ObjectNameMiscHotTubPump, spaces[HPXML::LocationLivingSpace])
    end
  end

  def self.add_airflow(runner, model, weather, spaces)
    # Ducts
    duct_systems = {}
    @hpxml.hvac_distributions.each do |hvac_distribution|
      next unless hvac_distribution.distribution_system_type == HPXML::HVACDistributionTypeAir

      air_ducts = create_ducts(runner, model, hvac_distribution, spaces)
      next if air_ducts.empty?

      # Connect AirLoopHVACs to ducts
      added_ducts = false
      hvac_distribution.hvac_systems.each do |hvac_system|
        @hvac_map[hvac_system.id].each do |object|
          next unless object.is_a?(OpenStudio::Model::AirLoopHVAC) || object.is_a?(OpenStudio::Model::ZoneHVACFourPipeFanCoil)

          if duct_systems[air_ducts].nil?
            duct_systems[air_ducts] = object
            added_ducts = true
          elsif duct_systems[air_ducts] != object
            # Multiple air loops associated with this duct system, treat
            # as separate duct systems.
            air_ducts2 = create_ducts(runner, model, hvac_distribution, spaces)
            duct_systems[air_ducts2] = object
            added_ducts = true
          end
        end
      end
      if not added_ducts
        fail 'Unexpected error adding ducts to model.'
      end
    end

    Airflow.apply(model, runner, weather, spaces, @hpxml, @cfa, @nbeds,
                  @ncfl_ag, duct_systems, @clg_ssn_sensor, @hvac_map, @eri_version,
                  @frac_windows_operable, @apply_ashrae140_assumptions)
  end

  def self.create_ducts(runner, model, hvac_distribution, spaces)
    air_ducts = []

    # Duct leakage (supply/return => [value, units])
    leakage_to_outside = { HPXML::DuctTypeSupply => [0.0, nil],
                           HPXML::DuctTypeReturn => [0.0, nil] }
    hvac_distribution.duct_leakage_measurements.each do |duct_leakage_measurement|
      next unless [HPXML::UnitsCFM25, HPXML::UnitsPercent].include?(duct_leakage_measurement.duct_leakage_units) && (duct_leakage_measurement.duct_leakage_total_or_to_outside == 'to outside')
      next if duct_leakage_measurement.duct_type.nil?

      leakage_to_outside[duct_leakage_measurement.duct_type] = [duct_leakage_measurement.duct_leakage_value, duct_leakage_measurement.duct_leakage_units]
    end

    # Duct location, R-value, Area
    total_unconditioned_duct_area = { HPXML::DuctTypeSupply => 0.0,
                                      HPXML::DuctTypeReturn => 0.0 }
    hvac_distribution.ducts.each do |ducts|
      next if [HPXML::LocationLivingSpace, HPXML::LocationBasementConditioned].include? ducts.duct_location
      next if ducts.duct_type.nil?

      # Calculate total duct area in unconditioned spaces
      total_unconditioned_duct_area[ducts.duct_type] += ducts.duct_surface_area
    end

    # Create duct objects
    hvac_distribution.ducts.each do |ducts|
      next if [HPXML::LocationLivingSpace, HPXML::LocationBasementConditioned].include? ducts.duct_location
      next if ducts.duct_type.nil?
      next if total_unconditioned_duct_area[ducts.duct_type] <= 0

      duct_loc_space, duct_loc_schedule = get_space_or_schedule_from_location(ducts.duct_location, 'Duct', model, spaces)

      # Apportion leakage to individual ducts by surface area
      duct_leakage_value = leakage_to_outside[ducts.duct_type][0] * ducts.duct_surface_area / total_unconditioned_duct_area[ducts.duct_type]
      duct_leakage_units = leakage_to_outside[ducts.duct_type][1]

      duct_leakage_cfm = nil
      duct_leakage_frac = nil
      if duct_leakage_units == HPXML::UnitsCFM25
        duct_leakage_cfm = duct_leakage_value
      elsif duct_leakage_units == HPXML::UnitsPercent
        duct_leakage_frac = duct_leakage_value
      else
        fail "#{ducts.duct_type.capitalize} ducts exist but leakage was not specified for distribution system '#{hvac_distribution.id}'."
      end

      air_ducts << Duct.new(ducts.duct_type, duct_loc_space, duct_loc_schedule, duct_leakage_frac, duct_leakage_cfm, ducts.duct_surface_area, ducts.duct_insulation_r_value)
    end

    # If all ducts are in conditioned space, model leakage as going to outside
    registered_warning = false
    [HPXML::DuctTypeSupply, HPXML::DuctTypeReturn].each do |duct_side|
      next unless (leakage_to_outside[duct_side][0] > 0) && (total_unconditioned_duct_area[duct_side] == 0)

      if not registered_warning
        runner.registerWarning("HVACDistribution '#{hvac_distribution.id}' has ducts entirely within conditioned space but there is non-zero leakage to the outside. Leakage to the outside is typically zero in these situations; consider revising leakage values. Leakage will be modeled as heat lost to the ambient environment.")
        registered_warning = true
      end
      duct_area = 0.0
      duct_rvalue = 0.0
      duct_loc_space = nil # outside
      duct_loc_schedule = nil # outside
      duct_leakage_value = leakage_to_outside[duct_side][0]
      duct_leakage_units = leakage_to_outside[duct_side][1]

      duct_leakage_cfm = nil
      duct_leakage_frac = nil
      if duct_leakage_units == HPXML::UnitsCFM25
        duct_leakage_cfm = duct_leakage_value
      elsif duct_leakage_units == HPXML::UnitsPercent
        duct_leakage_frac = duct_leakage_value
      else
        fail "#{duct_side.capitalize} ducts exist but leakage was not specified for distribution system '#{hvac_distribution.id}'."
      end

      air_ducts << Duct.new(duct_side, duct_loc_space, duct_loc_schedule, duct_leakage_frac, duct_leakage_cfm, duct_area, duct_rvalue)
    end

    return air_ducts
  end

  def self.add_photovoltaics(runner, model)
    @hpxml.pv_systems.each do |pv_system|
      PV.apply(model, @nbeds, pv_system)
    end
  end

  def self.add_generators(runner, model)
    @hpxml.generators.each do |generator|
      Generator.apply(model, @nbeds, generator)
    end
  end

  def self.add_additional_properties(runner, model, hpxml_path, building_id)
    # Store some data for use in reporting measure
    additionalProperties = model.getBuilding.additionalProperties
    additionalProperties.setFeature('hpxml_path', hpxml_path)
    additionalProperties.setFeature('building_id', building_id.to_s)
    additionalProperties.setFeature('hvac_map', map_to_string(@hvac_map))
    additionalProperties.setFeature('dhw_map', map_to_string(@dhw_map))
  end

  def self.map_to_string(map)
    map_str = {}
    map.each do |sys_id, objects|
      object_name_list = []
      objects.uniq.each do |object|
        object_name_list << object.name.to_s
      end
      map_str[sys_id] = object_name_list if object_name_list.size > 0
    end
    return map_str.to_s
  end

  def self.add_component_loads_output(runner, model, spaces)
    living_zone = spaces[HPXML::LocationLivingSpace].thermalZone.get

    # Prevent certain objects (e.g., OtherEquipment) from being counted towards both, e.g., ducts and internal gains
    objects_already_processed = []

    # EMS Sensors: Global

    liv_load_sensors = {}

    liv_load_sensors[:htg] = OpenStudio::Model::EnergyManagementSystemSensor.new(model, "Heating:EnergyTransfer:Zone:#{living_zone.name.to_s.upcase}")
    liv_load_sensors[:htg].setName('htg_load_liv')

    liv_load_sensors[:clg] = OpenStudio::Model::EnergyManagementSystemSensor.new(model, "Cooling:EnergyTransfer:Zone:#{living_zone.name.to_s.upcase}")
    liv_load_sensors[:clg].setName('clg_load_liv')

    tot_load_sensors = {}

    tot_load_sensors[:htg] = OpenStudio::Model::EnergyManagementSystemSensor.new(model, 'Heating:EnergyTransfer')
    tot_load_sensors[:htg].setName('htg_load_tot')

    tot_load_sensors[:clg] = OpenStudio::Model::EnergyManagementSystemSensor.new(model, 'Cooling:EnergyTransfer')
    tot_load_sensors[:clg].setName('clg_load_tot')

    load_adj_sensors = {} # Sensors used to adjust E+ EnergyTransfer meter, eg. dehumidifier as load in our program, but included in Heating:EnergyTransfer as HVAC equipment

    # EMS Sensors: Surfaces, SubSurfaces, InternalMass

    surfaces_sensors = { walls: [],
                         rim_joists: [],
                         foundation_walls: [],
                         floors: [],
                         slabs: [],
                         ceilings: [],
                         roofs: [],
                         windows: [],
                         doors: [],
                         skylights: [],
                         internal_mass: [] }

    # Output diagnostics needed for some output variables used below
    output_diagnostics = model.getOutputDiagnostics
    output_diagnostics.addKey('DisplayAdvancedReportVariables')

    area_tolerance = UnitConversions.convert(1.0, 'ft^2', 'm^2')

    model.getSurfaces.sort.each_with_index do |s, idx|
      next unless s.space.get.thermalZone.get.name.to_s == living_zone.name.to_s

      surface_type = s.additionalProperties.getFeatureAsString('SurfaceType')
      if not surface_type.is_initialized
        fail "Could not identify surface type for surface: '#{s.name}'."
      end

      surface_type = surface_type.get

      s.subSurfaces.each do |ss|
        key = { 'Window' => :windows,
                'Door' => :doors,
                'Skylight' => :skylights }[surface_type]
        fail "Unexpected subsurface for component loads: '#{ss.name}'." if key.nil?

        if (surface_type == 'Window') || (surface_type == 'Skylight')
          vars = { 'Surface Window Transmitted Solar Radiation Energy' => 'ss_trans_in',
                   'Surface Window Shortwave from Zone Back Out Window Heat Transfer Rate' => 'ss_back_out',
                   'Surface Window Total Glazing Layers Absorbed Shortwave Radiation Rate' => 'ss_sw_abs',
                   'Surface Window Total Glazing Layers Absorbed Solar Radiation Energy' => 'ss_sol_abs',
                   'Surface Inside Face Initial Transmitted Diffuse Transmitted Out Window Solar Radiation Rate' => 'ss_trans_out',
                   'Surface Inside Face Convection Heat Gain Energy' => 'ss_conv',
                   'Surface Inside Face Internal Gains Radiation Heat Gain Energy' => 'ss_ig',
                   'Surface Inside Face Net Surface Thermal Radiation Heat Gain Energy' => 'ss_surf' }
        else
          vars = { 'Surface Inside Face Solar Radiation Heat Gain Energy' => 'ss_sol',
                   'Surface Inside Face Lights Radiation Heat Gain Energy' => 'ss_lgt',
                   'Surface Inside Face Convection Heat Gain Energy' => 'ss_conv',
                   'Surface Inside Face Internal Gains Radiation Heat Gain Energy' => 'ss_ig',
                   'Surface Inside Face Net Surface Thermal Radiation Heat Gain Energy' => 'ss_surf' }
        end

        surfaces_sensors[key] << []
        vars.each do |var, name|
          sensor = OpenStudio::Model::EnergyManagementSystemSensor.new(model, var)
          sensor.setName(name)
          sensor.setKeyName(ss.name.to_s)
          surfaces_sensors[key][-1] << sensor
        end
      end

      next if s.netArea < area_tolerance # Skip parent surfaces (of subsurfaces) that have near zero net area

      key = { 'FoundationWall' => :foundation_walls,
              'RimJoist' => :rim_joists,
              'Wall' => :walls,
              'Slab' => :slabs,
              'Floor' => :floors,
              'Ceiling' => :ceilings,
              'Roof' => :roofs,
              'InferredCeiling' => :internal_mass,
              'InferredFloor' => :internal_mass }[surface_type]
      fail "Unexpected surface for component loads: '#{s.name}'." if key.nil?

      surfaces_sensors[key] << []
      { 'Surface Inside Face Convection Heat Gain Energy' => 's_conv',
        'Surface Inside Face Internal Gains Radiation Heat Gain Energy' => 's_ig',
        'Surface Inside Face Solar Radiation Heat Gain Energy' => 's_sol',
        'Surface Inside Face Lights Radiation Heat Gain Energy' => 's_lgt',
        'Surface Inside Face Net Surface Thermal Radiation Heat Gain Energy' => 's_surf' }.each do |var, name|
        sensor = OpenStudio::Model::EnergyManagementSystemSensor.new(model, var)
        sensor.setName(name)
        sensor.setKeyName(s.name.to_s)
        surfaces_sensors[key][-1] << sensor
      end
    end

    model.getInternalMasss.sort.each do |m|
      next unless m.space.get.thermalZone.get.name.to_s == living_zone.name.to_s

      surfaces_sensors[:internal_mass] << []
      { 'Surface Inside Face Convection Heat Gain Energy' => 'im_conv',
        'Surface Inside Face Internal Gains Radiation Heat Gain Energy' => 'im_ig',
        'Surface Inside Face Solar Radiation Heat Gain Energy' => 'im_sol',
        'Surface Inside Face Lights Radiation Heat Gain Energy' => 'im_lgt',
        'Surface Inside Face Net Surface Thermal Radiation Heat Gain Energy' => 'im_surf' }.each do |var, name|
        sensor = OpenStudio::Model::EnergyManagementSystemSensor.new(model, var)
        sensor.setName(name)
        sensor.setKeyName(m.name.to_s)
        surfaces_sensors[:internal_mass][-1] << sensor
      end
    end

    # EMS Sensors: Infiltration, Mechanical Ventilation, Natural Ventilation, Whole House Fan

    air_gain_sensor = OpenStudio::Model::EnergyManagementSystemSensor.new(model, 'Zone Infiltration Sensible Heat Gain Energy')
    air_gain_sensor.setName('airflow_gain')
    air_gain_sensor.setKeyName(living_zone.name.to_s)

    air_loss_sensor = OpenStudio::Model::EnergyManagementSystemSensor.new(model, 'Zone Infiltration Sensible Heat Loss Energy')
    air_loss_sensor.setName('airflow_loss')
    air_loss_sensor.setKeyName(living_zone.name.to_s)

    mechvent_sensors = []
    model.getElectricEquipments.sort.each do |o|
      next unless o.name.to_s.start_with? Constants.ObjectNameMechanicalVentilation

      { 'Electric Equipment Convective Heating Energy' => 'mv_conv',
        'Electric Equipment Radiant Heating Energy' => 'mv_rad' }.each do |var, name|
        mechvent_sensor = OpenStudio::Model::EnergyManagementSystemSensor.new(model, var)
        mechvent_sensor.setName(name)
        mechvent_sensor.setKeyName(o.name.to_s)
        mechvent_sensors << mechvent_sensor
        objects_already_processed << o
      end
    end
    model.getOtherEquipments.sort.each do |o|
      next unless o.name.to_s.start_with? Constants.ObjectNameMechanicalVentilationHouseFan

      { 'Other Equipment Convective Heating Energy' => 'mv_conv',
        'Other Equipment Radiant Heating Energy' => 'mv_rad' }.each do |var, name|
        mechvent_sensor = OpenStudio::Model::EnergyManagementSystemSensor.new(model, var)
        mechvent_sensor.setName(name)
        mechvent_sensor.setKeyName(o.name.to_s)
        mechvent_sensors << mechvent_sensor
        objects_already_processed << o
      end
    end

    infil_flow_actuators = []
    natvent_flow_actuators = []
    whf_flow_actuators = []

    model.getEnergyManagementSystemActuators.each do |actuator|
      next unless (actuator.actuatedComponentType == 'Zone Infiltration') && (actuator.actuatedComponentControlType == 'Air Exchange Flow Rate')

      if actuator.name.to_s.start_with? Constants.ObjectNameInfiltration.gsub(' ', '_')
        infil_flow_actuators << actuator
      elsif actuator.name.to_s.start_with? Constants.ObjectNameNaturalVentilation.gsub(' ', '_')
        natvent_flow_actuators << actuator
      elsif actuator.name.to_s.start_with? Constants.ObjectNameWholeHouseFan.gsub(' ', '_')
        whf_flow_actuators << actuator
      end
    end
    if (infil_flow_actuators.size != 1) || (natvent_flow_actuators.size != 1) || (whf_flow_actuators.size != 1)
      fail 'Could not find actuator for component loads.'
    end

    infil_flow_actuator = infil_flow_actuators[0]
    natvent_flow_actuator = natvent_flow_actuators[0]
    whf_flow_actuator = whf_flow_actuators[0]

    # EMS Sensors: Ducts

    ducts_sensors = []
    ducts_mix_gain_sensor = nil
    ducts_mix_loss_sensor = nil

    has_duct_zone_mixing = false
    living_zone.airLoopHVACs.sort.each do |airloop|
      living_zone.zoneMixing.each do |zone_mix|
        next unless zone_mix.name.to_s.start_with? airloop.name.to_s.gsub(' ', '_')

        has_duct_zone_mixing = true
      end
    end

    if has_duct_zone_mixing
      ducts_mix_gain_sensor = OpenStudio::Model::EnergyManagementSystemSensor.new(model, 'Zone Mixing Sensible Heat Gain Energy')
      ducts_mix_gain_sensor.setName('duct_mix_gain')
      ducts_mix_gain_sensor.setKeyName(living_zone.name.to_s)

      ducts_mix_loss_sensor = OpenStudio::Model::EnergyManagementSystemSensor.new(model, 'Zone Mixing Sensible Heat Loss Energy')
      ducts_mix_loss_sensor.setName('duct_mix_loss')
      ducts_mix_loss_sensor.setKeyName(living_zone.name.to_s)
    end

    # Return duct losses
    model.getOtherEquipments.sort.each do |o|
      next if objects_already_processed.include? o

      is_duct_load = o.additionalProperties.getFeatureAsBoolean(Constants.IsDuctLoadForReport)
      next unless is_duct_load.is_initialized

      objects_already_processed << o
      next unless is_duct_load.get

      ducts_sensors << []
      { 'Other Equipment Convective Heating Energy' => 'ducts_conv',
        'Other Equipment Radiant Heating Energy' => 'ducts_rad' }.each do |var, name|
        ducts_sensor = OpenStudio::Model::EnergyManagementSystemSensor.new(model, var)
        ducts_sensor.setName(name)
        ducts_sensor.setKeyName(o.name.to_s)
        ducts_sensors[-1] << ducts_sensor
      end
    end

    # Supply duct losses
    model.getOtherEquipments.sort.each do |o|
      next if objects_already_processed.include? o

      is_duct_load = o.additionalProperties.getFeatureAsBoolean(Constants.IsDuctLoadForReport)
      next unless is_duct_load.is_initialized

      objects_already_processed << o
      next unless is_duct_load.get

      ducts_sensors << []
      { 'Other Equipment Convective Heating Energy' => 'ducts_conv',
        'Other Equipment Radiant Heating Energy' => 'ducts_rad' }.each do |var, name|
        ducts_sensor = OpenStudio::Model::EnergyManagementSystemSensor.new(model, var)
        ducts_sensor.setName(name)
        ducts_sensor.setKeyName(o.name.to_s)
        ducts_sensors[-1] << ducts_sensor
      end
    end

    # EMS Sensors: Internal Gains

    intgains_sensors = []

    model.getElectricEquipments.sort.each do |o|
      next unless o.space.get.thermalZone.get.name.to_s == living_zone.name.to_s
      next if objects_already_processed.include? o

      intgains_sensors << []
      { 'Electric Equipment Convective Heating Energy' => 'ig_ee_conv',
        'Electric Equipment Radiant Heating Energy' => 'ig_ee_rad' }.each do |var, name|
        intgains_elec_equip_sensor = OpenStudio::Model::EnergyManagementSystemSensor.new(model, var)
        intgains_elec_equip_sensor.setName(name)
        intgains_elec_equip_sensor.setKeyName(o.name.to_s)
        intgains_sensors[-1] << intgains_elec_equip_sensor
      end
    end

    model.getGasEquipments.sort.each do |o|
      next unless o.space.get.thermalZone.get.name.to_s == living_zone.name.to_s
      next if objects_already_processed.include? o

      intgains_sensors << []
      { 'Gas Equipment Convective Heating Energy' => 'ig_ge_conv',
        'Gas Equipment Radiant Heating Energy' => 'ig_ge_rad' }.each do |var, name|
        intgains_gas_equip_sensor = OpenStudio::Model::EnergyManagementSystemSensor.new(model, var)
        intgains_gas_equip_sensor.setName(name)
        intgains_gas_equip_sensor.setKeyName(o.name.to_s)
        intgains_sensors[-1] << intgains_gas_equip_sensor
      end
    end

    model.getOtherEquipments.sort.each do |o|
      next unless o.space.get.thermalZone.get.name.to_s == living_zone.name.to_s
      next if objects_already_processed.include? o

      intgains_sensors << []
      { 'Other Equipment Convective Heating Energy' => 'ig_oe_conv',
        'Other Equipment Radiant Heating Energy' => 'ig_oe_rad' }.each do |var, name|
        intgains_other_equip_sensor = OpenStudio::Model::EnergyManagementSystemSensor.new(model, var)
        intgains_other_equip_sensor.setName(name)
        intgains_other_equip_sensor.setKeyName(o.name.to_s)
        intgains_sensors[-1] << intgains_other_equip_sensor
      end
    end

    model.getLightss.sort.each do |e|
      next unless e.space.get.thermalZone.get.name.to_s == living_zone.name.to_s

      intgains_sensors << []
      { 'Lights Convective Heating Energy' => 'ig_lgt_conv',
        'Lights Radiant Heating Energy' => 'ig_lgt_rad',
        'Lights Visible Radiation Heating Energy' => 'ig_lgt_vis' }.each do |var, name|
        intgains_lights_sensor = OpenStudio::Model::EnergyManagementSystemSensor.new(model, var)
        intgains_lights_sensor.setName(name)
        intgains_lights_sensor.setKeyName(e.name.to_s)
        intgains_sensors[-1] << intgains_lights_sensor
      end
    end

    model.getPeoples.sort.each do |e|
      next unless e.space.get.thermalZone.get.name.to_s == living_zone.name.to_s

      intgains_sensors << []
      { 'People Convective Heating Energy' => 'ig_ppl_conv',
        'People Radiant Heating Energy' => 'ig_ppl_rad' }.each do |var, name|
        intgains_people = OpenStudio::Model::EnergyManagementSystemSensor.new(model, var)
        intgains_people.setName(name)
        intgains_people.setKeyName(e.name.to_s)
        intgains_sensors[-1] << intgains_people
      end
    end

    model.getZoneHVACDehumidifierDXs.each do |e|
      next unless e.thermalZone.get.name.to_s == living_zone.name.to_s

      intgains_sensors << []
      { 'Zone Dehumidifier Sensible Heating Energy' => 'ig_dehumidifier' }.each do |var, name|
        intgain_dehumidifier = OpenStudio::Model::EnergyManagementSystemSensor.new(model, var)
        intgain_dehumidifier.setName(name)
        intgain_dehumidifier.setKeyName(e.name.to_s)
        load_adj_sensors[:dehumidifier] = intgain_dehumidifier
        intgains_sensors[-1] << intgain_dehumidifier
      end
    end

    intgains_dhw_sensors = {}

    (model.getWaterHeaterMixeds + model.getWaterHeaterStratifieds).sort.each do |wh|
      next unless wh.ambientTemperatureThermalZone.is_initialized
      next unless wh.ambientTemperatureThermalZone.get.name.to_s == living_zone.name.to_s

      dhw_sensor = OpenStudio::Model::EnergyManagementSystemSensor.new(model, 'Water Heater Heat Loss Energy')
      dhw_sensor.setName('dhw_loss')
      dhw_sensor.setKeyName(wh.name.to_s)

      if wh.is_a? OpenStudio::Model::WaterHeaterMixed
        oncycle_loss = wh.onCycleLossFractiontoThermalZone
        offcycle_loss = wh.offCycleLossFractiontoThermalZone
      else
        oncycle_loss = wh.skinLossFractiontoZone
        offcycle_loss = wh.offCycleFlueLossFractiontoZone
      end

      dhw_rtf_sensor = OpenStudio::Model::EnergyManagementSystemSensor.new(model, 'Water Heater Runtime Fraction')
      dhw_rtf_sensor.setName('dhw_rtf')
      dhw_rtf_sensor.setKeyName(wh.name.to_s)

      intgains_dhw_sensors[dhw_sensor] = [offcycle_loss, oncycle_loss, dhw_rtf_sensor]
    end

    nonsurf_names = ['intgains', 'infil', 'mechvent', 'natvent', 'whf', 'ducts']

    # EMS program
    program = OpenStudio::Model::EnergyManagementSystemProgram.new(model)
    program.setName(Constants.ObjectNameComponentLoadsProgram)

    # EMS program: Surfaces
    surfaces_sensors.each do |k, surface_sensors|
      program.addLine("Set hr_#{k} = 0")
      surface_sensors.each do |sensors|
        s = "Set hr_#{k} = hr_#{k}"
        sensors.each do |sensor|
          # remove ss_net if switch
          if sensor.name.to_s.start_with?('ss_net', 'ss_sol_abs', 'ss_trans_in')
            s += " - #{sensor.name}"
          elsif sensor.name.to_s.start_with?('ss_sw_abs', 'ss_trans_out', 'ss_back_out')
            s += " + #{sensor.name} * ZoneTimestep * 3600"
          else
            s += " + #{sensor.name}"
          end
        end
        program.addLine(s) if sensors.size > 0
      end
    end

    # EMS program: Internal gains
    program.addLine('Set hr_intgains = 0')
    intgains_sensors.each do |intgain_sensors|
      s = 'Set hr_intgains = hr_intgains'
      intgain_sensors.each do |sensor|
        s += " - #{sensor.name}"
      end
      program.addLine(s) if intgain_sensors.size > 0
    end
    intgains_dhw_sensors.each do |sensor, vals|
      off_loss, on_loss, rtf_sensor = vals
      program.addLine("Set hr_intgains = hr_intgains + #{sensor.name} * (#{off_loss}*(1-#{rtf_sensor.name}) + #{on_loss}*#{rtf_sensor.name})") # Water heater tank losses to zone
    end

    # EMS program: Infiltration, Natural Ventilation, Mechanical Ventilation, Ducts
    program.addLine("Set hr_airflow_rate = #{infil_flow_actuator.name} + #{natvent_flow_actuator.name} + #{whf_flow_actuator.name}")
    program.addLine('If hr_airflow_rate > 0')
    program.addLine("  Set hr_infil = (#{air_loss_sensor.name} - #{air_gain_sensor.name}) * #{infil_flow_actuator.name} / hr_airflow_rate") # Airflow heat attributed to infiltration
    program.addLine("  Set hr_natvent = (#{air_loss_sensor.name} - #{air_gain_sensor.name}) * #{natvent_flow_actuator.name} / hr_airflow_rate") # Airflow heat attributed to natural ventilation
    program.addLine("  Set hr_whf = (#{air_loss_sensor.name} - #{air_gain_sensor.name}) * #{whf_flow_actuator.name} / hr_airflow_rate") # Airflow heat attributed to whole house fan
    program.addLine('Else')
    program.addLine('  Set hr_infil = 0')
    program.addLine('  Set hr_natvent = 0')
    program.addLine('  Set hr_whf = 0')
    program.addLine('  Set hr_mechvent = 0')
    program.addLine('EndIf')
    program.addLine('Set hr_mechvent = 0')
    mechvent_sensors.each do |sensor|
      program.addLine("Set hr_mechvent = hr_mechvent - #{sensor.name}")
    end
    program.addLine('Set hr_ducts = 0')
    ducts_sensors.each do |duct_sensors|
      s = 'Set hr_ducts = hr_ducts'
      duct_sensors.each do |sensor|
        s += " - #{sensor.name}"
      end
      program.addLine(s) if duct_sensors.size > 0
    end
    if (not ducts_mix_loss_sensor.nil?) && (not ducts_mix_gain_sensor.nil?)
      program.addLine("Set hr_ducts = hr_ducts + (#{ducts_mix_loss_sensor.name} - #{ducts_mix_gain_sensor.name})")
    end

    # EMS program: Heating vs Cooling logic
    program.addLine('Set htg_mode = 0')
    program.addLine('Set clg_mode = 0')
    program.addLine("If (#{liv_load_sensors[:htg].name} > 0)") # Assign hour to heating if heating load
    program.addLine('  Set htg_mode = 1')
    program.addLine("ElseIf (#{liv_load_sensors[:clg].name} > 0)") # Assign hour to cooling if cooling load
    program.addLine('  Set clg_mode = 1')
    program.addLine("ElseIf (#{@clg_ssn_sensor.name} > 0)") # No load, assign hour to cooling if in cooling season definition (Note: natural ventilation & whole house fan only operate during the cooling season)
    program.addLine('  Set clg_mode = 1')
    program.addLine('Else') # No load, assign hour to heating if not in cooling season definition
    program.addLine('  Set htg_mode = 1')
    program.addLine('EndIf')

    [:htg, :clg].each do |mode|
      if mode == :htg
        sign = ''
      else
        sign = '-'
      end
      surfaces_sensors.keys.each do |k|
        program.addLine("Set loads_#{mode}_#{k} = #{sign}hr_#{k} * #{mode}_mode")
      end
      nonsurf_names.each do |nonsurf_name|
        program.addLine("Set loads_#{mode}_#{nonsurf_name} = #{sign}hr_#{nonsurf_name} * #{mode}_mode")
      end
    end

    # EMS program: Total loads
    program.addLine('Set loads_htg_tot = 0')
    program.addLine('Set loads_clg_tot = 0')
    program.addLine("If #{liv_load_sensors[:htg].name} > 0")
    s = "  Set loads_htg_tot = #{tot_load_sensors[:htg].name} - #{tot_load_sensors[:clg].name}"
    load_adj_sensors.each do |key, adj_sensor|
      if ['dehumidifier'].include? key.to_s
        s += " - #{adj_sensor.name}"
      end
    end
    program.addLine(s)
    program.addLine("ElseIf #{liv_load_sensors[:clg].name} > 0")
    s = "  Set loads_clg_tot = #{tot_load_sensors[:clg].name} - #{tot_load_sensors[:htg].name}"
    load_adj_sensors.each do |key, adj_sensor|
      if ['dehumidifier'].include? key.to_s
        s += " + #{adj_sensor.name}"
      end
    end
    program.addLine(s)
    program.addLine('EndIf')

    # EMS calling manager
    program_calling_manager = OpenStudio::Model::EnergyManagementSystemProgramCallingManager.new(model)
    program_calling_manager.setName("#{program.name} calling manager")
    program_calling_manager.setCallingPoint('EndOfZoneTimestepAfterZoneReporting')
    program_calling_manager.addProgram(program)
  end

  def self.add_output_control_files(runner, model)
    return if @debug

    # Disable various output files
    ocf = model.getOutputControlFiles
    ocf.setOutputAUDIT(false)
    ocf.setOutputBND(false)
    ocf.setOutputEIO(false)
    ocf.setOutputESO(false)
    ocf.setOutputMDD(false)
    ocf.setOutputMTD(false)
    ocf.setOutputMTR(false)
    ocf.setOutputRDD(false)
    ocf.setOutputSHD(false)
    ocf.setOutputTabular(false)
  end

  def self.add_ems_debug_output(runner, model)
    oems = model.getOutputEnergyManagementSystem
    oems.setActuatorAvailabilityDictionaryReporting('Verbose')
    oems.setInternalVariableAvailabilityDictionaryReporting('Verbose')
    oems.setEMSRuntimeLanguageDebugOutputLevel('Verbose')
  end

  def self.set_surface_interior(model, spaces, surface, hpxml_surface)
    interior_adjacent_to = hpxml_surface.interior_adjacent_to
    if [HPXML::LocationBasementConditioned].include? interior_adjacent_to
      surface.setSpace(create_or_get_space(model, spaces, HPXML::LocationLivingSpace))
      @cond_bsmnt_surfaces << surface
    else
      surface.setSpace(create_or_get_space(model, spaces, interior_adjacent_to))
    end
  end

  def self.set_surface_exterior(model, spaces, surface, hpxml_surface)
    exterior_adjacent_to = hpxml_surface.exterior_adjacent_to
    interior_adjacent_to = hpxml_surface.interior_adjacent_to
    is_adiabatic = hpxml_surface.is_adiabatic
    if exterior_adjacent_to == HPXML::LocationOutside
      surface.setOutsideBoundaryCondition('Outdoors')
    elsif exterior_adjacent_to == HPXML::LocationGround
      surface.setOutsideBoundaryCondition('Foundation')
    elsif is_adiabatic
      surface.setOutsideBoundaryCondition('Adiabatic')
    elsif [HPXML::LocationOtherHeatedSpace, HPXML::LocationOtherMultifamilyBufferSpace,
           HPXML::LocationOtherNonFreezingSpace, HPXML::LocationOtherHousingUnit].include? exterior_adjacent_to
      set_surface_otherside_coefficients(surface, exterior_adjacent_to, model, spaces)
    elsif exterior_adjacent_to == HPXML::LocationBasementConditioned
      surface.createAdjacentSurface(create_or_get_space(model, spaces, HPXML::LocationLivingSpace))
      @cond_bsmnt_surfaces << surface.adjacentSurface.get
    else
      surface.createAdjacentSurface(create_or_get_space(model, spaces, exterior_adjacent_to))
    end
  end

  def self.set_surface_otherside_coefficients(surface, exterior_adjacent_to, model, spaces)
    if spaces[exterior_adjacent_to].nil?
      # Create E+ other side coefficient object
      otherside_object = OpenStudio::Model::SurfacePropertyOtherSideCoefficients.new(model)
      otherside_object.setName(exterior_adjacent_to)
      otherside_object.setCombinedConvectiveRadiativeFilmCoefficient(UnitConversions.convert(1.0 / Material.AirFilmVertical.rvalue, 'Btu/(hr*ft^2*F)', 'W/(m^2*K)'))
      # Schedule of space temperature, can be shared with water heater/ducts
      sch = get_space_temperature_schedule(model, exterior_adjacent_to, spaces)
      otherside_object.setConstantTemperatureSchedule(sch)
      surface.setSurfacePropertyOtherSideCoefficients(otherside_object)
      spaces[exterior_adjacent_to] = otherside_object
    else
      surface.setSurfacePropertyOtherSideCoefficients(spaces[exterior_adjacent_to])
    end
    surface.setSunExposure('NoSun')
    surface.setWindExposure('NoWind')
  end

  def self.get_space_temperature_schedule(model, location, spaces)
    # Create outside boundary schedules to be actuated by EMS,
    # can be shared by any surface, duct adjacent to / located in those spaces

    # return if already exists
    model.getScheduleConstants.each do |sch|
      next unless sch.name.to_s == location

      return sch
    end

    sch = OpenStudio::Model::ScheduleConstant.new(model)
    sch.setName(location)

    space_values = Geometry.get_temperature_scheduled_space_values(location)

    if location == HPXML::LocationOtherHeatedSpace
      # Create a sensor to get dynamic heating setpoint
      htg_sch = spaces[HPXML::LocationLivingSpace].thermalZone.get.thermostatSetpointDualSetpoint.get.heatingSetpointTemperatureSchedule.get
      sensor_htg_spt = OpenStudio::Model::EnergyManagementSystemSensor.new(model, 'Schedule Value')
      sensor_htg_spt.setName('htg_spt')
      sensor_htg_spt.setKeyName(htg_sch.name.to_s)
      space_values[:temp_min] = sensor_htg_spt.name.to_s
    end

    # Schedule type limits compatible
    schedule_type_limits = OpenStudio::Model::ScheduleTypeLimits.new(model)
    schedule_type_limits.setUnitType('Temperature')
    sch.setScheduleTypeLimits(schedule_type_limits)

    # Sensors
    if space_values[:indoor_weight] > 0
      sensor_ia = OpenStudio::Model::EnergyManagementSystemSensor.new(model, 'Zone Air Temperature')
      sensor_ia.setName('cond_zone_temp')
      sensor_ia.setKeyName(spaces[HPXML::LocationLivingSpace].name.to_s)
    end

    if space_values[:outdoor_weight] > 0
      sensor_oa = OpenStudio::Model::EnergyManagementSystemSensor.new(model, 'Site Outdoor Air Drybulb Temperature')
      sensor_oa.setName('oa_temp')
    end

    if space_values[:ground_weight] > 0
      sensor_gnd = OpenStudio::Model::EnergyManagementSystemSensor.new(model, 'Site Surface Ground Temperature')
      sensor_gnd.setName('ground_temp')
    end

    actuator = OpenStudio::Model::EnergyManagementSystemActuator.new(sch, *EPlus::EMSActuatorScheduleConstantValue)
    actuator.setName("#{location.gsub(' ', '_').gsub('-', '_')}_temp_sch")

    # EMS to actuate schedule
    program = OpenStudio::Model::EnergyManagementSystemProgram.new(model)
    program.setName("#{location.gsub('-', '_')} Temperature Program")
    program.addLine("Set #{actuator.name} = 0.0")
    if not sensor_ia.nil?
      program.addLine("Set #{actuator.name} = #{actuator.name} + (#{sensor_ia.name} * #{space_values[:indoor_weight]})")
    end
    if not sensor_oa.nil?
      program.addLine("Set #{actuator.name} = #{actuator.name} + (#{sensor_oa.name} * #{space_values[:outdoor_weight]})")
    end
    if not sensor_gnd.nil?
      program.addLine("Set #{actuator.name} = #{actuator.name} + (#{sensor_gnd.name} * #{space_values[:ground_weight]})")
    end
    if not space_values[:temp_min].nil?
      if space_values[:temp_min].is_a? String
        min_temp_c = space_values[:temp_min]
      else
        min_temp_c = UnitConversions.convert(space_values[:temp_min], 'F', 'C')
      end
      program.addLine("If #{actuator.name} < #{min_temp_c}")
      program.addLine("Set #{actuator.name} = #{min_temp_c}")
      program.addLine('EndIf')
    end

    program_cm = OpenStudio::Model::EnergyManagementSystemProgramCallingManager.new(model)
    program_cm.setName("#{program.name} calling manager")
    program_cm.setCallingPoint('EndOfSystemTimestepAfterHVACReporting')
    program_cm.addProgram(program)

    return sch
  end

  # Returns an OS:Space, or temperature OS:Schedule for a MF space, or nil if outside
  # Should be called when the object's energy use is sensitive to ambient temperature
  # (e.g., water heaters and ducts).
  def self.get_space_or_schedule_from_location(location, object_name, model, spaces)
    return if [HPXML::LocationOtherExterior, HPXML::LocationOutside, HPXML::LocationRoofDeck].include? location

    sch = nil
    space = nil
    if [HPXML::LocationOtherHeatedSpace, HPXML::LocationOtherHousingUnit, HPXML::LocationOtherMultifamilyBufferSpace,
        HPXML::LocationOtherNonFreezingSpace, HPXML::LocationExteriorWall, HPXML::LocationUnderSlab].include? location
      # if located in spaces where we don't model a thermal zone, create and return temperature schedule
      sch = get_space_temperature_schedule(model, location, spaces)
    else
      space = get_space_from_location(location, object_name, model, spaces)
    end

    return space, sch
  end

  # Returns an OS:Space, or nil if a MF space
  # Should be called when the object's energy use is NOT sensitive to ambient temperature
  # (e.g., appliances).
  def self.get_space_from_location(location, object_name, model, spaces)
    return if [HPXML::LocationOtherHeatedSpace,
               HPXML::LocationOtherHousingUnit,
               HPXML::LocationOtherMultifamilyBufferSpace,
               HPXML::LocationOtherNonFreezingSpace].include? location

    num_orig_spaces = spaces.size

    if location == HPXML::LocationBasementConditioned
      space = create_or_get_space(model, spaces, HPXML::LocationLivingSpace)
    else
      space = create_or_get_space(model, spaces, location)
    end

    fail if spaces.size != num_orig_spaces # EPvalidator.xml should prevent this

    return space
  end

  def self.set_subsurface_exterior(surface, spaces, model, hpxml_surface)
    # Set its parent surface outside boundary condition, which will be also applied to subsurfaces through OS
    # The parent surface is entirely comprised of the subsurface.

    # Subsurface on foundation wall, set it to be adjacent to outdoors
    if hpxml_surface.exterior_adjacent_to == HPXML::LocationGround
      surface.setOutsideBoundaryCondition('Outdoors')
    else
      set_surface_exterior(model, spaces, surface, hpxml_surface)
    end
  end

  def self.get_kiva_instances(fnd_walls, slabs)
    # Identify unique Kiva foundations that are required.
    kiva_fnd_walls = []
    fnd_walls.each do |foundation_wall|
      next unless foundation_wall.is_exterior

      kiva_fnd_walls << foundation_wall
    end
    if kiva_fnd_walls.empty? # Handle slab foundation type
      kiva_fnd_walls << nil
    end

    kiva_slabs = slabs

    return kiva_fnd_walls.product(kiva_slabs)
  end

  def self.set_foundation_and_walls_top()
    @foundation_top = 0
    @hpxml.foundation_walls.each do |foundation_wall|
      top = -1 * foundation_wall.depth_below_grade + foundation_wall.height
      @foundation_top = top if top > @foundation_top
    end
    @walls_top = @foundation_top + 8.0 * @ncfl_ag
  end
end

# register the measure to be used by the application
HPXMLtoOpenStudio.new.registerWithApplication<|MERGE_RESOLUTION|>--- conflicted
+++ resolved
@@ -2174,43 +2174,24 @@
 
     living_zone = spaces[HPXML::LocationLivingSpace].thermalZone.get
     obj_name = Constants.ObjectNameIdealAirSystemResidual
-    hvac_control = @hpxml.hvac_controls[0]
+
     # only enable residual ideal system when hvac's not on on/off thermostat control
-    if hvac_control.nil? || hvac_control.onoff_thermostat_deadband.nil? || (hvac_control.onoff_thermostat_deadband == 0.0)
+    if @hpxml.hvac_controls[0].onoff_thermostat_deadband.nil? || (@hpxml.hvac_controls[0].onoff_thermostat_deadband == 0.0)
       if @remaining_cool_load_frac < 1.0
-        sequential_cool_load_frac = 1
+        sequential_cool_load_frac = 1.0
       else
-        sequential_cool_load_frac = 0 # no cooling system, don't add ideal air for cooling either
-        runner.registerWarning('No cooling system specified, the model will not include space cooling energy use.')
-      end
-
-<<<<<<< HEAD
+        sequential_cool_load_frac = 0.0 # no cooling system, don't add ideal air for cooling
+      end
+
       if @remaining_heat_load_frac < 1.0
-        sequential_heat_load_frac = 1
+        sequential_heat_load_frac = 1.0
       else
-        sequential_heat_load_frac = 0 # no heating system, don't add ideal air for heating either
-        runner.registerWarning('No heating system specified, the model will not include space heating energy use.')
-      end
-      if (sequential_heat_load_frac > 0) || (sequential_cool_load_frac > 0)
+        sequential_heat_load_frac = 0.0 # no heating system, don't add ideal air for heating either
+      end
+      if (sequential_heat_load_frac > 0.0) || (sequential_cool_load_frac > 0.0)
         HVAC.apply_ideal_air_loads(model, runner, obj_name, sequential_cool_load_frac, sequential_heat_load_frac,
                                    living_zone)
       end
-=======
-    if @remaining_cool_load_frac < 1.0
-      sequential_cool_load_frac = 1.0
-    else
-      sequential_cool_load_frac = 0.0 # no cooling system, don't add ideal air for cooling either
-    end
-
-    if @remaining_heat_load_frac < 1.0
-      sequential_heat_load_frac = 1.0
-    else
-      sequential_heat_load_frac = 0.0 # no heating system, don't add ideal air for heating either
-    end
-    if (sequential_heat_load_frac > 0.0) || (sequential_cool_load_frac > 0.0)
-      HVAC.apply_ideal_air_loads(model, runner, obj_name, sequential_cool_load_frac, sequential_heat_load_frac,
-                                 living_zone)
->>>>>>> ee0cd046
     end
   end
 
