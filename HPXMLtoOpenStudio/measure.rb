# frozen_string_literal: true

# Require all gems up front; this is much faster than multiple resource
# files lazy loading as needed, as it prevents multiple lookups for the
# same gem.
require 'pathname'
require 'csv'
require 'oga'
require_relative 'resources/airflow'
require_relative 'resources/constants'
require_relative 'resources/constructions'
require_relative 'resources/energyplus'
require_relative 'resources/generator'
require_relative 'resources/geometry'
require_relative 'resources/hotwater_appliances'
require_relative 'resources/hpxml'
require_relative 'resources/hpxml_defaults'
require_relative 'resources/hvac'
require_relative 'resources/hvac_sizing'
require_relative 'resources/lighting'
require_relative 'resources/location'
require_relative 'resources/materials'
require_relative 'resources/misc_loads'
require_relative 'resources/psychrometrics'
require_relative 'resources/pv'
require_relative 'resources/schedules'
require_relative 'resources/simcontrols'
require_relative 'resources/unit_conversions'
require_relative 'resources/util'
require_relative 'resources/validator'
require_relative 'resources/version'
require_relative 'resources/waterheater'
require_relative 'resources/weather'
require_relative 'resources/xmlhelper'
require_relative '../BuildResidentialHPXML/resources/constants'
require_relative '../BuildResidentialHPXML/resources/schedules'

# start the measure
class HPXMLtoOpenStudio < OpenStudio::Measure::ModelMeasure
  # human readable name
  def name
    return 'HPXML to OpenStudio Translator'
  end

  # human readable description
  def description
    return 'Translates HPXML file to OpenStudio Model'
  end

  # human readable description of modeling approach
  def modeler_description
    return ''
  end

  # define the arguments that the user will input
  def arguments(model)
    args = OpenStudio::Measure::OSArgumentVector.new

    arg = OpenStudio::Measure::OSArgument.makeStringArgument('hpxml_path', true)
    arg.setDisplayName('HPXML File Path')
    arg.setDescription('Absolute/relative path of the HPXML file.')
    args << arg

    arg = OpenStudio::Measure::OSArgument.makeStringArgument('output_dir', true)
    arg.setDisplayName('Directory for Output Files')
    arg.setDescription('Absolute/relative path for the output files directory.')
    args << arg

    arg = OpenStudio::Measure::OSArgument.makeBoolArgument('debug', false)
    arg.setDisplayName('Debug Mode?')
    arg.setDescription('If true: 1) Writes in.osm file, 2) Generates additional log output, and 3) Creates all EnergyPlus output files.')
    arg.setDefaultValue(false)
    args << arg

    arg = OpenStudio::Measure::OSArgument.makeBoolArgument('skip_validation', false)
    arg.setDisplayName('Skip Validation?')
    arg.setDescription('If true, bypasses HPXML input validation for faster performance. WARNING: This should only be used if the supplied HPXML file has already been validated against the Schema & Schematron documents.')
    arg.setDefaultValue(false)
    args << arg

    arg = OpenStudio::Measure::OSArgument.makeStringArgument('building_id', false)
    arg.setDisplayName('BuildingID')
    arg.setDescription('The ID of the HPXML Building. Only required if there are multiple Building elements in the HPXML file.')
    args << arg

    return args
  end

  # define what happens when the measure is run
  def run(model, runner, user_arguments)
    super(model, runner, user_arguments)

    # use the built-in error checking
    if !runner.validateUserArguments(arguments(model), user_arguments)
      return false
    end

    Geometry.tear_down_model(model, runner)

    Version.check_openstudio_version()

    # assign the user inputs to variables
    hpxml_path = runner.getStringArgumentValue('hpxml_path', user_arguments)
    output_dir = runner.getStringArgumentValue('output_dir', user_arguments)
    debug = runner.getBoolArgumentValue('debug', user_arguments)
    skip_validation = runner.getBoolArgumentValue('skip_validation', user_arguments)
    building_id = runner.getOptionalStringArgumentValue('building_id', user_arguments)

    unless (Pathname.new hpxml_path).absolute?
      hpxml_path = File.expand_path(File.join(File.dirname(__FILE__), hpxml_path))
    end
    unless File.exist?(hpxml_path) && hpxml_path.downcase.end_with?('.xml')
      fail "'#{hpxml_path}' does not exist or is not an .xml file."
    end

    unless (Pathname.new output_dir).absolute?
      output_dir = File.expand_path(File.join(File.dirname(__FILE__), output_dir))
    end

    if building_id.is_initialized
      building_id = building_id.get
    else
      building_id = nil
    end

    begin
      if skip_validation
        stron_paths = []
      else
        stron_paths = [File.join(File.dirname(__FILE__), 'resources', 'HPXMLvalidator.xml'),
                       File.join(File.dirname(__FILE__), 'resources', 'EPvalidator.xml')]
      end
      hpxml = HPXML.new(hpxml_path: hpxml_path, schematron_validators: stron_paths, building_id: building_id)
      hpxml.errors.each do |error|
        runner.registerError(error)
      end
      hpxml.warnings.each do |warning|
        runner.registerWarning(warning)
      end
      return false unless hpxml.errors.empty?

      epw_path, cache_path = process_weather(hpxml, runner, model, hpxml_path)

      if debug
        epw_output_path = File.join(output_dir, 'in.epw')
        FileUtils.cp(epw_path, epw_output_path)
      end

      OSModel.create(hpxml, runner, model, hpxml_path, epw_path, cache_path, output_dir, building_id, debug)
    rescue Exception => e
      runner.registerError("#{e.message}\n#{e.backtrace.join("\n")}")
      return false
    end

    return true
  end

  def process_weather(hpxml, runner, model, hpxml_path)
    epw_path = hpxml.climate_and_risk_zones.weather_station_epw_filepath

    if not File.exist? epw_path
      test_epw_path = File.join(File.dirname(hpxml_path), epw_path)
      epw_path = test_epw_path if File.exist? test_epw_path
    end
    if not File.exist? epw_path
      test_epw_path = File.join(File.dirname(__FILE__), '..', 'weather', epw_path)
      epw_path = test_epw_path if File.exist? test_epw_path
    end
    if not File.exist? epw_path
      test_epw_path = File.join(File.dirname(__FILE__), '..', '..', 'weather', epw_path)
      epw_path = test_epw_path if File.exist? test_epw_path
    end
    if not File.exist?(epw_path)
      fail "'#{epw_path}' could not be found."
    end

    cache_path = epw_path.gsub('.epw', '-cache.csv')
    if not File.exist?(cache_path)
      # Process weather file to create cache .csv
      runner.registerWarning("'#{cache_path}' could not be found; regenerating it.")
      epw_file = OpenStudio::EpwFile.new(epw_path)
      OpenStudio::Model::WeatherFile.setWeatherFile(model, epw_file)
      weather = WeatherProcess.new(model, runner)
      begin
        File.open(cache_path, 'wb') do |file|
          weather.dump_to_csv(file)
        end
      rescue SystemCallError
        runner.registerWarning("#{cache_path} could not be written, skipping.")
      end
    end

    return epw_path, cache_path
  end
end

class OSModel
  def self.create(hpxml, runner, model, hpxml_path, epw_path, cache_path, output_dir, building_id, debug)
    @hpxml = hpxml
    @debug = debug

    @eri_version = @hpxml.header.eri_calculation_version # Hidden feature
    @eri_version = 'latest' if @eri_version.nil?
    @eri_version = Constants.ERIVersions[-1] if @eri_version == 'latest'

    @apply_ashrae140_assumptions = @hpxml.header.apply_ashrae140_assumptions # Hidden feature
    @apply_ashrae140_assumptions = false if @apply_ashrae140_assumptions.nil?

    # Init

    weather, epw_file = Location.apply_weather_file(model, runner, epw_path, cache_path)
    set_defaults_and_globals(runner, output_dir, epw_file, weather)
    Location.apply(model, runner, weather, epw_file, @hpxml)
    add_simulation_params(model)

    @schedules_file = nil
    if not @hpxml.header.schedules_path.nil?
      @schedules_file = SchedulesFile.new(runner: runner, model: model, schedules_path: @hpxml.header.schedules_path, col_names: ScheduleGenerator.col_names)
    end

    # Conditioned space/zone

    spaces = {}
    create_or_get_space(model, spaces, HPXML::LocationLivingSpace)
    set_foundation_and_walls_top()
    add_setpoints(runner, model, weather, spaces)

    # Geometry/Envelope
    add_roofs(runner, model, spaces)
    add_walls(runner, model, spaces)
    add_rim_joists(runner, model, spaces)
    add_frame_floors(runner, model, spaces)
    add_foundation_walls_slabs(runner, model, spaces)
    add_shading_schedule(runner, model, weather)
    add_windows(runner, model, spaces, weather)
    add_doors(runner, model, spaces)
    add_skylights(runner, model, spaces, weather)
    add_conditioned_floor_area(runner, model, spaces)
    add_thermal_mass(runner, model, spaces)
    update_conditioned_basement(runner, model, spaces)
    set_zone_volumes(runner, model, spaces)
    explode_surfaces(runner, model)
    add_num_occupants(model, runner, spaces)

    # HVAC

    add_ideal_system(runner, model, spaces, epw_path)
    add_cooling_system(runner, model, spaces)
    add_heating_system(runner, model, spaces)
    add_heat_pump(runner, model, weather, spaces)
    add_dehumidifiers(runner, model, spaces)
    add_residual_ideal_system(runner, model, spaces)
    add_ceiling_fans(runner, model, weather, spaces)

    # Hot Water

    add_hot_water_and_appliances(runner, model, weather, spaces)

    # Plug Loads & Fuel Loads & Lighting

    add_mels(runner, model, spaces)
    add_mfls(runner, model, spaces)
    add_lighting(runner, model, epw_file, spaces)

    # Pools & Hot Tubs
    add_pools_and_hot_tubs(runner, model, spaces)

    # Other

    add_airflow(runner, model, weather, spaces)
    add_photovoltaics(runner, model)
    add_generators(runner, model)
    add_additional_properties(runner, model, hpxml_path, building_id)

    # Output

    add_component_loads_output(runner, model, spaces)
    add_output_control_files(runner, model)
    # Uncomment to debug EMS
    # add_ems_debug_output(runner, model)

    # Vacancy
    set_vacancy(runner, model)

    if debug
      osm_output_path = File.join(output_dir, 'in.osm')
      File.write(osm_output_path, model.to_s)
      runner.registerInfo("Wrote file: #{osm_output_path}")
    end
  end

  private

  def self.set_defaults_and_globals(runner, output_dir, epw_file, weather)
    # Initialize
    @remaining_heat_load_frac = 1.0
    @remaining_cool_load_frac = 1.0
    @hvac_map = {} # mapping between HPXML HVAC systems and model objects
    @dhw_map = {}  # mapping between HPXML Water Heating systems and model objects
    @cond_bsmnt_surfaces = [] # list of surfaces in conditioned basement, used for modification of some surface properties, eg. solar absorptance, view factor, etc.

    # Set globals
    @cfa = @hpxml.building_construction.conditioned_floor_area
    @ncfl = @hpxml.building_construction.number_of_conditioned_floors
    @ncfl_ag = @hpxml.building_construction.number_of_conditioned_floors_above_grade
    @nbeds = @hpxml.building_construction.number_of_bedrooms
    @default_azimuths = get_default_azimuths()

    # Apply defaults to HPXML object
    HPXMLDefaults.apply(@hpxml, @eri_version, weather, epw_file)

    @frac_windows_operable = @hpxml.fraction_of_windows_operable()

    # Write updated HPXML object (w/ defaults) to file for inspection
    hpxml_defaults_path = File.join(output_dir, 'in.xml')
    XMLHelper.write_file(@hpxml.to_oga, hpxml_defaults_path)

    # Now that we've written in.xml, ensure that no capacities/airflows
    # are zero in order to prevent potential E+ errors.
    HVAC.ensure_nonzero_sizing_values(@hpxml)
  end

  def self.add_simulation_params(model)
    SimControls.apply(model, @hpxml.header)
  end

  def self.set_zone_volumes(runner, model, spaces)
    # Living space
    spaces[HPXML::LocationLivingSpace].thermalZone.get.setVolume(UnitConversions.convert(@hpxml.building_construction.conditioned_building_volume, 'ft^3', 'm^3'))

    # Basement, crawlspace, garage
    spaces.keys.each do |space_type|
      next unless [HPXML::LocationBasementUnconditioned, HPXML::LocationCrawlspaceUnvented, HPXML::LocationCrawlspaceVented, HPXML::LocationGarage].include? space_type

      floor_area = @hpxml.slabs.select { |s| s.interior_adjacent_to == space_type }.map { |s| s.area }.sum(0.0)
      if space_type == HPXML::LocationGarage
        height = 8.0
      else
        height = @hpxml.foundation_walls.select { |w| w.interior_adjacent_to == space_type }.map { |w| w.height }.max
      end

      spaces[space_type].thermalZone.get.setVolume(UnitConversions.convert(floor_area * height, 'ft^3', 'm^3'))
    end

    # Attic
    spaces.keys.each do |space_type|
      next unless [HPXML::LocationAtticUnvented, HPXML::LocationAtticVented].include? space_type

      floor_area = @hpxml.frame_floors.select { |f| [f.interior_adjacent_to, f.exterior_adjacent_to].include? space_type }.map { |s| s.area }.sum(0.0)
      roofs = @hpxml.roofs.select { |r| r.interior_adjacent_to == space_type }
      avg_pitch = roofs.map { |r| r.pitch }.sum(0.0) / roofs.size

      if @apply_ashrae140_assumptions
        # Hardcode the attic volume to match ASHRAE 140 Table 7-2 specification
        volume = 3463
      else
        # Assume square hip roof for volume calculations; energy results are very insensitive to actual volume
        length = floor_area**0.5
        height = 0.5 * Math.sin(Math.atan(avg_pitch / 12.0)) * length
        volume = [floor_area * height / 3.0, 0.01].max
      end

      spaces[space_type].thermalZone.get.setVolume(UnitConversions.convert(volume, 'ft^3', 'm^3'))
    end
  end

  def self.explode_surfaces(runner, model)
    # Re-position surfaces so as to not shade each other and to make it easier to visualize the building.

    gap_distance = UnitConversions.convert(10.0, 'ft', 'm') # distance between surfaces of the same azimuth
    rad90 = UnitConversions.convert(90, 'deg', 'rad')

    # Determine surfaces to shift and distance with which to explode surfaces horizontally outward
    surfaces = []
    azimuth_lengths = {}
    model.getSurfaces.sort.each do |surface|
      next unless ['wall', 'roofceiling'].include? surface.surfaceType.downcase
      next unless ['outdoors', 'foundation', 'adiabatic'].include? surface.outsideBoundaryCondition.downcase
      next if surface.additionalProperties.getFeatureAsDouble('Tilt').get <= 0 # skip flat roofs

      surfaces << surface
      azimuth = surface.additionalProperties.getFeatureAsInteger('Azimuth').get
      if azimuth_lengths[azimuth].nil?
        azimuth_lengths[azimuth] = 0.0
      end
      azimuth_lengths[azimuth] += surface.additionalProperties.getFeatureAsDouble('Length').get + gap_distance
    end
    max_azimuth_length = azimuth_lengths.values.max

    # Using the max length for a given azimuth, calculate the apothem (radius of the incircle) of a regular
    # n-sided polygon to create the smallest polygon possible without self-shading. The number of polygon
    # sides is defined by the minimum difference between two azimuths.
    min_azimuth_diff = 360
    azimuths_sorted = azimuth_lengths.keys.sort
    azimuths_sorted.each_with_index do |az, idx|
      diff1 = (az - azimuths_sorted[(idx + 1) % azimuths_sorted.size]).abs
      diff2 = 360.0 - diff1 # opposite direction
      if diff1 < min_azimuth_diff
        min_azimuth_diff = diff1
      end
      if diff2 < min_azimuth_diff
        min_azimuth_diff = diff2
      end
    end
    if min_azimuth_diff > 0
      nsides = [(360.0 / min_azimuth_diff).ceil, 4].max # assume rectangle at the minimum
    else
      nsides = 4
    end
    explode_distance = max_azimuth_length / (2.0 * Math.tan(UnitConversions.convert(180.0 / nsides, 'deg', 'rad')))

    add_neighbors(runner, model, max_azimuth_length)

    # Initial distance of shifts at 90-degrees to horizontal outward
    azimuth_side_shifts = {}
    azimuth_lengths.keys.each do |azimuth|
      azimuth_side_shifts[azimuth] = max_azimuth_length / 2.0
    end

    # Explode neighbors
    model.getShadingSurfaceGroups.each do |shading_group|
      next unless shading_group.name.to_s == Constants.ObjectNameNeighbors

      shading_group.shadingSurfaces.each do |shading_surface|
        azimuth = shading_surface.additionalProperties.getFeatureAsInteger('Azimuth').get
        azimuth_rad = UnitConversions.convert(azimuth, 'deg', 'rad')
        distance = shading_surface.additionalProperties.getFeatureAsDouble('Distance').get

        unless azimuth_lengths.keys.include? azimuth
          fail "A neighbor building has an azimuth (#{azimuth}) not equal to the azimuth of any wall."
        end

        # Push out horizontally
        distance += explode_distance
        transformation = get_surface_transformation(distance, Math::sin(azimuth_rad), Math::cos(azimuth_rad), 0)

        shading_surface.setVertices(transformation * shading_surface.vertices)
      end
    end

    # Explode walls, windows, doors, roofs, and skylights
    surfaces_moved = []

    surfaces.sort.each do |surface|
      next if surface.additionalProperties.getFeatureAsDouble('Tilt').get <= 0 # skip flat roofs

      if surface.adjacentSurface.is_initialized
        next if surfaces_moved.include? surface.adjacentSurface.get
      end

      azimuth = surface.additionalProperties.getFeatureAsInteger('Azimuth').get
      azimuth_rad = UnitConversions.convert(azimuth, 'deg', 'rad')

      # Get associated shading surfaces (e.g., overhangs, interior shading surfaces)
      overhang_surfaces = []
      shading_surfaces = []
      surface.subSurfaces.each do |subsurface|
        next unless subsurface.subSurfaceType.downcase == 'fixedwindow'

        subsurface.shadingSurfaceGroups.each do |overhang_group|
          overhang_group.shadingSurfaces.each do |overhang|
            overhang_surfaces << overhang
          end
        end
      end
      model.getShadingSurfaceGroups.each do |shading_group|
        next unless [Constants.ObjectNameSkylightShade, Constants.ObjectNameWindowShade].include? shading_group.name.to_s

        shading_group.shadingSurfaces.each do |window_shade|
          next unless window_shade.additionalProperties.getFeatureAsString('ParentSurface').get == surface.name.to_s

          shading_surfaces << window_shade
        end
      end

      # Push out horizontally
      distance = explode_distance

      if surface.surfaceType.downcase == 'roofceiling'
        # Ensure pitched surfaces are positioned outward justified with walls, etc.
        tilt = surface.additionalProperties.getFeatureAsDouble('Tilt').get
        width = surface.additionalProperties.getFeatureAsDouble('Width').get
        distance -= 0.5 * Math.cos(Math.atan(tilt)) * width
      end
      transformation = get_surface_transformation(distance, Math::sin(azimuth_rad), Math::cos(azimuth_rad), 0)
      transformation_shade = get_surface_transformation(distance + 0.001, Math::sin(azimuth_rad), Math::cos(azimuth_rad), 0) # Offset slightly from window

      ([surface] + surface.subSurfaces + overhang_surfaces).each do |s|
        s.setVertices(transformation * s.vertices)
      end
      shading_surfaces.each do |s|
        s.setVertices(transformation_shade * s.vertices)
      end
      if surface.adjacentSurface.is_initialized
        surface.adjacentSurface.get.setVertices(transformation * surface.adjacentSurface.get.vertices)
      end

      # Shift at 90-degrees to previous transformation, so surfaces don't overlap and shade each other
      azimuth_side_shifts[azimuth] -= surface.additionalProperties.getFeatureAsDouble('Length').get / 2.0
      transformation_shift = get_surface_transformation(azimuth_side_shifts[azimuth], Math::sin(azimuth_rad + rad90), Math::cos(azimuth_rad + rad90), 0)

      ([surface] + surface.subSurfaces + overhang_surfaces + shading_surfaces).each do |s|
        s.setVertices(transformation_shift * s.vertices)
      end
      if surface.adjacentSurface.is_initialized
        surface.adjacentSurface.get.setVertices(transformation_shift * surface.adjacentSurface.get.vertices)
      end

      azimuth_side_shifts[azimuth] -= (surface.additionalProperties.getFeatureAsDouble('Length').get / 2.0 + gap_distance)

      surfaces_moved << surface
    end
  end

  def self.update_conditioned_basement(runner, model, spaces)
    return if @cond_bsmnt_surfaces.empty?
    # Update @cond_bsmnt_surfaces to include subsurfaces
    new_cond_bsmnt_surfaces = @cond_bsmnt_surfaces.dup
    @cond_bsmnt_surfaces.each do |cond_bsmnt_surface|
      next if cond_bsmnt_surface.is_a? OpenStudio::Model::InternalMassDefinition
      next if cond_bsmnt_surface.subSurfaces.empty?
      cond_bsmnt_surface.subSurfaces.each do |ss|
        new_cond_bsmnt_surfaces << ss
      end
    end
    @cond_bsmnt_surfaces = new_cond_bsmnt_surfaces.dup

    update_solar_absorptances(runner, model)
    assign_view_factors(runner, model, spaces)
  end

  def self.update_solar_absorptances(runner, model)
    # modify conditioned basement surface properties
    # zero out interior solar absorptance in conditioned basement

    @cond_bsmnt_surfaces.each do |cond_bsmnt_surface|
      # skip windows because windows don't have such property to change.
      next if cond_bsmnt_surface.is_a?(OpenStudio::Model::SubSurface) && (cond_bsmnt_surface.subSurfaceType.downcase == 'fixedwindow')
      adj_surface = nil
      if not cond_bsmnt_surface.is_a? OpenStudio::Model::InternalMassDefinition
        if not cond_bsmnt_surface.is_a? OpenStudio::Model::SubSurface
          adj_surface = cond_bsmnt_surface.adjacentSurface.get if cond_bsmnt_surface.adjacentSurface.is_initialized
        else
          adj_surface = cond_bsmnt_surface.adjacentSubSurface.get if cond_bsmnt_surface.adjacentSubSurface.is_initialized
        end
      end
      const = cond_bsmnt_surface.construction.get
      layered_const = const.to_LayeredConstruction.get
      innermost_material = layered_const.layers[layered_const.numLayers() - 1].to_StandardOpaqueMaterial.get
      # check if target surface is sharing its interior material/construction object with other surfaces
      # if so, need to clone the material/construction and make changes there, then reassign it to target surface
      mat_share = (innermost_material.directUseCount != 1)
      const_share = (const.directUseCount != 1)
      if const_share
        # create new construction + new material for these surfaces
        new_const = const.clone.to_Construction.get
        cond_bsmnt_surface.setConstruction(new_const)
        new_material = innermost_material.clone.to_StandardOpaqueMaterial.get
        layered_const = new_const.to_LayeredConstruction.get
        layered_const.setLayer(layered_const.numLayers() - 1, new_material)
      elsif mat_share
        # create new material for existing unique construction
        new_material = innermost_material.clone.to_StandardOpaqueMaterial.get
        layered_const.setLayer(layered_const.numLayers() - 1, new_material)
      end
      if layered_const.numLayers() == 1
        # split single layer into two to only change its inside facing property
        layer_mat = layered_const.layers[0].to_StandardOpaqueMaterial.get
        layer_mat.setThickness(layer_mat.thickness / 2)
        layered_const.insertLayer(1, layer_mat.clone.to_StandardOpaqueMaterial.get)
      end
      # Re-read innermost material and assign properties after adjustment
      innermost_material = layered_const.layers[layered_const.numLayers() - 1].to_StandardOpaqueMaterial.get
      innermost_material.setSolarAbsorptance(0.0)
      innermost_material.setVisibleAbsorptance(0.0)
      next if adj_surface.nil?
      # Create new construction in case of shared construciton.
      layered_const_adj = OpenStudio::Model::Construction.new(model)
      layered_const_adj.setName(cond_bsmnt_surface.construction.get.name.get + ' Reversed Bsmnt')
      adj_surface.setConstruction(layered_const_adj)
      layered_const_adj.setLayers(cond_bsmnt_surface.construction.get.to_LayeredConstruction.get.layers.reverse())
    end
  end

  def self.assign_view_factors(runner, model, spaces)
    # zero out view factors between conditioned basement surfaces and living zone surfaces
    all_surfaces = [] # all surfaces in single conditioned space
    lv_surfaces = []  # surfaces in living
    cond_base_surfaces = [] # surfaces in conditioned basement

    spaces[HPXML::LocationLivingSpace].surfaces.each do |surface|
      surface.subSurfaces.each do |sub_surface|
        all_surfaces << sub_surface
      end
      all_surfaces << surface
    end
    spaces[HPXML::LocationLivingSpace].internalMass.each do |im|
      all_surfaces << im
    end

    all_surfaces.each do |surface|
      if @cond_bsmnt_surfaces.include?(surface) ||
         ((@cond_bsmnt_surfaces.include? surface.internalMassDefinition) if surface.is_a? OpenStudio::Model::InternalMass)
        cond_base_surfaces << surface
      else
        lv_surfaces << surface
      end
    end

    all_surfaces.sort!

    # calculate view factors separately for living and conditioned basement
    vf_map_lv = calc_approximate_view_factor(runner, model, lv_surfaces)
    vf_map_cb = calc_approximate_view_factor(runner, model, cond_base_surfaces)

    zone_prop = spaces[HPXML::LocationLivingSpace].thermalZone.get.getZonePropertyUserViewFactorsBySurfaceName

    all_surfaces.each do |from_surface|
      all_surfaces.each do |to_surface|
        next if (vf_map_lv[from_surface].nil? || vf_map_lv[from_surface][to_surface].nil?) &&
                (vf_map_cb[from_surface].nil? || vf_map_cb[from_surface][to_surface].nil?)

        if lv_surfaces.include? from_surface
          vf = vf_map_lv[from_surface][to_surface]
        else
          vf = vf_map_cb[from_surface][to_surface]
        end
        next if vf < 0.05 # Skip small view factors to reduce runtime

        os_vf = OpenStudio::Model::ViewFactor.new(from_surface, to_surface, vf.round(10))
        zone_prop.addViewFactor(os_vf)
      end
    end
  end

  def self.calc_approximate_view_factor(runner, model, all_surfaces)
    # calculate approximate view factor using E+ approach
    # used for recalculating single thermal zone view factor matrix
    return {} if all_surfaces.size == 0
    if all_surfaces.size <= 3
      fail 'less than three surfaces in conditioned space. Please double check.'
    end

    s_azimuths = {}
    s_tilts = {}
    s_types = {}
    all_surfaces.each do |surface|
      if surface.is_a? OpenStudio::Model::InternalMass
        # Assumed values consistent with EnergyPlus source code
        s_azimuths[surface] = 0.0
        s_tilts[surface] = 90.0
      else
        s_azimuths[surface] = UnitConversions.convert(surface.azimuth, 'rad', 'deg')
        s_tilts[surface] = UnitConversions.convert(surface.tilt, 'rad', 'deg')
        if surface.is_a? OpenStudio::Model::SubSurface
          s_types[surface] = surface.surface.get.surfaceType.downcase
        else
          s_types[surface] = surface.surfaceType.downcase
        end
      end
    end

    same_ang_limit = 10.0
    vf_map = {}
    all_surfaces.each do |surface| # surface, subsurface, and internal mass
      surface_vf_map = {}

      # sum all the surface area that could be seen by surface1 up
      zone_seen_area = 0.0
      seen_surface = {}
      all_surfaces.each do |surface2|
        next if surface2 == surface
        next if surface2.is_a? OpenStudio::Model::SubSurface

        seen_surface[surface2] = false
        if surface2.is_a? OpenStudio::Model::InternalMass
          # all surfaces see internal mass
          zone_seen_area += surface2.surfaceArea.get
          seen_surface[surface2] = true
        else
          if (s_types[surface2] == 'floor') ||
             ((s_types[surface] == 'floor') && (s_types[surface2] == 'roofceiling')) ||
             ((s_azimuths[surface] - s_azimuths[surface2]).abs > same_ang_limit) ||
             ((s_tilts[surface] - s_tilts[surface2]).abs > same_ang_limit)
            zone_seen_area += surface2.grossArea # include subsurface area
            seen_surface[surface2] = true
          end
        end
      end

      all_surfaces.each do |surface2|
        next if surface2 == surface
        next if surface2.is_a? OpenStudio::Model::SubSurface # handled together with its parent surface
        next unless seen_surface[surface2]

        if surface2.is_a? OpenStudio::Model::InternalMass
          surface_vf_map[surface2] = surface2.surfaceArea.get / zone_seen_area
        else # surfaces
          if surface2.subSurfaces.size > 0
            # calculate surface and its sub surfaces view factors
            if surface2.netArea > 0.1 # base surface of a sub surface: window/door etc.
              fail "Unexpected net area for surface '#{surface2.name}'."
            end

            surface2.subSurfaces.each do |sub_surface|
              surface_vf_map[sub_surface] = sub_surface.grossArea / zone_seen_area
            end
          else # no subsurface
            surface_vf_map[surface2] = surface2.grossArea / zone_seen_area
          end
        end
      end
      vf_map[surface] = surface_vf_map
    end
    return vf_map
  end

  # FUTURE: Move this method and many below to geometry.rb
  def self.create_space_and_zone(model, spaces, space_type)
    if not spaces.keys.include? space_type
      thermal_zone = OpenStudio::Model::ThermalZone.new(model)
      thermal_zone.setName(space_type)

      space = OpenStudio::Model::Space.new(model)
      space.setName(space_type)

      st = OpenStudio::Model::SpaceType.new(model)
      st.setStandardsSpaceType(space_type)
      space.setSpaceType(st)

      space.setThermalZone(thermal_zone)
      spaces[space_type] = space
    end
  end

  def self.get_surface_transformation(offset, x, y, z)
    x = UnitConversions.convert(x, 'ft', 'm')
    y = UnitConversions.convert(y, 'ft', 'm')
    z = UnitConversions.convert(z, 'ft', 'm')

    m = OpenStudio::Matrix.new(4, 4, 0)
    m[0, 0] = 1
    m[1, 1] = 1
    m[2, 2] = 1
    m[3, 3] = 1
    m[0, 3] = x * offset
    m[1, 3] = y * offset
    m[2, 3] = z.abs * offset

    return OpenStudio::Transformation.new(m)
  end

  def self.add_floor_polygon(x, y, z)
    x = UnitConversions.convert(x, 'ft', 'm')
    y = UnitConversions.convert(y, 'ft', 'm')
    z = UnitConversions.convert(z, 'ft', 'm')

    vertices = OpenStudio::Point3dVector.new
    vertices << OpenStudio::Point3d.new(0 - x / 2, 0 - y / 2, z)
    vertices << OpenStudio::Point3d.new(0 - x / 2, y / 2, z)
    vertices << OpenStudio::Point3d.new(x / 2, y / 2, z)
    vertices << OpenStudio::Point3d.new(x / 2, 0 - y / 2, z)

    # Rotate about the z axis
    # This is not strictly needed, but will make the floor edges
    # parallel to the walls for a better geometry rendering.
    azimuth_rad = UnitConversions.convert(@default_azimuths[0], 'deg', 'rad')
    m = OpenStudio::Matrix.new(4, 4, 0)
    m[0, 0] = Math::cos(-azimuth_rad)
    m[1, 1] = Math::cos(-azimuth_rad)
    m[0, 1] = -Math::sin(-azimuth_rad)
    m[1, 0] = Math::sin(-azimuth_rad)
    m[2, 2] = 1
    m[3, 3] = 1
    transformation = OpenStudio::Transformation.new(m)

    return transformation * vertices
  end

  def self.add_wall_polygon(x, y, z, azimuth, offsets = [0] * 4, subsurface_area = 0)
    x = UnitConversions.convert(x, 'ft', 'm')
    y = UnitConversions.convert(y, 'ft', 'm')
    z = UnitConversions.convert(z, 'ft', 'm')

    vertices = OpenStudio::Point3dVector.new
    vertices << OpenStudio::Point3d.new(0 - (x / 2) - offsets[1], 0, z - offsets[0])
    vertices << OpenStudio::Point3d.new(0 - (x / 2) - offsets[1], 0, z + y + offsets[2])
    if subsurface_area > 0
      subsurface_area = UnitConversions.convert(subsurface_area, 'ft^2', 'm^2')
      sub_length = x / 10.0
      sub_height = subsurface_area / sub_length
      if sub_height >= y
        sub_height = y - 0.1
        sub_length = subsurface_area / sub_height
      end
      vertices << OpenStudio::Point3d.new(x - (x / 2) + offsets[3] - sub_length, 0, z + y + offsets[2])
      vertices << OpenStudio::Point3d.new(x - (x / 2) + offsets[3] - sub_length, 0, z + y + offsets[2] - sub_height)
      vertices << OpenStudio::Point3d.new(x - (x / 2) + offsets[3], 0, z + y + offsets[2] - sub_height)
    else
      vertices << OpenStudio::Point3d.new(x - (x / 2) + offsets[3], 0, z + y + offsets[2])
    end
    vertices << OpenStudio::Point3d.new(x - (x / 2) + offsets[3], 0, z - offsets[0])

    # Rotate about the z axis
    azimuth_rad = UnitConversions.convert(azimuth, 'deg', 'rad')
    m = OpenStudio::Matrix.new(4, 4, 0)
    m[0, 0] = Math::cos(-azimuth_rad)
    m[1, 1] = Math::cos(-azimuth_rad)
    m[0, 1] = -Math::sin(-azimuth_rad)
    m[1, 0] = Math::sin(-azimuth_rad)
    m[2, 2] = 1
    m[3, 3] = 1
    transformation = OpenStudio::Transformation.new(m)

    return transformation * vertices
  end

  def self.add_roof_polygon(x, y, z, azimuth, tilt)
    x = UnitConversions.convert(x, 'ft', 'm')
    y = UnitConversions.convert(y, 'ft', 'm')
    z = UnitConversions.convert(z, 'ft', 'm')

    vertices = OpenStudio::Point3dVector.new
    vertices << OpenStudio::Point3d.new(x / 2, -y / 2, 0)
    vertices << OpenStudio::Point3d.new(x / 2, y / 2, 0)
    vertices << OpenStudio::Point3d.new(-x / 2, y / 2, 0)
    vertices << OpenStudio::Point3d.new(-x / 2, -y / 2, 0)

    # Rotate about the x axis
    m = OpenStudio::Matrix.new(4, 4, 0)
    m[0, 0] = 1
    m[1, 1] = Math::cos(Math::atan(tilt))
    m[1, 2] = -Math::sin(Math::atan(tilt))
    m[2, 1] = Math::sin(Math::atan(tilt))
    m[2, 2] = Math::cos(Math::atan(tilt))
    m[3, 3] = 1
    transformation = OpenStudio::Transformation.new(m)
    vertices = transformation * vertices

    # Rotate about the z axis
    azimuth_rad = UnitConversions.convert(azimuth, 'deg', 'rad')
    rad180 = UnitConversions.convert(180, 'deg', 'rad')
    m = OpenStudio::Matrix.new(4, 4, 0)
    m[0, 0] = Math::cos(rad180 - azimuth_rad)
    m[1, 1] = Math::cos(rad180 - azimuth_rad)
    m[0, 1] = -Math::sin(rad180 - azimuth_rad)
    m[1, 0] = Math::sin(rad180 - azimuth_rad)
    m[2, 2] = 1
    m[3, 3] = 1
    transformation = OpenStudio::Transformation.new(m)
    vertices = transformation * vertices

    # Shift up by z
    new_vertices = OpenStudio::Point3dVector.new
    vertices.each do |vertex|
      new_vertices << OpenStudio::Point3d.new(vertex.x, vertex.y, vertex.z + z)
    end

    return new_vertices
  end

  def self.add_ceiling_polygon(x, y, z)
    return OpenStudio::reverse(add_floor_polygon(x, y, z))
  end

  def self.add_num_occupants(model, runner, spaces)
    # Occupants
    num_occ = @hpxml.building_occupancy.number_of_residents
<<<<<<< HEAD
    if num_occ > 0
      occ_gain, hrs_per_day, sens_frac, lat_frac = Geometry.get_occupancy_default_values()
      weekday_sch = Schedule.OccupantsWeekdayFractions
      weekday_sch_sum = weekday_sch.split(',').map(&:to_f).sum(0.0)
      if (weekday_sch_sum - hrs_per_day).abs > 0.1
        fail 'Occupancy schedule inconsistent with hrs_per_day.'
      end

      weekend_sch = Schedule.OccupantsWeekendFractions
      monthly_sch = Schedule.OccupantsMonthlyMultipliers

      Geometry.process_occupants(model, num_occ, occ_gain, sens_frac, lat_frac, weekday_sch, weekend_sch, monthly_sch, @cfa, @nbeds, spaces[HPXML::LocationLivingSpace], @schedules_file)
    end
=======
    return if num_occ <= 0

    Geometry.process_occupants(model, num_occ, @cfa, spaces[HPXML::LocationLivingSpace])
>>>>>>> bc86afb7
  end

  def self.get_default_azimuths()
    # Returns a list of four azimuths (facing each direction). Determined based
    # on the primary azimuth, as defined by the azimuth with the largest surface
    # area, plus azimuths that are offset by 90/180/270 degrees. Used for
    # surfaces that may not have an azimuth defined (e.g., walls).
    azimuth_areas = {}
    (@hpxml.roofs + @hpxml.rim_joists + @hpxml.walls + @hpxml.foundation_walls +
     @hpxml.windows + @hpxml.skylights + @hpxml.doors).each do |surface|
      az = surface.azimuth
      next if az.nil?

      azimuth_areas[az] = 0 if azimuth_areas[az].nil?
      azimuth_areas[az] += surface.area
    end
    if azimuth_areas.empty?
      primary_azimuth = 0
    else
      primary_azimuth = azimuth_areas.max_by { |k, v| v }[0]
    end
    return [primary_azimuth,
            sanitize_azimuth(primary_azimuth + 90),
            sanitize_azimuth(primary_azimuth + 180),
            sanitize_azimuth(primary_azimuth + 270)].sort
  end

  def self.sanitize_azimuth(azimuth)
    # Ensure 0 <= orientation < 360
    while azimuth < 0
      azimuth += 360
    end
    while azimuth >= 360
      azimuth -= 360
    end
    return azimuth
  end

  def self.create_or_get_space(model, spaces, spacetype)
    if spaces[spacetype].nil?
      create_space_and_zone(model, spaces, spacetype)
    end
    return spaces[spacetype]
  end

  def self.add_roofs(runner, model, spaces)
    @hpxml.roofs.each do |roof|
      next if roof.net_area < 1.0 # skip modeling net surface area for surfaces comprised entirely of subsurface area

      if roof.azimuth.nil?
        if roof.pitch > 0
          azimuths = @default_azimuths # Model as four directions for average exterior incident solar
        else
          azimuths = [@default_azimuths[0]] # Arbitrary azimuth for flat roof
        end
      else
        azimuths = [roof.azimuth]
      end

      surfaces = []

      azimuths.each do |azimuth|
        width = Math::sqrt(roof.net_area)
        length = (roof.net_area / width) / azimuths.size
        tilt = roof.pitch / 12.0
        z_origin = @walls_top + 0.5 * Math.sin(Math.atan(tilt)) * width

        surface = OpenStudio::Model::Surface.new(add_roof_polygon(length, width, z_origin, azimuth, tilt), model)
        surfaces << surface
        surface.additionalProperties.setFeature('Length', length)
        surface.additionalProperties.setFeature('Width', width)
        surface.additionalProperties.setFeature('Azimuth', azimuth)
        surface.additionalProperties.setFeature('Tilt', tilt)
        surface.additionalProperties.setFeature('SurfaceType', 'Roof')
        if azimuths.size > 1
          surface.setName("#{roof.id}:#{azimuth}")
        else
          surface.setName(roof.id)
        end
        surface.setSurfaceType('RoofCeiling')
        surface.setOutsideBoundaryCondition('Outdoors')
        set_surface_interior(model, spaces, surface, roof)
      end

      next if surfaces.empty?

      # Apply construction
      solar_abs = roof.solar_absorptance
      emitt = roof.emittance
      has_radiant_barrier = roof.radiant_barrier
      if has_radiant_barrier
        radiant_barrier_grade = roof.radiant_barrier_grade
      end
      # FUTURE: Create Constructions.get_air_film(surface) method; use in measure.rb and hpxml_translator_test.rb
      inside_film = Material.AirFilmRoof(Geometry.get_roof_pitch([surfaces[0]]))
      outside_film = Material.AirFilmOutside
      mat_roofing = Material.RoofMaterial(roof.roof_type, emitt, solar_abs)
      if @apply_ashrae140_assumptions
        inside_film = Material.AirFilmRoofASHRAE140
        outside_film = Material.AirFilmOutsideASHRAE140
      end

      install_grade = 1
      assembly_r = roof.insulation_assembly_r_value

      if roof.is_thermal_boundary
        constr_sets = [
          WoodStudConstructionSet.new(Material.Stud2x(8.0), 0.07, 20.0, 0.75, 0.5, mat_roofing), # 2x8, 24" o.c. + R20
          WoodStudConstructionSet.new(Material.Stud2x(8.0), 0.07, 10.0, 0.75, 0.5, mat_roofing), # 2x8, 24" o.c. + R10
          WoodStudConstructionSet.new(Material.Stud2x(8.0), 0.07, 0.0, 0.75, 0.5, mat_roofing),  # 2x8, 24" o.c.
          WoodStudConstructionSet.new(Material.Stud2x6, 0.07, 0.0, 0.75, 0.5, mat_roofing),      # 2x6, 24" o.c.
          WoodStudConstructionSet.new(Material.Stud2x4, 0.07, 0.0, 0.5, 0.5, mat_roofing),       # 2x4, 16" o.c.
          WoodStudConstructionSet.new(Material.Stud2x4, 0.01, 0.0, 0.0, 0.0, mat_roofing),       # Fallback
        ]
        match, constr_set, cavity_r = Constructions.pick_wood_stud_construction_set(assembly_r, constr_sets, inside_film, outside_film, roof.id)

        Constructions.apply_closed_cavity_roof(runner, model, surfaces, "#{roof.id} construction",
                                               cavity_r, install_grade,
                                               constr_set.stud.thick_in,
                                               true, constr_set.framing_factor,
                                               constr_set.drywall_thick_in,
                                               constr_set.osb_thick_in, constr_set.rigid_r,
                                               constr_set.exterior_material, has_radiant_barrier,
                                               inside_film, outside_film, radiant_barrier_grade)
      else
        constr_sets = [
          GenericConstructionSet.new(10.0, 0.5, 0.0, mat_roofing), # w/R-10 rigid
          GenericConstructionSet.new(0.0, 0.5, 0.0, mat_roofing),  # Standard
          GenericConstructionSet.new(0.0, 0.0, 0.0, mat_roofing),  # Fallback
        ]
        match, constr_set, layer_r = Constructions.pick_generic_construction_set(assembly_r, constr_sets, inside_film, outside_film, roof.id)

        cavity_r = 0
        cavity_ins_thick_in = 0
        framing_factor = 0
        framing_thick_in = 0

        Constructions.apply_open_cavity_roof(runner, model, surfaces, "#{roof.id} construction",
                                             cavity_r, install_grade, cavity_ins_thick_in,
                                             framing_factor, framing_thick_in,
                                             constr_set.osb_thick_in, layer_r + constr_set.rigid_r,
                                             mat_roofing, has_radiant_barrier,
                                             inside_film, outside_film, radiant_barrier_grade)
      end
      Constructions.check_surface_assembly_rvalue(runner, surfaces, inside_film, outside_film, assembly_r, match)
    end
  end

  def self.add_walls(runner, model, spaces)
    @hpxml.walls.each do |wall|
      next if wall.net_area < 1.0 # skip modeling net surface area for surfaces comprised entirely of subsurface area

      if wall.azimuth.nil?
        if wall.is_exterior
          azimuths = @default_azimuths # Model as four directions for average exterior incident solar
        else
          azimuths = [@default_azimuths[0]] # Arbitrary direction, doesn't receive exterior incident solar
        end
      else
        azimuths = [wall.azimuth]
      end

      surfaces = []

      azimuths.each do |azimuth|
        height = 8.0 * @ncfl_ag
        length = (wall.net_area / height) / azimuths.size
        z_origin = @foundation_top

        surface = OpenStudio::Model::Surface.new(add_wall_polygon(length, height, z_origin, azimuth), model)
        surfaces << surface
        surface.additionalProperties.setFeature('Length', length)
        surface.additionalProperties.setFeature('Azimuth', azimuth)
        surface.additionalProperties.setFeature('Tilt', 90.0)
        surface.additionalProperties.setFeature('SurfaceType', 'Wall')
        if azimuths.size > 1
          surface.setName("#{wall.id}:#{azimuth}")
        else
          surface.setName(wall.id)
        end
        surface.setSurfaceType('Wall')
        set_surface_interior(model, spaces, surface, wall)
        set_surface_exterior(model, spaces, surface, wall)
        if wall.is_interior
          surface.setSunExposure('NoSun')
          surface.setWindExposure('NoWind')
        end
      end

      next if surfaces.empty?

      # Apply construction
      # The code below constructs a reasonable wall construction based on the
      # wall type while ensuring the correct assembly R-value.

      if wall.is_thermal_boundary
        drywall_thick_in = 0.5
      else
        drywall_thick_in = 0.0
      end
      inside_film = Material.AirFilmVertical
      if wall.is_exterior
        outside_film = Material.AirFilmOutside
        mat_ext_finish = Material.ExteriorFinishMaterial(wall.siding, wall.emittance, wall.solar_absorptance)
      else
        outside_film = Material.AirFilmVertical
        mat_ext_finish = nil
      end
      if @apply_ashrae140_assumptions
        inside_film = Material.AirFilmVerticalASHRAE140
        outside_film = Material.AirFilmOutsideASHRAE140
      end

      Constructions.apply_wall_construction(runner, model, surfaces, wall, wall.id, wall.wall_type, wall.insulation_assembly_r_value,
                                            drywall_thick_in, inside_film, outside_film, mat_ext_finish)
    end
  end

  def self.add_rim_joists(runner, model, spaces)
    @hpxml.rim_joists.each do |rim_joist|
      if rim_joist.azimuth.nil?
        if rim_joist.is_exterior
          azimuths = @default_azimuths # Model as four directions for average exterior incident solar
        else
          azimuths = [@default_azimuths[0]] # Arbitrary direction, doesn't receive exterior incident solar
        end
      else
        azimuths = [rim_joist.azimuth]
      end

      surfaces = []

      azimuths.each do |azimuth|
        height = 1.0
        length = (rim_joist.area / height) / azimuths.size
        z_origin = @foundation_top

        surface = OpenStudio::Model::Surface.new(add_wall_polygon(length, height, z_origin, azimuth), model)
        surfaces << surface
        surface.additionalProperties.setFeature('Length', length)
        surface.additionalProperties.setFeature('Azimuth', azimuth)
        surface.additionalProperties.setFeature('Tilt', 90.0)
        surface.additionalProperties.setFeature('SurfaceType', 'RimJoist')
        if azimuths.size > 1
          surface.setName("#{rim_joist.id}:#{azimuth}")
        else
          surface.setName(rim_joist.id)
        end
        surface.setSurfaceType('Wall')
        set_surface_interior(model, spaces, surface, rim_joist)
        set_surface_exterior(model, spaces, surface, rim_joist)
        if rim_joist.is_interior
          surface.setSunExposure('NoSun')
          surface.setWindExposure('NoWind')
        end
      end

      # Apply construction

      if rim_joist.is_thermal_boundary
        drywall_thick_in = 0.5
      else
        drywall_thick_in = 0.0
      end
      inside_film = Material.AirFilmVertical
      if rim_joist.is_exterior
        outside_film = Material.AirFilmOutside
        mat_ext_finish = Material.ExteriorFinishMaterial(rim_joist.siding, rim_joist.emittance, rim_joist.solar_absorptance)
      else
        outside_film = Material.AirFilmVertical
        mat_ext_finish = nil
      end

      assembly_r = rim_joist.insulation_assembly_r_value

      constr_sets = [
        WoodStudConstructionSet.new(Material.Stud2x(2.0), 0.17, 20.0, 2.0, drywall_thick_in, mat_ext_finish),  # 2x4 + R20
        WoodStudConstructionSet.new(Material.Stud2x(2.0), 0.17, 10.0, 2.0, drywall_thick_in, mat_ext_finish),  # 2x4 + R10
        WoodStudConstructionSet.new(Material.Stud2x(2.0), 0.17, 0.0, 2.0, drywall_thick_in, mat_ext_finish),   # 2x4
        WoodStudConstructionSet.new(Material.Stud2x(2.0), 0.01, 0.0, 0.0, 0.0, mat_ext_finish),                # Fallback
      ]
      match, constr_set, cavity_r = Constructions.pick_wood_stud_construction_set(assembly_r, constr_sets, inside_film, outside_film, rim_joist.id)
      install_grade = 1

      Constructions.apply_rim_joist(runner, model, surfaces, rim_joist, "#{rim_joist.id} construction",
                                    cavity_r, install_grade, constr_set.framing_factor,
                                    constr_set.drywall_thick_in, constr_set.osb_thick_in,
                                    constr_set.rigid_r, constr_set.exterior_material,
                                    inside_film, outside_film)
      Constructions.check_surface_assembly_rvalue(runner, surfaces, inside_film, outside_film, assembly_r, match)
    end
  end

  def self.add_frame_floors(runner, model, spaces)
    @hpxml.frame_floors.each do |frame_floor|
      area = frame_floor.area
      width = Math::sqrt(area)
      length = area / width
      if frame_floor.interior_adjacent_to.include?('attic') || frame_floor.exterior_adjacent_to.include?('attic')
        z_origin = @walls_top
      else
        z_origin = @foundation_top
      end

      if frame_floor.is_ceiling
        surface = OpenStudio::Model::Surface.new(add_ceiling_polygon(length, width, z_origin), model)
        surface.additionalProperties.setFeature('SurfaceType', 'Ceiling')
      else
        surface = OpenStudio::Model::Surface.new(add_floor_polygon(length, width, z_origin), model)
        surface.additionalProperties.setFeature('SurfaceType', 'Floor')
      end
      surface.additionalProperties.setFeature('Tilt', 0.0)
      set_surface_interior(model, spaces, surface, frame_floor)
      set_surface_exterior(model, spaces, surface, frame_floor)
      surface.setName(frame_floor.id)
      if frame_floor.is_interior
        surface.setSunExposure('NoSun')
        surface.setWindExposure('NoWind')
      elsif frame_floor.is_floor
        surface.setSunExposure('NoSun')
      end

      # Apply construction

      if frame_floor.is_ceiling
        if @apply_ashrae140_assumptions
          # Attic floor
          inside_film = Material.AirFilmFloorASHRAE140
          outside_film = Material.AirFilmFloorASHRAE140
        else
          inside_film = Material.AirFilmFloorAverage
          outside_film = Material.AirFilmFloorAverage
        end
        constr_sets = [
          WoodStudConstructionSet.new(Material.Stud2x6, 0.10, 0.0, 0.0, 0.5, nil),  # 2x6, 24" o.c.
          WoodStudConstructionSet.new(Material.Stud2x4, 0.13, 0.0, 0.0, 0.5, nil),  # 2x4, 16" o.c.
          WoodStudConstructionSet.new(Material.Stud2x4, 0.01, 0.0, 0.0, 0.0, nil), # Fallback
        ]
      else # Floor
        if @apply_ashrae140_assumptions
          # Raised floor
          inside_film = Material.AirFilmFloorASHRAE140
          outside_film = Material.AirFilmFloorZeroWindASHRAE140
          surface.setWindExposure('NoWind')
          covering = Material.CoveringBare(1.0)
        else
          inside_film = Material.AirFilmFloorReduced
          if frame_floor.is_exterior
            outside_film = Material.AirFilmOutside
          else
            outside_film = Material.AirFilmFloorReduced
          end
          if frame_floor.interior_adjacent_to == HPXML::LocationLivingSpace
            covering = Material.CoveringBare
          end
        end
        constr_sets = [
          WoodStudConstructionSet.new(Material.Stud2x6, 0.10, 20.0, 0.75, 0.0, covering), # 2x6, 24" o.c. + R20
          WoodStudConstructionSet.new(Material.Stud2x6, 0.10, 10.0, 0.75, 0.0, covering), # 2x6, 24" o.c. + R10
          WoodStudConstructionSet.new(Material.Stud2x6, 0.10, 0.0, 0.75, 0.0, covering),  # 2x6, 24" o.c.
          WoodStudConstructionSet.new(Material.Stud2x4, 0.13, 0.0, 0.5, 0.0, covering),   # 2x4, 16" o.c.
          WoodStudConstructionSet.new(Material.Stud2x4, 0.01, 0.0, 0.0, 0.0, nil), # Fallback
        ]
      end
      assembly_r = frame_floor.insulation_assembly_r_value

      match, constr_set, cavity_r = Constructions.pick_wood_stud_construction_set(assembly_r, constr_sets, inside_film, outside_film, frame_floor.id)

      install_grade = 1
      if frame_floor.is_ceiling
        Constructions.apply_ceiling(runner, model, [surface], "#{frame_floor.id} construction",
                                    cavity_r, install_grade,
                                    constr_set.stud.thick_in, constr_set.framing_factor,
                                    constr_set.stud.thick_in, constr_set.drywall_thick_in,
                                    inside_film, outside_film)

      else # Floor
        Constructions.apply_floor(runner, model, [surface], "#{frame_floor.id} construction",
                                  cavity_r, install_grade,
                                  constr_set.framing_factor, constr_set.stud.thick_in,
                                  constr_set.osb_thick_in, constr_set.rigid_r,
                                  constr_set.exterior_material, inside_film, outside_film)
      end

      Constructions.check_surface_assembly_rvalue(runner, [surface], inside_film, outside_film, assembly_r, match)
    end
  end

  def self.add_foundation_walls_slabs(runner, model, spaces)
    foundation_types = @hpxml.slabs.map { |s| s.interior_adjacent_to }.uniq

    foundation_types.each do |foundation_type|
      # Get attached foundation walls/slabs
      fnd_walls = []
      slabs = []
      @hpxml.foundation_walls.each do |foundation_wall|
        next unless foundation_wall.interior_adjacent_to == foundation_type
        next if foundation_wall.net_area < 1.0 # skip modeling net surface area for surfaces comprised entirely of subsurface area

        fnd_walls << foundation_wall
      end
      @hpxml.slabs.each do |slab|
        next unless slab.interior_adjacent_to == foundation_type

        slabs << slab
      end

      # Calculate combinations of slabs/walls for each Kiva instance
      kiva_instances = get_kiva_instances(fnd_walls, slabs)

      # Obtain some wall/slab information
      fnd_wall_lengths = {}
      fnd_walls.each do |foundation_wall|
        next unless foundation_wall.is_exterior

        fnd_wall_lengths[foundation_wall] = foundation_wall.area / foundation_wall.height
      end
      slab_exp_perims = {}
      slab_areas = {}
      slabs.each do |slab|
        slab_exp_perims[slab] = slab.exposed_perimeter
        slab_areas[slab] = slab.area
      end
      total_slab_exp_perim = slab_exp_perims.values.sum(0.0)
      total_slab_area = slab_areas.values.sum(0.0)
      total_fnd_wall_length = fnd_wall_lengths.values.sum(0.0)

      no_wall_slab_exp_perim = {}

      kiva_instances.each do |foundation_wall, slab|
        # Apportion referenced walls/slabs for this Kiva instance
        slab_frac = slab_exp_perims[slab] / total_slab_exp_perim
        if total_fnd_wall_length > 0
          fnd_wall_frac = fnd_wall_lengths[foundation_wall] / total_fnd_wall_length
        else
          fnd_wall_frac = 1.0 # Handle slab foundation type
        end

        kiva_foundation = nil
        if not foundation_wall.nil?
          # Add exterior foundation wall surface
          kiva_foundation = add_foundation_wall(runner, model, spaces, foundation_wall, slab_frac,
                                                total_fnd_wall_length, total_slab_exp_perim)
        end

        # Add single combined foundation slab surface (for similar surfaces)
        slab_exp_perim = slab_exp_perims[slab] * fnd_wall_frac
        slab_area = slab_areas[slab] * fnd_wall_frac
        no_wall_slab_exp_perim[slab] = 0.0 if no_wall_slab_exp_perim[slab].nil?
        if (not foundation_wall.nil?) && (slab_exp_perim > fnd_wall_lengths[foundation_wall] * slab_frac)
          # Keep track of no-wall slab exposed perimeter
          no_wall_slab_exp_perim[slab] += (slab_exp_perim - fnd_wall_lengths[foundation_wall] * slab_frac)

          # Reduce this slab's exposed perimeter so that EnergyPlus does not automatically
          # create a second no-wall Kiva instance for each of our Kiva instances.
          # Instead, we will later create our own Kiva instance to account for it.
          # This reduces the number of Kiva instances we end up with.
          exp_perim_frac = (fnd_wall_lengths[foundation_wall] * slab_frac) / slab_exp_perim
          slab_exp_perim *= exp_perim_frac
          slab_area *= exp_perim_frac
        end
        if not foundation_wall.nil?
          z_origin = -1 * foundation_wall.depth_below_grade # Position based on adjacent foundation walls
        else
          z_origin = -1 * slab.depth_below_grade
        end
        kiva_foundation = add_foundation_slab(runner, model, spaces, slab, slab_exp_perim,
                                              slab_area, z_origin, kiva_foundation)
      end

      # For each slab, create a no-wall Kiva slab instance if needed.
      slabs.each do |slab|
        next unless no_wall_slab_exp_perim[slab] > 1.0

        z_origin = 0
        slab_area = total_slab_area * no_wall_slab_exp_perim[slab] / total_slab_exp_perim
        kiva_foundation = add_foundation_slab(runner, model, spaces, slab, no_wall_slab_exp_perim[slab],
                                              slab_area, z_origin, nil)
      end

      # Interzonal foundation wall surfaces
      # The above-grade portion of these walls are modeled as EnergyPlus surfaces with standard adjacency.
      # The below-grade portion of these walls (in contact with ground) are not modeled, as Kiva does not
      # calculate heat flow between two zones through the ground.
      fnd_walls.each do |foundation_wall|
        next unless foundation_wall.is_interior

        ag_height = foundation_wall.height - foundation_wall.depth_below_grade
        ag_net_area = foundation_wall.net_area * ag_height / foundation_wall.height
        next if ag_net_area < 1.0

        length = ag_net_area / ag_height
        z_origin = -1 * ag_height
        if foundation_wall.azimuth.nil?
          azimuth = @default_azimuths[0] # Arbitrary direction, doesn't receive exterior incident solar
        else
          azimuth = foundation_wall.azimuth
        end

        surface = OpenStudio::Model::Surface.new(add_wall_polygon(length, ag_height, z_origin, azimuth), model)
        surface.additionalProperties.setFeature('Length', length)
        surface.additionalProperties.setFeature('Azimuth', azimuth)
        surface.additionalProperties.setFeature('Tilt', 90.0)
        surface.additionalProperties.setFeature('SurfaceType', 'FoundationWall')
        surface.setName(foundation_wall.id)
        surface.setSurfaceType('Wall')
        set_surface_interior(model, spaces, surface, foundation_wall)
        set_surface_exterior(model, spaces, surface, foundation_wall)
        surface.setSunExposure('NoSun')
        surface.setWindExposure('NoWind')

        # Apply construction

        wall_type = HPXML::WallTypeConcrete
        if foundation_wall.is_thermal_boundary
          drywall_thick_in = 0.5
        else
          drywall_thick_in = 0.0
        end
        inside_film = Material.AirFilmVertical
        outside_film = Material.AirFilmVertical
        assembly_r = foundation_wall.insulation_assembly_r_value
        if assembly_r.nil?
          concrete_thick_in = foundation_wall.thickness
          int_r = foundation_wall.insulation_interior_r_value
          ext_r = foundation_wall.insulation_exterior_r_value
          assembly_r = int_r + ext_r + Material.Concrete(concrete_thick_in).rvalue + Material.GypsumWall(drywall_thick_in).rvalue + inside_film.rvalue + outside_film.rvalue
        end
        mat_ext_finish = nil

        Constructions.apply_wall_construction(runner, model, [surface], foundation_wall, foundation_wall.id, wall_type, assembly_r,
                                              drywall_thick_in, inside_film, outside_film, mat_ext_finish)
      end
    end
  end

  def self.add_foundation_wall(runner, model, spaces, foundation_wall, slab_frac,
                               total_fnd_wall_length, total_slab_exp_perim)

    net_area = foundation_wall.net_area * slab_frac
    gross_area = foundation_wall.area * slab_frac
    height = foundation_wall.height
    height_ag = height - foundation_wall.depth_below_grade
    z_origin = -1 * foundation_wall.depth_below_grade
    length = gross_area / height
    if foundation_wall.azimuth.nil?
      azimuth = @default_azimuths[0] # Arbitrary; solar incidence in Kiva is applied as an orientation average (to the above grade portion of the wall)
    else
      azimuth = foundation_wall.azimuth
    end

    if total_fnd_wall_length > total_slab_exp_perim
      # Calculate exposed section of wall based on slab's total exposed perimeter.
      length *= total_slab_exp_perim / total_fnd_wall_length
    end

    if gross_area > net_area
      # Create a "notch" in the wall to account for the subsurfaces. This ensures that
      # we preserve the appropriate wall height, length, and area for Kiva.
      subsurface_area = gross_area - net_area
    else
      subsurface_area = 0
    end

    surface = OpenStudio::Model::Surface.new(add_wall_polygon(length, height, z_origin, azimuth, [0] * 4, subsurface_area), model)
    surface.additionalProperties.setFeature('Length', length)
    surface.additionalProperties.setFeature('Azimuth', azimuth)
    surface.additionalProperties.setFeature('Tilt', 90.0)
    surface.additionalProperties.setFeature('SurfaceType', 'FoundationWall')
    surface.setName(foundation_wall.id)
    surface.setSurfaceType('Wall')
    set_surface_interior(model, spaces, surface, foundation_wall)
    set_surface_exterior(model, spaces, surface, foundation_wall)

    if foundation_wall.is_thermal_boundary
      drywall_thick_in = 0.5
    else
      drywall_thick_in = 0.0
    end
    concrete_thick_in = foundation_wall.thickness
    assembly_r = foundation_wall.insulation_assembly_r_value
    if not assembly_r.nil?
      ext_rigid_height = height
      ext_rigid_offset = 0.0
      inside_film = Material.AirFilmVertical
      ext_rigid_r = assembly_r - Material.Concrete(concrete_thick_in).rvalue - Material.GypsumWall(drywall_thick_in).rvalue - inside_film.rvalue
      int_rigid_r = 0.0
      if ext_rigid_r < 0 # Try without drywall
        drywall_thick_in = 0.0
        ext_rigid_r = assembly_r - Material.Concrete(concrete_thick_in).rvalue - Material.GypsumWall(drywall_thick_in).rvalue - inside_film.rvalue
      end
      if (ext_rigid_r > 0) && (ext_rigid_r < 0.1)
        ext_rigid_r = 0.0 # Prevent tiny strip of insulation
      end
      if ext_rigid_r < 0
        ext_rigid_r = 0.0
        match = false
      else
        match = true
      end
    else
      ext_rigid_offset = foundation_wall.insulation_exterior_distance_to_top
      ext_rigid_height = foundation_wall.insulation_exterior_distance_to_bottom - ext_rigid_offset
      ext_rigid_r = foundation_wall.insulation_exterior_r_value
      int_rigid_offset = foundation_wall.insulation_interior_distance_to_top
      int_rigid_height = foundation_wall.insulation_interior_distance_to_bottom - int_rigid_offset
      int_rigid_r = foundation_wall.insulation_interior_r_value
    end

    Constructions.apply_foundation_wall(runner, model, [surface], "#{foundation_wall.id} construction",
                                        ext_rigid_offset, int_rigid_offset, ext_rigid_height, int_rigid_height,
                                        ext_rigid_r, int_rigid_r, drywall_thick_in, concrete_thick_in, height_ag)

    if not assembly_r.nil?
      Constructions.check_surface_assembly_rvalue(runner, [surface], inside_film, nil, assembly_r, match)
    end

    return surface.adjacentFoundation.get
  end

  def self.add_foundation_slab(runner, model, spaces, slab, slab_exp_perim,
                               slab_area, z_origin, kiva_foundation)

    slab_tot_perim = slab_exp_perim
    if slab_tot_perim**2 - 16.0 * slab_area <= 0
      # Cannot construct rectangle with this perimeter/area. Some of the
      # perimeter is presumably not exposed, so bump up perimeter value.
      slab_tot_perim = Math.sqrt(16.0 * slab_area)
    end
    sqrt_term = [slab_tot_perim**2 - 16.0 * slab_area, 0.0].max
    slab_length = slab_tot_perim / 4.0 + Math.sqrt(sqrt_term) / 4.0
    slab_width = slab_tot_perim / 4.0 - Math.sqrt(sqrt_term) / 4.0

    surface = OpenStudio::Model::Surface.new(add_floor_polygon(slab_length, slab_width, z_origin), model)
    surface.setName(slab.id)
    surface.setSurfaceType('Floor')
    surface.setOutsideBoundaryCondition('Foundation')
    surface.additionalProperties.setFeature('SurfaceType', 'Slab')
    set_surface_interior(model, spaces, surface, slab)
    surface.setSunExposure('NoSun')
    surface.setWindExposure('NoWind')

    slab_perim_r = slab.perimeter_insulation_r_value
    slab_perim_depth = slab.perimeter_insulation_depth
    if (slab_perim_r == 0) || (slab_perim_depth == 0)
      slab_perim_r = 0
      slab_perim_depth = 0
    end

    if slab.under_slab_insulation_spans_entire_slab
      slab_whole_r = slab.under_slab_insulation_r_value
      slab_under_r = 0
      slab_under_width = 0
    else
      slab_under_r = slab.under_slab_insulation_r_value
      slab_under_width = slab.under_slab_insulation_width
      if (slab_under_r == 0) || (slab_under_width == 0)
        slab_under_r = 0
        slab_under_width = 0
      end
      slab_whole_r = 0
    end
    slab_gap_r = slab_under_r

    mat_carpet = nil
    if (slab.carpet_fraction > 0) && (slab.carpet_r_value > 0)
      mat_carpet = Material.CoveringBare(slab.carpet_fraction,
                                         slab.carpet_r_value)
    end

    Constructions.apply_foundation_slab(runner, model, surface, "#{slab.id} construction",
                                        slab_under_r, slab_under_width, slab_gap_r, slab_perim_r,
                                        slab_perim_depth, slab_whole_r, slab.thickness,
                                        slab_exp_perim, mat_carpet, kiva_foundation)

    return surface.adjacentFoundation.get
  end

  def self.add_conditioned_floor_area(runner, model, spaces)
    # Check if we need to add floors between conditioned spaces (e.g., between first
    # and second story or conditioned basement ceiling).
    # This ensures that the E+ reported Conditioned Floor Area is correct.

    sum_cfa = 0.0
    @hpxml.frame_floors.each do |frame_floor|
      next unless frame_floor.is_floor
      next unless [HPXML::LocationLivingSpace, HPXML::LocationBasementConditioned].include?(frame_floor.interior_adjacent_to) ||
                  [HPXML::LocationLivingSpace, HPXML::LocationBasementConditioned].include?(frame_floor.exterior_adjacent_to)

      sum_cfa += frame_floor.area
    end
    @hpxml.slabs.each do |slab|
      next unless [HPXML::LocationLivingSpace, HPXML::LocationBasementConditioned].include? slab.interior_adjacent_to

      sum_cfa += slab.area
    end

    addtl_cfa = @cfa - sum_cfa

    fail if addtl_cfa < -1.0 # Allow some rounding; EPvalidator.xml should prevent this

    return unless addtl_cfa > 1.0 # Allow some rounding

    floor_width = Math::sqrt(addtl_cfa)
    floor_length = addtl_cfa / floor_width
    z_origin = @foundation_top + 8.0 * (@ncfl_ag - 1)

    # Add floor surface
    floor_surface = OpenStudio::Model::Surface.new(add_floor_polygon(-floor_width, -floor_length, z_origin), model)

    floor_surface.setSunExposure('NoSun')
    floor_surface.setWindExposure('NoWind')
    floor_surface.setName('inferred conditioned floor')
    floor_surface.setSurfaceType('Floor')
    floor_surface.setSpace(create_or_get_space(model, spaces, HPXML::LocationLivingSpace))
    floor_surface.setOutsideBoundaryCondition('Adiabatic')
    floor_surface.additionalProperties.setFeature('SurfaceType', 'InferredFloor')
    floor_surface.additionalProperties.setFeature('Tilt', 0.0)

    # Add ceiling surface
    ceiling_surface = OpenStudio::Model::Surface.new(add_ceiling_polygon(-floor_width, -floor_length, z_origin), model)

    ceiling_surface.setSunExposure('NoSun')
    ceiling_surface.setWindExposure('NoWind')
    ceiling_surface.setName('inferred conditioned ceiling')
    ceiling_surface.setSurfaceType('RoofCeiling')
    ceiling_surface.setSpace(create_or_get_space(model, spaces, HPXML::LocationLivingSpace))
    ceiling_surface.setOutsideBoundaryCondition('Adiabatic')
    ceiling_surface.additionalProperties.setFeature('SurfaceType', 'InferredCeiling')
    ceiling_surface.additionalProperties.setFeature('Tilt', 0.0)

    if not @cond_bsmnt_surfaces.empty?
      # assuming added ceiling is in conditioned basement
      @cond_bsmnt_surfaces << ceiling_surface
    end

    # Apply Construction
    apply_adiabatic_construction(runner, model, [floor_surface, ceiling_surface], 'floor')
  end

  def self.add_thermal_mass(runner, model, spaces)
    cfa_basement = @hpxml.slabs.select { |s| s.interior_adjacent_to == HPXML::LocationBasementConditioned }.map { |s| s.area }.sum(0.0)
    if @apply_ashrae140_assumptions
      # 1024 ft2 of interior partition wall mass, no furniture mass
      drywall_thick_in = 0.5
      partition_frac_of_cfa = (1024.0 * 2) / @cfa # Ratio of exposed partition wall area (both sides) to conditioned floor area
      basement_frac_of_cfa = cfa_basement / @cfa
      Constructions.apply_partition_walls(runner, model, 'PartitionWallConstruction', drywall_thick_in, partition_frac_of_cfa,
                                          basement_frac_of_cfa, @cond_bsmnt_surfaces, spaces[HPXML::LocationLivingSpace])
    else
      drywall_thick_in = 0.5
      partition_frac_of_cfa = 1.0 # Ratio of exposed partition wall area (both sides) to conditioned floor area
      basement_frac_of_cfa = cfa_basement / @cfa
      Constructions.apply_partition_walls(runner, model, 'PartitionWallConstruction', drywall_thick_in, partition_frac_of_cfa,
                                          basement_frac_of_cfa, @cond_bsmnt_surfaces, spaces[HPXML::LocationLivingSpace])

      mass_lb_per_sqft = 8.0
      density_lb_per_cuft = 40.0
      mat = BaseMaterial.Wood
      Constructions.apply_furniture(runner, model, mass_lb_per_sqft, density_lb_per_cuft, mat,
                                    basement_frac_of_cfa, @cond_bsmnt_surfaces, spaces[HPXML::LocationLivingSpace])
    end
  end

  def self.add_neighbors(runner, model, length)
    z_origin = 0 # shading surface always starts at grade

    shading_surfaces = []
    @hpxml.neighbor_buildings.each do |neighbor_building|
      height = neighbor_building.height.nil? ? @walls_top : neighbor_building.height

      shading_surface = OpenStudio::Model::ShadingSurface.new(add_wall_polygon(length, height, z_origin, neighbor_building.azimuth), model)
      shading_surface.additionalProperties.setFeature('Azimuth', neighbor_building.azimuth)
      shading_surface.additionalProperties.setFeature('Distance', neighbor_building.distance)
      shading_surface.setName("Neighbor azimuth #{neighbor_building.azimuth} distance #{neighbor_building.distance}")

      shading_surfaces << shading_surface
    end

    unless shading_surfaces.empty?
      shading_surface_group = OpenStudio::Model::ShadingSurfaceGroup.new(model)
      shading_surface_group.setName(Constants.ObjectNameNeighbors)
      shading_surfaces.each do |shading_surface|
        shading_surface.setShadingSurfaceGroup(shading_surface_group)
      end
    end
  end

  def self.add_shading_schedule(runner, model, weather)
    heating_season, @cooling_season = HVAC.get_default_heating_and_cooling_seasons(weather)

    # Create cooling season schedule
    clg_season_sch = MonthWeekdayWeekendSchedule.new(model, 'cooling season schedule', Array.new(24, 1), Array.new(24, 1), @cooling_season, Constants.ScheduleTypeLimitsFraction)
    @clg_ssn_sensor = OpenStudio::Model::EnergyManagementSystemSensor.new(model, 'Schedule Value')
    @clg_ssn_sensor.setName('cool_season')
    @clg_ssn_sensor.setKeyName(clg_season_sch.schedule.name.to_s)
  end

  def self.add_windows(runner, model, spaces, weather)
    # We already stored @fraction_of_windows_operable, so lets remove the
    # fraction_operable properties from windows and re-collapse the enclosure
    # so as to prevent potentially modeling multiple identical windows in E+,
    # which can increase simulation runtime.
    @hpxml.windows.each do |window|
      window.fraction_operable = nil
    end
    @hpxml.collapse_enclosure_surfaces()

    shading_group = nil
    shading_schedules = {}

    surfaces = []
    @hpxml.windows.each do |window|
      window_height = 4.0 # ft, default

      overhang_depth = nil
      if (not window.overhangs_depth.nil?) && (window.overhangs_depth > 0)
        overhang_depth = window.overhangs_depth
        overhang_distance_to_top = window.overhangs_distance_to_top_of_window
        overhang_distance_to_bottom = window.overhangs_distance_to_bottom_of_window
        window_height = overhang_distance_to_bottom - overhang_distance_to_top
      end

      window_width = window.area / window_height
      z_origin = @foundation_top

      if window.is_exterior

        # Create parent surface slightly bigger than window
        surface = OpenStudio::Model::Surface.new(add_wall_polygon(window_width, window_height, z_origin,
                                                                  window.azimuth, [0, 0.001, 0.001, 0.001]), model)

        surface.additionalProperties.setFeature('Length', window_width)
        surface.additionalProperties.setFeature('Azimuth', window.azimuth)
        surface.additionalProperties.setFeature('Tilt', 90.0)
        surface.additionalProperties.setFeature('SurfaceType', 'Window')
        surface.setName("surface #{window.id}")
        surface.setSurfaceType('Wall')
        set_surface_interior(model, spaces, surface, window.wall)

        sub_surface = OpenStudio::Model::SubSurface.new(add_wall_polygon(window_width, window_height, z_origin,
                                                                         window.azimuth, [-0.001, 0, 0.001, 0]), model)
        sub_surface.setName(window.id)
        sub_surface.setSurface(surface)
        sub_surface.setSubSurfaceType('FixedWindow')

        set_subsurface_exterior(surface, spaces, model, window.wall)
        surfaces << surface

        if not overhang_depth.nil?
          overhang = sub_surface.addOverhang(UnitConversions.convert(overhang_depth, 'ft', 'm'), UnitConversions.convert(overhang_distance_to_top, 'ft', 'm'))
          overhang.get.setName("#{sub_surface.name} - #{Constants.ObjectNameOverhangs}")
        end

        # Apply construction
        Constructions.apply_window(runner, model, sub_surface, 'WindowConstruction', window.ufactor, window.shgc)

        # Apply interior/exterior shading (as needed)
        shading_polygon = add_wall_polygon(window_width, window_height, z_origin, window.azimuth, [0, 0, 0, 0])
        shading_group = apply_shading(model, window, shading_polygon, surface, sub_surface, shading_group, shading_schedules, Constants.ObjectNameWindowShade)
      else
        # Window is on an interior surface, which E+ does not allow. Model
        # as a door instead so that we can get the appropriate conduction
        # heat transfer; there is no solar gains anyway.

        # Create parent surface slightly bigger than window
        surface = OpenStudio::Model::Surface.new(add_wall_polygon(window_width, window_height, z_origin,
                                                                  window.azimuth, [0, 0.001, 0.001, 0.001]), model)

        surface.additionalProperties.setFeature('Length', window_width)
        surface.additionalProperties.setFeature('Azimuth', window.azimuth)
        surface.additionalProperties.setFeature('Tilt', 90.0)
        surface.additionalProperties.setFeature('SurfaceType', 'Door')
        surface.setName("surface #{window.id}")
        surface.setSurfaceType('Wall')
        set_surface_interior(model, spaces, surface, window.wall)

        sub_surface = OpenStudio::Model::SubSurface.new(add_wall_polygon(window_width, window_height, z_origin,
                                                                         window.azimuth, [0, 0, 0, 0]), model)
        sub_surface.setName(window.id)
        sub_surface.setSurface(surface)
        sub_surface.setSubSurfaceType('Door')

        set_subsurface_exterior(surface, spaces, model, window.wall)
        surfaces << surface

        # Apply construction
        inside_film = Material.AirFilmVertical
        outside_film = Material.AirFilmVertical
        Constructions.apply_door(runner, model, [sub_surface], 'Window', window.ufactor, inside_film, outside_film)
      end
    end

    apply_adiabatic_construction(runner, model, surfaces, 'wall')
  end

  def self.add_skylights(runner, model, spaces, weather)
    surfaces = []

    shading_group = nil
    shading_schedules = {}

    @hpxml.skylights.each do |skylight|
      tilt = skylight.roof.pitch / 12.0
      width = Math::sqrt(skylight.area)
      length = skylight.area / width
      z_origin = @walls_top + 0.5 * Math.sin(Math.atan(tilt)) * width

      # Create parent surface slightly bigger than skylight
      surface = OpenStudio::Model::Surface.new(add_roof_polygon(length + 0.001, width + 0.001, z_origin,
                                                                skylight.azimuth, tilt), model)

      surface.additionalProperties.setFeature('Length', length)
      surface.additionalProperties.setFeature('Width', width)
      surface.additionalProperties.setFeature('Azimuth', skylight.azimuth)
      surface.additionalProperties.setFeature('Tilt', tilt)
      surface.additionalProperties.setFeature('SurfaceType', 'Skylight')
      surface.setName("surface #{skylight.id}")
      surface.setSurfaceType('RoofCeiling')
      surface.setSpace(create_or_get_space(model, spaces, HPXML::LocationLivingSpace)) # Ensures it is included in Manual J sizing
      surface.setOutsideBoundaryCondition('Outdoors') # cannot be adiabatic because subsurfaces won't be created
      surfaces << surface

      sub_surface = OpenStudio::Model::SubSurface.new(add_roof_polygon(length, width, z_origin,
                                                                       skylight.azimuth, tilt), model)
      sub_surface.setName(skylight.id)
      sub_surface.setSurface(surface)
      sub_surface.setSubSurfaceType('Skylight')

      # Apply construction
      Constructions.apply_skylight(runner, model, sub_surface, 'SkylightConstruction', skylight.ufactor, skylight.shgc)

      # Apply interior/exterior shading (as needed)
      shading_polygon = add_roof_polygon(length, width, z_origin, skylight.azimuth, tilt)
      shading_group = apply_shading(model, skylight, shading_polygon, surface, sub_surface, shading_group, shading_schedules, Constants.ObjectNameSkylightShade)
    end

    apply_adiabatic_construction(runner, model, surfaces, 'roof')
  end

  def self.apply_shading(model, window_or_skylight, shading_polygon, parent_surface, sub_surface, shading_group, shading_schedules, name)
    sf_summer = window_or_skylight.interior_shading_factor_summer * window_or_skylight.exterior_shading_factor_summer
    sf_winter = window_or_skylight.interior_shading_factor_winter * window_or_skylight.exterior_shading_factor_winter
    if (sf_summer < 1.0) || (sf_winter < 1.0)
      # Apply shading
      # We use a ShadingSurface instead of a Shade so that we perfectly get the result we want.
      # The latter object is complex and it is essentially impossible to achieve the target reduction in transmitted
      # solar (due to, e.g., re-reflectance, absorptance, angle modifiers, effects on convection, etc.).

      # Shading surface is used to reduce beam solar and sky diffuse solar
      shading_surface = OpenStudio::Model::ShadingSurface.new(shading_polygon, model)
      shading_surface.setName("#{window_or_skylight.id} shading surface")
      shading_surface.additionalProperties.setFeature('Azimuth', window_or_skylight.azimuth)
      shading_surface.additionalProperties.setFeature('ParentSurface', parent_surface.name.to_s)

      # Create transmittance schedule for heating/cooling seasons
      trans_values = @cooling_season.map { |c| c == 1 ? sf_summer : sf_winter }
      if shading_schedules[trans_values].nil?
        trans_sch = MonthWeekdayWeekendSchedule.new(model, "trans schedule winter=#{sf_winter} summer=#{sf_summer}", Array.new(24, 1), Array.new(24, 1), trans_values, Constants.ScheduleTypeLimitsFraction, false)
        shading_schedules[trans_values] = trans_sch
      end
      shading_surface.setTransmittanceSchedule(shading_schedules[trans_values].schedule)

      # Adjustment to default view factor is used to reduce ground diffuse solar
      avg_trans_value = trans_values.sum(0.0) / 12.0 # FUTURE: Create EnergyPlus actuator to adjust this
      default_vf_to_ground = ((1.0 - Math::cos(parent_surface.tilt)) / 2.0).round(2)
      sub_surface.setViewFactortoGround(default_vf_to_ground * avg_trans_value)

      if shading_group.nil?
        shading_group = OpenStudio::Model::ShadingSurfaceGroup.new(model)
        shading_group.setName(name)
      end
      shading_surface.setShadingSurfaceGroup(shading_group)
    end
    return shading_group
  end

  def self.add_doors(runner, model, spaces)
    surfaces = []
    @hpxml.doors.each do |door|
      door_height = 6.67 # ft
      door_width = door.area / door_height
      z_origin = @foundation_top

      # Create parent surface slightly bigger than door
      surface = OpenStudio::Model::Surface.new(add_wall_polygon(door_width, door_height, z_origin,
                                                                door.azimuth, [0, 0.001, 0.001, 0.001]), model)

      surface.additionalProperties.setFeature('Length', door_width)
      surface.additionalProperties.setFeature('Azimuth', door.azimuth)
      surface.additionalProperties.setFeature('Tilt', 90.0)
      surface.additionalProperties.setFeature('SurfaceType', 'Door')
      surface.setName("surface #{door.id}")
      surface.setSurfaceType('Wall')
      set_surface_interior(model, spaces, surface, door.wall)

      sub_surface = OpenStudio::Model::SubSurface.new(add_wall_polygon(door_width, door_height, z_origin,
                                                                       door.azimuth, [0, 0, 0, 0]), model)
      sub_surface.setName(door.id)
      sub_surface.setSurface(surface)
      sub_surface.setSubSurfaceType('Door')

      set_subsurface_exterior(surface, spaces, model, door.wall)
      surfaces << surface

      # Apply construction
      ufactor = 1.0 / door.r_value
      inside_film = Material.AirFilmVertical
      if door.wall.is_exterior
        outside_film = Material.AirFilmOutside
      else
        outside_film = Material.AirFilmVertical
      end
      Constructions.apply_door(runner, model, [sub_surface], 'Door', ufactor, inside_film, outside_film)
    end

    apply_adiabatic_construction(runner, model, surfaces, 'wall')
  end

  def self.apply_adiabatic_construction(runner, model, surfaces, type)
    # Arbitrary construction for heat capacitance.
    # Only applies to surfaces where outside boundary conditioned is
    # adiabatic or surface net area is near zero.
    return if surfaces.empty?

    if type == 'wall'
      Constructions.apply_wood_stud_wall(runner, model, surfaces, nil, 'AdiabaticWallConstruction',
                                         0, 1, 3.5, true, 0.1, 0.5, 0, 99,
                                         Material.ExteriorFinishMaterial(HPXML::SidingTypeWood, 0.90, 0.75),
                                         0,
                                         Material.AirFilmVertical,
                                         Material.AirFilmVertical)
    elsif type == 'floor'
      Constructions.apply_floor(runner, model, surfaces, 'AdiabaticFloorConstruction',
                                0, 1, 0.07, 5.5, 0.75, 99,
                                Material.CoveringBare,
                                Material.AirFilmFloorReduced,
                                Material.AirFilmFloorReduced)
    elsif type == 'roof'
      Constructions.apply_open_cavity_roof(runner, model, surfaces, 'AdiabaticRoofConstruction',
                                           0, 1, 7.25, 0.07, 7.25, 0.75, 99,
                                           Material.RoofMaterial(HPXML::RoofTypeAsphaltShingles, 0.90, 0.75),
                                           false,
                                           Material.AirFilmOutside,
                                           Material.AirFilmRoof(Geometry.get_roof_pitch(surfaces)), nil)
    end
  end

  def self.add_hot_water_and_appliances(runner, model, weather, spaces)
    # Assign spaces
    @hpxml.clothes_washers.each do |clothes_washer|
      clothes_washer.additional_properties.space = get_space_from_location(clothes_washer.location, 'ClothesWasher', model, spaces)
    end
    @hpxml.clothes_dryers.each do |clothes_dryer|
      clothes_dryer.additional_properties.space = get_space_from_location(clothes_dryer.location, 'ClothesDryer', model, spaces)
    end
    @hpxml.dishwashers.each do |dishwasher|
      dishwasher.additional_properties.space = get_space_from_location(dishwasher.location, 'Dishwasher', model, spaces)
    end
    @hpxml.refrigerators.each do |refrigerator|
      refrigerator.additional_properties.space = get_space_from_location(refrigerator.location, 'Refrigerator', model, spaces)
    end
    @hpxml.freezers.each do |freezer|
      freezer.additional_properties.space = get_space_from_location(freezer.location, 'Freezer', model, spaces)
    end
    @hpxml.cooking_ranges.each do |cooking_range|
      cooking_range.additional_properties.space = get_space_from_location(cooking_range.location, 'CookingRange', model, spaces)
    end

    # Distribution
    if @hpxml.water_heating_systems.size > 0
      hot_water_distribution = @hpxml.hot_water_distributions[0]
    end

    # Solar thermal system
    solar_thermal_system = nil
    if @hpxml.solar_thermal_systems.size > 0
      solar_thermal_system = @hpxml.solar_thermal_systems[0]
    end

    # Water Heater
    has_uncond_bsmnt = @hpxml.has_space_type(HPXML::LocationBasementUnconditioned)
    @hpxml.water_heating_systems.each do |water_heating_system|
      loc_space, loc_schedule = get_space_or_schedule_from_location(water_heating_system.location, 'WaterHeatingSystem', model, spaces)

      ec_adj = HotWaterAndAppliances.get_dist_energy_consumption_adjustment(has_uncond_bsmnt, @cfa, @ncfl, water_heating_system, hot_water_distribution)

      if water_heating_system.water_heater_type == HPXML::WaterHeaterTypeStorage

        Waterheater.apply_tank(model, loc_space, loc_schedule, water_heating_system, ec_adj,
                               @dhw_map, @hvac_map, solar_thermal_system)

      elsif water_heating_system.water_heater_type == HPXML::WaterHeaterTypeTankless

        Waterheater.apply_tankless(model, loc_space, loc_schedule, water_heating_system, ec_adj,
                                   @nbeds, @dhw_map, @hvac_map, solar_thermal_system)

      elsif water_heating_system.water_heater_type == HPXML::WaterHeaterTypeHeatPump

        living_zone = spaces[HPXML::LocationLivingSpace].thermalZone.get

        Waterheater.apply_heatpump(model, runner, loc_space, loc_schedule, weather, water_heating_system, ec_adj,
                                   @dhw_map, @hvac_map, solar_thermal_system, living_zone)

      elsif [HPXML::WaterHeaterTypeCombiStorage, HPXML::WaterHeaterTypeCombiTankless].include? water_heating_system.water_heater_type

        Waterheater.apply_combi(model, runner, loc_space, loc_schedule, water_heating_system, ec_adj,
                                @dhw_map, @hvac_map, solar_thermal_system)

      else

        fail "Unhandled water heater (#{water_heating_system.water_heater_type})."

      end
    end

    # Hot water fixtures and appliances
    HotWaterAndAppliances.apply(model, runner, @hpxml, weather, spaces, hot_water_distribution,
                                solar_thermal_system, @eri_version, @dhw_map, @schedules_file)

    if (not solar_thermal_system.nil?) && (not solar_thermal_system.collector_area.nil?) # Detailed solar water heater
      loc_space, loc_schedule = get_space_or_schedule_from_location(solar_thermal_system.water_heating_system.location, 'WaterHeatingSystem', model, spaces)
      Waterheater.apply_solar_thermal(model, loc_space, loc_schedule, solar_thermal_system, @dhw_map)
    end

    # Add combi-system EMS program with water use equipment information
    Waterheater.apply_combi_system_EMS(model, @dhw_map, @hpxml.water_heating_systems)
  end

  def self.add_cooling_system(runner, model, spaces)
    living_zone = spaces[HPXML::LocationLivingSpace].thermalZone.get

    HVAC.get_hpxml_hvac_systems(@hpxml).each do |hvac_system|
      next if hvac_system[:cooling].nil?
      next unless hvac_system[:cooling].is_a? HPXML::CoolingSystem

      cooling_system = hvac_system[:cooling]
      heating_system = hvac_system[:heating]

      check_distribution_system(cooling_system.distribution_system, cooling_system.cooling_system_type)

      if [HPXML::HVACTypeCentralAirConditioner].include? cooling_system.cooling_system_type

        HVAC.apply_central_air_conditioner_furnace(model, runner, cooling_system, heating_system,
                                                   @remaining_cool_load_frac, @remaining_heat_load_frac,
                                                   living_zone, @hvac_map)

        if not heating_system.nil?
          @remaining_heat_load_frac -= heating_system.fraction_heat_load_served
        end

      elsif [HPXML::HVACTypeRoomAirConditioner].include? cooling_system.cooling_system_type

        HVAC.apply_room_air_conditioner(model, runner, cooling_system,
                                        @remaining_cool_load_frac, living_zone,
                                        @hvac_map)

      elsif [HPXML::HVACTypeEvaporativeCooler].include? cooling_system.cooling_system_type

        HVAC.apply_evaporative_cooler(model, runner, cooling_system,
                                      @remaining_cool_load_frac, living_zone,
                                      @hvac_map)

      elsif [HPXML::HVACTypeMiniSplitAirConditioner].include? cooling_system.cooling_system_type

        HVAC.apply_mini_split_air_conditioner(model, runner, cooling_system,
                                              @remaining_cool_load_frac,
                                              living_zone, @hvac_map)
      end

      @remaining_cool_load_frac -= cooling_system.fraction_cool_load_served
    end
  end

  def self.add_heating_system(runner, model, spaces)
    living_zone = spaces[HPXML::LocationLivingSpace].thermalZone.get

    HVAC.get_hpxml_hvac_systems(@hpxml).each do |hvac_system|
      next if hvac_system[:heating].nil?
      next unless hvac_system[:heating].is_a? HPXML::HeatingSystem

      cooling_system = hvac_system[:cooling]
      heating_system = hvac_system[:heating]

      check_distribution_system(heating_system.distribution_system, heating_system.heating_system_type)

      if [HPXML::HVACTypeFurnace].include? heating_system.heating_system_type

        if not cooling_system.nil?
          next # Already processed combined AC+furnace
        end

        HVAC.apply_central_air_conditioner_furnace(model, runner, nil, heating_system,
                                                   nil, @remaining_heat_load_frac,
                                                   living_zone, @hvac_map)

      elsif [HPXML::HVACTypeBoiler].include? heating_system.heating_system_type

        HVAC.apply_boiler(model, runner, heating_system,
                          @remaining_heat_load_frac, living_zone, @hvac_map)

      elsif [HPXML::HVACTypeElectricResistance].include? heating_system.heating_system_type

        HVAC.apply_electric_baseboard(model, runner, heating_system,
                                      @remaining_heat_load_frac, living_zone, @hvac_map)

      elsif [HPXML::HVACTypeStove,
             HPXML::HVACTypePortableHeater,
             HPXML::HVACTypeFixedHeater,
             HPXML::HVACTypeWallFurnace,
             HPXML::HVACTypeFloorFurnace,
             HPXML::HVACTypeFireplace].include? heating_system.heating_system_type

        HVAC.apply_unit_heater(model, runner, heating_system,
                               @remaining_heat_load_frac, living_zone, @hvac_map)
      end

      @remaining_heat_load_frac -= heating_system.fraction_heat_load_served
    end
  end

  def self.add_heat_pump(runner, model, weather, spaces)
    living_zone = spaces[HPXML::LocationLivingSpace].thermalZone.get

    HVAC.get_hpxml_hvac_systems(@hpxml).each do |hvac_system|
      next if hvac_system[:cooling].nil?
      next unless hvac_system[:cooling].is_a? HPXML::HeatPump

      heat_pump = hvac_system[:cooling]

      check_distribution_system(heat_pump.distribution_system, heat_pump.heat_pump_type)

      if [HPXML::HVACTypeHeatPumpWaterLoopToAir].include? heat_pump.heat_pump_type

        HVAC.apply_water_loop_to_air_heat_pump(model, runner, heat_pump,
                                               @remaining_heat_load_frac,
                                               @remaining_cool_load_frac,
                                               living_zone, @hvac_map)

      elsif [HPXML::HVACTypeHeatPumpAirToAir].include? heat_pump.heat_pump_type

        HVAC.apply_central_air_to_air_heat_pump(model, runner, heat_pump,
                                                @remaining_heat_load_frac,
                                                @remaining_cool_load_frac,
                                                living_zone, @hvac_map)

      elsif [HPXML::HVACTypeHeatPumpMiniSplit].include? heat_pump.heat_pump_type

        HVAC.apply_mini_split_heat_pump(model, runner, heat_pump,
                                        @remaining_heat_load_frac,
                                        @remaining_cool_load_frac,
                                        living_zone, @hvac_map)

      elsif [HPXML::HVACTypeHeatPumpGroundToAir].include? heat_pump.heat_pump_type

        HVAC.apply_ground_to_air_heat_pump(model, runner, weather, heat_pump,
                                           @remaining_heat_load_frac,
                                           @remaining_cool_load_frac,
                                           living_zone, @hvac_map)

      end

      @remaining_heat_load_frac -= heat_pump.fraction_heat_load_served
      @remaining_cool_load_frac -= heat_pump.fraction_cool_load_served
    end
  end

  def self.add_ideal_system(runner, model, spaces, epw_path)
    # Adds an ideal air system as needed to meet the load (i.e., because the sum of fractions load
    # served is less than 1 or because we're using an ideal air system for e.g. ASHRAE 140 loads).
    living_zone = spaces[HPXML::LocationLivingSpace].thermalZone.get
    obj_name = Constants.ObjectNameIdealAirSystem

    if @apply_ashrae140_assumptions && (@hpxml.total_fraction_heat_load_served + @hpxml.total_fraction_heat_load_served == 0.0)
      cooling_load_frac = 1.0
      heating_load_frac = 1.0
      if @apply_ashrae140_assumptions
        if epw_path.end_with? 'USA_CO_Colorado.Springs-Peterson.Field.724660_TMY3.epw'
          cooling_load_frac = 0.0
        elsif epw_path.end_with? 'USA_NV_Las.Vegas-McCarran.Intl.AP.723860_TMY3.epw'
          heating_load_frac = 0.0
        else
          fail 'Unexpected weather file for ASHRAE 140 run.'
        end
      end
      HVAC.apply_ideal_air_loads(model, runner, obj_name, cooling_load_frac, heating_load_frac, living_zone)
      return
    end

    # Only fraction of heating load is met
    if (@hpxml.total_fraction_heat_load_served < 1.0) && (@hpxml.total_fraction_heat_load_served > 0.0)
      sequential_heat_load_frac = @remaining_heat_load_frac - @hpxml.total_fraction_heat_load_served
      @remaining_heat_load_frac -= sequential_heat_load_frac
    else
      sequential_heat_load_frac = 0.0
    end
    # Only fraction of cooling load is met
    if (@hpxml.total_fraction_cool_load_served < 1.0) && (@hpxml.total_fraction_cool_load_served > 0.0)
      sequential_cool_load_frac = @remaining_cool_load_frac - @hpxml.total_fraction_cool_load_served
      @remaining_cool_load_frac -= sequential_cool_load_frac
    else
      sequential_cool_load_frac = 0.0
    end
    if (sequential_heat_load_frac > 0.0) || (sequential_cool_load_frac > 0.0)
      HVAC.apply_ideal_air_loads(model, runner, obj_name, sequential_cool_load_frac, sequential_heat_load_frac,
                                 living_zone)
    end
  end

  def self.add_residual_ideal_system(runner, model, spaces)
    # Adds an ideal air system to meet unexpected load (i.e., because the HVAC systems are undersized to meet the load)
    #
    # Addressing unmet load ensures we can correctly calculate total heating/cooling loads without having
    # to run an additional EnergyPlus simulation solely for that purpose, as well as allows us to report
    # the unmet load (i.e., the energy delivered by the ideal air system).

    living_zone = spaces[HPXML::LocationLivingSpace].thermalZone.get
    obj_name = Constants.ObjectNameIdealAirSystemResidual

    if @remaining_cool_load_frac < 1.0
      sequential_cool_load_frac = 1.0
    else
      sequential_cool_load_frac = 0.0 # no cooling system, don't add ideal air for cooling either
    end

    if @remaining_heat_load_frac < 1.0
      sequential_heat_load_frac = 1.0
    else
      sequential_heat_load_frac = 0.0 # no heating system, don't add ideal air for heating either
    end
    if (sequential_heat_load_frac > 0.0) || (sequential_cool_load_frac > 0.0)
      HVAC.apply_ideal_air_loads(model, runner, obj_name, sequential_cool_load_frac, sequential_heat_load_frac,
                                 living_zone)
    end
  end

  def self.add_setpoints(runner, model, weather, spaces)
    return if @hpxml.hvac_controls.size == 0

    hvac_control = @hpxml.hvac_controls[0]
    living_zone = spaces[HPXML::LocationLivingSpace].thermalZone.get
    has_ceiling_fan = (@hpxml.ceiling_fans.size > 0)

    HVAC.apply_setpoints(model, runner, weather, hvac_control, living_zone, has_ceiling_fan)
  end

  def self.add_ceiling_fans(runner, model, weather, spaces)
    return if @hpxml.ceiling_fans.size == 0

    ceiling_fan = @hpxml.ceiling_fans[0]
    HVAC.apply_ceiling_fans(model, runner, weather, ceiling_fan, spaces[HPXML::LocationLivingSpace], @schedules_file)
  end

  def self.add_dehumidifiers(runner, model, spaces)
    return if @hpxml.dehumidifiers.size == 0

    HVAC.apply_dehumidifiers(model, runner, @hpxml.dehumidifiers, spaces[HPXML::LocationLivingSpace], @hvac_map)
  end

  def self.check_distribution_system(hvac_distribution, system_type)
    return if hvac_distribution.nil?

    hvac_distribution_type_map = { HPXML::HVACTypeFurnace => [HPXML::HVACDistributionTypeAir, HPXML::HVACDistributionTypeDSE],
                                   HPXML::HVACTypeBoiler => [HPXML::HVACDistributionTypeHydronic, HPXML::HVACDistributionTypeAir, HPXML::HVACDistributionTypeDSE],
                                   HPXML::HVACTypeCentralAirConditioner => [HPXML::HVACDistributionTypeAir, HPXML::HVACDistributionTypeDSE],
                                   HPXML::HVACTypeEvaporativeCooler => [HPXML::HVACDistributionTypeAir, HPXML::HVACDistributionTypeDSE],
                                   HPXML::HVACTypeMiniSplitAirConditioner => [HPXML::HVACDistributionTypeAir, HPXML::HVACDistributionTypeDSE],
                                   HPXML::HVACTypeHeatPumpAirToAir => [HPXML::HVACDistributionTypeAir, HPXML::HVACDistributionTypeDSE],
                                   HPXML::HVACTypeHeatPumpMiniSplit => [HPXML::HVACDistributionTypeAir, HPXML::HVACDistributionTypeDSE],
                                   HPXML::HVACTypeHeatPumpGroundToAir => [HPXML::HVACDistributionTypeAir, HPXML::HVACDistributionTypeDSE],
                                   HPXML::HVACTypeHeatPumpWaterLoopToAir => [HPXML::HVACDistributionTypeAir, HPXML::HVACDistributionTypeDSE] }

    if not hvac_distribution_type_map[system_type].include? hvac_distribution.distribution_system_type
      # validator.rb only checks that a HVAC distribution system of the correct type (for the given HVAC system) exists
      # in the HPXML file, not that it is attached to this HVAC system. So here we perform the more rigorous check.
      fail "Incorrect HVAC distribution system type for HVAC type: '#{system_type}'. Should be one of: #{hvac_distribution_type_map[system_type]}"
    end
  end

  def self.add_mels(runner, model, spaces)
    # Misc
    @hpxml.plug_loads.each do |plug_load|
      if plug_load.plug_load_type == HPXML::PlugLoadTypeOther
        obj_name = Constants.ObjectNameMiscPlugLoads
      elsif plug_load.plug_load_type == HPXML::PlugLoadTypeTelevision
        obj_name = Constants.ObjectNameMiscTelevision
      elsif plug_load.plug_load_type == HPXML::PlugLoadTypeElectricVehicleCharging
        obj_name = Constants.ObjectNameMiscElectricVehicleCharging
      elsif plug_load.plug_load_type == HPXML::PlugLoadTypeWellPump
        obj_name = Constants.ObjectNameMiscWellPump
      end
      if obj_name.nil?
        runner.registerWarning("Unexpected plug load type '#{plug_load.plug_load_type}'. The plug load will not be modeled.")
        next
      end

      MiscLoads.apply_plug(model, plug_load, obj_name, spaces[HPXML::LocationLivingSpace], @apply_ashrae140_assumptions, @schedules_file)
    end
  end

  def self.add_mfls(runner, model, spaces)
    # Misc
    @hpxml.fuel_loads.each do |fuel_load|
      if fuel_load.fuel_load_type == HPXML::FuelLoadTypeGrill
        obj_name = Constants.ObjectNameMiscGrill
      elsif fuel_load.fuel_load_type == HPXML::FuelLoadTypeLighting
        obj_name = Constants.ObjectNameMiscLighting
      elsif fuel_load.fuel_load_type == HPXML::FuelLoadTypeFireplace
        obj_name = Constants.ObjectNameMiscFireplace
      end
      if obj_name.nil?
        runner.registerWarning("Unexpected fuel load type '#{fuel_load.fuel_load_type}'. The fuel load will not be modeled.")
        next
      end

      MiscLoads.apply_fuel(model, fuel_load, obj_name, spaces[HPXML::LocationLivingSpace], @schedules_file)
    end
  end

  def self.add_lighting(runner, model, epw_file, spaces)
    Lighting.apply(runner, model, epw_file, spaces, @hpxml.lighting_groups,
                   @hpxml.lighting, @eri_version, @schedules_file)
  end

  def self.add_pools_and_hot_tubs(runner, model, spaces)
    @hpxml.pools.each do |pool|
      next if pool.type == HPXML::TypeNone

      MiscLoads.apply_pool_or_hot_tub_heater(model, pool, Constants.ObjectNameMiscPoolHeater, spaces[HPXML::LocationLivingSpace], @schedules_file)
      MiscLoads.apply_pool_or_hot_tub_pump(model, pool, Constants.ObjectNameMiscPoolPump, spaces[HPXML::LocationLivingSpace], @schedules_file)
    end

    @hpxml.hot_tubs.each do |hot_tub|
      next if hot_tub.type == HPXML::TypeNone

      MiscLoads.apply_pool_or_hot_tub_heater(model, hot_tub, Constants.ObjectNameMiscHotTubHeater, spaces[HPXML::LocationLivingSpace], @schedules_file)
      MiscLoads.apply_pool_or_hot_tub_pump(model, hot_tub, Constants.ObjectNameMiscHotTubPump, spaces[HPXML::LocationLivingSpace], @schedules_file)
    end
  end

  def self.add_airflow(runner, model, weather, spaces)
    # Ducts
    duct_systems = {}
    @hpxml.hvac_distributions.each do |hvac_distribution|
      next unless hvac_distribution.distribution_system_type == HPXML::HVACDistributionTypeAir

      air_ducts = create_ducts(runner, model, hvac_distribution, spaces)
      next if air_ducts.empty?

      # Connect AirLoopHVACs to ducts
      added_ducts = false
      hvac_distribution.hvac_systems.each do |hvac_system|
        @hvac_map[hvac_system.id].each do |object|
          next unless object.is_a?(OpenStudio::Model::AirLoopHVAC) || object.is_a?(OpenStudio::Model::ZoneHVACFourPipeFanCoil)

          if duct_systems[air_ducts].nil?
            duct_systems[air_ducts] = object
            added_ducts = true
          elsif duct_systems[air_ducts] != object
            # Multiple air loops associated with this duct system, treat
            # as separate duct systems.
            air_ducts2 = create_ducts(runner, model, hvac_distribution, spaces)
            duct_systems[air_ducts2] = object
            added_ducts = true
          end
        end
      end
      if not added_ducts
        fail 'Unexpected error adding ducts to model.'
      end
    end

    Airflow.apply(model, runner, weather, spaces, @hpxml, @cfa, @nbeds,
                  @ncfl_ag, duct_systems, @clg_ssn_sensor, @hvac_map, @eri_version,
                  @frac_windows_operable, @apply_ashrae140_assumptions, @schedules_file)
  end

  def self.create_ducts(runner, model, hvac_distribution, spaces)
    air_ducts = []

    # Duct leakage (supply/return => [value, units])
    leakage_to_outside = { HPXML::DuctTypeSupply => [0.0, nil],
                           HPXML::DuctTypeReturn => [0.0, nil] }
    hvac_distribution.duct_leakage_measurements.each do |duct_leakage_measurement|
      next unless [HPXML::UnitsCFM25, HPXML::UnitsPercent].include?(duct_leakage_measurement.duct_leakage_units) && (duct_leakage_measurement.duct_leakage_total_or_to_outside == 'to outside')
      next if duct_leakage_measurement.duct_type.nil?

      leakage_to_outside[duct_leakage_measurement.duct_type] = [duct_leakage_measurement.duct_leakage_value, duct_leakage_measurement.duct_leakage_units]
    end

    # Duct location, R-value, Area
    total_unconditioned_duct_area = { HPXML::DuctTypeSupply => 0.0,
                                      HPXML::DuctTypeReturn => 0.0 }
    hvac_distribution.ducts.each do |ducts|
      next if [HPXML::LocationLivingSpace, HPXML::LocationBasementConditioned].include? ducts.duct_location
      next if ducts.duct_type.nil?

      # Calculate total duct area in unconditioned spaces
      total_unconditioned_duct_area[ducts.duct_type] += ducts.duct_surface_area
    end

    # Create duct objects
    hvac_distribution.ducts.each do |ducts|
      next if [HPXML::LocationLivingSpace, HPXML::LocationBasementConditioned].include? ducts.duct_location
      next if ducts.duct_type.nil?
      next if total_unconditioned_duct_area[ducts.duct_type] <= 0

      duct_loc_space, duct_loc_schedule = get_space_or_schedule_from_location(ducts.duct_location, 'Duct', model, spaces)

      # Apportion leakage to individual ducts by surface area
      duct_leakage_value = leakage_to_outside[ducts.duct_type][0] * ducts.duct_surface_area / total_unconditioned_duct_area[ducts.duct_type]
      duct_leakage_units = leakage_to_outside[ducts.duct_type][1]

      duct_leakage_cfm = nil
      duct_leakage_frac = nil
      if duct_leakage_units == HPXML::UnitsCFM25
        duct_leakage_cfm = duct_leakage_value
      elsif duct_leakage_units == HPXML::UnitsPercent
        duct_leakage_frac = duct_leakage_value
      else
        fail "#{ducts.duct_type.capitalize} ducts exist but leakage was not specified for distribution system '#{hvac_distribution.id}'."
      end

      air_ducts << Duct.new(ducts.duct_type, duct_loc_space, duct_loc_schedule, duct_leakage_frac, duct_leakage_cfm, ducts.duct_surface_area, ducts.duct_insulation_r_value)
    end

    # If all ducts are in conditioned space, model leakage as going to outside
    registered_warning = false
    [HPXML::DuctTypeSupply, HPXML::DuctTypeReturn].each do |duct_side|
      next unless (leakage_to_outside[duct_side][0] > 0) && (total_unconditioned_duct_area[duct_side] == 0)

      if not registered_warning
        runner.registerWarning("HVACDistribution '#{hvac_distribution.id}' has ducts entirely within conditioned space but there is non-zero leakage to the outside. Leakage to the outside is typically zero in these situations; consider revising leakage values. Leakage will be modeled as heat lost to the ambient environment.")
        registered_warning = true
      end
      duct_area = 0.0
      duct_rvalue = 0.0
      duct_loc_space = nil # outside
      duct_loc_schedule = nil # outside
      duct_leakage_value = leakage_to_outside[duct_side][0]
      duct_leakage_units = leakage_to_outside[duct_side][1]

      duct_leakage_cfm = nil
      duct_leakage_frac = nil
      if duct_leakage_units == HPXML::UnitsCFM25
        duct_leakage_cfm = duct_leakage_value
      elsif duct_leakage_units == HPXML::UnitsPercent
        duct_leakage_frac = duct_leakage_value
      else
        fail "#{duct_side.capitalize} ducts exist but leakage was not specified for distribution system '#{hvac_distribution.id}'."
      end

      air_ducts << Duct.new(duct_side, duct_loc_space, duct_loc_schedule, duct_leakage_frac, duct_leakage_cfm, duct_area, duct_rvalue)
    end

    return air_ducts
  end

  def self.add_photovoltaics(runner, model)
    @hpxml.pv_systems.each do |pv_system|
      PV.apply(model, @nbeds, pv_system)
    end
  end

  def self.add_generators(runner, model)
    @hpxml.generators.each do |generator|
      Generator.apply(model, @nbeds, generator)
    end
  end

  def self.add_additional_properties(runner, model, hpxml_path, building_id)
    # Store some data for use in reporting measure
    additionalProperties = model.getBuilding.additionalProperties
    additionalProperties.setFeature('hpxml_path', hpxml_path)
    additionalProperties.setFeature('building_id', building_id.to_s)
    additionalProperties.setFeature('hvac_map', map_to_string(@hvac_map))
    additionalProperties.setFeature('dhw_map', map_to_string(@dhw_map))
  end

  def self.map_to_string(map)
    map_str = {}
    map.each do |sys_id, objects|
      object_name_list = []
      objects.uniq.each do |object|
        object_name_list << object.name.to_s
      end
      map_str[sys_id] = object_name_list if object_name_list.size > 0
    end
    return map_str.to_s
  end

  def self.add_component_loads_output(runner, model, spaces)
    living_zone = spaces[HPXML::LocationLivingSpace].thermalZone.get

    # Prevent certain objects (e.g., OtherEquipment) from being counted towards both, e.g., ducts and internal gains
    objects_already_processed = []

    # EMS Sensors: Global

    liv_load_sensors = {}

    liv_load_sensors[:htg] = OpenStudio::Model::EnergyManagementSystemSensor.new(model, "Heating:EnergyTransfer:Zone:#{living_zone.name.to_s.upcase}")
    liv_load_sensors[:htg].setName('htg_load_liv')

    liv_load_sensors[:clg] = OpenStudio::Model::EnergyManagementSystemSensor.new(model, "Cooling:EnergyTransfer:Zone:#{living_zone.name.to_s.upcase}")
    liv_load_sensors[:clg].setName('clg_load_liv')

    tot_load_sensors = {}

    tot_load_sensors[:htg] = OpenStudio::Model::EnergyManagementSystemSensor.new(model, 'Heating:EnergyTransfer')
    tot_load_sensors[:htg].setName('htg_load_tot')

    tot_load_sensors[:clg] = OpenStudio::Model::EnergyManagementSystemSensor.new(model, 'Cooling:EnergyTransfer')
    tot_load_sensors[:clg].setName('clg_load_tot')

    load_adj_sensors = {} # Sensors used to adjust E+ EnergyTransfer meter, eg. dehumidifier as load in our program, but included in Heating:EnergyTransfer as HVAC equipment

    # EMS Sensors: Surfaces, SubSurfaces, InternalMass

    surfaces_sensors = { walls: [],
                         rim_joists: [],
                         foundation_walls: [],
                         floors: [],
                         slabs: [],
                         ceilings: [],
                         roofs: [],
                         windows: [],
                         doors: [],
                         skylights: [],
                         internal_mass: [] }

    # Output diagnostics needed for some output variables used below
    output_diagnostics = model.getOutputDiagnostics
    output_diagnostics.addKey('DisplayAdvancedReportVariables')

    area_tolerance = UnitConversions.convert(1.0, 'ft^2', 'm^2')

    model.getSurfaces.sort.each_with_index do |s, idx|
      next unless s.space.get.thermalZone.get.name.to_s == living_zone.name.to_s

      surface_type = s.additionalProperties.getFeatureAsString('SurfaceType')
      if not surface_type.is_initialized
        fail "Could not identify surface type for surface: '#{s.name}'."
      end

      surface_type = surface_type.get

      s.subSurfaces.each do |ss|
        key = { 'Window' => :windows,
                'Door' => :doors,
                'Skylight' => :skylights }[surface_type]
        fail "Unexpected subsurface for component loads: '#{ss.name}'." if key.nil?

        if (surface_type == 'Window') || (surface_type == 'Skylight')
          vars = { 'Surface Window Transmitted Solar Radiation Energy' => 'ss_trans_in',
                   'Surface Window Shortwave from Zone Back Out Window Heat Transfer Rate' => 'ss_back_out',
                   'Surface Window Total Glazing Layers Absorbed Shortwave Radiation Rate' => 'ss_sw_abs',
                   'Surface Window Total Glazing Layers Absorbed Solar Radiation Energy' => 'ss_sol_abs',
                   'Surface Inside Face Initial Transmitted Diffuse Transmitted Out Window Solar Radiation Rate' => 'ss_trans_out',
                   'Surface Inside Face Convection Heat Gain Energy' => 'ss_conv',
                   'Surface Inside Face Internal Gains Radiation Heat Gain Energy' => 'ss_ig',
                   'Surface Inside Face Net Surface Thermal Radiation Heat Gain Energy' => 'ss_surf' }
        else
          vars = { 'Surface Inside Face Solar Radiation Heat Gain Energy' => 'ss_sol',
                   'Surface Inside Face Lights Radiation Heat Gain Energy' => 'ss_lgt',
                   'Surface Inside Face Convection Heat Gain Energy' => 'ss_conv',
                   'Surface Inside Face Internal Gains Radiation Heat Gain Energy' => 'ss_ig',
                   'Surface Inside Face Net Surface Thermal Radiation Heat Gain Energy' => 'ss_surf' }
        end

        surfaces_sensors[key] << []
        vars.each do |var, name|
          sensor = OpenStudio::Model::EnergyManagementSystemSensor.new(model, var)
          sensor.setName(name)
          sensor.setKeyName(ss.name.to_s)
          surfaces_sensors[key][-1] << sensor
        end
      end

      next if s.netArea < area_tolerance # Skip parent surfaces (of subsurfaces) that have near zero net area

      key = { 'FoundationWall' => :foundation_walls,
              'RimJoist' => :rim_joists,
              'Wall' => :walls,
              'Slab' => :slabs,
              'Floor' => :floors,
              'Ceiling' => :ceilings,
              'Roof' => :roofs,
              'InferredCeiling' => :internal_mass,
              'InferredFloor' => :internal_mass }[surface_type]
      fail "Unexpected surface for component loads: '#{s.name}'." if key.nil?

      surfaces_sensors[key] << []
      { 'Surface Inside Face Convection Heat Gain Energy' => 's_conv',
        'Surface Inside Face Internal Gains Radiation Heat Gain Energy' => 's_ig',
        'Surface Inside Face Solar Radiation Heat Gain Energy' => 's_sol',
        'Surface Inside Face Lights Radiation Heat Gain Energy' => 's_lgt',
        'Surface Inside Face Net Surface Thermal Radiation Heat Gain Energy' => 's_surf' }.each do |var, name|
        sensor = OpenStudio::Model::EnergyManagementSystemSensor.new(model, var)
        sensor.setName(name)
        sensor.setKeyName(s.name.to_s)
        surfaces_sensors[key][-1] << sensor
      end
    end

    model.getInternalMasss.sort.each do |m|
      next unless m.space.get.thermalZone.get.name.to_s == living_zone.name.to_s

      surfaces_sensors[:internal_mass] << []
      { 'Surface Inside Face Convection Heat Gain Energy' => 'im_conv',
        'Surface Inside Face Internal Gains Radiation Heat Gain Energy' => 'im_ig',
        'Surface Inside Face Solar Radiation Heat Gain Energy' => 'im_sol',
        'Surface Inside Face Lights Radiation Heat Gain Energy' => 'im_lgt',
        'Surface Inside Face Net Surface Thermal Radiation Heat Gain Energy' => 'im_surf' }.each do |var, name|
        sensor = OpenStudio::Model::EnergyManagementSystemSensor.new(model, var)
        sensor.setName(name)
        sensor.setKeyName(m.name.to_s)
        surfaces_sensors[:internal_mass][-1] << sensor
      end
    end

    # EMS Sensors: Infiltration, Mechanical Ventilation, Natural Ventilation, Whole House Fan

    air_gain_sensor = OpenStudio::Model::EnergyManagementSystemSensor.new(model, 'Zone Infiltration Sensible Heat Gain Energy')
    air_gain_sensor.setName('airflow_gain')
    air_gain_sensor.setKeyName(living_zone.name.to_s)

    air_loss_sensor = OpenStudio::Model::EnergyManagementSystemSensor.new(model, 'Zone Infiltration Sensible Heat Loss Energy')
    air_loss_sensor.setName('airflow_loss')
    air_loss_sensor.setKeyName(living_zone.name.to_s)

    mechvent_sensors = []
    model.getElectricEquipments.sort.each do |o|
      next unless o.name.to_s.start_with? Constants.ObjectNameMechanicalVentilation

      { 'Electric Equipment Convective Heating Energy' => 'mv_conv',
        'Electric Equipment Radiant Heating Energy' => 'mv_rad' }.each do |var, name|
        mechvent_sensor = OpenStudio::Model::EnergyManagementSystemSensor.new(model, var)
        mechvent_sensor.setName(name)
        mechvent_sensor.setKeyName(o.name.to_s)
        mechvent_sensors << mechvent_sensor
        objects_already_processed << o
      end
    end
    model.getOtherEquipments.sort.each do |o|
      next unless o.name.to_s.start_with? Constants.ObjectNameMechanicalVentilationHouseFan

      { 'Other Equipment Convective Heating Energy' => 'mv_conv',
        'Other Equipment Radiant Heating Energy' => 'mv_rad' }.each do |var, name|
        mechvent_sensor = OpenStudio::Model::EnergyManagementSystemSensor.new(model, var)
        mechvent_sensor.setName(name)
        mechvent_sensor.setKeyName(o.name.to_s)
        mechvent_sensors << mechvent_sensor
        objects_already_processed << o
      end
    end

    infil_flow_actuators = []
    natvent_flow_actuators = []
    whf_flow_actuators = []

    model.getEnergyManagementSystemActuators.each do |actuator|
      next unless (actuator.actuatedComponentType == 'Zone Infiltration') && (actuator.actuatedComponentControlType == 'Air Exchange Flow Rate')

      if actuator.name.to_s.start_with? Constants.ObjectNameInfiltration.gsub(' ', '_')
        infil_flow_actuators << actuator
      elsif actuator.name.to_s.start_with? Constants.ObjectNameNaturalVentilation.gsub(' ', '_')
        natvent_flow_actuators << actuator
      elsif actuator.name.to_s.start_with? Constants.ObjectNameWholeHouseFan.gsub(' ', '_')
        whf_flow_actuators << actuator
      end
    end
    if (infil_flow_actuators.size != 1) || (natvent_flow_actuators.size != 1) || (whf_flow_actuators.size != 1)
      fail 'Could not find actuator for component loads.'
    end

    infil_flow_actuator = infil_flow_actuators[0]
    natvent_flow_actuator = natvent_flow_actuators[0]
    whf_flow_actuator = whf_flow_actuators[0]

    # EMS Sensors: Ducts

    ducts_sensors = []
    ducts_mix_gain_sensor = nil
    ducts_mix_loss_sensor = nil

    has_duct_zone_mixing = false
    living_zone.airLoopHVACs.sort.each do |airloop|
      living_zone.zoneMixing.each do |zone_mix|
        next unless zone_mix.name.to_s.start_with? airloop.name.to_s.gsub(' ', '_')

        has_duct_zone_mixing = true
      end
    end

    if has_duct_zone_mixing
      ducts_mix_gain_sensor = OpenStudio::Model::EnergyManagementSystemSensor.new(model, 'Zone Mixing Sensible Heat Gain Energy')
      ducts_mix_gain_sensor.setName('duct_mix_gain')
      ducts_mix_gain_sensor.setKeyName(living_zone.name.to_s)

      ducts_mix_loss_sensor = OpenStudio::Model::EnergyManagementSystemSensor.new(model, 'Zone Mixing Sensible Heat Loss Energy')
      ducts_mix_loss_sensor.setName('duct_mix_loss')
      ducts_mix_loss_sensor.setKeyName(living_zone.name.to_s)
    end

    # Return duct losses
    model.getOtherEquipments.sort.each do |o|
      next if objects_already_processed.include? o

      is_duct_load = o.additionalProperties.getFeatureAsBoolean(Constants.IsDuctLoadForReport)
      next unless is_duct_load.is_initialized

      objects_already_processed << o
      next unless is_duct_load.get

      ducts_sensors << []
      { 'Other Equipment Convective Heating Energy' => 'ducts_conv',
        'Other Equipment Radiant Heating Energy' => 'ducts_rad' }.each do |var, name|
        ducts_sensor = OpenStudio::Model::EnergyManagementSystemSensor.new(model, var)
        ducts_sensor.setName(name)
        ducts_sensor.setKeyName(o.name.to_s)
        ducts_sensors[-1] << ducts_sensor
      end
    end

    # Supply duct losses
    model.getOtherEquipments.sort.each do |o|
      next if objects_already_processed.include? o

      is_duct_load = o.additionalProperties.getFeatureAsBoolean(Constants.IsDuctLoadForReport)
      next unless is_duct_load.is_initialized

      objects_already_processed << o
      next unless is_duct_load.get

      ducts_sensors << []
      { 'Other Equipment Convective Heating Energy' => 'ducts_conv',
        'Other Equipment Radiant Heating Energy' => 'ducts_rad' }.each do |var, name|
        ducts_sensor = OpenStudio::Model::EnergyManagementSystemSensor.new(model, var)
        ducts_sensor.setName(name)
        ducts_sensor.setKeyName(o.name.to_s)
        ducts_sensors[-1] << ducts_sensor
      end
    end

    # EMS Sensors: Internal Gains

    intgains_sensors = []

    model.getElectricEquipments.sort.each do |o|
      next unless o.space.get.thermalZone.get.name.to_s == living_zone.name.to_s
      next if objects_already_processed.include? o

      intgains_sensors << []
      { 'Electric Equipment Convective Heating Energy' => 'ig_ee_conv',
        'Electric Equipment Radiant Heating Energy' => 'ig_ee_rad' }.each do |var, name|
        intgains_elec_equip_sensor = OpenStudio::Model::EnergyManagementSystemSensor.new(model, var)
        intgains_elec_equip_sensor.setName(name)
        intgains_elec_equip_sensor.setKeyName(o.name.to_s)
        intgains_sensors[-1] << intgains_elec_equip_sensor
      end
    end

    model.getGasEquipments.sort.each do |o|
      next unless o.space.get.thermalZone.get.name.to_s == living_zone.name.to_s
      next if objects_already_processed.include? o

      intgains_sensors << []
      { 'Gas Equipment Convective Heating Energy' => 'ig_ge_conv',
        'Gas Equipment Radiant Heating Energy' => 'ig_ge_rad' }.each do |var, name|
        intgains_gas_equip_sensor = OpenStudio::Model::EnergyManagementSystemSensor.new(model, var)
        intgains_gas_equip_sensor.setName(name)
        intgains_gas_equip_sensor.setKeyName(o.name.to_s)
        intgains_sensors[-1] << intgains_gas_equip_sensor
      end
    end

    model.getOtherEquipments.sort.each do |o|
      next unless o.space.get.thermalZone.get.name.to_s == living_zone.name.to_s
      next if objects_already_processed.include? o

      intgains_sensors << []
      { 'Other Equipment Convective Heating Energy' => 'ig_oe_conv',
        'Other Equipment Radiant Heating Energy' => 'ig_oe_rad' }.each do |var, name|
        intgains_other_equip_sensor = OpenStudio::Model::EnergyManagementSystemSensor.new(model, var)
        intgains_other_equip_sensor.setName(name)
        intgains_other_equip_sensor.setKeyName(o.name.to_s)
        intgains_sensors[-1] << intgains_other_equip_sensor
      end
    end

    model.getLightss.sort.each do |e|
      next unless e.space.get.thermalZone.get.name.to_s == living_zone.name.to_s

      intgains_sensors << []
      { 'Lights Convective Heating Energy' => 'ig_lgt_conv',
        'Lights Radiant Heating Energy' => 'ig_lgt_rad',
        'Lights Visible Radiation Heating Energy' => 'ig_lgt_vis' }.each do |var, name|
        intgains_lights_sensor = OpenStudio::Model::EnergyManagementSystemSensor.new(model, var)
        intgains_lights_sensor.setName(name)
        intgains_lights_sensor.setKeyName(e.name.to_s)
        intgains_sensors[-1] << intgains_lights_sensor
      end
    end

    model.getPeoples.sort.each do |e|
      next unless e.space.get.thermalZone.get.name.to_s == living_zone.name.to_s

      intgains_sensors << []
      { 'People Convective Heating Energy' => 'ig_ppl_conv',
        'People Radiant Heating Energy' => 'ig_ppl_rad' }.each do |var, name|
        intgains_people = OpenStudio::Model::EnergyManagementSystemSensor.new(model, var)
        intgains_people.setName(name)
        intgains_people.setKeyName(e.name.to_s)
        intgains_sensors[-1] << intgains_people
      end
    end

    model.getZoneHVACDehumidifierDXs.each do |e|
      next unless e.thermalZone.get.name.to_s == living_zone.name.to_s

      intgains_sensors << []
      { 'Zone Dehumidifier Sensible Heating Energy' => 'ig_dehumidifier' }.each do |var, name|
        intgain_dehumidifier = OpenStudio::Model::EnergyManagementSystemSensor.new(model, var)
        intgain_dehumidifier.setName(name)
        intgain_dehumidifier.setKeyName(e.name.to_s)
        load_adj_sensors[:dehumidifier] = intgain_dehumidifier
        intgains_sensors[-1] << intgain_dehumidifier
      end
    end

    intgains_dhw_sensors = {}

    (model.getWaterHeaterMixeds + model.getWaterHeaterStratifieds).sort.each do |wh|
      next unless wh.ambientTemperatureThermalZone.is_initialized
      next unless wh.ambientTemperatureThermalZone.get.name.to_s == living_zone.name.to_s

      dhw_sensor = OpenStudio::Model::EnergyManagementSystemSensor.new(model, 'Water Heater Heat Loss Energy')
      dhw_sensor.setName('dhw_loss')
      dhw_sensor.setKeyName(wh.name.to_s)

      if wh.is_a? OpenStudio::Model::WaterHeaterMixed
        oncycle_loss = wh.onCycleLossFractiontoThermalZone
        offcycle_loss = wh.offCycleLossFractiontoThermalZone
      else
        oncycle_loss = wh.skinLossFractiontoZone
        offcycle_loss = wh.offCycleFlueLossFractiontoZone
      end

      dhw_rtf_sensor = OpenStudio::Model::EnergyManagementSystemSensor.new(model, 'Water Heater Runtime Fraction')
      dhw_rtf_sensor.setName('dhw_rtf')
      dhw_rtf_sensor.setKeyName(wh.name.to_s)

      intgains_dhw_sensors[dhw_sensor] = [offcycle_loss, oncycle_loss, dhw_rtf_sensor]
    end

    nonsurf_names = ['intgains', 'infil', 'mechvent', 'natvent', 'whf', 'ducts']

    # EMS program
    program = OpenStudio::Model::EnergyManagementSystemProgram.new(model)
    program.setName(Constants.ObjectNameComponentLoadsProgram)

    # EMS program: Surfaces
    surfaces_sensors.each do |k, surface_sensors|
      program.addLine("Set hr_#{k} = 0")
      surface_sensors.each do |sensors|
        s = "Set hr_#{k} = hr_#{k}"
        sensors.each do |sensor|
          # remove ss_net if switch
          if sensor.name.to_s.start_with?('ss_net', 'ss_sol_abs', 'ss_trans_in')
            s += " - #{sensor.name}"
          elsif sensor.name.to_s.start_with?('ss_sw_abs', 'ss_trans_out', 'ss_back_out')
            s += " + #{sensor.name} * ZoneTimestep * 3600"
          else
            s += " + #{sensor.name}"
          end
        end
        program.addLine(s) if sensors.size > 0
      end
    end

    # EMS program: Internal gains
    program.addLine('Set hr_intgains = 0')
    intgains_sensors.each do |intgain_sensors|
      s = 'Set hr_intgains = hr_intgains'
      intgain_sensors.each do |sensor|
        s += " - #{sensor.name}"
      end
      program.addLine(s) if intgain_sensors.size > 0
    end
    intgains_dhw_sensors.each do |sensor, vals|
      off_loss, on_loss, rtf_sensor = vals
      program.addLine("Set hr_intgains = hr_intgains + #{sensor.name} * (#{off_loss}*(1-#{rtf_sensor.name}) + #{on_loss}*#{rtf_sensor.name})") # Water heater tank losses to zone
    end

    # EMS program: Infiltration, Natural Ventilation, Mechanical Ventilation, Ducts
    program.addLine("Set hr_airflow_rate = #{infil_flow_actuator.name} + #{natvent_flow_actuator.name} + #{whf_flow_actuator.name}")
    program.addLine('If hr_airflow_rate > 0')
    program.addLine("  Set hr_infil = (#{air_loss_sensor.name} - #{air_gain_sensor.name}) * #{infil_flow_actuator.name} / hr_airflow_rate") # Airflow heat attributed to infiltration
    program.addLine("  Set hr_natvent = (#{air_loss_sensor.name} - #{air_gain_sensor.name}) * #{natvent_flow_actuator.name} / hr_airflow_rate") # Airflow heat attributed to natural ventilation
    program.addLine("  Set hr_whf = (#{air_loss_sensor.name} - #{air_gain_sensor.name}) * #{whf_flow_actuator.name} / hr_airflow_rate") # Airflow heat attributed to whole house fan
    program.addLine('Else')
    program.addLine('  Set hr_infil = 0')
    program.addLine('  Set hr_natvent = 0')
    program.addLine('  Set hr_whf = 0')
    program.addLine('  Set hr_mechvent = 0')
    program.addLine('EndIf')
    program.addLine('Set hr_mechvent = 0')
    mechvent_sensors.each do |sensor|
      program.addLine("Set hr_mechvent = hr_mechvent - #{sensor.name}")
    end
    program.addLine('Set hr_ducts = 0')
    ducts_sensors.each do |duct_sensors|
      s = 'Set hr_ducts = hr_ducts'
      duct_sensors.each do |sensor|
        s += " - #{sensor.name}"
      end
      program.addLine(s) if duct_sensors.size > 0
    end
    if (not ducts_mix_loss_sensor.nil?) && (not ducts_mix_gain_sensor.nil?)
      program.addLine("Set hr_ducts = hr_ducts + (#{ducts_mix_loss_sensor.name} - #{ducts_mix_gain_sensor.name})")
    end

    # EMS program: Heating vs Cooling logic
    program.addLine('Set htg_mode = 0')
    program.addLine('Set clg_mode = 0')
    program.addLine("If (#{liv_load_sensors[:htg].name} > 0)") # Assign hour to heating if heating load
    program.addLine('  Set htg_mode = 1')
    program.addLine("ElseIf (#{liv_load_sensors[:clg].name} > 0)") # Assign hour to cooling if cooling load
    program.addLine('  Set clg_mode = 1')
    program.addLine("ElseIf (#{@clg_ssn_sensor.name} > 0)") # No load, assign hour to cooling if in cooling season definition (Note: natural ventilation & whole house fan only operate during the cooling season)
    program.addLine('  Set clg_mode = 1')
    program.addLine('Else') # No load, assign hour to heating if not in cooling season definition
    program.addLine('  Set htg_mode = 1')
    program.addLine('EndIf')

    [:htg, :clg].each do |mode|
      if mode == :htg
        sign = ''
      else
        sign = '-'
      end
      surfaces_sensors.keys.each do |k|
        program.addLine("Set loads_#{mode}_#{k} = #{sign}hr_#{k} * #{mode}_mode")
      end
      nonsurf_names.each do |nonsurf_name|
        program.addLine("Set loads_#{mode}_#{nonsurf_name} = #{sign}hr_#{nonsurf_name} * #{mode}_mode")
      end
    end

    # EMS program: Total loads
    program.addLine('Set loads_htg_tot = 0')
    program.addLine('Set loads_clg_tot = 0')
    program.addLine("If #{liv_load_sensors[:htg].name} > 0")
    s = "  Set loads_htg_tot = #{tot_load_sensors[:htg].name} - #{tot_load_sensors[:clg].name}"
    load_adj_sensors.each do |key, adj_sensor|
      if ['dehumidifier'].include? key.to_s
        s += " - #{adj_sensor.name}"
      end
    end
    program.addLine(s)
    program.addLine("ElseIf #{liv_load_sensors[:clg].name} > 0")
    s = "  Set loads_clg_tot = #{tot_load_sensors[:clg].name} - #{tot_load_sensors[:htg].name}"
    load_adj_sensors.each do |key, adj_sensor|
      if ['dehumidifier'].include? key.to_s
        s += " + #{adj_sensor.name}"
      end
    end
    program.addLine(s)
    program.addLine('EndIf')

    # EMS calling manager
    program_calling_manager = OpenStudio::Model::EnergyManagementSystemProgramCallingManager.new(model)
    program_calling_manager.setName("#{program.name} calling manager")
    program_calling_manager.setCallingPoint('EndOfZoneTimestepAfterZoneReporting')
    program_calling_manager.addProgram(program)
  end

  def self.set_vacancy(runner, model)
    return if @schedules_file.nil?

    @schedules_file.set_vacancy(col_names: ScheduleGenerator.col_names)
  end

  def self.add_output_control_files(runner, model)
    return if @debug

    # Disable various output files
    ocf = model.getOutputControlFiles
    ocf.setOutputAUDIT(false)
    ocf.setOutputBND(false)
    ocf.setOutputEIO(false)
    ocf.setOutputESO(false)
    ocf.setOutputMDD(false)
    ocf.setOutputMTD(false)
    ocf.setOutputMTR(false)
    ocf.setOutputRDD(false)
    ocf.setOutputSHD(false)
    ocf.setOutputTabular(false)
  end

  def self.add_ems_debug_output(runner, model)
    oems = model.getOutputEnergyManagementSystem
    oems.setActuatorAvailabilityDictionaryReporting('Verbose')
    oems.setInternalVariableAvailabilityDictionaryReporting('Verbose')
    oems.setEMSRuntimeLanguageDebugOutputLevel('Verbose')
  end

  def self.set_surface_interior(model, spaces, surface, hpxml_surface)
    interior_adjacent_to = hpxml_surface.interior_adjacent_to
    if [HPXML::LocationBasementConditioned].include? interior_adjacent_to
      surface.setSpace(create_or_get_space(model, spaces, HPXML::LocationLivingSpace))
      @cond_bsmnt_surfaces << surface
    else
      surface.setSpace(create_or_get_space(model, spaces, interior_adjacent_to))
    end
  end

  def self.set_surface_exterior(model, spaces, surface, hpxml_surface)
    exterior_adjacent_to = hpxml_surface.exterior_adjacent_to
    interior_adjacent_to = hpxml_surface.interior_adjacent_to
    is_adiabatic = hpxml_surface.is_adiabatic
    if exterior_adjacent_to == HPXML::LocationOutside
      surface.setOutsideBoundaryCondition('Outdoors')
    elsif exterior_adjacent_to == HPXML::LocationGround
      surface.setOutsideBoundaryCondition('Foundation')
    elsif is_adiabatic
      surface.setOutsideBoundaryCondition('Adiabatic')
    elsif [HPXML::LocationOtherHeatedSpace, HPXML::LocationOtherMultifamilyBufferSpace,
           HPXML::LocationOtherNonFreezingSpace, HPXML::LocationOtherHousingUnit].include? exterior_adjacent_to
      set_surface_otherside_coefficients(surface, exterior_adjacent_to, model, spaces)
    elsif exterior_adjacent_to == HPXML::LocationBasementConditioned
      surface.createAdjacentSurface(create_or_get_space(model, spaces, HPXML::LocationLivingSpace))
      @cond_bsmnt_surfaces << surface.adjacentSurface.get
    else
      surface.createAdjacentSurface(create_or_get_space(model, spaces, exterior_adjacent_to))
    end
  end

  def self.set_surface_otherside_coefficients(surface, exterior_adjacent_to, model, spaces)
    if spaces[exterior_adjacent_to].nil?
      # Create E+ other side coefficient object
      otherside_object = OpenStudio::Model::SurfacePropertyOtherSideCoefficients.new(model)
      otherside_object.setName(exterior_adjacent_to)
      otherside_object.setCombinedConvectiveRadiativeFilmCoefficient(UnitConversions.convert(1.0 / Material.AirFilmVertical.rvalue, 'Btu/(hr*ft^2*F)', 'W/(m^2*K)'))
      # Schedule of space temperature, can be shared with water heater/ducts
      sch = get_space_temperature_schedule(model, exterior_adjacent_to, spaces)
      otherside_object.setConstantTemperatureSchedule(sch)
      surface.setSurfacePropertyOtherSideCoefficients(otherside_object)
      spaces[exterior_adjacent_to] = otherside_object
    else
      surface.setSurfacePropertyOtherSideCoefficients(spaces[exterior_adjacent_to])
    end
    surface.setSunExposure('NoSun')
    surface.setWindExposure('NoWind')
  end

  def self.get_space_temperature_schedule(model, location, spaces)
    # Create outside boundary schedules to be actuated by EMS,
    # can be shared by any surface, duct adjacent to / located in those spaces

    # return if already exists
    model.getScheduleConstants.each do |sch|
      next unless sch.name.to_s == location

      return sch
    end

    sch = OpenStudio::Model::ScheduleConstant.new(model)
    sch.setName(location)

    space_values = Geometry.get_temperature_scheduled_space_values(location)

    if location == HPXML::LocationOtherHeatedSpace
      # Create a sensor to get dynamic heating setpoint
      htg_sch = spaces[HPXML::LocationLivingSpace].thermalZone.get.thermostatSetpointDualSetpoint.get.heatingSetpointTemperatureSchedule.get
      sensor_htg_spt = OpenStudio::Model::EnergyManagementSystemSensor.new(model, 'Schedule Value')
      sensor_htg_spt.setName('htg_spt')
      sensor_htg_spt.setKeyName(htg_sch.name.to_s)
      space_values[:temp_min] = sensor_htg_spt.name.to_s
    end

    # Schedule type limits compatible
    schedule_type_limits = OpenStudio::Model::ScheduleTypeLimits.new(model)
    schedule_type_limits.setUnitType('Temperature')
    sch.setScheduleTypeLimits(schedule_type_limits)

    # Sensors
    if space_values[:indoor_weight] > 0
      sensor_ia = OpenStudio::Model::EnergyManagementSystemSensor.new(model, 'Zone Air Temperature')
      sensor_ia.setName('cond_zone_temp')
      sensor_ia.setKeyName(spaces[HPXML::LocationLivingSpace].name.to_s)
    end

    if space_values[:outdoor_weight] > 0
      sensor_oa = OpenStudio::Model::EnergyManagementSystemSensor.new(model, 'Site Outdoor Air Drybulb Temperature')
      sensor_oa.setName('oa_temp')
    end

    if space_values[:ground_weight] > 0
      sensor_gnd = OpenStudio::Model::EnergyManagementSystemSensor.new(model, 'Site Surface Ground Temperature')
      sensor_gnd.setName('ground_temp')
    end

    actuator = OpenStudio::Model::EnergyManagementSystemActuator.new(sch, *EPlus::EMSActuatorScheduleConstantValue)
    actuator.setName("#{location.gsub(' ', '_').gsub('-', '_')}_temp_sch")

    # EMS to actuate schedule
    program = OpenStudio::Model::EnergyManagementSystemProgram.new(model)
    program.setName("#{location.gsub('-', '_')} Temperature Program")
    program.addLine("Set #{actuator.name} = 0.0")
    if not sensor_ia.nil?
      program.addLine("Set #{actuator.name} = #{actuator.name} + (#{sensor_ia.name} * #{space_values[:indoor_weight]})")
    end
    if not sensor_oa.nil?
      program.addLine("Set #{actuator.name} = #{actuator.name} + (#{sensor_oa.name} * #{space_values[:outdoor_weight]})")
    end
    if not sensor_gnd.nil?
      program.addLine("Set #{actuator.name} = #{actuator.name} + (#{sensor_gnd.name} * #{space_values[:ground_weight]})")
    end
    if not space_values[:temp_min].nil?
      if space_values[:temp_min].is_a? String
        min_temp_c = space_values[:temp_min]
      else
        min_temp_c = UnitConversions.convert(space_values[:temp_min], 'F', 'C')
      end
      program.addLine("If #{actuator.name} < #{min_temp_c}")
      program.addLine("Set #{actuator.name} = #{min_temp_c}")
      program.addLine('EndIf')
    end

    program_cm = OpenStudio::Model::EnergyManagementSystemProgramCallingManager.new(model)
    program_cm.setName("#{program.name} calling manager")
    program_cm.setCallingPoint('EndOfSystemTimestepAfterHVACReporting')
    program_cm.addProgram(program)

    return sch
  end

  # Returns an OS:Space, or temperature OS:Schedule for a MF space, or nil if outside
  # Should be called when the object's energy use is sensitive to ambient temperature
  # (e.g., water heaters and ducts).
  def self.get_space_or_schedule_from_location(location, object_name, model, spaces)
    return if [HPXML::LocationOtherExterior, HPXML::LocationOutside, HPXML::LocationRoofDeck].include? location

    sch = nil
    space = nil
    if [HPXML::LocationOtherHeatedSpace, HPXML::LocationOtherHousingUnit, HPXML::LocationOtherMultifamilyBufferSpace,
        HPXML::LocationOtherNonFreezingSpace, HPXML::LocationExteriorWall, HPXML::LocationUnderSlab].include? location
      # if located in spaces where we don't model a thermal zone, create and return temperature schedule
      sch = get_space_temperature_schedule(model, location, spaces)
    else
      space = get_space_from_location(location, object_name, model, spaces)
    end

    return space, sch
  end

  # Returns an OS:Space, or nil if a MF space
  # Should be called when the object's energy use is NOT sensitive to ambient temperature
  # (e.g., appliances).
  def self.get_space_from_location(location, object_name, model, spaces)
    return if [HPXML::LocationOtherHeatedSpace,
               HPXML::LocationOtherHousingUnit,
               HPXML::LocationOtherMultifamilyBufferSpace,
               HPXML::LocationOtherNonFreezingSpace].include? location

    num_orig_spaces = spaces.size

    if location == HPXML::LocationBasementConditioned
      space = create_or_get_space(model, spaces, HPXML::LocationLivingSpace)
    else
      space = create_or_get_space(model, spaces, location)
    end

    fail if spaces.size != num_orig_spaces # EPvalidator.xml should prevent this

    return space
  end

  def self.set_subsurface_exterior(surface, spaces, model, hpxml_surface)
    # Set its parent surface outside boundary condition, which will be also applied to subsurfaces through OS
    # The parent surface is entirely comprised of the subsurface.

    # Subsurface on foundation wall, set it to be adjacent to outdoors
    if hpxml_surface.exterior_adjacent_to == HPXML::LocationGround
      surface.setOutsideBoundaryCondition('Outdoors')
    else
      set_surface_exterior(model, spaces, surface, hpxml_surface)
    end
  end

  def self.get_kiva_instances(fnd_walls, slabs)
    # Identify unique Kiva foundations that are required.
    kiva_fnd_walls = []
    fnd_walls.each do |foundation_wall|
      next unless foundation_wall.is_exterior

      kiva_fnd_walls << foundation_wall
    end
    if kiva_fnd_walls.empty? # Handle slab foundation type
      kiva_fnd_walls << nil
    end

    kiva_slabs = slabs

    return kiva_fnd_walls.product(kiva_slabs)
  end

  def self.set_foundation_and_walls_top()
    @foundation_top = 0
    @hpxml.foundation_walls.each do |foundation_wall|
      top = -1 * foundation_wall.depth_below_grade + foundation_wall.height
      @foundation_top = top if top > @foundation_top
    end
    @walls_top = @foundation_top + 8.0 * @ncfl_ag
  end
end

# register the measure to be used by the application
HPXMLtoOpenStudio.new.registerWithApplication<|MERGE_RESOLUTION|>--- conflicted
+++ resolved
@@ -866,25 +866,9 @@
   def self.add_num_occupants(model, runner, spaces)
     # Occupants
     num_occ = @hpxml.building_occupancy.number_of_residents
-<<<<<<< HEAD
-    if num_occ > 0
-      occ_gain, hrs_per_day, sens_frac, lat_frac = Geometry.get_occupancy_default_values()
-      weekday_sch = Schedule.OccupantsWeekdayFractions
-      weekday_sch_sum = weekday_sch.split(',').map(&:to_f).sum(0.0)
-      if (weekday_sch_sum - hrs_per_day).abs > 0.1
-        fail 'Occupancy schedule inconsistent with hrs_per_day.'
-      end
-
-      weekend_sch = Schedule.OccupantsWeekendFractions
-      monthly_sch = Schedule.OccupantsMonthlyMultipliers
-
-      Geometry.process_occupants(model, num_occ, occ_gain, sens_frac, lat_frac, weekday_sch, weekend_sch, monthly_sch, @cfa, @nbeds, spaces[HPXML::LocationLivingSpace], @schedules_file)
-    end
-=======
     return if num_occ <= 0
 
-    Geometry.process_occupants(model, num_occ, @cfa, spaces[HPXML::LocationLivingSpace])
->>>>>>> bc86afb7
+    Geometry.process_occupants(model, num_occ, @cfa, spaces[HPXML::LocationLivingSpace], @schedules_file)
   end
 
   def self.get_default_azimuths()
