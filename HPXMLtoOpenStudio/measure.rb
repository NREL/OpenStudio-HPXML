--- conflicted
+++ resolved
@@ -299,12 +299,7 @@
     # Other
 
     add_airflow(runner, model, weather, spaces)
-<<<<<<< HEAD
-    add_hvac_sizing(runner, model, weather)
-=======
     add_hvac_sizing(runner, model, weather, spaces)
-    add_fuel_heating_eae(runner, model)
->>>>>>> 07f7574a
     add_photovoltaics(runner, model)
     add_additional_properties(runner, model, hpxml_path)
     add_component_loads_output(runner, model, spaces)
@@ -2000,74 +1995,14 @@
           heating_system = nil
         end
 
-<<<<<<< HEAD
-      charge_defect_ratio = cooling_system.charge_defect_ratio
-      if charge_defect_ratio.nil?
-        charge_defect_ratio = 0.0
-      end
-
-      airflow_defect_ratio = cooling_system.airflow_defect_ratio
-      if airflow_defect_ratio.nil?
-        airflow_defect_ratio = 0.0
-      end
-
-      fan_power_installed = cooling_system.blower_watt_cfm
-      if fan_power_installed.nil?
-        fan_power_installed = 0.58 # RESNET Standard 301 default value (W/cfm)
-      end
-
-      load_frac = cooling_system.fraction_cool_load_served
-      sequential_load_frac, @total_frac_remaining_cool_load_served = calc_sequential_load_fraction(load_frac, @total_frac_remaining_cool_load_served)
-
-      check_distribution_system(cooling_system.distribution_system, clg_type)
-
-      @hvac_map[cooling_system.id] = []
-
-      if clg_type == HPXML::HVACTypeCentralAirConditioner
-
-        seer = cooling_system.cooling_efficiency_seer
-        compressor_type = cooling_system.compressor_type
-        crankcase_kw = 0.05 # From RESNET Publication No. 002-2017
-        crankcase_temp = 50.0 # From RESNET Publication No. 002-2017
-
-        if compressor_type == HPXML::HVACCompressorTypeSingleStage
-
-          # TODO: Handle cooling_cfm input (by setting airflow defect to 0?)
-
-          shrs = [cooling_system.cooling_shr]
-          airflow_rate = cooling_system.cooling_cfm # Hidden feature; used only for HERS DSE test
-          HVAC.apply_central_ac_1speed(model, runner, seer, shrs,
-                                       crankcase_kw, crankcase_temp,
-                                       cool_capacity_btuh, airflow_rate,
-                                       charge_defect_ratio, airflow_defect_ratio, fan_power_installed,
-                                       load_frac, sequential_load_frac, @living_zone,
-                                       @hvac_map, cooling_system.id)
-        elsif compressor_type == HPXML::HVACCompressorTypeTwoStage
-
-          # TODO: is the following assumption correct (revisit Dylan's data?)? OR should value from HPXML be used for both stages
-          shrs = [cooling_system.cooling_shr - 0.02, cooling_system.cooling_shr]
-          HVAC.apply_central_ac_2speed(model, runner, seer, shrs,
-                                       crankcase_kw, crankcase_temp,
-                                       cool_capacity_btuh, load_frac,
-                                       sequential_load_frac, @living_zone,
-                                       @hvac_map, cooling_system.id)
-        elsif compressor_type == HPXML::HVACCompressorTypeVariableSpeed
-
-          var_sp_shr_mult = [1.115, 1.026, 1.013, 1.0]
-          shrs = var_sp_shr_mult.map { |m| cooling_system.cooling_shr * m }
-          HVAC.apply_central_ac_4speed(model, runner, seer, shrs,
-                                       crankcase_kw, crankcase_temp,
-                                       cool_capacity_btuh, load_frac,
-                                       sequential_load_frac, @living_zone,
-                                       @hvac_map, cooling_system.id)
-=======
+        # TODO: Handle cooling_cfm input (by setting airflow defect to 0?)
+
         HVAC.apply_central_air_conditioner_furnace(model, runner, cooling_system, heating_system,
                                                    @remaining_cool_load_frac, @remaining_heat_load_frac,
                                                    living_zone, @hvac_map)
 
         if not heating_system.nil?
           @remaining_heat_load_frac -= heating_system.fraction_heat_load_served
->>>>>>> 07f7574a
         end
 
       elsif cooling_system.cooling_system_type == HPXML::HVACTypeRoomAirConditioner
@@ -2106,77 +2041,8 @@
 
       elsif heating_system.heating_system_type == HPXML::HVACTypeBoiler
 
-<<<<<<< HEAD
-        fan_power = heating_system.blower_watt_cfm # For furnaces, this will only be used if there is not an air conditioner
-        if fan_power.nil?
-          # TODO: Consider if this default should be applied to wall furnaces and stoves
-          fan_power = 0.58 # RESNET Standard 301 default value (W/cfm)
-        end
-
-        load_frac = heating_system.fraction_heat_load_served
-        sequential_load_frac, @total_frac_remaining_heat_load_served = calc_sequential_load_fraction(load_frac, @total_frac_remaining_heat_load_served)
-
-        @hvac_map[heating_system.id] = []
-
-        if htg_type == HPXML::HVACTypeFurnace
-
-          afue = heating_system.heating_efficiency_afue
-          airflow_rate = heating_system.heating_cfm # Hidden feature; used only for HERS DSE test
-          HVAC.apply_furnace(model, runner, fuel, afue,
-                             heat_capacity_btuh, airflow_rate, fan_power,
-                             load_frac, sequential_load_frac,
-                             attached_clg_system, @living_zone,
-                             @hvac_map, heating_system.id)
-        elsif htg_type == HPXML::HVACTypeWallFurnace
-
-          afue = heating_system.heating_efficiency_afue
-          fan_power = 0.0
-          airflow_rate = 0.0 # TODO: Update this for RESNET 310 blower W/cfm input??
-          HVAC.apply_unit_heater(model, runner, fuel,
-                                 afue, heat_capacity_btuh, fan_power,
-                                 airflow_rate, load_frac,
-                                 sequential_load_frac, @living_zone,
-                                 @hvac_map, heating_system.id)
-        elsif htg_type == HPXML::HVACTypeBoiler
-
-          system_type = Constants.BoilerTypeForcedDraft
-          afue = heating_system.heating_efficiency_afue
-          fuel_eae = heating_system.electric_auxiliary_energy
-          oat_reset_enabled = false
-          oat_high = nil
-          oat_low = nil
-          oat_hwst_high = nil
-          oat_hwst_low = nil
-          design_temp = 180.0
-          HVAC.apply_boiler(model, runner, fuel, system_type, afue, fuel_eae,
-                            oat_reset_enabled, oat_high, oat_low, oat_hwst_high, oat_hwst_low,
-                            heat_capacity_btuh, design_temp, load_frac,
-                            sequential_load_frac, @living_zone,
-                            @hvac_map, heating_system.id)
-        elsif htg_type == HPXML::HVACTypeElectricResistance
-
-          efficiency = heating_system.heating_efficiency_percent
-          HVAC.apply_electric_baseboard(model, runner, efficiency,
-                                        heat_capacity_btuh, load_frac,
-                                        sequential_load_frac, @living_zone,
-                                        @hvac_map, heating_system.id)
-        elsif (htg_type == HPXML::HVACTypeStove) || (htg_type == HPXML::HVACTypePortableHeater)
-
-          efficiency = heating_system.heating_efficiency_percent
-          airflow_rate = 125.0 # cfm/ton; doesn't affect energy consumption
-          HVAC.apply_unit_heater(model, runner, fuel,
-                                 efficiency, heat_capacity_btuh, fan_power,
-                                 airflow_rate, load_frac,
-                                 sequential_load_frac, @living_zone,
-                                 @hvac_map, heating_system.id)
-        end
-      end
-    end
-  end
-=======
         HVAC.apply_boiler(model, runner, heating_system,
                           @remaining_heat_load_frac, living_zone, @hvac_map)
->>>>>>> 07f7574a
 
       elsif heating_system.heating_system_type == HPXML::HVACTypeElectricResistance
 
@@ -2216,33 +2082,7 @@
         end
       end
 
-<<<<<<< HEAD
-      charge_defect_ratio = heat_pump.charge_defect_ratio
-      if charge_defect_ratio.nil?
-        charge_defect_ratio = 0.0
-      end
-
-      airflow_defect_ratio = heat_pump.airflow_defect_ratio
-      if airflow_defect_ratio.nil?
-        airflow_defect_ratio = 0.0
-      end
-
-      fan_power_installed = heat_pump.blower_watt_cfm
-      if fan_power_installed.nil?
-        fan_power_installed = 0.58 # RESNET Standard 301 default value (W/cfm)
-      end
-
-      load_frac_heat = heat_pump.fraction_heat_load_served
-      sequential_load_frac_heat, @total_frac_remaining_heat_load_served = calc_sequential_load_fraction(load_frac_heat, @total_frac_remaining_heat_load_served)
-
-      load_frac_cool = heat_pump.fraction_cool_load_served
-      sequential_load_frac_cool, @total_frac_remaining_cool_load_served = calc_sequential_load_fraction(load_frac_cool, @total_frac_remaining_cool_load_served)
-
-      backup_heat_fuel = heat_pump.backup_heating_fuel
-      if not backup_heat_fuel.nil?
-=======
       check_distribution_system(heat_pump.distribution_system, heat_pump.heat_pump_type)
->>>>>>> 07f7574a
 
       if heat_pump.heat_pump_type == HPXML::HVACTypeHeatPumpAirToAir
 
@@ -2267,55 +2107,10 @@
 
       end
 
-<<<<<<< HEAD
-      if hp_type == HPXML::HVACTypeHeatPumpAirToAir
-
-        seer = heat_pump.cooling_efficiency_seer
-        hspf = heat_pump.heating_efficiency_hspf
-        compressor_type = heat_pump.compressor_type
-        crankcase_kw = 0.05 # From RESNET Publication No. 002-2017
-        crankcase_temp = 50.0 # From RESNET Publication No. 002-2017
-
-        if compressor_type == HPXML::HVACCompressorTypeSingleStage
-
-          shrs = [heat_pump.cooling_shr]
-          HVAC.apply_central_ashp_1speed(model, runner, seer, hspf, shrs,
-                                         hp_compressor_min_temp, crankcase_kw, crankcase_temp,
-                                         cool_capacity_btuh, heat_capacity_btuh, heat_capacity_btuh_17F,
-                                         backup_heat_fuel, backup_heat_efficiency, backup_heat_capacity_btuh, supp_htg_max_outdoor_temp,
-                                         charge_defect_ratio, airflow_defect_ratio, fan_power_installed,
-                                         load_frac_heat, load_frac_cool,
-                                         sequential_load_frac_heat, sequential_load_frac_cool,
-                                         @living_zone, @hvac_map, heat_pump.id)
-        elsif compressor_type == HPXML::HVACCompressorTypeTwoStage
-
-          # TODO: is the following assumption correct (revisit Dylan's data?)? OR should value from HPXML be used for both stages?
-          shrs = [heat_pump.cooling_shr - 0.014, heat_pump.cooling_shr]
-          HVAC.apply_central_ashp_2speed(model, runner, seer, hspf, shrs,
-                                         hp_compressor_min_temp, crankcase_kw, crankcase_temp,
-                                         cool_capacity_btuh, heat_capacity_btuh, heat_capacity_btuh_17F,
-                                         backup_heat_fuel, backup_heat_efficiency, backup_heat_capacity_btuh, supp_htg_max_outdoor_temp,
-                                         load_frac_heat, load_frac_cool,
-                                         sequential_load_frac_heat, sequential_load_frac_cool,
-                                         @living_zone, @hvac_map, heat_pump.id)
-        elsif compressor_type == HPXML::HVACCompressorTypeVariableSpeed
-
-          var_sp_shr_mult = [1.115, 1.026, 1.013, 1.0]
-          shrs = var_sp_shr_mult.map { |m| heat_pump.cooling_shr * m }
-          HVAC.apply_central_ashp_4speed(model, runner, seer, hspf, shrs,
-                                         hp_compressor_min_temp, crankcase_kw, crankcase_temp,
-                                         cool_capacity_btuh, heat_capacity_btuh, heat_capacity_btuh_17F,
-                                         backup_heat_fuel, backup_heat_efficiency, backup_heat_capacity_btuh, supp_htg_max_outdoor_temp,
-                                         load_frac_heat, load_frac_cool,
-                                         sequential_load_frac_heat, sequential_load_frac_cool,
-                                         @living_zone, @hvac_map, heat_pump.id)
-        end
-=======
       @remaining_heat_load_frac -= heat_pump.fraction_heat_load_served
       @remaining_cool_load_frac -= heat_pump.fraction_cool_load_served
     end
   end
->>>>>>> 07f7574a
 
   def self.add_ideal_system(runner, model, spaces, epw_path)
     # Adds an ideal air system as needed to meet the load (i.e., because the sum of fractions load
@@ -2644,30 +2439,6 @@
     HVACSizing.apply(model, runner, weather, spaces, @hpxml, @infil_volume, @nbeds, @min_neighbor_distance, @debug)
   end
 
-<<<<<<< HEAD
-=======
-  def self.add_fuel_heating_eae(runner, model)
-    # Needs to come after HVAC sizing (needs heating capacity and airflow rate)
-    # FUTURE: Could remove this method and simplify everything if we could autosize via the HPXML file
-
-    @hpxml.heating_systems.each do |heating_system|
-      next unless heating_system.fraction_heat_load_served > 0
-
-      htg_type = heating_system.heating_system_type
-      next unless [HPXML::HVACTypeFurnace, HPXML::HVACTypeWallFurnace, HPXML::HVACTypeFloorFurnace, HPXML::HVACTypeStove, HPXML::HVACTypeBoiler].include? htg_type
-
-      fuel = heating_system.heating_system_fuel
-      next if fuel == HPXML::FuelTypeElectricity
-
-      fuel_eae = heating_system.electric_auxiliary_energy
-      load_frac = heating_system.fraction_heat_load_served
-      sys_id = heating_system.id
-
-      HVAC.apply_eae_to_heating_fan(runner, @hvac_map[sys_id], fuel_eae, fuel, load_frac, htg_type)
-    end
-  end
-
->>>>>>> 07f7574a
   def self.add_photovoltaics(runner, model)
     @hpxml.pv_systems.each do |pv_system|
       PV.apply(model, pv_system)
