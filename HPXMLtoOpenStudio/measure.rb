# frozen_string_literal: true

# Require all gems up front; this is much faster than multiple resource
# files lazy loading as needed, as it prevents multiple lookups for the
# same gem.
require 'pathname'
require 'csv'
require 'oga'
Dir["#{File.dirname(__FILE__)}/resources/*.rb"].each do |resource_file|
  next if resource_file.include? 'minitest_helper.rb'

  require resource_file
end

# start the measure
class HPXMLtoOpenStudio < OpenStudio::Measure::ModelMeasure
  # human readable name
  def name
    return 'HPXML to OpenStudio Translator'
  end

  # human readable description
  def description
    return 'Translates HPXML file to OpenStudio Model'
  end

  # human readable description of modeling approach
  def modeler_description
    return ''
  end

  # define the arguments that the user will input
  def arguments(model) # rubocop:disable Lint/UnusedMethodArgument
    args = OpenStudio::Measure::OSArgumentVector.new

    arg = OpenStudio::Measure::OSArgument.makeStringArgument('hpxml_path', true)
    arg.setDisplayName('HPXML File Path')
    arg.setDescription('Absolute/relative path of the HPXML file.')
    args << arg

    arg = OpenStudio::Measure::OSArgument.makeStringArgument('output_dir', true)
    arg.setDisplayName('Directory for Output Files')
    arg.setDescription('Absolute/relative path for the output files directory.')
    args << arg

    arg = OpenStudio::Measure::OSArgument.makeBoolArgument('debug', false)
    arg.setDisplayName('Debug Mode?')
    arg.setDescription('If true: 1) Writes in.osm file, 2) Generates additional log output, and 3) Creates all EnergyPlus output files.')
    arg.setDefaultValue(false)
    args << arg

    arg = OpenStudio::Measure::OSArgument.makeBoolArgument('add_component_loads', false)
    arg.setDisplayName('Add component loads?')
    arg.setDescription('If true, adds the calculation of heating/cooling component loads (not enabled by default for faster performance).')
    arg.setDefaultValue(false)
    args << arg

    arg = OpenStudio::Measure::OSArgument.makeBoolArgument('skip_validation', false)
    arg.setDisplayName('Skip Validation?')
    arg.setDescription('If true, bypasses HPXML input validation for faster performance. WARNING: This should only be used if the supplied HPXML file has already been validated against the Schema & Schematron documents.')
    arg.setDefaultValue(false)
    args << arg

    arg = OpenStudio::Measure::OSArgument.makeStringArgument('building_id', false)
    arg.setDisplayName('BuildingID')
    arg.setDescription('The ID of the HPXML Building. Only required if there are multiple Building elements in the HPXML file.')
    args << arg

    return args
  end

  # define what happens when the measure is run
  def run(model, runner, user_arguments)
    super(model, runner, user_arguments)

    # use the built-in error checking
    if !runner.validateUserArguments(arguments(model), user_arguments)
      return false
    end

    Geometry.tear_down_model(model, runner)

    Version.check_openstudio_version()

    # assign the user inputs to variables
    hpxml_path = runner.getStringArgumentValue('hpxml_path', user_arguments)
    output_dir = runner.getStringArgumentValue('output_dir', user_arguments)
    add_component_loads = runner.getBoolArgumentValue('add_component_loads', user_arguments)
    debug = runner.getBoolArgumentValue('debug', user_arguments)
    skip_validation = runner.getBoolArgumentValue('skip_validation', user_arguments)
    building_id = runner.getOptionalStringArgumentValue('building_id', user_arguments)

    unless (Pathname.new hpxml_path).absolute?
      hpxml_path = File.expand_path(hpxml_path)
    end
    unless File.exist?(hpxml_path) && hpxml_path.downcase.end_with?('.xml')
      fail "'#{hpxml_path}' does not exist or is not an .xml file."
    end

    unless (Pathname.new output_dir).absolute?
      output_dir = File.expand_path(output_dir)
    end

    if building_id.is_initialized
      building_id = building_id.get
    else
      building_id = nil
    end

    begin
      if skip_validation
        xsd_path = nil
        stron_path = nil
      else
        xsd_path = File.join(File.dirname(__FILE__), 'resources', 'hpxml_schema', 'HPXML.xsd')
        stron_path = File.join(File.dirname(__FILE__), 'resources', 'hpxml_schematron', 'EPvalidator.xml')
      end
      hpxml = HPXML.new(hpxml_path: hpxml_path, schema_path: xsd_path, schematron_path: stron_path, building_id: building_id)
      hpxml.errors.each do |error|
        runner.registerError(error)
      end
      hpxml.warnings.each do |warning|
        runner.registerWarning(warning)
      end
      return false unless hpxml.errors.empty?

      epw_path, weather = process_weather(hpxml, hpxml_path)

      if debug
        epw_output_path = File.join(output_dir, 'in.epw')
        FileUtils.cp(epw_path, epw_output_path)
      end

      OSModel.create(hpxml, runner, model, hpxml_path, epw_path, weather, output_dir,
                     add_component_loads, building_id, debug)
    rescue Exception => e
      runner.registerError("#{e.message}\n#{e.backtrace.join("\n")}")
      return false
    end

    return true
  end

  def process_weather(hpxml, hpxml_path)
    epw_path = Location.get_epw_path(hpxml, hpxml_path)
    weather = WeatherProcess.new(epw_path: epw_path)
    return epw_path, weather
  end
end

class OSModel
  def self.create(hpxml, runner, model, hpxml_path, epw_path, weather, output_dir,
                  add_component_loads, building_id, debug)
    @hpxml = hpxml
    @debug = debug

    # Set the working directory so that any files OS creates (e.g., external files
    # in the 'files' dir) end up in a writable directory.
    # Has a secondary benefit of creating the 'files' dir next to the 'run' dir.
    # See https://github.com/NREL/OpenStudio/issues/4763
    Dir.chdir(File.dirname(hpxml_path))

    @eri_version = @hpxml.header.eri_calculation_version # Hidden feature
    @eri_version = 'latest' if @eri_version.nil?
    @eri_version = Constants.ERIVersions[-1] if @eri_version == 'latest'

    @apply_ashrae140_assumptions = @hpxml.header.apply_ashrae140_assumptions # Hidden feature
    @apply_ashrae140_assumptions = false if @apply_ashrae140_assumptions.nil?

    # Here we turn off OS error-checking so that any invalid values provided
    # to OS SDK methods are passed along to EnergyPlus and produce errors. If
    # we didn't go this, we'd end up with successful EnergyPlus simulations that
    # use the wrong (default) value unless we check the return value of *every*
    # OS SDK setter method to notice there was an invalid value provided.
    # See https://github.com/NREL/OpenStudio/pull/4505 for more background.
    model.setStrictnessLevel('None'.to_StrictnessLevel)

    # Init
    check_file_references(hpxml_path)
    # Fixme: do we need to check system number of speed?
    offset_db = @hpxml.hvac_controls.size == 0 ? nil : @hpxml.hvac_controls[0].onoff_thermostat_deadband
    epw_file = Location.apply_weather_file(model, epw_path)
    @schedules_file = SchedulesFile.new(runner: runner, model: model,
                                        schedules_paths: @hpxml.header.schedules_filepaths,
                                        year: Location.get_sim_calendar_year(@hpxml.header.sim_calendar_year, epw_file),
                                        unavailable_periods: @hpxml.header.unavailable_periods,
                                        offset_db: offset_db)
    set_defaults_and_globals(runner, output_dir, epw_file, weather, @schedules_file)
    validate_emissions_files()
    Location.apply(model, weather, epw_file, @hpxml)
    add_simulation_params(model)

    # Conditioned space/zone
    spaces = {}
    create_or_get_space(model, spaces, HPXML::LocationLivingSpace)
    set_foundation_and_walls_top()
    set_heating_and_cooling_seasons()
    add_setpoints(runner, model, weather, spaces)

    # Geometry/Envelope
    add_roofs(runner, model, spaces)
    add_walls(runner, model, spaces)
    add_rim_joists(runner, model, spaces)
    add_floors(runner, model, spaces)
    add_foundation_walls_slabs(runner, model, weather, spaces)
    add_windows(model, spaces)
    add_doors(model, spaces)
    add_skylights(model, spaces)
    add_conditioned_floor_area(model, spaces)
    add_thermal_mass(model, spaces)
    Geometry.set_zone_volumes(spaces, @hpxml, @apply_ashrae140_assumptions)
    Geometry.explode_surfaces(model, @hpxml, @walls_top)
    add_num_occupants(model, runner, spaces)

    # HVAC
    @hvac_unavailable_periods = Schedule.get_unavailable_periods(SchedulesFile::ColumnHVAC, @hpxml.header.unavailable_periods)
    airloop_map = {} # Map of HPXML System ID -> AirLoopHVAC (or ZoneHVACFourPipeFanCoil)
    add_ideal_system(model, spaces, epw_path)
    add_cooling_system(model, spaces, runner, airloop_map)
    add_heating_system(runner, model, spaces, airloop_map)
    add_heat_pump(runner, model, weather, spaces, airloop_map)
    add_dehumidifiers(model, spaces)
    add_ceiling_fans(runner, model, weather, spaces)

    # Hot Water
    add_hot_water_and_appliances(runner, model, weather, spaces)

    # Plug Loads & Fuel Loads & Lighting
    add_mels(runner, model, spaces)
    add_mfls(runner, model, spaces)
    add_lighting(runner, model, epw_file, spaces)

    # Pools & Hot Tubs
    add_pools_and_hot_tubs(runner, model, spaces)

    # Other
    add_cooling_season(model, weather)
    add_airflow(runner, model, weather, spaces, airloop_map)
    add_photovoltaics(model)
    add_generators(model)
    add_batteries(runner, model, spaces)
    add_additional_properties(model, hpxml_path, building_id, epw_file)

    # Output
    add_unmet_hours_output(model, spaces)
    add_loads_output(model, spaces, add_component_loads)
    set_output_files(model)
    # Uncomment to debug EMS
    # add_ems_debug_output(model)

    if debug
      osm_output_path = File.join(output_dir, 'in.osm')
      File.write(osm_output_path, model.to_s)
      runner.registerInfo("Wrote file: #{osm_output_path}")
    end
  end

  private

  def self.check_file_references(hpxml_path)
    # Check/update file references
    @hpxml.header.schedules_filepaths = @hpxml.header.schedules_filepaths.collect { |sfp|
      FilePath.check_path(sfp,
                          File.dirname(hpxml_path),
                          'Schedules')
    }

    @hpxml.header.emissions_scenarios.each do |scenario|
      if @hpxml.header.emissions_scenarios.select { |s| s.emissions_type == scenario.emissions_type && s.name == scenario.name }.size > 1
        fail "Found multiple Emissions Scenarios with the Scenario Name=#{scenario.name} and Emissions Type=#{scenario.emissions_type}."
      end
      next if scenario.elec_schedule_filepath.nil?

      scenario.elec_schedule_filepath = FilePath.check_path(scenario.elec_schedule_filepath,
                                                            File.dirname(hpxml_path),
                                                            'Emissions File')
    end
  end

  def self.validate_emissions_files()
    @hpxml.header.emissions_scenarios.each do |scenario|
      next if scenario.elec_schedule_filepath.nil?

      data = File.readlines(scenario.elec_schedule_filepath)
      num_header_rows = scenario.elec_schedule_number_of_header_rows
      col_index = scenario.elec_schedule_column_number - 1

      if data.size != 8760 + num_header_rows
        fail "Emissions File has invalid number of rows (#{data.size}). Expected 8760 plus #{num_header_rows} header row(s)."
      end
      if col_index > data[num_header_rows, 8760].map { |x| x.count(',') }.min
        fail "Emissions File has too few columns. Cannot find column number (#{scenario.elec_schedule_column_number})."
      end
    end
  end

  def self.set_defaults_and_globals(runner, output_dir, epw_file, weather, schedules_file)
    # Initialize
    @remaining_heat_load_frac = 1.0
    @remaining_cool_load_frac = 1.0

    # Set globals
    @cfa = @hpxml.building_construction.conditioned_floor_area
    @ncfl = @hpxml.building_construction.number_of_conditioned_floors
    @ncfl_ag = @hpxml.building_construction.number_of_conditioned_floors_above_grade
    @nbeds = @hpxml.building_construction.number_of_bedrooms
    @default_azimuths = HPXMLDefaults.get_default_azimuths(@hpxml)

    # Apply defaults to HPXML object
    HPXMLDefaults.apply(runner, @hpxml, @eri_version, weather, epw_file: epw_file, schedules_file: schedules_file)

    # Write updated HPXML object (w/ defaults) to file for inspection
    @hpxml_defaults_path = File.join(output_dir, 'in.xml')
    XMLHelper.write_file(@hpxml.to_oga, @hpxml_defaults_path)

    # Now that we've written in.xml, ensure that no capacities/airflows
    # are zero in order to prevent potential E+ errors.
    HVAC.ensure_nonzero_sizing_values(@hpxml)

    # Now that we've written in.xml, make adjustments for modeling purposes.
    @frac_windows_operable = @hpxml.fraction_of_windows_operable()
    @hpxml.collapse_enclosure_surfaces() # Speeds up simulation
    @hpxml.delete_adiabatic_subsurfaces() # EnergyPlus doesn't allow this

    # Handle zero occupants when operational calculation
    occ_calc_type = @hpxml.header.occupancy_calculation_type
    noccs = @hpxml.building_occupancy.number_of_residents
    if occ_calc_type == HPXML::OccupancyCalculationTypeOperational && noccs == 0
      @hpxml.header.unavailable_periods.add(column_name: 'Vacancy',
                                            begin_month: @hpxml.header.sim_begin_month,
                                            begin_day: @hpxml.header.sim_begin_day,
                                            begin_hour: 0,
                                            end_month: @hpxml.header.sim_end_month,
                                            end_day: @hpxml.header.sim_end_day,
                                            end_hour: 24,
                                            natvent_availability: HPXML::ScheduleUnavailable)
    end
  end

  def self.add_simulation_params(model)
    SimControls.apply(model, @hpxml)
  end

  def self.add_num_occupants(model, runner, spaces)
    # Occupants
    num_occ = @hpxml.building_occupancy.number_of_residents
    return if num_occ <= 0

    Geometry.apply_occupants(model, runner, @hpxml, num_occ, spaces[HPXML::LocationLivingSpace],
                             @schedules_file, @hpxml.header.unavailable_periods)
  end

  def self.create_or_get_space(model, spaces, location)
    if spaces[location].nil?
      Geometry.create_space_and_zone(model, spaces, location)
    end
    return spaces[location]
  end

  def self.add_roofs(runner, model, spaces)
    @hpxml.roofs.each do |roof|
      next if roof.net_area < 1.0 # skip modeling net surface area for surfaces comprised entirely of subsurface area

      if roof.azimuth.nil?
        if roof.pitch > 0
          azimuths = @default_azimuths # Model as four directions for average exterior incident solar
        else
          azimuths = [@default_azimuths[0]] # Arbitrary azimuth for flat roof
        end
      else
        azimuths = [roof.azimuth]
      end

      surfaces = []

      azimuths.each do |azimuth|
        width = Math::sqrt(roof.net_area)
        length = (roof.net_area / width) / azimuths.size
        tilt = roof.pitch / 12.0
        z_origin = @walls_top + 0.5 * Math.sin(Math.atan(tilt)) * width

        vertices = Geometry.create_roof_vertices(length, width, z_origin, azimuth, tilt)
        surface = OpenStudio::Model::Surface.new(vertices, model)
        surfaces << surface
        surface.additionalProperties.setFeature('Length', length)
        surface.additionalProperties.setFeature('Width', width)
        surface.additionalProperties.setFeature('Azimuth', azimuth)
        surface.additionalProperties.setFeature('Tilt', tilt)
        surface.additionalProperties.setFeature('SurfaceType', 'Roof')
        if azimuths.size > 1
          surface.setName("#{roof.id}:#{azimuth}")
        else
          surface.setName(roof.id)
        end
        surface.setSurfaceType('RoofCeiling')
        surface.setOutsideBoundaryCondition('Outdoors')
        set_surface_interior(model, spaces, surface, roof)
      end

      next if surfaces.empty?

      # Apply construction
      has_radiant_barrier = roof.radiant_barrier
      if has_radiant_barrier
        radiant_barrier_grade = roof.radiant_barrier_grade
      end
      # FUTURE: Create Constructions.get_air_film(surface) method; use in measure.rb and hpxml_translator_test.rb
      inside_film = Material.AirFilmRoof(Geometry.get_roof_pitch([surfaces[0]]))
      outside_film = Material.AirFilmOutside
      mat_roofing = Material.RoofMaterial(roof.roof_type)
      if @apply_ashrae140_assumptions
        inside_film = Material.AirFilmRoofASHRAE140
        outside_film = Material.AirFilmOutsideASHRAE140
      end
      mat_int_finish = Material.InteriorFinishMaterial(roof.interior_finish_type, roof.interior_finish_thickness)
      if mat_int_finish.nil?
        fallback_mat_int_finish = nil
      else
        fallback_mat_int_finish = Material.InteriorFinishMaterial(mat_int_finish.name, 0.1) # Try thin material
      end

      install_grade = 1
      assembly_r = roof.insulation_assembly_r_value

      if not mat_int_finish.nil?
        # Closed cavity
        constr_sets = [
          WoodStudConstructionSet.new(Material.Stud2x(8.0), 0.07, 20.0, 0.75, mat_int_finish, mat_roofing),    # 2x8, 24" o.c. + R20
          WoodStudConstructionSet.new(Material.Stud2x(8.0), 0.07, 10.0, 0.75, mat_int_finish, mat_roofing),    # 2x8, 24" o.c. + R10
          WoodStudConstructionSet.new(Material.Stud2x(8.0), 0.07, 0.0, 0.75, mat_int_finish, mat_roofing),     # 2x8, 24" o.c.
          WoodStudConstructionSet.new(Material.Stud2x6, 0.07, 0.0, 0.75, mat_int_finish, mat_roofing),         # 2x6, 24" o.c.
          WoodStudConstructionSet.new(Material.Stud2x4, 0.07, 0.0, 0.5, mat_int_finish, mat_roofing),          # 2x4, 16" o.c.
          WoodStudConstructionSet.new(Material.Stud2x4, 0.01, 0.0, 0.0, fallback_mat_int_finish, mat_roofing), # Fallback
        ]
        match, constr_set, cavity_r = Constructions.pick_wood_stud_construction_set(assembly_r, constr_sets, inside_film, outside_film)

        Constructions.apply_closed_cavity_roof(model, surfaces, "#{roof.id} construction",
                                               cavity_r, install_grade,
                                               constr_set.stud.thick_in,
                                               true, constr_set.framing_factor,
                                               constr_set.mat_int_finish,
                                               constr_set.osb_thick_in, constr_set.rigid_r,
                                               constr_set.mat_ext_finish, has_radiant_barrier,
                                               inside_film, outside_film, radiant_barrier_grade,
                                               roof.solar_absorptance, roof.emittance)
      else
        # Open cavity
        constr_sets = [
          GenericConstructionSet.new(10.0, 0.5, nil, mat_roofing), # w/R-10 rigid
          GenericConstructionSet.new(0.0, 0.5, nil, mat_roofing),  # Standard
          GenericConstructionSet.new(0.0, 0.0, nil, mat_roofing),  # Fallback
        ]
        match, constr_set, layer_r = Constructions.pick_generic_construction_set(assembly_r, constr_sets, inside_film, outside_film)

        cavity_r = 0
        cavity_ins_thick_in = 0
        framing_factor = 0
        framing_thick_in = 0

        Constructions.apply_open_cavity_roof(model, surfaces, "#{roof.id} construction",
                                             cavity_r, install_grade, cavity_ins_thick_in,
                                             framing_factor, framing_thick_in,
                                             constr_set.osb_thick_in, layer_r + constr_set.rigid_r,
                                             constr_set.mat_ext_finish, has_radiant_barrier,
                                             inside_film, outside_film, radiant_barrier_grade,
                                             roof.solar_absorptance, roof.emittance)
      end
      Constructions.check_surface_assembly_rvalue(runner, surfaces, inside_film, outside_film, assembly_r, match)
    end
  end

  def self.add_walls(runner, model, spaces)
    @hpxml.walls.each do |wall|
      next if wall.net_area < 1.0 # skip modeling net surface area for surfaces comprised entirely of subsurface area

      if wall.azimuth.nil?
        if wall.is_exterior
          azimuths = @default_azimuths # Model as four directions for average exterior incident solar
        else
          azimuths = [@default_azimuths[0]] # Arbitrary direction, doesn't receive exterior incident solar
        end
      else
        azimuths = [wall.azimuth]
      end

      surfaces = []

      azimuths.each do |azimuth|
        height = 8.0 * @ncfl_ag
        length = (wall.net_area / height) / azimuths.size
        z_origin = @foundation_top

        vertices = Geometry.create_wall_vertices(length, height, z_origin, azimuth)
        surface = OpenStudio::Model::Surface.new(vertices, model)
        surfaces << surface
        surface.additionalProperties.setFeature('Length', length)
        surface.additionalProperties.setFeature('Azimuth', azimuth)
        surface.additionalProperties.setFeature('Tilt', 90.0)
        surface.additionalProperties.setFeature('SurfaceType', 'Wall')
        if azimuths.size > 1
          surface.setName("#{wall.id}:#{azimuth}")
        else
          surface.setName(wall.id)
        end
        surface.setSurfaceType('Wall')
        set_surface_interior(model, spaces, surface, wall)
        set_surface_exterior(model, spaces, surface, wall)
        if wall.is_interior
          surface.setSunExposure('NoSun')
          surface.setWindExposure('NoWind')
        end
      end

      next if surfaces.empty?

      # Apply construction
      # The code below constructs a reasonable wall construction based on the
      # wall type while ensuring the correct assembly R-value.

      inside_film = Material.AirFilmVertical
      if wall.is_exterior
        outside_film = Material.AirFilmOutside
        mat_ext_finish = Material.ExteriorFinishMaterial(wall.siding)
      else
        outside_film = Material.AirFilmVertical
        mat_ext_finish = nil
      end
      if @apply_ashrae140_assumptions
        inside_film = Material.AirFilmVerticalASHRAE140
        outside_film = Material.AirFilmOutsideASHRAE140
      end
      mat_int_finish = Material.InteriorFinishMaterial(wall.interior_finish_type, wall.interior_finish_thickness)

      Constructions.apply_wall_construction(runner, model, surfaces, wall.id, wall.wall_type, wall.insulation_assembly_r_value,
                                            mat_int_finish, inside_film, outside_film, mat_ext_finish, wall.solar_absorptance,
                                            wall.emittance)
    end
  end

  def self.add_rim_joists(runner, model, spaces)
    @hpxml.rim_joists.each do |rim_joist|
      if rim_joist.azimuth.nil?
        if rim_joist.is_exterior
          azimuths = @default_azimuths # Model as four directions for average exterior incident solar
        else
          azimuths = [@default_azimuths[0]] # Arbitrary direction, doesn't receive exterior incident solar
        end
      else
        azimuths = [rim_joist.azimuth]
      end

      surfaces = []

      azimuths.each do |azimuth|
        height = 1.0
        length = (rim_joist.area / height) / azimuths.size
        z_origin = @foundation_top

        vertices = Geometry.create_wall_vertices(length, height, z_origin, azimuth)
        surface = OpenStudio::Model::Surface.new(vertices, model)
        surfaces << surface
        surface.additionalProperties.setFeature('Length', length)
        surface.additionalProperties.setFeature('Azimuth', azimuth)
        surface.additionalProperties.setFeature('Tilt', 90.0)
        surface.additionalProperties.setFeature('SurfaceType', 'RimJoist')
        if azimuths.size > 1
          surface.setName("#{rim_joist.id}:#{azimuth}")
        else
          surface.setName(rim_joist.id)
        end
        surface.setSurfaceType('Wall')
        set_surface_interior(model, spaces, surface, rim_joist)
        set_surface_exterior(model, spaces, surface, rim_joist)
        if rim_joist.is_interior
          surface.setSunExposure('NoSun')
          surface.setWindExposure('NoWind')
        end
      end

      # Apply construction

      inside_film = Material.AirFilmVertical
      if rim_joist.is_exterior
        outside_film = Material.AirFilmOutside
        mat_ext_finish = Material.ExteriorFinishMaterial(rim_joist.siding)
      else
        outside_film = Material.AirFilmVertical
        mat_ext_finish = nil
      end

      assembly_r = rim_joist.insulation_assembly_r_value

      constr_sets = [
        WoodStudConstructionSet.new(Material.Stud2x(2.0), 0.17, 20.0, 2.0, nil, mat_ext_finish),  # 2x4 + R20
        WoodStudConstructionSet.new(Material.Stud2x(2.0), 0.17, 10.0, 2.0, nil, mat_ext_finish),  # 2x4 + R10
        WoodStudConstructionSet.new(Material.Stud2x(2.0), 0.17, 0.0, 2.0, nil, mat_ext_finish),   # 2x4
        WoodStudConstructionSet.new(Material.Stud2x(2.0), 0.01, 0.0, 0.0, nil, mat_ext_finish),   # Fallback
      ]
      match, constr_set, cavity_r = Constructions.pick_wood_stud_construction_set(assembly_r, constr_sets, inside_film, outside_film)
      install_grade = 1

      Constructions.apply_rim_joist(model, surfaces, "#{rim_joist.id} construction",
                                    cavity_r, install_grade, constr_set.framing_factor,
                                    constr_set.mat_int_finish, constr_set.osb_thick_in,
                                    constr_set.rigid_r, constr_set.mat_ext_finish,
                                    inside_film, outside_film, rim_joist.solar_absorptance,
                                    rim_joist.emittance)
      Constructions.check_surface_assembly_rvalue(runner, surfaces, inside_film, outside_film, assembly_r, match)
    end
  end

  def self.add_floors(runner, model, spaces)
    @hpxml.floors.each do |floor|
      area = floor.area
      width = Math::sqrt(area)
      length = area / width
      if floor.interior_adjacent_to.include?('attic') || floor.exterior_adjacent_to.include?('attic')
        z_origin = @walls_top
      else
        z_origin = @foundation_top
      end

      if floor.is_ceiling
        vertices = Geometry.create_ceiling_vertices(length, width, z_origin, @default_azimuths)
        surface = OpenStudio::Model::Surface.new(vertices, model)
        surface.additionalProperties.setFeature('SurfaceType', 'Ceiling')
      else
        vertices = Geometry.create_floor_vertices(length, width, z_origin, @default_azimuths)
        surface = OpenStudio::Model::Surface.new(vertices, model)
        surface.additionalProperties.setFeature('SurfaceType', 'Floor')
      end
      surface.additionalProperties.setFeature('Tilt', 0.0)
      set_surface_interior(model, spaces, surface, floor)
      set_surface_exterior(model, spaces, surface, floor)
      surface.setName(floor.id)
      if floor.is_interior
        surface.setSunExposure('NoSun')
        surface.setWindExposure('NoWind')
      elsif floor.is_floor
        surface.setSunExposure('NoSun')
      end

      # Apply construction

      if floor.is_ceiling
        if @apply_ashrae140_assumptions
          # Attic floor
          inside_film = Material.AirFilmFloorASHRAE140
          outside_film = Material.AirFilmFloorASHRAE140
        else
          inside_film = Material.AirFilmFloorAverage
          outside_film = Material.AirFilmFloorAverage
        end
        mat_int_finish_or_covering = Material.InteriorFinishMaterial(floor.interior_finish_type, floor.interior_finish_thickness)
      else # Floor
        if @apply_ashrae140_assumptions
          # Raised floor
          inside_film = Material.AirFilmFloorASHRAE140
          outside_film = Material.AirFilmFloorZeroWindASHRAE140
          surface.setWindExposure('NoWind')
          mat_int_finish_or_covering = Material.CoveringBare(1.0)
        else
          inside_film = Material.AirFilmFloorReduced
          if floor.is_exterior
            outside_film = Material.AirFilmOutside
          else
            outside_film = Material.AirFilmFloorReduced
          end
          if floor.interior_adjacent_to == HPXML::LocationLivingSpace
            mat_int_finish_or_covering = Material.CoveringBare
          end
        end
      end

      Constructions.apply_floor_ceiling_construction(runner, model, [surface], floor.id, floor.floor_type, floor.is_ceiling, floor.insulation_assembly_r_value,
                                                     mat_int_finish_or_covering, inside_film, outside_film)
    end
  end

  def self.add_foundation_walls_slabs(runner, model, weather, spaces)
    foundation_types = @hpxml.slabs.map { |s| s.interior_adjacent_to }.uniq

    foundation_types.each do |foundation_type|
      # Get attached foundation walls/slabs
      fnd_walls = []
      slabs = []
      @hpxml.foundation_walls.each do |foundation_wall|
        next unless foundation_wall.interior_adjacent_to == foundation_type
        next if foundation_wall.net_area < 1.0 # skip modeling net surface area for surfaces comprised entirely of subsurface area

        fnd_walls << foundation_wall
      end
      @hpxml.slabs.each do |slab|
        next unless slab.interior_adjacent_to == foundation_type

        slabs << slab
        slab.exposed_perimeter = [slab.exposed_perimeter, 1.0].max # minimum value to prevent error if no exposed slab
      end

      # Calculate combinations of slabs/walls for each Kiva instance
      kiva_instances = get_kiva_instances(fnd_walls, slabs)

      # Obtain some wall/slab information
      fnd_wall_lengths = {}
      fnd_walls.each do |foundation_wall|
        next unless foundation_wall.is_exterior

        fnd_wall_lengths[foundation_wall] = foundation_wall.area / foundation_wall.height
      end
      slab_exp_perims = {}
      slab_areas = {}
      slabs.each do |slab|
        slab_exp_perims[slab] = slab.exposed_perimeter
        slab_areas[slab] = slab.area
      end
      total_slab_exp_perim = slab_exp_perims.values.sum(0.0)
      total_slab_area = slab_areas.values.sum(0.0)
      total_fnd_wall_length = fnd_wall_lengths.values.sum(0.0)

      no_wall_slab_exp_perim = {}

      kiva_instances.each do |foundation_wall, slab|
        # Apportion referenced walls/slabs for this Kiva instance
        slab_frac = slab_exp_perims[slab] / total_slab_exp_perim
        if total_fnd_wall_length > 0
          fnd_wall_frac = fnd_wall_lengths[foundation_wall] / total_fnd_wall_length
        else
          fnd_wall_frac = 1.0 # Handle slab foundation type
        end

        kiva_foundation = nil
        if not foundation_wall.nil?
          # Add exterior foundation wall surface
          kiva_foundation = add_foundation_wall(runner, model, spaces, foundation_wall, slab_frac,
                                                total_fnd_wall_length, total_slab_exp_perim)
        end

        # Add single combined foundation slab surface (for similar surfaces)
        slab_exp_perim = slab_exp_perims[slab] * fnd_wall_frac
        slab_area = slab_areas[slab] * fnd_wall_frac
        no_wall_slab_exp_perim[slab] = 0.0 if no_wall_slab_exp_perim[slab].nil?
        if (not foundation_wall.nil?) && (slab_exp_perim > fnd_wall_lengths[foundation_wall] * slab_frac)
          # Keep track of no-wall slab exposed perimeter
          no_wall_slab_exp_perim[slab] += (slab_exp_perim - fnd_wall_lengths[foundation_wall] * slab_frac)

          # Reduce this slab's exposed perimeter so that EnergyPlus does not automatically
          # create a second no-wall Kiva instance for each of our Kiva instances.
          # Instead, we will later create our own Kiva instance to account for it.
          # This reduces the number of Kiva instances we end up with.
          exp_perim_frac = (fnd_wall_lengths[foundation_wall] * slab_frac) / slab_exp_perim
          slab_exp_perim *= exp_perim_frac
          slab_area *= exp_perim_frac
        end
        if not foundation_wall.nil?
          z_origin = -1 * foundation_wall.depth_below_grade # Position based on adjacent foundation walls
        else
          z_origin = -1 * slab.depth_below_grade
        end
        add_foundation_slab(model, weather, spaces, slab, slab_exp_perim,
                            slab_area, z_origin, kiva_foundation)
      end

      # For each slab, create a no-wall Kiva slab instance if needed.
      slabs.each do |slab|
        next unless no_wall_slab_exp_perim[slab] > 1.0

        z_origin = 0
        slab_area = total_slab_area * no_wall_slab_exp_perim[slab] / total_slab_exp_perim
        add_foundation_slab(model, weather, spaces, slab, no_wall_slab_exp_perim[slab],
                            slab_area, z_origin, nil)
      end

      # Interzonal foundation wall surfaces
      # The above-grade portion of these walls are modeled as EnergyPlus surfaces with standard adjacency.
      # The below-grade portion of these walls (in contact with ground) are not modeled, as Kiva does not
      # calculate heat flow between two zones through the ground.
      fnd_walls.each do |foundation_wall|
        next unless foundation_wall.is_interior

        ag_height = foundation_wall.height - foundation_wall.depth_below_grade
        ag_net_area = foundation_wall.net_area * ag_height / foundation_wall.height
        next if ag_net_area < 1.0

        length = ag_net_area / ag_height
        z_origin = -1 * ag_height
        if foundation_wall.azimuth.nil?
          azimuth = @default_azimuths[0] # Arbitrary direction, doesn't receive exterior incident solar
        else
          azimuth = foundation_wall.azimuth
        end

        vertices = Geometry.create_wall_vertices(length, ag_height, z_origin, azimuth)
        surface = OpenStudio::Model::Surface.new(vertices, model)
        surface.additionalProperties.setFeature('Length', length)
        surface.additionalProperties.setFeature('Azimuth', azimuth)
        surface.additionalProperties.setFeature('Tilt', 90.0)
        surface.additionalProperties.setFeature('SurfaceType', 'FoundationWall')
        surface.setName(foundation_wall.id)
        surface.setSurfaceType('Wall')
        set_surface_interior(model, spaces, surface, foundation_wall)
        set_surface_exterior(model, spaces, surface, foundation_wall)
        surface.setSunExposure('NoSun')
        surface.setWindExposure('NoWind')

        # Apply construction

        wall_type = HPXML::WallTypeConcrete
        inside_film = Material.AirFilmVertical
        outside_film = Material.AirFilmVertical
        assembly_r = foundation_wall.insulation_assembly_r_value
        mat_int_finish = Material.InteriorFinishMaterial(foundation_wall.interior_finish_type, foundation_wall.interior_finish_thickness)
        if assembly_r.nil?
          concrete_thick_in = foundation_wall.thickness
          int_r = foundation_wall.insulation_interior_r_value
          ext_r = foundation_wall.insulation_exterior_r_value
          mat_concrete = Material.Concrete(concrete_thick_in)
          mat_int_finish_rvalue = mat_int_finish.nil? ? 0.0 : mat_int_finish.rvalue
          assembly_r = int_r + ext_r + mat_concrete.rvalue + mat_int_finish_rvalue + inside_film.rvalue + outside_film.rvalue
        end
        mat_ext_finish = nil

        Constructions.apply_wall_construction(runner, model, [surface], foundation_wall.id, wall_type, assembly_r,
                                              mat_int_finish, inside_film, outside_film, mat_ext_finish, nil, nil)
      end
    end
  end

  def self.add_foundation_wall(runner, model, spaces, foundation_wall, slab_frac,
                               total_fnd_wall_length, total_slab_exp_perim)

    net_area = foundation_wall.net_area * slab_frac
    gross_area = foundation_wall.area * slab_frac
    height = foundation_wall.height
    height_ag = height - foundation_wall.depth_below_grade
    z_origin = -1 * foundation_wall.depth_below_grade
    length = gross_area / height
    if foundation_wall.azimuth.nil?
      azimuth = @default_azimuths[0] # Arbitrary; solar incidence in Kiva is applied as an orientation average (to the above grade portion of the wall)
    else
      azimuth = foundation_wall.azimuth
    end

    if total_fnd_wall_length > total_slab_exp_perim
      # Calculate exposed section of wall based on slab's total exposed perimeter.
      length *= total_slab_exp_perim / total_fnd_wall_length
    end

    return if length < 0.1 # Avoid Kiva error if exposed wall length is too small

    if gross_area > net_area
      # Create a "notch" in the wall to account for the subsurfaces. This ensures that
      # we preserve the appropriate wall height, length, and area for Kiva.
      subsurface_area = gross_area - net_area
    else
      subsurface_area = 0
    end

    vertices = Geometry.create_wall_vertices(length, height, z_origin, azimuth, subsurface_area: subsurface_area)
    surface = OpenStudio::Model::Surface.new(vertices, model)
    surface.additionalProperties.setFeature('Length', length)
    surface.additionalProperties.setFeature('Azimuth', azimuth)
    surface.additionalProperties.setFeature('Tilt', 90.0)
    surface.additionalProperties.setFeature('SurfaceType', 'FoundationWall')
    surface.setName(foundation_wall.id)
    surface.setSurfaceType('Wall')
    set_surface_interior(model, spaces, surface, foundation_wall)
    set_surface_exterior(model, spaces, surface, foundation_wall)

    assembly_r = foundation_wall.insulation_assembly_r_value
    mat_int_finish = Material.InteriorFinishMaterial(foundation_wall.interior_finish_type, foundation_wall.interior_finish_thickness)
    mat_wall = Material.FoundationWallMaterial(foundation_wall.type, foundation_wall.thickness)
    if not assembly_r.nil?
      ext_rigid_height = height
      ext_rigid_offset = 0.0
      inside_film = Material.AirFilmVertical

      mat_int_finish_rvalue = mat_int_finish.nil? ? 0.0 : mat_int_finish.rvalue
      ext_rigid_r = assembly_r - mat_wall.rvalue - mat_int_finish_rvalue - inside_film.rvalue
      int_rigid_r = 0.0
      if ext_rigid_r < 0 # Try without interior finish
        mat_int_finish = nil
        ext_rigid_r = assembly_r - mat_wall.rvalue - inside_film.rvalue
      end
      if (ext_rigid_r > 0) && (ext_rigid_r < 0.1)
        ext_rigid_r = 0.0 # Prevent tiny strip of insulation
      end
      if ext_rigid_r < 0
        ext_rigid_r = 0.0
        match = false
      else
        match = true
      end
    else
      ext_rigid_offset = foundation_wall.insulation_exterior_distance_to_top
      ext_rigid_height = foundation_wall.insulation_exterior_distance_to_bottom - ext_rigid_offset
      ext_rigid_r = foundation_wall.insulation_exterior_r_value
      int_rigid_offset = foundation_wall.insulation_interior_distance_to_top
      int_rigid_height = foundation_wall.insulation_interior_distance_to_bottom - int_rigid_offset
      int_rigid_r = foundation_wall.insulation_interior_r_value
    end

    soil_k_in = UnitConversions.convert(@hpxml.site.ground_conductivity, 'ft', 'in')

    Constructions.apply_foundation_wall(model, [surface], "#{foundation_wall.id} construction",
                                        ext_rigid_offset, int_rigid_offset, ext_rigid_height, int_rigid_height,
                                        ext_rigid_r, int_rigid_r, mat_int_finish, mat_wall, height_ag,
                                        soil_k_in)

    if not assembly_r.nil?
      Constructions.check_surface_assembly_rvalue(runner, [surface], inside_film, nil, assembly_r, match)
    end

    return surface.adjacentFoundation.get
  end

  def self.add_foundation_slab(model, weather, spaces, slab, slab_exp_perim,
                               slab_area, z_origin, kiva_foundation)

    slab_tot_perim = slab_exp_perim
    if slab_tot_perim**2 - 16.0 * slab_area <= 0
      # Cannot construct rectangle with this perimeter/area. Some of the
      # perimeter is presumably not exposed, so bump up perimeter value.
      slab_tot_perim = Math.sqrt(16.0 * slab_area)
    end
    sqrt_term = [slab_tot_perim**2 - 16.0 * slab_area, 0.0].max
    slab_length = slab_tot_perim / 4.0 + Math.sqrt(sqrt_term) / 4.0
    slab_width = slab_tot_perim / 4.0 - Math.sqrt(sqrt_term) / 4.0

    vertices = Geometry.create_floor_vertices(slab_length, slab_width, z_origin, @default_azimuths)
    surface = OpenStudio::Model::Surface.new(vertices, model)
    surface.setName(slab.id)
    surface.setSurfaceType('Floor')
    surface.setOutsideBoundaryCondition('Foundation')
    surface.additionalProperties.setFeature('SurfaceType', 'Slab')
    set_surface_interior(model, spaces, surface, slab)
    surface.setSunExposure('NoSun')
    surface.setWindExposure('NoWind')

    slab_perim_r = slab.perimeter_insulation_r_value
    slab_perim_depth = slab.perimeter_insulation_depth
    if (slab_perim_r == 0) || (slab_perim_depth == 0)
      slab_perim_r = 0
      slab_perim_depth = 0
    end

    if slab.under_slab_insulation_spans_entire_slab
      slab_whole_r = slab.under_slab_insulation_r_value
      slab_under_r = 0
      slab_under_width = 0
    else
      slab_under_r = slab.under_slab_insulation_r_value
      slab_under_width = slab.under_slab_insulation_width
      if (slab_under_r == 0) || (slab_under_width == 0)
        slab_under_r = 0
        slab_under_width = 0
      end
      slab_whole_r = 0
    end
    if slab_under_r + slab_whole_r > 0
      slab_gap_r = 5.0 # Assume gap insulation when insulation under slab is present
    else
      slab_gap_r = 0
    end

    mat_carpet = nil
    if (slab.carpet_fraction > 0) && (slab.carpet_r_value > 0)
      mat_carpet = Material.CoveringBare(slab.carpet_fraction,
                                         slab.carpet_r_value)
    end
    soil_k_in = UnitConversions.convert(@hpxml.site.ground_conductivity, 'ft', 'in')

    Constructions.apply_foundation_slab(model, surface, "#{slab.id} construction",
                                        slab_under_r, slab_under_width, slab_gap_r, slab_perim_r,
                                        slab_perim_depth, slab_whole_r, slab.thickness,
                                        slab_exp_perim, mat_carpet, soil_k_in, kiva_foundation)

    kiva_foundation = surface.adjacentFoundation.get

    foundation_walls_insulated = false
    foundation_ceiling_insulated = false
    @hpxml.foundation_walls.each do |fnd_wall|
      next unless fnd_wall.interior_adjacent_to == slab.interior_adjacent_to
      next unless fnd_wall.exterior_adjacent_to == HPXML::LocationGround

      if fnd_wall.insulation_assembly_r_value.to_f > 5
        foundation_walls_insulated = true
      elsif fnd_wall.insulation_exterior_r_value.to_f + fnd_wall.insulation_interior_r_value.to_f > 0
        foundation_walls_insulated = true
      end
    end
    @hpxml.floors.each do |floor|
      next unless floor.interior_adjacent_to == HPXML::LocationLivingSpace
      next unless floor.exterior_adjacent_to == slab.interior_adjacent_to

      if floor.insulation_assembly_r_value > 5
        foundation_ceiling_insulated = true
      end
    end

    Constructions.apply_kiva_initial_temp(kiva_foundation, slab, weather,
                                          spaces[HPXML::LocationLivingSpace].thermalZone.get,
                                          @hpxml.header.sim_begin_month, @hpxml.header.sim_begin_day,
                                          @hpxml.header.sim_calendar_year, @schedules_file,
                                          foundation_walls_insulated, foundation_ceiling_insulated)

    return kiva_foundation
  end

  def self.add_conditioned_floor_area(model, spaces)
    # Check if we need to add floors between conditioned spaces (e.g., between first
    # and second story or conditioned basement ceiling).
    # This ensures that the E+ reported Conditioned Floor Area is correct.

    sum_cfa = 0.0
    @hpxml.floors.each do |floor|
      next unless floor.is_floor
      next unless [HPXML::LocationLivingSpace, HPXML::LocationBasementConditioned].include?(floor.interior_adjacent_to) ||
                  [HPXML::LocationLivingSpace, HPXML::LocationBasementConditioned].include?(floor.exterior_adjacent_to)

      sum_cfa += floor.area
    end
    @hpxml.slabs.each do |slab|
      next unless [HPXML::LocationLivingSpace, HPXML::LocationBasementConditioned].include? slab.interior_adjacent_to

      sum_cfa += slab.area
    end

    addtl_cfa = @cfa - sum_cfa

    fail if addtl_cfa < -1.0 # Allow some rounding; EPvalidator.xml should prevent this

    return unless addtl_cfa > 1.0 # Allow some rounding

    floor_width = Math::sqrt(addtl_cfa)
    floor_length = addtl_cfa / floor_width
    z_origin = @foundation_top + 8.0 * (@ncfl_ag - 1)

    # Add floor surface
    vertices = Geometry.create_floor_vertices(floor_length, floor_width, z_origin, @default_azimuths)
    floor_surface = OpenStudio::Model::Surface.new(vertices, model)

    floor_surface.setSunExposure('NoSun')
    floor_surface.setWindExposure('NoWind')
    floor_surface.setName('inferred conditioned floor')
    floor_surface.setSurfaceType('Floor')
    floor_surface.setSpace(create_or_get_space(model, spaces, HPXML::LocationLivingSpace))
    floor_surface.setOutsideBoundaryCondition('Adiabatic')
    floor_surface.additionalProperties.setFeature('SurfaceType', 'InferredFloor')
    floor_surface.additionalProperties.setFeature('Tilt', 0.0)

    # Add ceiling surface
    vertices = Geometry.create_ceiling_vertices(floor_length, floor_width, z_origin, @default_azimuths)
    ceiling_surface = OpenStudio::Model::Surface.new(vertices, model)

    ceiling_surface.setSunExposure('NoSun')
    ceiling_surface.setWindExposure('NoWind')
    ceiling_surface.setName('inferred conditioned ceiling')
    ceiling_surface.setSurfaceType('RoofCeiling')
    ceiling_surface.setSpace(create_or_get_space(model, spaces, HPXML::LocationLivingSpace))
    ceiling_surface.setOutsideBoundaryCondition('Adiabatic')
    ceiling_surface.additionalProperties.setFeature('SurfaceType', 'InferredCeiling')
    ceiling_surface.additionalProperties.setFeature('Tilt', 0.0)

    # Apply Construction
    apply_adiabatic_construction(model, [floor_surface, ceiling_surface], 'floor')
  end

  def self.add_thermal_mass(model, spaces)
    if @apply_ashrae140_assumptions
      # 1024 ft2 of interior partition wall mass, no furniture mass
      mat_int_finish = Material.InteriorFinishMaterial(HPXML::InteriorFinishGypsumBoard, 0.5)
      partition_wall_area = 1024.0 * 2 # Exposed partition wall area (both sides)
      Constructions.apply_partition_walls(model, 'PartitionWallConstruction', mat_int_finish, partition_wall_area, spaces)
    else
      mat_int_finish = Material.InteriorFinishMaterial(@hpxml.partition_wall_mass.interior_finish_type, @hpxml.partition_wall_mass.interior_finish_thickness)
      partition_wall_area = @hpxml.partition_wall_mass.area_fraction * @cfa # Exposed partition wall area (both sides)
      Constructions.apply_partition_walls(model, 'PartitionWallConstruction', mat_int_finish, partition_wall_area, spaces)

      Constructions.apply_furniture(model, @hpxml.furniture_mass, spaces)
    end
  end

  def self.add_cooling_season(model, weather)
    # Create cooling season schedule
    # Applies to natural ventilation and calculation of component loads, not HVAC equipment
    # Uses BAHSP cooling season, not user-specified cooling season (which may be, e.g., year-round)
    _, default_cooling_months = HVAC.get_default_heating_and_cooling_seasons(weather)

    clg_season_sch = MonthWeekdayWeekendSchedule.new(model, 'cooling season schedule', Array.new(24, 1), Array.new(24, 1), default_cooling_months, Constants.ScheduleTypeLimitsFraction)
    @clg_ssn_sensor = OpenStudio::Model::EnergyManagementSystemSensor.new(model, 'Schedule Value')
    @clg_ssn_sensor.setName('cool_season')
    @clg_ssn_sensor.setKeyName(clg_season_sch.schedule.name.to_s)
  end

  def self.add_windows(model, spaces)
    # We already stored @fraction_of_windows_operable, so lets remove the
    # fraction_operable properties from windows and re-collapse the enclosure
    # so as to prevent potentially modeling multiple identical windows in E+,
    # which can increase simulation runtime.
    @hpxml.windows.each do |window|
      window.fraction_operable = nil
    end
    @hpxml.collapse_enclosure_surfaces()

    shading_group = nil
    shading_schedules = {}
    shading_ems = { sensors: {}, program: nil }

    surfaces = []
    @hpxml.windows.each_with_index do |window, i|
      window_height = 4.0 # ft, default

      overhang_depth = nil
      if (not window.overhangs_depth.nil?) && (window.overhangs_depth > 0)
        overhang_depth = window.overhangs_depth
        overhang_distance_to_top = window.overhangs_distance_to_top_of_window
        overhang_distance_to_bottom = window.overhangs_distance_to_bottom_of_window
        window_height = overhang_distance_to_bottom - overhang_distance_to_top
      end

      window_length = window.area / window_height
      z_origin = @foundation_top

      ufactor, shgc = Constructions.get_ufactor_shgc_adjusted_by_storms(window.storm_type, window.ufactor, window.shgc)

      if window.is_exterior

        # Create parent surface slightly bigger than window
        vertices = Geometry.create_wall_vertices(window_length, window_height, z_origin, window.azimuth, add_buffer: true)
        surface = OpenStudio::Model::Surface.new(vertices, model)

        surface.additionalProperties.setFeature('Length', window_length)
        surface.additionalProperties.setFeature('Azimuth', window.azimuth)
        surface.additionalProperties.setFeature('Tilt', 90.0)
        surface.additionalProperties.setFeature('SurfaceType', 'Window')
        surface.setName("surface #{window.id}")
        surface.setSurfaceType('Wall')
        set_surface_interior(model, spaces, surface, window.wall)

        vertices = Geometry.create_wall_vertices(window_length, window_height, z_origin, window.azimuth)
        sub_surface = OpenStudio::Model::SubSurface.new(vertices, model)
        sub_surface.setName(window.id)
        sub_surface.setSurface(surface)
        sub_surface.setSubSurfaceType('FixedWindow')

        set_subsurface_exterior(surface, spaces, model, window.wall)
        surfaces << surface

        if not overhang_depth.nil?
          overhang = sub_surface.addOverhang(UnitConversions.convert(overhang_depth, 'ft', 'm'), UnitConversions.convert(overhang_distance_to_top, 'ft', 'm'))
          overhang.get.setName("#{sub_surface.name} - #{Constants.ObjectNameOverhangs}")
        end

        # Apply construction
        Constructions.apply_window(model, sub_surface, 'WindowConstruction', ufactor, shgc)

        # Apply interior/exterior shading (as needed)
        shading_vertices = Geometry.create_wall_vertices(window_length, window_height, z_origin, window.azimuth)
        shading_group = Constructions.apply_window_skylight_shading(model, window, i, shading_vertices, surface, sub_surface, shading_group,
                                                                    shading_schedules, shading_ems, Constants.ObjectNameWindowShade, @hpxml)
      else
        # Window is on an interior surface, which E+ does not allow. Model
        # as a door instead so that we can get the appropriate conduction
        # heat transfer; there is no solar gains anyway.

        # Create parent surface slightly bigger than window
        vertices = Geometry.create_wall_vertices(window_length, window_height, z_origin, window.azimuth, add_buffer: true)
        surface = OpenStudio::Model::Surface.new(vertices, model)

        surface.additionalProperties.setFeature('Length', window_length)
        surface.additionalProperties.setFeature('Azimuth', window.azimuth)
        surface.additionalProperties.setFeature('Tilt', 90.0)
        surface.additionalProperties.setFeature('SurfaceType', 'Door')
        surface.setName("surface #{window.id}")
        surface.setSurfaceType('Wall')
        set_surface_interior(model, spaces, surface, window.wall)

        vertices = Geometry.create_wall_vertices(window_length, window_height, z_origin, window.azimuth)
        sub_surface = OpenStudio::Model::SubSurface.new(vertices, model)
        sub_surface.setName(window.id)
        sub_surface.setSurface(surface)
        sub_surface.setSubSurfaceType('Door')

        set_subsurface_exterior(surface, spaces, model, window.wall)
        surfaces << surface

        # Apply construction
        inside_film = Material.AirFilmVertical
        outside_film = Material.AirFilmVertical
        Constructions.apply_door(model, [sub_surface], 'Window', ufactor, inside_film, outside_film)
      end
    end

    apply_adiabatic_construction(model, surfaces, 'wall')
  end

  def self.add_skylights(model, spaces)
    surfaces = []

    shading_group = nil
    shading_schedules = {}
    shading_ems = { sensors: {}, program: nil }

    @hpxml.skylights.each_with_index do |skylight, i|
      tilt = skylight.roof.pitch / 12.0
      width = Math::sqrt(skylight.area)
      length = skylight.area / width
      z_origin = @walls_top + 0.5 * Math.sin(Math.atan(tilt)) * width

      ufactor, shgc = Constructions.get_ufactor_shgc_adjusted_by_storms(skylight.storm_type, skylight.ufactor, skylight.shgc)

      # Create parent surface slightly bigger than skylight
      vertices = Geometry.create_roof_vertices(length, width, z_origin, skylight.azimuth, tilt, add_buffer: true)
      surface = OpenStudio::Model::Surface.new(vertices, model)
      surface.additionalProperties.setFeature('Length', length)
      surface.additionalProperties.setFeature('Width', width)
      surface.additionalProperties.setFeature('Azimuth', skylight.azimuth)
      surface.additionalProperties.setFeature('Tilt', tilt)
      surface.additionalProperties.setFeature('SurfaceType', 'Skylight')
      surface.setName("surface #{skylight.id}")
      surface.setSurfaceType('RoofCeiling')
      surface.setSpace(create_or_get_space(model, spaces, HPXML::LocationLivingSpace)) # Ensures it is included in Manual J sizing
      surface.setOutsideBoundaryCondition('Outdoors') # cannot be adiabatic because subsurfaces won't be created
      surfaces << surface

      vertices = Geometry.create_roof_vertices(length, width, z_origin, skylight.azimuth, tilt)
      sub_surface = OpenStudio::Model::SubSurface.new(vertices, model)
      sub_surface.setName(skylight.id)
      sub_surface.setSurface(surface)
      sub_surface.setSubSurfaceType('Skylight')

      # Apply construction
      Constructions.apply_skylight(model, sub_surface, 'SkylightConstruction', ufactor, shgc)

      # Apply interior/exterior shading (as needed)
      shading_vertices = Geometry.create_roof_vertices(length, width, z_origin, skylight.azimuth, tilt)
      shading_group = Constructions.apply_window_skylight_shading(model, skylight, i, shading_vertices, surface, sub_surface, shading_group,
                                                                  shading_schedules, shading_ems, Constants.ObjectNameSkylightShade, @hpxml)
    end

    apply_adiabatic_construction(model, surfaces, 'roof')
  end

  def self.add_doors(model, spaces)
    surfaces = []
    @hpxml.doors.each do |door|
      door_height = 6.67 # ft
      door_length = door.area / door_height
      z_origin = @foundation_top

      # Create parent surface slightly bigger than door
      vertices = Geometry.create_wall_vertices(door_length, door_height, z_origin, door.azimuth, add_buffer: true)
      surface = OpenStudio::Model::Surface.new(vertices, model)

      surface.additionalProperties.setFeature('Length', door_length)
      surface.additionalProperties.setFeature('Azimuth', door.azimuth)
      surface.additionalProperties.setFeature('Tilt', 90.0)
      surface.additionalProperties.setFeature('SurfaceType', 'Door')
      surface.setName("surface #{door.id}")
      surface.setSurfaceType('Wall')
      set_surface_interior(model, spaces, surface, door.wall)

      vertices = Geometry.create_wall_vertices(door_length, door_height, z_origin, door.azimuth)
      sub_surface = OpenStudio::Model::SubSurface.new(vertices, model)
      sub_surface.setName(door.id)
      sub_surface.setSurface(surface)
      sub_surface.setSubSurfaceType('Door')

      set_subsurface_exterior(surface, spaces, model, door.wall)
      surfaces << surface

      # Apply construction
      ufactor = 1.0 / door.r_value
      inside_film = Material.AirFilmVertical
      if door.wall.is_exterior
        outside_film = Material.AirFilmOutside
      else
        outside_film = Material.AirFilmVertical
      end
      Constructions.apply_door(model, [sub_surface], 'Door', ufactor, inside_film, outside_film)
    end

    apply_adiabatic_construction(model, surfaces, 'wall')
  end

  def self.apply_adiabatic_construction(model, surfaces, type)
    # Arbitrary construction for heat capacitance.
    # Only applies to surfaces where outside boundary conditioned is
    # adiabatic or surface net area is near zero.
    return if surfaces.empty?

    if type == 'wall'
      mat_int_finish = Material.InteriorFinishMaterial(HPXML::InteriorFinishGypsumBoard, 0.5)
      mat_ext_finish = Material.ExteriorFinishMaterial(HPXML::SidingTypeWood)
      Constructions.apply_wood_stud_wall(model, surfaces, 'AdiabaticWallConstruction',
                                         0, 1, 3.5, true, 0.1, mat_int_finish, 0, 99, mat_ext_finish,
                                         Material.AirFilmVertical, Material.AirFilmVertical)
    elsif type == 'floor'
      Constructions.apply_wood_frame_floor_ceiling(model, surfaces, 'AdiabaticFloorConstruction', false,
                                                   0, 1, 0.07, 5.5, 0.75, 99, Material.CoveringBare,
                                                   Material.AirFilmFloorReduced, Material.AirFilmFloorReduced)
    elsif type == 'roof'
      Constructions.apply_open_cavity_roof(model, surfaces, 'AdiabaticRoofConstruction',
                                           0, 1, 7.25, 0.07, 7.25, 0.75, 99,
                                           Material.RoofMaterial(HPXML::RoofTypeAsphaltShingles),
                                           false, Material.AirFilmOutside,
                                           Material.AirFilmRoof(Geometry.get_roof_pitch(surfaces)), nil)
    end
  end

  def self.add_hot_water_and_appliances(runner, model, weather, spaces)
    # Assign spaces
    @hpxml.clothes_washers.each do |clothes_washer|
      clothes_washer.additional_properties.space = get_space_from_location(clothes_washer.location, spaces)
    end
    @hpxml.clothes_dryers.each do |clothes_dryer|
      clothes_dryer.additional_properties.space = get_space_from_location(clothes_dryer.location, spaces)
    end
    @hpxml.dishwashers.each do |dishwasher|
      dishwasher.additional_properties.space = get_space_from_location(dishwasher.location, spaces)
    end
    @hpxml.refrigerators.each do |refrigerator|
      refrigerator.additional_properties.space = get_space_from_location(refrigerator.location, spaces)
    end
    @hpxml.freezers.each do |freezer|
      freezer.additional_properties.space = get_space_from_location(freezer.location, spaces)
    end
    @hpxml.cooking_ranges.each do |cooking_range|
      cooking_range.additional_properties.space = get_space_from_location(cooking_range.location, spaces)
    end

    # Distribution
    if @hpxml.water_heating_systems.size > 0
      hot_water_distribution = @hpxml.hot_water_distributions[0]
    end

    # Solar thermal system
    solar_thermal_system = nil
    if @hpxml.solar_thermal_systems.size > 0
      solar_thermal_system = @hpxml.solar_thermal_systems[0]
    end

    # Water Heater
    unavailable_periods = Schedule.get_unavailable_periods(SchedulesFile::ColumnWaterHeater, @hpxml.header.unavailable_periods)
    has_uncond_bsmnt = @hpxml.has_location(HPXML::LocationBasementUnconditioned)
    plantloop_map = {}
    @hpxml.water_heating_systems.each do |water_heating_system|
      loc_space, loc_schedule = get_space_or_schedule_from_location(water_heating_system.location, model, spaces)

      ec_adj = HotWaterAndAppliances.get_dist_energy_consumption_adjustment(has_uncond_bsmnt, @cfa, @ncfl, water_heating_system, hot_water_distribution)

      sys_id = water_heating_system.id
      if water_heating_system.water_heater_type == HPXML::WaterHeaterTypeStorage
        plantloop_map[sys_id] = Waterheater.apply_tank(model, runner, loc_space, loc_schedule, water_heating_system, ec_adj, solar_thermal_system, @eri_version, @schedules_file, unavailable_periods)
      elsif water_heating_system.water_heater_type == HPXML::WaterHeaterTypeTankless
        plantloop_map[sys_id] = Waterheater.apply_tankless(model, runner, loc_space, loc_schedule, water_heating_system, ec_adj, solar_thermal_system, @eri_version, @schedules_file, unavailable_periods)
      elsif water_heating_system.water_heater_type == HPXML::WaterHeaterTypeHeatPump
        living_zone = spaces[HPXML::LocationLivingSpace].thermalZone.get
        plantloop_map[sys_id] = Waterheater.apply_heatpump(model, runner, loc_space, loc_schedule, weather, water_heating_system, ec_adj, solar_thermal_system, living_zone, @eri_version, @schedules_file, unavailable_periods)
      elsif [HPXML::WaterHeaterTypeCombiStorage, HPXML::WaterHeaterTypeCombiTankless].include? water_heating_system.water_heater_type
        plantloop_map[sys_id] = Waterheater.apply_combi(model, runner, loc_space, loc_schedule, water_heating_system, ec_adj, solar_thermal_system, @eri_version, @schedules_file, unavailable_periods)
      else
        fail "Unhandled water heater (#{water_heating_system.water_heater_type})."
      end
    end

    # Hot water fixtures and appliances
    HotWaterAndAppliances.apply(model, runner, @hpxml, weather, spaces, hot_water_distribution,
                                solar_thermal_system, @eri_version, @schedules_file, plantloop_map,
                                @hpxml.header.unavailable_periods)

    if (not solar_thermal_system.nil?) && (not solar_thermal_system.collector_area.nil?) # Detailed solar water heater
      loc_space, loc_schedule = get_space_or_schedule_from_location(solar_thermal_system.water_heating_system.location, model, spaces)
      Waterheater.apply_solar_thermal(model, loc_space, loc_schedule, solar_thermal_system, plantloop_map)
    end

    # Add combi-system EMS program with water use equipment information
    Waterheater.apply_combi_system_EMS(model, @hpxml.water_heating_systems, plantloop_map)
  end

  def self.add_cooling_system(model, spaces, runner, airloop_map)
    living_zone = spaces[HPXML::LocationLivingSpace].thermalZone.get

    HVAC.get_hpxml_hvac_systems(@hpxml).each do |hvac_system|
      next if hvac_system[:cooling].nil?
      next unless hvac_system[:cooling].is_a? HPXML::CoolingSystem

      cooling_system = hvac_system[:cooling]
      heating_system = hvac_system[:heating]

      check_distribution_system(cooling_system.distribution_system, cooling_system.cooling_system_type)

<<<<<<< HEAD
=======
      is_ddb_control = @hpxml.hvac_controls[0].onoff_thermostat_deadband.to_f > 0.0
      is_realistic_staging = @hpxml.hvac_controls[0].realistic_staging
      # Error checking
      if cooling_system.additional_properties.respond_to? :num_speeds
        if is_realistic_staging && cooling_system.additional_properties.num_speeds != 2
          is_realistic_staging = false
          runner.registerWarning('TwospeedRealisticStaging should only be used for two speed DX systems. Continue simulation without realistic staging.')
        end
        if is_ddb_control && !([1, 2].include? cooling_system.additional_properties.num_speeds)
          is_ddb_control = false
          is_realistic_staging = false
          runner.registerWarning('Expect OnOffThermostatDeadbandTemperature to be used only for single speed or two speed DX systems. Continue simulation without on-off thermostat deadband or realistic staging.')
        end
        if cooling_system.additional_properties.num_speeds == 2 && !is_realistic_staging && is_ddb_control
          is_ddb_control = false
          is_realistic_staging = false
          runner.registerWarning('Expect OnOffThermostatDeadbandTemperature to be used with realistic staging for two speed DX systems. Continue simulation without on-off thermostat deadband or realistic staging.')
        end
      end

>>>>>>> 72041bef
      # Calculate cooling sequential load fractions
      sequential_cool_load_fracs = HVAC.calc_sequential_load_fractions(cooling_system.fraction_cool_load_served.to_f, @remaining_cool_load_frac, @cooling_days)
      @remaining_cool_load_frac -= cooling_system.fraction_cool_load_served.to_f

      # Calculate heating sequential load fractions
      if not heating_system.nil?
        sequential_heat_load_fracs = HVAC.calc_sequential_load_fractions(heating_system.fraction_heat_load_served, @remaining_heat_load_frac, @heating_days)
        @remaining_heat_load_frac -= heating_system.fraction_heat_load_served
      elsif cooling_system.has_integrated_heating
        sequential_heat_load_fracs = HVAC.calc_sequential_load_fractions(cooling_system.integrated_heating_system_fraction_heat_load_served, @remaining_heat_load_frac, @heating_days)
        @remaining_heat_load_frac -= cooling_system.integrated_heating_system_fraction_heat_load_served
      else
        sequential_heat_load_fracs = [0]
      end

      sys_id = cooling_system.id
      if [HPXML::HVACTypeCentralAirConditioner,
          HPXML::HVACTypeRoomAirConditioner,
          HPXML::HVACTypeMiniSplitAirConditioner,
          HPXML::HVACTypePTAC].include? cooling_system.cooling_system_type

        airloop_map[sys_id] = HVAC.apply_air_source_hvac_systems(model, cooling_system, heating_system,
                                                                 sequential_cool_load_fracs, sequential_heat_load_fracs,
<<<<<<< HEAD
                                                                 living_zone, @hvac_unavailable_periods, @hpxml.hvac_controls[0].onoff_thermostat_deadband > 0.0,
                                                                 @hpxml.hvac_controls[0].realistic_staging)
=======
                                                                 living_zone, @hvac_unavailable_periods, is_ddb_control, is_realistic_staging)
>>>>>>> 72041bef

      elsif [HPXML::HVACTypeEvaporativeCooler].include? cooling_system.cooling_system_type

        airloop_map[sys_id] = HVAC.apply_evaporative_cooler(model, cooling_system,
                                                            sequential_cool_load_fracs, living_zone, @hvac_unavailable_periods)
      end
    end
  end

  def self.add_heating_system(runner, model, spaces, airloop_map)
    living_zone = spaces[HPXML::LocationLivingSpace].thermalZone.get

    HVAC.get_hpxml_hvac_systems(@hpxml).each do |hvac_system|
      next if hvac_system[:heating].nil?
      next unless hvac_system[:heating].is_a? HPXML::HeatingSystem

      cooling_system = hvac_system[:cooling]
      heating_system = hvac_system[:heating]

      check_distribution_system(heating_system.distribution_system, heating_system.heating_system_type)

      if (heating_system.heating_system_type == HPXML::HVACTypeFurnace) && (not cooling_system.nil?)
        next # Already processed combined AC+furnace
      end

      # Calculate heating sequential load fractions
      if heating_system.is_heat_pump_backup_system
        # Heating system will be last in the EquipmentList and should meet entirety of
        # remaining load during the heating season.
        sequential_heat_load_fracs = @heating_days.map(&:to_f)
        if not heating_system.fraction_heat_load_served.nil?
          fail 'Heat pump backup system cannot have a fraction heat load served specified.'
        end
      else
        sequential_heat_load_fracs = HVAC.calc_sequential_load_fractions(heating_system.fraction_heat_load_served, @remaining_heat_load_frac, @heating_days)
        @remaining_heat_load_frac -= heating_system.fraction_heat_load_served
      end

      sys_id = heating_system.id
      if [HPXML::HVACTypeFurnace].include? heating_system.heating_system_type

        airloop_map[sys_id] = HVAC.apply_air_source_hvac_systems(model, nil, heating_system,
                                                                 [0], sequential_heat_load_fracs,
                                                                 living_zone, @hvac_unavailable_periods)

      elsif [HPXML::HVACTypeBoiler].include? heating_system.heating_system_type

        airloop_map[sys_id] = HVAC.apply_boiler(model, runner, heating_system,
                                                sequential_heat_load_fracs, living_zone, @hvac_unavailable_periods)

      elsif [HPXML::HVACTypeElectricResistance].include? heating_system.heating_system_type

        HVAC.apply_electric_baseboard(model, heating_system,
                                      sequential_heat_load_fracs, living_zone, @hvac_unavailable_periods)

      elsif [HPXML::HVACTypeStove,
             HPXML::HVACTypePortableHeater,
             HPXML::HVACTypeFixedHeater,
             HPXML::HVACTypeWallFurnace,
             HPXML::HVACTypeFloorFurnace,
             HPXML::HVACTypeFireplace].include? heating_system.heating_system_type

        HVAC.apply_unit_heater(model, heating_system,
                               sequential_heat_load_fracs, living_zone, @hvac_unavailable_periods)
      end

      next unless heating_system.is_heat_pump_backup_system

      # Store OS object for later use
      equipment_list = model.getZoneHVACEquipmentLists.find { |el| el.thermalZone == living_zone }
      @heat_pump_backup_system_object = equipment_list.equipment[-1]
    end
  end

  def self.add_heat_pump(runner, model, weather, spaces, airloop_map)
    living_zone = spaces[HPXML::LocationLivingSpace].thermalZone.get

    HVAC.get_hpxml_hvac_systems(@hpxml).each do |hvac_system|
      next if hvac_system[:cooling].nil?
      next unless hvac_system[:cooling].is_a? HPXML::HeatPump

      heat_pump = hvac_system[:cooling]

      check_distribution_system(heat_pump.distribution_system, heat_pump.heat_pump_type)

      is_ddb_control = @hpxml.hvac_controls[0].onoff_thermostat_deadband.to_f > 0.0
      is_realistic_staging = @hpxml.hvac_controls[0].realistic_staging
      # Error checking
      if heat_pump.additional_properties.respond_to? :num_speeds
        if is_realistic_staging && heat_pump.additional_properties.num_speeds != 2
          is_realistic_staging = false
          runner.registerWarning('TwospeedRealisticStaging should only be used for two speed DX systems. Continue simulation without realistic staging.')
        end
        if is_ddb_control && !([1, 2].include? heat_pump.additional_properties.num_speeds)
          is_ddb_control = false
          is_realistic_staging = false
          runner.registerWarning('Expect OnOffThermostatDeadbandTemperature to be used only for single speed or two speed DX systems. Continue simulation without on-off thermostat deadband or realistic staging.')
        end
        if heat_pump.additional_properties.num_speeds == 2 && !is_realistic_staging && is_ddb_control
          is_ddb_control = false
          is_realistic_staging = false
          runner.registerWarning('Expect OnOffThermostatDeadbandTemperature to be used with realistic staging for two speed DX systems. Continue simulation without on-off thermostat deadband or realistic staging.')
        end
      end

      # Calculate heating sequential load fractions
      sequential_heat_load_fracs = HVAC.calc_sequential_load_fractions(heat_pump.fraction_heat_load_served, @remaining_heat_load_frac, @heating_days)
      @remaining_heat_load_frac -= heat_pump.fraction_heat_load_served

      # Calculate cooling sequential load fractions
      sequential_cool_load_fracs = HVAC.calc_sequential_load_fractions(heat_pump.fraction_cool_load_served, @remaining_cool_load_frac, @cooling_days)
      @remaining_cool_load_frac -= heat_pump.fraction_cool_load_served

      sys_id = heat_pump.id
      if [HPXML::HVACTypeHeatPumpWaterLoopToAir].include? heat_pump.heat_pump_type

        airloop_map[sys_id] = HVAC.apply_water_loop_to_air_heat_pump(model, heat_pump,
                                                                     sequential_heat_load_fracs, sequential_cool_load_fracs,
                                                                     living_zone, @hvac_unavailable_periods)
      elsif [HPXML::HVACTypeHeatPumpAirToAir,
             HPXML::HVACTypeHeatPumpMiniSplit,
             HPXML::HVACTypeHeatPumpPTHP,
             HPXML::HVACTypeHeatPumpRoom].include? heat_pump.heat_pump_type
        airloop_map[sys_id] = HVAC.apply_air_source_hvac_systems(model, heat_pump, heat_pump,
                                                                 sequential_cool_load_fracs, sequential_heat_load_fracs,
<<<<<<< HEAD
                                                                 living_zone, @hvac_unavailable_periods, @hpxml.hvac_controls[0].onoff_thermostat_deadband > 0.0,
                                                                 @hpxml.hvac_controls[0].realistic_staging)
=======
                                                                 living_zone, @hvac_unavailable_periods, is_ddb_control, is_realistic_staging)
>>>>>>> 72041bef
      elsif [HPXML::HVACTypeHeatPumpGroundToAir].include? heat_pump.heat_pump_type

        airloop_map[sys_id] = HVAC.apply_ground_to_air_heat_pump(model, runner, weather, heat_pump,
                                                                 sequential_heat_load_fracs, sequential_cool_load_fracs,
                                                                 living_zone, @hpxml.site.ground_conductivity, @hvac_unavailable_periods)

      end

      next unless not heat_pump.backup_system.nil?

      equipment_list = model.getZoneHVACEquipmentLists.find { |el| el.thermalZone == living_zone }

      # Set priority to be last (i.e., after the heat pump that it is backup for)
      equipment_list.setHeatingPriority(@heat_pump_backup_system_object, 99)
      equipment_list.setCoolingPriority(@heat_pump_backup_system_object, 99)
    end
  end

  def self.add_ideal_system(model, spaces, epw_path)
    # Adds an ideal air system as needed to meet the load under certain circumstances:
    # 1. the sum of fractions load served is less than 1, or
    # 2. we're using an ideal air system for e.g. ASHRAE 140 loads calculation.
    living_zone = spaces[HPXML::LocationLivingSpace].thermalZone.get
    obj_name = Constants.ObjectNameIdealAirSystem

    if @apply_ashrae140_assumptions && (@hpxml.total_fraction_heat_load_served + @hpxml.total_fraction_heat_load_served == 0.0)
      cooling_load_frac = 1.0
      heating_load_frac = 1.0
      if @apply_ashrae140_assumptions
        if epw_path.end_with? 'USA_CO_Colorado.Springs-Peterson.Field.724660_TMY3.epw'
          cooling_load_frac = 0.0
        elsif epw_path.end_with? 'USA_NV_Las.Vegas-McCarran.Intl.AP.723860_TMY3.epw'
          heating_load_frac = 0.0
        else
          fail 'Unexpected weather file for ASHRAE 140 run.'
        end
      end
      HVAC.apply_ideal_air_loads(model, obj_name, [cooling_load_frac], [heating_load_frac],
                                 living_zone, @hvac_unavailable_periods)
      return
    end

    if (@hpxml.total_fraction_heat_load_served < 1.0) && (@hpxml.total_fraction_heat_load_served > 0.0)
      sequential_heat_load_fracs = HVAC.calc_sequential_load_fractions(@remaining_heat_load_frac - @hpxml.total_fraction_heat_load_served, @remaining_heat_load_frac, @heating_days)
      @remaining_heat_load_frac -= (1.0 - @hpxml.total_fraction_heat_load_served)
    else
      sequential_heat_load_fracs = [0.0]
    end

    if (@hpxml.total_fraction_cool_load_served < 1.0) && (@hpxml.total_fraction_cool_load_served > 0.0)
      sequential_cool_load_fracs = HVAC.calc_sequential_load_fractions(@remaining_cool_load_frac - @hpxml.total_fraction_cool_load_served, @remaining_cool_load_frac, @cooling_days)
      @remaining_cool_load_frac -= (1.0 - @hpxml.total_fraction_cool_load_served)
    else
      sequential_cool_load_fracs = [0.0]
    end

    if (sequential_heat_load_fracs.sum > 0.0) || (sequential_cool_load_fracs.sum > 0.0)
      HVAC.apply_ideal_air_loads(model, obj_name, sequential_cool_load_fracs, sequential_heat_load_fracs,
                                 living_zone, @hvac_unavailable_periods)
    end
  end

  def self.add_setpoints(runner, model, weather, spaces)
    return if @hpxml.hvac_controls.size == 0

    hvac_control = @hpxml.hvac_controls[0]
    living_zone = spaces[HPXML::LocationLivingSpace].thermalZone.get
    has_ceiling_fan = (@hpxml.ceiling_fans.size > 0)

    HVAC.apply_setpoints(model, runner, weather, hvac_control, living_zone, has_ceiling_fan, @heating_days, @cooling_days, @hpxml.header.sim_calendar_year, @schedules_file)
  end

  def self.add_ceiling_fans(runner, model, weather, spaces)
    return if @hpxml.ceiling_fans.size == 0

    ceiling_fan = @hpxml.ceiling_fans[0]
    HVAC.apply_ceiling_fans(model, runner, weather, ceiling_fan, spaces[HPXML::LocationLivingSpace],
                            @schedules_file, @hpxml.header.unavailable_periods)
  end

  def self.add_dehumidifiers(model, spaces)
    return if @hpxml.dehumidifiers.size == 0

    HVAC.apply_dehumidifiers(model, @hpxml.dehumidifiers, spaces[HPXML::LocationLivingSpace], @hpxml.header.unavailable_periods)
  end

  def self.check_distribution_system(hvac_distribution, system_type)
    return if hvac_distribution.nil?

    hvac_distribution_type_map = { HPXML::HVACTypeFurnace => [HPXML::HVACDistributionTypeAir, HPXML::HVACDistributionTypeDSE],
                                   HPXML::HVACTypeBoiler => [HPXML::HVACDistributionTypeHydronic, HPXML::HVACDistributionTypeAir, HPXML::HVACDistributionTypeDSE],
                                   HPXML::HVACTypeCentralAirConditioner => [HPXML::HVACDistributionTypeAir, HPXML::HVACDistributionTypeDSE],
                                   HPXML::HVACTypeEvaporativeCooler => [HPXML::HVACDistributionTypeAir, HPXML::HVACDistributionTypeDSE],
                                   HPXML::HVACTypeMiniSplitAirConditioner => [HPXML::HVACDistributionTypeAir, HPXML::HVACDistributionTypeDSE],
                                   HPXML::HVACTypeHeatPumpAirToAir => [HPXML::HVACDistributionTypeAir, HPXML::HVACDistributionTypeDSE],
                                   HPXML::HVACTypeHeatPumpMiniSplit => [HPXML::HVACDistributionTypeAir, HPXML::HVACDistributionTypeDSE],
                                   HPXML::HVACTypeHeatPumpGroundToAir => [HPXML::HVACDistributionTypeAir, HPXML::HVACDistributionTypeDSE],
                                   HPXML::HVACTypeHeatPumpWaterLoopToAir => [HPXML::HVACDistributionTypeAir, HPXML::HVACDistributionTypeDSE] }

    if not hvac_distribution_type_map[system_type].include? hvac_distribution.distribution_system_type
      fail "Incorrect HVAC distribution system type for HVAC type: '#{system_type}'. Should be one of: #{hvac_distribution_type_map[system_type]}"
    end
  end

  def self.add_mels(runner, model, spaces)
    # Misc
    @hpxml.plug_loads.each do |plug_load|
      if plug_load.plug_load_type == HPXML::PlugLoadTypeOther
        obj_name = Constants.ObjectNameMiscPlugLoads
      elsif plug_load.plug_load_type == HPXML::PlugLoadTypeTelevision
        obj_name = Constants.ObjectNameMiscTelevision
      elsif plug_load.plug_load_type == HPXML::PlugLoadTypeElectricVehicleCharging
        obj_name = Constants.ObjectNameMiscElectricVehicleCharging
      elsif plug_load.plug_load_type == HPXML::PlugLoadTypeWellPump
        obj_name = Constants.ObjectNameMiscWellPump
      end
      if obj_name.nil?
        runner.registerWarning("Unexpected plug load type '#{plug_load.plug_load_type}'. The plug load will not be modeled.")
        next
      end

      MiscLoads.apply_plug(model, runner, plug_load, obj_name, spaces[HPXML::LocationLivingSpace], @apply_ashrae140_assumptions,
                           @schedules_file, @hpxml.header.unavailable_periods)
    end
  end

  def self.add_mfls(runner, model, spaces)
    # Misc
    @hpxml.fuel_loads.each do |fuel_load|
      if fuel_load.fuel_load_type == HPXML::FuelLoadTypeGrill
        obj_name = Constants.ObjectNameMiscGrill
      elsif fuel_load.fuel_load_type == HPXML::FuelLoadTypeLighting
        obj_name = Constants.ObjectNameMiscLighting
      elsif fuel_load.fuel_load_type == HPXML::FuelLoadTypeFireplace
        obj_name = Constants.ObjectNameMiscFireplace
      end
      if obj_name.nil?
        runner.registerWarning("Unexpected fuel load type '#{fuel_load.fuel_load_type}'. The fuel load will not be modeled.")
        next
      end

      MiscLoads.apply_fuel(model, runner, fuel_load, obj_name, spaces[HPXML::LocationLivingSpace],
                           @schedules_file, @hpxml.header.unavailable_periods)
    end
  end

  def self.add_lighting(runner, model, epw_file, spaces)
    Lighting.apply(runner, model, epw_file, spaces, @hpxml.lighting_groups, @hpxml.lighting, @eri_version,
                   @schedules_file, @cfa, @hpxml.header.unavailable_periods)
  end

  def self.add_pools_and_hot_tubs(runner, model, spaces)
    @hpxml.pools.each do |pool|
      next if pool.type == HPXML::TypeNone

      MiscLoads.apply_pool_or_hot_tub_heater(runner, model, pool, Constants.ObjectNameMiscPoolHeater, spaces[HPXML::LocationLivingSpace],
                                             @schedules_file, @hpxml.header.unavailable_periods)
      next if pool.pump_type == HPXML::TypeNone

      MiscLoads.apply_pool_or_hot_tub_pump(runner, model, pool, Constants.ObjectNameMiscPoolPump, spaces[HPXML::LocationLivingSpace],
                                           @schedules_file, @hpxml.header.unavailable_periods)
    end

    @hpxml.hot_tubs.each do |hot_tub|
      next if hot_tub.type == HPXML::TypeNone

      MiscLoads.apply_pool_or_hot_tub_heater(runner, model, hot_tub, Constants.ObjectNameMiscHotTubHeater, spaces[HPXML::LocationLivingSpace],
                                             @schedules_file, @hpxml.header.unavailable_periods)
      next if hot_tub.pump_type == HPXML::TypeNone

      MiscLoads.apply_pool_or_hot_tub_pump(runner, model, hot_tub, Constants.ObjectNameMiscHotTubPump, spaces[HPXML::LocationLivingSpace],
                                           @schedules_file, @hpxml.header.unavailable_periods)
    end
  end

  def self.add_airflow(runner, model, weather, spaces, airloop_map)
    # Ducts
    duct_systems = {}
    @hpxml.hvac_distributions.each do |hvac_distribution|
      next unless hvac_distribution.distribution_system_type == HPXML::HVACDistributionTypeAir

      air_ducts = create_ducts(model, hvac_distribution, spaces)
      next if air_ducts.empty?

      # Connect AirLoopHVACs to ducts
      added_ducts = false
      hvac_distribution.hvac_systems.each do |hvac_system|
        next if airloop_map[hvac_system.id].nil?

        object = airloop_map[hvac_system.id]
        if duct_systems[air_ducts].nil?
          duct_systems[air_ducts] = object
          added_ducts = true
        elsif duct_systems[air_ducts] != object
          # Multiple air loops associated with this duct system, treat
          # as separate duct systems.
          air_ducts2 = create_ducts(model, hvac_distribution, spaces)
          duct_systems[air_ducts2] = object
          added_ducts = true
        end
      end
      if not added_ducts
        fail 'Unexpected error adding ducts to model.'
      end
    end

    # Create HVAC availability sensor
    # FIXME: Check if the 0 vs 1 convention is correct
    @hvac_availability_sensor = nil
    if not @hvac_unavailable_periods.empty?
      avail_sch = ScheduleConstant.new(model, SchedulesFile::ColumnHVAC, 1.0, Constants.ScheduleTypeLimitsFraction, unavailable_periods: @hvac_unavailable_periods)
      avail_sch = avail_sch.schedule

      @hvac_availability_sensor = OpenStudio::Model::EnergyManagementSystemSensor.new(model, 'Schedule Value')
      @hvac_availability_sensor.setName('availability s')
      @hvac_availability_sensor.setKeyName(avail_sch.name.to_s)
    end

    Airflow.apply(model, runner, weather, spaces, @hpxml, @cfa, @nbeds,
                  @ncfl_ag, duct_systems, airloop_map, @clg_ssn_sensor, @eri_version,
                  @frac_windows_operable, @apply_ashrae140_assumptions, @schedules_file,
                  @hpxml.header.unavailable_periods, @hvac_availability_sensor)
  end

  def self.create_ducts(model, hvac_distribution, spaces)
    air_ducts = []

    # Duct leakage (supply/return => [value, units])
    leakage_to_outside = { HPXML::DuctTypeSupply => [0.0, nil],
                           HPXML::DuctTypeReturn => [0.0, nil] }
    hvac_distribution.duct_leakage_measurements.each do |duct_leakage_measurement|
      next unless [HPXML::UnitsCFM25, HPXML::UnitsCFM50, HPXML::UnitsPercent].include?(duct_leakage_measurement.duct_leakage_units) && (duct_leakage_measurement.duct_leakage_total_or_to_outside == 'to outside')
      next if duct_leakage_measurement.duct_type.nil?

      leakage_to_outside[duct_leakage_measurement.duct_type] = [duct_leakage_measurement.duct_leakage_value, duct_leakage_measurement.duct_leakage_units]
    end

    # Duct location, R-value, Area
    total_unconditioned_duct_area = { HPXML::DuctTypeSupply => 0.0,
                                      HPXML::DuctTypeReturn => 0.0 }
    hvac_distribution.ducts.each do |ducts|
      next if HPXML::conditioned_locations_this_unit.include? ducts.duct_location
      next if ducts.duct_type.nil?

      # Calculate total duct area in unconditioned spaces
      total_unconditioned_duct_area[ducts.duct_type] += ducts.duct_surface_area * ducts.duct_surface_area_multiplier
    end

    # Create duct objects
    hvac_distribution.ducts.each do |ducts|
      next if HPXML::conditioned_locations_this_unit.include? ducts.duct_location
      next if ducts.duct_type.nil?
      next if total_unconditioned_duct_area[ducts.duct_type] <= 0

      duct_loc_space, duct_loc_schedule = get_space_or_schedule_from_location(ducts.duct_location, model, spaces)

      # Apportion leakage to individual ducts by surface area
      duct_leakage_value = leakage_to_outside[ducts.duct_type][0] * ducts.duct_surface_area * ducts.duct_surface_area_multiplier / total_unconditioned_duct_area[ducts.duct_type]
      duct_leakage_units = leakage_to_outside[ducts.duct_type][1]

      duct_leakage_frac = nil
      if duct_leakage_units == HPXML::UnitsCFM25
        duct_leakage_cfm25 = duct_leakage_value
      elsif duct_leakage_units == HPXML::UnitsCFM50
        duct_leakage_cfm50 = duct_leakage_value
      elsif duct_leakage_units == HPXML::UnitsPercent
        duct_leakage_frac = duct_leakage_value
      else
        fail "#{ducts.duct_type.capitalize} ducts exist but leakage was not specified for distribution system '#{hvac_distribution.id}'."
      end

      air_ducts << Duct.new(ducts.duct_type, duct_loc_space, duct_loc_schedule, duct_leakage_frac, duct_leakage_cfm25, duct_leakage_cfm50, ducts.duct_surface_area * ducts.duct_surface_area_multiplier, ducts.duct_insulation_r_value)
    end

    # If all ducts are in conditioned space, model leakage as going to outside
    [HPXML::DuctTypeSupply, HPXML::DuctTypeReturn].each do |duct_side|
      next unless (leakage_to_outside[duct_side][0] > 0) && (total_unconditioned_duct_area[duct_side] == 0)

      duct_area = 0.0
      duct_rvalue = 0.0
      duct_loc_space = nil # outside
      duct_loc_schedule = nil # outside
      duct_leakage_value = leakage_to_outside[duct_side][0]
      duct_leakage_units = leakage_to_outside[duct_side][1]

      if duct_leakage_units == HPXML::UnitsCFM25
        duct_leakage_cfm25 = duct_leakage_value
      elsif duct_leakage_units == HPXML::UnitsCFM50
        duct_leakage_cfm50 = duct_leakage_value
      elsif duct_leakage_units == HPXML::UnitsPercent
        duct_leakage_frac = duct_leakage_value
      else
        fail "#{duct_side.capitalize} ducts exist but leakage was not specified for distribution system '#{hvac_distribution.id}'."
      end

      air_ducts << Duct.new(duct_side, duct_loc_space, duct_loc_schedule, duct_leakage_frac, duct_leakage_cfm25, duct_leakage_cfm50, duct_area, duct_rvalue)
    end

    return air_ducts
  end

  def self.add_photovoltaics(model)
    @hpxml.pv_systems.each do |pv_system|
      next if pv_system.inverter.inverter_efficiency == @hpxml.pv_systems[0].inverter.inverter_efficiency

      fail 'Expected all InverterEfficiency values to be equal.'
    end
    @hpxml.pv_systems.each do |pv_system|
      PV.apply(model, @nbeds, pv_system)
    end
  end

  def self.add_generators(model)
    @hpxml.generators.each do |generator|
      Generator.apply(model, @nbeds, generator)
    end
  end

  def self.add_batteries(runner, model, spaces)
    @hpxml.batteries.each do |battery|
      # Assign space
      battery.additional_properties.space = get_space_from_location(battery.location, spaces)
      Battery.apply(runner, model, @hpxml.pv_systems, battery, @schedules_file)
    end
  end

  def self.add_additional_properties(model, hpxml_path, building_id, epw_file)
    # Store some data for use in reporting measure
    additionalProperties = model.getBuilding.additionalProperties
    additionalProperties.setFeature('hpxml_path', hpxml_path)
    additionalProperties.setFeature('hpxml_defaults_path', @hpxml_defaults_path)
    additionalProperties.setFeature('building_id', building_id.to_s)
    emissions_scenario_names = @hpxml.header.emissions_scenarios.map { |s| s.name }.to_s
    additionalProperties.setFeature('emissions_scenario_names', emissions_scenario_names)
    emissions_scenario_types = @hpxml.header.emissions_scenarios.map { |s| s.emissions_type }.to_s
    additionalProperties.setFeature('emissions_scenario_types', emissions_scenario_types)
    additionalProperties.setFeature('has_heating', @hpxml.total_fraction_heat_load_served > 0)
    additionalProperties.setFeature('has_cooling', @hpxml.total_fraction_cool_load_served > 0)
    additionalProperties.setFeature('is_southern_hemisphere', epw_file.latitude < 0)
  end

  def self.add_unmet_hours_output(model, spaces)
    # We do our own unmet hours calculation via EMS so that we can incorporate,
    # e.g., heating/cooling seasons into the logic.
    hvac_control = @hpxml.hvac_controls[0]
    is_ddb_control = false
    if not hvac_control.nil?
      sim_year = @hpxml.header.sim_calendar_year
      htg_start_day = Schedule.get_day_num_from_month_day(sim_year, hvac_control.seasons_heating_begin_month, hvac_control.seasons_heating_begin_day)
      htg_end_day = Schedule.get_day_num_from_month_day(sim_year, hvac_control.seasons_heating_end_month, hvac_control.seasons_heating_end_day)
      clg_start_day = Schedule.get_day_num_from_month_day(sim_year, hvac_control.seasons_cooling_begin_month, hvac_control.seasons_cooling_begin_day)
      clg_end_day = Schedule.get_day_num_from_month_day(sim_year, hvac_control.seasons_cooling_end_month, hvac_control.seasons_cooling_end_day)
      is_ddb_control = (hvac_control.onoff_thermostat_deadband.to_f > 0)
    end

    living_zone = spaces[HPXML::LocationLivingSpace].thermalZone.get

    # EMS sensors
    htg_sensor = OpenStudio::Model::EnergyManagementSystemSensor.new(model, 'Zone Heating Setpoint Not Met Time')
    htg_sensor.setName('zone htg unmet s')
    htg_sensor.setKeyName(living_zone.name.to_s)

    clg_sensor = OpenStudio::Model::EnergyManagementSystemSensor.new(model, 'Zone Cooling Setpoint Not Met Time')
    clg_sensor.setName('zone clg unmet s')
    clg_sensor.setKeyName(living_zone.name.to_s)

    if is_ddb_control
      zone_air_temp_sensor = OpenStudio::Model::EnergyManagementSystemSensor.new(model, 'Zone Air Temperature')
      zone_air_temp_sensor.setName('living_space_temp')
      zone_air_temp_sensor.setKeyName(spaces[HPXML::LocationLivingSpace].thermalZone.get.name.to_s)

      htg_sch = spaces[HPXML::LocationLivingSpace].thermalZone.get.thermostatSetpointDualSetpoint.get.heatingSetpointTemperatureSchedule.get
      sensor_htg_spt = OpenStudio::Model::EnergyManagementSystemSensor.new(model, 'Schedule Value')
      sensor_htg_spt.setName('htg_spt_sch_value')
      sensor_htg_spt.setKeyName(htg_sch.name.to_s)

      clg_sch = spaces[HPXML::LocationLivingSpace].thermalZone.get.thermostatSetpointDualSetpoint.get.coolingSetpointTemperatureSchedule.get
      sensor_clg_spt = OpenStudio::Model::EnergyManagementSystemSensor.new(model, 'Schedule Value')
      sensor_clg_spt.setName('clg_spt_sch_value')
      sensor_clg_spt.setKeyName(clg_sch.name.to_s)
    end

    # EMS program
    clg_hrs = 'clg_unmet_hours'
    htg_hrs = 'htg_unmet_hours'
    program = OpenStudio::Model::EnergyManagementSystemProgram.new(model)
    program.setName(Constants.ObjectNameUnmetHoursProgram)
    program.addLine("Set #{htg_hrs} = 0")
    program.addLine("Set #{clg_hrs} = 0")
    if @hpxml.total_fraction_heat_load_served > 0
      if htg_end_day >= htg_start_day
        line = "If ((DayOfYear >= #{htg_start_day}) && (DayOfYear <= #{htg_end_day}))"
      else
        line = "If ((DayOfYear >= #{htg_start_day}) || (DayOfYear <= #{htg_end_day}))"
      end
      line += " && (#{@hvac_availability_sensor.name} == 1)" if not @hvac_availability_sensor.nil?
      program.addLine(line)
      if is_ddb_control
        program.addLine("  If #{zone_air_temp_sensor.name} < (#{sensor_htg_spt.name} - #{UnitConversions.convert(hvac_control.onoff_thermostat_deadband, 'deltaF', 'deltaC')})")
        program.addLine("    Set #{htg_hrs} = #{htg_hrs} + #{htg_sensor.name}")
        program.addLine('  EndIf')
      else
        program.addLine("  Set #{htg_hrs} = #{htg_hrs} + #{htg_sensor.name}")
      end
      program.addLine('EndIf')
    end
    if @hpxml.total_fraction_cool_load_served > 0
      if clg_end_day >= clg_start_day
        line = "If ((DayOfYear >= #{clg_start_day}) && (DayOfYear <= #{clg_end_day}))"
      else
        line = "If ((DayOfYear >= #{clg_start_day}) || (DayOfYear <= #{clg_end_day}))"
      end
      line += " && (#{@hvac_availability_sensor.name} == 1)" if not @hvac_availability_sensor.nil?
      program.addLine(line)
      if is_ddb_control
        program.addLine("  If #{zone_air_temp_sensor.name} > (#{sensor_clg_spt.name} + #{UnitConversions.convert(hvac_control.onoff_thermostat_deadband, 'deltaF', 'deltaC')})")
        program.addLine("    Set #{clg_hrs} = #{clg_hrs} + #{clg_sensor.name}")
        program.addLine('  EndIf')
      else
        program.addLine("  Set #{clg_hrs} = #{clg_hrs} + #{clg_sensor.name}")
      end
      program.addLine('EndIf')
    end

    # EMS calling manager
    program_calling_manager = OpenStudio::Model::EnergyManagementSystemProgramCallingManager.new(model)
    program_calling_manager.setName("#{program.name} calling manager")
    program_calling_manager.setCallingPoint('EndOfZoneTimestepBeforeZoneReporting')
    program_calling_manager.addProgram(program)
  end

  def self.add_loads_output(model, spaces, add_component_loads)
    living_zone = spaces[HPXML::LocationLivingSpace].thermalZone.get

    liv_load_sensors, intgain_dehumidifier = add_total_loads_output(model, living_zone)
    return unless add_component_loads

    add_component_loads_output(model, living_zone, liv_load_sensors, intgain_dehumidifier)
  end

  def self.add_total_loads_output(model, living_zone)
    # Energy transferred in the conditioned space, used for determining heating (winter) vs cooling (summer)
    liv_load_sensors = {}
    liv_load_sensors[:htg] = OpenStudio::Model::EnergyManagementSystemSensor.new(model, "Heating:EnergyTransfer:Zone:#{living_zone.name.to_s.upcase}")
    liv_load_sensors[:htg].setName('htg_load_liv')
    liv_load_sensors[:clg] = OpenStudio::Model::EnergyManagementSystemSensor.new(model, "Cooling:EnergyTransfer:Zone:#{living_zone.name.to_s.upcase}")
    liv_load_sensors[:clg].setName('clg_load_liv')

    # Total energy transferred (above plus ducts)
    tot_load_sensors = {}
    tot_load_sensors[:htg] = OpenStudio::Model::EnergyManagementSystemSensor.new(model, 'Heating:EnergyTransfer')
    tot_load_sensors[:htg].setName('htg_load_tot')
    tot_load_sensors[:clg] = OpenStudio::Model::EnergyManagementSystemSensor.new(model, 'Cooling:EnergyTransfer')
    tot_load_sensors[:clg].setName('clg_load_tot')

    # Need to adjusted E+ EnergyTransfer meters for dehumidifiers
    intgain_dehumidifier = nil
    model.getZoneHVACDehumidifierDXs.each do |e|
      next unless e.thermalZone.get.name.to_s == living_zone.name.to_s

      { 'Zone Dehumidifier Sensible Heating Energy' => 'ig_dehumidifier' }.each do |var, name|
        intgain_dehumidifier = OpenStudio::Model::EnergyManagementSystemSensor.new(model, var)
        intgain_dehumidifier.setName(name)
        intgain_dehumidifier.setKeyName(e.name.to_s)
      end
    end

    # EMS program
    program = OpenStudio::Model::EnergyManagementSystemProgram.new(model)
    program.setName(Constants.ObjectNameTotalLoadsProgram)
    program.addLine('Set loads_htg_tot = 0')
    program.addLine('Set loads_clg_tot = 0')
    program.addLine("If #{liv_load_sensors[:htg].name} > 0")
    s = "  Set loads_htg_tot = #{tot_load_sensors[:htg].name} - #{tot_load_sensors[:clg].name}"
    if not intgain_dehumidifier.nil?
      s += " - #{intgain_dehumidifier.name}"
    end
    program.addLine(s)
    program.addLine("ElseIf #{liv_load_sensors[:clg].name} > 0")
    s = "  Set loads_clg_tot = #{tot_load_sensors[:clg].name} - #{tot_load_sensors[:htg].name}"
    if not intgain_dehumidifier.nil?
      s += " + #{intgain_dehumidifier.name}"
    end
    program.addLine(s)
    program.addLine('EndIf')

    # EMS calling manager
    program_calling_manager = OpenStudio::Model::EnergyManagementSystemProgramCallingManager.new(model)
    program_calling_manager.setName("#{program.name} calling manager")
    program_calling_manager.setCallingPoint('EndOfZoneTimestepAfterZoneReporting')
    program_calling_manager.addProgram(program)

    return liv_load_sensors, intgain_dehumidifier
  end

  def self.add_component_loads_output(model, living_zone, liv_load_sensors, intgain_dehumidifier)
    # Prevent certain objects (e.g., OtherEquipment) from being counted towards both, e.g., ducts and internal gains
    objects_already_processed = []

    # EMS Sensors: Surfaces, SubSurfaces, InternalMass
    surfaces_sensors = { walls: [],
                         rim_joists: [],
                         foundation_walls: [],
                         floors: [],
                         slabs: [],
                         ceilings: [],
                         roofs: [],
                         windows_conduction: [],
                         windows_solar: [],
                         doors: [],
                         skylights_conduction: [],
                         skylights_solar: [],
                         internal_mass: [] }

    # Output diagnostics needed for some output variables used below
    output_diagnostics = model.getOutputDiagnostics
    output_diagnostics.addKey('DisplayAdvancedReportVariables')

    area_tolerance = UnitConversions.convert(1.0, 'ft^2', 'm^2')

    model.getSurfaces.sort.each do |s|
      next unless s.space.get.thermalZone.get.name.to_s == living_zone.name.to_s

      surface_type = s.additionalProperties.getFeatureAsString('SurfaceType')
      if not surface_type.is_initialized
        fail "Could not identify surface type for surface: '#{s.name}'."
      end

      surface_type = surface_type.get

      s.subSurfaces.each do |ss|
        # Conduction (windows, skylights, doors)
        key = { 'Window' => :windows_conduction,
                'Door' => :doors,
                'Skylight' => :skylights_conduction }[surface_type]
        fail "Unexpected subsurface for component loads: '#{ss.name}'." if key.nil?

        if (surface_type == 'Window') || (surface_type == 'Skylight')
          vars = { 'Surface Inside Face Convection Heat Gain Energy' => 'ss_conv',
                   'Surface Inside Face Internal Gains Radiation Heat Gain Energy' => 'ss_ig',
                   'Surface Inside Face Net Surface Thermal Radiation Heat Gain Energy' => 'ss_surf' }
        else
          vars = { 'Surface Inside Face Solar Radiation Heat Gain Energy' => 'ss_sol',
                   'Surface Inside Face Lights Radiation Heat Gain Energy' => 'ss_lgt',
                   'Surface Inside Face Convection Heat Gain Energy' => 'ss_conv',
                   'Surface Inside Face Internal Gains Radiation Heat Gain Energy' => 'ss_ig',
                   'Surface Inside Face Net Surface Thermal Radiation Heat Gain Energy' => 'ss_surf' }
        end

        vars.each do |var, name|
          surfaces_sensors[key] << []
          sensor = OpenStudio::Model::EnergyManagementSystemSensor.new(model, var)
          sensor.setName(name)
          sensor.setKeyName(ss.name.to_s)
          surfaces_sensors[key][-1] << sensor
        end

        # Solar (windows, skylights)
        next unless (surface_type == 'Window') || (surface_type == 'Skylight')

        key = { 'Window' => :windows_solar,
                'Skylight' => :skylights_solar }[surface_type]
        vars = { 'Surface Window Transmitted Solar Radiation Energy' => 'ss_trans_in',
                 'Surface Window Shortwave from Zone Back Out Window Heat Transfer Rate' => 'ss_back_out',
                 'Surface Window Total Glazing Layers Absorbed Shortwave Radiation Rate' => 'ss_sw_abs',
                 'Surface Window Total Glazing Layers Absorbed Solar Radiation Energy' => 'ss_sol_abs',
                 'Surface Inside Face Initial Transmitted Diffuse Transmitted Out Window Solar Radiation Rate' => 'ss_trans_out' }

        surfaces_sensors[key] << []
        vars.each do |var, name|
          sensor = OpenStudio::Model::EnergyManagementSystemSensor.new(model, var)
          sensor.setName(name)
          sensor.setKeyName(ss.name.to_s)
          surfaces_sensors[key][-1] << sensor
        end
      end

      next if s.netArea < area_tolerance # Skip parent surfaces (of subsurfaces) that have near zero net area

      key = { 'FoundationWall' => :foundation_walls,
              'RimJoist' => :rim_joists,
              'Wall' => :walls,
              'Slab' => :slabs,
              'Floor' => :floors,
              'Ceiling' => :ceilings,
              'Roof' => :roofs,
              'InferredCeiling' => :internal_mass,
              'InferredFloor' => :internal_mass }[surface_type]
      fail "Unexpected surface for component loads: '#{s.name}'." if key.nil?

      surfaces_sensors[key] << []
      { 'Surface Inside Face Convection Heat Gain Energy' => 's_conv',
        'Surface Inside Face Internal Gains Radiation Heat Gain Energy' => 's_ig',
        'Surface Inside Face Solar Radiation Heat Gain Energy' => 's_sol',
        'Surface Inside Face Lights Radiation Heat Gain Energy' => 's_lgt',
        'Surface Inside Face Net Surface Thermal Radiation Heat Gain Energy' => 's_surf' }.each do |var, name|
        sensor = OpenStudio::Model::EnergyManagementSystemSensor.new(model, var)
        sensor.setName(name)
        sensor.setKeyName(s.name.to_s)
        surfaces_sensors[key][-1] << sensor
      end
    end

    model.getInternalMasss.sort.each do |m|
      next unless m.space.get.thermalZone.get.name.to_s == living_zone.name.to_s

      surfaces_sensors[:internal_mass] << []
      { 'Surface Inside Face Convection Heat Gain Energy' => 'im_conv',
        'Surface Inside Face Internal Gains Radiation Heat Gain Energy' => 'im_ig',
        'Surface Inside Face Solar Radiation Heat Gain Energy' => 'im_sol',
        'Surface Inside Face Lights Radiation Heat Gain Energy' => 'im_lgt',
        'Surface Inside Face Net Surface Thermal Radiation Heat Gain Energy' => 'im_surf' }.each do |var, name|
        sensor = OpenStudio::Model::EnergyManagementSystemSensor.new(model, var)
        sensor.setName(name)
        sensor.setKeyName(m.name.to_s)
        surfaces_sensors[:internal_mass][-1] << sensor
      end
    end

    # EMS Sensors: Infiltration, Mechanical Ventilation, Natural Ventilation, Whole House Fan
    infil_sensors = []
    natvent_sensors = []
    whf_sensors = []
    { Constants.ObjectNameInfiltration => infil_sensors,
      Constants.ObjectNameNaturalVentilation => natvent_sensors,
      Constants.ObjectNameWholeHouseFan => whf_sensors }.each do |prefix, array|
      model.getSpaceInfiltrationDesignFlowRates.sort.each do |i|
        next unless i.name.to_s.start_with? prefix
        next unless i.space.get.thermalZone.get.name.to_s == living_zone.name.to_s

        { 'Infiltration Sensible Heat Gain Energy' => prefix.gsub(' ', '_') + '_' + 'gain',
          'Infiltration Sensible Heat Loss Energy' => prefix.gsub(' ', '_') + '_' + 'loss' }.each do |var, name|
          airflow_sensor = OpenStudio::Model::EnergyManagementSystemSensor.new(model, var)
          airflow_sensor.setName(name)
          airflow_sensor.setKeyName(i.name.to_s)
          array << airflow_sensor
        end
      end
    end

    mechvents_sensors = []
    model.getElectricEquipments.sort.each do |o|
      next unless o.name.to_s.start_with? Constants.ObjectNameMechanicalVentilation

      mechvents_sensors << []
      { 'Electric Equipment Convective Heating Energy' => 'mv_conv',
        'Electric Equipment Radiant Heating Energy' => 'mv_rad' }.each do |var, name|
        mechvent_sensor = OpenStudio::Model::EnergyManagementSystemSensor.new(model, var)
        mechvent_sensor.setName(name)
        mechvent_sensor.setKeyName(o.name.to_s)
        mechvents_sensors[-1] << mechvent_sensor
        objects_already_processed << o
      end
    end
    model.getOtherEquipments.sort.each do |o|
      next unless o.name.to_s.start_with? Constants.ObjectNameMechanicalVentilationHouseFan

      mechvents_sensors << []
      { 'Other Equipment Convective Heating Energy' => 'mv_conv',
        'Other Equipment Radiant Heating Energy' => 'mv_rad' }.each do |var, name|
        mechvent_sensor = OpenStudio::Model::EnergyManagementSystemSensor.new(model, var)
        mechvent_sensor.setName(name)
        mechvent_sensor.setKeyName(o.name.to_s)
        mechvents_sensors[-1] << mechvent_sensor
        objects_already_processed << o
      end
    end

    # EMS Sensors: Ducts
    ducts_sensors = []
    ducts_mix_gain_sensor = nil
    ducts_mix_loss_sensor = nil

    has_duct_zone_mixing = false
    living_zone.airLoopHVACs.sort.each do |airloop|
      living_zone.zoneMixing.each do |zone_mix|
        next unless zone_mix.name.to_s.start_with? airloop.name.to_s.gsub(' ', '_')

        has_duct_zone_mixing = true
      end
    end

    if has_duct_zone_mixing
      ducts_mix_gain_sensor = OpenStudio::Model::EnergyManagementSystemSensor.new(model, 'Zone Mixing Sensible Heat Gain Energy')
      ducts_mix_gain_sensor.setName('duct_mix_gain')
      ducts_mix_gain_sensor.setKeyName(living_zone.name.to_s)

      ducts_mix_loss_sensor = OpenStudio::Model::EnergyManagementSystemSensor.new(model, 'Zone Mixing Sensible Heat Loss Energy')
      ducts_mix_loss_sensor.setName('duct_mix_loss')
      ducts_mix_loss_sensor.setKeyName(living_zone.name.to_s)
    end

    # Duct losses
    model.getOtherEquipments.sort.each do |o|
      next if objects_already_processed.include? o

      is_duct_load = o.additionalProperties.getFeatureAsBoolean(Constants.IsDuctLoadForReport)
      next unless is_duct_load.is_initialized

      objects_already_processed << o
      next unless is_duct_load.get

      ducts_sensors << []
      { 'Other Equipment Convective Heating Energy' => 'ducts_conv',
        'Other Equipment Radiant Heating Energy' => 'ducts_rad' }.each do |var, name|
        ducts_sensor = OpenStudio::Model::EnergyManagementSystemSensor.new(model, var)
        ducts_sensor.setName(name)
        ducts_sensor.setKeyName(o.name.to_s)
        ducts_sensors[-1] << ducts_sensor
      end
    end

    # EMS Sensors: Lighting
    lightings_sensors = []
    lightings_sensors << []
    model.getLightss.sort.each do |e|
      next unless e.space.get.thermalZone.get.name.to_s == living_zone.name.to_s

      lightings_sensors << []
      { 'Lights Convective Heating Energy' => 'ig_lgt_conv',
        'Lights Radiant Heating Energy' => 'ig_lgt_rad',
        'Lights Visible Radiation Heating Energy' => 'ig_lgt_vis' }.each do |var, name|
        intgains_lights_sensor = OpenStudio::Model::EnergyManagementSystemSensor.new(model, var)
        intgains_lights_sensor.setName(name)
        intgains_lights_sensor.setKeyName(e.name.to_s)
        lightings_sensors[-1] << intgains_lights_sensor
      end
    end

    # EMS Sensors: Internal Gains
    intgains_sensors = []

    model.getElectricEquipments.sort.each do |o|
      next unless o.space.get.thermalZone.get.name.to_s == living_zone.name.to_s
      next if objects_already_processed.include? o

      intgains_sensors << []
      { 'Electric Equipment Convective Heating Energy' => 'ig_ee_conv',
        'Electric Equipment Radiant Heating Energy' => 'ig_ee_rad' }.each do |var, name|
        intgains_elec_equip_sensor = OpenStudio::Model::EnergyManagementSystemSensor.new(model, var)
        intgains_elec_equip_sensor.setName(name)
        intgains_elec_equip_sensor.setKeyName(o.name.to_s)
        intgains_sensors[-1] << intgains_elec_equip_sensor
      end
    end

    model.getOtherEquipments.sort.each do |o|
      next unless o.space.get.thermalZone.get.name.to_s == living_zone.name.to_s
      next if objects_already_processed.include? o

      intgains_sensors << []
      { 'Other Equipment Convective Heating Energy' => 'ig_oe_conv',
        'Other Equipment Radiant Heating Energy' => 'ig_oe_rad' }.each do |var, name|
        intgains_other_equip_sensor = OpenStudio::Model::EnergyManagementSystemSensor.new(model, var)
        intgains_other_equip_sensor.setName(name)
        intgains_other_equip_sensor.setKeyName(o.name.to_s)
        intgains_sensors[-1] << intgains_other_equip_sensor
      end
    end

    model.getPeoples.sort.each do |e|
      next unless e.space.get.thermalZone.get.name.to_s == living_zone.name.to_s

      intgains_sensors << []
      { 'People Convective Heating Energy' => 'ig_ppl_conv',
        'People Radiant Heating Energy' => 'ig_ppl_rad' }.each do |var, name|
        intgains_people = OpenStudio::Model::EnergyManagementSystemSensor.new(model, var)
        intgains_people.setName(name)
        intgains_people.setKeyName(e.name.to_s)
        intgains_sensors[-1] << intgains_people
      end
    end

    if not intgain_dehumidifier.nil?
      intgains_sensors[-1] << intgain_dehumidifier
    end

    intgains_dhw_sensors = {}

    (model.getWaterHeaterMixeds + model.getWaterHeaterStratifieds).sort.each do |wh|
      next unless wh.ambientTemperatureThermalZone.is_initialized
      next unless wh.ambientTemperatureThermalZone.get.name.to_s == living_zone.name.to_s

      dhw_sensor = OpenStudio::Model::EnergyManagementSystemSensor.new(model, 'Water Heater Heat Loss Energy')
      dhw_sensor.setName('dhw_loss')
      dhw_sensor.setKeyName(wh.name.to_s)

      if wh.is_a? OpenStudio::Model::WaterHeaterMixed
        oncycle_loss = wh.onCycleLossFractiontoThermalZone
        offcycle_loss = wh.offCycleLossFractiontoThermalZone
      else
        oncycle_loss = wh.skinLossFractiontoZone
        offcycle_loss = wh.offCycleFlueLossFractiontoZone
      end

      dhw_rtf_sensor = OpenStudio::Model::EnergyManagementSystemSensor.new(model, 'Water Heater Runtime Fraction')
      dhw_rtf_sensor.setName('dhw_rtf')
      dhw_rtf_sensor.setKeyName(wh.name.to_s)

      intgains_dhw_sensors[dhw_sensor] = [offcycle_loss, oncycle_loss, dhw_rtf_sensor]
    end

    nonsurf_names = ['intgains', 'lighting', 'infil', 'mechvent', 'natvent', 'whf', 'ducts']

    # EMS program
    program = OpenStudio::Model::EnergyManagementSystemProgram.new(model)
    program.setName(Constants.ObjectNameComponentLoadsProgram)

    # EMS program: Surfaces
    surfaces_sensors.each do |k, surface_sensors|
      program.addLine("Set hr_#{k} = 0")
      surface_sensors.each do |sensors|
        s = "Set hr_#{k} = hr_#{k}"
        sensors.each do |sensor|
          # remove ss_net if switch
          if sensor.name.to_s.start_with?('ss_net', 'ss_sol_abs', 'ss_trans_in')
            s += " - #{sensor.name}"
          elsif sensor.name.to_s.start_with?('ss_sw_abs', 'ss_trans_out', 'ss_back_out')
            s += " + #{sensor.name} * ZoneTimestep * 3600"
          else
            s += " + #{sensor.name}"
          end
        end
        program.addLine(s) if sensors.size > 0
      end
    end

    # EMS program: Lighting
    program.addLine('Set hr_lighting = 0')
    lightings_sensors.each do |lighting_sensors|
      s = 'Set hr_lighting = hr_lighting'
      lighting_sensors.each do |sensor|
        s += " - #{sensor.name}"
      end
      program.addLine(s) if lighting_sensors.size > 0
    end

    # EMS program: Internal gains
    program.addLine('Set hr_intgains = 0')
    intgains_sensors.each do |intgain_sensors|
      s = 'Set hr_intgains = hr_intgains'
      intgain_sensors.each do |sensor|
        s += " - #{sensor.name}"
      end
      program.addLine(s) if intgain_sensors.size > 0
    end
    intgains_dhw_sensors.each do |sensor, vals|
      off_loss, on_loss, rtf_sensor = vals
      program.addLine("Set hr_intgains = hr_intgains + #{sensor.name} * (#{off_loss}*(1-#{rtf_sensor.name}) + #{on_loss}*#{rtf_sensor.name})") # Water heater tank losses to zone
    end

    # EMS program: Infiltration, Natural Ventilation, Mechanical Ventilation, Ducts
    { infil_sensors => 'infil',
      natvent_sensors => 'natvent',
      whf_sensors => 'whf' }.each do |sensors, loadtype|
      program.addLine("Set hr_#{loadtype} = 0")
      s = "Set hr_#{loadtype} = hr_#{loadtype}"
      sensors.each do |sensor|
        if sensor.name.to_s.include? 'gain'
          # FIXME: Workaround for https://github.com/NREL/EnergyPlus/issues/9934
          # Remove when the issue is resolved
          if loadtype == 'infil'
            s += " - (#{sensor.name} * 3600)"
          else
            s += " - #{sensor.name}"
          end
        elsif sensor.name.to_s.include? 'loss'
          s += " + #{sensor.name}"
        end
      end
      program.addLine(s) if sensors.size > 0
    end
    { mechvents_sensors => 'mechvent',
      ducts_sensors => 'ducts' }.each do |all_sensors, loadtype|
      program.addLine("Set hr_#{loadtype} = 0")
      all_sensors.each do |sensors|
        s = "Set hr_#{loadtype} = hr_#{loadtype}"
        sensors.each do |sensor|
          s += " - #{sensor.name}"
        end
        program.addLine(s) if sensors.size > 0
      end
    end
    if (not ducts_mix_loss_sensor.nil?) && (not ducts_mix_gain_sensor.nil?)
      program.addLine("Set hr_ducts = hr_ducts + (#{ducts_mix_loss_sensor.name} - #{ducts_mix_gain_sensor.name})")
    end

    # EMS program: Heating vs Cooling logic
    program.addLine('Set htg_mode = 0')
    program.addLine('Set clg_mode = 0')
    program.addLine("If (#{liv_load_sensors[:htg].name} > 0)") # Assign hour to heating if heating load
    program.addLine('  Set htg_mode = 1')
    program.addLine("ElseIf (#{liv_load_sensors[:clg].name} > 0)") # Assign hour to cooling if cooling load
    program.addLine('  Set clg_mode = 1')
    program.addLine("ElseIf (#{@clg_ssn_sensor.name} > 0)") # No load, assign hour to cooling if in cooling season definition (Note: natural ventilation & whole house fan only operate during the cooling season)
    program.addLine('  Set clg_mode = 1')
    program.addLine('Else') # No load, assign hour to heating if not in cooling season definition
    program.addLine('  Set htg_mode = 1')
    program.addLine('EndIf')

    [:htg, :clg].each do |mode|
      if mode == :htg
        sign = ''
      else
        sign = '-'
      end
      surfaces_sensors.keys.each do |k|
        program.addLine("Set loads_#{mode}_#{k} = #{sign}hr_#{k} * #{mode}_mode")
      end
      nonsurf_names.each do |nonsurf_name|
        program.addLine("Set loads_#{mode}_#{nonsurf_name} = #{sign}hr_#{nonsurf_name} * #{mode}_mode")
      end
    end

    # EMS calling manager
    program_calling_manager = OpenStudio::Model::EnergyManagementSystemProgramCallingManager.new(model)
    program_calling_manager.setName("#{program.name} calling manager")
    program_calling_manager.setCallingPoint('EndOfZoneTimestepAfterZoneReporting')
    program_calling_manager.addProgram(program)
  end

  def self.set_output_files(model)
    oj = model.getOutputJSON
    oj.setOptionType('TimeSeriesAndTabular')
    oj.setOutputJSON(false)
    oj.setOutputMessagePack(true)

    ocf = model.getOutputControlFiles
    ocf.setOutputAUDIT(@debug)
    ocf.setOutputBND(@debug)
    ocf.setOutputEIO(@debug)
    ocf.setOutputESO(@debug)
    ocf.setOutputMDD(@debug)
    ocf.setOutputMTD(@debug)
    ocf.setOutputMTR(@debug)
    ocf.setOutputRDD(@debug)
    ocf.setOutputSHD(@debug)
    ocf.setOutputSQLite(@debug)
    ocf.setOutputPerfLog(@debug)
  end

  def self.add_ems_debug_output(model)
    oems = model.getOutputEnergyManagementSystem
    oems.setActuatorAvailabilityDictionaryReporting('Verbose')
    oems.setInternalVariableAvailabilityDictionaryReporting('Verbose')
    oems.setEMSRuntimeLanguageDebugOutputLevel('Verbose')
  end

  def self.set_surface_interior(model, spaces, surface, hpxml_surface)
    interior_adjacent_to = hpxml_surface.interior_adjacent_to
    if HPXML::conditioned_below_grade_locations.include? interior_adjacent_to
      surface.setSpace(create_or_get_space(model, spaces, HPXML::LocationLivingSpace))
    else
      surface.setSpace(create_or_get_space(model, spaces, interior_adjacent_to))
    end
  end

  def self.set_surface_exterior(model, spaces, surface, hpxml_surface)
    exterior_adjacent_to = hpxml_surface.exterior_adjacent_to
    is_adiabatic = hpxml_surface.is_adiabatic
    if exterior_adjacent_to == HPXML::LocationOutside
      surface.setOutsideBoundaryCondition('Outdoors')
    elsif exterior_adjacent_to == HPXML::LocationGround
      surface.setOutsideBoundaryCondition('Foundation')
    elsif is_adiabatic
      surface.setOutsideBoundaryCondition('Adiabatic')
    elsif [HPXML::LocationOtherHeatedSpace, HPXML::LocationOtherMultifamilyBufferSpace,
           HPXML::LocationOtherNonFreezingSpace, HPXML::LocationOtherHousingUnit].include? exterior_adjacent_to
      set_surface_otherside_coefficients(surface, exterior_adjacent_to, model, spaces)
    elsif HPXML::conditioned_below_grade_locations.include? exterior_adjacent_to
      adjacent_surface = surface.createAdjacentSurface(create_or_get_space(model, spaces, HPXML::LocationLivingSpace)).get
      adjacent_surface.additionalProperties.setFeature('SurfaceType', surface.additionalProperties.getFeatureAsString('SurfaceType').get)
    else
      adjacent_surface = surface.createAdjacentSurface(create_or_get_space(model, spaces, exterior_adjacent_to)).get
      adjacent_surface.additionalProperties.setFeature('SurfaceType', surface.additionalProperties.getFeatureAsString('SurfaceType').get)
    end
  end

  def self.set_surface_otherside_coefficients(surface, exterior_adjacent_to, model, spaces)
    otherside_coeffs = nil
    model.getSurfacePropertyOtherSideCoefficientss.each do |c|
      next unless c.name.to_s == exterior_adjacent_to

      otherside_coeffs = c
    end
    if otherside_coeffs.nil?
      # Create E+ other side coefficient object
      otherside_coeffs = OpenStudio::Model::SurfacePropertyOtherSideCoefficients.new(model)
      otherside_coeffs.setName(exterior_adjacent_to)
      otherside_coeffs.setCombinedConvectiveRadiativeFilmCoefficient(UnitConversions.convert(1.0 / Material.AirFilmVertical.rvalue, 'Btu/(hr*ft^2*F)', 'W/(m^2*K)'))
      # Schedule of space temperature, can be shared with water heater/ducts
      sch = get_space_temperature_schedule(model, exterior_adjacent_to, spaces)
      otherside_coeffs.setConstantTemperatureSchedule(sch)
    end
    surface.setSurfacePropertyOtherSideCoefficients(otherside_coeffs)
    surface.setSunExposure('NoSun')
    surface.setWindExposure('NoWind')
  end

  def self.get_space_temperature_schedule(model, location, spaces)
    # Create outside boundary schedules to be actuated by EMS,
    # can be shared by any surface, duct adjacent to / located in those spaces

    # return if already exists
    model.getScheduleConstants.each do |sch|
      next unless sch.name.to_s == location

      return sch
    end

    sch = OpenStudio::Model::ScheduleConstant.new(model)
    sch.setName(location)

    space_values = Geometry.get_temperature_scheduled_space_values(location)

    if location == HPXML::LocationOtherHeatedSpace
      # Create a sensor to get dynamic heating setpoint
      htg_sch = spaces[HPXML::LocationLivingSpace].thermalZone.get.thermostatSetpointDualSetpoint.get.heatingSetpointTemperatureSchedule.get
      sensor_htg_spt = OpenStudio::Model::EnergyManagementSystemSensor.new(model, 'Schedule Value')
      sensor_htg_spt.setName('htg_spt')
      sensor_htg_spt.setKeyName(htg_sch.name.to_s)
      space_values[:temp_min] = sensor_htg_spt.name.to_s
    end

    # Schedule type limits compatible
    schedule_type_limits = OpenStudio::Model::ScheduleTypeLimits.new(model)
    schedule_type_limits.setUnitType('Temperature')
    sch.setScheduleTypeLimits(schedule_type_limits)

    # Sensors
    if space_values[:indoor_weight] > 0
      sensor_ia = OpenStudio::Model::EnergyManagementSystemSensor.new(model, 'Zone Air Temperature')
      sensor_ia.setName('cond_zone_temp')
      sensor_ia.setKeyName(spaces[HPXML::LocationLivingSpace].thermalZone.get.name.to_s)
    end

    if space_values[:outdoor_weight] > 0
      sensor_oa = OpenStudio::Model::EnergyManagementSystemSensor.new(model, 'Site Outdoor Air Drybulb Temperature')
      sensor_oa.setName('oa_temp')
    end

    if space_values[:ground_weight] > 0
      sensor_gnd = OpenStudio::Model::EnergyManagementSystemSensor.new(model, 'Site Surface Ground Temperature')
      sensor_gnd.setName('ground_temp')
    end

    actuator = OpenStudio::Model::EnergyManagementSystemActuator.new(sch, *EPlus::EMSActuatorScheduleConstantValue)
    actuator.setName("#{location.gsub(' ', '_').gsub('-', '_')}_temp_sch")

    # EMS to actuate schedule
    program = OpenStudio::Model::EnergyManagementSystemProgram.new(model)
    program.setName("#{location.gsub('-', '_')} Temperature Program")
    program.addLine("Set #{actuator.name} = 0.0")
    if not sensor_ia.nil?
      program.addLine("Set #{actuator.name} = #{actuator.name} + (#{sensor_ia.name} * #{space_values[:indoor_weight]})")
    end
    if not sensor_oa.nil?
      program.addLine("Set #{actuator.name} = #{actuator.name} + (#{sensor_oa.name} * #{space_values[:outdoor_weight]})")
    end
    if not sensor_gnd.nil?
      program.addLine("Set #{actuator.name} = #{actuator.name} + (#{sensor_gnd.name} * #{space_values[:ground_weight]})")
    end
    if not space_values[:temp_min].nil?
      if space_values[:temp_min].is_a? String
        min_temp_c = space_values[:temp_min]
      else
        min_temp_c = UnitConversions.convert(space_values[:temp_min], 'F', 'C')
      end
      program.addLine("If #{actuator.name} < #{min_temp_c}")
      program.addLine("Set #{actuator.name} = #{min_temp_c}")
      program.addLine('EndIf')
    end

    program_cm = OpenStudio::Model::EnergyManagementSystemProgramCallingManager.new(model)
    program_cm.setName("#{program.name} calling manager")
    program_cm.setCallingPoint('EndOfSystemTimestepAfterHVACReporting')
    program_cm.addProgram(program)

    return sch
  end

  # Returns an OS:Space, or temperature OS:Schedule for a MF space, or nil if outside
  # Should be called when the object's energy use is sensitive to ambient temperature
  # (e.g., water heaters and ducts).
  def self.get_space_or_schedule_from_location(location, model, spaces)
    return if [HPXML::LocationOtherExterior,
               HPXML::LocationOutside,
               HPXML::LocationRoofDeck].include? location

    sch = nil
    space = nil
    if [HPXML::LocationOtherHeatedSpace,
        HPXML::LocationOtherHousingUnit,
        HPXML::LocationOtherMultifamilyBufferSpace,
        HPXML::LocationOtherNonFreezingSpace,
        HPXML::LocationExteriorWall,
        HPXML::LocationUnderSlab].include? location
      # if located in spaces where we don't model a thermal zone, create and return temperature schedule
      sch = get_space_temperature_schedule(model, location, spaces)
    else
      space = get_space_from_location(location, spaces)
    end

    return space, sch
  end

  # Returns an OS:Space, or nil if a MF space or outside
  # Should be called when the object's energy use is NOT sensitive to ambient temperature
  # (e.g., appliances).
  def self.get_space_from_location(location, spaces)
    return if [HPXML::LocationOutside,
               HPXML::LocationOtherHeatedSpace,
               HPXML::LocationOtherHousingUnit,
               HPXML::LocationOtherMultifamilyBufferSpace,
               HPXML::LocationOtherNonFreezingSpace].include? location

    if HPXML::conditioned_locations.include? location
      location = HPXML::LocationLivingSpace
    end

    return spaces[location]
  end

  def self.set_subsurface_exterior(surface, spaces, model, hpxml_surface)
    # Set its parent surface outside boundary condition, which will be also applied to subsurfaces through OS
    # The parent surface is entirely comprised of the subsurface.

    # Subsurface on foundation wall, set it to be adjacent to outdoors
    if hpxml_surface.exterior_adjacent_to == HPXML::LocationGround
      surface.setOutsideBoundaryCondition('Outdoors')
    else
      set_surface_exterior(model, spaces, surface, hpxml_surface)
    end
  end

  def self.get_kiva_instances(fnd_walls, slabs)
    # Identify unique Kiva foundations that are required.
    kiva_fnd_walls = []
    fnd_walls.each do |foundation_wall|
      next unless foundation_wall.is_exterior

      kiva_fnd_walls << foundation_wall
    end
    if kiva_fnd_walls.empty? # Handle slab foundation type
      kiva_fnd_walls << nil
    end

    kiva_slabs = slabs

    return kiva_fnd_walls.product(kiva_slabs)
  end

  def self.set_foundation_and_walls_top()
    @foundation_top = 0
    @hpxml.foundation_walls.each do |foundation_wall|
      top = -1 * foundation_wall.depth_below_grade + foundation_wall.height
      @foundation_top = top if top > @foundation_top
    end
    @walls_top = @foundation_top + 8.0 * @ncfl_ag
  end

  def self.set_heating_and_cooling_seasons()
    return if @hpxml.hvac_controls.size == 0

    hvac_control = @hpxml.hvac_controls[0]

    htg_start_month = hvac_control.seasons_heating_begin_month
    htg_start_day = hvac_control.seasons_heating_begin_day
    htg_end_month = hvac_control.seasons_heating_end_month
    htg_end_day = hvac_control.seasons_heating_end_day
    clg_start_month = hvac_control.seasons_cooling_begin_month
    clg_start_day = hvac_control.seasons_cooling_begin_day
    clg_end_month = hvac_control.seasons_cooling_end_month
    clg_end_day = hvac_control.seasons_cooling_end_day

    @heating_days = Schedule.get_daily_season(@hpxml.header.sim_calendar_year, htg_start_month, htg_start_day, htg_end_month, htg_end_day)
    @cooling_days = Schedule.get_daily_season(@hpxml.header.sim_calendar_year, clg_start_month, clg_start_day, clg_end_month, clg_end_day)
  end
end

# register the measure to be used by the application
HPXMLtoOpenStudio.new.registerWithApplication<|MERGE_RESOLUTION|>--- conflicted
+++ resolved
@@ -1390,29 +1390,6 @@
 
       check_distribution_system(cooling_system.distribution_system, cooling_system.cooling_system_type)
 
-<<<<<<< HEAD
-=======
-      is_ddb_control = @hpxml.hvac_controls[0].onoff_thermostat_deadband.to_f > 0.0
-      is_realistic_staging = @hpxml.hvac_controls[0].realistic_staging
-      # Error checking
-      if cooling_system.additional_properties.respond_to? :num_speeds
-        if is_realistic_staging && cooling_system.additional_properties.num_speeds != 2
-          is_realistic_staging = false
-          runner.registerWarning('TwospeedRealisticStaging should only be used for two speed DX systems. Continue simulation without realistic staging.')
-        end
-        if is_ddb_control && !([1, 2].include? cooling_system.additional_properties.num_speeds)
-          is_ddb_control = false
-          is_realistic_staging = false
-          runner.registerWarning('Expect OnOffThermostatDeadbandTemperature to be used only for single speed or two speed DX systems. Continue simulation without on-off thermostat deadband or realistic staging.')
-        end
-        if cooling_system.additional_properties.num_speeds == 2 && !is_realistic_staging && is_ddb_control
-          is_ddb_control = false
-          is_realistic_staging = false
-          runner.registerWarning('Expect OnOffThermostatDeadbandTemperature to be used with realistic staging for two speed DX systems. Continue simulation without on-off thermostat deadband or realistic staging.')
-        end
-      end
-
->>>>>>> 72041bef
       # Calculate cooling sequential load fractions
       sequential_cool_load_fracs = HVAC.calc_sequential_load_fractions(cooling_system.fraction_cool_load_served.to_f, @remaining_cool_load_frac, @cooling_days)
       @remaining_cool_load_frac -= cooling_system.fraction_cool_load_served.to_f
@@ -1436,12 +1413,8 @@
 
         airloop_map[sys_id] = HVAC.apply_air_source_hvac_systems(model, cooling_system, heating_system,
                                                                  sequential_cool_load_fracs, sequential_heat_load_fracs,
-<<<<<<< HEAD
                                                                  living_zone, @hvac_unavailable_periods, @hpxml.hvac_controls[0].onoff_thermostat_deadband > 0.0,
                                                                  @hpxml.hvac_controls[0].realistic_staging)
-=======
-                                                                 living_zone, @hvac_unavailable_periods, is_ddb_control, is_realistic_staging)
->>>>>>> 72041bef
 
       elsif [HPXML::HVACTypeEvaporativeCooler].include? cooling_system.cooling_system_type
 
@@ -1527,26 +1500,6 @@
 
       check_distribution_system(heat_pump.distribution_system, heat_pump.heat_pump_type)
 
-      is_ddb_control = @hpxml.hvac_controls[0].onoff_thermostat_deadband.to_f > 0.0
-      is_realistic_staging = @hpxml.hvac_controls[0].realistic_staging
-      # Error checking
-      if heat_pump.additional_properties.respond_to? :num_speeds
-        if is_realistic_staging && heat_pump.additional_properties.num_speeds != 2
-          is_realistic_staging = false
-          runner.registerWarning('TwospeedRealisticStaging should only be used for two speed DX systems. Continue simulation without realistic staging.')
-        end
-        if is_ddb_control && !([1, 2].include? heat_pump.additional_properties.num_speeds)
-          is_ddb_control = false
-          is_realistic_staging = false
-          runner.registerWarning('Expect OnOffThermostatDeadbandTemperature to be used only for single speed or two speed DX systems. Continue simulation without on-off thermostat deadband or realistic staging.')
-        end
-        if heat_pump.additional_properties.num_speeds == 2 && !is_realistic_staging && is_ddb_control
-          is_ddb_control = false
-          is_realistic_staging = false
-          runner.registerWarning('Expect OnOffThermostatDeadbandTemperature to be used with realistic staging for two speed DX systems. Continue simulation without on-off thermostat deadband or realistic staging.')
-        end
-      end
-
       # Calculate heating sequential load fractions
       sequential_heat_load_fracs = HVAC.calc_sequential_load_fractions(heat_pump.fraction_heat_load_served, @remaining_heat_load_frac, @heating_days)
       @remaining_heat_load_frac -= heat_pump.fraction_heat_load_served
@@ -1567,12 +1520,8 @@
              HPXML::HVACTypeHeatPumpRoom].include? heat_pump.heat_pump_type
         airloop_map[sys_id] = HVAC.apply_air_source_hvac_systems(model, heat_pump, heat_pump,
                                                                  sequential_cool_load_fracs, sequential_heat_load_fracs,
-<<<<<<< HEAD
                                                                  living_zone, @hvac_unavailable_periods, @hpxml.hvac_controls[0].onoff_thermostat_deadband > 0.0,
                                                                  @hpxml.hvac_controls[0].realistic_staging)
-=======
-                                                                 living_zone, @hvac_unavailable_periods, is_ddb_control, is_realistic_staging)
->>>>>>> 72041bef
       elsif [HPXML::HVACTypeHeatPumpGroundToAir].include? heat_pump.heat_pump_type
 
         airloop_map[sys_id] = HVAC.apply_ground_to_air_heat_pump(model, runner, weather, heat_pump,
