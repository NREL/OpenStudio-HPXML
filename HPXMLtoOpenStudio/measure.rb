# frozen_string_literal: true

# Require all gems up front; this is much faster than multiple resource
# files lazy loading as needed, as it prevents multiple lookups for the
# same gem.
require 'pathname'
require 'csv'
require 'oga'
require_relative 'resources/airflow'
require_relative 'resources/constants'
require_relative 'resources/constructions'
require_relative 'resources/energyplus'
require_relative 'resources/generator'
require_relative 'resources/geometry'
require_relative 'resources/hotwater_appliances'
require_relative 'resources/hpxml'
require_relative 'resources/hpxml_defaults'
require_relative 'resources/hvac'
require_relative 'resources/hvac_sizing'
require_relative 'resources/lighting'
require_relative 'resources/location'
require_relative 'resources/materials'
require_relative 'resources/misc_loads'
require_relative 'resources/psychrometrics'
require_relative 'resources/pv'
require_relative 'resources/schedules'
require_relative 'resources/simcontrols'
require_relative 'resources/unit_conversions'
require_relative 'resources/util'
require_relative 'resources/validator'
require_relative 'resources/version'
require_relative 'resources/waterheater'
require_relative 'resources/weather'
require_relative 'resources/xmlhelper'
require_relative '../BuildResidentialHPXML/resources/constants'
require_relative '../BuildResidentialHPXML/resources/schedules'

# start the measure
class HPXMLtoOpenStudio < OpenStudio::Measure::ModelMeasure
  # human readable name
  def name
    return 'HPXML to OpenStudio Translator'
  end

  # human readable description
  def description
    return 'Translates HPXML file to OpenStudio Model'
  end

  # human readable description of modeling approach
  def modeler_description
    return ''
  end

  # define the arguments that the user will input
  def arguments(model)
    args = OpenStudio::Measure::OSArgumentVector.new

    arg = OpenStudio::Measure::OSArgument.makeStringArgument('hpxml_path', true)
    arg.setDisplayName('HPXML File Path')
    arg.setDescription('Absolute/relative path of the HPXML file.')
    args << arg

    arg = OpenStudio::Measure::OSArgument.makeStringArgument('output_dir', true)
    arg.setDisplayName('Directory for Output Files')
    arg.setDescription('Absolute/relative path for the output files directory.')
    args << arg

    arg = OpenStudio::Measure::OSArgument.makeBoolArgument('debug', false)
    arg.setDisplayName('Debug Mode?')
    arg.setDescription('If true: 1) Writes in.osm file, 2) Generates additional log output, and 3) Creates all EnergyPlus output files.')
    arg.setDefaultValue(false)
    args << arg

    arg = OpenStudio::Measure::OSArgument.makeBoolArgument('skip_validation', false)
    arg.setDisplayName('Skip Validation?')
    arg.setDescription('If true, bypasses HPXML input validation for faster performance. WARNING: This should only be used if the supplied HPXML file has already been validated against the Schema & Schematron documents.')
    arg.setDefaultValue(false)
    args << arg

    return args
  end

  # define what happens when the measure is run
  def run(model, runner, user_arguments)
    super(model, runner, user_arguments)

    # use the built-in error checking
    if !runner.validateUserArguments(arguments(model), user_arguments)
      return false
    end

    Geometry.tear_down_model(model, runner)

    Version.check_openstudio_version()

    # assign the user inputs to variables
    hpxml_path = runner.getStringArgumentValue('hpxml_path', user_arguments)
    output_dir = runner.getStringArgumentValue('output_dir', user_arguments)
    debug = runner.getBoolArgumentValue('debug', user_arguments)
    skip_validation = runner.getBoolArgumentValue('skip_validation', user_arguments)

    unless (Pathname.new hpxml_path).absolute?
      hpxml_path = File.expand_path(File.join(File.dirname(__FILE__), hpxml_path))
    end
    unless File.exist?(hpxml_path) && hpxml_path.downcase.end_with?('.xml')
      fail "'#{hpxml_path}' does not exist or is not an .xml file."
    end

    unless (Pathname.new output_dir).absolute?
      output_dir = File.expand_path(File.join(File.dirname(__FILE__), output_dir))
    end

    begin
      if skip_validation
        stron_paths = []
        runner.registerWarning('Skipping HPXML input validation. This should only be used if the HPXML file has already been validated.')
      else
        stron_paths = [File.join(File.dirname(__FILE__), 'resources', 'HPXMLvalidator.xml'),
                       File.join(File.dirname(__FILE__), 'resources', 'EPvalidator.xml')]
      end
      hpxml = HPXML.new(hpxml_path: hpxml_path, schematron_validators: stron_paths)
      hpxml.errors.each do |error|
        runner.registerError(error)
      end
      hpxml.warnings.each do |warning|
        runner.registerWarning(warning)
      end
      return false unless hpxml.errors.empty?

      epw_path, cache_path = process_weather(hpxml, runner, model, hpxml_path)

      if debug
        epw_output_path = File.join(output_dir, 'in.epw')
        FileUtils.cp(epw_path, epw_output_path)
      end

      OSModel.create(hpxml, runner, model, hpxml_path, epw_path, cache_path, output_dir, debug)
    rescue Exception => e
      runner.registerError("#{e.message}\n#{e.backtrace.join("\n")}")
      return false
    end

    return true
  end

  def process_weather(hpxml, runner, model, hpxml_path)
    epw_path = hpxml.climate_and_risk_zones.weather_station_epw_filepath

    if not File.exist? epw_path
      test_epw_path = File.join(File.dirname(hpxml_path), epw_path)
      epw_path = test_epw_path if File.exist? test_epw_path
    end
    if not File.exist? epw_path
      test_epw_path = File.join(File.dirname(__FILE__), '..', 'weather', epw_path)
      epw_path = test_epw_path if File.exist? test_epw_path
    end
    if not File.exist? epw_path
      test_epw_path = File.join(File.dirname(__FILE__), '..', '..', 'weather', epw_path)
      epw_path = test_epw_path if File.exist? test_epw_path
    end
    if not File.exist?(epw_path)
      fail "'#{epw_path}' could not be found."
    end

    cache_path = epw_path.gsub('.epw', '-cache.csv')
    if not File.exist?(cache_path)
      # Process weather file to create cache .csv
      runner.registerWarning("'#{cache_path}' could not be found; regenerating it.")
      epw_file = OpenStudio::EpwFile.new(epw_path)
      OpenStudio::Model::WeatherFile.setWeatherFile(model, epw_file)
      weather = WeatherProcess.new(model, runner)
      begin
        File.open(cache_path, 'wb') do |file|
          weather.dump_to_csv(file)
        end
      rescue SystemCallError
        runner.registerWarning("#{cache_path} could not be written, skipping.")
      end
    end

    return epw_path, cache_path
  end
end

class OSModel
  def self.create(hpxml, runner, model, hpxml_path, epw_path, cache_path, output_dir, debug)
    @hpxml = hpxml
    @debug = debug

    @eri_version = @hpxml.header.eri_calculation_version # Hidden feature
    @eri_version = 'latest' if @eri_version.nil?
    @eri_version = Constants.ERIVersions[-1] if @eri_version == 'latest'

    @apply_ashrae140_assumptions = @hpxml.header.apply_ashrae140_assumptions # Hidden feature
    @apply_ashrae140_assumptions = false if @apply_ashrae140_assumptions.nil?

    # Init

    weather, epw_file = Location.apply_weather_file(model, runner, epw_path, cache_path)
    check_for_errors()
    update_shared_hvac_systems()
    set_defaults_and_globals(runner, output_dir, epw_file, weather)
    Location.apply(model, runner, weather, epw_file, @hpxml)
    add_simulation_params(model)

    @schedules_file = nil
    if not @hpxml.header.schedules_path.nil?
      @schedules_file = SchedulesFile.new(runner: runner, model: model, schedules_path: @hpxml.header.schedules_path, col_names: ScheduleGenerator.col_names)
    end

    # Conditioned space/zone

    spaces = {}
    create_or_get_space(model, spaces, HPXML::LocationLivingSpace)
    set_foundation_and_walls_top()
    add_setpoints(runner, model, weather, spaces)

    # Geometry/Envelope
    add_roofs(runner, model, spaces)
    add_walls(runner, model, spaces)
    add_rim_joists(runner, model, spaces)
    add_frame_floors(runner, model, spaces)
    add_foundation_walls_slabs(runner, model, spaces)
    add_shading_schedule(runner, model, weather)
    add_windows(runner, model, spaces, weather)
    add_doors(runner, model, spaces)
    add_skylights(runner, model, spaces, weather)
    add_conditioned_floor_area(runner, model, spaces)
    add_thermal_mass(runner, model, spaces)
    update_conditioned_basement(runner, model, spaces)
    set_zone_volumes(runner, model, spaces)
    explode_surfaces(runner, model)
    add_num_occupants(model, runner, spaces)

    # HVAC

    add_ideal_system(runner, model, spaces, epw_path)
    add_cooling_system(runner, model, spaces)
    add_heating_system(runner, model, spaces)
    add_heat_pump(runner, model, weather, spaces)
    add_dehumidifiers(runner, model, spaces)
    add_residual_ideal_system(runner, model, spaces)
    add_ceiling_fans(runner, model, weather, spaces)

    # Hot Water

    add_hot_water_and_appliances(runner, model, weather, spaces)

    # Plug Loads & Fuel Loads & Lighting

    add_mels(runner, model, spaces)
    add_mfls(runner, model, spaces)
    add_lighting(runner, model, epw_file, spaces)

    # Pools & Hot Tubs
    add_pools_and_hot_tubs(runner, model, spaces)

    # Other

    add_airflow(runner, model, weather, spaces)
    add_photovoltaics(runner, model)
    add_generators(runner, model)
    add_additional_properties(runner, model, hpxml_path)

    # Output

    add_component_loads_output(runner, model, spaces)
    add_output_control_files(runner, model)
    # Uncomment to debug EMS
    # add_ems_debug_output(runner, model)

    # Vacancy
    set_vacancy(runner, model)

    if debug
      osm_output_path = File.join(output_dir, 'in.osm')
      File.write(osm_output_path, model.to_s)
      runner.registerInfo("Wrote file: #{osm_output_path}")
    end
  end

  private

  def self.check_for_errors()
    # Error-checking from RESNET Pub 002: Number of bedrooms
    nbeds = @hpxml.building_construction.number_of_bedrooms
    nbeds_limit = (@hpxml.building_construction.conditioned_floor_area - 120.0) / 70.0
    if nbeds > nbeds_limit
      fail "Number of bedrooms (#{nbeds}) exceeds limit of (CFA-120)/70=#{nbeds_limit.round(1)}."
    end
  end

  def self.set_defaults_and_globals(runner, output_dir, epw_file, weather)
    # Initialize
    @remaining_heat_load_frac = 1.0
    @remaining_cool_load_frac = 1.0
    @hvac_map = {} # mapping between HPXML HVAC systems and model objects
    @dhw_map = {}  # mapping between HPXML Water Heating systems and model objects
    @cond_bsmnt_surfaces = [] # list of surfaces in conditioned basement, used for modification of some surface properties, eg. solar absorptance, view factor, etc.

    # Set globals
    @cfa = @hpxml.building_construction.conditioned_floor_area
    @ncfl = @hpxml.building_construction.number_of_conditioned_floors
    @ncfl_ag = @hpxml.building_construction.number_of_conditioned_floors_above_grade
    @nbeds = @hpxml.building_construction.number_of_bedrooms
    @default_azimuths = get_default_azimuths()

    # Apply defaults to HPXML object
    HPXMLDefaults.apply(@hpxml, @eri_version, weather, epw_file)

    @frac_windows_operable = @hpxml.fraction_of_windows_operable()

    # Write updated HPXML object (w/ defaults) to file for inspection
    hpxml_defaults_path = File.join(output_dir, 'in.xml')
    XMLHelper.write_file(@hpxml.to_oga, hpxml_defaults_path)

    # Now that we've written in.xml, ensure that no capacities/airflows
    # are zero in order to prevent potential E+ errors.
    HVAC.ensure_nonzero_sizing_values(@hpxml)
  end

  def self.add_simulation_params(model)
    SimControls.apply(model, @hpxml.header)
  end

  def self.set_zone_volumes(runner, model, spaces)
    # Living space
    spaces[HPXML::LocationLivingSpace].thermalZone.get.setVolume(UnitConversions.convert(@hpxml.building_construction.conditioned_building_volume, 'ft^3', 'm^3'))

    # Basement, crawlspace, garage
    spaces.keys.each do |space_type|
      next unless [HPXML::LocationBasementUnconditioned, HPXML::LocationCrawlspaceUnvented, HPXML::LocationCrawlspaceVented, HPXML::LocationGarage].include? space_type

      floor_area = @hpxml.slabs.select { |s| s.interior_adjacent_to == space_type }.map { |s| s.area }.sum(0.0)
      if space_type == HPXML::LocationGarage
        height = 8.0
      else
        height = @hpxml.foundation_walls.select { |w| w.interior_adjacent_to == space_type }.map { |w| w.height }.max
      end

      spaces[space_type].thermalZone.get.setVolume(UnitConversions.convert(floor_area * height, 'ft^3', 'm^3'))
    end

    # Attic
    spaces.keys.each do |space_type|
      next unless [HPXML::LocationAtticUnvented, HPXML::LocationAtticVented].include? space_type

      floor_area = @hpxml.frame_floors.select { |f| [f.interior_adjacent_to, f.exterior_adjacent_to].include? space_type }.map { |s| s.area }.sum(0.0)
      roofs = @hpxml.roofs.select { |r| r.interior_adjacent_to == space_type }
      avg_pitch = roofs.map { |r| r.pitch }.sum(0.0) / roofs.size

      if @apply_ashrae140_assumptions
        # Hardcode the attic volume to match ASHRAE 140 Table 7-2 specification
        volume = 3463
      else
        # Assume square hip roof for volume calculations; energy results are very insensitive to actual volume
        length = floor_area**0.5
        height = 0.5 * Math.sin(Math.atan(avg_pitch / 12.0)) * length
        volume = [floor_area * height / 3.0, 0.01].max
      end

      spaces[space_type].thermalZone.get.setVolume(UnitConversions.convert(volume, 'ft^3', 'm^3'))
    end
  end

  def self.explode_surfaces(runner, model)
    # Re-position surfaces so as to not shade each other and to make it easier to visualize the building.

    gap_distance = UnitConversions.convert(10.0, 'ft', 'm') # distance between surfaces of the same azimuth
    rad90 = UnitConversions.convert(90, 'deg', 'rad')

    # Determine surfaces to shift and distance with which to explode surfaces horizontally outward
    surfaces = []
    azimuth_lengths = {}
    model.getSurfaces.sort.each do |surface|
      next unless ['wall', 'roofceiling'].include? surface.surfaceType.downcase
      next unless ['outdoors', 'foundation', 'adiabatic'].include? surface.outsideBoundaryCondition.downcase
      next if surface.additionalProperties.getFeatureAsDouble('Tilt').get <= 0 # skip flat roofs

      surfaces << surface
      azimuth = surface.additionalProperties.getFeatureAsInteger('Azimuth').get
      if azimuth_lengths[azimuth].nil?
        azimuth_lengths[azimuth] = 0.0
      end
      azimuth_lengths[azimuth] += surface.additionalProperties.getFeatureAsDouble('Length').get + gap_distance
    end
    max_azimuth_length = azimuth_lengths.values.max

    # Using the max length for a given azimuth, calculate the apothem (radius of the incircle) of a regular
    # n-sided polygon to create the smallest polygon possible without self-shading. The number of polygon
    # sides is defined by the minimum difference between two azimuths.
    min_azimuth_diff = 360
    azimuths_sorted = azimuth_lengths.keys.sort
    azimuths_sorted.each_with_index do |az, idx|
      diff1 = (az - azimuths_sorted[(idx + 1) % azimuths_sorted.size]).abs
      diff2 = 360.0 - diff1 # opposite direction
      if diff1 < min_azimuth_diff
        min_azimuth_diff = diff1
      end
      if diff2 < min_azimuth_diff
        min_azimuth_diff = diff2
      end
    end
    if min_azimuth_diff > 0
      nsides = [(360.0 / min_azimuth_diff).ceil, 4].max # assume rectangle at the minimum
    else
      nsides = 4
    end
    explode_distance = max_azimuth_length / (2.0 * Math.tan(UnitConversions.convert(180.0 / nsides, 'deg', 'rad')))

    add_neighbors(runner, model, max_azimuth_length)

    # Initial distance of shifts at 90-degrees to horizontal outward
    azimuth_side_shifts = {}
    azimuth_lengths.keys.each do |azimuth|
      azimuth_side_shifts[azimuth] = max_azimuth_length / 2.0
    end

    # Explode neighbors
    model.getShadingSurfaceGroups.each do |shading_group|
      next unless shading_group.name.to_s == Constants.ObjectNameNeighbors

      shading_group.shadingSurfaces.each do |shading_surface|
        azimuth = shading_surface.additionalProperties.getFeatureAsInteger('Azimuth').get
        azimuth_rad = UnitConversions.convert(azimuth, 'deg', 'rad')
        distance = shading_surface.additionalProperties.getFeatureAsDouble('Distance').get

        unless azimuth_lengths.keys.include? azimuth
          fail "A neighbor building has an azimuth (#{azimuth}) not equal to the azimuth of any wall."
        end

        # Push out horizontally
        distance += explode_distance
        transformation = get_surface_transformation(distance, Math::sin(azimuth_rad), Math::cos(azimuth_rad), 0)

        shading_surface.setVertices(transformation * shading_surface.vertices)
      end
    end

    # Explode walls, windows, doors, roofs, and skylights
    surfaces_moved = []

    surfaces.sort.each do |surface|
      next if surface.additionalProperties.getFeatureAsDouble('Tilt').get <= 0 # skip flat roofs

      if surface.adjacentSurface.is_initialized
        next if surfaces_moved.include? surface.adjacentSurface.get
      end

      azimuth = surface.additionalProperties.getFeatureAsInteger('Azimuth').get
      azimuth_rad = UnitConversions.convert(azimuth, 'deg', 'rad')

      # Get associated shading surfaces (e.g., overhangs, interior shading surfaces)
      overhang_surfaces = []
      shading_surfaces = []
      surface.subSurfaces.each do |subsurface|
        next unless subsurface.subSurfaceType.downcase == 'fixedwindow'

        subsurface.shadingSurfaceGroups.each do |overhang_group|
          overhang_group.shadingSurfaces.each do |overhang|
            overhang_surfaces << overhang
          end
        end
      end
      model.getShadingSurfaceGroups.each do |shading_group|
        next unless [Constants.ObjectNameSkylightShade, Constants.ObjectNameWindowShade].include? shading_group.name.to_s

        shading_group.shadingSurfaces.each do |window_shade|
          next unless window_shade.additionalProperties.getFeatureAsString('ParentSurface').get == surface.name.to_s

          shading_surfaces << window_shade
        end
      end

      # Push out horizontally
      distance = explode_distance

      if surface.surfaceType.downcase == 'roofceiling'
        # Ensure pitched surfaces are positioned outward justified with walls, etc.
        tilt = surface.additionalProperties.getFeatureAsDouble('Tilt').get
        width = surface.additionalProperties.getFeatureAsDouble('Width').get
        distance -= 0.5 * Math.cos(Math.atan(tilt)) * width
      end
      transformation = get_surface_transformation(distance, Math::sin(azimuth_rad), Math::cos(azimuth_rad), 0)
      transformation_shade = get_surface_transformation(distance + 0.001, Math::sin(azimuth_rad), Math::cos(azimuth_rad), 0) # Offset slightly from window

      ([surface] + surface.subSurfaces + overhang_surfaces).each do |s|
        s.setVertices(transformation * s.vertices)
      end
      shading_surfaces.each do |s|
        s.setVertices(transformation_shade * s.vertices)
      end
      if surface.adjacentSurface.is_initialized
        surface.adjacentSurface.get.setVertices(transformation * surface.adjacentSurface.get.vertices)
      end

      # Shift at 90-degrees to previous transformation, so surfaces don't overlap and shade each other
      azimuth_side_shifts[azimuth] -= surface.additionalProperties.getFeatureAsDouble('Length').get / 2.0
      transformation_shift = get_surface_transformation(azimuth_side_shifts[azimuth], Math::sin(azimuth_rad + rad90), Math::cos(azimuth_rad + rad90), 0)

      ([surface] + surface.subSurfaces + overhang_surfaces + shading_surfaces).each do |s|
        s.setVertices(transformation_shift * s.vertices)
      end
      if surface.adjacentSurface.is_initialized
        surface.adjacentSurface.get.setVertices(transformation_shift * surface.adjacentSurface.get.vertices)
      end

      azimuth_side_shifts[azimuth] -= (surface.additionalProperties.getFeatureAsDouble('Length').get / 2.0 + gap_distance)

      surfaces_moved << surface
    end
  end

  def self.update_conditioned_basement(runner, model, spaces)
    return if @cond_bsmnt_surfaces.empty?
    # Update @cond_bsmnt_surfaces to include subsurfaces
    new_cond_bsmnt_surfaces = @cond_bsmnt_surfaces.dup
    @cond_bsmnt_surfaces.each do |cond_bsmnt_surface|
      next if cond_bsmnt_surface.is_a? OpenStudio::Model::InternalMassDefinition
      next if cond_bsmnt_surface.subSurfaces.empty?
      cond_bsmnt_surface.subSurfaces.each do |ss|
        new_cond_bsmnt_surfaces << ss
      end
    end
    @cond_bsmnt_surfaces = new_cond_bsmnt_surfaces.dup

    update_solar_absorptances(runner, model)
    assign_view_factors(runner, model, spaces)
  end

  def self.update_solar_absorptances(runner, model)
    # modify conditioned basement surface properties
    # zero out interior solar absorptance in conditioned basement

    @cond_bsmnt_surfaces.each do |cond_bsmnt_surface|
      # skip windows because windows don't have such property to change.
      next if cond_bsmnt_surface.is_a?(OpenStudio::Model::SubSurface) && (cond_bsmnt_surface.subSurfaceType.downcase == 'fixedwindow')
      adj_surface = nil
      if not cond_bsmnt_surface.is_a? OpenStudio::Model::InternalMassDefinition
        if not cond_bsmnt_surface.is_a? OpenStudio::Model::SubSurface
          adj_surface = cond_bsmnt_surface.adjacentSurface.get if cond_bsmnt_surface.adjacentSurface.is_initialized
        else
          adj_surface = cond_bsmnt_surface.adjacentSubSurface.get if cond_bsmnt_surface.adjacentSubSurface.is_initialized
        end
      end
      const = cond_bsmnt_surface.construction.get
      layered_const = const.to_LayeredConstruction.get
      innermost_material = layered_const.layers[layered_const.numLayers() - 1].to_StandardOpaqueMaterial.get
      # check if target surface is sharing its interior material/construction object with other surfaces
      # if so, need to clone the material/construction and make changes there, then reassign it to target surface
      mat_share = (innermost_material.directUseCount != 1)
      const_share = (const.directUseCount != 1)
      if const_share
        # create new construction + new material for these surfaces
        new_const = const.clone.to_Construction.get
        cond_bsmnt_surface.setConstruction(new_const)
        new_material = innermost_material.clone.to_StandardOpaqueMaterial.get
        layered_const = new_const.to_LayeredConstruction.get
        layered_const.setLayer(layered_const.numLayers() - 1, new_material)
      elsif mat_share
        # create new material for existing unique construction
        new_material = innermost_material.clone.to_StandardOpaqueMaterial.get
        layered_const.setLayer(layered_const.numLayers() - 1, new_material)
      end
      if layered_const.numLayers() == 1
        # split single layer into two to only change its inside facing property
        layer_mat = layered_const.layers[0].to_StandardOpaqueMaterial.get
        layer_mat.setThickness(layer_mat.thickness / 2)
        layered_const.insertLayer(1, layer_mat.clone.to_StandardOpaqueMaterial.get)
      end
      # Re-read innermost material and assign properties after adjustment
      innermost_material = layered_const.layers[layered_const.numLayers() - 1].to_StandardOpaqueMaterial.get
      innermost_material.setSolarAbsorptance(0.0)
      innermost_material.setVisibleAbsorptance(0.0)
      next if adj_surface.nil?
      # Create new construction in case of shared construciton.
      layered_const_adj = OpenStudio::Model::Construction.new(model)
      layered_const_adj.setName(cond_bsmnt_surface.construction.get.name.get + ' Reversed Bsmnt')
      adj_surface.setConstruction(layered_const_adj)
      layered_const_adj.setLayers(cond_bsmnt_surface.construction.get.to_LayeredConstruction.get.layers.reverse())
    end
  end

  def self.assign_view_factors(runner, model, spaces)
    # zero out view factors between conditioned basement surfaces and living zone surfaces
    all_surfaces = [] # all surfaces in single conditioned space
    lv_surfaces = []  # surfaces in living
    cond_base_surfaces = [] # surfaces in conditioned basement

    spaces[HPXML::LocationLivingSpace].surfaces.each do |surface|
      surface.subSurfaces.each do |sub_surface|
        all_surfaces << sub_surface
      end
      all_surfaces << surface
    end
    spaces[HPXML::LocationLivingSpace].internalMass.each do |im|
      all_surfaces << im
    end

    all_surfaces.each do |surface|
      if @cond_bsmnt_surfaces.include?(surface) ||
         ((@cond_bsmnt_surfaces.include? surface.internalMassDefinition) if surface.is_a? OpenStudio::Model::InternalMass)
        cond_base_surfaces << surface
      else
        lv_surfaces << surface
      end
    end

    all_surfaces.sort!

    # calculate view factors separately for living and conditioned basement
    vf_map_lv = calc_approximate_view_factor(runner, model, lv_surfaces)
    vf_map_cb = calc_approximate_view_factor(runner, model, cond_base_surfaces)

    zone_prop = spaces[HPXML::LocationLivingSpace].thermalZone.get.getZonePropertyUserViewFactorsBySurfaceName

    all_surfaces.each do |from_surface|
      all_surfaces.each do |to_surface|
        next if (vf_map_lv[from_surface].nil? || vf_map_lv[from_surface][to_surface].nil?) &&
                (vf_map_cb[from_surface].nil? || vf_map_cb[from_surface][to_surface].nil?)

        if lv_surfaces.include? from_surface
          vf = vf_map_lv[from_surface][to_surface]
        else
          vf = vf_map_cb[from_surface][to_surface]
        end
        next if vf < 0.05 # Skip small view factors to reduce runtime

        os_vf = OpenStudio::Model::ViewFactor.new(from_surface, to_surface, vf.round(10))
        zone_prop.addViewFactor(os_vf)
      end
    end
  end

  def self.calc_approximate_view_factor(runner, model, all_surfaces)
    # calculate approximate view factor using E+ approach
    # used for recalculating single thermal zone view factor matrix
    return {} if all_surfaces.size == 0
    if all_surfaces.size <= 3
      fail 'less than three surfaces in conditioned space. Please double check.'
    end

    s_azimuths = {}
    s_tilts = {}
    s_types = {}
    all_surfaces.each do |surface|
      if surface.is_a? OpenStudio::Model::InternalMass
        # Assumed values consistent with EnergyPlus source code
        s_azimuths[surface] = 0.0
        s_tilts[surface] = 90.0
      else
        s_azimuths[surface] = UnitConversions.convert(surface.azimuth, 'rad', 'deg')
        s_tilts[surface] = UnitConversions.convert(surface.tilt, 'rad', 'deg')
        if surface.is_a? OpenStudio::Model::SubSurface
          s_types[surface] = surface.surface.get.surfaceType.downcase
        else
          s_types[surface] = surface.surfaceType.downcase
        end
      end
    end

    same_ang_limit = 10.0
    vf_map = {}
    all_surfaces.each do |surface| # surface, subsurface, and internal mass
      surface_vf_map = {}

      # sum all the surface area that could be seen by surface1 up
      zone_seen_area = 0.0
      seen_surface = {}
      all_surfaces.each do |surface2|
        next if surface2 == surface
        next if surface2.is_a? OpenStudio::Model::SubSurface

        seen_surface[surface2] = false
        if surface2.is_a? OpenStudio::Model::InternalMass
          # all surfaces see internal mass
          zone_seen_area += surface2.surfaceArea.get
          seen_surface[surface2] = true
        else
          if (s_types[surface2] == 'floor') ||
             ((s_types[surface] == 'floor') && (s_types[surface2] == 'roofceiling')) ||
             ((s_azimuths[surface] - s_azimuths[surface2]).abs > same_ang_limit) ||
             ((s_tilts[surface] - s_tilts[surface2]).abs > same_ang_limit)
            zone_seen_area += surface2.grossArea # include subsurface area
            seen_surface[surface2] = true
          end
        end
      end

      all_surfaces.each do |surface2|
        next if surface2 == surface
        next if surface2.is_a? OpenStudio::Model::SubSurface # handled together with its parent surface
        next unless seen_surface[surface2]

        if surface2.is_a? OpenStudio::Model::InternalMass
          surface_vf_map[surface2] = surface2.surfaceArea.get / zone_seen_area
        else # surfaces
          if surface2.subSurfaces.size > 0
            # calculate surface and its sub surfaces view factors
            if surface2.netArea > 0.1 # base surface of a sub surface: window/door etc.
              fail "Unexpected net area for surface '#{surface2.name}'."
            end

            surface2.subSurfaces.each do |sub_surface|
              surface_vf_map[sub_surface] = sub_surface.grossArea / zone_seen_area
            end
          else # no subsurface
            surface_vf_map[surface2] = surface2.grossArea / zone_seen_area
          end
        end
      end
      vf_map[surface] = surface_vf_map
    end
    return vf_map
  end

  # FUTURE: Move this method and many below to geometry.rb
  def self.create_space_and_zone(model, spaces, space_type)
    if not spaces.keys.include? space_type
      thermal_zone = OpenStudio::Model::ThermalZone.new(model)
      thermal_zone.setName(space_type)

      space = OpenStudio::Model::Space.new(model)
      space.setName(space_type)

      st = OpenStudio::Model::SpaceType.new(model)
      st.setStandardsSpaceType(space_type)
      space.setSpaceType(st)

      space.setThermalZone(thermal_zone)
      spaces[space_type] = space
    end
  end

  def self.get_surface_transformation(offset, x, y, z)
    x = UnitConversions.convert(x, 'ft', 'm')
    y = UnitConversions.convert(y, 'ft', 'm')
    z = UnitConversions.convert(z, 'ft', 'm')

    m = OpenStudio::Matrix.new(4, 4, 0)
    m[0, 0] = 1
    m[1, 1] = 1
    m[2, 2] = 1
    m[3, 3] = 1
    m[0, 3] = x * offset
    m[1, 3] = y * offset
    m[2, 3] = z.abs * offset

    return OpenStudio::Transformation.new(m)
  end

  def self.add_floor_polygon(x, y, z)
    x = UnitConversions.convert(x, 'ft', 'm')
    y = UnitConversions.convert(y, 'ft', 'm')
    z = UnitConversions.convert(z, 'ft', 'm')

    vertices = OpenStudio::Point3dVector.new
    vertices << OpenStudio::Point3d.new(0 - x / 2, 0 - y / 2, z)
    vertices << OpenStudio::Point3d.new(0 - x / 2, y / 2, z)
    vertices << OpenStudio::Point3d.new(x / 2, y / 2, z)
    vertices << OpenStudio::Point3d.new(x / 2, 0 - y / 2, z)

    # Rotate about the z axis
    # This is not strictly needed, but will make the floor edges
    # parallel to the walls for a better geometry rendering.
    azimuth_rad = UnitConversions.convert(@default_azimuths[0], 'deg', 'rad')
    m = OpenStudio::Matrix.new(4, 4, 0)
    m[0, 0] = Math::cos(-azimuth_rad)
    m[1, 1] = Math::cos(-azimuth_rad)
    m[0, 1] = -Math::sin(-azimuth_rad)
    m[1, 0] = Math::sin(-azimuth_rad)
    m[2, 2] = 1
    m[3, 3] = 1
    transformation = OpenStudio::Transformation.new(m)

    return transformation * vertices
  end

  def self.add_wall_polygon(x, y, z, azimuth, offsets = [0] * 4, subsurface_area = 0)
    x = UnitConversions.convert(x, 'ft', 'm')
    y = UnitConversions.convert(y, 'ft', 'm')
    z = UnitConversions.convert(z, 'ft', 'm')

    vertices = OpenStudio::Point3dVector.new
    vertices << OpenStudio::Point3d.new(0 - (x / 2) - offsets[1], 0, z - offsets[0])
    vertices << OpenStudio::Point3d.new(0 - (x / 2) - offsets[1], 0, z + y + offsets[2])
    if subsurface_area > 0
      subsurface_area = UnitConversions.convert(subsurface_area, 'ft^2', 'm^2')
      sub_length = x / 10.0
      sub_height = subsurface_area / sub_length
      if sub_height >= y
        sub_height = y - 0.1
        sub_length = subsurface_area / sub_height
      end
      vertices << OpenStudio::Point3d.new(x - (x / 2) + offsets[3] - sub_length, 0, z + y + offsets[2])
      vertices << OpenStudio::Point3d.new(x - (x / 2) + offsets[3] - sub_length, 0, z + y + offsets[2] - sub_height)
      vertices << OpenStudio::Point3d.new(x - (x / 2) + offsets[3], 0, z + y + offsets[2] - sub_height)
    else
      vertices << OpenStudio::Point3d.new(x - (x / 2) + offsets[3], 0, z + y + offsets[2])
    end
    vertices << OpenStudio::Point3d.new(x - (x / 2) + offsets[3], 0, z - offsets[0])

    # Rotate about the z axis
    azimuth_rad = UnitConversions.convert(azimuth, 'deg', 'rad')
    m = OpenStudio::Matrix.new(4, 4, 0)
    m[0, 0] = Math::cos(-azimuth_rad)
    m[1, 1] = Math::cos(-azimuth_rad)
    m[0, 1] = -Math::sin(-azimuth_rad)
    m[1, 0] = Math::sin(-azimuth_rad)
    m[2, 2] = 1
    m[3, 3] = 1
    transformation = OpenStudio::Transformation.new(m)

    return transformation * vertices
  end

  def self.add_roof_polygon(x, y, z, azimuth, tilt)
    x = UnitConversions.convert(x, 'ft', 'm')
    y = UnitConversions.convert(y, 'ft', 'm')
    z = UnitConversions.convert(z, 'ft', 'm')

    vertices = OpenStudio::Point3dVector.new
    vertices << OpenStudio::Point3d.new(x / 2, -y / 2, 0)
    vertices << OpenStudio::Point3d.new(x / 2, y / 2, 0)
    vertices << OpenStudio::Point3d.new(-x / 2, y / 2, 0)
    vertices << OpenStudio::Point3d.new(-x / 2, -y / 2, 0)

    # Rotate about the x axis
    m = OpenStudio::Matrix.new(4, 4, 0)
    m[0, 0] = 1
    m[1, 1] = Math::cos(Math::atan(tilt))
    m[1, 2] = -Math::sin(Math::atan(tilt))
    m[2, 1] = Math::sin(Math::atan(tilt))
    m[2, 2] = Math::cos(Math::atan(tilt))
    m[3, 3] = 1
    transformation = OpenStudio::Transformation.new(m)
    vertices = transformation * vertices

    # Rotate about the z axis
    azimuth_rad = UnitConversions.convert(azimuth, 'deg', 'rad')
    rad180 = UnitConversions.convert(180, 'deg', 'rad')
    m = OpenStudio::Matrix.new(4, 4, 0)
    m[0, 0] = Math::cos(rad180 - azimuth_rad)
    m[1, 1] = Math::cos(rad180 - azimuth_rad)
    m[0, 1] = -Math::sin(rad180 - azimuth_rad)
    m[1, 0] = Math::sin(rad180 - azimuth_rad)
    m[2, 2] = 1
    m[3, 3] = 1
    transformation = OpenStudio::Transformation.new(m)
    vertices = transformation * vertices

    # Shift up by z
    new_vertices = OpenStudio::Point3dVector.new
    vertices.each do |vertex|
      new_vertices << OpenStudio::Point3d.new(vertex.x, vertex.y, vertex.z + z)
    end

    return new_vertices
  end

  def self.add_ceiling_polygon(x, y, z)
    return OpenStudio::reverse(add_floor_polygon(x, y, z))
  end

  def self.add_num_occupants(model, runner, spaces)
    # Occupants
    num_occ = @hpxml.building_occupancy.number_of_residents
    if num_occ > 0
      occ_gain, hrs_per_day, sens_frac, lat_frac = Geometry.get_occupancy_default_values()
      weekday_sch = Schedule.OccupantsWeekdayFractions
      weekday_sch_sum = weekday_sch.split(',').map(&:to_f).sum(0.0)
      if (weekday_sch_sum - hrs_per_day).abs > 0.1
        fail 'Occupancy schedule inconsistent with hrs_per_day.'
      end

      weekend_sch = Schedule.OccupantsWeekendFractions
      monthly_sch = Schedule.OccupantsMonthlyMultipliers

      Geometry.process_occupants(model, num_occ, occ_gain, sens_frac, lat_frac, weekday_sch, weekend_sch, monthly_sch, @cfa, @nbeds, spaces[HPXML::LocationLivingSpace], @schedules_file)
    end
  end

  def self.get_default_azimuths()
    # Returns a list of four azimuths (facing each direction). Determined based
    # on the primary azimuth, as defined by the azimuth with the largest surface
    # area, plus azimuths that are offset by 90/180/270 degrees. Used for
    # surfaces that may not have an azimuth defined (e.g., walls).
    azimuth_areas = {}
    (@hpxml.roofs + @hpxml.rim_joists + @hpxml.walls + @hpxml.foundation_walls +
     @hpxml.windows + @hpxml.skylights + @hpxml.doors).each do |surface|
      az = surface.azimuth
      next if az.nil?

      azimuth_areas[az] = 0 if azimuth_areas[az].nil?
      azimuth_areas[az] += surface.area
    end
    if azimuth_areas.empty?
      primary_azimuth = 0
    else
      primary_azimuth = azimuth_areas.max_by { |k, v| v }[0]
    end
    return [primary_azimuth,
            sanitize_azimuth(primary_azimuth + 90),
            sanitize_azimuth(primary_azimuth + 180),
            sanitize_azimuth(primary_azimuth + 270)].sort
  end

  def self.sanitize_azimuth(azimuth)
    # Ensure 0 <= orientation < 360
    while azimuth < 0
      azimuth += 360
    end
    while azimuth >= 360
      azimuth -= 360
    end
    return azimuth
  end

  def self.create_or_get_space(model, spaces, spacetype)
    if spaces[spacetype].nil?
      create_space_and_zone(model, spaces, spacetype)
    end
    return spaces[spacetype]
  end

  def self.add_roofs(runner, model, spaces)
    @hpxml.roofs.each do |roof|
      next if roof.net_area < 1.0 # skip modeling net surface area for surfaces comprised entirely of subsurface area

      if roof.azimuth.nil?
        if roof.pitch > 0
          azimuths = @default_azimuths # Model as four directions for average exterior incident solar
        else
          azimuths = [@default_azimuths[0]] # Arbitrary azimuth for flat roof
        end
      else
        azimuths = [roof.azimuth]
      end

      surfaces = []

      azimuths.each do |azimuth|
        width = Math::sqrt(roof.net_area)
        length = (roof.net_area / width) / azimuths.size
        tilt = roof.pitch / 12.0
        z_origin = @walls_top + 0.5 * Math.sin(Math.atan(tilt)) * width

        surface = OpenStudio::Model::Surface.new(add_roof_polygon(length, width, z_origin, azimuth, tilt), model)
        surfaces << surface
        surface.additionalProperties.setFeature('Length', length)
        surface.additionalProperties.setFeature('Width', width)
        surface.additionalProperties.setFeature('Azimuth', azimuth)
        surface.additionalProperties.setFeature('Tilt', tilt)
        surface.additionalProperties.setFeature('SurfaceType', 'Roof')
        if azimuths.size > 1
          surface.setName("#{roof.id}:#{azimuth}")
        else
          surface.setName(roof.id)
        end
        surface.setSurfaceType('RoofCeiling')
        surface.setOutsideBoundaryCondition('Outdoors')
        set_surface_interior(model, spaces, surface, roof)
      end

      next if surfaces.empty?

      # Apply construction
      solar_abs = roof.solar_absorptance
      emitt = roof.emittance
      has_radiant_barrier = roof.radiant_barrier
      if has_radiant_barrier
        radiant_barrier_grade = roof.radiant_barrier_grade
      end
      # FUTURE: Create Constructions.get_air_film(surface) method; use in measure.rb and hpxml_translator_test.rb
      inside_film = Material.AirFilmRoof(Geometry.get_roof_pitch([surfaces[0]]))
      outside_film = Material.AirFilmOutside
      mat_roofing = Material.RoofMaterial(roof.roof_type, emitt, solar_abs)
      if @apply_ashrae140_assumptions
        inside_film = Material.AirFilmRoofASHRAE140
        outside_film = Material.AirFilmOutsideASHRAE140
      end

      install_grade = 1
      assembly_r = roof.insulation_assembly_r_value

      if roof.is_thermal_boundary
        constr_sets = [
          WoodStudConstructionSet.new(Material.Stud2x(8.0), 0.07, 10.0, 0.75, 0.5, mat_roofing), # 2x8, 24" o.c. + R10
          WoodStudConstructionSet.new(Material.Stud2x(8.0), 0.07, 5.0, 0.75, 0.5, mat_roofing),  # 2x8, 24" o.c. + R5
          WoodStudConstructionSet.new(Material.Stud2x(8.0), 0.07, 0.0, 0.75, 0.5, mat_roofing),  # 2x8, 24" o.c.
          WoodStudConstructionSet.new(Material.Stud2x6, 0.07, 0.0, 0.75, 0.5, mat_roofing),      # 2x6, 24" o.c.
          WoodStudConstructionSet.new(Material.Stud2x4, 0.07, 0.0, 0.5, 0.5, mat_roofing),       # 2x4, 16" o.c.
          WoodStudConstructionSet.new(Material.Stud2x4, 0.01, 0.0, 0.0, 0.0, mat_roofing),       # Fallback
        ]
        match, constr_set, cavity_r = pick_wood_stud_construction_set(assembly_r, constr_sets, inside_film, outside_film, roof.id)

        Constructions.apply_closed_cavity_roof(runner, model, surfaces, "#{roof.id} construction",
                                               cavity_r, install_grade,
                                               constr_set.stud.thick_in,
                                               true, constr_set.framing_factor,
                                               constr_set.drywall_thick_in,
                                               constr_set.osb_thick_in, constr_set.rigid_r,
                                               constr_set.exterior_material, has_radiant_barrier,
                                               inside_film, outside_film, radiant_barrier_grade)
      else
        constr_sets = [
          GenericConstructionSet.new(10.0, 0.5, 0.0, mat_roofing), # w/R-10 rigid
          GenericConstructionSet.new(0.0, 0.5, 0.0, mat_roofing),  # Standard
          GenericConstructionSet.new(0.0, 0.0, 0.0, mat_roofing),  # Fallback
        ]
        match, constr_set, layer_r = pick_generic_construction_set(assembly_r, constr_sets, inside_film, outside_film, roof.id)

        cavity_r = 0
        cavity_ins_thick_in = 0
        framing_factor = 0
        framing_thick_in = 0

        Constructions.apply_open_cavity_roof(runner, model, surfaces, "#{roof.id} construction",
                                             cavity_r, install_grade, cavity_ins_thick_in,
                                             framing_factor, framing_thick_in,
                                             constr_set.osb_thick_in, layer_r + constr_set.rigid_r,
                                             mat_roofing, has_radiant_barrier,
                                             inside_film, outside_film, radiant_barrier_grade)
      end
      check_surface_assembly_rvalue(runner, surfaces, inside_film, outside_film, assembly_r, match)
    end
  end

  def self.add_walls(runner, model, spaces)
    @hpxml.walls.each do |wall|
      next if wall.net_area < 1.0 # skip modeling net surface area for surfaces comprised entirely of subsurface area

      if wall.azimuth.nil?
        if wall.is_exterior
          azimuths = @default_azimuths # Model as four directions for average exterior incident solar
        else
          azimuths = [@default_azimuths[0]] # Arbitrary direction, doesn't receive exterior incident solar
        end
      else
        azimuths = [wall.azimuth]
      end

      surfaces = []

      azimuths.each do |azimuth|
        height = 8.0 * @ncfl_ag
        length = (wall.net_area / height) / azimuths.size
        z_origin = @foundation_top

        surface = OpenStudio::Model::Surface.new(add_wall_polygon(length, height, z_origin, azimuth), model)
        surfaces << surface
        surface.additionalProperties.setFeature('Length', length)
        surface.additionalProperties.setFeature('Azimuth', azimuth)
        surface.additionalProperties.setFeature('Tilt', 90.0)
        surface.additionalProperties.setFeature('SurfaceType', 'Wall')
        if azimuths.size > 1
          surface.setName("#{wall.id}:#{azimuth}")
        else
          surface.setName(wall.id)
        end
        surface.setSurfaceType('Wall')
        set_surface_interior(model, spaces, surface, wall)
        set_surface_exterior(model, spaces, surface, wall)
        if wall.is_interior
          surface.setSunExposure('NoSun')
          surface.setWindExposure('NoWind')
        end
      end

      next if surfaces.empty?

      # Apply construction
      # The code below constructs a reasonable wall construction based on the
      # wall type while ensuring the correct assembly R-value.

      if wall.is_thermal_boundary
        drywall_thick_in = 0.5
      else
        drywall_thick_in = 0.0
      end
      inside_film = Material.AirFilmVertical
      if wall.is_exterior
        outside_film = Material.AirFilmOutside
        mat_ext_finish = Material.ExteriorFinishMaterial(wall.siding, wall.emittance, wall.solar_absorptance)
      else
        outside_film = Material.AirFilmVertical
        mat_ext_finish = nil
      end
      if @apply_ashrae140_assumptions
        inside_film = Material.AirFilmVerticalASHRAE140
        outside_film = Material.AirFilmOutsideASHRAE140
      end

      apply_wall_construction(runner, model, surfaces, wall, wall.id, wall.wall_type, wall.insulation_assembly_r_value,
                              drywall_thick_in, inside_film, outside_film, mat_ext_finish)
    end
  end

  def self.add_rim_joists(runner, model, spaces)
    @hpxml.rim_joists.each do |rim_joist|
      if rim_joist.azimuth.nil?
        if rim_joist.is_exterior
          azimuths = @default_azimuths # Model as four directions for average exterior incident solar
        else
          azimuths = [@default_azimuths[0]] # Arbitrary direction, doesn't receive exterior incident solar
        end
      else
        azimuths = [rim_joist.azimuth]
      end

      surfaces = []

      azimuths.each do |azimuth|
        height = 1.0
        length = (rim_joist.area / height) / azimuths.size
        z_origin = @foundation_top

        surface = OpenStudio::Model::Surface.new(add_wall_polygon(length, height, z_origin, azimuth), model)
        surfaces << surface
        surface.additionalProperties.setFeature('Length', length)
        surface.additionalProperties.setFeature('Azimuth', azimuth)
        surface.additionalProperties.setFeature('Tilt', 90.0)
        surface.additionalProperties.setFeature('SurfaceType', 'RimJoist')
        if azimuths.size > 1
          surface.setName("#{rim_joist.id}:#{azimuth}")
        else
          surface.setName(rim_joist.id)
        end
        surface.setSurfaceType('Wall')
        set_surface_interior(model, spaces, surface, rim_joist)
        set_surface_exterior(model, spaces, surface, rim_joist)
        if rim_joist.is_interior
          surface.setSunExposure('NoSun')
          surface.setWindExposure('NoWind')
        end
      end

      # Apply construction

      if rim_joist.is_thermal_boundary
        drywall_thick_in = 0.5
      else
        drywall_thick_in = 0.0
      end
      inside_film = Material.AirFilmVertical
      if rim_joist.is_exterior
        outside_film = Material.AirFilmOutside
        mat_ext_finish = Material.ExteriorFinishMaterial(rim_joist.siding, rim_joist.emittance, rim_joist.solar_absorptance)
      else
        outside_film = Material.AirFilmVertical
        mat_ext_finish = nil
      end

      assembly_r = rim_joist.insulation_assembly_r_value

      constr_sets = [
        WoodStudConstructionSet.new(Material.Stud2x(2.0), 0.17, 10.0, 2.0, drywall_thick_in, mat_ext_finish),  # 2x4 + R10
        WoodStudConstructionSet.new(Material.Stud2x(2.0), 0.17, 5.0, 2.0, drywall_thick_in, mat_ext_finish),   # 2x4 + R5
        WoodStudConstructionSet.new(Material.Stud2x(2.0), 0.17, 0.0, 2.0, drywall_thick_in, mat_ext_finish),   # 2x4
        WoodStudConstructionSet.new(Material.Stud2x(2.0), 0.01, 0.0, 0.0, 0.0, mat_ext_finish),                # Fallback
      ]
      match, constr_set, cavity_r = pick_wood_stud_construction_set(assembly_r, constr_sets, inside_film, outside_film, rim_joist.id)
      install_grade = 1

      Constructions.apply_rim_joist(runner, model, surfaces, rim_joist, "#{rim_joist.id} construction",
                                    cavity_r, install_grade, constr_set.framing_factor,
                                    constr_set.drywall_thick_in, constr_set.osb_thick_in,
                                    constr_set.rigid_r, constr_set.exterior_material,
                                    inside_film, outside_film)
      check_surface_assembly_rvalue(runner, surfaces, inside_film, outside_film, assembly_r, match)
    end
  end

  def self.add_frame_floors(runner, model, spaces)
    @hpxml.frame_floors.each do |frame_floor|
      area = frame_floor.area
      width = Math::sqrt(area)
      length = area / width
      if frame_floor.interior_adjacent_to.include?('attic') || frame_floor.exterior_adjacent_to.include?('attic')
        z_origin = @walls_top
      else
        z_origin = @foundation_top
      end

      if frame_floor.is_ceiling
        surface = OpenStudio::Model::Surface.new(add_ceiling_polygon(length, width, z_origin), model)
        surface.additionalProperties.setFeature('SurfaceType', 'Ceiling')
      else
        surface = OpenStudio::Model::Surface.new(add_floor_polygon(length, width, z_origin), model)
        surface.additionalProperties.setFeature('SurfaceType', 'Floor')
      end
      surface.additionalProperties.setFeature('Tilt', 0.0)
      set_surface_interior(model, spaces, surface, frame_floor)
      set_surface_exterior(model, spaces, surface, frame_floor)
      surface.setName(frame_floor.id)
      if frame_floor.is_interior
        surface.setSunExposure('NoSun')
        surface.setWindExposure('NoWind')
      elsif frame_floor.is_floor
        surface.setSunExposure('NoSun')
      end

      # Apply construction

      if frame_floor.is_ceiling
        if @apply_ashrae140_assumptions
          # Attic floor
          inside_film = Material.AirFilmFloorASHRAE140
          outside_film = Material.AirFilmFloorASHRAE140
        else
          inside_film = Material.AirFilmFloorAverage
          outside_film = Material.AirFilmFloorAverage
        end
        constr_sets = [
          WoodStudConstructionSet.new(Material.Stud2x6, 0.10, 0.0, 0.0, 0.5, nil),  # 2x6, 24" o.c.
          WoodStudConstructionSet.new(Material.Stud2x4, 0.13, 0.0, 0.0, 0.5, nil),  # 2x4, 16" o.c.
          WoodStudConstructionSet.new(Material.Stud2x4, 0.01, 0.0, 0.0, 0.0, nil), # Fallback
        ]
      else # Floor
        if @apply_ashrae140_assumptions
          # Raised floor
          inside_film = Material.AirFilmFloorASHRAE140
          outside_film = Material.AirFilmFloorZeroWindASHRAE140
          surface.setWindExposure('NoWind')
          covering = Material.CoveringBare(1.0)
        else
          inside_film = Material.AirFilmFloorReduced
          if frame_floor.is_exterior
            outside_film = Material.AirFilmOutside
          else
            outside_film = Material.AirFilmFloorReduced
          end
          if frame_floor.interior_adjacent_to == HPXML::LocationLivingSpace
            covering = Material.CoveringBare
          end
        end
        constr_sets = [
          WoodStudConstructionSet.new(Material.Stud2x6, 0.10, 10.0, 0.75, 0.0, covering), # 2x6, 24" o.c. + R10
          WoodStudConstructionSet.new(Material.Stud2x6, 0.10, 0.0, 0.75, 0.0, covering),  # 2x6, 24" o.c.
          WoodStudConstructionSet.new(Material.Stud2x4, 0.13, 0.0, 0.5, 0.0, covering),   # 2x4, 16" o.c.
          WoodStudConstructionSet.new(Material.Stud2x4, 0.01, 0.0, 0.0, 0.0, nil), # Fallback
        ]
      end
      assembly_r = frame_floor.insulation_assembly_r_value

      match, constr_set, cavity_r = pick_wood_stud_construction_set(assembly_r, constr_sets, inside_film, outside_film, frame_floor.id)

      install_grade = 1
      if frame_floor.is_ceiling
        Constructions.apply_ceiling(runner, model, [surface], "#{frame_floor.id} construction",
                                    cavity_r, install_grade,
                                    constr_set.stud.thick_in, constr_set.framing_factor,
                                    constr_set.stud.thick_in, constr_set.drywall_thick_in,
                                    inside_film, outside_film)

      else # Floor
        Constructions.apply_floor(runner, model, [surface], "#{frame_floor.id} construction",
                                  cavity_r, install_grade,
                                  constr_set.framing_factor, constr_set.stud.thick_in,
                                  constr_set.osb_thick_in, constr_set.rigid_r,
                                  constr_set.exterior_material, inside_film, outside_film)
      end

      check_surface_assembly_rvalue(runner, [surface], inside_film, outside_film, assembly_r, match)
    end
  end

  def self.add_foundation_walls_slabs(runner, model, spaces)
    foundation_types = @hpxml.slabs.map { |s| s.interior_adjacent_to }.uniq

    foundation_types.each do |foundation_type|
      # Get attached foundation walls/slabs
      fnd_walls = []
      slabs = []
      @hpxml.foundation_walls.each do |foundation_wall|
        next unless foundation_wall.interior_adjacent_to == foundation_type
        next if foundation_wall.net_area < 1.0 # skip modeling net surface area for surfaces comprised entirely of subsurface area

        fnd_walls << foundation_wall
      end
      @hpxml.slabs.each do |slab|
        next unless slab.interior_adjacent_to == foundation_type

        slabs << slab
      end

      # Calculate combinations of slabs/walls for each Kiva instance
      kiva_instances = get_kiva_instances(fnd_walls, slabs)

      # Obtain some wall/slab information
      fnd_wall_lengths = {}
      fnd_walls.each do |foundation_wall|
        next unless foundation_wall.is_exterior

        fnd_wall_lengths[foundation_wall] = foundation_wall.area / foundation_wall.height
      end
      slab_exp_perims = {}
      slab_areas = {}
      slabs.each do |slab|
        slab_exp_perims[slab] = slab.exposed_perimeter
        slab_areas[slab] = slab.area
      end
      total_slab_exp_perim = slab_exp_perims.values.sum(0.0)
      total_slab_area = slab_areas.values.sum(0.0)
      total_fnd_wall_length = fnd_wall_lengths.values.sum(0.0)

      no_wall_slab_exp_perim = {}

      kiva_instances.each do |foundation_wall, slab|
        # Apportion referenced walls/slabs for this Kiva instance
        slab_frac = slab_exp_perims[slab] / total_slab_exp_perim
        if total_fnd_wall_length > 0
          fnd_wall_frac = fnd_wall_lengths[foundation_wall] / total_fnd_wall_length
        else
          fnd_wall_frac = 1.0 # Handle slab foundation type
        end

        kiva_foundation = nil
        if not foundation_wall.nil?
          # Add exterior foundation wall surface
          kiva_foundation = add_foundation_wall(runner, model, spaces, foundation_wall, slab_frac,
                                                total_fnd_wall_length, total_slab_exp_perim)
        end

        # Add single combined foundation slab surface (for similar surfaces)
        slab_exp_perim = slab_exp_perims[slab] * fnd_wall_frac
        slab_area = slab_areas[slab] * fnd_wall_frac
        no_wall_slab_exp_perim[slab] = 0.0 if no_wall_slab_exp_perim[slab].nil?
        if (not foundation_wall.nil?) && (slab_exp_perim > fnd_wall_lengths[foundation_wall] * slab_frac)
          # Keep track of no-wall slab exposed perimeter
          no_wall_slab_exp_perim[slab] += (slab_exp_perim - fnd_wall_lengths[foundation_wall] * slab_frac)

          # Reduce this slab's exposed perimeter so that EnergyPlus does not automatically
          # create a second no-wall Kiva instance for each of our Kiva instances.
          # Instead, we will later create our own Kiva instance to account for it.
          # This reduces the number of Kiva instances we end up with.
          exp_perim_frac = (fnd_wall_lengths[foundation_wall] * slab_frac) / slab_exp_perim
          slab_exp_perim *= exp_perim_frac
          slab_area *= exp_perim_frac
        end
        if not foundation_wall.nil?
          z_origin = -1 * foundation_wall.depth_below_grade # Position based on adjacent foundation walls
        else
          z_origin = -1 * slab.depth_below_grade
        end
        kiva_foundation = add_foundation_slab(runner, model, spaces, slab, slab_exp_perim,
                                              slab_area, z_origin, kiva_foundation)
      end

      # For each slab, create a no-wall Kiva slab instance if needed.
      slabs.each do |slab|
        next unless no_wall_slab_exp_perim[slab] > 1.0

        z_origin = 0
        slab_area = total_slab_area * no_wall_slab_exp_perim[slab] / total_slab_exp_perim
        kiva_foundation = add_foundation_slab(runner, model, spaces, slab, no_wall_slab_exp_perim[slab],
                                              slab_area, z_origin, nil)
      end

      # Interzonal foundation wall surfaces
      # The above-grade portion of these walls are modeled as EnergyPlus surfaces with standard adjacency.
      # The below-grade portion of these walls (in contact with ground) are not modeled, as Kiva does not
      # calculate heat flow between two zones through the ground.
      fnd_walls.each do |foundation_wall|
        next unless foundation_wall.is_interior

        ag_height = foundation_wall.height - foundation_wall.depth_below_grade
        ag_net_area = foundation_wall.net_area * ag_height / foundation_wall.height
        next if ag_net_area < 1.0

        length = ag_net_area / ag_height
        z_origin = -1 * ag_height
        if foundation_wall.azimuth.nil?
          azimuth = @default_azimuths[0] # Arbitrary direction, doesn't receive exterior incident solar
        else
          azimuth = foundation_wall.azimuth
        end

        surface = OpenStudio::Model::Surface.new(add_wall_polygon(length, ag_height, z_origin, azimuth), model)
        surface.additionalProperties.setFeature('Length', length)
        surface.additionalProperties.setFeature('Azimuth', azimuth)
        surface.additionalProperties.setFeature('Tilt', 90.0)
        surface.additionalProperties.setFeature('SurfaceType', 'FoundationWall')
        surface.setName(foundation_wall.id)
        surface.setSurfaceType('Wall')
        set_surface_interior(model, spaces, surface, foundation_wall)
        set_surface_exterior(model, spaces, surface, foundation_wall)
        surface.setSunExposure('NoSun')
        surface.setWindExposure('NoWind')

        # Apply construction

        wall_type = HPXML::WallTypeConcrete
        if foundation_wall.is_thermal_boundary
          drywall_thick_in = 0.5
        else
          drywall_thick_in = 0.0
        end
        inside_film = Material.AirFilmVertical
        outside_film = Material.AirFilmVertical
        assembly_r = foundation_wall.insulation_assembly_r_value
        if assembly_r.nil?
          concrete_thick_in = foundation_wall.thickness
          int_r = foundation_wall.insulation_interior_r_value
          ext_r = foundation_wall.insulation_exterior_r_value
          assembly_r = int_r + ext_r + Material.Concrete(concrete_thick_in).rvalue + Material.GypsumWall(drywall_thick_in).rvalue + inside_film.rvalue + outside_film.rvalue
        end
        mat_ext_finish = nil

        apply_wall_construction(runner, model, [surface], foundation_wall, foundation_wall.id, wall_type, assembly_r,
                                drywall_thick_in, inside_film, outside_film, mat_ext_finish)
      end
    end
  end

  def self.add_foundation_wall(runner, model, spaces, foundation_wall, slab_frac,
                               total_fnd_wall_length, total_slab_exp_perim)

    net_area = foundation_wall.net_area * slab_frac
    gross_area = foundation_wall.area * slab_frac
    height = foundation_wall.height
    height_ag = height - foundation_wall.depth_below_grade
    z_origin = -1 * foundation_wall.depth_below_grade
    length = gross_area / height
    if foundation_wall.azimuth.nil?
      azimuth = @default_azimuths[0] # Arbitrary; solar incidence in Kiva is applied as an orientation average (to the above grade portion of the wall)
    else
      azimuth = foundation_wall.azimuth
    end

    if total_fnd_wall_length > total_slab_exp_perim
      # Calculate exposed section of wall based on slab's total exposed perimeter.
      length *= total_slab_exp_perim / total_fnd_wall_length
    end

    if gross_area > net_area
      # Create a "notch" in the wall to account for the subsurfaces. This ensures that
      # we preserve the appropriate wall height, length, and area for Kiva.
      subsurface_area = gross_area - net_area
    else
      subsurface_area = 0
    end

    surface = OpenStudio::Model::Surface.new(add_wall_polygon(length, height, z_origin, azimuth, [0] * 4, subsurface_area), model)
    surface.additionalProperties.setFeature('Length', length)
    surface.additionalProperties.setFeature('Azimuth', azimuth)
    surface.additionalProperties.setFeature('Tilt', 90.0)
    surface.additionalProperties.setFeature('SurfaceType', 'FoundationWall')
    surface.setName(foundation_wall.id)
    surface.setSurfaceType('Wall')
    set_surface_interior(model, spaces, surface, foundation_wall)
    set_surface_exterior(model, spaces, surface, foundation_wall)

    if foundation_wall.is_thermal_boundary
      drywall_thick_in = 0.5
    else
      drywall_thick_in = 0.0
    end
    concrete_thick_in = foundation_wall.thickness
    assembly_r = foundation_wall.insulation_assembly_r_value
    if not assembly_r.nil?
      ext_rigid_height = height
      ext_rigid_offset = 0.0
      inside_film = Material.AirFilmVertical
      ext_rigid_r = assembly_r - Material.Concrete(concrete_thick_in).rvalue - Material.GypsumWall(drywall_thick_in).rvalue - inside_film.rvalue
      int_rigid_r = 0.0
      if ext_rigid_r < 0 # Try without drywall
        drywall_thick_in = 0.0
        ext_rigid_r = assembly_r - Material.Concrete(concrete_thick_in).rvalue - Material.GypsumWall(drywall_thick_in).rvalue - inside_film.rvalue
      end
      if (ext_rigid_r > 0) && (ext_rigid_r < 0.1)
        ext_rigid_r = 0.0 # Prevent tiny strip of insulation
      end
      if ext_rigid_r < 0
        ext_rigid_r = 0.0
        match = false
      else
        match = true
      end
    else
      ext_rigid_offset = foundation_wall.insulation_exterior_distance_to_top
      ext_rigid_height = foundation_wall.insulation_exterior_distance_to_bottom - ext_rigid_offset
      ext_rigid_r = foundation_wall.insulation_exterior_r_value
      int_rigid_offset = foundation_wall.insulation_interior_distance_to_top
      int_rigid_height = foundation_wall.insulation_interior_distance_to_bottom - int_rigid_offset
      int_rigid_r = foundation_wall.insulation_interior_r_value
    end

    Constructions.apply_foundation_wall(runner, model, [surface], "#{foundation_wall.id} construction",
                                        ext_rigid_offset, int_rigid_offset, ext_rigid_height, int_rigid_height,
                                        ext_rigid_r, int_rigid_r, drywall_thick_in, concrete_thick_in, height_ag)

    if not assembly_r.nil?
      check_surface_assembly_rvalue(runner, [surface], inside_film, nil, assembly_r, match)
    end

    return surface.adjacentFoundation.get
  end

  def self.add_foundation_slab(runner, model, spaces, slab, slab_exp_perim,
                               slab_area, z_origin, kiva_foundation)

    slab_tot_perim = slab_exp_perim
    if slab_tot_perim**2 - 16.0 * slab_area <= 0
      # Cannot construct rectangle with this perimeter/area. Some of the
      # perimeter is presumably not exposed, so bump up perimeter value.
      slab_tot_perim = Math.sqrt(16.0 * slab_area)
    end
    sqrt_term = [slab_tot_perim**2 - 16.0 * slab_area, 0.0].max
    slab_length = slab_tot_perim / 4.0 + Math.sqrt(sqrt_term) / 4.0
    slab_width = slab_tot_perim / 4.0 - Math.sqrt(sqrt_term) / 4.0

    surface = OpenStudio::Model::Surface.new(add_floor_polygon(slab_length, slab_width, z_origin), model)
    surface.setName(slab.id)
    surface.setSurfaceType('Floor')
    surface.setOutsideBoundaryCondition('Foundation')
    surface.additionalProperties.setFeature('SurfaceType', 'Slab')
    set_surface_interior(model, spaces, surface, slab)
    surface.setSunExposure('NoSun')
    surface.setWindExposure('NoWind')

    slab_perim_r = slab.perimeter_insulation_r_value
    slab_perim_depth = slab.perimeter_insulation_depth
    if (slab_perim_r == 0) || (slab_perim_depth == 0)
      slab_perim_r = 0
      slab_perim_depth = 0
    end

    if slab.under_slab_insulation_spans_entire_slab
      slab_whole_r = slab.under_slab_insulation_r_value
      slab_under_r = 0
      slab_under_width = 0
    else
      slab_under_r = slab.under_slab_insulation_r_value
      slab_under_width = slab.under_slab_insulation_width
      if (slab_under_r == 0) || (slab_under_width == 0)
        slab_under_r = 0
        slab_under_width = 0
      end
      slab_whole_r = 0
    end
    slab_gap_r = slab_under_r

    mat_carpet = nil
    if (slab.carpet_fraction > 0) && (slab.carpet_r_value > 0)
      mat_carpet = Material.CoveringBare(slab.carpet_fraction,
                                         slab.carpet_r_value)
    end

    Constructions.apply_foundation_slab(runner, model, surface, "#{slab.id} construction",
                                        slab_under_r, slab_under_width, slab_gap_r, slab_perim_r,
                                        slab_perim_depth, slab_whole_r, slab.thickness,
                                        slab_exp_perim, mat_carpet, kiva_foundation)

    return surface.adjacentFoundation.get
  end

  def self.add_conditioned_floor_area(runner, model, spaces)
    # Check if we need to add floors between conditioned spaces (e.g., between first
    # and second story or conditioned basement ceiling).
    # This ensures that the E+ reported Conditioned Floor Area is correct.

    sum_cfa = 0.0
    @hpxml.frame_floors.each do |frame_floor|
      next unless frame_floor.is_floor
      next unless [HPXML::LocationLivingSpace, HPXML::LocationBasementConditioned].include?(frame_floor.interior_adjacent_to) ||
                  [HPXML::LocationLivingSpace, HPXML::LocationBasementConditioned].include?(frame_floor.exterior_adjacent_to)

      sum_cfa += frame_floor.area
    end
    @hpxml.slabs.each do |slab|
      next unless [HPXML::LocationLivingSpace, HPXML::LocationBasementConditioned].include? slab.interior_adjacent_to

      sum_cfa += slab.area
    end

    addtl_cfa = @cfa - sum_cfa

    if addtl_cfa < -1.0 # Allow some rounding
      fail "Sum of floor/slab area adjacent to conditioned space (#{sum_cfa.round(1)}) is greater than conditioned floor area (#{@cfa.round(1)})."
    end

    return unless addtl_cfa > 1.0 # Allow some rounding

    floor_width = Math::sqrt(addtl_cfa)
    floor_length = addtl_cfa / floor_width
    z_origin = @foundation_top + 8.0 * (@ncfl_ag - 1)

    # Add floor surface
    floor_surface = OpenStudio::Model::Surface.new(add_floor_polygon(-floor_width, -floor_length, z_origin), model)

    floor_surface.setSunExposure('NoSun')
    floor_surface.setWindExposure('NoWind')
    floor_surface.setName('inferred conditioned floor')
    floor_surface.setSurfaceType('Floor')
    floor_surface.setSpace(create_or_get_space(model, spaces, HPXML::LocationLivingSpace))
    floor_surface.setOutsideBoundaryCondition('Adiabatic')
    floor_surface.additionalProperties.setFeature('SurfaceType', 'InferredFloor')
    floor_surface.additionalProperties.setFeature('Tilt', 0.0)

    # Add ceiling surface
    ceiling_surface = OpenStudio::Model::Surface.new(add_ceiling_polygon(-floor_width, -floor_length, z_origin), model)

    ceiling_surface.setSunExposure('NoSun')
    ceiling_surface.setWindExposure('NoWind')
    ceiling_surface.setName('inferred conditioned ceiling')
    ceiling_surface.setSurfaceType('RoofCeiling')
    ceiling_surface.setSpace(create_or_get_space(model, spaces, HPXML::LocationLivingSpace))
    ceiling_surface.setOutsideBoundaryCondition('Adiabatic')
    ceiling_surface.additionalProperties.setFeature('SurfaceType', 'InferredCeiling')
    ceiling_surface.additionalProperties.setFeature('Tilt', 0.0)

    if not @cond_bsmnt_surfaces.empty?
      # assuming added ceiling is in conditioned basement
      @cond_bsmnt_surfaces << ceiling_surface
    end

    # Apply Construction
    apply_adiabatic_construction(runner, model, [floor_surface, ceiling_surface], 'floor')
  end

  def self.add_thermal_mass(runner, model, spaces)
    cfa_basement = @hpxml.slabs.select { |s| s.interior_adjacent_to == HPXML::LocationBasementConditioned }.map { |s| s.area }.sum(0.0)
    if @apply_ashrae140_assumptions
      # 1024 ft2 of interior partition wall mass, no furniture mass
      drywall_thick_in = 0.5
      partition_frac_of_cfa = (1024.0 * 2) / @cfa # Ratio of exposed partition wall area (both sides) to conditioned floor area
      basement_frac_of_cfa = cfa_basement / @cfa
      Constructions.apply_partition_walls(runner, model, 'PartitionWallConstruction', drywall_thick_in, partition_frac_of_cfa,
                                          basement_frac_of_cfa, @cond_bsmnt_surfaces, spaces[HPXML::LocationLivingSpace])
    else
      drywall_thick_in = 0.5
      partition_frac_of_cfa = 1.0 # Ratio of exposed partition wall area (both sides) to conditioned floor area
      basement_frac_of_cfa = cfa_basement / @cfa
      Constructions.apply_partition_walls(runner, model, 'PartitionWallConstruction', drywall_thick_in, partition_frac_of_cfa,
                                          basement_frac_of_cfa, @cond_bsmnt_surfaces, spaces[HPXML::LocationLivingSpace])

      mass_lb_per_sqft = 8.0
      density_lb_per_cuft = 40.0
      mat = BaseMaterial.Wood
      Constructions.apply_furniture(runner, model, mass_lb_per_sqft, density_lb_per_cuft, mat,
                                    basement_frac_of_cfa, @cond_bsmnt_surfaces, spaces[HPXML::LocationLivingSpace])
    end
  end

  def self.add_neighbors(runner, model, length)
    z_origin = 0 # shading surface always starts at grade

    shading_surfaces = []
    @hpxml.neighbor_buildings.each do |neighbor_building|
      height = neighbor_building.height.nil? ? @walls_top : neighbor_building.height

      shading_surface = OpenStudio::Model::ShadingSurface.new(add_wall_polygon(length, height, z_origin, neighbor_building.azimuth), model)
      shading_surface.additionalProperties.setFeature('Azimuth', neighbor_building.azimuth)
      shading_surface.additionalProperties.setFeature('Distance', neighbor_building.distance)
      shading_surface.setName("Neighbor azimuth #{neighbor_building.azimuth} distance #{neighbor_building.distance}")

      shading_surfaces << shading_surface
    end

    unless shading_surfaces.empty?
      shading_surface_group = OpenStudio::Model::ShadingSurfaceGroup.new(model)
      shading_surface_group.setName(Constants.ObjectNameNeighbors)
      shading_surfaces.each do |shading_surface|
        shading_surface.setShadingSurfaceGroup(shading_surface_group)
      end
    end
  end

  def self.add_shading_schedule(runner, model, weather)
    heating_season, @cooling_season = HVAC.get_default_heating_and_cooling_seasons(weather)

    # Create cooling season schedule
    clg_season_sch = MonthWeekdayWeekendSchedule.new(model, 'cooling season schedule', Array.new(24, 1), Array.new(24, 1), @cooling_season, Constants.ScheduleTypeLimitsFraction)
    @clg_ssn_sensor = OpenStudio::Model::EnergyManagementSystemSensor.new(model, 'Schedule Value')
    @clg_ssn_sensor.setName('cool_season')
    @clg_ssn_sensor.setKeyName(clg_season_sch.schedule.name.to_s)
  end

  def self.add_windows(runner, model, spaces, weather)
    # We already stored @fraction_of_windows_operable, so lets remove the
    # fraction_operable properties from windows and re-collapse the enclosure
    # so as to prevent potentially modeling multiple identical windows in E+,
    # which can increase simulation runtime.
    @hpxml.windows.each do |window|
      window.fraction_operable = nil
    end
    @hpxml.collapse_enclosure_surfaces()

    shading_group = nil
    shading_schedules = {}

    surfaces = []
    @hpxml.windows.each do |window|
      window_height = 4.0 # ft, default

      overhang_depth = nil
      if (not window.overhangs_depth.nil?) && (window.overhangs_depth > 0)
        overhang_depth = window.overhangs_depth
        overhang_distance_to_top = window.overhangs_distance_to_top_of_window
        overhang_distance_to_bottom = window.overhangs_distance_to_bottom_of_window
        window_height = overhang_distance_to_bottom - overhang_distance_to_top
      end

      window_width = window.area / window_height
      z_origin = @foundation_top

      if window.is_exterior

        # Create parent surface slightly bigger than window
        surface = OpenStudio::Model::Surface.new(add_wall_polygon(window_width, window_height, z_origin,
                                                                  window.azimuth, [0, 0.001, 0.001, 0.001]), model)

        surface.additionalProperties.setFeature('Length', window_width)
        surface.additionalProperties.setFeature('Azimuth', window.azimuth)
        surface.additionalProperties.setFeature('Tilt', 90.0)
        surface.additionalProperties.setFeature('SurfaceType', 'Window')
        surface.setName("surface #{window.id}")
        surface.setSurfaceType('Wall')
        set_surface_interior(model, spaces, surface, window.wall)

        sub_surface = OpenStudio::Model::SubSurface.new(add_wall_polygon(window_width, window_height, z_origin,
                                                                         window.azimuth, [-0.001, 0, 0.001, 0]), model)
        sub_surface.setName(window.id)
        sub_surface.setSurface(surface)
        sub_surface.setSubSurfaceType('FixedWindow')

        set_subsurface_exterior(surface, spaces, model, window.wall)
        surfaces << surface

        if not overhang_depth.nil?
          overhang = sub_surface.addOverhang(UnitConversions.convert(overhang_depth, 'ft', 'm'), UnitConversions.convert(overhang_distance_to_top, 'ft', 'm'))
          overhang.get.setName("#{sub_surface.name} - #{Constants.ObjectNameOverhangs}")
        end

        # Apply construction
        Constructions.apply_window(runner, model, sub_surface, 'WindowConstruction', window.ufactor, window.shgc)

        # Apply interior/exterior shading (as needed)
        shading_polygon = add_wall_polygon(window_width, window_height, z_origin, window.azimuth, [0, 0, 0, 0])
        shading_group = apply_shading(model, window, shading_polygon, surface, sub_surface, shading_group, shading_schedules, Constants.ObjectNameWindowShade)
      else
        # Window is on an interior surface, which E+ does not allow. Model
        # as a door instead so that we can get the appropriate conduction
        # heat transfer; there is no solar gains anyway.

        # Create parent surface slightly bigger than window
        surface = OpenStudio::Model::Surface.new(add_wall_polygon(window_width, window_height, z_origin,
                                                                  window.azimuth, [0, 0.001, 0.001, 0.001]), model)

        surface.additionalProperties.setFeature('Length', window_width)
        surface.additionalProperties.setFeature('Azimuth', window.azimuth)
        surface.additionalProperties.setFeature('Tilt', 90.0)
        surface.additionalProperties.setFeature('SurfaceType', 'Door')
        surface.setName("surface #{window.id}")
        surface.setSurfaceType('Wall')
        set_surface_interior(model, spaces, surface, window.wall)

        sub_surface = OpenStudio::Model::SubSurface.new(add_wall_polygon(window_width, window_height, z_origin,
                                                                         window.azimuth, [0, 0, 0, 0]), model)
        sub_surface.setName(window.id)
        sub_surface.setSurface(surface)
        sub_surface.setSubSurfaceType('Door')

        set_subsurface_exterior(surface, spaces, model, window.wall)
        surfaces << surface

        # Apply construction
        inside_film = Material.AirFilmVertical
        outside_film = Material.AirFilmVertical
        Constructions.apply_door(runner, model, [sub_surface], 'Window', window.ufactor, inside_film, outside_film)
      end
    end

    apply_adiabatic_construction(runner, model, surfaces, 'wall')
  end

  def self.add_skylights(runner, model, spaces, weather)
    surfaces = []

    shading_group = nil
    shading_schedules = {}

    @hpxml.skylights.each do |skylight|
      tilt = skylight.roof.pitch / 12.0
      width = Math::sqrt(skylight.area)
      length = skylight.area / width
      z_origin = @walls_top + 0.5 * Math.sin(Math.atan(tilt)) * width

      # Create parent surface slightly bigger than skylight
      surface = OpenStudio::Model::Surface.new(add_roof_polygon(length + 0.001, width + 0.001, z_origin,
                                                                skylight.azimuth, tilt), model)

      surface.additionalProperties.setFeature('Length', length)
      surface.additionalProperties.setFeature('Width', width)
      surface.additionalProperties.setFeature('Azimuth', skylight.azimuth)
      surface.additionalProperties.setFeature('Tilt', tilt)
      surface.additionalProperties.setFeature('SurfaceType', 'Skylight')
      surface.setName("surface #{skylight.id}")
      surface.setSurfaceType('RoofCeiling')
      surface.setSpace(create_or_get_space(model, spaces, HPXML::LocationLivingSpace)) # Ensures it is included in Manual J sizing
      surface.setOutsideBoundaryCondition('Outdoors') # cannot be adiabatic because subsurfaces won't be created
      surfaces << surface

      sub_surface = OpenStudio::Model::SubSurface.new(add_roof_polygon(length, width, z_origin,
                                                                       skylight.azimuth, tilt), model)
      sub_surface.setName(skylight.id)
      sub_surface.setSurface(surface)
      sub_surface.setSubSurfaceType('Skylight')

      # Apply construction
      Constructions.apply_skylight(runner, model, sub_surface, 'SkylightConstruction', skylight.ufactor, skylight.shgc)

      # Apply interior/exterior shading (as needed)
      shading_polygon = add_roof_polygon(length, width, z_origin, skylight.azimuth, tilt)
      shading_group = apply_shading(model, skylight, shading_polygon, surface, sub_surface, shading_group, shading_schedules, Constants.ObjectNameSkylightShade)
    end

    apply_adiabatic_construction(runner, model, surfaces, 'roof')
  end

  def self.apply_shading(model, window_or_skylight, shading_polygon, parent_surface, sub_surface, shading_group, shading_schedules, name)
    sf_summer = window_or_skylight.interior_shading_factor_summer * window_or_skylight.exterior_shading_factor_summer
    sf_winter = window_or_skylight.interior_shading_factor_winter * window_or_skylight.exterior_shading_factor_winter
    if (sf_summer < 1.0) || (sf_winter < 1.0)
      # Apply shading
      # We use a ShadingSurface instead of a Shade so that we perfectly get the result we want.
      # The latter object is complex and it is essentially impossible to achieve the target reduction in transmitted
      # solar (due to, e.g., re-reflectance, absorptance, angle modifiers, effects on convection, etc.).

      # Shading surface is used to reduce beam solar and sky diffuse solar
      shading_surface = OpenStudio::Model::ShadingSurface.new(shading_polygon, model)
      shading_surface.setName("#{window_or_skylight.id} shading surface")
      shading_surface.additionalProperties.setFeature('Azimuth', window_or_skylight.azimuth)
      shading_surface.additionalProperties.setFeature('ParentSurface', parent_surface.name.to_s)

      # Create transmittance schedule for heating/cooling seasons
      trans_values = @cooling_season.map { |c| c == 1 ? sf_summer : sf_winter }
      if shading_schedules[trans_values].nil?
        trans_sch = MonthWeekdayWeekendSchedule.new(model, "trans schedule winter=#{sf_winter} summer=#{sf_summer}", Array.new(24, 1), Array.new(24, 1), trans_values, Constants.ScheduleTypeLimitsFraction, false)
        shading_schedules[trans_values] = trans_sch
      end
      shading_surface.setTransmittanceSchedule(shading_schedules[trans_values].schedule)

      # Adjustment to default view factor is used to reduce ground diffuse solar
      avg_trans_value = trans_values.sum(0.0) / 12.0 # FUTURE: Create EnergyPlus actuator to adjust this
      default_vf_to_ground = ((1.0 - Math::cos(parent_surface.tilt)) / 2.0).round(2)
      sub_surface.setViewFactortoGround(default_vf_to_ground * avg_trans_value)

      if shading_group.nil?
        shading_group = OpenStudio::Model::ShadingSurfaceGroup.new(model)
        shading_group.setName(name)
      end
      shading_surface.setShadingSurfaceGroup(shading_group)
    end
    return shading_group
  end

  def self.add_doors(runner, model, spaces)
    surfaces = []
    @hpxml.doors.each do |door|
      door_height = 6.67 # ft
      door_width = door.area / door_height
      z_origin = @foundation_top

      # Create parent surface slightly bigger than door
      surface = OpenStudio::Model::Surface.new(add_wall_polygon(door_width, door_height, z_origin,
                                                                door.azimuth, [0, 0.001, 0.001, 0.001]), model)

      surface.additionalProperties.setFeature('Length', door_width)
      surface.additionalProperties.setFeature('Azimuth', door.azimuth)
      surface.additionalProperties.setFeature('Tilt', 90.0)
      surface.additionalProperties.setFeature('SurfaceType', 'Door')
      surface.setName("surface #{door.id}")
      surface.setSurfaceType('Wall')
      set_surface_interior(model, spaces, surface, door.wall)

      sub_surface = OpenStudio::Model::SubSurface.new(add_wall_polygon(door_width, door_height, z_origin,
                                                                       door.azimuth, [0, 0, 0, 0]), model)
      sub_surface.setName(door.id)
      sub_surface.setSurface(surface)
      sub_surface.setSubSurfaceType('Door')

      set_subsurface_exterior(surface, spaces, model, door.wall)
      surfaces << surface

      # Apply construction
      ufactor = 1.0 / door.r_value
      inside_film = Material.AirFilmVertical
      if door.wall.is_exterior
        outside_film = Material.AirFilmOutside
      else
        outside_film = Material.AirFilmVertical
      end
      Constructions.apply_door(runner, model, [sub_surface], 'Door', ufactor, inside_film, outside_film)
    end

    apply_adiabatic_construction(runner, model, surfaces, 'wall')
  end

  def self.apply_adiabatic_construction(runner, model, surfaces, type)
    # Arbitrary construction for heat capacitance.
    # Only applies to surfaces where outside boundary conditioned is
    # adiabatic or surface net area is near zero.
    return if surfaces.empty?

    if type == 'wall'
      Constructions.apply_wood_stud_wall(runner, model, surfaces, nil, 'AdiabaticWallConstruction',
                                         0, 1, 3.5, true, 0.1, 0.5, 0, 99,
                                         Material.ExteriorFinishMaterial(HPXML::SidingTypeWood, 0.90, 0.75),
                                         0,
                                         Material.AirFilmVertical,
                                         Material.AirFilmVertical)
    elsif type == 'floor'
      Constructions.apply_floor(runner, model, surfaces, 'AdiabaticFloorConstruction',
                                0, 1, 0.07, 5.5, 0.75, 99,
                                Material.CoveringBare,
                                Material.AirFilmFloorReduced,
                                Material.AirFilmFloorReduced)
    elsif type == 'roof'
      Constructions.apply_open_cavity_roof(runner, model, surfaces, 'AdiabaticRoofConstruction',
                                           0, 1, 7.25, 0.07, 7.25, 0.75, 99,
                                           Material.RoofMaterial(HPXML::RoofTypeAsphaltShingles, 0.90, 0.75),
                                           false,
                                           Material.AirFilmOutside,
                                           Material.AirFilmRoof(Geometry.get_roof_pitch(surfaces)), nil)
    end
  end

  def self.add_hot_water_and_appliances(runner, model, weather, spaces)
    # Assign spaces
    @hpxml.clothes_washers.each do |clothes_washer|
      clothes_washer.additional_properties.space = get_space_from_location(clothes_washer.location, 'ClothesWasher', model, spaces)
    end
    @hpxml.clothes_dryers.each do |clothes_dryer|
      clothes_dryer.additional_properties.space = get_space_from_location(clothes_dryer.location, 'ClothesDryer', model, spaces)
    end
    @hpxml.dishwashers.each do |dishwasher|
      dishwasher.additional_properties.space = get_space_from_location(dishwasher.location, 'Dishwasher', model, spaces)
    end
    @hpxml.refrigerators.each do |refrigerator|
      refrigerator.additional_properties.space = get_space_from_location(refrigerator.location, 'Refrigerator', model, spaces)
    end
    @hpxml.freezers.each do |freezer|
      freezer.additional_properties.space = get_space_from_location(freezer.location, 'Freezer', model, spaces)
    end
    @hpxml.cooking_ranges.each do |cooking_range|
      cooking_range.additional_properties.space = get_space_from_location(cooking_range.location, 'CookingRange', model, spaces)
    end

    # Distribution
    if @hpxml.water_heating_systems.size > 0
      hot_water_distribution = @hpxml.hot_water_distributions[0]
    end

    # Solar thermal system
    solar_thermal_system = nil
    if @hpxml.solar_thermal_systems.size > 0
      solar_thermal_system = @hpxml.solar_thermal_systems[0]
    end

    # Water Heater
    has_uncond_bsmnt = @hpxml.has_space_type(HPXML::LocationBasementUnconditioned)
    @hpxml.water_heating_systems.each do |water_heating_system|
      loc_space, loc_schedule = get_space_or_schedule_from_location(water_heating_system.location, 'WaterHeatingSystem', model, spaces)

      ec_adj = HotWaterAndAppliances.get_dist_energy_consumption_adjustment(has_uncond_bsmnt, @cfa, @ncfl, water_heating_system, hot_water_distribution)

      if water_heating_system.water_heater_type == HPXML::WaterHeaterTypeStorage

        Waterheater.apply_tank(model, loc_space, loc_schedule, water_heating_system, ec_adj,
                               @dhw_map, @hvac_map, solar_thermal_system)

      elsif water_heating_system.water_heater_type == HPXML::WaterHeaterTypeTankless

        Waterheater.apply_tankless(model, loc_space, loc_schedule, water_heating_system, ec_adj,
                                   @nbeds, @dhw_map, @hvac_map, solar_thermal_system)

      elsif water_heating_system.water_heater_type == HPXML::WaterHeaterTypeHeatPump

        living_zone = spaces[HPXML::LocationLivingSpace].thermalZone.get

        Waterheater.apply_heatpump(model, runner, loc_space, loc_schedule, weather, water_heating_system, ec_adj,
                                   @dhw_map, @hvac_map, solar_thermal_system, living_zone)

      elsif [HPXML::WaterHeaterTypeCombiStorage, HPXML::WaterHeaterTypeCombiTankless].include? water_heating_system.water_heater_type

        Waterheater.apply_combi(model, runner, loc_space, loc_schedule, water_heating_system, ec_adj,
                                @dhw_map, @hvac_map, solar_thermal_system)

      else

        fail "Unhandled water heater (#{water_heating_system.water_heater_type})."

      end
    end

    # Hot water fixtures and appliances
<<<<<<< HEAD
    HotWaterAndAppliances.apply(model, runner, weather, spaces[HPXML::LocationLivingSpace],
                                @cfa, @nbeds, @ncfl, @has_uncond_bsmnt, @hpxml.clothes_washers,
                                @hpxml.clothes_dryers, @hpxml.dishwashers, @hpxml.refrigerators,
                                @hpxml.freezers, @hpxml.cooking_ranges, @hpxml.ovens, @hpxml.water_heating,
                                @hpxml.water_heating_systems, hot_water_distribution, @hpxml.water_fixtures,
                                solar_thermal_system, @eri_version, @dhw_map, @schedules_file)
=======
    HotWaterAndAppliances.apply(model, runner, @hpxml, weather, spaces, hot_water_distribution,
                                solar_thermal_system, @eri_version, @dhw_map)
>>>>>>> b040b486

    if (not solar_thermal_system.nil?) && (not solar_thermal_system.collector_area.nil?) # Detailed solar water heater
      loc_space, loc_schedule = get_space_or_schedule_from_location(solar_thermal_system.water_heating_system.location, 'WaterHeatingSystem', model, spaces)
      Waterheater.apply_solar_thermal(model, loc_space, loc_schedule, solar_thermal_system, @dhw_map)
    end

    # Add combi-system EMS program with water use equipment information
    Waterheater.apply_combi_system_EMS(model, @dhw_map, @hpxml.water_heating_systems)
  end

  def self.update_shared_hvac_systems()
    HVAC.apply_shared_systems(@hpxml)
  end

  def self.add_cooling_system(runner, model, spaces)
    living_zone = spaces[HPXML::LocationLivingSpace].thermalZone.get

    HVAC.get_hpxml_hvac_systems(@hpxml).each do |hvac_system|
      next if hvac_system[:cooling].nil?
      next unless hvac_system[:cooling].is_a? HPXML::CoolingSystem

      cooling_system = hvac_system[:cooling]
      heating_system = hvac_system[:heating]

      check_distribution_system(cooling_system.distribution_system, cooling_system.cooling_system_type)

      if [HPXML::HVACTypeCentralAirConditioner].include? cooling_system.cooling_system_type

        HVAC.apply_central_air_conditioner_furnace(model, runner, cooling_system, heating_system,
                                                   @remaining_cool_load_frac, @remaining_heat_load_frac,
                                                   living_zone, @hvac_map)

        if not heating_system.nil?
          @remaining_heat_load_frac -= heating_system.fraction_heat_load_served
        end

      elsif [HPXML::HVACTypeRoomAirConditioner].include? cooling_system.cooling_system_type

        HVAC.apply_room_air_conditioner(model, runner, cooling_system,
                                        @remaining_cool_load_frac, living_zone,
                                        @hvac_map)

      elsif [HPXML::HVACTypeEvaporativeCooler].include? cooling_system.cooling_system_type

        HVAC.apply_evaporative_cooler(model, runner, cooling_system,
                                      @remaining_cool_load_frac, living_zone,
                                      @hvac_map)

      elsif [HPXML::HVACTypeMiniSplitAirConditioner].include? cooling_system.cooling_system_type

        HVAC.apply_mini_split_air_conditioner(model, runner, cooling_system,
                                              @remaining_cool_load_frac,
                                              living_zone, @hvac_map)
      end

      @remaining_cool_load_frac -= cooling_system.fraction_cool_load_served
    end
  end

  def self.add_heating_system(runner, model, spaces)
    living_zone = spaces[HPXML::LocationLivingSpace].thermalZone.get

    HVAC.get_hpxml_hvac_systems(@hpxml).each do |hvac_system|
      next if hvac_system[:heating].nil?
      next unless hvac_system[:heating].is_a? HPXML::HeatingSystem

      cooling_system = hvac_system[:cooling]
      heating_system = hvac_system[:heating]

      check_distribution_system(heating_system.distribution_system, heating_system.heating_system_type)

      if [HPXML::HVACTypeFurnace].include? heating_system.heating_system_type

        if not cooling_system.nil?
          next # Already processed combined AC+furnace
        end

        HVAC.apply_central_air_conditioner_furnace(model, runner, nil, heating_system,
                                                   nil, @remaining_heat_load_frac,
                                                   living_zone, @hvac_map)

      elsif [HPXML::HVACTypeBoiler].include? heating_system.heating_system_type

        HVAC.apply_boiler(model, runner, heating_system,
                          @remaining_heat_load_frac, living_zone, @hvac_map)

      elsif [HPXML::HVACTypeElectricResistance].include? heating_system.heating_system_type

        HVAC.apply_electric_baseboard(model, runner, heating_system,
                                      @remaining_heat_load_frac, living_zone, @hvac_map)

      elsif [HPXML::HVACTypeStove,
             HPXML::HVACTypePortableHeater,
             HPXML::HVACTypeFixedHeater,
             HPXML::HVACTypeWallFurnace,
             HPXML::HVACTypeFloorFurnace,
             HPXML::HVACTypeFireplace].include? heating_system.heating_system_type

        HVAC.apply_unit_heater(model, runner, heating_system,
                               @remaining_heat_load_frac, living_zone, @hvac_map)
      end

      @remaining_heat_load_frac -= heating_system.fraction_heat_load_served
    end
  end

  def self.add_heat_pump(runner, model, weather, spaces)
    living_zone = spaces[HPXML::LocationLivingSpace].thermalZone.get

    HVAC.get_hpxml_hvac_systems(@hpxml).each do |hvac_system|
      next if hvac_system[:cooling].nil?
      next unless hvac_system[:cooling].is_a? HPXML::HeatPump

      heat_pump = hvac_system[:cooling]

      check_distribution_system(heat_pump.distribution_system, heat_pump.heat_pump_type)

      if [HPXML::HVACTypeHeatPumpWaterLoopToAir].include? heat_pump.heat_pump_type

        HVAC.apply_water_loop_to_air_heat_pump(model, runner, heat_pump,
                                               @remaining_heat_load_frac,
                                               @remaining_cool_load_frac,
                                               living_zone, @hvac_map)

      elsif [HPXML::HVACTypeHeatPumpAirToAir].include? heat_pump.heat_pump_type

        HVAC.apply_central_air_to_air_heat_pump(model, runner, heat_pump,
                                                @remaining_heat_load_frac,
                                                @remaining_cool_load_frac,
                                                living_zone, @hvac_map)

      elsif [HPXML::HVACTypeHeatPumpMiniSplit].include? heat_pump.heat_pump_type

        HVAC.apply_mini_split_heat_pump(model, runner, heat_pump,
                                        @remaining_heat_load_frac,
                                        @remaining_cool_load_frac,
                                        living_zone, @hvac_map)

      elsif [HPXML::HVACTypeHeatPumpGroundToAir].include? heat_pump.heat_pump_type

        HVAC.apply_ground_to_air_heat_pump(model, runner, weather, heat_pump,
                                           @remaining_heat_load_frac,
                                           @remaining_cool_load_frac,
                                           living_zone, @hvac_map)

      end

      @remaining_heat_load_frac -= heat_pump.fraction_heat_load_served
      @remaining_cool_load_frac -= heat_pump.fraction_cool_load_served
    end
  end

  def self.add_ideal_system(runner, model, spaces, epw_path)
    # Adds an ideal air system as needed to meet the load (i.e., because the sum of fractions load
    # served is less than 1 or because we're using an ideal air system for e.g. ASHRAE 140 loads).
    living_zone = spaces[HPXML::LocationLivingSpace].thermalZone.get
    obj_name = Constants.ObjectNameIdealAirSystem

    if @hpxml.building_construction.use_only_ideal_air_system || (@apply_ashrae140_assumptions && (@hpxml.total_fraction_heat_load_served + @hpxml.total_fraction_heat_load_served == 0.0))
      cooling_load_frac = 1.0
      heating_load_frac = 1.0
      if @apply_ashrae140_assumptions
        if epw_path.end_with? 'USA_CO_Colorado.Springs-Peterson.Field.724660_TMY3.epw'
          cooling_load_frac = 0.0
        elsif epw_path.end_with? 'USA_NV_Las.Vegas-McCarran.Intl.AP.723860_TMY3.epw'
          heating_load_frac = 0.0
        else
          fail 'Unexpected weather file for ASHRAE 140 run.'
        end
      end
      HVAC.apply_ideal_air_loads(model, runner, obj_name, cooling_load_frac, heating_load_frac, living_zone)
      return
    end

    # Only fraction of heating load is met
    if (@hpxml.total_fraction_heat_load_served < 1.0) && (@hpxml.total_fraction_heat_load_served > 0.0)
      sequential_heat_load_frac = @remaining_heat_load_frac - @hpxml.total_fraction_heat_load_served
      @remaining_heat_load_frac -= sequential_heat_load_frac
    else
      sequential_heat_load_frac = 0.0
    end
    # Only fraction of cooling load is met
    if (@hpxml.total_fraction_cool_load_served < 1.0) && (@hpxml.total_fraction_cool_load_served > 0.0)
      sequential_cool_load_frac = @remaining_cool_load_frac - @hpxml.total_fraction_cool_load_served
      @remaining_cool_load_frac -= sequential_cool_load_frac
    else
      sequential_cool_load_frac = 0.0
    end
    if (sequential_heat_load_frac > 0.0) || (sequential_cool_load_frac > 0.0)
      HVAC.apply_ideal_air_loads(model, runner, obj_name, sequential_cool_load_frac, sequential_heat_load_frac,
                                 living_zone)
    end
  end

  def self.add_residual_ideal_system(runner, model, spaces)
    # Adds an ideal air system to meet unexpected load (i.e., because the HVAC systems are undersized to meet the load)
    #
    # Addressing unmet load ensures we can correctly calculate total heating/cooling loads without having
    # to run an additional EnergyPlus simulation solely for that purpose, as well as allows us to report
    # the unmet load (i.e., the energy delivered by the ideal air system).

    living_zone = spaces[HPXML::LocationLivingSpace].thermalZone.get
    obj_name = Constants.ObjectNameIdealAirSystemResidual

    if @remaining_cool_load_frac < 1.0
      sequential_cool_load_frac = 1
    else
      sequential_cool_load_frac = 0 # no cooling system, don't add ideal air for cooling either
      runner.registerWarning('No cooling system specified, the model will not include space cooling energy use.')
    end

    if @remaining_heat_load_frac < 1.0
      sequential_heat_load_frac = 1
    else
      sequential_heat_load_frac = 0 # no heating system, don't add ideal air for heating either
      runner.registerWarning('No heating system specified, the model will not include space heating energy use.')
    end
    if (sequential_heat_load_frac > 0) || (sequential_cool_load_frac > 0)
      HVAC.apply_ideal_air_loads(model, runner, obj_name, sequential_cool_load_frac, sequential_heat_load_frac,
                                 living_zone)
    end
  end

  def self.add_setpoints(runner, model, weather, spaces)
    return if @hpxml.hvac_controls.size == 0

    hvac_control = @hpxml.hvac_controls[0]
    living_zone = spaces[HPXML::LocationLivingSpace].thermalZone.get
    has_ceiling_fan = (@hpxml.ceiling_fans.size > 0)

    HVAC.apply_setpoints(model, runner, weather, hvac_control, living_zone, has_ceiling_fan)
  end

  def self.add_ceiling_fans(runner, model, weather, spaces)
    return if @hpxml.ceiling_fans.size == 0

    ceiling_fan = @hpxml.ceiling_fans[0]
    HVAC.apply_ceiling_fans(model, runner, weather, ceiling_fan, spaces[HPXML::LocationLivingSpace], @schedules_file)
  end

  def self.add_dehumidifiers(runner, model, spaces)
    return if @hpxml.dehumidifiers.size == 0

    HVAC.apply_dehumidifiers(model, runner, @hpxml.dehumidifiers, spaces[HPXML::LocationLivingSpace], @hvac_map)
  end

  def self.check_distribution_system(hvac_distribution, system_type)
    return if hvac_distribution.nil?

    hvac_distribution_type_map = { HPXML::HVACTypeFurnace => [HPXML::HVACDistributionTypeAir, HPXML::HVACDistributionTypeDSE],
                                   HPXML::HVACTypeBoiler => [HPXML::HVACDistributionTypeHydronic, HPXML::HVACDistributionTypeHydronicAndAir, HPXML::HVACDistributionTypeDSE],
                                   HPXML::HVACTypeCentralAirConditioner => [HPXML::HVACDistributionTypeAir, HPXML::HVACDistributionTypeDSE],
                                   HPXML::HVACTypeEvaporativeCooler => [HPXML::HVACDistributionTypeAir, HPXML::HVACDistributionTypeDSE],
                                   HPXML::HVACTypeMiniSplitAirConditioner => [HPXML::HVACDistributionTypeAir, HPXML::HVACDistributionTypeDSE],
                                   HPXML::HVACTypeHeatPumpAirToAir => [HPXML::HVACDistributionTypeAir, HPXML::HVACDistributionTypeDSE],
                                   HPXML::HVACTypeHeatPumpMiniSplit => [HPXML::HVACDistributionTypeAir, HPXML::HVACDistributionTypeDSE],
                                   HPXML::HVACTypeHeatPumpGroundToAir => [HPXML::HVACDistributionTypeAir, HPXML::HVACDistributionTypeDSE],
                                   HPXML::HVACTypeHeatPumpWaterLoopToAir => [HPXML::HVACDistributionTypeAir, HPXML::HVACDistributionTypeHydronicAndAir, HPXML::HVACDistributionTypeDSE] }

    if not hvac_distribution_type_map[system_type].include? hvac_distribution.distribution_system_type
      # validator.rb only checks that a HVAC distribution system of the correct type (for the given HVAC system) exists
      # in the HPXML file, not that it is attached to this HVAC system. So here we perform the more rigorous check.
      fail "Incorrect HVAC distribution system type for HVAC type: '#{system_type}'. Should be one of: #{hvac_distribution_type_map[system_type]}"
    end
  end

  def self.add_mels(runner, model, spaces)
    # Misc
    modeled_mels = []
    @hpxml.plug_loads.each do |plug_load|
      if plug_load.plug_load_type == HPXML::PlugLoadTypeOther
        obj_name = Constants.ObjectNameMiscPlugLoads
      elsif plug_load.plug_load_type == HPXML::PlugLoadTypeTelevision
        obj_name = Constants.ObjectNameMiscTelevision
      elsif plug_load.plug_load_type == HPXML::PlugLoadTypeElectricVehicleCharging
        obj_name = Constants.ObjectNameMiscElectricVehicleCharging
      elsif plug_load.plug_load_type == HPXML::PlugLoadTypeWellPump
        obj_name = Constants.ObjectNameMiscWellPump
      end
      if obj_name.nil?
        runner.registerWarning("Unexpected plug load type '#{plug_load.plug_load_type}'. The plug load will not be modeled.")
        next
      end
      modeled_mels << plug_load.plug_load_type

      MiscLoads.apply_plug(model, plug_load, obj_name, spaces[HPXML::LocationLivingSpace], @apply_ashrae140_assumptions, @schedules_file)
    end
  end

  def self.add_mfls(runner, model, spaces)
    # Misc
    @hpxml.fuel_loads.each do |fuel_load|
      if fuel_load.fuel_load_type == HPXML::FuelLoadTypeGrill
        obj_name = Constants.ObjectNameMiscGrill
      elsif fuel_load.fuel_load_type == HPXML::FuelLoadTypeLighting
        obj_name = Constants.ObjectNameMiscLighting
      elsif fuel_load.fuel_load_type == HPXML::FuelLoadTypeFireplace
        obj_name = Constants.ObjectNameMiscFireplace
      end
      if obj_name.nil?
        runner.registerWarning("Unexpected fuel load type '#{fuel_load.fuel_load_type}'. The fuel load will not be modeled.")
        next
      end

      MiscLoads.apply_fuel(model, fuel_load, obj_name, spaces[HPXML::LocationLivingSpace], @schedules_file)
    end
  end

  def self.add_lighting(runner, model, epw_file, spaces)
    Lighting.apply(runner, model, epw_file, spaces, @hpxml.lighting_groups,
                   @hpxml.lighting, @eri_version, @schedules_file)
  end

  def self.add_pools_and_hot_tubs(runner, model, spaces)
    @hpxml.pools.each do |pool|
      next if pool.type == HPXML::TypeNone

      MiscLoads.apply_pool_or_hot_tub_heater(model, pool, Constants.ObjectNameMiscPoolHeater, spaces[HPXML::LocationLivingSpace], @schedules_file)
      MiscLoads.apply_pool_or_hot_tub_pump(model, pool, Constants.ObjectNameMiscPoolPump, spaces[HPXML::LocationLivingSpace], @schedules_file)
    end

    @hpxml.hot_tubs.each do |hot_tub|
      next if hot_tub.type == HPXML::TypeNone

      MiscLoads.apply_pool_or_hot_tub_heater(model, hot_tub, Constants.ObjectNameMiscHotTubHeater, spaces[HPXML::LocationLivingSpace], @schedules_file)
      MiscLoads.apply_pool_or_hot_tub_pump(model, hot_tub, Constants.ObjectNameMiscHotTubPump, spaces[HPXML::LocationLivingSpace], @schedules_file)
    end
  end

  def self.add_airflow(runner, model, weather, spaces)
    # Ducts
    duct_systems = {}
    @hpxml.hvac_distributions.each do |hvac_distribution|
      next unless [HPXML::HVACDistributionTypeAir, HPXML::HVACDistributionTypeHydronicAndAir].include? hvac_distribution.distribution_system_type

      air_ducts = create_ducts(runner, model, hvac_distribution, spaces)
      next if air_ducts.empty?

      # Connect AirLoopHVACs to ducts
      added_ducts = false
      hvac_distribution.hvac_systems.each do |hvac_system|
        @hvac_map[hvac_system.id].each do |object|
          next unless object.is_a? OpenStudio::Model::AirLoopHVAC

          if duct_systems[air_ducts].nil?
            duct_systems[air_ducts] = object
            added_ducts = true
          elsif duct_systems[air_ducts] != object
            # Multiple air loops associated with this duct system, treat
            # as separate duct systems.
            air_ducts2 = create_ducts(runner, model, hvac_distribution, spaces)
            duct_systems[air_ducts2] = object
            added_ducts = true
          end
        end
      end
      if not added_ducts
        # Check if ducted fan coil, which doesn't have an AirLoopHVAC;
        # assign to FanCoil instead.
        if hvac_distribution.distribution_system_type && hvac_distribution.hydronic_and_air_type == HPXML::HydronicAndAirTypeFanCoil
          hvac_distribution.hvac_systems.each do |hvac_system|
            @hvac_map[hvac_system.id].each do |object|
              next unless object.is_a? OpenStudio::Model::ZoneHVACFourPipeFanCoil

              duct_systems[air_ducts] = object
              added_ducts = true
            end
          end
        end
      end
      if not added_ducts
        fail 'Unexpected error adding ducts to model.'
      end
    end

    Airflow.apply(model, runner, weather, spaces, @hpxml, @cfa, @nbeds,
                  @ncfl_ag, duct_systems, @clg_ssn_sensor, @hvac_map, @eri_version,
                  @frac_windows_operable, @apply_ashrae140_assumptions, @schedules_file)
  end

  def self.create_ducts(runner, model, hvac_distribution, spaces)
    air_ducts = []

    # Duct leakage (supply/return => [value, units])
    leakage_to_outside = { HPXML::DuctTypeSupply => [0.0, nil],
                           HPXML::DuctTypeReturn => [0.0, nil] }
    hvac_distribution.duct_leakage_measurements.each do |duct_leakage_measurement|
      next unless [HPXML::UnitsCFM25, HPXML::UnitsPercent].include?(duct_leakage_measurement.duct_leakage_units) && (duct_leakage_measurement.duct_leakage_total_or_to_outside == 'to outside')
      next if duct_leakage_measurement.duct_type.nil?

      leakage_to_outside[duct_leakage_measurement.duct_type] = [duct_leakage_measurement.duct_leakage_value, duct_leakage_measurement.duct_leakage_units]
    end

    # Duct location, R-value, Area
    total_unconditioned_duct_area = { HPXML::DuctTypeSupply => 0.0,
                                      HPXML::DuctTypeReturn => 0.0 }
    hvac_distribution.ducts.each do |ducts|
      next if [HPXML::LocationLivingSpace, HPXML::LocationBasementConditioned].include? ducts.duct_location
      next if ducts.duct_type.nil?

      # Calculate total duct area in unconditioned spaces
      total_unconditioned_duct_area[ducts.duct_type] += ducts.duct_surface_area
    end

    # Create duct objects
    hvac_distribution.ducts.each do |ducts|
      next if [HPXML::LocationLivingSpace, HPXML::LocationBasementConditioned].include? ducts.duct_location
      next if ducts.duct_type.nil?
      next if total_unconditioned_duct_area[ducts.duct_type] <= 0

      duct_loc_space, duct_loc_schedule = get_space_or_schedule_from_location(ducts.duct_location, 'Duct', model, spaces)

      # Apportion leakage to individual ducts by surface area
      duct_leakage_value = leakage_to_outside[ducts.duct_type][0] * ducts.duct_surface_area / total_unconditioned_duct_area[ducts.duct_type]
      duct_leakage_units = leakage_to_outside[ducts.duct_type][1]

      duct_leakage_cfm = nil
      duct_leakage_frac = nil
      if duct_leakage_units == HPXML::UnitsCFM25
        duct_leakage_cfm = duct_leakage_value
      elsif duct_leakage_units == HPXML::UnitsPercent
        duct_leakage_frac = duct_leakage_value
      else
        fail "#{ducts.duct_type.capitalize} ducts exist but leakage was not specified for distribution system '#{hvac_distribution.id}'."
      end

      air_ducts << Duct.new(ducts.duct_type, duct_loc_space, duct_loc_schedule, duct_leakage_frac, duct_leakage_cfm, ducts.duct_surface_area, ducts.duct_insulation_r_value)
    end

    # If all ducts are in conditioned space, model leakage as going to outside
    registered_warning = false
    [HPXML::DuctTypeSupply, HPXML::DuctTypeReturn].each do |duct_side|
      next unless (leakage_to_outside[duct_side][0] > 0) && (total_unconditioned_duct_area[duct_side] == 0)

      if not registered_warning
        runner.registerWarning("HVACDistribution '#{hvac_distribution.id}' has ducts entirely within conditioned space but there is non-zero leakage to the outside. Leakage to the outside is typically zero in these situations; consider revising leakage values. Leakage will be modeled as heat lost to the ambient environment.")
        registered_warning = true
      end
      duct_area = 0.0
      duct_rvalue = 0.0
      duct_loc_space = nil # outside
      duct_loc_schedule = nil # outside
      duct_leakage_value = leakage_to_outside[duct_side][0]
      duct_leakage_units = leakage_to_outside[duct_side][1]

      duct_leakage_cfm = nil
      duct_leakage_frac = nil
      if duct_leakage_units == HPXML::UnitsCFM25
        duct_leakage_cfm = duct_leakage_value
      elsif duct_leakage_units == HPXML::UnitsPercent
        duct_leakage_frac = duct_leakage_value
      else
        fail "#{duct_side.capitalize} ducts exist but leakage was not specified for distribution system '#{hvac_distribution.id}'."
      end

      air_ducts << Duct.new(duct_side, duct_loc_space, duct_loc_schedule, duct_leakage_frac, duct_leakage_cfm, duct_area, duct_rvalue)
    end

    return air_ducts
  end

  def self.add_photovoltaics(runner, model)
    @hpxml.pv_systems.each do |pv_system|
      PV.apply(model, @nbeds, pv_system)
    end
  end

  def self.add_generators(runner, model)
    @hpxml.generators.each do |generator|
      Generator.apply(model, @nbeds, generator)
    end
  end

  def self.add_additional_properties(runner, model, hpxml_path)
    # Store some data for use in reporting measure
    additionalProperties = model.getBuilding.additionalProperties
    additionalProperties.setFeature('hpxml_path', hpxml_path)
    additionalProperties.setFeature('hvac_map', map_to_string(@hvac_map))
    additionalProperties.setFeature('dhw_map', map_to_string(@dhw_map))
  end

  def self.map_to_string(map)
    map_str = {}
    map.each do |sys_id, objects|
      object_name_list = []
      objects.uniq.each do |object|
        object_name_list << object.name.to_s
      end
      map_str[sys_id] = object_name_list if object_name_list.size > 0
    end
    return map_str.to_s
  end

  def self.add_component_loads_output(runner, model, spaces)
    living_zone = spaces[HPXML::LocationLivingSpace].thermalZone.get

    # Prevent certain objects (e.g., OtherEquipment) from being counted towards both, e.g., ducts and internal gains
    objects_already_processed = []

    # EMS Sensors: Global

    liv_load_sensors = {}

    liv_load_sensors[:htg] = OpenStudio::Model::EnergyManagementSystemSensor.new(model, "Heating:EnergyTransfer:Zone:#{living_zone.name.to_s.upcase}")
    liv_load_sensors[:htg].setName('htg_load_liv')

    liv_load_sensors[:clg] = OpenStudio::Model::EnergyManagementSystemSensor.new(model, "Cooling:EnergyTransfer:Zone:#{living_zone.name.to_s.upcase}")
    liv_load_sensors[:clg].setName('clg_load_liv')

    tot_load_sensors = {}

    tot_load_sensors[:htg] = OpenStudio::Model::EnergyManagementSystemSensor.new(model, 'Heating:EnergyTransfer')
    tot_load_sensors[:htg].setName('htg_load_tot')

    tot_load_sensors[:clg] = OpenStudio::Model::EnergyManagementSystemSensor.new(model, 'Cooling:EnergyTransfer')
    tot_load_sensors[:clg].setName('clg_load_tot')

    load_adj_sensors = {} # Sensors used to adjust E+ EnergyTransfer meter, eg. dehumidifier as load in our program, but included in Heating:EnergyTransfer as HVAC equipment

    # EMS Sensors: Surfaces, SubSurfaces, InternalMass

    surfaces_sensors = { walls: [],
                         rim_joists: [],
                         foundation_walls: [],
                         floors: [],
                         slabs: [],
                         ceilings: [],
                         roofs: [],
                         windows: [],
                         doors: [],
                         skylights: [],
                         internal_mass: [] }

    # Output diagnostics needed for some output variables used below
    output_diagnostics = model.getOutputDiagnostics
    output_diagnostics.addKey('DisplayAdvancedReportVariables')

    area_tolerance = UnitConversions.convert(1.0, 'ft^2', 'm^2')

    model.getSurfaces.sort.each_with_index do |s, idx|
      next unless s.space.get.thermalZone.get.name.to_s == living_zone.name.to_s

      surface_type = s.additionalProperties.getFeatureAsString('SurfaceType')
      if not surface_type.is_initialized
        fail "Could not identify surface type for surface: '#{s.name}'."
      end

      surface_type = surface_type.get

      s.subSurfaces.each do |ss|
        key = { 'Window' => :windows,
                'Door' => :doors,
                'Skylight' => :skylights }[surface_type]
        fail "Unexpected subsurface for component loads: '#{ss.name}'." if key.nil?

        if (surface_type == 'Window') || (surface_type == 'Skylight')
          vars = { 'Surface Window Transmitted Solar Radiation Energy' => 'ss_trans_in',
                   'Surface Window Shortwave from Zone Back Out Window Heat Transfer Rate' => 'ss_back_out',
                   'Surface Window Total Glazing Layers Absorbed Shortwave Radiation Rate' => 'ss_sw_abs',
                   'Surface Window Total Glazing Layers Absorbed Solar Radiation Energy' => 'ss_sol_abs',
                   'Surface Inside Face Initial Transmitted Diffuse Transmitted Out Window Solar Radiation Rate' => 'ss_trans_out',
                   'Surface Inside Face Convection Heat Gain Energy' => 'ss_conv',
                   'Surface Inside Face Internal Gains Radiation Heat Gain Energy' => 'ss_ig',
                   'Surface Inside Face Net Surface Thermal Radiation Heat Gain Energy' => 'ss_surf' }
        else
          vars = { 'Surface Inside Face Solar Radiation Heat Gain Energy' => 'ss_sol',
                   'Surface Inside Face Lights Radiation Heat Gain Energy' => 'ss_lgt',
                   'Surface Inside Face Convection Heat Gain Energy' => 'ss_conv',
                   'Surface Inside Face Internal Gains Radiation Heat Gain Energy' => 'ss_ig',
                   'Surface Inside Face Net Surface Thermal Radiation Heat Gain Energy' => 'ss_surf' }
        end

        surfaces_sensors[key] << []
        vars.each do |var, name|
          sensor = OpenStudio::Model::EnergyManagementSystemSensor.new(model, var)
          sensor.setName(name)
          sensor.setKeyName(ss.name.to_s)
          surfaces_sensors[key][-1] << sensor
        end
      end

      next if s.netArea < area_tolerance # Skip parent surfaces (of subsurfaces) that have near zero net area

      key = { 'FoundationWall' => :foundation_walls,
              'RimJoist' => :rim_joists,
              'Wall' => :walls,
              'Slab' => :slabs,
              'Floor' => :floors,
              'Ceiling' => :ceilings,
              'Roof' => :roofs,
              'InferredCeiling' => :internal_mass,
              'InferredFloor' => :internal_mass }[surface_type]
      fail "Unexpected surface for component loads: '#{s.name}'." if key.nil?

      surfaces_sensors[key] << []
      { 'Surface Inside Face Convection Heat Gain Energy' => 's_conv',
        'Surface Inside Face Internal Gains Radiation Heat Gain Energy' => 's_ig',
        'Surface Inside Face Solar Radiation Heat Gain Energy' => 's_sol',
        'Surface Inside Face Lights Radiation Heat Gain Energy' => 's_lgt',
        'Surface Inside Face Net Surface Thermal Radiation Heat Gain Energy' => 's_surf' }.each do |var, name|
        sensor = OpenStudio::Model::EnergyManagementSystemSensor.new(model, var)
        sensor.setName(name)
        sensor.setKeyName(s.name.to_s)
        surfaces_sensors[key][-1] << sensor
      end
    end

    model.getInternalMasss.sort.each do |m|
      next unless m.space.get.thermalZone.get.name.to_s == living_zone.name.to_s

      surfaces_sensors[:internal_mass] << []
      { 'Surface Inside Face Convection Heat Gain Energy' => 'im_conv',
        'Surface Inside Face Internal Gains Radiation Heat Gain Energy' => 'im_ig',
        'Surface Inside Face Solar Radiation Heat Gain Energy' => 'im_sol',
        'Surface Inside Face Lights Radiation Heat Gain Energy' => 'im_lgt',
        'Surface Inside Face Net Surface Thermal Radiation Heat Gain Energy' => 'im_surf' }.each do |var, name|
        sensor = OpenStudio::Model::EnergyManagementSystemSensor.new(model, var)
        sensor.setName(name)
        sensor.setKeyName(m.name.to_s)
        surfaces_sensors[:internal_mass][-1] << sensor
      end
    end

    # EMS Sensors: Infiltration, Mechanical Ventilation, Natural Ventilation, Whole House Fan

    air_gain_sensor = OpenStudio::Model::EnergyManagementSystemSensor.new(model, 'Zone Infiltration Sensible Heat Gain Energy')
    air_gain_sensor.setName('airflow_gain')
    air_gain_sensor.setKeyName(living_zone.name.to_s)

    air_loss_sensor = OpenStudio::Model::EnergyManagementSystemSensor.new(model, 'Zone Infiltration Sensible Heat Loss Energy')
    air_loss_sensor.setName('airflow_loss')
    air_loss_sensor.setKeyName(living_zone.name.to_s)

    mechvent_sensors = []
    model.getElectricEquipments.sort.each do |o|
      next unless o.name.to_s.start_with? Constants.ObjectNameMechanicalVentilation

      { 'Electric Equipment Convective Heating Energy' => 'mv_conv',
        'Electric Equipment Radiant Heating Energy' => 'mv_rad' }.each do |var, name|
        mechvent_sensor = OpenStudio::Model::EnergyManagementSystemSensor.new(model, var)
        mechvent_sensor.setName(name)
        mechvent_sensor.setKeyName(o.name.to_s)
        mechvent_sensors << mechvent_sensor
        objects_already_processed << o
      end
    end
    model.getOtherEquipments.sort.each do |o|
      next unless o.name.to_s.start_with? Constants.ObjectNameMechanicalVentilationHouseFan

      { 'Other Equipment Convective Heating Energy' => 'mv_conv',
        'Other Equipment Radiant Heating Energy' => 'mv_rad' }.each do |var, name|
        mechvent_sensor = OpenStudio::Model::EnergyManagementSystemSensor.new(model, var)
        mechvent_sensor.setName(name)
        mechvent_sensor.setKeyName(o.name.to_s)
        mechvent_sensors << mechvent_sensor
        objects_already_processed << o
      end
    end

    infil_flow_actuators = []
    natvent_flow_actuators = []
    whf_flow_actuators = []

    model.getEnergyManagementSystemActuators.each do |actuator|
      next unless (actuator.actuatedComponentType == 'Zone Infiltration') && (actuator.actuatedComponentControlType == 'Air Exchange Flow Rate')

      if actuator.name.to_s.start_with? Constants.ObjectNameInfiltration.gsub(' ', '_')
        infil_flow_actuators << actuator
      elsif actuator.name.to_s.start_with? Constants.ObjectNameNaturalVentilation.gsub(' ', '_')
        natvent_flow_actuators << actuator
      elsif actuator.name.to_s.start_with? Constants.ObjectNameWholeHouseFan.gsub(' ', '_')
        whf_flow_actuators << actuator
      end
    end
    if (infil_flow_actuators.size != 1) || (natvent_flow_actuators.size != 1) || (whf_flow_actuators.size != 1)
      fail 'Could not find actuator for component loads.'
    end

    infil_flow_actuator = infil_flow_actuators[0]
    natvent_flow_actuator = natvent_flow_actuators[0]
    whf_flow_actuator = whf_flow_actuators[0]

    # EMS Sensors: Ducts

    ducts_sensors = []
    ducts_mix_gain_sensor = nil
    ducts_mix_loss_sensor = nil

    has_duct_zone_mixing = false
    living_zone.airLoopHVACs.sort.each do |airloop|
      living_zone.zoneMixing.each do |zone_mix|
        next unless zone_mix.name.to_s.start_with? airloop.name.to_s.gsub(' ', '_')

        has_duct_zone_mixing = true
      end
    end

    if has_duct_zone_mixing
      ducts_mix_gain_sensor = OpenStudio::Model::EnergyManagementSystemSensor.new(model, 'Zone Mixing Sensible Heat Gain Energy')
      ducts_mix_gain_sensor.setName('duct_mix_gain')
      ducts_mix_gain_sensor.setKeyName(living_zone.name.to_s)

      ducts_mix_loss_sensor = OpenStudio::Model::EnergyManagementSystemSensor.new(model, 'Zone Mixing Sensible Heat Loss Energy')
      ducts_mix_loss_sensor.setName('duct_mix_loss')
      ducts_mix_loss_sensor.setKeyName(living_zone.name.to_s)
    end

    # Return duct losses
    model.getOtherEquipments.sort.each do |o|
      next if objects_already_processed.include? o

      is_duct_load = o.additionalProperties.getFeatureAsBoolean(Constants.IsDuctLoadForReport)
      next unless is_duct_load.is_initialized

      objects_already_processed << o
      next unless is_duct_load.get

      ducts_sensors << []
      { 'Other Equipment Convective Heating Energy' => 'ducts_conv',
        'Other Equipment Radiant Heating Energy' => 'ducts_rad' }.each do |var, name|
        ducts_sensor = OpenStudio::Model::EnergyManagementSystemSensor.new(model, var)
        ducts_sensor.setName(name)
        ducts_sensor.setKeyName(o.name.to_s)
        ducts_sensors[-1] << ducts_sensor
      end
    end

    # Supply duct losses
    model.getOtherEquipments.sort.each do |o|
      next if objects_already_processed.include? o

      is_duct_load = o.additionalProperties.getFeatureAsBoolean(Constants.IsDuctLoadForReport)
      next unless is_duct_load.is_initialized

      objects_already_processed << o
      next unless is_duct_load.get

      ducts_sensors << []
      { 'Other Equipment Convective Heating Energy' => 'ducts_conv',
        'Other Equipment Radiant Heating Energy' => 'ducts_rad' }.each do |var, name|
        ducts_sensor = OpenStudio::Model::EnergyManagementSystemSensor.new(model, var)
        ducts_sensor.setName(name)
        ducts_sensor.setKeyName(o.name.to_s)
        ducts_sensors[-1] << ducts_sensor
      end
    end

    # EMS Sensors: Internal Gains

    intgains_sensors = []

    model.getElectricEquipments.sort.each do |o|
      next unless o.space.get.thermalZone.get.name.to_s == living_zone.name.to_s
      next if objects_already_processed.include? o

      intgains_sensors << []
      { 'Electric Equipment Convective Heating Energy' => 'ig_ee_conv',
        'Electric Equipment Radiant Heating Energy' => 'ig_ee_rad' }.each do |var, name|
        intgains_elec_equip_sensor = OpenStudio::Model::EnergyManagementSystemSensor.new(model, var)
        intgains_elec_equip_sensor.setName(name)
        intgains_elec_equip_sensor.setKeyName(o.name.to_s)
        intgains_sensors[-1] << intgains_elec_equip_sensor
      end
    end

    model.getGasEquipments.sort.each do |o|
      next unless o.space.get.thermalZone.get.name.to_s == living_zone.name.to_s
      next if objects_already_processed.include? o

      intgains_sensors << []
      { 'Gas Equipment Convective Heating Energy' => 'ig_ge_conv',
        'Gas Equipment Radiant Heating Energy' => 'ig_ge_rad' }.each do |var, name|
        intgains_gas_equip_sensor = OpenStudio::Model::EnergyManagementSystemSensor.new(model, var)
        intgains_gas_equip_sensor.setName(name)
        intgains_gas_equip_sensor.setKeyName(o.name.to_s)
        intgains_sensors[-1] << intgains_gas_equip_sensor
      end
    end

    model.getOtherEquipments.sort.each do |o|
      next unless o.space.get.thermalZone.get.name.to_s == living_zone.name.to_s
      next if objects_already_processed.include? o

      intgains_sensors << []
      { 'Other Equipment Convective Heating Energy' => 'ig_oe_conv',
        'Other Equipment Radiant Heating Energy' => 'ig_oe_rad' }.each do |var, name|
        intgains_other_equip_sensor = OpenStudio::Model::EnergyManagementSystemSensor.new(model, var)
        intgains_other_equip_sensor.setName(name)
        intgains_other_equip_sensor.setKeyName(o.name.to_s)
        intgains_sensors[-1] << intgains_other_equip_sensor
      end
    end

    model.getLightss.sort.each do |e|
      next unless e.space.get.thermalZone.get.name.to_s == living_zone.name.to_s

      intgains_sensors << []
      { 'Lights Convective Heating Energy' => 'ig_lgt_conv',
        'Lights Radiant Heating Energy' => 'ig_lgt_rad',
        'Lights Visible Radiation Heating Energy' => 'ig_lgt_vis' }.each do |var, name|
        intgains_lights_sensor = OpenStudio::Model::EnergyManagementSystemSensor.new(model, var)
        intgains_lights_sensor.setName(name)
        intgains_lights_sensor.setKeyName(e.name.to_s)
        intgains_sensors[-1] << intgains_lights_sensor
      end
    end

    model.getPeoples.sort.each do |e|
      next unless e.space.get.thermalZone.get.name.to_s == living_zone.name.to_s

      intgains_sensors << []
      { 'People Convective Heating Energy' => 'ig_ppl_conv',
        'People Radiant Heating Energy' => 'ig_ppl_rad' }.each do |var, name|
        intgains_people = OpenStudio::Model::EnergyManagementSystemSensor.new(model, var)
        intgains_people.setName(name)
        intgains_people.setKeyName(e.name.to_s)
        intgains_sensors[-1] << intgains_people
      end
    end

    model.getZoneHVACDehumidifierDXs.each do |e|
      next unless e.thermalZone.get.name.to_s == living_zone.name.to_s

      intgains_sensors << []
      { 'Zone Dehumidifier Sensible Heating Energy' => 'ig_dehumidifier' }.each do |var, name|
        intgain_dehumidifier = OpenStudio::Model::EnergyManagementSystemSensor.new(model, var)
        intgain_dehumidifier.setName(name)
        intgain_dehumidifier.setKeyName(e.name.to_s)
        load_adj_sensors[:dehumidifier] = intgain_dehumidifier
        intgains_sensors[-1] << intgain_dehumidifier
      end
    end

    intgains_dhw_sensors = {}

    (model.getWaterHeaterMixeds + model.getWaterHeaterStratifieds).sort.each do |wh|
      next unless wh.ambientTemperatureThermalZone.is_initialized
      next unless wh.ambientTemperatureThermalZone.get.name.to_s == living_zone.name.to_s

      dhw_sensor = OpenStudio::Model::EnergyManagementSystemSensor.new(model, 'Water Heater Heat Loss Energy')
      dhw_sensor.setName('dhw_loss')
      dhw_sensor.setKeyName(wh.name.to_s)

      if wh.is_a? OpenStudio::Model::WaterHeaterMixed
        oncycle_loss = wh.onCycleLossFractiontoThermalZone
        offcycle_loss = wh.offCycleLossFractiontoThermalZone
      else
        oncycle_loss = wh.skinLossFractiontoZone
        offcycle_loss = wh.offCycleFlueLossFractiontoZone
      end

      dhw_rtf_sensor = OpenStudio::Model::EnergyManagementSystemSensor.new(model, 'Water Heater Runtime Fraction')
      dhw_rtf_sensor.setName('dhw_rtf')
      dhw_rtf_sensor.setKeyName(wh.name.to_s)

      intgains_dhw_sensors[dhw_sensor] = [offcycle_loss, oncycle_loss, dhw_rtf_sensor]
    end

    nonsurf_names = ['intgains', 'infil', 'mechvent', 'natvent', 'whf', 'ducts']

    # EMS program
    program = OpenStudio::Model::EnergyManagementSystemProgram.new(model)
    program.setName(Constants.ObjectNameComponentLoadsProgram)

    # EMS program: Surfaces
    surfaces_sensors.each do |k, surface_sensors|
      program.addLine("Set hr_#{k} = 0")
      surface_sensors.each do |sensors|
        s = "Set hr_#{k} = hr_#{k}"
        sensors.each do |sensor|
          # remove ss_net if switch
          if sensor.name.to_s.start_with?('ss_net', 'ss_sol_abs', 'ss_trans_in')
            s += " - #{sensor.name}"
          elsif sensor.name.to_s.start_with?('ss_sw_abs', 'ss_trans_out', 'ss_back_out')
            s += " + #{sensor.name} * ZoneTimestep * 3600"
          else
            s += " + #{sensor.name}"
          end
        end
        program.addLine(s) if sensors.size > 0
      end
    end

    # EMS program: Internal gains
    program.addLine('Set hr_intgains = 0')
    intgains_sensors.each do |intgain_sensors|
      s = 'Set hr_intgains = hr_intgains'
      intgain_sensors.each do |sensor|
        s += " - #{sensor.name}"
      end
      program.addLine(s) if intgain_sensors.size > 0
    end
    intgains_dhw_sensors.each do |sensor, vals|
      off_loss, on_loss, rtf_sensor = vals
      program.addLine("Set hr_intgains = hr_intgains + #{sensor.name} * (#{off_loss}*(1-#{rtf_sensor.name}) + #{on_loss}*#{rtf_sensor.name})") # Water heater tank losses to zone
    end

    # EMS program: Infiltration, Natural Ventilation, Mechanical Ventilation, Ducts
    program.addLine("Set hr_airflow_rate = #{infil_flow_actuator.name} + #{natvent_flow_actuator.name} + #{whf_flow_actuator.name}")
    program.addLine('If hr_airflow_rate > 0')
    program.addLine("  Set hr_infil = (#{air_loss_sensor.name} - #{air_gain_sensor.name}) * #{infil_flow_actuator.name} / hr_airflow_rate") # Airflow heat attributed to infiltration
    program.addLine("  Set hr_natvent = (#{air_loss_sensor.name} - #{air_gain_sensor.name}) * #{natvent_flow_actuator.name} / hr_airflow_rate") # Airflow heat attributed to natural ventilation
    program.addLine("  Set hr_whf = (#{air_loss_sensor.name} - #{air_gain_sensor.name}) * #{whf_flow_actuator.name} / hr_airflow_rate") # Airflow heat attributed to whole house fan
    program.addLine('Else')
    program.addLine('  Set hr_infil = 0')
    program.addLine('  Set hr_natvent = 0')
    program.addLine('  Set hr_whf = 0')
    program.addLine('  Set hr_mechvent = 0')
    program.addLine('EndIf')
    program.addLine('Set hr_mechvent = 0')
    mechvent_sensors.each do |sensor|
      program.addLine("Set hr_mechvent = hr_mechvent - #{sensor.name}")
    end
    program.addLine('Set hr_ducts = 0')
    ducts_sensors.each do |duct_sensors|
      s = 'Set hr_ducts = hr_ducts'
      duct_sensors.each do |sensor|
        s += " - #{sensor.name}"
      end
      program.addLine(s) if duct_sensors.size > 0
    end
    if (not ducts_mix_loss_sensor.nil?) && (not ducts_mix_gain_sensor.nil?)
      program.addLine("Set hr_ducts = hr_ducts + (#{ducts_mix_loss_sensor.name} - #{ducts_mix_gain_sensor.name})")
    end

    # EMS program: Heating vs Cooling logic
    program.addLine('Set htg_mode = 0')
    program.addLine('Set clg_mode = 0')
    program.addLine("If (#{liv_load_sensors[:htg].name} > 0)") # Assign hour to heating if heating load
    program.addLine('  Set htg_mode = 1')
    program.addLine("ElseIf (#{liv_load_sensors[:clg].name} > 0)") # Assign hour to cooling if cooling load
    program.addLine('  Set clg_mode = 1')
    program.addLine("ElseIf (#{@clg_ssn_sensor.name} > 0)") # No load, assign hour to cooling if in cooling season definition (Note: natural ventilation & whole house fan only operate during the cooling season)
    program.addLine('  Set clg_mode = 1')
    program.addLine('Else') # No load, assign hour to heating if not in cooling season definition
    program.addLine('  Set htg_mode = 1')
    program.addLine('EndIf')

    [:htg, :clg].each do |mode|
      if mode == :htg
        sign = ''
      else
        sign = '-'
      end
      surfaces_sensors.keys.each do |k|
        program.addLine("Set loads_#{mode}_#{k} = #{sign}hr_#{k} * #{mode}_mode")
      end
      nonsurf_names.each do |nonsurf_name|
        program.addLine("Set loads_#{mode}_#{nonsurf_name} = #{sign}hr_#{nonsurf_name} * #{mode}_mode")
      end
    end

    # EMS program: Total loads
    program.addLine('Set loads_htg_tot = 0')
    program.addLine('Set loads_clg_tot = 0')
    program.addLine("If #{liv_load_sensors[:htg].name} > 0")
    s = "  Set loads_htg_tot = #{tot_load_sensors[:htg].name} - #{tot_load_sensors[:clg].name}"
    load_adj_sensors.each do |key, adj_sensor|
      if ['dehumidifier'].include? key.to_s
        s += " - #{adj_sensor.name}"
      end
    end
    program.addLine(s)
    program.addLine("ElseIf #{liv_load_sensors[:clg].name} > 0")
    s = "  Set loads_clg_tot = #{tot_load_sensors[:clg].name} - #{tot_load_sensors[:htg].name}"
    load_adj_sensors.each do |key, adj_sensor|
      if ['dehumidifier'].include? key.to_s
        s += " + #{adj_sensor.name}"
      end
    end
    program.addLine(s)
    program.addLine('EndIf')

    # EMS calling manager
    program_calling_manager = OpenStudio::Model::EnergyManagementSystemProgramCallingManager.new(model)
    program_calling_manager.setName("#{program.name} calling manager")
    program_calling_manager.setCallingPoint('EndOfZoneTimestepAfterZoneReporting')
    program_calling_manager.addProgram(program)
  end

  def self.set_vacancy(runner, model)
    return if @schedules_file.nil?

    @schedules_file.set_vacancy(col_names: ScheduleGenerator.col_names)
  end

  def self.add_output_control_files(runner, model)
    return if @debug

    # Disable various output files
    ocf = model.getOutputControlFiles
    ocf.setOutputAUDIT(false)
    ocf.setOutputBND(false)
    ocf.setOutputEIO(false)
    ocf.setOutputESO(false)
    ocf.setOutputMDD(false)
    ocf.setOutputMTD(false)
    ocf.setOutputMTR(false)
    ocf.setOutputRDD(false)
    ocf.setOutputSHD(false)
    ocf.setOutputTabular(false)
  end

  def self.add_ems_debug_output(runner, model)
    oems = model.getOutputEnergyManagementSystem
    oems.setActuatorAvailabilityDictionaryReporting('Verbose')
    oems.setInternalVariableAvailabilityDictionaryReporting('Verbose')
    oems.setEMSRuntimeLanguageDebugOutputLevel('Verbose')
  end

  # FUTURE: Move all of these construction methods to constructions.rb
  def self.calc_non_cavity_r(film_r, constr_set)
    # Calculate R-value for all non-cavity layers
    non_cavity_r = film_r
    if not constr_set.exterior_material.nil?
      non_cavity_r += constr_set.exterior_material.rvalue
    end
    if not constr_set.rigid_r.nil?
      non_cavity_r += constr_set.rigid_r
    end
    if not constr_set.osb_thick_in.nil?
      non_cavity_r += Material.Plywood(constr_set.osb_thick_in).rvalue
    end
    if not constr_set.drywall_thick_in.nil?
      non_cavity_r += Material.GypsumWall(constr_set.drywall_thick_in).rvalue
    end
    return non_cavity_r
  end

  def self.apply_wall_construction(runner, model, surfaces, wall, wall_id, wall_type, assembly_r,
                                   drywall_thick_in, inside_film, outside_film, mat_ext_finish)

    film_r = inside_film.rvalue + outside_film.rvalue
    if mat_ext_finish.nil?
      fallback_mat_ext_finish = nil
    else
      fallback_mat_ext_finish = Material.ExteriorFinishMaterial(mat_ext_finish.name, mat_ext_finish.tAbs, mat_ext_finish.sAbs, 0.1)
    end

    if wall_type == HPXML::WallTypeWoodStud
      install_grade = 1
      cavity_filled = true

      constr_sets = [
        WoodStudConstructionSet.new(Material.Stud2x6, 0.20, 10.0, 0.5, drywall_thick_in, mat_ext_finish), # 2x6, 24" o.c. + R10
        WoodStudConstructionSet.new(Material.Stud2x6, 0.20, 5.0, 0.5, drywall_thick_in, mat_ext_finish),  # 2x6, 24" o.c. + R5
        WoodStudConstructionSet.new(Material.Stud2x6, 0.20, 0.0, 0.5, drywall_thick_in, mat_ext_finish),  # 2x6, 24" o.c.
        WoodStudConstructionSet.new(Material.Stud2x4, 0.23, 0.0, 0.5, drywall_thick_in, mat_ext_finish),  # 2x4, 16" o.c.
        WoodStudConstructionSet.new(Material.Stud2x4, 0.01, 0.0, 0.0, 0.0, fallback_mat_ext_finish),      # Fallback
      ]
      match, constr_set, cavity_r = pick_wood_stud_construction_set(assembly_r, constr_sets, inside_film, outside_film, wall_id)

      Constructions.apply_wood_stud_wall(runner, model, surfaces, wall, "#{wall_id} construction",
                                         cavity_r, install_grade, constr_set.stud.thick_in,
                                         cavity_filled, constr_set.framing_factor,
                                         constr_set.drywall_thick_in, constr_set.osb_thick_in,
                                         constr_set.rigid_r, constr_set.exterior_material,
                                         0, inside_film, outside_film)
    elsif wall_type == HPXML::WallTypeSteelStud
      install_grade = 1
      cavity_filled = true
      corr_factor = 0.45

      constr_sets = [
        SteelStudConstructionSet.new(5.5, corr_factor, 0.20, 10.0, 0.5, drywall_thick_in, mat_ext_finish), # 2x6, 24" o.c. + R10
        SteelStudConstructionSet.new(5.5, corr_factor, 0.20, 5.0, 0.5, drywall_thick_in, mat_ext_finish),  # 2x6, 24" o.c. + R5
        SteelStudConstructionSet.new(5.5, corr_factor, 0.20, 0.0, 0.5, drywall_thick_in, mat_ext_finish),  # 2x6, 24" o.c.
        SteelStudConstructionSet.new(3.5, corr_factor, 0.23, 0.0, 0.5, drywall_thick_in, mat_ext_finish),  # 2x4, 16" o.c.
        SteelStudConstructionSet.new(3.5, 1.0, 0.01, 0.0, 0.0, 0.0, fallback_mat_ext_finish),              # Fallback
      ]
      match, constr_set, cavity_r = pick_steel_stud_construction_set(assembly_r, constr_sets, inside_film, outside_film, wall_id)

      Constructions.apply_steel_stud_wall(runner, model, surfaces, wall, "#{wall_id} construction",
                                          cavity_r, install_grade, constr_set.cavity_thick_in,
                                          cavity_filled, constr_set.framing_factor,
                                          constr_set.corr_factor, constr_set.drywall_thick_in,
                                          constr_set.osb_thick_in, constr_set.rigid_r,
                                          constr_set.exterior_material, inside_film, outside_film)
    elsif wall_type == HPXML::WallTypeDoubleWoodStud
      install_grade = 1
      is_staggered = false

      constr_sets = [
        DoubleStudConstructionSet.new(Material.Stud2x4, 0.23, 24.0, 0.0, 0.5, drywall_thick_in, mat_ext_finish),  # 2x4, 24" o.c.
        DoubleStudConstructionSet.new(Material.Stud2x4, 0.01, 16.0, 0.0, 0.0, 0.0, fallback_mat_ext_finish),      # Fallback
      ]
      match, constr_set, cavity_r = pick_double_stud_construction_set(assembly_r, constr_sets, inside_film, outside_film, wall_id)

      Constructions.apply_double_stud_wall(runner, model, surfaces, wall, "#{wall_id} construction",
                                           cavity_r, install_grade, constr_set.stud.thick_in,
                                           constr_set.stud.thick_in, constr_set.framing_factor,
                                           constr_set.framing_spacing, is_staggered,
                                           constr_set.drywall_thick_in, constr_set.osb_thick_in,
                                           constr_set.rigid_r, constr_set.exterior_material,
                                           inside_film, outside_film)
    elsif wall_type == HPXML::WallTypeCMU
      density = 119.0 # lb/ft^3
      furring_r = 0
      furring_cavity_depth_in = 0 # in
      furring_spacing = 0

      constr_sets = [
        CMUConstructionSet.new(8.0, 1.4, 0.08, 0.5, drywall_thick_in, mat_ext_finish),  # 8" perlite-filled CMU
        CMUConstructionSet.new(6.0, 5.29, 0.01, 0.0, 0.0, fallback_mat_ext_finish),     # Fallback (6" hollow CMU)
      ]
      match, constr_set, rigid_r = pick_cmu_construction_set(assembly_r, constr_sets, inside_film, outside_film, wall_id)

      Constructions.apply_cmu_wall(runner, model, surfaces, wall, "#{wall_id} construction",
                                   constr_set.thick_in, constr_set.cond_in, density,
                                   constr_set.framing_factor, furring_r,
                                   furring_cavity_depth_in, furring_spacing,
                                   constr_set.drywall_thick_in, constr_set.osb_thick_in,
                                   rigid_r, constr_set.exterior_material, inside_film,
                                   outside_film)
    elsif wall_type == HPXML::WallTypeSIP
      sheathing_thick_in = 0.44

      constr_sets = [
        SIPConstructionSet.new(10.0, 0.16, 0.0, sheathing_thick_in, 0.5, drywall_thick_in, mat_ext_finish), # 10" SIP core
        SIPConstructionSet.new(5.0, 0.16, 0.0, sheathing_thick_in, 0.5, drywall_thick_in, mat_ext_finish),  # 5" SIP core
        SIPConstructionSet.new(1.0, 0.01, 0.0, sheathing_thick_in, 0.0, 0.0, fallback_mat_ext_finish),      # Fallback
      ]
      match, constr_set, cavity_r = pick_sip_construction_set(assembly_r, constr_sets, inside_film, outside_film, wall_id)

      Constructions.apply_sip_wall(runner, model, surfaces, wall, "#{wall_id} construction",
                                   cavity_r, constr_set.thick_in, constr_set.framing_factor,
                                   constr_set.sheath_thick_in, constr_set.drywall_thick_in,
                                   constr_set.osb_thick_in, constr_set.rigid_r,
                                   constr_set.exterior_material, inside_film, outside_film)
    elsif wall_type == HPXML::WallTypeICF
      constr_sets = [
        ICFConstructionSet.new(2.0, 4.0, 0.08, 0.0, 0.5, drywall_thick_in, mat_ext_finish), # ICF w/4" concrete and 2" rigid ins layers
        ICFConstructionSet.new(1.0, 1.0, 0.01, 0.0, 0.0, 0.0, fallback_mat_ext_finish),     # Fallback
      ]
      match, constr_set, icf_r = pick_icf_construction_set(assembly_r, constr_sets, inside_film, outside_film, wall_id)

      Constructions.apply_icf_wall(runner, model, surfaces, wall, "#{wall_id} construction",
                                   icf_r, constr_set.ins_thick_in,
                                   constr_set.concrete_thick_in, constr_set.framing_factor,
                                   constr_set.drywall_thick_in, constr_set.osb_thick_in,
                                   constr_set.rigid_r, constr_set.exterior_material,
                                   inside_film, outside_film)
    elsif [HPXML::WallTypeConcrete, HPXML::WallTypeBrick, HPXML::WallTypeAdobe, HPXML::WallTypeStrawBale, HPXML::WallTypeStone, HPXML::WallTypeLog].include? wall_type
      constr_sets = [
        GenericConstructionSet.new(10.0, 0.5, drywall_thick_in, mat_ext_finish), # w/R-10 rigid
        GenericConstructionSet.new(0.0, 0.5, drywall_thick_in, mat_ext_finish),  # Standard
        GenericConstructionSet.new(0.0, 0.0, 0.0, fallback_mat_ext_finish),      # Fallback
      ]
      match, constr_set, layer_r = pick_generic_construction_set(assembly_r, constr_sets, inside_film, outside_film, wall_id)

      if wall_type == HPXML::WallTypeConcrete
        thick_in = 6.0
        base_mat = BaseMaterial.Concrete
      elsif wall_type == HPXML::WallTypeBrick
        thick_in = 8.0
        base_mat = BaseMaterial.Brick
      elsif wall_type == HPXML::WallTypeAdobe
        thick_in = 10.0
        base_mat = BaseMaterial.Soil
      elsif wall_type == HPXML::WallTypeStrawBale
        thick_in = 23.0
        base_mat = BaseMaterial.StrawBale
      elsif wall_type == HPXML::WallTypeStone
        thick_in = 6.0
        base_mat = BaseMaterial.Stone
      elsif wall_type == HPXML::WallTypeLog
        thick_in = 6.0
        base_mat = BaseMaterial.Wood
      end
      thick_ins = [thick_in]
      if layer_r == 0
        conds = [99]
      else
        conds = [thick_in / layer_r]
      end
      denss = [base_mat.rho]
      specheats = [base_mat.cp]

      Constructions.apply_generic_layered_wall(runner, model, surfaces, wall, "#{wall_id} construction",
                                               thick_ins, conds, denss, specheats,
                                               constr_set.drywall_thick_in, constr_set.osb_thick_in,
                                               constr_set.rigid_r, constr_set.exterior_material,
                                               inside_film, outside_film)
    else
      fail "Unexpected wall type '#{wall_type}'."
    end

    check_surface_assembly_rvalue(runner, surfaces, inside_film, outside_film, assembly_r, match)
  end

  def self.pick_wood_stud_construction_set(assembly_r, constr_sets, inside_film, outside_film, surface_name)
    # Picks a construction set from supplied constr_sets for which a positive R-value
    # can be calculated for the unknown insulation to achieve the assembly R-value.

    constr_sets.each do |constr_set|
      fail 'Unexpected object.' unless constr_set.is_a? WoodStudConstructionSet

      film_r = inside_film.rvalue + outside_film.rvalue
      non_cavity_r = calc_non_cavity_r(film_r, constr_set)

      # Calculate effective cavity R-value
      # Assumes installation quality 1
      cavity_frac = 1.0 - constr_set.framing_factor
      cavity_r = cavity_frac / (1.0 / assembly_r - constr_set.framing_factor / (constr_set.stud.rvalue + non_cavity_r)) - non_cavity_r
      if cavity_r > 0 # Choose this construction set
        return true, constr_set, cavity_r
      end
    end

    return false, constr_sets[-1], 0.0 # Pick fallback construction with minimum R-value
  end

  def self.pick_steel_stud_construction_set(assembly_r, constr_sets, inside_film, outside_film, surface_name)
    # Picks a construction set from supplied constr_sets for which a positive R-value
    # can be calculated for the unknown insulation to achieve the assembly R-value.

    constr_sets.each do |constr_set|
      fail 'Unexpected object.' unless constr_set.is_a? SteelStudConstructionSet

      film_r = inside_film.rvalue + outside_film.rvalue
      non_cavity_r = calc_non_cavity_r(film_r, constr_set)

      # Calculate effective cavity R-value
      # Assumes installation quality 1
      cavity_r = (assembly_r - non_cavity_r) / constr_set.corr_factor
      if cavity_r > 0 # Choose this construction set
        return true, constr_set, cavity_r
      end
    end

    return false, constr_sets[-1], 0.0 # Pick fallback construction with minimum R-value
  end

  def self.pick_double_stud_construction_set(assembly_r, constr_sets, inside_film, outside_film, surface_name)
    # Picks a construction set from supplied constr_sets for which a positive R-value
    # can be calculated for the unknown insulation to achieve the assembly R-value.

    constr_sets.each do |constr_set|
      fail 'Unexpected object.' unless constr_set.is_a? DoubleStudConstructionSet

      film_r = inside_film.rvalue + outside_film.rvalue
      non_cavity_r = calc_non_cavity_r(film_r, constr_set)

      # Calculate effective cavity R-value
      # Assumes installation quality 1, not staggered, gap depth == stud depth
      # Solved in Wolfram Alpha: https://www.wolframalpha.com/input/?i=1%2FA+%3D+B%2F(2*C%2Bx%2BD)+%2B+E%2F(3*C%2BD)+%2B+(1-B-E)%2F(3*x%2BD)
      stud_frac = 1.5 / constr_set.framing_spacing
      misc_framing_factor = constr_set.framing_factor - stud_frac
      cavity_frac = 1.0 - (2 * stud_frac + misc_framing_factor)
      a = assembly_r
      b = stud_frac
      c = constr_set.stud.rvalue
      d = non_cavity_r
      e = misc_framing_factor
      cavity_r = ((3 * c + d) * Math.sqrt(4 * a**2 * b**2 + 12 * a**2 * b * e + 4 * a**2 * b + 9 * a**2 * e**2 - 6 * a**2 * e + a**2 - 48 * a * b * c - 16 * a * b * d - 36 * a * c * e + 12 * a * c - 12 * a * d * e + 4 * a * d + 36 * c**2 + 24 * c * d + 4 * d**2) + 6 * a * b * c + 2 * a * b * d + 3 * a * c * e + 3 * a * c + 3 * a * d * e + a * d - 18 * c**2 - 18 * c * d - 4 * d**2) / (2 * (-3 * a * e + 9 * c + 3 * d))
      cavity_r = 3 * cavity_r
      if cavity_r > 0 # Choose this construction set
        return true, constr_set, cavity_r
      end
    end

    return false, constr_sets[-1], 0.0 # Pick fallback construction with minimum R-value
  end

  def self.pick_sip_construction_set(assembly_r, constr_sets, inside_film, outside_film, surface_name)
    # Picks a construction set from supplied constr_sets for which a positive R-value
    # can be calculated for the unknown insulation to achieve the assembly R-value.

    constr_sets.each do |constr_set|
      fail 'Unexpected object.' unless constr_set.is_a? SIPConstructionSet

      film_r = inside_film.rvalue + outside_film.rvalue
      non_cavity_r = calc_non_cavity_r(film_r, constr_set)
      non_cavity_r += Material.new(nil, constr_set.sheath_thick_in, BaseMaterial.Wood).rvalue

      # Calculate effective SIP core R-value
      # Solved in Wolfram Alpha: https://www.wolframalpha.com/input/?i=1%2FA+%3D+B%2F(C%2BD)+%2B+E%2F(2*F%2BG%2FH*x%2BD)+%2B+(1-B-E)%2F(x%2BD)
      spline_thick_in = 0.5 # in
      ins_thick_in = constr_set.thick_in - (2.0 * spline_thick_in) # in
      framing_r = Material.new(nil, constr_set.thick_in, BaseMaterial.Wood).rvalue
      spline_r = Material.new(nil, spline_thick_in, BaseMaterial.Wood).rvalue
      spline_frac = 4.0 / 48.0 # One 4" spline for every 48" wide panel
      cavity_frac = 1.0 - (spline_frac + constr_set.framing_factor)
      a = assembly_r
      b = constr_set.framing_factor
      c = framing_r
      d = non_cavity_r
      e = spline_frac
      f = spline_r
      g = ins_thick_in
      h = constr_set.thick_in
      cavity_r = (Math.sqrt((a * b * c * g - a * b * d * h - 2 * a * b * f * h + a * c * e * g - a * c * e * h - a * c * g + a * d * e * g - a * d * e * h - a * d * g + c * d * g + c * d * h + 2 * c * f * h + d**2 * g + d**2 * h + 2 * d * f * h)**2 - 4 * (-a * b * g + c * g + d * g) * (a * b * c * d * h + 2 * a * b * c * f * h - a * c * d * h + 2 * a * c * e * f * h - 2 * a * c * f * h - a * d**2 * h + 2 * a * d * e * f * h - 2 * a * d * f * h + c * d**2 * h + 2 * c * d * f * h + d**3 * h + 2 * d**2 * f * h)) - a * b * c * g + a * b * d * h + 2 * a * b * f * h - a * c * e * g + a * c * e * h + a * c * g - a * d * e * g + a * d * e * h + a * d * g - c * d * g - c * d * h - 2 * c * f * h - g * d**2 - d**2 * h - 2 * d * f * h) / (2 * (-a * b * g + c * g + d * g))
      if cavity_r > 0 # Choose this construction set
        return true, constr_set, cavity_r
      end
    end

    return false, constr_sets[-1], 0.0 # Pick fallback construction with minimum R-value
  end

  def self.pick_cmu_construction_set(assembly_r, constr_sets, inside_film, outside_film, surface_name)
    # Picks a construction set from supplied constr_sets for which a positive R-value
    # can be calculated for the unknown insulation to achieve the assembly R-value.

    constr_sets.each do |constr_set|
      fail 'Unexpected object.' unless constr_set.is_a? CMUConstructionSet

      film_r = inside_film.rvalue + outside_film.rvalue
      non_cavity_r = calc_non_cavity_r(film_r, constr_set)

      # Calculate effective other CMU R-value
      # Assumes no furring strips
      # Solved in Wolfram Alpha: https://www.wolframalpha.com/input/?i=1%2FA+%3D+B%2F(C%2BE%2Bx)+%2B+(1-B)%2F(D%2BE%2Bx)
      a = assembly_r
      b = constr_set.framing_factor
      c = Material.new(nil, constr_set.thick_in, BaseMaterial.Wood).rvalue # Framing
      d = Material.new(nil, constr_set.thick_in, BaseMaterial.Concrete, constr_set.cond_in).rvalue # Concrete
      e = non_cavity_r
      rigid_r = 0.5 * (Math.sqrt(a**2 - 4 * a * b * c + 4 * a * b * d + 2 * a * c - 2 * a * d + c**2 - 2 * c * d + d**2) + a - c - d - 2 * e)
      if rigid_r > 0 # Choose this construction set
        return true, constr_set, rigid_r
      end
    end

    return false, constr_sets[-1], 0.0 # Pick fallback construction with minimum R-value
  end

  def self.pick_icf_construction_set(assembly_r, constr_sets, inside_film, outside_film, surface_name)
    # Picks a construction set from supplied constr_sets for which a positive R-value
    # can be calculated for the unknown insulation to achieve the assembly R-value.

    constr_sets.each do |constr_set|
      fail 'Unexpected object.' unless constr_set.is_a? ICFConstructionSet

      film_r = inside_film.rvalue + outside_film.rvalue
      non_cavity_r = calc_non_cavity_r(film_r, constr_set)

      # Calculate effective ICF rigid ins R-value
      # Solved in Wolfram Alpha: https://www.wolframalpha.com/input/?i=1%2FA+%3D+B%2F(C%2BE)+%2B+(1-B)%2F(D%2BE%2B2*x)
      a = assembly_r
      b = constr_set.framing_factor
      c = Material.new(nil, 2 * constr_set.ins_thick_in + constr_set.concrete_thick_in, BaseMaterial.Wood).rvalue # Framing
      d = Material.new(nil, constr_set.concrete_thick_in, BaseMaterial.Concrete).rvalue # Concrete
      e = non_cavity_r
      icf_r = (a * b * c - a * b * d - a * c - a * e + c * d + c * e + d * e + e**2) / (2 * (a * b - c - e))
      if icf_r > 0 # Choose this construction set
        return true, constr_set, icf_r
      end
    end

    return false, constr_sets[-1], 0.0 # Pick fallback construction with minimum R-value
  end

  def self.pick_generic_construction_set(assembly_r, constr_sets, inside_film, outside_film, surface_name)
    # Picks a construction set from supplied constr_sets for which a positive R-value
    # can be calculated for the unknown insulation to achieve the assembly R-value.

    constr_sets.each do |constr_set|
      fail 'Unexpected object.' unless constr_set.is_a? GenericConstructionSet

      film_r = inside_film.rvalue + outside_film.rvalue
      non_cavity_r = calc_non_cavity_r(film_r, constr_set)

      # Calculate effective ins layer R-value
      layer_r = assembly_r - non_cavity_r
      if layer_r > 0 # Choose this construction set
        return true, constr_set, layer_r
      end
    end

    return false, constr_sets[-1], 0.0 # Pick fallback construction with minimum R-value
  end

  def self.check_surface_assembly_rvalue(runner, surfaces, inside_film, outside_film, assembly_r, match)
    # Verify that the actual OpenStudio construction R-value matches our target assembly R-value

    film_r = 0.0
    film_r += inside_film.rvalue unless inside_film.nil?
    film_r += outside_film.rvalue unless outside_film.nil?
    surfaces.each do |surface|
      constr_r = UnitConversions.convert(1.0 / surface.construction.get.uFactor(0.0).get, 'm^2*k/w', 'hr*ft^2*f/btu') + film_r

      if surface.adjacentFoundation.is_initialized
        foundation = surface.adjacentFoundation.get
        foundation.customBlocks.each do |custom_block|
          ins_mat = custom_block.material.to_StandardOpaqueMaterial.get
          constr_r += UnitConversions.convert(ins_mat.thickness, 'm', 'ft') / UnitConversions.convert(ins_mat.thermalConductivity, 'W/(m*K)', 'Btu/(hr*ft*R)')
        end
      end

      if (assembly_r - constr_r).abs > 0.1
        if match
          fail "Construction R-value (#{constr_r}) does not match Assembly R-value (#{assembly_r}) for '#{surface.name}'."
        else
          runner.registerWarning("Assembly R-value (#{assembly_r}) for '#{surface.name}' below minimum expected value. Construction R-value increased to #{constr_r.round(2)}.")
        end
      end
    end
  end

  def self.set_surface_interior(model, spaces, surface, hpxml_surface)
    interior_adjacent_to = hpxml_surface.interior_adjacent_to
    if [HPXML::LocationBasementConditioned].include? interior_adjacent_to
      surface.setSpace(create_or_get_space(model, spaces, HPXML::LocationLivingSpace))
      @cond_bsmnt_surfaces << surface
    else
      surface.setSpace(create_or_get_space(model, spaces, interior_adjacent_to))
    end
  end

  def self.set_surface_exterior(model, spaces, surface, hpxml_surface)
    exterior_adjacent_to = hpxml_surface.exterior_adjacent_to
    interior_adjacent_to = hpxml_surface.interior_adjacent_to
    is_adiabatic = hpxml_surface.is_adiabatic
    if exterior_adjacent_to == HPXML::LocationOutside
      surface.setOutsideBoundaryCondition('Outdoors')
    elsif exterior_adjacent_to == HPXML::LocationGround
      surface.setOutsideBoundaryCondition('Foundation')
    elsif is_adiabatic
      surface.setOutsideBoundaryCondition('Adiabatic')
    elsif [HPXML::LocationOtherHeatedSpace, HPXML::LocationOtherMultifamilyBufferSpace,
           HPXML::LocationOtherNonFreezingSpace, HPXML::LocationOtherHousingUnit].include? exterior_adjacent_to
      set_surface_otherside_coefficients(surface, exterior_adjacent_to, model, spaces)
    elsif exterior_adjacent_to == HPXML::LocationBasementConditioned
      surface.createAdjacentSurface(create_or_get_space(model, spaces, HPXML::LocationLivingSpace))
      @cond_bsmnt_surfaces << surface.adjacentSurface.get
    else
      surface.createAdjacentSurface(create_or_get_space(model, spaces, exterior_adjacent_to))
    end
  end

  def self.set_surface_otherside_coefficients(surface, exterior_adjacent_to, model, spaces)
    if spaces[exterior_adjacent_to].nil?
      # Create E+ other side coefficient object
      otherside_object = OpenStudio::Model::SurfacePropertyOtherSideCoefficients.new(model)
      otherside_object.setName(exterior_adjacent_to)
      otherside_object.setCombinedConvectiveRadiativeFilmCoefficient(UnitConversions.convert(1.0 / Material.AirFilmVertical.rvalue, 'Btu/(hr*ft^2*F)', 'W/(m^2*K)'))
      # Schedule of space temperature, can be shared with water heater/ducts
      sch = get_space_temperature_schedule(model, exterior_adjacent_to, spaces)
      otherside_object.setConstantTemperatureSchedule(sch)
      surface.setSurfacePropertyOtherSideCoefficients(otherside_object)
      spaces[exterior_adjacent_to] = otherside_object
    else
      surface.setSurfacePropertyOtherSideCoefficients(spaces[exterior_adjacent_to])
    end
    surface.setSunExposure('NoSun')
    surface.setWindExposure('NoWind')
  end

  def self.get_space_temperature_schedule(model, location, spaces)
    # Create outside boundary schedules to be actuated by EMS,
    # can be shared by any surface, duct adjacent to / located in those spaces

    # return if already exists
    model.getScheduleConstants.each do |sch|
      next unless sch.name.to_s == location

      return sch
    end

    sch = OpenStudio::Model::ScheduleConstant.new(model)
    sch.setName(location)

    space_values = Geometry.get_temperature_scheduled_space_values(location)

    if location == HPXML::LocationOtherHeatedSpace
      # Create a sensor to get dynamic heating setpoint
      htg_sch = spaces[HPXML::LocationLivingSpace].thermalZone.get.thermostatSetpointDualSetpoint.get.heatingSetpointTemperatureSchedule.get
      sensor_htg_spt = OpenStudio::Model::EnergyManagementSystemSensor.new(model, 'Schedule Value')
      sensor_htg_spt.setName('htg_spt')
      sensor_htg_spt.setKeyName(htg_sch.name.to_s)
      space_values[:temp_min] = sensor_htg_spt.name.to_s
    end

    # Schedule type limits compatible
    schedule_type_limits = OpenStudio::Model::ScheduleTypeLimits.new(model)
    schedule_type_limits.setUnitType('Temperature')
    sch.setScheduleTypeLimits(schedule_type_limits)

    # Sensors
    if space_values[:indoor_weight] > 0
      sensor_ia = OpenStudio::Model::EnergyManagementSystemSensor.new(model, 'Zone Air Temperature')
      sensor_ia.setName('cond_zone_temp')
      sensor_ia.setKeyName(spaces[HPXML::LocationLivingSpace].name.to_s)
    end

    if space_values[:outdoor_weight] > 0
      sensor_oa = OpenStudio::Model::EnergyManagementSystemSensor.new(model, 'Site Outdoor Air Drybulb Temperature')
      sensor_oa.setName('oa_temp')
    end

    if space_values[:ground_weight] > 0
      sensor_gnd = OpenStudio::Model::EnergyManagementSystemSensor.new(model, 'Site Surface Ground Temperature')
      sensor_gnd.setName('ground_temp')
    end

    actuator = OpenStudio::Model::EnergyManagementSystemActuator.new(sch, *EPlus::EMSActuatorScheduleConstantValue)
    actuator.setName("#{location.gsub(' ', '_').gsub('-', '_')}_temp_sch")

    # EMS to actuate schedule
    program = OpenStudio::Model::EnergyManagementSystemProgram.new(model)
    program.setName("#{location.gsub('-', '_')} Temperature Program")
    program.addLine("Set #{actuator.name} = 0.0")
    if not sensor_ia.nil?
      program.addLine("Set #{actuator.name} = #{actuator.name} + (#{sensor_ia.name} * #{space_values[:indoor_weight]})")
    end
    if not sensor_oa.nil?
      program.addLine("Set #{actuator.name} = #{actuator.name} + (#{sensor_oa.name} * #{space_values[:outdoor_weight]})")
    end
    if not sensor_gnd.nil?
      program.addLine("Set #{actuator.name} = #{actuator.name} + (#{sensor_gnd.name} * #{space_values[:ground_weight]})")
    end
    if not space_values[:temp_min].nil?
      if space_values[:temp_min].is_a? String
        min_temp_c = space_values[:temp_min]
      else
        min_temp_c = UnitConversions.convert(space_values[:temp_min], 'F', 'C')
      end
      program.addLine("If #{actuator.name} < #{min_temp_c}")
      program.addLine("Set #{actuator.name} = #{min_temp_c}")
      program.addLine('EndIf')
    end

    program_cm = OpenStudio::Model::EnergyManagementSystemProgramCallingManager.new(model)
    program_cm.setName("#{program.name} calling manager")
    program_cm.setCallingPoint('EndOfSystemTimestepAfterHVACReporting')
    program_cm.addProgram(program)

    return sch
  end

  # Returns an OS:Space, or temperature OS:Schedule for a MF space, or nil if outside
  # Should be called when the object's energy use is sensitive to ambient temperature
  # (e.g., water heaters and ducts).
  def self.get_space_or_schedule_from_location(location, object_name, model, spaces)
    return if [HPXML::LocationOtherExterior, HPXML::LocationOutside, HPXML::LocationRoofDeck].include? location

    sch = nil
    space = nil
    if [HPXML::LocationOtherHeatedSpace, HPXML::LocationOtherHousingUnit, HPXML::LocationOtherMultifamilyBufferSpace,
        HPXML::LocationOtherNonFreezingSpace, HPXML::LocationExteriorWall, HPXML::LocationUnderSlab].include? location
      # if located in spaces where we don't model a thermal zone, create and return temperature schedule
      sch = get_space_temperature_schedule(model, location, spaces)
    else
      space = get_space_from_location(location, object_name, model, spaces)
    end

    return space, sch
  end

  # Returns an OS:Space, or nil if a MF space
  # Should be called when the object's energy use is NOT sensitive to ambient temperature
  # (e.g., appliances).
  def self.get_space_from_location(location, object_name, model, spaces)
    return if [HPXML::LocationOtherHeatedSpace,
               HPXML::LocationOtherHousingUnit,
               HPXML::LocationOtherMultifamilyBufferSpace,
               HPXML::LocationOtherNonFreezingSpace].include? location

    num_orig_spaces = spaces.size

    if location == HPXML::LocationBasementConditioned
      space = create_or_get_space(model, spaces, HPXML::LocationLivingSpace)
    else
      space = create_or_get_space(model, spaces, location)
    end

    if spaces.size != num_orig_spaces
      fail "#{object_name} location is '#{location}' but building does not have this location specified."
    end

    return space
  end

  def self.set_subsurface_exterior(surface, spaces, model, hpxml_surface)
    # Set its parent surface outside boundary condition, which will be also applied to subsurfaces through OS
    # The parent surface is entirely comprised of the subsurface.

    # Subsurface on foundation wall, set it to be adjacent to outdoors
    if hpxml_surface.exterior_adjacent_to == HPXML::LocationGround
      surface.setOutsideBoundaryCondition('Outdoors')
    else
      set_surface_exterior(model, spaces, surface, hpxml_surface)
    end
  end

  def self.get_kiva_instances(fnd_walls, slabs)
    # Identify unique Kiva foundations that are required.
    kiva_fnd_walls = []
    fnd_walls.each do |foundation_wall|
      next unless foundation_wall.is_exterior

      kiva_fnd_walls << foundation_wall
    end
    if kiva_fnd_walls.empty? # Handle slab foundation type
      kiva_fnd_walls << nil
    end

    kiva_slabs = slabs

    return kiva_fnd_walls.product(kiva_slabs)
  end

  def self.set_foundation_and_walls_top()
    @foundation_top = 0
    @hpxml.foundation_walls.each do |foundation_wall|
      top = -1 * foundation_wall.depth_below_grade + foundation_wall.height
      @foundation_top = top if top > @foundation_top
    end
    @walls_top = @foundation_top + 8.0 * @ncfl_ag
  end
end

# FUTURE: Move all of these construction classes to constructions.rb
class WoodStudConstructionSet
  def initialize(stud, framing_factor, rigid_r, osb_thick_in, drywall_thick_in, exterior_material)
    @stud = stud
    @framing_factor = framing_factor
    @rigid_r = rigid_r
    @osb_thick_in = osb_thick_in
    @drywall_thick_in = drywall_thick_in
    @exterior_material = exterior_material
  end
  attr_accessor(:stud, :framing_factor, :rigid_r, :osb_thick_in, :drywall_thick_in, :exterior_material)
end

class SteelStudConstructionSet
  def initialize(cavity_thick_in, corr_factor, framing_factor, rigid_r, osb_thick_in, drywall_thick_in, exterior_material)
    @cavity_thick_in = cavity_thick_in
    @corr_factor = corr_factor
    @framing_factor = framing_factor
    @rigid_r = rigid_r
    @osb_thick_in = osb_thick_in
    @drywall_thick_in = drywall_thick_in
    @exterior_material = exterior_material
  end
  attr_accessor(:cavity_thick_in, :corr_factor, :framing_factor, :rigid_r, :osb_thick_in, :drywall_thick_in, :exterior_material)
end

class DoubleStudConstructionSet
  def initialize(stud, framing_factor, framing_spacing, rigid_r, osb_thick_in, drywall_thick_in, exterior_material)
    @stud = stud
    @framing_factor = framing_factor
    @framing_spacing = framing_spacing
    @rigid_r = rigid_r
    @osb_thick_in = osb_thick_in
    @drywall_thick_in = drywall_thick_in
    @exterior_material = exterior_material
  end
  attr_accessor(:stud, :framing_factor, :framing_spacing, :rigid_r, :osb_thick_in, :drywall_thick_in, :exterior_material)
end

class SIPConstructionSet
  def initialize(thick_in, framing_factor, rigid_r, sheath_thick_in, osb_thick_in, drywall_thick_in, exterior_material)
    @thick_in = thick_in
    @framing_factor = framing_factor
    @rigid_r = rigid_r
    @sheath_thick_in = sheath_thick_in
    @osb_thick_in = osb_thick_in
    @drywall_thick_in = drywall_thick_in
    @exterior_material = exterior_material
  end
  attr_accessor(:thick_in, :framing_factor, :rigid_r, :sheath_thick_in, :osb_thick_in, :drywall_thick_in, :exterior_material)
end

class CMUConstructionSet
  def initialize(thick_in, cond_in, framing_factor, osb_thick_in, drywall_thick_in, exterior_material)
    @thick_in = thick_in
    @cond_in = cond_in
    @framing_factor = framing_factor
    @osb_thick_in = osb_thick_in
    @drywall_thick_in = drywall_thick_in
    @exterior_material = exterior_material
    @rigid_r = nil # solved for
  end
  attr_accessor(:thick_in, :cond_in, :framing_factor, :rigid_r, :osb_thick_in, :drywall_thick_in, :exterior_material)
end

class ICFConstructionSet
  def initialize(ins_thick_in, concrete_thick_in, framing_factor, rigid_r, osb_thick_in, drywall_thick_in, exterior_material)
    @ins_thick_in = ins_thick_in
    @concrete_thick_in = concrete_thick_in
    @framing_factor = framing_factor
    @rigid_r = rigid_r
    @osb_thick_in = osb_thick_in
    @drywall_thick_in = drywall_thick_in
    @exterior_material = exterior_material
  end
  attr_accessor(:ins_thick_in, :concrete_thick_in, :framing_factor, :rigid_r, :osb_thick_in, :drywall_thick_in, :exterior_material)
end

class GenericConstructionSet
  def initialize(rigid_r, osb_thick_in, drywall_thick_in, exterior_material)
    @rigid_r = rigid_r
    @osb_thick_in = osb_thick_in
    @drywall_thick_in = drywall_thick_in
    @exterior_material = exterior_material
  end
  attr_accessor(:rigid_r, :osb_thick_in, :drywall_thick_in, :exterior_material)
end

# register the measure to be used by the application
HPXMLtoOpenStudio.new.registerWithApplication<|MERGE_RESOLUTION|>--- conflicted
+++ resolved
@@ -1997,17 +1997,8 @@
     end
 
     # Hot water fixtures and appliances
-<<<<<<< HEAD
-    HotWaterAndAppliances.apply(model, runner, weather, spaces[HPXML::LocationLivingSpace],
-                                @cfa, @nbeds, @ncfl, @has_uncond_bsmnt, @hpxml.clothes_washers,
-                                @hpxml.clothes_dryers, @hpxml.dishwashers, @hpxml.refrigerators,
-                                @hpxml.freezers, @hpxml.cooking_ranges, @hpxml.ovens, @hpxml.water_heating,
-                                @hpxml.water_heating_systems, hot_water_distribution, @hpxml.water_fixtures,
+    HotWaterAndAppliances.apply(model, runner, @hpxml, weather, spaces, hot_water_distribution,
                                 solar_thermal_system, @eri_version, @dhw_map, @schedules_file)
-=======
-    HotWaterAndAppliances.apply(model, runner, @hpxml, weather, spaces, hot_water_distribution,
-                                solar_thermal_system, @eri_version, @dhw_map)
->>>>>>> b040b486
 
     if (not solar_thermal_system.nil?) && (not solar_thermal_system.collector_area.nil?) # Detailed solar water heater
       loc_space, loc_schedule = get_space_or_schedule_from_location(solar_thermal_system.water_heating_system.location, 'WaterHeatingSystem', model, spaces)
