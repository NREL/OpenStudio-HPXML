--- conflicted
+++ resolved
@@ -857,10 +857,11 @@
         inside_film = Material.AirFilmFloorAverage
         outside_film = Material.AirFilmFloorAverage
       end
+      mat_int_finish = Material.InteriorFinishMaterial(ceiling.interior_finish_type, ceiling.interior_finish_thickness)
       constr_sets = [
-        WoodStudConstructionSet.new(Material.Stud2x6, 0.10, 0.0, 0.0, 0.5, nil),  # 2x6, 24" o.c.
-        WoodStudConstructionSet.new(Material.Stud2x4, 0.13, 0.0, 0.0, 0.5, nil),  # 2x4, 16" o.c.
-        WoodStudConstructionSet.new(Material.Stud2x4, 0.01, 0.0, 0.0, 0.0, nil), # Fallback
+        WoodStudConstructionSet.new(Material.Stud2x6, 0.10, 0.0, 0.0, mat_int_finish, nil),  # 2x6, 24" o.c.
+        WoodStudConstructionSet.new(Material.Stud2x4, 0.13, 0.0, 0.0, mat_int_finish, nil),  # 2x4, 16" o.c.
+        WoodStudConstructionSet.new(Material.Stud2x4, 0.01, 0.0, 0.0, nil, nil),             # Fallback
       ]
       assembly_r = ceiling.insulation_assembly_r_value
 
@@ -870,7 +871,7 @@
       Constructions.apply_ceiling(runner, model, [surface], "#{ceiling.id} construction",
                                   cavity_r, install_grade,
                                   constr_set.stud.thick_in, constr_set.framing_factor,
-                                  constr_set.stud.thick_in, constr_set.drywall_thick_in,
+                                  constr_set.stud.thick_in, constr_set.mat_int_finish,
                                   inside_film, outside_film)
 
       Constructions.check_surface_assembly_rvalue(runner, [surface], inside_film, outside_film, assembly_r, match)
@@ -917,78 +918,27 @@
         else
           outside_film = Material.AirFilmFloorReduced
         end
-<<<<<<< HEAD
         if frame_floor.interior_adjacent_to == HPXML::LocationLivingSpace
           covering = Material.CoveringBare
         end
-=======
-        mat_int_finish = Material.InteriorFinishMaterial(frame_floor.interior_finish_type, frame_floor.interior_finish_thickness)
-        constr_sets = [
-          WoodStudConstructionSet.new(Material.Stud2x6, 0.10, 0.0, 0.0, mat_int_finish, nil),  # 2x6, 24" o.c.
-          WoodStudConstructionSet.new(Material.Stud2x4, 0.13, 0.0, 0.0, mat_int_finish, nil),  # 2x4, 16" o.c.
-          WoodStudConstructionSet.new(Material.Stud2x4, 0.01, 0.0, 0.0, nil, nil),             # Fallback
-        ]
-      else # Floor
-        if @apply_ashrae140_assumptions
-          # Raised floor
-          inside_film = Material.AirFilmFloorASHRAE140
-          outside_film = Material.AirFilmFloorZeroWindASHRAE140
-          surface.setWindExposure('NoWind')
-          covering = Material.CoveringBare(1.0)
-        else
-          inside_film = Material.AirFilmFloorReduced
-          if frame_floor.is_exterior
-            outside_film = Material.AirFilmOutside
-          else
-            outside_film = Material.AirFilmFloorReduced
-          end
-          if frame_floor.interior_adjacent_to == HPXML::LocationLivingSpace
-            covering = Material.CoveringBare
-          end
-        end
-        constr_sets = [
-          WoodStudConstructionSet.new(Material.Stud2x6, 0.10, 20.0, 0.75, nil, covering), # 2x6, 24" o.c. + R20
-          WoodStudConstructionSet.new(Material.Stud2x6, 0.10, 10.0, 0.75, nil, covering), # 2x6, 24" o.c. + R10
-          WoodStudConstructionSet.new(Material.Stud2x6, 0.10, 0.0, 0.75, nil, covering),  # 2x6, 24" o.c.
-          WoodStudConstructionSet.new(Material.Stud2x4, 0.13, 0.0, 0.5, nil, covering),   # 2x4, 16" o.c.
-          WoodStudConstructionSet.new(Material.Stud2x4, 0.01, 0.0, 0.0, nil, nil),        # Fallback
-        ]
->>>>>>> ce85f47b
       end
       constr_sets = [
-        WoodStudConstructionSet.new(Material.Stud2x6, 0.10, 20.0, 0.75, 0.0, covering), # 2x6, 24" o.c. + R20
-        WoodStudConstructionSet.new(Material.Stud2x6, 0.10, 10.0, 0.75, 0.0, covering), # 2x6, 24" o.c. + R10
-        WoodStudConstructionSet.new(Material.Stud2x6, 0.10, 0.0, 0.75, 0.0, covering),  # 2x6, 24" o.c.
-        WoodStudConstructionSet.new(Material.Stud2x4, 0.13, 0.0, 0.5, 0.0, covering),   # 2x4, 16" o.c.
-        WoodStudConstructionSet.new(Material.Stud2x4, 0.01, 0.0, 0.0, 0.0, nil), # Fallback
+        WoodStudConstructionSet.new(Material.Stud2x6, 0.10, 20.0, 0.75, nil, covering), # 2x6, 24" o.c. + R20
+        WoodStudConstructionSet.new(Material.Stud2x6, 0.10, 10.0, 0.75, nil, covering), # 2x6, 24" o.c. + R10
+        WoodStudConstructionSet.new(Material.Stud2x6, 0.10, 0.0, 0.75, nil, covering),  # 2x6, 24" o.c.
+        WoodStudConstructionSet.new(Material.Stud2x4, 0.13, 0.0, 0.5, nil, covering),   # 2x4, 16" o.c.
+        WoodStudConstructionSet.new(Material.Stud2x4, 0.01, 0.0, 0.0, nil, nil),        # Fallback
       ]
       assembly_r = frame_floor.insulation_assembly_r_value
 
       match, constr_set, cavity_r = Constructions.pick_wood_stud_construction_set(assembly_r, constr_sets, inside_film, outside_film, frame_floor.id)
 
       install_grade = 1
-<<<<<<< HEAD
       Constructions.apply_floor(runner, model, [surface], "#{frame_floor.id} construction",
                                 cavity_r, install_grade,
                                 constr_set.framing_factor, constr_set.stud.thick_in,
                                 constr_set.osb_thick_in, constr_set.rigid_r,
-                                constr_set.exterior_material, inside_film, outside_film)
-=======
-      if frame_floor.is_ceiling
-        Constructions.apply_ceiling(runner, model, [surface], "#{frame_floor.id} construction",
-                                    cavity_r, install_grade,
-                                    constr_set.stud.thick_in, constr_set.framing_factor,
-                                    constr_set.stud.thick_in, constr_set.mat_int_finish,
-                                    inside_film, outside_film)
-
-      else # Floor
-        Constructions.apply_floor(runner, model, [surface], "#{frame_floor.id} construction",
-                                  cavity_r, install_grade,
-                                  constr_set.framing_factor, constr_set.stud.thick_in,
-                                  constr_set.osb_thick_in, constr_set.rigid_r,
-                                  constr_set.mat_ext_finish, inside_film, outside_film)
-      end
->>>>>>> ce85f47b
+                                constr_set.mat_ext_finish, inside_film, outside_film)
 
       Constructions.check_surface_assembly_rvalue(runner, [surface], inside_film, outside_film, assembly_r, match)
     end
