# frozen_string_literal: true

# Require all gems up front; this is much faster than multiple resource
# files lazy loading as needed, as it prevents multiple lookups for the
# same gem.
require 'pathname'
require 'csv'
require 'oga'
Dir["#{File.dirname(__FILE__)}/resources/*.rb"].each do |resource_file|
  next if resource_file.include? 'minitest_helper.rb'

  require resource_file
end

# start the measure
class HPXMLtoOpenStudio < OpenStudio::Measure::ModelMeasure
  # human readable name
  def name
    return 'HPXML to OpenStudio Translator'
  end

  # human readable description
  def description
    return 'Translates HPXML file to OpenStudio Model'
  end

  # human readable description of modeling approach
  def modeler_description
    return ''
  end

  # define the arguments that the user will input
  def arguments(model) # rubocop:disable Lint/UnusedMethodArgument
    args = OpenStudio::Measure::OSArgumentVector.new

    arg = OpenStudio::Measure::OSArgument.makeStringArgument('hpxml_path', true)
    arg.setDisplayName('HPXML File Path')
    arg.setDescription('Absolute/relative path of the HPXML file.')
    args << arg

    arg = OpenStudio::Measure::OSArgument.makeStringArgument('output_dir', true)
    arg.setDisplayName('Directory for Output Files')
    arg.setDescription('Absolute/relative path for the output files directory.')
    args << arg

    arg = OpenStudio::Measure::OSArgument.makeBoolArgument('debug', false)
    arg.setDisplayName('Debug Mode?')
    arg.setDescription('If true: 1) Writes in.osm file, 2) Generates additional log output, and 3) Creates all EnergyPlus output files.')
    arg.setDefaultValue(false)
    args << arg

    arg = OpenStudio::Measure::OSArgument.makeBoolArgument('add_component_loads', false)
    arg.setDisplayName('Add component loads?')
    arg.setDescription('If true, adds the calculation of heating/cooling component loads (not enabled by default for faster performance).')
    arg.setDefaultValue(false)
    args << arg

    arg = OpenStudio::Measure::OSArgument.makeBoolArgument('skip_validation', false)
    arg.setDisplayName('Skip Validation?')
    arg.setDescription('If true, bypasses HPXML input validation for faster performance. WARNING: This should only be used if the supplied HPXML file has already been validated against the Schema & Schematron documents.')
    arg.setDefaultValue(false)
    args << arg

    arg = OpenStudio::Measure::OSArgument.makeStringArgument('building_id', false)
    arg.setDisplayName('BuildingID')
    arg.setDescription('The ID of the HPXML Building. Only required if there are multiple Building elements in the HPXML file.')
    args << arg

    return args
  end

  # define what happens when the measure is run
  def run(model, runner, user_arguments)
    super(model, runner, user_arguments)

    # use the built-in error checking
    if !runner.validateUserArguments(arguments(model), user_arguments)
      return false
    end

    Geometry.tear_down_model(model, runner)

    Version.check_openstudio_version()

    # assign the user inputs to variables
    hpxml_path = runner.getStringArgumentValue('hpxml_path', user_arguments)
    output_dir = runner.getStringArgumentValue('output_dir', user_arguments)
    add_component_loads = runner.getBoolArgumentValue('add_component_loads', user_arguments)
    debug = runner.getBoolArgumentValue('debug', user_arguments)
    skip_validation = runner.getBoolArgumentValue('skip_validation', user_arguments)
    building_id = runner.getOptionalStringArgumentValue('building_id', user_arguments)

    unless (Pathname.new hpxml_path).absolute?
      hpxml_path = File.expand_path(hpxml_path)
    end
    unless File.exist?(hpxml_path) && hpxml_path.downcase.end_with?('.xml')
      fail "'#{hpxml_path}' does not exist or is not an .xml file."
    end

    unless (Pathname.new output_dir).absolute?
      output_dir = File.expand_path(output_dir)
    end

    if building_id.is_initialized
      building_id = building_id.get
    else
      building_id = nil
    end

    begin
      if skip_validation
        xsd_path = nil
        stron_path = nil
      else
        xsd_path = File.join(File.dirname(__FILE__), 'resources', 'hpxml_schema', 'HPXML.xsd')
        stron_path = File.join(File.dirname(__FILE__), 'resources', 'hpxml_schematron', 'EPvalidator.xml')
      end
      hpxml = HPXML.new(hpxml_path: hpxml_path, schema_path: xsd_path, schematron_path: stron_path, building_id: building_id)
      hpxml.errors.each do |error|
        runner.registerError(error)
      end
      hpxml.warnings.each do |warning|
        runner.registerWarning(warning)
      end
      return false unless hpxml.errors.empty?

      epw_path, weather = process_weather(hpxml, hpxml_path)

      if debug
        epw_output_path = File.join(output_dir, 'in.epw')
        FileUtils.cp(epw_path, epw_output_path)
      end

      OSModel.create(hpxml, runner, model, hpxml_path, epw_path, weather, output_dir,
                     add_component_loads, building_id, debug)
    rescue Exception => e
      runner.registerError("#{e.message}\n#{e.backtrace.join("\n")}")
      return false
    end

    return true
  end

  def process_weather(hpxml, hpxml_path)
    epw_path = Location.get_epw_path(hpxml, hpxml_path)
    weather = WeatherProcess.new(epw_path: epw_path)
    return epw_path, weather
  end
end

class OSModel
  def self.create(hpxml, runner, model, hpxml_path, epw_path, weather, output_dir,
                  add_component_loads, building_id, debug)
    @hpxml = hpxml
    @debug = debug

    # Set the working directory so that any files OS creates (e.g., external files
    # in the 'files' dir) end up in a writable directory.
    # Has a secondary benefit of creating the 'files' dir next to the 'run' dir.
    # See https://github.com/NREL/OpenStudio/issues/4763
    Dir.chdir(File.dirname(hpxml_path))

    @eri_version = @hpxml.header.eri_calculation_version # Hidden feature
    @eri_version = 'latest' if @eri_version.nil?
    @eri_version = Constants.ERIVersions[-1] if @eri_version == 'latest'

    @apply_ashrae140_assumptions = @hpxml.header.apply_ashrae140_assumptions # Hidden feature
    @apply_ashrae140_assumptions = false if @apply_ashrae140_assumptions.nil?

    # Here we turn off OS error-checking so that any invalid values provided
    # to OS SDK methods are passed along to EnergyPlus and produce errors. If
    # we didn't go this, we'd end up with successful EnergyPlus simulations that
    # use the wrong (default) value unless we check the return value of *every*
    # OS SDK setter method to notice there was an invalid value provided.
    # See https://github.com/NREL/OpenStudio/pull/4505 for more background.
    model.setStrictnessLevel('None'.to_StrictnessLevel)

    # Init
    check_file_references(hpxml_path)
    # Fixme: do we need to check system number of speed?
<<<<<<< HEAD
=======
    offset_db = @hpxml.hvac_controls.size == 0 ? nil : @hpxml.hvac_controls[0].onoff_thermostat_deadband
>>>>>>> 05b5ad93
    epw_file = Location.apply_weather_file(model, epw_path)
    @schedules_file = SchedulesFile.new(runner: runner, model: model,
                                        schedules_paths: @hpxml.header.schedules_filepaths,
                                        year: Location.get_sim_calendar_year(@hpxml.header.sim_calendar_year, epw_file),
                                        unavailable_periods: @hpxml.header.unavailable_periods,
                                        offset_db: offset_db)
    set_defaults_and_globals(runner, output_dir, epw_file, weather, @schedules_file)
    validate_emissions_files()
    Location.apply(model, weather, epw_file, @hpxml)
    add_simulation_params(model)

    # Conditioned space/zone
    spaces = {}
    create_or_get_space(model, spaces, HPXML::LocationLivingSpace)
    set_foundation_and_walls_top()
    set_heating_and_cooling_seasons()
    add_setpoints(runner, model, weather, spaces)

    # Geometry/Envelope
    add_roofs(runner, model, spaces)
    add_walls(runner, model, spaces)
    add_rim_joists(runner, model, spaces)
    add_floors(runner, model, spaces)
    add_foundation_walls_slabs(runner, model, weather, spaces)
    add_windows(model, spaces)
    add_doors(model, spaces)
    add_skylights(model, spaces)
    add_conditioned_floor_area(model, spaces)
    add_thermal_mass(model, spaces)
    Geometry.set_zone_volumes(spaces, @hpxml, @apply_ashrae140_assumptions)
    Geometry.explode_surfaces(model, @hpxml, @walls_top)
    add_num_occupants(model, runner, spaces)

    # HVAC
    @hvac_unavailable_periods = Schedule.get_unavailable_periods(SchedulesFile::ColumnHVAC, @hpxml.header.unavailable_periods)
    airloop_map = {} # Map of HPXML System ID -> AirLoopHVAC (or ZoneHVACFourPipeFanCoil)
    add_ideal_system(model, spaces, epw_path)
    add_cooling_system(model, spaces, runner, airloop_map)
    add_heating_system(runner, model, spaces, airloop_map)
    add_heat_pump(runner, model, weather, spaces, airloop_map)
    add_dehumidifiers(model, spaces)
    add_ceiling_fans(runner, model, weather, spaces)

    # Hot Water
    add_hot_water_and_appliances(runner, model, weather, spaces)

    # Plug Loads & Fuel Loads & Lighting
    add_mels(runner, model, spaces)
    add_mfls(runner, model, spaces)
    add_lighting(runner, model, epw_file, spaces)

    # Pools & Hot Tubs
    add_pools_and_hot_tubs(runner, model, spaces)

    # Other
    add_cooling_season(model, weather)
    add_airflow(runner, model, weather, spaces, airloop_map)
    add_photovoltaics(model)
    add_generators(model)
    add_batteries(runner, model, spaces)
    add_additional_properties(model, hpxml_path, building_id, epw_file)

    # Output
    add_unmet_hours_output(model, spaces)
    add_loads_output(model, spaces, add_component_loads)
    set_output_files(model)
    # Uncomment to debug EMS
    # add_ems_debug_output(model)

    if debug
      osm_output_path = File.join(output_dir, 'in.osm')
      File.write(osm_output_path, model.to_s)
      runner.registerInfo("Wrote file: #{osm_output_path}")
    end
  end

  private

  def self.check_file_references(hpxml_path)
    # Check/update file references
    @hpxml.header.schedules_filepaths = @hpxml.header.schedules_filepaths.collect { |sfp|
      FilePath.check_path(sfp,
                          File.dirname(hpxml_path),
                          'Schedules')
    }

    @hpxml.header.emissions_scenarios.each do |scenario|
      if @hpxml.header.emissions_scenarios.select { |s| s.emissions_type == scenario.emissions_type && s.name == scenario.name }.size > 1
        fail "Found multiple Emissions Scenarios with the Scenario Name=#{scenario.name} and Emissions Type=#{scenario.emissions_type}."
      end
      next if scenario.elec_schedule_filepath.nil?

      scenario.elec_schedule_filepath = FilePath.check_path(scenario.elec_schedule_filepath,
                                                            File.dirname(hpxml_path),
                                                            'Emissions File')
    end
  end

  def self.validate_emissions_files()
    @hpxml.header.emissions_scenarios.each do |scenario|
      next if scenario.elec_schedule_filepath.nil?

      data = File.readlines(scenario.elec_schedule_filepath)
      num_header_rows = scenario.elec_schedule_number_of_header_rows
      col_index = scenario.elec_schedule_column_number - 1

      if data.size != 8760 + num_header_rows
        fail "Emissions File has invalid number of rows (#{data.size}). Expected 8760 plus #{num_header_rows} header row(s)."
      end
      if col_index > data[num_header_rows, 8760].map { |x| x.count(',') }.min
        fail "Emissions File has too few columns. Cannot find column number (#{scenario.elec_schedule_column_number})."
      end
    end
  end

  def self.set_defaults_and_globals(runner, output_dir, epw_file, weather, schedules_file)
    # Initialize
    @remaining_heat_load_frac = 1.0
    @remaining_cool_load_frac = 1.0

    # Set globals
    @cfa = @hpxml.building_construction.conditioned_floor_area
    @ncfl = @hpxml.building_construction.number_of_conditioned_floors
    @ncfl_ag = @hpxml.building_construction.number_of_conditioned_floors_above_grade
    @nbeds = @hpxml.building_construction.number_of_bedrooms
    @default_azimuths = HPXMLDefaults.get_default_azimuths(@hpxml)

    # Apply defaults to HPXML object
    HPXMLDefaults.apply(runner, @hpxml, @eri_version, weather, epw_file: epw_file, schedules_file: schedules_file)

    # Write updated HPXML object (w/ defaults) to file for inspection
    @hpxml_defaults_path = File.join(output_dir, 'in.xml')
    XMLHelper.write_file(@hpxml.to_oga, @hpxml_defaults_path)

    # Now that we've written in.xml, ensure that no capacities/airflows
    # are zero in order to prevent potential E+ errors.
    HVAC.ensure_nonzero_sizing_values(@hpxml)

    # Now that we've written in.xml, make adjustments for modeling purposes.
    @frac_windows_operable = @hpxml.fraction_of_windows_operable()
    @hpxml.collapse_enclosure_surfaces() # Speeds up simulation
    @hpxml.delete_adiabatic_subsurfaces() # EnergyPlus doesn't allow this

    # Handle zero occupants when operational calculation
    occ_calc_type = @hpxml.header.occupancy_calculation_type
    noccs = @hpxml.building_occupancy.number_of_residents
    if occ_calc_type == HPXML::OccupancyCalculationTypeOperational && noccs == 0
      @hpxml.header.unavailable_periods.add(column_name: 'Vacancy',
                                            begin_month: @hpxml.header.sim_begin_month,
                                            begin_day: @hpxml.header.sim_begin_day,
                                            begin_hour: 0,
                                            end_month: @hpxml.header.sim_end_month,
                                            end_day: @hpxml.header.sim_end_day,
                                            end_hour: 24,
                                            natvent_availability: HPXML::ScheduleUnavailable)
    end
  end

  def self.add_simulation_params(model)
    SimControls.apply(model, @hpxml)
  end

  def self.add_num_occupants(model, runner, spaces)
    # Occupants
    num_occ = @hpxml.building_occupancy.number_of_residents
    return if num_occ <= 0

    Geometry.apply_occupants(model, runner, @hpxml, num_occ, spaces[HPXML::LocationLivingSpace],
                             @schedules_file, @hpxml.header.unavailable_periods)
  end

  def self.create_or_get_space(model, spaces, location)
    if spaces[location].nil?
      Geometry.create_space_and_zone(model, spaces, location)
    end
    return spaces[location]
  end

  def self.add_roofs(runner, model, spaces)
    @hpxml.roofs.each do |roof|
      next if roof.net_area < 1.0 # skip modeling net surface area for surfaces comprised entirely of subsurface area

      if roof.azimuth.nil?
        if roof.pitch > 0
          azimuths = @default_azimuths # Model as four directions for average exterior incident solar
        else
          azimuths = [@default_azimuths[0]] # Arbitrary azimuth for flat roof
        end
      else
        azimuths = [roof.azimuth]
      end

      surfaces = []

      azimuths.each do |azimuth|
        width = Math::sqrt(roof.net_area)
        length = (roof.net_area / width) / azimuths.size
        tilt = roof.pitch / 12.0
        z_origin = @walls_top + 0.5 * Math.sin(Math.atan(tilt)) * width

        vertices = Geometry.create_roof_vertices(length, width, z_origin, azimuth, tilt)
        surface = OpenStudio::Model::Surface.new(vertices, model)
        surfaces << surface
        surface.additionalProperties.setFeature('Length', length)
        surface.additionalProperties.setFeature('Width', width)
        surface.additionalProperties.setFeature('Azimuth', azimuth)
        surface.additionalProperties.setFeature('Tilt', tilt)
        surface.additionalProperties.setFeature('SurfaceType', 'Roof')
        if azimuths.size > 1
          surface.setName("#{roof.id}:#{azimuth}")
        else
          surface.setName(roof.id)
        end
        surface.setSurfaceType('RoofCeiling')
        surface.setOutsideBoundaryCondition('Outdoors')
        set_surface_interior(model, spaces, surface, roof)
      end

      next if surfaces.empty?

      # Apply construction
      has_radiant_barrier = roof.radiant_barrier
      if has_radiant_barrier
        radiant_barrier_grade = roof.radiant_barrier_grade
      end
      # FUTURE: Create Constructions.get_air_film(surface) method; use in measure.rb and hpxml_translator_test.rb
      inside_film = Material.AirFilmRoof(Geometry.get_roof_pitch([surfaces[0]]))
      outside_film = Material.AirFilmOutside
      mat_roofing = Material.RoofMaterial(roof.roof_type)
      if @apply_ashrae140_assumptions
        inside_film = Material.AirFilmRoofASHRAE140
        outside_film = Material.AirFilmOutsideASHRAE140
      end
      mat_int_finish = Material.InteriorFinishMaterial(roof.interior_finish_type, roof.interior_finish_thickness)
      if mat_int_finish.nil?
        fallback_mat_int_finish = nil
      else
        fallback_mat_int_finish = Material.InteriorFinishMaterial(mat_int_finish.name, 0.1) # Try thin material
      end

      install_grade = 1
      assembly_r = roof.insulation_assembly_r_value

      if not mat_int_finish.nil?
        # Closed cavity
        constr_sets = [
          WoodStudConstructionSet.new(Material.Stud2x(8.0), 0.07, 20.0, 0.75, mat_int_finish, mat_roofing),    # 2x8, 24" o.c. + R20
          WoodStudConstructionSet.new(Material.Stud2x(8.0), 0.07, 10.0, 0.75, mat_int_finish, mat_roofing),    # 2x8, 24" o.c. + R10
          WoodStudConstructionSet.new(Material.Stud2x(8.0), 0.07, 0.0, 0.75, mat_int_finish, mat_roofing),     # 2x8, 24" o.c.
          WoodStudConstructionSet.new(Material.Stud2x6, 0.07, 0.0, 0.75, mat_int_finish, mat_roofing),         # 2x6, 24" o.c.
          WoodStudConstructionSet.new(Material.Stud2x4, 0.07, 0.0, 0.5, mat_int_finish, mat_roofing),          # 2x4, 16" o.c.
          WoodStudConstructionSet.new(Material.Stud2x4, 0.01, 0.0, 0.0, fallback_mat_int_finish, mat_roofing), # Fallback
        ]
        match, constr_set, cavity_r = Constructions.pick_wood_stud_construction_set(assembly_r, constr_sets, inside_film, outside_film)

        Constructions.apply_closed_cavity_roof(model, surfaces, "#{roof.id} construction",
                                               cavity_r, install_grade,
                                               constr_set.stud.thick_in,
                                               true, constr_set.framing_factor,
                                               constr_set.mat_int_finish,
                                               constr_set.osb_thick_in, constr_set.rigid_r,
                                               constr_set.mat_ext_finish, has_radiant_barrier,
                                               inside_film, outside_film, radiant_barrier_grade,
                                               roof.solar_absorptance, roof.emittance)
      else
        # Open cavity
        constr_sets = [
          GenericConstructionSet.new(10.0, 0.5, nil, mat_roofing), # w/R-10 rigid
          GenericConstructionSet.new(0.0, 0.5, nil, mat_roofing),  # Standard
          GenericConstructionSet.new(0.0, 0.0, nil, mat_roofing),  # Fallback
        ]
        match, constr_set, layer_r = Constructions.pick_generic_construction_set(assembly_r, constr_sets, inside_film, outside_film)

        cavity_r = 0
        cavity_ins_thick_in = 0
        framing_factor = 0
        framing_thick_in = 0

        Constructions.apply_open_cavity_roof(model, surfaces, "#{roof.id} construction",
                                             cavity_r, install_grade, cavity_ins_thick_in,
                                             framing_factor, framing_thick_in,
                                             constr_set.osb_thick_in, layer_r + constr_set.rigid_r,
                                             constr_set.mat_ext_finish, has_radiant_barrier,
                                             inside_film, outside_film, radiant_barrier_grade,
                                             roof.solar_absorptance, roof.emittance)
      end
      Constructions.check_surface_assembly_rvalue(runner, surfaces, inside_film, outside_film, assembly_r, match)
    end
  end

  def self.add_walls(runner, model, spaces)
    @hpxml.walls.each do |wall|
      next if wall.net_area < 1.0 # skip modeling net surface area for surfaces comprised entirely of subsurface area

      if wall.azimuth.nil?
        if wall.is_exterior
          azimuths = @default_azimuths # Model as four directions for average exterior incident solar
        else
          azimuths = [@default_azimuths[0]] # Arbitrary direction, doesn't receive exterior incident solar
        end
      else
        azimuths = [wall.azimuth]
      end

      surfaces = []

      azimuths.each do |azimuth|
        height = 8.0 * @ncfl_ag
        length = (wall.net_area / height) / azimuths.size
        z_origin = @foundation_top

        vertices = Geometry.create_wall_vertices(length, height, z_origin, azimuth)
        surface = OpenStudio::Model::Surface.new(vertices, model)
        surfaces << surface
        surface.additionalProperties.setFeature('Length', length)
        surface.additionalProperties.setFeature('Azimuth', azimuth)
        surface.additionalProperties.setFeature('Tilt', 90.0)
        surface.additionalProperties.setFeature('SurfaceType', 'Wall')
        if azimuths.size > 1
          surface.setName("#{wall.id}:#{azimuth}")
        else
          surface.setName(wall.id)
        end
        surface.setSurfaceType('Wall')
        set_surface_interior(model, spaces, surface, wall)
        set_surface_exterior(model, spaces, surface, wall)
        if wall.is_interior
          surface.setSunExposure('NoSun')
          surface.setWindExposure('NoWind')
        end
      end

      next if surfaces.empty?

      # Apply construction
      # The code below constructs a reasonable wall construction based on the
      # wall type while ensuring the correct assembly R-value.

      inside_film = Material.AirFilmVertical
      if wall.is_exterior
        outside_film = Material.AirFilmOutside
        mat_ext_finish = Material.ExteriorFinishMaterial(wall.siding)
      else
        outside_film = Material.AirFilmVertical
        mat_ext_finish = nil
      end
      if @apply_ashrae140_assumptions
        inside_film = Material.AirFilmVerticalASHRAE140
        outside_film = Material.AirFilmOutsideASHRAE140
      end
      mat_int_finish = Material.InteriorFinishMaterial(wall.interior_finish_type, wall.interior_finish_thickness)

      Constructions.apply_wall_construction(runner, model, surfaces, wall.id, wall.wall_type, wall.insulation_assembly_r_value,
                                            mat_int_finish, inside_film, outside_film, mat_ext_finish, wall.solar_absorptance,
                                            wall.emittance)
    end
  end

  def self.add_rim_joists(runner, model, spaces)
    @hpxml.rim_joists.each do |rim_joist|
      if rim_joist.azimuth.nil?
        if rim_joist.is_exterior
          azimuths = @default_azimuths # Model as four directions for average exterior incident solar
        else
          azimuths = [@default_azimuths[0]] # Arbitrary direction, doesn't receive exterior incident solar
        end
      else
        azimuths = [rim_joist.azimuth]
      end

      surfaces = []

      azimuths.each do |azimuth|
        height = 1.0
        length = (rim_joist.area / height) / azimuths.size
        z_origin = @foundation_top

        vertices = Geometry.create_wall_vertices(length, height, z_origin, azimuth)
        surface = OpenStudio::Model::Surface.new(vertices, model)
        surfaces << surface
        surface.additionalProperties.setFeature('Length', length)
        surface.additionalProperties.setFeature('Azimuth', azimuth)
        surface.additionalProperties.setFeature('Tilt', 90.0)
        surface.additionalProperties.setFeature('SurfaceType', 'RimJoist')
        if azimuths.size > 1
          surface.setName("#{rim_joist.id}:#{azimuth}")
        else
          surface.setName(rim_joist.id)
        end
        surface.setSurfaceType('Wall')
        set_surface_interior(model, spaces, surface, rim_joist)
        set_surface_exterior(model, spaces, surface, rim_joist)
        if rim_joist.is_interior
          surface.setSunExposure('NoSun')
          surface.setWindExposure('NoWind')
        end
      end

      # Apply construction

      inside_film = Material.AirFilmVertical
      if rim_joist.is_exterior
        outside_film = Material.AirFilmOutside
        mat_ext_finish = Material.ExteriorFinishMaterial(rim_joist.siding)
      else
        outside_film = Material.AirFilmVertical
        mat_ext_finish = nil
      end

      assembly_r = rim_joist.insulation_assembly_r_value

      constr_sets = [
        WoodStudConstructionSet.new(Material.Stud2x(2.0), 0.17, 20.0, 2.0, nil, mat_ext_finish),  # 2x4 + R20
        WoodStudConstructionSet.new(Material.Stud2x(2.0), 0.17, 10.0, 2.0, nil, mat_ext_finish),  # 2x4 + R10
        WoodStudConstructionSet.new(Material.Stud2x(2.0), 0.17, 0.0, 2.0, nil, mat_ext_finish),   # 2x4
        WoodStudConstructionSet.new(Material.Stud2x(2.0), 0.01, 0.0, 0.0, nil, mat_ext_finish),   # Fallback
      ]
      match, constr_set, cavity_r = Constructions.pick_wood_stud_construction_set(assembly_r, constr_sets, inside_film, outside_film)
      install_grade = 1

      Constructions.apply_rim_joist(model, surfaces, "#{rim_joist.id} construction",
                                    cavity_r, install_grade, constr_set.framing_factor,
                                    constr_set.mat_int_finish, constr_set.osb_thick_in,
                                    constr_set.rigid_r, constr_set.mat_ext_finish,
                                    inside_film, outside_film, rim_joist.solar_absorptance,
                                    rim_joist.emittance)
      Constructions.check_surface_assembly_rvalue(runner, surfaces, inside_film, outside_film, assembly_r, match)
    end
  end

  def self.add_floors(runner, model, spaces)
    @hpxml.floors.each do |floor|
      area = floor.area
      width = Math::sqrt(area)
      length = area / width
      if floor.interior_adjacent_to.include?('attic') || floor.exterior_adjacent_to.include?('attic')
        z_origin = @walls_top
      else
        z_origin = @foundation_top
      end

      if floor.is_ceiling
        vertices = Geometry.create_ceiling_vertices(length, width, z_origin, @default_azimuths)
        surface = OpenStudio::Model::Surface.new(vertices, model)
        surface.additionalProperties.setFeature('SurfaceType', 'Ceiling')
      else
        vertices = Geometry.create_floor_vertices(length, width, z_origin, @default_azimuths)
        surface = OpenStudio::Model::Surface.new(vertices, model)
        surface.additionalProperties.setFeature('SurfaceType', 'Floor')
      end
      surface.additionalProperties.setFeature('Tilt', 0.0)
      set_surface_interior(model, spaces, surface, floor)
      set_surface_exterior(model, spaces, surface, floor)
      surface.setName(floor.id)
      if floor.is_interior
        surface.setSunExposure('NoSun')
        surface.setWindExposure('NoWind')
      elsif floor.is_floor
        surface.setSunExposure('NoSun')
      end

      # Apply construction

      if floor.is_ceiling
        if @apply_ashrae140_assumptions
          # Attic floor
          inside_film = Material.AirFilmFloorASHRAE140
          outside_film = Material.AirFilmFloorASHRAE140
        else
          inside_film = Material.AirFilmFloorAverage
          outside_film = Material.AirFilmFloorAverage
        end
        mat_int_finish_or_covering = Material.InteriorFinishMaterial(floor.interior_finish_type, floor.interior_finish_thickness)
      else # Floor
        if @apply_ashrae140_assumptions
          # Raised floor
          inside_film = Material.AirFilmFloorASHRAE140
          outside_film = Material.AirFilmFloorZeroWindASHRAE140
          surface.setWindExposure('NoWind')
          mat_int_finish_or_covering = Material.CoveringBare(1.0)
        else
          inside_film = Material.AirFilmFloorReduced
          if floor.is_exterior
            outside_film = Material.AirFilmOutside
          else
            outside_film = Material.AirFilmFloorReduced
          end
          if floor.interior_adjacent_to == HPXML::LocationLivingSpace
            mat_int_finish_or_covering = Material.CoveringBare
          end
        end
      end

      Constructions.apply_floor_ceiling_construction(runner, model, [surface], floor.id, floor.floor_type, floor.is_ceiling, floor.insulation_assembly_r_value,
                                                     mat_int_finish_or_covering, inside_film, outside_film)
    end
  end

  def self.add_foundation_walls_slabs(runner, model, weather, spaces)
    foundation_types = @hpxml.slabs.map { |s| s.interior_adjacent_to }.uniq

    foundation_types.each do |foundation_type|
      # Get attached foundation walls/slabs
      fnd_walls = []
      slabs = []
      @hpxml.foundation_walls.each do |foundation_wall|
        next unless foundation_wall.interior_adjacent_to == foundation_type
        next if foundation_wall.net_area < 1.0 # skip modeling net surface area for surfaces comprised entirely of subsurface area

        fnd_walls << foundation_wall
      end
      @hpxml.slabs.each do |slab|
        next unless slab.interior_adjacent_to == foundation_type

        slabs << slab
        slab.exposed_perimeter = [slab.exposed_perimeter, 1.0].max # minimum value to prevent error if no exposed slab
      end

      # Calculate combinations of slabs/walls for each Kiva instance
      kiva_instances = get_kiva_instances(fnd_walls, slabs)

      # Obtain some wall/slab information
      fnd_wall_lengths = {}
      fnd_walls.each do |foundation_wall|
        next unless foundation_wall.is_exterior

        fnd_wall_lengths[foundation_wall] = foundation_wall.area / foundation_wall.height
      end
      slab_exp_perims = {}
      slab_areas = {}
      slabs.each do |slab|
        slab_exp_perims[slab] = slab.exposed_perimeter
        slab_areas[slab] = slab.area
      end
      total_slab_exp_perim = slab_exp_perims.values.sum(0.0)
      total_slab_area = slab_areas.values.sum(0.0)
      total_fnd_wall_length = fnd_wall_lengths.values.sum(0.0)

      no_wall_slab_exp_perim = {}

      kiva_instances.each do |foundation_wall, slab|
        # Apportion referenced walls/slabs for this Kiva instance
        slab_frac = slab_exp_perims[slab] / total_slab_exp_perim
        if total_fnd_wall_length > 0
          fnd_wall_frac = fnd_wall_lengths[foundation_wall] / total_fnd_wall_length
        else
          fnd_wall_frac = 1.0 # Handle slab foundation type
        end

        kiva_foundation = nil
        if not foundation_wall.nil?
          # Add exterior foundation wall surface
          kiva_foundation = add_foundation_wall(runner, model, spaces, foundation_wall, slab_frac,
                                                total_fnd_wall_length, total_slab_exp_perim)
        end

        # Add single combined foundation slab surface (for similar surfaces)
        slab_exp_perim = slab_exp_perims[slab] * fnd_wall_frac
        slab_area = slab_areas[slab] * fnd_wall_frac
        no_wall_slab_exp_perim[slab] = 0.0 if no_wall_slab_exp_perim[slab].nil?
        if (not foundation_wall.nil?) && (slab_exp_perim > fnd_wall_lengths[foundation_wall] * slab_frac)
          # Keep track of no-wall slab exposed perimeter
          no_wall_slab_exp_perim[slab] += (slab_exp_perim - fnd_wall_lengths[foundation_wall] * slab_frac)

          # Reduce this slab's exposed perimeter so that EnergyPlus does not automatically
          # create a second no-wall Kiva instance for each of our Kiva instances.
          # Instead, we will later create our own Kiva instance to account for it.
          # This reduces the number of Kiva instances we end up with.
          exp_perim_frac = (fnd_wall_lengths[foundation_wall] * slab_frac) / slab_exp_perim
          slab_exp_perim *= exp_perim_frac
          slab_area *= exp_perim_frac
        end
        if not foundation_wall.nil?
          z_origin = -1 * foundation_wall.depth_below_grade # Position based on adjacent foundation walls
        else
          z_origin = -1 * slab.depth_below_grade
        end
        add_foundation_slab(model, weather, spaces, slab, slab_exp_perim,
                            slab_area, z_origin, kiva_foundation)
      end

      # For each slab, create a no-wall Kiva slab instance if needed.
      slabs.each do |slab|
        next unless no_wall_slab_exp_perim[slab] > 1.0

        z_origin = 0
        slab_area = total_slab_area * no_wall_slab_exp_perim[slab] / total_slab_exp_perim
        add_foundation_slab(model, weather, spaces, slab, no_wall_slab_exp_perim[slab],
                            slab_area, z_origin, nil)
      end

      # Interzonal foundation wall surfaces
      # The above-grade portion of these walls are modeled as EnergyPlus surfaces with standard adjacency.
      # The below-grade portion of these walls (in contact with ground) are not modeled, as Kiva does not
      # calculate heat flow between two zones through the ground.
      fnd_walls.each do |foundation_wall|
        next unless foundation_wall.is_interior

        ag_height = foundation_wall.height - foundation_wall.depth_below_grade
        ag_net_area = foundation_wall.net_area * ag_height / foundation_wall.height
        next if ag_net_area < 1.0

        length = ag_net_area / ag_height
        z_origin = -1 * ag_height
        if foundation_wall.azimuth.nil?
          azimuth = @default_azimuths[0] # Arbitrary direction, doesn't receive exterior incident solar
        else
          azimuth = foundation_wall.azimuth
        end

        vertices = Geometry.create_wall_vertices(length, ag_height, z_origin, azimuth)
        surface = OpenStudio::Model::Surface.new(vertices, model)
        surface.additionalProperties.setFeature('Length', length)
        surface.additionalProperties.setFeature('Azimuth', azimuth)
        surface.additionalProperties.setFeature('Tilt', 90.0)
        surface.additionalProperties.setFeature('SurfaceType', 'FoundationWall')
        surface.setName(foundation_wall.id)
        surface.setSurfaceType('Wall')
        set_surface_interior(model, spaces, surface, foundation_wall)
        set_surface_exterior(model, spaces, surface, foundation_wall)
        surface.setSunExposure('NoSun')
        surface.setWindExposure('NoWind')

        # Apply construction

        wall_type = HPXML::WallTypeConcrete
        inside_film = Material.AirFilmVertical
        outside_film = Material.AirFilmVertical
        assembly_r = foundation_wall.insulation_assembly_r_value
        mat_int_finish = Material.InteriorFinishMaterial(foundation_wall.interior_finish_type, foundation_wall.interior_finish_thickness)
        if assembly_r.nil?
          concrete_thick_in = foundation_wall.thickness
          int_r = foundation_wall.insulation_interior_r_value
          ext_r = foundation_wall.insulation_exterior_r_value
          mat_concrete = Material.Concrete(concrete_thick_in)
          mat_int_finish_rvalue = mat_int_finish.nil? ? 0.0 : mat_int_finish.rvalue
          assembly_r = int_r + ext_r + mat_concrete.rvalue + mat_int_finish_rvalue + inside_film.rvalue + outside_film.rvalue
        end
        mat_ext_finish = nil

        Constructions.apply_wall_construction(runner, model, [surface], foundation_wall.id, wall_type, assembly_r,
                                              mat_int_finish, inside_film, outside_film, mat_ext_finish, nil, nil)
      end
    end
  end

  def self.add_foundation_wall(runner, model, spaces, foundation_wall, slab_frac,
                               total_fnd_wall_length, total_slab_exp_perim)

    net_area = foundation_wall.net_area * slab_frac
    gross_area = foundation_wall.area * slab_frac
    height = foundation_wall.height
    height_ag = height - foundation_wall.depth_below_grade
    z_origin = -1 * foundation_wall.depth_below_grade
    length = gross_area / height
    if foundation_wall.azimuth.nil?
      azimuth = @default_azimuths[0] # Arbitrary; solar incidence in Kiva is applied as an orientation average (to the above grade portion of the wall)
    else
      azimuth = foundation_wall.azimuth
    end

    if total_fnd_wall_length > total_slab_exp_perim
      # Calculate exposed section of wall based on slab's total exposed perimeter.
      length *= total_slab_exp_perim / total_fnd_wall_length
    end

    return if length < 0.1 # Avoid Kiva error if exposed wall length is too small

    if gross_area > net_area
      # Create a "notch" in the wall to account for the subsurfaces. This ensures that
      # we preserve the appropriate wall height, length, and area for Kiva.
      subsurface_area = gross_area - net_area
    else
      subsurface_area = 0
    end

    vertices = Geometry.create_wall_vertices(length, height, z_origin, azimuth, subsurface_area: subsurface_area)
    surface = OpenStudio::Model::Surface.new(vertices, model)
    surface.additionalProperties.setFeature('Length', length)
    surface.additionalProperties.setFeature('Azimuth', azimuth)
    surface.additionalProperties.setFeature('Tilt', 90.0)
    surface.additionalProperties.setFeature('SurfaceType', 'FoundationWall')
    surface.setName(foundation_wall.id)
    surface.setSurfaceType('Wall')
    set_surface_interior(model, spaces, surface, foundation_wall)
    set_surface_exterior(model, spaces, surface, foundation_wall)

    assembly_r = foundation_wall.insulation_assembly_r_value
    mat_int_finish = Material.InteriorFinishMaterial(foundation_wall.interior_finish_type, foundation_wall.interior_finish_thickness)
    mat_wall = Material.FoundationWallMaterial(foundation_wall.type, foundation_wall.thickness)
    if not assembly_r.nil?
      ext_rigid_height = height
      ext_rigid_offset = 0.0
      inside_film = Material.AirFilmVertical

      mat_int_finish_rvalue = mat_int_finish.nil? ? 0.0 : mat_int_finish.rvalue
      ext_rigid_r = assembly_r - mat_wall.rvalue - mat_int_finish_rvalue - inside_film.rvalue
      int_rigid_r = 0.0
      if ext_rigid_r < 0 # Try without interior finish
        mat_int_finish = nil
        ext_rigid_r = assembly_r - mat_wall.rvalue - inside_film.rvalue
      end
      if (ext_rigid_r > 0) && (ext_rigid_r < 0.1)
        ext_rigid_r = 0.0 # Prevent tiny strip of insulation
      end
      if ext_rigid_r < 0
        ext_rigid_r = 0.0
        match = false
      else
        match = true
      end
    else
      ext_rigid_offset = foundation_wall.insulation_exterior_distance_to_top
      ext_rigid_height = foundation_wall.insulation_exterior_distance_to_bottom - ext_rigid_offset
      ext_rigid_r = foundation_wall.insulation_exterior_r_value
      int_rigid_offset = foundation_wall.insulation_interior_distance_to_top
      int_rigid_height = foundation_wall.insulation_interior_distance_to_bottom - int_rigid_offset
      int_rigid_r = foundation_wall.insulation_interior_r_value
    end

    soil_k_in = UnitConversions.convert(@hpxml.site.ground_conductivity, 'ft', 'in')

    Constructions.apply_foundation_wall(model, [surface], "#{foundation_wall.id} construction",
                                        ext_rigid_offset, int_rigid_offset, ext_rigid_height, int_rigid_height,
                                        ext_rigid_r, int_rigid_r, mat_int_finish, mat_wall, height_ag,
                                        soil_k_in)

    if not assembly_r.nil?
      Constructions.check_surface_assembly_rvalue(runner, [surface], inside_film, nil, assembly_r, match)
    end

    return surface.adjacentFoundation.get
  end

  def self.add_foundation_slab(model, weather, spaces, slab, slab_exp_perim,
                               slab_area, z_origin, kiva_foundation)

    slab_tot_perim = slab_exp_perim
    if slab_tot_perim**2 - 16.0 * slab_area <= 0
      # Cannot construct rectangle with this perimeter/area. Some of the
      # perimeter is presumably not exposed, so bump up perimeter value.
      slab_tot_perim = Math.sqrt(16.0 * slab_area)
    end
    sqrt_term = [slab_tot_perim**2 - 16.0 * slab_area, 0.0].max
    slab_length = slab_tot_perim / 4.0 + Math.sqrt(sqrt_term) / 4.0
    slab_width = slab_tot_perim / 4.0 - Math.sqrt(sqrt_term) / 4.0

    vertices = Geometry.create_floor_vertices(slab_length, slab_width, z_origin, @default_azimuths)
    surface = OpenStudio::Model::Surface.new(vertices, model)
    surface.setName(slab.id)
    surface.setSurfaceType('Floor')
    surface.setOutsideBoundaryCondition('Foundation')
    surface.additionalProperties.setFeature('SurfaceType', 'Slab')
    set_surface_interior(model, spaces, surface, slab)
    surface.setSunExposure('NoSun')
    surface.setWindExposure('NoWind')

    slab_perim_r = slab.perimeter_insulation_r_value
    slab_perim_depth = slab.perimeter_insulation_depth
    if (slab_perim_r == 0) || (slab_perim_depth == 0)
      slab_perim_r = 0
      slab_perim_depth = 0
    end

    if slab.under_slab_insulation_spans_entire_slab
      slab_whole_r = slab.under_slab_insulation_r_value
      slab_under_r = 0
      slab_under_width = 0
    else
      slab_under_r = slab.under_slab_insulation_r_value
      slab_under_width = slab.under_slab_insulation_width
      if (slab_under_r == 0) || (slab_under_width == 0)
        slab_under_r = 0
        slab_under_width = 0
      end
      slab_whole_r = 0
    end
    if slab_under_r + slab_whole_r > 0
      slab_gap_r = 5.0 # Assume gap insulation when insulation under slab is present
    else
      slab_gap_r = 0
    end

    mat_carpet = nil
    if (slab.carpet_fraction > 0) && (slab.carpet_r_value > 0)
      mat_carpet = Material.CoveringBare(slab.carpet_fraction,
                                         slab.carpet_r_value)
    end
    soil_k_in = UnitConversions.convert(@hpxml.site.ground_conductivity, 'ft', 'in')

    Constructions.apply_foundation_slab(model, surface, "#{slab.id} construction",
                                        slab_under_r, slab_under_width, slab_gap_r, slab_perim_r,
                                        slab_perim_depth, slab_whole_r, slab.thickness,
                                        slab_exp_perim, mat_carpet, soil_k_in, kiva_foundation)

    kiva_foundation = surface.adjacentFoundation.get

    foundation_walls_insulated = false
    foundation_ceiling_insulated = false
    @hpxml.foundation_walls.each do |fnd_wall|
      next unless fnd_wall.interior_adjacent_to == slab.interior_adjacent_to
      next unless fnd_wall.exterior_adjacent_to == HPXML::LocationGround

      if fnd_wall.insulation_assembly_r_value.to_f > 5
        foundation_walls_insulated = true
      elsif fnd_wall.insulation_exterior_r_value.to_f + fnd_wall.insulation_interior_r_value.to_f > 0
        foundation_walls_insulated = true
      end
    end
    @hpxml.floors.each do |floor|
      next unless floor.interior_adjacent_to == HPXML::LocationLivingSpace
      next unless floor.exterior_adjacent_to == slab.interior_adjacent_to

      if floor.insulation_assembly_r_value > 5
        foundation_ceiling_insulated = true
      end
    end

    Constructions.apply_kiva_initial_temp(kiva_foundation, slab, weather,
                                          spaces[HPXML::LocationLivingSpace].thermalZone.get,
                                          @hpxml.header.sim_begin_month, @hpxml.header.sim_begin_day,
                                          @hpxml.header.sim_calendar_year, @schedules_file,
                                          foundation_walls_insulated, foundation_ceiling_insulated)

    return kiva_foundation
  end

  def self.add_conditioned_floor_area(model, spaces)
    # Check if we need to add floors between conditioned spaces (e.g., between first
    # and second story or conditioned basement ceiling).
    # This ensures that the E+ reported Conditioned Floor Area is correct.

    sum_cfa = 0.0
    @hpxml.floors.each do |floor|
      next unless floor.is_floor
      next unless [HPXML::LocationLivingSpace, HPXML::LocationBasementConditioned].include?(floor.interior_adjacent_to) ||
                  [HPXML::LocationLivingSpace, HPXML::LocationBasementConditioned].include?(floor.exterior_adjacent_to)

      sum_cfa += floor.area
    end
    @hpxml.slabs.each do |slab|
      next unless [HPXML::LocationLivingSpace, HPXML::LocationBasementConditioned].include? slab.interior_adjacent_to

      sum_cfa += slab.area
    end

    addtl_cfa = @cfa - sum_cfa

    fail if addtl_cfa < -1.0 # Allow some rounding; EPvalidator.xml should prevent this

    return unless addtl_cfa > 1.0 # Allow some rounding

    floor_width = Math::sqrt(addtl_cfa)
    floor_length = addtl_cfa / floor_width
    z_origin = @foundation_top + 8.0 * (@ncfl_ag - 1)

    # Add floor surface
    vertices = Geometry.create_floor_vertices(floor_length, floor_width, z_origin, @default_azimuths)
    floor_surface = OpenStudio::Model::Surface.new(vertices, model)

    floor_surface.setSunExposure('NoSun')
    floor_surface.setWindExposure('NoWind')
    floor_surface.setName('inferred conditioned floor')
    floor_surface.setSurfaceType('Floor')
    floor_surface.setSpace(create_or_get_space(model, spaces, HPXML::LocationLivingSpace))
    floor_surface.setOutsideBoundaryCondition('Adiabatic')
    floor_surface.additionalProperties.setFeature('SurfaceType', 'InferredFloor')
    floor_surface.additionalProperties.setFeature('Tilt', 0.0)

    # Add ceiling surface
    vertices = Geometry.create_ceiling_vertices(floor_length, floor_width, z_origin, @default_azimuths)
    ceiling_surface = OpenStudio::Model::Surface.new(vertices, model)

    ceiling_surface.setSunExposure('NoSun')
    ceiling_surface.setWindExposure('NoWind')
    ceiling_surface.setName('inferred conditioned ceiling')
    ceiling_surface.setSurfaceType('RoofCeiling')
    ceiling_surface.setSpace(create_or_get_space(model, spaces, HPXML::LocationLivingSpace))
    ceiling_surface.setOutsideBoundaryCondition('Adiabatic')
    ceiling_surface.additionalProperties.setFeature('SurfaceType', 'InferredCeiling')
    ceiling_surface.additionalProperties.setFeature('Tilt', 0.0)

    # Apply Construction
    apply_adiabatic_construction(model, [floor_surface, ceiling_surface], 'floor')
  end

  def self.add_thermal_mass(model, spaces)
    if @apply_ashrae140_assumptions
      # 1024 ft2 of interior partition wall mass, no furniture mass
      mat_int_finish = Material.InteriorFinishMaterial(HPXML::InteriorFinishGypsumBoard, 0.5)
      partition_wall_area = 1024.0 * 2 # Exposed partition wall area (both sides)
      Constructions.apply_partition_walls(model, 'PartitionWallConstruction', mat_int_finish, partition_wall_area, spaces)
    else
      mat_int_finish = Material.InteriorFinishMaterial(@hpxml.partition_wall_mass.interior_finish_type, @hpxml.partition_wall_mass.interior_finish_thickness)
      partition_wall_area = @hpxml.partition_wall_mass.area_fraction * @cfa # Exposed partition wall area (both sides)
      Constructions.apply_partition_walls(model, 'PartitionWallConstruction', mat_int_finish, partition_wall_area, spaces)

      Constructions.apply_furniture(model, @hpxml.furniture_mass, spaces)
    end
  end

  def self.add_cooling_season(model, weather)
    # Create cooling season schedule
    # Applies to natural ventilation and calculation of component loads, not HVAC equipment
    # Uses BAHSP cooling season, not user-specified cooling season (which may be, e.g., year-round)
    _, default_cooling_months = HVAC.get_default_heating_and_cooling_seasons(weather)

    clg_season_sch = MonthWeekdayWeekendSchedule.new(model, 'cooling season schedule', Array.new(24, 1), Array.new(24, 1), default_cooling_months, Constants.ScheduleTypeLimitsFraction)
    @clg_ssn_sensor = OpenStudio::Model::EnergyManagementSystemSensor.new(model, 'Schedule Value')
    @clg_ssn_sensor.setName('cool_season')
    @clg_ssn_sensor.setKeyName(clg_season_sch.schedule.name.to_s)
  end

  def self.add_windows(model, spaces)
    # We already stored @fraction_of_windows_operable, so lets remove the
    # fraction_operable properties from windows and re-collapse the enclosure
    # so as to prevent potentially modeling multiple identical windows in E+,
    # which can increase simulation runtime.
    @hpxml.windows.each do |window|
      window.fraction_operable = nil
    end
    @hpxml.collapse_enclosure_surfaces()

    shading_group = nil
    shading_schedules = {}
    shading_ems = { sensors: {}, program: nil }

    surfaces = []
    @hpxml.windows.each_with_index do |window, i|
      window_height = 4.0 # ft, default

      overhang_depth = nil
      if (not window.overhangs_depth.nil?) && (window.overhangs_depth > 0)
        overhang_depth = window.overhangs_depth
        overhang_distance_to_top = window.overhangs_distance_to_top_of_window
        overhang_distance_to_bottom = window.overhangs_distance_to_bottom_of_window
        window_height = overhang_distance_to_bottom - overhang_distance_to_top
      end

      window_length = window.area / window_height
      z_origin = @foundation_top

      ufactor, shgc = Constructions.get_ufactor_shgc_adjusted_by_storms(window.storm_type, window.ufactor, window.shgc)

      if window.is_exterior

        # Create parent surface slightly bigger than window
        vertices = Geometry.create_wall_vertices(window_length, window_height, z_origin, window.azimuth, add_buffer: true)
        surface = OpenStudio::Model::Surface.new(vertices, model)

        surface.additionalProperties.setFeature('Length', window_length)
        surface.additionalProperties.setFeature('Azimuth', window.azimuth)
        surface.additionalProperties.setFeature('Tilt', 90.0)
        surface.additionalProperties.setFeature('SurfaceType', 'Window')
        surface.setName("surface #{window.id}")
        surface.setSurfaceType('Wall')
        set_surface_interior(model, spaces, surface, window.wall)

        vertices = Geometry.create_wall_vertices(window_length, window_height, z_origin, window.azimuth)
        sub_surface = OpenStudio::Model::SubSurface.new(vertices, model)
        sub_surface.setName(window.id)
        sub_surface.setSurface(surface)
        sub_surface.setSubSurfaceType('FixedWindow')

        set_subsurface_exterior(surface, spaces, model, window.wall)
        surfaces << surface

        if not overhang_depth.nil?
          overhang = sub_surface.addOverhang(UnitConversions.convert(overhang_depth, 'ft', 'm'), UnitConversions.convert(overhang_distance_to_top, 'ft', 'm'))
          overhang.get.setName("#{sub_surface.name} - #{Constants.ObjectNameOverhangs}")
        end

        # Apply construction
        Constructions.apply_window(model, sub_surface, 'WindowConstruction', ufactor, shgc)

        # Apply interior/exterior shading (as needed)
        shading_vertices = Geometry.create_wall_vertices(window_length, window_height, z_origin, window.azimuth)
        shading_group = Constructions.apply_window_skylight_shading(model, window, i, shading_vertices, surface, sub_surface, shading_group,
                                                                    shading_schedules, shading_ems, Constants.ObjectNameWindowShade, @hpxml)
      else
        # Window is on an interior surface, which E+ does not allow. Model
        # as a door instead so that we can get the appropriate conduction
        # heat transfer; there is no solar gains anyway.

        # Create parent surface slightly bigger than window
        vertices = Geometry.create_wall_vertices(window_length, window_height, z_origin, window.azimuth, add_buffer: true)
        surface = OpenStudio::Model::Surface.new(vertices, model)

        surface.additionalProperties.setFeature('Length', window_length)
        surface.additionalProperties.setFeature('Azimuth', window.azimuth)
        surface.additionalProperties.setFeature('Tilt', 90.0)
        surface.additionalProperties.setFeature('SurfaceType', 'Door')
        surface.setName("surface #{window.id}")
        surface.setSurfaceType('Wall')
        set_surface_interior(model, spaces, surface, window.wall)

        vertices = Geometry.create_wall_vertices(window_length, window_height, z_origin, window.azimuth)
        sub_surface = OpenStudio::Model::SubSurface.new(vertices, model)
        sub_surface.setName(window.id)
        sub_surface.setSurface(surface)
        sub_surface.setSubSurfaceType('Door')

        set_subsurface_exterior(surface, spaces, model, window.wall)
        surfaces << surface

        # Apply construction
        inside_film = Material.AirFilmVertical
        outside_film = Material.AirFilmVertical
        Constructions.apply_door(model, [sub_surface], 'Window', ufactor, inside_film, outside_film)
      end
    end

    apply_adiabatic_construction(model, surfaces, 'wall')
  end

  def self.add_skylights(model, spaces)
    surfaces = []

    shading_group = nil
    shading_schedules = {}
    shading_ems = { sensors: {}, program: nil }

    @hpxml.skylights.each_with_index do |skylight, i|
      tilt = skylight.roof.pitch / 12.0
      width = Math::sqrt(skylight.area)
      length = skylight.area / width
      z_origin = @walls_top + 0.5 * Math.sin(Math.atan(tilt)) * width

      ufactor, shgc = Constructions.get_ufactor_shgc_adjusted_by_storms(skylight.storm_type, skylight.ufactor, skylight.shgc)

      # Create parent surface slightly bigger than skylight
      vertices = Geometry.create_roof_vertices(length, width, z_origin, skylight.azimuth, tilt, add_buffer: true)
      surface = OpenStudio::Model::Surface.new(vertices, model)
      surface.additionalProperties.setFeature('Length', length)
      surface.additionalProperties.setFeature('Width', width)
      surface.additionalProperties.setFeature('Azimuth', skylight.azimuth)
      surface.additionalProperties.setFeature('Tilt', tilt)
      surface.additionalProperties.setFeature('SurfaceType', 'Skylight')
      surface.setName("surface #{skylight.id}")
      surface.setSurfaceType('RoofCeiling')
      surface.setSpace(create_or_get_space(model, spaces, HPXML::LocationLivingSpace)) # Ensures it is included in Manual J sizing
      surface.setOutsideBoundaryCondition('Outdoors') # cannot be adiabatic because subsurfaces won't be created
      surfaces << surface

      vertices = Geometry.create_roof_vertices(length, width, z_origin, skylight.azimuth, tilt)
      sub_surface = OpenStudio::Model::SubSurface.new(vertices, model)
      sub_surface.setName(skylight.id)
      sub_surface.setSurface(surface)
      sub_surface.setSubSurfaceType('Skylight')

      # Apply construction
      Constructions.apply_skylight(model, sub_surface, 'SkylightConstruction', ufactor, shgc)

      # Apply interior/exterior shading (as needed)
      shading_vertices = Geometry.create_roof_vertices(length, width, z_origin, skylight.azimuth, tilt)
      shading_group = Constructions.apply_window_skylight_shading(model, skylight, i, shading_vertices, surface, sub_surface, shading_group,
                                                                  shading_schedules, shading_ems, Constants.ObjectNameSkylightShade, @hpxml)
    end

    apply_adiabatic_construction(model, surfaces, 'roof')
  end

  def self.add_doors(model, spaces)
    surfaces = []
    @hpxml.doors.each do |door|
      door_height = 6.67 # ft
      door_length = door.area / door_height
      z_origin = @foundation_top

      # Create parent surface slightly bigger than door
      vertices = Geometry.create_wall_vertices(door_length, door_height, z_origin, door.azimuth, add_buffer: true)
      surface = OpenStudio::Model::Surface.new(vertices, model)

      surface.additionalProperties.setFeature('Length', door_length)
      surface.additionalProperties.setFeature('Azimuth', door.azimuth)
      surface.additionalProperties.setFeature('Tilt', 90.0)
      surface.additionalProperties.setFeature('SurfaceType', 'Door')
      surface.setName("surface #{door.id}")
      surface.setSurfaceType('Wall')
      set_surface_interior(model, spaces, surface, door.wall)

      vertices = Geometry.create_wall_vertices(door_length, door_height, z_origin, door.azimuth)
      sub_surface = OpenStudio::Model::SubSurface.new(vertices, model)
      sub_surface.setName(door.id)
      sub_surface.setSurface(surface)
      sub_surface.setSubSurfaceType('Door')

      set_subsurface_exterior(surface, spaces, model, door.wall)
      surfaces << surface

      # Apply construction
      ufactor = 1.0 / door.r_value
      inside_film = Material.AirFilmVertical
      if door.wall.is_exterior
        outside_film = Material.AirFilmOutside
      else
        outside_film = Material.AirFilmVertical
      end
      Constructions.apply_door(model, [sub_surface], 'Door', ufactor, inside_film, outside_film)
    end

    apply_adiabatic_construction(model, surfaces, 'wall')
  end

  def self.apply_adiabatic_construction(model, surfaces, type)
    # Arbitrary construction for heat capacitance.
    # Only applies to surfaces where outside boundary conditioned is
    # adiabatic or surface net area is near zero.
    return if surfaces.empty?

    if type == 'wall'
      mat_int_finish = Material.InteriorFinishMaterial(HPXML::InteriorFinishGypsumBoard, 0.5)
      mat_ext_finish = Material.ExteriorFinishMaterial(HPXML::SidingTypeWood)
      Constructions.apply_wood_stud_wall(model, surfaces, 'AdiabaticWallConstruction',
                                         0, 1, 3.5, true, 0.1, mat_int_finish, 0, 99, mat_ext_finish,
                                         Material.AirFilmVertical, Material.AirFilmVertical)
    elsif type == 'floor'
      Constructions.apply_wood_frame_floor_ceiling(model, surfaces, 'AdiabaticFloorConstruction', false,
                                                   0, 1, 0.07, 5.5, 0.75, 99, Material.CoveringBare,
                                                   Material.AirFilmFloorReduced, Material.AirFilmFloorReduced)
    elsif type == 'roof'
      Constructions.apply_open_cavity_roof(model, surfaces, 'AdiabaticRoofConstruction',
                                           0, 1, 7.25, 0.07, 7.25, 0.75, 99,
                                           Material.RoofMaterial(HPXML::RoofTypeAsphaltShingles),
                                           false, Material.AirFilmOutside,
                                           Material.AirFilmRoof(Geometry.get_roof_pitch(surfaces)), nil)
    end
  end

  def self.add_hot_water_and_appliances(runner, model, weather, spaces)
    # Assign spaces
    @hpxml.clothes_washers.each do |clothes_washer|
      clothes_washer.additional_properties.space = get_space_from_location(clothes_washer.location, spaces)
    end
    @hpxml.clothes_dryers.each do |clothes_dryer|
      clothes_dryer.additional_properties.space = get_space_from_location(clothes_dryer.location, spaces)
    end
    @hpxml.dishwashers.each do |dishwasher|
      dishwasher.additional_properties.space = get_space_from_location(dishwasher.location, spaces)
    end
    @hpxml.refrigerators.each do |refrigerator|
      refrigerator.additional_properties.space = get_space_from_location(refrigerator.location, spaces)
    end
    @hpxml.freezers.each do |freezer|
      freezer.additional_properties.space = get_space_from_location(freezer.location, spaces)
    end
    @hpxml.cooking_ranges.each do |cooking_range|
      cooking_range.additional_properties.space = get_space_from_location(cooking_range.location, spaces)
    end

    # Distribution
    if @hpxml.water_heating_systems.size > 0
      hot_water_distribution = @hpxml.hot_water_distributions[0]
    end

    # Solar thermal system
    solar_thermal_system = nil
    if @hpxml.solar_thermal_systems.size > 0
      solar_thermal_system = @hpxml.solar_thermal_systems[0]
    end

    # Water Heater
    unavailable_periods = Schedule.get_unavailable_periods(SchedulesFile::ColumnWaterHeater, @hpxml.header.unavailable_periods)
    has_uncond_bsmnt = @hpxml.has_location(HPXML::LocationBasementUnconditioned)
    plantloop_map = {}
    @hpxml.water_heating_systems.each do |water_heating_system|
      loc_space, loc_schedule = get_space_or_schedule_from_location(water_heating_system.location, model, spaces)

      ec_adj = HotWaterAndAppliances.get_dist_energy_consumption_adjustment(has_uncond_bsmnt, @cfa, @ncfl, water_heating_system, hot_water_distribution)

      sys_id = water_heating_system.id
      if water_heating_system.water_heater_type == HPXML::WaterHeaterTypeStorage
        plantloop_map[sys_id] = Waterheater.apply_tank(model, runner, loc_space, loc_schedule, water_heating_system, ec_adj, solar_thermal_system, @eri_version, @schedules_file, unavailable_periods)
      elsif water_heating_system.water_heater_type == HPXML::WaterHeaterTypeTankless
        plantloop_map[sys_id] = Waterheater.apply_tankless(model, runner, loc_space, loc_schedule, water_heating_system, ec_adj, solar_thermal_system, @eri_version, @schedules_file, unavailable_periods)
      elsif water_heating_system.water_heater_type == HPXML::WaterHeaterTypeHeatPump
        living_zone = spaces[HPXML::LocationLivingSpace].thermalZone.get
        plantloop_map[sys_id] = Waterheater.apply_heatpump(model, runner, loc_space, loc_schedule, weather, water_heating_system, ec_adj, solar_thermal_system, living_zone, @eri_version, @schedules_file, unavailable_periods)
      elsif [HPXML::WaterHeaterTypeCombiStorage, HPXML::WaterHeaterTypeCombiTankless].include? water_heating_system.water_heater_type
        plantloop_map[sys_id] = Waterheater.apply_combi(model, runner, loc_space, loc_schedule, water_heating_system, ec_adj, solar_thermal_system, @eri_version, @schedules_file, unavailable_periods)
      else
        fail "Unhandled water heater (#{water_heating_system.water_heater_type})."
      end
    end

    # Hot water fixtures and appliances
    HotWaterAndAppliances.apply(model, runner, @hpxml, weather, spaces, hot_water_distribution,
                                solar_thermal_system, @eri_version, @schedules_file, plantloop_map,
                                @hpxml.header.unavailable_periods)

    if (not solar_thermal_system.nil?) && (not solar_thermal_system.collector_area.nil?) # Detailed solar water heater
      loc_space, loc_schedule = get_space_or_schedule_from_location(solar_thermal_system.water_heating_system.location, model, spaces)
      Waterheater.apply_solar_thermal(model, loc_space, loc_schedule, solar_thermal_system, plantloop_map)
    end

    # Add combi-system EMS program with water use equipment information
    Waterheater.apply_combi_system_EMS(model, @hpxml.water_heating_systems, plantloop_map)
  end

  def self.add_cooling_system(model, spaces, runner, airloop_map)
    living_zone = spaces[HPXML::LocationLivingSpace].thermalZone.get

    HVAC.get_hpxml_hvac_systems(@hpxml).each do |hvac_system|
      next if hvac_system[:cooling].nil?
      next unless hvac_system[:cooling].is_a? HPXML::CoolingSystem

      cooling_system = hvac_system[:cooling]
      heating_system = hvac_system[:heating]

      check_distribution_system(cooling_system.distribution_system, cooling_system.cooling_system_type)

      is_ddb_control = @hpxml.hvac_controls[0].onoff_thermostat_deadband.to_f > 0.0
      is_realistic_staging = @hpxml.hvac_controls[0].realistic_staging
      # Error checking
      if cooling_system.additional_properties.respond_to? :num_speeds
        if is_realistic_staging && cooling_system.additional_properties.num_speeds != 2
          is_realistic_staging = false
          runner.registerWarning('TwospeedRealisticStaging should only be used for two speed DX systems. Continue simulation without realistic staging.')
        end
        if is_ddb_control && !([1, 2].include? cooling_system.additional_properties.num_speeds)
          is_ddb_control = false
          is_realistic_staging = false
          runner.registerWarning('Expect OnOffThermostatDeadbandTemperature to be used only for single speed or two speed DX systems. Continue simulation without on-off thermostat deadband or realistic staging.')
        end
        if cooling_system.additional_properties.num_speeds == 2 && !is_realistic_staging && is_ddb_control
          is_ddb_control = false
          is_realistic_staging = false
          runner.registerWarning('Expect OnOffThermostatDeadbandTemperature to be used with realistic staging for two speed DX systems. Continue simulation without on-off thermostat deadband or realistic staging.')
        end
      end

      # Calculate cooling sequential load fractions
      sequential_cool_load_fracs = HVAC.calc_sequential_load_fractions(cooling_system.fraction_cool_load_served.to_f, @remaining_cool_load_frac, @cooling_days)
      @remaining_cool_load_frac -= cooling_system.fraction_cool_load_served.to_f

      # Calculate heating sequential load fractions
      if not heating_system.nil?
        sequential_heat_load_fracs = HVAC.calc_sequential_load_fractions(heating_system.fraction_heat_load_served, @remaining_heat_load_frac, @heating_days)
        @remaining_heat_load_frac -= heating_system.fraction_heat_load_served
      elsif cooling_system.has_integrated_heating
        sequential_heat_load_fracs = HVAC.calc_sequential_load_fractions(cooling_system.integrated_heating_system_fraction_heat_load_served, @remaining_heat_load_frac, @heating_days)
        @remaining_heat_load_frac -= cooling_system.integrated_heating_system_fraction_heat_load_served
      else
        sequential_heat_load_fracs = [0]
      end

      sys_id = cooling_system.id
      if [HPXML::HVACTypeCentralAirConditioner,
          HPXML::HVACTypeRoomAirConditioner,
          HPXML::HVACTypeMiniSplitAirConditioner,
          HPXML::HVACTypePTAC].include? cooling_system.cooling_system_type

        airloop_map[sys_id] = HVAC.apply_air_source_hvac_systems(model, cooling_system, heating_system,
                                                                 sequential_cool_load_fracs, sequential_heat_load_fracs,
<<<<<<< HEAD
                                                                 living_zone, @hvac_unavailable_periods, is_ddb_control, is_realistic_staging)
=======
                                                                 living_zone, @hvac_unavailable_periods, is_ddb_control)
>>>>>>> 05b5ad93

      elsif [HPXML::HVACTypeEvaporativeCooler].include? cooling_system.cooling_system_type

        airloop_map[sys_id] = HVAC.apply_evaporative_cooler(model, cooling_system,
                                                            sequential_cool_load_fracs, living_zone, @hvac_unavailable_periods)
      end
    end
  end

  def self.add_heating_system(runner, model, spaces, airloop_map)
    living_zone = spaces[HPXML::LocationLivingSpace].thermalZone.get

    HVAC.get_hpxml_hvac_systems(@hpxml).each do |hvac_system|
      next if hvac_system[:heating].nil?
      next unless hvac_system[:heating].is_a? HPXML::HeatingSystem

      cooling_system = hvac_system[:cooling]
      heating_system = hvac_system[:heating]

      check_distribution_system(heating_system.distribution_system, heating_system.heating_system_type)

      if (heating_system.heating_system_type == HPXML::HVACTypeFurnace) && (not cooling_system.nil?)
        next # Already processed combined AC+furnace
      end

      # Calculate heating sequential load fractions
      if heating_system.is_heat_pump_backup_system
        # Heating system will be last in the EquipmentList and should meet entirety of
        # remaining load during the heating season.
        sequential_heat_load_fracs = @heating_days.map(&:to_f)
        if not heating_system.fraction_heat_load_served.nil?
          fail 'Heat pump backup system cannot have a fraction heat load served specified.'
        end
      else
        sequential_heat_load_fracs = HVAC.calc_sequential_load_fractions(heating_system.fraction_heat_load_served, @remaining_heat_load_frac, @heating_days)
        @remaining_heat_load_frac -= heating_system.fraction_heat_load_served
      end

      sys_id = heating_system.id
      if [HPXML::HVACTypeFurnace].include? heating_system.heating_system_type

        airloop_map[sys_id] = HVAC.apply_air_source_hvac_systems(model, nil, heating_system,
                                                                 [0], sequential_heat_load_fracs,
                                                                 living_zone, @hvac_unavailable_periods)

      elsif [HPXML::HVACTypeBoiler].include? heating_system.heating_system_type

        airloop_map[sys_id] = HVAC.apply_boiler(model, runner, heating_system,
                                                sequential_heat_load_fracs, living_zone, @hvac_unavailable_periods)

      elsif [HPXML::HVACTypeElectricResistance].include? heating_system.heating_system_type

        HVAC.apply_electric_baseboard(model, heating_system,
                                      sequential_heat_load_fracs, living_zone, @hvac_unavailable_periods)

      elsif [HPXML::HVACTypeStove,
             HPXML::HVACTypePortableHeater,
             HPXML::HVACTypeFixedHeater,
             HPXML::HVACTypeWallFurnace,
             HPXML::HVACTypeFloorFurnace,
             HPXML::HVACTypeFireplace].include? heating_system.heating_system_type

        HVAC.apply_unit_heater(model, heating_system,
                               sequential_heat_load_fracs, living_zone, @hvac_unavailable_periods)
      end

      next unless heating_system.is_heat_pump_backup_system

      # Store OS object for later use
      equipment_list = model.getZoneHVACEquipmentLists.find { |el| el.thermalZone == living_zone }
      @heat_pump_backup_system_object = equipment_list.equipment[-1]
    end
  end

  def self.add_heat_pump(runner, model, weather, spaces, airloop_map)
    living_zone = spaces[HPXML::LocationLivingSpace].thermalZone.get

    HVAC.get_hpxml_hvac_systems(@hpxml).each do |hvac_system|
      next if hvac_system[:cooling].nil?
      next unless hvac_system[:cooling].is_a? HPXML::HeatPump

      heat_pump = hvac_system[:cooling]

      check_distribution_system(heat_pump.distribution_system, heat_pump.heat_pump_type)

      is_ddb_control = @hpxml.hvac_controls[0].onoff_thermostat_deadband.to_f > 0.0
      is_realistic_staging = @hpxml.hvac_controls[0].realistic_staging
      # Error checking
      if heat_pump.additional_properties.respond_to? :num_speeds
        if is_realistic_staging && heat_pump.additional_properties.num_speeds != 2
          is_realistic_staging = false
          runner.registerWarning('TwospeedRealisticStaging should only be used for two speed DX systems. Continue simulation without realistic staging.')
        end
        if is_ddb_control && !([1, 2].include? heat_pump.additional_properties.num_speeds)
          is_ddb_control = false
          is_realistic_staging = false
          runner.registerWarning('Expect OnOffThermostatDeadbandTemperature to be used only for single speed or two speed DX systems. Continue simulation without on-off thermostat deadband or realistic staging.')
        end
        if heat_pump.additional_properties.num_speeds == 2 && !is_realistic_staging && is_ddb_control
          is_ddb_control = false
          is_realistic_staging = false
          runner.registerWarning('Expect OnOffThermostatDeadbandTemperature to be used with realistic staging for two speed DX systems. Continue simulation without on-off thermostat deadband or realistic staging.')
        end
      end

      # Calculate heating sequential load fractions
      sequential_heat_load_fracs = HVAC.calc_sequential_load_fractions(heat_pump.fraction_heat_load_served, @remaining_heat_load_frac, @heating_days)
      @remaining_heat_load_frac -= heat_pump.fraction_heat_load_served

      # Calculate cooling sequential load fractions
      sequential_cool_load_fracs = HVAC.calc_sequential_load_fractions(heat_pump.fraction_cool_load_served, @remaining_cool_load_frac, @cooling_days)
      @remaining_cool_load_frac -= heat_pump.fraction_cool_load_served

      sys_id = heat_pump.id
      if [HPXML::HVACTypeHeatPumpWaterLoopToAir].include? heat_pump.heat_pump_type

        airloop_map[sys_id] = HVAC.apply_water_loop_to_air_heat_pump(model, heat_pump,
                                                                     sequential_heat_load_fracs, sequential_cool_load_fracs,
                                                                     living_zone, @hvac_unavailable_periods)
<<<<<<< HEAD
=======

>>>>>>> 05b5ad93
      elsif [HPXML::HVACTypeHeatPumpAirToAir,
             HPXML::HVACTypeHeatPumpMiniSplit,
             HPXML::HVACTypeHeatPumpPTHP,
             HPXML::HVACTypeHeatPumpRoom].include? heat_pump.heat_pump_type
        airloop_map[sys_id] = HVAC.apply_air_source_hvac_systems(model, heat_pump, heat_pump,
                                                                 sequential_cool_load_fracs, sequential_heat_load_fracs,
<<<<<<< HEAD
                                                                 living_zone, @hvac_unavailable_periods, is_ddb_control, is_realistic_staging)
=======
                                                                 living_zone, @hvac_unavailable_periods, @hpxml.hvac_controls[0].onoff_thermostat_deadband > 0.0)
>>>>>>> 05b5ad93
      elsif [HPXML::HVACTypeHeatPumpGroundToAir].include? heat_pump.heat_pump_type

        airloop_map[sys_id] = HVAC.apply_ground_to_air_heat_pump(model, runner, weather, heat_pump,
                                                                 sequential_heat_load_fracs, sequential_cool_load_fracs,
                                                                 living_zone, @hpxml.site.ground_conductivity, @hvac_unavailable_periods)

      end

      next unless not heat_pump.backup_system.nil?

      equipment_list = model.getZoneHVACEquipmentLists.find { |el| el.thermalZone == living_zone }

      # Set priority to be last (i.e., after the heat pump that it is backup for)
      equipment_list.setHeatingPriority(@heat_pump_backup_system_object, 99)
      equipment_list.setCoolingPriority(@heat_pump_backup_system_object, 99)
    end
  end

  def self.add_ideal_system(model, spaces, epw_path)
    # Adds an ideal air system as needed to meet the load under certain circumstances:
    # 1. the sum of fractions load served is less than 1, or
    # 2. we're using an ideal air system for e.g. ASHRAE 140 loads calculation.
    living_zone = spaces[HPXML::LocationLivingSpace].thermalZone.get
    obj_name = Constants.ObjectNameIdealAirSystem

    if @apply_ashrae140_assumptions && (@hpxml.total_fraction_heat_load_served + @hpxml.total_fraction_heat_load_served == 0.0)
      cooling_load_frac = 1.0
      heating_load_frac = 1.0
      if @apply_ashrae140_assumptions
        if epw_path.end_with? 'USA_CO_Colorado.Springs-Peterson.Field.724660_TMY3.epw'
          cooling_load_frac = 0.0
        elsif epw_path.end_with? 'USA_NV_Las.Vegas-McCarran.Intl.AP.723860_TMY3.epw'
          heating_load_frac = 0.0
        else
          fail 'Unexpected weather file for ASHRAE 140 run.'
        end
      end
      HVAC.apply_ideal_air_loads(model, obj_name, [cooling_load_frac], [heating_load_frac],
                                 living_zone, @hvac_unavailable_periods)
      return
    end

    if (@hpxml.total_fraction_heat_load_served < 1.0) && (@hpxml.total_fraction_heat_load_served > 0.0)
      sequential_heat_load_fracs = HVAC.calc_sequential_load_fractions(@remaining_heat_load_frac - @hpxml.total_fraction_heat_load_served, @remaining_heat_load_frac, @heating_days)
      @remaining_heat_load_frac -= (1.0 - @hpxml.total_fraction_heat_load_served)
    else
      sequential_heat_load_fracs = [0.0]
    end

    if (@hpxml.total_fraction_cool_load_served < 1.0) && (@hpxml.total_fraction_cool_load_served > 0.0)
      sequential_cool_load_fracs = HVAC.calc_sequential_load_fractions(@remaining_cool_load_frac - @hpxml.total_fraction_cool_load_served, @remaining_cool_load_frac, @cooling_days)
      @remaining_cool_load_frac -= (1.0 - @hpxml.total_fraction_cool_load_served)
    else
      sequential_cool_load_fracs = [0.0]
    end

    if (sequential_heat_load_fracs.sum > 0.0) || (sequential_cool_load_fracs.sum > 0.0)
      HVAC.apply_ideal_air_loads(model, obj_name, sequential_cool_load_fracs, sequential_heat_load_fracs,
                                 living_zone, @hvac_unavailable_periods)
    end
  end

  def self.add_setpoints(runner, model, weather, spaces)
    return if @hpxml.hvac_controls.size == 0

    hvac_control = @hpxml.hvac_controls[0]
    living_zone = spaces[HPXML::LocationLivingSpace].thermalZone.get
    has_ceiling_fan = (@hpxml.ceiling_fans.size > 0)

    HVAC.apply_setpoints(model, runner, weather, hvac_control, living_zone, has_ceiling_fan, @heating_days, @cooling_days, @hpxml.header.sim_calendar_year, @schedules_file)
  end

  def self.add_ceiling_fans(runner, model, weather, spaces)
    return if @hpxml.ceiling_fans.size == 0

    ceiling_fan = @hpxml.ceiling_fans[0]
    HVAC.apply_ceiling_fans(model, runner, weather, ceiling_fan, spaces[HPXML::LocationLivingSpace],
                            @schedules_file, @hpxml.header.unavailable_periods)
  end

  def self.add_dehumidifiers(model, spaces)
    return if @hpxml.dehumidifiers.size == 0

    HVAC.apply_dehumidifiers(model, @hpxml.dehumidifiers, spaces[HPXML::LocationLivingSpace], @hpxml.header.unavailable_periods)
  end

  def self.check_distribution_system(hvac_distribution, system_type)
    return if hvac_distribution.nil?

    hvac_distribution_type_map = { HPXML::HVACTypeFurnace => [HPXML::HVACDistributionTypeAir, HPXML::HVACDistributionTypeDSE],
                                   HPXML::HVACTypeBoiler => [HPXML::HVACDistributionTypeHydronic, HPXML::HVACDistributionTypeAir, HPXML::HVACDistributionTypeDSE],
                                   HPXML::HVACTypeCentralAirConditioner => [HPXML::HVACDistributionTypeAir, HPXML::HVACDistributionTypeDSE],
                                   HPXML::HVACTypeEvaporativeCooler => [HPXML::HVACDistributionTypeAir, HPXML::HVACDistributionTypeDSE],
                                   HPXML::HVACTypeMiniSplitAirConditioner => [HPXML::HVACDistributionTypeAir, HPXML::HVACDistributionTypeDSE],
                                   HPXML::HVACTypeHeatPumpAirToAir => [HPXML::HVACDistributionTypeAir, HPXML::HVACDistributionTypeDSE],
                                   HPXML::HVACTypeHeatPumpMiniSplit => [HPXML::HVACDistributionTypeAir, HPXML::HVACDistributionTypeDSE],
                                   HPXML::HVACTypeHeatPumpGroundToAir => [HPXML::HVACDistributionTypeAir, HPXML::HVACDistributionTypeDSE],
                                   HPXML::HVACTypeHeatPumpWaterLoopToAir => [HPXML::HVACDistributionTypeAir, HPXML::HVACDistributionTypeDSE] }

    if not hvac_distribution_type_map[system_type].include? hvac_distribution.distribution_system_type
      fail "Incorrect HVAC distribution system type for HVAC type: '#{system_type}'. Should be one of: #{hvac_distribution_type_map[system_type]}"
    end
  end

  def self.add_mels(runner, model, spaces)
    # Misc
    @hpxml.plug_loads.each do |plug_load|
      if plug_load.plug_load_type == HPXML::PlugLoadTypeOther
        obj_name = Constants.ObjectNameMiscPlugLoads
      elsif plug_load.plug_load_type == HPXML::PlugLoadTypeTelevision
        obj_name = Constants.ObjectNameMiscTelevision
      elsif plug_load.plug_load_type == HPXML::PlugLoadTypeElectricVehicleCharging
        obj_name = Constants.ObjectNameMiscElectricVehicleCharging
      elsif plug_load.plug_load_type == HPXML::PlugLoadTypeWellPump
        obj_name = Constants.ObjectNameMiscWellPump
      end
      if obj_name.nil?
        runner.registerWarning("Unexpected plug load type '#{plug_load.plug_load_type}'. The plug load will not be modeled.")
        next
      end

      MiscLoads.apply_plug(model, runner, plug_load, obj_name, spaces[HPXML::LocationLivingSpace], @apply_ashrae140_assumptions,
                           @schedules_file, @hpxml.header.unavailable_periods)
    end
  end

  def self.add_mfls(runner, model, spaces)
    # Misc
    @hpxml.fuel_loads.each do |fuel_load|
      if fuel_load.fuel_load_type == HPXML::FuelLoadTypeGrill
        obj_name = Constants.ObjectNameMiscGrill
      elsif fuel_load.fuel_load_type == HPXML::FuelLoadTypeLighting
        obj_name = Constants.ObjectNameMiscLighting
      elsif fuel_load.fuel_load_type == HPXML::FuelLoadTypeFireplace
        obj_name = Constants.ObjectNameMiscFireplace
      end
      if obj_name.nil?
        runner.registerWarning("Unexpected fuel load type '#{fuel_load.fuel_load_type}'. The fuel load will not be modeled.")
        next
      end

      MiscLoads.apply_fuel(model, runner, fuel_load, obj_name, spaces[HPXML::LocationLivingSpace],
                           @schedules_file, @hpxml.header.unavailable_periods)
    end
  end

  def self.add_lighting(runner, model, epw_file, spaces)
    Lighting.apply(runner, model, epw_file, spaces, @hpxml.lighting_groups, @hpxml.lighting, @eri_version,
                   @schedules_file, @cfa, @hpxml.header.unavailable_periods)
  end

  def self.add_pools_and_hot_tubs(runner, model, spaces)
    @hpxml.pools.each do |pool|
      next if pool.type == HPXML::TypeNone

      MiscLoads.apply_pool_or_hot_tub_heater(runner, model, pool, Constants.ObjectNameMiscPoolHeater, spaces[HPXML::LocationLivingSpace],
                                             @schedules_file, @hpxml.header.unavailable_periods)
      next if pool.pump_type == HPXML::TypeNone

      MiscLoads.apply_pool_or_hot_tub_pump(runner, model, pool, Constants.ObjectNameMiscPoolPump, spaces[HPXML::LocationLivingSpace],
                                           @schedules_file, @hpxml.header.unavailable_periods)
    end

    @hpxml.hot_tubs.each do |hot_tub|
      next if hot_tub.type == HPXML::TypeNone

      MiscLoads.apply_pool_or_hot_tub_heater(runner, model, hot_tub, Constants.ObjectNameMiscHotTubHeater, spaces[HPXML::LocationLivingSpace],
                                             @schedules_file, @hpxml.header.unavailable_periods)
      next if hot_tub.pump_type == HPXML::TypeNone

      MiscLoads.apply_pool_or_hot_tub_pump(runner, model, hot_tub, Constants.ObjectNameMiscHotTubPump, spaces[HPXML::LocationLivingSpace],
                                           @schedules_file, @hpxml.header.unavailable_periods)
    end
  end

  def self.add_airflow(runner, model, weather, spaces, airloop_map)
    # Ducts
    duct_systems = {}
    @hpxml.hvac_distributions.each do |hvac_distribution|
      next unless hvac_distribution.distribution_system_type == HPXML::HVACDistributionTypeAir

      air_ducts = create_ducts(model, hvac_distribution, spaces)
      next if air_ducts.empty?

      # Connect AirLoopHVACs to ducts
      added_ducts = false
      hvac_distribution.hvac_systems.each do |hvac_system|
        next if airloop_map[hvac_system.id].nil?

        object = airloop_map[hvac_system.id]
        if duct_systems[air_ducts].nil?
          duct_systems[air_ducts] = object
          added_ducts = true
        elsif duct_systems[air_ducts] != object
          # Multiple air loops associated with this duct system, treat
          # as separate duct systems.
          air_ducts2 = create_ducts(model, hvac_distribution, spaces)
          duct_systems[air_ducts2] = object
          added_ducts = true
        end
      end
      if not added_ducts
        fail 'Unexpected error adding ducts to model.'
      end
    end

    # Create HVAC availability sensor
    # FIXME: Check if the 0 vs 1 convention is correct
    @hvac_availability_sensor = nil
    if not @hvac_unavailable_periods.empty?
      avail_sch = ScheduleConstant.new(model, SchedulesFile::ColumnHVAC, 1.0, Constants.ScheduleTypeLimitsFraction, unavailable_periods: @hvac_unavailable_periods)
      avail_sch = avail_sch.schedule

      @hvac_availability_sensor = OpenStudio::Model::EnergyManagementSystemSensor.new(model, 'Schedule Value')
      @hvac_availability_sensor.setName('availability s')
      @hvac_availability_sensor.setKeyName(avail_sch.name.to_s)
    end

    Airflow.apply(model, runner, weather, spaces, @hpxml, @cfa, @nbeds,
                  @ncfl_ag, duct_systems, airloop_map, @clg_ssn_sensor, @eri_version,
                  @frac_windows_operable, @apply_ashrae140_assumptions, @schedules_file,
                  @hpxml.header.unavailable_periods, @hvac_availability_sensor)
  end

  def self.create_ducts(model, hvac_distribution, spaces)
    air_ducts = []

    # Duct leakage (supply/return => [value, units])
    leakage_to_outside = { HPXML::DuctTypeSupply => [0.0, nil],
                           HPXML::DuctTypeReturn => [0.0, nil] }
    hvac_distribution.duct_leakage_measurements.each do |duct_leakage_measurement|
      next unless [HPXML::UnitsCFM25, HPXML::UnitsCFM50, HPXML::UnitsPercent].include?(duct_leakage_measurement.duct_leakage_units) && (duct_leakage_measurement.duct_leakage_total_or_to_outside == 'to outside')
      next if duct_leakage_measurement.duct_type.nil?

      leakage_to_outside[duct_leakage_measurement.duct_type] = [duct_leakage_measurement.duct_leakage_value, duct_leakage_measurement.duct_leakage_units]
    end

    # Duct location, R-value, Area
    total_unconditioned_duct_area = { HPXML::DuctTypeSupply => 0.0,
                                      HPXML::DuctTypeReturn => 0.0 }
    hvac_distribution.ducts.each do |ducts|
      next if HPXML::conditioned_locations_this_unit.include? ducts.duct_location
      next if ducts.duct_type.nil?

      # Calculate total duct area in unconditioned spaces
      total_unconditioned_duct_area[ducts.duct_type] += ducts.duct_surface_area * ducts.duct_surface_area_multiplier
    end

    # Create duct objects
    hvac_distribution.ducts.each do |ducts|
      next if HPXML::conditioned_locations_this_unit.include? ducts.duct_location
      next if ducts.duct_type.nil?
      next if total_unconditioned_duct_area[ducts.duct_type] <= 0

      duct_loc_space, duct_loc_schedule = get_space_or_schedule_from_location(ducts.duct_location, model, spaces)

      # Apportion leakage to individual ducts by surface area
      duct_leakage_value = leakage_to_outside[ducts.duct_type][0] * ducts.duct_surface_area * ducts.duct_surface_area_multiplier / total_unconditioned_duct_area[ducts.duct_type]
      duct_leakage_units = leakage_to_outside[ducts.duct_type][1]

      duct_leakage_frac = nil
      if duct_leakage_units == HPXML::UnitsCFM25
        duct_leakage_cfm25 = duct_leakage_value
      elsif duct_leakage_units == HPXML::UnitsCFM50
        duct_leakage_cfm50 = duct_leakage_value
      elsif duct_leakage_units == HPXML::UnitsPercent
        duct_leakage_frac = duct_leakage_value
      else
        fail "#{ducts.duct_type.capitalize} ducts exist but leakage was not specified for distribution system '#{hvac_distribution.id}'."
      end

      air_ducts << Duct.new(ducts.duct_type, duct_loc_space, duct_loc_schedule, duct_leakage_frac, duct_leakage_cfm25, duct_leakage_cfm50, ducts.duct_surface_area * ducts.duct_surface_area_multiplier, ducts.duct_insulation_r_value)
    end

    # If all ducts are in conditioned space, model leakage as going to outside
    [HPXML::DuctTypeSupply, HPXML::DuctTypeReturn].each do |duct_side|
      next unless (leakage_to_outside[duct_side][0] > 0) && (total_unconditioned_duct_area[duct_side] == 0)

      duct_area = 0.0
      duct_rvalue = 0.0
      duct_loc_space = nil # outside
      duct_loc_schedule = nil # outside
      duct_leakage_value = leakage_to_outside[duct_side][0]
      duct_leakage_units = leakage_to_outside[duct_side][1]

      if duct_leakage_units == HPXML::UnitsCFM25
        duct_leakage_cfm25 = duct_leakage_value
      elsif duct_leakage_units == HPXML::UnitsCFM50
        duct_leakage_cfm50 = duct_leakage_value
      elsif duct_leakage_units == HPXML::UnitsPercent
        duct_leakage_frac = duct_leakage_value
      else
        fail "#{duct_side.capitalize} ducts exist but leakage was not specified for distribution system '#{hvac_distribution.id}'."
      end

      air_ducts << Duct.new(duct_side, duct_loc_space, duct_loc_schedule, duct_leakage_frac, duct_leakage_cfm25, duct_leakage_cfm50, duct_area, duct_rvalue)
    end

    return air_ducts
  end

  def self.add_photovoltaics(model)
    @hpxml.pv_systems.each do |pv_system|
      next if pv_system.inverter.inverter_efficiency == @hpxml.pv_systems[0].inverter.inverter_efficiency

      fail 'Expected all InverterEfficiency values to be equal.'
    end
    @hpxml.pv_systems.each do |pv_system|
      PV.apply(model, @nbeds, pv_system)
    end
  end

  def self.add_generators(model)
    @hpxml.generators.each do |generator|
      Generator.apply(model, @nbeds, generator)
    end
  end

  def self.add_batteries(runner, model, spaces)
    @hpxml.batteries.each do |battery|
      # Assign space
      battery.additional_properties.space = get_space_from_location(battery.location, spaces)
      Battery.apply(runner, model, @hpxml.pv_systems, battery, @schedules_file)
    end
  end

  def self.add_additional_properties(model, hpxml_path, building_id, epw_file)
    # Store some data for use in reporting measure
    additionalProperties = model.getBuilding.additionalProperties
    additionalProperties.setFeature('hpxml_path', hpxml_path)
    additionalProperties.setFeature('hpxml_defaults_path', @hpxml_defaults_path)
    additionalProperties.setFeature('building_id', building_id.to_s)
    emissions_scenario_names = @hpxml.header.emissions_scenarios.map { |s| s.name }.to_s
    additionalProperties.setFeature('emissions_scenario_names', emissions_scenario_names)
    emissions_scenario_types = @hpxml.header.emissions_scenarios.map { |s| s.emissions_type }.to_s
    additionalProperties.setFeature('emissions_scenario_types', emissions_scenario_types)
    additionalProperties.setFeature('has_heating', @hpxml.total_fraction_heat_load_served > 0)
    additionalProperties.setFeature('has_cooling', @hpxml.total_fraction_cool_load_served > 0)
    additionalProperties.setFeature('is_southern_hemisphere', epw_file.latitude < 0)
  end

  def self.add_unmet_hours_output(model, spaces)
    # We do our own unmet hours calculation via EMS so that we can incorporate,
    # e.g., heating/cooling seasons into the logic.
    hvac_control = @hpxml.hvac_controls[0]
    if not hvac_control.nil?
      sim_year = @hpxml.header.sim_calendar_year
      htg_start_day = Schedule.get_day_num_from_month_day(sim_year, hvac_control.seasons_heating_begin_month, hvac_control.seasons_heating_begin_day)
      htg_end_day = Schedule.get_day_num_from_month_day(sim_year, hvac_control.seasons_heating_end_month, hvac_control.seasons_heating_end_day)
      clg_start_day = Schedule.get_day_num_from_month_day(sim_year, hvac_control.seasons_cooling_begin_month, hvac_control.seasons_cooling_begin_day)
      clg_end_day = Schedule.get_day_num_from_month_day(sim_year, hvac_control.seasons_cooling_end_month, hvac_control.seasons_cooling_end_day)
      onoff_thermostat_deadband = hvac_control.onoff_thermostat_deadband
    end

    living_zone = spaces[HPXML::LocationLivingSpace].thermalZone.get

    # EMS sensors
    htg_sensor = OpenStudio::Model::EnergyManagementSystemSensor.new(model, 'Zone Heating Setpoint Not Met Time')
    htg_sensor.setName('zone htg unmet s')
    htg_sensor.setKeyName(living_zone.name.to_s)

    clg_sensor = OpenStudio::Model::EnergyManagementSystemSensor.new(model, 'Zone Cooling Setpoint Not Met Time')
    clg_sensor.setName('zone clg unmet s')
    clg_sensor.setKeyName(living_zone.name.to_s)

    if onoff_thermostat_deadband.to_f > 0.0
      zone_air_temp_sensor = OpenStudio::Model::EnergyManagementSystemSensor.new(model, 'Zone Air Temperature')
      zone_air_temp_sensor.setName('living_space_temp')
      zone_air_temp_sensor.setKeyName(spaces[HPXML::LocationLivingSpace].thermalZone.get.name.to_s)

      htg_sch = spaces[HPXML::LocationLivingSpace].thermalZone.get.thermostatSetpointDualSetpoint.get.heatingSetpointTemperatureSchedule.get
      sensor_htg_spt = OpenStudio::Model::EnergyManagementSystemSensor.new(model, 'Schedule Value')
      sensor_htg_spt.setName('htg_spt_sch_value')
      sensor_htg_spt.setKeyName(htg_sch.name.to_s)

      clg_sch = spaces[HPXML::LocationLivingSpace].thermalZone.get.thermostatSetpointDualSetpoint.get.coolingSetpointTemperatureSchedule.get
      sensor_clg_spt = OpenStudio::Model::EnergyManagementSystemSensor.new(model, 'Schedule Value')
      sensor_clg_spt.setName('clg_spt_sch_value')
      sensor_clg_spt.setKeyName(clg_sch.name.to_s)
    end

    # EMS program
    clg_hrs = 'clg_unmet_hours'
    htg_hrs = 'htg_unmet_hours'
    program = OpenStudio::Model::EnergyManagementSystemProgram.new(model)
    program.setName(Constants.ObjectNameUnmetHoursProgram)
    program.addLine("Set #{htg_hrs} = 0")
    program.addLine("Set #{clg_hrs} = 0")
    if @hpxml.total_fraction_heat_load_served > 0
      if htg_end_day >= htg_start_day
        line = "If ((DayOfYear >= #{htg_start_day}) && (DayOfYear <= #{htg_end_day}))"
      else
        line = "If ((DayOfYear >= #{htg_start_day}) || (DayOfYear <= #{htg_end_day}))"
      end
      line += " && (#{@hvac_availability_sensor.name} == 1)" if not @hvac_availability_sensor.nil?
      program.addLine(line)
      if onoff_thermostat_deadband > 0.0
        program.addLine("  If #{zone_air_temp_sensor.name} < (#{sensor_htg_spt.name} - #{UnitConversions.convert(onoff_thermostat_deadband, 'deltaF', 'deltaC')})")
        program.addLine("    Set #{htg_hrs} = #{htg_hrs} + #{htg_sensor.name}")
        program.addLine('  EndIf')
      else
        program.addLine("  Set #{htg_hrs} = #{htg_hrs} + #{htg_sensor.name}")
      end
      program.addLine('EndIf')
    end
    if @hpxml.total_fraction_cool_load_served > 0
      if clg_end_day >= clg_start_day
        line = "If ((DayOfYear >= #{clg_start_day}) && (DayOfYear <= #{clg_end_day}))"
      else
        line = "If ((DayOfYear >= #{clg_start_day}) || (DayOfYear <= #{clg_end_day}))"
      end
      line += " && (#{@hvac_availability_sensor.name} == 1)" if not @hvac_availability_sensor.nil?
      program.addLine(line)
      if onoff_thermostat_deadband > 0.0
        program.addLine("  If #{zone_air_temp_sensor.name} > (#{sensor_clg_spt.name} + #{UnitConversions.convert(onoff_thermostat_deadband, 'deltaF', 'deltaC')})")
        program.addLine("    Set #{clg_hrs} = #{clg_hrs} + #{clg_sensor.name}")
        program.addLine('  EndIf')
      else
        program.addLine("  Set #{clg_hrs} = #{clg_hrs} + #{clg_sensor.name}")
      end
      program.addLine('EndIf')
    end

    # EMS calling manager
    program_calling_manager = OpenStudio::Model::EnergyManagementSystemProgramCallingManager.new(model)
    program_calling_manager.setName("#{program.name} calling manager")
    program_calling_manager.setCallingPoint('EndOfZoneTimestepBeforeZoneReporting')
    program_calling_manager.addProgram(program)
  end

  def self.add_loads_output(model, spaces, add_component_loads)
    living_zone = spaces[HPXML::LocationLivingSpace].thermalZone.get

    liv_load_sensors, intgain_dehumidifier = add_total_loads_output(model, living_zone)
    return unless add_component_loads

    add_component_loads_output(model, living_zone, liv_load_sensors, intgain_dehumidifier)
  end

  def self.add_total_loads_output(model, living_zone)
    # Energy transferred in the conditioned space, used for determining heating (winter) vs cooling (summer)
    liv_load_sensors = {}
    liv_load_sensors[:htg] = OpenStudio::Model::EnergyManagementSystemSensor.new(model, "Heating:EnergyTransfer:Zone:#{living_zone.name.to_s.upcase}")
    liv_load_sensors[:htg].setName('htg_load_liv')
    liv_load_sensors[:clg] = OpenStudio::Model::EnergyManagementSystemSensor.new(model, "Cooling:EnergyTransfer:Zone:#{living_zone.name.to_s.upcase}")
    liv_load_sensors[:clg].setName('clg_load_liv')

    # Total energy transferred (above plus ducts)
    tot_load_sensors = {}
    tot_load_sensors[:htg] = OpenStudio::Model::EnergyManagementSystemSensor.new(model, 'Heating:EnergyTransfer')
    tot_load_sensors[:htg].setName('htg_load_tot')
    tot_load_sensors[:clg] = OpenStudio::Model::EnergyManagementSystemSensor.new(model, 'Cooling:EnergyTransfer')
    tot_load_sensors[:clg].setName('clg_load_tot')

    # Need to adjusted E+ EnergyTransfer meters for dehumidifiers
    intgain_dehumidifier = nil
    model.getZoneHVACDehumidifierDXs.each do |e|
      next unless e.thermalZone.get.name.to_s == living_zone.name.to_s

      { 'Zone Dehumidifier Sensible Heating Energy' => 'ig_dehumidifier' }.each do |var, name|
        intgain_dehumidifier = OpenStudio::Model::EnergyManagementSystemSensor.new(model, var)
        intgain_dehumidifier.setName(name)
        intgain_dehumidifier.setKeyName(e.name.to_s)
      end
    end

    # EMS program
    program = OpenStudio::Model::EnergyManagementSystemProgram.new(model)
    program.setName(Constants.ObjectNameTotalLoadsProgram)
    program.addLine('Set loads_htg_tot = 0')
    program.addLine('Set loads_clg_tot = 0')
    program.addLine("If #{liv_load_sensors[:htg].name} > 0")
    s = "  Set loads_htg_tot = #{tot_load_sensors[:htg].name} - #{tot_load_sensors[:clg].name}"
    if not intgain_dehumidifier.nil?
      s += " - #{intgain_dehumidifier.name}"
    end
    program.addLine(s)
    program.addLine("ElseIf #{liv_load_sensors[:clg].name} > 0")
    s = "  Set loads_clg_tot = #{tot_load_sensors[:clg].name} - #{tot_load_sensors[:htg].name}"
    if not intgain_dehumidifier.nil?
      s += " + #{intgain_dehumidifier.name}"
    end
    program.addLine(s)
    program.addLine('EndIf')

    # EMS calling manager
    program_calling_manager = OpenStudio::Model::EnergyManagementSystemProgramCallingManager.new(model)
    program_calling_manager.setName("#{program.name} calling manager")
    program_calling_manager.setCallingPoint('EndOfZoneTimestepAfterZoneReporting')
    program_calling_manager.addProgram(program)

    return liv_load_sensors, intgain_dehumidifier
  end

  def self.add_component_loads_output(model, living_zone, liv_load_sensors, intgain_dehumidifier)
    # Prevent certain objects (e.g., OtherEquipment) from being counted towards both, e.g., ducts and internal gains
    objects_already_processed = []

    # EMS Sensors: Surfaces, SubSurfaces, InternalMass
    surfaces_sensors = { walls: [],
                         rim_joists: [],
                         foundation_walls: [],
                         floors: [],
                         slabs: [],
                         ceilings: [],
                         roofs: [],
                         windows_conduction: [],
                         windows_solar: [],
                         doors: [],
                         skylights_conduction: [],
                         skylights_solar: [],
                         internal_mass: [] }

    # Output diagnostics needed for some output variables used below
    output_diagnostics = model.getOutputDiagnostics
    output_diagnostics.addKey('DisplayAdvancedReportVariables')

    area_tolerance = UnitConversions.convert(1.0, 'ft^2', 'm^2')

    model.getSurfaces.sort.each do |s|
      next unless s.space.get.thermalZone.get.name.to_s == living_zone.name.to_s

      surface_type = s.additionalProperties.getFeatureAsString('SurfaceType')
      if not surface_type.is_initialized
        fail "Could not identify surface type for surface: '#{s.name}'."
      end

      surface_type = surface_type.get

      s.subSurfaces.each do |ss|
        # Conduction (windows, skylights, doors)
        key = { 'Window' => :windows_conduction,
                'Door' => :doors,
                'Skylight' => :skylights_conduction }[surface_type]
        fail "Unexpected subsurface for component loads: '#{ss.name}'." if key.nil?

        if (surface_type == 'Window') || (surface_type == 'Skylight')
          vars = { 'Surface Inside Face Convection Heat Gain Energy' => 'ss_conv',
                   'Surface Inside Face Internal Gains Radiation Heat Gain Energy' => 'ss_ig',
                   'Surface Inside Face Net Surface Thermal Radiation Heat Gain Energy' => 'ss_surf' }
        else
          vars = { 'Surface Inside Face Solar Radiation Heat Gain Energy' => 'ss_sol',
                   'Surface Inside Face Lights Radiation Heat Gain Energy' => 'ss_lgt',
                   'Surface Inside Face Convection Heat Gain Energy' => 'ss_conv',
                   'Surface Inside Face Internal Gains Radiation Heat Gain Energy' => 'ss_ig',
                   'Surface Inside Face Net Surface Thermal Radiation Heat Gain Energy' => 'ss_surf' }
        end

        vars.each do |var, name|
          surfaces_sensors[key] << []
          sensor = OpenStudio::Model::EnergyManagementSystemSensor.new(model, var)
          sensor.setName(name)
          sensor.setKeyName(ss.name.to_s)
          surfaces_sensors[key][-1] << sensor
        end

        # Solar (windows, skylights)
        next unless (surface_type == 'Window') || (surface_type == 'Skylight')

        key = { 'Window' => :windows_solar,
                'Skylight' => :skylights_solar }[surface_type]
        vars = { 'Surface Window Transmitted Solar Radiation Energy' => 'ss_trans_in',
                 'Surface Window Shortwave from Zone Back Out Window Heat Transfer Rate' => 'ss_back_out',
                 'Surface Window Total Glazing Layers Absorbed Shortwave Radiation Rate' => 'ss_sw_abs',
                 'Surface Window Total Glazing Layers Absorbed Solar Radiation Energy' => 'ss_sol_abs',
                 'Surface Inside Face Initial Transmitted Diffuse Transmitted Out Window Solar Radiation Rate' => 'ss_trans_out' }

        surfaces_sensors[key] << []
        vars.each do |var, name|
          sensor = OpenStudio::Model::EnergyManagementSystemSensor.new(model, var)
          sensor.setName(name)
          sensor.setKeyName(ss.name.to_s)
          surfaces_sensors[key][-1] << sensor
        end
      end

      next if s.netArea < area_tolerance # Skip parent surfaces (of subsurfaces) that have near zero net area

      key = { 'FoundationWall' => :foundation_walls,
              'RimJoist' => :rim_joists,
              'Wall' => :walls,
              'Slab' => :slabs,
              'Floor' => :floors,
              'Ceiling' => :ceilings,
              'Roof' => :roofs,
              'InferredCeiling' => :internal_mass,
              'InferredFloor' => :internal_mass }[surface_type]
      fail "Unexpected surface for component loads: '#{s.name}'." if key.nil?

      surfaces_sensors[key] << []
      { 'Surface Inside Face Convection Heat Gain Energy' => 's_conv',
        'Surface Inside Face Internal Gains Radiation Heat Gain Energy' => 's_ig',
        'Surface Inside Face Solar Radiation Heat Gain Energy' => 's_sol',
        'Surface Inside Face Lights Radiation Heat Gain Energy' => 's_lgt',
        'Surface Inside Face Net Surface Thermal Radiation Heat Gain Energy' => 's_surf' }.each do |var, name|
        sensor = OpenStudio::Model::EnergyManagementSystemSensor.new(model, var)
        sensor.setName(name)
        sensor.setKeyName(s.name.to_s)
        surfaces_sensors[key][-1] << sensor
      end
    end

    model.getInternalMasss.sort.each do |m|
      next unless m.space.get.thermalZone.get.name.to_s == living_zone.name.to_s

      surfaces_sensors[:internal_mass] << []
      { 'Surface Inside Face Convection Heat Gain Energy' => 'im_conv',
        'Surface Inside Face Internal Gains Radiation Heat Gain Energy' => 'im_ig',
        'Surface Inside Face Solar Radiation Heat Gain Energy' => 'im_sol',
        'Surface Inside Face Lights Radiation Heat Gain Energy' => 'im_lgt',
        'Surface Inside Face Net Surface Thermal Radiation Heat Gain Energy' => 'im_surf' }.each do |var, name|
        sensor = OpenStudio::Model::EnergyManagementSystemSensor.new(model, var)
        sensor.setName(name)
        sensor.setKeyName(m.name.to_s)
        surfaces_sensors[:internal_mass][-1] << sensor
      end
    end

    # EMS Sensors: Infiltration, Mechanical Ventilation, Natural Ventilation, Whole House Fan
    infil_sensors = []
    natvent_sensors = []
    whf_sensors = []
    { Constants.ObjectNameInfiltration => infil_sensors,
      Constants.ObjectNameNaturalVentilation => natvent_sensors,
      Constants.ObjectNameWholeHouseFan => whf_sensors }.each do |prefix, array|
      model.getSpaceInfiltrationDesignFlowRates.sort.each do |i|
        next unless i.name.to_s.start_with? prefix
        next unless i.space.get.thermalZone.get.name.to_s == living_zone.name.to_s

        { 'Infiltration Sensible Heat Gain Energy' => prefix.gsub(' ', '_') + '_' + 'gain',
          'Infiltration Sensible Heat Loss Energy' => prefix.gsub(' ', '_') + '_' + 'loss' }.each do |var, name|
          airflow_sensor = OpenStudio::Model::EnergyManagementSystemSensor.new(model, var)
          airflow_sensor.setName(name)
          airflow_sensor.setKeyName(i.name.to_s)
          array << airflow_sensor
        end
      end
    end

    mechvents_sensors = []
    model.getElectricEquipments.sort.each do |o|
      next unless o.name.to_s.start_with? Constants.ObjectNameMechanicalVentilation

      mechvents_sensors << []
      { 'Electric Equipment Convective Heating Energy' => 'mv_conv',
        'Electric Equipment Radiant Heating Energy' => 'mv_rad' }.each do |var, name|
        mechvent_sensor = OpenStudio::Model::EnergyManagementSystemSensor.new(model, var)
        mechvent_sensor.setName(name)
        mechvent_sensor.setKeyName(o.name.to_s)
        mechvents_sensors[-1] << mechvent_sensor
        objects_already_processed << o
      end
    end
    model.getOtherEquipments.sort.each do |o|
      next unless o.name.to_s.start_with? Constants.ObjectNameMechanicalVentilationHouseFan

      mechvents_sensors << []
      { 'Other Equipment Convective Heating Energy' => 'mv_conv',
        'Other Equipment Radiant Heating Energy' => 'mv_rad' }.each do |var, name|
        mechvent_sensor = OpenStudio::Model::EnergyManagementSystemSensor.new(model, var)
        mechvent_sensor.setName(name)
        mechvent_sensor.setKeyName(o.name.to_s)
        mechvents_sensors[-1] << mechvent_sensor
        objects_already_processed << o
      end
    end

    # EMS Sensors: Ducts
    ducts_sensors = []
    ducts_mix_gain_sensor = nil
    ducts_mix_loss_sensor = nil

    has_duct_zone_mixing = false
    living_zone.airLoopHVACs.sort.each do |airloop|
      living_zone.zoneMixing.each do |zone_mix|
        next unless zone_mix.name.to_s.start_with? airloop.name.to_s.gsub(' ', '_')

        has_duct_zone_mixing = true
      end
    end

    if has_duct_zone_mixing
      ducts_mix_gain_sensor = OpenStudio::Model::EnergyManagementSystemSensor.new(model, 'Zone Mixing Sensible Heat Gain Energy')
      ducts_mix_gain_sensor.setName('duct_mix_gain')
      ducts_mix_gain_sensor.setKeyName(living_zone.name.to_s)

      ducts_mix_loss_sensor = OpenStudio::Model::EnergyManagementSystemSensor.new(model, 'Zone Mixing Sensible Heat Loss Energy')
      ducts_mix_loss_sensor.setName('duct_mix_loss')
      ducts_mix_loss_sensor.setKeyName(living_zone.name.to_s)
    end

    # Duct losses
    model.getOtherEquipments.sort.each do |o|
      next if objects_already_processed.include? o

      is_duct_load = o.additionalProperties.getFeatureAsBoolean(Constants.IsDuctLoadForReport)
      next unless is_duct_load.is_initialized

      objects_already_processed << o
      next unless is_duct_load.get

      ducts_sensors << []
      { 'Other Equipment Convective Heating Energy' => 'ducts_conv',
        'Other Equipment Radiant Heating Energy' => 'ducts_rad' }.each do |var, name|
        ducts_sensor = OpenStudio::Model::EnergyManagementSystemSensor.new(model, var)
        ducts_sensor.setName(name)
        ducts_sensor.setKeyName(o.name.to_s)
        ducts_sensors[-1] << ducts_sensor
      end
    end

    # EMS Sensors: Lighting
    lightings_sensors = []
    lightings_sensors << []
    model.getLightss.sort.each do |e|
      next unless e.space.get.thermalZone.get.name.to_s == living_zone.name.to_s

      lightings_sensors << []
      { 'Lights Convective Heating Energy' => 'ig_lgt_conv',
        'Lights Radiant Heating Energy' => 'ig_lgt_rad',
        'Lights Visible Radiation Heating Energy' => 'ig_lgt_vis' }.each do |var, name|
        intgains_lights_sensor = OpenStudio::Model::EnergyManagementSystemSensor.new(model, var)
        intgains_lights_sensor.setName(name)
        intgains_lights_sensor.setKeyName(e.name.to_s)
        lightings_sensors[-1] << intgains_lights_sensor
      end
    end

    # EMS Sensors: Internal Gains
    intgains_sensors = []

    model.getElectricEquipments.sort.each do |o|
      next unless o.space.get.thermalZone.get.name.to_s == living_zone.name.to_s
      next if objects_already_processed.include? o

      intgains_sensors << []
      { 'Electric Equipment Convective Heating Energy' => 'ig_ee_conv',
        'Electric Equipment Radiant Heating Energy' => 'ig_ee_rad' }.each do |var, name|
        intgains_elec_equip_sensor = OpenStudio::Model::EnergyManagementSystemSensor.new(model, var)
        intgains_elec_equip_sensor.setName(name)
        intgains_elec_equip_sensor.setKeyName(o.name.to_s)
        intgains_sensors[-1] << intgains_elec_equip_sensor
      end
    end

    model.getOtherEquipments.sort.each do |o|
      next unless o.space.get.thermalZone.get.name.to_s == living_zone.name.to_s
      next if objects_already_processed.include? o

      intgains_sensors << []
      { 'Other Equipment Convective Heating Energy' => 'ig_oe_conv',
        'Other Equipment Radiant Heating Energy' => 'ig_oe_rad' }.each do |var, name|
        intgains_other_equip_sensor = OpenStudio::Model::EnergyManagementSystemSensor.new(model, var)
        intgains_other_equip_sensor.setName(name)
        intgains_other_equip_sensor.setKeyName(o.name.to_s)
        intgains_sensors[-1] << intgains_other_equip_sensor
      end
    end

    model.getPeoples.sort.each do |e|
      next unless e.space.get.thermalZone.get.name.to_s == living_zone.name.to_s

      intgains_sensors << []
      { 'People Convective Heating Energy' => 'ig_ppl_conv',
        'People Radiant Heating Energy' => 'ig_ppl_rad' }.each do |var, name|
        intgains_people = OpenStudio::Model::EnergyManagementSystemSensor.new(model, var)
        intgains_people.setName(name)
        intgains_people.setKeyName(e.name.to_s)
        intgains_sensors[-1] << intgains_people
      end
    end

    if not intgain_dehumidifier.nil?
      intgains_sensors[-1] << intgain_dehumidifier
    end

    intgains_dhw_sensors = {}

    (model.getWaterHeaterMixeds + model.getWaterHeaterStratifieds).sort.each do |wh|
      next unless wh.ambientTemperatureThermalZone.is_initialized
      next unless wh.ambientTemperatureThermalZone.get.name.to_s == living_zone.name.to_s

      dhw_sensor = OpenStudio::Model::EnergyManagementSystemSensor.new(model, 'Water Heater Heat Loss Energy')
      dhw_sensor.setName('dhw_loss')
      dhw_sensor.setKeyName(wh.name.to_s)

      if wh.is_a? OpenStudio::Model::WaterHeaterMixed
        oncycle_loss = wh.onCycleLossFractiontoThermalZone
        offcycle_loss = wh.offCycleLossFractiontoThermalZone
      else
        oncycle_loss = wh.skinLossFractiontoZone
        offcycle_loss = wh.offCycleFlueLossFractiontoZone
      end

      dhw_rtf_sensor = OpenStudio::Model::EnergyManagementSystemSensor.new(model, 'Water Heater Runtime Fraction')
      dhw_rtf_sensor.setName('dhw_rtf')
      dhw_rtf_sensor.setKeyName(wh.name.to_s)

      intgains_dhw_sensors[dhw_sensor] = [offcycle_loss, oncycle_loss, dhw_rtf_sensor]
    end

    nonsurf_names = ['intgains', 'lighting', 'infil', 'mechvent', 'natvent', 'whf', 'ducts']

    # EMS program
    program = OpenStudio::Model::EnergyManagementSystemProgram.new(model)
    program.setName(Constants.ObjectNameComponentLoadsProgram)

    # EMS program: Surfaces
    surfaces_sensors.each do |k, surface_sensors|
      program.addLine("Set hr_#{k} = 0")
      surface_sensors.each do |sensors|
        s = "Set hr_#{k} = hr_#{k}"
        sensors.each do |sensor|
          # remove ss_net if switch
          if sensor.name.to_s.start_with?('ss_net', 'ss_sol_abs', 'ss_trans_in')
            s += " - #{sensor.name}"
          elsif sensor.name.to_s.start_with?('ss_sw_abs', 'ss_trans_out', 'ss_back_out')
            s += " + #{sensor.name} * ZoneTimestep * 3600"
          else
            s += " + #{sensor.name}"
          end
        end
        program.addLine(s) if sensors.size > 0
      end
    end

    # EMS program: Lighting
    program.addLine('Set hr_lighting = 0')
    lightings_sensors.each do |lighting_sensors|
      s = 'Set hr_lighting = hr_lighting'
      lighting_sensors.each do |sensor|
        s += " - #{sensor.name}"
      end
      program.addLine(s) if lighting_sensors.size > 0
    end

    # EMS program: Internal gains
    program.addLine('Set hr_intgains = 0')
    intgains_sensors.each do |intgain_sensors|
      s = 'Set hr_intgains = hr_intgains'
      intgain_sensors.each do |sensor|
        s += " - #{sensor.name}"
      end
      program.addLine(s) if intgain_sensors.size > 0
    end
    intgains_dhw_sensors.each do |sensor, vals|
      off_loss, on_loss, rtf_sensor = vals
      program.addLine("Set hr_intgains = hr_intgains + #{sensor.name} * (#{off_loss}*(1-#{rtf_sensor.name}) + #{on_loss}*#{rtf_sensor.name})") # Water heater tank losses to zone
    end

    # EMS program: Infiltration, Natural Ventilation, Mechanical Ventilation, Ducts
    { infil_sensors => 'infil',
      natvent_sensors => 'natvent',
      whf_sensors => 'whf' }.each do |sensors, loadtype|
      program.addLine("Set hr_#{loadtype} = 0")
      s = "Set hr_#{loadtype} = hr_#{loadtype}"
      sensors.each do |sensor|
        if sensor.name.to_s.include? 'gain'
          s += " - #{sensor.name}"
        elsif sensor.name.to_s.include? 'loss'
          s += " + #{sensor.name}"
        end
      end
      program.addLine(s) if sensors.size > 0
    end
    { mechvents_sensors => 'mechvent',
      ducts_sensors => 'ducts' }.each do |all_sensors, loadtype|
      program.addLine("Set hr_#{loadtype} = 0")
      all_sensors.each do |sensors|
        s = "Set hr_#{loadtype} = hr_#{loadtype}"
        sensors.each do |sensor|
          s += " - #{sensor.name}"
        end
        program.addLine(s) if sensors.size > 0
      end
    end
    if (not ducts_mix_loss_sensor.nil?) && (not ducts_mix_gain_sensor.nil?)
      program.addLine("Set hr_ducts = hr_ducts + (#{ducts_mix_loss_sensor.name} - #{ducts_mix_gain_sensor.name})")
    end

    # EMS program: Heating vs Cooling logic
    program.addLine('Set htg_mode = 0')
    program.addLine('Set clg_mode = 0')
    program.addLine("If (#{liv_load_sensors[:htg].name} > 0)") # Assign hour to heating if heating load
    program.addLine('  Set htg_mode = 1')
    program.addLine("ElseIf (#{liv_load_sensors[:clg].name} > 0)") # Assign hour to cooling if cooling load
    program.addLine('  Set clg_mode = 1')
    program.addLine("ElseIf (#{@clg_ssn_sensor.name} > 0)") # No load, assign hour to cooling if in cooling season definition (Note: natural ventilation & whole house fan only operate during the cooling season)
    program.addLine('  Set clg_mode = 1')
    program.addLine('Else') # No load, assign hour to heating if not in cooling season definition
    program.addLine('  Set htg_mode = 1')
    program.addLine('EndIf')

    [:htg, :clg].each do |mode|
      if mode == :htg
        sign = ''
      else
        sign = '-'
      end
      surfaces_sensors.keys.each do |k|
        program.addLine("Set loads_#{mode}_#{k} = #{sign}hr_#{k} * #{mode}_mode")
      end
      nonsurf_names.each do |nonsurf_name|
        program.addLine("Set loads_#{mode}_#{nonsurf_name} = #{sign}hr_#{nonsurf_name} * #{mode}_mode")
      end
    end

    # EMS calling manager
    program_calling_manager = OpenStudio::Model::EnergyManagementSystemProgramCallingManager.new(model)
    program_calling_manager.setName("#{program.name} calling manager")
    program_calling_manager.setCallingPoint('EndOfZoneTimestepAfterZoneReporting')
    program_calling_manager.addProgram(program)
  end

  def self.set_output_files(model)
    oj = model.getOutputJSON
    oj.setOptionType('TimeSeriesAndTabular')
    oj.setOutputJSON(false)
    oj.setOutputMessagePack(true)

    ocf = model.getOutputControlFiles
    ocf.setOutputAUDIT(@debug)
    ocf.setOutputBND(@debug)
    ocf.setOutputEIO(@debug)
    ocf.setOutputESO(@debug)
    ocf.setOutputMDD(@debug)
    ocf.setOutputMTD(@debug)
    ocf.setOutputMTR(@debug)
    ocf.setOutputRDD(@debug)
    ocf.setOutputSHD(@debug)
    ocf.setOutputSQLite(@debug)
    ocf.setOutputPerfLog(@debug)
  end

  def self.add_ems_debug_output(model)
    oems = model.getOutputEnergyManagementSystem
    oems.setActuatorAvailabilityDictionaryReporting('Verbose')
    oems.setInternalVariableAvailabilityDictionaryReporting('Verbose')
    oems.setEMSRuntimeLanguageDebugOutputLevel('Verbose')
  end

  def self.set_surface_interior(model, spaces, surface, hpxml_surface)
    interior_adjacent_to = hpxml_surface.interior_adjacent_to
    if HPXML::conditioned_below_grade_locations.include? interior_adjacent_to
      surface.setSpace(create_or_get_space(model, spaces, HPXML::LocationLivingSpace))
    else
      surface.setSpace(create_or_get_space(model, spaces, interior_adjacent_to))
    end
  end

  def self.set_surface_exterior(model, spaces, surface, hpxml_surface)
    exterior_adjacent_to = hpxml_surface.exterior_adjacent_to
    is_adiabatic = hpxml_surface.is_adiabatic
    if exterior_adjacent_to == HPXML::LocationOutside
      surface.setOutsideBoundaryCondition('Outdoors')
    elsif exterior_adjacent_to == HPXML::LocationGround
      surface.setOutsideBoundaryCondition('Foundation')
    elsif is_adiabatic
      surface.setOutsideBoundaryCondition('Adiabatic')
    elsif [HPXML::LocationOtherHeatedSpace, HPXML::LocationOtherMultifamilyBufferSpace,
           HPXML::LocationOtherNonFreezingSpace, HPXML::LocationOtherHousingUnit].include? exterior_adjacent_to
      set_surface_otherside_coefficients(surface, exterior_adjacent_to, model, spaces)
    elsif HPXML::conditioned_below_grade_locations.include? exterior_adjacent_to
      adjacent_surface = surface.createAdjacentSurface(create_or_get_space(model, spaces, HPXML::LocationLivingSpace)).get
      adjacent_surface.additionalProperties.setFeature('SurfaceType', surface.additionalProperties.getFeatureAsString('SurfaceType').get)
    else
      adjacent_surface = surface.createAdjacentSurface(create_or_get_space(model, spaces, exterior_adjacent_to)).get
      adjacent_surface.additionalProperties.setFeature('SurfaceType', surface.additionalProperties.getFeatureAsString('SurfaceType').get)
    end
  end

  def self.set_surface_otherside_coefficients(surface, exterior_adjacent_to, model, spaces)
    otherside_coeffs = nil
    model.getSurfacePropertyOtherSideCoefficientss.each do |c|
      next unless c.name.to_s == exterior_adjacent_to

      otherside_coeffs = c
    end
    if otherside_coeffs.nil?
      # Create E+ other side coefficient object
      otherside_coeffs = OpenStudio::Model::SurfacePropertyOtherSideCoefficients.new(model)
      otherside_coeffs.setName(exterior_adjacent_to)
      otherside_coeffs.setCombinedConvectiveRadiativeFilmCoefficient(UnitConversions.convert(1.0 / Material.AirFilmVertical.rvalue, 'Btu/(hr*ft^2*F)', 'W/(m^2*K)'))
      # Schedule of space temperature, can be shared with water heater/ducts
      sch = get_space_temperature_schedule(model, exterior_adjacent_to, spaces)
      otherside_coeffs.setConstantTemperatureSchedule(sch)
    end
    surface.setSurfacePropertyOtherSideCoefficients(otherside_coeffs)
    surface.setSunExposure('NoSun')
    surface.setWindExposure('NoWind')
  end

  def self.get_space_temperature_schedule(model, location, spaces)
    # Create outside boundary schedules to be actuated by EMS,
    # can be shared by any surface, duct adjacent to / located in those spaces

    # return if already exists
    model.getScheduleConstants.each do |sch|
      next unless sch.name.to_s == location

      return sch
    end

    sch = OpenStudio::Model::ScheduleConstant.new(model)
    sch.setName(location)

    space_values = Geometry.get_temperature_scheduled_space_values(location)

    if location == HPXML::LocationOtherHeatedSpace
      # Create a sensor to get dynamic heating setpoint
      htg_sch = spaces[HPXML::LocationLivingSpace].thermalZone.get.thermostatSetpointDualSetpoint.get.heatingSetpointTemperatureSchedule.get
      sensor_htg_spt = OpenStudio::Model::EnergyManagementSystemSensor.new(model, 'Schedule Value')
      sensor_htg_spt.setName('htg_spt')
      sensor_htg_spt.setKeyName(htg_sch.name.to_s)
      space_values[:temp_min] = sensor_htg_spt.name.to_s
    end

    # Schedule type limits compatible
    schedule_type_limits = OpenStudio::Model::ScheduleTypeLimits.new(model)
    schedule_type_limits.setUnitType('Temperature')
    sch.setScheduleTypeLimits(schedule_type_limits)

    # Sensors
    if space_values[:indoor_weight] > 0
      sensor_ia = OpenStudio::Model::EnergyManagementSystemSensor.new(model, 'Zone Air Temperature')
      sensor_ia.setName('cond_zone_temp')
      sensor_ia.setKeyName(spaces[HPXML::LocationLivingSpace].thermalZone.get.name.to_s)
    end

    if space_values[:outdoor_weight] > 0
      sensor_oa = OpenStudio::Model::EnergyManagementSystemSensor.new(model, 'Site Outdoor Air Drybulb Temperature')
      sensor_oa.setName('oa_temp')
    end

    if space_values[:ground_weight] > 0
      sensor_gnd = OpenStudio::Model::EnergyManagementSystemSensor.new(model, 'Site Surface Ground Temperature')
      sensor_gnd.setName('ground_temp')
    end

    actuator = OpenStudio::Model::EnergyManagementSystemActuator.new(sch, *EPlus::EMSActuatorScheduleConstantValue)
    actuator.setName("#{location.gsub(' ', '_').gsub('-', '_')}_temp_sch")

    # EMS to actuate schedule
    program = OpenStudio::Model::EnergyManagementSystemProgram.new(model)
    program.setName("#{location.gsub('-', '_')} Temperature Program")
    program.addLine("Set #{actuator.name} = 0.0")
    if not sensor_ia.nil?
      program.addLine("Set #{actuator.name} = #{actuator.name} + (#{sensor_ia.name} * #{space_values[:indoor_weight]})")
    end
    if not sensor_oa.nil?
      program.addLine("Set #{actuator.name} = #{actuator.name} + (#{sensor_oa.name} * #{space_values[:outdoor_weight]})")
    end
    if not sensor_gnd.nil?
      program.addLine("Set #{actuator.name} = #{actuator.name} + (#{sensor_gnd.name} * #{space_values[:ground_weight]})")
    end
    if not space_values[:temp_min].nil?
      if space_values[:temp_min].is_a? String
        min_temp_c = space_values[:temp_min]
      else
        min_temp_c = UnitConversions.convert(space_values[:temp_min], 'F', 'C')
      end
      program.addLine("If #{actuator.name} < #{min_temp_c}")
      program.addLine("Set #{actuator.name} = #{min_temp_c}")
      program.addLine('EndIf')
    end

    program_cm = OpenStudio::Model::EnergyManagementSystemProgramCallingManager.new(model)
    program_cm.setName("#{program.name} calling manager")
    program_cm.setCallingPoint('EndOfSystemTimestepAfterHVACReporting')
    program_cm.addProgram(program)

    return sch
  end

  # Returns an OS:Space, or temperature OS:Schedule for a MF space, or nil if outside
  # Should be called when the object's energy use is sensitive to ambient temperature
  # (e.g., water heaters and ducts).
  def self.get_space_or_schedule_from_location(location, model, spaces)
    return if [HPXML::LocationOtherExterior,
               HPXML::LocationOutside,
               HPXML::LocationRoofDeck].include? location

    sch = nil
    space = nil
    if [HPXML::LocationOtherHeatedSpace,
        HPXML::LocationOtherHousingUnit,
        HPXML::LocationOtherMultifamilyBufferSpace,
        HPXML::LocationOtherNonFreezingSpace,
        HPXML::LocationExteriorWall,
        HPXML::LocationUnderSlab].include? location
      # if located in spaces where we don't model a thermal zone, create and return temperature schedule
      sch = get_space_temperature_schedule(model, location, spaces)
    else
      space = get_space_from_location(location, spaces)
    end

    return space, sch
  end

  # Returns an OS:Space, or nil if a MF space or outside
  # Should be called when the object's energy use is NOT sensitive to ambient temperature
  # (e.g., appliances).
  def self.get_space_from_location(location, spaces)
    return if [HPXML::LocationOutside,
               HPXML::LocationOtherHeatedSpace,
               HPXML::LocationOtherHousingUnit,
               HPXML::LocationOtherMultifamilyBufferSpace,
               HPXML::LocationOtherNonFreezingSpace].include? location

    if HPXML::conditioned_locations.include? location
      location = HPXML::LocationLivingSpace
    end

    return spaces[location]
  end

  def self.set_subsurface_exterior(surface, spaces, model, hpxml_surface)
    # Set its parent surface outside boundary condition, which will be also applied to subsurfaces through OS
    # The parent surface is entirely comprised of the subsurface.

    # Subsurface on foundation wall, set it to be adjacent to outdoors
    if hpxml_surface.exterior_adjacent_to == HPXML::LocationGround
      surface.setOutsideBoundaryCondition('Outdoors')
    else
      set_surface_exterior(model, spaces, surface, hpxml_surface)
    end
  end

  def self.get_kiva_instances(fnd_walls, slabs)
    # Identify unique Kiva foundations that are required.
    kiva_fnd_walls = []
    fnd_walls.each do |foundation_wall|
      next unless foundation_wall.is_exterior

      kiva_fnd_walls << foundation_wall
    end
    if kiva_fnd_walls.empty? # Handle slab foundation type
      kiva_fnd_walls << nil
    end

    kiva_slabs = slabs

    return kiva_fnd_walls.product(kiva_slabs)
  end

  def self.set_foundation_and_walls_top()
    @foundation_top = 0
    @hpxml.foundation_walls.each do |foundation_wall|
      top = -1 * foundation_wall.depth_below_grade + foundation_wall.height
      @foundation_top = top if top > @foundation_top
    end
    @walls_top = @foundation_top + 8.0 * @ncfl_ag
  end

  def self.set_heating_and_cooling_seasons()
    return if @hpxml.hvac_controls.size == 0

    hvac_control = @hpxml.hvac_controls[0]

    htg_start_month = hvac_control.seasons_heating_begin_month
    htg_start_day = hvac_control.seasons_heating_begin_day
    htg_end_month = hvac_control.seasons_heating_end_month
    htg_end_day = hvac_control.seasons_heating_end_day
    clg_start_month = hvac_control.seasons_cooling_begin_month
    clg_start_day = hvac_control.seasons_cooling_begin_day
    clg_end_month = hvac_control.seasons_cooling_end_month
    clg_end_day = hvac_control.seasons_cooling_end_day

    @heating_days = Schedule.get_daily_season(@hpxml.header.sim_calendar_year, htg_start_month, htg_start_day, htg_end_month, htg_end_day)
    @cooling_days = Schedule.get_daily_season(@hpxml.header.sim_calendar_year, clg_start_month, clg_start_day, clg_end_month, clg_end_day)
  end
end

# register the measure to be used by the application
HPXMLtoOpenStudio.new.registerWithApplication<|MERGE_RESOLUTION|>--- conflicted
+++ resolved
@@ -178,10 +178,7 @@
     # Init
     check_file_references(hpxml_path)
     # Fixme: do we need to check system number of speed?
-<<<<<<< HEAD
-=======
     offset_db = @hpxml.hvac_controls.size == 0 ? nil : @hpxml.hvac_controls[0].onoff_thermostat_deadband
->>>>>>> 05b5ad93
     epw_file = Location.apply_weather_file(model, epw_path)
     @schedules_file = SchedulesFile.new(runner: runner, model: model,
                                         schedules_paths: @hpxml.header.schedules_filepaths,
@@ -1436,11 +1433,7 @@
 
         airloop_map[sys_id] = HVAC.apply_air_source_hvac_systems(model, cooling_system, heating_system,
                                                                  sequential_cool_load_fracs, sequential_heat_load_fracs,
-<<<<<<< HEAD
                                                                  living_zone, @hvac_unavailable_periods, is_ddb_control, is_realistic_staging)
-=======
-                                                                 living_zone, @hvac_unavailable_periods, is_ddb_control)
->>>>>>> 05b5ad93
 
       elsif [HPXML::HVACTypeEvaporativeCooler].include? cooling_system.cooling_system_type
 
@@ -1560,21 +1553,13 @@
         airloop_map[sys_id] = HVAC.apply_water_loop_to_air_heat_pump(model, heat_pump,
                                                                      sequential_heat_load_fracs, sequential_cool_load_fracs,
                                                                      living_zone, @hvac_unavailable_periods)
-<<<<<<< HEAD
-=======
-
->>>>>>> 05b5ad93
       elsif [HPXML::HVACTypeHeatPumpAirToAir,
              HPXML::HVACTypeHeatPumpMiniSplit,
              HPXML::HVACTypeHeatPumpPTHP,
              HPXML::HVACTypeHeatPumpRoom].include? heat_pump.heat_pump_type
         airloop_map[sys_id] = HVAC.apply_air_source_hvac_systems(model, heat_pump, heat_pump,
                                                                  sequential_cool_load_fracs, sequential_heat_load_fracs,
-<<<<<<< HEAD
                                                                  living_zone, @hvac_unavailable_periods, is_ddb_control, is_realistic_staging)
-=======
-                                                                 living_zone, @hvac_unavailable_periods, @hpxml.hvac_controls[0].onoff_thermostat_deadband > 0.0)
->>>>>>> 05b5ad93
       elsif [HPXML::HVACTypeHeatPumpGroundToAir].include? heat_pump.heat_pump_type
 
         airloop_map[sys_id] = HVAC.apply_ground_to_air_heat_pump(model, runner, weather, heat_pump,
