--- conflicted
+++ resolved
@@ -138,29 +138,17 @@
       end
 
       # Apply HPXML defaults upfront; process schedules & emissions
-<<<<<<< HEAD
+      hpxml_sch_map = {}
       check_emissions_references(hpxml.header, hpxml_path)
-      hpxml_sch_map = {}
       hpxml.buildings.each_with_index do |hpxml_bldg, i|
         check_schedule_references(hpxml.header, hpxml_bldg.header, hpxml_path)
         in_schedules_csv = 'in.schedules.csv'
-        if i > 0
-          in_schedules_csv = "in.schedules#{i + 1}.csv"
-        end
-        schedules_file = SchedulesFile.new(runner: runner, model: model,
+        in_schedules_csv = "in.schedules#{i + 1}.csv" if i > 0
+        schedules_file = SchedulesFile.new(runner: runner,
                                            schedules_paths: hpxml.header.schedules_filepaths + hpxml_bldg.header.schedules_filepaths,
                                            year: Location.get_sim_calendar_year(hpxml.header.sim_calendar_year, epw_file),
                                            unavailable_periods: hpxml.header.unavailable_periods,
                                            output_path: File.join(output_dir, in_schedules_csv))
-=======
-      check_file_references(hpxml.header, hpxml_path)
-      schedules_file = SchedulesFile.new(runner: runner,
-                                         schedules_paths: hpxml.header.schedules_filepaths,
-                                         year: Location.get_sim_calendar_year(hpxml.header.sim_calendar_year, epw_file),
-                                         unavailable_periods: hpxml.header.unavailable_periods,
-                                         output_path: File.join(output_dir, 'in.schedules.csv'))
-      hpxml.buildings.each do |hpxml_bldg|
->>>>>>> d8c2883b
         HPXMLDefaults.apply(runner, hpxml, hpxml_bldg, eri_version, weather, epw_file: epw_file, schedules_file: schedules_file)
         hpxml_sch_map[hpxml_bldg] = schedules_file
       end
@@ -177,10 +165,6 @@
         if hpxml.buildings.size > 1
           # Create the model for this single unit
           unit_model = OpenStudio::Model::Model.new
-<<<<<<< HEAD
-          schedules_file.set_unit_model(unit_model) # otherwise we find Schedule:File in @model (from create_schedule_file) without External:File
-=======
->>>>>>> d8c2883b
           create_unit_model(hpxml, hpxml_bldg, runner, unit_model, epw_path, epw_file, weather, debug, schedules_file, eri_version)
           hpxml_osm_map[hpxml_bldg] = unit_model
         else
