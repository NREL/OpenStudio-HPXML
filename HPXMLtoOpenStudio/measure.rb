# frozen_string_literal: true

# Require all gems up front; this is much faster than multiple resource
# files lazy loading as needed, as it prevents multiple lookups for the
# same gem.
require 'pathname'
require 'csv'
require 'oga'
Dir["#{File.dirname(__FILE__)}/resources/*.rb"].each do |resource_file|
  next if resource_file.include? 'minitest_helper.rb'

  require resource_file
end

# start the measure
class HPXMLtoOpenStudio < OpenStudio::Measure::ModelMeasure
  # human readable name
  def name
    return 'HPXML to OpenStudio Translator'
  end

  # human readable description
  def description
    return 'Translates HPXML file to OpenStudio Model'
  end

  # human readable description of modeling approach
  def modeler_description
    return ''
  end

  # define the arguments that the user will input
  def arguments(model) # rubocop:disable Lint/UnusedMethodArgument
    args = OpenStudio::Measure::OSArgumentVector.new

    arg = OpenStudio::Measure::OSArgument.makeStringArgument('hpxml_path', true)
    arg.setDisplayName('HPXML File Path')
    arg.setDescription('Absolute/relative path of the HPXML file.')
    args << arg

    arg = OpenStudio::Measure::OSArgument.makeStringArgument('output_dir', true)
    arg.setDisplayName('Directory for Output Files')
    arg.setDescription('Absolute/relative path for the output files directory.')
    args << arg

    arg = OpenStudio::Measure::OSArgument.makeBoolArgument('debug', false)
    arg.setDisplayName('Debug Mode?')
    arg.setDescription('If true: 1) Writes in.osm file, 2) Generates additional log output, and 3) Creates all EnergyPlus output files.')
    arg.setDefaultValue(false)
    args << arg

    arg = OpenStudio::Measure::OSArgument.makeBoolArgument('add_component_loads', false)
    arg.setDisplayName('Add component loads?')
    arg.setDescription('If true, adds the calculation of heating/cooling component loads (not enabled by default for faster performance).')
    arg.setDefaultValue(false)
    args << arg

    arg = OpenStudio::Measure::OSArgument.makeBoolArgument('skip_validation', false)
    arg.setDisplayName('Skip Validation?')
    arg.setDescription('If true, bypasses HPXML input validation for faster performance. WARNING: This should only be used if the supplied HPXML file has already been validated against the Schema & Schematron documents.')
    arg.setDefaultValue(false)
    args << arg

    arg = OpenStudio::Measure::OSArgument.makeStringArgument('building_id', false)
    arg.setDisplayName('BuildingID')
    arg.setDescription("The ID of the HPXML Building. Only required if there are multiple Building elements in the HPXML file. Use 'ALL' to run all the HPXML Buildings (dwelling units) of a multifamily building in a single model.")
    args << arg

    return args
  end

  # define what happens when the measure is run
  def run(model, runner, user_arguments)
    super(model, runner, user_arguments)

    # use the built-in error checking
    if !runner.validateUserArguments(arguments(model), user_arguments)
      return false
    end

    Geometry.tear_down_model(model, runner)

    Version.check_openstudio_version()

    # assign the user inputs to variables
    hpxml_path = runner.getStringArgumentValue('hpxml_path', user_arguments)
    output_dir = runner.getStringArgumentValue('output_dir', user_arguments)
    add_component_loads = runner.getBoolArgumentValue('add_component_loads', user_arguments)
    debug = runner.getBoolArgumentValue('debug', user_arguments)
    skip_validation = runner.getBoolArgumentValue('skip_validation', user_arguments)
    building_id = runner.getOptionalStringArgumentValue('building_id', user_arguments)
    building_id = building_id.is_initialized ? building_id.get : nil

    unless (Pathname.new hpxml_path).absolute?
      hpxml_path = File.expand_path(hpxml_path)
    end
    unless File.exist?(hpxml_path) && hpxml_path.downcase.end_with?('.xml')
      fail "'#{hpxml_path}' does not exist or is not an .xml file."
    end

    unless (Pathname.new output_dir).absolute?
      output_dir = File.expand_path(output_dir)
    end

    begin
      if skip_validation
        schema_validator = nil
        schematron_validator = nil
      else
        schema_path = File.join(File.dirname(__FILE__), 'resources', 'hpxml_schema', 'HPXML.xsd')
        schema_validator = XMLValidator.get_schema_validator(schema_path)
        schematron_path = File.join(File.dirname(__FILE__), 'resources', 'hpxml_schematron', 'EPvalidator.xml')
        schematron_validator = XMLValidator.get_schematron_validator(schematron_path)
      end

      hpxml = HPXML.new(hpxml_path: hpxml_path, schema_validator: schema_validator, schematron_validator: schematron_validator, building_id: building_id)
      hpxml.errors.each do |error|
        runner.registerError(error)
      end
      hpxml.warnings.each do |warning|
        runner.registerWarning(warning)
      end
      return false unless hpxml.errors.empty?

      eri_version = hpxml.header.eri_calculation_version # Hidden feature
      eri_version = 'latest' if eri_version.nil?
      eri_version = Constants.ERIVersions[-1] if eri_version == 'latest'

      # Process weather once upfront
      epw_path = Location.get_epw_path(hpxml.buildings[0], hpxml_path)
      weather = WeatherProcess.new(epw_path: epw_path, runner: runner)
      epw_file = OpenStudio::EpwFile.new(epw_path)
      hpxml.buildings.each_with_index do |hpxml_bldg, i|
        next if i == 0
        next if Location.get_epw_path(hpxml_bldg, hpxml_path) == epw_path

        fail 'Weather station EPW filepath has different values across dwelling units.'
      end

      if (building_id == 'ALL') && (hpxml.buildings.size > 1)
        if hpxml.buildings.map { |hpxml_bldg| hpxml_bldg.batteries.size }.sum > 0
          # FUTURE: Figure out how to allow this. If we allow it, update docs and hpxml_translator_test.rb too.
          # Batteries use "TrackFacilityElectricDemandStoreExcessOnSite"; to support modeling of batteries in whole
          # SFA/MF building simulations, we'd need to create custom meters with electricity usage *for each unit*
          # and switch to "TrackMeterDemandStoreExcessOnSite".
          # https://github.com/NREL/OpenStudio-HPXML/issues/1499
          fail 'Modeling batteries for whole SFA/MF buildings is not currently supported.'
        end
      end

      # Apply HPXML defaults upfront; process schedules & emissions
      hpxml_sch_map = {}
      check_emissions_references(hpxml.header, hpxml_path)
      hpxml.buildings.each_with_index do |hpxml_bldg, i|
        check_schedule_references(hpxml_bldg.header, hpxml_path)
        in_schedules_csv = 'in.schedules.csv'
        in_schedules_csv = "in.schedules#{i + 1}.csv" if i > 0
        schedules_file = SchedulesFile.new(runner: runner,
                                           schedules_paths: hpxml_bldg.header.schedules_filepaths,
                                           year: Location.get_sim_calendar_year(hpxml.header.sim_calendar_year, epw_file),
                                           unavailable_periods: hpxml.header.unavailable_periods,
                                           output_path: File.join(output_dir, in_schedules_csv))
        HPXMLDefaults.apply(runner, hpxml, hpxml_bldg, eri_version, weather, epw_file: epw_file, schedules_file: schedules_file)
        hpxml_sch_map[hpxml_bldg] = schedules_file
      end
      validate_emissions_files(hpxml.header)

      # Write updated HPXML object (w/ defaults) to file for inspection
      hpxml_defaults_path = File.join(output_dir, 'in.xml')
      XMLHelper.write_file(hpxml.to_doc, hpxml_defaults_path)

      # Create OpenStudio model
      hpxml_osm_map = {}
      hpxml.buildings.each do |hpxml_bldg|
        schedules_file = hpxml_sch_map[hpxml_bldg]
        if hpxml.buildings.size > 1
          # Create the model for this single unit
          unit_model = OpenStudio::Model::Model.new
          create_unit_model(hpxml, hpxml_bldg, runner, unit_model, epw_path, epw_file, weather, debug, schedules_file, eri_version)
          hpxml_osm_map[hpxml_bldg] = unit_model
        else
          create_unit_model(hpxml, hpxml_bldg, runner, model, epw_path, epw_file, weather, debug, schedules_file, eri_version)
          hpxml_osm_map[hpxml_bldg] = model
        end
      end

      # Merge unit models into final model
      if hpxml.buildings.size > 1
        add_unit_model_to_model(model, hpxml_osm_map)
      end

      # Output
      add_unmet_hours_output(model, hpxml_osm_map)
      add_loads_output(model, add_component_loads, hpxml_osm_map)
      set_output_files(model)
      add_additional_properties(model, hpxml, hpxml_osm_map, hpxml_path, building_id, epw_file, hpxml_defaults_path)
      # Uncomment to debug EMS
      # add_ems_debug_output(model)

      if debug
        # Write OSM file to run dir
        osm_output_path = File.join(output_dir, 'in.osm')
        File.write(osm_output_path, model.to_s)
        runner.registerInfo("Wrote file: #{osm_output_path}")

        # Copy EPW file to run dir
        epw_output_path = File.join(output_dir, 'in.epw')
        FileUtils.cp(epw_path, epw_output_path)
      end
    rescue Exception => e
      runner.registerError("#{e.message}\n#{e.backtrace.join("\n")}")
      return false
    end

    return true
  end

  def add_unit_model_to_model(model, hpxml_osm_map)
    unique_objects = { 'OS:ConvergenceLimits' => 'ConvergenceLimits',
                       'OS:Foundation:Kiva:Settings' => 'FoundationKivaSettings',
                       'OS:OutputControl:Files' => 'OutputControlFiles',
                       'OS:Output:Diagnostics' => 'OutputDiagnostics',
                       'OS:Output:JSON' => 'OutputJSON',
                       'OS:PerformancePrecisionTradeoffs' => 'PerformancePrecisionTradeoffs',
                       'OS:RunPeriod' => 'RunPeriod',
                       'OS:RunPeriodControl:DaylightSavingTime' => 'RunPeriodControlDaylightSavingTime',
                       'OS:ShadowCalculation' => 'ShadowCalculation',
                       'OS:SimulationControl' => 'SimulationControl',
                       'OS:Site' => 'Site',
                       'OS:Site:GroundTemperature:Deep' => 'SiteGroundTemperatureDeep',
                       'OS:Site:GroundTemperature:Shallow' => 'SiteGroundTemperatureShallow',
                       'OS:Site:WaterMainsTemperature' => 'SiteWaterMainsTemperature',
                       'OS:SurfaceConvectionAlgorithm:Inside' => 'InsideSurfaceConvectionAlgorithm',
                       'OS:SurfaceConvectionAlgorithm:Outside' => 'OutsideSurfaceConvectionAlgorithm',
                       'OS:Timestep' => 'Timestep' }

    # Handle unique objects first: Grab one from the first model we find the
    # object on (may not be the first unit).
    unit_model_objects = []
    unique_handles_to_skip = []
    uuid_regex = /\{(.*?)\}/
    unique_objects.each do |idd_obj, osm_class|
      first_model_object_by_type = nil
      hpxml_osm_map.values.each do |unit_model|
        next if unit_model.getObjectsByType(idd_obj.to_IddObjectType).empty?

        model_object = unit_model.send("get#{osm_class}")

        if first_model_object_by_type.nil?
          # Retain object for model
          unit_model_objects << model_object
          first_model_object_by_type = model_object
          if idd_obj == 'OS:Site:WaterMainsTemperature' # Handle referenced child object too
            unit_model_objects << unit_model.getObjectsByName(model_object.temperatureSchedule.get.name.to_s)[0]
          end
        else
          # Throw error if different values between this model_object and first_model_object_by_type
          if model_object.to_s.gsub(uuid_regex, '') != first_model_object_by_type.to_s.gsub(uuid_regex, '')
            fail "Unique object (#{idd_obj}) has different values across dwelling units."
          end

          if idd_obj == 'OS:Site:WaterMainsTemperature' # Handle referenced child object too
            if model_object.temperatureSchedule.get.to_s.gsub(uuid_regex, '') != first_model_object_by_type.temperatureSchedule.get.to_s.gsub(uuid_regex, '')
              fail "Unique object (#{idd_obj}) has different values across dwelling units."
            end
          end
        end

        unique_handles_to_skip << model_object.handle.to_s
        if idd_obj == 'OS:Site:WaterMainsTemperature' # Handle referenced child object too
          unique_handles_to_skip << model_object.temperatureSchedule.get.handle.to_s
        end
      end
    end

    hpxml_osm_map.values.each_with_index do |unit_model, unit_number|
      shift_geometry(unit_model, unit_number)
      prefix_all_unit_model_objects(unit_model, unit_number)

      # Handle remaining (non-unique) objects now
      unit_model.objects.each do |obj|
        next if unit_number > 0 && obj.to_Building.is_initialized
        next if unique_handles_to_skip.include? obj.handle.to_s

        unit_model_objects << obj
      end
    end

    model.addObjects(unit_model_objects, true)
  end

  def shift_geometry(unit_model, unit_number)
    # Shift units so they aren't right on top and shade each other
    y_shift = 200.0 * unit_number # meters

    # shift the unit so it's not right on top of the previous one
    unit_model.getSpaces.sort.each do |space|
      space.setYOrigin(y_shift)
    end

    # shift shading surfaces
    m = OpenStudio::Matrix.new(4, 4, 0)
    m[0, 0] = 1
    m[1, 1] = 1
    m[2, 2] = 1
    m[3, 3] = 1
    m[1, 3] = y_shift
    t = OpenStudio::Transformation.new(m)

    unit_model.getShadingSurfaceGroups.each do |shading_surface_group|
      next if shading_surface_group.space.is_initialized # already got shifted

      shading_surface_group.shadingSurfaces.each do |shading_surface|
        shading_surface.setVertices(t * shading_surface.vertices)
      end
    end
  end

  def prefix_all_unit_model_objects(unit_model, unit_number)
    # Prefix all objects with name using unit number
    # FUTURE: Create objects with unique names up front so we don't have to do this

    # EMS objects
    ems_map = {}

    unit_model.getEnergyManagementSystemSensors.each do |sensor|
      ems_map[sensor.name.to_s] = make_variable_name(sensor.name, unit_number)
      sensor.setKeyName(make_variable_name(sensor.keyName, unit_number)) unless sensor.keyName.empty? || sensor.keyName.downcase == 'environment'
    end

    unit_model.getEnergyManagementSystemActuators.each do |actuator|
      ems_map[actuator.name.to_s] = make_variable_name(actuator.name, unit_number)
    end

    unit_model.getEnergyManagementSystemInternalVariables.each do |internal_variable|
      ems_map[internal_variable.name.to_s] = make_variable_name(internal_variable.name, unit_number)
      internal_variable.setInternalDataIndexKeyName(make_variable_name(internal_variable.internalDataIndexKeyName, unit_number)) unless internal_variable.internalDataIndexKeyName.empty?
    end

    unit_model.getEnergyManagementSystemGlobalVariables.each do |global_variable|
      ems_map[global_variable.name.to_s] = make_variable_name(global_variable.name, unit_number)
    end

    unit_model.getEnergyManagementSystemOutputVariables.each do |output_variable|
      next if output_variable.emsVariableObject.is_initialized

      new_ems_variable_name = make_variable_name(output_variable.emsVariableName, unit_number)
      ems_map[output_variable.emsVariableName.to_s] = new_ems_variable_name
      output_variable.setEMSVariableName(new_ems_variable_name)
    end

    unit_model.getEnergyManagementSystemSubroutines.each do |subroutine|
      ems_map[subroutine.name.to_s] = make_variable_name(subroutine.name, unit_number)
    end

    # variables in program lines don't get updated automatically
    lhs_characters = [' ', ',', '(', ')', '+', '-', '*', '/', ';']
    rhs_characters = [''] + lhs_characters
    (unit_model.getEnergyManagementSystemPrograms + unit_model.getEnergyManagementSystemSubroutines).each do |program|
      new_lines = []
      program.lines.each do |line|
        ems_map.each do |old_name, new_name|
          next unless line.include?(old_name)

          # old_name between at least 1 character, with the exception of '' on left and ' ' on right
          lhs_characters.each do |lhs|
            next unless line.include?("#{lhs}#{old_name}")

            rhs_characters.each do |rhs|
              next unless line.include?("#{lhs}#{old_name}#{rhs}")
              next if lhs == '' && ['', ' '].include?(rhs)

              line.gsub!("#{lhs}#{old_name}#{rhs}", "#{lhs}#{new_name}#{rhs}")
            end
          end
        end
        new_lines << line
      end
      program.setLines(new_lines)
    end

    # All model objects
    unit_model.objects.each do |model_object|
      next if model_object.name.nil?

      if unit_number == 0
        # OpenStudio is unhappy if these schedules are renamed
        next if model_object.name.to_s == unit_model.alwaysOnContinuousSchedule.name.to_s
        next if model_object.name.to_s == unit_model.alwaysOnDiscreteSchedule.name.to_s
        next if model_object.name.to_s == unit_model.alwaysOffDiscreteSchedule.name.to_s
      end

      model_object.setName(make_variable_name(model_object.name, unit_number))
    end
  end

  def make_variable_name(obj_name, unit_number)
    return "unit#{unit_number + 1}_#{obj_name}".gsub(' ', '_').gsub('-', '_')
  end

  def create_unit_model(hpxml, hpxml_bldg, runner, model, epw_path, epw_file, weather, debug, schedules_file, eri_version)
    @hpxml_header = hpxml.header
    @hpxml_bldg = hpxml_bldg
    @debug = debug
    @schedules_file = schedules_file
    @eri_version = eri_version

    @apply_ashrae140_assumptions = @hpxml_header.apply_ashrae140_assumptions # Hidden feature
    @apply_ashrae140_assumptions = false if @apply_ashrae140_assumptions.nil?

    # Here we turn off OS error-checking so that any invalid values provided
    # to OS SDK methods are passed along to EnergyPlus and produce errors. If
    # we didn't go this, we'd end up with successful EnergyPlus simulations that
    # use the wrong (default) value unless we check the return value of *every*
    # OS SDK setter method to notice there was an invalid value provided.
    # See https://github.com/NREL/OpenStudio/pull/4505 for more background.
    model.setStrictnessLevel('None'.to_StrictnessLevel)

    # Init
    OpenStudio::Model::WeatherFile.setWeatherFile(model, epw_file)
    set_defaults_and_globals()
    Location.apply(model, weather, epw_file, @hpxml_header, @hpxml_bldg)
    add_simulation_params(model)

    # Conditioned space/zone
    spaces = {}
    create_or_get_space(model, spaces, HPXML::LocationConditionedSpace)
    set_foundation_and_walls_top()
    set_heating_and_cooling_seasons()
    add_setpoints(runner, model, weather, spaces)

    # Geometry/Envelope
    add_roofs(runner, model, spaces)
    add_walls(runner, model, spaces)
    add_rim_joists(runner, model, spaces)
    add_floors(runner, model, spaces)
    add_foundation_walls_slabs(runner, model, weather, spaces)
    add_windows(model, spaces)
    add_doors(model, spaces)
    add_skylights(model, spaces)
    add_conditioned_floor_area(model, spaces)
    add_thermal_mass(model, spaces)
    Geometry.set_zone_volumes(spaces, @hpxml_bldg, @apply_ashrae140_assumptions)
    Geometry.explode_surfaces(model, @hpxml_bldg, @walls_top)
    add_num_occupants(model, runner, spaces)

    # HVAC
    @hvac_unavailable_periods = Schedule.get_unavailable_periods(runner, SchedulesFile::ColumnHVAC, @hpxml_header.unavailable_periods)
    airloop_map = {} # Map of HPXML System ID -> AirLoopHVAC (or ZoneHVACFourPipeFanCoil)
    add_ideal_system(model, spaces, epw_path)
    add_cooling_system(model, weather, spaces, airloop_map)
    add_heating_system(runner, model, weather, spaces, airloop_map)
    add_heat_pump(runner, model, weather, spaces, airloop_map)
    add_dehumidifiers(runner, model, spaces)
    add_ceiling_fans(runner, model, weather, spaces)

    # Hot Water
    add_hot_water_and_appliances(runner, model, weather, spaces)

    # Plug Loads & Fuel Loads & Lighting
    add_mels(runner, model, spaces)
    add_mfls(runner, model, spaces)
    add_lighting(runner, model, epw_file, spaces)

    # Pools & Permanent Spas
    add_pools_and_permanent_spas(runner, model, spaces)

    # Other
    add_cooling_season(model, weather)
    add_airflow(runner, model, weather, spaces, airloop_map)
    add_photovoltaics(model)
    add_generators(model)
    add_batteries(runner, model, spaces)
  end

  def check_emissions_references(hpxml_header, hpxml_path)
    # Check/update file references
    hpxml_header.emissions_scenarios.each do |scenario|
      if hpxml_header.emissions_scenarios.select { |s| s.emissions_type == scenario.emissions_type && s.name == scenario.name }.size > 1
        fail "Found multiple Emissions Scenarios with the Scenario Name=#{scenario.name} and Emissions Type=#{scenario.emissions_type}."
      end
      next if scenario.elec_schedule_filepath.nil?

      scenario.elec_schedule_filepath = FilePath.check_path(scenario.elec_schedule_filepath,
                                                            File.dirname(hpxml_path),
                                                            'Emissions File')
    end
  end

  def check_schedule_references(hpxml_bldg_header, hpxml_path)
    # Check/update file references
    hpxml_bldg_header.schedules_filepaths = hpxml_bldg_header.schedules_filepaths.collect { |sfp|
      FilePath.check_path(sfp,
                          File.dirname(hpxml_path),
                          'Schedules')
    }
  end

  def validate_emissions_files(hpxml_header)
    hpxml_header.emissions_scenarios.each do |scenario|
      next if scenario.elec_schedule_filepath.nil?

      data = File.readlines(scenario.elec_schedule_filepath)
      num_header_rows = scenario.elec_schedule_number_of_header_rows
      col_index = scenario.elec_schedule_column_number - 1

      if data.size != 8760 + num_header_rows
        fail "Emissions File has invalid number of rows (#{data.size}). Expected 8760 plus #{num_header_rows} header row(s)."
      end
      if col_index > data[num_header_rows, 8760].map { |x| x.count(',') }.min
        fail "Emissions File has too few columns. Cannot find column number (#{scenario.elec_schedule_column_number})."
      end
    end
  end

  def set_defaults_and_globals()
    # Initialize
    @remaining_heat_load_frac = 1.0
    @remaining_cool_load_frac = 1.0

    # Set globals
    @cfa = @hpxml_bldg.building_construction.conditioned_floor_area
    @ncfl = @hpxml_bldg.building_construction.number_of_conditioned_floors
    @ncfl_ag = @hpxml_bldg.building_construction.number_of_conditioned_floors_above_grade
    @nbeds = @hpxml_bldg.building_construction.number_of_bedrooms
    @default_azimuths = HPXMLDefaults.get_default_azimuths(@hpxml_bldg)

    # Apply unit multipliers to HVAC systems and water heaters
    HVAC.apply_unit_multiplier(@hpxml_bldg)
    # Ensure that no capacities/airflows are zero in order to prevent potential E+ errors.
    HVAC.ensure_nonzero_sizing_values(@hpxml_bldg)
    # Make adjustments for modeling purposes
    @frac_windows_operable = @hpxml_bldg.fraction_of_windows_operable()
    @hpxml_bldg.collapse_enclosure_surfaces() # Speeds up simulation
    @hpxml_bldg.delete_adiabatic_subsurfaces() # EnergyPlus doesn't allow this

    # We don't want this to be written to in.xml, because then if you ran the in.xml
    # file, you would get different results (operational calculation) relative to the
    # original file (asset calculation).
    if @hpxml_bldg.building_occupancy.number_of_residents.nil?
      @hpxml_bldg.building_occupancy.number_of_residents = Geometry.get_occupancy_default_num(@nbeds)
    end

    # If zero occupants, ensure end uses of interest are zeroed out
    if (@hpxml_bldg.building_occupancy.number_of_residents == 0) && (not @apply_ashrae140_assumptions)
      @hpxml_header.unavailable_periods.add(column_name: 'Vacancy',
                                            begin_month: @hpxml_header.sim_begin_month,
                                            begin_day: @hpxml_header.sim_begin_day,
                                            begin_hour: 0,
                                            end_month: @hpxml_header.sim_end_month,
                                            end_day: @hpxml_header.sim_end_day,
                                            end_hour: 24,
                                            natvent_availability: HPXML::ScheduleUnavailable)
    end
  end

  def add_simulation_params(model)
    SimControls.apply(model, @hpxml_header)
  end

  def add_num_occupants(model, runner, spaces)
    # Occupants
    num_occ = @hpxml_bldg.building_occupancy.number_of_residents
    return if num_occ <= 0

    Geometry.apply_occupants(model, runner, @hpxml_bldg, num_occ, spaces[HPXML::LocationConditionedSpace],
                             @schedules_file, @hpxml_header.unavailable_periods)
  end

  def create_or_get_space(model, spaces, location)
    if spaces[location].nil?
      Geometry.create_space_and_zone(model, spaces, location, @hpxml_bldg.building_construction.number_of_units)
    end
    return spaces[location]
  end

  def add_roofs(runner, model, spaces)
    @hpxml_bldg.roofs.each do |roof|
      next if roof.net_area < 1.0 # skip modeling net surface area for surfaces comprised entirely of subsurface area

      if roof.azimuth.nil?
        if roof.pitch > 0
          azimuths = @default_azimuths # Model as four directions for average exterior incident solar
        else
          azimuths = [@default_azimuths[0]] # Arbitrary azimuth for flat roof
        end
      else
        azimuths = [roof.azimuth]
      end

      surfaces = []

      azimuths.each do |azimuth|
        width = Math::sqrt(roof.net_area)
        length = (roof.net_area / width) / azimuths.size
        tilt = roof.pitch / 12.0
        z_origin = @walls_top + 0.5 * Math.sin(Math.atan(tilt)) * width

        vertices = Geometry.create_roof_vertices(length, width, z_origin, azimuth, tilt)
        surface = OpenStudio::Model::Surface.new(vertices, model)
        surfaces << surface
        surface.additionalProperties.setFeature('Length', length)
        surface.additionalProperties.setFeature('Width', width)
        surface.additionalProperties.setFeature('Azimuth', azimuth)
        surface.additionalProperties.setFeature('Tilt', tilt)
        surface.additionalProperties.setFeature('SurfaceType', 'Roof')
        if azimuths.size > 1
          surface.setName("#{roof.id}:#{azimuth}")
        else
          surface.setName(roof.id)
        end
        surface.setSurfaceType('RoofCeiling')
        surface.setOutsideBoundaryCondition('Outdoors')
        set_surface_interior(model, spaces, surface, roof)
      end

      next if surfaces.empty?

      # Apply construction
      has_radiant_barrier = roof.radiant_barrier
      if has_radiant_barrier
        radiant_barrier_grade = roof.radiant_barrier_grade
      end
      # FUTURE: Create Constructions.get_air_film(surface) method; use in measure.rb and hpxml_translator_test.rb
      inside_film = Material.AirFilmRoof(Geometry.get_roof_pitch([surfaces[0]]))
      outside_film = Material.AirFilmOutside
      mat_roofing = Material.RoofMaterial(roof.roof_type)
      if @apply_ashrae140_assumptions
        inside_film = Material.AirFilmRoofASHRAE140
        outside_film = Material.AirFilmOutsideASHRAE140
      end
      mat_int_finish = Material.InteriorFinishMaterial(roof.interior_finish_type, roof.interior_finish_thickness)
      if mat_int_finish.nil?
        fallback_mat_int_finish = nil
      else
        fallback_mat_int_finish = Material.InteriorFinishMaterial(mat_int_finish.name, 0.1) # Try thin material
      end

      install_grade = 1
      assembly_r = roof.insulation_assembly_r_value

      if not mat_int_finish.nil?
        # Closed cavity
        constr_sets = [
          WoodStudConstructionSet.new(Material.Stud2x(8.0), 0.07, 20.0, 0.75, mat_int_finish, mat_roofing),    # 2x8, 24" o.c. + R20
          WoodStudConstructionSet.new(Material.Stud2x(8.0), 0.07, 10.0, 0.75, mat_int_finish, mat_roofing),    # 2x8, 24" o.c. + R10
          WoodStudConstructionSet.new(Material.Stud2x(8.0), 0.07, 0.0, 0.75, mat_int_finish, mat_roofing),     # 2x8, 24" o.c.
          WoodStudConstructionSet.new(Material.Stud2x6, 0.07, 0.0, 0.75, mat_int_finish, mat_roofing),         # 2x6, 24" o.c.
          WoodStudConstructionSet.new(Material.Stud2x4, 0.07, 0.0, 0.5, mat_int_finish, mat_roofing),          # 2x4, 16" o.c.
          WoodStudConstructionSet.new(Material.Stud2x4, 0.01, 0.0, 0.0, fallback_mat_int_finish, mat_roofing), # Fallback
        ]
        match, constr_set, cavity_r = Constructions.pick_wood_stud_construction_set(assembly_r, constr_sets, inside_film, outside_film)

        Constructions.apply_closed_cavity_roof(model, surfaces, "#{roof.id} construction",
                                               cavity_r, install_grade,
                                               constr_set.stud.thick_in,
                                               true, constr_set.framing_factor,
                                               constr_set.mat_int_finish,
                                               constr_set.osb_thick_in, constr_set.rigid_r,
                                               constr_set.mat_ext_finish, has_radiant_barrier,
                                               inside_film, outside_film, radiant_barrier_grade,
                                               roof.solar_absorptance, roof.emittance)
      else
        # Open cavity
        constr_sets = [
          GenericConstructionSet.new(10.0, 0.5, nil, mat_roofing), # w/R-10 rigid
          GenericConstructionSet.new(0.0, 0.5, nil, mat_roofing),  # Standard
          GenericConstructionSet.new(0.0, 0.0, nil, mat_roofing),  # Fallback
        ]
        match, constr_set, layer_r = Constructions.pick_generic_construction_set(assembly_r, constr_sets, inside_film, outside_film)

        cavity_r = 0
        cavity_ins_thick_in = 0
        framing_factor = 0
        framing_thick_in = 0

        Constructions.apply_open_cavity_roof(model, surfaces, "#{roof.id} construction",
                                             cavity_r, install_grade, cavity_ins_thick_in,
                                             framing_factor, framing_thick_in,
                                             constr_set.osb_thick_in, layer_r + constr_set.rigid_r,
                                             constr_set.mat_ext_finish, has_radiant_barrier,
                                             inside_film, outside_film, radiant_barrier_grade,
                                             roof.solar_absorptance, roof.emittance)
      end
      Constructions.check_surface_assembly_rvalue(runner, surfaces, inside_film, outside_film, assembly_r, match)
    end
  end

  def add_walls(runner, model, spaces)
    @hpxml_bldg.walls.each do |wall|
      next if wall.net_area < 1.0 # skip modeling net surface area for surfaces comprised entirely of subsurface area

      if wall.azimuth.nil?
        if wall.is_exterior
          azimuths = @default_azimuths # Model as four directions for average exterior incident solar
        else
          azimuths = [@default_azimuths[0]] # Arbitrary direction, doesn't receive exterior incident solar
        end
      else
        azimuths = [wall.azimuth]
      end

      surfaces = []

      azimuths.each do |azimuth|
        height = 8.0 * @ncfl_ag
        length = (wall.net_area / height) / azimuths.size
        z_origin = @foundation_top

        vertices = Geometry.create_wall_vertices(length, height, z_origin, azimuth)
        surface = OpenStudio::Model::Surface.new(vertices, model)
        surfaces << surface
        surface.additionalProperties.setFeature('Length', length)
        surface.additionalProperties.setFeature('Azimuth', azimuth)
        surface.additionalProperties.setFeature('Tilt', 90.0)
        surface.additionalProperties.setFeature('SurfaceType', 'Wall')
        if azimuths.size > 1
          surface.setName("#{wall.id}:#{azimuth}")
        else
          surface.setName(wall.id)
        end
        surface.setSurfaceType('Wall')
        set_surface_interior(model, spaces, surface, wall)
        set_surface_exterior(model, spaces, surface, wall)
        if wall.is_interior
          surface.setSunExposure('NoSun')
          surface.setWindExposure('NoWind')
        end
      end

      next if surfaces.empty?

      # Apply construction
      # The code below constructs a reasonable wall construction based on the
      # wall type while ensuring the correct assembly R-value.

      inside_film = Material.AirFilmVertical
      if wall.is_exterior
        outside_film = Material.AirFilmOutside
        mat_ext_finish = Material.ExteriorFinishMaterial(wall.siding)
      else
        outside_film = Material.AirFilmVertical
        mat_ext_finish = nil
      end
      if @apply_ashrae140_assumptions
        inside_film = Material.AirFilmVerticalASHRAE140
        outside_film = Material.AirFilmOutsideASHRAE140
      end
      mat_int_finish = Material.InteriorFinishMaterial(wall.interior_finish_type, wall.interior_finish_thickness)

      Constructions.apply_wall_construction(runner, model, surfaces, wall.id, wall.wall_type, wall.insulation_assembly_r_value,
                                            mat_int_finish, inside_film, outside_film, mat_ext_finish, wall.solar_absorptance,
                                            wall.emittance)
    end
  end

  def add_rim_joists(runner, model, spaces)
    @hpxml_bldg.rim_joists.each do |rim_joist|
      if rim_joist.azimuth.nil?
        if rim_joist.is_exterior
          azimuths = @default_azimuths # Model as four directions for average exterior incident solar
        else
          azimuths = [@default_azimuths[0]] # Arbitrary direction, doesn't receive exterior incident solar
        end
      else
        azimuths = [rim_joist.azimuth]
      end

      surfaces = []

      azimuths.each do |azimuth|
        height = 1.0
        length = (rim_joist.area / height) / azimuths.size
        z_origin = @foundation_top

        vertices = Geometry.create_wall_vertices(length, height, z_origin, azimuth)
        surface = OpenStudio::Model::Surface.new(vertices, model)
        surfaces << surface
        surface.additionalProperties.setFeature('Length', length)
        surface.additionalProperties.setFeature('Azimuth', azimuth)
        surface.additionalProperties.setFeature('Tilt', 90.0)
        surface.additionalProperties.setFeature('SurfaceType', 'RimJoist')
        if azimuths.size > 1
          surface.setName("#{rim_joist.id}:#{azimuth}")
        else
          surface.setName(rim_joist.id)
        end
        surface.setSurfaceType('Wall')
        set_surface_interior(model, spaces, surface, rim_joist)
        set_surface_exterior(model, spaces, surface, rim_joist)
        if rim_joist.is_interior
          surface.setSunExposure('NoSun')
          surface.setWindExposure('NoWind')
        end
      end

      # Apply construction

      inside_film = Material.AirFilmVertical
      if rim_joist.is_exterior
        outside_film = Material.AirFilmOutside
        mat_ext_finish = Material.ExteriorFinishMaterial(rim_joist.siding)
      else
        outside_film = Material.AirFilmVertical
        mat_ext_finish = nil
      end

      assembly_r = rim_joist.insulation_assembly_r_value

      constr_sets = [
        WoodStudConstructionSet.new(Material.Stud2x(2.0), 0.17, 20.0, 2.0, nil, mat_ext_finish),  # 2x4 + R20
        WoodStudConstructionSet.new(Material.Stud2x(2.0), 0.17, 10.0, 2.0, nil, mat_ext_finish),  # 2x4 + R10
        WoodStudConstructionSet.new(Material.Stud2x(2.0), 0.17, 0.0, 2.0, nil, mat_ext_finish),   # 2x4
        WoodStudConstructionSet.new(Material.Stud2x(2.0), 0.01, 0.0, 0.0, nil, mat_ext_finish),   # Fallback
      ]
      match, constr_set, cavity_r = Constructions.pick_wood_stud_construction_set(assembly_r, constr_sets, inside_film, outside_film)
      install_grade = 1

      Constructions.apply_rim_joist(model, surfaces, "#{rim_joist.id} construction",
                                    cavity_r, install_grade, constr_set.framing_factor,
                                    constr_set.mat_int_finish, constr_set.osb_thick_in,
                                    constr_set.rigid_r, constr_set.mat_ext_finish,
                                    inside_film, outside_film, rim_joist.solar_absorptance,
                                    rim_joist.emittance)
      Constructions.check_surface_assembly_rvalue(runner, surfaces, inside_film, outside_film, assembly_r, match)
    end
  end

  def add_floors(runner, model, spaces)
    @hpxml_bldg.floors.each do |floor|
      area = floor.area
      width = Math::sqrt(area)
      length = area / width
      if floor.interior_adjacent_to.include?('attic') || floor.exterior_adjacent_to.include?('attic')
        z_origin = @walls_top
      else
        z_origin = @foundation_top
      end

      if floor.is_ceiling
        vertices = Geometry.create_ceiling_vertices(length, width, z_origin, @default_azimuths)
        surface = OpenStudio::Model::Surface.new(vertices, model)
        surface.additionalProperties.setFeature('SurfaceType', 'Ceiling')
      else
        vertices = Geometry.create_floor_vertices(length, width, z_origin, @default_azimuths)
        surface = OpenStudio::Model::Surface.new(vertices, model)
        surface.additionalProperties.setFeature('SurfaceType', 'Floor')
      end
      surface.additionalProperties.setFeature('Tilt', 0.0)
      set_surface_interior(model, spaces, surface, floor)
      set_surface_exterior(model, spaces, surface, floor)
      surface.setName(floor.id)
      if floor.is_interior
        surface.setSunExposure('NoSun')
        surface.setWindExposure('NoWind')
      elsif floor.is_floor
        surface.setSunExposure('NoSun')
        if floor.exterior_adjacent_to == HPXML::LocationManufacturedHomeUnderBelly
          foundation = @hpxml_bldg.foundations.find { |x| x.to_location == floor.exterior_adjacent_to }
          if foundation.belly_wing_skirt_present
            surface.setWindExposure('NoWind')
          end
        end
      end

      # Apply construction

      if floor.is_ceiling
        if @apply_ashrae140_assumptions
          # Attic floor
          inside_film = Material.AirFilmFloorASHRAE140
          outside_film = Material.AirFilmFloorASHRAE140
        else
          inside_film = Material.AirFilmFloorAverage
          outside_film = Material.AirFilmFloorAverage
        end
        mat_int_finish_or_covering = Material.InteriorFinishMaterial(floor.interior_finish_type, floor.interior_finish_thickness)
      else # Floor
        if @apply_ashrae140_assumptions
          # Raised floor
          inside_film = Material.AirFilmFloorASHRAE140
          outside_film = Material.AirFilmFloorZeroWindASHRAE140
          surface.setWindExposure('NoWind')
          mat_int_finish_or_covering = Material.CoveringBare(1.0)
        else
          inside_film = Material.AirFilmFloorReduced
          if floor.is_exterior
            outside_film = Material.AirFilmOutside
          else
            outside_film = Material.AirFilmFloorReduced
          end
          if floor.interior_adjacent_to == HPXML::LocationConditionedSpace
            mat_int_finish_or_covering = Material.CoveringBare
          end
        end
      end

      Constructions.apply_floor_ceiling_construction(runner, model, [surface], floor.id, floor.floor_type, floor.is_ceiling, floor.insulation_assembly_r_value,
                                                     mat_int_finish_or_covering, inside_film, outside_film)
    end
  end

  def add_foundation_walls_slabs(runner, model, weather, spaces)
    foundation_types = @hpxml_bldg.slabs.map { |s| s.interior_adjacent_to }.uniq

    foundation_types.each do |foundation_type|
      # Get attached slabs/foundation walls
      slabs = []
      @hpxml_bldg.slabs.each do |slab|
        next unless slab.interior_adjacent_to == foundation_type

        slabs << slab
        slab.exposed_perimeter = [slab.exposed_perimeter, 1.0].max # minimum value to prevent error if no exposed slab
      end

      slabs.each do |slab|
        slab_frac = slab.exposed_perimeter / slabs.map { |s| s.exposed_perimeter }.sum
        ext_fnd_walls = slab.connected_foundation_walls.select { |fw| fw.net_area >= 1.0 && fw.is_exterior }

        if ext_fnd_walls.empty?
          # Slab w/o foundation walls
          add_foundation_slab(model, weather, spaces, slab, -1 * slab.depth_below_grade.to_f, slab.exposed_perimeter, nil)
        else
          # Slab w/ foundation walls
          ext_fnd_walls_length = ext_fnd_walls.map { |fw| fw.area / fw.height }.sum
          remaining_exposed_length = slab.exposed_perimeter

          # Since we don't know which FoundationWalls are adjacent to which Slabs, we apportion
          # each FoundationWall to each slab.
          ext_fnd_walls.each do |fnd_wall|
            # Both the foundation wall and slab must have same exposed length to prevent Kiva errors.
            # For the foundation wall, we are effectively modeling the net *exposed* area.
            fnd_wall_length = fnd_wall.area / fnd_wall.height
            apportioned_exposed_length = fnd_wall_length / ext_fnd_walls_length * slab.exposed_perimeter # Slab exposed perimeter apportioned to this foundation wall
            apportioned_total_length = fnd_wall_length * slab_frac # Foundation wall length apportioned to this slab
            exposed_length = [apportioned_exposed_length, apportioned_total_length].min
            remaining_exposed_length -= exposed_length

            kiva_foundation = add_foundation_wall(runner, model, spaces, fnd_wall, exposed_length, fnd_wall_length)
            add_foundation_slab(model, weather, spaces, slab, -1 * fnd_wall.depth_below_grade, exposed_length, kiva_foundation)
          end

          if remaining_exposed_length > 1 # Skip if a small length (e.g., due to rounding)
            # The slab's exposed perimeter exceeds the sum of attached exterior foundation wall lengths.
            # This may legitimately occur for a walkout basement, where a portion of the slab has no
            # adjacent foundation wall.
            add_foundation_slab(model, weather, spaces, slab, 0, remaining_exposed_length, nil)
          end
        end
      end

      # Interzonal foundation wall surfaces
      # The above-grade portion of these walls are modeled as EnergyPlus surfaces with standard adjacency.
      # The below-grade portion of these walls (in contact with ground) are not modeled, as Kiva does not
      # calculate heat flow between two zones through the ground.
      int_fnd_walls = @hpxml_bldg.foundation_walls.select { |fw| fw.is_interior && fw.interior_adjacent_to == foundation_type }
      int_fnd_walls.each do |fnd_wall|
        next unless fnd_wall.is_interior

        ag_height = fnd_wall.height - fnd_wall.depth_below_grade
        ag_net_area = fnd_wall.net_area * ag_height / fnd_wall.height
        next if ag_net_area < 1.0

        length = ag_net_area / ag_height
        z_origin = -1 * ag_height
        if fnd_wall.azimuth.nil?
          azimuth = @default_azimuths[0] # Arbitrary direction, doesn't receive exterior incident solar
        else
          azimuth = fnd_wall.azimuth
        end

        vertices = Geometry.create_wall_vertices(length, ag_height, z_origin, azimuth)
        surface = OpenStudio::Model::Surface.new(vertices, model)
        surface.additionalProperties.setFeature('Length', length)
        surface.additionalProperties.setFeature('Azimuth', azimuth)
        surface.additionalProperties.setFeature('Tilt', 90.0)
        surface.additionalProperties.setFeature('SurfaceType', 'FoundationWall')
        surface.setName(fnd_wall.id)
        surface.setSurfaceType('Wall')
        set_surface_interior(model, spaces, surface, fnd_wall)
        set_surface_exterior(model, spaces, surface, fnd_wall)
        surface.setSunExposure('NoSun')
        surface.setWindExposure('NoWind')

        # Apply construction

        wall_type = HPXML::WallTypeConcrete
        inside_film = Material.AirFilmVertical
        outside_film = Material.AirFilmVertical
        assembly_r = fnd_wall.insulation_assembly_r_value
        mat_int_finish = Material.InteriorFinishMaterial(fnd_wall.interior_finish_type, fnd_wall.interior_finish_thickness)
        if assembly_r.nil?
          concrete_thick_in = fnd_wall.thickness
          int_r = fnd_wall.insulation_interior_r_value
          ext_r = fnd_wall.insulation_exterior_r_value
          mat_concrete = Material.Concrete(concrete_thick_in)
          mat_int_finish_rvalue = mat_int_finish.nil? ? 0.0 : mat_int_finish.rvalue
          assembly_r = int_r + ext_r + mat_concrete.rvalue + mat_int_finish_rvalue + inside_film.rvalue + outside_film.rvalue
        end
        mat_ext_finish = nil

        Constructions.apply_wall_construction(runner, model, [surface], fnd_wall.id, wall_type, assembly_r,
                                              mat_int_finish, inside_film, outside_film, mat_ext_finish, nil, nil)
      end
    end
  end

  def add_foundation_wall(runner, model, spaces, foundation_wall, exposed_length, fnd_wall_length)
    exposed_fraction = exposed_length / fnd_wall_length
    net_exposed_area = foundation_wall.net_area * exposed_fraction
    gross_exposed_area = foundation_wall.area * exposed_fraction
    height = foundation_wall.height
    height_ag = height - foundation_wall.depth_below_grade
    z_origin = -1 * foundation_wall.depth_below_grade
    if foundation_wall.azimuth.nil?
      azimuth = @default_azimuths[0] # Arbitrary; solar incidence in Kiva is applied as an orientation average (to the above grade portion of the wall)
    else
      azimuth = foundation_wall.azimuth
    end

    return if exposed_length < 0.1 # Avoid Kiva error if exposed wall length is too small

    if gross_exposed_area > net_exposed_area
      # Create a "notch" in the wall to account for the subsurfaces. This ensures that
      # we preserve the appropriate wall height, length, and area for Kiva.
      subsurface_area = gross_exposed_area - net_exposed_area
    else
      subsurface_area = 0
    end

    vertices = Geometry.create_wall_vertices(exposed_length, height, z_origin, azimuth, subsurface_area: subsurface_area)
    surface = OpenStudio::Model::Surface.new(vertices, model)
    surface.additionalProperties.setFeature('Length', exposed_length)
    surface.additionalProperties.setFeature('Azimuth', azimuth)
    surface.additionalProperties.setFeature('Tilt', 90.0)
    surface.additionalProperties.setFeature('SurfaceType', 'FoundationWall')
    surface.setName(foundation_wall.id)
    surface.setSurfaceType('Wall')
    set_surface_interior(model, spaces, surface, foundation_wall)
    set_surface_exterior(model, spaces, surface, foundation_wall)

    assembly_r = foundation_wall.insulation_assembly_r_value
    mat_int_finish = Material.InteriorFinishMaterial(foundation_wall.interior_finish_type, foundation_wall.interior_finish_thickness)
    mat_wall = Material.FoundationWallMaterial(foundation_wall.type, foundation_wall.thickness)
    if not assembly_r.nil?
      ext_rigid_height = height
      ext_rigid_offset = 0.0
      inside_film = Material.AirFilmVertical

      mat_int_finish_rvalue = mat_int_finish.nil? ? 0.0 : mat_int_finish.rvalue
      ext_rigid_r = assembly_r - mat_wall.rvalue - mat_int_finish_rvalue - inside_film.rvalue
      int_rigid_r = 0.0
      if ext_rigid_r < 0 # Try without interior finish
        mat_int_finish = nil
        ext_rigid_r = assembly_r - mat_wall.rvalue - inside_film.rvalue
      end
      if (ext_rigid_r > 0) && (ext_rigid_r < 0.1)
        ext_rigid_r = 0.0 # Prevent tiny strip of insulation
      end
      if ext_rigid_r < 0
        ext_rigid_r = 0.0
        match = false
      else
        match = true
      end
    else
      ext_rigid_offset = foundation_wall.insulation_exterior_distance_to_top
      ext_rigid_height = foundation_wall.insulation_exterior_distance_to_bottom - ext_rigid_offset
      ext_rigid_r = foundation_wall.insulation_exterior_r_value
      int_rigid_offset = foundation_wall.insulation_interior_distance_to_top
      int_rigid_height = foundation_wall.insulation_interior_distance_to_bottom - int_rigid_offset
      int_rigid_r = foundation_wall.insulation_interior_r_value
    end

    soil_k_in = UnitConversions.convert(@hpxml_bldg.site.ground_conductivity, 'ft', 'in')

    Constructions.apply_foundation_wall(model, [surface], "#{foundation_wall.id} construction",
                                        ext_rigid_offset, int_rigid_offset, ext_rigid_height, int_rigid_height,
                                        ext_rigid_r, int_rigid_r, mat_int_finish, mat_wall, height_ag,
                                        soil_k_in)

    if not assembly_r.nil?
      Constructions.check_surface_assembly_rvalue(runner, [surface], inside_film, nil, assembly_r, match)
    end

    return surface.adjacentFoundation.get
  end

  def add_foundation_slab(model, weather, spaces, slab, z_origin, exposed_length, kiva_foundation)
    exposed_fraction = exposed_length / slab.exposed_perimeter
    slab_tot_perim = exposed_length
    slab_area = slab.area * exposed_fraction
    if slab_tot_perim**2 - 16.0 * slab_area <= 0
      # Cannot construct rectangle with this perimeter/area. Some of the
      # perimeter is presumably not exposed, so bump up perimeter value.
      slab_tot_perim = Math.sqrt(16.0 * slab_area)
    end
    sqrt_term = [slab_tot_perim**2 - 16.0 * slab_area, 0.0].max
    slab_length = slab_tot_perim / 4.0 + Math.sqrt(sqrt_term) / 4.0
    slab_width = slab_tot_perim / 4.0 - Math.sqrt(sqrt_term) / 4.0

    vertices = Geometry.create_floor_vertices(slab_length, slab_width, z_origin, @default_azimuths)
    surface = OpenStudio::Model::Surface.new(vertices, model)
    surface.setName(slab.id)
    surface.setSurfaceType('Floor')
    surface.setOutsideBoundaryCondition('Foundation')
    surface.additionalProperties.setFeature('SurfaceType', 'Slab')
    set_surface_interior(model, spaces, surface, slab)
    surface.setSunExposure('NoSun')
    surface.setWindExposure('NoWind')

    slab_perim_r = slab.perimeter_insulation_r_value
    slab_perim_depth = slab.perimeter_insulation_depth
    if (slab_perim_r == 0) || (slab_perim_depth == 0)
      slab_perim_r = 0
      slab_perim_depth = 0
    end

    if slab.under_slab_insulation_spans_entire_slab
      slab_whole_r = slab.under_slab_insulation_r_value
      slab_under_r = 0
      slab_under_width = 0
    else
      slab_under_r = slab.under_slab_insulation_r_value
      slab_under_width = slab.under_slab_insulation_width
      if (slab_under_r == 0) || (slab_under_width == 0)
        slab_under_r = 0
        slab_under_width = 0
      end
      slab_whole_r = 0
    end
    if slab_under_r + slab_whole_r > 0
      slab_gap_r = 5.0 # Assume gap insulation when insulation under slab is present
    else
      slab_gap_r = 0
    end

    mat_carpet = nil
    if (slab.carpet_fraction > 0) && (slab.carpet_r_value > 0)
      mat_carpet = Material.CoveringBare(slab.carpet_fraction,
                                         slab.carpet_r_value)
    end
    soil_k_in = UnitConversions.convert(@hpxml_bldg.site.ground_conductivity, 'ft', 'in')

    Constructions.apply_foundation_slab(model, surface, "#{slab.id} construction",
                                        slab_under_r, slab_under_width, slab_gap_r, slab_perim_r,
                                        slab_perim_depth, slab_whole_r, slab.thickness,
                                        exposed_length, mat_carpet, soil_k_in, kiva_foundation)

    kiva_foundation = surface.adjacentFoundation.get

    foundation_walls_insulated = false
    foundation_ceiling_insulated = false
    @hpxml_bldg.foundation_walls.each do |fnd_wall|
      next unless fnd_wall.interior_adjacent_to == slab.interior_adjacent_to
      next unless fnd_wall.exterior_adjacent_to == HPXML::LocationGround

      if fnd_wall.insulation_assembly_r_value.to_f > 5
        foundation_walls_insulated = true
      elsif fnd_wall.insulation_exterior_r_value.to_f + fnd_wall.insulation_interior_r_value.to_f > 0
        foundation_walls_insulated = true
      end
    end
    @hpxml_bldg.floors.each do |floor|
      next unless floor.interior_adjacent_to == HPXML::LocationConditionedSpace
      next unless floor.exterior_adjacent_to == slab.interior_adjacent_to

      if floor.insulation_assembly_r_value > 5
        foundation_ceiling_insulated = true
      end
    end

    Constructions.apply_kiva_initial_temp(kiva_foundation, slab, weather,
                                          spaces[HPXML::LocationConditionedSpace].thermalZone.get,
                                          @hpxml_header.sim_begin_month, @hpxml_header.sim_begin_day,
                                          @hpxml_header.sim_calendar_year, @schedules_file,
                                          foundation_walls_insulated, foundation_ceiling_insulated)

    return kiva_foundation
  end

  def add_conditioned_floor_area(model, spaces)
    # Check if we need to add floors between conditioned spaces (e.g., between first
    # and second story or conditioned basement ceiling).
    # This ensures that the E+ reported Conditioned Floor Area is correct.

    sum_cfa = 0.0
    @hpxml_bldg.floors.each do |floor|
      next unless floor.is_floor
      next unless [HPXML::LocationConditionedSpace, HPXML::LocationBasementConditioned].include?(floor.interior_adjacent_to) ||
                  [HPXML::LocationConditionedSpace, HPXML::LocationBasementConditioned].include?(floor.exterior_adjacent_to)

      sum_cfa += floor.area
    end
    @hpxml_bldg.slabs.each do |slab|
      next unless [HPXML::LocationConditionedSpace, HPXML::LocationBasementConditioned].include? slab.interior_adjacent_to

      sum_cfa += slab.area
    end

    addtl_cfa = @cfa - sum_cfa

    fail if addtl_cfa < -1.0 # Allow some rounding; EPvalidator.xml should prevent this

    return unless addtl_cfa > 1.0 # Allow some rounding

    floor_width = Math::sqrt(addtl_cfa)
    floor_length = addtl_cfa / floor_width
    z_origin = @foundation_top + 8.0 * (@ncfl_ag - 1)

    # Add floor surface
    vertices = Geometry.create_floor_vertices(floor_length, floor_width, z_origin, @default_azimuths)
    floor_surface = OpenStudio::Model::Surface.new(vertices, model)

    floor_surface.setSunExposure('NoSun')
    floor_surface.setWindExposure('NoWind')
    floor_surface.setName('inferred conditioned floor')
    floor_surface.setSurfaceType('Floor')
    floor_surface.setSpace(create_or_get_space(model, spaces, HPXML::LocationConditionedSpace))
    floor_surface.setOutsideBoundaryCondition('Adiabatic')
    floor_surface.additionalProperties.setFeature('SurfaceType', 'InferredFloor')
    floor_surface.additionalProperties.setFeature('Tilt', 0.0)

    # Add ceiling surface
    vertices = Geometry.create_ceiling_vertices(floor_length, floor_width, z_origin, @default_azimuths)
    ceiling_surface = OpenStudio::Model::Surface.new(vertices, model)

    ceiling_surface.setSunExposure('NoSun')
    ceiling_surface.setWindExposure('NoWind')
    ceiling_surface.setName('inferred conditioned ceiling')
    ceiling_surface.setSurfaceType('RoofCeiling')
    ceiling_surface.setSpace(create_or_get_space(model, spaces, HPXML::LocationConditionedSpace))
    ceiling_surface.setOutsideBoundaryCondition('Adiabatic')
    ceiling_surface.additionalProperties.setFeature('SurfaceType', 'InferredCeiling')
    ceiling_surface.additionalProperties.setFeature('Tilt', 0.0)

    # Apply Construction
    apply_adiabatic_construction(model, [floor_surface, ceiling_surface], 'floor')
  end

  def add_thermal_mass(model, spaces)
    if @apply_ashrae140_assumptions
      # 1024 ft2 of interior partition wall mass, no furniture mass
      mat_int_finish = Material.InteriorFinishMaterial(HPXML::InteriorFinishGypsumBoard, 0.5)
      partition_wall_area = 1024.0 * 2 # Exposed partition wall area (both sides)
      Constructions.apply_partition_walls(model, 'PartitionWallConstruction', mat_int_finish, partition_wall_area, spaces)
    else
      mat_int_finish = Material.InteriorFinishMaterial(@hpxml_bldg.partition_wall_mass.interior_finish_type, @hpxml_bldg.partition_wall_mass.interior_finish_thickness)
      partition_wall_area = @hpxml_bldg.partition_wall_mass.area_fraction * @cfa # Exposed partition wall area (both sides)
      Constructions.apply_partition_walls(model, 'PartitionWallConstruction', mat_int_finish, partition_wall_area, spaces)

      Constructions.apply_furniture(model, @hpxml_bldg.furniture_mass, spaces)
    end
  end

  def add_cooling_season(model, weather)
    # Create cooling season schedule
    # Applies to natural ventilation and calculation of component loads, not HVAC equipment
    # Uses BAHSP cooling season, not user-specified cooling season (which may be, e.g., year-round)
    _, default_cooling_months = HVAC.get_default_heating_and_cooling_seasons(weather)

    clg_season_sch = MonthWeekdayWeekendSchedule.new(model, 'cooling season schedule', Array.new(24, 1), Array.new(24, 1), default_cooling_months, Constants.ScheduleTypeLimitsFraction)
    @clg_ssn_sensor = OpenStudio::Model::EnergyManagementSystemSensor.new(model, 'Schedule Value')
    @clg_ssn_sensor.setName('cool_season')
    @clg_ssn_sensor.setKeyName(clg_season_sch.schedule.name.to_s)
  end

  def add_windows(model, spaces)
    # We already stored @fraction_of_windows_operable, so lets remove the
    # fraction_operable properties from windows and re-collapse the enclosure
    # so as to prevent potentially modeling multiple identical windows in E+,
    # which can increase simulation runtime.
    @hpxml_bldg.windows.each do |window|
      window.fraction_operable = nil
    end
    @hpxml_bldg.collapse_enclosure_surfaces()

    shading_schedules = {}

    surfaces = []
    @hpxml_bldg.windows.each do |window|
      window_height = 4.0 # ft, default

      overhang_depth = nil
      if (not window.overhangs_depth.nil?) && (window.overhangs_depth > 0)
        overhang_depth = window.overhangs_depth
        overhang_distance_to_top = window.overhangs_distance_to_top_of_window
        overhang_distance_to_bottom = window.overhangs_distance_to_bottom_of_window
        window_height = overhang_distance_to_bottom - overhang_distance_to_top
      end

      window_length = window.area / window_height
      z_origin = @foundation_top

      ufactor, shgc = Constructions.get_ufactor_shgc_adjusted_by_storms(window.storm_type, window.ufactor, window.shgc)

      if window.is_exterior

        # Create parent surface slightly bigger than window
        vertices = Geometry.create_wall_vertices(window_length, window_height, z_origin, window.azimuth, add_buffer: true)
        surface = OpenStudio::Model::Surface.new(vertices, model)

        surface.additionalProperties.setFeature('Length', window_length)
        surface.additionalProperties.setFeature('Azimuth', window.azimuth)
        surface.additionalProperties.setFeature('Tilt', 90.0)
        surface.additionalProperties.setFeature('SurfaceType', 'Window')
        surface.setName("surface #{window.id}")
        surface.setSurfaceType('Wall')
        set_surface_interior(model, spaces, surface, window.wall)

        vertices = Geometry.create_wall_vertices(window_length, window_height, z_origin, window.azimuth)
        sub_surface = OpenStudio::Model::SubSurface.new(vertices, model)
        sub_surface.setName(window.id)
        sub_surface.setSurface(surface)
        sub_surface.setSubSurfaceType('FixedWindow')

        set_subsurface_exterior(surface, spaces, model, window.wall)
        surfaces << surface

        if not overhang_depth.nil?
          overhang = sub_surface.addOverhang(UnitConversions.convert(overhang_depth, 'ft', 'm'), UnitConversions.convert(overhang_distance_to_top, 'ft', 'm'))
          overhang.get.setName("#{sub_surface.name} overhangs")
        end

        # Apply construction
        Constructions.apply_window(model, sub_surface, 'WindowConstruction', ufactor, shgc)

        # Apply interior/exterior shading (as needed)
        Constructions.apply_window_skylight_shading(model, window, sub_surface, shading_schedules, @hpxml_header, @hpxml_bldg)
      else
        # Window is on an interior surface, which E+ does not allow. Model
        # as a door instead so that we can get the appropriate conduction
        # heat transfer; there is no solar gains anyway.

        # Create parent surface slightly bigger than window
        vertices = Geometry.create_wall_vertices(window_length, window_height, z_origin, window.azimuth, add_buffer: true)
        surface = OpenStudio::Model::Surface.new(vertices, model)

        surface.additionalProperties.setFeature('Length', window_length)
        surface.additionalProperties.setFeature('Azimuth', window.azimuth)
        surface.additionalProperties.setFeature('Tilt', 90.0)
        surface.additionalProperties.setFeature('SurfaceType', 'Door')
        surface.setName("surface #{window.id}")
        surface.setSurfaceType('Wall')
        set_surface_interior(model, spaces, surface, window.wall)

        vertices = Geometry.create_wall_vertices(window_length, window_height, z_origin, window.azimuth)
        sub_surface = OpenStudio::Model::SubSurface.new(vertices, model)
        sub_surface.setName(window.id)
        sub_surface.setSurface(surface)
        sub_surface.setSubSurfaceType('Door')

        set_subsurface_exterior(surface, spaces, model, window.wall)
        surfaces << surface

        # Apply construction
        inside_film = Material.AirFilmVertical
        outside_film = Material.AirFilmVertical
        Constructions.apply_door(model, [sub_surface], 'Window', ufactor, inside_film, outside_film)
      end
    end

    apply_adiabatic_construction(model, surfaces, 'wall')
  end

  def add_skylights(model, spaces)
    surfaces = []
    shading_schedules = {}

    @hpxml_bldg.skylights.each do |skylight|
      tilt = skylight.roof.pitch / 12.0
      width = Math::sqrt(skylight.area)
      length = skylight.area / width
      z_origin = @walls_top + 0.5 * Math.sin(Math.atan(tilt)) * width

      ufactor, shgc = Constructions.get_ufactor_shgc_adjusted_by_storms(skylight.storm_type, skylight.ufactor, skylight.shgc)

      # Create parent surface slightly bigger than skylight
      vertices = Geometry.create_roof_vertices(length, width, z_origin, skylight.azimuth, tilt, add_buffer: true)
      surface = OpenStudio::Model::Surface.new(vertices, model)
      surface.additionalProperties.setFeature('Length', length)
      surface.additionalProperties.setFeature('Width', width)
      surface.additionalProperties.setFeature('Azimuth', skylight.azimuth)
      surface.additionalProperties.setFeature('Tilt', tilt)
      surface.additionalProperties.setFeature('SurfaceType', 'Skylight')
      surface.setName("surface #{skylight.id}")
      surface.setSurfaceType('RoofCeiling')
      surface.setSpace(create_or_get_space(model, spaces, HPXML::LocationConditionedSpace)) # Ensures it is included in Manual J sizing
      surface.setOutsideBoundaryCondition('Outdoors') # cannot be adiabatic because subsurfaces won't be created
      surfaces << surface

      vertices = Geometry.create_roof_vertices(length, width, z_origin, skylight.azimuth, tilt)
      sub_surface = OpenStudio::Model::SubSurface.new(vertices, model)
      sub_surface.setName(skylight.id)
      sub_surface.setSurface(surface)
      sub_surface.setSubSurfaceType('Skylight')

      # Apply construction
      Constructions.apply_skylight(model, sub_surface, 'SkylightConstruction', ufactor, shgc)

      # Apply interior/exterior shading (as needed)
      Constructions.apply_window_skylight_shading(model, skylight, sub_surface, shading_schedules, @hpxml_header, @hpxml_bldg)
    end

    apply_adiabatic_construction(model, surfaces, 'roof')
  end

  def add_doors(model, spaces)
    surfaces = []
    @hpxml_bldg.doors.each do |door|
      door_height = 6.67 # ft
      door_length = door.area / door_height
      z_origin = @foundation_top

      # Create parent surface slightly bigger than door
      vertices = Geometry.create_wall_vertices(door_length, door_height, z_origin, door.azimuth, add_buffer: true)
      surface = OpenStudio::Model::Surface.new(vertices, model)

      surface.additionalProperties.setFeature('Length', door_length)
      surface.additionalProperties.setFeature('Azimuth', door.azimuth)
      surface.additionalProperties.setFeature('Tilt', 90.0)
      surface.additionalProperties.setFeature('SurfaceType', 'Door')
      surface.setName("surface #{door.id}")
      surface.setSurfaceType('Wall')
      set_surface_interior(model, spaces, surface, door.wall)

      vertices = Geometry.create_wall_vertices(door_length, door_height, z_origin, door.azimuth)
      sub_surface = OpenStudio::Model::SubSurface.new(vertices, model)
      sub_surface.setName(door.id)
      sub_surface.setSurface(surface)
      sub_surface.setSubSurfaceType('Door')

      set_subsurface_exterior(surface, spaces, model, door.wall)
      surfaces << surface

      # Apply construction
      ufactor = 1.0 / door.r_value
      inside_film = Material.AirFilmVertical
      if door.wall.is_exterior
        outside_film = Material.AirFilmOutside
      else
        outside_film = Material.AirFilmVertical
      end
      Constructions.apply_door(model, [sub_surface], 'Door', ufactor, inside_film, outside_film)
    end

    apply_adiabatic_construction(model, surfaces, 'wall')
  end

  def apply_adiabatic_construction(model, surfaces, type)
    # Arbitrary construction for heat capacitance.
    # Only applies to surfaces where outside boundary conditioned is
    # adiabatic or surface net area is near zero.
    return if surfaces.empty?

    if type == 'wall'
      mat_int_finish = Material.InteriorFinishMaterial(HPXML::InteriorFinishGypsumBoard, 0.5)
      mat_ext_finish = Material.ExteriorFinishMaterial(HPXML::SidingTypeWood)
      Constructions.apply_wood_stud_wall(model, surfaces, 'AdiabaticWallConstruction',
                                         0, 1, 3.5, true, 0.1, mat_int_finish, 0, 99, mat_ext_finish,
                                         Material.AirFilmVertical, Material.AirFilmVertical)
    elsif type == 'floor'
      Constructions.apply_wood_frame_floor_ceiling(model, surfaces, 'AdiabaticFloorConstruction', false,
                                                   0, 1, 0.07, 5.5, 0.75, 99, Material.CoveringBare,
                                                   Material.AirFilmFloorReduced, Material.AirFilmFloorReduced)
    elsif type == 'roof'
      Constructions.apply_open_cavity_roof(model, surfaces, 'AdiabaticRoofConstruction',
                                           0, 1, 7.25, 0.07, 7.25, 0.75, 99,
                                           Material.RoofMaterial(HPXML::RoofTypeAsphaltShingles),
                                           false, Material.AirFilmOutside,
                                           Material.AirFilmRoof(Geometry.get_roof_pitch(surfaces)), nil)
    end
  end

  def add_hot_water_and_appliances(runner, model, weather, spaces)
    # Assign spaces
    @hpxml_bldg.clothes_washers.each do |clothes_washer|
      clothes_washer.additional_properties.space = get_space_from_location(clothes_washer.location, spaces)
    end
    @hpxml_bldg.clothes_dryers.each do |clothes_dryer|
      clothes_dryer.additional_properties.space = get_space_from_location(clothes_dryer.location, spaces)
    end
    @hpxml_bldg.dishwashers.each do |dishwasher|
      dishwasher.additional_properties.space = get_space_from_location(dishwasher.location, spaces)
    end
    @hpxml_bldg.refrigerators.each do |refrigerator|
      refrigerator.additional_properties.space = get_space_from_location(refrigerator.location, spaces)
    end
    @hpxml_bldg.freezers.each do |freezer|
      freezer.additional_properties.space = get_space_from_location(freezer.location, spaces)
    end
    @hpxml_bldg.cooking_ranges.each do |cooking_range|
      cooking_range.additional_properties.space = get_space_from_location(cooking_range.location, spaces)
    end

    # Distribution
    if @hpxml_bldg.water_heating_systems.size > 0
      hot_water_distribution = @hpxml_bldg.hot_water_distributions[0]
    end

    # Solar thermal system
    solar_thermal_system = nil
    if @hpxml_bldg.solar_thermal_systems.size > 0
      solar_thermal_system = @hpxml_bldg.solar_thermal_systems[0]
    end

    # Water Heater
    unavailable_periods = Schedule.get_unavailable_periods(runner, SchedulesFile::ColumnWaterHeater, @hpxml_header.unavailable_periods)
    unit_multiplier = @hpxml_bldg.building_construction.number_of_units
    has_uncond_bsmnt = @hpxml_bldg.has_location(HPXML::LocationBasementUnconditioned)
    plantloop_map = {}
    @hpxml_bldg.water_heating_systems.each do |water_heating_system|
      loc_space, loc_schedule = get_space_or_schedule_from_location(water_heating_system.location, model, spaces)

      ec_adj = HotWaterAndAppliances.get_dist_energy_consumption_adjustment(has_uncond_bsmnt, @cfa, @ncfl, water_heating_system, hot_water_distribution)

      sys_id = water_heating_system.id
      if water_heating_system.water_heater_type == HPXML::WaterHeaterTypeStorage
        plantloop_map[sys_id] = Waterheater.apply_tank(model, runner, loc_space, loc_schedule, water_heating_system, ec_adj, solar_thermal_system, @eri_version, @schedules_file, unavailable_periods, unit_multiplier)
      elsif water_heating_system.water_heater_type == HPXML::WaterHeaterTypeTankless
        plantloop_map[sys_id] = Waterheater.apply_tankless(model, runner, loc_space, loc_schedule, water_heating_system, ec_adj, solar_thermal_system, @eri_version, @schedules_file, unavailable_periods, unit_multiplier)
      elsif water_heating_system.water_heater_type == HPXML::WaterHeaterTypeHeatPump
        conditioned_zone = spaces[HPXML::LocationConditionedSpace].thermalZone.get
        plantloop_map[sys_id] = Waterheater.apply_heatpump(model, runner, loc_space, loc_schedule, weather, water_heating_system, ec_adj, solar_thermal_system, conditioned_zone, @eri_version, @schedules_file, unavailable_periods, unit_multiplier)
      elsif [HPXML::WaterHeaterTypeCombiStorage, HPXML::WaterHeaterTypeCombiTankless].include? water_heating_system.water_heater_type
        plantloop_map[sys_id] = Waterheater.apply_combi(model, runner, loc_space, loc_schedule, water_heating_system, ec_adj, solar_thermal_system, @eri_version, @schedules_file, unavailable_periods, unit_multiplier)
      else
        fail "Unhandled water heater (#{water_heating_system.water_heater_type})."
      end
    end

    # Hot water fixtures and appliances
    HotWaterAndAppliances.apply(model, runner, @hpxml_header, @hpxml_bldg, weather, spaces, hot_water_distribution,
                                solar_thermal_system, @eri_version, @schedules_file, plantloop_map,
                                @hpxml_header.unavailable_periods, @hpxml_bldg.building_construction.number_of_units)

    if (not solar_thermal_system.nil?) && (not solar_thermal_system.collector_area.nil?) # Detailed solar water heater
      loc_space, loc_schedule = get_space_or_schedule_from_location(solar_thermal_system.water_heating_system.location, model, spaces)
      Waterheater.apply_solar_thermal(model, loc_space, loc_schedule, solar_thermal_system, plantloop_map, unit_multiplier)
    end

    # Add combi-system EMS program with water use equipment information
    Waterheater.apply_combi_system_EMS(model, @hpxml_bldg.water_heating_systems, plantloop_map)
  end

<<<<<<< HEAD
  def self.add_cooling_system(model, weather, spaces, airloop_map)
=======
  def add_cooling_system(model, spaces, airloop_map)
>>>>>>> 4d634565
    conditioned_zone = spaces[HPXML::LocationConditionedSpace].thermalZone.get

    HVAC.get_hpxml_hvac_systems(@hpxml_bldg).each do |hvac_system|
      next if hvac_system[:cooling].nil?
      next unless hvac_system[:cooling].is_a? HPXML::CoolingSystem

      cooling_system = hvac_system[:cooling]
      heating_system = hvac_system[:heating]

      check_distribution_system(cooling_system.distribution_system, cooling_system.cooling_system_type)

      # Calculate cooling sequential load fractions
      sequential_cool_load_fracs = HVAC.calc_sequential_load_fractions(cooling_system.fraction_cool_load_served.to_f, @remaining_cool_load_frac, @cooling_days)
      @remaining_cool_load_frac -= cooling_system.fraction_cool_load_served.to_f

      # Calculate heating sequential load fractions
      if not heating_system.nil?
        sequential_heat_load_fracs = HVAC.calc_sequential_load_fractions(heating_system.fraction_heat_load_served, @remaining_heat_load_frac, @heating_days)
        @remaining_heat_load_frac -= heating_system.fraction_heat_load_served
      elsif cooling_system.has_integrated_heating
        sequential_heat_load_fracs = HVAC.calc_sequential_load_fractions(cooling_system.integrated_heating_system_fraction_heat_load_served, @remaining_heat_load_frac, @heating_days)
        @remaining_heat_load_frac -= cooling_system.integrated_heating_system_fraction_heat_load_served
      else
        sequential_heat_load_fracs = [0]
      end

      sys_id = cooling_system.id
      if [HPXML::HVACTypeCentralAirConditioner,
          HPXML::HVACTypeRoomAirConditioner,
          HPXML::HVACTypeMiniSplitAirConditioner,
          HPXML::HVACTypePTAC].include? cooling_system.cooling_system_type

        airloop_map[sys_id] = HVAC.apply_air_source_hvac_systems(model, cooling_system, heating_system, sequential_cool_load_fracs, sequential_heat_load_fracs,
                                                                 weather.data.AnnualMaxDrybulb, weather.data.AnnualMinDrybulb,
                                                                 conditioned_zone, @hvac_unavailable_periods)

      elsif [HPXML::HVACTypeEvaporativeCooler].include? cooling_system.cooling_system_type

        airloop_map[sys_id] = HVAC.apply_evaporative_cooler(model, cooling_system, sequential_cool_load_fracs,
                                                            conditioned_zone, @hvac_unavailable_periods,
                                                            @hpxml_bldg.building_construction.number_of_units)
      end
    end
  end

<<<<<<< HEAD
  def self.add_heating_system(runner, model, weather, spaces, airloop_map)
=======
  def add_heating_system(runner, model, spaces, airloop_map)
>>>>>>> 4d634565
    conditioned_zone = spaces[HPXML::LocationConditionedSpace].thermalZone.get

    HVAC.get_hpxml_hvac_systems(@hpxml_bldg).each do |hvac_system|
      next if hvac_system[:heating].nil?
      next unless hvac_system[:heating].is_a? HPXML::HeatingSystem

      cooling_system = hvac_system[:cooling]
      heating_system = hvac_system[:heating]

      check_distribution_system(heating_system.distribution_system, heating_system.heating_system_type)

      if (heating_system.heating_system_type == HPXML::HVACTypeFurnace) && (not cooling_system.nil?)
        next # Already processed combined AC+furnace
      end

      # Calculate heating sequential load fractions
      if heating_system.is_heat_pump_backup_system
        # Heating system will be last in the EquipmentList and should meet entirety of
        # remaining load during the heating season.
        sequential_heat_load_fracs = @heating_days.map(&:to_f)
        if not heating_system.fraction_heat_load_served.nil?
          fail 'Heat pump backup system cannot have a fraction heat load served specified.'
        end
      else
        sequential_heat_load_fracs = HVAC.calc_sequential_load_fractions(heating_system.fraction_heat_load_served, @remaining_heat_load_frac, @heating_days)
        @remaining_heat_load_frac -= heating_system.fraction_heat_load_served
      end

      sys_id = heating_system.id
      if [HPXML::HVACTypeFurnace].include? heating_system.heating_system_type

        airloop_map[sys_id] = HVAC.apply_air_source_hvac_systems(model, nil, heating_system, [0], sequential_heat_load_fracs,
                                                                 weather.data.AnnualMaxDrybulb, weather.data.AnnualMinDrybulb,
                                                                 conditioned_zone, @hvac_unavailable_periods)

      elsif [HPXML::HVACTypeBoiler].include? heating_system.heating_system_type

        airloop_map[sys_id] = HVAC.apply_boiler(model, runner, heating_system, sequential_heat_load_fracs, conditioned_zone,
                                                @hvac_unavailable_periods)

      elsif [HPXML::HVACTypeElectricResistance].include? heating_system.heating_system_type

        HVAC.apply_electric_baseboard(model, heating_system,
                                      sequential_heat_load_fracs, conditioned_zone, @hvac_unavailable_periods)

      elsif [HPXML::HVACTypeStove,
             HPXML::HVACTypeSpaceHeater,
             HPXML::HVACTypeWallFurnace,
             HPXML::HVACTypeFloorFurnace,
             HPXML::HVACTypeFireplace].include? heating_system.heating_system_type

        HVAC.apply_unit_heater(model, heating_system,
                               sequential_heat_load_fracs, conditioned_zone, @hvac_unavailable_periods)
      end

      next unless heating_system.is_heat_pump_backup_system

      # Store OS object for later use
      equipment_list = model.getZoneHVACEquipmentLists.find { |el| el.thermalZone == conditioned_zone }
      @heat_pump_backup_system_object = equipment_list.equipment[-1]
    end
  end

  def add_heat_pump(runner, model, weather, spaces, airloop_map)
    conditioned_zone = spaces[HPXML::LocationConditionedSpace].thermalZone.get

    HVAC.get_hpxml_hvac_systems(@hpxml_bldg).each do |hvac_system|
      next if hvac_system[:cooling].nil?
      next unless hvac_system[:cooling].is_a? HPXML::HeatPump

      heat_pump = hvac_system[:cooling]

      check_distribution_system(heat_pump.distribution_system, heat_pump.heat_pump_type)

      # Calculate heating sequential load fractions
      sequential_heat_load_fracs = HVAC.calc_sequential_load_fractions(heat_pump.fraction_heat_load_served, @remaining_heat_load_frac, @heating_days)
      @remaining_heat_load_frac -= heat_pump.fraction_heat_load_served

      # Calculate cooling sequential load fractions
      sequential_cool_load_fracs = HVAC.calc_sequential_load_fractions(heat_pump.fraction_cool_load_served, @remaining_cool_load_frac, @cooling_days)
      @remaining_cool_load_frac -= heat_pump.fraction_cool_load_served

      sys_id = heat_pump.id
      if [HPXML::HVACTypeHeatPumpWaterLoopToAir].include? heat_pump.heat_pump_type

        airloop_map[sys_id] = HVAC.apply_water_loop_to_air_heat_pump(model, heat_pump,
                                                                     sequential_heat_load_fracs, sequential_cool_load_fracs,
                                                                     conditioned_zone, @hvac_unavailable_periods)

      elsif [HPXML::HVACTypeHeatPumpAirToAir,
             HPXML::HVACTypeHeatPumpMiniSplit,
             HPXML::HVACTypeHeatPumpPTHP,
             HPXML::HVACTypeHeatPumpRoom].include? heat_pump.heat_pump_type
        airloop_map[sys_id] = HVAC.apply_air_source_hvac_systems(model, heat_pump, heat_pump, sequential_cool_load_fracs, sequential_heat_load_fracs,
                                                                 weather.data.AnnualMaxDrybulb, weather.data.AnnualMinDrybulb,
                                                                 conditioned_zone, @hvac_unavailable_periods)
      elsif [HPXML::HVACTypeHeatPumpGroundToAir].include? heat_pump.heat_pump_type

        airloop_map[sys_id] = HVAC.apply_ground_to_air_heat_pump(model, runner, weather, heat_pump,
                                                                 sequential_heat_load_fracs, sequential_cool_load_fracs,
                                                                 conditioned_zone, @hpxml_bldg.site.ground_conductivity, @hvac_unavailable_periods,
                                                                 @hpxml_bldg.building_construction.number_of_units)

      end

      next if heat_pump.backup_system.nil?

      equipment_list = model.getZoneHVACEquipmentLists.find { |el| el.thermalZone == conditioned_zone }

      # Set priority to be last (i.e., after the heat pump that it is backup for)
      equipment_list.setHeatingPriority(@heat_pump_backup_system_object, 99)
      equipment_list.setCoolingPriority(@heat_pump_backup_system_object, 99)
    end
  end

  def add_ideal_system(model, spaces, epw_path)
    # Adds an ideal air system as needed to meet the load under certain circumstances:
    # 1. the sum of fractions load served is less than 1, or
    # 2. we're using an ideal air system for e.g. ASHRAE 140 loads calculation.
    conditioned_zone = spaces[HPXML::LocationConditionedSpace].thermalZone.get

    if @apply_ashrae140_assumptions && (@hpxml_bldg.total_fraction_heat_load_served + @hpxml_bldg.total_fraction_heat_load_served == 0.0)
      cooling_load_frac = 1.0
      heating_load_frac = 1.0
      if @apply_ashrae140_assumptions
        if epw_path.end_with? 'USA_CO_Colorado.Springs-Peterson.Field.724660_TMY3.epw'
          cooling_load_frac = 0.0
        elsif epw_path.end_with? 'USA_NV_Las.Vegas-McCarran.Intl.AP.723860_TMY3.epw'
          heating_load_frac = 0.0
        else
          fail 'Unexpected weather file for ASHRAE 140 run.'
        end
      end
      HVAC.apply_ideal_air_loads(model, [cooling_load_frac], [heating_load_frac],
                                 conditioned_zone, @hvac_unavailable_periods)
      return
    end

    if (@hpxml_bldg.total_fraction_heat_load_served < 1.0) && (@hpxml_bldg.total_fraction_heat_load_served > 0.0)
      sequential_heat_load_fracs = HVAC.calc_sequential_load_fractions(@remaining_heat_load_frac - @hpxml_bldg.total_fraction_heat_load_served, @remaining_heat_load_frac, @heating_days)
      @remaining_heat_load_frac -= (1.0 - @hpxml_bldg.total_fraction_heat_load_served)
    else
      sequential_heat_load_fracs = [0.0]
    end

    if (@hpxml_bldg.total_fraction_cool_load_served < 1.0) && (@hpxml_bldg.total_fraction_cool_load_served > 0.0)
      sequential_cool_load_fracs = HVAC.calc_sequential_load_fractions(@remaining_cool_load_frac - @hpxml_bldg.total_fraction_cool_load_served, @remaining_cool_load_frac, @cooling_days)
      @remaining_cool_load_frac -= (1.0 - @hpxml_bldg.total_fraction_cool_load_served)
    else
      sequential_cool_load_fracs = [0.0]
    end

    if (sequential_heat_load_fracs.sum > 0.0) || (sequential_cool_load_fracs.sum > 0.0)
      HVAC.apply_ideal_air_loads(model, sequential_cool_load_fracs, sequential_heat_load_fracs,
                                 conditioned_zone, @hvac_unavailable_periods)
    end
  end

  def add_setpoints(runner, model, weather, spaces)
    return if @hpxml_bldg.hvac_controls.size == 0

    hvac_control = @hpxml_bldg.hvac_controls[0]
    conditioned_zone = spaces[HPXML::LocationConditionedSpace].thermalZone.get
    has_ceiling_fan = (@hpxml_bldg.ceiling_fans.size > 0)

    HVAC.apply_setpoints(model, runner, weather, hvac_control, conditioned_zone, has_ceiling_fan, @heating_days, @cooling_days, @hpxml_header.sim_calendar_year, @schedules_file)
  end

  def add_ceiling_fans(runner, model, weather, spaces)
    return if @hpxml_bldg.ceiling_fans.size == 0

    ceiling_fan = @hpxml_bldg.ceiling_fans[0]
    HVAC.apply_ceiling_fans(model, runner, weather, ceiling_fan, spaces[HPXML::LocationConditionedSpace],
                            @schedules_file, @hpxml_header.unavailable_periods)
  end

  def add_dehumidifiers(runner, model, spaces)
    return if @hpxml_bldg.dehumidifiers.size == 0

    HVAC.apply_dehumidifiers(runner, model, @hpxml_bldg.dehumidifiers, spaces[HPXML::LocationConditionedSpace], @hpxml_header.unavailable_periods,
                             @hpxml_bldg.building_construction.number_of_units)
  end

  def check_distribution_system(hvac_distribution, system_type)
    return if hvac_distribution.nil?

    hvac_distribution_type_map = { HPXML::HVACTypeFurnace => [HPXML::HVACDistributionTypeAir, HPXML::HVACDistributionTypeDSE],
                                   HPXML::HVACTypeBoiler => [HPXML::HVACDistributionTypeHydronic, HPXML::HVACDistributionTypeAir, HPXML::HVACDistributionTypeDSE],
                                   HPXML::HVACTypeCentralAirConditioner => [HPXML::HVACDistributionTypeAir, HPXML::HVACDistributionTypeDSE],
                                   HPXML::HVACTypeEvaporativeCooler => [HPXML::HVACDistributionTypeAir, HPXML::HVACDistributionTypeDSE],
                                   HPXML::HVACTypeMiniSplitAirConditioner => [HPXML::HVACDistributionTypeAir, HPXML::HVACDistributionTypeDSE],
                                   HPXML::HVACTypeHeatPumpAirToAir => [HPXML::HVACDistributionTypeAir, HPXML::HVACDistributionTypeDSE],
                                   HPXML::HVACTypeHeatPumpMiniSplit => [HPXML::HVACDistributionTypeAir, HPXML::HVACDistributionTypeDSE],
                                   HPXML::HVACTypeHeatPumpGroundToAir => [HPXML::HVACDistributionTypeAir, HPXML::HVACDistributionTypeDSE],
                                   HPXML::HVACTypeHeatPumpWaterLoopToAir => [HPXML::HVACDistributionTypeAir, HPXML::HVACDistributionTypeDSE] }

    if not hvac_distribution_type_map[system_type].include? hvac_distribution.distribution_system_type
      fail "Incorrect HVAC distribution system type for HVAC type: '#{system_type}'. Should be one of: #{hvac_distribution_type_map[system_type]}"
    end
  end

  def add_mels(runner, model, spaces)
    # Misc
    @hpxml_bldg.plug_loads.each do |plug_load|
      if plug_load.plug_load_type == HPXML::PlugLoadTypeOther
        obj_name = Constants.ObjectNameMiscPlugLoads
      elsif plug_load.plug_load_type == HPXML::PlugLoadTypeTelevision
        obj_name = Constants.ObjectNameMiscTelevision
      elsif plug_load.plug_load_type == HPXML::PlugLoadTypeElectricVehicleCharging
        obj_name = Constants.ObjectNameMiscElectricVehicleCharging
      elsif plug_load.plug_load_type == HPXML::PlugLoadTypeWellPump
        obj_name = Constants.ObjectNameMiscWellPump
      end
      if obj_name.nil?
        runner.registerWarning("Unexpected plug load type '#{plug_load.plug_load_type}'. The plug load will not be modeled.")
        next
      end

      MiscLoads.apply_plug(model, runner, plug_load, obj_name, spaces[HPXML::LocationConditionedSpace], @apply_ashrae140_assumptions,
                           @schedules_file, @hpxml_header.unavailable_periods)
    end
  end

  def add_mfls(runner, model, spaces)
    # Misc
    @hpxml_bldg.fuel_loads.each do |fuel_load|
      if fuel_load.fuel_load_type == HPXML::FuelLoadTypeGrill
        obj_name = Constants.ObjectNameMiscGrill
      elsif fuel_load.fuel_load_type == HPXML::FuelLoadTypeLighting
        obj_name = Constants.ObjectNameMiscLighting
      elsif fuel_load.fuel_load_type == HPXML::FuelLoadTypeFireplace
        obj_name = Constants.ObjectNameMiscFireplace
      end
      if obj_name.nil?
        runner.registerWarning("Unexpected fuel load type '#{fuel_load.fuel_load_type}'. The fuel load will not be modeled.")
        next
      end

      MiscLoads.apply_fuel(model, runner, fuel_load, obj_name, spaces[HPXML::LocationConditionedSpace],
                           @schedules_file, @hpxml_header.unavailable_periods)
    end
  end

  def add_lighting(runner, model, epw_file, spaces)
    Lighting.apply(runner, model, epw_file, spaces, @hpxml_bldg.lighting_groups, @hpxml_bldg.lighting, @eri_version,
                   @schedules_file, @cfa, @hpxml_header.unavailable_periods, @hpxml_bldg.building_construction.number_of_units)
  end

  def add_pools_and_permanent_spas(runner, model, spaces)
    @hpxml_bldg.pools.each do |pool|
      next if pool.type == HPXML::TypeNone

      MiscLoads.apply_pool_or_permanent_spa_heater(runner, model, pool, Constants.ObjectNameMiscPoolHeater, spaces[HPXML::LocationConditionedSpace],
                                                   @schedules_file, @hpxml_header.unavailable_periods)
      next if pool.pump_type == HPXML::TypeNone

      MiscLoads.apply_pool_or_permanent_spa_pump(runner, model, pool, Constants.ObjectNameMiscPoolPump, spaces[HPXML::LocationConditionedSpace],
                                                 @schedules_file, @hpxml_header.unavailable_periods)
    end

    @hpxml_bldg.permanent_spas.each do |spa|
      next if spa.type == HPXML::TypeNone

      MiscLoads.apply_pool_or_permanent_spa_heater(runner, model, spa, Constants.ObjectNameMiscPermanentSpaHeater, spaces[HPXML::LocationConditionedSpace],
                                                   @schedules_file, @hpxml_header.unavailable_periods)
      next if spa.pump_type == HPXML::TypeNone

      MiscLoads.apply_pool_or_permanent_spa_pump(runner, model, spa, Constants.ObjectNameMiscPermanentSpaPump, spaces[HPXML::LocationConditionedSpace],
                                                 @schedules_file, @hpxml_header.unavailable_periods)
    end
  end

  def add_airflow(runner, model, weather, spaces, airloop_map)
    # Ducts
    duct_systems = {}
    @hpxml_bldg.hvac_distributions.each do |hvac_distribution|
      next unless hvac_distribution.distribution_system_type == HPXML::HVACDistributionTypeAir

      air_ducts = create_ducts(model, hvac_distribution, spaces)
      next if air_ducts.empty?

      # Connect AirLoopHVACs to ducts
      added_ducts = false
      hvac_distribution.hvac_systems.each do |hvac_system|
        next if airloop_map[hvac_system.id].nil?

        object = airloop_map[hvac_system.id]
        if duct_systems[air_ducts].nil?
          duct_systems[air_ducts] = object
          added_ducts = true
        elsif duct_systems[air_ducts] != object
          # Multiple air loops associated with this duct system, treat
          # as separate duct systems.
          air_ducts2 = create_ducts(model, hvac_distribution, spaces)
          duct_systems[air_ducts2] = object
          added_ducts = true
        end
      end
      if not added_ducts
        fail 'Unexpected error adding ducts to model.'
      end
    end

    # Duct leakage to outside warnings?
    # Need to check here instead of in schematron in case duct locations are defaulted
    @hpxml_bldg.hvac_distributions.each do |hvac_distribution|
      next unless hvac_distribution.distribution_system_type == HPXML::HVACDistributionTypeAir
      next if hvac_distribution.duct_leakage_measurements.empty?

      # Skip if there's a duct outside conditioned space
      next if hvac_distribution.ducts.select { |d| !HPXML::conditioned_locations_this_unit.include?(d.duct_location) }.size > 0

      # Issue warning if duct leakage to outside above a certain threshold and ducts completely in conditioned space
      issue_warning = false
      units = hvac_distribution.duct_leakage_measurements[0].duct_leakage_units
      lto_measurements = hvac_distribution.duct_leakage_measurements.select { |dlm| dlm.duct_leakage_total_or_to_outside == HPXML::DuctLeakageToOutside }
      sum_lto = lto_measurements.map { |dlm| dlm.duct_leakage_value }.sum(0.0)
      if units == HPXML::UnitsCFM25
        issue_warning = true if sum_lto > 0.04 * @cfa
      elsif units == HPXML::UnitsCFM50
        issue_warning = true if sum_lto > 0.06 * @cfa
      elsif units == HPXML::UnitsPercent
        issue_warning = true if sum_lto > 0.05
      end
      next unless issue_warning

      runner.registerWarning('Ducts are entirely within conditioned space but there is moderate leakage to the outside. Leakage to the outside is typically zero or near-zero in these situations, consider revising leakage values. Leakage will be modeled as heat lost to the ambient environment.')
    end

    # Create HVAC availability sensor
    hvac_availability_sensor = nil
    if not @hvac_unavailable_periods.empty?
      avail_sch = ScheduleConstant.new(model, SchedulesFile::ColumnHVAC, 1.0, Constants.ScheduleTypeLimitsFraction, unavailable_periods: @hvac_unavailable_periods)

      hvac_availability_sensor = OpenStudio::Model::EnergyManagementSystemSensor.new(model, 'Schedule Value')
      hvac_availability_sensor.setName('hvac availability s')
      hvac_availability_sensor.setKeyName(avail_sch.schedule.name.to_s)
      hvac_availability_sensor.additionalProperties.setFeature('ObjectType', Constants.ObjectNameHVACAvailabilitySensor)
    end

    Airflow.apply(model, runner, weather, spaces, @hpxml_header, @hpxml_bldg, @cfa, @nbeds,
                  @ncfl_ag, duct_systems, airloop_map, @clg_ssn_sensor, @eri_version,
                  @frac_windows_operable, @apply_ashrae140_assumptions, @schedules_file,
                  @hpxml_header.unavailable_periods, hvac_availability_sensor)
  end

  def create_ducts(model, hvac_distribution, spaces)
    air_ducts = []

    # Duct leakage (supply/return => [value, units])
    leakage_to_outside = { HPXML::DuctTypeSupply => [0.0, nil],
                           HPXML::DuctTypeReturn => [0.0, nil] }
    hvac_distribution.duct_leakage_measurements.each do |duct_leakage_measurement|
      next unless [HPXML::UnitsCFM25, HPXML::UnitsCFM50, HPXML::UnitsPercent].include?(duct_leakage_measurement.duct_leakage_units) && (duct_leakage_measurement.duct_leakage_total_or_to_outside == 'to outside')
      next if duct_leakage_measurement.duct_type.nil?

      leakage_to_outside[duct_leakage_measurement.duct_type] = [duct_leakage_measurement.duct_leakage_value, duct_leakage_measurement.duct_leakage_units]
    end

    # Duct location, R-value, Area
    total_unconditioned_duct_area = { HPXML::DuctTypeSupply => 0.0,
                                      HPXML::DuctTypeReturn => 0.0 }
    hvac_distribution.ducts.each do |ducts|
      next if HPXML::conditioned_locations_this_unit.include? ducts.duct_location
      next if ducts.duct_type.nil?

      # Calculate total duct area in unconditioned spaces
      total_unconditioned_duct_area[ducts.duct_type] += ducts.duct_surface_area * ducts.duct_surface_area_multiplier
    end

    # Create duct objects
    hvac_distribution.ducts.each do |ducts|
      next if HPXML::conditioned_locations_this_unit.include? ducts.duct_location
      next if ducts.duct_type.nil?
      next if total_unconditioned_duct_area[ducts.duct_type] <= 0

      duct_loc_space, duct_loc_schedule = get_space_or_schedule_from_location(ducts.duct_location, model, spaces)

      # Apportion leakage to individual ducts by surface area
      duct_leakage_value = leakage_to_outside[ducts.duct_type][0] * ducts.duct_surface_area * ducts.duct_surface_area_multiplier / total_unconditioned_duct_area[ducts.duct_type]
      duct_leakage_units = leakage_to_outside[ducts.duct_type][1]

      duct_leakage_frac = nil
      if duct_leakage_units == HPXML::UnitsCFM25
        duct_leakage_cfm25 = duct_leakage_value
      elsif duct_leakage_units == HPXML::UnitsCFM50
        duct_leakage_cfm50 = duct_leakage_value
      elsif duct_leakage_units == HPXML::UnitsPercent
        duct_leakage_frac = duct_leakage_value
      else
        fail "#{ducts.duct_type.capitalize} ducts exist but leakage was not specified for distribution system '#{hvac_distribution.id}'."
      end

      air_ducts << Duct.new(ducts.duct_type, duct_loc_space, duct_loc_schedule, duct_leakage_frac, duct_leakage_cfm25, duct_leakage_cfm50,
                            ducts.duct_surface_area * ducts.duct_surface_area_multiplier, ducts.duct_effective_r_value, ducts.duct_buried_insulation_level)
    end

    # If all ducts are in conditioned space, model leakage as going to outside
    [HPXML::DuctTypeSupply, HPXML::DuctTypeReturn].each do |duct_side|
      next unless (leakage_to_outside[duct_side][0] > 0) && (total_unconditioned_duct_area[duct_side] == 0)

      duct_area = 0.0
      duct_effective_r_value = 99 # arbitrary
      duct_loc_space = nil # outside
      duct_loc_schedule = nil # outside
      duct_leakage_value = leakage_to_outside[duct_side][0]
      duct_leakage_units = leakage_to_outside[duct_side][1]

      if duct_leakage_units == HPXML::UnitsCFM25
        duct_leakage_cfm25 = duct_leakage_value
      elsif duct_leakage_units == HPXML::UnitsCFM50
        duct_leakage_cfm50 = duct_leakage_value
      elsif duct_leakage_units == HPXML::UnitsPercent
        duct_leakage_frac = duct_leakage_value
      else
        fail "#{duct_side.capitalize} ducts exist but leakage was not specified for distribution system '#{hvac_distribution.id}'."
      end

      air_ducts << Duct.new(duct_side, duct_loc_space, duct_loc_schedule, duct_leakage_frac, duct_leakage_cfm25, duct_leakage_cfm50, duct_area,
                            duct_effective_r_value, HPXML::DuctBuriedInsulationNone)
    end

    return air_ducts
  end

  def add_photovoltaics(model)
    @hpxml_bldg.pv_systems.each do |pv_system|
      next if pv_system.inverter.inverter_efficiency == @hpxml_bldg.pv_systems[0].inverter.inverter_efficiency

      fail 'Expected all InverterEfficiency values to be equal.'
    end
    @hpxml_bldg.pv_systems.each do |pv_system|
      PV.apply(model, @nbeds, pv_system, @hpxml_bldg.building_construction.number_of_units)
    end
  end

  def add_generators(model)
    @hpxml_bldg.generators.each do |generator|
      Generator.apply(model, @nbeds, generator, @hpxml_bldg.building_construction.number_of_units)
    end
  end

  def add_batteries(runner, model, spaces)
    @hpxml_bldg.batteries.each do |battery|
      # Assign space
      battery.additional_properties.space = get_space_from_location(battery.location, spaces)
      Battery.apply(runner, model, @hpxml_bldg.pv_systems, battery, @schedules_file, @hpxml_bldg.building_construction.number_of_units)
    end
  end

  def add_additional_properties(model, hpxml, hpxml_osm_map, hpxml_path, building_id, epw_file, hpxml_defaults_path)
    # Store some data for use in reporting measure
    additionalProperties = model.getBuilding.additionalProperties
    additionalProperties.setFeature('hpxml_path', hpxml_path)
    additionalProperties.setFeature('hpxml_defaults_path', hpxml_defaults_path)
    additionalProperties.setFeature('building_id', building_id.to_s)
    additionalProperties.setFeature('emissions_scenario_names', hpxml.header.emissions_scenarios.map { |s| s.name }.to_s)
    additionalProperties.setFeature('emissions_scenario_types', hpxml.header.emissions_scenarios.map { |s| s.emissions_type }.to_s)
    heated_zones, cooled_zones = [], []
    hpxml_osm_map.each do |hpxml_bldg, unit_model|
      conditioned_zone_name = unit_model.getThermalZones.find { |z| z.additionalProperties.getFeatureAsString('ObjectType').to_s == HPXML::LocationConditionedSpace }.name.to_s

      heated_zones << conditioned_zone_name if hpxml_bldg.total_fraction_heat_load_served > 0
      cooled_zones << conditioned_zone_name if hpxml_bldg.total_fraction_cool_load_served > 0
    end
    additionalProperties.setFeature('heated_zones', heated_zones.to_s)
    additionalProperties.setFeature('cooled_zones', cooled_zones.to_s)
    additionalProperties.setFeature('is_southern_hemisphere', epw_file.latitude < 0)
  end

  def add_unmet_hours_output(model, hpxml_osm_map)
    # We do our own unmet hours calculation via EMS so that we can incorporate,
    # e.g., heating/cooling seasons into the logic. The calculation layers on top
    # of the built-in EnergyPlus unmet hours output.

    # Create sensors and gather data
    htg_sensors, clg_sensors = {}, {}
    total_heat_load_serveds, total_cool_load_serveds = {}, {}
    htg_start_days, htg_end_days, clg_start_days, clg_end_days = {}, {}, {}, {}
    hpxml_osm_map.each_with_index do |(hpxml_bldg, unit_model), unit|
      conditioned_zone_name = unit_model.getThermalZones.find { |z| z.additionalProperties.getFeatureAsString('ObjectType').to_s == HPXML::LocationConditionedSpace }.name.to_s

      # EMS sensors
      htg_sensors[unit] = OpenStudio::Model::EnergyManagementSystemSensor.new(model, 'Zone Heating Setpoint Not Met Time')
      htg_sensors[unit].setName('zone htg unmet s')
      htg_sensors[unit].setKeyName(conditioned_zone_name)

      clg_sensors[unit] = OpenStudio::Model::EnergyManagementSystemSensor.new(model, 'Zone Cooling Setpoint Not Met Time')
      clg_sensors[unit].setName('zone clg unmet s')
      clg_sensors[unit].setKeyName(conditioned_zone_name)

      total_heat_load_serveds[unit] = hpxml_bldg.total_fraction_heat_load_served
      total_cool_load_serveds[unit] = hpxml_bldg.total_fraction_cool_load_served

      hvac_control = hpxml_bldg.hvac_controls[0]
      next unless not hvac_control.nil?

      sim_year = @hpxml_header.sim_calendar_year
      htg_start_days[unit] = Schedule.get_day_num_from_month_day(sim_year, hvac_control.seasons_heating_begin_month, hvac_control.seasons_heating_begin_day)
      htg_end_days[unit] = Schedule.get_day_num_from_month_day(sim_year, hvac_control.seasons_heating_end_month, hvac_control.seasons_heating_end_day)
      clg_start_days[unit] = Schedule.get_day_num_from_month_day(sim_year, hvac_control.seasons_cooling_begin_month, hvac_control.seasons_cooling_begin_day)
      clg_end_days[unit] = Schedule.get_day_num_from_month_day(sim_year, hvac_control.seasons_cooling_end_month, hvac_control.seasons_cooling_end_day)
    end

    hvac_availability_sensor = model.getEnergyManagementSystemSensors.find { |s| s.additionalProperties.getFeatureAsString('ObjectType').to_s == Constants.ObjectNameHVACAvailabilitySensor }

    # EMS program
    clg_hrs = 'clg_unmet_hours'
    htg_hrs = 'htg_unmet_hours'
    program = OpenStudio::Model::EnergyManagementSystemProgram.new(model)
    program.setName('unmet hours program')
    program.additionalProperties.setFeature('ObjectType', Constants.ObjectNameUnmetHoursProgram)
    program.addLine("Set #{htg_hrs} = 0")
    program.addLine("Set #{clg_hrs} = 0")
    for unit in 0..hpxml_osm_map.size - 1
      if total_heat_load_serveds[unit] > 0
        if htg_end_days[unit] >= htg_start_days[unit]
          line = "If ((DayOfYear >= #{htg_start_days[unit]}) && (DayOfYear <= #{htg_end_days[unit]}))"
        else
          line = "If ((DayOfYear >= #{htg_start_days[unit]}) || (DayOfYear <= #{htg_end_days[unit]}))"
        end
        line += " && (#{hvac_availability_sensor.name} == 1)" if not hvac_availability_sensor.nil?
        program.addLine(line)
        program.addLine("  If #{htg_sensors[unit].name} > #{htg_hrs}") # Use max hourly value across all units
        program.addLine("    Set #{htg_hrs} = #{htg_sensors[unit].name}")
        program.addLine('  EndIf')
        program.addLine('EndIf')
      end
      next unless total_cool_load_serveds[unit] > 0

      if clg_end_days[unit] >= clg_start_days[unit]
        line = "If ((DayOfYear >= #{clg_start_days[unit]}) && (DayOfYear <= #{clg_end_days[unit]}))"
      else
        line = "If ((DayOfYear >= #{clg_start_days[unit]}) || (DayOfYear <= #{clg_end_days[unit]}))"
      end
      line += " && (#{hvac_availability_sensor.name} == 1)" if not hvac_availability_sensor.nil?
      program.addLine(line)
      program.addLine("  If #{clg_sensors[unit].name} > #{clg_hrs}") # Use max hourly value across all units
      program.addLine("    Set #{clg_hrs} = #{clg_sensors[unit].name}")
      program.addLine('  EndIf')
      program.addLine('EndIf')
    end

    # EMS calling manager
    program_calling_manager = OpenStudio::Model::EnergyManagementSystemProgramCallingManager.new(model)
    program_calling_manager.setName("#{program.name} calling manager")
    program_calling_manager.setCallingPoint('EndOfZoneTimestepBeforeZoneReporting')
    program_calling_manager.addProgram(program)
  end

  def add_loads_output(model, add_component_loads, hpxml_osm_map)
    loads_data = add_total_loads_output(model, hpxml_osm_map)
    return unless add_component_loads

    add_component_loads_output(model, hpxml_osm_map, loads_data)
  end

  def add_total_loads_output(model, hpxml_osm_map)
    # Create sensors and gather data
    htg_cond_load_sensors, clg_cond_load_sensors = {}, {}
    htg_duct_load_sensors, clg_duct_load_sensors = {}, {}
    total_heat_load_serveds, total_cool_load_serveds = {}, {}
    dehumidifier_sensors = {}

    hpxml_osm_map.each_with_index do |(hpxml_bldg, unit_model), unit|
      # Retrieve objects
      conditioned_zone_name = unit_model.getThermalZones.find { |z| z.additionalProperties.getFeatureAsString('ObjectType').to_s == HPXML::LocationConditionedSpace }.name.to_s
      duct_zone_names = unit_model.getThermalZones.select { |z| z.isPlenum }.map { |z| z.name.to_s }
      dehumidifier = unit_model.getZoneHVACDehumidifierDXs
      dehumidifier_name = dehumidifier[0].name.to_s unless dehumidifier.empty?

      # Fraction heat/cool load served
      if @hpxml_header.apply_ashrae140_assumptions
        total_heat_load_serveds[unit] = 1.0
        total_cool_load_serveds[unit] = 1.0
      else
        total_heat_load_serveds[unit] = hpxml_bldg.total_fraction_heat_load_served
        total_cool_load_serveds[unit] = hpxml_bldg.total_fraction_cool_load_served
      end

      # Energy transferred in conditioned zone, used for determining heating (winter) vs cooling (summer)
      htg_cond_load_sensors[unit] = OpenStudio::Model::EnergyManagementSystemSensor.new(model, "Heating:EnergyTransfer:Zone:#{conditioned_zone_name.upcase}")
      htg_cond_load_sensors[unit].setName('htg_load_cond')
      clg_cond_load_sensors[unit] = OpenStudio::Model::EnergyManagementSystemSensor.new(model, "Cooling:EnergyTransfer:Zone:#{conditioned_zone_name.upcase}")
      clg_cond_load_sensors[unit].setName('clg_load_cond')

      # Energy transferred in duct zone(s)
      htg_duct_load_sensors[unit] = []
      clg_duct_load_sensors[unit] = []
      duct_zone_names.each do |duct_zone_name|
        htg_duct_load_sensors[unit] << OpenStudio::Model::EnergyManagementSystemSensor.new(model, "Heating:EnergyTransfer:Zone:#{duct_zone_name.upcase}")
        htg_duct_load_sensors[unit][-1].setName('htg_load_duct')
        clg_duct_load_sensors[unit] << OpenStudio::Model::EnergyManagementSystemSensor.new(model, "Cooling:EnergyTransfer:Zone:#{duct_zone_name.upcase}")
        clg_duct_load_sensors[unit][-1].setName('clg_load_duct')
      end

      # Need to adjusted E+ EnergyTransfer meters for dehumidifier internal gains
      next if dehumidifier_name.nil?

      dehumidifier_sensors[unit] = OpenStudio::Model::EnergyManagementSystemSensor.new(model, 'Zone Dehumidifier Sensible Heating Energy')
      dehumidifier_sensors[unit].setName('ig_dehumidifier')
      dehumidifier_sensors[unit].setKeyName(dehumidifier_name)
    end

    # EMS program
    program = OpenStudio::Model::EnergyManagementSystemProgram.new(model)
    program.setName('total loads program')
    program.additionalProperties.setFeature('ObjectType', Constants.ObjectNameTotalLoadsProgram)
    program.addLine('Set loads_htg_tot = 0')
    program.addLine('Set loads_clg_tot = 0')
    for unit in 0..hpxml_osm_map.size - 1
      program.addLine("If #{htg_cond_load_sensors[unit].name} > 0")
      program.addLine("  Set loads_htg_tot = loads_htg_tot + (#{htg_cond_load_sensors[unit].name} - #{clg_cond_load_sensors[unit].name}) * #{total_heat_load_serveds[unit]}")
      for i in 0..htg_duct_load_sensors[unit].size - 1
        program.addLine("  Set loads_htg_tot = loads_htg_tot + (#{htg_duct_load_sensors[unit][i].name} - #{clg_duct_load_sensors[unit][i].name}) * #{total_heat_load_serveds[unit]}")
      end
      if not dehumidifier_sensors[unit].nil?
        program.addLine("  Set loads_htg_tot = loads_htg_tot - #{dehumidifier_sensors[unit].name}")
      end
      program.addLine('EndIf')
    end
    for unit in 0..hpxml_osm_map.size - 1
      program.addLine("If #{clg_cond_load_sensors[unit].name} > 0")
      program.addLine("  Set loads_clg_tot = loads_clg_tot + (#{clg_cond_load_sensors[unit].name} - #{htg_cond_load_sensors[unit].name}) * #{total_cool_load_serveds[unit]}")
      for i in 0..clg_duct_load_sensors[unit].size - 1
        program.addLine("  Set loads_clg_tot = loads_clg_tot + (#{clg_duct_load_sensors[unit][i].name} - #{htg_duct_load_sensors[unit][i].name}) * #{total_cool_load_serveds[unit]}")
      end
      if not dehumidifier_sensors[unit].nil?
        program.addLine("  Set loads_clg_tot = loads_clg_tot + #{dehumidifier_sensors[unit].name}")
      end
      program.addLine('EndIf')
    end

    # EMS calling manager
    program_calling_manager = OpenStudio::Model::EnergyManagementSystemProgramCallingManager.new(model)
    program_calling_manager.setName("#{program.name} calling manager")
    program_calling_manager.setCallingPoint('EndOfZoneTimestepAfterZoneReporting')
    program_calling_manager.addProgram(program)

    return htg_cond_load_sensors, clg_cond_load_sensors, total_heat_load_serveds, total_cool_load_serveds, dehumidifier_sensors
  end

  def add_component_loads_output(model, hpxml_osm_map, loads_data)
    htg_cond_load_sensors, clg_cond_load_sensors, total_heat_load_serveds, total_cool_load_serveds, dehumidifier_sensors = loads_data

    # Output diagnostics needed for some output variables used below
    output_diagnostics = model.getOutputDiagnostics
    output_diagnostics.addKey('DisplayAdvancedReportVariables')

    area_tolerance = UnitConversions.convert(1.0, 'ft^2', 'm^2')

    nonsurf_names = ['intgains', 'lighting', 'infil', 'mechvent', 'natvent', 'whf', 'ducts']
    surf_names = ['walls', 'rim_joists', 'foundation_walls', 'floors', 'slabs', 'ceilings',
                  'roofs', 'windows_conduction', 'windows_solar', 'doors', 'skylights_conduction',
                  'skylights_solar', 'internal_mass']

    # EMS program
    program = OpenStudio::Model::EnergyManagementSystemProgram.new(model)
    program.setName('component loads program')
    program.additionalProperties.setFeature('ObjectType', Constants.ObjectNameComponentLoadsProgram)

    # Initialize
    [:htg, :clg].each do |mode|
      surf_names.each do |surf_name|
        program.addLine("Set loads_#{mode}_#{surf_name} = 0")
      end
      nonsurf_names.each do |nonsurf_name|
        program.addLine("Set loads_#{mode}_#{nonsurf_name} = 0")
      end
    end

    hpxml_osm_map.values.each_with_index do |unit_model, unit|
      conditioned_zone = unit_model.getThermalZones.find { |z| z.additionalProperties.getFeatureAsString('ObjectType').to_s == HPXML::LocationConditionedSpace }

      # Prevent certain objects (e.g., OtherEquipment) from being counted towards both, e.g., ducts and internal gains
      objects_already_processed = []

      # EMS Sensors: Surfaces, SubSurfaces, InternalMass
      surfaces_sensors = {}
      surf_names.each do |surf_name|
        surfaces_sensors[surf_name.to_sym] = []
      end

      unit_model.getSurfaces.sort.each do |s|
        next unless s.space.get.thermalZone.get.name.to_s == conditioned_zone.name.to_s

        surface_type = s.additionalProperties.getFeatureAsString('SurfaceType')
        if not surface_type.is_initialized
          fail "Could not identify surface type for surface: '#{s.name}'."
        end

        surface_type = surface_type.get

        s.subSurfaces.each do |ss|
          # Conduction (windows, skylights, doors)
          key = { 'Window' => :windows_conduction,
                  'Door' => :doors,
                  'Skylight' => :skylights_conduction }[surface_type]
          fail "Unexpected subsurface for component loads: '#{ss.name}'." if key.nil?

          if (surface_type == 'Window') || (surface_type == 'Skylight')
            vars = { 'Surface Inside Face Convection Heat Gain Energy' => 'ss_conv',
                     'Surface Inside Face Internal Gains Radiation Heat Gain Energy' => 'ss_ig',
                     'Surface Inside Face Net Surface Thermal Radiation Heat Gain Energy' => 'ss_surf' }
          else
            vars = { 'Surface Inside Face Solar Radiation Heat Gain Energy' => 'ss_sol',
                     'Surface Inside Face Lights Radiation Heat Gain Energy' => 'ss_lgt',
                     'Surface Inside Face Convection Heat Gain Energy' => 'ss_conv',
                     'Surface Inside Face Internal Gains Radiation Heat Gain Energy' => 'ss_ig',
                     'Surface Inside Face Net Surface Thermal Radiation Heat Gain Energy' => 'ss_surf' }
          end

          vars.each do |var, name|
            surfaces_sensors[key] << []
            sensor = OpenStudio::Model::EnergyManagementSystemSensor.new(model, var)
            sensor.setName(name)
            sensor.setKeyName(ss.name.to_s)
            surfaces_sensors[key][-1] << sensor
          end

          # Solar (windows, skylights)
          next unless (surface_type == 'Window') || (surface_type == 'Skylight')

          key = { 'Window' => :windows_solar,
                  'Skylight' => :skylights_solar }[surface_type]
          vars = { 'Surface Window Transmitted Solar Radiation Energy' => 'ss_trans_in',
                   'Surface Window Shortwave from Zone Back Out Window Heat Transfer Rate' => 'ss_back_out',
                   'Surface Window Total Glazing Layers Absorbed Shortwave Radiation Rate' => 'ss_sw_abs',
                   'Surface Window Total Glazing Layers Absorbed Solar Radiation Energy' => 'ss_sol_abs',
                   'Surface Inside Face Initial Transmitted Diffuse Transmitted Out Window Solar Radiation Rate' => 'ss_trans_out' }

          surfaces_sensors[key] << []
          vars.each do |var, name|
            sensor = OpenStudio::Model::EnergyManagementSystemSensor.new(model, var)
            sensor.setName(name)
            sensor.setKeyName(ss.name.to_s)
            surfaces_sensors[key][-1] << sensor
          end
        end

        next if s.netArea < area_tolerance # Skip parent surfaces (of subsurfaces) that have near zero net area

        key = { 'FoundationWall' => :foundation_walls,
                'RimJoist' => :rim_joists,
                'Wall' => :walls,
                'Slab' => :slabs,
                'Floor' => :floors,
                'Ceiling' => :ceilings,
                'Roof' => :roofs,
                'InferredCeiling' => :internal_mass,
                'InferredFloor' => :internal_mass }[surface_type]
        fail "Unexpected surface for component loads: '#{s.name}'." if key.nil?

        surfaces_sensors[key] << []
        { 'Surface Inside Face Convection Heat Gain Energy' => 's_conv',
          'Surface Inside Face Internal Gains Radiation Heat Gain Energy' => 's_ig',
          'Surface Inside Face Solar Radiation Heat Gain Energy' => 's_sol',
          'Surface Inside Face Lights Radiation Heat Gain Energy' => 's_lgt',
          'Surface Inside Face Net Surface Thermal Radiation Heat Gain Energy' => 's_surf' }.each do |var, name|
          sensor = OpenStudio::Model::EnergyManagementSystemSensor.new(model, var)
          sensor.setName(name)
          sensor.setKeyName(s.name.to_s)
          surfaces_sensors[key][-1] << sensor
        end
      end

      unit_model.getInternalMasss.sort.each do |m|
        next unless m.space.get.thermalZone.get.name.to_s == conditioned_zone.name.to_s

        surfaces_sensors[:internal_mass] << []
        { 'Surface Inside Face Convection Heat Gain Energy' => 'im_conv',
          'Surface Inside Face Internal Gains Radiation Heat Gain Energy' => 'im_ig',
          'Surface Inside Face Solar Radiation Heat Gain Energy' => 'im_sol',
          'Surface Inside Face Lights Radiation Heat Gain Energy' => 'im_lgt',
          'Surface Inside Face Net Surface Thermal Radiation Heat Gain Energy' => 'im_surf' }.each do |var, name|
          sensor = OpenStudio::Model::EnergyManagementSystemSensor.new(model, var)
          sensor.setName(name)
          sensor.setKeyName(m.name.to_s)
          surfaces_sensors[:internal_mass][-1] << sensor
        end
      end

      # EMS Sensors: Infiltration, Natural Ventilation, Whole House Fan
      infil_sensors, natvent_sensors, whf_sensors = [], [], []
      unit_model.getSpaceInfiltrationDesignFlowRates.sort.each do |i|
        next unless i.space.get.thermalZone.get.name.to_s == conditioned_zone.name.to_s

        object_type = i.additionalProperties.getFeatureAsString('ObjectType').get

        { 'Infiltration Sensible Heat Gain Energy' => 'airflow_gain',
          'Infiltration Sensible Heat Loss Energy' => 'airflow_loss' }.each do |var, name|
          airflow_sensor = OpenStudio::Model::EnergyManagementSystemSensor.new(model, var)
          airflow_sensor.setName(name)
          airflow_sensor.setKeyName(i.name.to_s)
          if object_type == Constants.ObjectNameInfiltration
            infil_sensors << airflow_sensor
          elsif object_type == Constants.ObjectNameNaturalVentilation
            natvent_sensors << airflow_sensor
          elsif object_type == Constants.ObjectNameWholeHouseFan
            whf_sensors << airflow_sensor
          end
        end
      end

      # EMS Sensors: Mechanical Ventilation
      mechvents_sensors = []
      unit_model.getElectricEquipments.sort.each do |o|
        next unless o.endUseSubcategory == Constants.ObjectNameMechanicalVentilation

        objects_already_processed << o
        { 'Electric Equipment Convective Heating Energy' => 'mv_conv',
          'Electric Equipment Radiant Heating Energy' => 'mv_rad' }.each do |var, name|
          mechvent_sensor = OpenStudio::Model::EnergyManagementSystemSensor.new(model, var)
          mechvent_sensor.setName(name)
          mechvent_sensor.setKeyName(o.name.to_s)
          mechvents_sensors << mechvent_sensor
        end
      end
      unit_model.getOtherEquipments.sort.each do |o|
        next unless o.endUseSubcategory == Constants.ObjectNameMechanicalVentilationHouseFan

        objects_already_processed << o
        { 'Other Equipment Convective Heating Energy' => 'mv_conv',
          'Other Equipment Radiant Heating Energy' => 'mv_rad' }.each do |var, name|
          mechvent_sensor = OpenStudio::Model::EnergyManagementSystemSensor.new(model, var)
          mechvent_sensor.setName(name)
          mechvent_sensor.setKeyName(o.name.to_s)
          mechvents_sensors << mechvent_sensor
        end
      end

      # EMS Sensors: Ducts
      ducts_sensors = []
      ducts_mix_gain_sensor = nil
      ducts_mix_loss_sensor = nil
      conditioned_zone.zoneMixing.each do |zone_mix|
        object_type = zone_mix.additionalProperties.getFeatureAsString('ObjectType').to_s
        next unless object_type == Constants.ObjectNameDuctLoad

        ducts_mix_gain_sensor = OpenStudio::Model::EnergyManagementSystemSensor.new(model, 'Zone Mixing Sensible Heat Gain Energy')
        ducts_mix_gain_sensor.setName('duct_mix_gain')
        ducts_mix_gain_sensor.setKeyName(conditioned_zone.name.to_s)

        ducts_mix_loss_sensor = OpenStudio::Model::EnergyManagementSystemSensor.new(model, 'Zone Mixing Sensible Heat Loss Energy')
        ducts_mix_loss_sensor.setName('duct_mix_loss')
        ducts_mix_loss_sensor.setKeyName(conditioned_zone.name.to_s)
      end
      unit_model.getOtherEquipments.sort.each do |o|
        next if objects_already_processed.include? o
        next unless o.endUseSubcategory == Constants.ObjectNameDuctLoad

        objects_already_processed << o
        { 'Other Equipment Convective Heating Energy' => 'ducts_conv',
          'Other Equipment Radiant Heating Energy' => 'ducts_rad' }.each do |var, name|
          ducts_sensor = OpenStudio::Model::EnergyManagementSystemSensor.new(model, var)
          ducts_sensor.setName(name)
          ducts_sensor.setKeyName(o.name.to_s)
          ducts_sensors << ducts_sensor
        end
      end

      # EMS Sensors: Lighting
      lightings_sensors = []
      unit_model.getLightss.sort.each do |e|
        next unless e.space.get.thermalZone.get.name.to_s == conditioned_zone.name.to_s

        { 'Lights Convective Heating Energy' => 'ig_lgt_conv',
          'Lights Radiant Heating Energy' => 'ig_lgt_rad',
          'Lights Visible Radiation Heating Energy' => 'ig_lgt_vis' }.each do |var, name|
          intgains_lights_sensor = OpenStudio::Model::EnergyManagementSystemSensor.new(model, var)
          intgains_lights_sensor.setName(name)
          intgains_lights_sensor.setKeyName(e.name.to_s)
          lightings_sensors << intgains_lights_sensor
        end
      end

      # EMS Sensors: Internal Gains
      intgains_sensors = []
      unit_model.getElectricEquipments.sort.each do |o|
        next if objects_already_processed.include? o
        next unless o.space.get.thermalZone.get.name.to_s == conditioned_zone.name.to_s

        { 'Electric Equipment Convective Heating Energy' => 'ig_ee_conv',
          'Electric Equipment Radiant Heating Energy' => 'ig_ee_rad' }.each do |var, name|
          intgains_elec_equip_sensor = OpenStudio::Model::EnergyManagementSystemSensor.new(model, var)
          intgains_elec_equip_sensor.setName(name)
          intgains_elec_equip_sensor.setKeyName(o.name.to_s)
          intgains_sensors << intgains_elec_equip_sensor
        end
      end

      unit_model.getOtherEquipments.sort.each do |o|
        next if objects_already_processed.include? o
        next unless o.space.get.thermalZone.get.name.to_s == conditioned_zone.name.to_s

        { 'Other Equipment Convective Heating Energy' => 'ig_oe_conv',
          'Other Equipment Radiant Heating Energy' => 'ig_oe_rad' }.each do |var, name|
          intgains_other_equip_sensor = OpenStudio::Model::EnergyManagementSystemSensor.new(model, var)
          intgains_other_equip_sensor.setName(name)
          intgains_other_equip_sensor.setKeyName(o.name.to_s)
          intgains_sensors << intgains_other_equip_sensor
        end
      end

      unit_model.getPeoples.sort.each do |e|
        next unless e.space.get.thermalZone.get.name.to_s == conditioned_zone.name.to_s

        { 'People Convective Heating Energy' => 'ig_ppl_conv',
          'People Radiant Heating Energy' => 'ig_ppl_rad' }.each do |var, name|
          intgains_people = OpenStudio::Model::EnergyManagementSystemSensor.new(model, var)
          intgains_people.setName(name)
          intgains_people.setKeyName(e.name.to_s)
          intgains_sensors << intgains_people
        end
      end

      if not dehumidifier_sensors[unit].nil?
        intgains_sensors << dehumidifier_sensors[unit]
      end

      intgains_dhw_sensors = {}

      (unit_model.getWaterHeaterMixeds + unit_model.getWaterHeaterStratifieds).sort.each do |wh|
        next unless wh.ambientTemperatureThermalZone.is_initialized
        next unless wh.ambientTemperatureThermalZone.get.name.to_s == conditioned_zone.name.to_s

        dhw_sensor = OpenStudio::Model::EnergyManagementSystemSensor.new(model, 'Water Heater Heat Loss Energy')
        dhw_sensor.setName('dhw_loss')
        dhw_sensor.setKeyName(wh.name.to_s)

        if wh.is_a? OpenStudio::Model::WaterHeaterMixed
          oncycle_loss = wh.onCycleLossFractiontoThermalZone
          offcycle_loss = wh.offCycleLossFractiontoThermalZone
        else
          oncycle_loss = wh.skinLossFractiontoZone
          offcycle_loss = wh.offCycleFlueLossFractiontoZone
        end

        dhw_rtf_sensor = OpenStudio::Model::EnergyManagementSystemSensor.new(model, 'Water Heater Runtime Fraction')
        dhw_rtf_sensor.setName('dhw_rtf')
        dhw_rtf_sensor.setKeyName(wh.name.to_s)

        intgains_dhw_sensors[dhw_sensor] = [offcycle_loss, oncycle_loss, dhw_rtf_sensor]
      end

      # EMS program: Surfaces
      surfaces_sensors.each do |k, surface_sensors|
        program.addLine("Set hr_#{k} = 0")
        surface_sensors.each do |sensors|
          s = "Set hr_#{k} = hr_#{k}"
          sensors.each do |sensor|
            # remove ss_net if switch
            if sensor.name.to_s.start_with?('ss_net', 'ss_sol_abs', 'ss_trans_in')
              s += " - #{sensor.name}"
            elsif sensor.name.to_s.start_with?('ss_sw_abs', 'ss_trans_out', 'ss_back_out')
              s += " + #{sensor.name} * ZoneTimestep * 3600"
            else
              s += " + #{sensor.name}"
            end
          end
          program.addLine(s) if sensors.size > 0
        end
      end

      # EMS program: Internal Gains, Lighting, Infiltration, Natural Ventilation, Mechanical Ventilation, Ducts
      { 'intgains' => intgains_sensors,
        'lighting' => lightings_sensors,
        'infil' => infil_sensors,
        'natvent' => natvent_sensors,
        'whf' => whf_sensors,
        'mechvent' => mechvents_sensors,
        'ducts' => ducts_sensors }.each do |loadtype, sensors|
        program.addLine("Set hr_#{loadtype} = 0")
        next if sensors.empty?

        s = "Set hr_#{loadtype} = hr_#{loadtype}"
        sensors.each do |sensor|
          if ['intgains', 'lighting', 'mechvent', 'ducts'].include? loadtype
            s += " - #{sensor.name}"
          elsif sensor.name.to_s.include? 'gain'
            s += " - #{sensor.name}"
          elsif sensor.name.to_s.include? 'loss'
            s += " + #{sensor.name}"
          end
        end
        program.addLine(s)
      end
      intgains_dhw_sensors.each do |sensor, vals|
        off_loss, on_loss, rtf_sensor = vals
        program.addLine("Set hr_intgains = hr_intgains + #{sensor.name} * (#{off_loss}*(1-#{rtf_sensor.name}) + #{on_loss}*#{rtf_sensor.name})") # Water heater tank losses to zone
      end
      if (not ducts_mix_loss_sensor.nil?) && (not ducts_mix_gain_sensor.nil?)
        program.addLine("Set hr_ducts = hr_ducts + (#{ducts_mix_loss_sensor.name} - #{ducts_mix_gain_sensor.name})")
      end

      # EMS program: Heating vs Cooling logic
      program.addLine('Set htg_mode = 0')
      program.addLine('Set clg_mode = 0')
      program.addLine("If (#{htg_cond_load_sensors[unit].name} > 0)") # Assign hour to heating if heating load
      program.addLine("  Set htg_mode = #{total_heat_load_serveds[unit]}")
      program.addLine("ElseIf (#{clg_cond_load_sensors[unit].name} > 0)") # Assign hour to cooling if cooling load
      program.addLine("  Set clg_mode = #{total_cool_load_serveds[unit]}")
      program.addLine("ElseIf (#{@clg_ssn_sensor.name} > 0)") # No load, assign hour to cooling if in cooling season definition (Note: natural ventilation & whole house fan only operate during the cooling season)
      program.addLine("  Set clg_mode = #{total_cool_load_serveds[unit]}")
      program.addLine('Else') # No load, assign hour to heating if not in cooling season definition
      program.addLine("  Set htg_mode = #{total_heat_load_serveds[unit]}")
      program.addLine('EndIf')

      unit_multiplier = @hpxml_bldg.building_construction.number_of_units
      [:htg, :clg].each do |mode|
        if mode == :htg
          sign = ''
        else
          sign = '-'
        end
        surf_names.each do |surf_name|
          program.addLine("Set loads_#{mode}_#{surf_name} = loads_#{mode}_#{surf_name} + (#{sign}hr_#{surf_name} * #{mode}_mode * #{unit_multiplier})")
        end
        nonsurf_names.each do |nonsurf_name|
          program.addLine("Set loads_#{mode}_#{nonsurf_name} = loads_#{mode}_#{nonsurf_name} + (#{sign}hr_#{nonsurf_name} * #{mode}_mode * #{unit_multiplier})")
        end
      end
    end

    # EMS calling manager
    program_calling_manager = OpenStudio::Model::EnergyManagementSystemProgramCallingManager.new(model)
    program_calling_manager.setName("#{program.name} calling manager")
    program_calling_manager.setCallingPoint('EndOfZoneTimestepAfterZoneReporting')
    program_calling_manager.addProgram(program)
  end

  def set_output_files(model)
    oj = model.getOutputJSON
    oj.setOptionType('TimeSeriesAndTabular')
    oj.setOutputJSON(false)
    oj.setOutputMessagePack(true)

    ocf = model.getOutputControlFiles
    ocf.setOutputAUDIT(@debug)
    ocf.setOutputCSV(@debug)
    ocf.setOutputBND(@debug)
    ocf.setOutputEIO(@debug)
    ocf.setOutputESO(@debug)
    ocf.setOutputMDD(@debug)
    ocf.setOutputMTD(@debug)
    ocf.setOutputMTR(@debug)
    ocf.setOutputRDD(@debug)
    ocf.setOutputSHD(@debug)
    ocf.setOutputCSV(@debug)
    ocf.setOutputSQLite(@debug)
    ocf.setOutputPerfLog(@debug)
  end

  def add_ems_debug_output(model)
    oems = model.getOutputEnergyManagementSystem
    oems.setActuatorAvailabilityDictionaryReporting('Verbose')
    oems.setInternalVariableAvailabilityDictionaryReporting('Verbose')
    oems.setEMSRuntimeLanguageDebugOutputLevel('Verbose')
  end

  def set_surface_interior(model, spaces, surface, hpxml_surface)
    interior_adjacent_to = hpxml_surface.interior_adjacent_to
    if HPXML::conditioned_below_grade_locations.include? interior_adjacent_to
      surface.setSpace(create_or_get_space(model, spaces, HPXML::LocationConditionedSpace))
    else
      surface.setSpace(create_or_get_space(model, spaces, interior_adjacent_to))
    end
  end

  def set_surface_exterior(model, spaces, surface, hpxml_surface)
    exterior_adjacent_to = hpxml_surface.exterior_adjacent_to
    is_adiabatic = hpxml_surface.is_adiabatic
    if [HPXML::LocationOutside, HPXML::LocationManufacturedHomeUnderBelly].include? exterior_adjacent_to
      surface.setOutsideBoundaryCondition('Outdoors')
    elsif exterior_adjacent_to == HPXML::LocationGround
      surface.setOutsideBoundaryCondition('Foundation')
    elsif is_adiabatic
      surface.setOutsideBoundaryCondition('Adiabatic')
    elsif [HPXML::LocationOtherHeatedSpace, HPXML::LocationOtherMultifamilyBufferSpace,
           HPXML::LocationOtherNonFreezingSpace, HPXML::LocationOtherHousingUnit].include? exterior_adjacent_to
      set_surface_otherside_coefficients(surface, exterior_adjacent_to, model, spaces)
    elsif HPXML::conditioned_below_grade_locations.include? exterior_adjacent_to
      adjacent_surface = surface.createAdjacentSurface(create_or_get_space(model, spaces, HPXML::LocationConditionedSpace)).get
      adjacent_surface.additionalProperties.setFeature('SurfaceType', surface.additionalProperties.getFeatureAsString('SurfaceType').get)
    else
      adjacent_surface = surface.createAdjacentSurface(create_or_get_space(model, spaces, exterior_adjacent_to)).get
      adjacent_surface.additionalProperties.setFeature('SurfaceType', surface.additionalProperties.getFeatureAsString('SurfaceType').get)
    end
  end

  def set_surface_otherside_coefficients(surface, exterior_adjacent_to, model, spaces)
    otherside_coeffs = nil
    model.getSurfacePropertyOtherSideCoefficientss.each do |c|
      next unless c.name.to_s == exterior_adjacent_to

      otherside_coeffs = c
    end
    if otherside_coeffs.nil?
      # Create E+ other side coefficient object
      otherside_coeffs = OpenStudio::Model::SurfacePropertyOtherSideCoefficients.new(model)
      otherside_coeffs.setName(exterior_adjacent_to)
      otherside_coeffs.setCombinedConvectiveRadiativeFilmCoefficient(UnitConversions.convert(1.0 / Material.AirFilmVertical.rvalue, 'Btu/(hr*ft^2*F)', 'W/(m^2*K)'))
      # Schedule of space temperature, can be shared with water heater/ducts
      sch = get_space_temperature_schedule(model, exterior_adjacent_to, spaces)
      otherside_coeffs.setConstantTemperatureSchedule(sch)
    end
    surface.setSurfacePropertyOtherSideCoefficients(otherside_coeffs)
    surface.setSunExposure('NoSun')
    surface.setWindExposure('NoWind')
  end

  def get_space_temperature_schedule(model, location, spaces)
    # Create outside boundary schedules to be actuated by EMS,
    # can be shared by any surface, duct adjacent to / located in those spaces

    # return if already exists
    model.getScheduleConstants.each do |sch|
      next unless sch.name.to_s == location

      return sch
    end

    sch = OpenStudio::Model::ScheduleConstant.new(model)
    sch.setName(location)

    space_values = Geometry.get_temperature_scheduled_space_values(location)

    if location == HPXML::LocationOtherHeatedSpace
      # Create a sensor to get dynamic heating setpoint
      htg_sch = spaces[HPXML::LocationConditionedSpace].thermalZone.get.thermostatSetpointDualSetpoint.get.heatingSetpointTemperatureSchedule.get
      sensor_htg_spt = OpenStudio::Model::EnergyManagementSystemSensor.new(model, 'Schedule Value')
      sensor_htg_spt.setName('htg_spt')
      sensor_htg_spt.setKeyName(htg_sch.name.to_s)
      space_values[:temp_min] = sensor_htg_spt.name.to_s
    end

    # Schedule type limits compatible
    schedule_type_limits = OpenStudio::Model::ScheduleTypeLimits.new(model)
    schedule_type_limits.setUnitType('Temperature')
    sch.setScheduleTypeLimits(schedule_type_limits)

    # Sensors
    if space_values[:indoor_weight] > 0
      sensor_ia = OpenStudio::Model::EnergyManagementSystemSensor.new(model, 'Zone Air Temperature')
      sensor_ia.setName('cond_zone_temp')
      sensor_ia.setKeyName(spaces[HPXML::LocationConditionedSpace].thermalZone.get.name.to_s)
    end

    if space_values[:outdoor_weight] > 0
      sensor_oa = OpenStudio::Model::EnergyManagementSystemSensor.new(model, 'Site Outdoor Air Drybulb Temperature')
      sensor_oa.setName('oa_temp')
    end

    if space_values[:ground_weight] > 0
      sensor_gnd = OpenStudio::Model::EnergyManagementSystemSensor.new(model, 'Site Surface Ground Temperature')
      sensor_gnd.setName('ground_temp')
    end

    actuator = OpenStudio::Model::EnergyManagementSystemActuator.new(sch, *EPlus::EMSActuatorScheduleConstantValue)
    actuator.setName("#{location.gsub(' ', '_').gsub('-', '_')}_temp_sch")

    # EMS to actuate schedule
    program = OpenStudio::Model::EnergyManagementSystemProgram.new(model)
    program.setName("#{location.gsub('-', '_')} Temperature Program")
    program.addLine("Set #{actuator.name} = 0.0")
    if not sensor_ia.nil?
      program.addLine("Set #{actuator.name} = #{actuator.name} + (#{sensor_ia.name} * #{space_values[:indoor_weight]})")
    end
    if not sensor_oa.nil?
      program.addLine("Set #{actuator.name} = #{actuator.name} + (#{sensor_oa.name} * #{space_values[:outdoor_weight]})")
    end
    if not sensor_gnd.nil?
      program.addLine("Set #{actuator.name} = #{actuator.name} + (#{sensor_gnd.name} * #{space_values[:ground_weight]})")
    end
    if not space_values[:temp_min].nil?
      if space_values[:temp_min].is_a? String
        min_temp_c = space_values[:temp_min]
      else
        min_temp_c = UnitConversions.convert(space_values[:temp_min], 'F', 'C')
      end
      program.addLine("If #{actuator.name} < #{min_temp_c}")
      program.addLine("Set #{actuator.name} = #{min_temp_c}")
      program.addLine('EndIf')
    end

    program_cm = OpenStudio::Model::EnergyManagementSystemProgramCallingManager.new(model)
    program_cm.setName("#{program.name} calling manager")
    program_cm.setCallingPoint('EndOfSystemTimestepAfterHVACReporting')
    program_cm.addProgram(program)

    return sch
  end

  # Returns an OS:Space, or temperature OS:Schedule for a MF space, or nil if outside
  # Should be called when the object's energy use is sensitive to ambient temperature
  # (e.g., water heaters and ducts).
  def get_space_or_schedule_from_location(location, model, spaces)
    return if [HPXML::LocationOtherExterior,
               HPXML::LocationOutside,
               HPXML::LocationRoofDeck].include? location

    sch = nil
    space = nil
    if [HPXML::LocationOtherHeatedSpace,
        HPXML::LocationOtherHousingUnit,
        HPXML::LocationOtherMultifamilyBufferSpace,
        HPXML::LocationOtherNonFreezingSpace,
        HPXML::LocationExteriorWall,
        HPXML::LocationUnderSlab].include? location
      # if located in spaces where we don't model a thermal zone, create and return temperature schedule
      sch = get_space_temperature_schedule(model, location, spaces)
    else
      space = get_space_from_location(location, spaces)
    end

    return space, sch
  end

  # Returns an OS:Space, or nil if a MF space or outside
  # Should be called when the object's energy use is NOT sensitive to ambient temperature
  # (e.g., appliances).
  def get_space_from_location(location, spaces)
    return if [HPXML::LocationOutside,
               HPXML::LocationOtherHeatedSpace,
               HPXML::LocationOtherHousingUnit,
               HPXML::LocationOtherMultifamilyBufferSpace,
               HPXML::LocationOtherNonFreezingSpace].include? location

    if HPXML::conditioned_locations.include? location
      location = HPXML::LocationConditionedSpace
    end

    return spaces[location]
  end

  def set_subsurface_exterior(surface, spaces, model, hpxml_surface)
    # Set its parent surface outside boundary condition, which will be also applied to subsurfaces through OS
    # The parent surface is entirely comprised of the subsurface.

    # Subsurface on foundation wall, set it to be adjacent to outdoors
    if hpxml_surface.exterior_adjacent_to == HPXML::LocationGround
      surface.setOutsideBoundaryCondition('Outdoors')
    else
      set_surface_exterior(model, spaces, surface, hpxml_surface)
    end
  end

  def set_foundation_and_walls_top()
    @foundation_top = 0
    @hpxml_bldg.floors.each do |floor|
      # Keeping the floor at ground level for ASHRAE 140 tests yields the expected results
      if floor.is_floor && floor.is_exterior && !@apply_ashrae140_assumptions
        @foundation_top = 2.0
      end
    end
    @hpxml_bldg.foundation_walls.each do |foundation_wall|
      top = -1 * foundation_wall.depth_below_grade + foundation_wall.height
      @foundation_top = top if top > @foundation_top
    end
    @walls_top = @foundation_top + @hpxml_bldg.building_construction.average_ceiling_height * @ncfl_ag
  end

  def set_heating_and_cooling_seasons()
    return if @hpxml_bldg.hvac_controls.size == 0

    hvac_control = @hpxml_bldg.hvac_controls[0]

    htg_start_month = hvac_control.seasons_heating_begin_month
    htg_start_day = hvac_control.seasons_heating_begin_day
    htg_end_month = hvac_control.seasons_heating_end_month
    htg_end_day = hvac_control.seasons_heating_end_day
    clg_start_month = hvac_control.seasons_cooling_begin_month
    clg_start_day = hvac_control.seasons_cooling_begin_day
    clg_end_month = hvac_control.seasons_cooling_end_month
    clg_end_day = hvac_control.seasons_cooling_end_day

    @heating_days = Schedule.get_daily_season(@hpxml_header.sim_calendar_year, htg_start_month, htg_start_day, htg_end_month, htg_end_day)
    @cooling_days = Schedule.get_daily_season(@hpxml_header.sim_calendar_year, clg_start_month, clg_start_day, clg_end_month, clg_end_day)
  end
end

# register the measure to be used by the application
HPXMLtoOpenStudio.new.registerWithApplication<|MERGE_RESOLUTION|>--- conflicted
+++ resolved
@@ -1543,11 +1543,7 @@
     Waterheater.apply_combi_system_EMS(model, @hpxml_bldg.water_heating_systems, plantloop_map)
   end
 
-<<<<<<< HEAD
-  def self.add_cooling_system(model, weather, spaces, airloop_map)
-=======
-  def add_cooling_system(model, spaces, airloop_map)
->>>>>>> 4d634565
+  def add_cooling_system(model, weather, spaces, airloop_map)
     conditioned_zone = spaces[HPXML::LocationConditionedSpace].thermalZone.get
 
     HVAC.get_hpxml_hvac_systems(@hpxml_bldg).each do |hvac_system|
@@ -1593,11 +1589,7 @@
     end
   end
 
-<<<<<<< HEAD
-  def self.add_heating_system(runner, model, weather, spaces, airloop_map)
-=======
-  def add_heating_system(runner, model, spaces, airloop_map)
->>>>>>> 4d634565
+  def add_heating_system(runner, model, weather, spaces, airloop_map)
     conditioned_zone = spaces[HPXML::LocationConditionedSpace].thermalZone.get
 
     HVAC.get_hpxml_hvac_systems(@hpxml_bldg).each do |hvac_system|
