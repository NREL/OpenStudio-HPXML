# frozen_string_literal: true

# Require all gems up front; this is much faster than multiple resource
# files lazy loading as needed, as it prevents multiple lookups for the
# same gem.
require 'pathname'
require 'csv'
require 'oga'
Dir["#{File.dirname(__FILE__)}/resources/*.rb"].each do |resource_file|
  next if resource_file.include? 'minitest_helper.rb'

  require resource_file
end

# start the measure
class HPXMLtoOpenStudio < OpenStudio::Measure::ModelMeasure
  # human readable name
  def name
    return 'HPXML to OpenStudio Translator'
  end

  # human readable description
  def description
    return 'Translates HPXML file to OpenStudio Model'
  end

  # human readable description of modeling approach
  def modeler_description
    return ''
  end

  # define the arguments that the user will input
  def arguments(model) # rubocop:disable Lint/UnusedMethodArgument
    args = OpenStudio::Measure::OSArgumentVector.new

    arg = OpenStudio::Measure::OSArgument.makeStringArgument('hpxml_path', true)
    arg.setDisplayName('HPXML File Path')
    arg.setDescription('Absolute/relative path of the HPXML file.')
    args << arg

    arg = OpenStudio::Measure::OSArgument.makeStringArgument('output_dir', true)
    arg.setDisplayName('Directory for Output Files')
    arg.setDescription('Absolute/relative path for the output files directory.')
    args << arg

    arg = OpenStudio::Measure::OSArgument.makeBoolArgument('debug', false)
    arg.setDisplayName('Debug Mode?')
    arg.setDescription('If true: 1) Writes in.osm file, 2) Generates additional log output, and 3) Creates all EnergyPlus output files.')
    arg.setDefaultValue(false)
    args << arg

    arg = OpenStudio::Measure::OSArgument.makeBoolArgument('add_component_loads', false)
    arg.setDisplayName('Add component loads?')
    arg.setDescription('If true, adds the calculation of heating/cooling component loads (not enabled by default for faster performance).')
    arg.setDefaultValue(false)
    args << arg

    arg = OpenStudio::Measure::OSArgument.makeBoolArgument('skip_validation', false)
    arg.setDisplayName('Skip Validation?')
    arg.setDescription('If true, bypasses HPXML input validation for faster performance. WARNING: This should only be used if the supplied HPXML file has already been validated against the Schema & Schematron documents.')
    arg.setDefaultValue(false)
    args << arg

    arg = OpenStudio::Measure::OSArgument.makeStringArgument('building_id', false)
    arg.setDisplayName('BuildingID')
    arg.setDescription('The ID of the HPXML Building. Only required if there are multiple Building elements in the HPXML file.')
    args << arg

    return args
  end

  # define what happens when the measure is run
  def run(model, runner, user_arguments)
    super(model, runner, user_arguments)

    # use the built-in error checking
    if !runner.validateUserArguments(arguments(model), user_arguments)
      return false
    end

    Geometry.tear_down_model(model, runner)

    Version.check_openstudio_version()

    # assign the user inputs to variables
    hpxml_path = runner.getStringArgumentValue('hpxml_path', user_arguments)
    output_dir = runner.getStringArgumentValue('output_dir', user_arguments)
    add_component_loads = runner.getBoolArgumentValue('add_component_loads', user_arguments)
    debug = runner.getBoolArgumentValue('debug', user_arguments)
    skip_validation = runner.getBoolArgumentValue('skip_validation', user_arguments)
    building_id = runner.getOptionalStringArgumentValue('building_id', user_arguments)

    unless (Pathname.new hpxml_path).absolute?
      hpxml_path = File.expand_path(hpxml_path)
    end
    unless File.exist?(hpxml_path) && hpxml_path.downcase.end_with?('.xml')
      fail "'#{hpxml_path}' does not exist or is not an .xml file."
    end

    unless (Pathname.new output_dir).absolute?
      output_dir = File.expand_path(output_dir)
    end

    if building_id.is_initialized
      building_id = building_id.get
    else
      building_id = nil
    end

    begin
      if skip_validation
        schema_validator = nil
        schematron_validator = nil
      else
        schema_path = File.join(File.dirname(__FILE__), 'resources', 'hpxml_schema', 'HPXML.xsd')
        schema_validator = XMLValidator.get_schema_validator(schema_path)
        schematron_path = File.join(File.dirname(__FILE__), 'resources', 'hpxml_schematron', 'EPvalidator.xml')
        schematron_validator = XMLValidator.get_schematron_validator(schematron_path)
      end
      hpxml = HPXML.new(hpxml_path: hpxml_path, schema_validator: schema_validator, schematron_validator: schematron_validator, building_id: building_id)
      hpxml.errors.each do |error|
        runner.registerError(error)
      end
      hpxml.warnings.each do |warning|
        runner.registerWarning(warning)
      end
      return false unless hpxml.errors.empty?

      epw_path = Location.get_epw_path(hpxml, hpxml_path)
      weather = WeatherProcess.new(epw_path: epw_path, runner: runner)

      if debug
        epw_output_path = File.join(output_dir, 'in.epw')
        FileUtils.cp(epw_path, epw_output_path)
      end

      OSModel.create(hpxml, runner, model, hpxml_path, epw_path, weather, output_dir,
                     add_component_loads, building_id, debug)
    rescue Exception => e
      runner.registerError("#{e.message}\n#{e.backtrace.join("\n")}")
      return false
    end

    return true
  end
end

class OSModel
  def self.create(hpxml, runner, model, hpxml_path, epw_path, weather, output_dir,
                  add_component_loads, building_id, debug)
    @hpxml = hpxml
    @debug = debug

    @eri_version = @hpxml.header.eri_calculation_version # Hidden feature
    @eri_version = 'latest' if @eri_version.nil?
    @eri_version = Constants.ERIVersions[-1] if @eri_version == 'latest'

    @apply_ashrae140_assumptions = @hpxml.header.apply_ashrae140_assumptions # Hidden feature
    @apply_ashrae140_assumptions = false if @apply_ashrae140_assumptions.nil?

    # Here we turn off OS error-checking so that any invalid values provided
    # to OS SDK methods are passed along to EnergyPlus and produce errors. If
    # we didn't go this, we'd end up with successful EnergyPlus simulations that
    # use the wrong (default) value unless we check the return value of *every*
    # OS SDK setter method to notice there was an invalid value provided.
    # See https://github.com/NREL/OpenStudio/pull/4505 for more background.
    model.setStrictnessLevel('None'.to_StrictnessLevel)

    # Init
    check_file_references(hpxml_path)
    epw_file = Location.apply_weather_file(model, epw_path)
    @schedules_file = SchedulesFile.new(runner: runner, model: model,
                                        schedules_paths: @hpxml.header.schedules_filepaths,
                                        year: Location.get_sim_calendar_year(@hpxml.header.sim_calendar_year, epw_file),
                                        unavailable_periods: @hpxml.header.unavailable_periods,
                                        output_path: File.join(output_dir, 'in.schedules.csv'))
    set_defaults_and_globals(runner, output_dir, epw_file, weather, @schedules_file)
    validate_emissions_files()
    Location.apply(model, weather, epw_file, @hpxml)
    add_simulation_params(model)

    # Conditioned space/zone
    spaces = {}
    create_or_get_space(model, spaces, HPXML::LocationConditionedSpace)
    set_foundation_and_walls_top()
    set_heating_and_cooling_seasons()
    add_setpoints(runner, model, weather, spaces)

    # Geometry/Envelope
    add_roofs(runner, model, spaces)
    add_walls(runner, model, spaces)
    add_rim_joists(runner, model, spaces)
    add_floors(runner, model, spaces)
    add_foundation_walls_slabs(runner, model, weather, spaces)
    add_windows(model, spaces)
    add_doors(model, spaces)
    add_skylights(model, spaces)
    add_conditioned_floor_area(model, spaces)
    add_thermal_mass(model, spaces)
    Geometry.set_zone_volumes(spaces, @hpxml, @apply_ashrae140_assumptions)
    Geometry.explode_surfaces(model, @hpxml, @walls_top)
    add_num_occupants(model, runner, spaces)

    # HVAC
    @hvac_unavailable_periods = Schedule.get_unavailable_periods(runner, SchedulesFile::ColumnHVAC, @hpxml.header.unavailable_periods)
    airloop_map = {} # Map of HPXML System ID -> AirLoopHVAC (or ZoneHVACFourPipeFanCoil)
    add_ideal_system(model, spaces, epw_path)
    add_cooling_system(model, spaces, airloop_map)
    add_heating_system(runner, model, spaces, airloop_map)
    add_heat_pump(runner, model, weather, spaces, airloop_map)
    add_dehumidifiers(runner, model, spaces)
    add_ceiling_fans(runner, model, weather, spaces)

    # Hot Water
    add_hot_water_and_appliances(runner, model, weather, spaces)

    # Plug Loads & Fuel Loads & Lighting
    add_mels(runner, model, spaces)
    add_mfls(runner, model, spaces)
    add_lighting(runner, model, epw_file, spaces)

    # Pools & Permanent Spas
    add_pools_and_permanent_spas(runner, model, spaces)

    # Other
    add_cooling_season(model, weather)
    add_airflow(runner, model, weather, spaces, airloop_map)
    add_photovoltaics(model)
    add_generators(model)
    add_batteries(runner, model, spaces)
    add_additional_properties(model, hpxml_path, building_id, epw_file)

    # Output
    add_unmet_hours_output(model, spaces)
    add_loads_output(model, spaces, add_component_loads)
    set_output_files(model)
    # Uncomment to debug EMS
    # add_ems_debug_output(model)

    if debug
      osm_output_path = File.join(output_dir, 'in.osm')
      File.write(osm_output_path, model.to_s)
      runner.registerInfo("Wrote file: #{osm_output_path}")
    end
  end

  private

  def self.check_file_references(hpxml_path)
    # Check/update file references
    @hpxml.header.schedules_filepaths = @hpxml.header.schedules_filepaths.collect { |sfp|
      FilePath.check_path(sfp,
                          File.dirname(hpxml_path),
                          'Schedules')
    }

    @hpxml.header.emissions_scenarios.each do |scenario|
      if @hpxml.header.emissions_scenarios.select { |s| s.emissions_type == scenario.emissions_type && s.name == scenario.name }.size > 1
        fail "Found multiple Emissions Scenarios with the Scenario Name=#{scenario.name} and Emissions Type=#{scenario.emissions_type}."
      end
      next if scenario.elec_schedule_filepath.nil?

      scenario.elec_schedule_filepath = FilePath.check_path(scenario.elec_schedule_filepath,
                                                            File.dirname(hpxml_path),
                                                            'Emissions File')
    end
  end

  def self.validate_emissions_files()
    @hpxml.header.emissions_scenarios.each do |scenario|
      next if scenario.elec_schedule_filepath.nil?

      data = File.readlines(scenario.elec_schedule_filepath)
      num_header_rows = scenario.elec_schedule_number_of_header_rows
      col_index = scenario.elec_schedule_column_number - 1

      if data.size != 8760 + num_header_rows
        fail "Emissions File has invalid number of rows (#{data.size}). Expected 8760 plus #{num_header_rows} header row(s)."
      end
      if col_index > data[num_header_rows, 8760].map { |x| x.count(',') }.min
        fail "Emissions File has too few columns. Cannot find column number (#{scenario.elec_schedule_column_number})."
      end
    end
  end

  def self.set_defaults_and_globals(runner, output_dir, epw_file, weather, schedules_file)
    # Initialize
    @remaining_heat_load_frac = 1.0
    @remaining_cool_load_frac = 1.0

    # Set globals
    @cfa = @hpxml.building_construction.conditioned_floor_area
    @ncfl = @hpxml.building_construction.number_of_conditioned_floors
    @ncfl_ag = @hpxml.building_construction.number_of_conditioned_floors_above_grade
    @nbeds = @hpxml.building_construction.number_of_bedrooms
    @default_azimuths = HPXMLDefaults.get_default_azimuths(@hpxml)

    # Apply defaults to HPXML object
    HPXMLDefaults.apply(runner, @hpxml, @eri_version, weather, epw_file: epw_file, schedules_file: schedules_file)

    # Write updated HPXML object (w/ defaults) to file for inspection
    @hpxml_defaults_path = File.join(output_dir, 'in.xml')
    XMLHelper.write_file(@hpxml.to_oga, @hpxml_defaults_path)

    # Now that we've written in.xml, ensure that no capacities/airflows
    # are zero in order to prevent potential E+ errors.
    HVAC.ensure_nonzero_sizing_values(@hpxml)

    # Now that we've written in.xml, make adjustments for modeling purposes.
    @frac_windows_operable = @hpxml.fraction_of_windows_operable()
    @hpxml.collapse_enclosure_surfaces() # Speeds up simulation
    @hpxml.delete_adiabatic_subsurfaces() # EnergyPlus doesn't allow this

    # We don't want this to be written to in.xml, because then if you ran the in.xml
    # file, you would get different results (operational calculation) relative to the
    # original file (asset calculation).
    if @hpxml.building_occupancy.number_of_residents.nil?
      @hpxml.building_occupancy.number_of_residents = Geometry.get_occupancy_default_num(@nbeds)
    end

    # If zero occupants, ensure end uses of interest are zeroed out
    if (@hpxml.building_occupancy.number_of_residents == 0) && (not @apply_ashrae140_assumptions)
      @hpxml.header.unavailable_periods.add(column_name: 'Vacancy',
                                            begin_month: @hpxml.header.sim_begin_month,
                                            begin_day: @hpxml.header.sim_begin_day,
                                            begin_hour: 0,
                                            end_month: @hpxml.header.sim_end_month,
                                            end_day: @hpxml.header.sim_end_day,
                                            end_hour: 24,
                                            natvent_availability: HPXML::ScheduleUnavailable)
    end
  end

  def self.add_simulation_params(model)
    SimControls.apply(model, @hpxml)
  end

  def self.add_num_occupants(model, runner, spaces)
    # Occupants
    num_occ = @hpxml.building_occupancy.number_of_residents
    return if num_occ <= 0

    Geometry.apply_occupants(model, runner, @hpxml, num_occ, spaces[HPXML::LocationConditionedSpace],
                             @schedules_file, @hpxml.header.unavailable_periods)
  end

  def self.create_or_get_space(model, spaces, location)
    if spaces[location].nil?
      Geometry.create_space_and_zone(model, spaces, location)
    end
    return spaces[location]
  end

  def self.add_roofs(runner, model, spaces)
    @hpxml.roofs.each do |roof|
      next if roof.net_area < 1.0 # skip modeling net surface area for surfaces comprised entirely of subsurface area

      if roof.azimuth.nil?
        if roof.pitch > 0
          azimuths = @default_azimuths # Model as four directions for average exterior incident solar
        else
          azimuths = [@default_azimuths[0]] # Arbitrary azimuth for flat roof
        end
      else
        azimuths = [roof.azimuth]
      end

      surfaces = []

      azimuths.each do |azimuth|
        width = Math::sqrt(roof.net_area)
        length = (roof.net_area / width) / azimuths.size
        tilt = roof.pitch / 12.0
        z_origin = @walls_top + 0.5 * Math.sin(Math.atan(tilt)) * width

        vertices = Geometry.create_roof_vertices(length, width, z_origin, azimuth, tilt)
        surface = OpenStudio::Model::Surface.new(vertices, model)
        surfaces << surface
        surface.additionalProperties.setFeature('Length', length)
        surface.additionalProperties.setFeature('Width', width)
        surface.additionalProperties.setFeature('Azimuth', azimuth)
        surface.additionalProperties.setFeature('Tilt', tilt)
        surface.additionalProperties.setFeature('SurfaceType', 'Roof')
        if azimuths.size > 1
          surface.setName("#{roof.id}:#{azimuth}")
        else
          surface.setName(roof.id)
        end
        surface.setSurfaceType('RoofCeiling')
        surface.setOutsideBoundaryCondition('Outdoors')
        set_surface_interior(model, spaces, surface, roof)
      end

      next if surfaces.empty?

      # Apply construction
      has_radiant_barrier = roof.radiant_barrier
      if has_radiant_barrier
        radiant_barrier_grade = roof.radiant_barrier_grade
      end
      # FUTURE: Create Constructions.get_air_film(surface) method; use in measure.rb and hpxml_translator_test.rb
      inside_film = Material.AirFilmRoof(Geometry.get_roof_pitch([surfaces[0]]))
      outside_film = Material.AirFilmOutside
      mat_roofing = Material.RoofMaterial(roof.roof_type)
      if @apply_ashrae140_assumptions
        inside_film = Material.AirFilmRoofASHRAE140
        outside_film = Material.AirFilmOutsideASHRAE140
      end
      mat_int_finish = Material.InteriorFinishMaterial(roof.interior_finish_type, roof.interior_finish_thickness)
      if mat_int_finish.nil?
        fallback_mat_int_finish = nil
      else
        fallback_mat_int_finish = Material.InteriorFinishMaterial(mat_int_finish.name, 0.1) # Try thin material
      end

      install_grade = 1
      assembly_r = roof.insulation_assembly_r_value

      if not mat_int_finish.nil?
        # Closed cavity
        constr_sets = [
          WoodStudConstructionSet.new(Material.Stud2x(8.0), 0.07, 20.0, 0.75, mat_int_finish, mat_roofing),    # 2x8, 24" o.c. + R20
          WoodStudConstructionSet.new(Material.Stud2x(8.0), 0.07, 10.0, 0.75, mat_int_finish, mat_roofing),    # 2x8, 24" o.c. + R10
          WoodStudConstructionSet.new(Material.Stud2x(8.0), 0.07, 0.0, 0.75, mat_int_finish, mat_roofing),     # 2x8, 24" o.c.
          WoodStudConstructionSet.new(Material.Stud2x6, 0.07, 0.0, 0.75, mat_int_finish, mat_roofing),         # 2x6, 24" o.c.
          WoodStudConstructionSet.new(Material.Stud2x4, 0.07, 0.0, 0.5, mat_int_finish, mat_roofing),          # 2x4, 16" o.c.
          WoodStudConstructionSet.new(Material.Stud2x4, 0.01, 0.0, 0.0, fallback_mat_int_finish, mat_roofing), # Fallback
        ]
        match, constr_set, cavity_r = Constructions.pick_wood_stud_construction_set(assembly_r, constr_sets, inside_film, outside_film)

        Constructions.apply_closed_cavity_roof(model, surfaces, "#{roof.id} construction",
                                               cavity_r, install_grade,
                                               constr_set.stud.thick_in,
                                               true, constr_set.framing_factor,
                                               constr_set.mat_int_finish,
                                               constr_set.osb_thick_in, constr_set.rigid_r,
                                               constr_set.mat_ext_finish, has_radiant_barrier,
                                               inside_film, outside_film, radiant_barrier_grade,
                                               roof.solar_absorptance, roof.emittance)
      else
        # Open cavity
        constr_sets = [
          GenericConstructionSet.new(10.0, 0.5, nil, mat_roofing), # w/R-10 rigid
          GenericConstructionSet.new(0.0, 0.5, nil, mat_roofing),  # Standard
          GenericConstructionSet.new(0.0, 0.0, nil, mat_roofing),  # Fallback
        ]
        match, constr_set, layer_r = Constructions.pick_generic_construction_set(assembly_r, constr_sets, inside_film, outside_film)

        cavity_r = 0
        cavity_ins_thick_in = 0
        framing_factor = 0
        framing_thick_in = 0

        Constructions.apply_open_cavity_roof(model, surfaces, "#{roof.id} construction",
                                             cavity_r, install_grade, cavity_ins_thick_in,
                                             framing_factor, framing_thick_in,
                                             constr_set.osb_thick_in, layer_r + constr_set.rigid_r,
                                             constr_set.mat_ext_finish, has_radiant_barrier,
                                             inside_film, outside_film, radiant_barrier_grade,
                                             roof.solar_absorptance, roof.emittance)
      end
      Constructions.check_surface_assembly_rvalue(runner, surfaces, inside_film, outside_film, assembly_r, match)
    end
  end

  def self.add_walls(runner, model, spaces)
    @hpxml.walls.each do |wall|
      next if wall.net_area < 1.0 # skip modeling net surface area for surfaces comprised entirely of subsurface area

      if wall.azimuth.nil?
        if wall.is_exterior
          azimuths = @default_azimuths # Model as four directions for average exterior incident solar
        else
          azimuths = [@default_azimuths[0]] # Arbitrary direction, doesn't receive exterior incident solar
        end
      else
        azimuths = [wall.azimuth]
      end

      surfaces = []

      azimuths.each do |azimuth|
        height = 8.0 * @ncfl_ag
        length = (wall.net_area / height) / azimuths.size
        z_origin = @foundation_top

        vertices = Geometry.create_wall_vertices(length, height, z_origin, azimuth)
        surface = OpenStudio::Model::Surface.new(vertices, model)
        surfaces << surface
        surface.additionalProperties.setFeature('Length', length)
        surface.additionalProperties.setFeature('Azimuth', azimuth)
        surface.additionalProperties.setFeature('Tilt', 90.0)
        surface.additionalProperties.setFeature('SurfaceType', 'Wall')
        if azimuths.size > 1
          surface.setName("#{wall.id}:#{azimuth}")
        else
          surface.setName(wall.id)
        end
        surface.setSurfaceType('Wall')
        set_surface_interior(model, spaces, surface, wall)
        set_surface_exterior(model, spaces, surface, wall)
        if wall.is_interior
          surface.setSunExposure('NoSun')
          surface.setWindExposure('NoWind')
        end
      end

      next if surfaces.empty?

      # Apply construction
      # The code below constructs a reasonable wall construction based on the
      # wall type while ensuring the correct assembly R-value.

      inside_film = Material.AirFilmVertical
      if wall.is_exterior
        outside_film = Material.AirFilmOutside
        mat_ext_finish = Material.ExteriorFinishMaterial(wall.siding)
      else
        outside_film = Material.AirFilmVertical
        mat_ext_finish = nil
      end
      if @apply_ashrae140_assumptions
        inside_film = Material.AirFilmVerticalASHRAE140
        outside_film = Material.AirFilmOutsideASHRAE140
      end
      mat_int_finish = Material.InteriorFinishMaterial(wall.interior_finish_type, wall.interior_finish_thickness)

      Constructions.apply_wall_construction(runner, model, surfaces, wall.id, wall.wall_type, wall.insulation_assembly_r_value,
                                            mat_int_finish, inside_film, outside_film, mat_ext_finish, wall.solar_absorptance,
                                            wall.emittance)
    end
  end

  def self.add_rim_joists(runner, model, spaces)
    @hpxml.rim_joists.each do |rim_joist|
      if rim_joist.azimuth.nil?
        if rim_joist.is_exterior
          azimuths = @default_azimuths # Model as four directions for average exterior incident solar
        else
          azimuths = [@default_azimuths[0]] # Arbitrary direction, doesn't receive exterior incident solar
        end
      else
        azimuths = [rim_joist.azimuth]
      end

      surfaces = []

      azimuths.each do |azimuth|
        height = 1.0
        length = (rim_joist.area / height) / azimuths.size
        z_origin = @foundation_top

        vertices = Geometry.create_wall_vertices(length, height, z_origin, azimuth)
        surface = OpenStudio::Model::Surface.new(vertices, model)
        surfaces << surface
        surface.additionalProperties.setFeature('Length', length)
        surface.additionalProperties.setFeature('Azimuth', azimuth)
        surface.additionalProperties.setFeature('Tilt', 90.0)
        surface.additionalProperties.setFeature('SurfaceType', 'RimJoist')
        if azimuths.size > 1
          surface.setName("#{rim_joist.id}:#{azimuth}")
        else
          surface.setName(rim_joist.id)
        end
        surface.setSurfaceType('Wall')
        set_surface_interior(model, spaces, surface, rim_joist)
        set_surface_exterior(model, spaces, surface, rim_joist)
        if rim_joist.is_interior
          surface.setSunExposure('NoSun')
          surface.setWindExposure('NoWind')
        end
      end

      # Apply construction

      inside_film = Material.AirFilmVertical
      if rim_joist.is_exterior
        outside_film = Material.AirFilmOutside
        mat_ext_finish = Material.ExteriorFinishMaterial(rim_joist.siding)
      else
        outside_film = Material.AirFilmVertical
        mat_ext_finish = nil
      end

      assembly_r = rim_joist.insulation_assembly_r_value

      constr_sets = [
        WoodStudConstructionSet.new(Material.Stud2x(2.0), 0.17, 20.0, 2.0, nil, mat_ext_finish),  # 2x4 + R20
        WoodStudConstructionSet.new(Material.Stud2x(2.0), 0.17, 10.0, 2.0, nil, mat_ext_finish),  # 2x4 + R10
        WoodStudConstructionSet.new(Material.Stud2x(2.0), 0.17, 0.0, 2.0, nil, mat_ext_finish),   # 2x4
        WoodStudConstructionSet.new(Material.Stud2x(2.0), 0.01, 0.0, 0.0, nil, mat_ext_finish),   # Fallback
      ]
      match, constr_set, cavity_r = Constructions.pick_wood_stud_construction_set(assembly_r, constr_sets, inside_film, outside_film)
      install_grade = 1

      Constructions.apply_rim_joist(model, surfaces, "#{rim_joist.id} construction",
                                    cavity_r, install_grade, constr_set.framing_factor,
                                    constr_set.mat_int_finish, constr_set.osb_thick_in,
                                    constr_set.rigid_r, constr_set.mat_ext_finish,
                                    inside_film, outside_film, rim_joist.solar_absorptance,
                                    rim_joist.emittance)
      Constructions.check_surface_assembly_rvalue(runner, surfaces, inside_film, outside_film, assembly_r, match)
    end
  end

  def self.add_floors(runner, model, spaces)
    @hpxml.floors.each do |floor|
      area = floor.area
      width = Math::sqrt(area)
      length = area / width
      if floor.interior_adjacent_to.include?('attic') || floor.exterior_adjacent_to.include?('attic')
        z_origin = @walls_top
      else
        z_origin = @foundation_top
      end

      if floor.is_ceiling
        vertices = Geometry.create_ceiling_vertices(length, width, z_origin, @default_azimuths)
        surface = OpenStudio::Model::Surface.new(vertices, model)
        surface.additionalProperties.setFeature('SurfaceType', 'Ceiling')
      else
        vertices = Geometry.create_floor_vertices(length, width, z_origin, @default_azimuths)
        surface = OpenStudio::Model::Surface.new(vertices, model)
        surface.additionalProperties.setFeature('SurfaceType', 'Floor')
      end
      surface.additionalProperties.setFeature('Tilt', 0.0)
      set_surface_interior(model, spaces, surface, floor)
      set_surface_exterior(model, spaces, surface, floor)
      surface.setName(floor.id)
      if floor.is_interior
        surface.setSunExposure('NoSun')
        surface.setWindExposure('NoWind')
      elsif floor.is_floor
        surface.setSunExposure('NoSun')
        if floor.exterior_adjacent_to == HPXML::LocationManufacturedHomeUnderBelly
          foundation = @hpxml.foundations.find { |x| x.to_location == floor.exterior_adjacent_to }
          if foundation.belly_wing_skirt_present
            surface.setWindExposure('NoWind')
          end
        end
      end

      # Apply construction

      if floor.is_ceiling
        if @apply_ashrae140_assumptions
          # Attic floor
          inside_film = Material.AirFilmFloorASHRAE140
          outside_film = Material.AirFilmFloorASHRAE140
        else
          inside_film = Material.AirFilmFloorAverage
          outside_film = Material.AirFilmFloorAverage
        end
        mat_int_finish_or_covering = Material.InteriorFinishMaterial(floor.interior_finish_type, floor.interior_finish_thickness)
      else # Floor
        if @apply_ashrae140_assumptions
          # Raised floor
          inside_film = Material.AirFilmFloorASHRAE140
          outside_film = Material.AirFilmFloorZeroWindASHRAE140
          surface.setWindExposure('NoWind')
          mat_int_finish_or_covering = Material.CoveringBare(1.0)
        else
          inside_film = Material.AirFilmFloorReduced
          if floor.is_exterior
            outside_film = Material.AirFilmOutside
          else
            outside_film = Material.AirFilmFloorReduced
          end
          if floor.interior_adjacent_to == HPXML::LocationConditionedSpace
            mat_int_finish_or_covering = Material.CoveringBare
          end
        end
      end

      Constructions.apply_floor_ceiling_construction(runner, model, [surface], floor.id, floor.floor_type, floor.is_ceiling, floor.insulation_assembly_r_value,
                                                     mat_int_finish_or_covering, inside_film, outside_film)
    end
  end

  def self.add_foundation_walls_slabs(runner, model, weather, spaces)
    foundation_types = @hpxml.slabs.map { |s| s.interior_adjacent_to }.uniq

    foundation_types.each do |foundation_type|
      # Get attached slabs/foundation walls
      slabs = []
      @hpxml.slabs.each do |slab|
        next unless slab.interior_adjacent_to == foundation_type

        slabs << slab
        slab.exposed_perimeter = [slab.exposed_perimeter, 1.0].max # minimum value to prevent error if no exposed slab
      end

      slabs.each do |slab|
        slab_frac = slab.exposed_perimeter / slabs.map { |s| s.exposed_perimeter }.sum
        ext_fnd_walls = slab.connected_foundation_walls.select { |fw| fw.net_area >= 1.0 && fw.is_exterior }

        if ext_fnd_walls.empty?
          # Slab w/o foundation walls
          add_foundation_slab(model, weather, spaces, slab, -1 * slab.depth_below_grade.to_f, slab.exposed_perimeter, nil)
        else
          # Slab w/ foundation walls
          ext_fnd_walls_length = ext_fnd_walls.map { |fw| fw.area / fw.height }.sum
          remaining_exposed_length = slab.exposed_perimeter

          # Since we don't know which FoundationWalls are adjacent to which Slabs, we apportion
          # each FoundationWall to each slab.
          ext_fnd_walls.each do |fnd_wall|
            # Both the foundation wall and slab must have same exposed length to prevent Kiva errors.
            # For the foundation wall, we are effectively modeling the net *exposed* area.
            fnd_wall_length = fnd_wall.area / fnd_wall.height
            apportioned_exposed_length = fnd_wall_length / ext_fnd_walls_length * slab.exposed_perimeter # Slab exposed perimeter apportioned to this foundation wall
            apportioned_total_length = fnd_wall_length * slab_frac # Foundation wall length apportioned to this slab
            exposed_length = [apportioned_exposed_length, apportioned_total_length].min
            remaining_exposed_length -= exposed_length

            kiva_foundation = add_foundation_wall(runner, model, spaces, fnd_wall, exposed_length, fnd_wall_length)
            add_foundation_slab(model, weather, spaces, slab, -1 * fnd_wall.depth_below_grade, exposed_length, kiva_foundation)
          end

          if remaining_exposed_length > 1 # Skip if a small length (e.g., due to rounding)
            # The slab's exposed perimeter exceeds the sum of attached exterior foundation wall lengths.
            # This may legitimately occur for a walkout basement, where a portion of the slab has no
            # adjacent foundation wall.
            add_foundation_slab(model, weather, spaces, slab, 0, remaining_exposed_length, nil)
          end
        end
      end

      # Interzonal foundation wall surfaces
      # The above-grade portion of these walls are modeled as EnergyPlus surfaces with standard adjacency.
      # The below-grade portion of these walls (in contact with ground) are not modeled, as Kiva does not
      # calculate heat flow between two zones through the ground.
      int_fnd_walls = @hpxml.foundation_walls.select { |fw| fw.is_interior && fw.interior_adjacent_to == foundation_type }
      int_fnd_walls.each do |fnd_wall|
        next unless fnd_wall.is_interior

        ag_height = fnd_wall.height - fnd_wall.depth_below_grade
        ag_net_area = fnd_wall.net_area * ag_height / fnd_wall.height
        next if ag_net_area < 1.0

        length = ag_net_area / ag_height
        z_origin = -1 * ag_height
        if fnd_wall.azimuth.nil?
          azimuth = @default_azimuths[0] # Arbitrary direction, doesn't receive exterior incident solar
        else
          azimuth = fnd_wall.azimuth
        end

        vertices = Geometry.create_wall_vertices(length, ag_height, z_origin, azimuth)
        surface = OpenStudio::Model::Surface.new(vertices, model)
        surface.additionalProperties.setFeature('Length', length)
        surface.additionalProperties.setFeature('Azimuth', azimuth)
        surface.additionalProperties.setFeature('Tilt', 90.0)
        surface.additionalProperties.setFeature('SurfaceType', 'FoundationWall')
        surface.setName(fnd_wall.id)
        surface.setSurfaceType('Wall')
        set_surface_interior(model, spaces, surface, fnd_wall)
        set_surface_exterior(model, spaces, surface, fnd_wall)
        surface.setSunExposure('NoSun')
        surface.setWindExposure('NoWind')

        # Apply construction

        wall_type = HPXML::WallTypeConcrete
        inside_film = Material.AirFilmVertical
        outside_film = Material.AirFilmVertical
        assembly_r = fnd_wall.insulation_assembly_r_value
        mat_int_finish = Material.InteriorFinishMaterial(fnd_wall.interior_finish_type, fnd_wall.interior_finish_thickness)
        if assembly_r.nil?
          concrete_thick_in = fnd_wall.thickness
          int_r = fnd_wall.insulation_interior_r_value
          ext_r = fnd_wall.insulation_exterior_r_value
          mat_concrete = Material.Concrete(concrete_thick_in)
          mat_int_finish_rvalue = mat_int_finish.nil? ? 0.0 : mat_int_finish.rvalue
          assembly_r = int_r + ext_r + mat_concrete.rvalue + mat_int_finish_rvalue + inside_film.rvalue + outside_film.rvalue
        end
        mat_ext_finish = nil

        Constructions.apply_wall_construction(runner, model, [surface], fnd_wall.id, wall_type, assembly_r,
                                              mat_int_finish, inside_film, outside_film, mat_ext_finish, nil, nil)
      end
    end
  end

  def self.add_foundation_wall(runner, model, spaces, foundation_wall, exposed_length, fnd_wall_length)
    exposed_fraction = exposed_length / fnd_wall_length
    net_exposed_area = foundation_wall.net_area * exposed_fraction
    gross_exposed_area = foundation_wall.area * exposed_fraction
    height = foundation_wall.height
    height_ag = height - foundation_wall.depth_below_grade
    z_origin = -1 * foundation_wall.depth_below_grade
    if foundation_wall.azimuth.nil?
      azimuth = @default_azimuths[0] # Arbitrary; solar incidence in Kiva is applied as an orientation average (to the above grade portion of the wall)
    else
      azimuth = foundation_wall.azimuth
    end

    return if exposed_length < 0.1 # Avoid Kiva error if exposed wall length is too small

    if gross_exposed_area > net_exposed_area
      # Create a "notch" in the wall to account for the subsurfaces. This ensures that
      # we preserve the appropriate wall height, length, and area for Kiva.
      subsurface_area = gross_exposed_area - net_exposed_area
    else
      subsurface_area = 0
    end

    vertices = Geometry.create_wall_vertices(exposed_length, height, z_origin, azimuth, subsurface_area: subsurface_area)
    surface = OpenStudio::Model::Surface.new(vertices, model)
    surface.additionalProperties.setFeature('Length', exposed_length)
    surface.additionalProperties.setFeature('Azimuth', azimuth)
    surface.additionalProperties.setFeature('Tilt', 90.0)
    surface.additionalProperties.setFeature('SurfaceType', 'FoundationWall')
    surface.setName(foundation_wall.id)
    surface.setSurfaceType('Wall')
    set_surface_interior(model, spaces, surface, foundation_wall)
    set_surface_exterior(model, spaces, surface, foundation_wall)

    assembly_r = foundation_wall.insulation_assembly_r_value
    mat_int_finish = Material.InteriorFinishMaterial(foundation_wall.interior_finish_type, foundation_wall.interior_finish_thickness)
    mat_wall = Material.FoundationWallMaterial(foundation_wall.type, foundation_wall.thickness)
    if not assembly_r.nil?
      ext_rigid_height = height
      ext_rigid_offset = 0.0
      inside_film = Material.AirFilmVertical

      mat_int_finish_rvalue = mat_int_finish.nil? ? 0.0 : mat_int_finish.rvalue
      ext_rigid_r = assembly_r - mat_wall.rvalue - mat_int_finish_rvalue - inside_film.rvalue
      int_rigid_r = 0.0
      if ext_rigid_r < 0 # Try without interior finish
        mat_int_finish = nil
        ext_rigid_r = assembly_r - mat_wall.rvalue - inside_film.rvalue
      end
      if (ext_rigid_r > 0) && (ext_rigid_r < 0.1)
        ext_rigid_r = 0.0 # Prevent tiny strip of insulation
      end
      if ext_rigid_r < 0
        ext_rigid_r = 0.0
        match = false
      else
        match = true
      end
    else
      ext_rigid_offset = foundation_wall.insulation_exterior_distance_to_top
      ext_rigid_height = foundation_wall.insulation_exterior_distance_to_bottom - ext_rigid_offset
      ext_rigid_r = foundation_wall.insulation_exterior_r_value
      int_rigid_offset = foundation_wall.insulation_interior_distance_to_top
      int_rigid_height = foundation_wall.insulation_interior_distance_to_bottom - int_rigid_offset
      int_rigid_r = foundation_wall.insulation_interior_r_value
    end

    soil_k_in = UnitConversions.convert(@hpxml.site.ground_conductivity, 'ft', 'in')

    Constructions.apply_foundation_wall(model, [surface], "#{foundation_wall.id} construction",
                                        ext_rigid_offset, int_rigid_offset, ext_rigid_height, int_rigid_height,
                                        ext_rigid_r, int_rigid_r, mat_int_finish, mat_wall, height_ag,
                                        soil_k_in)

    if not assembly_r.nil?
      Constructions.check_surface_assembly_rvalue(runner, [surface], inside_film, nil, assembly_r, match)
    end

    return surface.adjacentFoundation.get
  end

  def self.add_foundation_slab(model, weather, spaces, slab, z_origin, exposed_length, kiva_foundation)
    exposed_fraction = exposed_length / slab.exposed_perimeter
    slab_tot_perim = exposed_length
    slab_area = slab.area * exposed_fraction
    if slab_tot_perim**2 - 16.0 * slab_area <= 0
      # Cannot construct rectangle with this perimeter/area. Some of the
      # perimeter is presumably not exposed, so bump up perimeter value.
      slab_tot_perim = Math.sqrt(16.0 * slab_area)
    end
    sqrt_term = [slab_tot_perim**2 - 16.0 * slab_area, 0.0].max
    slab_length = slab_tot_perim / 4.0 + Math.sqrt(sqrt_term) / 4.0
    slab_width = slab_tot_perim / 4.0 - Math.sqrt(sqrt_term) / 4.0

    vertices = Geometry.create_floor_vertices(slab_length, slab_width, z_origin, @default_azimuths)
    surface = OpenStudio::Model::Surface.new(vertices, model)
    surface.setName(slab.id)
    surface.setSurfaceType('Floor')
    surface.setOutsideBoundaryCondition('Foundation')
    surface.additionalProperties.setFeature('SurfaceType', 'Slab')
    set_surface_interior(model, spaces, surface, slab)
    surface.setSunExposure('NoSun')
    surface.setWindExposure('NoWind')

    slab_perim_r = slab.perimeter_insulation_r_value
    slab_perim_depth = slab.perimeter_insulation_depth
    if (slab_perim_r == 0) || (slab_perim_depth == 0)
      slab_perim_r = 0
      slab_perim_depth = 0
    end

    if slab.under_slab_insulation_spans_entire_slab
      slab_whole_r = slab.under_slab_insulation_r_value
      slab_under_r = 0
      slab_under_width = 0
    else
      slab_under_r = slab.under_slab_insulation_r_value
      slab_under_width = slab.under_slab_insulation_width
      if (slab_under_r == 0) || (slab_under_width == 0)
        slab_under_r = 0
        slab_under_width = 0
      end
      slab_whole_r = 0
    end
    if slab_under_r + slab_whole_r > 0
      slab_gap_r = 5.0 # Assume gap insulation when insulation under slab is present
    else
      slab_gap_r = 0
    end

    mat_carpet = nil
    if (slab.carpet_fraction > 0) && (slab.carpet_r_value > 0)
      mat_carpet = Material.CoveringBare(slab.carpet_fraction,
                                         slab.carpet_r_value)
    end
    soil_k_in = UnitConversions.convert(@hpxml.site.ground_conductivity, 'ft', 'in')

    Constructions.apply_foundation_slab(model, surface, "#{slab.id} construction",
                                        slab_under_r, slab_under_width, slab_gap_r, slab_perim_r,
                                        slab_perim_depth, slab_whole_r, slab.thickness,
                                        exposed_length, mat_carpet, soil_k_in, kiva_foundation)

    kiva_foundation = surface.adjacentFoundation.get

    foundation_walls_insulated = false
    foundation_ceiling_insulated = false
    @hpxml.foundation_walls.each do |fnd_wall|
      next unless fnd_wall.interior_adjacent_to == slab.interior_adjacent_to
      next unless fnd_wall.exterior_adjacent_to == HPXML::LocationGround

      if fnd_wall.insulation_assembly_r_value.to_f > 5
        foundation_walls_insulated = true
      elsif fnd_wall.insulation_exterior_r_value.to_f + fnd_wall.insulation_interior_r_value.to_f > 0
        foundation_walls_insulated = true
      end
    end
    @hpxml.floors.each do |floor|
      next unless floor.interior_adjacent_to == HPXML::LocationConditionedSpace
      next unless floor.exterior_adjacent_to == slab.interior_adjacent_to

      if floor.insulation_assembly_r_value > 5
        foundation_ceiling_insulated = true
      end
    end

    Constructions.apply_kiva_initial_temp(kiva_foundation, slab, weather,
                                          spaces[HPXML::LocationConditionedSpace].thermalZone.get,
                                          @hpxml.header.sim_begin_month, @hpxml.header.sim_begin_day,
                                          @hpxml.header.sim_calendar_year, @schedules_file,
                                          foundation_walls_insulated, foundation_ceiling_insulated)

    return kiva_foundation
  end

  def self.add_conditioned_floor_area(model, spaces)
    # Check if we need to add floors between conditioned spaces (e.g., between first
    # and second story or conditioned basement ceiling).
    # This ensures that the E+ reported Conditioned Floor Area is correct.

    sum_cfa = 0.0
    @hpxml.floors.each do |floor|
      next unless floor.is_floor
      next unless [HPXML::LocationConditionedSpace, HPXML::LocationBasementConditioned].include?(floor.interior_adjacent_to) ||
                  [HPXML::LocationConditionedSpace, HPXML::LocationBasementConditioned].include?(floor.exterior_adjacent_to)

      sum_cfa += floor.area
    end
    @hpxml.slabs.each do |slab|
      next unless [HPXML::LocationConditionedSpace, HPXML::LocationBasementConditioned].include? slab.interior_adjacent_to

      sum_cfa += slab.area
    end

    addtl_cfa = @cfa - sum_cfa

    fail if addtl_cfa < -1.0 # Allow some rounding; EPvalidator.xml should prevent this

    return unless addtl_cfa > 1.0 # Allow some rounding

    floor_width = Math::sqrt(addtl_cfa)
    floor_length = addtl_cfa / floor_width
    z_origin = @foundation_top + 8.0 * (@ncfl_ag - 1)

    # Add floor surface
    vertices = Geometry.create_floor_vertices(floor_length, floor_width, z_origin, @default_azimuths)
    floor_surface = OpenStudio::Model::Surface.new(vertices, model)

    floor_surface.setSunExposure('NoSun')
    floor_surface.setWindExposure('NoWind')
    floor_surface.setName('inferred conditioned floor')
    floor_surface.setSurfaceType('Floor')
    floor_surface.setSpace(create_or_get_space(model, spaces, HPXML::LocationConditionedSpace))
    floor_surface.setOutsideBoundaryCondition('Adiabatic')
    floor_surface.additionalProperties.setFeature('SurfaceType', 'InferredFloor')
    floor_surface.additionalProperties.setFeature('Tilt', 0.0)

    # Add ceiling surface
    vertices = Geometry.create_ceiling_vertices(floor_length, floor_width, z_origin, @default_azimuths)
    ceiling_surface = OpenStudio::Model::Surface.new(vertices, model)

    ceiling_surface.setSunExposure('NoSun')
    ceiling_surface.setWindExposure('NoWind')
    ceiling_surface.setName('inferred conditioned ceiling')
    ceiling_surface.setSurfaceType('RoofCeiling')
    ceiling_surface.setSpace(create_or_get_space(model, spaces, HPXML::LocationConditionedSpace))
    ceiling_surface.setOutsideBoundaryCondition('Adiabatic')
    ceiling_surface.additionalProperties.setFeature('SurfaceType', 'InferredCeiling')
    ceiling_surface.additionalProperties.setFeature('Tilt', 0.0)

    # Apply Construction
    apply_adiabatic_construction(model, [floor_surface, ceiling_surface], 'floor')
  end

  def self.add_thermal_mass(model, spaces)
    if @apply_ashrae140_assumptions
      # 1024 ft2 of interior partition wall mass, no furniture mass
      mat_int_finish = Material.InteriorFinishMaterial(HPXML::InteriorFinishGypsumBoard, 0.5)
      partition_wall_area = 1024.0 * 2 # Exposed partition wall area (both sides)
      Constructions.apply_partition_walls(model, 'PartitionWallConstruction', mat_int_finish, partition_wall_area, spaces)
    else
      mat_int_finish = Material.InteriorFinishMaterial(@hpxml.partition_wall_mass.interior_finish_type, @hpxml.partition_wall_mass.interior_finish_thickness)
      partition_wall_area = @hpxml.partition_wall_mass.area_fraction * @cfa # Exposed partition wall area (both sides)
      Constructions.apply_partition_walls(model, 'PartitionWallConstruction', mat_int_finish, partition_wall_area, spaces)

      Constructions.apply_furniture(model, @hpxml.furniture_mass, spaces)
    end
  end

  def self.add_cooling_season(model, weather)
    # Create cooling season schedule
    # Applies to natural ventilation and calculation of component loads, not HVAC equipment
    # Uses BAHSP cooling season, not user-specified cooling season (which may be, e.g., year-round)
    _, default_cooling_months = HVAC.get_default_heating_and_cooling_seasons(weather)

    clg_season_sch = MonthWeekdayWeekendSchedule.new(model, 'cooling season schedule', Array.new(24, 1), Array.new(24, 1), default_cooling_months, Constants.ScheduleTypeLimitsFraction)
    @clg_ssn_sensor = OpenStudio::Model::EnergyManagementSystemSensor.new(model, 'Schedule Value')
    @clg_ssn_sensor.setName('cool_season')
    @clg_ssn_sensor.setKeyName(clg_season_sch.schedule.name.to_s)
  end

  def self.add_windows(model, spaces)
    # We already stored @fraction_of_windows_operable, so lets remove the
    # fraction_operable properties from windows and re-collapse the enclosure
    # so as to prevent potentially modeling multiple identical windows in E+,
    # which can increase simulation runtime.
    @hpxml.windows.each do |window|
      window.fraction_operable = nil
    end
    @hpxml.collapse_enclosure_surfaces()

    shading_schedules = {}

    surfaces = []
    @hpxml.windows.each do |window|
      window_height = 4.0 # ft, default

      overhang_depth = nil
      if (not window.overhangs_depth.nil?) && (window.overhangs_depth > 0)
        overhang_depth = window.overhangs_depth
        overhang_distance_to_top = window.overhangs_distance_to_top_of_window
        overhang_distance_to_bottom = window.overhangs_distance_to_bottom_of_window
        window_height = overhang_distance_to_bottom - overhang_distance_to_top
      end

      window_length = window.area / window_height
      z_origin = @foundation_top

      ufactor, shgc = Constructions.get_ufactor_shgc_adjusted_by_storms(window.storm_type, window.ufactor, window.shgc)

      if window.is_exterior

        # Create parent surface slightly bigger than window
        vertices = Geometry.create_wall_vertices(window_length, window_height, z_origin, window.azimuth, add_buffer: true)
        surface = OpenStudio::Model::Surface.new(vertices, model)

        surface.additionalProperties.setFeature('Length', window_length)
        surface.additionalProperties.setFeature('Azimuth', window.azimuth)
        surface.additionalProperties.setFeature('Tilt', 90.0)
        surface.additionalProperties.setFeature('SurfaceType', 'Window')
        surface.setName("surface #{window.id}")
        surface.setSurfaceType('Wall')
        set_surface_interior(model, spaces, surface, window.wall)

        vertices = Geometry.create_wall_vertices(window_length, window_height, z_origin, window.azimuth)
        sub_surface = OpenStudio::Model::SubSurface.new(vertices, model)
        sub_surface.setName(window.id)
        sub_surface.setSurface(surface)
        sub_surface.setSubSurfaceType('FixedWindow')

        set_subsurface_exterior(surface, spaces, model, window.wall)
        surfaces << surface

        if not overhang_depth.nil?
          overhang = sub_surface.addOverhang(UnitConversions.convert(overhang_depth, 'ft', 'm'), UnitConversions.convert(overhang_distance_to_top, 'ft', 'm'))
          overhang.get.setName("#{sub_surface.name} - #{Constants.ObjectNameOverhangs}")
        end

        # Apply construction
        Constructions.apply_window(model, sub_surface, 'WindowConstruction', ufactor, shgc)

        # Apply interior/exterior shading (as needed)
        Constructions.apply_window_skylight_shading(model, window, sub_surface, shading_schedules, @hpxml)
      else
        # Window is on an interior surface, which E+ does not allow. Model
        # as a door instead so that we can get the appropriate conduction
        # heat transfer; there is no solar gains anyway.

        # Create parent surface slightly bigger than window
        vertices = Geometry.create_wall_vertices(window_length, window_height, z_origin, window.azimuth, add_buffer: true)
        surface = OpenStudio::Model::Surface.new(vertices, model)

        surface.additionalProperties.setFeature('Length', window_length)
        surface.additionalProperties.setFeature('Azimuth', window.azimuth)
        surface.additionalProperties.setFeature('Tilt', 90.0)
        surface.additionalProperties.setFeature('SurfaceType', 'Door')
        surface.setName("surface #{window.id}")
        surface.setSurfaceType('Wall')
        set_surface_interior(model, spaces, surface, window.wall)

        vertices = Geometry.create_wall_vertices(window_length, window_height, z_origin, window.azimuth)
        sub_surface = OpenStudio::Model::SubSurface.new(vertices, model)
        sub_surface.setName(window.id)
        sub_surface.setSurface(surface)
        sub_surface.setSubSurfaceType('Door')

        set_subsurface_exterior(surface, spaces, model, window.wall)
        surfaces << surface

        # Apply construction
        inside_film = Material.AirFilmVertical
        outside_film = Material.AirFilmVertical
        Constructions.apply_door(model, [sub_surface], 'Window', ufactor, inside_film, outside_film)
      end
    end

    apply_adiabatic_construction(model, surfaces, 'wall')
  end

  def self.add_skylights(model, spaces)
    surfaces = []
    shading_schedules = {}

    @hpxml.skylights.each do |skylight|
      tilt = skylight.roof.pitch / 12.0
      width = Math::sqrt(skylight.area)
      length = skylight.area / width
      z_origin = @walls_top + 0.5 * Math.sin(Math.atan(tilt)) * width

      ufactor, shgc = Constructions.get_ufactor_shgc_adjusted_by_storms(skylight.storm_type, skylight.ufactor, skylight.shgc)

      # Create parent surface slightly bigger than skylight
      vertices = Geometry.create_roof_vertices(length, width, z_origin, skylight.azimuth, tilt, add_buffer: true)
      surface = OpenStudio::Model::Surface.new(vertices, model)
      surface.additionalProperties.setFeature('Length', length)
      surface.additionalProperties.setFeature('Width', width)
      surface.additionalProperties.setFeature('Azimuth', skylight.azimuth)
      surface.additionalProperties.setFeature('Tilt', tilt)
      surface.additionalProperties.setFeature('SurfaceType', 'Skylight')
      surface.setName("surface #{skylight.id}")
      surface.setSurfaceType('RoofCeiling')
      surface.setSpace(create_or_get_space(model, spaces, HPXML::LocationConditionedSpace)) # Ensures it is included in Manual J sizing
      surface.setOutsideBoundaryCondition('Outdoors') # cannot be adiabatic because subsurfaces won't be created
      surfaces << surface

      vertices = Geometry.create_roof_vertices(length, width, z_origin, skylight.azimuth, tilt)
      sub_surface = OpenStudio::Model::SubSurface.new(vertices, model)
      sub_surface.setName(skylight.id)
      sub_surface.setSurface(surface)
      sub_surface.setSubSurfaceType('Skylight')

      # Apply construction
      Constructions.apply_skylight(model, sub_surface, 'SkylightConstruction', ufactor, shgc)

      # Apply interior/exterior shading (as needed)
      Constructions.apply_window_skylight_shading(model, skylight, sub_surface, shading_schedules, @hpxml)
    end

    apply_adiabatic_construction(model, surfaces, 'roof')
  end

  def self.add_doors(model, spaces)
    surfaces = []
    @hpxml.doors.each do |door|
      door_height = 6.67 # ft
      door_length = door.area / door_height
      z_origin = @foundation_top

      # Create parent surface slightly bigger than door
      vertices = Geometry.create_wall_vertices(door_length, door_height, z_origin, door.azimuth, add_buffer: true)
      surface = OpenStudio::Model::Surface.new(vertices, model)

      surface.additionalProperties.setFeature('Length', door_length)
      surface.additionalProperties.setFeature('Azimuth', door.azimuth)
      surface.additionalProperties.setFeature('Tilt', 90.0)
      surface.additionalProperties.setFeature('SurfaceType', 'Door')
      surface.setName("surface #{door.id}")
      surface.setSurfaceType('Wall')
      set_surface_interior(model, spaces, surface, door.wall)

      vertices = Geometry.create_wall_vertices(door_length, door_height, z_origin, door.azimuth)
      sub_surface = OpenStudio::Model::SubSurface.new(vertices, model)
      sub_surface.setName(door.id)
      sub_surface.setSurface(surface)
      sub_surface.setSubSurfaceType('Door')

      set_subsurface_exterior(surface, spaces, model, door.wall)
      surfaces << surface

      # Apply construction
      ufactor = 1.0 / door.r_value
      inside_film = Material.AirFilmVertical
      if door.wall.is_exterior
        outside_film = Material.AirFilmOutside
      else
        outside_film = Material.AirFilmVertical
      end
      Constructions.apply_door(model, [sub_surface], 'Door', ufactor, inside_film, outside_film)
    end

    apply_adiabatic_construction(model, surfaces, 'wall')
  end

  def self.apply_adiabatic_construction(model, surfaces, type)
    # Arbitrary construction for heat capacitance.
    # Only applies to surfaces where outside boundary conditioned is
    # adiabatic or surface net area is near zero.
    return if surfaces.empty?

    if type == 'wall'
      mat_int_finish = Material.InteriorFinishMaterial(HPXML::InteriorFinishGypsumBoard, 0.5)
      mat_ext_finish = Material.ExteriorFinishMaterial(HPXML::SidingTypeWood)
      Constructions.apply_wood_stud_wall(model, surfaces, 'AdiabaticWallConstruction',
                                         0, 1, 3.5, true, 0.1, mat_int_finish, 0, 99, mat_ext_finish,
                                         Material.AirFilmVertical, Material.AirFilmVertical)
    elsif type == 'floor'
      Constructions.apply_wood_frame_floor_ceiling(model, surfaces, 'AdiabaticFloorConstruction', false,
                                                   0, 1, 0.07, 5.5, 0.75, 99, Material.CoveringBare,
                                                   Material.AirFilmFloorReduced, Material.AirFilmFloorReduced)
    elsif type == 'roof'
      Constructions.apply_open_cavity_roof(model, surfaces, 'AdiabaticRoofConstruction',
                                           0, 1, 7.25, 0.07, 7.25, 0.75, 99,
                                           Material.RoofMaterial(HPXML::RoofTypeAsphaltShingles),
                                           false, Material.AirFilmOutside,
                                           Material.AirFilmRoof(Geometry.get_roof_pitch(surfaces)), nil)
    end
  end

  def self.add_hot_water_and_appliances(runner, model, weather, spaces)
    # Assign spaces
    @hpxml.clothes_washers.each do |clothes_washer|
      clothes_washer.additional_properties.space = get_space_from_location(clothes_washer.location, spaces)
    end
    @hpxml.clothes_dryers.each do |clothes_dryer|
      clothes_dryer.additional_properties.space = get_space_from_location(clothes_dryer.location, spaces)
    end
    @hpxml.dishwashers.each do |dishwasher|
      dishwasher.additional_properties.space = get_space_from_location(dishwasher.location, spaces)
    end
    @hpxml.refrigerators.each do |refrigerator|
      refrigerator.additional_properties.space = get_space_from_location(refrigerator.location, spaces)
    end
    @hpxml.freezers.each do |freezer|
      freezer.additional_properties.space = get_space_from_location(freezer.location, spaces)
    end
    @hpxml.cooking_ranges.each do |cooking_range|
      cooking_range.additional_properties.space = get_space_from_location(cooking_range.location, spaces)
    end

    # Distribution
    if @hpxml.water_heating_systems.size > 0
      hot_water_distribution = @hpxml.hot_water_distributions[0]
    end

    # Solar thermal system
    solar_thermal_system = nil
    if @hpxml.solar_thermal_systems.size > 0
      solar_thermal_system = @hpxml.solar_thermal_systems[0]
    end

    # Water Heater
    unavailable_periods = Schedule.get_unavailable_periods(runner, SchedulesFile::ColumnWaterHeater, @hpxml.header.unavailable_periods)
    has_uncond_bsmnt = @hpxml.has_location(HPXML::LocationBasementUnconditioned)
    plantloop_map = {}
    sys_id = nil
    @hpxml.water_heating_systems.each do |water_heating_system|
      loc_space, loc_schedule = get_space_or_schedule_from_location(water_heating_system.location, model, spaces)

      ec_adj = HotWaterAndAppliances.get_dist_energy_consumption_adjustment(has_uncond_bsmnt, @cfa, @ncfl, water_heating_system, hot_water_distribution)

      sys_id = water_heating_system.id
      if water_heating_system.water_heater_type == HPXML::WaterHeaterTypeStorage
        plantloop_map[sys_id] = Waterheater.apply_tank(model, runner, loc_space, loc_schedule, water_heating_system, ec_adj, solar_thermal_system, @eri_version, @schedules_file, unavailable_periods)
      elsif water_heating_system.water_heater_type == HPXML::WaterHeaterTypeTankless
        plantloop_map[sys_id] = Waterheater.apply_tankless(model, runner, loc_space, loc_schedule, water_heating_system, ec_adj, solar_thermal_system, @eri_version, @schedules_file, unavailable_periods)
      elsif water_heating_system.water_heater_type == HPXML::WaterHeaterTypeHeatPump
        conditioned_zone = spaces[HPXML::LocationConditionedSpace].thermalZone.get
        plantloop_map[sys_id] = Waterheater.apply_heatpump(model, runner, loc_space, loc_schedule, weather, water_heating_system, ec_adj, solar_thermal_system, conditioned_zone, @eri_version, @schedules_file, unavailable_periods)
      elsif [HPXML::WaterHeaterTypeCombiStorage, HPXML::WaterHeaterTypeCombiTankless].include? water_heating_system.water_heater_type
        plantloop_map[sys_id] = Waterheater.apply_combi(model, runner, loc_space, loc_schedule, water_heating_system, ec_adj, solar_thermal_system, @eri_version, @schedules_file, unavailable_periods)
      else
        fail "Unhandled water heater (#{water_heating_system.water_heater_type})."
      end
    end

    # Hot water fixtures and appliances
    showers_peak_flow = nil #used for unmet wh load calculations
    showers_peak_flow = HotWaterAndAppliances.apply(model, runner, @hpxml, weather, spaces, hot_water_distribution,
                                solar_thermal_system, @eri_version, @schedules_file, plantloop_map,
                                @hpxml.header.unavailable_periods) 

    if (not solar_thermal_system.nil?) && (not solar_thermal_system.collector_area.nil?) # Detailed solar water heater
      loc_space, loc_schedule = get_space_or_schedule_from_location(solar_thermal_system.water_heating_system.location, model, spaces)
      Waterheater.apply_solar_thermal(model, loc_space, loc_schedule, solar_thermal_system, plantloop_map)
    end

    # Add combi-system EMS program with water use equipment information
    Waterheater.apply_combi_system_EMS(model, @hpxml.water_heating_systems, plantloop_map)

    #Add unmet wh loads calculation
    Waterheater.unmet_wh_loads_program(model, @hpxml.water_heating_systems, plantloop_map, showers_peak_flow)
    
  end

  def self.add_cooling_system(model, spaces, airloop_map)
    conditioned_zone = spaces[HPXML::LocationConditionedSpace].thermalZone.get

    HVAC.get_hpxml_hvac_systems(@hpxml).each do |hvac_system|
      next if hvac_system[:cooling].nil?
      next unless hvac_system[:cooling].is_a? HPXML::CoolingSystem

      cooling_system = hvac_system[:cooling]
      heating_system = hvac_system[:heating]

      check_distribution_system(cooling_system.distribution_system, cooling_system.cooling_system_type)

      # Calculate cooling sequential load fractions
      sequential_cool_load_fracs = HVAC.calc_sequential_load_fractions(cooling_system.fraction_cool_load_served.to_f, @remaining_cool_load_frac, @cooling_days)
      @remaining_cool_load_frac -= cooling_system.fraction_cool_load_served.to_f

      # Calculate heating sequential load fractions
      if not heating_system.nil?
        sequential_heat_load_fracs = HVAC.calc_sequential_load_fractions(heating_system.fraction_heat_load_served, @remaining_heat_load_frac, @heating_days)
        @remaining_heat_load_frac -= heating_system.fraction_heat_load_served
      elsif cooling_system.has_integrated_heating
        sequential_heat_load_fracs = HVAC.calc_sequential_load_fractions(cooling_system.integrated_heating_system_fraction_heat_load_served, @remaining_heat_load_frac, @heating_days)
        @remaining_heat_load_frac -= cooling_system.integrated_heating_system_fraction_heat_load_served
      else
        sequential_heat_load_fracs = [0]
      end

      sys_id = cooling_system.id
      if [HPXML::HVACTypeCentralAirConditioner,
          HPXML::HVACTypeRoomAirConditioner,
          HPXML::HVACTypeMiniSplitAirConditioner,
          HPXML::HVACTypePTAC].include? cooling_system.cooling_system_type

        airloop_map[sys_id] = HVAC.apply_air_source_hvac_systems(model, cooling_system, heating_system,
                                                                 sequential_cool_load_fracs, sequential_heat_load_fracs,
                                                                 conditioned_zone, @hvac_unavailable_periods)

      elsif [HPXML::HVACTypeEvaporativeCooler].include? cooling_system.cooling_system_type

        airloop_map[sys_id] = HVAC.apply_evaporative_cooler(model, cooling_system,
                                                            sequential_cool_load_fracs, conditioned_zone, @hvac_unavailable_periods)
      end
    end
  end

  def self.add_heating_system(runner, model, spaces, airloop_map)
    conditioned_zone = spaces[HPXML::LocationConditionedSpace].thermalZone.get

    HVAC.get_hpxml_hvac_systems(@hpxml).each do |hvac_system|
      next if hvac_system[:heating].nil?
      next unless hvac_system[:heating].is_a? HPXML::HeatingSystem

      cooling_system = hvac_system[:cooling]
      heating_system = hvac_system[:heating]

      check_distribution_system(heating_system.distribution_system, heating_system.heating_system_type)

      if (heating_system.heating_system_type == HPXML::HVACTypeFurnace) && (not cooling_system.nil?)
        next # Already processed combined AC+furnace
      end

      # Calculate heating sequential load fractions
      if heating_system.is_heat_pump_backup_system
        # Heating system will be last in the EquipmentList and should meet entirety of
        # remaining load during the heating season.
        sequential_heat_load_fracs = @heating_days.map(&:to_f)
        if not heating_system.fraction_heat_load_served.nil?
          fail 'Heat pump backup system cannot have a fraction heat load served specified.'
        end
      else
        sequential_heat_load_fracs = HVAC.calc_sequential_load_fractions(heating_system.fraction_heat_load_served, @remaining_heat_load_frac, @heating_days)
        @remaining_heat_load_frac -= heating_system.fraction_heat_load_served
      end

      sys_id = heating_system.id
      if [HPXML::HVACTypeFurnace].include? heating_system.heating_system_type

        airloop_map[sys_id] = HVAC.apply_air_source_hvac_systems(model, nil, heating_system,
                                                                 [0], sequential_heat_load_fracs,
                                                                 conditioned_zone, @hvac_unavailable_periods)

      elsif [HPXML::HVACTypeBoiler].include? heating_system.heating_system_type

        airloop_map[sys_id] = HVAC.apply_boiler(model, runner, heating_system,
                                                sequential_heat_load_fracs, conditioned_zone, @hvac_unavailable_periods)

      elsif [HPXML::HVACTypeElectricResistance].include? heating_system.heating_system_type

        HVAC.apply_electric_baseboard(model, heating_system,
                                      sequential_heat_load_fracs, conditioned_zone, @hvac_unavailable_periods)

      elsif [HPXML::HVACTypeStove,
             HPXML::HVACTypeSpaceHeater,
             HPXML::HVACTypeWallFurnace,
             HPXML::HVACTypeFloorFurnace,
             HPXML::HVACTypeFireplace].include? heating_system.heating_system_type

        HVAC.apply_unit_heater(model, heating_system,
                               sequential_heat_load_fracs, conditioned_zone, @hvac_unavailable_periods)
      end

      next unless heating_system.is_heat_pump_backup_system

      # Store OS object for later use
      equipment_list = model.getZoneHVACEquipmentLists.find { |el| el.thermalZone == conditioned_zone }
      @heat_pump_backup_system_object = equipment_list.equipment[-1]
    end
  end

  def self.add_heat_pump(runner, model, weather, spaces, airloop_map)
    conditioned_zone = spaces[HPXML::LocationConditionedSpace].thermalZone.get

    HVAC.get_hpxml_hvac_systems(@hpxml).each do |hvac_system|
      next if hvac_system[:cooling].nil?
      next unless hvac_system[:cooling].is_a? HPXML::HeatPump

      heat_pump = hvac_system[:cooling]

      check_distribution_system(heat_pump.distribution_system, heat_pump.heat_pump_type)

      # Calculate heating sequential load fractions
      sequential_heat_load_fracs = HVAC.calc_sequential_load_fractions(heat_pump.fraction_heat_load_served, @remaining_heat_load_frac, @heating_days)
      @remaining_heat_load_frac -= heat_pump.fraction_heat_load_served

      # Calculate cooling sequential load fractions
      sequential_cool_load_fracs = HVAC.calc_sequential_load_fractions(heat_pump.fraction_cool_load_served, @remaining_cool_load_frac, @cooling_days)
      @remaining_cool_load_frac -= heat_pump.fraction_cool_load_served

      sys_id = heat_pump.id
      if [HPXML::HVACTypeHeatPumpWaterLoopToAir].include? heat_pump.heat_pump_type

        airloop_map[sys_id] = HVAC.apply_water_loop_to_air_heat_pump(model, heat_pump,
                                                                     sequential_heat_load_fracs, sequential_cool_load_fracs,
                                                                     conditioned_zone, @hvac_unavailable_periods)

      elsif [HPXML::HVACTypeHeatPumpAirToAir,
             HPXML::HVACTypeHeatPumpMiniSplit,
             HPXML::HVACTypeHeatPumpPTHP,
             HPXML::HVACTypeHeatPumpRoom].include? heat_pump.heat_pump_type
        airloop_map[sys_id] = HVAC.apply_air_source_hvac_systems(model, heat_pump, heat_pump,
                                                                 sequential_cool_load_fracs, sequential_heat_load_fracs,
                                                                 conditioned_zone, @hvac_unavailable_periods)
      elsif [HPXML::HVACTypeHeatPumpGroundToAir].include? heat_pump.heat_pump_type

        airloop_map[sys_id] = HVAC.apply_ground_to_air_heat_pump(model, runner, weather, heat_pump,
                                                                 sequential_heat_load_fracs, sequential_cool_load_fracs,
                                                                 conditioned_zone, @hpxml.site.ground_conductivity, @hvac_unavailable_periods)

      end

      next if heat_pump.backup_system.nil?

      equipment_list = model.getZoneHVACEquipmentLists.find { |el| el.thermalZone == conditioned_zone }

      # Set priority to be last (i.e., after the heat pump that it is backup for)
      equipment_list.setHeatingPriority(@heat_pump_backup_system_object, 99)
      equipment_list.setCoolingPriority(@heat_pump_backup_system_object, 99)
    end
  end

  def self.add_ideal_system(model, spaces, epw_path)
    # Adds an ideal air system as needed to meet the load under certain circumstances:
    # 1. the sum of fractions load served is less than 1, or
    # 2. we're using an ideal air system for e.g. ASHRAE 140 loads calculation.
    conditioned_zone = spaces[HPXML::LocationConditionedSpace].thermalZone.get
    obj_name = Constants.ObjectNameIdealAirSystem

    if @apply_ashrae140_assumptions && (@hpxml.total_fraction_heat_load_served + @hpxml.total_fraction_heat_load_served == 0.0)
      cooling_load_frac = 1.0
      heating_load_frac = 1.0
      if @apply_ashrae140_assumptions
        if epw_path.end_with? 'USA_CO_Colorado.Springs-Peterson.Field.724660_TMY3.epw'
          cooling_load_frac = 0.0
        elsif epw_path.end_with? 'USA_NV_Las.Vegas-McCarran.Intl.AP.723860_TMY3.epw'
          heating_load_frac = 0.0
        else
          fail 'Unexpected weather file for ASHRAE 140 run.'
        end
      end
      HVAC.apply_ideal_air_loads(model, obj_name, [cooling_load_frac], [heating_load_frac],
                                 conditioned_zone, @hvac_unavailable_periods)
      return
    end

    if (@hpxml.total_fraction_heat_load_served < 1.0) && (@hpxml.total_fraction_heat_load_served > 0.0)
      sequential_heat_load_fracs = HVAC.calc_sequential_load_fractions(@remaining_heat_load_frac - @hpxml.total_fraction_heat_load_served, @remaining_heat_load_frac, @heating_days)
      @remaining_heat_load_frac -= (1.0 - @hpxml.total_fraction_heat_load_served)
    else
      sequential_heat_load_fracs = [0.0]
    end

    if (@hpxml.total_fraction_cool_load_served < 1.0) && (@hpxml.total_fraction_cool_load_served > 0.0)
      sequential_cool_load_fracs = HVAC.calc_sequential_load_fractions(@remaining_cool_load_frac - @hpxml.total_fraction_cool_load_served, @remaining_cool_load_frac, @cooling_days)
      @remaining_cool_load_frac -= (1.0 - @hpxml.total_fraction_cool_load_served)
    else
      sequential_cool_load_fracs = [0.0]
    end

    if (sequential_heat_load_fracs.sum > 0.0) || (sequential_cool_load_fracs.sum > 0.0)
      HVAC.apply_ideal_air_loads(model, obj_name, sequential_cool_load_fracs, sequential_heat_load_fracs,
                                 conditioned_zone, @hvac_unavailable_periods)
    end
  end

  def self.add_setpoints(runner, model, weather, spaces)
    return if @hpxml.hvac_controls.size == 0

    hvac_control = @hpxml.hvac_controls[0]
    conditioned_zone = spaces[HPXML::LocationConditionedSpace].thermalZone.get
    has_ceiling_fan = (@hpxml.ceiling_fans.size > 0)

    HVAC.apply_setpoints(model, runner, weather, hvac_control, conditioned_zone, has_ceiling_fan, @heating_days, @cooling_days, @hpxml.header.sim_calendar_year, @schedules_file)
  end

  def self.add_ceiling_fans(runner, model, weather, spaces)
    return if @hpxml.ceiling_fans.size == 0

    ceiling_fan = @hpxml.ceiling_fans[0]
    HVAC.apply_ceiling_fans(model, runner, weather, ceiling_fan, spaces[HPXML::LocationConditionedSpace],
                            @schedules_file, @hpxml.header.unavailable_periods)
  end

  def self.add_dehumidifiers(runner, model, spaces)
    return if @hpxml.dehumidifiers.size == 0

    HVAC.apply_dehumidifiers(runner, model, @hpxml.dehumidifiers, spaces[HPXML::LocationConditionedSpace], @hpxml.header.unavailable_periods)
  end

  def self.check_distribution_system(hvac_distribution, system_type)
    return if hvac_distribution.nil?

    hvac_distribution_type_map = { HPXML::HVACTypeFurnace => [HPXML::HVACDistributionTypeAir, HPXML::HVACDistributionTypeDSE],
                                   HPXML::HVACTypeBoiler => [HPXML::HVACDistributionTypeHydronic, HPXML::HVACDistributionTypeAir, HPXML::HVACDistributionTypeDSE],
                                   HPXML::HVACTypeCentralAirConditioner => [HPXML::HVACDistributionTypeAir, HPXML::HVACDistributionTypeDSE],
                                   HPXML::HVACTypeEvaporativeCooler => [HPXML::HVACDistributionTypeAir, HPXML::HVACDistributionTypeDSE],
                                   HPXML::HVACTypeMiniSplitAirConditioner => [HPXML::HVACDistributionTypeAir, HPXML::HVACDistributionTypeDSE],
                                   HPXML::HVACTypeHeatPumpAirToAir => [HPXML::HVACDistributionTypeAir, HPXML::HVACDistributionTypeDSE],
                                   HPXML::HVACTypeHeatPumpMiniSplit => [HPXML::HVACDistributionTypeAir, HPXML::HVACDistributionTypeDSE],
                                   HPXML::HVACTypeHeatPumpGroundToAir => [HPXML::HVACDistributionTypeAir, HPXML::HVACDistributionTypeDSE],
                                   HPXML::HVACTypeHeatPumpWaterLoopToAir => [HPXML::HVACDistributionTypeAir, HPXML::HVACDistributionTypeDSE] }

    if not hvac_distribution_type_map[system_type].include? hvac_distribution.distribution_system_type
      fail "Incorrect HVAC distribution system type for HVAC type: '#{system_type}'. Should be one of: #{hvac_distribution_type_map[system_type]}"
    end
  end

  def self.add_mels(runner, model, spaces)
    # Misc
    @hpxml.plug_loads.each do |plug_load|
      if plug_load.plug_load_type == HPXML::PlugLoadTypeOther
        obj_name = Constants.ObjectNameMiscPlugLoads
      elsif plug_load.plug_load_type == HPXML::PlugLoadTypeTelevision
        obj_name = Constants.ObjectNameMiscTelevision
      elsif plug_load.plug_load_type == HPXML::PlugLoadTypeElectricVehicleCharging
        obj_name = Constants.ObjectNameMiscElectricVehicleCharging
      elsif plug_load.plug_load_type == HPXML::PlugLoadTypeWellPump
        obj_name = Constants.ObjectNameMiscWellPump
      end
      if obj_name.nil?
        runner.registerWarning("Unexpected plug load type '#{plug_load.plug_load_type}'. The plug load will not be modeled.")
        next
      end

      MiscLoads.apply_plug(model, runner, plug_load, obj_name, spaces[HPXML::LocationConditionedSpace], @apply_ashrae140_assumptions,
                           @schedules_file, @hpxml.header.unavailable_periods)
    end
  end

  def self.add_mfls(runner, model, spaces)
    # Misc
    @hpxml.fuel_loads.each do |fuel_load|
      if fuel_load.fuel_load_type == HPXML::FuelLoadTypeGrill
        obj_name = Constants.ObjectNameMiscGrill
      elsif fuel_load.fuel_load_type == HPXML::FuelLoadTypeLighting
        obj_name = Constants.ObjectNameMiscLighting
      elsif fuel_load.fuel_load_type == HPXML::FuelLoadTypeFireplace
        obj_name = Constants.ObjectNameMiscFireplace
      end
      if obj_name.nil?
        runner.registerWarning("Unexpected fuel load type '#{fuel_load.fuel_load_type}'. The fuel load will not be modeled.")
        next
      end

      MiscLoads.apply_fuel(model, runner, fuel_load, obj_name, spaces[HPXML::LocationConditionedSpace],
                           @schedules_file, @hpxml.header.unavailable_periods)
    end
  end

  def self.add_lighting(runner, model, epw_file, spaces)
    Lighting.apply(runner, model, epw_file, spaces, @hpxml.lighting_groups, @hpxml.lighting, @eri_version,
                   @schedules_file, @cfa, @hpxml.header.unavailable_periods)
  end

  def self.add_pools_and_permanent_spas(runner, model, spaces)
    @hpxml.pools.each do |pool|
      next if pool.type == HPXML::TypeNone

      MiscLoads.apply_pool_or_permanent_spa_heater(runner, model, pool, Constants.ObjectNameMiscPoolHeater, spaces[HPXML::LocationConditionedSpace],
                                                   @schedules_file, @hpxml.header.unavailable_periods)
      next if pool.pump_type == HPXML::TypeNone

      MiscLoads.apply_pool_or_permanent_spa_pump(runner, model, pool, Constants.ObjectNameMiscPoolPump, spaces[HPXML::LocationConditionedSpace],
                                                 @schedules_file, @hpxml.header.unavailable_periods)
    end

    @hpxml.permanent_spas.each do |spa|
      next if spa.type == HPXML::TypeNone

      MiscLoads.apply_pool_or_permanent_spa_heater(runner, model, spa, Constants.ObjectNameMiscPermanentSpaHeater, spaces[HPXML::LocationConditionedSpace],
                                                   @schedules_file, @hpxml.header.unavailable_periods)
      next if spa.pump_type == HPXML::TypeNone

      MiscLoads.apply_pool_or_permanent_spa_pump(runner, model, spa, Constants.ObjectNameMiscPermanentSpaPump, spaces[HPXML::LocationConditionedSpace],
                                                 @schedules_file, @hpxml.header.unavailable_periods)
    end
  end

  def self.add_airflow(runner, model, weather, spaces, airloop_map)
    # Ducts
    duct_systems = {}
    @hpxml.hvac_distributions.each do |hvac_distribution|
      next unless hvac_distribution.distribution_system_type == HPXML::HVACDistributionTypeAir

      air_ducts = create_ducts(model, hvac_distribution, spaces)
      next if air_ducts.empty?

      # Connect AirLoopHVACs to ducts
      added_ducts = false
      hvac_distribution.hvac_systems.each do |hvac_system|
        next if airloop_map[hvac_system.id].nil?

        object = airloop_map[hvac_system.id]
        if duct_systems[air_ducts].nil?
          duct_systems[air_ducts] = object
          added_ducts = true
        elsif duct_systems[air_ducts] != object
          # Multiple air loops associated with this duct system, treat
          # as separate duct systems.
          air_ducts2 = create_ducts(model, hvac_distribution, spaces)
          duct_systems[air_ducts2] = object
          added_ducts = true
        end
      end
      if not added_ducts
        fail 'Unexpected error adding ducts to model.'
      end
    end

    # Duct leakage to outside warnings?
    # Need to check here instead of in schematron in case duct locations are defaulted
    @hpxml.hvac_distributions.each do |hvac_distribution|
      next unless hvac_distribution.distribution_system_type == HPXML::HVACDistributionTypeAir
      next if hvac_distribution.duct_leakage_measurements.empty?

      # Skip if there's a duct outside conditioned space
      next if hvac_distribution.ducts.select { |d| !HPXML::conditioned_locations_this_unit.include?(d.duct_location) }.size > 0

      # Issue warning if duct leakage to outside above a certain threshold and ducts completely in conditioned space
      issue_warning = false
      units = hvac_distribution.duct_leakage_measurements[0].duct_leakage_units
      lto_measurements = hvac_distribution.duct_leakage_measurements.select { |dlm| dlm.duct_leakage_total_or_to_outside == HPXML::DuctLeakageToOutside }
      sum_lto = lto_measurements.map { |dlm| dlm.duct_leakage_value }.sum(0.0)
      if units == HPXML::UnitsCFM25
        issue_warning = true if sum_lto > 0.04 * @cfa
      elsif units == HPXML::UnitsCFM50
        issue_warning = true if sum_lto > 0.06 * @cfa
      elsif units == HPXML::UnitsPercent
        issue_warning = true if sum_lto > 0.05
      end
      next unless issue_warning

      runner.registerWarning('Ducts are entirely within conditioned space but there is moderate leakage to the outside. Leakage to the outside is typically zero or near-zero in these situations, consider revising leakage values. Leakage will be modeled as heat lost to the ambient environment.')
    end

    # Create HVAC availability sensor
    @hvac_availability_sensor = nil
    if not @hvac_unavailable_periods.empty?
      avail_sch = ScheduleConstant.new(model, SchedulesFile::ColumnHVAC, 1.0, Constants.ScheduleTypeLimitsFraction, unavailable_periods: @hvac_unavailable_periods)
      avail_sch = avail_sch.schedule

      @hvac_availability_sensor = OpenStudio::Model::EnergyManagementSystemSensor.new(model, 'Schedule Value')
      @hvac_availability_sensor.setName('availability s')
      @hvac_availability_sensor.setKeyName(avail_sch.name.to_s)
    end

    Airflow.apply(model, runner, weather, spaces, @hpxml, @cfa, @nbeds,
                  @ncfl_ag, duct_systems, airloop_map, @clg_ssn_sensor, @eri_version,
                  @frac_windows_operable, @apply_ashrae140_assumptions, @schedules_file,
                  @hpxml.header.unavailable_periods, @hvac_availability_sensor)
  end

  def self.create_ducts(model, hvac_distribution, spaces)
    air_ducts = []

    # Duct leakage (supply/return => [value, units])
    leakage_to_outside = { HPXML::DuctTypeSupply => [0.0, nil],
                           HPXML::DuctTypeReturn => [0.0, nil] }
    hvac_distribution.duct_leakage_measurements.each do |duct_leakage_measurement|
      next unless [HPXML::UnitsCFM25, HPXML::UnitsCFM50, HPXML::UnitsPercent].include?(duct_leakage_measurement.duct_leakage_units) && (duct_leakage_measurement.duct_leakage_total_or_to_outside == 'to outside')
      next if duct_leakage_measurement.duct_type.nil?

      leakage_to_outside[duct_leakage_measurement.duct_type] = [duct_leakage_measurement.duct_leakage_value, duct_leakage_measurement.duct_leakage_units]
    end

    # Duct location, R-value, Area
    total_unconditioned_duct_area = { HPXML::DuctTypeSupply => 0.0,
                                      HPXML::DuctTypeReturn => 0.0 }
    hvac_distribution.ducts.each do |ducts|
      next if HPXML::conditioned_locations_this_unit.include? ducts.duct_location
      next if ducts.duct_type.nil?

      # Calculate total duct area in unconditioned spaces
      total_unconditioned_duct_area[ducts.duct_type] += ducts.duct_surface_area * ducts.duct_surface_area_multiplier
    end

    # Create duct objects
    hvac_distribution.ducts.each do |ducts|
      next if HPXML::conditioned_locations_this_unit.include? ducts.duct_location
      next if ducts.duct_type.nil?
      next if total_unconditioned_duct_area[ducts.duct_type] <= 0

      duct_loc_space, duct_loc_schedule = get_space_or_schedule_from_location(ducts.duct_location, model, spaces)

      # Apportion leakage to individual ducts by surface area
      duct_leakage_value = leakage_to_outside[ducts.duct_type][0] * ducts.duct_surface_area * ducts.duct_surface_area_multiplier / total_unconditioned_duct_area[ducts.duct_type]
      duct_leakage_units = leakage_to_outside[ducts.duct_type][1]

      duct_leakage_frac = nil
      if duct_leakage_units == HPXML::UnitsCFM25
        duct_leakage_cfm25 = duct_leakage_value
      elsif duct_leakage_units == HPXML::UnitsCFM50
        duct_leakage_cfm50 = duct_leakage_value
      elsif duct_leakage_units == HPXML::UnitsPercent
        duct_leakage_frac = duct_leakage_value
      else
        fail "#{ducts.duct_type.capitalize} ducts exist but leakage was not specified for distribution system '#{hvac_distribution.id}'."
      end

      air_ducts << Duct.new(ducts.duct_type, duct_loc_space, duct_loc_schedule, duct_leakage_frac, duct_leakage_cfm25, duct_leakage_cfm50,
                            ducts.duct_surface_area * ducts.duct_surface_area_multiplier, ducts.duct_effective_r_value, ducts.duct_buried_insulation_level)
    end

    # If all ducts are in conditioned space, model leakage as going to outside
    [HPXML::DuctTypeSupply, HPXML::DuctTypeReturn].each do |duct_side|
      next unless (leakage_to_outside[duct_side][0] > 0) && (total_unconditioned_duct_area[duct_side] == 0)

      duct_area = 0.0
      duct_effective_r_value = 99 # arbitrary
      duct_loc_space = nil # outside
      duct_loc_schedule = nil # outside
      duct_leakage_value = leakage_to_outside[duct_side][0]
      duct_leakage_units = leakage_to_outside[duct_side][1]

      if duct_leakage_units == HPXML::UnitsCFM25
        duct_leakage_cfm25 = duct_leakage_value
      elsif duct_leakage_units == HPXML::UnitsCFM50
        duct_leakage_cfm50 = duct_leakage_value
      elsif duct_leakage_units == HPXML::UnitsPercent
        duct_leakage_frac = duct_leakage_value
      else
        fail "#{duct_side.capitalize} ducts exist but leakage was not specified for distribution system '#{hvac_distribution.id}'."
      end

      air_ducts << Duct.new(duct_side, duct_loc_space, duct_loc_schedule, duct_leakage_frac, duct_leakage_cfm25, duct_leakage_cfm50, duct_area,
                            duct_effective_r_value, HPXML::DuctBuriedInsulationNone)
    end

    return air_ducts
  end

  def self.add_photovoltaics(model)
    @hpxml.pv_systems.each do |pv_system|
      next if pv_system.inverter.inverter_efficiency == @hpxml.pv_systems[0].inverter.inverter_efficiency

      fail 'Expected all InverterEfficiency values to be equal.'
    end
    @hpxml.pv_systems.each do |pv_system|
      PV.apply(model, @nbeds, pv_system)
    end
  end

  def self.add_generators(model)
    @hpxml.generators.each do |generator|
      Generator.apply(model, @nbeds, generator)
    end
  end

  def self.add_batteries(runner, model, spaces)
    @hpxml.batteries.each do |battery|
      # Assign space
      battery.additional_properties.space = get_space_from_location(battery.location, spaces)
      Battery.apply(runner, model, @hpxml.pv_systems, battery, @schedules_file)
    end
  end

  def self.add_additional_properties(model, hpxml_path, building_id, epw_file)
    # Store some data for use in reporting measure
    additionalProperties = model.getBuilding.additionalProperties
    additionalProperties.setFeature('hpxml_path', hpxml_path)
    additionalProperties.setFeature('hpxml_defaults_path', @hpxml_defaults_path)
    additionalProperties.setFeature('building_id', building_id.to_s)
    emissions_scenario_names = @hpxml.header.emissions_scenarios.map { |s| s.name }.to_s
    additionalProperties.setFeature('emissions_scenario_names', emissions_scenario_names)
    emissions_scenario_types = @hpxml.header.emissions_scenarios.map { |s| s.emissions_type }.to_s
    additionalProperties.setFeature('emissions_scenario_types', emissions_scenario_types)
    additionalProperties.setFeature('has_heating', @hpxml.total_fraction_heat_load_served > 0)
    additionalProperties.setFeature('has_cooling', @hpxml.total_fraction_cool_load_served > 0)
    additionalProperties.setFeature('is_southern_hemisphere', epw_file.latitude < 0)
  end

  def self.add_unmet_hours_output(model, spaces)
    # We do our own unmet hours calculation via EMS so that we can incorporate,
    # e.g., heating/cooling seasons into the logic.
    hvac_control = @hpxml.hvac_controls[0]
    if not hvac_control.nil?
      sim_year = @hpxml.header.sim_calendar_year
      htg_start_day = Schedule.get_day_num_from_month_day(sim_year, hvac_control.seasons_heating_begin_month, hvac_control.seasons_heating_begin_day)
      htg_end_day = Schedule.get_day_num_from_month_day(sim_year, hvac_control.seasons_heating_end_month, hvac_control.seasons_heating_end_day)
      clg_start_day = Schedule.get_day_num_from_month_day(sim_year, hvac_control.seasons_cooling_begin_month, hvac_control.seasons_cooling_begin_day)
      clg_end_day = Schedule.get_day_num_from_month_day(sim_year, hvac_control.seasons_cooling_end_month, hvac_control.seasons_cooling_end_day)
    end

    conditioned_zone = spaces[HPXML::LocationConditionedSpace].thermalZone.get

    # EMS sensors
    htg_sensor = OpenStudio::Model::EnergyManagementSystemSensor.new(model, 'Zone Heating Setpoint Not Met Time')
    htg_sensor.setName('zone htg unmet s')
    htg_sensor.setKeyName(conditioned_zone.name.to_s)

    clg_sensor = OpenStudio::Model::EnergyManagementSystemSensor.new(model, 'Zone Cooling Setpoint Not Met Time')
    clg_sensor.setName('zone clg unmet s')
    clg_sensor.setKeyName(conditioned_zone.name.to_s)

    # EMS program
    clg_hrs = 'clg_unmet_hours'
    htg_hrs = 'htg_unmet_hours'
    program = OpenStudio::Model::EnergyManagementSystemProgram.new(model)
    program.setName(Constants.ObjectNameUnmetHoursProgram)
    program.addLine("Set #{htg_hrs} = 0")
    program.addLine("Set #{clg_hrs} = 0")
    if @hpxml.total_fraction_heat_load_served > 0
      if htg_end_day >= htg_start_day
        line = "If ((DayOfYear >= #{htg_start_day}) && (DayOfYear <= #{htg_end_day}))"
      else
        line = "If ((DayOfYear >= #{htg_start_day}) || (DayOfYear <= #{htg_end_day}))"
      end
      line += " && (#{@hvac_availability_sensor.name} == 1)" if not @hvac_availability_sensor.nil?
      program.addLine(line)
      program.addLine("  Set #{htg_hrs} = #{htg_hrs} + #{htg_sensor.name}")
      program.addLine('EndIf')
    end
    if @hpxml.total_fraction_cool_load_served > 0
      if clg_end_day >= clg_start_day
        line = "If ((DayOfYear >= #{clg_start_day}) && (DayOfYear <= #{clg_end_day}))"
      else
        line = "If ((DayOfYear >= #{clg_start_day}) || (DayOfYear <= #{clg_end_day}))"
      end
      line += " && (#{@hvac_availability_sensor.name} == 1)" if not @hvac_availability_sensor.nil?
      program.addLine(line)
      program.addLine("  Set #{clg_hrs} = #{clg_hrs} + #{clg_sensor.name}")
      program.addLine('EndIf')
    end

    # EMS calling manager
    program_calling_manager = OpenStudio::Model::EnergyManagementSystemProgramCallingManager.new(model)
    program_calling_manager.setName("#{program.name} calling manager")
    program_calling_manager.setCallingPoint('EndOfZoneTimestepBeforeZoneReporting')
    program_calling_manager.addProgram(program)
  end

<<<<<<< HEAD
  def self.add_unmet_wh_loads(runner, model, weather, hw_plant_loop)
    @hpxml.water_heating_systems.each do |water_heating_system|
      #Get shower schedule max value
      shower_peak_flow = HotWaterAndAppliances.add_showers_and_calculate_max(model, runner, @hpxml, weather, water_heating_system, @eri_version, @schedules_file, @hpxml.header.unavailable_periods)
      sys_id = water_heating_system.id
      #Get the water storage tanks for the outlet temp sensor
      num_tanks = 0
      tank = nil

      hw_plant_loop.components.each do |c|
        next unless c.to_WaterHeaterMixed.is_initialized
        tank = c.to_WaterHeaterMixed.get
        num_tanks += 1
      end
      hw_plant_loop.components.each do |c|
        next unless c.to_WaterHeaterStratified.is_initialized
        tank = c.to_WaterHeaterStratified.get
        num_tanks += 1
      end

      if num_tanks > 1
        runner.registerError("Found more WHs than expected. There are #{num_tanks} water heaters instead of 1.")
      end

      # EMS sensors
      mixed_setpoint_sensor = OpenStudio::Model::EnergyManagementSystemSensor.new(model, 'Schedule Value')
      mixed_setpoint_sensor.setName('res_shower_mixsp')
      mixed_setpoint_sensor.setKeyName('mixed water temperature schedule')

      wh_temp_sensor = OpenStudio::Model::EnergyManagementSystemSensor.new(model, 'Water Heater Use Side Outlet Temperature')
      wh_temp_sensor.setName("#{tank.name} Outlet Temperature")
      wh_temp_sensor.setKeyName("#{tank.name}")

      shower_flow_sensor = OpenStudio::Model::EnergyManagementSystemSensor.new(model, 'Schedule Value')
      shower_flow_sensor.setName('Shower Volume')
      shower_flow_sensor.setKeyName('hot_water_showers')

      #cw_flow_sensor = OpenStudio::Model::EnergyManagementSystemSensor.new(model, 'Water Use Equipment Hot Water Volume')
      #cw_flow_sensor.setName('Clothes Washer Volume')
      #cw_flow_sensor.setKeyName('clothes washer')

      #dw_flow_sensor = OpenStudio::Model::EnergyManagementSystemSensor.new(model, 'Water Use Equipment Hot Water Volume')
      #dw_flow_sensor.setName('Dishwasher Volume')
      #dw_flow_sensor.setKeyName('dishwasher')

      #fx_flow_sensor = OpenStudio::Model::EnergyManagementSystemSensor.new(model, 'Water Use Equipment Hot Water Volume')
      #fx_flow_sensor.setName('Fixture Volume')
      #fx_flow_sensor.setKeyName('dhw fixtures')

      # EMS program
      unmet_wh_loads_program = OpenStudio::Model::EnergyManagementSystemProgram.new(model)
      unmet_wh_loads_program.setName(Constants.ObjectNameUnmetLoadsProgram)
      unmet_wh_loads_program.addLine("If #{shower_flow_sensor.name} > 0")
      unmet_wh_loads_program.addLine('Set ShowerTime=SystemTimeStep')
      unmet_wh_loads_program.addLine('Else')
      unmet_wh_loads_program.addLine('Set ShowerTime=0')
      unmet_wh_loads_program.addLine('EndIf')
      unmet_wh_loads_program.addLine("If (#{shower_flow_sensor.name} > 0) && (#{wh_temp_sensor.name} < #{mixed_setpoint_sensor.name})")
      #unmet_wh_loads_program.addLine("If (#{shower_flow_sensor.name} > 0) && (49 < #{mixed_setpoint_sensor.name})")
      unmet_wh_loads_program.addLine('Set ShowerSagTime=SystemTimeStep')
      #unmet_wh_loads_program.addLine("Set ShowerE=#{shower_flow_sensor.name} * #{shower_peak_flow} * 4141170 * (49 - #{mixed_setpoint_sensor.name})")
      unmet_wh_loads_program.addLine("Set ShowerE=#{shower_flow_sensor.name} * #{shower_peak_flow} * 4141170 * (#{wh_temp_sensor.name} - #{mixed_setpoint_sensor.name})")
      unmet_wh_loads_program.addLine('Else')
      unmet_wh_loads_program.addLine('Set ShowerSagTime=0')
      unmet_wh_loads_program.addLine('Set ShowerE=0')
      unmet_wh_loads_program.addLine('EndIf')

      # ProgramCallingManagers
      program_calling_manager = OpenStudio::Model::EnergyManagementSystemProgramCallingManager.new(model)
      program_calling_manager.setName("#{unmet_wh_loads_program.name} calling manager")
      program_calling_manager.setCallingPoint('EndOfSystemTimestepAfterHVACReporting')
      program_calling_manager.addProgram(unmet_wh_loads_program)

      # # output variables
      # shower_time_output_var = OpenStudio::Model::EnergyManagementSystemOutputVariable.new(model, 'ShowerTime')
      # shower_time_output_var.setName('ShowerTime')
      # shower_time_output_var.setTypeOfDataInVariable('Summed')
      # shower_time_output_var.setUpdateFrequency('SystemTimestep')
      # shower_time_output_var.setEMSProgramOrSubroutineName(unmet_wh_loads_program)
      # shower_time_output_var.setUnits('hr')

      # # output variables
      # shower_unmet_energy_output_var = OpenStudio::Model::EnergyManagementSystemOutputVariable.new(model, 'ShowerE')
      # shower_unmet_energy_output_var.setName('ShowerE')
      # shower_unmet_energy_output_var.setTypeOfDataInVariable('Summed')
      # shower_unmet_energy_output_var.setUpdateFrequency('SystemTimestep')
      # shower_unmet_energy_output_var.setEMSProgramOrSubroutineName(unmet_wh_loads_program)
      # shower_unmet_energy_output_var.setUnits('J')

      # # output variables
      # shower_unmet_time_output_var = OpenStudio::Model::EnergyManagementSystemOutputVariable.new(model, 'ShowerSagTime')
      # shower_unmet_time_output_var.setName('ShowerSagTime')
      # shower_unmet_time_output_var.setTypeOfDataInVariable('Summed')
      # shower_unmet_time_output_var.setUpdateFrequency('SystemTimestep')
      # shower_unmet_time_output_var.setEMSProgramOrSubroutineName(unmet_wh_loads_program)
      # shower_unmet_time_output_var.setUnits('hr')
    end
  end

=======
>>>>>>> 04b94ad5
  def self.add_loads_output(model, spaces, add_component_loads)
    conditioned_zone = spaces[HPXML::LocationConditionedSpace].thermalZone.get

    if @apply_ashrae140_assumptions
      total_heat_load_served = 1.0
      total_cool_load_served = 1.0
    else
      total_heat_load_served = @hpxml.total_fraction_heat_load_served
      total_cool_load_served = @hpxml.total_fraction_cool_load_served
    end

    liv_load_sensors, intgain_dehumidifier = add_total_loads_output(model, conditioned_zone, total_heat_load_served, total_cool_load_served)
    return unless add_component_loads

    add_component_loads_output(model, conditioned_zone, liv_load_sensors, intgain_dehumidifier, total_heat_load_served, total_cool_load_served)
  end

  def self.add_total_loads_output(model, conditioned_zone, total_heat_load_served, total_cool_load_served)
    # Energy transferred in the conditioned space, used for determining heating (winter) vs cooling (summer)
    liv_load_sensors = {}
    liv_load_sensors[:htg] = OpenStudio::Model::EnergyManagementSystemSensor.new(model, "Heating:EnergyTransfer:Zone:#{conditioned_zone.name.to_s.upcase}")
    liv_load_sensors[:htg].setName('htg_load_liv')
    liv_load_sensors[:clg] = OpenStudio::Model::EnergyManagementSystemSensor.new(model, "Cooling:EnergyTransfer:Zone:#{conditioned_zone.name.to_s.upcase}")
    liv_load_sensors[:clg].setName('clg_load_liv')

    # Total energy transferred (above plus ducts)
    tot_load_sensors = {}
    tot_load_sensors[:htg] = OpenStudio::Model::EnergyManagementSystemSensor.new(model, 'Heating:EnergyTransfer')
    tot_load_sensors[:htg].setName('htg_load_tot')
    tot_load_sensors[:clg] = OpenStudio::Model::EnergyManagementSystemSensor.new(model, 'Cooling:EnergyTransfer')
    tot_load_sensors[:clg].setName('clg_load_tot')

    # Need to adjusted E+ EnergyTransfer meters for dehumidifiers
    intgain_dehumidifier = nil
    model.getZoneHVACDehumidifierDXs.each do |e|
      next unless e.thermalZone.get.name.to_s == conditioned_zone.name.to_s

      { 'Zone Dehumidifier Sensible Heating Energy' => 'ig_dehumidifier' }.each do |var, name|
        intgain_dehumidifier = OpenStudio::Model::EnergyManagementSystemSensor.new(model, var)
        intgain_dehumidifier.setName(name)
        intgain_dehumidifier.setKeyName(e.name.to_s)
      end
    end

    # EMS program
    program = OpenStudio::Model::EnergyManagementSystemProgram.new(model)
    program.setName(Constants.ObjectNameTotalLoadsProgram)
    program.addLine('Set loads_htg_tot = 0')
    program.addLine('Set loads_clg_tot = 0')
    program.addLine("If #{liv_load_sensors[:htg].name} > 0")
    s = "  Set loads_htg_tot = (#{tot_load_sensors[:htg].name} - #{tot_load_sensors[:clg].name}) * #{total_heat_load_served}"
    if not intgain_dehumidifier.nil?
      s += " - #{intgain_dehumidifier.name}"
    end
    program.addLine(s)
    program.addLine("ElseIf #{liv_load_sensors[:clg].name} > 0")
    s = "  Set loads_clg_tot = (#{tot_load_sensors[:clg].name} - #{tot_load_sensors[:htg].name}) * #{total_cool_load_served}"
    if not intgain_dehumidifier.nil?
      s += " + #{intgain_dehumidifier.name}"
    end
    program.addLine(s)
    program.addLine('EndIf')

    # EMS calling manager
    program_calling_manager = OpenStudio::Model::EnergyManagementSystemProgramCallingManager.new(model)
    program_calling_manager.setName("#{program.name} calling manager")
    program_calling_manager.setCallingPoint('EndOfZoneTimestepAfterZoneReporting')
    program_calling_manager.addProgram(program)

    return liv_load_sensors, intgain_dehumidifier
  end

  def self.add_component_loads_output(model, conditioned_zone, liv_load_sensors, intgain_dehumidifier, total_heat_load_served, total_cool_load_served)
    # Prevent certain objects (e.g., OtherEquipment) from being counted towards both, e.g., ducts and internal gains
    objects_already_processed = []

    # EMS Sensors: Surfaces, SubSurfaces, InternalMass
    surfaces_sensors = { walls: [],
                         rim_joists: [],
                         foundation_walls: [],
                         floors: [],
                         slabs: [],
                         ceilings: [],
                         roofs: [],
                         windows_conduction: [],
                         windows_solar: [],
                         doors: [],
                         skylights_conduction: [],
                         skylights_solar: [],
                         internal_mass: [] }

    # Output diagnostics needed for some output variables used below
    output_diagnostics = model.getOutputDiagnostics
    output_diagnostics.addKey('DisplayAdvancedReportVariables')

    area_tolerance = UnitConversions.convert(1.0, 'ft^2', 'm^2')

    model.getSurfaces.sort.each do |s|
      next unless s.space.get.thermalZone.get.name.to_s == conditioned_zone.name.to_s

      surface_type = s.additionalProperties.getFeatureAsString('SurfaceType')
      if not surface_type.is_initialized
        fail "Could not identify surface type for surface: '#{s.name}'."
      end

      surface_type = surface_type.get

      s.subSurfaces.each do |ss|
        # Conduction (windows, skylights, doors)
        key = { 'Window' => :windows_conduction,
                'Door' => :doors,
                'Skylight' => :skylights_conduction }[surface_type]
        fail "Unexpected subsurface for component loads: '#{ss.name}'." if key.nil?

        if (surface_type == 'Window') || (surface_type == 'Skylight')
          vars = { 'Surface Inside Face Convection Heat Gain Energy' => 'ss_conv',
                   'Surface Inside Face Internal Gains Radiation Heat Gain Energy' => 'ss_ig',
                   'Surface Inside Face Net Surface Thermal Radiation Heat Gain Energy' => 'ss_surf' }
        else
          vars = { 'Surface Inside Face Solar Radiation Heat Gain Energy' => 'ss_sol',
                   'Surface Inside Face Lights Radiation Heat Gain Energy' => 'ss_lgt',
                   'Surface Inside Face Convection Heat Gain Energy' => 'ss_conv',
                   'Surface Inside Face Internal Gains Radiation Heat Gain Energy' => 'ss_ig',
                   'Surface Inside Face Net Surface Thermal Radiation Heat Gain Energy' => 'ss_surf' }
        end

        vars.each do |var, name|
          surfaces_sensors[key] << []
          sensor = OpenStudio::Model::EnergyManagementSystemSensor.new(model, var)
          sensor.setName(name)
          sensor.setKeyName(ss.name.to_s)
          surfaces_sensors[key][-1] << sensor
        end

        # Solar (windows, skylights)
        next unless (surface_type == 'Window') || (surface_type == 'Skylight')

        key = { 'Window' => :windows_solar,
                'Skylight' => :skylights_solar }[surface_type]
        vars = { 'Surface Window Transmitted Solar Radiation Energy' => 'ss_trans_in',
                 'Surface Window Shortwave from Zone Back Out Window Heat Transfer Rate' => 'ss_back_out',
                 'Surface Window Total Glazing Layers Absorbed Shortwave Radiation Rate' => 'ss_sw_abs',
                 'Surface Window Total Glazing Layers Absorbed Solar Radiation Energy' => 'ss_sol_abs',
                 'Surface Inside Face Initial Transmitted Diffuse Transmitted Out Window Solar Radiation Rate' => 'ss_trans_out' }

        surfaces_sensors[key] << []
        vars.each do |var, name|
          sensor = OpenStudio::Model::EnergyManagementSystemSensor.new(model, var)
          sensor.setName(name)
          sensor.setKeyName(ss.name.to_s)
          surfaces_sensors[key][-1] << sensor
        end
      end

      next if s.netArea < area_tolerance # Skip parent surfaces (of subsurfaces) that have near zero net area

      key = { 'FoundationWall' => :foundation_walls,
              'RimJoist' => :rim_joists,
              'Wall' => :walls,
              'Slab' => :slabs,
              'Floor' => :floors,
              'Ceiling' => :ceilings,
              'Roof' => :roofs,
              'InferredCeiling' => :internal_mass,
              'InferredFloor' => :internal_mass }[surface_type]
      fail "Unexpected surface for component loads: '#{s.name}'." if key.nil?

      surfaces_sensors[key] << []
      { 'Surface Inside Face Convection Heat Gain Energy' => 's_conv',
        'Surface Inside Face Internal Gains Radiation Heat Gain Energy' => 's_ig',
        'Surface Inside Face Solar Radiation Heat Gain Energy' => 's_sol',
        'Surface Inside Face Lights Radiation Heat Gain Energy' => 's_lgt',
        'Surface Inside Face Net Surface Thermal Radiation Heat Gain Energy' => 's_surf' }.each do |var, name|
        sensor = OpenStudio::Model::EnergyManagementSystemSensor.new(model, var)
        sensor.setName(name)
        sensor.setKeyName(s.name.to_s)
        surfaces_sensors[key][-1] << sensor
      end
    end

    model.getInternalMasss.sort.each do |m|
      next unless m.space.get.thermalZone.get.name.to_s == conditioned_zone.name.to_s

      surfaces_sensors[:internal_mass] << []
      { 'Surface Inside Face Convection Heat Gain Energy' => 'im_conv',
        'Surface Inside Face Internal Gains Radiation Heat Gain Energy' => 'im_ig',
        'Surface Inside Face Solar Radiation Heat Gain Energy' => 'im_sol',
        'Surface Inside Face Lights Radiation Heat Gain Energy' => 'im_lgt',
        'Surface Inside Face Net Surface Thermal Radiation Heat Gain Energy' => 'im_surf' }.each do |var, name|
        sensor = OpenStudio::Model::EnergyManagementSystemSensor.new(model, var)
        sensor.setName(name)
        sensor.setKeyName(m.name.to_s)
        surfaces_sensors[:internal_mass][-1] << sensor
      end
    end

    # EMS Sensors: Infiltration, Mechanical Ventilation, Natural Ventilation, Whole House Fan
    infil_sensors = []
    natvent_sensors = []
    whf_sensors = []
    { Constants.ObjectNameInfiltration => infil_sensors,
      Constants.ObjectNameNaturalVentilation => natvent_sensors,
      Constants.ObjectNameWholeHouseFan => whf_sensors }.each do |prefix, array|
      model.getSpaceInfiltrationDesignFlowRates.sort.each do |i|
        next unless i.name.to_s.start_with? prefix
        next unless i.space.get.thermalZone.get.name.to_s == conditioned_zone.name.to_s

        { 'Infiltration Sensible Heat Gain Energy' => prefix.gsub(' ', '_') + '_' + 'gain',
          'Infiltration Sensible Heat Loss Energy' => prefix.gsub(' ', '_') + '_' + 'loss' }.each do |var, name|
          airflow_sensor = OpenStudio::Model::EnergyManagementSystemSensor.new(model, var)
          airflow_sensor.setName(name)
          airflow_sensor.setKeyName(i.name.to_s)
          array << airflow_sensor
        end
      end
    end

    mechvents_sensors = []
    model.getElectricEquipments.sort.each do |o|
      next unless o.name.to_s.start_with? Constants.ObjectNameMechanicalVentilation

      mechvents_sensors << []
      { 'Electric Equipment Convective Heating Energy' => 'mv_conv',
        'Electric Equipment Radiant Heating Energy' => 'mv_rad' }.each do |var, name|
        mechvent_sensor = OpenStudio::Model::EnergyManagementSystemSensor.new(model, var)
        mechvent_sensor.setName(name)
        mechvent_sensor.setKeyName(o.name.to_s)
        mechvents_sensors[-1] << mechvent_sensor
        objects_already_processed << o
      end
    end
    model.getOtherEquipments.sort.each do |o|
      next unless o.name.to_s.start_with? Constants.ObjectNameMechanicalVentilationHouseFan

      mechvents_sensors << []
      { 'Other Equipment Convective Heating Energy' => 'mv_conv',
        'Other Equipment Radiant Heating Energy' => 'mv_rad' }.each do |var, name|
        mechvent_sensor = OpenStudio::Model::EnergyManagementSystemSensor.new(model, var)
        mechvent_sensor.setName(name)
        mechvent_sensor.setKeyName(o.name.to_s)
        mechvents_sensors[-1] << mechvent_sensor
        objects_already_processed << o
      end
    end

    # EMS Sensors: Ducts
    ducts_sensors = []
    ducts_mix_gain_sensor = nil
    ducts_mix_loss_sensor = nil

    has_duct_zone_mixing = false
    conditioned_zone.airLoopHVACs.sort.each do |airloop|
      conditioned_zone.zoneMixing.each do |zone_mix|
        next unless zone_mix.name.to_s.start_with? airloop.name.to_s.gsub(' ', '_')

        has_duct_zone_mixing = true
      end
    end

    if has_duct_zone_mixing
      ducts_mix_gain_sensor = OpenStudio::Model::EnergyManagementSystemSensor.new(model, 'Zone Mixing Sensible Heat Gain Energy')
      ducts_mix_gain_sensor.setName('duct_mix_gain')
      ducts_mix_gain_sensor.setKeyName(conditioned_zone.name.to_s)

      ducts_mix_loss_sensor = OpenStudio::Model::EnergyManagementSystemSensor.new(model, 'Zone Mixing Sensible Heat Loss Energy')
      ducts_mix_loss_sensor.setName('duct_mix_loss')
      ducts_mix_loss_sensor.setKeyName(conditioned_zone.name.to_s)
    end

    # Duct losses
    model.getOtherEquipments.sort.each do |o|
      next if objects_already_processed.include? o

      is_duct_load = o.additionalProperties.getFeatureAsBoolean(Constants.IsDuctLoadForReport)
      next unless is_duct_load.is_initialized

      objects_already_processed << o
      next unless is_duct_load.get

      ducts_sensors << []
      { 'Other Equipment Convective Heating Energy' => 'ducts_conv',
        'Other Equipment Radiant Heating Energy' => 'ducts_rad' }.each do |var, name|
        ducts_sensor = OpenStudio::Model::EnergyManagementSystemSensor.new(model, var)
        ducts_sensor.setName(name)
        ducts_sensor.setKeyName(o.name.to_s)
        ducts_sensors[-1] << ducts_sensor
      end
    end

    # EMS Sensors: Lighting
    lightings_sensors = []
    lightings_sensors << []
    model.getLightss.sort.each do |e|
      next unless e.space.get.thermalZone.get.name.to_s == conditioned_zone.name.to_s

      lightings_sensors << []
      { 'Lights Convective Heating Energy' => 'ig_lgt_conv',
        'Lights Radiant Heating Energy' => 'ig_lgt_rad',
        'Lights Visible Radiation Heating Energy' => 'ig_lgt_vis' }.each do |var, name|
        intgains_lights_sensor = OpenStudio::Model::EnergyManagementSystemSensor.new(model, var)
        intgains_lights_sensor.setName(name)
        intgains_lights_sensor.setKeyName(e.name.to_s)
        lightings_sensors[-1] << intgains_lights_sensor
      end
    end

    # EMS Sensors: Internal Gains
    intgains_sensors = []

    model.getElectricEquipments.sort.each do |o|
      next unless o.space.get.thermalZone.get.name.to_s == conditioned_zone.name.to_s
      next if objects_already_processed.include? o

      intgains_sensors << []
      { 'Electric Equipment Convective Heating Energy' => 'ig_ee_conv',
        'Electric Equipment Radiant Heating Energy' => 'ig_ee_rad' }.each do |var, name|
        intgains_elec_equip_sensor = OpenStudio::Model::EnergyManagementSystemSensor.new(model, var)
        intgains_elec_equip_sensor.setName(name)
        intgains_elec_equip_sensor.setKeyName(o.name.to_s)
        intgains_sensors[-1] << intgains_elec_equip_sensor
      end
    end

    model.getOtherEquipments.sort.each do |o|
      next unless o.space.get.thermalZone.get.name.to_s == conditioned_zone.name.to_s
      next if objects_already_processed.include? o

      intgains_sensors << []
      { 'Other Equipment Convective Heating Energy' => 'ig_oe_conv',
        'Other Equipment Radiant Heating Energy' => 'ig_oe_rad' }.each do |var, name|
        intgains_other_equip_sensor = OpenStudio::Model::EnergyManagementSystemSensor.new(model, var)
        intgains_other_equip_sensor.setName(name)
        intgains_other_equip_sensor.setKeyName(o.name.to_s)
        intgains_sensors[-1] << intgains_other_equip_sensor
      end
    end

    model.getPeoples.sort.each do |e|
      next unless e.space.get.thermalZone.get.name.to_s == conditioned_zone.name.to_s

      intgains_sensors << []
      { 'People Convective Heating Energy' => 'ig_ppl_conv',
        'People Radiant Heating Energy' => 'ig_ppl_rad' }.each do |var, name|
        intgains_people = OpenStudio::Model::EnergyManagementSystemSensor.new(model, var)
        intgains_people.setName(name)
        intgains_people.setKeyName(e.name.to_s)
        intgains_sensors[-1] << intgains_people
      end
    end

    if not intgain_dehumidifier.nil?
      intgains_sensors[-1] << intgain_dehumidifier
    end

    intgains_dhw_sensors = {}

    (model.getWaterHeaterMixeds + model.getWaterHeaterStratifieds).sort.each do |wh|
      next unless wh.ambientTemperatureThermalZone.is_initialized
      next unless wh.ambientTemperatureThermalZone.get.name.to_s == conditioned_zone.name.to_s

      dhw_sensor = OpenStudio::Model::EnergyManagementSystemSensor.new(model, 'Water Heater Heat Loss Energy')
      dhw_sensor.setName('dhw_loss')
      dhw_sensor.setKeyName(wh.name.to_s)

      if wh.is_a? OpenStudio::Model::WaterHeaterMixed
        oncycle_loss = wh.onCycleLossFractiontoThermalZone
        offcycle_loss = wh.offCycleLossFractiontoThermalZone
      else
        oncycle_loss = wh.skinLossFractiontoZone
        offcycle_loss = wh.offCycleFlueLossFractiontoZone
      end

      dhw_rtf_sensor = OpenStudio::Model::EnergyManagementSystemSensor.new(model, 'Water Heater Runtime Fraction')
      dhw_rtf_sensor.setName('dhw_rtf')
      dhw_rtf_sensor.setKeyName(wh.name.to_s)

      intgains_dhw_sensors[dhw_sensor] = [offcycle_loss, oncycle_loss, dhw_rtf_sensor]
    end

    nonsurf_names = ['intgains', 'lighting', 'infil', 'mechvent', 'natvent', 'whf', 'ducts']

    # EMS program
    program = OpenStudio::Model::EnergyManagementSystemProgram.new(model)
    program.setName(Constants.ObjectNameComponentLoadsProgram)

    # EMS program: Surfaces
    surfaces_sensors.each do |k, surface_sensors|
      program.addLine("Set hr_#{k} = 0")
      surface_sensors.each do |sensors|
        s = "Set hr_#{k} = hr_#{k}"
        sensors.each do |sensor|
          # remove ss_net if switch
          if sensor.name.to_s.start_with?('ss_net', 'ss_sol_abs', 'ss_trans_in')
            s += " - #{sensor.name}"
          elsif sensor.name.to_s.start_with?('ss_sw_abs', 'ss_trans_out', 'ss_back_out')
            s += " + #{sensor.name} * ZoneTimestep * 3600"
          else
            s += " + #{sensor.name}"
          end
        end
        program.addLine(s) if sensors.size > 0
      end
    end

    # EMS program: Lighting
    program.addLine('Set hr_lighting = 0')
    lightings_sensors.each do |lighting_sensors|
      s = 'Set hr_lighting = hr_lighting'
      lighting_sensors.each do |sensor|
        s += " - #{sensor.name}"
      end
      program.addLine(s) if lighting_sensors.size > 0
    end

    # EMS program: Internal gains
    program.addLine('Set hr_intgains = 0')
    intgains_sensors.each do |intgain_sensors|
      s = 'Set hr_intgains = hr_intgains'
      intgain_sensors.each do |sensor|
        s += " - #{sensor.name}"
      end
      program.addLine(s) if intgain_sensors.size > 0
    end
    intgains_dhw_sensors.each do |sensor, vals|
      off_loss, on_loss, rtf_sensor = vals
      program.addLine("Set hr_intgains = hr_intgains + #{sensor.name} * (#{off_loss}*(1-#{rtf_sensor.name}) + #{on_loss}*#{rtf_sensor.name})") # Water heater tank losses to zone
    end

    # EMS program: Infiltration, Natural Ventilation, Mechanical Ventilation, Ducts
    { infil_sensors => 'infil',
      natvent_sensors => 'natvent',
      whf_sensors => 'whf' }.each do |sensors, loadtype|
      program.addLine("Set hr_#{loadtype} = 0")
      s = "Set hr_#{loadtype} = hr_#{loadtype}"
      sensors.each do |sensor|
        if sensor.name.to_s.include? 'gain'
          s += " - #{sensor.name}"
        elsif sensor.name.to_s.include? 'loss'
          s += " + #{sensor.name}"
        end
      end
      program.addLine(s) if sensors.size > 0
    end
    { mechvents_sensors => 'mechvent',
      ducts_sensors => 'ducts' }.each do |all_sensors, loadtype|
      program.addLine("Set hr_#{loadtype} = 0")
      all_sensors.each do |sensors|
        s = "Set hr_#{loadtype} = hr_#{loadtype}"
        sensors.each do |sensor|
          s += " - #{sensor.name}"
        end
        program.addLine(s) if sensors.size > 0
      end
    end
    if (not ducts_mix_loss_sensor.nil?) && (not ducts_mix_gain_sensor.nil?)
      program.addLine("Set hr_ducts = hr_ducts + (#{ducts_mix_loss_sensor.name} - #{ducts_mix_gain_sensor.name})")
    end

    # EMS program: Heating vs Cooling logic
    program.addLine('Set htg_mode = 0')
    program.addLine('Set clg_mode = 0')
    program.addLine("If (#{liv_load_sensors[:htg].name} > 0)") # Assign hour to heating if heating load
    program.addLine("  Set htg_mode = #{total_heat_load_served}")
    program.addLine("ElseIf (#{liv_load_sensors[:clg].name} > 0)") # Assign hour to cooling if cooling load
    program.addLine("  Set clg_mode = #{total_cool_load_served}")
    program.addLine("ElseIf (#{@clg_ssn_sensor.name} > 0)") # No load, assign hour to cooling if in cooling season definition (Note: natural ventilation & whole house fan only operate during the cooling season)
    program.addLine("  Set clg_mode = #{total_cool_load_served}")
    program.addLine('Else') # No load, assign hour to heating if not in cooling season definition
    program.addLine("  Set htg_mode = #{total_heat_load_served}")
    program.addLine('EndIf')

    [:htg, :clg].each do |mode|
      if mode == :htg
        sign = ''
      else
        sign = '-'
      end
      surfaces_sensors.keys.each do |k|
        program.addLine("Set loads_#{mode}_#{k} = #{sign}hr_#{k} * #{mode}_mode")
      end
      nonsurf_names.each do |nonsurf_name|
        program.addLine("Set loads_#{mode}_#{nonsurf_name} = #{sign}hr_#{nonsurf_name} * #{mode}_mode")
      end
    end

    # EMS calling manager
    program_calling_manager = OpenStudio::Model::EnergyManagementSystemProgramCallingManager.new(model)
    program_calling_manager.setName("#{program.name} calling manager")
    program_calling_manager.setCallingPoint('EndOfZoneTimestepAfterZoneReporting')
    program_calling_manager.addProgram(program)
  end

  def self.set_output_files(model)
    oj = model.getOutputJSON
    oj.setOptionType('TimeSeriesAndTabular')
    oj.setOutputJSON(false)
    oj.setOutputMessagePack(true)

    ocf = model.getOutputControlFiles
    ocf.setOutputAUDIT(@debug)
    ocf.setOutputBND(@debug)
    ocf.setOutputEIO(@debug)
    ocf.setOutputESO(@debug)
    ocf.setOutputMDD(@debug)
    ocf.setOutputMTD(@debug)
    ocf.setOutputMTR(@debug)
    ocf.setOutputRDD(@debug)
    ocf.setOutputSHD(@debug)
    ocf.setOutputSQLite(@debug)
    ocf.setOutputPerfLog(@debug)
  end

  def self.add_ems_debug_output(model)
    oems = model.getOutputEnergyManagementSystem
    oems.setActuatorAvailabilityDictionaryReporting('Verbose')
    oems.setInternalVariableAvailabilityDictionaryReporting('Verbose')
    oems.setEMSRuntimeLanguageDebugOutputLevel('Verbose')
  end

  def self.set_surface_interior(model, spaces, surface, hpxml_surface)
    interior_adjacent_to = hpxml_surface.interior_adjacent_to
    if HPXML::conditioned_below_grade_locations.include? interior_adjacent_to
      surface.setSpace(create_or_get_space(model, spaces, HPXML::LocationConditionedSpace))
    else
      surface.setSpace(create_or_get_space(model, spaces, interior_adjacent_to))
    end
  end

  def self.set_surface_exterior(model, spaces, surface, hpxml_surface)
    exterior_adjacent_to = hpxml_surface.exterior_adjacent_to
    is_adiabatic = hpxml_surface.is_adiabatic
    if [HPXML::LocationOutside, HPXML::LocationManufacturedHomeUnderBelly].include? exterior_adjacent_to
      surface.setOutsideBoundaryCondition('Outdoors')
    elsif exterior_adjacent_to == HPXML::LocationGround
      surface.setOutsideBoundaryCondition('Foundation')
    elsif is_adiabatic
      surface.setOutsideBoundaryCondition('Adiabatic')
    elsif [HPXML::LocationOtherHeatedSpace, HPXML::LocationOtherMultifamilyBufferSpace,
           HPXML::LocationOtherNonFreezingSpace, HPXML::LocationOtherHousingUnit].include? exterior_adjacent_to
      set_surface_otherside_coefficients(surface, exterior_adjacent_to, model, spaces)
    elsif HPXML::conditioned_below_grade_locations.include? exterior_adjacent_to
      adjacent_surface = surface.createAdjacentSurface(create_or_get_space(model, spaces, HPXML::LocationConditionedSpace)).get
      adjacent_surface.additionalProperties.setFeature('SurfaceType', surface.additionalProperties.getFeatureAsString('SurfaceType').get)
    else
      adjacent_surface = surface.createAdjacentSurface(create_or_get_space(model, spaces, exterior_adjacent_to)).get
      adjacent_surface.additionalProperties.setFeature('SurfaceType', surface.additionalProperties.getFeatureAsString('SurfaceType').get)
    end
  end

  def self.set_surface_otherside_coefficients(surface, exterior_adjacent_to, model, spaces)
    otherside_coeffs = nil
    model.getSurfacePropertyOtherSideCoefficientss.each do |c|
      next unless c.name.to_s == exterior_adjacent_to

      otherside_coeffs = c
    end
    if otherside_coeffs.nil?
      # Create E+ other side coefficient object
      otherside_coeffs = OpenStudio::Model::SurfacePropertyOtherSideCoefficients.new(model)
      otherside_coeffs.setName(exterior_adjacent_to)
      otherside_coeffs.setCombinedConvectiveRadiativeFilmCoefficient(UnitConversions.convert(1.0 / Material.AirFilmVertical.rvalue, 'Btu/(hr*ft^2*F)', 'W/(m^2*K)'))
      # Schedule of space temperature, can be shared with water heater/ducts
      sch = get_space_temperature_schedule(model, exterior_adjacent_to, spaces)
      otherside_coeffs.setConstantTemperatureSchedule(sch)
    end
    surface.setSurfacePropertyOtherSideCoefficients(otherside_coeffs)
    surface.setSunExposure('NoSun')
    surface.setWindExposure('NoWind')
  end

  def self.get_space_temperature_schedule(model, location, spaces)
    # Create outside boundary schedules to be actuated by EMS,
    # can be shared by any surface, duct adjacent to / located in those spaces

    # return if already exists
    model.getScheduleConstants.each do |sch|
      next unless sch.name.to_s == location

      return sch
    end

    sch = OpenStudio::Model::ScheduleConstant.new(model)
    sch.setName(location)

    space_values = Geometry.get_temperature_scheduled_space_values(location)

    if location == HPXML::LocationOtherHeatedSpace
      # Create a sensor to get dynamic heating setpoint
      htg_sch = spaces[HPXML::LocationConditionedSpace].thermalZone.get.thermostatSetpointDualSetpoint.get.heatingSetpointTemperatureSchedule.get
      sensor_htg_spt = OpenStudio::Model::EnergyManagementSystemSensor.new(model, 'Schedule Value')
      sensor_htg_spt.setName('htg_spt')
      sensor_htg_spt.setKeyName(htg_sch.name.to_s)
      space_values[:temp_min] = sensor_htg_spt.name.to_s
    end

    # Schedule type limits compatible
    schedule_type_limits = OpenStudio::Model::ScheduleTypeLimits.new(model)
    schedule_type_limits.setUnitType('Temperature')
    sch.setScheduleTypeLimits(schedule_type_limits)

    # Sensors
    if space_values[:indoor_weight] > 0
      sensor_ia = OpenStudio::Model::EnergyManagementSystemSensor.new(model, 'Zone Air Temperature')
      sensor_ia.setName('cond_zone_temp')
      sensor_ia.setKeyName(spaces[HPXML::LocationConditionedSpace].thermalZone.get.name.to_s)
    end

    if space_values[:outdoor_weight] > 0
      sensor_oa = OpenStudio::Model::EnergyManagementSystemSensor.new(model, 'Site Outdoor Air Drybulb Temperature')
      sensor_oa.setName('oa_temp')
    end

    if space_values[:ground_weight] > 0
      sensor_gnd = OpenStudio::Model::EnergyManagementSystemSensor.new(model, 'Site Surface Ground Temperature')
      sensor_gnd.setName('ground_temp')
    end

    actuator = OpenStudio::Model::EnergyManagementSystemActuator.new(sch, *EPlus::EMSActuatorScheduleConstantValue)
    actuator.setName("#{location.gsub(' ', '_').gsub('-', '_')}_temp_sch")

    # EMS to actuate schedule
    program = OpenStudio::Model::EnergyManagementSystemProgram.new(model)
    program.setName("#{location.gsub('-', '_')} Temperature Program")
    program.addLine("Set #{actuator.name} = 0.0")
    if not sensor_ia.nil?
      program.addLine("Set #{actuator.name} = #{actuator.name} + (#{sensor_ia.name} * #{space_values[:indoor_weight]})")
    end
    if not sensor_oa.nil?
      program.addLine("Set #{actuator.name} = #{actuator.name} + (#{sensor_oa.name} * #{space_values[:outdoor_weight]})")
    end
    if not sensor_gnd.nil?
      program.addLine("Set #{actuator.name} = #{actuator.name} + (#{sensor_gnd.name} * #{space_values[:ground_weight]})")
    end
    if not space_values[:temp_min].nil?
      if space_values[:temp_min].is_a? String
        min_temp_c = space_values[:temp_min]
      else
        min_temp_c = UnitConversions.convert(space_values[:temp_min], 'F', 'C')
      end
      program.addLine("If #{actuator.name} < #{min_temp_c}")
      program.addLine("Set #{actuator.name} = #{min_temp_c}")
      program.addLine('EndIf')
    end

    program_cm = OpenStudio::Model::EnergyManagementSystemProgramCallingManager.new(model)
    program_cm.setName("#{program.name} calling manager")
    program_cm.setCallingPoint('EndOfSystemTimestepAfterHVACReporting')
    program_cm.addProgram(program)

    return sch
  end

  # Returns an OS:Space, or temperature OS:Schedule for a MF space, or nil if outside
  # Should be called when the object's energy use is sensitive to ambient temperature
  # (e.g., water heaters and ducts).
  def self.get_space_or_schedule_from_location(location, model, spaces)
    return if [HPXML::LocationOtherExterior,
               HPXML::LocationOutside,
               HPXML::LocationRoofDeck].include? location

    sch = nil
    space = nil
    if [HPXML::LocationOtherHeatedSpace,
        HPXML::LocationOtherHousingUnit,
        HPXML::LocationOtherMultifamilyBufferSpace,
        HPXML::LocationOtherNonFreezingSpace,
        HPXML::LocationExteriorWall,
        HPXML::LocationUnderSlab].include? location
      # if located in spaces where we don't model a thermal zone, create and return temperature schedule
      sch = get_space_temperature_schedule(model, location, spaces)
    else
      space = get_space_from_location(location, spaces)
    end

    return space, sch
  end

  # Returns an OS:Space, or nil if a MF space or outside
  # Should be called when the object's energy use is NOT sensitive to ambient temperature
  # (e.g., appliances).
  def self.get_space_from_location(location, spaces)
    return if [HPXML::LocationOutside,
               HPXML::LocationOtherHeatedSpace,
               HPXML::LocationOtherHousingUnit,
               HPXML::LocationOtherMultifamilyBufferSpace,
               HPXML::LocationOtherNonFreezingSpace].include? location

    if HPXML::conditioned_locations.include? location
      location = HPXML::LocationConditionedSpace
    end

    return spaces[location]
  end

  def self.set_subsurface_exterior(surface, spaces, model, hpxml_surface)
    # Set its parent surface outside boundary condition, which will be also applied to subsurfaces through OS
    # The parent surface is entirely comprised of the subsurface.

    # Subsurface on foundation wall, set it to be adjacent to outdoors
    if hpxml_surface.exterior_adjacent_to == HPXML::LocationGround
      surface.setOutsideBoundaryCondition('Outdoors')
    else
      set_surface_exterior(model, spaces, surface, hpxml_surface)
    end
  end

  def self.set_foundation_and_walls_top()
    @foundation_top = 0
    @hpxml.floors.each do |floor|
      # Keeping the floor at ground level for ASHRAE 140 tests yields the expected results
      if floor.is_floor && floor.is_exterior && !@apply_ashrae140_assumptions
        @foundation_top = 2.0
      end
    end
    @hpxml.foundation_walls.each do |foundation_wall|
      top = -1 * foundation_wall.depth_below_grade + foundation_wall.height
      @foundation_top = top if top > @foundation_top
    end
    @walls_top = @foundation_top + @hpxml.building_construction.average_ceiling_height * @ncfl_ag
  end

  def self.set_heating_and_cooling_seasons()
    return if @hpxml.hvac_controls.size == 0

    hvac_control = @hpxml.hvac_controls[0]

    htg_start_month = hvac_control.seasons_heating_begin_month
    htg_start_day = hvac_control.seasons_heating_begin_day
    htg_end_month = hvac_control.seasons_heating_end_month
    htg_end_day = hvac_control.seasons_heating_end_day
    clg_start_month = hvac_control.seasons_cooling_begin_month
    clg_start_day = hvac_control.seasons_cooling_begin_day
    clg_end_month = hvac_control.seasons_cooling_end_month
    clg_end_day = hvac_control.seasons_cooling_end_day

    @heating_days = Schedule.get_daily_season(@hpxml.header.sim_calendar_year, htg_start_month, htg_start_day, htg_end_month, htg_end_day)
    @cooling_days = Schedule.get_daily_season(@hpxml.header.sim_calendar_year, clg_start_month, clg_start_day, clg_end_month, clg_end_day)
  end
end

# register the measure to be used by the application
HPXMLtoOpenStudio.new.registerWithApplication<|MERGE_RESOLUTION|>--- conflicted
+++ resolved
@@ -1895,108 +1895,6 @@
     program_calling_manager.addProgram(program)
   end
 
-<<<<<<< HEAD
-  def self.add_unmet_wh_loads(runner, model, weather, hw_plant_loop)
-    @hpxml.water_heating_systems.each do |water_heating_system|
-      #Get shower schedule max value
-      shower_peak_flow = HotWaterAndAppliances.add_showers_and_calculate_max(model, runner, @hpxml, weather, water_heating_system, @eri_version, @schedules_file, @hpxml.header.unavailable_periods)
-      sys_id = water_heating_system.id
-      #Get the water storage tanks for the outlet temp sensor
-      num_tanks = 0
-      tank = nil
-
-      hw_plant_loop.components.each do |c|
-        next unless c.to_WaterHeaterMixed.is_initialized
-        tank = c.to_WaterHeaterMixed.get
-        num_tanks += 1
-      end
-      hw_plant_loop.components.each do |c|
-        next unless c.to_WaterHeaterStratified.is_initialized
-        tank = c.to_WaterHeaterStratified.get
-        num_tanks += 1
-      end
-
-      if num_tanks > 1
-        runner.registerError("Found more WHs than expected. There are #{num_tanks} water heaters instead of 1.")
-      end
-
-      # EMS sensors
-      mixed_setpoint_sensor = OpenStudio::Model::EnergyManagementSystemSensor.new(model, 'Schedule Value')
-      mixed_setpoint_sensor.setName('res_shower_mixsp')
-      mixed_setpoint_sensor.setKeyName('mixed water temperature schedule')
-
-      wh_temp_sensor = OpenStudio::Model::EnergyManagementSystemSensor.new(model, 'Water Heater Use Side Outlet Temperature')
-      wh_temp_sensor.setName("#{tank.name} Outlet Temperature")
-      wh_temp_sensor.setKeyName("#{tank.name}")
-
-      shower_flow_sensor = OpenStudio::Model::EnergyManagementSystemSensor.new(model, 'Schedule Value')
-      shower_flow_sensor.setName('Shower Volume')
-      shower_flow_sensor.setKeyName('hot_water_showers')
-
-      #cw_flow_sensor = OpenStudio::Model::EnergyManagementSystemSensor.new(model, 'Water Use Equipment Hot Water Volume')
-      #cw_flow_sensor.setName('Clothes Washer Volume')
-      #cw_flow_sensor.setKeyName('clothes washer')
-
-      #dw_flow_sensor = OpenStudio::Model::EnergyManagementSystemSensor.new(model, 'Water Use Equipment Hot Water Volume')
-      #dw_flow_sensor.setName('Dishwasher Volume')
-      #dw_flow_sensor.setKeyName('dishwasher')
-
-      #fx_flow_sensor = OpenStudio::Model::EnergyManagementSystemSensor.new(model, 'Water Use Equipment Hot Water Volume')
-      #fx_flow_sensor.setName('Fixture Volume')
-      #fx_flow_sensor.setKeyName('dhw fixtures')
-
-      # EMS program
-      unmet_wh_loads_program = OpenStudio::Model::EnergyManagementSystemProgram.new(model)
-      unmet_wh_loads_program.setName(Constants.ObjectNameUnmetLoadsProgram)
-      unmet_wh_loads_program.addLine("If #{shower_flow_sensor.name} > 0")
-      unmet_wh_loads_program.addLine('Set ShowerTime=SystemTimeStep')
-      unmet_wh_loads_program.addLine('Else')
-      unmet_wh_loads_program.addLine('Set ShowerTime=0')
-      unmet_wh_loads_program.addLine('EndIf')
-      unmet_wh_loads_program.addLine("If (#{shower_flow_sensor.name} > 0) && (#{wh_temp_sensor.name} < #{mixed_setpoint_sensor.name})")
-      #unmet_wh_loads_program.addLine("If (#{shower_flow_sensor.name} > 0) && (49 < #{mixed_setpoint_sensor.name})")
-      unmet_wh_loads_program.addLine('Set ShowerSagTime=SystemTimeStep')
-      #unmet_wh_loads_program.addLine("Set ShowerE=#{shower_flow_sensor.name} * #{shower_peak_flow} * 4141170 * (49 - #{mixed_setpoint_sensor.name})")
-      unmet_wh_loads_program.addLine("Set ShowerE=#{shower_flow_sensor.name} * #{shower_peak_flow} * 4141170 * (#{wh_temp_sensor.name} - #{mixed_setpoint_sensor.name})")
-      unmet_wh_loads_program.addLine('Else')
-      unmet_wh_loads_program.addLine('Set ShowerSagTime=0')
-      unmet_wh_loads_program.addLine('Set ShowerE=0')
-      unmet_wh_loads_program.addLine('EndIf')
-
-      # ProgramCallingManagers
-      program_calling_manager = OpenStudio::Model::EnergyManagementSystemProgramCallingManager.new(model)
-      program_calling_manager.setName("#{unmet_wh_loads_program.name} calling manager")
-      program_calling_manager.setCallingPoint('EndOfSystemTimestepAfterHVACReporting')
-      program_calling_manager.addProgram(unmet_wh_loads_program)
-
-      # # output variables
-      # shower_time_output_var = OpenStudio::Model::EnergyManagementSystemOutputVariable.new(model, 'ShowerTime')
-      # shower_time_output_var.setName('ShowerTime')
-      # shower_time_output_var.setTypeOfDataInVariable('Summed')
-      # shower_time_output_var.setUpdateFrequency('SystemTimestep')
-      # shower_time_output_var.setEMSProgramOrSubroutineName(unmet_wh_loads_program)
-      # shower_time_output_var.setUnits('hr')
-
-      # # output variables
-      # shower_unmet_energy_output_var = OpenStudio::Model::EnergyManagementSystemOutputVariable.new(model, 'ShowerE')
-      # shower_unmet_energy_output_var.setName('ShowerE')
-      # shower_unmet_energy_output_var.setTypeOfDataInVariable('Summed')
-      # shower_unmet_energy_output_var.setUpdateFrequency('SystemTimestep')
-      # shower_unmet_energy_output_var.setEMSProgramOrSubroutineName(unmet_wh_loads_program)
-      # shower_unmet_energy_output_var.setUnits('J')
-
-      # # output variables
-      # shower_unmet_time_output_var = OpenStudio::Model::EnergyManagementSystemOutputVariable.new(model, 'ShowerSagTime')
-      # shower_unmet_time_output_var.setName('ShowerSagTime')
-      # shower_unmet_time_output_var.setTypeOfDataInVariable('Summed')
-      # shower_unmet_time_output_var.setUpdateFrequency('SystemTimestep')
-      # shower_unmet_time_output_var.setEMSProgramOrSubroutineName(unmet_wh_loads_program)
-      # shower_unmet_time_output_var.setUnits('hr')
-    end
-  end
-
-=======
->>>>>>> 04b94ad5
   def self.add_loads_output(model, spaces, add_component_loads)
     conditioned_zone = spaces[HPXML::LocationConditionedSpace].thermalZone.get
 
