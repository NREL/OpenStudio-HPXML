--- conflicted
+++ resolved
@@ -1717,15 +1717,9 @@
 
       elsif [HPXML::HVACTypeHeatPumpAirToAir].include? heat_pump.heat_pump_type
 
-<<<<<<< HEAD
-        HVAC.apply_central_air_to_air_heat_pump(model, runner, heat_pump,
-                                                sequential_heat_load_fracs, sequential_cool_load_fracs,
-                                                living_zone, @hvac_map, @hpxml.header.sim_calendar_year)
-=======
         airloop_map[sys_id] = HVAC.apply_central_air_to_air_heat_pump(model, runner, heat_pump,
                                                                       sequential_heat_load_fracs, sequential_cool_load_fracs,
-                                                                      living_zone)
->>>>>>> 4ebd6594
+                                                                      living_zone, @hpxml.header.sim_calendar_year)
 
       elsif [HPXML::HVACTypeHeatPumpMiniSplit].include? heat_pump.heat_pump_type
 
