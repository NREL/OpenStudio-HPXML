--- conflicted
+++ resolved
@@ -462,39 +462,7 @@
     # TODO: Default HeatingCapacity17F
     # TODO: Default Electric Auxiliary Energy (EAE; requires autosized HVAC capacity)
 
-<<<<<<< HEAD
-    # Default hot water temperature
-    @hpxml.water_heating_systems.each do |water_heating_system|
-      next unless water_heating_system.temperature.nil?
-
-      water_heating_system.temperature = Waterheater.get_default_hot_water_temperature(@eri_version)
-    end
-
-    # Default tankless water heater cycle derate (performance adjustment)
-    @hpxml.water_heating_systems.each do |water_heating_system|
-      next unless water_heating_system.water_heater_type == HPXML::WaterHeaterTypeTankless
-      next unless water_heating_system.performance_adjustment.nil?
-
-      water_heating_system.performance_adjustment = Waterheater.get_tankless_cycling_derate()
-    end
-
-    # Default indirect water heater standby loss
-    @hpxml.water_heating_systems.each do |water_heating_system|
-      next unless [HPXML::WaterHeaterTypeCombiStorage].include? water_heating_system.water_heater_type
-      next unless water_heating_system.standby_loss.nil?
-
-      # Use equation fit from AHRI database
-      # calculate independent variable SurfaceArea/vol(physically linear to standby_loss/skin_u under test condition) to fit the linear equation from AHRI database
-      act_vol = Waterheater.calc_storage_tank_actual_vol(water_heating_system.tank_volume, nil)
-      surface_area = Waterheater.calc_tank_areas(act_vol)[0]
-      sqft_by_gal = surface_area / act_vol # sqft/gal
-      water_heating_system.standby_loss = (2.9721 * sqft_by_gal - 0.4732).round(3) # linear equation assuming a constant u, F/hr
-    end
-
-    # Default water heater location based on Building America climate zone
-=======
     # Default water heaters
->>>>>>> 4b8f1c8f
     @hpxml.water_heating_systems.each do |water_heating_system|
       if water_heating_system.temperature.nil?
         water_heating_system.temperature = Waterheater.get_default_hot_water_temperature(@eri_version)
