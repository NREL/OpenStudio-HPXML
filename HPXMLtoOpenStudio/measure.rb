# frozen_string_literal: true

# Require all gems up front; this is much faster than multiple resource
# files lazy loading as needed, as it prevents multiple lookups for the
# same gem.
require 'pathname'
require 'csv'
require 'oga'
require_relative 'resources/airflow'
require_relative 'resources/constants'
require_relative 'resources/constructions'
require_relative 'resources/energyplus'
require_relative 'resources/generator'
require_relative 'resources/geometry'
require_relative 'resources/hotwater_appliances'
require_relative 'resources/hpxml'
require_relative 'resources/hpxml_defaults'
require_relative 'resources/hvac'
require_relative 'resources/hvac_sizing'
require_relative 'resources/lighting'
require_relative 'resources/location'
require_relative 'resources/materials'
require_relative 'resources/misc_loads'
require_relative 'resources/psychrometrics'
require_relative 'resources/pv'
require_relative 'resources/schedules'
require_relative 'resources/simcontrols'
require_relative 'resources/unit_conversions'
require_relative 'resources/util'
require_relative 'resources/validator'
require_relative 'resources/version'
require_relative 'resources/waterheater'
require_relative 'resources/weather'
require_relative 'resources/xmlhelper'

# start the measure
class HPXMLtoOpenStudio < OpenStudio::Measure::ModelMeasure
  # human readable name
  def name
    return 'HPXML to OpenStudio Translator'
  end

  # human readable description
  def description
    return 'Translates HPXML file to OpenStudio Model'
  end

  # human readable description of modeling approach
  def modeler_description
    return ''
  end

  # define the arguments that the user will input
  def arguments(model)
    args = OpenStudio::Measure::OSArgumentVector.new

    arg = OpenStudio::Measure::OSArgument.makeStringArgument('hpxml_path', true)
    arg.setDisplayName('HPXML File Path')
    arg.setDescription('Absolute/relative path of the HPXML file.')
    args << arg

    arg = OpenStudio::Measure::OSArgument.makeStringArgument('output_dir', true)
    arg.setDisplayName('Directory for Output Files')
    arg.setDescription('Absolute/relative path for the output files directory.')
    args << arg

    arg = OpenStudio::Measure::OSArgument.makeBoolArgument('debug', false)
    arg.setDisplayName('Debug Mode?')
    arg.setDescription('If true: 1) Writes in.osm file, 2) Generates additional log output, and 3) Creates all EnergyPlus output files.')
    arg.setDefaultValue(false)
    args << arg

    arg = OpenStudio::Measure::OSArgument.makeBoolArgument('add_component_loads', false)
    arg.setDisplayName('Add component loads?')
    arg.setDescription('If true, adds the calculation of heating/cooling component loads (not enabled by default for faster performance).')
    arg.setDefaultValue(false)
    args << arg

    arg = OpenStudio::Measure::OSArgument.makeBoolArgument('skip_validation', false)
    arg.setDisplayName('Skip Validation?')
    arg.setDescription('If true, bypasses HPXML input validation for faster performance. WARNING: This should only be used if the supplied HPXML file has already been validated against the Schema & Schematron documents.')
    arg.setDefaultValue(false)
    args << arg

    arg = OpenStudio::Measure::OSArgument.makeStringArgument('building_id', false)
    arg.setDisplayName('BuildingID')
    arg.setDescription('The ID of the HPXML Building. Only required if there are multiple Building elements in the HPXML file.')
    args << arg

    return args
  end

  # define what happens when the measure is run
  def run(model, runner, user_arguments)
    super(model, runner, user_arguments)

    # use the built-in error checking
    if !runner.validateUserArguments(arguments(model), user_arguments)
      return false
    end

    Geometry.tear_down_model(model, runner)

    Version.check_openstudio_version()

    # assign the user inputs to variables
    hpxml_path = runner.getStringArgumentValue('hpxml_path', user_arguments)
    output_dir = runner.getStringArgumentValue('output_dir', user_arguments)
    add_component_loads = runner.getBoolArgumentValue('add_component_loads', user_arguments)
    debug = runner.getBoolArgumentValue('debug', user_arguments)
    skip_validation = runner.getBoolArgumentValue('skip_validation', user_arguments)
    building_id = runner.getOptionalStringArgumentValue('building_id', user_arguments)

    unless (Pathname.new hpxml_path).absolute?
      hpxml_path = File.expand_path(File.join(File.dirname(__FILE__), hpxml_path))
    end
    unless File.exist?(hpxml_path) && hpxml_path.downcase.end_with?('.xml')
      fail "'#{hpxml_path}' does not exist or is not an .xml file."
    end

    unless (Pathname.new output_dir).absolute?
      output_dir = File.expand_path(File.join(File.dirname(__FILE__), output_dir))
    end

    if building_id.is_initialized
      building_id = building_id.get
    else
      building_id = nil
    end

    begin
      if skip_validation
        stron_paths = []
      else
        stron_paths = [File.join(File.dirname(__FILE__), 'resources', 'HPXMLvalidator.xml'),
                       File.join(File.dirname(__FILE__), 'resources', 'EPvalidator.xml')]
      end
      hpxml = HPXML.new(hpxml_path: hpxml_path, schematron_validators: stron_paths, building_id: building_id)
      hpxml.errors.each do |error|
        runner.registerError(error)
      end
      hpxml.warnings.each do |warning|
        runner.registerWarning(warning)
      end
      return false unless hpxml.errors.empty?

      epw_path, cache_path = process_weather(hpxml, runner, model, hpxml_path)

      if debug
        epw_output_path = File.join(output_dir, 'in.epw')
        FileUtils.cp(epw_path, epw_output_path)
      end

      OSModel.create(hpxml, runner, model, hpxml_path, epw_path, cache_path, output_dir,
                     add_component_loads, building_id, debug)
    rescue Exception => e
      runner.registerError("#{e.message}\n#{e.backtrace.join("\n")}")
      return false
    end

    return true
  end

  def process_weather(hpxml, runner, model, hpxml_path)
    epw_path = hpxml.climate_and_risk_zones.weather_station_epw_filepath

    if not File.exist? epw_path
      test_epw_path = File.join(File.dirname(hpxml_path), epw_path)
      epw_path = test_epw_path if File.exist? test_epw_path
    end
    if not File.exist? epw_path
      test_epw_path = File.join(File.dirname(__FILE__), '..', 'weather', epw_path)
      epw_path = test_epw_path if File.exist? test_epw_path
    end
    if not File.exist? epw_path
      test_epw_path = File.join(File.dirname(__FILE__), '..', '..', 'weather', epw_path)
      epw_path = test_epw_path if File.exist? test_epw_path
    end
    if not File.exist?(epw_path)
      fail "'#{epw_path}' could not be found."
    end

    cache_path = epw_path.gsub('.epw', '-cache.csv')
    if not File.exist?(cache_path)
      # Process weather file to create cache .csv
      runner.registerWarning("'#{cache_path}' could not be found; regenerating it.")
      epw_file = OpenStudio::EpwFile.new(epw_path)
      OpenStudio::Model::WeatherFile.setWeatherFile(model, epw_file)
      weather = WeatherProcess.new(model, runner)
      File.open(cache_path, 'wb') do |file|
        weather.dump_to_csv(file)
      end
    end

    return epw_path, cache_path
  end
end

class OSModel
  def self.create(hpxml, runner, model, hpxml_path, epw_path, cache_path, output_dir,
                  add_component_loads, building_id, debug)
    @hpxml = hpxml
    @debug = debug

    @eri_version = @hpxml.header.eri_calculation_version # Hidden feature
    @eri_version = 'latest' if @eri_version.nil?
    @eri_version = Constants.ERIVersions[-1] if @eri_version == 'latest'

    @apply_ashrae140_assumptions = @hpxml.header.apply_ashrae140_assumptions # Hidden feature
    @apply_ashrae140_assumptions = false if @apply_ashrae140_assumptions.nil?

    # Init

    weather, epw_file = Location.apply_weather_file(model, runner, epw_path, cache_path)
    set_defaults_and_globals(runner, output_dir, epw_file, weather)
    Location.apply(model, runner, weather, epw_file, @hpxml)
    add_simulation_params(model)

    # Conditioned space/zone

    spaces = {}
    create_or_get_space(model, spaces, HPXML::LocationLivingSpace)
    set_foundation_and_walls_top()
    set_heating_and_cooling_seasons(model)
    add_setpoints(runner, model, weather, spaces)

    # Geometry/Envelope
    add_roofs(runner, model, spaces)
    add_walls(runner, model, spaces)
    add_rim_joists(runner, model, spaces)
    add_frame_floors(runner, model, spaces)
    add_foundation_walls_slabs(runner, model, spaces)
    add_shading_schedule(runner, model, weather)
    add_windows(runner, model, spaces, weather)
    add_doors(runner, model, spaces)
    add_skylights(runner, model, spaces, weather)
    add_conditioned_floor_area(runner, model, spaces)
    add_thermal_mass(runner, model, spaces)
    update_conditioned_basement(runner, model, spaces)
    Geometry.set_zone_volumes(runner, model, spaces, @hpxml, @apply_ashrae140_assumptions)
    Geometry.explode_surfaces(runner, model, @hpxml, @walls_top)
    add_num_occupants(model, runner, spaces)

    # HVAC

    add_ideal_system(runner, model, spaces, epw_path)
    add_cooling_system(runner, model, spaces)
    add_heating_system(runner, model, spaces)
    add_heat_pump(runner, model, weather, spaces)
    add_dehumidifiers(runner, model, spaces)
    add_residual_ideal_system(runner, model, spaces)
    add_ceiling_fans(runner, model, weather, spaces)

    # Hot Water

    add_hot_water_and_appliances(runner, model, weather, spaces)

    # Plug Loads & Fuel Loads & Lighting

    add_mels(runner, model, spaces)
    add_mfls(runner, model, spaces)
    add_lighting(runner, model, weather, spaces)

    # Pools & Hot Tubs
    add_pools_and_hot_tubs(runner, model, spaces)

    # Other

    add_airflow(runner, model, weather, spaces)
    add_photovoltaics(runner, model)
    add_generators(runner, model)
    add_additional_properties(runner, model, hpxml_path, building_id)

    # Output

    add_loads_output(runner, model, spaces, add_component_loads)
    add_output_control_files(runner, model)
    # Uncomment to debug EMS
    # add_ems_debug_output(runner, model)

    if debug
      osm_output_path = File.join(output_dir, 'in.osm')
      File.write(osm_output_path, model.to_s)
      runner.registerInfo("Wrote file: #{osm_output_path}")
    end
  end

  private

  def self.set_defaults_and_globals(runner, output_dir, epw_file, weather)
    # Initialize
    @remaining_heat_load_frac = 1.0
    @remaining_cool_load_frac = 1.0
    @hvac_map = {} # mapping between HPXML HVAC systems and model objects
    @dhw_map = {}  # mapping between HPXML Water Heating systems and model objects
    @cond_bsmnt_surfaces = [] # list of surfaces in conditioned basement, used for modification of some surface properties, eg. solar absorptance, view factor, etc.

    # Set globals
    @cfa = @hpxml.building_construction.conditioned_floor_area
    @ncfl = @hpxml.building_construction.number_of_conditioned_floors
    @ncfl_ag = @hpxml.building_construction.number_of_conditioned_floors_above_grade
    @nbeds = @hpxml.building_construction.number_of_bedrooms
    @default_azimuths = get_default_azimuths()

    # Apply defaults to HPXML object
    HPXMLDefaults.apply(@hpxml, @eri_version, weather, epw_file: epw_file)

    @frac_windows_operable = @hpxml.fraction_of_windows_operable()

    # Write updated HPXML object (w/ defaults) to file for inspection
    hpxml_defaults_path = File.join(output_dir, 'in.xml')
    XMLHelper.write_file(@hpxml.to_oga, hpxml_defaults_path)

    # Now that we've written in.xml, ensure that no capacities/airflows
    # are zero in order to prevent potential E+ errors.
    HVAC.ensure_nonzero_sizing_values(@hpxml)
  end

  def self.add_simulation_params(model)
    SimControls.apply(model, @hpxml)
  end

  def self.update_conditioned_basement(runner, model, spaces)
    return if @cond_bsmnt_surfaces.empty?

    # Update @cond_bsmnt_surfaces to include subsurfaces
    new_cond_bsmnt_surfaces = @cond_bsmnt_surfaces.dup
    @cond_bsmnt_surfaces.each do |cond_bsmnt_surface|
      next if cond_bsmnt_surface.is_a? OpenStudio::Model::InternalMassDefinition
      next if cond_bsmnt_surface.subSurfaces.empty?

      cond_bsmnt_surface.subSurfaces.each do |ss|
        new_cond_bsmnt_surfaces << ss
      end
    end
    @cond_bsmnt_surfaces = new_cond_bsmnt_surfaces.dup

    update_solar_absorptances(runner, model)
    assign_view_factors(runner, model, spaces)
  end

  def self.update_solar_absorptances(runner, model)
    # modify conditioned basement surface properties
    # zero out interior solar absorptance in conditioned basement

    @cond_bsmnt_surfaces.each do |cond_bsmnt_surface|
      # skip windows because windows don't have such property to change.
      next if cond_bsmnt_surface.is_a?(OpenStudio::Model::SubSurface) && (cond_bsmnt_surface.subSurfaceType.downcase == 'fixedwindow')

      adj_surface = nil
      if not cond_bsmnt_surface.is_a? OpenStudio::Model::InternalMassDefinition
        if not cond_bsmnt_surface.is_a? OpenStudio::Model::SubSurface
          adj_surface = cond_bsmnt_surface.adjacentSurface.get if cond_bsmnt_surface.adjacentSurface.is_initialized
        else
          adj_surface = cond_bsmnt_surface.adjacentSubSurface.get if cond_bsmnt_surface.adjacentSubSurface.is_initialized
        end
      end
      const = cond_bsmnt_surface.construction.get
      layered_const = const.to_LayeredConstruction.get
      innermost_material = layered_const.layers[layered_const.numLayers() - 1].to_StandardOpaqueMaterial.get
      # check if target surface is sharing its interior material/construction object with other surfaces
      # if so, need to clone the material/construction and make changes there, then reassign it to target surface
      mat_share = (innermost_material.directUseCount != 1)
      const_share = (const.directUseCount != 1)
      if const_share
        # create new construction + new material for these surfaces
        new_const = const.clone.to_Construction.get
        cond_bsmnt_surface.setConstruction(new_const)
        new_material = innermost_material.clone.to_StandardOpaqueMaterial.get
        layered_const = new_const.to_LayeredConstruction.get
        layered_const.setLayer(layered_const.numLayers() - 1, new_material)
      elsif mat_share
        # create new material for existing unique construction
        new_material = innermost_material.clone.to_StandardOpaqueMaterial.get
        layered_const.setLayer(layered_const.numLayers() - 1, new_material)
      end
      if layered_const.numLayers() == 1
        # split single layer into two to only change its inside facing property
        layer_mat = layered_const.layers[0].to_StandardOpaqueMaterial.get
        layer_mat.setThickness(layer_mat.thickness / 2)
        layered_const.insertLayer(1, layer_mat.clone.to_StandardOpaqueMaterial.get)
      end
      # Re-read innermost material and assign properties after adjustment
      innermost_material = layered_const.layers[layered_const.numLayers() - 1].to_StandardOpaqueMaterial.get
      innermost_material.setSolarAbsorptance(0.0)
      innermost_material.setVisibleAbsorptance(0.0)
      next if adj_surface.nil?

      # Create new construction in case of shared construciton.
      layered_const_adj = OpenStudio::Model::Construction.new(model)
      layered_const_adj.setName(cond_bsmnt_surface.construction.get.name.get + ' Reversed Bsmnt')
      adj_surface.setConstruction(layered_const_adj)
      layered_const_adj.setLayers(cond_bsmnt_surface.construction.get.to_LayeredConstruction.get.layers.reverse())
    end
  end

  def self.assign_view_factors(runner, model, spaces)
    # zero out view factors between conditioned basement surfaces and living zone surfaces
    all_surfaces = [] # all surfaces in single conditioned space
    lv_surfaces = []  # surfaces in living
    cond_base_surfaces = [] # surfaces in conditioned basement

    spaces[HPXML::LocationLivingSpace].surfaces.each do |surface|
      surface.subSurfaces.each do |sub_surface|
        all_surfaces << sub_surface
      end
      all_surfaces << surface
    end
    spaces[HPXML::LocationLivingSpace].internalMass.each do |im|
      all_surfaces << im
    end

    all_surfaces.each do |surface|
      if @cond_bsmnt_surfaces.include?(surface) ||
         ((@cond_bsmnt_surfaces.include? surface.internalMassDefinition) if surface.is_a? OpenStudio::Model::InternalMass)
        cond_base_surfaces << surface
      else
        lv_surfaces << surface
      end
    end

    all_surfaces.sort!

    # calculate view factors separately for living and conditioned basement
    vf_map_lv = calc_approximate_view_factor(runner, model, lv_surfaces)
    vf_map_cb = calc_approximate_view_factor(runner, model, cond_base_surfaces)

    zone_prop = spaces[HPXML::LocationLivingSpace].thermalZone.get.getZonePropertyUserViewFactorsBySurfaceName

    all_surfaces.each do |from_surface|
      all_surfaces.each do |to_surface|
        next if (vf_map_lv[from_surface].nil? || vf_map_lv[from_surface][to_surface].nil?) &&
                (vf_map_cb[from_surface].nil? || vf_map_cb[from_surface][to_surface].nil?)

        if lv_surfaces.include? from_surface
          vf = vf_map_lv[from_surface][to_surface]
        else
          vf = vf_map_cb[from_surface][to_surface]
        end
        next if vf < 0.05 # Skip small view factors to reduce runtime

        os_vf = OpenStudio::Model::ViewFactor.new(from_surface, to_surface, vf.round(10))
        zone_prop.addViewFactor(os_vf)
      end
    end
  end

  def self.calc_approximate_view_factor(runner, model, all_surfaces)
    # calculate approximate view factor using E+ approach
    # used for recalculating single thermal zone view factor matrix
    return {} if all_surfaces.size == 0
    if all_surfaces.size <= 3
      fail 'less than three surfaces in conditioned space. Please double check.'
    end

    s_azimuths = {}
    s_tilts = {}
    s_types = {}
    all_surfaces.each do |surface|
      if surface.is_a? OpenStudio::Model::InternalMass
        # Assumed values consistent with EnergyPlus source code
        s_azimuths[surface] = 0.0
        s_tilts[surface] = 90.0
      else
        s_azimuths[surface] = UnitConversions.convert(surface.azimuth, 'rad', 'deg')
        s_tilts[surface] = UnitConversions.convert(surface.tilt, 'rad', 'deg')
        if surface.is_a? OpenStudio::Model::SubSurface
          s_types[surface] = surface.surface.get.surfaceType.downcase
        else
          s_types[surface] = surface.surfaceType.downcase
        end
      end
    end

    same_ang_limit = 10.0
    vf_map = {}
    all_surfaces.each do |surface| # surface, subsurface, and internal mass
      surface_vf_map = {}

      # sum all the surface area that could be seen by surface1 up
      zone_seen_area = 0.0
      seen_surface = {}
      all_surfaces.each do |surface2|
        next if surface2 == surface
        next if surface2.is_a? OpenStudio::Model::SubSurface

        seen_surface[surface2] = false
        if surface2.is_a? OpenStudio::Model::InternalMass
          # all surfaces see internal mass
          zone_seen_area += surface2.surfaceArea.get
          seen_surface[surface2] = true
        else
          if (s_types[surface2] == 'floor') ||
             ((s_types[surface] == 'floor') && (s_types[surface2] == 'roofceiling')) ||
             ((s_azimuths[surface] - s_azimuths[surface2]).abs > same_ang_limit) ||
             ((s_tilts[surface] - s_tilts[surface2]).abs > same_ang_limit)
            zone_seen_area += surface2.grossArea # include subsurface area
            seen_surface[surface2] = true
          end
        end
      end

      all_surfaces.each do |surface2|
        next if surface2 == surface
        next if surface2.is_a? OpenStudio::Model::SubSurface # handled together with its parent surface
        next unless seen_surface[surface2]

        if surface2.is_a? OpenStudio::Model::InternalMass
          surface_vf_map[surface2] = surface2.surfaceArea.get / zone_seen_area
        else # surfaces
          if surface2.subSurfaces.size > 0
            # calculate surface and its sub surfaces view factors
            if surface2.netArea > 0.1 # base surface of a sub surface: window/door etc.
              fail "Unexpected net area for surface '#{surface2.name}'."
            end

            surface2.subSurfaces.each do |sub_surface|
              surface_vf_map[sub_surface] = sub_surface.grossArea / zone_seen_area
            end
          else # no subsurface
            surface_vf_map[surface2] = surface2.grossArea / zone_seen_area
          end
        end
      end
      vf_map[surface] = surface_vf_map
    end
    return vf_map
  end

  def self.add_num_occupants(model, runner, spaces)
    # Occupants
    num_occ = @hpxml.building_occupancy.number_of_residents
    return if num_occ <= 0

    Geometry.apply_occupants(model, num_occ, @cfa, spaces[HPXML::LocationLivingSpace])
  end

  def self.get_default_azimuths()
    def self.sanitize_azimuth(azimuth)
      # Ensure 0 <= orientation < 360
      while azimuth < 0
        azimuth += 360
      end
      while azimuth >= 360
        azimuth -= 360
      end
      return azimuth
    end

    # Returns a list of four azimuths (facing each direction). Determined based
    # on the primary azimuth, as defined by the azimuth with the largest surface
    # area, plus azimuths that are offset by 90/180/270 degrees. Used for
    # surfaces that may not have an azimuth defined (e.g., walls).
    azimuth_areas = {}
    (@hpxml.roofs + @hpxml.rim_joists + @hpxml.walls + @hpxml.foundation_walls +
     @hpxml.windows + @hpxml.skylights + @hpxml.doors).each do |surface|
      az = surface.azimuth
      next if az.nil?

      azimuth_areas[az] = 0 if azimuth_areas[az].nil?
      azimuth_areas[az] += surface.area
    end
    if azimuth_areas.empty?
      primary_azimuth = 0
    else
      primary_azimuth = azimuth_areas.max_by { |k, v| v }[0]
    end
    return [primary_azimuth,
            sanitize_azimuth(primary_azimuth + 90),
            sanitize_azimuth(primary_azimuth + 180),
            sanitize_azimuth(primary_azimuth + 270)].sort
  end

  def self.create_or_get_space(model, spaces, spacetype)
    if spaces[spacetype].nil?
      Geometry.create_space_and_zone(model, spaces, spacetype)
    end
    return spaces[spacetype]
  end

  def self.add_roofs(runner, model, spaces)
    @hpxml.roofs.each do |roof|
      next if roof.net_area < 1.0 # skip modeling net surface area for surfaces comprised entirely of subsurface area

      if roof.azimuth.nil?
        if roof.pitch > 0
          azimuths = @default_azimuths # Model as four directions for average exterior incident solar
        else
          azimuths = [@default_azimuths[0]] # Arbitrary azimuth for flat roof
        end
      else
        azimuths = [roof.azimuth]
      end

      surfaces = []

      azimuths.each do |azimuth|
        width = Math::sqrt(roof.net_area)
        length = (roof.net_area / width) / azimuths.size
        tilt = roof.pitch / 12.0
        z_origin = @walls_top + 0.5 * Math.sin(Math.atan(tilt)) * width

        vertices = Geometry.create_roof_vertices(length, width, z_origin, azimuth, tilt)
        surface = OpenStudio::Model::Surface.new(vertices, model)
        surfaces << surface
        surface.additionalProperties.setFeature('Length', length)
        surface.additionalProperties.setFeature('Width', width)
        surface.additionalProperties.setFeature('Azimuth', azimuth)
        surface.additionalProperties.setFeature('Tilt', tilt)
        surface.additionalProperties.setFeature('SurfaceType', 'Roof')
        if azimuths.size > 1
          surface.setName("#{roof.id}:#{azimuth}")
        else
          surface.setName(roof.id)
        end
        surface.setSurfaceType('RoofCeiling')
        surface.setOutsideBoundaryCondition('Outdoors')
        set_surface_interior(model, spaces, surface, roof)
      end

      next if surfaces.empty?

      # Apply construction
      solar_abs = roof.solar_absorptance
      emitt = roof.emittance
      has_radiant_barrier = roof.radiant_barrier
      if has_radiant_barrier
        radiant_barrier_grade = roof.radiant_barrier_grade
      end
      # FUTURE: Create Constructions.get_air_film(surface) method; use in measure.rb and hpxml_translator_test.rb
      inside_film = Material.AirFilmRoof(Geometry.get_roof_pitch([surfaces[0]]))
      outside_film = Material.AirFilmOutside
      mat_roofing = Material.RoofMaterial(roof.roof_type, emitt, solar_abs)
      if @apply_ashrae140_assumptions
        inside_film = Material.AirFilmRoofASHRAE140
        outside_film = Material.AirFilmOutsideASHRAE140
      end

      install_grade = 1
      assembly_r = roof.insulation_assembly_r_value

      if roof.is_thermal_boundary
        constr_sets = [
          WoodStudConstructionSet.new(Material.Stud2x(8.0), 0.07, 20.0, 0.75, 0.5, mat_roofing), # 2x8, 24" o.c. + R20
          WoodStudConstructionSet.new(Material.Stud2x(8.0), 0.07, 10.0, 0.75, 0.5, mat_roofing), # 2x8, 24" o.c. + R10
          WoodStudConstructionSet.new(Material.Stud2x(8.0), 0.07, 0.0, 0.75, 0.5, mat_roofing),  # 2x8, 24" o.c.
          WoodStudConstructionSet.new(Material.Stud2x6, 0.07, 0.0, 0.75, 0.5, mat_roofing),      # 2x6, 24" o.c.
          WoodStudConstructionSet.new(Material.Stud2x4, 0.07, 0.0, 0.5, 0.5, mat_roofing),       # 2x4, 16" o.c.
          WoodStudConstructionSet.new(Material.Stud2x4, 0.01, 0.0, 0.0, 0.0, mat_roofing),       # Fallback
        ]
        match, constr_set, cavity_r = Constructions.pick_wood_stud_construction_set(assembly_r, constr_sets, inside_film, outside_film, roof.id)

        Constructions.apply_closed_cavity_roof(runner, model, surfaces, "#{roof.id} construction",
                                               cavity_r, install_grade,
                                               constr_set.stud.thick_in,
                                               true, constr_set.framing_factor,
                                               constr_set.drywall_thick_in,
                                               constr_set.osb_thick_in, constr_set.rigid_r,
                                               constr_set.exterior_material, has_radiant_barrier,
                                               inside_film, outside_film, radiant_barrier_grade)
      else
        constr_sets = [
          GenericConstructionSet.new(10.0, 0.5, 0.0, mat_roofing), # w/R-10 rigid
          GenericConstructionSet.new(0.0, 0.5, 0.0, mat_roofing),  # Standard
          GenericConstructionSet.new(0.0, 0.0, 0.0, mat_roofing),  # Fallback
        ]
        match, constr_set, layer_r = Constructions.pick_generic_construction_set(assembly_r, constr_sets, inside_film, outside_film, roof.id)

        cavity_r = 0
        cavity_ins_thick_in = 0
        framing_factor = 0
        framing_thick_in = 0

        Constructions.apply_open_cavity_roof(runner, model, surfaces, "#{roof.id} construction",
                                             cavity_r, install_grade, cavity_ins_thick_in,
                                             framing_factor, framing_thick_in,
                                             constr_set.osb_thick_in, layer_r + constr_set.rigid_r,
                                             mat_roofing, has_radiant_barrier,
                                             inside_film, outside_film, radiant_barrier_grade)
      end
      Constructions.check_surface_assembly_rvalue(runner, surfaces, inside_film, outside_film, assembly_r, match)
    end
  end

  def self.add_walls(runner, model, spaces)
    @hpxml.walls.each do |wall|
      next if wall.net_area < 1.0 # skip modeling net surface area for surfaces comprised entirely of subsurface area

      if wall.azimuth.nil?
        if wall.is_exterior
          azimuths = @default_azimuths # Model as four directions for average exterior incident solar
        else
          azimuths = [@default_azimuths[0]] # Arbitrary direction, doesn't receive exterior incident solar
        end
      else
        azimuths = [wall.azimuth]
      end

      surfaces = []

      azimuths.each do |azimuth|
        height = 8.0 * @ncfl_ag
        length = (wall.net_area / height) / azimuths.size
        z_origin = @foundation_top

        vertices = Geometry.create_wall_vertices(length, height, z_origin, azimuth)
        surface = OpenStudio::Model::Surface.new(vertices, model)
        surfaces << surface
        surface.additionalProperties.setFeature('Length', length)
        surface.additionalProperties.setFeature('Azimuth', azimuth)
        surface.additionalProperties.setFeature('Tilt', 90.0)
        surface.additionalProperties.setFeature('SurfaceType', 'Wall')
        if azimuths.size > 1
          surface.setName("#{wall.id}:#{azimuth}")
        else
          surface.setName(wall.id)
        end
        surface.setSurfaceType('Wall')
        set_surface_interior(model, spaces, surface, wall)
        set_surface_exterior(model, spaces, surface, wall)
        if wall.is_interior
          surface.setSunExposure('NoSun')
          surface.setWindExposure('NoWind')
        end
      end

      next if surfaces.empty?

      # Apply construction
      # The code below constructs a reasonable wall construction based on the
      # wall type while ensuring the correct assembly R-value.

      if wall.is_thermal_boundary
        drywall_thick_in = 0.5
      else
        drywall_thick_in = 0.0
      end
      inside_film = Material.AirFilmVertical
      if wall.is_exterior
        outside_film = Material.AirFilmOutside
        mat_ext_finish = Material.ExteriorFinishMaterial(wall.siding, wall.emittance, wall.solar_absorptance)
      else
        outside_film = Material.AirFilmVertical
        mat_ext_finish = nil
      end
      if @apply_ashrae140_assumptions
        inside_film = Material.AirFilmVerticalASHRAE140
        outside_film = Material.AirFilmOutsideASHRAE140
      end

      Constructions.apply_wall_construction(runner, model, surfaces, wall, wall.id, wall.wall_type, wall.insulation_assembly_r_value,
                                            drywall_thick_in, inside_film, outside_film, mat_ext_finish)
    end
  end

  def self.add_rim_joists(runner, model, spaces)
    @hpxml.rim_joists.each do |rim_joist|
      if rim_joist.azimuth.nil?
        if rim_joist.is_exterior
          azimuths = @default_azimuths # Model as four directions for average exterior incident solar
        else
          azimuths = [@default_azimuths[0]] # Arbitrary direction, doesn't receive exterior incident solar
        end
      else
        azimuths = [rim_joist.azimuth]
      end

      surfaces = []

      azimuths.each do |azimuth|
        height = 1.0
        length = (rim_joist.area / height) / azimuths.size
        z_origin = @foundation_top

        vertices = Geometry.create_wall_vertices(length, height, z_origin, azimuth)
        surface = OpenStudio::Model::Surface.new(vertices, model)
        surfaces << surface
        surface.additionalProperties.setFeature('Length', length)
        surface.additionalProperties.setFeature('Azimuth', azimuth)
        surface.additionalProperties.setFeature('Tilt', 90.0)
        surface.additionalProperties.setFeature('SurfaceType', 'RimJoist')
        if azimuths.size > 1
          surface.setName("#{rim_joist.id}:#{azimuth}")
        else
          surface.setName(rim_joist.id)
        end
        surface.setSurfaceType('Wall')
        set_surface_interior(model, spaces, surface, rim_joist)
        set_surface_exterior(model, spaces, surface, rim_joist)
        if rim_joist.is_interior
          surface.setSunExposure('NoSun')
          surface.setWindExposure('NoWind')
        end
      end

      # Apply construction

      if rim_joist.is_thermal_boundary
        drywall_thick_in = 0.5
      else
        drywall_thick_in = 0.0
      end
      inside_film = Material.AirFilmVertical
      if rim_joist.is_exterior
        outside_film = Material.AirFilmOutside
        mat_ext_finish = Material.ExteriorFinishMaterial(rim_joist.siding, rim_joist.emittance, rim_joist.solar_absorptance)
      else
        outside_film = Material.AirFilmVertical
        mat_ext_finish = nil
      end

      assembly_r = rim_joist.insulation_assembly_r_value

      constr_sets = [
        WoodStudConstructionSet.new(Material.Stud2x(2.0), 0.17, 20.0, 2.0, drywall_thick_in, mat_ext_finish),  # 2x4 + R20
        WoodStudConstructionSet.new(Material.Stud2x(2.0), 0.17, 10.0, 2.0, drywall_thick_in, mat_ext_finish),  # 2x4 + R10
        WoodStudConstructionSet.new(Material.Stud2x(2.0), 0.17, 0.0, 2.0, drywall_thick_in, mat_ext_finish),   # 2x4
        WoodStudConstructionSet.new(Material.Stud2x(2.0), 0.01, 0.0, 0.0, 0.0, mat_ext_finish),                # Fallback
      ]
      match, constr_set, cavity_r = Constructions.pick_wood_stud_construction_set(assembly_r, constr_sets, inside_film, outside_film, rim_joist.id)
      install_grade = 1

      Constructions.apply_rim_joist(runner, model, surfaces, rim_joist, "#{rim_joist.id} construction",
                                    cavity_r, install_grade, constr_set.framing_factor,
                                    constr_set.drywall_thick_in, constr_set.osb_thick_in,
                                    constr_set.rigid_r, constr_set.exterior_material,
                                    inside_film, outside_film)
      Constructions.check_surface_assembly_rvalue(runner, surfaces, inside_film, outside_film, assembly_r, match)
    end
  end

  def self.add_frame_floors(runner, model, spaces)
    @hpxml.frame_floors.each do |frame_floor|
      area = frame_floor.area
      width = Math::sqrt(area)
      length = area / width
      if frame_floor.interior_adjacent_to.include?('attic') || frame_floor.exterior_adjacent_to.include?('attic')
        z_origin = @walls_top
      else
        z_origin = @foundation_top
      end

      if frame_floor.is_ceiling
        vertices = Geometry.create_ceiling_vertices(length, width, z_origin, @default_azimuths)
        surface = OpenStudio::Model::Surface.new(vertices, model)
        surface.additionalProperties.setFeature('SurfaceType', 'Ceiling')
      else
        vertices = Geometry.create_floor_vertices(length, width, z_origin, @default_azimuths)
        surface = OpenStudio::Model::Surface.new(vertices, model)
        surface.additionalProperties.setFeature('SurfaceType', 'Floor')
      end
      surface.additionalProperties.setFeature('Tilt', 0.0)
      set_surface_interior(model, spaces, surface, frame_floor)
      set_surface_exterior(model, spaces, surface, frame_floor)
      surface.setName(frame_floor.id)
      if frame_floor.is_interior
        surface.setSunExposure('NoSun')
        surface.setWindExposure('NoWind')
      elsif frame_floor.is_floor
        surface.setSunExposure('NoSun')
      end

      # Apply construction

      if frame_floor.is_ceiling
        if @apply_ashrae140_assumptions
          # Attic floor
          inside_film = Material.AirFilmFloorASHRAE140
          outside_film = Material.AirFilmFloorASHRAE140
        else
          inside_film = Material.AirFilmFloorAverage
          outside_film = Material.AirFilmFloorAverage
        end
        constr_sets = [
          WoodStudConstructionSet.new(Material.Stud2x6, 0.10, 0.0, 0.0, 0.5, nil),  # 2x6, 24" o.c.
          WoodStudConstructionSet.new(Material.Stud2x4, 0.13, 0.0, 0.0, 0.5, nil),  # 2x4, 16" o.c.
          WoodStudConstructionSet.new(Material.Stud2x4, 0.01, 0.0, 0.0, 0.0, nil), # Fallback
        ]
      else # Floor
        if @apply_ashrae140_assumptions
          # Raised floor
          inside_film = Material.AirFilmFloorASHRAE140
          outside_film = Material.AirFilmFloorZeroWindASHRAE140
          surface.setWindExposure('NoWind')
          covering = Material.CoveringBare(1.0)
        else
          inside_film = Material.AirFilmFloorReduced
          if frame_floor.is_exterior
            outside_film = Material.AirFilmOutside
          else
            outside_film = Material.AirFilmFloorReduced
          end
          if frame_floor.interior_adjacent_to == HPXML::LocationLivingSpace
            covering = Material.CoveringBare
          end
        end
        constr_sets = [
          WoodStudConstructionSet.new(Material.Stud2x6, 0.10, 20.0, 0.75, 0.0, covering), # 2x6, 24" o.c. + R20
          WoodStudConstructionSet.new(Material.Stud2x6, 0.10, 10.0, 0.75, 0.0, covering), # 2x6, 24" o.c. + R10
          WoodStudConstructionSet.new(Material.Stud2x6, 0.10, 0.0, 0.75, 0.0, covering),  # 2x6, 24" o.c.
          WoodStudConstructionSet.new(Material.Stud2x4, 0.13, 0.0, 0.5, 0.0, covering),   # 2x4, 16" o.c.
          WoodStudConstructionSet.new(Material.Stud2x4, 0.01, 0.0, 0.0, 0.0, nil), # Fallback
        ]
      end
      assembly_r = frame_floor.insulation_assembly_r_value

      match, constr_set, cavity_r = Constructions.pick_wood_stud_construction_set(assembly_r, constr_sets, inside_film, outside_film, frame_floor.id)

      install_grade = 1
      if frame_floor.is_ceiling
        Constructions.apply_ceiling(runner, model, [surface], "#{frame_floor.id} construction",
                                    cavity_r, install_grade,
                                    constr_set.stud.thick_in, constr_set.framing_factor,
                                    constr_set.stud.thick_in, constr_set.drywall_thick_in,
                                    inside_film, outside_film)

      else # Floor
        Constructions.apply_floor(runner, model, [surface], "#{frame_floor.id} construction",
                                  cavity_r, install_grade,
                                  constr_set.framing_factor, constr_set.stud.thick_in,
                                  constr_set.osb_thick_in, constr_set.rigid_r,
                                  constr_set.exterior_material, inside_film, outside_film)
      end

      Constructions.check_surface_assembly_rvalue(runner, [surface], inside_film, outside_film, assembly_r, match)
    end
  end

  def self.add_foundation_walls_slabs(runner, model, spaces)
    foundation_types = @hpxml.slabs.map { |s| s.interior_adjacent_to }.uniq

    foundation_types.each do |foundation_type|
      # Get attached foundation walls/slabs
      fnd_walls = []
      slabs = []
      @hpxml.foundation_walls.each do |foundation_wall|
        next unless foundation_wall.interior_adjacent_to == foundation_type
        next if foundation_wall.net_area < 1.0 # skip modeling net surface area for surfaces comprised entirely of subsurface area

        fnd_walls << foundation_wall
      end
      @hpxml.slabs.each do |slab|
        next unless slab.interior_adjacent_to == foundation_type

        slabs << slab
        slab.exposed_perimeter = [slab.exposed_perimeter, 1.0].max # minimum value to prevent error if no exposed slab
      end

      # Calculate combinations of slabs/walls for each Kiva instance
      kiva_instances = get_kiva_instances(fnd_walls, slabs)

      # Obtain some wall/slab information
      fnd_wall_lengths = {}
      fnd_walls.each do |foundation_wall|
        next unless foundation_wall.is_exterior

        fnd_wall_lengths[foundation_wall] = foundation_wall.area / foundation_wall.height
      end
      slab_exp_perims = {}
      slab_areas = {}
      slabs.each do |slab|
        slab_exp_perims[slab] = slab.exposed_perimeter
        slab_areas[slab] = slab.area
      end
      total_slab_exp_perim = slab_exp_perims.values.sum(0.0)
      total_slab_area = slab_areas.values.sum(0.0)
      total_fnd_wall_length = fnd_wall_lengths.values.sum(0.0)

      no_wall_slab_exp_perim = {}

      kiva_instances.each do |foundation_wall, slab|
        # Apportion referenced walls/slabs for this Kiva instance
        slab_frac = slab_exp_perims[slab] / total_slab_exp_perim
        if total_fnd_wall_length > 0
          fnd_wall_frac = fnd_wall_lengths[foundation_wall] / total_fnd_wall_length
        else
          fnd_wall_frac = 1.0 # Handle slab foundation type
        end

        kiva_foundation = nil
        if not foundation_wall.nil?
          # Add exterior foundation wall surface
          kiva_foundation = add_foundation_wall(runner, model, spaces, foundation_wall, slab_frac,
                                                total_fnd_wall_length, total_slab_exp_perim)
        end

        # Add single combined foundation slab surface (for similar surfaces)
        slab_exp_perim = slab_exp_perims[slab] * fnd_wall_frac
        slab_area = slab_areas[slab] * fnd_wall_frac
        no_wall_slab_exp_perim[slab] = 0.0 if no_wall_slab_exp_perim[slab].nil?
        if (not foundation_wall.nil?) && (slab_exp_perim > fnd_wall_lengths[foundation_wall] * slab_frac)
          # Keep track of no-wall slab exposed perimeter
          no_wall_slab_exp_perim[slab] += (slab_exp_perim - fnd_wall_lengths[foundation_wall] * slab_frac)

          # Reduce this slab's exposed perimeter so that EnergyPlus does not automatically
          # create a second no-wall Kiva instance for each of our Kiva instances.
          # Instead, we will later create our own Kiva instance to account for it.
          # This reduces the number of Kiva instances we end up with.
          exp_perim_frac = (fnd_wall_lengths[foundation_wall] * slab_frac) / slab_exp_perim
          slab_exp_perim *= exp_perim_frac
          slab_area *= exp_perim_frac
        end
        if not foundation_wall.nil?
          z_origin = -1 * foundation_wall.depth_below_grade # Position based on adjacent foundation walls
        else
          z_origin = -1 * slab.depth_below_grade
        end
        kiva_foundation = add_foundation_slab(runner, model, spaces, slab, slab_exp_perim,
                                              slab_area, z_origin, kiva_foundation)
      end

      # For each slab, create a no-wall Kiva slab instance if needed.
      slabs.each do |slab|
        next unless no_wall_slab_exp_perim[slab] > 1.0

        z_origin = 0
        slab_area = total_slab_area * no_wall_slab_exp_perim[slab] / total_slab_exp_perim
        kiva_foundation = add_foundation_slab(runner, model, spaces, slab, no_wall_slab_exp_perim[slab],
                                              slab_area, z_origin, nil)
      end

      # Interzonal foundation wall surfaces
      # The above-grade portion of these walls are modeled as EnergyPlus surfaces with standard adjacency.
      # The below-grade portion of these walls (in contact with ground) are not modeled, as Kiva does not
      # calculate heat flow between two zones through the ground.
      fnd_walls.each do |foundation_wall|
        next unless foundation_wall.is_interior

        ag_height = foundation_wall.height - foundation_wall.depth_below_grade
        ag_net_area = foundation_wall.net_area * ag_height / foundation_wall.height
        next if ag_net_area < 1.0

        length = ag_net_area / ag_height
        z_origin = -1 * ag_height
        if foundation_wall.azimuth.nil?
          azimuth = @default_azimuths[0] # Arbitrary direction, doesn't receive exterior incident solar
        else
          azimuth = foundation_wall.azimuth
        end

        vertices = Geometry.create_wall_vertices(length, ag_height, z_origin, azimuth)
        surface = OpenStudio::Model::Surface.new(vertices, model)
        surface.additionalProperties.setFeature('Length', length)
        surface.additionalProperties.setFeature('Azimuth', azimuth)
        surface.additionalProperties.setFeature('Tilt', 90.0)
        surface.additionalProperties.setFeature('SurfaceType', 'FoundationWall')
        surface.setName(foundation_wall.id)
        surface.setSurfaceType('Wall')
        set_surface_interior(model, spaces, surface, foundation_wall)
        set_surface_exterior(model, spaces, surface, foundation_wall)
        surface.setSunExposure('NoSun')
        surface.setWindExposure('NoWind')

        # Apply construction

        wall_type = HPXML::WallTypeConcrete
        if foundation_wall.is_thermal_boundary
          drywall_thick_in = 0.5
        else
          drywall_thick_in = 0.0
        end
        inside_film = Material.AirFilmVertical
        outside_film = Material.AirFilmVertical
        assembly_r = foundation_wall.insulation_assembly_r_value
        if assembly_r.nil?
          concrete_thick_in = foundation_wall.thickness
          int_r = foundation_wall.insulation_interior_r_value
          ext_r = foundation_wall.insulation_exterior_r_value
          assembly_r = int_r + ext_r + Material.Concrete(concrete_thick_in).rvalue + Material.GypsumWall(drywall_thick_in).rvalue + inside_film.rvalue + outside_film.rvalue
        end
        mat_ext_finish = nil

        Constructions.apply_wall_construction(runner, model, [surface], foundation_wall, foundation_wall.id, wall_type, assembly_r,
                                              drywall_thick_in, inside_film, outside_film, mat_ext_finish)
      end
    end
  end

  def self.add_foundation_wall(runner, model, spaces, foundation_wall, slab_frac,
                               total_fnd_wall_length, total_slab_exp_perim)

    net_area = foundation_wall.net_area * slab_frac
    gross_area = foundation_wall.area * slab_frac
    height = foundation_wall.height
    height_ag = height - foundation_wall.depth_below_grade
    z_origin = -1 * foundation_wall.depth_below_grade
    length = gross_area / height
    if foundation_wall.azimuth.nil?
      azimuth = @default_azimuths[0] # Arbitrary; solar incidence in Kiva is applied as an orientation average (to the above grade portion of the wall)
    else
      azimuth = foundation_wall.azimuth
    end

    if total_fnd_wall_length > total_slab_exp_perim
      # Calculate exposed section of wall based on slab's total exposed perimeter.
      length *= total_slab_exp_perim / total_fnd_wall_length
    end

    if gross_area > net_area
      # Create a "notch" in the wall to account for the subsurfaces. This ensures that
      # we preserve the appropriate wall height, length, and area for Kiva.
      subsurface_area = gross_area - net_area
    else
      subsurface_area = 0
    end

    vertices = Geometry.create_wall_vertices(length, height, z_origin, azimuth, subsurface_area: subsurface_area)
    surface = OpenStudio::Model::Surface.new(vertices, model)
    surface.additionalProperties.setFeature('Length', length)
    surface.additionalProperties.setFeature('Azimuth', azimuth)
    surface.additionalProperties.setFeature('Tilt', 90.0)
    surface.additionalProperties.setFeature('SurfaceType', 'FoundationWall')
    surface.setName(foundation_wall.id)
    surface.setSurfaceType('Wall')
    set_surface_interior(model, spaces, surface, foundation_wall)
    set_surface_exterior(model, spaces, surface, foundation_wall)

    if foundation_wall.is_thermal_boundary
      drywall_thick_in = 0.5
    else
      drywall_thick_in = 0.0
    end
    concrete_thick_in = foundation_wall.thickness
    assembly_r = foundation_wall.insulation_assembly_r_value
    if not assembly_r.nil?
      ext_rigid_height = height
      ext_rigid_offset = 0.0
      inside_film = Material.AirFilmVertical
      ext_rigid_r = assembly_r - Material.Concrete(concrete_thick_in).rvalue - Material.GypsumWall(drywall_thick_in).rvalue - inside_film.rvalue
      int_rigid_r = 0.0
      if ext_rigid_r < 0 # Try without drywall
        drywall_thick_in = 0.0
        ext_rigid_r = assembly_r - Material.Concrete(concrete_thick_in).rvalue - Material.GypsumWall(drywall_thick_in).rvalue - inside_film.rvalue
      end
      if (ext_rigid_r > 0) && (ext_rigid_r < 0.1)
        ext_rigid_r = 0.0 # Prevent tiny strip of insulation
      end
      if ext_rigid_r < 0
        ext_rigid_r = 0.0
        match = false
      else
        match = true
      end
    else
      ext_rigid_offset = foundation_wall.insulation_exterior_distance_to_top
      ext_rigid_height = foundation_wall.insulation_exterior_distance_to_bottom - ext_rigid_offset
      ext_rigid_r = foundation_wall.insulation_exterior_r_value
      int_rigid_offset = foundation_wall.insulation_interior_distance_to_top
      int_rigid_height = foundation_wall.insulation_interior_distance_to_bottom - int_rigid_offset
      int_rigid_r = foundation_wall.insulation_interior_r_value
    end

    Constructions.apply_foundation_wall(runner, model, [surface], "#{foundation_wall.id} construction",
                                        ext_rigid_offset, int_rigid_offset, ext_rigid_height, int_rigid_height,
                                        ext_rigid_r, int_rigid_r, drywall_thick_in, concrete_thick_in, height_ag)

    if not assembly_r.nil?
      Constructions.check_surface_assembly_rvalue(runner, [surface], inside_film, nil, assembly_r, match)
    end

    return surface.adjacentFoundation.get
  end

  def self.add_foundation_slab(runner, model, spaces, slab, slab_exp_perim,
                               slab_area, z_origin, kiva_foundation)

    slab_tot_perim = slab_exp_perim
    if slab_tot_perim**2 - 16.0 * slab_area <= 0
      # Cannot construct rectangle with this perimeter/area. Some of the
      # perimeter is presumably not exposed, so bump up perimeter value.
      slab_tot_perim = Math.sqrt(16.0 * slab_area)
    end
    sqrt_term = [slab_tot_perim**2 - 16.0 * slab_area, 0.0].max
    slab_length = slab_tot_perim / 4.0 + Math.sqrt(sqrt_term) / 4.0
    slab_width = slab_tot_perim / 4.0 - Math.sqrt(sqrt_term) / 4.0

    vertices = Geometry.create_floor_vertices(slab_length, slab_width, z_origin, @default_azimuths)
    surface = OpenStudio::Model::Surface.new(vertices, model)
    surface.setName(slab.id)
    surface.setSurfaceType('Floor')
    surface.setOutsideBoundaryCondition('Foundation')
    surface.additionalProperties.setFeature('SurfaceType', 'Slab')
    set_surface_interior(model, spaces, surface, slab)
    surface.setSunExposure('NoSun')
    surface.setWindExposure('NoWind')

    slab_perim_r = slab.perimeter_insulation_r_value
    slab_perim_depth = slab.perimeter_insulation_depth
    if (slab_perim_r == 0) || (slab_perim_depth == 0)
      slab_perim_r = 0
      slab_perim_depth = 0
    end

    if slab.under_slab_insulation_spans_entire_slab
      slab_whole_r = slab.under_slab_insulation_r_value
      slab_under_r = 0
      slab_under_width = 0
    else
      slab_under_r = slab.under_slab_insulation_r_value
      slab_under_width = slab.under_slab_insulation_width
      if (slab_under_r == 0) || (slab_under_width == 0)
        slab_under_r = 0
        slab_under_width = 0
      end
      slab_whole_r = 0
    end
    slab_gap_r = slab_under_r

    mat_carpet = nil
    if (slab.carpet_fraction > 0) && (slab.carpet_r_value > 0)
      mat_carpet = Material.CoveringBare(slab.carpet_fraction,
                                         slab.carpet_r_value)
    end

    Constructions.apply_foundation_slab(runner, model, surface, "#{slab.id} construction",
                                        slab_under_r, slab_under_width, slab_gap_r, slab_perim_r,
                                        slab_perim_depth, slab_whole_r, slab.thickness,
                                        slab_exp_perim, mat_carpet, kiva_foundation)

    return surface.adjacentFoundation.get
  end

  def self.add_conditioned_floor_area(runner, model, spaces)
    # Check if we need to add floors between conditioned spaces (e.g., between first
    # and second story or conditioned basement ceiling).
    # This ensures that the E+ reported Conditioned Floor Area is correct.

    sum_cfa = 0.0
    @hpxml.frame_floors.each do |frame_floor|
      next unless frame_floor.is_floor
      next unless [HPXML::LocationLivingSpace, HPXML::LocationBasementConditioned].include?(frame_floor.interior_adjacent_to) ||
                  [HPXML::LocationLivingSpace, HPXML::LocationBasementConditioned].include?(frame_floor.exterior_adjacent_to)

      sum_cfa += frame_floor.area
    end
    @hpxml.slabs.each do |slab|
      next unless [HPXML::LocationLivingSpace, HPXML::LocationBasementConditioned].include? slab.interior_adjacent_to

      sum_cfa += slab.area
    end

    addtl_cfa = @cfa - sum_cfa

    fail if addtl_cfa < -1.0 # Allow some rounding; EPvalidator.xml should prevent this

    return unless addtl_cfa > 1.0 # Allow some rounding

    floor_width = Math::sqrt(addtl_cfa)
    floor_length = addtl_cfa / floor_width
    z_origin = @foundation_top + 8.0 * (@ncfl_ag - 1)

    # Add floor surface
    vertices = Geometry.create_floor_vertices(floor_length, floor_width, z_origin, @default_azimuths)
    floor_surface = OpenStudio::Model::Surface.new(vertices, model)

    floor_surface.setSunExposure('NoSun')
    floor_surface.setWindExposure('NoWind')
    floor_surface.setName('inferred conditioned floor')
    floor_surface.setSurfaceType('Floor')
    floor_surface.setSpace(create_or_get_space(model, spaces, HPXML::LocationLivingSpace))
    floor_surface.setOutsideBoundaryCondition('Adiabatic')
    floor_surface.additionalProperties.setFeature('SurfaceType', 'InferredFloor')
    floor_surface.additionalProperties.setFeature('Tilt', 0.0)

    # Add ceiling surface
    vertices = Geometry.create_ceiling_vertices(floor_length, floor_width, z_origin, @default_azimuths)
    ceiling_surface = OpenStudio::Model::Surface.new(vertices, model)

    ceiling_surface.setSunExposure('NoSun')
    ceiling_surface.setWindExposure('NoWind')
    ceiling_surface.setName('inferred conditioned ceiling')
    ceiling_surface.setSurfaceType('RoofCeiling')
    ceiling_surface.setSpace(create_or_get_space(model, spaces, HPXML::LocationLivingSpace))
    ceiling_surface.setOutsideBoundaryCondition('Adiabatic')
    ceiling_surface.additionalProperties.setFeature('SurfaceType', 'InferredCeiling')
    ceiling_surface.additionalProperties.setFeature('Tilt', 0.0)

    if not @cond_bsmnt_surfaces.empty?
      # assuming added ceiling is in conditioned basement
      @cond_bsmnt_surfaces << ceiling_surface
    end

    # Apply Construction
    apply_adiabatic_construction(runner, model, [floor_surface, ceiling_surface], 'floor')
  end

  def self.add_thermal_mass(runner, model, spaces)
    cfa_basement = @hpxml.slabs.select { |s| s.interior_adjacent_to == HPXML::LocationBasementConditioned }.map { |s| s.area }.sum(0.0)
    if @apply_ashrae140_assumptions
      # 1024 ft2 of interior partition wall mass, no furniture mass
      drywall_thick_in = 0.5
      partition_frac_of_cfa = (1024.0 * 2) / @cfa # Ratio of exposed partition wall area (both sides) to conditioned floor area
      basement_frac_of_cfa = cfa_basement / @cfa
      Constructions.apply_partition_walls(runner, model, 'PartitionWallConstruction', drywall_thick_in, partition_frac_of_cfa,
                                          basement_frac_of_cfa, @cond_bsmnt_surfaces, spaces[HPXML::LocationLivingSpace])
    else
      drywall_thick_in = 0.5
      partition_frac_of_cfa = 1.0 # Ratio of exposed partition wall area (both sides) to conditioned floor area
      basement_frac_of_cfa = cfa_basement / @cfa
      Constructions.apply_partition_walls(runner, model, 'PartitionWallConstruction', drywall_thick_in, partition_frac_of_cfa,
                                          basement_frac_of_cfa, @cond_bsmnt_surfaces, spaces[HPXML::LocationLivingSpace])

      mass_lb_per_sqft = 8.0
      density_lb_per_cuft = 40.0
      mat = BaseMaterial.Wood
      Constructions.apply_furniture(runner, model, mass_lb_per_sqft, density_lb_per_cuft, mat,
                                    basement_frac_of_cfa, @cond_bsmnt_surfaces, spaces[HPXML::LocationLivingSpace])
    end
  end

  def self.add_neighbors(runner, model, length)
  end

  def self.add_shading_schedule(runner, model, weather)
    # Use BAHSP cooling season, and not year-round or user-specified cooling season, to ensure windows use appropriate interior shading factors
    default_heating_season, @default_cooling_season = HVAC.get_default_heating_and_cooling_seasons(weather)

    # Create cooling season schedule
    clg_season_sch = MonthWeekdayWeekendSchedule.new(model, 'cooling season schedule', Array.new(24, 1), Array.new(24, 1), @default_cooling_season, Constants.ScheduleTypeLimitsFraction)
    @clg_ssn_sensor = OpenStudio::Model::EnergyManagementSystemSensor.new(model, 'Schedule Value')
    @clg_ssn_sensor.setName('cool_season')
    @clg_ssn_sensor.setKeyName(clg_season_sch.schedule.name.to_s)
  end

  def self.add_windows(runner, model, spaces, weather)
    # We already stored @fraction_of_windows_operable, so lets remove the
    # fraction_operable properties from windows and re-collapse the enclosure
    # so as to prevent potentially modeling multiple identical windows in E+,
    # which can increase simulation runtime.
    @hpxml.windows.each do |window|
      window.fraction_operable = nil
    end
    @hpxml.collapse_enclosure_surfaces()

    shading_group = nil
    shading_schedules = {}
    shading_ems = { sensors: {}, program: nil }

    surfaces = []
    @hpxml.windows.each_with_index do |window, i|
      window_height = 4.0 # ft, default

      overhang_depth = nil
      if (not window.overhangs_depth.nil?) && (window.overhangs_depth > 0)
        overhang_depth = window.overhangs_depth
        overhang_distance_to_top = window.overhangs_distance_to_top_of_window
        overhang_distance_to_bottom = window.overhangs_distance_to_bottom_of_window
        window_height = overhang_distance_to_bottom - overhang_distance_to_top
      end

      window_length = window.area / window_height
      z_origin = @foundation_top

      if window.is_exterior

        # Create parent surface slightly bigger than window
        vertices = Geometry.create_wall_vertices(window_length, window_height, z_origin, window.azimuth, add_buffer: true)
        surface = OpenStudio::Model::Surface.new(vertices, model)

        surface.additionalProperties.setFeature('Length', window_length)
        surface.additionalProperties.setFeature('Azimuth', window.azimuth)
        surface.additionalProperties.setFeature('Tilt', 90.0)
        surface.additionalProperties.setFeature('SurfaceType', 'Window')
        surface.setName("surface #{window.id}")
        surface.setSurfaceType('Wall')
        set_surface_interior(model, spaces, surface, window.wall)

        vertices = Geometry.create_wall_vertices(window_length, window_height, z_origin, window.azimuth)
        sub_surface = OpenStudio::Model::SubSurface.new(vertices, model)
        sub_surface.setName(window.id)
        sub_surface.setSurface(surface)
        sub_surface.setSubSurfaceType('FixedWindow')

        set_subsurface_exterior(surface, spaces, model, window.wall)
        surfaces << surface

        if not overhang_depth.nil?
          overhang = sub_surface.addOverhang(UnitConversions.convert(overhang_depth, 'ft', 'm'), UnitConversions.convert(overhang_distance_to_top, 'ft', 'm'))
          overhang.get.setName("#{sub_surface.name} - #{Constants.ObjectNameOverhangs}")
        end

        # Apply construction
        Constructions.apply_window(runner, model, sub_surface, 'WindowConstruction', window.ufactor, window.shgc)

        # Apply interior/exterior shading (as needed)
        shading_vertices = Geometry.create_wall_vertices(window_length, window_height, z_origin, window.azimuth)
<<<<<<< HEAD
        shading_group = Constructions.apply_window_skylight_shading(model, window, shading_vertices, surface, sub_surface, shading_group, shading_schedules, Constants.ObjectNameWindowShade, @default_cooling_season)
=======
        shading_group = Constructions.apply_window_skylight_shading(model, window, i, shading_vertices, surface, sub_surface, shading_group,
                                                                    shading_schedules, shading_ems, Constants.ObjectNameWindowShade, @cooling_season)
>>>>>>> 03188d6b
      else
        # Window is on an interior surface, which E+ does not allow. Model
        # as a door instead so that we can get the appropriate conduction
        # heat transfer; there is no solar gains anyway.

        # Create parent surface slightly bigger than window
        vertices = Geometry.create_wall_vertices(window_length, window_height, z_origin, window.azimuth, add_buffer: true)
        surface = OpenStudio::Model::Surface.new(vertices, model)

        surface.additionalProperties.setFeature('Length', window_length)
        surface.additionalProperties.setFeature('Azimuth', window.azimuth)
        surface.additionalProperties.setFeature('Tilt', 90.0)
        surface.additionalProperties.setFeature('SurfaceType', 'Door')
        surface.setName("surface #{window.id}")
        surface.setSurfaceType('Wall')
        set_surface_interior(model, spaces, surface, window.wall)

        vertices = Geometry.create_wall_vertices(window_length, window_height, z_origin, window.azimuth)
        sub_surface = OpenStudio::Model::SubSurface.new(vertices, model)
        sub_surface.setName(window.id)
        sub_surface.setSurface(surface)
        sub_surface.setSubSurfaceType('Door')

        set_subsurface_exterior(surface, spaces, model, window.wall)
        surfaces << surface

        # Apply construction
        inside_film = Material.AirFilmVertical
        outside_film = Material.AirFilmVertical
        Constructions.apply_door(runner, model, [sub_surface], 'Window', window.ufactor, inside_film, outside_film)
      end
    end

    apply_adiabatic_construction(runner, model, surfaces, 'wall')
  end

  def self.add_skylights(runner, model, spaces, weather)
    surfaces = []

    shading_group = nil
    shading_schedules = {}
    shading_ems = { sensors: {}, program: nil }

    @hpxml.skylights.each_with_index do |skylight, i|
      tilt = skylight.roof.pitch / 12.0
      width = Math::sqrt(skylight.area)
      length = skylight.area / width
      z_origin = @walls_top + 0.5 * Math.sin(Math.atan(tilt)) * width

      # Create parent surface slightly bigger than skylight
      vertices = Geometry.create_roof_vertices(length, width, z_origin, skylight.azimuth, tilt, add_buffer: true)
      surface = OpenStudio::Model::Surface.new(vertices, model)
      surface.additionalProperties.setFeature('Length', length)
      surface.additionalProperties.setFeature('Width', width)
      surface.additionalProperties.setFeature('Azimuth', skylight.azimuth)
      surface.additionalProperties.setFeature('Tilt', tilt)
      surface.additionalProperties.setFeature('SurfaceType', 'Skylight')
      surface.setName("surface #{skylight.id}")
      surface.setSurfaceType('RoofCeiling')
      surface.setSpace(create_or_get_space(model, spaces, HPXML::LocationLivingSpace)) # Ensures it is included in Manual J sizing
      surface.setOutsideBoundaryCondition('Outdoors') # cannot be adiabatic because subsurfaces won't be created
      surfaces << surface

      vertices = Geometry.create_roof_vertices(length, width, z_origin, skylight.azimuth, tilt)
      sub_surface = OpenStudio::Model::SubSurface.new(vertices, model)
      sub_surface.setName(skylight.id)
      sub_surface.setSurface(surface)
      sub_surface.setSubSurfaceType('Skylight')

      # Apply construction
      Constructions.apply_skylight(runner, model, sub_surface, 'SkylightConstruction', skylight.ufactor, skylight.shgc)

      # Apply interior/exterior shading (as needed)
      shading_vertices = Geometry.create_roof_vertices(length, width, z_origin, skylight.azimuth, tilt)
<<<<<<< HEAD
      shading_group = Constructions.apply_window_skylight_shading(model, skylight, shading_vertices, surface, sub_surface, shading_group, shading_schedules, Constants.ObjectNameSkylightShade, @default_cooling_season)
=======
      shading_group = Constructions.apply_window_skylight_shading(model, skylight, i, shading_vertices, surface, sub_surface, shading_group,
                                                                  shading_schedules, shading_ems, Constants.ObjectNameSkylightShade, @cooling_season)
>>>>>>> 03188d6b
    end

    apply_adiabatic_construction(runner, model, surfaces, 'roof')
  end

  def self.add_doors(runner, model, spaces)
    surfaces = []
    @hpxml.doors.each do |door|
      door_height = 6.67 # ft
      door_length = door.area / door_height
      z_origin = @foundation_top

      # Create parent surface slightly bigger than door
      vertices = Geometry.create_wall_vertices(door_length, door_height, z_origin, door.azimuth, add_buffer: true)
      surface = OpenStudio::Model::Surface.new(vertices, model)

      surface.additionalProperties.setFeature('Length', door_length)
      surface.additionalProperties.setFeature('Azimuth', door.azimuth)
      surface.additionalProperties.setFeature('Tilt', 90.0)
      surface.additionalProperties.setFeature('SurfaceType', 'Door')
      surface.setName("surface #{door.id}")
      surface.setSurfaceType('Wall')
      set_surface_interior(model, spaces, surface, door.wall)

      vertices = Geometry.create_wall_vertices(door_length, door_height, z_origin, door.azimuth)
      sub_surface = OpenStudio::Model::SubSurface.new(vertices, model)
      sub_surface.setName(door.id)
      sub_surface.setSurface(surface)
      sub_surface.setSubSurfaceType('Door')

      set_subsurface_exterior(surface, spaces, model, door.wall)
      surfaces << surface

      # Apply construction
      ufactor = 1.0 / door.r_value
      inside_film = Material.AirFilmVertical
      if door.wall.is_exterior
        outside_film = Material.AirFilmOutside
      else
        outside_film = Material.AirFilmVertical
      end
      Constructions.apply_door(runner, model, [sub_surface], 'Door', ufactor, inside_film, outside_film)
    end

    apply_adiabatic_construction(runner, model, surfaces, 'wall')
  end

  def self.apply_adiabatic_construction(runner, model, surfaces, type)
    # Arbitrary construction for heat capacitance.
    # Only applies to surfaces where outside boundary conditioned is
    # adiabatic or surface net area is near zero.
    return if surfaces.empty?

    if type == 'wall'
      Constructions.apply_wood_stud_wall(runner, model, surfaces, nil, 'AdiabaticWallConstruction',
                                         0, 1, 3.5, true, 0.1, 0.5, 0, 99,
                                         Material.ExteriorFinishMaterial(HPXML::SidingTypeWood, 0.90, 0.75),
                                         0,
                                         Material.AirFilmVertical,
                                         Material.AirFilmVertical)
    elsif type == 'floor'
      Constructions.apply_floor(runner, model, surfaces, 'AdiabaticFloorConstruction',
                                0, 1, 0.07, 5.5, 0.75, 99,
                                Material.CoveringBare,
                                Material.AirFilmFloorReduced,
                                Material.AirFilmFloorReduced)
    elsif type == 'roof'
      Constructions.apply_open_cavity_roof(runner, model, surfaces, 'AdiabaticRoofConstruction',
                                           0, 1, 7.25, 0.07, 7.25, 0.75, 99,
                                           Material.RoofMaterial(HPXML::RoofTypeAsphaltShingles, 0.90, 0.75),
                                           false,
                                           Material.AirFilmOutside,
                                           Material.AirFilmRoof(Geometry.get_roof_pitch(surfaces)), nil)
    end
  end

  def self.add_hot_water_and_appliances(runner, model, weather, spaces)
    # Assign spaces
    @hpxml.clothes_washers.each do |clothes_washer|
      clothes_washer.additional_properties.space = get_space_from_location(clothes_washer.location, 'ClothesWasher', model, spaces)
    end
    @hpxml.clothes_dryers.each do |clothes_dryer|
      clothes_dryer.additional_properties.space = get_space_from_location(clothes_dryer.location, 'ClothesDryer', model, spaces)
    end
    @hpxml.dishwashers.each do |dishwasher|
      dishwasher.additional_properties.space = get_space_from_location(dishwasher.location, 'Dishwasher', model, spaces)
    end
    @hpxml.refrigerators.each do |refrigerator|
      refrigerator.additional_properties.space = get_space_from_location(refrigerator.location, 'Refrigerator', model, spaces)
    end
    @hpxml.freezers.each do |freezer|
      freezer.additional_properties.space = get_space_from_location(freezer.location, 'Freezer', model, spaces)
    end
    @hpxml.cooking_ranges.each do |cooking_range|
      cooking_range.additional_properties.space = get_space_from_location(cooking_range.location, 'CookingRange', model, spaces)
    end

    # Distribution
    if @hpxml.water_heating_systems.size > 0
      hot_water_distribution = @hpxml.hot_water_distributions[0]
    end

    # Solar thermal system
    solar_thermal_system = nil
    if @hpxml.solar_thermal_systems.size > 0
      solar_thermal_system = @hpxml.solar_thermal_systems[0]
    end

    # Water Heater
    has_uncond_bsmnt = @hpxml.has_space_type(HPXML::LocationBasementUnconditioned)
    @hpxml.water_heating_systems.each do |water_heating_system|
      loc_space, loc_schedule = get_space_or_schedule_from_location(water_heating_system.location, 'WaterHeatingSystem', model, spaces)

      ec_adj = HotWaterAndAppliances.get_dist_energy_consumption_adjustment(has_uncond_bsmnt, @cfa, @ncfl, water_heating_system, hot_water_distribution)

      if water_heating_system.water_heater_type == HPXML::WaterHeaterTypeStorage

        Waterheater.apply_tank(model, loc_space, loc_schedule, water_heating_system, ec_adj,
                               @dhw_map, @hvac_map, solar_thermal_system)

      elsif water_heating_system.water_heater_type == HPXML::WaterHeaterTypeTankless

        Waterheater.apply_tankless(model, loc_space, loc_schedule, water_heating_system, ec_adj,
                                   @nbeds, @dhw_map, @hvac_map, solar_thermal_system)

      elsif water_heating_system.water_heater_type == HPXML::WaterHeaterTypeHeatPump

        living_zone = spaces[HPXML::LocationLivingSpace].thermalZone.get

        Waterheater.apply_heatpump(model, runner, loc_space, loc_schedule, weather, water_heating_system, ec_adj,
                                   @dhw_map, @hvac_map, solar_thermal_system, living_zone)

      elsif [HPXML::WaterHeaterTypeCombiStorage, HPXML::WaterHeaterTypeCombiTankless].include? water_heating_system.water_heater_type

        Waterheater.apply_combi(model, runner, loc_space, loc_schedule, water_heating_system, ec_adj,
                                @dhw_map, @hvac_map, solar_thermal_system)

      else

        fail "Unhandled water heater (#{water_heating_system.water_heater_type})."

      end
    end

    # Hot water fixtures and appliances
    HotWaterAndAppliances.apply(model, runner, @hpxml, weather, spaces, hot_water_distribution,
                                solar_thermal_system, @eri_version, @dhw_map)

    if (not solar_thermal_system.nil?) && (not solar_thermal_system.collector_area.nil?) # Detailed solar water heater
      loc_space, loc_schedule = get_space_or_schedule_from_location(solar_thermal_system.water_heating_system.location, 'WaterHeatingSystem', model, spaces)
      Waterheater.apply_solar_thermal(model, loc_space, loc_schedule, solar_thermal_system, @dhw_map)
    end

    # Add combi-system EMS program with water use equipment information
    Waterheater.apply_combi_system_EMS(model, @dhw_map, @hpxml.water_heating_systems)
  end

  def self.add_cooling_system(runner, model, spaces)
    living_zone = spaces[HPXML::LocationLivingSpace].thermalZone.get

    HVAC.get_hpxml_hvac_systems(@hpxml).each do |hvac_system|
      next if hvac_system[:cooling].nil?
      next unless hvac_system[:cooling].is_a? HPXML::CoolingSystem

      cooling_system = hvac_system[:cooling]
      heating_system = hvac_system[:heating]

      check_distribution_system(cooling_system.distribution_system, cooling_system.cooling_system_type)

      if [HPXML::HVACTypeCentralAirConditioner].include? cooling_system.cooling_system_type

        HVAC.apply_central_air_conditioner_furnace(model, runner, cooling_system, heating_system,
                                                   @remaining_cool_load_frac, @remaining_heat_load_frac,
                                                   living_zone, @hvac_map, @heating_season, @cooling_season)

        if not heating_system.nil?
          @remaining_heat_load_frac -= heating_system.fraction_heat_load_served
        end

      elsif [HPXML::HVACTypeRoomAirConditioner].include? cooling_system.cooling_system_type

        HVAC.apply_room_air_conditioner(model, runner, cooling_system,
                                        @remaining_cool_load_frac, living_zone,
                                        @hvac_map, @cooling_season)

      elsif [HPXML::HVACTypeEvaporativeCooler].include? cooling_system.cooling_system_type

        HVAC.apply_evaporative_cooler(model, runner, cooling_system,
                                      @remaining_cool_load_frac, living_zone,
                                      @hvac_map, @cooling_season)

      elsif [HPXML::HVACTypeMiniSplitAirConditioner].include? cooling_system.cooling_system_type

        HVAC.apply_mini_split_air_conditioner(model, runner, cooling_system,
                                              @remaining_cool_load_frac,
                                              living_zone, @hvac_map, @cooling_season)
      end

      @remaining_cool_load_frac -= cooling_system.fraction_cool_load_served
    end
  end

  def self.add_heating_system(runner, model, spaces)
    living_zone = spaces[HPXML::LocationLivingSpace].thermalZone.get

    HVAC.get_hpxml_hvac_systems(@hpxml).each do |hvac_system|
      next if hvac_system[:heating].nil?
      next unless hvac_system[:heating].is_a? HPXML::HeatingSystem

      cooling_system = hvac_system[:cooling]
      heating_system = hvac_system[:heating]

      check_distribution_system(heating_system.distribution_system, heating_system.heating_system_type)

      if [HPXML::HVACTypeFurnace].include? heating_system.heating_system_type

        if not cooling_system.nil?
          next # Already processed combined AC+furnace
        end

        HVAC.apply_central_air_conditioner_furnace(model, runner, nil, heating_system,
                                                   nil, @remaining_heat_load_frac,
                                                   living_zone, @hvac_map, @heating_season, @cooling_season)

      elsif [HPXML::HVACTypeBoiler].include? heating_system.heating_system_type

        HVAC.apply_boiler(model, runner, heating_system,
                          @remaining_heat_load_frac, living_zone, @hvac_map, @heating_season)

      elsif [HPXML::HVACTypeElectricResistance].include? heating_system.heating_system_type

        HVAC.apply_electric_baseboard(model, runner, heating_system,
                                      @remaining_heat_load_frac, living_zone, @hvac_map, @heating_season)

      elsif [HPXML::HVACTypeStove,
             HPXML::HVACTypePortableHeater,
             HPXML::HVACTypeFixedHeater,
             HPXML::HVACTypeWallFurnace,
             HPXML::HVACTypeFloorFurnace,
             HPXML::HVACTypeFireplace].include? heating_system.heating_system_type

        HVAC.apply_unit_heater(model, runner, heating_system,
                               @remaining_heat_load_frac, living_zone, @hvac_map, @heating_season)
      end

      @remaining_heat_load_frac -= heating_system.fraction_heat_load_served
    end
  end

  def self.add_heat_pump(runner, model, weather, spaces)
    living_zone = spaces[HPXML::LocationLivingSpace].thermalZone.get

    HVAC.get_hpxml_hvac_systems(@hpxml).each do |hvac_system|
      next if hvac_system[:cooling].nil?
      next unless hvac_system[:cooling].is_a? HPXML::HeatPump

      heat_pump = hvac_system[:cooling]

      check_distribution_system(heat_pump.distribution_system, heat_pump.heat_pump_type)

      if [HPXML::HVACTypeHeatPumpWaterLoopToAir].include? heat_pump.heat_pump_type

        HVAC.apply_water_loop_to_air_heat_pump(model, runner, heat_pump,
                                               @remaining_heat_load_frac,
                                               @remaining_cool_load_frac,
                                               living_zone, @hvac_map, @heating_season, @cooling_season)

      elsif [HPXML::HVACTypeHeatPumpAirToAir].include? heat_pump.heat_pump_type

        HVAC.apply_central_air_to_air_heat_pump(model, runner, heat_pump,
                                                @remaining_heat_load_frac,
                                                @remaining_cool_load_frac,
                                                living_zone, @hvac_map, @heating_season, @cooling_season)

      elsif [HPXML::HVACTypeHeatPumpMiniSplit].include? heat_pump.heat_pump_type

        HVAC.apply_mini_split_heat_pump(model, runner, heat_pump,
                                        @remaining_heat_load_frac,
                                        @remaining_cool_load_frac,
                                        living_zone, @hvac_map, @heating_season, @cooling_season)

      elsif [HPXML::HVACTypeHeatPumpGroundToAir].include? heat_pump.heat_pump_type

        HVAC.apply_ground_to_air_heat_pump(model, runner, weather, heat_pump,
                                           @remaining_heat_load_frac,
                                           @remaining_cool_load_frac,
                                           living_zone, @hvac_map, @heating_season, @cooling_season)

      end

      @remaining_heat_load_frac -= heat_pump.fraction_heat_load_served
      @remaining_cool_load_frac -= heat_pump.fraction_cool_load_served
    end
  end

  def self.add_ideal_system(runner, model, spaces, epw_path)
    # Adds an ideal air system as needed to meet the load (i.e., because the sum of fractions load
    # served is less than 1 or because we're using an ideal air system for e.g. ASHRAE 140 loads).
    living_zone = spaces[HPXML::LocationLivingSpace].thermalZone.get
    obj_name = Constants.ObjectNameIdealAirSystem

    if @apply_ashrae140_assumptions && (@hpxml.total_fraction_heat_load_served + @hpxml.total_fraction_heat_load_served == 0.0)
      cooling_load_frac = 1.0
      heating_load_frac = 1.0
      if @apply_ashrae140_assumptions
        if epw_path.end_with? 'USA_CO_Colorado.Springs-Peterson.Field.724660_TMY3.epw'
          cooling_load_frac = 0.0
        elsif epw_path.end_with? 'USA_NV_Las.Vegas-McCarran.Intl.AP.723860_TMY3.epw'
          heating_load_frac = 0.0
        else
          fail 'Unexpected weather file for ASHRAE 140 run.'
        end
      end
      HVAC.apply_ideal_air_loads(model, runner, obj_name, cooling_load_frac, heating_load_frac, living_zone, @heating_season, @cooling_season)
      return
    end

    # Only fraction of heating load is met
    if (@hpxml.total_fraction_heat_load_served < 1.0) && (@hpxml.total_fraction_heat_load_served > 0.0)
      sequential_heat_load_frac = @remaining_heat_load_frac - @hpxml.total_fraction_heat_load_served
      @remaining_heat_load_frac -= sequential_heat_load_frac
    else
      sequential_heat_load_frac = 0.0
    end
    # Only fraction of cooling load is met
    if (@hpxml.total_fraction_cool_load_served < 1.0) && (@hpxml.total_fraction_cool_load_served > 0.0)
      sequential_cool_load_frac = @remaining_cool_load_frac - @hpxml.total_fraction_cool_load_served
      @remaining_cool_load_frac -= sequential_cool_load_frac
    else
      sequential_cool_load_frac = 0.0
    end
    if (sequential_heat_load_frac > 0.0) || (sequential_cool_load_frac > 0.0)
      HVAC.apply_ideal_air_loads(model, runner, obj_name, sequential_cool_load_frac, sequential_heat_load_frac,
                                 living_zone, @heating_season, @cooling_season)
    end
  end

  def self.add_residual_ideal_system(runner, model, spaces)
    # Adds an ideal air system to meet unexpected load (i.e., because the HVAC systems are undersized to meet the load)
    #
    # Addressing unmet load ensures we can correctly calculate total heating/cooling loads without having
    # to run an additional EnergyPlus simulation solely for that purpose, as well as allows us to report
    # the unmet load (i.e., the energy delivered by the ideal air system).

    living_zone = spaces[HPXML::LocationLivingSpace].thermalZone.get
    obj_name = Constants.ObjectNameIdealAirSystemResidual

    if @remaining_cool_load_frac < 1.0
      sequential_cool_load_frac = 1.0
    else
      sequential_cool_load_frac = 0.0 # no cooling system, don't add ideal air for cooling either
    end

    if @remaining_heat_load_frac < 1.0
      sequential_heat_load_frac = 1.0
    else
      sequential_heat_load_frac = 0.0 # no heating system, don't add ideal air for heating either
    end
    if (sequential_heat_load_frac > 0.0) || (sequential_cool_load_frac > 0.0)
      HVAC.apply_ideal_air_loads(model, runner, obj_name, sequential_cool_load_frac, sequential_heat_load_frac,
                                 living_zone, @heating_season, @cooling_season)
    end
  end

  def self.add_setpoints(runner, model, weather, spaces)
    return if @hpxml.hvac_controls.size == 0

    hvac_control = @hpxml.hvac_controls[0]
    living_zone = spaces[HPXML::LocationLivingSpace].thermalZone.get
    has_ceiling_fan = (@hpxml.ceiling_fans.size > 0)

    HVAC.apply_setpoints(model, runner, weather, hvac_control, living_zone, has_ceiling_fan, @heating_season, @cooling_season)
  end

  def self.add_ceiling_fans(runner, model, weather, spaces)
    return if @hpxml.ceiling_fans.size == 0

    ceiling_fan = @hpxml.ceiling_fans[0]
    HVAC.apply_ceiling_fans(model, runner, weather, ceiling_fan, spaces[HPXML::LocationLivingSpace])
  end

  def self.add_dehumidifiers(runner, model, spaces)
    return if @hpxml.dehumidifiers.size == 0

    HVAC.apply_dehumidifiers(model, runner, @hpxml.dehumidifiers, spaces[HPXML::LocationLivingSpace], @hvac_map)
  end

  def self.check_distribution_system(hvac_distribution, system_type)
    return if hvac_distribution.nil?

    hvac_distribution_type_map = { HPXML::HVACTypeFurnace => [HPXML::HVACDistributionTypeAir, HPXML::HVACDistributionTypeDSE],
                                   HPXML::HVACTypeBoiler => [HPXML::HVACDistributionTypeHydronic, HPXML::HVACDistributionTypeAir, HPXML::HVACDistributionTypeDSE],
                                   HPXML::HVACTypeCentralAirConditioner => [HPXML::HVACDistributionTypeAir, HPXML::HVACDistributionTypeDSE],
                                   HPXML::HVACTypeEvaporativeCooler => [HPXML::HVACDistributionTypeAir, HPXML::HVACDistributionTypeDSE],
                                   HPXML::HVACTypeMiniSplitAirConditioner => [HPXML::HVACDistributionTypeAir, HPXML::HVACDistributionTypeDSE],
                                   HPXML::HVACTypeHeatPumpAirToAir => [HPXML::HVACDistributionTypeAir, HPXML::HVACDistributionTypeDSE],
                                   HPXML::HVACTypeHeatPumpMiniSplit => [HPXML::HVACDistributionTypeAir, HPXML::HVACDistributionTypeDSE],
                                   HPXML::HVACTypeHeatPumpGroundToAir => [HPXML::HVACDistributionTypeAir, HPXML::HVACDistributionTypeDSE],
                                   HPXML::HVACTypeHeatPumpWaterLoopToAir => [HPXML::HVACDistributionTypeAir, HPXML::HVACDistributionTypeDSE] }

    if not hvac_distribution_type_map[system_type].include? hvac_distribution.distribution_system_type
      # validator.rb only checks that a HVAC distribution system of the correct type (for the given HVAC system) exists
      # in the HPXML file, not that it is attached to this HVAC system. So here we perform the more rigorous check.
      fail "Incorrect HVAC distribution system type for HVAC type: '#{system_type}'. Should be one of: #{hvac_distribution_type_map[system_type]}"
    end
  end

  def self.add_mels(runner, model, spaces)
    # Misc
    @hpxml.plug_loads.each do |plug_load|
      if plug_load.plug_load_type == HPXML::PlugLoadTypeOther
        obj_name = Constants.ObjectNameMiscPlugLoads
      elsif plug_load.plug_load_type == HPXML::PlugLoadTypeTelevision
        obj_name = Constants.ObjectNameMiscTelevision
      elsif plug_load.plug_load_type == HPXML::PlugLoadTypeElectricVehicleCharging
        obj_name = Constants.ObjectNameMiscElectricVehicleCharging
      elsif plug_load.plug_load_type == HPXML::PlugLoadTypeWellPump
        obj_name = Constants.ObjectNameMiscWellPump
      end
      if obj_name.nil?
        runner.registerWarning("Unexpected plug load type '#{plug_load.plug_load_type}'. The plug load will not be modeled.")
        next
      end

      MiscLoads.apply_plug(model, plug_load, obj_name, spaces[HPXML::LocationLivingSpace], @apply_ashrae140_assumptions)
    end
  end

  def self.add_mfls(runner, model, spaces)
    # Misc
    @hpxml.fuel_loads.each do |fuel_load|
      if fuel_load.fuel_load_type == HPXML::FuelLoadTypeGrill
        obj_name = Constants.ObjectNameMiscGrill
      elsif fuel_load.fuel_load_type == HPXML::FuelLoadTypeLighting
        obj_name = Constants.ObjectNameMiscLighting
      elsif fuel_load.fuel_load_type == HPXML::FuelLoadTypeFireplace
        obj_name = Constants.ObjectNameMiscFireplace
      end
      if obj_name.nil?
        runner.registerWarning("Unexpected fuel load type '#{fuel_load.fuel_load_type}'. The fuel load will not be modeled.")
        next
      end

      MiscLoads.apply_fuel(model, fuel_load, obj_name, spaces[HPXML::LocationLivingSpace])
    end
  end

  def self.add_lighting(runner, model, weather, spaces)
    Lighting.apply(runner, model, weather, spaces, @hpxml.lighting_groups,
                   @hpxml.lighting, @eri_version)
  end

  def self.add_pools_and_hot_tubs(runner, model, spaces)
    @hpxml.pools.each do |pool|
      next if pool.type == HPXML::TypeNone

      MiscLoads.apply_pool_or_hot_tub_heater(model, pool, Constants.ObjectNameMiscPoolHeater, spaces[HPXML::LocationLivingSpace])
      MiscLoads.apply_pool_or_hot_tub_pump(model, pool, Constants.ObjectNameMiscPoolPump, spaces[HPXML::LocationLivingSpace])
    end

    @hpxml.hot_tubs.each do |hot_tub|
      next if hot_tub.type == HPXML::TypeNone

      MiscLoads.apply_pool_or_hot_tub_heater(model, hot_tub, Constants.ObjectNameMiscHotTubHeater, spaces[HPXML::LocationLivingSpace])
      MiscLoads.apply_pool_or_hot_tub_pump(model, hot_tub, Constants.ObjectNameMiscHotTubPump, spaces[HPXML::LocationLivingSpace])
    end
  end

  def self.add_airflow(runner, model, weather, spaces)
    # Ducts
    duct_systems = {}
    @hpxml.hvac_distributions.each do |hvac_distribution|
      next unless hvac_distribution.distribution_system_type == HPXML::HVACDistributionTypeAir

      air_ducts = create_ducts(runner, model, hvac_distribution, spaces)
      next if air_ducts.empty?

      # Connect AirLoopHVACs to ducts
      added_ducts = false
      hvac_distribution.hvac_systems.each do |hvac_system|
        @hvac_map[hvac_system.id].each do |object|
          next unless object.is_a?(OpenStudio::Model::AirLoopHVAC) || object.is_a?(OpenStudio::Model::ZoneHVACFourPipeFanCoil)

          if duct_systems[air_ducts].nil?
            duct_systems[air_ducts] = object
            added_ducts = true
          elsif duct_systems[air_ducts] != object
            # Multiple air loops associated with this duct system, treat
            # as separate duct systems.
            air_ducts2 = create_ducts(runner, model, hvac_distribution, spaces)
            duct_systems[air_ducts2] = object
            added_ducts = true
          end
        end
      end
      if not added_ducts
        fail 'Unexpected error adding ducts to model.'
      end
    end

    Airflow.apply(model, runner, weather, spaces, @hpxml, @cfa, @nbeds,
                  @ncfl_ag, duct_systems, @clg_ssn_sensor, @hvac_map, @eri_version,
                  @frac_windows_operable, @apply_ashrae140_assumptions)
  end

  def self.create_ducts(runner, model, hvac_distribution, spaces)
    air_ducts = []

    # Duct leakage (supply/return => [value, units])
    leakage_to_outside = { HPXML::DuctTypeSupply => [0.0, nil],
                           HPXML::DuctTypeReturn => [0.0, nil] }
    hvac_distribution.duct_leakage_measurements.each do |duct_leakage_measurement|
      next unless [HPXML::UnitsCFM25, HPXML::UnitsPercent].include?(duct_leakage_measurement.duct_leakage_units) && (duct_leakage_measurement.duct_leakage_total_or_to_outside == 'to outside')
      next if duct_leakage_measurement.duct_type.nil?

      leakage_to_outside[duct_leakage_measurement.duct_type] = [duct_leakage_measurement.duct_leakage_value, duct_leakage_measurement.duct_leakage_units]
    end

    # Duct location, R-value, Area
    total_unconditioned_duct_area = { HPXML::DuctTypeSupply => 0.0,
                                      HPXML::DuctTypeReturn => 0.0 }
    hvac_distribution.ducts.each do |ducts|
      next if [HPXML::LocationLivingSpace, HPXML::LocationBasementConditioned].include? ducts.duct_location
      next if ducts.duct_type.nil?

      # Calculate total duct area in unconditioned spaces
      total_unconditioned_duct_area[ducts.duct_type] += ducts.duct_surface_area
    end

    # Create duct objects
    hvac_distribution.ducts.each do |ducts|
      next if [HPXML::LocationLivingSpace, HPXML::LocationBasementConditioned].include? ducts.duct_location
      next if ducts.duct_type.nil?
      next if total_unconditioned_duct_area[ducts.duct_type] <= 0

      duct_loc_space, duct_loc_schedule = get_space_or_schedule_from_location(ducts.duct_location, 'Duct', model, spaces)

      # Apportion leakage to individual ducts by surface area
      duct_leakage_value = leakage_to_outside[ducts.duct_type][0] * ducts.duct_surface_area / total_unconditioned_duct_area[ducts.duct_type]
      duct_leakage_units = leakage_to_outside[ducts.duct_type][1]

      duct_leakage_cfm = nil
      duct_leakage_frac = nil
      if duct_leakage_units == HPXML::UnitsCFM25
        duct_leakage_cfm = duct_leakage_value
      elsif duct_leakage_units == HPXML::UnitsPercent
        duct_leakage_frac = duct_leakage_value
      else
        fail "#{ducts.duct_type.capitalize} ducts exist but leakage was not specified for distribution system '#{hvac_distribution.id}'."
      end

      air_ducts << Duct.new(ducts.duct_type, duct_loc_space, duct_loc_schedule, duct_leakage_frac, duct_leakage_cfm, ducts.duct_surface_area, ducts.duct_insulation_r_value)
    end

    # If all ducts are in conditioned space, model leakage as going to outside
    [HPXML::DuctTypeSupply, HPXML::DuctTypeReturn].each do |duct_side|
      next unless (leakage_to_outside[duct_side][0] > 0) && (total_unconditioned_duct_area[duct_side] == 0)

      duct_area = 0.0
      duct_rvalue = 0.0
      duct_loc_space = nil # outside
      duct_loc_schedule = nil # outside
      duct_leakage_value = leakage_to_outside[duct_side][0]
      duct_leakage_units = leakage_to_outside[duct_side][1]

      duct_leakage_cfm = nil
      duct_leakage_frac = nil
      if duct_leakage_units == HPXML::UnitsCFM25
        duct_leakage_cfm = duct_leakage_value
      elsif duct_leakage_units == HPXML::UnitsPercent
        duct_leakage_frac = duct_leakage_value
      else
        fail "#{duct_side.capitalize} ducts exist but leakage was not specified for distribution system '#{hvac_distribution.id}'."
      end

      air_ducts << Duct.new(duct_side, duct_loc_space, duct_loc_schedule, duct_leakage_frac, duct_leakage_cfm, duct_area, duct_rvalue)
    end

    return air_ducts
  end

  def self.add_photovoltaics(runner, model)
    @hpxml.pv_systems.each do |pv_system|
      PV.apply(model, @nbeds, pv_system)
    end
  end

  def self.add_generators(runner, model)
    @hpxml.generators.each do |generator|
      Generator.apply(model, @nbeds, generator)
    end
  end

  def self.add_additional_properties(runner, model, hpxml_path, building_id)
    # Store some data for use in reporting measure
    additionalProperties = model.getBuilding.additionalProperties
    additionalProperties.setFeature('hpxml_path', hpxml_path)
    additionalProperties.setFeature('building_id', building_id.to_s)
    additionalProperties.setFeature('hvac_map', map_to_string(@hvac_map))
    additionalProperties.setFeature('dhw_map', map_to_string(@dhw_map))
  end

  def self.map_to_string(map)
    map_str = {}
    map.each do |sys_id, objects|
      object_name_list = []
      objects.uniq.each do |object|
        object_name_list << object.name.to_s
      end
      map_str[sys_id] = object_name_list if object_name_list.size > 0
    end
    return map_str.to_s
  end

  def self.add_loads_output(runner, model, spaces, add_component_loads)
    living_zone = spaces[HPXML::LocationLivingSpace].thermalZone.get

    liv_load_sensors, intgain_dehumidifier = add_total_loads_output(runner, model, living_zone)
    return unless add_component_loads

    add_component_loads_output(runner, model, living_zone, liv_load_sensors, intgain_dehumidifier)
  end

  def self.add_total_loads_output(runner, model, living_zone)
    liv_load_sensors = {}
    liv_load_sensors[:htg] = OpenStudio::Model::EnergyManagementSystemSensor.new(model, "Heating:EnergyTransfer:Zone:#{living_zone.name.to_s.upcase}")
    liv_load_sensors[:htg].setName('htg_load_liv')
    liv_load_sensors[:clg] = OpenStudio::Model::EnergyManagementSystemSensor.new(model, "Cooling:EnergyTransfer:Zone:#{living_zone.name.to_s.upcase}")
    liv_load_sensors[:clg].setName('clg_load_liv')

    tot_load_sensors = {}
    tot_load_sensors[:htg] = OpenStudio::Model::EnergyManagementSystemSensor.new(model, 'Heating:EnergyTransfer')
    tot_load_sensors[:htg].setName('htg_load_tot')
    tot_load_sensors[:clg] = OpenStudio::Model::EnergyManagementSystemSensor.new(model, 'Cooling:EnergyTransfer')
    tot_load_sensors[:clg].setName('clg_load_tot')

    # Need to adjusted E+ EnergyTransfer meters for dehumidifiers
    intgain_dehumidifier = nil
    model.getZoneHVACDehumidifierDXs.each do |e|
      next unless e.thermalZone.get.name.to_s == living_zone.name.to_s

      { 'Zone Dehumidifier Sensible Heating Energy' => 'ig_dehumidifier' }.each do |var, name|
        intgain_dehumidifier = OpenStudio::Model::EnergyManagementSystemSensor.new(model, var)
        intgain_dehumidifier.setName(name)
        intgain_dehumidifier.setKeyName(e.name.to_s)
      end
    end

    # EMS program
    program = OpenStudio::Model::EnergyManagementSystemProgram.new(model)
    program.setName(Constants.ObjectNameTotalLoadsProgram)
    program.addLine('Set loads_htg_tot = 0')
    program.addLine('Set loads_clg_tot = 0')
    program.addLine("If #{liv_load_sensors[:htg].name} > 0")
    s = "  Set loads_htg_tot = #{tot_load_sensors[:htg].name} - #{tot_load_sensors[:clg].name}"
    if not intgain_dehumidifier.nil?
      s += " - #{intgain_dehumidifier.name}"
    end
    program.addLine(s)
    program.addLine("ElseIf #{liv_load_sensors[:clg].name} > 0")
    s = "  Set loads_clg_tot = #{tot_load_sensors[:clg].name} - #{tot_load_sensors[:htg].name}"
    if not intgain_dehumidifier.nil?
      s += " + #{intgain_dehumidifier.name}"
    end
    program.addLine(s)
    program.addLine('EndIf')

    # EMS calling manager
    program_calling_manager = OpenStudio::Model::EnergyManagementSystemProgramCallingManager.new(model)
    program_calling_manager.setName("#{program.name} calling manager")
    program_calling_manager.setCallingPoint('EndOfZoneTimestepAfterZoneReporting')
    program_calling_manager.addProgram(program)

    return liv_load_sensors, intgain_dehumidifier
  end

  def self.add_component_loads_output(runner, model, living_zone, liv_load_sensors, intgain_dehumidifier)
    # Prevent certain objects (e.g., OtherEquipment) from being counted towards both, e.g., ducts and internal gains
    objects_already_processed = []

    # EMS Sensors: Surfaces, SubSurfaces, InternalMass

    surfaces_sensors = { walls: [],
                         rim_joists: [],
                         foundation_walls: [],
                         floors: [],
                         slabs: [],
                         ceilings: [],
                         roofs: [],
                         windows: [],
                         doors: [],
                         skylights: [],
                         internal_mass: [] }

    # Output diagnostics needed for some output variables used below
    output_diagnostics = model.getOutputDiagnostics
    output_diagnostics.addKey('DisplayAdvancedReportVariables')

    area_tolerance = UnitConversions.convert(1.0, 'ft^2', 'm^2')

    model.getSurfaces.sort.each_with_index do |s, idx|
      next unless s.space.get.thermalZone.get.name.to_s == living_zone.name.to_s

      surface_type = s.additionalProperties.getFeatureAsString('SurfaceType')
      if not surface_type.is_initialized
        fail "Could not identify surface type for surface: '#{s.name}'."
      end

      surface_type = surface_type.get

      s.subSurfaces.each do |ss|
        key = { 'Window' => :windows,
                'Door' => :doors,
                'Skylight' => :skylights }[surface_type]
        fail "Unexpected subsurface for component loads: '#{ss.name}'." if key.nil?

        if (surface_type == 'Window') || (surface_type == 'Skylight')
          vars = { 'Surface Window Transmitted Solar Radiation Energy' => 'ss_trans_in',
                   'Surface Window Shortwave from Zone Back Out Window Heat Transfer Rate' => 'ss_back_out',
                   'Surface Window Total Glazing Layers Absorbed Shortwave Radiation Rate' => 'ss_sw_abs',
                   'Surface Window Total Glazing Layers Absorbed Solar Radiation Energy' => 'ss_sol_abs',
                   'Surface Inside Face Initial Transmitted Diffuse Transmitted Out Window Solar Radiation Rate' => 'ss_trans_out',
                   'Surface Inside Face Convection Heat Gain Energy' => 'ss_conv',
                   'Surface Inside Face Internal Gains Radiation Heat Gain Energy' => 'ss_ig',
                   'Surface Inside Face Net Surface Thermal Radiation Heat Gain Energy' => 'ss_surf' }
        else
          vars = { 'Surface Inside Face Solar Radiation Heat Gain Energy' => 'ss_sol',
                   'Surface Inside Face Lights Radiation Heat Gain Energy' => 'ss_lgt',
                   'Surface Inside Face Convection Heat Gain Energy' => 'ss_conv',
                   'Surface Inside Face Internal Gains Radiation Heat Gain Energy' => 'ss_ig',
                   'Surface Inside Face Net Surface Thermal Radiation Heat Gain Energy' => 'ss_surf' }
        end

        surfaces_sensors[key] << []
        vars.each do |var, name|
          sensor = OpenStudio::Model::EnergyManagementSystemSensor.new(model, var)
          sensor.setName(name)
          sensor.setKeyName(ss.name.to_s)
          surfaces_sensors[key][-1] << sensor
        end
      end

      next if s.netArea < area_tolerance # Skip parent surfaces (of subsurfaces) that have near zero net area

      key = { 'FoundationWall' => :foundation_walls,
              'RimJoist' => :rim_joists,
              'Wall' => :walls,
              'Slab' => :slabs,
              'Floor' => :floors,
              'Ceiling' => :ceilings,
              'Roof' => :roofs,
              'InferredCeiling' => :internal_mass,
              'InferredFloor' => :internal_mass }[surface_type]
      fail "Unexpected surface for component loads: '#{s.name}'." if key.nil?

      surfaces_sensors[key] << []
      { 'Surface Inside Face Convection Heat Gain Energy' => 's_conv',
        'Surface Inside Face Internal Gains Radiation Heat Gain Energy' => 's_ig',
        'Surface Inside Face Solar Radiation Heat Gain Energy' => 's_sol',
        'Surface Inside Face Lights Radiation Heat Gain Energy' => 's_lgt',
        'Surface Inside Face Net Surface Thermal Radiation Heat Gain Energy' => 's_surf' }.each do |var, name|
        sensor = OpenStudio::Model::EnergyManagementSystemSensor.new(model, var)
        sensor.setName(name)
        sensor.setKeyName(s.name.to_s)
        surfaces_sensors[key][-1] << sensor
      end
    end

    model.getInternalMasss.sort.each do |m|
      next unless m.space.get.thermalZone.get.name.to_s == living_zone.name.to_s

      surfaces_sensors[:internal_mass] << []
      { 'Surface Inside Face Convection Heat Gain Energy' => 'im_conv',
        'Surface Inside Face Internal Gains Radiation Heat Gain Energy' => 'im_ig',
        'Surface Inside Face Solar Radiation Heat Gain Energy' => 'im_sol',
        'Surface Inside Face Lights Radiation Heat Gain Energy' => 'im_lgt',
        'Surface Inside Face Net Surface Thermal Radiation Heat Gain Energy' => 'im_surf' }.each do |var, name|
        sensor = OpenStudio::Model::EnergyManagementSystemSensor.new(model, var)
        sensor.setName(name)
        sensor.setKeyName(m.name.to_s)
        surfaces_sensors[:internal_mass][-1] << sensor
      end
    end

    # EMS Sensors: Infiltration, Mechanical Ventilation, Natural Ventilation, Whole House Fan

    air_gain_sensor = OpenStudio::Model::EnergyManagementSystemSensor.new(model, 'Zone Infiltration Sensible Heat Gain Energy')
    air_gain_sensor.setName('airflow_gain')
    air_gain_sensor.setKeyName(living_zone.name.to_s)

    air_loss_sensor = OpenStudio::Model::EnergyManagementSystemSensor.new(model, 'Zone Infiltration Sensible Heat Loss Energy')
    air_loss_sensor.setName('airflow_loss')
    air_loss_sensor.setKeyName(living_zone.name.to_s)

    mechvent_sensors = []
    model.getElectricEquipments.sort.each do |o|
      next unless o.name.to_s.start_with? Constants.ObjectNameMechanicalVentilation

      { 'Electric Equipment Convective Heating Energy' => 'mv_conv',
        'Electric Equipment Radiant Heating Energy' => 'mv_rad' }.each do |var, name|
        mechvent_sensor = OpenStudio::Model::EnergyManagementSystemSensor.new(model, var)
        mechvent_sensor.setName(name)
        mechvent_sensor.setKeyName(o.name.to_s)
        mechvent_sensors << mechvent_sensor
        objects_already_processed << o
      end
    end
    model.getOtherEquipments.sort.each do |o|
      next unless o.name.to_s.start_with? Constants.ObjectNameMechanicalVentilationHouseFan

      { 'Other Equipment Convective Heating Energy' => 'mv_conv',
        'Other Equipment Radiant Heating Energy' => 'mv_rad' }.each do |var, name|
        mechvent_sensor = OpenStudio::Model::EnergyManagementSystemSensor.new(model, var)
        mechvent_sensor.setName(name)
        mechvent_sensor.setKeyName(o.name.to_s)
        mechvent_sensors << mechvent_sensor
        objects_already_processed << o
      end
    end

    infil_flow_actuators = []
    natvent_flow_actuators = []
    whf_flow_actuators = []

    model.getEnergyManagementSystemActuators.each do |actuator|
      next unless (actuator.actuatedComponentType == 'Zone Infiltration') && (actuator.actuatedComponentControlType == 'Air Exchange Flow Rate')

      if actuator.name.to_s.start_with? Constants.ObjectNameInfiltration.gsub(' ', '_')
        infil_flow_actuators << actuator
      elsif actuator.name.to_s.start_with? Constants.ObjectNameNaturalVentilation.gsub(' ', '_')
        natvent_flow_actuators << actuator
      elsif actuator.name.to_s.start_with? Constants.ObjectNameWholeHouseFan.gsub(' ', '_')
        whf_flow_actuators << actuator
      end
    end
    if (infil_flow_actuators.size != 1) || (natvent_flow_actuators.size != 1) || (whf_flow_actuators.size != 1)
      fail 'Could not find actuator for component loads.'
    end

    infil_flow_actuator = infil_flow_actuators[0]
    natvent_flow_actuator = natvent_flow_actuators[0]
    whf_flow_actuator = whf_flow_actuators[0]

    # EMS Sensors: Ducts

    ducts_sensors = []
    ducts_mix_gain_sensor = nil
    ducts_mix_loss_sensor = nil

    has_duct_zone_mixing = false
    living_zone.airLoopHVACs.sort.each do |airloop|
      living_zone.zoneMixing.each do |zone_mix|
        next unless zone_mix.name.to_s.start_with? airloop.name.to_s.gsub(' ', '_')

        has_duct_zone_mixing = true
      end
    end

    if has_duct_zone_mixing
      ducts_mix_gain_sensor = OpenStudio::Model::EnergyManagementSystemSensor.new(model, 'Zone Mixing Sensible Heat Gain Energy')
      ducts_mix_gain_sensor.setName('duct_mix_gain')
      ducts_mix_gain_sensor.setKeyName(living_zone.name.to_s)

      ducts_mix_loss_sensor = OpenStudio::Model::EnergyManagementSystemSensor.new(model, 'Zone Mixing Sensible Heat Loss Energy')
      ducts_mix_loss_sensor.setName('duct_mix_loss')
      ducts_mix_loss_sensor.setKeyName(living_zone.name.to_s)
    end

    # Duct losses
    model.getOtherEquipments.sort.each do |o|
      next if objects_already_processed.include? o

      is_duct_load = o.additionalProperties.getFeatureAsBoolean(Constants.IsDuctLoadForReport)
      next unless is_duct_load.is_initialized

      objects_already_processed << o
      next unless is_duct_load.get

      ducts_sensors << []
      { 'Other Equipment Convective Heating Energy' => 'ducts_conv',
        'Other Equipment Radiant Heating Energy' => 'ducts_rad' }.each do |var, name|
        ducts_sensor = OpenStudio::Model::EnergyManagementSystemSensor.new(model, var)
        ducts_sensor.setName(name)
        ducts_sensor.setKeyName(o.name.to_s)
        ducts_sensors[-1] << ducts_sensor
      end
    end

    # EMS Sensors: Internal Gains

    intgains_sensors = []

    model.getElectricEquipments.sort.each do |o|
      next unless o.space.get.thermalZone.get.name.to_s == living_zone.name.to_s
      next if objects_already_processed.include? o

      intgains_sensors << []
      { 'Electric Equipment Convective Heating Energy' => 'ig_ee_conv',
        'Electric Equipment Radiant Heating Energy' => 'ig_ee_rad' }.each do |var, name|
        intgains_elec_equip_sensor = OpenStudio::Model::EnergyManagementSystemSensor.new(model, var)
        intgains_elec_equip_sensor.setName(name)
        intgains_elec_equip_sensor.setKeyName(o.name.to_s)
        intgains_sensors[-1] << intgains_elec_equip_sensor
      end
    end

    model.getOtherEquipments.sort.each do |o|
      next unless o.space.get.thermalZone.get.name.to_s == living_zone.name.to_s
      next if objects_already_processed.include? o

      intgains_sensors << []
      { 'Other Equipment Convective Heating Energy' => 'ig_oe_conv',
        'Other Equipment Radiant Heating Energy' => 'ig_oe_rad' }.each do |var, name|
        intgains_other_equip_sensor = OpenStudio::Model::EnergyManagementSystemSensor.new(model, var)
        intgains_other_equip_sensor.setName(name)
        intgains_other_equip_sensor.setKeyName(o.name.to_s)
        intgains_sensors[-1] << intgains_other_equip_sensor
      end
    end

    model.getLightss.sort.each do |e|
      next unless e.space.get.thermalZone.get.name.to_s == living_zone.name.to_s

      intgains_sensors << []
      { 'Lights Convective Heating Energy' => 'ig_lgt_conv',
        'Lights Radiant Heating Energy' => 'ig_lgt_rad',
        'Lights Visible Radiation Heating Energy' => 'ig_lgt_vis' }.each do |var, name|
        intgains_lights_sensor = OpenStudio::Model::EnergyManagementSystemSensor.new(model, var)
        intgains_lights_sensor.setName(name)
        intgains_lights_sensor.setKeyName(e.name.to_s)
        intgains_sensors[-1] << intgains_lights_sensor
      end
    end

    model.getPeoples.sort.each do |e|
      next unless e.space.get.thermalZone.get.name.to_s == living_zone.name.to_s

      intgains_sensors << []
      { 'People Convective Heating Energy' => 'ig_ppl_conv',
        'People Radiant Heating Energy' => 'ig_ppl_rad' }.each do |var, name|
        intgains_people = OpenStudio::Model::EnergyManagementSystemSensor.new(model, var)
        intgains_people.setName(name)
        intgains_people.setKeyName(e.name.to_s)
        intgains_sensors[-1] << intgains_people
      end
    end

    if not intgain_dehumidifier.nil?
      intgains_sensors[-1] << intgain_dehumidifier
    end

    intgains_dhw_sensors = {}

    (model.getWaterHeaterMixeds + model.getWaterHeaterStratifieds).sort.each do |wh|
      next unless wh.ambientTemperatureThermalZone.is_initialized
      next unless wh.ambientTemperatureThermalZone.get.name.to_s == living_zone.name.to_s

      dhw_sensor = OpenStudio::Model::EnergyManagementSystemSensor.new(model, 'Water Heater Heat Loss Energy')
      dhw_sensor.setName('dhw_loss')
      dhw_sensor.setKeyName(wh.name.to_s)

      if wh.is_a? OpenStudio::Model::WaterHeaterMixed
        oncycle_loss = wh.onCycleLossFractiontoThermalZone
        offcycle_loss = wh.offCycleLossFractiontoThermalZone
      else
        oncycle_loss = wh.skinLossFractiontoZone
        offcycle_loss = wh.offCycleFlueLossFractiontoZone
      end

      dhw_rtf_sensor = OpenStudio::Model::EnergyManagementSystemSensor.new(model, 'Water Heater Runtime Fraction')
      dhw_rtf_sensor.setName('dhw_rtf')
      dhw_rtf_sensor.setKeyName(wh.name.to_s)

      intgains_dhw_sensors[dhw_sensor] = [offcycle_loss, oncycle_loss, dhw_rtf_sensor]
    end

    nonsurf_names = ['intgains', 'infil', 'mechvent', 'natvent', 'whf', 'ducts']

    # EMS program
    program = OpenStudio::Model::EnergyManagementSystemProgram.new(model)
    program.setName(Constants.ObjectNameComponentLoadsProgram)

    # EMS program: Surfaces
    surfaces_sensors.each do |k, surface_sensors|
      program.addLine("Set hr_#{k} = 0")
      surface_sensors.each do |sensors|
        s = "Set hr_#{k} = hr_#{k}"
        sensors.each do |sensor|
          # remove ss_net if switch
          if sensor.name.to_s.start_with?('ss_net', 'ss_sol_abs', 'ss_trans_in')
            s += " - #{sensor.name}"
          elsif sensor.name.to_s.start_with?('ss_sw_abs', 'ss_trans_out', 'ss_back_out')
            s += " + #{sensor.name} * ZoneTimestep * 3600"
          else
            s += " + #{sensor.name}"
          end
        end
        program.addLine(s) if sensors.size > 0
      end
    end

    # EMS program: Internal gains
    program.addLine('Set hr_intgains = 0')
    intgains_sensors.each do |intgain_sensors|
      s = 'Set hr_intgains = hr_intgains'
      intgain_sensors.each do |sensor|
        s += " - #{sensor.name}"
      end
      program.addLine(s) if intgain_sensors.size > 0
    end
    intgains_dhw_sensors.each do |sensor, vals|
      off_loss, on_loss, rtf_sensor = vals
      program.addLine("Set hr_intgains = hr_intgains + #{sensor.name} * (#{off_loss}*(1-#{rtf_sensor.name}) + #{on_loss}*#{rtf_sensor.name})") # Water heater tank losses to zone
    end

    # EMS program: Infiltration, Natural Ventilation, Mechanical Ventilation, Ducts
    program.addLine("Set hr_airflow_rate = #{infil_flow_actuator.name} + #{natvent_flow_actuator.name} + #{whf_flow_actuator.name}")
    program.addLine('If hr_airflow_rate > 0')
    program.addLine("  Set hr_infil = (#{air_loss_sensor.name} - #{air_gain_sensor.name}) * #{infil_flow_actuator.name} / hr_airflow_rate") # Airflow heat attributed to infiltration
    program.addLine("  Set hr_natvent = (#{air_loss_sensor.name} - #{air_gain_sensor.name}) * #{natvent_flow_actuator.name} / hr_airflow_rate") # Airflow heat attributed to natural ventilation
    program.addLine("  Set hr_whf = (#{air_loss_sensor.name} - #{air_gain_sensor.name}) * #{whf_flow_actuator.name} / hr_airflow_rate") # Airflow heat attributed to whole house fan
    program.addLine('Else')
    program.addLine('  Set hr_infil = 0')
    program.addLine('  Set hr_natvent = 0')
    program.addLine('  Set hr_whf = 0')
    program.addLine('  Set hr_mechvent = 0')
    program.addLine('EndIf')
    program.addLine('Set hr_mechvent = 0')
    mechvent_sensors.each do |sensor|
      program.addLine("Set hr_mechvent = hr_mechvent - #{sensor.name}")
    end
    program.addLine('Set hr_ducts = 0')
    ducts_sensors.each do |duct_sensors|
      s = 'Set hr_ducts = hr_ducts'
      duct_sensors.each do |sensor|
        s += " - #{sensor.name}"
      end
      program.addLine(s) if duct_sensors.size > 0
    end
    if (not ducts_mix_loss_sensor.nil?) && (not ducts_mix_gain_sensor.nil?)
      program.addLine("Set hr_ducts = hr_ducts + (#{ducts_mix_loss_sensor.name} - #{ducts_mix_gain_sensor.name})")
    end

    # EMS program: Heating vs Cooling logic
    program.addLine('Set htg_mode = 0')
    program.addLine('Set clg_mode = 0')
    program.addLine("If (#{liv_load_sensors[:htg].name} > 0)") # Assign hour to heating if heating load
    program.addLine('  Set htg_mode = 1')
    program.addLine("ElseIf (#{liv_load_sensors[:clg].name} > 0)") # Assign hour to cooling if cooling load
    program.addLine('  Set clg_mode = 1')
    program.addLine("ElseIf (#{@clg_ssn_sensor.name} > 0)") # No load, assign hour to cooling if in cooling season definition (Note: natural ventilation & whole house fan only operate during the cooling season)
    program.addLine('  Set clg_mode = 1')
    program.addLine('Else') # No load, assign hour to heating if not in cooling season definition
    program.addLine('  Set htg_mode = 1')
    program.addLine('EndIf')

    [:htg, :clg].each do |mode|
      if mode == :htg
        sign = ''
      else
        sign = '-'
      end
      surfaces_sensors.keys.each do |k|
        program.addLine("Set loads_#{mode}_#{k} = #{sign}hr_#{k} * #{mode}_mode")
      end
      nonsurf_names.each do |nonsurf_name|
        program.addLine("Set loads_#{mode}_#{nonsurf_name} = #{sign}hr_#{nonsurf_name} * #{mode}_mode")
      end
    end

    # EMS calling manager
    program_calling_manager = OpenStudio::Model::EnergyManagementSystemProgramCallingManager.new(model)
    program_calling_manager.setName("#{program.name} calling manager")
    program_calling_manager.setCallingPoint('EndOfZoneTimestepAfterZoneReporting')
    program_calling_manager.addProgram(program)
  end

  def self.add_output_control_files(runner, model)
    return if @debug

    # Disable various output files
    ocf = model.getOutputControlFiles
    ocf.setOutputAUDIT(false)
    ocf.setOutputBND(false)
    ocf.setOutputEIO(false)
    ocf.setOutputESO(false)
    ocf.setOutputMDD(false)
    ocf.setOutputMTD(false)
    ocf.setOutputMTR(false)
    ocf.setOutputRDD(false)
    ocf.setOutputSHD(false)
    ocf.setOutputTabular(false)
  end

  def self.add_ems_debug_output(runner, model)
    oems = model.getOutputEnergyManagementSystem
    oems.setActuatorAvailabilityDictionaryReporting('Verbose')
    oems.setInternalVariableAvailabilityDictionaryReporting('Verbose')
    oems.setEMSRuntimeLanguageDebugOutputLevel('Verbose')
  end

  def self.set_surface_interior(model, spaces, surface, hpxml_surface)
    interior_adjacent_to = hpxml_surface.interior_adjacent_to
    if [HPXML::LocationBasementConditioned].include? interior_adjacent_to
      surface.setSpace(create_or_get_space(model, spaces, HPXML::LocationLivingSpace))
      @cond_bsmnt_surfaces << surface
    else
      surface.setSpace(create_or_get_space(model, spaces, interior_adjacent_to))
    end
  end

  def self.set_surface_exterior(model, spaces, surface, hpxml_surface)
    exterior_adjacent_to = hpxml_surface.exterior_adjacent_to
    interior_adjacent_to = hpxml_surface.interior_adjacent_to
    is_adiabatic = hpxml_surface.is_adiabatic
    if exterior_adjacent_to == HPXML::LocationOutside
      surface.setOutsideBoundaryCondition('Outdoors')
    elsif exterior_adjacent_to == HPXML::LocationGround
      surface.setOutsideBoundaryCondition('Foundation')
    elsif is_adiabatic
      surface.setOutsideBoundaryCondition('Adiabatic')
    elsif [HPXML::LocationOtherHeatedSpace, HPXML::LocationOtherMultifamilyBufferSpace,
           HPXML::LocationOtherNonFreezingSpace, HPXML::LocationOtherHousingUnit].include? exterior_adjacent_to
      set_surface_otherside_coefficients(surface, exterior_adjacent_to, model, spaces)
    elsif exterior_adjacent_to == HPXML::LocationBasementConditioned
      surface.createAdjacentSurface(create_or_get_space(model, spaces, HPXML::LocationLivingSpace))
      @cond_bsmnt_surfaces << surface.adjacentSurface.get
    else
      surface.createAdjacentSurface(create_or_get_space(model, spaces, exterior_adjacent_to))
    end
  end

  def self.set_surface_otherside_coefficients(surface, exterior_adjacent_to, model, spaces)
    if spaces[exterior_adjacent_to].nil?
      # Create E+ other side coefficient object
      otherside_object = OpenStudio::Model::SurfacePropertyOtherSideCoefficients.new(model)
      otherside_object.setName(exterior_adjacent_to)
      otherside_object.setCombinedConvectiveRadiativeFilmCoefficient(UnitConversions.convert(1.0 / Material.AirFilmVertical.rvalue, 'Btu/(hr*ft^2*F)', 'W/(m^2*K)'))
      # Schedule of space temperature, can be shared with water heater/ducts
      sch = get_space_temperature_schedule(model, exterior_adjacent_to, spaces)
      otherside_object.setConstantTemperatureSchedule(sch)
      surface.setSurfacePropertyOtherSideCoefficients(otherside_object)
      spaces[exterior_adjacent_to] = otherside_object
    else
      surface.setSurfacePropertyOtherSideCoefficients(spaces[exterior_adjacent_to])
    end
    surface.setSunExposure('NoSun')
    surface.setWindExposure('NoWind')
  end

  def self.get_space_temperature_schedule(model, location, spaces)
    # Create outside boundary schedules to be actuated by EMS,
    # can be shared by any surface, duct adjacent to / located in those spaces

    # return if already exists
    model.getScheduleConstants.each do |sch|
      next unless sch.name.to_s == location

      return sch
    end

    sch = OpenStudio::Model::ScheduleConstant.new(model)
    sch.setName(location)

    space_values = Geometry.get_temperature_scheduled_space_values(location)

    if location == HPXML::LocationOtherHeatedSpace
      # Create a sensor to get dynamic heating setpoint
      htg_sch = spaces[HPXML::LocationLivingSpace].thermalZone.get.thermostatSetpointDualSetpoint.get.heatingSetpointTemperatureSchedule.get
      sensor_htg_spt = OpenStudio::Model::EnergyManagementSystemSensor.new(model, 'Schedule Value')
      sensor_htg_spt.setName('htg_spt')
      sensor_htg_spt.setKeyName(htg_sch.name.to_s)
      space_values[:temp_min] = sensor_htg_spt.name.to_s
    end

    # Schedule type limits compatible
    schedule_type_limits = OpenStudio::Model::ScheduleTypeLimits.new(model)
    schedule_type_limits.setUnitType('Temperature')
    sch.setScheduleTypeLimits(schedule_type_limits)

    # Sensors
    if space_values[:indoor_weight] > 0
      sensor_ia = OpenStudio::Model::EnergyManagementSystemSensor.new(model, 'Zone Air Temperature')
      sensor_ia.setName('cond_zone_temp')
      sensor_ia.setKeyName(spaces[HPXML::LocationLivingSpace].name.to_s)
    end

    if space_values[:outdoor_weight] > 0
      sensor_oa = OpenStudio::Model::EnergyManagementSystemSensor.new(model, 'Site Outdoor Air Drybulb Temperature')
      sensor_oa.setName('oa_temp')
    end

    if space_values[:ground_weight] > 0
      sensor_gnd = OpenStudio::Model::EnergyManagementSystemSensor.new(model, 'Site Surface Ground Temperature')
      sensor_gnd.setName('ground_temp')
    end

    actuator = OpenStudio::Model::EnergyManagementSystemActuator.new(sch, *EPlus::EMSActuatorScheduleConstantValue)
    actuator.setName("#{location.gsub(' ', '_').gsub('-', '_')}_temp_sch")

    # EMS to actuate schedule
    program = OpenStudio::Model::EnergyManagementSystemProgram.new(model)
    program.setName("#{location.gsub('-', '_')} Temperature Program")
    program.addLine("Set #{actuator.name} = 0.0")
    if not sensor_ia.nil?
      program.addLine("Set #{actuator.name} = #{actuator.name} + (#{sensor_ia.name} * #{space_values[:indoor_weight]})")
    end
    if not sensor_oa.nil?
      program.addLine("Set #{actuator.name} = #{actuator.name} + (#{sensor_oa.name} * #{space_values[:outdoor_weight]})")
    end
    if not sensor_gnd.nil?
      program.addLine("Set #{actuator.name} = #{actuator.name} + (#{sensor_gnd.name} * #{space_values[:ground_weight]})")
    end
    if not space_values[:temp_min].nil?
      if space_values[:temp_min].is_a? String
        min_temp_c = space_values[:temp_min]
      else
        min_temp_c = UnitConversions.convert(space_values[:temp_min], 'F', 'C')
      end
      program.addLine("If #{actuator.name} < #{min_temp_c}")
      program.addLine("Set #{actuator.name} = #{min_temp_c}")
      program.addLine('EndIf')
    end

    program_cm = OpenStudio::Model::EnergyManagementSystemProgramCallingManager.new(model)
    program_cm.setName("#{program.name} calling manager")
    program_cm.setCallingPoint('EndOfSystemTimestepAfterHVACReporting')
    program_cm.addProgram(program)

    return sch
  end

  # Returns an OS:Space, or temperature OS:Schedule for a MF space, or nil if outside
  # Should be called when the object's energy use is sensitive to ambient temperature
  # (e.g., water heaters and ducts).
  def self.get_space_or_schedule_from_location(location, object_name, model, spaces)
    return if [HPXML::LocationOtherExterior, HPXML::LocationOutside, HPXML::LocationRoofDeck].include? location

    sch = nil
    space = nil
    if [HPXML::LocationOtherHeatedSpace, HPXML::LocationOtherHousingUnit, HPXML::LocationOtherMultifamilyBufferSpace,
        HPXML::LocationOtherNonFreezingSpace, HPXML::LocationExteriorWall, HPXML::LocationUnderSlab].include? location
      # if located in spaces where we don't model a thermal zone, create and return temperature schedule
      sch = get_space_temperature_schedule(model, location, spaces)
    else
      space = get_space_from_location(location, object_name, model, spaces)
    end

    return space, sch
  end

  # Returns an OS:Space, or nil if a MF space
  # Should be called when the object's energy use is NOT sensitive to ambient temperature
  # (e.g., appliances).
  def self.get_space_from_location(location, object_name, model, spaces)
    return if [HPXML::LocationOtherHeatedSpace,
               HPXML::LocationOtherHousingUnit,
               HPXML::LocationOtherMultifamilyBufferSpace,
               HPXML::LocationOtherNonFreezingSpace].include? location

    num_orig_spaces = spaces.size

    if location == HPXML::LocationBasementConditioned
      space = create_or_get_space(model, spaces, HPXML::LocationLivingSpace)
    else
      space = create_or_get_space(model, spaces, location)
    end

    fail if spaces.size != num_orig_spaces # EPvalidator.xml should prevent this

    return space
  end

  def self.set_subsurface_exterior(surface, spaces, model, hpxml_surface)
    # Set its parent surface outside boundary condition, which will be also applied to subsurfaces through OS
    # The parent surface is entirely comprised of the subsurface.

    # Subsurface on foundation wall, set it to be adjacent to outdoors
    if hpxml_surface.exterior_adjacent_to == HPXML::LocationGround
      surface.setOutsideBoundaryCondition('Outdoors')
    else
      set_surface_exterior(model, spaces, surface, hpxml_surface)
    end
  end

  def self.get_kiva_instances(fnd_walls, slabs)
    # Identify unique Kiva foundations that are required.
    kiva_fnd_walls = []
    fnd_walls.each do |foundation_wall|
      next unless foundation_wall.is_exterior

      kiva_fnd_walls << foundation_wall
    end
    if kiva_fnd_walls.empty? # Handle slab foundation type
      kiva_fnd_walls << nil
    end

    kiva_slabs = slabs

    return kiva_fnd_walls.product(kiva_slabs)
  end

  def self.set_foundation_and_walls_top()
    @foundation_top = 0
    @hpxml.foundation_walls.each do |foundation_wall|
      top = -1 * foundation_wall.depth_below_grade + foundation_wall.height
      @foundation_top = top if top > @foundation_top
    end
    @walls_top = @foundation_top + 8.0 * @ncfl_ag
  end

  def self.set_heating_and_cooling_seasons(model)
    return if @hpxml.hvac_controls.size == 0

    hvac_control = @hpxml.hvac_controls[0]

    htg_start_month = hvac_control.seasons_heating_begin_month
    htg_start_day = hvac_control.seasons_heating_begin_day
    htg_end_month = hvac_control.seasons_heating_end_month
    htg_end_day = hvac_control.seasons_heating_end_day
    clg_start_month = hvac_control.seasons_cooling_begin_month
    clg_start_day = hvac_control.seasons_cooling_begin_day
    clg_end_month = hvac_control.seasons_cooling_end_month
    clg_end_day = hvac_control.seasons_cooling_end_day

    @heating_season = HVAC.get_daily_season(model, htg_start_month, htg_start_day, htg_end_month, htg_end_day)
    @cooling_season = HVAC.get_daily_season(model, clg_start_month, clg_start_day, clg_end_month, clg_end_day)
  end
end

# register the measure to be used by the application
HPXMLtoOpenStudio.new.registerWithApplication<|MERGE_RESOLUTION|>--- conflicted
+++ resolved
@@ -1384,12 +1384,8 @@
 
         # Apply interior/exterior shading (as needed)
         shading_vertices = Geometry.create_wall_vertices(window_length, window_height, z_origin, window.azimuth)
-<<<<<<< HEAD
-        shading_group = Constructions.apply_window_skylight_shading(model, window, shading_vertices, surface, sub_surface, shading_group, shading_schedules, Constants.ObjectNameWindowShade, @default_cooling_season)
-=======
         shading_group = Constructions.apply_window_skylight_shading(model, window, i, shading_vertices, surface, sub_surface, shading_group,
-                                                                    shading_schedules, shading_ems, Constants.ObjectNameWindowShade, @cooling_season)
->>>>>>> 03188d6b
+                                                                    shading_schedules, shading_ems, Constants.ObjectNameWindowShade, @default_cooling_season)
       else
         # Window is on an interior surface, which E+ does not allow. Model
         # as a door instead so that we can get the appropriate conduction
@@ -1464,12 +1460,8 @@
 
       # Apply interior/exterior shading (as needed)
       shading_vertices = Geometry.create_roof_vertices(length, width, z_origin, skylight.azimuth, tilt)
-<<<<<<< HEAD
-      shading_group = Constructions.apply_window_skylight_shading(model, skylight, shading_vertices, surface, sub_surface, shading_group, shading_schedules, Constants.ObjectNameSkylightShade, @default_cooling_season)
-=======
       shading_group = Constructions.apply_window_skylight_shading(model, skylight, i, shading_vertices, surface, sub_surface, shading_group,
-                                                                  shading_schedules, shading_ems, Constants.ObjectNameSkylightShade, @cooling_season)
->>>>>>> 03188d6b
+                                                                  shading_schedules, shading_ems, Constants.ObjectNameSkylightShade, @default_cooling_season)
     end
 
     apply_adiabatic_construction(runner, model, surfaces, 'roof')
