--- conflicted
+++ resolved
@@ -1648,24 +1648,14 @@
       if [HPXML::HVACTypeCentralAirConditioner].include? cooling_system.cooling_system_type
 
         HVAC.apply_central_air_conditioner_furnace(model, runner, cooling_system, heating_system,
-<<<<<<< HEAD
-                                                   @remaining_cool_load_frac, @remaining_heat_load_frac,
+                                                   sequential_cool_load_fracs, sequential_heat_load_fracs,
                                                    living_zone, @hvac_map, is_ddb_control)
-=======
-                                                   sequential_cool_load_fracs, sequential_heat_load_fracs,
-                                                   living_zone, @hvac_map)
->>>>>>> 7f5e307a
 
       elsif [HPXML::HVACTypeRoomAirConditioner].include? cooling_system.cooling_system_type
 
         HVAC.apply_room_air_conditioner(model, runner, cooling_system,
-<<<<<<< HEAD
-                                        @remaining_cool_load_frac, living_zone,
+                                        sequential_cool_load_fracs, living_zone,
                                         @hvac_map, is_ddb_control)
-=======
-                                        sequential_cool_load_fracs, living_zone,
-                                        @hvac_map)
->>>>>>> 7f5e307a
 
       elsif [HPXML::HVACTypeEvaporativeCooler].include? cooling_system.cooling_system_type
 
@@ -1705,13 +1695,8 @@
       if [HPXML::HVACTypeFurnace].include? heating_system.heating_system_type
 
         HVAC.apply_central_air_conditioner_furnace(model, runner, nil, heating_system,
-<<<<<<< HEAD
-                                                   nil, @remaining_heat_load_frac,
-                                                   living_zone, @hvac_map, @hpxml.hvac_controls[0])
-=======
                                                    [0], sequential_heat_load_fracs,
                                                    living_zone, @hvac_map)
->>>>>>> 7f5e307a
 
       elsif [HPXML::HVACTypeBoiler].include? heating_system.heating_system_type
 
@@ -1766,14 +1751,8 @@
       elsif [HPXML::HVACTypeHeatPumpAirToAir].include? heat_pump.heat_pump_type
 
         HVAC.apply_central_air_to_air_heat_pump(model, runner, heat_pump,
-<<<<<<< HEAD
-                                                @remaining_heat_load_frac,
-                                                @remaining_cool_load_frac,
+                                                sequential_heat_load_fracs, sequential_cool_load_fracs,
                                                 living_zone, @hvac_map, is_ddb_control)
-=======
-                                                sequential_heat_load_fracs, sequential_cool_load_fracs,
-                                                living_zone, @hvac_map)
->>>>>>> 7f5e307a
 
       elsif [HPXML::HVACTypeHeatPumpMiniSplit].include? heat_pump.heat_pump_type
 
@@ -1850,6 +1829,7 @@
     # the HVAC systems are undersized to meet the load). This allows us to correctly calculate total
     # heating/cooling loads without having to run an additional EnergyPlus simulation solely for that purpose,
     # as well as allows us to report the unmet load (i.e., the energy transferred by this ideal air system).
+    return if @hpxml.hvac_controls.empty? # no hvac system
 
     living_zone = spaces[HPXML::LocationLivingSpace].thermalZone.get
     obj_name = Constants.ObjectNameIdealAirSystemResidual
@@ -1862,29 +1842,18 @@
         sequential_cool_load_frac = 0.0 # no cooling system, don't add ideal air for cooling
       end
 
-<<<<<<< HEAD
       if @remaining_heat_load_frac < 1.0
         sequential_heat_load_frac = 1.0
       else
         sequential_heat_load_frac = 0.0 # no heating system, don't add ideal air for heating either
       end
+
       if (sequential_heat_load_frac > 0.0) || (sequential_cool_load_frac > 0.0)
-        HVAC.apply_ideal_air_loads(model, runner, obj_name, sequential_cool_load_frac, sequential_heat_load_frac,
+        # Note: Residual ideal air system is configured to run year-round; it should not depend
+        # on the HVAC system availability.
+        HVAC.apply_ideal_air_loads(model, runner, obj_name, [sequential_cool_load_frac], [sequential_heat_load_frac],
                                    living_zone)
       end
-=======
-    if @remaining_heat_load_frac < 1.0
-      sequential_heat_load_frac = 1.0
-    else
-      sequential_heat_load_frac = 0.0 # no heating system, don't add ideal air for heating either
-    end
-
-    if (sequential_heat_load_frac > 0.0) || (sequential_cool_load_frac > 0.0)
-      # Note: Residual ideal air system is configured to run year-round; it should not depend
-      # on the HVAC system availability.
-      HVAC.apply_ideal_air_loads(model, runner, obj_name, [sequential_cool_load_frac], [sequential_heat_load_frac],
-                                 living_zone)
->>>>>>> 7f5e307a
     end
   end
 
