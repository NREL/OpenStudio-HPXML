name: ci

on:
  push:
    branches: [ master ]
  pull_request:
    types: [ synchronize, opened ]
  workflow_dispatch:

jobs:
  run-unit-tests:
    runs-on: ubuntu-latest
    container:
<<<<<<< HEAD
      image: docker://nrel/openstudio:dev-3.4.1-alpha
=======
      image: docker://nrel/openstudio:dev-3.5.0-alpha
>>>>>>> 65baba24
    steps:
      - uses: actions/checkout@v2
        with:
          ref: ${{ github.head_ref }}

      - name: Install software
        run: |
          rm -f Gemfile.lock && bundle install
          export DEBIAN_FRONTEND=noninteractive
          sudo apt update
<<<<<<< HEAD
          sudo -E apt-get install -y wget unzip python3-sphinx-rtd-theme
=======
          sudo -E apt-get install -y wget unzip libxml2-utils python3-lxml python3-pip
          sudo -E pip3 install sphinx sphinx-rtd-theme

      - name: XSD validation
        shell: bash
        run: |
          export XSDPATH=HPXMLtoOpenStudio/resources/hpxml_schema/HPXML.xsd
          for xmlfile in workflow/sample_files/*.xml; do xmllint --schema $XSDPATH $xmlfile --noout; done

      - name: Schematron validation
        shell: bash
        run: |
          export PYTHONIOENCODING=utf8
          export SCTPATH=HPXMLtoOpenStudio/resources/hpxml_schematron/EPvalidator.xml
          for xmlfile in workflow/sample_files/*.xml; do XMLPATH=$xmlfile python3 -c "import os; import sys; from lxml import isoschematron, etree; from pathlib import Path; sct = Path(os.environ.get('SCTPATH')).read_text(); sct_doc = etree.fromstring(bytes(sct, encoding='utf-8')); schematron = isoschematron.Schematron(sct_doc, store_report = True); xml_path = os.environ.get('XMLPATH'); xml = Path(xml_path).read_text(); xml_doc = etree.fromstring(bytes(xml, encoding='utf-8')); valid = schematron.validate(xml_doc); (not valid) and print(schematron.validation_report); (not valid) and print(f'{xml_path} fails to validate'); valid and print(f'{xml_path} validates'); (not valid) and sys.exit(1)"; done
>>>>>>> 65baba24

      - name: Run measure unit tests
        run: |
          bundle exec rake test_measures

      - name: Store code coverage
        uses: actions/upload-artifact@v2
        with:
          path: coverage
          name: coverage

      - name: Build documentation
        run: |
          cd docs
          make html SPHINXOPTS="-W --keep-going -n"

      - name: Save Docs
        uses: actions/upload-artifact@v2
        with:
          name: documentation
          path: docs/_build/html/

  run-workflow-tests:
    runs-on: ubuntu-latest
    container:
<<<<<<< HEAD
      image: docker://nrel/openstudio:dev-3.4.1-alpha
=======
      image: docker://nrel/openstudio:dev-3.5.0-alpha
>>>>>>> 65baba24
    steps:
      - uses: actions/checkout@v2
        with:
          ref: ${{ github.head_ref }}

      - name: Install software
        run: |
          rm -f Gemfile.lock && bundle install

      - name: Run workflow tests
        run: |
          bundle exec rake test_workflow

      - name: Store results
        uses: actions/upload-artifact@v2
        with:
          path: workflow/tests/results
          name: results

#  run-windows-tests:
#    runs-on: windows-latest
#    steps:
#      - uses: actions/checkout@v2
#        with:
#          ref: ${{ github.head_ref }}
#      - name: Install software and run test
#        shell: pwsh
#        run: |
#          $env:OS_VERSION="3.4.0"
#          $env:OS_SHA="4bd816f785"
#          Invoke-WebRequest -OutFile Windows.tar.gz -URI "https://github.com/NREL/OpenStudio/releases/download/v${env:OS_VERSION}/OpenStudio-${env:OS_VERSION}+${env:OS_SHA}-Windows.tar.gz"
#          tar -xzf Windows.tar.gz
#          & .\OpenStudio-${env:OS_VERSION}+${env:OS_SHA}-Windows\bin\openstudio.exe workflow\run_simulation.rb -x workflow\sample_files\base.xml --hourly ALL --add-component-loads --add-detailed-schedule stochastic

  compare-results:
    if: github.event_name == 'pull_request'
    runs-on: ubuntu-latest
    needs: [run-workflow-tests]
    steps:
      - uses: actions/checkout@v2
        with:
          ref: ${{ github.event.pull_request.base.sha }}

      - name: Store base results
        uses: actions/upload-artifact@v2
        with:
          path: workflow/tests/base_results
          name: base_results

      - uses: actions/checkout@v2
        with:
          ref: ${{ github.event.pull_request.head.sha }}

      - name: Download base results
        uses: actions/download-artifact@v2
        with:
          path: |
            base_results
          name: base_results

      - name: Download feature results
        uses: actions/download-artifact@v2
        with:
          path: |
            results
          name: results

      - name: Compare results
        run: |
          cp -r base_results/results*.csv workflow/tests/base_results
          mkdir workflow/tests/results
          cp -r results/results* workflow/tests/results
          
          pip install numpy
          pip install pandas
          pip install plotly
          pip install kaleido
          
          python workflow/tests/compare.py -a results
          python workflow/tests/compare.py -a visualize

      - name: Store comparisons
        uses: actions/upload-artifact@v2
        with:
          path: workflow/tests/comparisons
          name: comparisons

  update-results:
    runs-on: ubuntu-latest
    needs: [run-workflow-tests]
    steps:
      - uses: actions/checkout@v2
        with:
          ref: ${{ github.head_ref }}

      - name: Download feature results
        uses: actions/download-artifact@v2
        with:
          path: |
            results
          name: results

      - name: Commit latest results
        shell: bash        
        run: |
          branch_name="${{ github.head_ref }}"
          git pull origin $branch_name
          cp -r results/results* workflow/tests/base_results
          git add workflow/tests/base_results
          git status
          if [[ $(git diff --cached --exit-code) ]]; then
            git config --global user.email "github-action@users.noreply.github.com"
            git config --global user.name "GitHub Action"
            git commit -m "Latest results."
            echo "Pushing to branch: $branch_name"
            git push -u origin $branch_name
          fi<|MERGE_RESOLUTION|>--- conflicted
+++ resolved
@@ -11,11 +11,7 @@
   run-unit-tests:
     runs-on: ubuntu-latest
     container:
-<<<<<<< HEAD
-      image: docker://nrel/openstudio:dev-3.4.1-alpha
-=======
       image: docker://nrel/openstudio:dev-3.5.0-alpha
->>>>>>> 65baba24
     steps:
       - uses: actions/checkout@v2
         with:
@@ -26,25 +22,7 @@
           rm -f Gemfile.lock && bundle install
           export DEBIAN_FRONTEND=noninteractive
           sudo apt update
-<<<<<<< HEAD
           sudo -E apt-get install -y wget unzip python3-sphinx-rtd-theme
-=======
-          sudo -E apt-get install -y wget unzip libxml2-utils python3-lxml python3-pip
-          sudo -E pip3 install sphinx sphinx-rtd-theme
-
-      - name: XSD validation
-        shell: bash
-        run: |
-          export XSDPATH=HPXMLtoOpenStudio/resources/hpxml_schema/HPXML.xsd
-          for xmlfile in workflow/sample_files/*.xml; do xmllint --schema $XSDPATH $xmlfile --noout; done
-
-      - name: Schematron validation
-        shell: bash
-        run: |
-          export PYTHONIOENCODING=utf8
-          export SCTPATH=HPXMLtoOpenStudio/resources/hpxml_schematron/EPvalidator.xml
-          for xmlfile in workflow/sample_files/*.xml; do XMLPATH=$xmlfile python3 -c "import os; import sys; from lxml import isoschematron, etree; from pathlib import Path; sct = Path(os.environ.get('SCTPATH')).read_text(); sct_doc = etree.fromstring(bytes(sct, encoding='utf-8')); schematron = isoschematron.Schematron(sct_doc, store_report = True); xml_path = os.environ.get('XMLPATH'); xml = Path(xml_path).read_text(); xml_doc = etree.fromstring(bytes(xml, encoding='utf-8')); valid = schematron.validate(xml_doc); (not valid) and print(schematron.validation_report); (not valid) and print(f'{xml_path} fails to validate'); valid and print(f'{xml_path} validates'); (not valid) and sys.exit(1)"; done
->>>>>>> 65baba24
 
       - name: Run measure unit tests
         run: |
@@ -70,11 +48,7 @@
   run-workflow-tests:
     runs-on: ubuntu-latest
     container:
-<<<<<<< HEAD
-      image: docker://nrel/openstudio:dev-3.4.1-alpha
-=======
       image: docker://nrel/openstudio:dev-3.5.0-alpha
->>>>>>> 65baba24
     steps:
       - uses: actions/checkout@v2
         with:
