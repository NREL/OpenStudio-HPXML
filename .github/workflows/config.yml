name: ci

on:
  push:
    branches: [ master ]
  pull_request:
    types: [ synchronize, opened ]
  workflow_dispatch:

jobs:
  run-unit-tests:
    runs-on: ubuntu-latest
    container:
<<<<<<< HEAD
      image: docker://nrel/openstudio:dev-3.4.0-alpha-b37105780c
=======
      image: docker://nrel/openstudio:3.4.0-rc2
>>>>>>> b7c478ab
    steps:
      - uses: actions/checkout@v2
        with:
          ref: ${{ github.head_ref }}

      - name: Install software
        run: |
          rm -f Gemfile.lock && bundle install
          sudo apt update
          sudo apt-get install -y wget unzip libxml2-utils python3-lxml python3-pip
          sudo pip3 install sphinx sphinx-rtd-theme

      - name: XSD validation
        shell: bash
        run: |
          export XSDPATH=HPXMLtoOpenStudio/resources/hpxml_schema/HPXML.xsd
          for xmlfile in workflow/sample_files/*.xml; do xmllint --schema $XSDPATH $xmlfile --noout; done

      - name: Schematron validation
        shell: bash
        run: |
          export PYTHONIOENCODING=utf8
          export SCTPATH=HPXMLtoOpenStudio/resources/hpxml_schematron/EPvalidator.xml
          for xmlfile in workflow/sample_files/*.xml; do XMLPATH=$xmlfile python3 -c "import os; import sys; from lxml import isoschematron, etree; from pathlib import Path; sct = Path(os.environ.get('SCTPATH')).read_text(); sct_doc = etree.fromstring(bytes(sct, encoding='utf-8')); schematron = isoschematron.Schematron(sct_doc, store_report = True); xml_path = os.environ.get('XMLPATH'); xml = Path(xml_path).read_text(); xml_doc = etree.fromstring(bytes(xml, encoding='utf-8')); valid = schematron.validate(xml_doc); (not valid) and print(schematron.validation_report); (not valid) and print(f'{xml_path} fails to validate'); valid and print(f'{xml_path} validates'); (not valid) and sys.exit(1)"; done

      - name: Run measure unit tests
        run: |
          bundle exec rake test_measures

      - name: Store code coverage
        uses: actions/upload-artifact@v2
        with:
          path: coverage
          name: coverage

      - name: Build documentation
        run: |
          cd docs
          make html

      - name: Save Docs
        uses: actions/upload-artifact@v2
        with:
          name: documentation
          path: docs/_build/html/

  run-workflow-tests:
    runs-on: ubuntu-latest
    container:
<<<<<<< HEAD
      image: docker://nrel/openstudio:dev-3.4.0-alpha-b37105780c
=======
      image: docker://nrel/openstudio:3.4.0-rc2
>>>>>>> b7c478ab
    steps:
      - uses: actions/checkout@v2
        with:
          ref: ${{ github.head_ref }}

      - name: Install software
        run: |
          rm -f Gemfile.lock && bundle install

      - name: Run workflow tests
        run: |
          bundle exec rake test_workflow

      - name: Store results
        uses: actions/upload-artifact@v2
        with:
          path: workflow/tests/results
          name: results

  compare-results:
    if: github.event_name == 'pull_request'
    runs-on: ubuntu-latest
    needs: [run-unit-tests, run-workflow-tests]
    steps:
      - uses: actions/checkout@v2
        with:
          ref: ${{ github.event.pull_request.base.sha }}

      - name: Store base results
        uses: actions/upload-artifact@v2
        with:
          path: workflow/tests/base_results
          name: base_results

      - uses: actions/checkout@v2
        with:
          ref: ${{ github.event.pull_request.head.sha }}

      - name: Download base results
        uses: actions/download-artifact@v2
        with:
          path: |
            base_results
          name: base_results

      - name: Download feature results
        uses: actions/download-artifact@v2
        with:
          path: |
            results
          name: results

      - name: Compare results
        run: |
          cp -r base_results/results*.csv workflow/tests/base_results
          mkdir workflow/tests/results
          cp -r results/results* workflow/tests/results
          
          pip install numpy
          pip install pandas
          pip install plotly
          pip install kaleido
          
          python workflow/tests/compare.py -a results
          python workflow/tests/compare.py -a visualize

      - name: Store comparisons
        uses: actions/upload-artifact@v2
        with:
          path: workflow/tests/comparisons
          name: comparisons

  update-results:
    runs-on: ubuntu-latest
    needs: [run-unit-tests, run-workflow-tests]
    steps:
      - uses: actions/checkout@v2
        with:
          ref: ${{ github.head_ref }}

      - name: Download feature results
        uses: actions/download-artifact@v2
        with:
          path: |
            results
          name: results

      - name: Commit latest results
        shell: bash        
        run: |
          branch_name="${{ github.head_ref }}"
          git pull origin $branch_name
          cp -r results/results* workflow/tests/base_results
          git add workflow/tests/base_results
          git status
          if [[ $(git diff --cached --exit-code) ]]; then
            git config --global user.email "github-action@users.noreply.github.com"
            git config --global user.name "GitHub Action"
            git commit -m "Latest results."
            echo "Pushing to branch: $branch_name"
            git push -u origin $branch_name
          fi<|MERGE_RESOLUTION|>--- conflicted
+++ resolved
@@ -11,11 +11,7 @@
   run-unit-tests:
     runs-on: ubuntu-latest
     container:
-<<<<<<< HEAD
-      image: docker://nrel/openstudio:dev-3.4.0-alpha-b37105780c
-=======
       image: docker://nrel/openstudio:3.4.0-rc2
->>>>>>> b7c478ab
     steps:
       - uses: actions/checkout@v2
         with:
@@ -65,11 +61,7 @@
   run-workflow-tests:
     runs-on: ubuntu-latest
     container:
-<<<<<<< HEAD
-      image: docker://nrel/openstudio:dev-3.4.0-alpha-b37105780c
-=======
       image: docker://nrel/openstudio:3.4.0-rc2
->>>>>>> b7c478ab
     steps:
       - uses: actions/checkout@v2
         with:
