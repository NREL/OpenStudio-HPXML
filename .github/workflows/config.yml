name: ci

on:
  push:
    branches: [ master, develop ]
  pull_request:
    types: [ synchronize, opened ]
  workflow_dispatch:

jobs:
  build:
    runs-on: ubuntu-latest
    container:
      image: docker://nrel/openstudio:3.2.0
    steps:
      - uses: actions/checkout@v2
        with:
          ref: ${{ github.head_ref }}

      - name: Install gems
        run: |
          rm -f Gemfile.lock && bundle install

      - name: Show environment
        run: |
          bundle -v
          ruby -v

      - name: Run integrity checks for all projects
        run: |
          rake unit_tests:project_integrity_checks

      - name: Run all integrity check unit tests
        run: |
          rake unit_tests:integrity_check_tests

      - name: Run all measure tests
        run: |
          rake unit_tests:measure_tests

      - name: Run regression tests for all example osws
        run: |
          rake regression:workflow_tests

      - name: Run integration tests for sampled datapoints
        run: |
          rake integration:workflow_tests

      - name: Upload regression results
        uses: actions/upload-artifact@v2
        with:
<<<<<<< HEAD
          path: |
            workflows/results
          name: examples
=======
          path: test/test_samples_osw/results
          name: results
>>>>>>> 53824281

      - name: Upload integration results
        uses: actions/upload-artifact@v2
        with:
          path: |
            test/test_samples_osw/baseline/results
          name: results

  compare-results:
    if: github.event_name == 'pull_request'
    runs-on: ubuntu-latest
    needs: build
    steps:
      - uses: actions/checkout@v2
        with:
          ref: ${{ github.event.pull_request.base.sha }}

      - name: Store base integration results
        uses: actions/upload-artifact@v2
        with:
          path: test/test_samples_osw/base_results
          name: base_results

      - uses: actions/checkout@v2
        with:
          ref: ${{ github.event.pull_request.head.sha }}

      - name: Download base results
        uses: actions/download-artifact@v2
        with:
          path: |
            base_results
          name: base_results

      - name: Download feature results
        uses: actions/download-artifact@v2
        with:
          path: |
            results
          name: results

      - name: Compare results
        run: |
          cp -r base_results/results*.csv test/test_samples_osw/base_results
          mkdir test/test_samples_osw/results
          cp -r results/results* test/test_samples_osw/results
          ruby test/compare.rb

      - name: Store comparisons
        uses: actions/upload-artifact@v2
        with:
          path: test/test_samples_osw/comparisons
          name: comparisons

  update-results:
    runs-on: ubuntu-latest
    needs: build
    steps:
      - uses: actions/checkout@v2
        with:
          ref: ${{ github.head_ref }}

      - name: Download feature results
        uses: actions/download-artifact@v2
        with:
          path: |
            results
          name: results

      - name: Commit latest results
        shell: bash        
        run: |
          branch_name="${{ github.head_ref }}"
          git pull origin $branch_name
          cp -r results/results* test/test_samples_osw/base_results
          git add test/test_samples_osw/base_results
          git status
          if [[ $(git diff --cached --exit-code) ]]; then
            git config --global user.email "github-action@users.noreply.github.com"
            git config --global user.name "GitHub Action"
            git commit -m "Latest results."
            echo "Pushing to branch: $branch_name"
            git push -u origin $branch_name
          fi

  docs:
    runs-on: ubuntu-latest
    needs: build
    steps:
      - uses: actions/checkout@v2

      - uses: actions/setup-python@v2
        with:
          python-version: '3.8.x'<|MERGE_RESOLUTION|>--- conflicted
+++ resolved
@@ -49,20 +49,13 @@
       - name: Upload regression results
         uses: actions/upload-artifact@v2
         with:
-<<<<<<< HEAD
-          path: |
-            workflows/results
+          path: workflows/results
           name: examples
-=======
-          path: test/test_samples_osw/results
-          name: results
->>>>>>> 53824281
 
       - name: Upload integration results
         uses: actions/upload-artifact@v2
         with:
-          path: |
-            test/test_samples_osw/baseline/results
+          path: test/test_samples_osw/baseline/results
           name: results
 
   compare-results:
