name: ci

on:
  push:
    branches: [ master ]
  pull_request:
    types: [ synchronize, opened ]
  workflow_dispatch:

jobs:
  build:
    runs-on: ubuntu-latest
    container:
<<<<<<< HEAD
      image: docker://nrel/openstudio:flex
=======
      image: docker://nrel/openstudio:3.2.0
>>>>>>> 6cb188f0
    steps:
      - uses: actions/checkout@v2
        with:
          ref: ${{ github.head_ref }}

      - name: Install gems
        run: |
          rm -f Gemfile.lock && bundle install

      - name: Run tests
        run: |
          bundle exec rake test_all

      - name: Store results
        uses: actions/upload-artifact@v2
        with:
          path: workflow/tests/results
          name: results

      - name: Store code coverage
        uses: actions/upload-artifact@v2
        with:
          path: coverage
          name: coverage

  compare-results:
    if: github.event_name == 'pull_request'
    runs-on: ubuntu-latest
    needs: build
    steps:
      - uses: actions/checkout@v2
        with:
          ref: ${{ github.event.pull_request.base.sha }}

      - name: Store base results
        uses: actions/upload-artifact@v2
        with:
          path: workflow/tests/base_results
          name: base_results

      - uses: actions/checkout@v2
        with:
          ref: ${{ github.event.pull_request.head.sha }}

      - name: Download base results
        uses: actions/download-artifact@v2
        with:
          path: |
            base_results
          name: base_results

      - name: Download feature results
        uses: actions/download-artifact@v2
        with:
          path: |
            results
          name: results

      - name: Compare results
        run: |
          cp -r base_results/results*.csv workflow/tests/base_results
          mkdir workflow/tests/results
          cp -r results/results* workflow/tests/results
          ruby workflow/tests/compare.rb

      - name: Store comparisons
        uses: actions/upload-artifact@v2
        with:
          path: workflow/tests/comparisons
          name: comparisons

  update-results:
    runs-on: ubuntu-latest
    needs: build
    steps:
      - uses: actions/checkout@v2
        with:
          ref: ${{ github.head_ref }}

      - name: Download feature results
        uses: actions/download-artifact@v2
        with:
          path: |
            results
          name: results

      - name: Commit latest results
        shell: bash        
        run: |
          branch_name="${{ github.head_ref }}"
          git pull origin $branch_name
          cp -r results/results* workflow/tests/base_results
          git add workflow/tests/base_results
          git status
          if [[ $(git diff --cached --exit-code) ]]; then
            git config --global user.email "github-action@users.noreply.github.com"
            git config --global user.name "GitHub Action"
            git commit -m "Latest results."
            echo "Pushing to branch: $branch_name"
            git push -u origin $branch_name
          fi<|MERGE_RESOLUTION|>--- conflicted
+++ resolved
@@ -11,11 +11,7 @@
   build:
     runs-on: ubuntu-latest
     container:
-<<<<<<< HEAD
       image: docker://nrel/openstudio:flex
-=======
-      image: docker://nrel/openstudio:3.2.0
->>>>>>> 6cb188f0
     steps:
       - uses: actions/checkout@v2
         with:
