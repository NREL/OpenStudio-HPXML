name: ci

on:
  push:
    branches: [ master, develop ]
  pull_request:
    types: [ synchronize, opened ]
  workflow_dispatch:

jobs:
  build:
    runs-on: ubuntu-latest
    container:
      image: docker://nrel/openstudio:2.9.0
    steps:
      - uses: actions/checkout@v2
        with:
          ref: ${{ github.head_ref }}

      - name: Install gems
        run: |
          rm -f Gemfile.lock && bundle install

<<<<<<< HEAD
      - name: Show environment
        run: |
          bundle -v
          ruby -v

      - name: Apply rubocop
        run: |
          rubocop --format simple --only Layout --debug

=======
>>>>>>> 0c41e3e5
      - name: Update all measures
        run: |
          rake update_measures

      - name: Regenerate test osms
        run: |
          rake test:regenerate_osms

      - name: Run all unit tests
        run: |
          rake test:unit_tests

      - name: Run all regression tests
        run: |
          rake test:regression_tests

      - name: Store example osws
        uses: actions/upload-artifact@v2
        with:
          path: workflows/results
          name: example_osws

      - name: Store measures osws
        uses: actions/upload-artifact@v2
        with:
          path: test/test_measures_osw/results
          name: results

      - name: Store schedules
        uses: actions/upload-artifact@v2
        with:
          path: resources/measures/ResidentialScheduleGenerator/tests/output/test_sweep_building_ids_and_num_occupants
          name: schedules

  compare-results:
    if: github.event_name == 'pull_request'
    runs-on: ubuntu-latest
    needs: build
    steps:
      - uses: actions/checkout@v2
        with:
          ref: ${{ github.event.pull_request.base.sha }}

      - name: Store base measures osws
        uses: actions/upload-artifact@v2
        with:
          path: test/test_measures_osw/base_results
          name: base_results

      - uses: actions/checkout@v2
        with:
          ref: ${{ github.event.pull_request.head.sha }}

      - name: Download base results
        uses: actions/download-artifact@v2
        with:
          path: |
            base_results
          name: base_results

      - name: Download feature results
        uses: actions/download-artifact@v2
        with:
          path: |
            results
          name: results

      - name: Compare results
        run: |
          cp -r base_results/results*.csv test/test_measures_osw/base_results
          mkdir test/test_measures_osw/results
          cp -r results/results* test/test_measures_osw/results
          ruby test/compare.rb

      - name: Store comparisons
        uses: actions/upload-artifact@v2
        with:
          path: test/test_measures_osw/comparisons
          name: comparisons

  update-results:
    runs-on: ubuntu-latest
    needs: build
    steps:
      - uses: actions/checkout@v2
        with:
          ref: ${{ github.head_ref }}

      - name: Download feature results
        uses: actions/download-artifact@v2
        with:
          path: |
            results
          name: results

      - name: Commit latest results
        shell: bash        
        run: |
          branch_name="${{ github.head_ref }}"
          git pull origin $branch_name
          cp -r results/results* test/test_measures_osw/base_results
          git add test/test_measures_osw/base_results
          git status
          if [[ $(git diff --cached --exit-code) ]]; then
            git config --global user.email "github-action@users.noreply.github.com"
            git config --global user.name "GitHub Action"
            git commit -m "Latest results."
            echo "Pushing to branch: $branch_name"
            git push -u origin $branch_name
          fi

  docs:
    runs-on: ubuntu-latest
    needs: build
    strategy:
      matrix:
        python-version: [3.8.4]
    steps:
      - uses: actions/checkout@v2

      - name: Set up Python ${{ matrix.python-version }}
        uses: actions/setup-python@v2
        with:
          python-version: ${{ matrix.python-version }}

      - name: Build documentation
        run: |
          cd docs/read_the_docs
          pip install -r requirements.txt
          make html

      - name: Store docs
        uses: actions/upload-artifact@v2
        with:
          path: docs/read_the_docs/build
          name: readthedocs<|MERGE_RESOLUTION|>--- conflicted
+++ resolved
@@ -21,18 +21,11 @@
         run: |
           rm -f Gemfile.lock && bundle install
 
-<<<<<<< HEAD
       - name: Show environment
         run: |
           bundle -v
           ruby -v
 
-      - name: Apply rubocop
-        run: |
-          rubocop --format simple --only Layout --debug
-
-=======
->>>>>>> 0c41e3e5
       - name: Update all measures
         run: |
           rake update_measures
