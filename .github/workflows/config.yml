name: ci

on:
  push:
    branches: [ master ]
  pull_request:
    types: [ synchronize, opened ]
  workflow_dispatch:

jobs:
  run-unit-tests:
    runs-on: ubuntu-latest
    container:
<<<<<<< HEAD
      image: docker://nrel/openstudio:dev-3.7.0-alpha
=======
      image: docker://nrel/openstudio:develop
>>>>>>> 1a5804cd
    steps:
      - uses: actions/checkout@v3
        with:
          ref: ${{ github.head_ref }}

      - name: Install software
        run: |
          rm -f Gemfile.lock && bundle install
          export DEBIAN_FRONTEND=noninteractive
          sudo apt update
          sudo -E apt-get install -y wget unzip python3-sphinx-rtd-theme

#      - name: Check HPXMLs
#        shell: bash
#        run: |
#          echo "Regenerating HPXML files..."
#          openstudio tasks.rb update_hpxmls
#          echo "Checking for HPXML differences..."
#          git config --global --add safe.directory $(realpath .)
#          git diff --exit-code --ignore-cr-at-eol *.xml

      - name: Run measure unit tests
        run: |
          bundle exec rake test_measures

      - name: Store code coverage
        uses: actions/upload-artifact@v3
        with:
          path: coverage
          name: coverage

      - name: Build documentation
        run: |
          cd docs
          make html SPHINXOPTS="-W --keep-going -n"

      - name: Save Docs
        uses: actions/upload-artifact@v3
        with:
          name: documentation
          path: docs/_build/html/

  run-workflow-tests:
    runs-on: ubuntu-latest
    container:
<<<<<<< HEAD
      image: docker://nrel/openstudio:dev-3.7.0-alpha
=======
      image: docker://nrel/openstudio:develop
>>>>>>> 1a5804cd
    steps:
      - uses: actions/checkout@v3
        with:
          ref: ${{ github.head_ref }}

      - name: Install software
        run: |
          rm -f Gemfile.lock && bundle install

      - name: Run workflow tests
        run: |
          bundle exec rake test_workflow

      - name: Store results
        uses: actions/upload-artifact@v3
        with:
          path: workflow/tests/results
          name: results

#  run-windows-tests:
#    runs-on: windows-latest
#    steps:
#      - uses: actions/checkout@v3
#        with:
#          ref: ${{ github.head_ref }}
#      - name: Install software and run test
#        shell: pwsh
#        run: |
#          $env:OS_VERSION="3.6.1"
#          $env:OS_SHA="bb9481519e"
#          Invoke-WebRequest -OutFile Windows.tar.gz -URI "https://github.com/NREL/OpenStudio/releases/download/v${env:OS_VERSION}/OpenStudio-${env:OS_VERSION}+${env:OS_SHA}-Windows.tar.gz"
#          tar -xzf Windows.tar.gz
#          & .\OpenStudio-${env:OS_VERSION}+${env:OS_SHA}-Windows\bin\openstudio.exe workflow\run_simulation.rb -x workflow\sample_files\base.xml --hourly ALL --add-component-loads --add-stochastic-schedules

  compare-results:
    if: github.event_name == 'pull_request'
    runs-on: ubuntu-latest
    needs: [run-workflow-tests]
    steps:
      - uses: actions/checkout@v3
        with:
          ref: ${{ github.event.pull_request.base.sha }}

      - name: Store base results
        uses: actions/upload-artifact@v3
        with:
          path: workflow/tests/base_results
          name: base_results

      - uses: actions/checkout@v3
        with:
          ref: ${{ github.event.pull_request.head.sha }}

      - name: Download base results
        uses: actions/download-artifact@v3
        with:
          path: |
            base_results
          name: base_results

      - name: Download feature results
        uses: actions/download-artifact@v3
        with:
          path: |
            results
          name: results

      - name: Compare results
        run: |
          cp -r base_results/results*.csv workflow/tests/base_results
          mkdir workflow/tests/results
          cp -r results/results* workflow/tests/results
          
          pip install numpy
          pip install pandas
          pip install plotly
          pip install kaleido
          
          python workflow/tests/compare.py -a results
          python workflow/tests/compare.py -a visualize

      - name: Store comparisons
        uses: actions/upload-artifact@v3
        with:
          path: workflow/tests/comparisons
          name: comparisons

  update-results:
    runs-on: ubuntu-latest
    needs: [run-workflow-tests]
    steps:
      - uses: actions/checkout@v3
        with:
          ref: ${{ github.head_ref }}

      - name: Download feature results
        uses: actions/download-artifact@v3
        with:
          path: |
            results
          name: results

      - name: Commit latest results
        shell: bash        
        run: |
          branch_name="${{ github.head_ref }}"
          git pull origin $branch_name
          cp -r results/results* workflow/tests/base_results
          git add workflow/tests/base_results
          git status
          if [[ $(git diff --cached --exit-code) ]]; then
            git config --global user.email "github-action@users.noreply.github.com"
            git config --global user.name "GitHub Action"
            git commit -m "Latest results."
            echo "Pushing to branch: $branch_name"
            git push -u origin $branch_name
          fi<|MERGE_RESOLUTION|>--- conflicted
+++ resolved
@@ -11,11 +11,7 @@
   run-unit-tests:
     runs-on: ubuntu-latest
     container:
-<<<<<<< HEAD
-      image: docker://nrel/openstudio:dev-3.7.0-alpha
-=======
       image: docker://nrel/openstudio:develop
->>>>>>> 1a5804cd
     steps:
       - uses: actions/checkout@v3
         with:
@@ -28,14 +24,14 @@
           sudo apt update
           sudo -E apt-get install -y wget unzip python3-sphinx-rtd-theme
 
-#      - name: Check HPXMLs
-#        shell: bash
-#        run: |
-#          echo "Regenerating HPXML files..."
-#          openstudio tasks.rb update_hpxmls
-#          echo "Checking for HPXML differences..."
-#          git config --global --add safe.directory $(realpath .)
-#          git diff --exit-code --ignore-cr-at-eol *.xml
+      - name: Check HPXMLs
+        shell: bash
+        run: |
+          echo "Regenerating HPXML files..."
+          openstudio tasks.rb update_hpxmls
+          echo "Checking for HPXML differences..."
+          git config --global --add safe.directory $(realpath .)
+          git diff --exit-code --ignore-cr-at-eol *.xml
 
       - name: Run measure unit tests
         run: |
@@ -61,11 +57,7 @@
   run-workflow-tests:
     runs-on: ubuntu-latest
     container:
-<<<<<<< HEAD
-      image: docker://nrel/openstudio:dev-3.7.0-alpha
-=======
       image: docker://nrel/openstudio:develop
->>>>>>> 1a5804cd
     steps:
       - uses: actions/checkout@v3
         with:
