--- conflicted
+++ resolved
@@ -32,13 +32,6 @@
           <NumberofBedrooms>3</NumberofBedrooms>
           <ConditionedFloorArea>2700.0</ConditionedFloorArea>
           <ConditionedBuildingVolume>21600.0</ConditionedBuildingVolume>
-<<<<<<< HEAD
-          <GaragePresent>false</GaragePresent>
-=======
-          <extension>
-            <LoadDistributionScheme>UniformLoad</LoadDistributionScheme>
-          </extension>
->>>>>>> e3ab5c9f
         </BuildingConstruction>
       </BuildingSummary>
       <ClimateandRiskZones>
