require_relative 'minitest_helper'
require 'openstudio'
require 'openstudio/ruleset/ShowRunnerOutput'
require 'minitest/autorun'
require_relative '../measure.rb'
require 'fileutils'
require 'rexml/document'
require 'rexml/xpath'
require_relative '../resources/constants'
require_relative '../resources/meta_measure'
require_relative '../resources/unit_conversions'
require_relative '../resources/xmlhelper'

class HPXMLTranslatorTest < MiniTest::Test
  def test_simulations
    OpenStudio::Logger.instance.standardOutLogger.setLogLevel(OpenStudio::Error)
    # OpenStudio::Logger.instance.standardOutLogger.setLogLevel(OpenStudio::Fatal)

    this_dir = File.dirname(__FILE__)
    results_dir = File.join(this_dir, "results")
    _rm_path(results_dir)

    args = {}
    args['weather_dir'] = File.absolute_path(File.join(this_dir, "..", "weather"))
    args['skip_validation'] = false

    @simulation_runtime_key = "Simulation Runtime"
    @workflow_runtime_key = "Workflow Runtime"

    cfis_dir = File.absolute_path(File.join(this_dir, "cfis"))
    hvac_base_dir = File.absolute_path(File.join(this_dir, "hvac_base"))
    hvac_dse_dir = File.absolute_path(File.join(this_dir, "hvac_dse"))
    hvac_multiple_dir = File.absolute_path(File.join(this_dir, "hvac_multiple"))
    hvac_partial_dir = File.absolute_path(File.join(this_dir, "hvac_partial"))
    hvac_load_fracs_dir = File.absolute_path(File.join(this_dir, "hvac_load_fracs"))
    water_heating_multiple_dir = File.absolute_path(File.join(this_dir, "water_heating_multiple"))
    autosize_dir = File.absolute_path(File.join(this_dir, "hvac_autosizing"))

    test_dirs = [this_dir,
                 cfis_dir,
                 hvac_base_dir,
                 hvac_dse_dir,
                 hvac_multiple_dir,
                 hvac_partial_dir,
                 hvac_load_fracs_dir,
                 water_heating_multiple_dir,
                 autosize_dir]

    xmls = []
    test_dirs.each do |test_dir|
      Dir["#{test_dir}/base*.xml"].sort.each do |xml|
        xmls << File.absolute_path(xml)
      end
    end

    # Test simulations
    puts "Running #{xmls.size} HPXML files..."
    all_results = {}
    xmls.each do |xml|
      all_results[xml] = _run_xml(xml, this_dir, args.dup)
    end

    _write_summary_results(results_dir, all_results)

    # Cross simulation tests
    _test_dse(xmls, hvac_dse_dir, hvac_base_dir, all_results)
    _test_multiple_hvac(xmls, hvac_multiple_dir, hvac_base_dir, all_results)
    _test_multiple_water_heaters(xmls, water_heating_multiple_dir, all_results)
    _test_partial_hvac(xmls, hvac_partial_dir, hvac_base_dir, all_results)
  end

  def test_invalid
    this_dir = File.dirname(__FILE__)

    args = {}
    args['weather_dir'] = File.absolute_path(File.join(this_dir, "..", "weather"))
    args['skip_validation'] = false

    expected_error_msgs = { 'bad-wmo.xml' => ["Weather station WMO '999999' could not be found in weather/data.csv."],
<<<<<<< HEAD
                            'cfis-with-hydronic-distribution.xml' => ["Attached HVAC distribution system 'HVACDistribution' cannot be hydronic for mechanical ventilation 'MechanicalVentilation'."],
=======
                            'bad-site-neighbor-azimuth.xml' => ["A neighbor building has an azimuth (145) not equal to the azimuth of any wall."],
>>>>>>> e3ab5c9f
                            'clothes-dryer-location.xml' => ["ClothesDryer location is 'garage' but building does not have this location specified."],
                            'clothes-dryer-location-other.xml' => ["Expected [1] element(s) but found 0 element(s) for xpath: /HPXML/Building/BuildingDetails/Appliances/ClothesDryer[Location="],
                            'clothes-washer-location.xml' => ["ClothesWasher location is 'garage' but building does not have this location specified."],
                            'clothes-washer-location-other.xml' => ["Expected [1] element(s) but found 0 element(s) for xpath: /HPXML/Building/BuildingDetails/Appliances/ClothesWasher[Location="],
                            'dhw-frac-load-served.xml' => ["Expected FractionDHWLoadServed to sum to 1, but calculated sum is 1.15."],
                            'duct-location.xml' => ["Duct location is 'garage' but building does not have this location specified."],
                            'duct-location-other.xml' => ["Expected [1] element(s) but found 0 element(s) for xpath: /HPXML/Building/BuildingDetails/Systems/HVAC/HVACDistribution/DistributionSystemType/AirDistribution/Ducts[DuctType='supply' or DuctType='return'][DuctLocation="],
                            'hvac-distribution-multiple-attached-cooling.xml' => ["Multiple cooling systems found attached to distribution system 'HVACDistribution4'."],
                            'hvac-distribution-multiple-attached-heating.xml' => ["Multiple heating systems found attached to distribution system 'HVACDistribution3'."],
                            'hvac-frac-load-served.xml' => ["Expected FractionCoolLoadServed to sum to <= 1, but calculated sum is 1.2.",
                                                            "Expected FractionHeatLoadServed to sum to <= 1, but calculated sum is 1.1."],
                            'missing-elements.xml' => ["Expected [1] element(s) but found 0 element(s) for xpath: /HPXML/Building/BuildingDetails/BuildingSummary/BuildingConstruction/NumberofConditionedFloors",
                                                       "Expected [1] element(s) but found 0 element(s) for xpath: /HPXML/Building/BuildingDetails/BuildingSummary/BuildingConstruction/ConditionedFloorArea"],
                            'missing-surfaces.xml' => ["Thermal zone 'garage' must have at least one floor surface.",
                                                       "Thermal zone 'garage' must have at least one roof/ceiling surface.",
                                                       "Thermal zone 'garage' must have at least one surface adjacent to outside/ground."],
<<<<<<< HEAD
                            'net-area-negative-roof.xml' => ["Calculated a negative net surface area for Roof 'AtticRoofNorth'."],
                            'net-area-negative-wall.xml' => ["Calculated a negative net surface area for Wall 'WallNorth'."],
                            'refrigerator-location.xml' => ["Refrigerator location is 'garage' but building does not have this location specified."],
                            'refrigerator-location-other.xml' => ["Expected [1] element(s) but found 0 element(s) for xpath: /HPXML/Building/BuildingDetails/Appliances/Refrigerator[Location="],
                            'unattached-cfis.xml' => ["Attached HVAC distribution system 'foobar' not found for mechanical ventilation 'MechanicalVentilation'."],
=======
                            'net-area-negative-wall.xml' => ["Calculated a negative net surface area for Wall 'Wall'."],
                            'net-area-negative-roof.xml' => ["Calculated a negative net surface area for Roof 'AtticRoof'."],
                            'unattached-window.xml' => ["Attached wall 'foobar' not found for window 'WindowNorth'."],
>>>>>>> e3ab5c9f
                            'unattached-door.xml' => ["Attached wall 'foobar' not found for door 'DoorNorth'."],
                            'unattached-hvac-distribution.xml' => ["Attached HVAC distribution system 'foobar' cannot be found for HVAC system 'HeatingSystem'."],
                            'unattached-skylight.xml' => ["Attached roof 'foobar' not found for skylight 'SkylightNorth'."],
                            'unattached-window.xml' => ["Attached wall 'foobar' not found for window 'WindowNorth'."],
                            'water-heater-location.xml' => ["WaterHeatingSystem location is 'crawlspace - vented' but building does not have this location specified."],
                            'water-heater-location-other.xml' => ["Expected [1] element(s) but found 0 element(s) for xpath: /HPXML/Building/BuildingDetails/Systems/WaterHeating/WaterHeatingSystem[Location="] }

    # Test simulations
    Dir["#{this_dir}/invalid_files/*.xml"].sort.each do |xml|
      _run_xml(File.absolute_path(xml), this_dir, args.dup, true, expected_error_msgs[File.basename(xml)])
    end
  end

  def _run_xml(xml, this_dir, args, expect_error = false, expect_error_msgs = nil)
    print "Testing #{File.basename(xml)}...\n"
    rundir = File.join(this_dir, "run")
    args['epw_output_path'] = File.absolute_path(File.join(rundir, "in.epw"))
    args['osm_output_path'] = File.absolute_path(File.join(rundir, "in.osm"))
    args['hpxml_path'] = xml
    args['map_tsv_dir'] = rundir
    _test_schema_validation(this_dir, xml)
    results = _test_simulation(args, this_dir, rundir, expect_error, expect_error_msgs)
    return results
  end

  def _get_results(rundir, sim_time, workflow_time)
    sql_path = File.join(rundir, "eplusout.sql")
    sqlFile = OpenStudio::SqlFile.new(sql_path, false)

    tdws = 'TabularDataWithStrings'
    abups = 'AnnualBuildingUtilityPerformanceSummary'
    ef = 'Entire Facility'
    eubs = 'End Uses By Subcategory'
    s = 'Subcategory'

    # Obtain fueltypes
    query = "SELECT ColumnName FROM #{tdws} WHERE ReportName='#{abups}' AND ReportForString='#{ef}' AND TableName='#{eubs}' and ColumnName!='#{s}'"
    fueltypes = sqlFile.execAndReturnVectorOfString(query).get

    # Obtain units
    query = "SELECT Units FROM #{tdws} WHERE ReportName='#{abups}' AND ReportForString='#{ef}' AND TableName='#{eubs}' and ColumnName!='#{s}'"
    units = sqlFile.execAndReturnVectorOfString(query).get

    # Obtain categories
    query = "SELECT RowName FROM #{tdws} WHERE ReportName='#{abups}' AND ReportForString='#{ef}' AND TableName='#{eubs}' AND ColumnName='#{s}'"
    categories = sqlFile.execAndReturnVectorOfString(query).get
    # Fill in blanks based on previous non-blank value
    full_categories = []
    (0..categories.size - 1).each do |i|
      full_categories << categories[i]
      next if full_categories[i].size > 0

      full_categories[i] = full_categories[i - 1]
    end
    full_categories = full_categories * fueltypes.uniq.size # Expand to size of fueltypes

    # Obtain subcategories
    query = "SELECT Value FROM #{tdws} WHERE ReportName='#{abups}' AND ReportForString='#{ef}' AND TableName='#{eubs}' AND ColumnName='#{s}'"
    subcategories = sqlFile.execAndReturnVectorOfString(query).get
    subcategories = subcategories * fueltypes.uniq.size # Expand to size of fueltypes

    # Obtain starting position of results
    query = "SELECT MIN(TabularDataIndex) FROM #{tdws} WHERE ReportName='#{abups}' AND ReportForString='#{ef}' AND TableName='#{eubs}' AND ColumnName='#{fueltypes[0]}'"
    starting_index = sqlFile.execAndReturnFirstInt(query).get

    # TabularDataWithStrings table is positional, so we access results by position.
    results = {}
    fueltypes.zip(full_categories, subcategories, units).each_with_index do |(fueltype, category, subcategory, fuel_units), index|
      next if ['District Cooling', 'District Heating'].include? fueltype # Exclude ideal loads results

      query = "SELECT Value FROM #{tdws} WHERE ReportName='#{abups}' AND ReportForString='#{ef}' AND TableName='#{eubs}' AND TabularDataIndex='#{starting_index + index}'"
      val = sqlFile.execAndReturnFirstDouble(query).get
      next if val == 0

      results[[fueltype, category, subcategory, fuel_units]] = val
    end

    # Disaggregate any crankcase and defrost energy from results (for DSE tests)
    query = "SELECT SUM(Value)/1000000000 FROM ReportData WHERE ReportDataDictionaryIndex IN (SELECT ReportDataDictionaryIndex FROM ReportDataDictionary WHERE Name='Cooling Coil Crankcase Heater Electric Energy')"
    sql_value = sqlFile.execAndReturnFirstDouble(query)
    if sql_value.is_initialized
      cooling_crankcase = sql_value.get
      if cooling_crankcase > 0
        results[["Electricity", "Cooling", "General", "GJ"]] -= cooling_crankcase
        results[["Electricity", "Cooling", "Crankcase", "GJ"]] = cooling_crankcase
      end
    end
    query = "SELECT SUM(Value)/1000000000 FROM ReportData WHERE ReportDataDictionaryIndex IN (SELECT ReportDataDictionaryIndex FROM ReportDataDictionary WHERE Name='Heating Coil Crankcase Heater Electric Energy')"
    sql_value = sqlFile.execAndReturnFirstDouble(query)
    if sql_value.is_initialized
      heating_crankcase = sql_value.get
      if heating_crankcase > 0
        results[["Electricity", "Heating", "General", "GJ"]] -= heating_crankcase
        results[["Electricity", "Heating", "Crankcase", "GJ"]] = heating_crankcase
      end
    end
    query = "SELECT SUM(Value)/1000000000 FROM ReportData WHERE ReportDataDictionaryIndex IN (SELECT ReportDataDictionaryIndex FROM ReportDataDictionary WHERE Name='Heating Coil Defrost Electric Energy')"
    sql_value = sqlFile.execAndReturnFirstDouble(query)
    if sql_value.is_initialized
      heating_defrost = sql_value.get
      if heating_defrost > 0
        results[["Electricity", "Heating", "General", "GJ"]] -= heating_defrost
        results[["Electricity", "Heating", "Defrost", "GJ"]] = heating_defrost
      end
    end

    # Obtain HVAC capacities
    query = "SELECT SUM(Value) FROM ComponentSizes WHERE (CompType LIKE 'Coil:Heating:%' OR CompType LIKE 'Boiler:%' OR CompType LIKE 'ZONEHVAC:BASEBOARD:%') AND Description LIKE '%User-Specified%Capacity' AND Description NOT LIKE '%Supplemental%' AND Units='W'"
    results[["Capacity", "Heating", "General", "W"]] = sqlFile.execAndReturnFirstDouble(query).get

    query = "SELECT SUM(Value) FROM ComponentSizes WHERE CompType LIKE 'Coil:Cooling:%' AND Description LIKE '%User-Specified%Total%Capacity' AND Units='W'"
    results[["Capacity", "Cooling", "General", "W"]] = sqlFile.execAndReturnFirstDouble(query).get

    sqlFile.close

    results[@simulation_runtime_key] = sim_time
    results[@workflow_runtime_key] = workflow_time

    return results
  end

  def _test_simulation(args, this_dir, rundir, expect_error, expect_error_msgs)
    # Uses meta_measure workflow for faster simulations

    # Setup
    _rm_path(rundir)
    Dir.mkdir(rundir)

    workflow_start = Time.now
    model = OpenStudio::Model::Model.new
    runner = OpenStudio::Measure::OSRunner.new(OpenStudio::WorkflowJSON.new)

    # Add measure to workflow
    measures = {}
    measure_subdir = File.absolute_path(File.join(this_dir, "..")).split('/')[-1]
    update_args_hash(measures, measure_subdir, args)

    # Apply measure
    measures_dir = File.join(this_dir, "../../")
    success = apply_measures(measures_dir, measures, runner, model)

    # Report warnings/errors
    File.open(File.join(rundir, 'run.log'), 'w') do |f|
      runner.result.stepWarnings.each do |s|
        f << "Warning: #{s}\n"
      end
      runner.result.stepErrors.each do |s|
        f << "Error: #{s}\n"
      end
    end

    if expect_error
      assert_equal(false, success)

      if expect_error_msgs.nil?
        flunk "No error message defined for #{File.basename(args['hpxml_path'])}."
      else
        run_log = File.readlines(File.join(rundir, "run.log")).map(&:strip)
        expect_error_msgs.each do |error_msg|
          found_error_msg = false
          run_log.each do |run_line|
            next unless run_line.include? error_msg

            found_error_msg = true
            break
          end
          assert(found_error_msg)
        end
      end

      return
    else
      assert_equal(true, success)
    end

    # Add output variables for crankcase and defrost energy (for DSE tests)
    vars = ["Cooling Coil Crankcase Heater Electric Energy",
            "Heating Coil Crankcase Heater Electric Energy",
            "Heating Coil Defrost Electric Energy"]
    vars.each do |var|
      output_var = OpenStudio::Model::OutputVariable.new(var, model)
      output_var.setReportingFrequency('runperiod')
      output_var.setKeyValue('*')
    end

    # Add output variables for CFIS tests
    @cfis_fan_power_output_var = OpenStudio::Model::OutputVariable.new("#{Constants.ObjectNameMechanicalVentilation} cfis fan power".gsub(" ", "_"), model)
    @cfis_fan_power_output_var.setReportingFrequency('runperiod')
    @cfis_fan_power_output_var.setKeyValue('EMS')

    @cfis_flow_rate_output_var = OpenStudio::Model::OutputVariable.new("#{Constants.ObjectNameMechanicalVentilation} cfis flow rate".gsub(" ", "_"), model)
    @cfis_flow_rate_output_var.setReportingFrequency('runperiod')
    @cfis_flow_rate_output_var.setKeyValue('EMS')

    # Write model to IDF
    forward_translator = OpenStudio::EnergyPlus::ForwardTranslator.new
    model_idf = forward_translator.translateModel(model)
    File.open(File.join(rundir, "in.idf"), 'w') { |f| f << model_idf.to_s }

    # Run EnergyPlus
    ep_path = File.absolute_path(File.join(OpenStudio.getOpenStudioCLI.to_s, '..', '..', 'EnergyPlus', 'energyplus'))
    command = "cd #{rundir} && #{ep_path} -w in.epw in.idf > stdout-energyplus"
    simulation_start = Time.now
    system(command, :err => File::NULL)
    sim_time = (Time.now - simulation_start).round(1)
    workflow_time = (Time.now - workflow_start).round(1)
    puts "Completed #{File.basename(args['hpxml_path'])} simulation in #{sim_time}, workflow in #{workflow_time}s."

    results = _get_results(rundir, sim_time, workflow_time)

    # Verify simulation outputs
    _verify_simulation_outputs(rundir, args['hpxml_path'], results)

    return results
  end

  def _verify_simulation_outputs(rundir, hpxml_path, results)
    sql_path = File.join(rundir, "eplusout.sql")
    assert(File.exists? sql_path)

    sqlFile = OpenStudio::SqlFile.new(sql_path, false)
    hpxml_doc = REXML::Document.new(File.read(hpxml_path))

    bldg_details = hpxml_doc.elements['/HPXML/Building/BuildingDetails']

    # Conditioned Floor Area
    sum_hvac_load_frac = (bldg_details.elements['sum(Systems/HVAC/HVACPlant/CoolingSystem/FractionCoolLoadServed)'] +
                          bldg_details.elements['sum(Systems/HVAC/HVACPlant/HeatingSystem/FractionHeatLoadServed)'] +
                          bldg_details.elements['sum(Systems/HVAC/HVACPlant/HeatPump/FractionCoolLoadServed)'] +
                          bldg_details.elements['sum(Systems/HVAC/HVACPlant/HeatPump/FractionHeatLoadServed)'])
    if sum_hvac_load_frac > 0 # EnergyPlus will only report conditioned floor area if there is an HVAC system
      hpxml_value = Float(XMLHelper.get_value(bldg_details, 'BuildingSummary/BuildingConstruction/ConditionedFloorArea'))
      query = "SELECT Value FROM TabularDataWithStrings WHERE ReportName='InputVerificationandResultsSummary' AND ReportForString='Entire Facility' AND TableName='Zone Summary' AND RowName='Conditioned Total' AND ColumnName='Area' AND Units='m2'"
      sql_value = UnitConversions.convert(sqlFile.execAndReturnFirstDouble(query).get, 'm^2', 'ft^2')
      assert_in_epsilon(hpxml_value, sql_value, 0.01)
    end

    # Enclosure Roofs
    bldg_details.elements.each('Enclosure/Attics/Attic/Roofs/Roof') do |roof|
      roof_id = roof.elements["SystemIdentifier"].attributes["id"].upcase

      # R-value
      hpxml_value = Float(XMLHelper.get_value(roof, 'Insulation/AssemblyEffectiveRValue'))
      query = "SELECT Value FROM TabularDataWithStrings WHERE ReportName='EnvelopeSummary' AND ReportForString='Entire Facility' AND TableName='Opaque Exterior' AND RowName='#{roof_id}' AND ColumnName='U-Factor with Film' AND Units='W/m2-K'"
      sql_value = 1.0 / UnitConversions.convert(sqlFile.execAndReturnFirstDouble(query).get, 'W/(m^2*K)', 'Btu/(hr*ft^2*F)')
      assert_in_epsilon(hpxml_value, sql_value, 0.1) # TODO: Higher due to outside air film?

      # Net area
      hpxml_value = Float(XMLHelper.get_value(roof, 'Area'))
      bldg_details.elements.each('Enclosure/Skylights/Skylight') do |subsurface|
        next if subsurface.elements["AttachedToRoof"].attributes["idref"].upcase != roof_id

        hpxml_value -= Float(XMLHelper.get_value(subsurface, 'Area'))
      end
      query = "SELECT Value FROM TabularDataWithStrings WHERE ReportName='EnvelopeSummary' AND ReportForString='Entire Facility' AND TableName='Opaque Exterior' AND RowName='#{roof_id}' AND ColumnName='Net Area' AND Units='m2'"
      sql_value = UnitConversions.convert(sqlFile.execAndReturnFirstDouble(query).get, 'm^2', 'ft^2')
      assert_in_epsilon(hpxml_value, sql_value, 0.01)

      # Solar absorptance
      hpxml_value = Float(XMLHelper.get_value(roof, 'SolarAbsorptance'))
      query = "SELECT Value FROM TabularDataWithStrings WHERE ReportName='EnvelopeSummary' AND ReportForString='Entire Facility' AND TableName='Opaque Exterior' AND RowName='#{roof_id}' AND ColumnName='Reflectance'"
      sql_value = 1.0 - sqlFile.execAndReturnFirstDouble(query).get
      assert_in_epsilon(hpxml_value, sql_value, 0.01)

      # Tilt
      hpxml_value = UnitConversions.convert(Math.atan(Float(XMLHelper.get_value(roof, "Pitch")) / 12.0), "rad", "deg")
      query = "SELECT Value FROM TabularDataWithStrings WHERE ReportName='EnvelopeSummary' AND ReportForString='Entire Facility' AND TableName='Opaque Exterior' AND RowName='#{roof_id}' AND ColumnName='Tilt' AND Units='deg'"
      sql_value = sqlFile.execAndReturnFirstDouble(query).get
      assert_in_epsilon(hpxml_value, sql_value, 0.01)

      # Azimuth
      if XMLHelper.has_element(roof, 'Azimuth') and Float(XMLHelper.get_value(roof, "Pitch")) > 0
        hpxml_value = Float(XMLHelper.get_value(roof, 'Azimuth'))
        query = "SELECT Value FROM TabularDataWithStrings WHERE ReportName='EnvelopeSummary' AND ReportForString='Entire Facility' AND TableName='Opaque Exterior' AND RowName='#{roof_id}' AND ColumnName='Azimuth' AND Units='deg'"
        sql_value = sqlFile.execAndReturnFirstDouble(query).get
        assert_in_epsilon(hpxml_value, sql_value, 0.01)
      end
    end

    # Enclosure Foundation Slabs
    bldg_details.elements.each('Enclosure/Foundations/Foundation/Slab') do |slab|
      slab_id = slab.elements["SystemIdentifier"].attributes["id"].upcase

      # Exposed Area
      hpxml_value = Float(XMLHelper.get_value(slab, 'Area'))
      query = "SELECT Value FROM TabularDataWithStrings WHERE ReportName='EnvelopeSummary' AND ReportForString='Entire Facility' AND TableName='Opaque Exterior' AND RowName='#{slab_id}' AND ColumnName='Gross Area' AND Units='m2'"
      sql_value = UnitConversions.convert(sqlFile.execAndReturnFirstDouble(query).get, 'm^2', 'ft^2')
      assert_in_epsilon(hpxml_value, sql_value, 0.01)

      # Tilt
      query = "SELECT Value FROM TabularDataWithStrings WHERE ReportName='EnvelopeSummary' AND ReportForString='Entire Facility' AND TableName='Opaque Exterior' AND RowName='#{slab_id}' AND ColumnName='Tilt' AND Units='deg'"
      sql_value = sqlFile.execAndReturnFirstDouble(query).get
      assert_in_epsilon(180.0, sql_value, 0.01)
    end

    # Enclosure Foundations
    # Ensure Kiva instances have appropriate perimeter fraction
    # TODO: Update for walkout basements, which use multiple Kiva instances per foundation.
    File.readlines(File.join(rundir, "eplusout.eio")).each do |eio_line|
      if eio_line.start_with? "Foundation Kiva"
        kiva_perim_frac = Float(eio_line.split(",")[5])
        assert_equal(1.0, kiva_perim_frac)
      end
    end

    # Enclosure Walls
    bldg_details.elements.each('Enclosure/Walls/Wall[extension[ExteriorAdjacentTo="outside"]] | Enclosure/Attics/Attic/Walls/Wall[extension[ExteriorAdjacentTo="outside"]]') do |wall|
      wall_id = wall.elements["SystemIdentifier"].attributes["id"].upcase

      # R-value
      hpxml_value = Float(XMLHelper.get_value(wall, 'Insulation/AssemblyEffectiveRValue'))
      query = "SELECT Value FROM TabularDataWithStrings WHERE ReportName='EnvelopeSummary' AND ReportForString='Entire Facility' AND TableName='Opaque Exterior' AND RowName='#{wall_id}' AND ColumnName='U-Factor with Film' AND Units='W/m2-K'"
      sql_value = 1.0 / UnitConversions.convert(sqlFile.execAndReturnFirstDouble(query).get, 'W/(m^2*K)', 'Btu/(hr*ft^2*F)')
      assert_in_epsilon(hpxml_value, sql_value, 0.03)

      # Net area
      hpxml_value = Float(XMLHelper.get_value(wall, 'Area'))
      bldg_details.elements.each('Enclosure/Windows/Window | Enclosure/Doors/Door') do |subsurface|
        next if subsurface.elements["AttachedToWall"].attributes["idref"].upcase != wall_id

        hpxml_value -= Float(XMLHelper.get_value(subsurface, 'Area'))
      end
      query = "SELECT Value FROM TabularDataWithStrings WHERE ReportName='EnvelopeSummary' AND ReportForString='Entire Facility' AND TableName='Opaque Exterior' AND RowName='#{wall_id}' AND ColumnName='Net Area' AND Units='m2'"
      sql_value = UnitConversions.convert(sqlFile.execAndReturnFirstDouble(query).get, 'm^2', 'ft^2')
      assert_in_epsilon(hpxml_value, sql_value, 0.01)

      # Solar absorptance
      hpxml_value = Float(XMLHelper.get_value(wall, 'SolarAbsorptance'))
      query = "SELECT Value FROM TabularDataWithStrings WHERE ReportName='EnvelopeSummary' AND ReportForString='Entire Facility' AND TableName='Opaque Exterior' AND RowName='#{wall_id}' AND ColumnName='Reflectance'"
      sql_value = 1.0 - sqlFile.execAndReturnFirstDouble(query).get
      assert_in_epsilon(hpxml_value, sql_value, 0.01)

      # Tilt
      query = "SELECT Value FROM TabularDataWithStrings WHERE ReportName='EnvelopeSummary' AND ReportForString='Entire Facility' AND TableName='Opaque Exterior' AND RowName='#{wall_id}' AND ColumnName='Tilt' AND Units='deg'"
      sql_value = sqlFile.execAndReturnFirstDouble(query).get
      assert_in_epsilon(90.0, sql_value, 0.01)

      # Azimuth
      if XMLHelper.has_element(wall, 'Azimuth')
        hpxml_value = Float(XMLHelper.get_value(wall, 'Azimuth'))
        query = "SELECT Value FROM TabularDataWithStrings WHERE ReportName='EnvelopeSummary' AND ReportForString='Entire Facility' AND TableName='Opaque Exterior' AND RowName='#{wall_id}' AND ColumnName='Azimuth' AND Units='deg'"
        sql_value = sqlFile.execAndReturnFirstDouble(query).get
        assert_in_epsilon(hpxml_value, sql_value, 0.01)
      end
    end

    # Enclosure Windows/Skylights
    bldg_details.elements.each('Enclosure/Windows/Window | Enclosure/Skylights/Skylight') do |subsurface|
      subsurface_id = subsurface.elements["SystemIdentifier"].attributes["id"].upcase

      # Area
      hpxml_value = Float(XMLHelper.get_value(subsurface, 'Area'))
      query = "SELECT Value FROM TabularDataWithStrings WHERE ReportName='EnvelopeSummary' AND ReportForString='Entire Facility' AND TableName='Exterior Fenestration' AND RowName='#{subsurface_id}' AND ColumnName='Area of Multiplied Openings' AND Units='m2'"
      sql_value = UnitConversions.convert(sqlFile.execAndReturnFirstDouble(query).get, 'm^2', 'ft^2')
      assert_in_epsilon(hpxml_value, sql_value, 0.01)

      # U-Factor
      hpxml_value = Float(XMLHelper.get_value(subsurface, 'UFactor'))
      query = "SELECT Value FROM TabularDataWithStrings WHERE ReportName='EnvelopeSummary' AND ReportForString='Entire Facility' AND TableName='Exterior Fenestration' AND RowName='#{subsurface_id}' AND ColumnName='Glass U-Factor' AND Units='W/m2-K'"
      sql_value = UnitConversions.convert(sqlFile.execAndReturnFirstDouble(query).get, 'W/(m^2*K)', 'Btu/(hr*ft^2*F)')
      assert_in_epsilon(hpxml_value, sql_value, 0.01)

      # SHGC
      # TODO: Affected by interior shading

      # Azimuth
      hpxml_value = Float(XMLHelper.get_value(subsurface, 'Azimuth'))
      query = "SELECT Value FROM TabularDataWithStrings WHERE ReportName='EnvelopeSummary' AND ReportForString='Entire Facility' AND TableName='Exterior Fenestration' AND RowName='#{subsurface_id}' AND ColumnName='Azimuth' AND Units='deg'"
      sql_value = sqlFile.execAndReturnFirstDouble(query).get
      assert_in_epsilon(hpxml_value, sql_value, 0.01)

      # Tilt
      if XMLHelper.has_element(subsurface, "AttachedToWall")
        query = "SELECT Value FROM TabularDataWithStrings WHERE ReportName='EnvelopeSummary' AND ReportForString='Entire Facility' AND TableName='Exterior Fenestration' AND RowName='#{subsurface_id}' AND ColumnName='Tilt' AND Units='deg'"
        sql_value = sqlFile.execAndReturnFirstDouble(query).get
        assert_in_epsilon(90.0, sql_value, 0.01)
      elsif XMLHelper.has_element(subsurface, "AttachedToRoof")
        hpxml_value = nil
        bldg_details.elements.each('Enclosure/Attics/Attic/Roofs/Roof') do |roof|
          next if roof.elements["SystemIdentifier"].attributes["id"] != subsurface.elements["AttachedToRoof"].attributes["idref"]

          hpxml_value = UnitConversions.convert(Math.atan(Float(XMLHelper.get_value(roof, "Pitch")) / 12.0), "rad", "deg")
        end
        query = "SELECT Value FROM TabularDataWithStrings WHERE ReportName='EnvelopeSummary' AND ReportForString='Entire Facility' AND TableName='Exterior Fenestration' AND RowName='#{subsurface_id}' AND ColumnName='Tilt' AND Units='deg'"
        sql_value = sqlFile.execAndReturnFirstDouble(query).get
        assert_in_epsilon(hpxml_value, sql_value, 0.01)
      else
        flunk "Subsurface '#{subsurface_id}' should have either AttachedToWall or AttachedToRoof element."
      end
    end

    # Enclosure Doors
    bldg_details.elements.each('Enclosure/Doors/Door') do |door|
      door_id = door.elements["SystemIdentifier"].attributes["id"].upcase

      # Area
      door_area = XMLHelper.get_value(door, 'Area')
      if not door_area.nil?
        hpxml_value = Float(door_area)
        query = "SELECT Value FROM TabularDataWithStrings WHERE ReportName='EnvelopeSummary' AND ReportForString='Entire Facility' AND TableName='Exterior Door' AND RowName='#{door_id}' AND ColumnName='Gross Area' AND Units='m2'"
        sql_value = UnitConversions.convert(sqlFile.execAndReturnFirstDouble(query).get, 'm^2', 'ft^2')
        assert_in_epsilon(hpxml_value, sql_value, 0.01)
      end

      # R-Value
      door_rvalue = XMLHelper.get_value(door, 'RValue')
      if not door_rvalue.nil?
        hpxml_value = Float(door_rvalue)
        query = "SELECT Value FROM TabularDataWithStrings WHERE ReportName='EnvelopeSummary' AND ReportForString='Entire Facility' AND TableName='Exterior Door' AND RowName='#{door_id}' AND ColumnName='U-Factor with Film' AND Units='W/m2-K'"
        sql_value = 1.0 / UnitConversions.convert(sqlFile.execAndReturnFirstDouble(query).get, 'W/(m^2*K)', 'Btu/(hr*ft^2*F)')
        assert_in_epsilon(hpxml_value, sql_value, 0.01)
      end
    end

    # HVAC Heating Systems
    num_htg_sys = bldg_details.elements['count(Systems/HVAC/HVACPlant/HeatingSystem)']
    bldg_details.elements.each('Systems/HVAC/HVACPlant/HeatingSystem') do |htg_sys|
      htg_sys_id = htg_sys.elements["SystemIdentifier"].attributes["id"].upcase
      htg_sys_type = XMLHelper.get_child_name(htg_sys, 'HeatingSystemType')
      htg_sys_fuel = to_beopt_fuel(XMLHelper.get_value(htg_sys, 'HeatingSystemFuel'))
      htg_sys_cap = Float(XMLHelper.get_value(htg_sys, "HeatingCapacity"))
      htg_dse = XMLHelper.get_value(bldg_details, 'Systems/HVAC/HVACDistribution/AnnualHeatingDistributionSystemEfficiency')
      if htg_dse.nil?
        htg_dse = 1.0
      else
        htg_dse = Float(htg_dse)
      end
      htg_load_frac = Float(XMLHelper.get_value(htg_sys, "FractionHeatLoadServed"))

      if htg_load_frac <= 0

        # Heating Load Fraction
        # Check for zero heating energy
        found_htg_energy = false
        results.keys.each do |k|
          next unless k[1] == 'Heating' and k[0] != 'Capacity'

          found_htg_energy = true
        end
        assert_equal(false, found_htg_energy)

      else

        # Heating Capacity
        # FIXME: For now, skip if multiple equipment
        if htg_sys_cap > 0 and num_htg_sys == 1
          hpxml_value = htg_sys_cap
          sql_value = UnitConversions.convert(results[["Capacity", "Heating", "General", "W"]], 'W', 'Btu/hr')
          assert_in_epsilon(hpxml_value, sql_value, 0.01)
        end

        # Electric Auxiliary Energy
        # FIXME: For now, skip if multiple equipment
        if num_htg_sys == 1 and ['Furnace', 'Boiler', 'WallFurnace', 'Stove'].include? htg_sys_type and htg_sys_fuel != Constants.FuelTypeElectric
          if XMLHelper.has_element(htg_sys, 'ElectricAuxiliaryEnergy')
            hpxml_value = Float(XMLHelper.get_value(htg_sys, 'ElectricAuxiliaryEnergy')) / (2.08 * htg_dse)
          else
            furnace_capacity_kbtuh = nil
            if htg_sys_type == 'Furnace'
              query = "SELECT Value FROM TabularDataWithStrings WHERE ReportName='EquipmentSummary' AND ReportForString='Entire Facility' AND TableName='Heating Coils' AND RowName LIKE '%#{Constants.ObjectNameFurnace.upcase}%' AND ColumnName='Nominal Total Capacity' AND Units='W'"
              furnace_capacity_kbtuh = UnitConversions.convert(sqlFile.execAndReturnFirstDouble(query).get, 'W', 'kBtu/hr')
            end
            frac_load_served = Float(XMLHelper.get_value(htg_sys, "FractionHeatLoadServed"))
            hpxml_value = HVAC.get_default_eae(htg_sys_type == 'Boiler', htg_sys_type == 'Furnace', htg_sys_fuel, frac_load_served, furnace_capacity_kbtuh) / (2.08 * htg_dse)
          end

          if htg_sys_type == 'Boiler'
            query = "SELECT Value FROM TabularDataWithStrings WHERE ReportName='EquipmentSummary' AND ReportForString='Entire Facility' AND TableName='Pumps' AND RowName LIKE '%#{Constants.ObjectNameBoiler.upcase}%' AND ColumnName='Electric Power' AND Units='W'"
            sql_value = sqlFile.execAndReturnFirstDouble(query).get
          elsif htg_sys_type == 'Furnace'
            # Ratio fan power based on heating airflow rate divided by fan airflow rate since the
            # fan is sized based on cooling.
            query = "SELECT Value FROM TabularDataWithStrings WHERE ReportName='EquipmentSummary' AND ReportForString='Entire Facility' AND TableName='Fans' AND RowName LIKE '%#{Constants.ObjectNameFurnace.upcase}%' AND ColumnName='Rated Electric Power' AND Units='W'"
            query_fan_airflow = "SELECT Value FROM TabularDataWithStrings WHERE ReportName='ComponentSizingSummary' AND ReportForString='Entire Facility' AND TableName='Fan:OnOff' AND RowName LIKE '%#{Constants.ObjectNameFurnace.upcase}%' AND ColumnName='User-Specified Maximum Flow Rate' AND Units='m3/s'"
            query_htg_airflow = "SELECT Value FROM TabularDataWithStrings WHERE ReportName='ComponentSizingSummary' AND ReportForString='Entire Facility' AND TableName='AirLoopHVAC:UnitarySystem' AND RowName LIKE '%#{Constants.ObjectNameFurnace.upcase}%' AND ColumnName='User-Specified Heating Supply Air Flow Rate' AND Units='m3/s'"
            sql_value = sqlFile.execAndReturnFirstDouble(query).get
            sql_value_fan_airflow = sqlFile.execAndReturnFirstDouble(query_fan_airflow).get
            sql_value_htg_airflow = sqlFile.execAndReturnFirstDouble(query_htg_airflow).get
            sql_value *= sql_value_htg_airflow / sql_value_fan_airflow
          elsif htg_sys_type == 'Stove' or htg_sys_type == 'WallFurnace'
            query = "SELECT AVG(Value) FROM TabularDataWithStrings WHERE ReportName='EquipmentSummary' AND ReportForString='Entire Facility' AND TableName='Fans' AND RowName LIKE '%#{Constants.ObjectNameUnitHeater.upcase}%' AND ColumnName='Rated Electric Power' AND Units='W'"
            sql_value = sqlFile.execAndReturnFirstDouble(query).get
          else
            flunk "Unexpected heating system type '#{htg_sys_type}'."
          end
          assert_in_epsilon(hpxml_value, sql_value, 0.01)

          if htg_sys_type == 'Furnace'
            # Also check supply fan of cooling system as needed
            htg_dist = htg_sys.elements['DistributionSystem']
            bldg_details.elements.each('Systems/HVAC/HVACPlant/CoolingSystem[FractionCoolLoadServed > 0]') do |clg_sys|
              clg_dist = clg_sys.elements['DistributionSystem']
              next if htg_dist.nil? or clg_dist.nil?
              next if clg_dist.attributes['idref'] != htg_dist.attributes['idref']

              clg_sys_type = XMLHelper.get_value(clg_sys, 'CoolingSystemType')
              if clg_sys_type == 'central air conditioning'
                query_w = "SELECT Value FROM TabularDataWithStrings WHERE ReportName='EquipmentSummary' AND ReportForString='Entire Facility' AND TableName='Fans' AND RowName LIKE '%#{Constants.ObjectNameCentralAirConditioner.upcase}%' AND ColumnName='Rated Electric Power' AND Units='W'"
                sql_value_w = sqlFile.execAndReturnFirstDouble(query_w).get
                sql_value = sql_value_w * sql_value_htg_airflow / sql_value_fan_airflow
                assert_in_epsilon(hpxml_value, sql_value, 0.01)
              else
                flunk "Unexpected cooling system type: #{clg_sys_type}."
              end
            end
          end
        end

      end
    end

    # HVAC Cooling Systems
    num_clg_sys = bldg_details.elements['count(Systems/HVAC/HVACPlant/CoolingSystem)']
    bldg_details.elements.each('Systems/HVAC/HVACPlant/CoolingSystem') do |clg_sys|
      clg_sys_type = XMLHelper.get_value(clg_sys, "CoolingSystemType")
      clg_sys_cap = Float(XMLHelper.get_value(clg_sys, "CoolingCapacity"))
      clg_sys_seer = XMLHelper.get_value(clg_sys, "AnnualCoolingEfficiency[Units='SEER']/Value")
      clg_sys_seer = Float(clg_sys_seer) if not clg_sys_seer.nil?
      clg_load_frac = Float(XMLHelper.get_value(clg_sys, "FractionCoolLoadServed"))

      if clg_load_frac <= 0

        # Cooling Load Fraction
        # Check for zero cooling energy
        found_clg_energy = false
        results.keys.each do |k|
          next unless k[1] == 'Cooling' and k[0] != 'Capacity'

          found_clg_energy = true
        end
        assert_equal(false, found_clg_energy)

      else

        # Cooling Capacity
        # FIXME: For now, skip if multiple equipment
        if clg_sys_cap > 0 and num_clg_sys == 1
          hpxml_value = clg_sys_cap
          sql_value = UnitConversions.convert(results[["Capacity", "Cooling", "General", "W"]], 'W', 'Btu/hr')
          if clg_sys_type == "central air conditioning" and get_ac_num_speeds(clg_sys_seer) == "Variable-Speed"
            cap_adj = 1.16 # TODO: Generalize this
          else
            cap_adj = 1.0
          end
          assert_in_epsilon(hpxml_value * cap_adj, sql_value, 0.01)
        end

      end
    end

    # HVAC Heat Pumps
    num_hp = bldg_details.elements['count(Systems/HVAC/HVACPlant/HeatPump)']
    bldg_details.elements.each('Systems/HVAC/HVACPlant/HeatPump') do |hp|
      hp_type = XMLHelper.get_value(hp, "HeatPumpType")
      hp_cap = Float(XMLHelper.get_value(hp, "CoolingCapacity"))
      hp_seer = XMLHelper.get_value(hp, "AnnualCoolingEfficiency[Units='SEER']/Value")
      hp_seer = Float(hp_seer) if not hp_seer.nil?
      hp_htg_load_frac = Float(XMLHelper.get_value(hp, "FractionHeatLoadServed"))
      hp_clg_load_frac = Float(XMLHelper.get_value(hp, "FractionCoolLoadServed"))

      if hp_htg_load_frac <= 0

        # Heating Load Fraction
        # Check for zero heating energy
        found_htg_energy = false
        results.keys.each do |k|
          next unless k[1] == 'Heating' and k[0] != 'Capacity'

          found_htg_energy = true
        end
        assert_equal(false, found_htg_energy)

      end

      if hp_clg_load_frac <= 0

        # Cooling Load Fraction
        # Check for zero cooling energy
        found_clg_energy = false
        results.keys.each do |k|
          next unless k[1] == 'Cooling' and k[0] != 'Capacity'

          found_clg_energy = true
        end
        assert_equal(false, found_clg_energy)

      else

        # Cooling Capacity
        # FIXME: For now, skip if multiple equipment
        if hp_cap > 0 and num_hp == 1
          hpxml_value = hp_cap
          sql_value = UnitConversions.convert(results[["Capacity", "Cooling", "General", "W"]], 'W', 'Btu/hr')
          if hp_type == "mini-split" or (hp_type == "air-to-air" and get_ashp_num_speeds_by_seer(hp_seer) == "Variable-Speed")
            cap_adj = 1.20 # TODO: Generalize this
          else
            cap_adj = 1.0
          end
          assert_in_epsilon(hpxml_value * cap_adj, sql_value, 0.01)
        end

      end
    end

    # HVAC fan power
    if bldg_details.elements['count(Systems/HVAC/HVACDistribution/DistributionSystemType/AirDistribution)'] == 1

      htg_fan_w_per_cfm = nil
      if bldg_details.elements['count(Systems/HVAC/HVACPlant/HeatingSystem[FractionHeatLoadServed > 0] | Systems/HVAC/HVACPlant/HeatPump[FractionHeatLoadServed > 0])'] == 1
        bldg_details.elements.each('Systems/HVAC/HVACPlant/HeatingSystem[FractionHeatLoadServed > 0] | Systems/HVAC/HVACPlant/HeatPump[FractionHeatLoadServed > 0]') do |htg_sys|
          next unless XMLHelper.has_element(htg_sys, "DistributionSystem")
          next unless htg_sys.elements["DistributionSystem"].attributes["idref"] == bldg_details.elements['Systems/HVAC/HVACDistribution[DistributionSystemType/AirDistribution]/SystemIdentifier'].attributes["id"]

          query = "SELECT Value FROM TabularDataWithStrings WHERE ReportName='EquipmentSummary' AND ReportForString='Entire Facility' AND TableName='Fans' AND RowName LIKE '%HTG SUPPLY FAN%' AND ColumnName='Rated Power Per Max Air Flow Rate' AND Units='W-s/m3'"
          htg_fan_w_per_cfm = sqlFile.execAndReturnFirstDouble(query).get / UnitConversions.convert(1.0, "m^3/s", "cfm")
        end
      end

      clg_fan_w_per_cfm = nil
      if bldg_details.elements['count(Systems/HVAC/HVACPlant/CoolingSystem[FractionCoolLoadServed > 0] | Systems/HVAC/HVACPlant/HeatPump[FractionCoolLoadServed > 0])'] == 1
        bldg_details.elements.each('Systems/HVAC/HVACPlant/CoolingSystem[FractionCoolLoadServed > 0] | Systems/HVAC/HVACPlant/HeatPump[FractionCoolLoadServed > 0]') do |clg_sys|
          next unless XMLHelper.has_element(clg_sys, "DistributionSystem")
          next unless clg_sys.elements["DistributionSystem"].attributes["idref"] == bldg_details.elements['Systems/HVAC/HVACDistribution[DistributionSystemType/AirDistribution]/SystemIdentifier'].attributes["id"]

          query = "SELECT Value FROM TabularDataWithStrings WHERE ReportName='EquipmentSummary' AND ReportForString='Entire Facility' AND TableName='Fans' AND RowName LIKE '%CLG SUPPLY FAN%' AND ColumnName='Rated Power Per Max Air Flow Rate' AND Units='W-s/m3'"
          clg_fan_w_per_cfm = sqlFile.execAndReturnFirstDouble(query).get / UnitConversions.convert(1.0, "m^3/s", "cfm")
        end
      end

      if not htg_fan_w_per_cfm.nil? and not clg_fan_w_per_cfm.nil?
        # Ensure associated heating & cooling systems have same fan power
        assert_equal(htg_fan_w_per_cfm, clg_fan_w_per_cfm)
      end

      # CFIS
      mv = bldg_details.elements["Systems/MechanicalVentilation/VentilationFans/VentilationFan[UsedForWholeBuildingVentilation='true']"]
      if not mv.nil? and XMLHelper.get_value(mv, "FanType") == "central fan integrated supply"
        # Fan power
        hpxml_value = Float(XMLHelper.get_value(mv, "FanPower"))
        query = "SELECT Value FROM ReportData WHERE ReportDataDictionaryIndex IN (SELECT ReportDataDictionaryIndex FROM ReportDataDictionary WHERE Name= '#{@cfis_fan_power_output_var.variableName}')"
        sql_value = sqlFile.execAndReturnFirstDouble(query).get
        assert_in_delta(hpxml_value, sql_value, 0.001)

        # Flow rate
        hpxml_value = Float(XMLHelper.get_value(mv, "RatedFlowRate"))
        query = "SELECT Value FROM ReportData WHERE ReportDataDictionaryIndex IN (SELECT ReportDataDictionaryIndex FROM ReportDataDictionary WHERE Name= '#{@cfis_flow_rate_output_var.variableName}')"
        sql_value = UnitConversions.convert(sqlFile.execAndReturnFirstDouble(query).get, "m^3/s", "cfm")
        assert_in_delta(hpxml_value, sql_value, 0.001)
      end
    end

    # Water Heater
    wh = bldg_details.elements["Systems/WaterHeating"]

    # Mechanical Ventilation
    mv = bldg_details.elements["Systems/MechanicalVentilation/VentilationFans/VentilationFan[UsedForWholeBuildingVentilation='true']"]
    if not mv.nil?
      found_mv_energy = false
      results.keys.each do |k|
        next if k[0] != 'Electricity' or k[1] != 'Interior Equipment' or not k[2].start_with? Constants.ObjectNameMechanicalVentilation

        found_mv_energy = true
        if XMLHelper.has_element(mv, "AttachedToHVACDistributionSystem")
          # CFIS, check for positive mech vent energy that is less than the energy if it had run 24/7
          assert_operator(results[k], :>, 0)
          fan_w = Float(XMLHelper.get_value(mv, "FanPower"))
          hrs_per_day = Float(XMLHelper.get_value(mv, "HoursInOperation"))
          fan_kwhs = UnitConversions.convert(fan_w * hrs_per_day * 365.0, 'Wh', 'GJ')
          assert_operator(results[k], :<, fan_kwhs)
        else
          # Supply, exhaust, ERV, HRV, etc., check for appropriate mech vent energy
          fan_w = Float(XMLHelper.get_value(mv, "FanPower"))
          hrs_per_day = Float(XMLHelper.get_value(mv, "HoursInOperation"))
          fan_kwhs = UnitConversions.convert(fan_w * hrs_per_day * 365.0, 'Wh', 'GJ')
          assert_in_delta(fan_kwhs, results[k], 0.1)
        end
      end
      if not found_mv_energy
        flunk "Could not find mechanical ventilation energy for #{hpxml_path}."
      end
    end

    # Clothes Washer
    cw = bldg_details.elements["Appliances/ClothesWasher"]
    if not cw.nil? and not wh.nil?
      # Location
      location = XMLHelper.get_value(cw, "Location")
      hpxml_value = { nil => Constants.SpaceTypeLiving,
                      'living space' => Constants.SpaceTypeLiving,
                      'basement - conditioned' => Constants.SpaceTypeConditionedBasement,
                      'basement - unconditioned' => Constants.SpaceTypeUnconditionedBasement,
                      'garage' => Constants.SpaceTypeGarage }[location].upcase
      query = "SELECT Value FROM TabularDataWithStrings WHERE TableName='ElectricEquipment Internal Gains Nominal' AND ColumnName='Zone Name' AND RowName=(SELECT RowName FROM TabularDataWithStrings WHERE TableName='ElectricEquipment Internal Gains Nominal' AND ColumnName='Name' AND Value='#{Constants.ObjectNameClothesWasher.upcase}')"
      sql_value = sqlFile.execAndReturnFirstString(query).get
      assert_equal(hpxml_value, sql_value)
    end

    # Clothes Dryer
    cd = bldg_details.elements["Appliances/ClothesDryer"]
    if not cd.nil? and not wh.nil?
      # Location
      location = XMLHelper.get_value(cd, "Location")
      hpxml_value = { nil => Constants.SpaceTypeLiving,
                      'living space' => Constants.SpaceTypeLiving,
                      'basement - conditioned' => Constants.SpaceTypeConditionedBasement,
                      'basement - unconditioned' => Constants.SpaceTypeUnconditionedBasement,
                      'garage' => Constants.SpaceTypeGarage }[location].upcase
      query = "SELECT Value FROM TabularDataWithStrings WHERE TableName='ElectricEquipment Internal Gains Nominal' AND ColumnName='Zone Name' AND RowName=(SELECT RowName FROM TabularDataWithStrings WHERE TableName='ElectricEquipment Internal Gains Nominal' AND ColumnName='Name' AND Value='#{Constants.ObjectNameClothesDryer.upcase}')"
      sql_value = sqlFile.execAndReturnFirstString(query).get
      assert_equal(hpxml_value, sql_value)
    end

    # Refrigerator
    refr = bldg_details.elements["Appliances/Refrigerator"]
    if not refr.nil?
      # Location
      location = XMLHelper.get_value(refr, "Location")
      hpxml_value = { nil => Constants.SpaceTypeLiving,
                      'living space' => Constants.SpaceTypeLiving,
                      'basement - conditioned' => Constants.SpaceTypeConditionedBasement,
                      'basement - unconditioned' => Constants.SpaceTypeUnconditionedBasement,
                      'garage' => Constants.SpaceTypeGarage }[location].upcase
      query = "SELECT Value FROM TabularDataWithStrings WHERE TableName='ElectricEquipment Internal Gains Nominal' AND ColumnName='Zone Name' AND RowName=(SELECT RowName FROM TabularDataWithStrings WHERE TableName='ElectricEquipment Internal Gains Nominal' AND ColumnName='Name' AND Value='#{Constants.ObjectNameRefrigerator.upcase}')"
      sql_value = sqlFile.execAndReturnFirstString(query).get
      assert_equal(hpxml_value, sql_value)
    end

    # Lighting
    found_ltg_energy = false
    results.keys.each do |k|
      next unless k[1].include? 'Lighting'

      found_ltg_energy = true
    end
    assert_equal(bldg_details.elements["Lighting"].nil?, !found_ltg_energy)

    sqlFile.close
  end

  def _write_summary_results(results_dir, results)
    Dir.mkdir(results_dir)
    csv_out = File.join(results_dir, 'results.csv')

    # Get all keys across simulations for output columns
    output_keys = []
    results.each do |xml, xml_results|
      xml_results.keys.each do |key|
        next if not key.is_a? Array
        next if output_keys.include? key

        output_keys << key
      end
    end
    output_keys.sort!

    # Append runtimes at the end
    output_keys << @simulation_runtime_key
    output_keys << @workflow_runtime_key

    column_headers = ['HPXML']
    output_keys.each do |key|
      if key.is_a? Array
        column_headers << "#{key[0]}: #{key[1]}: #{key[2]} [#{key[3]}]"
      else
        column_headers << key
      end
    end

    require 'csv'
    CSV.open(csv_out, 'w') do |csv|
      csv << column_headers
      results.sort.each do |xml, xml_results|
        csv_row = [xml]
        output_keys.each do |key|
          if xml_results[key].nil?
            csv_row << 0
          else
            csv_row << xml_results[key]
          end
        end
        csv << csv_row
      end
    end

    puts "Wrote results to #{csv_out}."
  end

  def _test_schema_validation(this_dir, xml)
    # TODO: Remove this when schema validation is included with CLI calls
    schemas_dir = File.absolute_path(File.join(this_dir, "..", "hpxml_schemas"))
    hpxml_doc = REXML::Document.new(File.read(xml))
    errors = XMLHelper.validate(hpxml_doc.to_s, File.join(schemas_dir, "HPXML.xsd"), nil)
    if errors.size > 0
      puts "#{xml}: #{errors.to_s}"
    end
    assert_equal(0, errors.size)
  end

  def _test_dse(xmls, hvac_dse_dir, hvac_base_dir, all_results)
    # Compare 0.8 DSE heating/cooling results to 1.0 DSE results.
    xmls.sort.each do |xml|
      next if not xml.include? hvac_dse_dir
      next if not xml.include? "-dse-0.8"

      xml_dse80 = File.absolute_path(xml)
      xml_dse100 = xml_dse80.gsub(hvac_dse_dir, hvac_base_dir).gsub("-dse-0.8.xml", "-base.xml")

      results_dse80 = all_results[xml_dse80]
      results_dse100 = all_results[xml_dse100]
      next if results_dse100.nil?

      # Compare results
      puts "\nResults for #{File.basename(xml)}:"
      results_dse80.keys.each do |k|
        next if not ["Heating", "Cooling"].include? k[1]
        next if not ["General"].include? k[2] # Exclude crankcase/defrost
        next if k[0] == 'Capacity'

        result_dse80 = results_dse80[k].to_f
        result_dse100 = results_dse100[k].to_f
        next if result_dse80 == 0.0 and result_dse100 == 0.0

        dse_actual = result_dse100 / result_dse80
        dse_expect = 0.8
        if File.basename(xml) == "base-hvac-furnace-gas-room-ac-dse-0.8.xml" and k[1] == "Cooling"
          dse_expect = 1.0 # TODO: Generalize this
        end
        puts "dse: #{dse_actual.round(2)} #{k}"
        assert_in_epsilon(dse_expect, dse_actual, 0.03)
      end
      puts "\n"
    end
  end

  def _test_multiple_hvac(xmls, hvac_multiple_dir, hvac_base_dir, all_results)
    # Compare end use results for three of an HVAC system to results for one HVAC system.
    xmls.sort.each do |xml|
      next if not xml.include? hvac_multiple_dir

      xml_x3 = File.absolute_path(xml)
      xml_x1 = File.absolute_path(xml.gsub(hvac_multiple_dir, hvac_base_dir).gsub("-x3.xml", "-base.xml"))

      results_x3 = all_results[xml_x3]
      results_x1 = all_results[xml_x1]
      next if results_x1.nil?

      # Compare results
      puts "\nResults for #{xml}:"
      results_x3.keys.each do |k|
        next if not ["Heating", "Cooling"].include? k[1]
        next if not ["General"].include? k[2] # Exclude crankcase/defrost

        result_x1 = results_x1[k].to_f
        result_x3 = results_x3[k].to_f
        next if result_x1 == 0.0 and result_x3 == 0.0

        puts "x1, x3: #{result_x1.round(2)}, #{result_x3.round(2)} #{k}"

        assert_in_epsilon(result_x1, result_x3, 0.15)
      end
      puts "\n"
    end
  end

  def _test_multiple_water_heaters(xmls, water_heating_multiple_dir, all_results)
    # Compare end use results for three tankless water heaters to results for one tankless water heater.
    xmls.sort.each do |xml|
      next if not xml.include? water_heating_multiple_dir

      xml_x3 = File.absolute_path(xml)
      xml_x1 = File.absolute_path(File.join(File.dirname(xml), "..", File.basename(xml.gsub("-x3.xml", ".xml"))))

      results_x3 = all_results[xml_x3]
      results_x1 = all_results[xml_x1]
      next if results_x1.nil?

      # Compare results
      puts "\nResults for #{xml}:"
      results_x3.keys.each do |k|
        next if [@simulation_runtime_key, @workflow_runtime_key].include? k

        result_x1 = results_x1[k].to_f
        result_x3 = results_x3[k].to_f
        next if result_x1 == 0.0 and result_x3 == 0.0

        puts "x1, x3: #{result_x1.round(2)}, #{result_x3.round(2)} #{k}"

        assert_in_delta(result_x1, result_x3, 0.2)
      end
      puts "\n"
    end
  end

  def _test_partial_hvac(xmls, hvac_partial_dir, hvac_base_dir, all_results)
    # Compare end use results for a partial HVAC system to a full HVAC system.
    xmls.sort.each do |xml|
      next if not xml.include? hvac_partial_dir

      xml_50 = File.absolute_path(xml)
      xml_100 = File.absolute_path(xml.gsub(hvac_partial_dir, hvac_base_dir).gsub("-50percent.xml", "-base.xml"))

      results_50 = all_results[xml_50]
      results_100 = all_results[xml_100]
      next if results_100.nil?

      # Compare results
      puts "\nResults for #{xml}:"
      results_50.keys.each do |k|
        next if not ["Heating", "Cooling"].include? k[1]
        next if not ["General"].include? k[2] # Exclude crankcase/defrost

        result_50 = results_50[k].to_f
        result_100 = results_100[k].to_f
        next if result_50 == 0.0 and result_100 == 0.0

        puts "50%, 100%: #{result_50.round(2)}, #{result_100.round(2)} #{k}"

        assert_in_epsilon(result_50, result_100 / 2.0, 0.05)
      end
      puts "\n"
    end
  end

  def _rm_path(path)
    if Dir.exists?(path)
      FileUtils.rm_r(path)
    end
    while true
      break if not Dir.exists?(path)

      sleep(0.01)
    end
  end
end<|MERGE_RESOLUTION|>--- conflicted
+++ resolved
@@ -77,11 +77,8 @@
     args['skip_validation'] = false
 
     expected_error_msgs = { 'bad-wmo.xml' => ["Weather station WMO '999999' could not be found in weather/data.csv."],
-<<<<<<< HEAD
+                            'bad-site-neighbor-azimuth.xml' => ["A neighbor building has an azimuth (145) not equal to the azimuth of any wall."],
                             'cfis-with-hydronic-distribution.xml' => ["Attached HVAC distribution system 'HVACDistribution' cannot be hydronic for mechanical ventilation 'MechanicalVentilation'."],
-=======
-                            'bad-site-neighbor-azimuth.xml' => ["A neighbor building has an azimuth (145) not equal to the azimuth of any wall."],
->>>>>>> e3ab5c9f
                             'clothes-dryer-location.xml' => ["ClothesDryer location is 'garage' but building does not have this location specified."],
                             'clothes-dryer-location-other.xml' => ["Expected [1] element(s) but found 0 element(s) for xpath: /HPXML/Building/BuildingDetails/Appliances/ClothesDryer[Location="],
                             'clothes-washer-location.xml' => ["ClothesWasher location is 'garage' but building does not have this location specified."],
@@ -98,17 +95,11 @@
                             'missing-surfaces.xml' => ["Thermal zone 'garage' must have at least one floor surface.",
                                                        "Thermal zone 'garage' must have at least one roof/ceiling surface.",
                                                        "Thermal zone 'garage' must have at least one surface adjacent to outside/ground."],
-<<<<<<< HEAD
-                            'net-area-negative-roof.xml' => ["Calculated a negative net surface area for Roof 'AtticRoofNorth'."],
-                            'net-area-negative-wall.xml' => ["Calculated a negative net surface area for Wall 'WallNorth'."],
+                            'net-area-negative-wall.xml' => ["Calculated a negative net surface area for Wall 'Wall'."],
+                            'net-area-negative-roof.xml' => ["Calculated a negative net surface area for Roof 'AtticRoof'."],
                             'refrigerator-location.xml' => ["Refrigerator location is 'garage' but building does not have this location specified."],
                             'refrigerator-location-other.xml' => ["Expected [1] element(s) but found 0 element(s) for xpath: /HPXML/Building/BuildingDetails/Appliances/Refrigerator[Location="],
                             'unattached-cfis.xml' => ["Attached HVAC distribution system 'foobar' not found for mechanical ventilation 'MechanicalVentilation'."],
-=======
-                            'net-area-negative-wall.xml' => ["Calculated a negative net surface area for Wall 'Wall'."],
-                            'net-area-negative-roof.xml' => ["Calculated a negative net surface area for Roof 'AtticRoof'."],
-                            'unattached-window.xml' => ["Attached wall 'foobar' not found for window 'WindowNorth'."],
->>>>>>> e3ab5c9f
                             'unattached-door.xml' => ["Attached wall 'foobar' not found for door 'DoorNorth'."],
                             'unattached-hvac-distribution.xml' => ["Attached HVAC distribution system 'foobar' cannot be found for HVAC system 'HeatingSystem'."],
                             'unattached-skylight.xml' => ["Attached roof 'foobar' not found for skylight 'SkylightNorth'."],
