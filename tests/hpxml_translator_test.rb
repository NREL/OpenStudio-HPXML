--- conflicted
+++ resolved
@@ -416,13 +416,8 @@
 
     sqlFile.close
 
-<<<<<<< HEAD
-    assert_operator(compload_results["Heating - Residual"].abs, :<, 0.35)
-    assert_operator(compload_results["Cooling - Residual"].abs, :<, 0.35)
-=======
-    assert_operator(compload_results["Heating - Residual"], :<, 0.25)
-    assert_operator(compload_results["Cooling - Residual"], :<, 0.25)
->>>>>>> 24278d9f
+    assert_operator(compload_results["Heating - Residual"].abs, :<, 0.55)
+    assert_operator(compload_results["Cooling - Residual"].abs, :<, 0.55)
 
     results[@@simulation_runtime_key] = sim_time
     results[@@workflow_runtime_key] = workflow_time
