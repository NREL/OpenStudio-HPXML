require_relative 'minitest_helper'
require 'openstudio'
require 'openstudio/ruleset/ShowRunnerOutput'
require 'minitest/autorun'
require_relative '../measure.rb'
require 'fileutils'
require 'rexml/document'
require 'rexml/xpath'
require_relative '../resources/constants'
require_relative '../resources/meta_measure'
require_relative '../resources/unit_conversions'
require_relative '../resources/xmlhelper'

class HPXMLTranslatorTest < MiniTest::Test
  def test_simulations
    OpenStudio::Logger.instance.standardOutLogger.setLogLevel(OpenStudio::Error)
    # OpenStudio::Logger.instance.standardOutLogger.setLogLevel(OpenStudio::Fatal)

    this_dir = File.dirname(__FILE__)
    results_dir = File.join(this_dir, "results")
    _rm_path(results_dir)

    args = {}
    args['weather_dir'] = File.absolute_path(File.join(this_dir, "..", "weather"))
    args['skip_validation'] = false

    @simulation_runtime_key = "Simulation Runtime"
    @workflow_runtime_key = "Workflow Runtime"

    cfis_dir = File.absolute_path(File.join(this_dir, "cfis"))
    hvac_base_dir = File.absolute_path(File.join(this_dir, "hvac_base"))
    hvac_multiple_dir = File.absolute_path(File.join(this_dir, "hvac_multiple"))
    hvac_partial_dir = File.absolute_path(File.join(this_dir, "hvac_partial"))
    hvac_load_fracs_dir = File.absolute_path(File.join(this_dir, "hvac_load_fracs"))
    water_heating_multiple_dir = File.absolute_path(File.join(this_dir, "water_heating_multiple"))
    autosize_dir = File.absolute_path(File.join(this_dir, "hvac_autosizing"))

<<<<<<< HEAD
    test_dirs = [
      this_dir,
      cfis_dir,
      hvac_base_dir,
      hvac_dse_dir,
      hvac_multiple_dir,
      hvac_partial_dir,
      hvac_load_fracs_dir,
      water_heating_multiple_dir,
      autosize_dir
    ]
=======
    test_dirs = [this_dir,
                 cfis_dir,
                 hvac_base_dir,
                 hvac_multiple_dir,
                 hvac_partial_dir,
                 hvac_load_fracs_dir,
                 water_heating_multiple_dir,
                 autosize_dir]
>>>>>>> d47ce825

    xmls = []
    test_dirs.each do |test_dir|
      Dir["#{test_dir}/base*.xml"].sort.each do |xml|
        xmls << File.absolute_path(xml)
      end
    end

    # Test simulations
    puts "Running #{xmls.size} HPXML files..."
    all_results = {}
    xmls.each do |xml|
      all_results[xml] = _run_xml(xml, this_dir, args.dup)
    end

    _write_summary_results(results_dir, all_results)

    # Cross simulation tests
    _test_multiple_hvac(xmls, hvac_multiple_dir, hvac_base_dir, all_results)
    _test_multiple_water_heaters(xmls, water_heating_multiple_dir, all_results)
    _test_partial_hvac(xmls, hvac_partial_dir, hvac_base_dir, all_results)
    _test_hrv_erv_inputs(this_dir, all_results)
    _test_heating_cooling_loads(xmls, hvac_base_dir, all_results)
  end

  def test_invalid
    this_dir = File.dirname(__FILE__)

    args = {}
    args['weather_dir'] = File.absolute_path(File.join(this_dir, "..", "weather"))
    args['skip_validation'] = false

    expected_error_msgs = { 'bad-wmo.xml' => ["Weather station WMO '999999' could not be found in weather/data.csv."],
                            'bad-site-neighbor-azimuth.xml' => ["A neighbor building has an azimuth (145) not equal to the azimuth of any wall."],
                            'cfis-with-hydronic-distribution.xml' => ["Attached HVAC distribution system 'HVACDistribution' cannot be hydronic for mechanical ventilation 'MechanicalVentilation'."],
                            'clothes-dryer-location.xml' => ["ClothesDryer location is 'garage' but building does not have this location specified."],
                            'clothes-dryer-location-other.xml' => ["Expected [1] element(s) but found 0 element(s) for xpath: /HPXML/Building/BuildingDetails/Appliances/ClothesDryer[Location="],
                            'clothes-washer-location.xml' => ["ClothesWasher location is 'garage' but building does not have this location specified."],
                            'clothes-washer-location-other.xml' => ["Expected [1] element(s) but found 0 element(s) for xpath: /HPXML/Building/BuildingDetails/Appliances/ClothesWasher[Location="],
                            'dhw-frac-load-served.xml' => ["Expected FractionDHWLoadServed to sum to 1, but calculated sum is 1.15."],
                            'duct-location.xml' => ["Duct location is 'garage' but building does not have this location specified."],
                            'duct-location-other.xml' => ["Expected [1] element(s) but found 0 element(s) for xpath: /HPXML/Building/BuildingDetails/Systems/HVAC/HVACDistribution/DistributionSystemType/AirDistribution/Ducts[DuctType='supply' or DuctType='return'][DuctLocation="],
                            'hvac-distribution-multiple-attached-cooling.xml' => ["Multiple cooling systems found attached to distribution system 'HVACDistribution4'."],
                            'hvac-distribution-multiple-attached-heating.xml' => ["Multiple heating systems found attached to distribution system 'HVACDistribution3'."],
                            'hvac-frac-load-served.xml' => ["Expected FractionCoolLoadServed to sum to <= 1, but calculated sum is 1.2.",
                                                            "Expected FractionHeatLoadServed to sum to <= 1, but calculated sum is 1.1."],
                            'missing-elements.xml' => ["Expected [1] element(s) but found 0 element(s) for xpath: /HPXML/Building/BuildingDetails/BuildingSummary/BuildingConstruction/NumberofConditionedFloors",
                                                       "Expected [1] element(s) but found 0 element(s) for xpath: /HPXML/Building/BuildingDetails/BuildingSummary/BuildingConstruction/ConditionedFloorArea"],
                            'missing-surfaces.xml' => ["Thermal zone 'garage' must have at least two floor/roof/ceiling surfaces."],
                            'net-area-negative-wall.xml' => ["Calculated a negative net surface area for Wall 'Wall'."],
                            'net-area-negative-roof.xml' => ["Calculated a negative net surface area for Roof 'Roof'."],
                            'refrigerator-location.xml' => ["Refrigerator location is 'garage' but building does not have this location specified."],
                            'refrigerator-location-other.xml' => ["Expected [1] element(s) but found 0 element(s) for xpath: /HPXML/Building/BuildingDetails/Appliances/Refrigerator[Location="],
                            'unattached-cfis.xml' => ["Attached HVAC distribution system 'foobar' not found for mechanical ventilation 'MechanicalVentilation'."],
                            'unattached-door.xml' => ["Attached wall 'foobar' not found for door 'DoorNorth'."],
                            'unattached-hvac-distribution.xml' => ["Attached HVAC distribution system 'foobar' cannot be found for HVAC system 'HeatingSystem'."],
                            'unattached-skylight.xml' => ["Attached roof 'foobar' not found for skylight 'SkylightNorth'."],
                            'unattached-window.xml' => ["Attached wall 'foobar' not found for window 'WindowNorth'."],
                            'water-heater-location.xml' => ["WaterHeatingSystem location is 'crawlspace - vented' but building does not have this location specified."],
                            'water-heater-location-other.xml' => ["Expected [1] element(s) but found 0 element(s) for xpath: /HPXML/Building/BuildingDetails/Systems/WaterHeating/WaterHeatingSystem[Location="],
                            'invalid-idref-dhw-indirect.xml' => ["RelatedHVACSystem 'HeatingSystem-bad' not found for water heating system 'WaterHeater'"],
                            'two-repeating-idref-dhw-indirect.xml' => ["RelatedHVACSystem 'HeatingSystem' for water heating system 'WaterHeater2' is already attached to another water heating system."] }

    # Test simulations
    Dir["#{this_dir}/invalid_files/*.xml"].sort.each do |xml|
      _run_xml(File.absolute_path(xml), this_dir, args.dup, true, expected_error_msgs[File.basename(xml)])
    end
  end

  def test_generalized_hvac
    # single-speed air conditioner
    seer_to_expected_eer = { 13 => 11.2, 14 => 12.1, 15 => 13.0, 16 => 13.6 }
    seer_to_expected_eer.each do |seer, expected_eer|
      fan_power_rated = HVAC.get_fan_power_rated(seer)
      actual_eer = HVAC.calc_EER_cooling_1spd(seer, fan_power_rated, HVAC.cOOL_EIR_FT_SPEC_AC)
      assert_in_epsilon(expected_eer, actual_eer, 0.01)
    end

    # single-speed air source heat pump
    hspf_to_seer = { 7.7 => 13, 8.2 => 14, 8.5 => 15 }
    seer_to_expected_eer = { 13 => 11.31, 14 => 12.21, 15 => 13.12 }
    seer_to_expected_eer.each do |seer, expected_eer|
      fan_power_rated = HVAC.get_fan_power_rated(seer)
      actual_eer = HVAC.calc_EER_cooling_1spd(seer, fan_power_rated, HVAC.cOOL_EIR_FT_SPEC_ASHP)
      assert_in_epsilon(expected_eer, actual_eer, 0.01)
    end
    hspf_to_expected_cop = { 7.7 => 3.09, 8.2 => 3.35, 8.5 => 3.51 }
    hspf_to_expected_cop.each do |hspf, expected_cop|
      fan_power_rated = HVAC.get_fan_power_rated(hspf_to_seer[hspf])
      actual_cop = HVAC.calc_COP_heating_1spd(hspf, HVAC.get_c_d_heating(1, hspf), fan_power_rated, HVAC.hEAT_EIR_FT_SPEC_ASHP, HVAC.hEAT_CAP_FT_SPEC_ASHP)
      assert_in_epsilon(expected_cop, actual_cop, 0.01)
    end

    # two-speed air conditioner
    seer_to_expected_eers = { 16 => [13.8, 12.7], 17 => [14.7, 13.6], 18 => [15.5, 14.5], 21 => [18.2, 17.2] }
    seer_to_expected_eers.each do |seer, expected_eers|
      fan_power_rated = HVAC.get_fan_power_rated(seer)
      actual_eers = HVAC.calc_EERs_cooling_2spd(nil, seer, HVAC.get_c_d_cooling(2, seer), HVAC.two_speed_capacity_ratios, HVAC.two_speed_fan_speed_ratios_cooling, fan_power_rated, HVAC.cOOL_EIR_FT_SPEC_AC(2), HVAC.cOOL_CAP_FT_SPEC_AC(2))
      expected_eers.zip(actual_eers).each do |expected_eer, actual_eer|
        assert_in_epsilon(expected_eer, actual_eer, 0.01)
      end
    end

    # two-speed air source heat pump
    hspf_to_seer = { 8.6 => 16, 8.7 => 17, 9.3 => 18, 9.5 => 19 }
    seer_to_expected_eers = { 16 => [13.2, 12.2], 17 => [14.1, 13.0], 18 => [14.9, 13.9], 19 => [15.7, 14.7] }
    seer_to_expected_eers.each do |seer, expected_eers|
      fan_power_rated = HVAC.get_fan_power_rated(seer)
      actual_eers = HVAC.calc_EERs_cooling_2spd(nil, seer, HVAC.get_c_d_cooling(2, seer), HVAC.two_speed_capacity_ratios, HVAC.two_speed_fan_speed_ratios_cooling, fan_power_rated, HVAC.cOOL_EIR_FT_SPEC_ASHP(2), HVAC.cOOL_CAP_FT_SPEC_ASHP(2))
      expected_eers.zip(actual_eers).each do |expected_eer, actual_eer|
        assert_in_epsilon(expected_eer, actual_eer, 0.01)
      end
    end
    hspf_to_expected_cops = { 8.6 => [3.85, 3.34], 8.7 => [3.90, 3.41], 9.3 => [4.24, 3.83], 9.5 => [4.35, 3.98] }
    hspf_to_expected_cops.each do |hspf, expected_cops|
      fan_power_rated = HVAC.get_fan_power_rated(hspf_to_seer[hspf])
      actual_cops = HVAC.calc_COPs_heating_2spd(hspf, HVAC.get_c_d_heating(2, hspf), HVAC.two_speed_capacity_ratios, HVAC.two_speed_fan_speed_ratios_heating, fan_power_rated, HVAC.hEAT_EIR_FT_SPEC_ASHP(2), HVAC.hEAT_CAP_FT_SPEC_ASHP(2))
      expected_cops.zip(actual_cops).each do |expected_cop, actual_cop|
        assert_in_epsilon(expected_cop, actual_cop, 0.01)
      end
    end

    # variable-speed air conditioner
    capacity_ratios = HVAC.variable_speed_capacity_ratios_cooling
    fan_speed_ratios = HVAC.variable_speed_fan_speed_ratios_cooling
    cap_ratio_seer = [capacity_ratios[0], capacity_ratios[1], capacity_ratios[3]]
    fan_speed_seer = [fan_speed_ratios[0], fan_speed_ratios[1], fan_speed_ratios[3]]
    seer_to_expected_eers = { 24.5 => [19.5, 20.2, 19.7, 18.3] }
    seer_to_expected_eers.each do |seer, expected_eers|
      fan_power_rated = HVAC.get_fan_power_rated(seer)
      actual_eers = HVAC.calc_EERs_cooling_4spd(nil, seer, HVAC.get_c_d_cooling(4, seer), cap_ratio_seer, fan_speed_seer, fan_power_rated, HVAC.cOOL_EIR_FT_SPEC_AC([0, 1, 4]), HVAC.cOOL_CAP_FT_SPEC_AC([0, 1, 4]))
      expected_eers.zip(actual_eers).each do |expected_eer, actual_eer|
        assert_in_epsilon(expected_eer, actual_eer, 0.01)
      end
    end

    # variable-speed air source heat pump
    capacity_ratios = HVAC.variable_speed_capacity_ratios_cooling
    fan_speed_ratios = HVAC.variable_speed_fan_speed_ratios_cooling
    cap_ratio_seer = [capacity_ratios[0], capacity_ratios[1], capacity_ratios[3]]
    fan_speed_seer = [fan_speed_ratios[0], fan_speed_ratios[1], fan_speed_ratios[3]]
    seer_to_expected_eers = { 22.0 => [17.49, 18.09, 17.64, 16.43], 24.5 => [19.5, 20.2, 19.7, 18.3] }
    seer_to_expected_eers.each do |seer, expected_eers|
      fan_power_rated = HVAC.get_fan_power_rated(seer)
      actual_eers = HVAC.calc_EERs_cooling_4spd(nil, seer, HVAC.get_c_d_cooling(4, seer), cap_ratio_seer, fan_speed_seer, fan_power_rated, HVAC.cOOL_EIR_FT_SPEC_ASHP([0, 1, 4]), HVAC.cOOL_CAP_FT_SPEC_ASHP([0, 1, 4]))
      expected_eers.zip(actual_eers).each do |expected_eer, actual_eer|
        assert_in_epsilon(expected_eer, actual_eer, 0.01)
      end
    end
    capacity_ratios = HVAC.variable_speed_capacity_ratios_heating
    fan_speed_ratios = HVAC.variable_speed_fan_speed_ratios_heating
    hspf_to_expected_cops = { 10.0 => [5.18, 4.48, 3.83, 3.67] }
    hspf_to_expected_cops.each do |hspf, expected_cops|
      fan_power_rated = 0.14
      actual_cops = HVAC.calc_COPs_heating_4spd(nil, hspf, HVAC.get_c_d_heating(4, hspf), capacity_ratios, fan_speed_ratios, fan_power_rated, HVAC.hEAT_EIR_FT_SPEC_ASHP(4), HVAC.hEAT_CAP_FT_SPEC_ASHP(4))
      expected_cops.zip(actual_cops).each do |expected_cop, actual_cop|
        assert_in_epsilon(expected_cop, actual_cop, 0.01)
      end
    end
  end

  def _run_xml(xml, this_dir, args, expect_error = false, expect_error_msgs = nil)
    print "Testing #{File.basename(xml)}...\n"
    rundir = File.join(this_dir, "run")
    args['epw_output_path'] = File.absolute_path(File.join(rundir, "in.epw"))
    args['osm_output_path'] = File.absolute_path(File.join(rundir, "in.osm"))
    args['hpxml_path'] = xml
    args['map_tsv_dir'] = rundir
    _test_schema_validation(this_dir, xml)
    results = _test_simulation(args, this_dir, rundir, expect_error, expect_error_msgs)
    return results
  end

  def _get_results(rundir, sim_time, workflow_time)
    sql_path = File.join(rundir, "eplusout.sql")
    sqlFile = OpenStudio::SqlFile.new(sql_path, false)

    tdws = 'TabularDataWithStrings'
    abups = 'AnnualBuildingUtilityPerformanceSummary'
    ef = 'Entire Facility'
    eubs = 'End Uses By Subcategory'
    s = 'Subcategory'

    # Obtain fueltypes
    query = "SELECT ColumnName FROM #{tdws} WHERE ReportName='#{abups}' AND ReportForString='#{ef}' AND TableName='#{eubs}' and ColumnName!='#{s}'"
    fueltypes = sqlFile.execAndReturnVectorOfString(query).get

    # Obtain units
    query = "SELECT Units FROM #{tdws} WHERE ReportName='#{abups}' AND ReportForString='#{ef}' AND TableName='#{eubs}' and ColumnName!='#{s}'"
    units = sqlFile.execAndReturnVectorOfString(query).get

    # Obtain categories
    query = "SELECT RowName FROM #{tdws} WHERE ReportName='#{abups}' AND ReportForString='#{ef}' AND TableName='#{eubs}' AND ColumnName='#{s}'"
    categories = sqlFile.execAndReturnVectorOfString(query).get
    # Fill in blanks based on previous non-blank value
    full_categories = []
    (0..categories.size - 1).each do |i|
      full_categories << categories[i]
      next if full_categories[i].size > 0

      full_categories[i] = full_categories[i - 1]
    end
    full_categories = full_categories * fueltypes.uniq.size # Expand to size of fueltypes

    # Obtain subcategories
    query = "SELECT Value FROM #{tdws} WHERE ReportName='#{abups}' AND ReportForString='#{ef}' AND TableName='#{eubs}' AND ColumnName='#{s}'"
    subcategories = sqlFile.execAndReturnVectorOfString(query).get
    subcategories = subcategories * fueltypes.uniq.size # Expand to size of fueltypes

    # Obtain starting position of results
    query = "SELECT MIN(TabularDataIndex) FROM #{tdws} WHERE ReportName='#{abups}' AND ReportForString='#{ef}' AND TableName='#{eubs}' AND ColumnName='#{fueltypes[0]}'"
    starting_index = sqlFile.execAndReturnFirstInt(query).get

    # TabularDataWithStrings table is positional, so we access results by position.
    results = {}
    fueltypes.zip(full_categories, subcategories, units).each_with_index do |(fueltype, category, subcategory, fuel_units), index|
      next if ['District Cooling', 'District Heating'].include? fueltype # Exclude ideal loads results

      query = "SELECT Value FROM #{tdws} WHERE ReportName='#{abups}' AND ReportForString='#{ef}' AND TableName='#{eubs}' AND TabularDataIndex='#{starting_index + index}'"
      val = sqlFile.execAndReturnFirstDouble(query).get
      next if val == 0

      results[[fueltype, category, subcategory, fuel_units]] = val
    end

    # Move EC_adj from Interior Equipment category to a single EC_adj subcategory in Water Systems
    results.keys.each do |k|
      if k[1] == "Interior Equipment" and k[2].end_with? Constants.ObjectNameWaterHeaterAdjustment(nil)
        new_key = [k[0], "Water Systems", "EC_adj", k[3]]
        results[new_key] = 0 if results[new_key].nil?
        results[new_key] += results[k]
        results.delete(k)
      end
    end

    # Disaggregate any crankcase and defrost energy from results
    query = "SELECT SUM(Value)/1000000000 FROM ReportData WHERE ReportDataDictionaryIndex IN (SELECT ReportDataDictionaryIndex FROM ReportDataDictionary WHERE Name='Cooling Coil Crankcase Heater Electric Energy')"
    sql_value = sqlFile.execAndReturnFirstDouble(query)
    if sql_value.is_initialized
      cooling_crankcase = sql_value.get
      if cooling_crankcase > 0
        results[["Electricity", "Cooling", "General", "GJ"]] -= cooling_crankcase
        results[["Electricity", "Cooling", "Crankcase", "GJ"]] = cooling_crankcase
      end
    end
    query = "SELECT SUM(Value)/1000000000 FROM ReportData WHERE ReportDataDictionaryIndex IN (SELECT ReportDataDictionaryIndex FROM ReportDataDictionary WHERE Name='Heating Coil Crankcase Heater Electric Energy')"
    sql_value = sqlFile.execAndReturnFirstDouble(query)
    if sql_value.is_initialized
      heating_crankcase = sql_value.get
      if heating_crankcase > 0
        results[["Electricity", "Heating", "General", "GJ"]] -= heating_crankcase
        results[["Electricity", "Heating", "Crankcase", "GJ"]] = heating_crankcase
      end
    end
    query = "SELECT SUM(Value)/1000000000 FROM ReportData WHERE ReportDataDictionaryIndex IN (SELECT ReportDataDictionaryIndex FROM ReportDataDictionary WHERE Name='Heating Coil Defrost Electric Energy')"
    sql_value = sqlFile.execAndReturnFirstDouble(query)
    if sql_value.is_initialized
      heating_defrost = sql_value.get
      if heating_defrost > 0
        results[["Electricity", "Heating", "General", "GJ"]] -= heating_defrost
        results[["Electricity", "Heating", "Defrost", "GJ"]] = heating_defrost
      end
    end

    # Obtain HVAC capacities
    query = "SELECT SUM(Value) FROM ComponentSizes WHERE (CompType LIKE 'Coil:Heating:%' OR CompType LIKE 'Boiler:%' OR CompType LIKE 'ZONEHVAC:BASEBOARD:%') AND Description LIKE '%User-Specified%Capacity' AND Description NOT LIKE '%Supplemental%' AND Units='W'"
    results[["Capacity", "Heating", "General", "W"]] = sqlFile.execAndReturnFirstDouble(query).get

    query = "SELECT SUM(Value) FROM ComponentSizes WHERE CompType LIKE 'Coil:Cooling:%' AND Description LIKE '%User-Specified%Total%Capacity' AND Units='W'"
    results[["Capacity", "Cooling", "General", "W"]] = sqlFile.execAndReturnFirstDouble(query).get

    # Obtain Heating/Cooling loads
    query = "SELECT Value FROM TabularDataWithStrings WHERE ReportName='EnergyMeters' AND ReportForString='Entire Facility' AND TableName='Annual and Peak Values - Other' AND RowName='Heating:EnergyTransfer' AND ColumnName='Annual Value' AND Units='GJ'"
    results[["Load", "Heating", "General", "J"]] = sqlFile.execAndReturnFirstDouble(query).get

    query = "SELECT Value FROM TabularDataWithStrings WHERE ReportName='EnergyMeters' AND ReportForString='Entire Facility' AND TableName='Annual and Peak Values - Other' AND RowName='Cooling:EnergyTransfer' AND ColumnName='Annual Value' AND Units='GJ'"
    results[["Load", "Cooling", "General", "J"]] = sqlFile.execAndReturnFirstDouble(query).get

    sqlFile.close

    results[@simulation_runtime_key] = sim_time
    results[@workflow_runtime_key] = workflow_time

    return results
  end

  def _test_simulation(args, this_dir, rundir, expect_error, expect_error_msgs)
    # Uses meta_measure workflow for faster simulations

    # Setup
    _rm_path(rundir)
    Dir.mkdir(rundir)

    workflow_start = Time.now
    model = OpenStudio::Model::Model.new
    runner = OpenStudio::Measure::OSRunner.new(OpenStudio::WorkflowJSON.new)

    # Add measure to workflow
    measures = {}
    measure_subdir = File.absolute_path(File.join(this_dir, "..")).split('/')[-1]
    update_args_hash(measures, measure_subdir, args)

    # Apply measure
    measures_dir = File.join(this_dir, "../../")
    success = apply_measures(measures_dir, measures, runner, model)

    # Report warnings/errors
    File.open(File.join(rundir, 'run.log'), 'w') do |f|
      runner.result.stepWarnings.each do |s|
        f << "Warning: #{s}\n"
      end
      runner.result.stepErrors.each do |s|
        f << "Error: #{s}\n"
      end
    end

    if expect_error
      assert_equal(false, success)

      if expect_error_msgs.nil?
        flunk "No error message defined for #{File.basename(args['hpxml_path'])}."
      else
        run_log = File.readlines(File.join(rundir, "run.log")).map(&:strip)
        expect_error_msgs.each do |error_msg|
          found_error_msg = false
          run_log.each do |run_line|
            next unless run_line.include? error_msg

            found_error_msg = true
            break
          end
          assert(found_error_msg)
        end
      end

      return
    else
      assert_equal(true, success)
    end

    # Add output variables for crankcase and defrost energy
    vars = ["Cooling Coil Crankcase Heater Electric Energy",
            "Heating Coil Crankcase Heater Electric Energy",
            "Heating Coil Defrost Electric Energy"]
    vars.each do |var|
      output_var = OpenStudio::Model::OutputVariable.new(var, model)
      output_var.setReportingFrequency('runperiod')
      output_var.setKeyValue('*')
    end

    # Add output variables for CFIS tests
    @cfis_fan_power_output_var = OpenStudio::Model::OutputVariable.new("#{Constants.ObjectNameMechanicalVentilation} cfis fan power".gsub(" ", "_"), model)
    @cfis_fan_power_output_var.setReportingFrequency('runperiod')
    @cfis_fan_power_output_var.setKeyValue('EMS')

    @cfis_flow_rate_output_var = OpenStudio::Model::OutputVariable.new("#{Constants.ObjectNameMechanicalVentilation} cfis flow rate".gsub(" ", "_"), model)
    @cfis_flow_rate_output_var.setReportingFrequency('runperiod')
    @cfis_flow_rate_output_var.setKeyValue('EMS')

    # Write model to IDF
    forward_translator = OpenStudio::EnergyPlus::ForwardTranslator.new
    model_idf = forward_translator.translateModel(model)
    File.open(File.join(rundir, "in.idf"), 'w') { |f| f << model_idf.to_s }

    # Run EnergyPlus
    ep_path = File.absolute_path(File.join(OpenStudio.getOpenStudioCLI.to_s, '..', '..', 'EnergyPlus', 'energyplus'))
    command = "cd #{rundir} && #{ep_path} -w in.epw in.idf > stdout-energyplus"
    simulation_start = Time.now
    system(command, :err => File::NULL)
    sim_time = (Time.now - simulation_start).round(1)
    workflow_time = (Time.now - workflow_start).round(1)
    puts "Completed #{File.basename(args['hpxml_path'])} simulation in #{sim_time}, workflow in #{workflow_time}s."

    results = _get_results(rundir, sim_time, workflow_time)

    # Verify simulation outputs
    _verify_simulation_outputs(runner, rundir, args['hpxml_path'], results)

    return results
  end

  def _verify_simulation_outputs(runner, rundir, hpxml_path, results)
    # Check that eplusout.err has no lines that include "Blank Schedule Type Limits Name input"
    File.readlines(File.join(rundir, "eplusout.err")).each do |err_line|
      next if err_line.include? 'Schedule:Constant="ALWAYS ON CONTINUOUS", Blank Schedule Type Limits Name input'
      next if err_line.include? 'Schedule:Constant="ALWAYS OFF DISCRETE", Blank Schedule Type Limits Name input'

      assert_equal(err_line.include?("Blank Schedule Type Limits Name input"), false)
    end

    sql_path = File.join(rundir, "eplusout.sql")
    assert(File.exists? sql_path)

    sqlFile = OpenStudio::SqlFile.new(sql_path, false)
    hpxml_doc = REXML::Document.new(File.read(hpxml_path))

    bldg_details = hpxml_doc.elements['/HPXML/Building/BuildingDetails']

    # Conditioned Floor Area
    sum_hvac_load_frac = (bldg_details.elements['sum(Systems/HVAC/HVACPlant/CoolingSystem/FractionCoolLoadServed)'] +
                          bldg_details.elements['sum(Systems/HVAC/HVACPlant/HeatingSystem/FractionHeatLoadServed)'] +
                          bldg_details.elements['sum(Systems/HVAC/HVACPlant/HeatPump/FractionCoolLoadServed)'] +
                          bldg_details.elements['sum(Systems/HVAC/HVACPlant/HeatPump/FractionHeatLoadServed)'])
    if sum_hvac_load_frac > 0 # EnergyPlus will only report conditioned floor area if there is an HVAC system
      hpxml_value = Float(XMLHelper.get_value(bldg_details, 'BuildingSummary/BuildingConstruction/ConditionedFloorArea'))
      query = "SELECT Value FROM TabularDataWithStrings WHERE ReportName='InputVerificationandResultsSummary' AND ReportForString='Entire Facility' AND TableName='Zone Summary' AND RowName='Conditioned Total' AND ColumnName='Area' AND Units='m2'"
      sql_value = UnitConversions.convert(sqlFile.execAndReturnFirstDouble(query).get, 'm^2', 'ft^2')
      # Subtract duct return plenum conditioned floor area
      query = "SELECT SUM(Value) FROM TabularDataWithStrings WHERE ReportName='InputVerificationandResultsSummary' AND ReportForString='Entire Facility' AND TableName='Zone Summary' AND RowName LIKE '%RET AIR ZONE' AND ColumnName='Area' AND Units='m2'"
      sql_value -= UnitConversions.convert(sqlFile.execAndReturnFirstDouble(query).get, 'm^2', 'ft^2')
      assert_in_epsilon(hpxml_value, sql_value, 0.01)
    end

    # Enclosure Roofs
    bldg_details.elements.each('Enclosure/Roofs/Roof') do |roof|
      roof_id = roof.elements["SystemIdentifier"].attributes["id"].upcase

      # R-value
      hpxml_value = Float(XMLHelper.get_value(roof, 'Insulation/AssemblyEffectiveRValue'))
      query = "SELECT Value FROM TabularDataWithStrings WHERE ReportName='EnvelopeSummary' AND ReportForString='Entire Facility' AND TableName='Opaque Exterior' AND RowName='#{roof_id}' AND ColumnName='U-Factor with Film' AND Units='W/m2-K'"
      sql_value = 1.0 / UnitConversions.convert(sqlFile.execAndReturnFirstDouble(query).get, 'W/(m^2*K)', 'Btu/(hr*ft^2*F)')
      assert_in_epsilon(hpxml_value, sql_value, 0.1) # TODO: Higher due to outside air film?

      # Net area
      hpxml_value = Float(XMLHelper.get_value(roof, 'Area'))
      bldg_details.elements.each('Enclosure/Skylights/Skylight') do |subsurface|
        next if subsurface.elements["AttachedToRoof"].attributes["idref"].upcase != roof_id

        hpxml_value -= Float(XMLHelper.get_value(subsurface, 'Area'))
      end
      query = "SELECT Value FROM TabularDataWithStrings WHERE ReportName='EnvelopeSummary' AND ReportForString='Entire Facility' AND TableName='Opaque Exterior' AND RowName='#{roof_id}' AND ColumnName='Net Area' AND Units='m2'"
      sql_value = UnitConversions.convert(sqlFile.execAndReturnFirstDouble(query).get, 'm^2', 'ft^2')
      assert_in_epsilon(hpxml_value, sql_value, 0.01)

      # Solar absorptance
      hpxml_value = Float(XMLHelper.get_value(roof, 'SolarAbsorptance'))
      query = "SELECT Value FROM TabularDataWithStrings WHERE ReportName='EnvelopeSummary' AND ReportForString='Entire Facility' AND TableName='Opaque Exterior' AND RowName='#{roof_id}' AND ColumnName='Reflectance'"
      sql_value = 1.0 - sqlFile.execAndReturnFirstDouble(query).get
      assert_in_epsilon(hpxml_value, sql_value, 0.01)

      # Tilt
      hpxml_value = UnitConversions.convert(Math.atan(Float(XMLHelper.get_value(roof, "Pitch")) / 12.0), "rad", "deg")
      query = "SELECT Value FROM TabularDataWithStrings WHERE ReportName='EnvelopeSummary' AND ReportForString='Entire Facility' AND TableName='Opaque Exterior' AND RowName='#{roof_id}' AND ColumnName='Tilt' AND Units='deg'"
      sql_value = sqlFile.execAndReturnFirstDouble(query).get
      assert_in_epsilon(hpxml_value, sql_value, 0.01)

      # Azimuth
      if XMLHelper.has_element(roof, 'Azimuth') and Float(XMLHelper.get_value(roof, "Pitch")) > 0
        hpxml_value = Float(XMLHelper.get_value(roof, 'Azimuth'))
        query = "SELECT Value FROM TabularDataWithStrings WHERE ReportName='EnvelopeSummary' AND ReportForString='Entire Facility' AND TableName='Opaque Exterior' AND RowName='#{roof_id}' AND ColumnName='Azimuth' AND Units='deg'"
        sql_value = sqlFile.execAndReturnFirstDouble(query).get
        assert_in_epsilon(hpxml_value, sql_value, 0.01)
      end
    end

    # Enclosure Foundations
    # Ensure Kiva instances have perimeter fraction of 1.0 as we explicitly define them to end up this way.
    num_kiva_instances = 0
    File.readlines(File.join(rundir, "eplusout.eio")).each do |eio_line|
      if eio_line.downcase.start_with? "foundation kiva"
        kiva_perim_frac = Float(eio_line.split(",")[5])
        assert_equal(1.0, kiva_perim_frac)
        num_kiva_instances += 1
      end
    end

    num_expected_kiva_instances = { 'base-foundation-ambient.xml' => 0,               # no foundation in contact w/ ground
                                    'base-foundation-ambient-autosize.xml' => 0,      # no foundation in contact w/ ground
                                    'base-foundation-multiple.xml' => 2,              # additional instance for 2nd foundation type
                                    'base-enclosure-2stories-garage.xml' => 2,        # additional instance for garage
                                    'base-enclosure-garage.xml' => 2,                 # additional instance for garage
                                    'base-enclosure-garage-autosize.xml' => 2,        # additional instance for garage
                                    'base-enclosure-adiabatic-surfaces.xml' => 2,     # additional instance for adiabatic construction
                                    'base-foundation-walkout-basement.xml' => 4,      # 3 foundation walls plus a no-wall exposed perimeter
                                    'base-foundation-complex.xml' => 10 }

    if not num_expected_kiva_instances[File.basename(hpxml_path)].nil?
      assert_equal(num_expected_kiva_instances[File.basename(hpxml_path)], num_kiva_instances)
    else
      assert_equal(1, num_kiva_instances)
    end

    # Enclosure Foundation Slabs
    num_slabs = bldg_details.elements['count(Enclosure/Slabs/Slab)']
    if num_slabs <= 1 and num_kiva_instances <= 1 # The slab surfaces may be combined in these situations, so skip tests
      bldg_details.elements.each('Enclosure/Slabs/Slab') do |slab|
        slab_id = slab.elements["SystemIdentifier"].attributes["id"].upcase

        # Exposed Area
        hpxml_value = Float(XMLHelper.get_value(slab, 'Area'))
        query = "SELECT Value FROM TabularDataWithStrings WHERE ReportName='EnvelopeSummary' AND ReportForString='Entire Facility' AND TableName='Opaque Exterior' AND RowName='#{slab_id}' AND ColumnName='Gross Area' AND Units='m2'"
        sql_value = UnitConversions.convert(sqlFile.execAndReturnFirstDouble(query).get, 'm^2', 'ft^2')
        assert_in_epsilon(hpxml_value, sql_value, 0.01)

        # Tilt
        query = "SELECT Value FROM TabularDataWithStrings WHERE ReportName='EnvelopeSummary' AND ReportForString='Entire Facility' AND TableName='Opaque Exterior' AND RowName='#{slab_id}' AND ColumnName='Tilt' AND Units='deg'"
        sql_value = sqlFile.execAndReturnFirstDouble(query).get
        assert_in_epsilon(180.0, sql_value, 0.01)
      end
    end

    # Enclosure Walls
    bldg_details.elements.each('Enclosure/Walls/Wall[extension[ExteriorAdjacentTo="outside"]]') do |wall|
      wall_id = wall.elements["SystemIdentifier"].attributes["id"].upcase

      # R-value
      hpxml_value = Float(XMLHelper.get_value(wall, 'Insulation/AssemblyEffectiveRValue'))
      query = "SELECT Value FROM TabularDataWithStrings WHERE ReportName='EnvelopeSummary' AND ReportForString='Entire Facility' AND TableName='Opaque Exterior' AND RowName='#{wall_id}' AND ColumnName='U-Factor with Film' AND Units='W/m2-K'"
      sql_value = 1.0 / UnitConversions.convert(sqlFile.execAndReturnFirstDouble(query).get, 'W/(m^2*K)', 'Btu/(hr*ft^2*F)')
      assert_in_epsilon(hpxml_value, sql_value, 0.03)

      # Net area
      hpxml_value = Float(XMLHelper.get_value(wall, 'Area'))
      bldg_details.elements.each('Enclosure/Windows/Window | Enclosure/Doors/Door') do |subsurface|
        next if subsurface.elements["AttachedToWall"].attributes["idref"].upcase != wall_id

        hpxml_value -= Float(XMLHelper.get_value(subsurface, 'Area'))
      end
      query = "SELECT Value FROM TabularDataWithStrings WHERE ReportName='EnvelopeSummary' AND ReportForString='Entire Facility' AND TableName='Opaque Exterior' AND RowName='#{wall_id}' AND ColumnName='Net Area' AND Units='m2'"
      sql_value = UnitConversions.convert(sqlFile.execAndReturnFirstDouble(query).get, 'm^2', 'ft^2')
      assert_in_epsilon(hpxml_value, sql_value, 0.01)

      # Solar absorptance
      hpxml_value = Float(XMLHelper.get_value(wall, 'SolarAbsorptance'))
      query = "SELECT Value FROM TabularDataWithStrings WHERE ReportName='EnvelopeSummary' AND ReportForString='Entire Facility' AND TableName='Opaque Exterior' AND RowName='#{wall_id}' AND ColumnName='Reflectance'"
      sql_value = 1.0 - sqlFile.execAndReturnFirstDouble(query).get
      assert_in_epsilon(hpxml_value, sql_value, 0.01)

      # Tilt
      query = "SELECT Value FROM TabularDataWithStrings WHERE ReportName='EnvelopeSummary' AND ReportForString='Entire Facility' AND TableName='Opaque Exterior' AND RowName='#{wall_id}' AND ColumnName='Tilt' AND Units='deg'"
      sql_value = sqlFile.execAndReturnFirstDouble(query).get
      assert_in_epsilon(90.0, sql_value, 0.01)

      # Azimuth
      if XMLHelper.has_element(wall, 'Azimuth')
        hpxml_value = Float(XMLHelper.get_value(wall, 'Azimuth'))
        query = "SELECT Value FROM TabularDataWithStrings WHERE ReportName='EnvelopeSummary' AND ReportForString='Entire Facility' AND TableName='Opaque Exterior' AND RowName='#{wall_id}' AND ColumnName='Azimuth' AND Units='deg'"
        sql_value = sqlFile.execAndReturnFirstDouble(query).get
        assert_in_epsilon(hpxml_value, sql_value, 0.01)
      end
    end

    # Enclosure Windows/Skylights
    bldg_details.elements.each('Enclosure/Windows/Window | Enclosure/Skylights/Skylight') do |subsurface|
      subsurface_id = subsurface.elements["SystemIdentifier"].attributes["id"].upcase

      # Area
      hpxml_value = Float(XMLHelper.get_value(subsurface, 'Area'))
      query = "SELECT Value FROM TabularDataWithStrings WHERE ReportName='EnvelopeSummary' AND ReportForString='Entire Facility' AND TableName='Exterior Fenestration' AND RowName='#{subsurface_id}' AND ColumnName='Area of Multiplied Openings' AND Units='m2'"
      sql_value = UnitConversions.convert(sqlFile.execAndReturnFirstDouble(query).get, 'm^2', 'ft^2')
      assert_in_epsilon(hpxml_value, sql_value, 0.01)

      # U-Factor
      hpxml_value = Float(XMLHelper.get_value(subsurface, 'UFactor'))
      query = "SELECT Value FROM TabularDataWithStrings WHERE ReportName='EnvelopeSummary' AND ReportForString='Entire Facility' AND TableName='Exterior Fenestration' AND RowName='#{subsurface_id}' AND ColumnName='Glass U-Factor' AND Units='W/m2-K'"
      sql_value = UnitConversions.convert(sqlFile.execAndReturnFirstDouble(query).get, 'W/(m^2*K)', 'Btu/(hr*ft^2*F)')
      assert_in_epsilon(hpxml_value, sql_value, 0.01)

      # SHGC
      # TODO: Affected by interior shading

      # Azimuth
      hpxml_value = Float(XMLHelper.get_value(subsurface, 'Azimuth'))
      query = "SELECT Value FROM TabularDataWithStrings WHERE ReportName='EnvelopeSummary' AND ReportForString='Entire Facility' AND TableName='Exterior Fenestration' AND RowName='#{subsurface_id}' AND ColumnName='Azimuth' AND Units='deg'"
      sql_value = sqlFile.execAndReturnFirstDouble(query).get
      assert_in_epsilon(hpxml_value, sql_value, 0.01)

      # Tilt
      if XMLHelper.has_element(subsurface, "AttachedToWall")
        query = "SELECT Value FROM TabularDataWithStrings WHERE ReportName='EnvelopeSummary' AND ReportForString='Entire Facility' AND TableName='Exterior Fenestration' AND RowName='#{subsurface_id}' AND ColumnName='Tilt' AND Units='deg'"
        sql_value = sqlFile.execAndReturnFirstDouble(query).get
        assert_in_epsilon(90.0, sql_value, 0.01)
      elsif XMLHelper.has_element(subsurface, "AttachedToRoof")
        hpxml_value = nil
        bldg_details.elements.each('Enclosure/Roofs/Roof') do |roof|
          next if roof.elements["SystemIdentifier"].attributes["id"] != subsurface.elements["AttachedToRoof"].attributes["idref"]

          hpxml_value = UnitConversions.convert(Math.atan(Float(XMLHelper.get_value(roof, "Pitch")) / 12.0), "rad", "deg")
        end
        query = "SELECT Value FROM TabularDataWithStrings WHERE ReportName='EnvelopeSummary' AND ReportForString='Entire Facility' AND TableName='Exterior Fenestration' AND RowName='#{subsurface_id}' AND ColumnName='Tilt' AND Units='deg'"
        sql_value = sqlFile.execAndReturnFirstDouble(query).get
        assert_in_epsilon(hpxml_value, sql_value, 0.01)
      else
        flunk "Subsurface '#{subsurface_id}' should have either AttachedToWall or AttachedToRoof element."
      end
    end

    # Enclosure Doors
    bldg_details.elements.each('Enclosure/Doors/Door') do |door|
      door_id = door.elements["SystemIdentifier"].attributes["id"].upcase

      # Area
      door_area = XMLHelper.get_value(door, 'Area')
      if not door_area.nil?
        hpxml_value = Float(door_area)
        query = "SELECT Value FROM TabularDataWithStrings WHERE ReportName='EnvelopeSummary' AND ReportForString='Entire Facility' AND TableName='Exterior Door' AND RowName='#{door_id}' AND ColumnName='Gross Area' AND Units='m2'"
        sql_value = UnitConversions.convert(sqlFile.execAndReturnFirstDouble(query).get, 'm^2', 'ft^2')
        assert_in_epsilon(hpxml_value, sql_value, 0.01)
      end

      # R-Value
      door_rvalue = XMLHelper.get_value(door, 'RValue')
      if not door_rvalue.nil?
        hpxml_value = Float(door_rvalue)
        query = "SELECT Value FROM TabularDataWithStrings WHERE ReportName='EnvelopeSummary' AND ReportForString='Entire Facility' AND TableName='Exterior Door' AND RowName='#{door_id}' AND ColumnName='U-Factor with Film' AND Units='W/m2-K'"
        sql_value = 1.0 / UnitConversions.convert(sqlFile.execAndReturnFirstDouble(query).get, 'W/(m^2*K)', 'Btu/(hr*ft^2*F)')
        assert_in_epsilon(hpxml_value, sql_value, 0.01)
      end
    end

    # HVAC Heating Systems
    num_htg_sys = bldg_details.elements['count(Systems/HVAC/HVACPlant/HeatingSystem)']
    bldg_details.elements.each('Systems/HVAC/HVACPlant/HeatingSystem') do |htg_sys|
      htg_sys_type = XMLHelper.get_child_name(htg_sys, 'HeatingSystemType')
      htg_sys_fuel = to_beopt_fuel(XMLHelper.get_value(htg_sys, 'HeatingSystemFuel'))
      htg_load_frac = Float(XMLHelper.get_value(htg_sys, "FractionHeatLoadServed"))

      if htg_load_frac > 0

        # Electric Auxiliary Energy
        # For now, skip if multiple equipment
        if num_htg_sys == 1 and ['Furnace', 'Boiler', 'WallFurnace', 'Stove'].include? htg_sys_type and htg_sys_fuel != Constants.FuelTypeElectric
          if XMLHelper.has_element(htg_sys, 'ElectricAuxiliaryEnergy')
            hpxml_value = Float(XMLHelper.get_value(htg_sys, 'ElectricAuxiliaryEnergy')) / 2.08
          else
            furnace_capacity_kbtuh = nil
            if htg_sys_type == 'Furnace'
              query = "SELECT Value FROM TabularDataWithStrings WHERE ReportName='EquipmentSummary' AND ReportForString='Entire Facility' AND TableName='Heating Coils' AND RowName LIKE '%#{Constants.ObjectNameFurnace.upcase}%' AND ColumnName='Nominal Total Capacity' AND Units='W'"
              furnace_capacity_kbtuh = UnitConversions.convert(sqlFile.execAndReturnFirstDouble(query).get, 'W', 'kBtu/hr')
            end
            frac_load_served = Float(XMLHelper.get_value(htg_sys, "FractionHeatLoadServed"))
            hpxml_value = HVAC.get_default_eae(htg_sys_type, htg_sys_fuel, frac_load_served, furnace_capacity_kbtuh) / 2.08
          end

          if htg_sys_type == 'Boiler'
            query = "SELECT Value FROM TabularDataWithStrings WHERE ReportName='EquipmentSummary' AND ReportForString='Entire Facility' AND TableName='Pumps' AND RowName LIKE '%#{Constants.ObjectNameBoiler.upcase}%' AND ColumnName='Electric Power' AND Units='W'"
            sql_value = sqlFile.execAndReturnFirstDouble(query).get
          elsif htg_sys_type == 'Furnace'

            # Ratio fan power based on heating airflow rate divided by fan airflow rate since the
            # fan is sized based on cooling.
            query = "SELECT Value FROM TabularDataWithStrings WHERE ReportName='EquipmentSummary' AND ReportForString='Entire Facility' AND TableName='Fans' AND RowName LIKE '%#{Constants.ObjectNameFurnace.upcase}%' AND ColumnName='Rated Electric Power' AND Units='W'"
            query_fan_airflow = "SELECT Value FROM TabularDataWithStrings WHERE ReportName='ComponentSizingSummary' AND ReportForString='Entire Facility' AND TableName='Fan:OnOff' AND RowName LIKE '%#{Constants.ObjectNameFurnace.upcase}%' AND ColumnName='User-Specified Maximum Flow Rate' AND Units='m3/s'"
            query_htg_airflow = "SELECT Value FROM TabularDataWithStrings WHERE ReportName='ComponentSizingSummary' AND ReportForString='Entire Facility' AND TableName='AirLoopHVAC:UnitarySystem' AND RowName LIKE '%#{Constants.ObjectNameFurnace.upcase}%' AND ColumnName='User-Specified Heating Supply Air Flow Rate' AND Units='m3/s'"
            sql_value = sqlFile.execAndReturnFirstDouble(query).get
            sql_value_fan_airflow = sqlFile.execAndReturnFirstDouble(query_fan_airflow).get
            sql_value_htg_airflow = sqlFile.execAndReturnFirstDouble(query_htg_airflow).get
            sql_value *= sql_value_htg_airflow / sql_value_fan_airflow
          elsif htg_sys_type == 'Stove' or htg_sys_type == 'WallFurnace'
            query = "SELECT AVG(Value) FROM TabularDataWithStrings WHERE ReportName='EquipmentSummary' AND ReportForString='Entire Facility' AND TableName='Fans' AND RowName LIKE '%#{Constants.ObjectNameUnitHeater.upcase}%' AND ColumnName='Rated Electric Power' AND Units='W'"
            sql_value = sqlFile.execAndReturnFirstDouble(query).get
          else
            flunk "Unexpected heating system type '#{htg_sys_type}'."
          end
          assert_in_epsilon(hpxml_value, sql_value, 0.01)
        end

      end
    end

    # HVAC Capacities
    htg_cap = nil
    clg_cap = nil
    has_multispeed_dx_heating_coil = false # FIXME: Remove this when https://github.com/NREL/EnergyPlus/issues/7381 is fixed
    has_gshp_coil = false # FIXME: Remove this when https://github.com/NREL/EnergyPlus/issues/7381 is fixed
    bldg_details.elements.each('Systems/HVAC/HVACPlant/HeatingSystem') do |htg_sys|
      htg_cap = 0 if htg_cap.nil?
      htg_sys_cap = Float(XMLHelper.get_value(htg_sys, "HeatingCapacity"))
      htg_cap += htg_sys_cap if htg_sys_cap > 0
    end
    bldg_details.elements.each('Systems/HVAC/HVACPlant/CoolingSystem') do |clg_sys|
      clg_cap = 0 if clg_cap.nil?
      clg_sys_cap = Float(XMLHelper.get_value(clg_sys, "CoolingCapacity"))
      clg_cap += clg_sys_cap if clg_sys_cap > 0
    end
    bldg_details.elements.each('Systems/HVAC/HVACPlant/HeatPump') do |hp|
      htg_cap = 0 if htg_cap.nil?
      clg_cap = 0 if clg_cap.nil?
      hp_type = XMLHelper.get_value(hp, "HeatPumpType")
      hp_cap = Float(XMLHelper.get_value(hp, "CoolingCapacity"))
      if hp_type == "mini-split"
        hp_cap *= 1.20 # TODO: Generalize this
      end
      supp_hp_cap = XMLHelper.get_value(hp, "BackupHeatingCapacity").to_f
      clg_cap += hp_cap if hp_cap > 0
      htg_cap += hp_cap if hp_cap > 0
      htg_cap += supp_hp_cap if supp_hp_cap > 0
      if XMLHelper.get_value(hp, "AnnualCoolingEfficiency[Units='SEER']/Value").to_f > 15
        has_multispeed_dx_heating_coil = true
      end
      if hp_type == "ground-to-air"
        has_gshp_coil = true
      end
    end
    if not clg_cap.nil?
      sql_value = UnitConversions.convert(results[["Capacity", "Cooling", "General", "W"]], 'W', 'Btu/hr')
      if clg_cap > 0
        assert_in_epsilon(clg_cap, sql_value, 0.01)
      else # autosized
        assert_operator(sql_value, :>, 1)
      end
    end
    if not htg_cap.nil? and not (has_multispeed_dx_heating_coil or has_gshp_coil)
      sql_value = UnitConversions.convert(results[["Capacity", "Heating", "General", "W"]], 'W', 'Btu/hr')
      if htg_cap > 0
        assert_in_epsilon(htg_cap, sql_value, 0.01)
      else # autosized
        assert_operator(sql_value, :>, 1)
      end
    end

    # HVAC Load Fractions
    htg_load_frac = 0.0
    clg_load_frac = 0.0
    bldg_details.elements.each('Systems/HVAC/HVACPlant/HeatingSystem') do |htg_sys|
      htg_load_frac += Float(XMLHelper.get_value(htg_sys, "FractionHeatLoadServed"))
    end
    bldg_details.elements.each('Systems/HVAC/HVACPlant/CoolingSystem') do |clg_sys|
      clg_load_frac += Float(XMLHelper.get_value(clg_sys, "FractionCoolLoadServed"))
    end
    bldg_details.elements.each('Systems/HVAC/HVACPlant/HeatPump') do |hp|
      htg_load_frac += Float(XMLHelper.get_value(hp, "FractionHeatLoadServed"))
      clg_load_frac += Float(XMLHelper.get_value(hp, "FractionCoolLoadServed"))
    end
    if htg_load_frac == 0
      found_htg_energy = false
      results.keys.each do |k|
        next unless k[1] == 'Heating' and k[0] != 'Capacity' and k[0] != "Load"

        found_htg_energy = true
      end
      assert_equal(false, found_htg_energy)
    end
    if clg_load_frac == 0
      found_clg_energy = false
      results.keys.each do |k|
        next unless k[1] == 'Cooling' and k[0] != 'Capacity' and k[0] != "Load"

        found_clg_energy = true
      end
      assert_equal(false, found_clg_energy)
    end

    # Water Heater
    wh = bldg_details.elements["Systems/WaterHeating/WaterHeatingSystem"]
    if not wh.nil?
      # EC_adj, compare calculated value to value obtained from simulation results
      calculated_ec_adj = nil
      runner.result.stepInfo.each do |s|
        next unless s.start_with? "EC_adj="

        calculated_ec_adj = Float(s.gsub("EC_adj=", ""))
      end

      # Obtain water heating energy consumption and adjusted water heating energy consumption
      water_heater_energy = 0.0
      water_heater_adj_energy = 0.0
      results.keys.each do |k|
        next unless k[1] == "Water Systems" and k[3] == "GJ"

        if k[2] == "EC_adj"
          water_heater_adj_energy += results[k]
        else
          water_heater_energy += results[k]
        end
      end

      # Add any combi water heating energy use
      query = "SELECT SUM(ABS(VariableValue)/1000000000) FROM ReportVariableData WHERE ReportVariableDataDictionaryIndex IN (SELECT ReportVariableDataDictionaryIndex FROM ReportVariableDataDictionary WHERE VariableType='Sum' AND VariableName='#{OutputVars.WaterHeatingCombiBoilerHeatExchanger.values[0][0]}' AND ReportingFrequency='Run Period' AND VariableUnits='J')"
      combi_hx_load = sqlFile.execAndReturnFirstDouble(query).get
      query = "SELECT SUM(ABS(VariableValue)/1000000000) FROM ReportVariableData WHERE ReportVariableDataDictionaryIndex IN (SELECT ReportVariableDataDictionaryIndex FROM ReportVariableDataDictionary WHERE VariableType='Sum' AND VariableName='#{OutputVars.WaterHeatingCombiBoiler.values[0][0]}' AND ReportingFrequency='Run Period' AND VariableUnits='J')"
      combi_htg_load = sqlFile.execAndReturnFirstDouble(query).get
      if combi_htg_load > 0 and combi_hx_load > 0
        results.keys.each do |k|
          next unless k[1] == "Heating" and k[3] == "GJ"

          water_heater_energy += (results[k] * combi_hx_load / combi_htg_load)
        end
      end

      simulated_ec_adj = (water_heater_energy + water_heater_adj_energy) / water_heater_energy
      assert_in_epsilon(calculated_ec_adj, simulated_ec_adj, 0.02)
    end

    # Mechanical Ventilation
    mv = bldg_details.elements["Systems/MechanicalVentilation/VentilationFans/VentilationFan[UsedForWholeBuildingVentilation='true']"]
    if not mv.nil?
      mv_energy = 0.0
      results.keys.each do |k|
        next if k[0] != 'Electricity' or k[1] != 'Interior Equipment' or not k[2].start_with? Constants.ObjectNameMechanicalVentilation

        mv_energy = results[k]
      end
      if XMLHelper.has_element(mv, "AttachedToHVACDistributionSystem")
        # CFIS, check for positive mech vent energy that is less than the energy if it had run 24/7
        fan_w = Float(XMLHelper.get_value(mv, "FanPower"))
        hrs_per_day = Float(XMLHelper.get_value(mv, "HoursInOperation"))
        fan_kwhs = UnitConversions.convert(fan_w * hrs_per_day * 365.0, 'Wh', 'GJ')
        if fan_kwhs > 0
          assert_operator(mv_energy, :>, 0)
          assert_operator(mv_energy, :<, fan_kwhs)
        else
          assert_equal(mv_energy, 0.0)
        end
      else
        # Supply, exhaust, ERV, HRV, etc., check for appropriate mech vent energy
        fan_w = Float(XMLHelper.get_value(mv, "FanPower"))
        hrs_per_day = Float(XMLHelper.get_value(mv, "HoursInOperation"))
        fan_kwhs = UnitConversions.convert(fan_w * hrs_per_day * 365.0, 'Wh', 'GJ')
        assert_in_delta(mv_energy, fan_kwhs, 0.1)
      end

      # CFIS
      if XMLHelper.get_value(mv, "FanType") == "central fan integrated supply"
        # Fan power
        hpxml_value = Float(XMLHelper.get_value(mv, "FanPower"))
        query = "SELECT Value FROM ReportData WHERE ReportDataDictionaryIndex IN (SELECT ReportDataDictionaryIndex FROM ReportDataDictionary WHERE Name= '#{@cfis_fan_power_output_var.variableName}')"
        sql_value = sqlFile.execAndReturnFirstDouble(query).get
        assert_in_delta(hpxml_value, sql_value, 0.001)

        # Flow rate
        hpxml_value = Float(XMLHelper.get_value(mv, "TestedFlowRate")) * Float(XMLHelper.get_value(mv, "HoursInOperation")) / 24.0
        query = "SELECT Value FROM ReportData WHERE ReportDataDictionaryIndex IN (SELECT ReportDataDictionaryIndex FROM ReportDataDictionary WHERE Name= '#{@cfis_flow_rate_output_var.variableName}')"
        sql_value = UnitConversions.convert(sqlFile.execAndReturnFirstDouble(query).get, "m^3/s", "cfm")
        assert_in_delta(hpxml_value, sql_value, 0.001)
      end

    end

    # Clothes Washer
    cw = bldg_details.elements["Appliances/ClothesWasher"]
    if not cw.nil? and not wh.nil?
      # Location
      location = XMLHelper.get_value(cw, "Location")
      hpxml_value = { nil => Constants.SpaceTypeLiving,
                      'living space' => Constants.SpaceTypeLiving,
                      'basement - conditioned' => Constants.SpaceTypeLiving,
                      'basement - unconditioned' => Constants.SpaceTypeUnconditionedBasement,
                      'garage' => Constants.SpaceTypeGarage }[location].upcase
      query = "SELECT Value FROM TabularDataWithStrings WHERE TableName='ElectricEquipment Internal Gains Nominal' AND ColumnName='Zone Name' AND RowName=(SELECT RowName FROM TabularDataWithStrings WHERE TableName='ElectricEquipment Internal Gains Nominal' AND ColumnName='Name' AND Value='#{Constants.ObjectNameClothesWasher.upcase}')"
      sql_value = sqlFile.execAndReturnFirstString(query).get
      assert_equal(hpxml_value, sql_value)
    end

    # Clothes Dryer
    cd = bldg_details.elements["Appliances/ClothesDryer"]
    if not cd.nil? and not wh.nil?
      # Location
      location = XMLHelper.get_value(cd, "Location")
      hpxml_value = { nil => Constants.SpaceTypeLiving,
                      'living space' => Constants.SpaceTypeLiving,
                      'basement - conditioned' => Constants.SpaceTypeLiving,
                      'basement - unconditioned' => Constants.SpaceTypeUnconditionedBasement,
                      'garage' => Constants.SpaceTypeGarage }[location].upcase
      query = "SELECT Value FROM TabularDataWithStrings WHERE TableName='ElectricEquipment Internal Gains Nominal' AND ColumnName='Zone Name' AND RowName=(SELECT RowName FROM TabularDataWithStrings WHERE TableName='ElectricEquipment Internal Gains Nominal' AND ColumnName='Name' AND Value='#{Constants.ObjectNameClothesDryer.upcase}')"
      sql_value = sqlFile.execAndReturnFirstString(query).get
      assert_equal(hpxml_value, sql_value)
    end

    # Refrigerator
    refr = bldg_details.elements["Appliances/Refrigerator"]
    if not refr.nil?
      # Location
      location = XMLHelper.get_value(refr, "Location")
      hpxml_value = { nil => Constants.SpaceTypeLiving,
                      'living space' => Constants.SpaceTypeLiving,
                      'basement - conditioned' => Constants.SpaceTypeLiving,
                      'basement - unconditioned' => Constants.SpaceTypeUnconditionedBasement,
                      'garage' => Constants.SpaceTypeGarage }[location].upcase
      query = "SELECT Value FROM TabularDataWithStrings WHERE TableName='ElectricEquipment Internal Gains Nominal' AND ColumnName='Zone Name' AND RowName=(SELECT RowName FROM TabularDataWithStrings WHERE TableName='ElectricEquipment Internal Gains Nominal' AND ColumnName='Name' AND Value='#{Constants.ObjectNameRefrigerator.upcase}')"
      sql_value = sqlFile.execAndReturnFirstString(query).get
      assert_equal(hpxml_value, sql_value)
    end

    # Lighting
    found_ltg_energy = false
    results.keys.each do |k|
      next unless k[1].include? 'Lighting'

      found_ltg_energy = true
    end
    assert_equal(bldg_details.elements["Lighting"].nil?, !found_ltg_energy)

    sqlFile.close
  end

  def _write_summary_results(results_dir, results)
    Dir.mkdir(results_dir)
    csv_out = File.join(results_dir, 'results.csv')

    # Get all keys across simulations for output columns
    output_keys = []
    results.each do |xml, xml_results|
      xml_results.keys.each do |key|
        next if not key.is_a? Array
        next if output_keys.include? key

        output_keys << key
      end
    end
    output_keys.sort!

    # Append runtimes at the end
    output_keys << @simulation_runtime_key
    output_keys << @workflow_runtime_key

    column_headers = ['HPXML']
    output_keys.each do |key|
      if key.is_a? Array
        column_headers << "#{key[0]}: #{key[1]}: #{key[2]} [#{key[3]}]"
      else
        column_headers << key
      end
    end

    require 'csv'
    CSV.open(csv_out, 'w') do |csv|
      csv << column_headers
      results.sort.each do |xml, xml_results|
        csv_row = [xml]
        output_keys.each do |key|
          if xml_results[key].nil?
            csv_row << 0
          else
            csv_row << xml_results[key]
          end
        end
        csv << csv_row
      end
    end

    puts "Wrote results to #{csv_out}."
  end

  def _test_schema_validation(this_dir, xml)
    # TODO: Remove this when schema validation is included with CLI calls
    schemas_dir = File.absolute_path(File.join(this_dir, "..", "hpxml_schemas"))
    hpxml_doc = REXML::Document.new(File.read(xml))
    errors = XMLHelper.validate(hpxml_doc.to_s, File.join(schemas_dir, "HPXML.xsd"), nil)
    if errors.size > 0
      puts "#{xml}: #{errors.to_s}"
    end
    assert_equal(0, errors.size)
  end

  def _test_hrv_erv_inputs(test_dir, all_results)
    # Compare HRV and ERV results that use different inputs
    ["hrv", "erv"].each do |mv_type|
      puts "#{mv_type.upcase} test results:"

      base_xml = "#{test_dir}/base-mechvent-#{mv_type}.xml"
      results_base = all_results[base_xml]
      next if results_base.nil?

      Dir["#{test_dir}/base-mechvent-#{mv_type}-*.xml"].sort.each do |xml|
        results = all_results[xml]
        next if results.nil?

        # Compare results
        results_base.keys.each do |k|
          next if [@simulation_runtime_key, @workflow_runtime_key].include? k

          result_base = results_base[k].to_f
          result = results[k].to_f
          next if result_base == 0.0 and result == 0.0

          _display_result_epsilon(xml, result_base, result, k)
          assert_in_epsilon(result_base, result, 0.01)
        end
      end
    end
  end

  def _test_heating_cooling_loads(xmls, hvac_base_dir, all_results)
    puts "Heating/Cooling Loads test results:"

    base_xml = "#{hvac_base_dir}/base-hvac-ideal-air-base.xml"
    results_base = all_results[File.absolute_path(base_xml)]
    return if results_base.nil?

    xmls.sort.each do |xml|
      next if not xml.include? hvac_base_dir

      xml_compare = File.absolute_path(xml)
      results_compare = all_results[xml_compare]
      next if results_compare.nil?

      # Compare results
      results_compare.keys.each do |k|
        next if not ["Heating", "Cooling"].include? k[1]
        next if not ["Load"].include? k[0]

        result_base = results_base[k].to_f
        result_compare = results_compare[k].to_f
        next if result_base <= 0.1 or result_compare <= 0.1

        _display_result_delta(xml, result_base, result_compare, k)
        assert_in_delta(result_base, result_compare, 0.25)
      end
    end
  end

  def _test_multiple_hvac(xmls, hvac_multiple_dir, hvac_base_dir, all_results)
    # Compare end use results for three of an HVAC system to results for one HVAC system.
    puts "Multiple HVAC test results:"
    xmls.sort.each do |xml|
      next if not xml.include? hvac_multiple_dir

      xml_x3 = File.absolute_path(xml)
      xml_x1 = File.absolute_path(xml.gsub(hvac_multiple_dir, hvac_base_dir).gsub("-x3.xml", "-base.xml"))

      results_x3 = all_results[xml_x3]
      results_x1 = all_results[xml_x1]
      next if results_x1.nil?

      # Compare results
      results_x3.keys.each do |k|
        next unless ["Heating", "Cooling"].include? k[1]
        next unless ["General"].include? k[2] # Exclude crankcase/defrost
        next if k[0] == "Load"

        result_x1 = results_x1[k].to_f
        result_x3 = results_x3[k].to_f
        next if result_x1 == 0.0 and result_x3 == 0.0

        _display_result_epsilon(xml, result_x1, result_x3, k)
        if result_x1 > 1.0
          assert_in_epsilon(result_x1, result_x3, 0.12)
        else
          assert_in_delta(result_x1, result_x3, 0.1)
        end
      end
    end
  end

  def _test_multiple_water_heaters(xmls, water_heating_multiple_dir, all_results)
    # Compare end use results for three tankless water heaters to results for one tankless water heater.
    puts "Multiple water heater test results:"
    xmls.sort.each do |xml|
      next if not xml.include? water_heating_multiple_dir

      xml_x3 = File.absolute_path(xml)
      xml_x1 = File.absolute_path(File.join(File.dirname(xml), "..", File.basename(xml.gsub("-x3.xml", ".xml"))))

      results_x3 = all_results[xml_x3]
      results_x1 = all_results[xml_x1]
      next if results_x1.nil?

      # Compare results
      results_x3.keys.each do |k|
        next if [@simulation_runtime_key, @workflow_runtime_key].include? k

        result_x1 = results_x1[k].to_f
        result_x3 = results_x3[k].to_f
        next if result_x1 == 0.0 and result_x3 == 0.0

        _display_result_delta(xml, result_x1, result_x3, k)
        assert_in_delta(result_x1, result_x3, 0.1)
      end
    end
  end

  def _test_partial_hvac(xmls, hvac_partial_dir, hvac_base_dir, all_results)
    # Compare end use results for a partial HVAC system to a full HVAC system.
    puts "Partial HVAC test results:"
    xmls.sort.each do |xml|
      next if not xml.include? hvac_partial_dir

      xml_33 = File.absolute_path(xml)
      xml_100 = File.absolute_path(xml.gsub(hvac_partial_dir, hvac_base_dir).gsub("-33percent.xml", "-base.xml"))

      results_33 = all_results[xml_33]
      results_100 = all_results[xml_100]
      next if results_100.nil?

      # Compare results
      results_33.keys.each do |k|
        next unless ["Heating", "Cooling"].include? k[1]
        next unless ["General"].include? k[2] # Exclude crankcase/defrost
        next if k[0] == "Load"

        result_33 = results_33[k].to_f
        result_100 = results_100[k].to_f
        next if result_33 == 0.0 and result_100 == 0.0

        _display_result_epsilon(xml, result_33, result_100 / 3.0, k)
        if result_100 > 1.0
          assert_in_epsilon(result_33, result_100 / 3.0, 0.05)
        else
<<<<<<< HEAD
          assert_in_delta(result_33, result_100 / 3.0, 0.05)
=======
          assert_in_delta(result_33, result_100 / 3.0, 0.1)
>>>>>>> d47ce825
        end
      end
    end
  end

  def _display_result_epsilon(xml, result1, result2, key)
    epsilon = (result1 - result2).abs / [result1, result2].min
    puts "#{xml}: epsilon=#{epsilon.round(5)} [#{key}]"
  end

  def _display_result_delta(xml, result1, result2, key)
    delta = (result1 - result2).abs
    puts "#{xml}: delta=#{delta.round(5)} [#{key}]"
  end

  def _rm_path(path)
    if Dir.exists?(path)
      FileUtils.rm_r(path)
    end
    while true
      break if not Dir.exists?(path)

      sleep(0.01)
    end
  end
end<|MERGE_RESOLUTION|>--- conflicted
+++ resolved
@@ -35,19 +35,6 @@
     water_heating_multiple_dir = File.absolute_path(File.join(this_dir, "water_heating_multiple"))
     autosize_dir = File.absolute_path(File.join(this_dir, "hvac_autosizing"))
 
-<<<<<<< HEAD
-    test_dirs = [
-      this_dir,
-      cfis_dir,
-      hvac_base_dir,
-      hvac_dse_dir,
-      hvac_multiple_dir,
-      hvac_partial_dir,
-      hvac_load_fracs_dir,
-      water_heating_multiple_dir,
-      autosize_dir
-    ]
-=======
     test_dirs = [this_dir,
                  cfis_dir,
                  hvac_base_dir,
@@ -56,7 +43,6 @@
                  hvac_load_fracs_dir,
                  water_heating_multiple_dir,
                  autosize_dir]
->>>>>>> d47ce825
 
     xmls = []
     test_dirs.each do |test_dir|
@@ -1146,11 +1132,7 @@
         if result_100 > 1.0
           assert_in_epsilon(result_33, result_100 / 3.0, 0.05)
         else
-<<<<<<< HEAD
           assert_in_delta(result_33, result_100 / 3.0, 0.05)
-=======
-          assert_in_delta(result_33, result_100 / 3.0, 0.1)
->>>>>>> d47ce825
         end
       end
     end
