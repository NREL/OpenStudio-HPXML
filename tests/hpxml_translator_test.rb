require 'openstudio'
require 'openstudio/ruleset/ShowRunnerOutput'
require 'minitest/autorun'
require_relative '../measure.rb'
require 'fileutils'
require 'json'
require 'rexml/document'
require 'rexml/xpath'
require_relative '../resources/constants'
require_relative '../resources/meta_measure'
require_relative '../resources/unit_conversions'
require_relative '../resources/xmlhelper'

class HPXMLTranslatorTest < MiniTest::Test
  def test_valid_simulations
    OpenStudio::Logger.instance.standardOutLogger.setLogLevel(OpenStudio::Error)

    this_dir = File.dirname(__FILE__)

    args = {}
    args['weather_dir'] = File.absolute_path(File.join(this_dir, "..", "weather"))
    args['epw_output_path'] = File.absolute_path(File.join(this_dir, "run", "in.epw"))
    args['osm_output_path'] = File.absolute_path(File.join(this_dir, "run", "in.osm"))
    args['skip_validation'] = false

    # Standard tests
    results = {}
    Dir["#{this_dir}/valid*.xml"].sort.each do |xml|
      puts "\nTesting #{xml}..."
      args['hpxml_path'] = File.absolute_path(xml)
      _test_schema_validation(this_dir, xml)
      _test_simulation(args, this_dir)
      results[args['hpxml_path']] = _get_results(this_dir)
    end
<<<<<<< HEAD

    # Multiple HVAC tests
    # Run HPXML files with 3 of the same HVAC system; compare end use
    # results to files with one of that HVAC system.
    Dir["#{this_dir}/multiple_hvac/valid*.xml"].sort.each do |xml|
      puts "\nTesting #{xml}..."
      args['hpxml_path'] = File.absolute_path(xml)
      _test_schema_validation(this_dir, xml)
      _test_simulation(args, this_dir)
      results_x3 = _get_results(this_dir)

      # Retrieve x1 results for comparison
      xml_x1 = File.absolute_path(File.join(File.dirname(xml), "..", File.basename(xml.gsub("-x3", ""))))
      results_x1 = results[xml_x1]

      # Compare results
      puts "\nResults for #{xml}:"
      results_x1.keys.each do |k|
        result_x1 = results_x1[k].to_f
        result_x3 = results_x3[k].to_f
        next if result_x1 == 0.0 and result_x3 == 0.0

        puts "x1, x3: #{result_x1.round(2)}, #{result_x3.round(2)} #{k}"
        assert_in_delta(result_x1, result_x3, 0.1)
      end
      puts "\n"
=======
  end

  def _get_results(this_dir)
    sql_path = File.join(this_dir, "run", "eplusout.sql")
    sqlFile = OpenStudio::SqlFile.new(sql_path, false)
    begin
      enduses = sqlFile.endUses.get
      results = {}
      OpenStudio::EndUses.fuelTypes.each do |fueltype|
        OpenStudio::EndUses.categories.each do |category|
          results[[fueltype.valueName, category.valueName]] = enduses.getEndUse(fueltype, category)
        end
      end
    ensure
      sqlFile.close
>>>>>>> 832a5d6f
    end
    return results
  end

<<<<<<< HEAD
    # DSE tests
    # Run HPXML files with DSE; compare heating/cooling results to files
    # with no ducts.
    Dir["#{this_dir}/dse/valid*.xml"].sort.each do |xml|
      # Run file with DSE
      puts "\nTesting #{xml}..."
      args['hpxml_path'] = File.absolute_path(xml)
      _test_schema_validation(this_dir, args['hpxml_path'])
      _test_simulation(args, this_dir)
      results_dse = _get_results(this_dir)

      # Retrieve no distribution results for comparison
      xml_nodist = File.absolute_path(File.join(File.dirname(xml), "..", File.basename(xml.gsub("-dse", "-no-distribution"))))
      results_nodist = results[xml_nodist]

      # Compare results
      puts "\nResults for #{xml}:"
      results_dse.keys.each do |k|
        next if not ["Heating", "Cooling"].include? k[1]

        result_dse = results_dse[k].to_f
        result_nodist = results_nodist[k].to_f
        next if result_dse == 0.0 and result_nodist == 0.0

        dse_actual = result_nodist / result_dse
        dse_expect = 0.8
        puts "dse: #{dse_actual.round(2)} #{k}"
        assert_in_epsilon(dse_expect, dse_actual, 0.01)
      end
      puts "\n"
    end
  end

  def _get_results(this_dir)
    sql_path = File.join(this_dir, "run", "eplusout.sql")
    sqlFile = OpenStudio::SqlFile.new(sql_path, false)
    begin
      enduses = sqlFile.endUses.get
      results = {}
      OpenStudio::EndUses.fuelTypes.each do |fueltype|
        OpenStudio::EndUses.categories.each do |category|
          results[[fueltype.valueName, category.valueName]] = enduses.getEndUse(fueltype, category)
        end
      end
    ensure
      sqlFile.close
    end
    return results
  end

  def _test_simulation(args, this_dir)
    # Uses meta_measure workflow for faster simulations

    # Setup
    rundir = File.join(this_dir, "run")
    _rm_path(rundir)
    Dir.mkdir(rundir)

    model = OpenStudio::Model::Model.new
    runner = OpenStudio::Measure::OSRunner.new(OpenStudio::WorkflowJSON.new)

=======
  def _test_simulation(args, this_dir)
    # Uses meta_measure workflow for faster simulations

    # Setup
    rundir = File.join(this_dir, "run")
    _rm_path(rundir)
    Dir.mkdir(rundir)

    workflow_start = Time.now
    model = OpenStudio::Model::Model.new
    runner = OpenStudio::Measure::OSRunner.new(OpenStudio::WorkflowJSON.new)

>>>>>>> 832a5d6f
    # Add measure to workflow
    measures = {}
    measure_subdir = File.absolute_path(File.join(this_dir, "..")).split('/')[-1]
    update_args_hash(measures, measure_subdir, args)

    # Apply measure
    measures_dir = File.join(this_dir, "../../")
    success = apply_measures(measures_dir, measures, runner, model, nil, nil, true)

    # Write model to IDF
    forward_translator = OpenStudio::EnergyPlus::ForwardTranslator.new
    model_idf = forward_translator.translateModel(model)
    File.open(File.join(rundir, "in.idf"), 'w') { |f| f << model_idf.to_s }

    # Run EnergyPlus
    ep_path = File.absolute_path(File.join(OpenStudio.getOpenStudioCLI.to_s, '..', '..', 'EnergyPlus', 'energyplus'))
    command = "cd #{rundir} && #{ep_path} -w in.epw in.idf > stdout-energyplus"
<<<<<<< HEAD
    system(command, :err => File::NULL)
=======
    simulation_start = Time.now
    system(command, :err => File::NULL)
    puts "Completed simulation in #{(Time.now - simulation_start).round(1)}, workflow in #{(Time.now - workflow_start).round(1)}s."
>>>>>>> 832a5d6f

    # Verify simulation outputs
    _verify_simulation_outputs(this_dir, args['hpxml_path'])
  end

  def _get_sql_query_result(sqlFile, query)
    result = sqlFile.execAndReturnFirstDouble(query)
    if not result.is_initialized
      puts "No value returned for sql query: \"#{query}\"."
    end
    assert(result.is_initialized)
    return result.get
  end

  def _verify_simulation_outputs(this_dir, hpxml_path)
    sql_path = File.join(this_dir, "run", "eplusout.sql")
    assert(File.exists? sql_path)

    sqlFile = OpenStudio::SqlFile.new(sql_path, false)
    hpxml_doc = REXML::Document.new(File.read(hpxml_path))

    bldg_details = hpxml_doc.elements['/HPXML/Building/BuildingDetails']

    # Conditioned Floor Area
    if XMLHelper.has_element(bldg_details, "Systems/HVAC") # EnergyPlus will only report conditioned floor area if there is an HVAC system
      hpxml_value = Float(XMLHelper.get_value(bldg_details, 'BuildingSummary/BuildingConstruction/ConditionedFloorArea'))
      query = "SELECT Value FROM TabularDataWithStrings WHERE ReportName='InputVerificationandResultsSummary' AND ReportForString='Entire Facility' AND TableName='Zone Summary' AND RowName='Conditioned Total' AND ColumnName='Area' AND Units='m2'"
      sql_value = UnitConversions.convert(_get_sql_query_result(sqlFile, query), 'm^2', 'ft^2')
      assert_in_epsilon(hpxml_value, sql_value, 0.01)
    end

    # Enclosure Roofs
    bldg_details.elements.each('Enclosure/AtticAndRoof/Attics/Attic/Roofs/Roof') do |roof|
      roof_id = roof.elements["SystemIdentifier"].attributes["id"].upcase

      # R-value
      hpxml_value = Float(XMLHelper.get_value(roof, 'Insulation/AssemblyEffectiveRValue'))
      query = "SELECT Value FROM TabularDataWithStrings WHERE ReportName='EnvelopeSummary' AND ReportForString='Entire Facility' AND TableName='Opaque Exterior' AND RowName='#{roof_id}' AND ColumnName='U-Factor with Film' AND Units='W/m2-K'"
      sql_value = 1.0 / UnitConversions.convert(_get_sql_query_result(sqlFile, query), 'W/(m^2*K)', 'Btu/(hr*ft^2*F)')
      assert_in_epsilon(hpxml_value, sql_value, 0.07) # TODO: Higher due to outside air film?

      # Net area
      hpxml_value = Float(XMLHelper.get_value(roof, 'Area'))
      bldg_details.elements.each('Enclosure/Skylights/Skylight') do |subsurface|
        next if subsurface.elements["AttachedToRoof"].attributes["idref"].upcase != roof_id

        hpxml_value -= Float(XMLHelper.get_value(subsurface, 'Area'))
      end
      query = "SELECT Value FROM TabularDataWithStrings WHERE ReportName='EnvelopeSummary' AND ReportForString='Entire Facility' AND TableName='Opaque Exterior' AND RowName='#{roof_id}' AND ColumnName='Net Area' AND Units='m2'"
      sql_value = UnitConversions.convert(_get_sql_query_result(sqlFile, query), 'm^2', 'ft^2')
      assert_in_epsilon(hpxml_value, sql_value, 0.01)

      # Solar absorptance
      hpxml_value = Float(XMLHelper.get_value(roof, 'SolarAbsorptance'))
      query = "SELECT Value FROM TabularDataWithStrings WHERE ReportName='EnvelopeSummary' AND ReportForString='Entire Facility' AND TableName='Opaque Exterior' AND RowName='#{roof_id}' AND ColumnName='Reflectance'"
      sql_value = 1.0 - _get_sql_query_result(sqlFile, query)
      assert_in_epsilon(hpxml_value, sql_value, 0.01)

      # Tilt
      hpxml_value = UnitConversions.convert(Math.atan(Float(XMLHelper.get_value(roof, "Pitch")) / 12.0), "rad", "deg")
      query = "SELECT Value FROM TabularDataWithStrings WHERE ReportName='EnvelopeSummary' AND ReportForString='Entire Facility' AND TableName='Opaque Exterior' AND RowName='#{roof_id}' AND ColumnName='Tilt' AND Units='deg'"
      sql_value = _get_sql_query_result(sqlFile, query)
      assert_in_epsilon(hpxml_value, sql_value, 0.01)
    end

    # Enclosure Foundation Slabs
    bldg_details.elements.each('Enclosure/Foundations/Foundation/Slab') do |slab|
      slab_id = slab.elements["SystemIdentifier"].attributes["id"].upcase

      # Area
      hpxml_value = Float(XMLHelper.get_value(slab, 'Area'))
      query = "SELECT Value FROM TabularDataWithStrings WHERE ReportName='EnvelopeSummary' AND ReportForString='Entire Facility' AND TableName='Opaque Exterior' AND RowName='#{slab_id}' AND ColumnName='Gross Area' AND Units='m2'"
      sql_value = UnitConversions.convert(_get_sql_query_result(sqlFile, query), 'm^2', 'ft^2')
      assert_in_epsilon(hpxml_value, sql_value, 0.01)

      # Tilt
      query = "SELECT Value FROM TabularDataWithStrings WHERE ReportName='EnvelopeSummary' AND ReportForString='Entire Facility' AND TableName='Opaque Exterior' AND RowName='#{slab_id}' AND ColumnName='Tilt' AND Units='deg'"
      sql_value = _get_sql_query_result(sqlFile, query)
      assert_in_epsilon(180.0, sql_value, 0.01)
    end

    # Enclosure Walls
    bldg_details.elements.each('Enclosure/Walls/Wall[extension[ExteriorAdjacentTo="ambient"]] | Enclosure/AtticAndRoof/Attics/Attic/Walls/Wall[extension[ExteriorAdjacentTo="ambient"]]') do |wall|
      wall_id = wall.elements["SystemIdentifier"].attributes["id"].upcase

      # R-value
      hpxml_value = Float(XMLHelper.get_value(wall, 'Insulation/AssemblyEffectiveRValue'))
      query = "SELECT Value FROM TabularDataWithStrings WHERE ReportName='EnvelopeSummary' AND ReportForString='Entire Facility' AND TableName='Opaque Exterior' AND RowName='#{wall_id}' AND ColumnName='U-Factor with Film' AND Units='W/m2-K'"
      sql_value = 1.0 / UnitConversions.convert(_get_sql_query_result(sqlFile, query), 'W/(m^2*K)', 'Btu/(hr*ft^2*F)')
      assert_in_epsilon(hpxml_value, sql_value, 0.03)

      # Net area
      hpxml_value = Float(XMLHelper.get_value(wall, 'Area'))
      bldg_details.elements.each('Enclosure/Windows/Window | Enclosure/Doors/Door') do |subsurface|
        next if subsurface.elements["AttachedToWall"].attributes["idref"].upcase != wall_id

        hpxml_value -= Float(XMLHelper.get_value(subsurface, 'Area'))
      end
      query = "SELECT Value FROM TabularDataWithStrings WHERE ReportName='EnvelopeSummary' AND ReportForString='Entire Facility' AND TableName='Opaque Exterior' AND RowName='#{wall_id}' AND ColumnName='Net Area' AND Units='m2'"
      sql_value = UnitConversions.convert(_get_sql_query_result(sqlFile, query), 'm^2', 'ft^2')
      assert_in_epsilon(hpxml_value, sql_value, 0.01)

      # Solar absorptance
      hpxml_value = Float(XMLHelper.get_value(wall, 'SolarAbsorptance'))
      query = "SELECT Value FROM TabularDataWithStrings WHERE ReportName='EnvelopeSummary' AND ReportForString='Entire Facility' AND TableName='Opaque Exterior' AND RowName='#{wall_id}' AND ColumnName='Reflectance'"
      sql_value = 1.0 - _get_sql_query_result(sqlFile, query)
      assert_in_epsilon(hpxml_value, sql_value, 0.01)

      # Tilt
      query = "SELECT Value FROM TabularDataWithStrings WHERE ReportName='EnvelopeSummary' AND ReportForString='Entire Facility' AND TableName='Opaque Exterior' AND RowName='#{wall_id}' AND ColumnName='Tilt' AND Units='deg'"
      sql_value = _get_sql_query_result(sqlFile, query)
      assert_in_epsilon(90.0, sql_value, 0.01)
    end

    # Enclosure Windows/Skylights
    bldg_details.elements.each('Enclosure/Windows/Window | Enclosure/Skylights/Skylight') do |subsurface|
      subsurface_id = subsurface.elements["SystemIdentifier"].attributes["id"].upcase

      # Area
      hpxml_value = Float(XMLHelper.get_value(subsurface, 'Area'))
      query = "SELECT Value FROM TabularDataWithStrings WHERE ReportName='EnvelopeSummary' AND ReportForString='Entire Facility' AND TableName='Exterior Fenestration' AND RowName='#{subsurface_id}' AND ColumnName='Area of Multiplied Openings' AND Units='m2'"
      sql_value = UnitConversions.convert(_get_sql_query_result(sqlFile, query), 'm^2', 'ft^2')
      assert_in_epsilon(hpxml_value, sql_value, 0.01)

      # U-Factor
      hpxml_value = Float(XMLHelper.get_value(subsurface, 'UFactor'))
      query = "SELECT Value FROM TabularDataWithStrings WHERE ReportName='EnvelopeSummary' AND ReportForString='Entire Facility' AND TableName='Exterior Fenestration' AND RowName='#{subsurface_id}' AND ColumnName='Glass U-Factor' AND Units='W/m2-K'"
      sql_value = UnitConversions.convert(_get_sql_query_result(sqlFile, query), 'W/(m^2*K)', 'Btu/(hr*ft^2*F)')
      assert_in_epsilon(hpxml_value, sql_value, 0.01)

      # SHGC
      # TODO: Affected by interior shading

      # Azimuth
      hpxml_value = Float(XMLHelper.get_value(subsurface, 'Azimuth'))
      query = "SELECT Value FROM TabularDataWithStrings WHERE ReportName='EnvelopeSummary' AND ReportForString='Entire Facility' AND TableName='Exterior Fenestration' AND RowName='#{subsurface_id}' AND ColumnName='Azimuth' AND Units='deg'"
      sql_value = _get_sql_query_result(sqlFile, query)
      assert_in_epsilon(hpxml_value, sql_value, 0.01)

      # Tilt
      if XMLHelper.has_element(subsurface, "AttachedToWall")
        query = "SELECT Value FROM TabularDataWithStrings WHERE ReportName='EnvelopeSummary' AND ReportForString='Entire Facility' AND TableName='Exterior Fenestration' AND RowName='#{subsurface_id}' AND ColumnName='Tilt' AND Units='deg'"
        sql_value = _get_sql_query_result(sqlFile, query)
        assert_in_epsilon(90.0, sql_value, 0.01)
      elsif XMLHelper.has_element(subsurface, "AttachedToRoof")
        hpxml_value = nil
        bldg_details.elements.each('Enclosure/AtticAndRoof/Attics/Attic/Roofs/Roof') do |roof|
          next if roof.elements["SystemIdentifier"].attributes["id"] != subsurface.elements["AttachedToRoof"].attributes["idref"]

          hpxml_value = UnitConversions.convert(Math.atan(Float(XMLHelper.get_value(roof, "Pitch")) / 12.0), "rad", "deg")
        end
        query = "SELECT Value FROM TabularDataWithStrings WHERE ReportName='EnvelopeSummary' AND ReportForString='Entire Facility' AND TableName='Exterior Fenestration' AND RowName='#{subsurface_id}' AND ColumnName='Tilt' AND Units='deg'"
        sql_value = _get_sql_query_result(sqlFile, query)
        assert_in_epsilon(hpxml_value, sql_value, 0.01)
      else
        flunk "Subsurface '#{subsurface_id}' should have either AttachedToWall or AttachedToRoof element."
      end
    end

    # Enclosure Doors
    bldg_details.elements.each('Enclosure/Doors/Door') do |door|
      door_id = door.elements["SystemIdentifier"].attributes["id"].upcase

      # Area
      hpxml_value = Float(XMLHelper.get_value(door, 'Area'))
      query = "SELECT Value FROM TabularDataWithStrings WHERE ReportName='EnvelopeSummary' AND ReportForString='Entire Facility' AND TableName='Exterior Door' AND RowName='#{door_id}' AND ColumnName='Gross Area' AND Units='m2'"
      sql_value = UnitConversions.convert(_get_sql_query_result(sqlFile, query), 'm^2', 'ft^2')
      assert_in_epsilon(hpxml_value, sql_value, 0.01)

      # R-Value
      hpxml_value = Float(XMLHelper.get_value(door, 'RValue'))
      query = "SELECT Value FROM TabularDataWithStrings WHERE ReportName='EnvelopeSummary' AND ReportForString='Entire Facility' AND TableName='Exterior Door' AND RowName='#{door_id}' AND ColumnName='U-Factor with Film' AND Units='W/m2-K'"
      sql_value = 1.0 / UnitConversions.convert(_get_sql_query_result(sqlFile, query), 'W/(m^2*K)', 'Btu/(hr*ft^2*F)')
      assert_in_epsilon(hpxml_value, sql_value, 0.01)
    end

    # Heating Systems
    num_htg_sys = bldg_details.elements['count(Systems/HVAC/HVACPlant/HeatingSystem)']
    bldg_details.elements.each('Systems/HVAC/HVACPlant/HeatingSystem') do |htg_sys|
      htg_sys_id = htg_sys.elements["SystemIdentifier"].attributes["id"].upcase
      htg_sys_type = XMLHelper.get_child_name(htg_sys, 'HeatingSystemType')
      htg_sys_fuel = to_beopt_fuel(XMLHelper.get_value(htg_sys, 'HeatingSystemFuel'))
      htg_dse = XMLHelper.get_value(bldg_details, 'Systems/HVAC/HVACDistribution/AnnualHeatingDistributionSystemEfficiency')
      if htg_dse.nil?
        htg_dse = 1.0
      else
        htg_dse = Float(htg_dse)
      end

      # Electric Auxiliary Energy
      # FIXME: For now, skip if multiple equipment
      if num_htg_sys == 1 and ['Furnace', 'Boiler', 'WallFurnace', 'Stove'].include? htg_sys_type and htg_sys_fuel != Constants.FuelTypeElectric
        if XMLHelper.has_element(htg_sys, 'ElectricAuxiliaryEnergy')
          hpxml_value = Float(XMLHelper.get_value(htg_sys, 'ElectricAuxiliaryEnergy')) / (2.08 * htg_dse)
        else
          furnace_capacity_kbtuh = nil
          if htg_sys_type == 'Furnace'
            query = "SELECT Value FROM TabularDataWithStrings WHERE ReportName='EquipmentSummary' AND ReportForString='Entire Facility' AND TableName='Heating Coils' AND RowName LIKE '%#{Constants.ObjectNameFurnace.upcase}%' AND ColumnName='Nominal Total Capacity' AND Units='W'"
            furnace_capacity_kbtuh = UnitConversions.convert(_get_sql_query_result(sqlFile, query), 'W', 'kBtu/hr')
          end
          hpxml_value = HVAC.get_default_eae(htg_sys_type == 'Boiler', htg_sys_type == 'Furnace', htg_sys_fuel, 1.0, furnace_capacity_kbtuh) / (2.08 * htg_dse)
        end
        if htg_sys_type == "Boiler"
          query = "SELECT Value FROM TabularDataWithStrings WHERE ReportName='EquipmentSummary' AND ReportForString='Entire Facility' AND TableName='Pumps' AND RowName LIKE '%#{Constants.ObjectNameBoiler.upcase}%' AND ColumnName='Electric Power' AND Units='W'"
        elsif htg_sys_type == "Furnace"
          query = "SELECT Value FROM TabularDataWithStrings WHERE ReportName='EquipmentSummary' AND ReportForString='Entire Facility' AND TableName='Fans' AND RowName LIKE '%#{Constants.ObjectNameFurnace.upcase}%' AND ColumnName='Rated Electric Power' AND Units='W'"
        elsif htg_sys_type == "Stove" or htg_sys_type == "WallFurnace"
          query = "SELECT Value FROM TabularDataWithStrings WHERE ReportName='EquipmentSummary' AND ReportForString='Entire Facility' AND TableName='Fans' AND RowName LIKE '%#{Constants.ObjectNameUnitHeater.upcase}%' AND ColumnName='Rated Electric Power' AND Units='W'"
        else
          flunk "Unexpected heating system type '#{htg_sys_type}'."
        end
        sql_value = _get_sql_query_result(sqlFile, query)
        assert_in_epsilon(hpxml_value, sql_value, 0.01)
      end
    end

    sqlFile.close
  end

  def _test_schema_validation(parent_dir, xml)
    # TODO: Remove this when schema validation is included with CLI calls
    schemas_dir = File.absolute_path(File.join(parent_dir, "..", "hpxml_schemas"))
    hpxml_doc = REXML::Document.new(File.read(xml))
    errors = XMLHelper.validate(hpxml_doc.to_s, File.join(schemas_dir, "HPXML.xsd"), nil)
    if errors.size > 0
      puts "#{xml}: #{errors.to_s}"
    end
    assert_equal(0, errors.size)
  end

  def _rm_path(path)
    if Dir.exists?(path)
      FileUtils.rm_r(path)
    end
    while true
      break if not Dir.exists?(path)

      sleep(0.01)
    end
  end
end<|MERGE_RESOLUTION|>--- conflicted
+++ resolved
@@ -32,7 +32,6 @@
       _test_simulation(args, this_dir)
       results[args['hpxml_path']] = _get_results(this_dir)
     end
-<<<<<<< HEAD
 
     # Multiple HVAC tests
     # Run HPXML files with 3 of the same HVAC system; compare end use
@@ -59,7 +58,39 @@
         assert_in_delta(result_x1, result_x3, 0.1)
       end
       puts "\n"
-=======
+    end
+
+    # DSE tests
+    # Run HPXML files with DSE; compare heating/cooling results to files
+    # with no ducts.
+    Dir["#{this_dir}/dse/valid*.xml"].sort.each do |xml|
+      # Run file with DSE
+      puts "\nTesting #{xml}..."
+      args['hpxml_path'] = File.absolute_path(xml)
+      _test_schema_validation(this_dir, args['hpxml_path'])
+      _test_simulation(args, this_dir)
+      results_dse = _get_results(this_dir)
+
+      # Retrieve no distribution results for comparison
+      xml_nodist = File.absolute_path(File.join(File.dirname(xml), "..", File.basename(xml.gsub("-dse", "-no-distribution"))))
+      results_nodist = results[xml_nodist]
+
+      # Compare results
+      puts "\nResults for #{xml}:"
+      results_dse.keys.each do |k|
+        next if not ["Heating", "Cooling"].include? k[1]
+
+        result_dse = results_dse[k].to_f
+        result_nodist = results_nodist[k].to_f
+        next if result_dse == 0.0 and result_nodist == 0.0
+
+        dse_actual = result_nodist / result_dse
+        dse_expect = 0.8
+        puts "dse: #{dse_actual.round(2)} #{k}"
+        assert_in_epsilon(dse_expect, dse_actual, 0.01)
+      end
+      puts "\n"
+    end
   end
 
   def _get_results(this_dir)
@@ -75,58 +106,6 @@
       end
     ensure
       sqlFile.close
->>>>>>> 832a5d6f
-    end
-    return results
-  end
-
-<<<<<<< HEAD
-    # DSE tests
-    # Run HPXML files with DSE; compare heating/cooling results to files
-    # with no ducts.
-    Dir["#{this_dir}/dse/valid*.xml"].sort.each do |xml|
-      # Run file with DSE
-      puts "\nTesting #{xml}..."
-      args['hpxml_path'] = File.absolute_path(xml)
-      _test_schema_validation(this_dir, args['hpxml_path'])
-      _test_simulation(args, this_dir)
-      results_dse = _get_results(this_dir)
-
-      # Retrieve no distribution results for comparison
-      xml_nodist = File.absolute_path(File.join(File.dirname(xml), "..", File.basename(xml.gsub("-dse", "-no-distribution"))))
-      results_nodist = results[xml_nodist]
-
-      # Compare results
-      puts "\nResults for #{xml}:"
-      results_dse.keys.each do |k|
-        next if not ["Heating", "Cooling"].include? k[1]
-
-        result_dse = results_dse[k].to_f
-        result_nodist = results_nodist[k].to_f
-        next if result_dse == 0.0 and result_nodist == 0.0
-
-        dse_actual = result_nodist / result_dse
-        dse_expect = 0.8
-        puts "dse: #{dse_actual.round(2)} #{k}"
-        assert_in_epsilon(dse_expect, dse_actual, 0.01)
-      end
-      puts "\n"
-    end
-  end
-
-  def _get_results(this_dir)
-    sql_path = File.join(this_dir, "run", "eplusout.sql")
-    sqlFile = OpenStudio::SqlFile.new(sql_path, false)
-    begin
-      enduses = sqlFile.endUses.get
-      results = {}
-      OpenStudio::EndUses.fuelTypes.each do |fueltype|
-        OpenStudio::EndUses.categories.each do |category|
-          results[[fueltype.valueName, category.valueName]] = enduses.getEndUse(fueltype, category)
-        end
-      end
-    ensure
-      sqlFile.close
     end
     return results
   end
@@ -139,23 +118,10 @@
     _rm_path(rundir)
     Dir.mkdir(rundir)
 
-    model = OpenStudio::Model::Model.new
-    runner = OpenStudio::Measure::OSRunner.new(OpenStudio::WorkflowJSON.new)
-
-=======
-  def _test_simulation(args, this_dir)
-    # Uses meta_measure workflow for faster simulations
-
-    # Setup
-    rundir = File.join(this_dir, "run")
-    _rm_path(rundir)
-    Dir.mkdir(rundir)
-
     workflow_start = Time.now
     model = OpenStudio::Model::Model.new
     runner = OpenStudio::Measure::OSRunner.new(OpenStudio::WorkflowJSON.new)
 
->>>>>>> 832a5d6f
     # Add measure to workflow
     measures = {}
     measure_subdir = File.absolute_path(File.join(this_dir, "..")).split('/')[-1]
@@ -173,13 +139,9 @@
     # Run EnergyPlus
     ep_path = File.absolute_path(File.join(OpenStudio.getOpenStudioCLI.to_s, '..', '..', 'EnergyPlus', 'energyplus'))
     command = "cd #{rundir} && #{ep_path} -w in.epw in.idf > stdout-energyplus"
-<<<<<<< HEAD
-    system(command, :err => File::NULL)
-=======
     simulation_start = Time.now
     system(command, :err => File::NULL)
     puts "Completed simulation in #{(Time.now - simulation_start).round(1)}, workflow in #{(Time.now - workflow_start).round(1)}s."
->>>>>>> 832a5d6f
 
     # Verify simulation outputs
     _verify_simulation_outputs(this_dir, args['hpxml_path'])
