--- conflicted
+++ resolved
@@ -753,22 +753,22 @@
 
         mv_energy = results[k]
       end
-      if XMLHelper.has_element(mv, "AttachedToHVACDistributionSystem")
-        # CFIS, check for positive mech vent energy that is less than the energy if it had run 24/7
-        fan_w = Float(XMLHelper.get_value(mv, "FanPower"))
-        hrs_per_day = Float(XMLHelper.get_value(mv, "HoursInOperation"))
-        fan_kwhs = UnitConversions.convert(fan_w * hrs_per_day * 365.0, 'Wh', 'GJ')
+        if XMLHelper.has_element(mv, "AttachedToHVACDistributionSystem")
+          # CFIS, check for positive mech vent energy that is less than the energy if it had run 24/7
+          fan_w = Float(XMLHelper.get_value(mv, "FanPower"))
+          hrs_per_day = Float(XMLHelper.get_value(mv, "HoursInOperation"))
+          fan_kwhs = UnitConversions.convert(fan_w * hrs_per_day * 365.0, 'Wh', 'GJ')
         if fan_kwhs > 0
           assert_operator(mv_energy, :>, 0)
           assert_operator(mv_energy, :<, fan_kwhs)
         else
           assert_equal(mv_energy, 0.0)
         end
-      else
-        # Supply, exhaust, ERV, HRV, etc., check for appropriate mech vent energy
-        fan_w = Float(XMLHelper.get_value(mv, "FanPower"))
-        hrs_per_day = Float(XMLHelper.get_value(mv, "HoursInOperation"))
-        fan_kwhs = UnitConversions.convert(fan_w * hrs_per_day * 365.0, 'Wh', 'GJ')
+        else
+          # Supply, exhaust, ERV, HRV, etc., check for appropriate mech vent energy
+          fan_w = Float(XMLHelper.get_value(mv, "FanPower"))
+          hrs_per_day = Float(XMLHelper.get_value(mv, "HoursInOperation"))
+          fan_kwhs = UnitConversions.convert(fan_w * hrs_per_day * 365.0, 'Wh', 'GJ')
         assert_in_delta(mv_energy, fan_kwhs, 0.1)
       end
 
@@ -908,11 +908,7 @@
   def _test_hrv_erv_inputs(test_dir, all_results)
     # Compare HRV and ERV results that use different inputs
     ["hrv", "erv"].each do |mv_type|
-<<<<<<< HEAD
-      puts "#{mv_type} test results:"
-=======
       puts "#{mv_type.upcase} test results:"
->>>>>>> 56378f94
 
       base_xml = "#{test_dir}/base-mechvent-#{mv_type}.xml"
       results_base = all_results[base_xml]
