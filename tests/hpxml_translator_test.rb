require 'openstudio'
require 'openstudio/ruleset/ShowRunnerOutput'
require 'minitest/autorun'
require_relative '../measure.rb'
require 'fileutils'
require 'json'
require 'rexml/document'
require 'rexml/xpath'
require_relative '../resources/constants'
require_relative '../resources/meta_measure'
require_relative '../resources/unit_conversions'
require_relative '../resources/xmlhelper'

class HPXMLTranslatorTest < MiniTest::Test
  def test_simulations
    OpenStudio::Logger.instance.standardOutLogger.setLogLevel(OpenStudio::Error)
    # OpenStudio::Logger.instance.standardOutLogger.setLogLevel(OpenStudio::Fatal)

    this_dir = File.dirname(__FILE__)
    results_dir = File.join(this_dir, "results")
    _rm_path(results_dir)

    args = {}
    args['weather_dir'] = File.absolute_path(File.join(this_dir, "..", "weather"))
    args['skip_validation'] = false

    @simulation_runtime_key = "Simulation Runtime"
    @workflow_runtime_key = "Workflow Runtime"

    dse_dir = File.absolute_path(File.join(this_dir, "dse"))
    cfis_dir = File.absolute_path(File.join(this_dir, "cfis"))
    multiple_hvac_dir = File.absolute_path(File.join(this_dir, "multiple_hvac"))
    autosize_dir = File.absolute_path(File.join(this_dir, "hvac_autosizing"))
    test_dirs = [this_dir, dse_dir, cfis_dir, multiple_hvac_dir, autosize_dir]

    xmls = []
    test_dirs.each do |test_dir|
      Dir["#{test_dir}/valid*.xml"].sort.each do |xml|
        xmls << File.absolute_path(xml)
      end
    end

    # Test simulations (in parallel)
    puts "Running #{xmls.size} HPXML files..."
    all_results = {}
    xmls.each do |xml|
      all_results[xml] = _run_xml(xml, this_dir, args.dup)
    end

    _write_summary_results(results_dir, all_results)

    # Cross simulation tests
    _test_dse(xmls, dse_dir, all_results)
<<<<<<< HEAD
    _test_cfis(xmls, cfis_dir, all_results)
    _test_multiple_hvac(xmls, multiple_hvac_dir, all_results)
=======
>>>>>>> f79d4c88
  end

  def _run_xml(xml, this_dir, args)
    print "Testing #{File.basename(xml)}...\n"
    rundir = File.join(this_dir, "run")
    args['epw_output_path'] = File.absolute_path(File.join(rundir, "in.epw"))
    args['osm_output_path'] = File.absolute_path(File.join(rundir, "in.osm"))
    args['hpxml_path'] = xml
    _test_schema_validation(this_dir, xml)
    results = _test_simulation(args, this_dir, rundir)
    return results
  end

  def _get_results(rundir, sim_time, workflow_time)
    sql_path = File.join(rundir, "eplusout.sql")
    sqlFile = OpenStudio::SqlFile.new(sql_path, false)

    tdws = 'TabularDataWithStrings'
    abups = 'AnnualBuildingUtilityPerformanceSummary'
    ef = 'Entire Facility'
    eubs = 'End Uses By Subcategory'
    s = 'Subcategory'

    # Obtain fueltypes
    query = "SELECT ColumnName FROM #{tdws} WHERE ReportName='#{abups}' AND ReportForString='#{ef}' AND TableName='#{eubs}' and ColumnName!='#{s}'"
    fueltypes = sqlFile.execAndReturnVectorOfString(query).get

    # Obtain units
    query = "SELECT Units FROM #{tdws} WHERE ReportName='#{abups}' AND ReportForString='#{ef}' AND TableName='#{eubs}' and ColumnName!='#{s}'"
    units = sqlFile.execAndReturnVectorOfString(query).get

    # Obtain categories
    query = "SELECT RowName FROM #{tdws} WHERE ReportName='#{abups}' AND ReportForString='#{ef}' AND TableName='#{eubs}' AND ColumnName='#{s}'"
    categories = sqlFile.execAndReturnVectorOfString(query).get
    # Fill in blanks based on previous non-blank value
    full_categories = []
    (0..categories.size - 1).each do |i|
      full_categories << categories[i]
      next if full_categories[i].size > 0

      full_categories[i] = full_categories[i - 1]
    end
    full_categories = full_categories * fueltypes.uniq.size # Expand to size of fueltypes

    # Obtain subcategories
    query = "SELECT Value FROM #{tdws} WHERE ReportName='#{abups}' AND ReportForString='#{ef}' AND TableName='#{eubs}' AND ColumnName='#{s}'"
    subcategories = sqlFile.execAndReturnVectorOfString(query).get
    subcategories = subcategories * fueltypes.uniq.size # Expand to size of fueltypes

    # Obtain starting position of results
    query = "SELECT MIN(TabularDataIndex) FROM #{tdws} WHERE ReportName='#{abups}' AND ReportForString='#{ef}' AND TableName='#{eubs}' AND ColumnName='#{fueltypes[0]}'"
    starting_index = sqlFile.execAndReturnFirstInt(query).get

    # TabularDataWithStrings table is positional, so we access results by position.
    results = {}
    fueltypes.zip(full_categories, subcategories, units).each_with_index do |(fueltype, category, subcategory, fuel_units), index|
      query = "SELECT Value FROM #{tdws} WHERE ReportName='#{abups}' AND ReportForString='#{ef}' AND TableName='#{eubs}' AND TabularDataIndex='#{starting_index + index}'"
      val = sqlFile.execAndReturnFirstDouble(query).get
      next if val == 0

      results[[fueltype, category, subcategory, fuel_units]] = val
    end

    # Disaggregate any crankcase and defrost energy from results (for DSE tests)
    query = "SELECT SUM(Value)/1000000000 FROM ReportData WHERE ReportDataDictionaryIndex IN (SELECT ReportDataDictionaryIndex FROM ReportDataDictionary WHERE Name='Cooling Coil Crankcase Heater Electric Energy')"
    sql_value = sqlFile.execAndReturnFirstDouble(query)
    if sql_value.is_initialized
      cooling_crankcase = sql_value.get
      if cooling_crankcase > 0
        results[["Electricity", "Cooling", "General", "GJ"]] -= cooling_crankcase
        results[["Electricity", "Cooling", "Crankcase", "GJ"]] = cooling_crankcase
      end
    end
    query = "SELECT SUM(Value)/1000000000 FROM ReportData WHERE ReportDataDictionaryIndex IN (SELECT ReportDataDictionaryIndex FROM ReportDataDictionary WHERE Name='Heating Coil Crankcase Heater Electric Energy')"
    sql_value = sqlFile.execAndReturnFirstDouble(query)
    if sql_value.is_initialized
      heating_crankcase = sql_value.get
      if heating_crankcase > 0
        results[["Electricity", "Heating", "General", "GJ"]] -= heating_crankcase
        results[["Electricity", "Heating", "Crankcase", "GJ"]] = heating_crankcase
      end
    end
    query = "SELECT SUM(Value)/1000000000 FROM ReportData WHERE ReportDataDictionaryIndex IN (SELECT ReportDataDictionaryIndex FROM ReportDataDictionary WHERE Name='Heating Coil Defrost Electric Energy')"
    sql_value = sqlFile.execAndReturnFirstDouble(query)
    if sql_value.is_initialized
      heating_defrost = sql_value.get
      if heating_defrost > 0
        results[["Electricity", "Heating", "General", "GJ"]] -= heating_defrost
        results[["Electricity", "Heating", "Defrost", "GJ"]] = heating_defrost
      end
    end

    sqlFile.close

    results[@simulation_runtime_key] = sim_time
    results[@workflow_runtime_key] = workflow_time

    return results
  end

  def _test_simulation(args, this_dir, rundir)
    # Uses meta_measure workflow for faster simulations

    # Setup
    _rm_path(rundir)
    Dir.mkdir(rundir)

    workflow_start = Time.now
    model = OpenStudio::Model::Model.new
    runner = OpenStudio::Measure::OSRunner.new(OpenStudio::WorkflowJSON.new)

    # Add measure to workflow
    measures = {}
    measure_subdir = File.absolute_path(File.join(this_dir, "..")).split('/')[-1]
    update_args_hash(measures, measure_subdir, args)

    # Apply measure
    measures_dir = File.join(this_dir, "../../")
    success = apply_measures(measures_dir, measures, runner, model, nil, nil, true)

    # Report warnings/errors
    File.open(File.join(rundir, 'run.log'), 'w') do |f|
      runner.result.stepWarnings.each do |s|
        f << "Warning: #{s}\n"
      end
      runner.result.stepErrors.each do |s|
        f << "Error: #{s}\n"
      end
    end

    assert(success)

    # Add output variables for crankcase and defrost energy (for DSE tests)
    vars = ["Cooling Coil Crankcase Heater Electric Energy",
            "Heating Coil Crankcase Heater Electric Energy",
            "Heating Coil Defrost Electric Energy"]
    vars.each do |var|
      output_var = OpenStudio::Model::OutputVariable.new(var, model)
      output_var.setReportingFrequency('runperiod')
      output_var.setKeyValue('*')
    end

    # Add output variable for CFIS fan power
    output_var = OpenStudio::Model::OutputVariable.new("CFIS_fan_power", model)
    output_var.setReportingFrequency('runperiod')
    output_var.setKeyValue('EMS')

    # Write model to IDF
    forward_translator = OpenStudio::EnergyPlus::ForwardTranslator.new
    model_idf = forward_translator.translateModel(model)
    File.open(File.join(rundir, "in.idf"), 'w') { |f| f << model_idf.to_s }

    # Run EnergyPlus
    ep_path = File.absolute_path(File.join(OpenStudio.getOpenStudioCLI.to_s, '..', '..', 'EnergyPlus', 'energyplus'))
    command = "cd #{rundir} && #{ep_path} -w in.epw in.idf > stdout-energyplus"
    simulation_start = Time.now
    system(command, :err => File::NULL)
    sim_time = (Time.now - simulation_start).round(1)
    workflow_time = (Time.now - workflow_start).round(1)
    puts "Completed #{File.basename(args['hpxml_path'])} simulation in #{sim_time}, workflow in #{workflow_time}s."

    results = _get_results(rundir, sim_time, workflow_time)

    # Verify simulation outputs
    _verify_simulation_outputs(rundir, args['hpxml_path'], results)

    return results
  end

  def _verify_simulation_outputs(rundir, hpxml_path, results)
    sql_path = File.join(rundir, "eplusout.sql")
    assert(File.exists? sql_path)

    sqlFile = OpenStudio::SqlFile.new(sql_path, false)
    hpxml_doc = REXML::Document.new(File.read(hpxml_path))

    bldg_details = hpxml_doc.elements['/HPXML/Building/BuildingDetails']

    # Conditioned Floor Area
    if XMLHelper.has_element(bldg_details, "Systems/HVAC") # EnergyPlus will only report conditioned floor area if there is an HVAC system
      hpxml_value = Float(XMLHelper.get_value(bldg_details, 'BuildingSummary/BuildingConstruction/ConditionedFloorArea'))
      query = "SELECT Value FROM TabularDataWithStrings WHERE ReportName='InputVerificationandResultsSummary' AND ReportForString='Entire Facility' AND TableName='Zone Summary' AND RowName='Conditioned Total' AND ColumnName='Area' AND Units='m2'"
      sql_value = UnitConversions.convert(sqlFile.execAndReturnFirstDouble(query).get, 'm^2', 'ft^2')
      assert_in_epsilon(hpxml_value, sql_value, 0.01)
    end

    # Enclosure Roofs
    bldg_details.elements.each('Enclosure/AtticAndRoof/Attics/Attic/Roofs/Roof') do |roof|
      roof_id = roof.elements["SystemIdentifier"].attributes["id"].upcase

      # R-value
      hpxml_value = Float(XMLHelper.get_value(roof, 'Insulation/AssemblyEffectiveRValue'))
      query = "SELECT Value FROM TabularDataWithStrings WHERE ReportName='EnvelopeSummary' AND ReportForString='Entire Facility' AND TableName='Opaque Exterior' AND RowName='#{roof_id}' AND ColumnName='U-Factor with Film' AND Units='W/m2-K'"
      sql_value = 1.0 / UnitConversions.convert(sqlFile.execAndReturnFirstDouble(query).get, 'W/(m^2*K)', 'Btu/(hr*ft^2*F)')
      assert_in_epsilon(hpxml_value, sql_value, 0.07) # TODO: Higher due to outside air film?

      # Net area
      hpxml_value = Float(XMLHelper.get_value(roof, 'Area'))
      bldg_details.elements.each('Enclosure/Skylights/Skylight') do |subsurface|
        next if subsurface.elements["AttachedToRoof"].attributes["idref"].upcase != roof_id

        hpxml_value -= Float(XMLHelper.get_value(subsurface, 'Area'))
      end
      query = "SELECT Value FROM TabularDataWithStrings WHERE ReportName='EnvelopeSummary' AND ReportForString='Entire Facility' AND TableName='Opaque Exterior' AND RowName='#{roof_id}' AND ColumnName='Net Area' AND Units='m2'"
      sql_value = UnitConversions.convert(sqlFile.execAndReturnFirstDouble(query).get, 'm^2', 'ft^2')
      assert_in_epsilon(hpxml_value, sql_value, 0.01)

      # Solar absorptance
      hpxml_value = Float(XMLHelper.get_value(roof, 'SolarAbsorptance'))
      query = "SELECT Value FROM TabularDataWithStrings WHERE ReportName='EnvelopeSummary' AND ReportForString='Entire Facility' AND TableName='Opaque Exterior' AND RowName='#{roof_id}' AND ColumnName='Reflectance'"
      sql_value = 1.0 - sqlFile.execAndReturnFirstDouble(query).get
      assert_in_epsilon(hpxml_value, sql_value, 0.01)

      # Tilt
      hpxml_value = UnitConversions.convert(Math.atan(Float(XMLHelper.get_value(roof, "Pitch")) / 12.0), "rad", "deg")
      query = "SELECT Value FROM TabularDataWithStrings WHERE ReportName='EnvelopeSummary' AND ReportForString='Entire Facility' AND TableName='Opaque Exterior' AND RowName='#{roof_id}' AND ColumnName='Tilt' AND Units='deg'"
      sql_value = sqlFile.execAndReturnFirstDouble(query).get
      assert_in_epsilon(hpxml_value, sql_value, 0.01)
    end

    # Enclosure Foundation Slabs
    bldg_details.elements.each('Enclosure/Foundations/Foundation/Slab') do |slab|
      slab_id = slab.elements["SystemIdentifier"].attributes["id"].upcase

      # Area
      hpxml_value = Float(XMLHelper.get_value(slab, 'Area'))
      query = "SELECT Value FROM TabularDataWithStrings WHERE ReportName='EnvelopeSummary' AND ReportForString='Entire Facility' AND TableName='Opaque Exterior' AND RowName='#{slab_id}' AND ColumnName='Gross Area' AND Units='m2'"
      sql_value = UnitConversions.convert(sqlFile.execAndReturnFirstDouble(query).get, 'm^2', 'ft^2')
      assert_in_epsilon(hpxml_value, sql_value, 0.01)

      # Tilt
      query = "SELECT Value FROM TabularDataWithStrings WHERE ReportName='EnvelopeSummary' AND ReportForString='Entire Facility' AND TableName='Opaque Exterior' AND RowName='#{slab_id}' AND ColumnName='Tilt' AND Units='deg'"
      sql_value = sqlFile.execAndReturnFirstDouble(query).get
      assert_in_epsilon(180.0, sql_value, 0.01)
    end

    # Enclosure Walls
    bldg_details.elements.each('Enclosure/Walls/Wall[extension[ExteriorAdjacentTo="ambient"]] | Enclosure/AtticAndRoof/Attics/Attic/Walls/Wall[extension[ExteriorAdjacentTo="ambient"]]') do |wall|
      wall_id = wall.elements["SystemIdentifier"].attributes["id"].upcase

      # R-value
      hpxml_value = Float(XMLHelper.get_value(wall, 'Insulation/AssemblyEffectiveRValue'))
      query = "SELECT Value FROM TabularDataWithStrings WHERE ReportName='EnvelopeSummary' AND ReportForString='Entire Facility' AND TableName='Opaque Exterior' AND RowName='#{wall_id}' AND ColumnName='U-Factor with Film' AND Units='W/m2-K'"
      sql_value = 1.0 / UnitConversions.convert(sqlFile.execAndReturnFirstDouble(query).get, 'W/(m^2*K)', 'Btu/(hr*ft^2*F)')
      assert_in_epsilon(hpxml_value, sql_value, 0.03)

      # Net area
      hpxml_value = Float(XMLHelper.get_value(wall, 'Area'))
      bldg_details.elements.each('Enclosure/Windows/Window | Enclosure/Doors/Door') do |subsurface|
        next if subsurface.elements["AttachedToWall"].attributes["idref"].upcase != wall_id

        hpxml_value -= Float(XMLHelper.get_value(subsurface, 'Area'))
      end
      query = "SELECT Value FROM TabularDataWithStrings WHERE ReportName='EnvelopeSummary' AND ReportForString='Entire Facility' AND TableName='Opaque Exterior' AND RowName='#{wall_id}' AND ColumnName='Net Area' AND Units='m2'"
      sql_value = UnitConversions.convert(sqlFile.execAndReturnFirstDouble(query).get, 'm^2', 'ft^2')
      assert_in_epsilon(hpxml_value, sql_value, 0.01)

      # Solar absorptance
      hpxml_value = Float(XMLHelper.get_value(wall, 'SolarAbsorptance'))
      query = "SELECT Value FROM TabularDataWithStrings WHERE ReportName='EnvelopeSummary' AND ReportForString='Entire Facility' AND TableName='Opaque Exterior' AND RowName='#{wall_id}' AND ColumnName='Reflectance'"
      sql_value = 1.0 - sqlFile.execAndReturnFirstDouble(query).get
      assert_in_epsilon(hpxml_value, sql_value, 0.01)

      # Tilt
      query = "SELECT Value FROM TabularDataWithStrings WHERE ReportName='EnvelopeSummary' AND ReportForString='Entire Facility' AND TableName='Opaque Exterior' AND RowName='#{wall_id}' AND ColumnName='Tilt' AND Units='deg'"
      sql_value = sqlFile.execAndReturnFirstDouble(query).get
      assert_in_epsilon(90.0, sql_value, 0.01)
    end

    # Enclosure Windows/Skylights
    bldg_details.elements.each('Enclosure/Windows/Window | Enclosure/Skylights/Skylight') do |subsurface|
      subsurface_id = subsurface.elements["SystemIdentifier"].attributes["id"].upcase

      # Area
      hpxml_value = Float(XMLHelper.get_value(subsurface, 'Area'))
      query = "SELECT Value FROM TabularDataWithStrings WHERE ReportName='EnvelopeSummary' AND ReportForString='Entire Facility' AND TableName='Exterior Fenestration' AND RowName='#{subsurface_id}' AND ColumnName='Area of Multiplied Openings' AND Units='m2'"
      sql_value = UnitConversions.convert(sqlFile.execAndReturnFirstDouble(query).get, 'm^2', 'ft^2')
      assert_in_epsilon(hpxml_value, sql_value, 0.01)

      # U-Factor
      hpxml_value = Float(XMLHelper.get_value(subsurface, 'UFactor'))
      query = "SELECT Value FROM TabularDataWithStrings WHERE ReportName='EnvelopeSummary' AND ReportForString='Entire Facility' AND TableName='Exterior Fenestration' AND RowName='#{subsurface_id}' AND ColumnName='Glass U-Factor' AND Units='W/m2-K'"
      sql_value = UnitConversions.convert(sqlFile.execAndReturnFirstDouble(query).get, 'W/(m^2*K)', 'Btu/(hr*ft^2*F)')
      assert_in_epsilon(hpxml_value, sql_value, 0.01)

      # SHGC
      # TODO: Affected by interior shading

      # Azimuth
      hpxml_value = Float(XMLHelper.get_value(subsurface, 'Azimuth'))
      query = "SELECT Value FROM TabularDataWithStrings WHERE ReportName='EnvelopeSummary' AND ReportForString='Entire Facility' AND TableName='Exterior Fenestration' AND RowName='#{subsurface_id}' AND ColumnName='Azimuth' AND Units='deg'"
      sql_value = sqlFile.execAndReturnFirstDouble(query).get
      assert_in_epsilon(hpxml_value, sql_value, 0.01)

      # Tilt
      if XMLHelper.has_element(subsurface, "AttachedToWall")
        query = "SELECT Value FROM TabularDataWithStrings WHERE ReportName='EnvelopeSummary' AND ReportForString='Entire Facility' AND TableName='Exterior Fenestration' AND RowName='#{subsurface_id}' AND ColumnName='Tilt' AND Units='deg'"
        sql_value = sqlFile.execAndReturnFirstDouble(query).get
        assert_in_epsilon(90.0, sql_value, 0.01)
      elsif XMLHelper.has_element(subsurface, "AttachedToRoof")
        hpxml_value = nil
        bldg_details.elements.each('Enclosure/AtticAndRoof/Attics/Attic/Roofs/Roof') do |roof|
          next if roof.elements["SystemIdentifier"].attributes["id"] != subsurface.elements["AttachedToRoof"].attributes["idref"]

          hpxml_value = UnitConversions.convert(Math.atan(Float(XMLHelper.get_value(roof, "Pitch")) / 12.0), "rad", "deg")
        end
        query = "SELECT Value FROM TabularDataWithStrings WHERE ReportName='EnvelopeSummary' AND ReportForString='Entire Facility' AND TableName='Exterior Fenestration' AND RowName='#{subsurface_id}' AND ColumnName='Tilt' AND Units='deg'"
        sql_value = sqlFile.execAndReturnFirstDouble(query).get
        assert_in_epsilon(hpxml_value, sql_value, 0.01)
      else
        flunk "Subsurface '#{subsurface_id}' should have either AttachedToWall or AttachedToRoof element."
      end
    end

    # Enclosure Doors
    bldg_details.elements.each('Enclosure/Doors/Door') do |door|
      door_id = door.elements["SystemIdentifier"].attributes["id"].upcase

      # Area
      hpxml_value = Float(XMLHelper.get_value(door, 'Area'))
      query = "SELECT Value FROM TabularDataWithStrings WHERE ReportName='EnvelopeSummary' AND ReportForString='Entire Facility' AND TableName='Exterior Door' AND RowName='#{door_id}' AND ColumnName='Gross Area' AND Units='m2'"
      sql_value = UnitConversions.convert(sqlFile.execAndReturnFirstDouble(query).get, 'm^2', 'ft^2')
      assert_in_epsilon(hpxml_value, sql_value, 0.01)

      # R-Value
      hpxml_value = Float(XMLHelper.get_value(door, 'RValue'))
      query = "SELECT Value FROM TabularDataWithStrings WHERE ReportName='EnvelopeSummary' AND ReportForString='Entire Facility' AND TableName='Exterior Door' AND RowName='#{door_id}' AND ColumnName='U-Factor with Film' AND Units='W/m2-K'"
      sql_value = 1.0 / UnitConversions.convert(sqlFile.execAndReturnFirstDouble(query).get, 'W/(m^2*K)', 'Btu/(hr*ft^2*F)')
      assert_in_epsilon(hpxml_value, sql_value, 0.01)
    end

<<<<<<< HEAD
    # Heating Systems
    num_htg_sys = bldg_details.elements['count(Systems/HVAC/HVACPlant/HeatingSystem)']
    bldg_details.elements.each('Systems/HVAC/HVACPlant/HeatingSystem') do |htg_sys|
      htg_sys_id = htg_sys.elements["SystemIdentifier"].attributes["id"].upcase
      htg_sys_type = XMLHelper.get_child_name(htg_sys, 'HeatingSystemType')
      htg_sys_fuel = to_beopt_fuel(XMLHelper.get_value(htg_sys, 'HeatingSystemFuel'))
      htg_dse = XMLHelper.get_value(bldg_details, 'Systems/HVAC/HVACDistribution/AnnualHeatingDistributionSystemEfficiency')
      if htg_dse.nil?
        htg_dse = 1.0
      else
        htg_dse = Float(htg_dse)
      end

      # Electric Auxiliary Energy
      # FIXME: For now, skip if multiple equipment
      if num_htg_sys == 1 and ['Furnace', 'Boiler', 'WallFurnace', 'Stove'].include? htg_sys_type and htg_sys_fuel != Constants.FuelTypeElectric
        if XMLHelper.has_element(htg_sys, 'ElectricAuxiliaryEnergy')
          hpxml_value = Float(XMLHelper.get_value(htg_sys, 'ElectricAuxiliaryEnergy')) / (2.08 * htg_dse)
        else
          furnace_capacity_kbtuh = nil
          if htg_sys_type == 'Furnace'
            query = "SELECT Value FROM TabularDataWithStrings WHERE ReportName='EquipmentSummary' AND ReportForString='Entire Facility' AND TableName='Heating Coils' AND RowName LIKE '%#{Constants.ObjectNameFurnace.upcase}%' AND ColumnName='Nominal Total Capacity' AND Units='W'"
            furnace_capacity_kbtuh = UnitConversions.convert(sqlFile.execAndReturnFirstDouble(query).get, 'W', 'kBtu/hr')
          end
          hpxml_value = HVAC.get_default_eae(htg_sys_type == 'Boiler', htg_sys_type == 'Furnace', htg_sys_fuel, 1.0, furnace_capacity_kbtuh) / (2.08 * htg_dse)
        end

        if htg_sys_type == 'Boiler'
          query = "SELECT Value FROM TabularDataWithStrings WHERE ReportName='EquipmentSummary' AND ReportForString='Entire Facility' AND TableName='Pumps' AND RowName LIKE '%#{Constants.ObjectNameBoiler.upcase}%' AND ColumnName='Electric Power' AND Units='W'"
          sql_value = sqlFile.execAndReturnFirstDouble(query).get
        elsif htg_sys_type == 'Furnace'
          # Ratio fan power based on heating airflow rate divided by fan airflow rate since the
          # fan be sized based on cooling.
          query = "SELECT Value FROM TabularDataWithStrings WHERE ReportName='EquipmentSummary' AND ReportForString='Entire Facility' AND TableName='Fans' AND RowName LIKE '%#{Constants.ObjectNameFurnace.upcase}%' AND ColumnName='Rated Electric Power' AND Units='W'"
          query_fan_airflow = "SELECT Value FROM TabularDataWithStrings WHERE ReportName='ComponentSizingSummary' AND ReportForString='Entire Facility' AND TableName='Fan:OnOff' AND RowName LIKE '%#{Constants.ObjectNameFurnace.upcase}%' AND ColumnName='User-Specified Maximum Flow Rate' AND Units='m3/s'"
          query_htg_airflow = "SELECT Value FROM TabularDataWithStrings WHERE ReportName='ComponentSizingSummary' AND ReportForString='Entire Facility' AND TableName='AirLoopHVAC:UnitarySystem' AND RowName LIKE '%#{Constants.ObjectNameFurnace.upcase}%' AND ColumnName='User-Specified Heating Supply Air Flow Rate' AND Units='m3/s'"
          sql_value = sqlFile.execAndReturnFirstDouble(query).get
          sql_value_fan_airflow = sqlFile.execAndReturnFirstDouble(query_fan_airflow).get
          sql_value_htg_airflow = sqlFile.execAndReturnFirstDouble(query_htg_airflow).get
          sql_value *= sql_value_htg_airflow / sql_value_fan_airflow
        elsif htg_sys_type == 'Stove' or htg_sys_type == 'WallFurnace'
          query = "SELECT Value FROM TabularDataWithStrings WHERE ReportName='EquipmentSummary' AND ReportForString='Entire Facility' AND TableName='Fans' AND RowName LIKE '%#{Constants.ObjectNameUnitHeater.upcase}%' AND ColumnName='Rated Electric Power' AND Units='W'"
          sql_value = sqlFile.execAndReturnFirstDouble(query).get
        else
          flunk "Unexpected heating system type '#{htg_sys_type}'."
        end
        assert_in_epsilon(hpxml_value, sql_value, 0.01)

        if htg_sys_type == 'Furnace'
          # Also check supply fan of cooling system as needed
          htg_dist = htg_sys.elements['DistributionSystem']
          bldg_details.elements.each('Systems/HVAC/HVACPlant/CoolingSystem') do |clg_sys|
            clg_dist = clg_sys.elements['DistributionSystem']
            next if htg_dist.nil? or clg_dist.nil?
            next if clg_dist.attributes['idref'] != htg_dist.attributes['idref']

            clg_sys_type = XMLHelper.get_value(clg_sys, 'CoolingSystemType')
            if clg_sys_type == 'central air conditioning'
              query_w = "SELECT Value FROM TabularDataWithStrings WHERE ReportName='EquipmentSummary' AND ReportForString='Entire Facility' AND TableName='Fans' AND RowName LIKE '%#{Constants.ObjectNameCentralAirConditioner.upcase}%' AND ColumnName='Rated Electric Power' AND Units='W'"
              sql_value_w = sqlFile.execAndReturnFirstDouble(query_w).get
              sql_value = sql_value_w * sql_value_htg_airflow / sql_value_fan_airflow
              assert_in_epsilon(hpxml_value, sql_value, 0.01)
            else
              flunk "Unexpected cooling system type: #{clg_sys_type}."
            end
          end
        end
      end
    end

    # Cooling Systems
    num_clg_sys = bldg_details.elements['count(Systems/HVAC/HVACPlant/CoolingSystem)']

    # Heat Pumps
    num_hp = bldg_details.elements['count(Systems/HVAC/HVACPlant/HeatPump)']

    # HVAC fan power
    if bldg_details.elements['count(Systems/HVAC/HVACDistribution/DistributionSystemType/AirDistribution)'] == 1
      
      htg_fan_w_per_cfm = nil
      if bldg_details.elements['count(Systems/HVAC/HVACPlant/HeatingSystem | Systems/HVAC/HVACPlant/HeatPump)'] == 1
        bldg_details.elements.each('Systems/HVAC/HVACPlant/HeatingSystem | Systems/HVAC/HVACPlant/HeatPump') do |htg_sys|
          next unless XMLHelper.has_element(htg_sys, "DistributionSystem")

          query = "SELECT Value FROM TabularDataWithStrings WHERE ReportName='EquipmentSummary' AND ReportForString='Entire Facility' AND TableName='Fans' AND RowName LIKE '%HTG SUPPLY FAN%' AND ColumnName='Rated Power Per Max Air Flow Rate' AND Units='W-s/m3'"
          htg_fan_w_per_cfm = sqlFile.execAndReturnFirstDouble(query).get / UnitConversions.convert(1.0, "m^3/s", "cfm")
        end
      end
      
      clg_fan_w_per_cfm = nil
      if bldg_details.elements['count(Systems/HVAC/HVACPlant/CoolingSystem | Systems/HVAC/HVACPlant/HeatPump)'] == 1
        bldg_details.elements.each('Systems/HVAC/HVACPlant/CoolingSystem | Systems/HVAC/HVACPlant/HeatPump') do |clg_sys|
          next unless XMLHelper.has_element(clg_sys, "DistributionSystem")

          query = "SELECT Value FROM TabularDataWithStrings WHERE ReportName='EquipmentSummary' AND ReportForString='Entire Facility' AND TableName='Fans' AND RowName LIKE '%CLG SUPPLY FAN%' AND ColumnName='Rated Power Per Max Air Flow Rate' AND Units='W-s/m3'"
          clg_fan_w_per_cfm = sqlFile.execAndReturnFirstDouble(query).get / UnitConversions.convert(1.0, "m^3/s", "cfm")
        end
      end
      
      if not htg_fan_w_per_cfm.nil? and not clg_fan_w_per_cfm.nil?
        # Ensure associated heating & cooling systems have same fan power
        assert_equal(htg_fan_w_per_cfm, clg_fan_w_per_cfm)
      end
      
      # CFIS fan power
      cfis_fan_w_per_airflow = nil
      if XMLHelper.get_value(bldg_details, "Systems/MechanicalVentilation/VentilationFans/VentilationFan[UsedForWholeBuildingVentilation='true']/FanType") == "central fan integrated supply"
        query = "SELECT Value FROM ReportData WHERE ReportDataDictionaryIndex IN (SELECT ReportDataDictionaryIndex FROM ReportDataDictionary WHERE Name='CFIS_fan_power')"
        cfis_fan_w_per_cfm = sqlFile.execAndReturnFirstDouble(query).get
        # Ensure CFIS fan power equals heating/cooling fan power
        if not htg_fan_w_per_cfm.nil?
          assert_in_delta(htg_fan_w_per_cfm, cfis_fan_w_per_cfm, 0.001)
        else
          assert_in_delta(clg_fan_w_per_cfm, cfis_fan_w_per_cfm, 0.001)
        end
      end
      
=======
    # Mechanical Ventilation
    mv = bldg_details.elements["Systems/MechanicalVentilation/VentilationFans/VentilationFan[UsedForWholeBuildingVentilation='true']"]
    if not mv.nil?
      found_mv_energy = false
      results.keys.each do |k|
        next if k[0] != 'Electricity' or k[1] != 'Interior Equipment' or k[2] != Constants.EndUseMechVentFan

        found_mv_energy = true
        if XMLHelper.has_element(mv, "AttachedToHVACDistributionSystem")
          # CFIS, check for positive mech vent energy
          assert_operator(results[k], :>, 0)
        else
          # Supply, exhaust, ERV, HRV, etc., check for appropriate mech vent energy
          fan_w = Float(XMLHelper.get_value(mv, "FanPower"))
          hrs_per_day = Float(XMLHelper.get_value(mv, "HoursInOperation"))
          fan_kwhs = UnitConversions.convert(fan_w * hrs_per_day * 365.0, 'Wh', 'GJ')
          assert_in_delta(fan_kwhs, results[k], 0.1)
        end
      end
      if not found_mv_energy
        flunk "Could not find mechanical ventilation energy for #{hpxml_path}."
      end
>>>>>>> f79d4c88
    end

    sqlFile.close
  end

  def _write_summary_results(results_dir, results)
    Dir.mkdir(results_dir)
    csv_out = File.join(results_dir, 'results.csv')

    # Get all keys across simulations for output columns
    output_keys = []
    results.each do |xml, xml_results|
      xml_results.keys.each do |key|
        next if not key.is_a? Array
        next if output_keys.include? key

        output_keys << key
      end
    end
    output_keys.sort!

    # Append runtimes at the end
    output_keys << @simulation_runtime_key
    output_keys << @workflow_runtime_key

    column_headers = ['HPXML']
    output_keys.each do |key|
      if key.is_a? Array
        column_headers << "#{key[0]}: #{key[1]}: #{key[2]} [#{key[3]}]"
      else
        column_headers << key
      end
    end

    require 'csv'
    CSV.open(csv_out, 'w') do |csv|
      csv << column_headers
      results.sort.each do |xml, xml_results|
        csv_row = [xml]
        output_keys.each do |key|
          if xml_results[key].nil?
            csv_row << 0
          else
            csv_row << xml_results[key]
          end
        end
        csv << csv_row
      end
    end

    puts "Wrote results to #{csv_out}."
  end

  def _test_schema_validation(this_dir, xml)
    # TODO: Remove this when schema validation is included with CLI calls
    schemas_dir = File.absolute_path(File.join(this_dir, "..", "hpxml_schemas"))
    hpxml_doc = REXML::Document.new(File.read(xml))
    errors = XMLHelper.validate(hpxml_doc.to_s, File.join(schemas_dir, "HPXML.xsd"), nil)
    if errors.size > 0
      puts "#{xml}: #{errors.to_s}"
    end
    assert_equal(0, errors.size)
  end

  def _test_dse(xmls, dse_dir, all_results)
    # Compare 0.8 DSE heating/cooling results to 1.0 DSE results.
    xmls.sort.each do |xml|
      next if not xml.include? dse_dir
      next if not xml.include? "-dse-0.8"

      xml_dse80 = File.absolute_path(xml)
      xml_dse100 = xml_dse80.gsub("-dse-0.8", "-dse-1.0")

      results_dse80 = all_results[xml_dse80]
      results_dse100 = all_results[xml_dse100]

      # Compare results
      puts "\nResults for #{File.basename(xml)}:"
      results_dse80.keys.each do |k|
        next if not ["Heating", "Cooling"].include? k[1]
        next if not ["General"].include? k[2] # Exclude crankcase/defrost

        result_dse80 = results_dse80[k].to_f
        result_dse100 = results_dse100[k].to_f
        next if result_dse80 == 0.0 and result_dse100 == 0.0

        dse_actual = result_dse100 / result_dse80
        dse_expect = 0.8
        if File.basename(xml) == "valid-hvac-furnace-gas-room-ac-dse-0.8.xml" and k[1] == "Cooling"
          dse_expect = 1.0 # TODO: Generalize this
        end
        puts "dse: #{dse_actual.round(2)} #{k}"
        assert_in_epsilon(dse_expect, dse_actual, 0.025)
      end
      puts "\n"
    end
  end

<<<<<<< HEAD
  def _test_cfis(xmls, cfis_dir, all_results)
    # Verify non-zero mechanical ventilation energy.
    xmls.sort.each do |xml|
      next if not xml.include? cfis_dir

      xml_cfis = File.absolute_path(xml)
      results_cfis = all_results[xml_cfis]

      # Verify results
      puts "\nResults for #{File.basename(xml)}:"
      found_mv = false
      results_cfis.keys.each do |k|
        next if k[0] != 'Electricity' or k[2] != Constants.EndUseMechVentFan

        found_mv = true
        puts "CFIS: #{results_cfis[k].round(2)} #{k}"
        assert_operator(results_cfis[k], :>, 0)
      end
      assert(found_mv)
    end
  end

  def _test_multiple_hvac(xmls, multiple_hvac_dir, all_results)
    # Compare end use results for three of an HVAC system to results for one HVAC system.
    xmls.sort.each do |xml|
      next if not xml.include? multiple_hvac_dir

      xml_x3 = File.absolute_path(xml)
      xml_x1 = File.absolute_path(File.join(File.dirname(xml), "..", File.basename(xml.gsub("-x3", ""))))

      results_x3 = all_results[xml_x3]
      results_x1 = all_results[xml_x1]

      # Compare results
      puts "\nResults for #{xml}:"
      results_x3.keys.each do |k|
        next if [@simulation_runtime_key, @workflow_runtime_key].include? k

        result_x1 = results_x1[k].to_f
        result_x3 = results_x3[k].to_f
        next if result_x1 == 0.0 and result_x3 == 0.0

        puts "x1, x3: #{result_x1.round(2)}, #{result_x3.round(2)} #{k}"
        assert_in_delta(result_x1, result_x3, 0.1)
      end
      puts "\n"
    end
  end

=======
>>>>>>> f79d4c88
  def _rm_path(path)
    if Dir.exists?(path)
      FileUtils.rm_r(path)
    end
    while true
      break if not Dir.exists?(path)

      sleep(0.01)
    end
  end
end<|MERGE_RESOLUTION|>--- conflicted
+++ resolved
@@ -51,11 +51,7 @@
 
     # Cross simulation tests
     _test_dse(xmls, dse_dir, all_results)
-<<<<<<< HEAD
-    _test_cfis(xmls, cfis_dir, all_results)
     _test_multiple_hvac(xmls, multiple_hvac_dir, all_results)
-=======
->>>>>>> f79d4c88
   end
 
   def _run_xml(xml, this_dir, args)
@@ -387,7 +383,6 @@
       assert_in_epsilon(hpxml_value, sql_value, 0.01)
     end
 
-<<<<<<< HEAD
     # Heating Systems
     num_htg_sys = bldg_details.elements['count(Systems/HVAC/HVACPlant/HeatingSystem)']
     bldg_details.elements.each('Systems/HVAC/HVACPlant/HeatingSystem') do |htg_sys|
@@ -466,7 +461,7 @@
 
     # HVAC fan power
     if bldg_details.elements['count(Systems/HVAC/HVACDistribution/DistributionSystemType/AirDistribution)'] == 1
-      
+
       htg_fan_w_per_cfm = nil
       if bldg_details.elements['count(Systems/HVAC/HVACPlant/HeatingSystem | Systems/HVAC/HVACPlant/HeatPump)'] == 1
         bldg_details.elements.each('Systems/HVAC/HVACPlant/HeatingSystem | Systems/HVAC/HVACPlant/HeatPump') do |htg_sys|
@@ -476,7 +471,7 @@
           htg_fan_w_per_cfm = sqlFile.execAndReturnFirstDouble(query).get / UnitConversions.convert(1.0, "m^3/s", "cfm")
         end
       end
-      
+
       clg_fan_w_per_cfm = nil
       if bldg_details.elements['count(Systems/HVAC/HVACPlant/CoolingSystem | Systems/HVAC/HVACPlant/HeatPump)'] == 1
         bldg_details.elements.each('Systems/HVAC/HVACPlant/CoolingSystem | Systems/HVAC/HVACPlant/HeatPump') do |clg_sys|
@@ -486,12 +481,12 @@
           clg_fan_w_per_cfm = sqlFile.execAndReturnFirstDouble(query).get / UnitConversions.convert(1.0, "m^3/s", "cfm")
         end
       end
-      
+
       if not htg_fan_w_per_cfm.nil? and not clg_fan_w_per_cfm.nil?
         # Ensure associated heating & cooling systems have same fan power
         assert_equal(htg_fan_w_per_cfm, clg_fan_w_per_cfm)
       end
-      
+
       # CFIS fan power
       cfis_fan_w_per_airflow = nil
       if XMLHelper.get_value(bldg_details, "Systems/MechanicalVentilation/VentilationFans/VentilationFan[UsedForWholeBuildingVentilation='true']/FanType") == "central fan integrated supply"
@@ -504,8 +499,9 @@
           assert_in_delta(clg_fan_w_per_cfm, cfis_fan_w_per_cfm, 0.001)
         end
       end
-      
-=======
+
+    end
+
     # Mechanical Ventilation
     mv = bldg_details.elements["Systems/MechanicalVentilation/VentilationFans/VentilationFan[UsedForWholeBuildingVentilation='true']"]
     if not mv.nil?
@@ -528,7 +524,6 @@
       if not found_mv_energy
         flunk "Could not find mechanical ventilation energy for #{hpxml_path}."
       end
->>>>>>> f79d4c88
     end
 
     sqlFile.close
@@ -627,29 +622,6 @@
     end
   end
 
-<<<<<<< HEAD
-  def _test_cfis(xmls, cfis_dir, all_results)
-    # Verify non-zero mechanical ventilation energy.
-    xmls.sort.each do |xml|
-      next if not xml.include? cfis_dir
-
-      xml_cfis = File.absolute_path(xml)
-      results_cfis = all_results[xml_cfis]
-
-      # Verify results
-      puts "\nResults for #{File.basename(xml)}:"
-      found_mv = false
-      results_cfis.keys.each do |k|
-        next if k[0] != 'Electricity' or k[2] != Constants.EndUseMechVentFan
-
-        found_mv = true
-        puts "CFIS: #{results_cfis[k].round(2)} #{k}"
-        assert_operator(results_cfis[k], :>, 0)
-      end
-      assert(found_mv)
-    end
-  end
-
   def _test_multiple_hvac(xmls, multiple_hvac_dir, all_results)
     # Compare end use results for three of an HVAC system to results for one HVAC system.
     xmls.sort.each do |xml|
@@ -677,8 +649,6 @@
     end
   end
 
-=======
->>>>>>> f79d4c88
   def _rm_path(path)
     if Dir.exists?(path)
       FileUtils.rm_r(path)
