--- conflicted
+++ resolved
@@ -29,6 +29,7 @@
 
     cfis_dir = File.absolute_path(File.join(this_dir, "cfis"))
     hvac_base_dir = File.absolute_path(File.join(this_dir, "hvac_base"))
+    hvac_dse_dir = File.absolute_path(File.join(this_dir, "hvac_dse"))
     hvac_multiple_dir = File.absolute_path(File.join(this_dir, "hvac_multiple"))
     hvac_partial_dir = File.absolute_path(File.join(this_dir, "hvac_partial"))
     hvac_load_fracs_dir = File.absolute_path(File.join(this_dir, "hvac_load_fracs"))
@@ -38,6 +39,7 @@
     test_dirs = [this_dir,
                  cfis_dir,
                  hvac_base_dir,
+                 hvac_dse_dir,
                  hvac_multiple_dir,
                  hvac_partial_dir,
                  hvac_load_fracs_dir,
@@ -61,6 +63,7 @@
     _write_summary_results(results_dir, all_results)
 
     # Cross simulation tests
+    _test_dse(xmls, hvac_dse_dir, hvac_base_dir, all_results)
     _test_multiple_hvac(xmls, hvac_multiple_dir, hvac_base_dir, all_results)
     _test_multiple_water_heaters(xmls, water_heating_multiple_dir, all_results)
     _test_partial_hvac(xmls, hvac_partial_dir, hvac_base_dir, all_results)
@@ -267,9 +270,6 @@
       results[[fueltype, category, subcategory, fuel_units]] = val
     end
 
-<<<<<<< HEAD
-    # Disaggregate any crankcase and defrost energy from results
-=======
     # Move EC_adj from Interior Equipment category to Water Systems
     results.keys.each do |k|
       if k[1] == "Interior Equipment" and k[2].end_with? Constants.ObjectNameWaterHeaterAdjustment(nil)
@@ -279,7 +279,6 @@
     end
 
     # Disaggregate any crankcase and defrost energy from results (for DSE tests)
->>>>>>> 20ec1a8d
     query = "SELECT SUM(Value)/1000000000 FROM ReportData WHERE ReportDataDictionaryIndex IN (SELECT ReportDataDictionaryIndex FROM ReportDataDictionary WHERE Name='Cooling Coil Crankcase Heater Electric Energy')"
     sql_value = sqlFile.execAndReturnFirstDouble(query)
     if sql_value.is_initialized
@@ -377,7 +376,7 @@
       assert_equal(true, success)
     end
 
-    # Add output variables for crankcase and defrost energy
+    # Add output variables for crankcase and defrost energy (for DSE tests)
     vars = ["Cooling Coil Crankcase Heater Electric Energy",
             "Heating Coil Crankcase Heater Electric Energy",
             "Heating Coil Defrost Electric Energy"]
@@ -492,49 +491,29 @@
       end
     end
 
+    # Enclosure Foundation Slabs
+    bldg_details.elements.each('Enclosure/Slabs/Slab') do |slab|
+      slab_id = slab.elements["SystemIdentifier"].attributes["id"].upcase
+
+      # Exposed Area
+      hpxml_value = Float(XMLHelper.get_value(slab, 'Area'))
+      query = "SELECT Value FROM TabularDataWithStrings WHERE ReportName='EnvelopeSummary' AND ReportForString='Entire Facility' AND TableName='Opaque Exterior' AND RowName='#{slab_id}' AND ColumnName='Gross Area' AND Units='m2'"
+      sql_value = UnitConversions.convert(sqlFile.execAndReturnFirstDouble(query).get, 'm^2', 'ft^2')
+      assert_in_epsilon(hpxml_value, sql_value, 0.01)
+
+      # Tilt
+      query = "SELECT Value FROM TabularDataWithStrings WHERE ReportName='EnvelopeSummary' AND ReportForString='Entire Facility' AND TableName='Opaque Exterior' AND RowName='#{slab_id}' AND ColumnName='Tilt' AND Units='deg'"
+      sql_value = sqlFile.execAndReturnFirstDouble(query).get
+      assert_in_epsilon(180.0, sql_value, 0.01)
+    end
+
     # Enclosure Foundations
-    # Ensure Kiva instances have perimeter fraction of 1.0 as we explicitly define them to end up this way.
-    num_kiva_instances = 0
+    # Ensure Kiva instances have appropriate perimeter fraction
+    # TODO: Update for walkout basements, which use multiple Kiva instances per foundation.
     File.readlines(File.join(rundir, "eplusout.eio")).each do |eio_line|
-      if eio_line.downcase.start_with? "foundation kiva"
+      if eio_line.start_with? "Foundation Kiva"
         kiva_perim_frac = Float(eio_line.split(",")[5])
         assert_equal(1.0, kiva_perim_frac)
-        num_kiva_instances += 1
-      end
-    end
-
-    num_expected_kiva_instances = { 'base-foundation-ambient.xml' => 0,               # no foundation in contact w/ ground
-                                    'base-foundation-ambient-autosize.xml' => 0,      # no foundation in contact w/ ground
-                                    'base-foundation-multiple.xml' => 2,              # additional instance for 2nd foundation type
-                                    'base-enclosure-2stories-garage.xml' => 2,        # additional instance for garage
-                                    'base-enclosure-garage.xml' => 2,                 # additional instance for garage
-                                    'base-enclosure-garage-autosize.xml' => 2,        # additional instance for garage
-                                    'base-enclosure-adiabatic-surfaces.xml' => 2,     # additional instance for adiabatic construction
-                                    'base-foundation-walkout-basement.xml' => 4,      # 3 foundation walls plus a no-wall exposed perimeter
-                                    'base-foundation-complex.xml' => 10 }
-
-    if not num_expected_kiva_instances[File.basename(hpxml_path)].nil?
-      assert_equal(num_expected_kiva_instances[File.basename(hpxml_path)], num_kiva_instances)
-    else
-      assert_equal(1, num_kiva_instances)
-    end
-
-    # Enclosure Foundation Slabs
-    num_slabs = bldg_details.elements['count(Enclosure/Slabs/Slab)']
-    if num_slabs <= 1 and num_kiva_instances <= 1 # The slab surfaces may be combined in these situations, so skip tests
-      bldg_details.elements.each('Enclosure/Slabs/Slab') do |slab|
-        slab_id = slab.elements["SystemIdentifier"].attributes["id"].upcase
-
-        # Exposed Area
-        hpxml_value = Float(XMLHelper.get_value(slab, 'Area'))
-        query = "SELECT Value FROM TabularDataWithStrings WHERE ReportName='EnvelopeSummary' AND ReportForString='Entire Facility' AND TableName='Opaque Exterior' AND RowName='#{slab_id}' AND ColumnName='Gross Area' AND Units='m2'"
-        sql_value = UnitConversions.convert(sqlFile.execAndReturnFirstDouble(query).get, 'm^2', 'ft^2')
-        assert_in_epsilon(hpxml_value, sql_value, 0.01)
-
-        # Tilt
-        query = "SELECT Value FROM TabularDataWithStrings WHERE ReportName='EnvelopeSummary' AND ReportForString='Entire Facility' AND TableName='Opaque Exterior' AND RowName='#{slab_id}' AND ColumnName='Tilt' AND Units='deg'"
-        sql_value = sqlFile.execAndReturnFirstDouble(query).get
-        assert_in_epsilon(180.0, sql_value, 0.01)
       end
     end
 
@@ -1009,6 +988,42 @@
     end
   end
 
+  def _test_dse(xmls, hvac_dse_dir, hvac_base_dir, all_results)
+    # Compare 0.8 DSE heating/cooling results to 1.0 DSE results.
+    puts "DSE test results:"
+    xmls.sort.each do |xml|
+      next if not xml.include? hvac_dse_dir
+      next if not xml.include? "-dse-0.8"
+
+      xml_dse80 = File.absolute_path(xml)
+      xml_dse100 = xml_dse80.gsub(hvac_dse_dir, hvac_base_dir).gsub("-dse-0.8.xml", "-base.xml")
+
+      results_dse80 = all_results[xml_dse80]
+      results_dse100 = all_results[xml_dse100]
+      next if results_dse100.nil?
+
+      # Compare results
+      results_dse80.keys.each do |k|
+        next if not ["Heating", "Cooling"].include? k[1]
+        next if not ["General"].include? k[2] # Exclude crankcase/defrost
+        next if k[0] == 'Capacity'
+
+        result_dse80 = results_dse80[k].to_f
+        result_dse100 = results_dse100[k].to_f
+        next if result_dse80 == 0.0 and result_dse100 == 0.0
+
+        dse_actual = result_dse100 / result_dse80
+        dse_expect = 0.8
+        if File.basename(xml) == "base-hvac-furnace-gas-room-ac-dse-0.8.xml" and k[1] == "Cooling"
+          dse_expect = 1.0 # TODO: Generalize this
+        end
+
+        _display_result_epsilon(xml, dse_expect, dse_actual, k)
+        assert_in_epsilon(dse_expect, dse_actual, 0.05)
+      end
+    end
+  end
+
   def _test_multiple_hvac(xmls, hvac_multiple_dir, hvac_base_dir, all_results)
     # Compare end use results for three of an HVAC system to results for one HVAC system.
     puts "Multiple HVAC test results:"
@@ -1032,11 +1047,7 @@
         next if result_x1 == 0.0 and result_x3 == 0.0
 
         _display_result_epsilon(xml, result_x1, result_x3, k)
-        if result_x1 > 1.0
-          assert_in_epsilon(result_x1, result_x3, 0.12)
-        else
-          assert_in_delta(result_x1, result_x3, 0.1)
-        end
+        assert_in_epsilon(result_x1, result_x3, 0.12)
       end
     end
   end
@@ -1091,11 +1102,7 @@
         next if result_33 == 0.0 and result_100 == 0.0
 
         _display_result_epsilon(xml, result_33, result_100 / 3.0, k)
-        if result_100 > 1.0
-          assert_in_epsilon(result_33, result_100 / 3.0, 0.05)
-        else
-          assert_in_delta(result_33, result_100 / 3.0, 0.1)
-        end
+        assert_in_epsilon(result_33, result_100 / 3.0, 0.05)
       end
     end
   end
