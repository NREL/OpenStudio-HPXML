{
  "run_directory": "run",
  "measure_paths": [
    ".."
  ],
  "steps": [
    {
      "arguments": {
        "hpxml_path": "../workflow/sample_files/base.xml",
        "output_dir": "../workflow/run",
        "debug": false,
        "add_component_loads": false,
        "skip_validation": false
      },
      "measure_dir_name": "HPXMLtoOpenStudio"
    },
    {
      "arguments": {
        "output_format": "csv",
        "timeseries_frequency": "none",
        "include_timeseries_fuel_consumptions": false,
        "include_timeseries_end_use_consumptions": false,
        "include_timeseries_hot_water_uses": false,
        "include_timeseries_total_loads": false,
        "include_timeseries_component_loads": false,
        "include_timeseries_zone_temperatures": false,
        "include_timeseries_airflows": false,
        "include_timeseries_weather": false
      },
<<<<<<< HEAD
      "measure_dir_name": "SimulationOutputReport"
=======
      "measure_dir_name": "ReportSimulationOutput"
>>>>>>> 8311cefb
    },
    {
      "arguments": {
        "output_format": "csv"
      },
<<<<<<< HEAD
      "measure_dir_name": "HPXMLOutputReport"
=======
      "measure_dir_name": "ReportHPXMLOutput"
>>>>>>> 8311cefb
    }
  ],
  "run_options": {
    "fast": true,
    "skip_expand_objects": true,
    "skip_energyplus_preprocess": true
  }
}<|MERGE_RESOLUTION|>--- conflicted
+++ resolved
@@ -27,21 +27,13 @@
         "include_timeseries_airflows": false,
         "include_timeseries_weather": false
       },
-<<<<<<< HEAD
-      "measure_dir_name": "SimulationOutputReport"
-=======
       "measure_dir_name": "ReportSimulationOutput"
->>>>>>> 8311cefb
     },
     {
       "arguments": {
         "output_format": "csv"
       },
-<<<<<<< HEAD
-      "measure_dir_name": "HPXMLOutputReport"
-=======
       "measure_dir_name": "ReportHPXMLOutput"
->>>>>>> 8311cefb
     }
   ],
   "run_options": {
