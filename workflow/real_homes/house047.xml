--- conflicted
+++ resolved
@@ -117,13 +117,10 @@
             <SystemIdentifier id='Floor1'/>
             <ExteriorAdjacentTo>other housing unit</ExteriorAdjacentTo>
             <InteriorAdjacentTo>living space</InteriorAdjacentTo>
-<<<<<<< HEAD
             <FloorType>
               <WoodFrame/>
             </FloorType>
-=======
             <FloorOrCeiling>ceiling</FloorOrCeiling>
->>>>>>> b2b96fe2
             <Area>718.0</Area>
             <Insulation>
               <SystemIdentifier id='Floor1Insulation'/>
