<?xml version='1.0' encoding='UTF-8'?>
<HPXML xmlns='http://hpxmlonline.com/2019/10' xmlns:xsi='http://www.w3.org/2001/XMLSchema-instance' xsi:schemaLocation='http://hpxmlonline.com/2019/10' schemaVersion='4.0'>
  <XMLTransactionHeaderInformation>
    <XMLType>HPXML</XMLType>
    <XMLGeneratedBy>redacted</XMLGeneratedBy>
    <CreatedDateAndTime>2000-01-01T00:00:00-07:00</CreatedDateAndTime>
    <Transaction>create</Transaction>
  </XMLTransactionHeaderInformation>
  <SoftwareInfo>
    <extension>
      <OccupancyCalculationType>asset</OccupancyCalculationType>
    </extension>
  </SoftwareInfo>
  <Building>
    <BuildingID id='MyBuilding'/>
    <ProjectStatus>
      <EventType>audit</EventType>
    </ProjectStatus>
    <BuildingDetails>
      <BuildingSummary>
        <Site>
          <FuelTypesAvailable>
            <Fuel>electricity</Fuel>
          </FuelTypesAvailable>
        </Site>
        <BuildingConstruction>
          <ResidentialFacilityType>apartment unit</ResidentialFacilityType>
          <NumberofConditionedFloors>1.0</NumberofConditionedFloors>
          <NumberofConditionedFloorsAboveGrade>1.0</NumberofConditionedFloorsAboveGrade>
          <NumberofBedrooms>1</NumberofBedrooms>
          <ConditionedFloorArea>870.0</ConditionedFloorArea>
          <ConditionedBuildingVolume>7912.0</ConditionedBuildingVolume>
        </BuildingConstruction>
      </BuildingSummary>
      <ClimateandRiskZones>
        <WeatherStation>
          <SystemIdentifier id='WeatherStation'/>
          <Name>Charlotte, NC</Name>
          <extension>
            <EPWFilePath>USA_NC_Charlotte-Douglas.Intl.AP.723140_TMY3.epw</EPWFilePath>
          </extension>
        </WeatherStation>
      </ClimateandRiskZones>
      <Enclosure>
        <AirInfiltration>
          <AirInfiltrationMeasurement>
            <SystemIdentifier id='AirInfiltrationMeasurement1'/>
            <BuildingAirLeakage>
              <UnitofMeasure>ACHnatural</UnitofMeasure>
              <AirLeakage>0.5</AirLeakage>
            </BuildingAirLeakage>
            <InfiltrationVolume>7912.0</InfiltrationVolume>
          </AirInfiltrationMeasurement>
        </AirInfiltration>
        <Attics>
          <Attic>
            <SystemIdentifier id='Attic1'/>
            <AtticType>
              <Attic>
                <Vented>true</Vented>
              </Attic>
            </AtticType>
            <VentilationRate>
              <UnitofMeasure>SLA</UnitofMeasure>
              <Value>0.00333</Value>
            </VentilationRate>
          </Attic>
        </Attics>
        <Roofs>
          <Roof>
            <SystemIdentifier id='Roof1'/>
            <InteriorAdjacentTo>attic - vented</InteriorAdjacentTo>
            <Area>1087.5</Area>
            <SolarAbsorptance>0.9</SolarAbsorptance>
            <Emittance>0.9</Emittance>
            <Pitch>9.0</Pitch>
            <RadiantBarrier>false</RadiantBarrier>
            <Insulation>
              <SystemIdentifier id='Roof1Insulation'/>
              <AssemblyEffectiveRValue>1.99</AssemblyEffectiveRValue>
            </Insulation>
          </Roof>
        </Roofs>
        <Walls>
          <Wall>
            <SystemIdentifier id='Wall1'/>
            <ExteriorAdjacentTo>outside</ExteriorAdjacentTo>
            <InteriorAdjacentTo>living space</InteriorAdjacentTo>
            <WallType>
              <WoodStud/>
            </WallType>
            <Area>859.0</Area>
            <SolarAbsorptance>0.8</SolarAbsorptance>
            <Emittance>0.75</Emittance>
            <Insulation>
              <SystemIdentifier id='Wall1Insulation'/>
              <AssemblyEffectiveRValue>12.59</AssemblyEffectiveRValue>
            </Insulation>
          </Wall>
          <Wall>
            <SystemIdentifier id='Wall2'/>
            <ExteriorAdjacentTo>other housing unit</ExteriorAdjacentTo>
            <InteriorAdjacentTo>living space</InteriorAdjacentTo>
            <WallType>
              <WoodStud/>
            </WallType>
            <Area>195.5</Area>
            <SolarAbsorptance>0.8</SolarAbsorptance>
            <Emittance>0.75</Emittance>
            <Insulation>
              <SystemIdentifier id='Wall2Insulation'/>
              <AssemblyEffectiveRValue>10.89</AssemblyEffectiveRValue>
            </Insulation>
          </Wall>
          <Wall>
            <SystemIdentifier id='Wall3'/>
            <ExteriorAdjacentTo>outside</ExteriorAdjacentTo>
            <InteriorAdjacentTo>living space</InteriorAdjacentTo>
            <WallType>
              <WoodStud/>
            </WallType>
            <Area>83.0</Area>
            <SolarAbsorptance>0.8</SolarAbsorptance>
            <Emittance>0.75</Emittance>
            <Insulation>
              <SystemIdentifier id='Wall3Insulation'/>
              <AssemblyEffectiveRValue>16.26</AssemblyEffectiveRValue>
            </Insulation>
          </Wall>
          <Wall>
            <SystemIdentifier id='Wall4'/>
            <ExteriorAdjacentTo>other housing unit</ExteriorAdjacentTo>
            <InteriorAdjacentTo>living space</InteriorAdjacentTo>
            <WallType>
              <WoodStud/>
            </WallType>
            <Area>59.9</Area>
            <SolarAbsorptance>0.8</SolarAbsorptance>
            <Emittance>0.75</Emittance>
            <Insulation>
              <SystemIdentifier id='Wall4Insulation'/>
              <AssemblyEffectiveRValue>10.89</AssemblyEffectiveRValue>
            </Insulation>
          </Wall>
        </Walls>
        <Floors>
          <Floor>
            <SystemIdentifier id='Floor1'/>
            <ExteriorAdjacentTo>attic - vented</ExteriorAdjacentTo>
            <InteriorAdjacentTo>living space</InteriorAdjacentTo>
            <FloorType>
              <WoodFrame/>
            </FloorType>
            <Area>870.0</Area>
            <Insulation>
              <SystemIdentifier id='Floor1Insulation'/>
              <AssemblyEffectiveRValue>24.61</AssemblyEffectiveRValue>
            </Insulation>
          </Floor>
          <Floor>
            <SystemIdentifier id='Floor2'/>
            <ExteriorAdjacentTo>other housing unit</ExteriorAdjacentTo>
            <InteriorAdjacentTo>living space</InteriorAdjacentTo>
<<<<<<< HEAD
            <FloorType>
              <WoodFrame/>
            </FloorType>
=======
            <FloorOrCeiling>floor</FloorOrCeiling>
>>>>>>> b2b96fe2
            <Area>870.0</Area>
            <Insulation>
              <SystemIdentifier id='Floor2Insulation'/>
              <AssemblyEffectiveRValue>11.81</AssemblyEffectiveRValue>
            </Insulation>
          </Floor>
        </Floors>
        <Windows>
          <Window>
            <SystemIdentifier id='Window1'/>
            <Area>40.0</Area>
            <Azimuth>270</Azimuth>
            <UFactor>0.35</UFactor>
            <SHGC>0.3</SHGC>
            <FractionOperable>0.67</FractionOperable>
            <AttachedToWall idref='Wall1'/>
          </Window>
          <Window>
            <SystemIdentifier id='Window2'/>
            <Area>20.0</Area>
            <Azimuth>270</Azimuth>
            <UFactor>0.35</UFactor>
            <SHGC>0.3</SHGC>
            <Overhangs>
              <Depth>6.0</Depth>
              <DistanceToTopOfWindow>2.4</DistanceToTopOfWindow>
              <DistanceToBottomOfWindow>9.1</DistanceToBottomOfWindow>
            </Overhangs>
            <FractionOperable>0.67</FractionOperable>
            <AttachedToWall idref='Wall1'/>
          </Window>
          <Window>
            <SystemIdentifier id='Window3'/>
            <Area>23.3</Area>
            <Azimuth>270</Azimuth>
            <UFactor>0.35</UFactor>
            <SHGC>0.3</SHGC>
            <Overhangs>
              <Depth>6.0</Depth>
              <DistanceToTopOfWindow>2.1</DistanceToTopOfWindow>
              <DistanceToBottomOfWindow>7.1</DistanceToBottomOfWindow>
            </Overhangs>
            <FractionOperable>0.67</FractionOperable>
            <AttachedToWall idref='Wall1'/>
          </Window>
          <Window>
            <SystemIdentifier id='Window4'/>
            <Area>30.0</Area>
            <Azimuth>180</Azimuth>
            <UFactor>0.35</UFactor>
            <SHGC>0.3</SHGC>
            <FractionOperable>0.67</FractionOperable>
            <AttachedToWall idref='Wall1'/>
          </Window>
        </Windows>
        <Doors>
          <Door>
            <SystemIdentifier id='Door1'/>
            <AttachedToWall idref='Wall1'/>
            <Area>20.0</Area>
            <Azimuth>0</Azimuth>
            <RValue>5.0</RValue>
          </Door>
        </Doors>
      </Enclosure>
      <Systems>
        <HVAC>
          <HVACPlant>
            <HeatPump>
              <SystemIdentifier id='HeatPump1'/>
              <DistributionSystem idref='HVACDistribution1'/>
              <IsSharedSystem>false</IsSharedSystem>
              <HeatPumpType>air-to-air</HeatPumpType>
              <HeatPumpFuel>electricity</HeatPumpFuel>
              <HeatingCapacity>18000.0</HeatingCapacity>
              <CoolingCapacity>18000.0</CoolingCapacity>
              <BackupType>integrated</BackupType>
              <BackupSystemFuel>electricity</BackupSystemFuel>
              <BackupAnnualHeatingEfficiency>
                <Units>Percent</Units>
                <Value>1.0</Value>
              </BackupAnnualHeatingEfficiency>
              <BackupHeatingCapacity>17065.0</BackupHeatingCapacity>
              <FractionHeatLoadServed>1.0</FractionHeatLoadServed>
              <FractionCoolLoadServed>1.0</FractionCoolLoadServed>
              <AnnualCoolingEfficiency>
                <Units>SEER</Units>
                <Value>14.0</Value>
              </AnnualCoolingEfficiency>
              <AnnualHeatingEfficiency>
                <Units>HSPF</Units>
                <Value>8.2</Value>
              </AnnualHeatingEfficiency>
            </HeatPump>
          </HVACPlant>
          <HVACControl>
            <SystemIdentifier id='HVACControl1'/>
            <ControlType>programmable thermostat</ControlType>
            <SetpointTempHeatingSeason>70.0</SetpointTempHeatingSeason>
            <SetpointTempCoolingSeason>74.0</SetpointTempCoolingSeason>
          </HVACControl>
          <HVACDistribution>
            <SystemIdentifier id='HVACDistribution1'/>
            <DistributionSystemType>
              <AirDistribution>
                <AirDistributionType>regular velocity</AirDistributionType>
                <DuctLeakageMeasurement>
                  <DuctType>supply</DuctType>
                  <DuctLeakage>
                    <Units>CFM25</Units>
                    <Value>13.92</Value>
                    <TotalOrToOutside>to outside</TotalOrToOutside>
                  </DuctLeakage>
                </DuctLeakageMeasurement>
                <DuctLeakageMeasurement>
                  <DuctType>return</DuctType>
                  <DuctLeakage>
                    <Units>CFM25</Units>
                    <Value>20.88</Value>
                    <TotalOrToOutside>to outside</TotalOrToOutside>
                  </DuctLeakage>
                </DuctLeakageMeasurement>
                <Ducts>
                  <SystemIdentifier id='Duct1'/>
                  <DuctType>supply</DuctType>
                  <DuctInsulationRValue>8.0</DuctInsulationRValue>
                  <DuctLocation>attic - vented</DuctLocation>
                  <DuctSurfaceArea>234.9</DuctSurfaceArea>
                </Ducts>
                <Ducts>
                  <SystemIdentifier id='Duct2'/>
                  <DuctType>return</DuctType>
                  <DuctInsulationRValue>6.1</DuctInsulationRValue>
                  <DuctLocation>attic - vented</DuctLocation>
                  <DuctSurfaceArea>43.5</DuctSurfaceArea>
                </Ducts>
              </AirDistribution>
            </DistributionSystemType>
            <ConditionedFloorAreaServed>870.0</ConditionedFloorAreaServed>
          </HVACDistribution>
        </HVAC>
        <WaterHeating>
          <WaterHeatingSystem>
            <SystemIdentifier id='WaterHeatingSystem1'/>
            <FuelType>electricity</FuelType>
            <WaterHeaterType>storage water heater</WaterHeaterType>
            <Location>living space</Location>
            <IsSharedSystem>false</IsSharedSystem>
            <TankVolume>40.0</TankVolume>
            <FractionDHWLoadServed>1.0</FractionDHWLoadServed>
            <EnergyFactor>0.95</EnergyFactor>
            <WaterHeaterInsulation>
              <Jacket>
                <JacketRValue>0.0</JacketRValue>
              </Jacket>
            </WaterHeaterInsulation>
          </WaterHeatingSystem>
          <HotWaterDistribution>
            <SystemIdentifier id='HotWaterDistribution1'/>
            <SystemType>
              <Standard>
                <PipingLength>69.0</PipingLength>
              </Standard>
            </SystemType>
            <PipeInsulation>
              <PipeRValue>0.0</PipeRValue>
            </PipeInsulation>
          </HotWaterDistribution>
          <WaterFixture>
            <SystemIdentifier id='WaterFixture1'/>
            <WaterFixtureType>shower head</WaterFixtureType>
            <LowFlow>true</LowFlow>
          </WaterFixture>
          <WaterFixture>
            <SystemIdentifier id='WaterFixture2'/>
            <WaterFixtureType>faucet</WaterFixtureType>
            <LowFlow>true</LowFlow>
          </WaterFixture>
        </WaterHeating>
      </Systems>
      <Appliances>
        <ClothesWasher>
          <SystemIdentifier id='ClothesWasher1'/>
          <IsSharedAppliance>false</IsSharedAppliance>
          <Location>living space</Location>
          <IntegratedModifiedEnergyFactor>3.06</IntegratedModifiedEnergyFactor>
          <RatedAnnualkWh>196.0</RatedAnnualkWh>
          <LabelElectricRate>0.1065</LabelElectricRate>
          <LabelGasRate>1.22</LabelGasRate>
          <LabelAnnualGasCost>11.0</LabelAnnualGasCost>
          <LabelUsage>6.0</LabelUsage>
          <Capacity>3.81</Capacity>
        </ClothesWasher>
        <ClothesDryer>
          <SystemIdentifier id='ClothesDryer1'/>
          <IsSharedAppliance>false</IsSharedAppliance>
          <Location>living space</Location>
          <FuelType>electricity</FuelType>
          <CombinedEnergyFactor>2.62</CombinedEnergyFactor>
          <ControlType>timer</ControlType>
        </ClothesDryer>
        <Dishwasher>
          <SystemIdentifier id='Dishwasher1'/>
          <IsSharedAppliance>false</IsSharedAppliance>
          <Location>living space</Location>
          <RatedAnnualkWh>270.0</RatedAnnualkWh>
          <PlaceSettingCapacity>12</PlaceSettingCapacity>
          <LabelElectricRate>0.12</LabelElectricRate>
          <LabelGasRate>1.09</LabelGasRate>
          <LabelAnnualGasCost>22.32</LabelAnnualGasCost>
          <LabelUsage>4.0</LabelUsage>
        </Dishwasher>
        <Refrigerator>
          <SystemIdentifier id='Refrigerator1'/>
          <Location>living space</Location>
          <RatedAnnualkWh>525.0</RatedAnnualkWh>
        </Refrigerator>
        <CookingRange>
          <SystemIdentifier id='CookingRange1'/>
          <Location>living space</Location>
          <FuelType>electricity</FuelType>
          <IsInduction>false</IsInduction>
        </CookingRange>
        <Oven>
          <SystemIdentifier id='Oven1'/>
          <IsConvection>false</IsConvection>
        </Oven>
      </Appliances>
      <Lighting>
        <LightingGroup>
          <SystemIdentifier id='LightingGroup1'/>
          <Location>garage</Location>
          <FractionofUnitsInLocation>0.0</FractionofUnitsInLocation>
          <LightingType>
            <LightEmittingDiode/>
          </LightingType>
        </LightingGroup>
        <LightingGroup>
          <SystemIdentifier id='LightingGroup2'/>
          <Location>interior</Location>
          <FractionofUnitsInLocation>0.0</FractionofUnitsInLocation>
          <LightingType>
            <CompactFluorescent/>
          </LightingType>
        </LightingGroup>
        <LightingGroup>
          <SystemIdentifier id='LightingGroup3'/>
          <Location>exterior</Location>
          <FractionofUnitsInLocation>0.0</FractionofUnitsInLocation>
          <LightingType>
            <CompactFluorescent/>
          </LightingType>
        </LightingGroup>
        <LightingGroup>
          <SystemIdentifier id='LightingGroup4'/>
          <Location>garage</Location>
          <FractionofUnitsInLocation>0.0</FractionofUnitsInLocation>
          <LightingType>
            <CompactFluorescent/>
          </LightingType>
        </LightingGroup>
        <LightingGroup>
          <SystemIdentifier id='LightingGroup5'/>
          <Location>interior</Location>
          <FractionofUnitsInLocation>1.0</FractionofUnitsInLocation>
          <LightingType>
            <LightEmittingDiode/>
          </LightingType>
        </LightingGroup>
        <LightingGroup>
          <SystemIdentifier id='LightingGroup6'/>
          <Location>exterior</Location>
          <FractionofUnitsInLocation>1.0</FractionofUnitsInLocation>
          <LightingType>
            <LightEmittingDiode/>
          </LightingType>
        </LightingGroup>
        <LightingGroup>
          <SystemIdentifier id='LightingGroup7'/>
          <Location>garage</Location>
          <FractionofUnitsInLocation>0.0</FractionofUnitsInLocation>
          <LightingType>
            <FluorescentTube/>
          </LightingType>
        </LightingGroup>
        <LightingGroup>
          <SystemIdentifier id='LightingGroup8'/>
          <Location>interior</Location>
          <FractionofUnitsInLocation>0.0</FractionofUnitsInLocation>
          <LightingType>
            <FluorescentTube/>
          </LightingType>
        </LightingGroup>
        <LightingGroup>
          <SystemIdentifier id='LightingGroup9'/>
          <Location>exterior</Location>
          <FractionofUnitsInLocation>0.0</FractionofUnitsInLocation>
          <LightingType>
            <FluorescentTube/>
          </LightingType>
        </LightingGroup>
      </Lighting>
      <MiscLoads>
        <PlugLoad>
          <SystemIdentifier id='PlugLoad1'/>
          <PlugLoadType>other</PlugLoadType>
        </PlugLoad>
        <PlugLoad>
          <SystemIdentifier id='PlugLoad2'/>
          <PlugLoadType>TV other</PlugLoadType>
        </PlugLoad>
      </MiscLoads>
    </BuildingDetails>
  </Building>
</HPXML><|MERGE_RESOLUTION|>--- conflicted
+++ resolved
@@ -161,13 +161,10 @@
             <SystemIdentifier id='Floor2'/>
             <ExteriorAdjacentTo>other housing unit</ExteriorAdjacentTo>
             <InteriorAdjacentTo>living space</InteriorAdjacentTo>
-<<<<<<< HEAD
             <FloorType>
               <WoodFrame/>
             </FloorType>
-=======
             <FloorOrCeiling>floor</FloorOrCeiling>
->>>>>>> b2b96fe2
             <Area>870.0</Area>
             <Insulation>
               <SystemIdentifier id='Floor2Insulation'/>
