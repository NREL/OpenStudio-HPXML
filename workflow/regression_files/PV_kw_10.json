{
  "building_address": {
    "address": "Regression run 9.167",
    "city": "St Louis",
    "state": "MO",
    "zip_code": "63101",
    "assessment_type": "construction-period testing/daily test out"
  },
  "building": {
    "about": {
      "assessment_date": "2021-06-07",
      "shape": "rectangle",
      "year_built": 1970,
      "number_bedrooms": 4,
      "num_floor_above_grade": 2,
      "floor_to_ceiling_height": 8,
      "conditioned_floor_area": 2000,
      "orientation": "north",
      "blower_door_test": false,
      "air_sealing_present": false
    },
    "zone": {
      "zone_wall": [
        {
          "side": "front",
          "wall_assembly_code": "ewwf13vi",
          "zone_window": {
            "window_area": 60,
            "window_method": "code",
            "window_code": "dcaw",
            "solar_screen": false
          }
        },
        {
          "side": "back",
          "zone_window": {
            "window_area": 50
          }
        },
        {
          "side": "right",
          "zone_window": {
            "window_area": 40
          }
        },
<<<<<<< HEAD
        {
          "side": "left",
          "zone_window": {
            "window_area": 30
          }
        }
      ],
      "wall_construction_same": true,
      "window_construction_same": true,
      "zone_roof": [
        {
          "roof_name": "roof1",
          "roof_area": 1000,
          "roof_type": "vented_attic",
          "roof_color": "medium",
          "roof_assembly_code": "rfwf00co",
          "ceiling_assembly_code": "ecwf19"
        }
      ],
      "zone_floor": [
        {
          "floor_name": "floor1",
          "floor_area": 1000,
          "foundation_type": "slab_on_grade",
          "foundation_insulation_level": 0
        }
      ]
    },
    "systems": {
      "hvac": [
        {
          "hvac_name": "hvac1",
          "hvac_fraction": 1,
          "heating": {
            "fuel_primary": "natural_gas",
            "type": "central_furnace",
            "efficiency_method": "user",
            "efficiency": 0.8
          },
          "cooling": {
            "type": "split_dx",
            "efficiency_method": "user",
            "efficiency": 13
          },
          "hvac_distribution": {
            "leakage_method": "qualitative",
            "sealed": true,
            "duct": [
              {
                "name": "duct1",
                "location": "uncond_attic",
                "fraction": 1,
                "insulated": true
              },
              {
                "name": "duct2",
                "fraction": 0
              },
              {
                "name": "duct3",
                "fraction": 0
              }
            ]
          }
        }
      ],
      "domestic_hot_water": {
        "category": "unit",
        "type": "storage",
        "fuel_primary": "natural_gas",
        "efficiency_method": "user",
        "energy_factor": 0.6
      },
      "generation": {
        "solar_electric": {
          "capacity_known": true,
          "system_capacity": 10,
          "year": 2011,
          "array_azimuth": "south"
=======
        "systems": {
            "hvac": [
                {
                    "hvac_name": "hvac1",
                    "hvac_fraction": 1,
                    "heating": {
                        "fuel_primary": "natural_gas",
                        "type": "central_furnace",
                        "efficiency_method": "user",
                        "efficiency": 0.8
                    },
                    "cooling": {
                        "type": "split_dx",
                        "efficiency_method": "user",
                        "efficiency": 13
                    },
                    "hvac_distribution": [
                        {
                            "name": "duct1",
                            "location": "uncond_attic",
                            "fraction": 1,
                            "insulated": true,
                            "sealed": true
                        },
                        {
                            "name": "duct2",
                            "fraction": 0
                        },
                        {
                            "name": "duct3",
                            "fraction": 0
                        }
                    ]
                }
            ],
            "domestic_hot_water": {
                "category": "unit",
                "type": "storage",
                "fuel_primary": "natural_gas",
                "efficiency_method": "user",
                "energy_factor": 0.6
            },
            "generation": {
                "solar_electric": {
                    "capacity_known": true,
                    "system_capacity": 10,
                    "year": 2011,
                    "array_azimuth": "south",
                    "array_tilt": "medium_slope"
                }
            }
>>>>>>> 5e7016c2
        }
      }
    }
  }
}<|MERGE_RESOLUTION|>--- conflicted
+++ resolved
@@ -1,129 +1,76 @@
 {
-  "building_address": {
-    "address": "Regression run 9.167",
-    "city": "St Louis",
-    "state": "MO",
-    "zip_code": "63101",
-    "assessment_type": "construction-period testing/daily test out"
-  },
-  "building": {
-    "about": {
-      "assessment_date": "2021-06-07",
-      "shape": "rectangle",
-      "year_built": 1970,
-      "number_bedrooms": 4,
-      "num_floor_above_grade": 2,
-      "floor_to_ceiling_height": 8,
-      "conditioned_floor_area": 2000,
-      "orientation": "north",
-      "blower_door_test": false,
-      "air_sealing_present": false
+    "building_address": {
+        "address": "Regression run 9.167",
+        "city": "St Louis",
+        "state": "MO",
+        "zip_code": "63101",
+        "assessment_type": "construction-period testing\/daily test out"
     },
-    "zone": {
-      "zone_wall": [
-        {
-          "side": "front",
-          "wall_assembly_code": "ewwf13vi",
-          "zone_window": {
-            "window_area": 60,
-            "window_method": "code",
-            "window_code": "dcaw",
-            "solar_screen": false
-          }
+    "building": {
+        "about": {
+            "assessment_date": "2021-06-07",
+            "shape": "rectangle",
+            "year_built": 1970,
+            "number_bedrooms": 4,
+            "num_floor_above_grade": 2,
+            "floor_to_ceiling_height": 8,
+            "conditioned_floor_area": 2000,
+            "orientation": "north",
+            "blower_door_test": false,
+            "air_sealing_present": false
         },
-        {
-          "side": "back",
-          "zone_window": {
-            "window_area": 50
-          }
+        "zone": {
+            "zone_wall": [
+                {
+                    "side": "front",
+                    "wall_assembly_code": "ewwf13vi",
+                    "zone_window": {
+                        "window_area": 60,
+                        "window_method": "code",
+                        "window_code": "dcaw",
+                        "solar_screen": false
+                    }
+                },
+                {
+                    "side": "back",
+                    "zone_window": {
+                        "window_area": 50
+                    }
+                },
+                {
+                    "side": "right",
+                    "zone_window": {
+                        "window_area": 40
+                    }
+                },
+                {
+                    "side": "left",
+                    "zone_window": {
+                        "window_area": 30
+                    }
+                }
+            ],
+            "wall_construction_same": true,
+            "window_construction_same": true,
+            "zone_roof": [
+                {
+                    "roof_name": "roof1",
+                    "roof_area": 1000,
+                    "roof_type": "vented_attic",
+                    "roof_color": "medium",
+                    "roof_assembly_code": "rfwf00co",
+                    "ceiling_assembly_code": "ecwf19"
+                }
+            ],
+            "zone_floor": [
+                {
+                    "floor_name": "floor1",
+                    "floor_area": 1000,
+                    "foundation_type": "slab_on_grade",
+                    "foundation_insulation_level": 0
+                }
+            ]
         },
-        {
-          "side": "right",
-          "zone_window": {
-            "window_area": 40
-          }
-        },
-<<<<<<< HEAD
-        {
-          "side": "left",
-          "zone_window": {
-            "window_area": 30
-          }
-        }
-      ],
-      "wall_construction_same": true,
-      "window_construction_same": true,
-      "zone_roof": [
-        {
-          "roof_name": "roof1",
-          "roof_area": 1000,
-          "roof_type": "vented_attic",
-          "roof_color": "medium",
-          "roof_assembly_code": "rfwf00co",
-          "ceiling_assembly_code": "ecwf19"
-        }
-      ],
-      "zone_floor": [
-        {
-          "floor_name": "floor1",
-          "floor_area": 1000,
-          "foundation_type": "slab_on_grade",
-          "foundation_insulation_level": 0
-        }
-      ]
-    },
-    "systems": {
-      "hvac": [
-        {
-          "hvac_name": "hvac1",
-          "hvac_fraction": 1,
-          "heating": {
-            "fuel_primary": "natural_gas",
-            "type": "central_furnace",
-            "efficiency_method": "user",
-            "efficiency": 0.8
-          },
-          "cooling": {
-            "type": "split_dx",
-            "efficiency_method": "user",
-            "efficiency": 13
-          },
-          "hvac_distribution": {
-            "leakage_method": "qualitative",
-            "sealed": true,
-            "duct": [
-              {
-                "name": "duct1",
-                "location": "uncond_attic",
-                "fraction": 1,
-                "insulated": true
-              },
-              {
-                "name": "duct2",
-                "fraction": 0
-              },
-              {
-                "name": "duct3",
-                "fraction": 0
-              }
-            ]
-          }
-        }
-      ],
-      "domestic_hot_water": {
-        "category": "unit",
-        "type": "storage",
-        "fuel_primary": "natural_gas",
-        "efficiency_method": "user",
-        "energy_factor": 0.6
-      },
-      "generation": {
-        "solar_electric": {
-          "capacity_known": true,
-          "system_capacity": 10,
-          "year": 2011,
-          "array_azimuth": "south"
-=======
         "systems": {
             "hvac": [
                 {
@@ -140,23 +87,26 @@
                         "efficiency_method": "user",
                         "efficiency": 13
                     },
-                    "hvac_distribution": [
-                        {
-                            "name": "duct1",
-                            "location": "uncond_attic",
-                            "fraction": 1,
-                            "insulated": true,
-                            "sealed": true
-                        },
-                        {
-                            "name": "duct2",
-                            "fraction": 0
-                        },
-                        {
-                            "name": "duct3",
-                            "fraction": 0
-                        }
-                    ]
+                    "hvac_distribution": {
+                        "leakage_method": "qualitative",
+                        "sealed": true,
+                        "duct": [
+                            {
+                                "name": "duct1",
+                                "location": "uncond_attic",
+                                "fraction": 1,
+                                "insulated": true
+                            },
+                            {
+                                "name": "duct2",
+                                "fraction": 0
+                            },
+                            {
+                                "name": "duct3",
+                                "fraction": 0
+                            }
+                        ]
+                    }
                 }
             ],
             "domestic_hot_water": {
@@ -175,9 +125,6 @@
                     "array_tilt": "medium_slope"
                 }
             }
->>>>>>> 5e7016c2
         }
-      }
     }
-  }
 }