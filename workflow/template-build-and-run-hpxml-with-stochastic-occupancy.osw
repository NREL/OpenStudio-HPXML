{
  "run_directory": "run",
  "measure_paths": [
    ".."
  ],
  "steps": [
    {
      "arguments": {
        "air_leakage_house_pressure": 50,
        "air_leakage_units": "ACH",
        "air_leakage_value": 3,
        "ceiling_assembly_r": 39.3,
        "cooling_system_cooling_capacity": 24000.0,
        "cooling_system_cooling_compressor_type": "single stage",
        "cooling_system_cooling_efficiency": 13.0,
        "cooling_system_cooling_efficiency_type": "SEER",
        "cooling_system_type": "central air conditioner",
        "door_area": 40.0,
        "door_rvalue": 4.4,
        "ducts_leakage_units": "CFM25",
        "ducts_return_insulation_r": 0.0,
        "ducts_return_leakage_to_outside_value": 25.0,
        "ducts_return_location": "attic - unvented",
        "ducts_return_surface_area": 50.0,
        "ducts_supply_insulation_r": 4.0,
        "ducts_supply_leakage_to_outside_value": 75.0,
        "ducts_supply_location": "attic - unvented",
        "ducts_supply_surface_area": 150.0,
<<<<<<< HEAD
        "floor_over_foundation_assembly_r": 0,
=======
>>>>>>> ac06a7c4
        "foundation_wall_insulation_r": 8.9,
        "geometry_attic_type": "UnventedAttic",
        "geometry_average_ceiling_height": 8.0,
        "geometry_eaves_depth": 0,
        "geometry_foundation_height": 8.0,
        "geometry_foundation_height_above_grade": 1.0,
        "geometry_foundation_type": "ConditionedBasement",
        "geometry_rim_joist_height": 9.25,
        "geometry_roof_pitch": "6:12",
        "geometry_roof_type": "gable",
        "geometry_unit_aspect_ratio": 1.5,
        "geometry_unit_cfa": 2700.0,
        "geometry_unit_num_bedrooms": 3,
        "geometry_unit_num_floors_above_grade": 1,
        "geometry_unit_orientation": 180.0,
        "geometry_unit_type": "single-family detached",
        "heating_system_fuel": "natural gas",
        "heating_system_heating_capacity": 36000.0,
        "heating_system_heating_efficiency": 0.92,
        "heating_system_type": "Furnace",
        "hpxml_path": "../built.xml",
        "hvac_control_cooling_weekday_setpoint": "78",
        "hvac_control_cooling_weekend_setpoint": "78",
        "hvac_control_heating_weekday_setpoint": "68",
        "hvac_control_heating_weekend_setpoint": "68",
        "rim_joist_assembly_r": 23.0,
        "roof_assembly_r": 2.3,
        "wall_assembly_r": 23,
        "water_heater_efficiency": 0.95,
        "water_heater_efficiency_type": "EnergyFactor",
        "water_heater_fuel_type": "electricity",
        "water_heater_tank_volume": 40,
        "water_heater_type": "storage water heater",
        "weather_station_epw_filepath": "USA_CO_Denver.Intl.AP.725650_TMY3.epw",
        "window_area_back": 108.0,
        "window_area_front": 108.0,
        "window_area_left": 72.0,
        "window_area_right": 72.0,
        "window_aspect_ratio": 1.333,
        "window_shgc": 0.45,
        "window_ufactor": 0.33
      },
      "measure_dir_name": "BuildResidentialHPXML"
    },
    {
      "arguments": {
        "hpxml_path": "../built.xml",
        "output_csv_path": "stochastic.csv",
        "hpxml_output_path": "../built-stochastic-schedules.xml"
      },
      "measure_dir_name": "BuildResidentialScheduleFile"
    },
    {
      "arguments": {
        "hpxml_path": "../built-stochastic-schedules.xml",
        "output_dir": "..",
        "debug": false,
        "add_component_loads": false,
        "skip_validation": false
      },
      "measure_dir_name": "HPXMLtoOpenStudio"
    },
    {
      "arguments": {
        "output_format": "csv",
        "include_annual_total_consumptions": true,
        "include_annual_fuel_consumptions": true,
        "include_annual_end_use_consumptions": true,
        "include_annual_system_use_consumptions": true,
        "include_annual_emissions": true,
        "include_annual_emission_fuels": true,
        "include_annual_emission_end_uses": true,
        "include_annual_total_loads": true,
        "include_annual_unmet_hours": true,
        "include_annual_peak_fuels": true,
        "include_annual_peak_loads": true,
        "include_annual_component_loads": true,
        "include_annual_hot_water_uses": true,
        "include_annual_hvac_summary": true,
        "include_annual_resilience": true,
        "timeseries_frequency": "none",
        "include_timeseries_total_consumptions": false,
        "include_timeseries_fuel_consumptions": false,
        "include_timeseries_end_use_consumptions": false,
        "include_timeseries_system_use_consumptions": false,
        "include_timeseries_emissions": false,
        "include_timeseries_emission_fuels": false,
        "include_timeseries_emission_end_uses": false,
        "include_timeseries_hot_water_uses": false,
        "include_timeseries_total_loads": false,
        "include_timeseries_component_loads": false,
        "include_timeseries_unmet_hours": false,
        "include_timeseries_zone_temperatures": false,
        "include_timeseries_airflows": false,
        "include_timeseries_weather": false,
        "include_timeseries_resilience": false,
        "timeseries_timestamp_convention": "start",
        "add_timeseries_dst_column": false,
        "add_timeseries_utc_column": false,
        "user_output_variables": ""
      },
      "measure_dir_name": "ReportSimulationOutput"
    },
    {
      "arguments": {
        "output_format": "csv"
      },
      "measure_dir_name": "ReportUtilityBills"
    }
  ],
  "run_options": {
    "fast": true,
    "skip_expand_objects": true,
    "skip_energyplus_preprocess": true
  }
}<|MERGE_RESOLUTION|>--- conflicted
+++ resolved
@@ -26,10 +26,6 @@
         "ducts_supply_leakage_to_outside_value": 75.0,
         "ducts_supply_location": "attic - unvented",
         "ducts_supply_surface_area": 150.0,
-<<<<<<< HEAD
-        "floor_over_foundation_assembly_r": 0,
-=======
->>>>>>> ac06a7c4
         "foundation_wall_insulation_r": 8.9,
         "geometry_attic_type": "UnventedAttic",
         "geometry_average_ceiling_height": 8.0,
