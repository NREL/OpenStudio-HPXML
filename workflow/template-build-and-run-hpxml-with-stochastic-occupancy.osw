{
  "run_directory": "run",
  "measure_paths": [
    ".."
  ],
  "steps": [
    {
      "arguments": {
        "air_leakage_house_pressure": 50,
        "air_leakage_units": "ACH",
        "air_leakage_value": 3,
        "ceiling_assembly_r": 39.3,
        "cooling_system_cooling_capacity": 24000.0,
        "cooling_system_cooling_compressor_type": "single stage",
        "cooling_system_cooling_efficiency": 13.0,
        "cooling_system_cooling_efficiency_type": "SEER",
        "cooling_system_type": "central air conditioner",
        "door_area": 40.0,
        "door_rvalue": 4.4,
        "ducts_leakage_units": "CFM25",
        "ducts_return_insulation_r": 0.0,
        "ducts_return_leakage_to_outside_value": 25.0,
        "ducts_return_location": "attic - unvented",
        "ducts_return_surface_area": 50.0,
        "ducts_supply_insulation_r": 4.0,
        "ducts_supply_leakage_to_outside_value": 75.0,
        "ducts_supply_location": "attic - unvented",
        "ducts_supply_surface_area": 150.0,
        "floor_over_foundation_assembly_r": 0,
        "floor_over_garage_assembly_r": 0,
        "foundation_wall_insulation_r": 8.9,
        "geometry_attic_type": "UnventedAttic",
        "geometry_average_ceiling_height": 8.0,
        "geometry_eaves_depth": 0,
        "geometry_foundation_height": 8.0,
        "geometry_foundation_height_above_grade": 1.0,
        "geometry_foundation_type": "ConditionedBasement",
        "geometry_garage_width": 0.0,
        "geometry_rim_joist_height": 9.25,
        "geometry_roof_pitch": "6:12",
        "geometry_roof_type": "gable",
        "geometry_unit_aspect_ratio": 1.5,
        "geometry_unit_cfa": 2700.0,
        "geometry_unit_num_bedrooms": 3,
        "geometry_unit_num_floors_above_grade": 1,
        "geometry_unit_orientation": 180.0,
        "geometry_unit_type": "single-family detached",
        "geometry_unit_left_wall_is_adiabatic": false,
        "geometry_unit_right_wall_is_adiabatic": false,
        "geometry_unit_back_wall_is_adiabatic": false,
        "heating_system_fuel": "natural gas",
        "heating_system_heating_capacity": 36000.0,
        "heating_system_heating_efficiency": 0.92,
        "heating_system_type": "Furnace",
        "hpxml_path": "../workflow/built.xml",
        "hvac_control_cooling_weekday_setpoint": "78",
        "hvac_control_cooling_weekend_setpoint": "78",
        "hvac_control_heating_weekday_setpoint": "68",
        "hvac_control_heating_weekend_setpoint": "68",
        "occupancy_calculation_type": "asset",
        "rim_joist_assembly_r": 23.0,
        "roof_assembly_r": 2.3,
        "wall_assembly_r": 23,
        "water_heater_efficiency": 0.95,
        "water_heater_efficiency_type": "EnergyFactor",
        "water_heater_fuel_type": "electricity",
        "water_heater_tank_volume": 40,
        "water_heater_type": "storage water heater",
        "weather_station_epw_filepath": "USA_CO_Denver.Intl.AP.725650_TMY3.epw",
        "window_area_back": 108.0,
        "window_area_front": 108.0,
        "window_area_left": 72.0,
        "window_area_right": 72.0,
        "window_aspect_ratio": 1.333,
        "window_back_wwr": 0,
        "window_front_wwr": 0,
        "window_left_wwr": 0,
        "window_right_wwr": 0,
        "window_shgc": 0.45,
        "window_ufactor": 0.33
      },
      "measure_dir_name": "BuildResidentialHPXML"
    },
    {
      "arguments": {
        "hpxml_path": "../workflow/built.xml",
        "schedules_type": "stochastic",
        "output_csv_path": "../stochastic.csv",
        "hpxml_output_path": "../workflow/built-stochastic-schedules.xml"
      },
      "measure_dir_name": "BuildResidentialScheduleFile"
    },
    {
      "arguments": {
        "hpxml_path": "../workflow/built-stochastic-schedules.xml",
        "output_dir": "../workflow/run",
        "debug": false,
        "add_component_loads": false,
        "skip_validation": false
      },
      "measure_dir_name": "HPXMLtoOpenStudio"
    },
    {
      "arguments": {
        "output_format": "csv",
        "timeseries_frequency": "none",
        "include_timeseries_total_consumptions": false,
        "include_timeseries_fuel_consumptions": false,
        "include_timeseries_end_use_consumptions": false,
        "include_timeseries_emissions": false,
        "include_timeseries_emission_fuels": false,
        "include_timeseries_emission_end_uses": false,
        "include_timeseries_hot_water_uses": false,
        "include_timeseries_total_loads": false,
        "include_timeseries_component_loads": false,
        "include_timeseries_unmet_hours": false,
        "include_timeseries_zone_temperatures": false,
        "include_timeseries_airflows": false,
        "include_timeseries_weather": false,
        "add_timeseries_dst_column": false,
        "add_timeseries_utc_column": false,
        "user_output_variables": ""
      },
      "measure_dir_name": "ReportSimulationOutput"
    },
    {
      "arguments": {
        "output_format": "csv"
      },
      "measure_dir_name": "ReportHPXMLOutput"
    },
    {
      "arguments": {
<<<<<<< HEAD
        "output_format": "csv",
        "electricity_bill_type": "Simple",
        "electricity_fixed_charge": 12.0,
        "natural_gas_fixed_charge": 12.0,
        "wood_cord_marginal_rate": 0.015,
        "wood_pellets_marginal_rate": 0.015,
        "coal_marginal_rate": 0.015,
        "pv_compensation_type": "Net Metering",
        "pv_annual_excess_sellback_rate_type": "User-Specified",
        "pv_net_metering_annual_excess_sellback_rate": 0.03,
        "pv_feed_in_tariff_rate": 0.12,
        "pv_grid_connection_fee_units": "$/kW",
        "pv_monthly_grid_connection_fee": 0.0
=======
        "output_format": "csv"
>>>>>>> 8a15d650
      },
      "measure_dir_name": "ReportUtilityBills"
    }
  ],
  "run_options": {
    "fast": true,
    "skip_expand_objects": true,
    "skip_energyplus_preprocess": true
  }
}<|MERGE_RESOLUTION|>--- conflicted
+++ resolved
@@ -131,23 +131,7 @@
     },
     {
       "arguments": {
-<<<<<<< HEAD
-        "output_format": "csv",
-        "electricity_bill_type": "Simple",
-        "electricity_fixed_charge": 12.0,
-        "natural_gas_fixed_charge": 12.0,
-        "wood_cord_marginal_rate": 0.015,
-        "wood_pellets_marginal_rate": 0.015,
-        "coal_marginal_rate": 0.015,
-        "pv_compensation_type": "Net Metering",
-        "pv_annual_excess_sellback_rate_type": "User-Specified",
-        "pv_net_metering_annual_excess_sellback_rate": 0.03,
-        "pv_feed_in_tariff_rate": 0.12,
-        "pv_grid_connection_fee_units": "$/kW",
-        "pv_monthly_grid_connection_fee": 0.0
-=======
         "output_format": "csv"
->>>>>>> 8a15d650
       },
       "measure_dir_name": "ReportUtilityBills"
     }
