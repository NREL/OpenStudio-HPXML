--- conflicted
+++ resolved
@@ -2255,7 +2255,6 @@
     "heat_pump_cooling_autosizing_limit": 36000,
     "heat_pump_heating_autosizing_limit": 36000,
     "heating_system_2_heating_autosizing_limit": 45000
-<<<<<<< HEAD
   },
   "sample_files/base-hvac-air-to-air-heat-pump-var-speed-pan-heater-continuous-mode.xml": {
     "parent_hpxml": "sample_files/base-hvac-air-to-air-heat-pump-var-speed.xml",
@@ -2270,8 +2269,6 @@
   "sample_files/base-hvac-air-to-air-heat-pump-var-speed-pan-heater-none.xml": {
     "parent_hpxml": "sample_files/base-hvac-air-to-air-heat-pump-var-speed.xml",
     "heat_pump_pan_heater_watts": 0.0
-=======
->>>>>>> 1187602d
   },
   "sample_files/base-hvac-air-to-air-heat-pump-var-speed-research-features.xml": {
     "parent_hpxml": "sample_files/base-hvac-air-to-air-heat-pump-var-speed.xml",
@@ -2292,13 +2289,9 @@
   },
   "sample_files/base-hvac-air-to-air-heat-pump-var-speed-detailed-performance.xml": {
     "parent_hpxml": "sample_files/base-hvac-air-to-air-heat-pump-var-speed.xml",
-<<<<<<< HEAD
     "heat_pump_heating_capacity": null,
     "heat_pump_cooling_capacity": null,
     "heat_pump_heating_capacity_fraction_17_f": null,
-=======
-    "heat_pump_cooling_compressor_type": "variable speed",
->>>>>>> 1187602d
     "heat_pump_cooling_efficiency": 17.5,
     "heat_pump_heating_efficiency": 9.5,
     "hvac_perf_data_capacity_type": "Absolute capacities",
@@ -2468,10 +2461,6 @@
     "heat_pump_cooling_efficiency": 13,
     "heat_pump_compressor_type": "single stage",
     "heat_pump_heating_capacity": 36000,
-<<<<<<< HEAD
-    "heat_pump_heating_capacity_fraction_17_f": 0.6,
-=======
->>>>>>> 1187602d
     "heat_pump_cooling_capacity": 36000,
     "heat_pump_fraction_heat_load_served": 1,
     "heat_pump_backup_type": "integrated",
@@ -2667,10 +2656,6 @@
     "heat_pump_cooling_efficiency": 13,
     "heat_pump_compressor_type": "single stage",
     "heat_pump_heating_capacity": 36000,
-<<<<<<< HEAD
-    "heat_pump_heating_capacity_fraction_17_f": 0.6,
-=======
->>>>>>> 1187602d
     "heat_pump_cooling_capacity": 36000,
     "heat_pump_fraction_cool_load_served": 1
   },
@@ -2915,10 +2900,6 @@
     "heat_pump_cooling_efficiency": 19,
     "heat_pump_compressor_type": "variable speed",
     "heat_pump_heating_capacity": 36000,
-<<<<<<< HEAD
-    "heat_pump_heating_capacity_fraction_17_f": 0.6,
-=======
->>>>>>> 1187602d
     "heat_pump_cooling_capacity": 36000,
     "heat_pump_fraction_heat_load_served": 1,
     "heat_pump_fraction_cool_load_served": 1,
@@ -2935,12 +2916,8 @@
   },
   "sample_files/base-hvac-mini-split-heat-pump-ducted-detailed-performance.xml": {
     "parent_hpxml": "sample_files/base-hvac-mini-split-heat-pump-ducted.xml",
-<<<<<<< HEAD
     "heat_pump_heating_capacity": null,
     "heat_pump_cooling_capacity": null,
-=======
-    "heat_pump_cooling_compressor_type": "variable speed",
->>>>>>> 1187602d
     "heat_pump_cooling_efficiency": 16.7,
     "heat_pump_heating_efficiency": 11.3,
     "hvac_perf_data_capacity_type": "Absolute capacities",
@@ -3007,13 +2984,8 @@
   },
   "sample_files/base-hvac-mini-split-heat-pump-ductless-detailed-performance.xml": {
     "parent_hpxml": "sample_files/base-hvac-mini-split-heat-pump-ductless.xml",
-<<<<<<< HEAD
     "heat_pump_cooling_capacity": null,
     "heat_pump_heating_capacity": null,
-    "heat_pump_heating_capacity_fraction_17_f": null,
-=======
-    "heat_pump_cooling_compressor_type": "variable speed",
->>>>>>> 1187602d
     "heat_pump_cooling_efficiency": 17.0,
     "heat_pump_heating_efficiency": 10.0,
     "hvac_perf_data_capacity_type": "Absolute capacities",
