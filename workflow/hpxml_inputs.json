{
  "tests/ASHRAE_Standard_140/L100AC.xml": {
    "weather_station_epw_filepath": "USA_CO_Colorado.Springs-Peterson.Field.724660_TMY3.epw",
    "geometry_unit_type": "single-family detached",
    "geometry_unit_num_floors_above_grade": 1,
    "geometry_unit_cfa": 1539,
    "geometry_unit_aspect_ratio": 2.111111111,
    "geometry_unit_orientation": 180,
    "geometry_unit_num_bedrooms": 3,
    "geometry_unit_num_occupants": 0,
    "geometry_average_ceiling_height": 8,
    "geometry_garage_width": 0,
    "geometry_garage_depth": 0,
    "geometry_garage_protrusion": 0,
    "geometry_garage_position": "Right",
    "geometry_foundation_type": "Ambient",
    "geometry_foundation_height": 7.25,
    "geometry_foundation_height_above_grade": 0.667,
    "geometry_rim_joist_height": 9,
    "geometry_attic_type": "VentedAttic",
    "geometry_roof_type": "gable",
    "geometry_roof_pitch": "4:12",
    "geometry_eaves_depth": 0,
    "geometry_neighbor_buildings": "None",
    "floor_over_foundation_assembly_r": 14.15,
    "floor_over_garage_assembly_r": 0,
    "floor_type": "WoodFrame",
    "enclosure_foundation_wall": "Solid Concrete, Uninsulated",
    "rim_joist_assembly_r": 5.01,
    "enclosure_slab": "Uninsulated",
    "enclosure_slab_carpet": "0% Carpet",
    "ceiling_assembly_r": 18.45,
    "enclosure_roof_material": "0.6 Solar Absorptance",
    "roof_assembly_r": 1.99,
    "radiant_barrier_grade": 2,
    "radiant_barrier_attic_location": "none",
    "wall_type": "WoodStud",
    "enclosure_wall_siding": "0.6 Solar Absorptance",
    "wall_assembly_r": 11.76,
    "window_area_or_wwr_front": 90,
    "window_area_or_wwr_back": 90,
    "window_area_or_wwr_left": 45,
    "window_area_or_wwr_right": 45,
    "window_fraction_operable": 0,
    "window_ufactor": 1.039,
    "window_shgc": 0.67,
    "window_interior_shading_winter": 1,
    "window_interior_shading_summer": 1,
    "enclosure_overhangs": "None",
    "skylight_area_front": 0,
    "skylight_area_back": 0,
    "skylight_area_left": 0,
    "skylight_area_right": 0,
    "skylight_ufactor": 0,
    "skylight_shgc": 0,
    "door_area": 40,
    "door_rvalue": 3.04,
    "enclosure_air_leakage": "0.67 nACH",
    "hvac_heating_system": "None",
    "heating_system_fuel": "natural gas",
    "heating_system_fraction_heat_load_served": 0,
    "hvac_cooling_system": "None",
    "cooling_system_fraction_cool_load_served": 0,
<<<<<<< HEAD
    "hvac_heat_pump": "None",
=======
    "cooling_system_compressor_type": "single stage",
    "heat_pump_type": "none",
    "heat_pump_heating_efficiency_type": "HSPF",
    "heat_pump_heating_efficiency": 0,
    "heat_pump_cooling_efficiency_type": "SEER",
    "heat_pump_cooling_efficiency": 0,
    "heat_pump_compressor_type": "single stage",
>>>>>>> ff0e7c54
    "heat_pump_fraction_heat_load_served": 0,
    "heat_pump_fraction_cool_load_served": 0,
    "hvac_heat_pump_backup": "None",
    "hvac_heating_system_2": "None",
    "heating_system_2_fuel": "electricity",
    "heating_system_2_fraction_heat_load_served": 0,
    "hvac_control_heating_weekday_setpoint": 68,
    "hvac_control_heating_weekend_setpoint": 68,
    "hvac_control_cooling_weekday_setpoint": 78,
    "hvac_control_cooling_weekend_setpoint": 78,
    "hvac_ducts": "0 CFM25 per 100ft2, Uninsulated",
    "mech_vent": "None",
    "kitchen_fans_quantity": 0,
    "bathroom_fans_quantity": 0,
    "whole_house_fan_present": false,
    "water_heater_type": "none",
    "water_heater_fuel_type": "electricity",
    "water_heater_efficiency_type": "EnergyFactor",
    "water_heater_efficiency": 0,
    "water_heater_num_bedrooms_served": 0,
    "hot_water_distribution_system_type": "Standard",
    "dwhr_facilities_connected": "none",
    "water_fixtures_shower_low_flow": false,
    "water_fixtures_sink_low_flow": false,
    "water_fixtures_usage_multiplier": null,
    "solar_thermal_system_type": "none",
    "solar_thermal_collector_area": 0,
    "solar_thermal_collector_loop_type": "liquid indirect",
    "solar_thermal_collector_type": "single glazing black",
    "solar_thermal_collector_azimuth": 0,
    "solar_thermal_collector_tilt": 0,
    "solar_thermal_collector_rated_optical_efficiency": 0,
    "solar_thermal_collector_rated_thermal_losses": 0,
    "solar_thermal_solar_fraction": 0,
    "battery": "None",
    "lighting": "None",
    "holiday_lighting_present": false,
    "dehumidifier_type": "none",
    "dehumidifier_efficiency_type": "EnergyFactor",
    "dehumidifier_efficiency": 0,
    "dehumidifier_capacity": 0,
    "dehumidifier_rh_setpoint": 0,
    "dehumidifier_fraction_dehumidification_load_served": 0,
    "clothes_washer_present": false,
    "clothes_washer_efficiency_type": "IntegratedModifiedEnergyFactor",
    "clothes_dryer_present": false,
    "clothes_dryer_fuel_type": "electricity",
    "clothes_dryer_efficiency_type": "CombinedEnergyFactor",
    "dishwasher_present": false,
    "dishwasher_efficiency_type": "RatedAnnualkWh",
    "refrigerator_present": false,
    "extra_refrigerator_present": false,
    "freezer_present": false,
    "cooking_range_oven_present": false,
    "cooking_range_oven_fuel_type": "electricity",
    "ceiling_fan_present": false,
    "misc_plug_loads": "Detailed Example: 7302 kWh/yr, 82.2% Sensible, 17.8% Latent",
    "misc_television": "None",
    "misc_well_pump": "None",
    "misc_plug_loads_vehicle_present": false,
    "misc_grill": "None",
    "misc_lighting": "None",
    "misc_fireplace": "None",
    "pool_present": false,
    "pool_heater_type": "none",
    "permanent_spa_present": false,
    "permanent_spa_heater_type": "none",
    "combine_like_surfaces": false
  },
  "tests/ASHRAE_Standard_140/L110AC.xml": {
    "parent_hpxml": "tests/ASHRAE_Standard_140/L100AC.xml",
    "enclosure_air_leakage": "1.5 nACH"
  },
  "tests/ASHRAE_Standard_140/L120AC.xml": {
    "parent_hpxml": "tests/ASHRAE_Standard_140/L100AC.xml",
    "ceiling_assembly_r": 57.49,
    "wall_assembly_r": 23.58
  },
  "tests/ASHRAE_Standard_140/L130AC.xml": {
    "parent_hpxml": "tests/ASHRAE_Standard_140/L100AC.xml",
    "window_ufactor": 0.3,
    "window_shgc": 0.335
  },
  "tests/ASHRAE_Standard_140/L140AC.xml": {
    "parent_hpxml": "tests/ASHRAE_Standard_140/L100AC.xml",
    "window_area_or_wwr_front": 0,
    "window_area_or_wwr_back": 0,
    "window_area_or_wwr_left": 0,
    "window_area_or_wwr_right": 0
  },
  "tests/ASHRAE_Standard_140/L150AC.xml": {
    "parent_hpxml": "tests/ASHRAE_Standard_140/L100AC.xml",
    "window_area_or_wwr_front": 270,
    "window_area_or_wwr_back": 0,
    "window_area_or_wwr_left": 0,
    "window_area_or_wwr_right": 0
  },
  "tests/ASHRAE_Standard_140/L155AC.xml": {
    "parent_hpxml": "tests/ASHRAE_Standard_140/L150AC.xml",
    "enclosure_overhangs": "Detailed Example: 2.5ft, Front Windows, 1ft Offset, 5ft Window Height"
  },
  "tests/ASHRAE_Standard_140/L160AC.xml": {
    "parent_hpxml": "tests/ASHRAE_Standard_140/L100AC.xml",
    "window_area_or_wwr_front": 0,
    "window_area_or_wwr_back": 0,
    "window_area_or_wwr_left": 135,
    "window_area_or_wwr_right": 135
  },
  "tests/ASHRAE_Standard_140/L170AC.xml": {
    "parent_hpxml": "tests/ASHRAE_Standard_140/L100AC.xml",
    "misc_plug_loads": "None"
  },
  "tests/ASHRAE_Standard_140/L200AC.xml": {
    "parent_hpxml": "tests/ASHRAE_Standard_140/L100AC.xml",
    "floor_over_foundation_assembly_r": 4.24,
    "ceiling_assembly_r": 11.75,
    "wall_assembly_r": 4.84,
    "enclosure_air_leakage": "1.5 nACH"
  },
  "tests/ASHRAE_Standard_140/L202AC.xml": {
    "parent_hpxml": "tests/ASHRAE_Standard_140/L200AC.xml",
    "enclosure_roof_material": "0.2 Solar Absorptance",
    "enclosure_wall_siding": "0.2 Solar Absorptance"
  },
  "tests/ASHRAE_Standard_140/L302XC.xml": {
    "parent_hpxml": "tests/ASHRAE_Standard_140/L100AC.xml",
    "geometry_foundation_type": "SlabOnGrade",
    "enclosure_slab_carpet": "100% Carpet, R-2.08"
  },
  "tests/ASHRAE_Standard_140/L304XC.xml": {
    "parent_hpxml": "tests/ASHRAE_Standard_140/L302XC.xml",
    "enclosure_slab": "Perimeter, 2ft, R-5"
  },
  "tests/ASHRAE_Standard_140/L322XC.xml": {
    "parent_hpxml": "tests/ASHRAE_Standard_140/L100AC.xml",
    "geometry_unit_cfa": 3078,
    "geometry_foundation_type": "ConditionedBasement",
    "enclosure_foundation_wall": "Solid Concrete, Uninsulated",
    "enclosure_air_leakage": "0.335 nACH"
  },
  "tests/ASHRAE_Standard_140/L324XC.xml": {
    "parent_hpxml": "tests/ASHRAE_Standard_140/L322XC.xml",
    "enclosure_foundation_wall": "Solid Concrete, Whole Wall, R-10.2, Interior",
    "rim_joist_assembly_r": 13.14
  },
  "tests/ASHRAE_Standard_140/L100AL.xml": {
    "parent_hpxml": "tests/ASHRAE_Standard_140/L100AC.xml",
    "weather_station_epw_filepath": "USA_NV_Las.Vegas-McCarran.Intl.AP.723860_TMY3.epw"
  },
  "tests/ASHRAE_Standard_140/L110AL.xml": {
    "parent_hpxml": "tests/ASHRAE_Standard_140/L100AL.xml",
    "enclosure_air_leakage": "1.5 nACH"
  },
  "tests/ASHRAE_Standard_140/L120AL.xml": {
    "parent_hpxml": "tests/ASHRAE_Standard_140/L100AL.xml",
    "ceiling_assembly_r": 57.49,
    "wall_assembly_r": 23.58
  },
  "tests/ASHRAE_Standard_140/L130AL.xml": {
    "parent_hpxml": "tests/ASHRAE_Standard_140/L100AL.xml",
    "window_ufactor": 0.3,
    "window_shgc": 0.335
  },
  "tests/ASHRAE_Standard_140/L140AL.xml": {
    "parent_hpxml": "tests/ASHRAE_Standard_140/L100AL.xml",
    "window_area_or_wwr_front": 0,
    "window_area_or_wwr_back": 0,
    "window_area_or_wwr_left": 0,
    "window_area_or_wwr_right": 0
  },
  "tests/ASHRAE_Standard_140/L150AL.xml": {
    "parent_hpxml": "tests/ASHRAE_Standard_140/L100AL.xml",
    "window_area_or_wwr_front": 270,
    "window_area_or_wwr_back": 0,
    "window_area_or_wwr_left": 0,
    "window_area_or_wwr_right": 0
  },
  "tests/ASHRAE_Standard_140/L155AL.xml": {
    "parent_hpxml": "tests/ASHRAE_Standard_140/L150AL.xml",
    "enclosure_overhangs": "Detailed Example: 2.5ft, Front Windows, 1ft Offset, 5ft Window Height"
  },
  "tests/ASHRAE_Standard_140/L160AL.xml": {
    "parent_hpxml": "tests/ASHRAE_Standard_140/L100AL.xml",
    "window_area_or_wwr_front": 0,
    "window_area_or_wwr_back": 0,
    "window_area_or_wwr_left": 135,
    "window_area_or_wwr_right": 135
  },
  "tests/ASHRAE_Standard_140/L170AL.xml": {
    "parent_hpxml": "tests/ASHRAE_Standard_140/L100AL.xml",
    "misc_plug_loads": "None"
  },
  "tests/ASHRAE_Standard_140/L200AL.xml": {
    "parent_hpxml": "tests/ASHRAE_Standard_140/L100AL.xml",
    "floor_over_foundation_assembly_r": 4.24,
    "ceiling_assembly_r": 11.75,
    "wall_assembly_r": 4.84,
    "enclosure_air_leakage": "1.5 nACH"
  },
  "tests/ASHRAE_Standard_140/L202AL.xml": {
    "parent_hpxml": "tests/ASHRAE_Standard_140/L200AL.xml",
    "enclosure_roof_material": "0.2 Solar Absorptance",
    "enclosure_wall_siding": "0.2 Solar Absorptance"
  },
  "tests/HERS_HVAC/HVAC1a.xml": {
    "parent_hpxml": "tests/ASHRAE_Standard_140/L100AL.xml",
    "hvac_heating_system": "Central Furnace, 78% AFUE",
    "heating_system_fuel": "natural gas",
    "heating_system_fraction_heat_load_served": 1.0,
    "hvac_cooling_system": "Central AC, SEER 10",
    "cooling_system_fraction_cool_load_served": 1,
    "hvac_blower_fan_watts_per_cfm": 0.5
  },
  "tests/HERS_HVAC/HVAC1b.xml": {
    "parent_hpxml": "tests/HERS_HVAC/HVAC1a.xml",
    "hvac_cooling_system": "Central AC, SEER 13"
  },
  "tests/HERS_HVAC/HVAC2a.xml": {
    "parent_hpxml": "tests/HERS_HVAC/HVAC1a.xml",
    "weather_station_epw_filepath": "USA_CO_Colorado.Springs-Peterson.Field.724660_TMY3.epw"
  },
  "tests/HERS_HVAC/HVAC2b.xml": {
    "parent_hpxml": "tests/HERS_HVAC/HVAC2a.xml",
    "hvac_heating_system": "Central Furnace, 90% AFUE"
  },
  "tests/HERS_HVAC/HVAC2c.xml": {
    "parent_hpxml": "tests/HERS_HVAC/HVAC2a.xml",
    "hvac_heating_system": "None",
    "hvac_cooling_system": "None",
    "hvac_heat_pump": "Central HP, SEER 10, 6.8 HSPF",
    "hvac_heat_pump_backup": "Integrated, Electricity, 100% Efficiency",
    "hvac_capacity_heat_pump_backup": "10 kW",
    "heat_pump_fraction_heat_load_served": 1.0,
    "heat_pump_fraction_cool_load_served": 1.0
  },
  "tests/HERS_HVAC/HVAC2d.xml": {
    "parent_hpxml": "tests/HERS_HVAC/HVAC2c.xml",
    "hvac_heat_pump": "Central HP, SEER 13, 9.85 HSPF"
  },
  "tests/HERS_HVAC/HVAC2e.xml": {
    "parent_hpxml": "tests/HERS_HVAC/HVAC2a.xml",
    "heating_system_fuel": "electricity",
    "hvac_heating_system": "Central Furnace, 100% AFUE"
  },
  "tests/HERS_DSE/HVAC3a.xml": {
    "parent_hpxml": "tests/ASHRAE_Standard_140/L322XC.xml",
    "geometry_foundation_type": "UnconditionedBasement",
    "geometry_unit_cfa": 1539,
    "enclosure_air_leakage": "0.67 nACH",
    "floor_over_foundation_assembly_r": 13.85,
    "heating_system_fuel": "natural gas",
    "hvac_heating_system": "Central Furnace, 78% AFUE",
    "heating_system_fraction_heat_load_served": 1.0,
    "hvac_cooling_system": "Central AC, SEER 10",
    "cooling_system_fraction_cool_load_served": 1,
    "hvac_blower_fan_watts_per_cfm": 0.5,
    "hvac_ducts": "0 CFM25 per 100ft2, Uninsulated",
    "ducts_supply_location": "conditioned space",
    "ducts_return_location": "conditioned space"
  },
  "tests/HERS_DSE/HVAC3b.xml": {
    "parent_hpxml": "tests/HERS_DSE/HVAC3a.xml",
    "ducts_supply_location": "basement - unconditioned",
    "ducts_return_location": "basement - unconditioned"
  },
  "tests/HERS_DSE/HVAC3c.xml": {
    "parent_hpxml": "tests/HERS_DSE/HVAC3b.xml",
    "hvac_ducts": "0 CFM25 per 100ft2, R-6"
  },
  "tests/HERS_DSE/HVAC3d.xml": {
    "parent_hpxml": "tests/HERS_DSE/HVAC3c.xml",
    "hvac_ducts": "Detailed Example: 250 CFM25, R-6"
  },
  "tests/HERS_DSE/HVAC3e.xml": {
    "parent_hpxml": "tests/ASHRAE_Standard_140/L100AL.xml",
    "heating_system_fuel": "natural gas",
    "hvac_heating_system": "Central Furnace, 78% AFUE",
    "heating_system_fraction_heat_load_served": 1.0,
    "hvac_cooling_system": "Central AC, SEER 10",
    "cooling_system_fraction_cool_load_served": 1,
    "hvac_blower_fan_watts_per_cfm": 0.5,
    "hvac_ducts": "0 CFM25 per 100ft2, Uninsulated",
    "ducts_supply_location": "conditioned space",
    "ducts_return_location": "conditioned space"
  },
  "tests/HERS_DSE/HVAC3f.xml": {
    "parent_hpxml": "tests/HERS_DSE/HVAC3e.xml",
    "ducts_supply_location": "attic - vented",
    "ducts_return_location": "attic - vented"
  },
  "tests/HERS_DSE/HVAC3g.xml": {
    "parent_hpxml": "tests/HERS_DSE/HVAC3f.xml",
    "hvac_ducts": "0 CFM25 per 100ft2, R-6"
  },
  "tests/HERS_DSE/HVAC3h.xml": {
    "parent_hpxml": "tests/HERS_DSE/HVAC3g.xml",
    "hvac_ducts": "Detailed Example: 250 CFM25, R-6"
  },
  "tests/HERS_Hot_Water/L100AD-HW-01.xml": {
    "parent_hpxml": "tests/ASHRAE_Standard_140/L100AC.xml",
    "geometry_unit_num_occupants": null,
    "enclosure_air_leakage": "Detailed Example: 79.8 sq. in. ELA",
    "weather_station_epw_filepath": "USA_MN_Duluth.Intl.AP.727450_TMY3.epw",
    "geometry_unit_num_bedrooms": 2,
    "enclosure_roof_material": "0.75 Solar Absorptance",
    "enclosure_wall_siding": "0.75 Solar Absorptance",
    "wall_assembly_r": 17.54,
    "floor_over_foundation_assembly_r": 30.3,
    "ceiling_assembly_r": 38.46,
    "door_rvalue": 2.86,
    "window_shgc": 0.4,
    "window_ufactor": 0.35,
    "window_interior_shading_winter": null,
    "window_interior_shading_summer": null,
    "heating_system_fuel": "natural gas",
    "hvac_heating_system":"Central Furnace, 78% AFUE",
    "heating_system_fraction_heat_load_served": 1.0,
    "hvac_cooling_system": "Central AC, SEER 13",
    "cooling_system_fraction_cool_load_served": 1,
    "water_heater_type": "storage water heater",
    "water_heater_fuel_type": "natural gas",
    "water_heater_tank_volume": 40.0,
    "water_heater_efficiency_type": "EnergyFactor",
    "water_heater_efficiency": 0.56,
    "water_heater_recovery_efficiency": 0.78,
    "water_heater_location": "conditioned space",
    "clothes_washer_present": true,
    "clothes_dryer_present": true,
    "dishwasher_present": true,
    "refrigerator_present": true,
    "cooking_range_oven_present": true,
    "lighting": "10% CFL",
    "misc_plug_loads": "100%",
    "misc_television": "100%"
  },
  "tests/HERS_Hot_Water/L100AD-HW-02.xml": {
    "parent_hpxml": "tests/HERS_Hot_Water/L100AD-HW-01.xml",
    "geometry_unit_num_bedrooms": 4
  },
  "tests/HERS_Hot_Water/L100AD-HW-03.xml": {
    "parent_hpxml": "tests/HERS_Hot_Water/L100AD-HW-01.xml",
    "water_heater_efficiency": 0.62
  },
  "tests/HERS_Hot_Water/L100AD-HW-04.xml": {
    "parent_hpxml": "tests/HERS_Hot_Water/L100AD-HW-02.xml",
    "water_fixtures_shower_low_flow": true,
    "water_fixtures_sink_low_flow": true
  },
  "tests/HERS_Hot_Water/L100AD-HW-05.xml": {
    "parent_hpxml": "tests/HERS_Hot_Water/L100AD-HW-02.xml",
    "hot_water_distribution_system_type": "Recirculation",
    "hot_water_distribution_recirc_control_type": "no control",
    "hot_water_distribution_recirc_branch_piping_length": 10,
    "hot_water_distribution_recirc_pump_power": 50,
    "hot_water_distribution_pipe_r": 3
  },
  "tests/HERS_Hot_Water/L100AD-HW-06.xml": {
    "parent_hpxml": "tests/HERS_Hot_Water/L100AD-HW-05.xml",
    "hot_water_distribution_recirc_control_type": "manual demand control"
  },
  "tests/HERS_Hot_Water/L100AD-HW-07.xml": {
    "parent_hpxml": "tests/HERS_Hot_Water/L100AD-HW-02.xml",
    "dwhr_facilities_connected": "all",
    "dwhr_equal_flow": true,
    "dwhr_efficiency": 0.54
  },
  "tests/HERS_Hot_Water/L100AM-HW-01.xml": {
    "parent_hpxml": "tests/HERS_Hot_Water/L100AD-HW-01.xml",
    "weather_station_epw_filepath": "USA_FL_Miami.Intl.AP.722020_TMY3.epw",
    "wall_assembly_r": 12.20,
    "floor_over_foundation_assembly_r": 15.63,
    "ceiling_assembly_r": 28.57,
    "window_shgc": 0.4,
    "window_ufactor": 1.2,
    "door_rvalue": 0.83
  },
  "tests/HERS_Hot_Water/L100AM-HW-02.xml": {
    "parent_hpxml": "tests/HERS_Hot_Water/L100AD-HW-02.xml",
    "weather_station_epw_filepath": "USA_FL_Miami.Intl.AP.722020_TMY3.epw"
  },
  "tests/HERS_Hot_Water/L100AM-HW-03.xml": {
    "parent_hpxml": "tests/HERS_Hot_Water/L100AD-HW-03.xml",
    "weather_station_epw_filepath": "USA_FL_Miami.Intl.AP.722020_TMY3.epw"
  },
  "tests/HERS_Hot_Water/L100AM-HW-04.xml": {
    "parent_hpxml": "tests/HERS_Hot_Water/L100AD-HW-04.xml",
    "weather_station_epw_filepath": "USA_FL_Miami.Intl.AP.722020_TMY3.epw"
  },
  "tests/HERS_Hot_Water/L100AM-HW-05.xml": {
    "parent_hpxml": "tests/HERS_Hot_Water/L100AD-HW-05.xml",
    "weather_station_epw_filepath": "USA_FL_Miami.Intl.AP.722020_TMY3.epw"
  },
  "tests/HERS_Hot_Water/L100AM-HW-06.xml": {
    "parent_hpxml": "tests/HERS_Hot_Water/L100AD-HW-06.xml",
    "weather_station_epw_filepath": "USA_FL_Miami.Intl.AP.722020_TMY3.epw"
  },
  "tests/HERS_Hot_Water/L100AM-HW-07.xml": {
    "parent_hpxml": "tests/HERS_Hot_Water/L100AD-HW-07.xml",
    "weather_station_epw_filepath": "USA_FL_Miami.Intl.AP.722020_TMY3.epw"
  },
  "sample_files/base.xml": {
    "simulation_control_timestep": 60,
    "site_type": "suburban",
    "site_iecc_zone": "5B",
    "site_state_code": "CO",
    "weather_station_epw_filepath": "USA_CO_Denver.Intl.AP.725650_TMY3.epw",
    "geometry_unit_type": "single-family detached",
    "geometry_unit_num_floors_above_grade": 1,
    "geometry_unit_cfa": 2700,
    "geometry_unit_aspect_ratio": 1.5,
    "geometry_unit_orientation": 180,
    "geometry_unit_num_bedrooms": 3,
    "geometry_unit_num_bathrooms": 2,
    "geometry_average_ceiling_height": 8,
    "geometry_garage_width": 0,
    "geometry_garage_depth": 20,
    "geometry_garage_protrusion": 0,
    "geometry_garage_position": "Right",
    "geometry_foundation_type": "ConditionedBasement",
    "geometry_foundation_height": 8,
    "geometry_foundation_height_above_grade": 1,
    "geometry_rim_joist_height": 9.25,
    "geometry_attic_type": "UnventedAttic",
    "geometry_roof_type": "gable",
    "geometry_roof_pitch": "6:12",
    "geometry_eaves_depth": 0,
    "geometry_neighbor_buildings": "None",
    "floor_over_foundation_assembly_r": 0,
    "floor_over_garage_assembly_r": 0,
    "floor_type": "WoodFrame",
    "enclosure_foundation_wall": "Solid Concrete, Whole Wall, R-10",
    "rim_joist_assembly_r": 23,
    "enclosure_slab": "Uninsulated",
    "enclosure_slab_carpet":"0% Carpet",
    "ceiling_assembly_r": 39.3,
    "enclosure_roof_material": "Asphalt/Fiberglass Shingles, Medium",
    "roof_assembly_r": 2.3,
    "radiant_barrier_grade": 2,
    "radiant_barrier_attic_location": "none",
    "wall_type": "WoodStud",
    "enclosure_wall_siding": "Wood, Medium",
    "wall_assembly_r": 23,
    "window_area_or_wwr_front": 108,
    "window_area_or_wwr_back": 108,
    "window_area_or_wwr_left": 72,
    "window_area_or_wwr_right": 72,
    "window_fraction_operable": 0.67,
    "window_ufactor": 0.33,
    "window_shgc": 0.45,
    "window_interior_shading_winter": 0.85,
    "window_interior_shading_summer": 0.7,
    "enclosure_overhangs": "None",
    "skylight_area_front": 0,
    "skylight_area_back": 0,
    "skylight_area_left": 0,
    "skylight_area_right": 0,
    "skylight_ufactor": 0.33,
    "skylight_shgc": 0.45,
    "door_area": 40,
    "door_rvalue": 4.4,
    "enclosure_air_leakage": "3 ACH50",
    "heating_system_fuel": "natural gas",
    "hvac_heating_system": "Central Furnace, 92% AFUE",
    "hvac_capacity_heating_system": "35 kBtu/hr",
    "heating_system_fraction_heat_load_served": 1,
<<<<<<< HEAD
    "hvac_cooling_system": "Central AC, SEER 13",
    "hvac_capacity_cooling_system": "2.0 tons",
=======
    "cooling_system_type": "central air conditioner",
    "cooling_system_cooling_efficiency_type": "SEER",
    "cooling_system_cooling_efficiency": 13,
    "cooling_system_compressor_type": "single stage",
    "cooling_system_cooling_capacity": 24000,
>>>>>>> ff0e7c54
    "cooling_system_fraction_cool_load_served": 1,
    "hvac_heat_pump": "None",
    "heat_pump_fraction_heat_load_served": 0,
    "heat_pump_fraction_cool_load_served": 0,
    "hvac_heat_pump_backup": "None",
    "hvac_heating_system_2": "None",
    "heating_system_2_fuel": "electricity",
    "heating_system_2_fraction_heat_load_served": 0,
    "hvac_control_heating_weekday_setpoint": 68,
    "hvac_control_heating_weekend_setpoint": 68,
    "hvac_control_cooling_weekday_setpoint": 78,
    "hvac_control_cooling_weekend_setpoint": 78,
    "hvac_ducts": "4 CFM25 per 100ft2, R-4",
    "ducts_supply_location": "attic - unvented",
    "ducts_return_location": "attic - unvented",
    "ducts_supply_leakage_fraction": 0.75,
    "mech_vent": "None",
    "kitchen_fans_quantity": 0,
    "bathroom_fans_quantity": 0,
    "whole_house_fan_present": false,
    "water_heater_type": "storage water heater",
    "water_heater_fuel_type": "electricity",
    "water_heater_location": "conditioned space",
    "water_heater_tank_volume": 40,
    "water_heater_efficiency_type": "EnergyFactor",
    "water_heater_efficiency": 0.95,
    "water_heater_heating_capacity": 18767,
    "water_heater_jacket_rvalue": 0,
    "water_heater_setpoint_temperature": 125,
    "water_heater_num_bedrooms_served": 3,
    "hot_water_distribution_system_type": "Standard",
    "hot_water_distribution_standard_piping_length": 50,
    "hot_water_distribution_pipe_r": 0,
    "dwhr_facilities_connected": "none",
    "water_fixtures_shower_low_flow": true,
    "water_fixtures_sink_low_flow": false,
    "solar_thermal_system_type": "none",
    "solar_thermal_collector_area": 0,
    "solar_thermal_collector_loop_type": "liquid indirect",
    "solar_thermal_collector_type": "single glazing black",
    "solar_thermal_collector_azimuth": 0,
    "solar_thermal_collector_tilt": 0,
    "solar_thermal_collector_rated_optical_efficiency": 0,
    "solar_thermal_collector_rated_thermal_losses": 0,
    "solar_thermal_solar_fraction": 0,
    "battery": "None",
    "lighting": "Detailed Example: 40% CFL, 10% LFL, 25% LED",
    "holiday_lighting_present": false,
    "dehumidifier_type": "none",
    "dehumidifier_efficiency_type": "EnergyFactor",
    "dehumidifier_efficiency": 0,
    "dehumidifier_capacity": 0,
    "dehumidifier_rh_setpoint": 0,
    "dehumidifier_fraction_dehumidification_load_served": 0,
    "clothes_washer_present": true,
    "clothes_washer_location": "conditioned space",
    "clothes_washer_efficiency_type": "IntegratedModifiedEnergyFactor",
    "clothes_washer_efficiency": 1.21,
    "clothes_washer_rated_annual_kwh": 380,
    "clothes_washer_label_electric_rate": 0.12,
    "clothes_washer_label_gas_rate": 1.09,
    "clothes_washer_label_annual_gas_cost": 27,
    "clothes_washer_label_usage": 6,
    "clothes_washer_capacity": 3.2,
    "clothes_dryer_present": true,
    "clothes_dryer_location": "conditioned space",
    "clothes_dryer_fuel_type": "electricity",
    "clothes_dryer_efficiency_type": "CombinedEnergyFactor",
    "clothes_dryer_efficiency": 3.73,
    "clothes_dryer_drying_method": "conventional",
    "dishwasher_present": true,
    "dishwasher_location": "conditioned space",
    "dishwasher_efficiency_type": "RatedAnnualkWh",
    "dishwasher_efficiency": 307,
    "dishwasher_label_electric_rate": 0.12,
    "dishwasher_label_gas_rate": 1.09,
    "dishwasher_label_annual_gas_cost": 22.32,
    "dishwasher_label_usage": 4,
    "dishwasher_place_setting_capacity": 12,
    "refrigerator_present": true,
    "refrigerator_location": "conditioned space",
    "refrigerator_rated_annual_kwh": 650,
    "extra_refrigerator_present": false,
    "freezer_present": false,
    "cooking_range_oven_present": true,
    "cooking_range_oven_location": "conditioned space",
    "cooking_range_oven_fuel_type": "electricity",
    "cooking_range_oven_is_induction": false,
    "cooking_range_oven_is_convection": false,
    "ceiling_fan_present": false,
    "misc_plug_loads": "100%",
    "misc_television": "100%",
    "misc_well_pump": "None",
    "misc_plug_loads_vehicle_present": false,
    "misc_grill": "None",
    "misc_lighting": "None",
    "misc_fireplace": "None",
    "pool_present": false,
    "pool_heater_type": "none",
    "permanent_spa_present": false,
    "permanent_spa_heater_type": "none",
    "utility_bill_scenario_names": "Bills",
    "combine_like_surfaces": true
  },
  "sample_files/base-appliances-coal.xml": {
    "parent_hpxml": "sample_files/base-appliances-gas.xml",
    "clothes_dryer_fuel_type": "coal",
    "cooking_range_oven_fuel_type": "coal"
  },
  "sample_files/base-appliances-dehumidifier.xml": {
    "parent_hpxml": "sample_files/base-location-dallas-tx.xml",
    "dehumidifier_type": "portable",
    "dehumidifier_efficiency": 1.8,
    "dehumidifier_capacity": 40,
    "dehumidifier_rh_setpoint": 0.5,
    "dehumidifier_fraction_dehumidification_load_served": 1
  },
  "sample_files/base-appliances-dehumidifier-ief-portable.xml": {
    "parent_hpxml": "sample_files/base-appliances-dehumidifier.xml",
    "dehumidifier_efficiency_type": "IntegratedEnergyFactor",
    "dehumidifier_efficiency": 1.5
  },
  "sample_files/base-appliances-dehumidifier-ief-whole-home.xml": {
    "parent_hpxml": "sample_files/base-appliances-dehumidifier-ief-portable.xml",
    "dehumidifier_type": "whole-home"
  },
  "sample_files/base-appliances-dehumidifier-multiple.xml": {
    "parent_hpxml": "sample_files/base-appliances-dehumidifier.xml"
  },
  "sample_files/base-appliances-gas.xml": {
    "parent_hpxml": "sample_files/base.xml",
    "clothes_dryer_fuel_type": "natural gas",
    "clothes_dryer_efficiency": 3.3,
    "cooking_range_oven_fuel_type": "natural gas"
  },
  "sample_files/base-appliances-oil.xml": {
    "parent_hpxml": "sample_files/base-appliances-gas.xml",
    "clothes_dryer_fuel_type": "fuel oil",
    "cooking_range_oven_fuel_type": "fuel oil"
  },
  "sample_files/base-appliances-propane.xml": {
    "parent_hpxml": "sample_files/base-appliances-gas.xml",
    "clothes_dryer_fuel_type": "propane",
    "cooking_range_oven_fuel_type": "propane"
  },
  "sample_files/base-appliances-wood.xml": {
    "parent_hpxml": "sample_files/base-appliances-gas.xml",
    "clothes_dryer_fuel_type": "wood",
    "cooking_range_oven_fuel_type": "wood"
  },
  "sample_files/base-appliances-modified.xml": {
    "parent_hpxml": "sample_files/base.xml",
    "clothes_washer_efficiency_type": "ModifiedEnergyFactor",
    "clothes_washer_efficiency": 1.65,
    "clothes_dryer_efficiency_type": "EnergyFactor",
    "clothes_dryer_efficiency": 4.29,
    "clothes_dryer_drying_method": "condensing",
    "dishwasher_efficiency_type": "EnergyFactor",
    "dishwasher_efficiency": 0.7,
    "dishwasher_place_setting_capacity": 6
  },
  "sample_files/base-appliances-none.xml": {
    "parent_hpxml": "sample_files/base.xml",
    "clothes_washer_present": false,
    "clothes_dryer_present": false,
    "dishwasher_present": false,
    "refrigerator_present": false,
    "cooking_range_oven_present": false
  },
  "sample_files/base-appliances-freezer-temperature-dependent-schedule.xml": {
    "parent_hpxml": "sample_files/base.xml"
  },
  "sample_files/base-appliances-refrigerator-temperature-dependent-schedule.xml": {
    "parent_hpxml": "sample_files/base.xml"
  },
  "sample_files/base-atticroof-cathedral.xml": {
    "parent_hpxml": "sample_files/base.xml",
    "geometry_unit_num_floors_above_grade": 2,
    "geometry_unit_cfa": 4050,
    "geometry_attic_type": "ConditionedAttic",
    "roof_assembly_r": 25.8,
    "window_area_or_wwr_left": 120,
    "window_area_or_wwr_right": 120,
    "hvac_ducts": "0 CFM25 per 100ft2, R-4",
    "ducts_supply_location": "conditioned space",
    "ducts_return_location": "conditioned space"
  },
  "sample_files/base-atticroof-conditioned.xml": {
    "parent_hpxml": "sample_files/base.xml",
    "geometry_unit_num_floors_above_grade": 2,
    "geometry_unit_cfa": 3600,
    "geometry_attic_type": "ConditionedAttic",
    "hvac_ducts": "1 CFM25 per 100ft2, Uninsulated",
    "ducts_supply_location": "conditioned space",
    "ducts_return_location": "conditioned space",
    "water_heater_location": "basement - conditioned",
    "clothes_washer_location": "basement - conditioned",
    "clothes_dryer_location": "basement - conditioned",
    "dishwasher_location": "basement - conditioned",
    "refrigerator_location": "basement - conditioned",
    "cooking_range_oven_location": "basement - conditioned"
  },
  "sample_files/base-atticroof-flat.xml": {
    "parent_hpxml": "sample_files/base.xml",
    "geometry_attic_type": "FlatRoof",
    "roof_assembly_r": 25.8,
    "hvac_ducts": "0 CFM25 per 100ft2, R-4",
    "ducts_supply_location": "basement - conditioned",
    "ducts_return_location": "basement - conditioned"
  },
  "sample_files/base-atticroof-radiant-barrier.xml": {
    "parent_hpxml": "sample_files/base-location-dallas-tx.xml",
    "ceiling_assembly_r": 8.7,
    "radiant_barrier_grade": 2,
    "radiant_barrier_attic_location": "Attic roof and gable walls"
  },
  "sample_files/base-atticroof-radiant-barrier-ceiling.xml": {
    "parent_hpxml": "sample_files/base-atticroof-radiant-barrier.xml",
    "radiant_barrier_attic_location": "Attic floor"
  },
  "sample_files/base-atticroof-unvented-insulated-roof.xml": {
    "parent_hpxml": "sample_files/base.xml",
    "ceiling_assembly_r": 2.1,
    "roof_assembly_r": 25.8
  },
  "sample_files/base-atticroof-vented.xml": {
    "parent_hpxml": "sample_files/base.xml",
    "geometry_attic_type": "VentedAttic",
    "ducts_supply_location": "attic - vented",
    "ducts_return_location": "attic - vented",
    "water_heater_location": "attic - vented"
  },
  "sample_files/base-battery.xml": {
    "parent_hpxml": "sample_files/base.xml",
    "battery": "Detailed Example: 20.0 kWh, 6 kW, Outside"
  },
  "sample_files/base-battery-scheduled.xml": {
    "parent_hpxml": "sample_files/base-battery.xml",
    "schedules_filepaths": "../../HPXMLtoOpenStudio/resources/schedule_files/battery.csv"
  },
  "sample_files/base-battery-scheduled-power-outage.xml": {
    "parent_hpxml": "sample_files/base-battery-scheduled.xml",
    "schedules_unavailable_period_types": "Power Outage",
    "schedules_unavailable_period_dates": "Jul 1 5 - Jul 31 14"
  },
  "sample_files/base-vehicle-ev-no-charger.xml": {
    "parent_hpxml": "sample_files/base-enclosure-garage.xml",
    "vehicle_type": "BatteryElectricVehicle"
  },
  "sample_files/base-ev-charger.xml": {
    "parent_hpxml": "sample_files/base.xml",
    "ev_charger_present": true
  },
  "sample_files/base-vehicle-ev-charger.xml": {
    "parent_hpxml": "sample_files/base-vehicle-ev-no-charger.xml",
    "vehicle_battery_capacity": 100,
    "vehicle_battery_usable_capacity": 80,
    "vehicle_miles_driven_per_year": 10000,
    "vehicle_hours_driven_per_week": 14,
    "vehicle_fuel_economy_combined": 0.25,
    "vehicle_fuel_economy_units": "kWh/mile",
    "vehicle_fraction_charged_home": 0.75,
    "ev_charger_present": true,
    "ev_charger_power": 7000
  },
  "sample_files/base-vehicle-ev-charger-level1.xml": {
    "parent_hpxml": "sample_files/base-vehicle-ev-charger.xml",
    "ev_charger_level": 1,
    "ev_charger_power": null
  },
  "sample_files/base-vehicle-ev-charger-miles-per-kwh.xml": {
    "parent_hpxml": "sample_files/base-vehicle-ev-charger.xml",
    "vehicle_fuel_economy_combined": 4.0,
    "vehicle_fuel_economy_units": "mile/kWh"
  },
  "sample_files/base-vehicle-ev-charger-mpge.xml": {
    "parent_hpxml": "sample_files/base-vehicle-ev-charger.xml",
    "vehicle_fuel_economy_combined": 135.0,
    "vehicle_fuel_economy_units": "mpge"
  },
  "sample_files/base-vehicle-ev-charger-scheduled.xml": {
    "parent_hpxml": "sample_files/base-vehicle-ev-charger.xml",
    "schedules_filepaths": "../../HPXMLtoOpenStudio/resources/schedule_files/vehicle-ev.csv"
  },
  "sample_files/base-vehicle-ev-charger-undercharged.xml": {
    "parent_hpxml": "sample_files/base-vehicle-ev-charger.xml",
    "schedules_filepaths": "../../HPXMLtoOpenStudio/resources/schedule_files/vehicle-ev-undercharged.csv"
  },
  "sample_files/base-vehicle-ev-charger-plug-load-ev.xml": {
    "parent_hpxml": "sample_files/base-vehicle-ev-charger-scheduled.xml",
    "misc_plug_loads_vehicle_present": true,
    "misc_plug_loads_vehicle_annual_kwh": 3000
  },
  "sample_files/base-vehicle-multiple.xml": {
    "parent_hpxml": "sample_files/base-vehicle-ev-charger.xml"
  },
  "sample_files/base-vehicle-ev-charger-occupancy-stochastic.xml": {
    "parent_hpxml": "sample_files/base-vehicle-ev-charger.xml",
    "schedules_filepaths": "../../HPXMLtoOpenStudio/resources/schedule_files/occupancy-stochastic-ev-charger.csv"
  },
  "sample_files/base-pv-battery-and-vehicle-ev.xml": {
    "parent_hpxml": "sample_files/base-pv-battery.xml",
    "vehicle_type": "BatteryElectricVehicle",
    "ev_charger_present": true,
    "schedules_filepaths": "../../HPXMLtoOpenStudio/resources/schedule_files/vehicle-ev.csv"
  },
  "sample_files/base-bldgtype-sfa-unit.xml": {
    "parent_hpxml": "sample_files/base.xml",
    "geometry_unit_type": "single-family attached",
    "geometry_attached_walls": "1 Side: Right",
    "geometry_unit_cfa": 1800,
    "geometry_unit_aspect_ratio": 0.6667,
    "geometry_building_num_units": 3,
    "window_area_or_wwr_front": 0.18,
    "window_area_or_wwr_back": 0.18,
    "window_area_or_wwr_left": 0.18,
    "window_area_or_wwr_right": 0.18,
    "air_leakage_type": "unit exterior only",
    "hvac_capacity_heating_system": "25 kBtu/hr"
  },
  "sample_files/base-bldgtype-sfa-unit-2stories.xml": {
    "parent_hpxml": "sample_files/base-bldgtype-sfa-unit.xml",
    "geometry_unit_num_floors_above_grade": 2,
    "geometry_unit_cfa": 2700,
    "hvac_capacity_heating_system": "50 kBtu/hr",
    "hvac_capacity_cooling_system": "3.0 tons",
    "hvac_ducts": "4 CFM25 per 100ft2, R-4"
  },
  "sample_files/base-bldgtype-sfa-unit-atticroof-cathedral.xml": {
    "parent_hpxml": "sample_files/base-bldgtype-sfa-unit-2stories.xml",
    "geometry_attic_type": "ConditionedAttic",
    "hvac_ducts": "0 CFM25 per 100ft2, R-4",
    "ducts_supply_location": "conditioned space",
    "ducts_return_location": "conditioned space"
  },
  "sample_files/base-bldgtype-sfa-unit-infil-compartmentalization-test.xml": {
    "parent_hpxml": "sample_files/base-bldgtype-sfa-unit.xml",
    "enclosure_air_leakage": "Detailed Example: 3.57 ACH50",
    "air_leakage_type": "unit total"
  },
  "sample_files/base-bldgtype-mf-unit.xml": {
    "parent_hpxml": "sample_files/base.xml",
    "geometry_unit_type": "apartment unit",
    "geometry_attached_walls": "1 Side: Right",
    "geometry_unit_cfa": 900,
    "geometry_unit_aspect_ratio": 0.6667,
    "geometry_building_num_units": 6,
    "geometry_foundation_type": "AboveApartment",
    "geometry_attic_type": "BelowApartment",
    "geometry_unit_height_above_grade": 10,
    "window_area_or_wwr_front": 0.18,
    "window_area_or_wwr_back": 0.18,
    "window_area_or_wwr_left": 0.18,
    "window_area_or_wwr_right": 0.18,
    "door_area": 20,
    "air_leakage_type": "unit exterior only",
    "hvac_capacity_heating_system": "10 kBtu/hr",
    "hvac_capacity_cooling_system": "1.0 tons",
    "hvac_ducts": "0 CFM25 per 100ft2, Uninsulated",
    "ducts_supply_location": "conditioned space",
    "ducts_return_location": "conditioned space"
  },
  "sample_files/base-bldgtype-mf-unit-adjacent-to-multifamily-buffer-space.xml": {
    "parent_hpxml": "sample_files/base-bldgtype-mf-unit.xml"
  },
  "sample_files/base-bldgtype-mf-unit-adjacent-to-multiple.xml": {
    "parent_hpxml": "sample_files/base-bldgtype-mf-unit.xml"
  },
  "sample_files/base-bldgtype-mf-unit-adjacent-to-non-freezing-space.xml": {
    "parent_hpxml": "sample_files/base-bldgtype-mf-unit.xml",
    "hvac_capacity_heating_system": "20 kBtu/hr",
    "hvac_capacity_cooling_system": "1.5 tons"
  },
  "sample_files/base-bldgtype-mf-unit-adjacent-to-other-heated-space.xml": {
    "parent_hpxml": "sample_files/base-bldgtype-mf-unit.xml"
  },
  "sample_files/base-bldgtype-mf-unit-adjacent-to-multiple-hvac-none.xml": {
    "parent_hpxml": "sample_files/base-bldgtype-mf-unit-adjacent-to-multiple.xml",
    "hvac_heating_system": "None",
    "hvac_cooling_system": "None"
  },
  "sample_files/base-bldgtype-mf-unit-adjacent-to-other-housing-unit.xml": {
    "parent_hpxml": "sample_files/base-bldgtype-mf-unit.xml"
  },
  "sample_files/base-bldgtype-mf-unit-adjacent-to-other-housing-unit-basement.xml": {
    "parent_hpxml": "sample_files/base-bldgtype-mf-unit.xml",
    "geometry_foundation_type": "UnconditionedBasement",
    "floor_over_foundation_assembly_r": 18.7
  },
  "sample_files/base-bldgtype-mf-unit-infil-compartmentalization-test.xml": {
    "parent_hpxml": "sample_files/base-bldgtype-mf-unit.xml",
    "enclosure_air_leakage": "Detailed Example: 12.16 ACH50",
    "air_leakage_type": "unit total"
  },
  "sample_files/base-bldgtype-mf-unit-infil-leakiness-description.xml": {
    "parent_hpxml": "sample_files/base-bldgtype-mf-unit.xml",
    "enclosure_air_leakage": "Tight",
    "year_built": 1990,
    "air_leakage_type": null
  },
  "sample_files/base-bldgtype-mf-unit-neighbor-shading.xml": {
    "parent_hpxml": "sample_files/base-bldgtype-mf-unit.xml",
    "geometry_neighbor_buildings": "Right at 15ft",
    "combine_like_surfaces": false
  },
  "sample_files/base-bldgtype-mf-unit-residents-1.xml": {
    "parent_hpxml": "sample_files/base-bldgtype-mf-unit.xml",
    "geometry_unit_num_occupants": 1
  },
  "sample_files/base-bldgtype-mf-unit-shared-boiler-chiller-baseboard.xml": {
    "parent_hpxml": "sample_files/base-bldgtype-mf-unit.xml",
    "hvac_heating_system": "Shared Boiler w/ Baseboard, 92% AFUE",
    "hvac_cooling_system": "None",
    "cooling_system_fraction_cool_load_served": 0
  },
  "sample_files/base-bldgtype-mf-unit-shared-boiler-chiller-fan-coil.xml": {
    "parent_hpxml": "sample_files/base-bldgtype-mf-unit-shared-boiler-chiller-baseboard.xml",
    "hvac_heating_system": "Shared Boiler w/ Fan Coil, 92% AFUE"
  },
  "sample_files/base-bldgtype-mf-unit-shared-boiler-chiller-fan-coil-ducted.xml": {
    "parent_hpxml": "sample_files/base-bldgtype-mf-unit-shared-boiler-chiller-fan-coil.xml"
  },
  "sample_files/base-bldgtype-mf-unit-shared-boiler-chiller-water-loop-heat-pump.xml": {
    "parent_hpxml": "sample_files/base-bldgtype-mf-unit-shared-boiler-chiller-baseboard.xml"
  },
  "sample_files/base-bldgtype-mf-unit-shared-boiler-cooling-tower-water-loop-heat-pump.xml": {
    "parent_hpxml": "sample_files/base-bldgtype-mf-unit-shared-boiler-chiller-water-loop-heat-pump.xml"
  },
  "sample_files/base-bldgtype-mf-unit-shared-boiler-only-baseboard.xml": {
    "parent_hpxml": "sample_files/base-bldgtype-mf-unit.xml",
    "hvac_heating_system": "Shared Boiler w/ Baseboard, 92% AFUE",
    "hvac_cooling_system": "None",
    "cooling_system_fraction_cool_load_served": 0
  },
  "sample_files/base-bldgtype-mf-unit-shared-boiler-only-baseboard-combi-tankless.xml": {
    "parent_hpxml": "sample_files/base-bldgtype-mf-unit-shared-boiler-only-baseboard.xml",
    "water_heater_type": "space-heating boiler with tankless coil"
  },
  "sample_files/base-bldgtype-mf-unit-shared-boiler-only-fan-coil.xml": {
    "parent_hpxml": "sample_files/base-bldgtype-mf-unit-shared-boiler-only-baseboard.xml",
    "hvac_heating_system": "Shared Boiler w/ Fan Coil, 92% AFUE"
  },
  "sample_files/base-bldgtype-mf-unit-shared-boiler-only-fan-coil-fireplace-elec.xml": {
    "parent_hpxml": "sample_files/base-bldgtype-mf-unit-shared-boiler-only-fan-coil.xml",
    "heating_system_fraction_heat_load_served": 0.75,
    "hvac_heating_system_2": "Fireplace, 100% Efficiency",
    "heating_system_2_fraction_heat_load_served": 0.25
  },
  "sample_files/base-bldgtype-mf-unit-shared-boiler-only-fan-coil-ducted.xml": {
    "parent_hpxml": "sample_files/base-bldgtype-mf-unit-shared-boiler-only-fan-coil.xml"
  },
  "sample_files/base-bldgtype-mf-unit-shared-boiler-only-fan-coil-eae.xml": {
    "parent_hpxml": "sample_files/base-bldgtype-mf-unit-shared-boiler-only-fan-coil.xml"
  },
  "sample_files/base-bldgtype-mf-unit-shared-boiler-only-water-loop-heat-pump.xml": {
    "parent_hpxml": "sample_files/base-bldgtype-mf-unit-shared-boiler-only-baseboard.xml"
  },
  "sample_files/base-bldgtype-mf-unit-shared-chiller-only-baseboard.xml": {
    "parent_hpxml": "sample_files/base-bldgtype-mf-unit.xml",
    "hvac_heating_system": "None",
    "heating_system_fraction_heat_load_served": 0,
    "hvac_cooling_system": "None",
    "cooling_system_fraction_cool_load_served": 0
  },
  "sample_files/base-bldgtype-mf-unit-shared-chiller-only-fan-coil.xml": {
    "parent_hpxml": "sample_files/base-bldgtype-mf-unit-shared-chiller-only-baseboard.xml"
  },
  "sample_files/base-bldgtype-mf-unit-shared-chiller-only-fan-coil-ducted.xml": {
    "parent_hpxml": "sample_files/base-bldgtype-mf-unit-shared-chiller-only-fan-coil.xml"
  },
  "sample_files/base-bldgtype-mf-unit-shared-chiller-only-water-loop-heat-pump.xml": {
    "parent_hpxml": "sample_files/base-bldgtype-mf-unit-shared-chiller-only-baseboard.xml"
  },
  "sample_files/base-bldgtype-mf-unit-shared-cooling-tower-only-water-loop-heat-pump.xml": {
    "parent_hpxml": "sample_files/base-bldgtype-mf-unit-shared-chiller-only-water-loop-heat-pump.xml"
  },
  "sample_files/base-bldgtype-mf-unit-shared-generator.xml": {
    "parent_hpxml": "sample_files/base-bldgtype-mf-unit.xml"
  },
  "sample_files/base-bldgtype-mf-unit-shared-ground-loop-ground-to-air-heat-pump.xml": {
    "parent_hpxml": "sample_files/base-bldgtype-mf-unit.xml",
    "hvac_heating_system": "None",
    "heating_system_fraction_heat_load_served": 0,
    "hvac_cooling_system": "None",
    "cooling_system_fraction_cool_load_served": 0,
<<<<<<< HEAD
    "hvac_heat_pump": "Geothermal HP, EER 16.6, COP 3.6",
    "hvac_capacity_heat_pump": "1.0 tons",
=======
    "heat_pump_type": "ground-to-air",
    "heat_pump_compressor_type": "single stage",
    "heat_pump_heating_efficiency_type": "COP",
    "heat_pump_heating_efficiency": 3.6,
    "heat_pump_cooling_efficiency_type": "EER",
    "heat_pump_cooling_efficiency": 16.6,
    "heat_pump_heating_capacity": 12000,
    "heat_pump_cooling_capacity": 12000,
>>>>>>> ff0e7c54
    "heat_pump_fraction_heat_load_served": 1,
    "heat_pump_fraction_cool_load_served": 1,
    "hvac_heat_pump_backup": "None"
  },
  "sample_files/base-bldgtype-mf-unit-shared-laundry-room.xml": {
    "parent_hpxml": "sample_files/base-bldgtype-mf-unit.xml"
  },
  "sample_files/base-bldgtype-mf-unit-shared-laundry-room-multiple-water-heaters.xml": {
    "parent_hpxml": "sample_files/base-bldgtype-mf-unit-shared-laundry-room.xml"
  },
  "sample_files/base-bldgtype-mf-unit-shared-mechvent.xml": {
    "parent_hpxml": "sample_files/base-bldgtype-mf-unit.xml",
    "mech_vent": "Supply Only"
  },
  "sample_files/base-bldgtype-mf-unit-shared-mechvent-multiple.xml": {
    "parent_hpxml": "sample_files/base-bldgtype-mf-unit.xml"
  },
  "sample_files/base-bldgtype-mf-unit-shared-mechvent-preconditioning.xml": {
    "parent_hpxml": "sample_files/base-bldgtype-mf-unit-shared-mechvent.xml"
  },
  "sample_files/base-bldgtype-mf-unit-shared-pv.xml": {
    "parent_hpxml": "sample_files/base-bldgtype-mf-unit.xml",
    "pv_system": "12.0 kW",
    "pv_system_array_azimuth": 225,
    "pv_system_array_tilt": 30
  },
  "sample_files/base-bldgtype-mf-unit-shared-pv-battery.xml": {
    "parent_hpxml": "sample_files/base-bldgtype-mf-unit-shared-pv.xml",
    "battery": "20.0 kWh"
  },
  "sample_files/base-bldgtype-mf-unit-shared-water-heater.xml": {
    "parent_hpxml": "sample_files/base-bldgtype-mf-unit.xml",
    "water_heater_fuel_type": "natural gas",
    "water_heater_tank_volume": 120,
    "water_heater_efficiency": 0.59,
    "water_heater_recovery_efficiency": 0.76,
    "water_heater_heating_capacity": 40000,
    "water_heater_num_bedrooms_served": 18
  },
  "sample_files/base-bldgtype-mf-unit-shared-water-heater-heat-pump.xml": {
    "parent_hpxml": "sample_files/base-bldgtype-mf-unit.xml",
    "water_heater_type": "heat pump water heater",
    "water_heater_tank_volume": 120,
    "water_heater_efficiency": 2.3,
    "water_heater_num_bedrooms_served": 18,
    "water_heater_heating_capacity": null
  },
  "sample_files/base-bldgtype-mf-unit-shared-water-heater-recirc.xml": {
    "parent_hpxml": "sample_files/base-bldgtype-mf-unit-shared-water-heater.xml"
  },
  "sample_files/base-bldgtype-mf-unit-shared-water-heater-recirc-beds-0.xml": {
    "parent_hpxml": "sample_files/base-bldgtype-mf-unit-shared-water-heater.xml",
    "geometry_unit_num_bedrooms": 0,
    "water_heater_num_bedrooms_served": 6
  },
  "sample_files/base-bldgtype-mf-unit-shared-water-heater-recirc-scheduled.xml": {
    "parent_hpxml": "sample_files/base-bldgtype-mf-unit-shared-water-heater-recirc.xml"
  },
  "sample_files/base-dhw-combi-tankless.xml": {
    "parent_hpxml": "sample_files/base-dhw-indirect.xml",
    "water_heater_type": "space-heating boiler with tankless coil"
  },
  "sample_files/base-dhw-combi-tankless-outside.xml": {
    "parent_hpxml": "sample_files/base-dhw-combi-tankless.xml",
    "water_heater_location": "other exterior"
  },
  "sample_files/base-dhw-desuperheater.xml": {
    "parent_hpxml": "sample_files/base-hvac-central-ac-only-1-speed.xml",
    "water_heater_uses_desuperheater": true
  },
  "sample_files/base-dhw-desuperheater-2-speed.xml": {
    "parent_hpxml": "sample_files/base-hvac-central-ac-only-2-speed.xml",
    "water_heater_uses_desuperheater": true
  },
  "sample_files/base-dhw-desuperheater-ghp.xml": {
    "parent_hpxml": "sample_files/base-hvac-ground-to-air-heat-pump-1-speed.xml",
    "water_heater_uses_desuperheater": true
  },
  "sample_files/base-dhw-desuperheater-hpwh.xml": {
    "parent_hpxml": "sample_files/base-dhw-tank-heat-pump.xml",
    "water_heater_uses_desuperheater": true
  },
  "sample_files/base-dhw-desuperheater-tankless.xml": {
    "parent_hpxml": "sample_files/base-hvac-central-ac-only-1-speed.xml",
    "water_heater_type": "instantaneous water heater",
    "water_heater_efficiency": 0.99,
    "water_heater_uses_desuperheater": true
  },
  "sample_files/base-dhw-desuperheater-var-speed.xml": {
    "parent_hpxml": "sample_files/base-hvac-central-ac-only-var-speed.xml",
    "water_heater_uses_desuperheater": true
  },
  "sample_files/base-dhw-dwhr.xml": {
    "parent_hpxml": "sample_files/base.xml",
    "dwhr_facilities_connected": "all",
    "dwhr_equal_flow": true,
    "dwhr_efficiency": 0.55
  },
  "sample_files/base-dhw-indirect.xml": {
    "parent_hpxml": "sample_files/base-hvac-boiler-gas-only.xml",
    "water_heater_type": "space-heating boiler with storage tank",
    "water_heater_tank_volume": 50
  },
  "sample_files/base-dhw-indirect-detailed-setpoints.xml": {
    "parent_hpxml": "sample_files/base-dhw-indirect.xml",
    "water_heater_setpoint_temperature": null,
    "schedules_filepaths": "../../HPXMLtoOpenStudio/resources/schedule_files/water-heater-setpoints.csv"
  },
  "sample_files/base-dhw-indirect-dse.xml": {
    "parent_hpxml": "sample_files/base-dhw-indirect.xml"
  },
  "sample_files/base-dhw-indirect-outside.xml": {
    "parent_hpxml": "sample_files/base-dhw-indirect.xml",
    "water_heater_location": "other exterior"
  },
  "sample_files/base-dhw-indirect-standbyloss.xml": {
    "parent_hpxml": "sample_files/base-dhw-indirect.xml",
    "water_heater_standby_loss": 1
  },
  "sample_files/base-dhw-indirect-with-solar-fraction.xml": {
    "parent_hpxml": "sample_files/base-dhw-indirect.xml",
    "solar_thermal_system_type": "hot water",
    "solar_thermal_solar_fraction": 0.65
  },
  "sample_files/base-dhw-jacket-indirect.xml": {
    "parent_hpxml": "sample_files/base-dhw-indirect.xml",
    "water_heater_jacket_rvalue": 10
  },
  "sample_files/base-dhw-jacket-electric.xml": {
    "parent_hpxml": "sample_files/base.xml",
    "water_heater_jacket_rvalue": 10
  },
  "sample_files/base-dhw-jacket-gas.xml": {
    "parent_hpxml": "sample_files/base-dhw-tank-gas.xml",
    "water_heater_jacket_rvalue": 10
  },
  "sample_files/base-dhw-jacket-hpwh.xml": {
    "parent_hpxml": "sample_files/base-dhw-tank-heat-pump.xml",
    "water_heater_jacket_rvalue": 10
  },
  "sample_files/base-dhw-low-flow-fixtures.xml": {
    "parent_hpxml": "sample_files/base.xml",
    "water_fixtures_sink_low_flow": true
  },
  "sample_files/base-dhw-multiple.xml": {
    "parent_hpxml": "sample_files/base-hvac-boiler-gas-only.xml"
  },
  "sample_files/base-dhw-none.xml": {
    "parent_hpxml": "sample_files/base.xml",
    "water_heater_type": "none",
    "water_heater_efficiency": 0
  },
  "sample_files/base-dhw-recirc-demand.xml": {
    "parent_hpxml": "sample_files/base-dhw-recirc-nocontrol.xml",
    "hot_water_distribution_recirc_control_type": "presence sensor demand control",
    "hot_water_distribution_pipe_r": 3
  },
  "sample_files/base-dhw-recirc-demand-scheduled.xml": {
    "parent_hpxml": "sample_files/base-dhw-recirc-demand.xml"
  },
  "sample_files/base-dhw-recirc-manual.xml": {
    "parent_hpxml": "sample_files/base-dhw-recirc-nocontrol.xml",
    "hot_water_distribution_recirc_control_type": "manual demand control",
    "hot_water_distribution_pipe_r": 3
  },
  "sample_files/base-dhw-recirc-nocontrol.xml": {
    "parent_hpxml": "sample_files/base.xml",
    "hot_water_distribution_system_type": "Recirculation",
    "hot_water_distribution_recirc_control_type": "no control",
    "hot_water_distribution_recirc_piping_length": 50,
    "hot_water_distribution_recirc_branch_piping_length": 50,
    "hot_water_distribution_recirc_pump_power": 50
  },
  "sample_files/base-dhw-recirc-temperature.xml": {
    "parent_hpxml": "sample_files/base-dhw-recirc-nocontrol.xml",
    "hot_water_distribution_recirc_control_type": "temperature"
  },
  "sample_files/base-dhw-recirc-timer.xml": {
    "parent_hpxml": "sample_files/base-dhw-recirc-nocontrol.xml",
    "hot_water_distribution_recirc_control_type": "timer"
  },
  "sample_files/base-dhw-solar-direct-evacuated-tube.xml": {
    "parent_hpxml": "sample_files/base-dhw-solar-indirect-flat-plate.xml",
    "solar_thermal_collector_loop_type": "liquid direct",
    "solar_thermal_collector_type": "evacuated tube",
    "solar_thermal_collector_rated_optical_efficiency": 0.5,
    "solar_thermal_collector_rated_thermal_losses": 0.2799
  },
  "sample_files/base-dhw-solar-direct-flat-plate.xml": {
    "parent_hpxml": "sample_files/base-dhw-solar-indirect-flat-plate.xml",
    "solar_thermal_collector_loop_type": "liquid direct"
  },
  "sample_files/base-dhw-solar-direct-ics.xml": {
    "parent_hpxml": "sample_files/base-dhw-solar-indirect-flat-plate.xml",
    "solar_thermal_collector_loop_type": "liquid direct",
    "solar_thermal_collector_type": "integrated collector storage"
  },
  "sample_files/base-dhw-solar-fraction.xml": {
    "parent_hpxml": "sample_files/base.xml",
    "solar_thermal_system_type": "hot water",
    "solar_thermal_solar_fraction": 0.65
  },
  "sample_files/base-dhw-solar-indirect-flat-plate.xml": {
    "parent_hpxml": "sample_files/base.xml",
    "solar_thermal_system_type": "hot water",
    "solar_thermal_collector_area": 40,
    "solar_thermal_collector_azimuth": 180,
    "solar_thermal_collector_tilt": 20,
    "solar_thermal_collector_rated_optical_efficiency": 0.77,
    "solar_thermal_collector_rated_thermal_losses": 0.793,
    "solar_thermal_storage_volume": 60
  },
  "sample_files/base-dhw-solar-thermosyphon-flat-plate.xml": {
    "parent_hpxml": "sample_files/base-dhw-solar-indirect-flat-plate.xml",
    "solar_thermal_collector_loop_type": "passive thermosyphon"
  },
  "sample_files/base-dhw-tank-coal.xml": {
    "parent_hpxml": "sample_files/base-dhw-tank-gas.xml",
    "water_heater_fuel_type": "coal"
  },
  "sample_files/base-dhw-tank-detailed-setpoints.xml": {
    "parent_hpxml": "sample_files/base.xml",
    "water_heater_setpoint_temperature": null,
    "schedules_filepaths": "../../HPXMLtoOpenStudio/resources/schedule_files/water-heater-setpoints.csv"
  },
  "sample_files/base-dhw-tank-elec-uef.xml": {
    "parent_hpxml": "sample_files/base.xml",
    "water_heater_tank_volume": 30,
    "water_heater_efficiency_type": "UniformEnergyFactor",
    "water_heater_efficiency": 0.93,
    "water_heater_usage_bin": "low",
    "water_heater_heating_capacity": 15354
  },
  "sample_files/base-dhw-tank-gas.xml": {
    "parent_hpxml": "sample_files/base.xml",
    "water_heater_fuel_type": "natural gas",
    "water_heater_tank_volume": 50,
    "water_heater_efficiency": 0.59,
    "water_heater_recovery_efficiency": 0.76,
    "water_heater_heating_capacity": 40000
  },
  "sample_files/base-dhw-tank-gas-uef.xml": {
    "parent_hpxml": "sample_files/base-dhw-tank-gas.xml",
    "water_heater_tank_volume": 30,
    "water_heater_efficiency_type": "UniformEnergyFactor",
    "water_heater_usage_bin": "medium",
    "water_heater_recovery_efficiency": 0.75,
    "water_heater_heating_capacity": 30000
  },
  "sample_files/base-dhw-tank-gas-uef-fhr.xml": {
    "parent_hpxml": "sample_files/base-dhw-tank-gas-uef.xml"
  },
  "sample_files/base-dhw-tank-gas-outside.xml": {
    "parent_hpxml": "sample_files/base-dhw-tank-gas.xml",
    "water_heater_location": "other exterior"
  },
  "sample_files/base-dhw-tank-heat-pump.xml": {
    "parent_hpxml": "sample_files/base.xml",
    "water_heater_type": "heat pump water heater",
    "water_heater_tank_volume": 80,
    "water_heater_efficiency": 2.3,
    "water_heater_heating_capacity": null
  },
  "sample_files/base-dhw-tank-heat-pump-capacities.xml": {
    "parent_hpxml": "sample_files/base-dhw-tank-heat-pump.xml",
    "water_heater_type": "heat pump water heater",
    "water_heater_heating_capacity": 3000,
    "water_heater_backup_heating_capacity": 0
  },
  "sample_files/base-dhw-tank-heat-pump-outside.xml": {
    "parent_hpxml": "sample_files/base-dhw-tank-heat-pump.xml",
    "water_heater_location": "other exterior"
  },
  "sample_files/base-dhw-tank-heat-pump-uef.xml": {
    "parent_hpxml": "sample_files/base-dhw-tank-heat-pump.xml",
    "water_heater_tank_volume": 50,
    "water_heater_efficiency_type": "UniformEnergyFactor",
    "water_heater_efficiency": 3.75,
    "water_heater_usage_bin": "medium"
  },
  "sample_files/base-dhw-tank-heat-pump-with-solar.xml": {
    "parent_hpxml": "sample_files/base-dhw-tank-heat-pump.xml",
    "solar_thermal_system_type": "hot water",
    "solar_thermal_collector_area": 40,
    "solar_thermal_collector_azimuth": 180,
    "solar_thermal_collector_tilt": 20,
    "solar_thermal_collector_rated_optical_efficiency": 0.77,
    "solar_thermal_collector_rated_thermal_losses": 0.793,
    "solar_thermal_storage_volume": 60
  },
  "sample_files/base-dhw-tank-heat-pump-with-solar-fraction.xml": {
    "parent_hpxml": "sample_files/base-dhw-tank-heat-pump.xml",
    "solar_thermal_system_type": "hot water",
    "solar_thermal_solar_fraction": 0.65
  },
  "sample_files/base-dhw-tank-heat-pump-operating-mode-heat-pump-only.xml": {
    "parent_hpxml": "sample_files/base-dhw-tank-heat-pump-uef.xml",
    "water_heater_operating_mode": "heat pump only"
  },
  "sample_files/base-dhw-tank-heat-pump-detailed-schedules.xml": {
    "parent_hpxml": "sample_files/base-dhw-tank-heat-pump-uef.xml",
    "water_heater_setpoint_temperature": null,
    "schedules_filepaths": "../../HPXMLtoOpenStudio/resources/schedule_files/water-heater-setpoints.csv, ../../HPXMLtoOpenStudio/resources/schedule_files/water-heater-operating-modes.csv"
  },
  "sample_files/base-dhw-tank-model-type-stratified.xml": {
    "parent_hpxml": "sample_files/base.xml",
    "water_heater_tank_model_type": "stratified"
  },
  "sample_files/base-dhw-tank-model-type-stratified-detailed-occupancy-stochastic.xml": {
    "parent_hpxml": "sample_files/base-dhw-tank-model-type-stratified.xml",
    "schedules_filepaths": "../../HPXMLtoOpenStudio/resources/schedule_files/occupancy-stochastic.csv"
  },
  "sample_files/base-dhw-tank-oil.xml": {
    "parent_hpxml": "sample_files/base-dhw-tank-gas.xml",
    "water_heater_fuel_type": "fuel oil"
  },
  "sample_files/base-dhw-tank-wood.xml": {
    "parent_hpxml": "sample_files/base-dhw-tank-gas.xml",
    "water_heater_fuel_type": "wood"
  },
  "sample_files/base-dhw-tankless-electric.xml": {
    "parent_hpxml": "sample_files/base.xml",
    "water_heater_type": "instantaneous water heater",
    "water_heater_efficiency": 0.99
  },
  "sample_files/base-dhw-tankless-electric-outside.xml": {
    "parent_hpxml": "sample_files/base-dhw-tankless-electric.xml",
    "water_heater_location": "other exterior"
  },
  "sample_files/base-dhw-tankless-electric-uef.xml": {
    "parent_hpxml": "sample_files/base-dhw-tankless-electric.xml",
    "water_heater_efficiency_type": "UniformEnergyFactor",
    "water_heater_efficiency": 0.98
  },
  "sample_files/base-dhw-tankless-gas.xml": {
    "parent_hpxml": "sample_files/base.xml",
    "water_heater_type": "instantaneous water heater",
    "water_heater_fuel_type": "natural gas",
    "water_heater_efficiency": 0.82
  },
  "sample_files/base-dhw-tankless-gas-uef.xml": {
    "parent_hpxml": "sample_files/base-dhw-tankless-gas.xml",
    "water_heater_efficiency_type": "UniformEnergyFactor",
    "water_heater_efficiency": 0.93
  },
  "sample_files/base-dhw-tankless-gas-with-solar.xml": {
    "parent_hpxml": "sample_files/base-dhw-tankless-gas.xml",
    "solar_thermal_system_type": "hot water",
    "solar_thermal_collector_area": 40,
    "solar_thermal_collector_azimuth": 180,
    "solar_thermal_collector_tilt": 20,
    "solar_thermal_collector_rated_optical_efficiency": 0.77,
    "solar_thermal_collector_rated_thermal_losses": 0.793,
    "solar_thermal_storage_volume": 60
  },
  "sample_files/base-dhw-tankless-gas-with-solar-fraction.xml": {
    "parent_hpxml": "sample_files/base-dhw-tankless-gas.xml",
    "solar_thermal_system_type": "hot water",
    "solar_thermal_solar_fraction": 0.65
  },
  "sample_files/base-dhw-tankless-propane.xml": {
    "parent_hpxml": "sample_files/base-dhw-tankless-gas.xml",
    "water_heater_fuel_type": "propane"
  },
  "sample_files/base-dhw-tankless-detailed-setpoints.xml": {
    "parent_hpxml": "sample_files/base-dhw-tankless-gas.xml",
    "water_heater_setpoint_temperature": null,
    "schedules_filepaths": "../../HPXMLtoOpenStudio/resources/schedule_files/water-heater-setpoints.csv"
  },
  "sample_files/base-detailed-electric-panel.xml": {
    "parent_hpxml": "sample_files/base.xml",
    "geometry_unit_cfa": 1228,
    "hvac_capacity_heating_system": "50 kBtu/hr",
    "hvac_capacity_cooling_system": "1.5 tons",
    "water_heater_fuel_type": "natural gas",
    "cooking_range_oven_fuel_type": "natural gas",
    "clothes_dryer_fuel_type": "natural gas",
    "dishwasher_present": false,
    "kitchen_fans_quantity": 1,
    "bathroom_fans_quantity": 2,
    "electric_panel_service_feeders_load_calculation_types": "2023 Existing Dwelling Load-Based, 2023 Existing Dwelling Meter-Based",
    "electric_panel_baseline_peak_power": 4500,
    "electric_panel_service_voltage": "240",
    "electric_panel_service_max_current_rating": 100,
    "electric_panel_breaker_spaces_headroom": 5,
    "electric_panel_load_other_power_rating": 559
  },
  "sample_files/base-detailed-electric-panel-no-calculation-types.xml": {
    "parent_hpxml": "sample_files/base-detailed-electric-panel.xml",
    "electric_panel_service_feeders_load_calculation_types": null
  },
  "sample_files/base-enclosure-2stories.xml": {
    "parent_hpxml": "sample_files/base.xml",
    "geometry_unit_num_floors_above_grade": 2,
    "geometry_unit_cfa": 4050,
    "window_area_or_wwr_front": 216,
    "window_area_or_wwr_back": 216,
    "window_area_or_wwr_left": 144,
    "window_area_or_wwr_right": 144,
    "hvac_capacity_heating_system": "50 kBtu/hr",
    "hvac_capacity_cooling_system": "3.0 tons"
  },
  "sample_files/base-enclosure-2stories-garage.xml": {
    "parent_hpxml": "sample_files/base-enclosure-2stories.xml",
    "geometry_unit_cfa": 3250,
    "geometry_garage_width": 20,
    "floor_over_garage_assembly_r": 39.3
  },
  "sample_files/base-enclosure-beds-1.xml": {
    "parent_hpxml": "sample_files/base.xml",
    "geometry_unit_num_bedrooms": 1,
    "geometry_unit_num_bathrooms": 1
  },
  "sample_files/base-enclosure-beds-2.xml": {
    "parent_hpxml": "sample_files/base.xml",
    "geometry_unit_num_bedrooms": 2,
    "geometry_unit_num_bathrooms": 1
  },
  "sample_files/base-enclosure-beds-4.xml": {
    "parent_hpxml": "sample_files/base.xml",
    "geometry_unit_num_bedrooms": 4
  },
  "sample_files/base-enclosure-beds-5.xml": {
    "parent_hpxml": "sample_files/base.xml",
    "geometry_unit_num_bedrooms": 5,
    "geometry_unit_num_bathrooms": 3
  },
  "sample_files/base-enclosure-ceilingtypes.xml": {
    "parent_hpxml": "sample_files/base.xml"
  },
  "sample_files/base-enclosure-floortypes.xml": {
    "parent_hpxml": "sample_files/base-foundation-ambient.xml"
  },
  "sample_files/base-enclosure-garage.xml": {
    "parent_hpxml": "sample_files/base.xml",
    "geometry_garage_width": 30,
    "geometry_garage_protrusion": 1,
    "window_area_or_wwr_front": 12,
    "ducts_supply_location": "garage",
    "ducts_return_location": "garage",
    "water_heater_location": "garage",
    "clothes_washer_location": "garage",
    "clothes_dryer_location": "garage",
    "dishwasher_location": "garage",
    "refrigerator_location": "garage",
    "cooking_range_oven_location": "garage"
  },
  "sample_files/base-enclosure-infil-ach-house-pressure.xml": {
    "parent_hpxml": "sample_files/base.xml",
    "enclosure_air_leakage": "2.8 ACH45"
  },
  "sample_files/base-enclosure-infil-cfm-house-pressure.xml": {
    "parent_hpxml": "sample_files/base-enclosure-infil-cfm50.xml",
    "enclosure_air_leakage": "Detailed Example: 1010 CFM45"
  },
  "sample_files/base-enclosure-infil-cfm50.xml": {
    "parent_hpxml": "sample_files/base.xml",
    "enclosure_air_leakage": "Detailed Example: 1080 CFM50"
  },
  "sample_files/base-enclosure-infil-ela.xml": {
    "parent_hpxml": "sample_files/base.xml",
    "enclosure_air_leakage": "Detailed Example: 123 sq. in. ELA"
  },
  "sample_files/base-enclosure-infil-flue.xml": {
    "parent_hpxml": "sample_files/base.xml",
    "air_leakage_has_flue_or_chimney_in_conditioned_space": true
  },
  "sample_files/base-enclosure-infil-natural-ach.xml": {
    "parent_hpxml": "sample_files/base.xml",
    "enclosure_air_leakage": "0.2 nACH"
  },
  "sample_files/base-enclosure-infil-natural-cfm.xml": {
    "parent_hpxml": "sample_files/base.xml",
    "enclosure_air_leakage": "Detailed Example: 72 nCFM"
  },
  "sample_files/base-enclosure-infil-leakiness-description.xml": {
    "parent_hpxml": "sample_files/base.xml",
    "enclosure_air_leakage": "Leaky",
    "year_built": 1988,
    "air_leakage_type": null
  },
  "sample_files/base-enclosure-orientations.xml": {
    "parent_hpxml": "sample_files/base.xml"
  },
  "sample_files/base-enclosure-overhangs.xml": {
    "parent_hpxml": "sample_files/base.xml",
    "enclosure_overhangs": "Detailed Example: 1.5ft, Back/Left/Right Windows, 2ft Offset, 4ft Window Height"
  },
  "sample_files/base-enclosure-rooftypes.xml": {
    "parent_hpxml": "sample_files/base.xml"
  },
  "sample_files/base-enclosure-skylights.xml": {
    "parent_hpxml": "sample_files/base.xml",
    "skylight_area_front": 15,
    "skylight_area_back": 15
  },
  "sample_files/base-enclosure-skylights-cathedral.xml": {
    "parent_hpxml": "sample_files/base-atticroof-cathedral.xml",
    "skylight_area_front": 15,
    "skylight_area_back": 15
  },
  "sample_files/base-enclosure-skylights-physical-properties.xml": {
    "parent_hpxml": "sample_files/base-enclosure-skylights.xml"
  },
  "sample_files/base-enclosure-skylights-shading.xml": {
    "parent_hpxml": "sample_files/base-enclosure-skylights.xml"
  },
  "sample_files/base-enclosure-skylights-storms.xml": {
    "parent_hpxml": "sample_files/base-enclosure-skylights.xml",
    "skylight_ufactor": 0.6,
    "skylight_storm_type": "clear"
  },
  "sample_files/base-enclosure-split-level.xml": {
    "parent_hpxml": "sample_files/base-foundation-slab.xml"
  },
  "sample_files/base-enclosure-walltypes.xml": {
    "parent_hpxml": "sample_files/base.xml"
  },
  "sample_files/base-enclosure-windows-exterior-shading-solar-film.xml": {
    "parent_hpxml": "sample_files/base.xml",
    "window_exterior_shading_type": "solar film",
    "window_exterior_shading_winter": null,
    "window_exterior_shading_summer": null
  },
  "sample_files/base-enclosure-windows-exterior-shading-solar-screens.xml": {
    "parent_hpxml": "sample_files/base.xml",
    "window_exterior_shading_type": "solar screens",
    "window_exterior_shading_winter": null,
    "window_exterior_shading_summer": null
  },
  "sample_files/base-enclosure-windows-insect-screens-exterior.xml": {
    "parent_hpxml": "sample_files/base.xml",
    "window_insect_screens": "exterior"
  },
  "sample_files/base-enclosure-windows-insect-screens-interior.xml": {
    "parent_hpxml": "sample_files/base.xml",
    "window_insect_screens": "interior"
  },
  "sample_files/base-enclosure-windows-interior-shading-blinds.xml": {
    "parent_hpxml": "sample_files/base.xml",
    "window_interior_shading_type": "dark blinds",
    "window_interior_shading_winter": null,
    "window_interior_shading_summer": null
  },
  "sample_files/base-enclosure-windows-interior-shading-curtains.xml": {
    "parent_hpxml": "sample_files/base.xml",
    "window_interior_shading_type": "medium curtains",
    "window_interior_shading_winter": null,
    "window_interior_shading_summer": null
  },
  "sample_files/base-enclosure-windows-natural-ventilation-availability.xml": {
    "parent_hpxml": "sample_files/base.xml",
    "window_natvent_availability": 7
  },
  "sample_files/base-enclosure-windows-none.xml": {
    "parent_hpxml": "sample_files/base.xml",
    "window_area_or_wwr_front": 0,
    "window_area_or_wwr_back": 0,
    "window_area_or_wwr_left": 0,
    "window_area_or_wwr_right": 0
  },
  "sample_files/base-enclosure-windows-physical-properties.xml": {
    "parent_hpxml": "sample_files/base.xml"
  },
  "sample_files/base-enclosure-windows-shading-factors.xml": {
    "parent_hpxml": "sample_files/base.xml"
  },
  "sample_files/base-enclosure-windows-shading-seasons.xml": {
    "parent_hpxml": "sample_files/base.xml",
    "window_shading_summer_season": "May 1 - Sep 30"
  },
  "sample_files/base-enclosure-windows-shading-types-detailed.xml": {
    "parent_hpxml": "sample_files/base-misc-neighbor-shading.xml"
  },
  "sample_files/base-enclosure-windows-storms.xml": {
    "parent_hpxml": "sample_files/base.xml",
    "window_ufactor": 0.6,
    "window_storm_type": "low-e"
  },
  "sample_files/base-enclosure-thermal-mass.xml": {
    "parent_hpxml": "sample_files/base.xml"
  },
  "sample_files/base-foundation-ambient.xml": {
    "parent_hpxml": "sample_files/base.xml",
    "geometry_unit_cfa": 1350,
    "geometry_foundation_type": "Ambient",
    "floor_over_foundation_assembly_r": 18.7
  },
  "sample_files/base-foundation-basement-garage.xml": {
    "parent_hpxml": "sample_files/base.xml"
  },
  "sample_files/base-foundation-belly-wing-skirt.xml": {
    "parent_hpxml": "sample_files/base-foundation-ambient.xml",
    "geometry_unit_type": "manufactured home",
    "geometry_unit_aspect_ratio": 4.0,
    "geometry_foundation_type": "BellyAndWingWithSkirt",
    "geometry_foundation_height": 2,
    "geometry_foundation_height_above_grade": 2,
    "geometry_roof_pitch": "3:12",
    "window_area_or_wwr_front": 140,
    "window_area_or_wwr_back": 140,
    "window_area_or_wwr_left": 20,
    "window_area_or_wwr_right": 20,
    "ducts_supply_location": "manufactured home belly",
    "hvac_ducts": "20% Leakage, Uninsulated",
    "ducts_return_location": "manufactured home belly"
  },
  "sample_files/base-foundation-belly-wing-no-skirt.xml": {
    "parent_hpxml": "sample_files/base-foundation-belly-wing-skirt.xml",
    "geometry_foundation_type": "BellyAndWingNoSkirt"
  },
  "sample_files/base-foundation-complex.xml": {
    "parent_hpxml": "sample_files/base.xml"
  },
  "sample_files/base-foundation-conditioned-basement-slab-insulation.xml": {
    "parent_hpxml": "sample_files/base.xml",
    "enclosure_slab": "Under Slab, 4ft, R-10"
  },
  "sample_files/base-foundation-conditioned-basement-slab-insulation-full.xml": {
    "parent_hpxml": "sample_files/base.xml",
    "enclosure_slab": "Whole Slab, R-10"
  },
  "sample_files/base-foundation-conditioned-basement-wall-insulation.xml": {
    "parent_hpxml": "sample_files/base.xml",
    "enclosure_foundation_wall": "Concrete Block Foam Core, Whole Wall, R-18.9"
  },
  "sample_files/base-foundation-conditioned-crawlspace.xml": {
    "parent_hpxml": "sample_files/base.xml",
    "geometry_unit_cfa": 1350,
    "geometry_foundation_type": "ConditionedCrawlspace",
    "geometry_foundation_height": 4,
    "floor_over_foundation_assembly_r": 18.7,
    "hvac_ducts": "0 CFM25 per 100ft2, R-4",
    "ducts_supply_location": "crawlspace - conditioned",
    "ducts_return_location": "crawlspace - conditioned",
    "water_heater_location": "crawlspace - conditioned"
  },
  "sample_files/base-foundation-slab.xml": {
    "parent_hpxml": "sample_files/base.xml",
    "geometry_unit_cfa": 1350,
    "geometry_foundation_type": "SlabOnGrade",
    "geometry_foundation_height": 0,
    "geometry_foundation_height_above_grade": 0,
    "enclosure_slab": "Whole Slab, R-5",
    "enclosure_slab_carpet": "100% Carpet, R-2.5",
    "ducts_supply_location": "under slab",
    "ducts_return_location": "under slab"
  },
  "sample_files/base-foundation-slab-exterior-horizontal-insulation.xml": {
    "parent_hpxml": "sample_files/base-foundation-slab.xml",
    "enclosure_slab": "Perimeter, 2ft, R-5"
  },
  "sample_files/base-foundation-multiple.xml": {
    "parent_hpxml": "sample_files/base-foundation-unconditioned-basement.xml"
  },
  "sample_files/base-foundation-unconditioned-basement.xml": {
    "parent_hpxml": "sample_files/base.xml",
    "geometry_unit_cfa": 1350,
    "geometry_foundation_type": "UnconditionedBasement",
    "floor_over_foundation_assembly_r": 18.7,
    "enclosure_foundation_wall": "Solid Concrete, Uninsulated",
    "rim_joist_assembly_r": 4,
    "ducts_supply_location": "basement - unconditioned",
    "ducts_return_location": "basement - unconditioned",
    "water_heater_location": "basement - unconditioned",
    "clothes_washer_location": "basement - unconditioned",
    "clothes_dryer_location": "basement - unconditioned",
    "dishwasher_location": "basement - unconditioned",
    "refrigerator_location": "basement - unconditioned",
    "cooking_range_oven_location": "basement - unconditioned"
  },
  "sample_files/base-foundation-unconditioned-basement-above-grade.xml": {
    "parent_hpxml": "sample_files/base-foundation-unconditioned-basement.xml",
    "geometry_foundation_height_above_grade": 4
  },
  "sample_files/base-foundation-unconditioned-basement-assembly-r.xml": {
    "parent_hpxml": "sample_files/base-foundation-unconditioned-basement.xml",
    "enclosure_foundation_wall": "Solid Concrete, Assembly R-10.69"
  },
  "sample_files/base-foundation-unconditioned-basement-wall-insulation.xml": {
    "parent_hpxml": "sample_files/base-foundation-unconditioned-basement.xml",
    "floor_over_foundation_assembly_r": 2.1,
    "enclosure_foundation_wall": "Solid Concrete, Half Wall, R-10",
    "rim_joist_assembly_r": 23
  },
  "sample_files/base-foundation-unvented-crawlspace.xml": {
    "parent_hpxml": "sample_files/base.xml",
    "geometry_unit_cfa": 1350,
    "geometry_foundation_type": "UnventedCrawlspace",
    "geometry_foundation_height": 4,
    "floor_over_foundation_assembly_r": 18.7,
    "ducts_supply_location": "crawlspace - unvented",
    "ducts_return_location": "crawlspace - unvented",
    "water_heater_location": "crawlspace - unvented"
  },
  "sample_files/base-foundation-vented-crawlspace.xml": {
    "parent_hpxml": "sample_files/base.xml",
    "geometry_unit_cfa": 1350,
    "geometry_foundation_type": "VentedCrawlspace",
    "geometry_foundation_height": 4,
    "floor_over_foundation_assembly_r": 18.7,
    "ducts_supply_location": "crawlspace - vented",
    "ducts_return_location": "crawlspace - vented",
    "water_heater_location": "crawlspace - vented"
  },
  "sample_files/base-foundation-vented-crawlspace-above-grade.xml": {
    "parent_hpxml": "sample_files/base-foundation-vented-crawlspace.xml",
    "geometry_foundation_height_above_grade": 4
  },
  "sample_files/base-foundation-vented-crawlspace-above-grade2.xml": {
    "parent_hpxml": "sample_files/base-foundation-vented-crawlspace.xml",
    "geometry_foundation_height_above_grade": 4
  },
  "sample_files/base-foundation-walkout-basement.xml": {
    "parent_hpxml": "sample_files/base.xml",
    "geometry_foundation_height_above_grade": 5
  },
  "sample_files/base-hvac-air-to-air-heat-pump-1-speed.xml": {
    "parent_hpxml": "sample_files/base.xml",
    "hvac_heating_system": "None",
    "heating_system_fraction_heat_load_served": 0,
    "hvac_cooling_system": "None",
    "cooling_system_fraction_cool_load_served": 0,
<<<<<<< HEAD
    "hvac_heat_pump": "Central HP, SEER 13, 7.7 HSPF",
    "hvac_capacity_heat_pump": "3.0 tons",
=======
    "heat_pump_type": "air-to-air",
    "heat_pump_heating_efficiency": 7.7,
    "heat_pump_cooling_efficiency": 13,
    "heat_pump_compressor_type": "single stage",
    "heat_pump_heating_capacity": 36000,
    "heat_pump_cooling_capacity": 36000,
>>>>>>> ff0e7c54
    "heat_pump_fraction_heat_load_served": 1,
    "heat_pump_fraction_cool_load_served": 1,
    "hvac_heat_pump_backup": "Integrated, Electricity, 100% Efficiency",
    "hvac_capacity_heat_pump_backup": "10 kW"
  },
  "sample_files/base-hvac-air-to-air-heat-pump-1-speed-detailed-electric-panel.xml": {
    "parent_hpxml": "sample_files/base-hvac-air-to-air-heat-pump-1-speed.xml",
    "electric_panel_service_feeders_load_calculation_types": "2023 Existing Dwelling Load-Based, 2023 Existing Dwelling Meter-Based",
    "electric_panel_baseline_peak_power": 4500,
    "electric_panel_service_voltage": "240",
    "electric_panel_service_max_current_rating": 100,
    "electric_panel_breaker_spaces_headroom": 5,
    "electric_panel_load_cooling_system_power_rating": 3542,
    "electric_panel_load_other_power_rating": 559
  },
  "sample_files/base-hvac-air-to-air-heat-pump-1-speed-detailed-performance.xml": {
    "parent_hpxml": "sample_files/base-hvac-air-to-air-heat-pump-1-speed.xml",
    "heat_pump_heating_capacity": null,
    "heat_pump_cooling_capacity": null,
    "hvac_perf_data_capacity_type": "Absolute capacities",
    "hvac_perf_data_heating_outdoor_temperatures": "47.0, 17.0",
    "hvac_perf_data_heating_nom_speed_capacities": "36000, 23000",
    "hvac_perf_data_heating_nom_speed_cops": "2.9, 1.8",
    "hvac_perf_data_cooling_outdoor_temperatures": "95.0, 82.0",
    "hvac_perf_data_cooling_nom_speed_capacities": "36000, 39000",
    "hvac_perf_data_cooling_nom_speed_cops": "3.8, 3.9"
  },
  "sample_files/base-hvac-air-to-air-heat-pump-1-speed-autosize-factor.xml": {
    "parent_hpxml": "sample_files/base-hvac-air-to-air-heat-pump-1-speed.xml",
    "hvac_capacity_heat_pump": "Detailed Example: Autosize, 170% Multiplier, 3.0 tons Limit",
    "hvac_capacity_heat_pump_backup": "Detailed Example: Autosize, 90% Multiplier, 45 kBtu/hr Limit"
  },
  "sample_files/base-hvac-air-to-air-heat-pump-1-speed-heating-capacity-17f.xml": {
    "parent_hpxml": "sample_files/base-hvac-air-to-air-heat-pump-1-speed.xml"
  },
  "sample_files/base-hvac-air-to-air-heat-pump-1-speed-cooling-only.xml": {
    "parent_hpxml": "sample_files/base-hvac-air-to-air-heat-pump-1-speed.xml",
    "heat_pump_fraction_heat_load_served": 0,
    "hvac_heat_pump_backup": "None"
  },
  "sample_files/base-hvac-air-to-air-heat-pump-1-speed-heating-only.xml": {
    "parent_hpxml": "sample_files/base-hvac-air-to-air-heat-pump-1-speed.xml",
    "heat_pump_fraction_cool_load_served": 0
  },
  "sample_files/base-hvac-air-to-air-heat-pump-1-speed-lockout-temperatures.xml": {
    "parent_hpxml": "sample_files/base-hvac-air-to-air-heat-pump-1-speed.xml",
    "hvac_heat_pump": "Central HP, SEER 13, 7.7 HSPF",
    "hvac_heat_pump_backup": "Integrated, Electricity, 100% Efficiency",
    "hvac_heat_pump_temps": "Detailed Example: 5F Min Compressor Temp, 35F Max HP Backup Temp",
    "hvac_control_heating_weekday_setpoint": "64, 64, 64, 64, 64, 64, 64, 70, 70, 70, 70, 70, 70, 70, 70, 70, 70, 70, 70, 70, 70, 70, 64, 64",
    "hvac_control_heating_weekend_setpoint": "64, 64, 64, 64, 64, 64, 64, 70, 70, 70, 70, 70, 70, 70, 70, 70, 70, 70, 70, 70, 70, 70, 64, 64"
  },
  "sample_files/base-hvac-air-to-air-heat-pump-1-speed-research-features.xml": {
    "parent_hpxml": "sample_files/base-hvac-air-to-air-heat-pump-1-speed-lockout-temperatures.xml",
    "site_iecc_zone": 7,
    "site_state_code": "MN",
    "weather_station_epw_filepath": "USA_MN_Duluth.Intl.AP.727450_TMY3.epw",
    "simulation_control_timestep": 1,
    "hvac_capacity_heat_pump_backup": "10 kW",
    "simulation_control_onoff_thermostat_deadband": 2,
    "simulation_control_heat_pump_backup_heating_capacity_increment": 17060.71
  },
  "sample_files/base-hvac-air-to-air-heat-pump-1-speed-seer2-hspf2.xml": {
    "parent_hpxml": "sample_files/base-hvac-air-to-air-heat-pump-1-speed.xml",
<<<<<<< HEAD
    "hvac_heat_pump": "Detailed Example: Central HP, SEER2 12.4, HSPF2 6.5"
  },
  "sample_files/base-hvac-air-to-air-heat-pump-2-speed.xml": {
    "parent_hpxml": "sample_files/base-hvac-air-to-air-heat-pump-1-speed.xml",
    "hvac_heat_pump": "Central HP, SEER 18, 9.3 HSPF"
=======
    "heat_pump_heating_efficiency_type": "HSPF2",
    "heat_pump_heating_efficiency": 6.545,
    "heat_pump_cooling_efficiency_type": "SEER2",
    "heat_pump_cooling_efficiency": 12.35
  },
  "sample_files/base-hvac-air-to-air-heat-pump-1-speed-space-constrained.xml": {
    "parent_hpxml": "sample_files/base-hvac-air-to-air-heat-pump-1-speed.xml"
  },
  "sample_files/base-hvac-air-to-air-heat-pump-2-speed.xml": {
    "parent_hpxml": "sample_files/base-hvac-air-to-air-heat-pump-1-speed.xml",
    "heat_pump_heating_efficiency": 9.3,
    "heat_pump_cooling_efficiency": 18,
    "heat_pump_compressor_type": "two stage"
  },
  "sample_files/base-hvac-air-to-air-heat-pump-2-speed-detailed-performance.xml": {
    "parent_hpxml": "sample_files/base-hvac-air-to-air-heat-pump-2-speed.xml",
    "heat_pump_heating_capacity": null,
    "heat_pump_cooling_capacity": null,
    "hvac_perf_data_capacity_type": "Absolute capacities",
    "hvac_perf_data_heating_outdoor_temperatures": "47.0, 17.0, 5.0",
    "hvac_perf_data_heating_min_speed_capacities": "24500, 14200, 9900",
    "hvac_perf_data_heating_nom_speed_capacities": "36000, 21600",
    "hvac_perf_data_heating_min_speed_cops": "3.9, 3.0, 2.2",
    "hvac_perf_data_heating_nom_speed_cops": "3.1, 2.3",
    "hvac_perf_data_cooling_outdoor_temperatures": "95.0, 82.0",
    "hvac_perf_data_cooling_min_speed_capacities": "24000, 29000",
    "hvac_perf_data_cooling_nom_speed_capacities": "36000, 39000",
    "hvac_perf_data_cooling_min_speed_cops": "4.1, 5.4",
    "hvac_perf_data_cooling_nom_speed_cops": "3.6, 4.8"
>>>>>>> ff0e7c54
  },
  "sample_files/base-hvac-air-to-air-heat-pump-2-speed-research-features.xml": {
    "parent_hpxml": "sample_files/base-hvac-air-to-air-heat-pump-2-speed.xml",
    "site_iecc_zone": 7,
    "site_state_code": "MN",
    "weather_station_epw_filepath": "USA_MN_Duluth.Intl.AP.727450_TMY3.epw",
    "simulation_control_timestep": 1,
    "simulation_control_onoff_thermostat_deadband": 2,
<<<<<<< HEAD
    "hvac_capacity_heat_pump_backup": "10 kW",
    "simulation_control_heat_pump_backup_heating_capacity_increment": 17060.71,
    "simulation_control_defrost_model_type": "advanced"
  },
  "sample_files/base-hvac-air-to-air-heat-pump-var-speed.xml": {
    "parent_hpxml": "sample_files/base-hvac-air-to-air-heat-pump-1-speed.xml",
    "hvac_heat_pump": "Central HP, SEER 22, 10 HSPF"
=======
    "heat_pump_backup_heating_capacity": 34121,
    "simulation_control_heat_pump_backup_heating_capacity_increment": 17060.71
  },
  "sample_files/base-hvac-air-to-air-heat-pump-var-speed.xml": {
    "parent_hpxml": "sample_files/base-hvac-air-to-air-heat-pump-1-speed.xml",
    "heat_pump_heating_efficiency": 10,
    "heat_pump_cooling_efficiency": 22,
    "heat_pump_compressor_type": "variable speed"
>>>>>>> ff0e7c54
  },
  "sample_files/base-hvac-air-to-air-heat-pump-var-speed-autosize-maxload.xml": {
    "parent_hpxml": "sample_files/base-hvac-air-to-air-heat-pump-var-speed.xml",
    "hvac_capacity_heat_pump": "Autosize",
    "hvac_capacity_heat_pump_backup": "Autosize",
    "heat_pump_sizing_methodology": "MaxLoad",
    "heat_pump_backup_sizing_methodology": "supplemental"
  },
  "sample_files/base-hvac-air-to-air-heat-pump-var-speed-backup-boiler.xml": {
    "parent_hpxml": "sample_files/base-hvac-air-to-air-heat-pump-var-speed.xml",
    "hvac_heat_pump": "Central HP, SEER 22, 10 HSPF",
    "hvac_capacity_heat_pump": "1.5 tons",
    "hvac_heat_pump_backup": "Separate Heating System",
    "hvac_heating_system_2": "Boiler, 80% AFUE",
    "heating_system_2_fuel": "natural gas",
    "hvac_capacity_heating_system_2": "60 kBtu/hr"
  },
  "sample_files/base-hvac-air-to-air-heat-pump-var-speed-backup-boiler-hvac-seasons.xml": {
    "parent_hpxml": "sample_files/base-hvac-air-to-air-heat-pump-var-speed-backup-boiler.xml",
    "hvac_control_heating_season_period": "Nov 1 - May 1",
    "hvac_control_cooling_season_period": "Jun 1 - Oct 1"
  },
  "sample_files/base-hvac-air-to-air-heat-pump-var-speed-backup-boiler-switchover-temperature.xml": {
    "parent_hpxml": "sample_files/base-hvac-air-to-air-heat-pump-var-speed-backup-boiler.xml",
    "hvac_heat_pump": "Central HP, SEER 22, 10 HSPF",
    "hvac_heat_pump_backup": "Separate Heating System",
    "hvac_heat_pump_temps": "30F Min Compressor Temp, 30F Max HP Backup Temp",
    "hvac_capacity_heat_pump": "2.0 tons"
  },
  "sample_files/base-hvac-air-to-air-heat-pump-var-speed-backup-furnace.xml": {
    "parent_hpxml": "sample_files/base-hvac-air-to-air-heat-pump-var-speed-backup-boiler.xml",
    "hvac_ducts": "2 CFM25 per 100ft2, R-4"
  },
  "sample_files/base-hvac-air-to-air-heat-pump-var-speed-backup-furnace-autosize-factor.xml": {
    "parent_hpxml": "sample_files/base-hvac-air-to-air-heat-pump-var-speed-backup-furnace.xml",
    "hvac_capacity_heat_pump": "Detailed Example: Autosize, 170% Multiplier, 3.0 tons Limit",
    "hvac_capacity_heating_system_2": "Detailed Example: Autosize, 90% Multiplier, 45 kBtu/hr Limit"
  },
  "sample_files/base-hvac-air-to-air-heat-pump-var-speed-pan-heater-continuous-mode.xml": {
    "parent_hpxml": "sample_files/base-hvac-air-to-air-heat-pump-var-speed.xml",
    "heat_pump_pan_heater_watts": 100.0,
    "heat_pump_pan_heater_control_type": "continuous"
  },
  "sample_files/base-hvac-air-to-air-heat-pump-var-speed-pan-heater-defrost-mode.xml": {
    "parent_hpxml": "sample_files/base-hvac-air-to-air-heat-pump-var-speed.xml",
    "heat_pump_pan_heater_watts": 100.0,
    "heat_pump_pan_heater_control_type": "defrost mode"
  },
  "sample_files/base-hvac-air-to-air-heat-pump-var-speed-pan-heater-none.xml": {
    "parent_hpxml": "sample_files/base-hvac-air-to-air-heat-pump-var-speed.xml",
    "heat_pump_pan_heater_watts": 0.0
  },
  "sample_files/base-hvac-air-to-air-heat-pump-var-speed-research-features.xml": {
    "parent_hpxml": "sample_files/base-hvac-air-to-air-heat-pump-var-speed.xml",
    "schedules_filepaths": "../../HPXMLtoOpenStudio/resources/schedule_files/hvac-variable-system-maximum-power-ratios-varied.csv",
    "simulation_control_timestep": 60
  },
  "sample_files/base-hvac-air-to-air-heat-pump-var-speed-max-power-ratio-schedule-two-systems.xml": {
    "parent_hpxml": "sample_files/base-hvac-air-to-air-heat-pump-var-speed.xml",
    "schedules_filepaths": "../../HPXMLtoOpenStudio/resources/schedule_files/hvac-variable-system-maximum-power-ratios-varied.csv",
    "hvac_ducts": "2 CFM25 per 100ft2, R-4"
  },
  "sample_files/base-hvac-air-to-air-heat-pump-var-speed-max-power-ratio-schedule-10-mins.xml": {
    "parent_hpxml": "sample_files/base-hvac-air-to-air-heat-pump-var-speed.xml",
    "schedules_filepaths": "../../HPXMLtoOpenStudio/resources/schedule_files/hvac-variable-system-maximum-power-ratios-varied.csv",
    "simulation_control_timestep": 10
  },
  "sample_files/base-hvac-air-to-air-heat-pump-var-speed-detailed-performance.xml": {
    "parent_hpxml": "sample_files/base-hvac-air-to-air-heat-pump-var-speed.xml",
<<<<<<< HEAD
    "hvac_heat_pump": "Detailed Example: Central HP, SEER 17.5, 9.5 HSPF, Absolute Detailed Performance",
=======
    "heat_pump_heating_capacity": null,
    "heat_pump_cooling_capacity": null,
    "heat_pump_heating_capacity_fraction_17_f": null,
    "heat_pump_cooling_efficiency": 17.5,
    "heat_pump_heating_efficiency": 9.5,
    "hvac_perf_data_capacity_type": "Absolute capacities",
    "hvac_perf_data_heating_outdoor_temperatures": "47.0, 17.0, 5.0",
    "hvac_perf_data_heating_min_speed_capacities": "9900, 3600, 1100",
    "hvac_perf_data_heating_nom_speed_capacities": "35800, 24600",
    "hvac_perf_data_heating_max_speed_capacities": "35800, 24600, 19700",
    "hvac_perf_data_heating_min_speed_cops": "4.68, 1.57, 0.47",
    "hvac_perf_data_heating_nom_speed_cops": "3.4, 2.58",
    "hvac_perf_data_heating_max_speed_cops": "3.4, 2.58, 2.63",
    "hvac_perf_data_cooling_outdoor_temperatures": "95.0, 82.0",
    "hvac_perf_data_cooling_min_speed_capacities": "11900, 13400",
    "hvac_perf_data_cooling_nom_speed_capacities": "36000",
    "hvac_perf_data_cooling_max_speed_capacities": "36000, 40500",
    "hvac_perf_data_cooling_min_speed_cops": "4.47, 6.33",
    "hvac_perf_data_cooling_nom_speed_cops": "2.64",
    "hvac_perf_data_cooling_max_speed_cops": "2.64, 3.46",
>>>>>>> ff0e7c54
    "additional_properties": "HeatPump=YORK HMH7|HeatPumpAHRICert#=206921308"
  },
  "sample_files/base-hvac-air-to-air-heat-pump-var-speed-detailed-performance-normalized-capacities.xml": {
    "parent_hpxml": "sample_files/base-hvac-air-to-air-heat-pump-var-speed-detailed-performance.xml",
<<<<<<< HEAD
    "hvac_heat_pump": "Detailed Example: Central HP, SEER 17.5, 9.5 HSPF, Normalized Detailed Performance"
=======
    "heat_pump_heating_capacity": 36000,
    "heat_pump_cooling_capacity": 36000,
    "hvac_perf_data_capacity_type": "Normalized capacity fractions",
    "hvac_perf_data_heating_min_speed_capacities": "0.28, 0.10, 0.03",
    "hvac_perf_data_heating_nom_speed_capacities": "1.00, 0.69",
    "hvac_perf_data_heating_max_speed_capacities": "1.00, 0.69, 0.55",
    "hvac_perf_data_cooling_min_speed_capacities": "0.33, 0.37",
    "hvac_perf_data_cooling_nom_speed_capacities": "1.00",
    "hvac_perf_data_cooling_max_speed_capacities": "1.00, 1.13"
>>>>>>> ff0e7c54
  },
  "sample_files/base-hvac-air-to-air-heat-pump-var-speed-detailed-performance-autosize.xml": {
    "parent_hpxml": "sample_files/base-hvac-air-to-air-heat-pump-var-speed-detailed-performance-normalized-capacities.xml",
    "hvac_capacity_heat_pump": "Autosize"
  },
  "sample_files/base-hvac-autosize.xml": {
    "parent_hpxml": "sample_files/base.xml",
    "hvac_capacity_heating_system": "Autosize",
    "hvac_capacity_cooling_system": "Autosize"
  },
  "sample_files/base-hvac-autosize-sizing-controls.xml": {
    "parent_hpxml": "sample_files/base-hvac-autosize.xml",
    "geometry_unit_num_occupants": 5,
    "hvac_control_heating_weekday_setpoint": 60,
    "hvac_control_heating_weekend_setpoint": 60,
    "hvac_control_cooling_weekday_setpoint": 80,
    "hvac_control_cooling_weekend_setpoint": 80
  },
  "sample_files/base-hvac-boiler-coal-only.xml": {
    "parent_hpxml": "sample_files/base-hvac-boiler-gas-only.xml",
    "heating_system_fuel": "coal"
  },
  "sample_files/base-hvac-boiler-elec-only.xml": {
    "parent_hpxml": "sample_files/base.xml",
    "heating_system_fuel": "electricity",
    "hvac_heating_system": "Boiler, 98% AFUE",
    "hvac_cooling_system": "None",
    "cooling_system_fraction_cool_load_served": 0
  },
  "sample_files/base-hvac-boiler-gas-central-ac-1-speed.xml": {
    "parent_hpxml": "sample_files/base.xml",
    "hvac_heating_system": "Boiler, 92% AFUE"
  },
  "sample_files/base-hvac-boiler-gas-only.xml": {
    "parent_hpxml": "sample_files/base.xml",
    "hvac_heating_system":"Boiler, 92% AFUE",
    "hvac_cooling_system": "None",
    "cooling_system_fraction_cool_load_served": 0
  },
  "sample_files/base-hvac-boiler-gas-only-pilot.xml": {
    "parent_hpxml": "sample_files/base-hvac-boiler-gas-only.xml",
    "hvac_heating_system": "Detailed Example: Boiler, 92% AFUE, 600 Btu/hr Pilot Light"
  },
  "sample_files/base-hvac-boiler-oil-only.xml": {
    "parent_hpxml": "sample_files/base-hvac-boiler-gas-only.xml",
    "heating_system_fuel": "fuel oil"
  },
  "sample_files/base-hvac-boiler-propane-only.xml": {
    "parent_hpxml": "sample_files/base-hvac-boiler-gas-only.xml",
    "heating_system_fuel": "propane"
  },
  "sample_files/base-hvac-boiler-wood-only.xml": {
    "parent_hpxml": "sample_files/base-hvac-boiler-gas-only.xml",
    "heating_system_fuel": "wood"
  },
  "sample_files/base-hvac-central-ac-only-1-speed.xml": {
    "parent_hpxml": "sample_files/base.xml",
    "hvac_heating_system": "None",
    "heating_system_fraction_heat_load_served": 0
  },
  "sample_files/base-hvac-central-ac-only-1-speed-detailed-performance.xml": {
    "parent_hpxml": "sample_files/base-hvac-central-ac-only-1-speed.xml",
    "hvac_perf_data_capacity_type": "Absolute capacities",
    "hvac_perf_data_cooling_outdoor_temperatures": "95.0, 82.0",
    "hvac_perf_data_cooling_nom_speed_capacities": "24000, 26000",
    "hvac_perf_data_cooling_nom_speed_cops": "3.1, 3.8"
  },
  "sample_files/base-hvac-central-ac-only-1-speed-autosize-factor.xml": {
    "parent_hpxml": "sample_files/base-hvac-central-ac-only-1-speed.xml",
    "hvac_capacity_cooling_system": "Detailed Example: Autosize, 170% Multiplier, 3.0 tons Limit"
  },
  "sample_files/base-hvac-central-ac-only-1-speed-seer2.xml": {
    "parent_hpxml": "sample_files/base-hvac-central-ac-only-1-speed.xml",
    "hvac_cooling_system": "Central AC, SEER2 12.4"
  },
  "sample_files/base-hvac-central-ac-only-1-speed-space-constrained.xml": {
    "parent_hpxml": "sample_files/base-hvac-central-ac-only-1-speed.xml"
  },
  "sample_files/base-hvac-central-ac-only-2-speed.xml": {
    "parent_hpxml": "sample_files/base-hvac-central-ac-only-1-speed.xml",
<<<<<<< HEAD
    "hvac_cooling_system": "Central AC, SEER 18"
  },
  "sample_files/base-hvac-central-ac-only-var-speed.xml": {
    "parent_hpxml": "sample_files/base-hvac-central-ac-only-1-speed.xml",
    "hvac_cooling_system": "Central AC, SEER 24"
=======
    "cooling_system_cooling_efficiency": 18,
    "cooling_system_compressor_type": "two stage"
  },
  "sample_files/base-hvac-central-ac-only-2-speed-detailed-performance.xml": {
    "parent_hpxml": "sample_files/base-hvac-central-ac-only-2-speed.xml",
    "cooling_system_cooling_capacity": null,
    "hvac_perf_data_capacity_type": "Absolute capacities",
    "hvac_perf_data_cooling_outdoor_temperatures": "95.0, 82.0",
    "hvac_perf_data_cooling_min_speed_capacities": "16600, 18600",
    "hvac_perf_data_cooling_nom_speed_capacities": "24000, 26000",
    "hvac_perf_data_cooling_min_speed_cops": "4.1, 5.4",
    "hvac_perf_data_cooling_nom_speed_cops": "3.6, 4.8"
  },
  "sample_files/base-hvac-central-ac-only-var-speed.xml": {
    "parent_hpxml": "sample_files/base-hvac-central-ac-only-1-speed.xml",
    "cooling_system_cooling_efficiency": 24,
    "cooling_system_compressor_type": "variable speed"
>>>>>>> ff0e7c54
  },
  "sample_files/base-hvac-central-ac-only-var-speed-max-power-ratio-schedule.xml": {
    "parent_hpxml": "sample_files/base-hvac-central-ac-only-var-speed.xml",
    "schedules_filepaths": "../../HPXMLtoOpenStudio/resources/schedule_files/hvac-variable-system-maximum-power-ratios-varied.csv"
  },
  "sample_files/base-hvac-central-ac-only-var-speed-detailed-performance.xml": {
    "parent_hpxml": "sample_files/base-hvac-central-ac-only-var-speed.xml",
<<<<<<< HEAD
    "hvac_cooling_system": "Detailed Example: Central AC, SEER 17.5, Absolute Detailed Performance",
    "hvac_capacity_cooling_system": "3.0 tons",
=======
    "cooling_system_compressor_type": "variable speed",
    "cooling_system_cooling_efficiency": 17.5,
    "cooling_system_cooling_capacity": null,
    "hvac_perf_data_capacity_type": "Absolute capacities",
    "hvac_perf_data_cooling_outdoor_temperatures": "95.0, 82.0",
    "hvac_perf_data_cooling_min_speed_capacities": "11900, 13400",
    "hvac_perf_data_cooling_nom_speed_capacities": "36000",
    "hvac_perf_data_cooling_max_speed_capacities": "36000, 40500",
    "hvac_perf_data_cooling_min_speed_cops": "4.47, 6.33",
    "hvac_perf_data_cooling_nom_speed_cops": "2.64",
    "hvac_perf_data_cooling_max_speed_cops": "2.64, 3.46",
>>>>>>> ff0e7c54
    "additional_properties": "HeatPump=YORK HMH7|HeatPumpAHRICert#=206921308"
  },
  "sample_files/base-hvac-central-ac-only-var-speed-detailed-performance-autosize.xml": {
    "parent_hpxml": "sample_files/base-hvac-central-ac-only-var-speed-detailed-performance.xml",
<<<<<<< HEAD
    "hvac_cooling_system": "Detailed Example: Central AC, SEER 17.5, Normalized Detailed Performance",
    "hvac_capacity_cooling_system": "Autosize"
  },
  "sample_files/base-hvac-central-ac-plus-air-to-air-heat-pump-heating.xml": {
    "parent_hpxml": "sample_files/base-hvac-central-ac-only-1-speed.xml",
    "hvac_heat_pump": "Central HP, SEER 13, 7.7 HSPF",
    "hvac_capacity_heat_pump": "3.0 tons",
=======
    "hvac_perf_data_capacity_type": "Normalized capacity fractions",
    "hvac_perf_data_cooling_min_speed_capacities": "0.33, 0.37",
    "hvac_perf_data_cooling_nom_speed_capacities": "1.00",
    "hvac_perf_data_cooling_max_speed_capacities": "1.00, 1.13"
  },
  "sample_files/base-hvac-central-ac-plus-air-to-air-heat-pump-heating.xml": {
    "parent_hpxml": "sample_files/base-hvac-central-ac-only-1-speed.xml",
    "heat_pump_type": "air-to-air",
    "heat_pump_heating_efficiency": 7.7,
    "heat_pump_cooling_efficiency": 13,
    "heat_pump_compressor_type": "single stage",
    "heat_pump_heating_capacity": 36000,
    "heat_pump_cooling_capacity": 36000,
>>>>>>> ff0e7c54
    "heat_pump_fraction_heat_load_served": 1,
    "hvac_heat_pump_backup": "Integrated, Electricity, 100% Efficiency",
    "hvac_capacity_heat_pump_backup": "10 kW"
  },
  "sample_files/base-hvac-dse.xml": {
    "parent_hpxml": "sample_files/base.xml"
  },
  "sample_files/base-hvac-dual-fuel-air-to-air-heat-pump-1-speed.xml": {
    "parent_hpxml": "sample_files/base-hvac-air-to-air-heat-pump-1-speed.xml",
    "hvac_heat_pump": "Central HP, SEER 13, 7.7 HSPF",
    "hvac_heat_pump_backup": "Integrated, Natural Gas, 95% AFUE",
    "hvac_heat_pump_temps": "30F Min Compressor Temp, 30F Max HP Backup Temp"
  },
  "sample_files/base-hvac-dual-fuel-air-to-air-heat-pump-1-speed-lockout-temperatures.xml": {
    "parent_hpxml": "sample_files/base-hvac-dual-fuel-air-to-air-heat-pump-1-speed.xml",
    "hvac_heat_pump": "Central HP, SEER 13, 7.7 HSPF",
    "hvac_heat_pump_backup": "Integrated, Natural Gas, 95% AFUE",
    "hvac_heat_pump_temps": "Detailed Example: 25F Min Compressor Temp, 45F Max HP Backup Temp"
  },
  "sample_files/base-hvac-dual-fuel-air-to-air-heat-pump-2-speed.xml": {
    "parent_hpxml": "sample_files/base-hvac-air-to-air-heat-pump-2-speed.xml",
    "hvac_heat_pump": "Central HP, SEER 18, 9.3 HSPF",
    "hvac_heat_pump_backup": "Integrated, Natural Gas, 95% AFUE",
    "hvac_heat_pump_temps": "30F Min Compressor Temp, 30F Max HP Backup Temp"
  },
  "sample_files/base-hvac-dual-fuel-air-to-air-heat-pump-var-speed.xml": {
    "parent_hpxml": "sample_files/base-hvac-air-to-air-heat-pump-var-speed.xml",
    "hvac_heat_pump": "Central HP, SEER 22, 10 HSPF",
    "hvac_heat_pump_backup": "Integrated, Natural Gas, 95% AFUE",
    "hvac_heat_pump_temps": "30F Min Compressor Temp, 30F Max HP Backup Temp"
  },
  "sample_files/base-hvac-dual-fuel-mini-split-heat-pump-ducted.xml": {
    "parent_hpxml": "sample_files/base-hvac-mini-split-heat-pump-ducted.xml",
    "hvac_heat_pump": "Mini-Split HP, SEER 19, 10 HSPF, Ducted",
    "hvac_heat_pump_backup": "Integrated, Natural Gas, 95% AFUE",
    "hvac_heat_pump_temps": "30F Min Compressor Temp, 30F Max HP Backup Temp"
  },
  "sample_files/base-hvac-ducts-leakage-cfm50.xml": {
    "parent_hpxml": "sample_files/base.xml",
    "hvac_ducts": "Detailed Example: 5 CFM50 per 100ft2, R-4"
  },
  "sample_files/base-hvac-ducts-leakage-percent.xml": {
    "parent_hpxml": "sample_files/base.xml",
    "hvac_ducts": "15% Leakage, R-4",
    "ducts_supply_leakage_fraction": 0.75
  },
  "sample_files/base-hvac-ducts-areas.xml": {
    "parent_hpxml": "sample_files/base.xml"
  },
  "sample_files/base-hvac-ducts-area-multipliers.xml": {
    "parent_hpxml": "sample_files/base.xml"
  },
  "sample_files/base-hvac-ducts-buried.xml": {
    "parent_hpxml": "sample_files/base.xml",
    "hvac_ducts": "Detailed Example: 4 CFM25 per 100ft2, R-4, Deeply Buried",
    "ducts_supply_leakage_fraction": 0.75
  },
  "sample_files/base-hvac-ducts-defaults.xml": {
    "parent_hpxml": "sample_files/base-hvac-furnace-gas-room-ac.xml",
    "heating_system_fraction_heat_load_served": 0.75,
    "hvac_heating_system_2": "Fireplace, 100% Efficiency",
    "heating_system_2_fraction_heat_load_served": 0.25,
    "ducts_supply_location": null,
    "ducts_return_location": null
  },
  "sample_files/base-hvac-ducts-effective-rvalue.xml": {
    "parent_hpxml": "sample_files/base.xml"
  },
  "sample_files/base-hvac-ducts-shape-round.xml": {
    "parent_hpxml": "sample_files/base.xml",
    "hvac_ducts": "Detailed Example: 4 CFM25 per 100ft2, R-4, 100% Round",
    "ducts_supply_leakage_fraction": 0.75
  },
  "sample_files/base-hvac-ducts-shape-rectangular.xml": {
    "parent_hpxml": "sample_files/base.xml",
    "hvac_ducts": "Detailed Example: 4 CFM25 per 100ft2, R-4, 100% Rectangular",
    "ducts_supply_leakage_fraction": 0.75
  },
  "sample_files/base-hvac-elec-resistance-only.xml": {
    "parent_hpxml": "sample_files/base.xml",
    "heating_system_fuel": "electricity",
    "hvac_heating_system": "Electric Resistance",
    "hvac_cooling_system": "None",
    "cooling_system_fraction_cool_load_served": 0
  },
  "sample_files/base-hvac-evap-cooler-furnace-gas.xml": {
    "parent_hpxml": "sample_files/base.xml",
    "hvac_cooling_system": "Evaporative Cooler"
  },
  "sample_files/base-hvac-evap-cooler-only.xml": {
    "parent_hpxml": "sample_files/base-hvac-evap-cooler-furnace-gas.xml",
    "hvac_heating_system": "None",
    "heating_system_fraction_heat_load_served": 0
  },
  "sample_files/base-hvac-evap-cooler-only-ducted.xml": {
    "parent_hpxml": "sample_files/base-hvac-evap-cooler-only.xml",
    "hvac_cooling_system": "Evaporative Cooler, Ducted"
  },
  "sample_files/base-hvac-fan-motor-type.xml": {
    "parent_hpxml": "sample_files/base.xml"
  },
  "sample_files/base-hvac-fireplace-wood-only.xml": {
    "parent_hpxml": "sample_files/base-hvac-stove-oil-only.xml",
    "hvac_heating_system": "Fireplace, 80% Efficiency",
    "heating_system_fuel": "wood"
  },
  "sample_files/base-hvac-floor-furnace-propane-only.xml": {
    "parent_hpxml": "sample_files/base-hvac-stove-oil-only.xml",
    "heating_system_fuel": "propane",
    "hvac_heating_system": "Detailed Example: Floor Furnace, 80% AFUE, 600 Btu/hr Pilot Light"
  },
  "sample_files/base-hvac-furnace-coal-only.xml": {
    "parent_hpxml": "sample_files/base-hvac-furnace-gas-only.xml",
    "heating_system_fuel": "coal"
  },
  "sample_files/base-hvac-furnace-elec-central-ac-1-speed.xml": {
    "parent_hpxml": "sample_files/base.xml",
    "heating_system_fuel": "electricity",
    "hvac_heating_system": "Central Furnace, 100% AFUE"
  },
  "sample_files/base-hvac-furnace-elec-only.xml": {
    "parent_hpxml": "sample_files/base.xml",
    "heating_system_fuel": "electricity",
    "hvac_heating_system": "Central Furnace, 98% AFUE",
    "hvac_cooling_system": "None",
    "cooling_system_fraction_cool_load_served": 0
  },
  "sample_files/base-hvac-furnace-gas-central-ac-2-speed.xml": {
    "parent_hpxml": "sample_files/base.xml",
<<<<<<< HEAD
    "hvac_cooling_system": "Central AC, SEER 18"
  },
  "sample_files/base-hvac-furnace-gas-central-ac-var-speed.xml": {
    "parent_hpxml": "sample_files/base.xml",
    "hvac_cooling_system": "Central AC, SEER 24"
=======
    "cooling_system_cooling_efficiency": 18,
    "cooling_system_compressor_type": "two stage"
  },
  "sample_files/base-hvac-furnace-gas-central-ac-var-speed.xml": {
    "parent_hpxml": "sample_files/base.xml",
    "cooling_system_cooling_efficiency": 24,
    "cooling_system_compressor_type": "variable speed"
>>>>>>> ff0e7c54
  },
  "sample_files/base-hvac-furnace-gas-central-ac-var-speed-max-power-ratio-schedule.xml": {
    "parent_hpxml": "sample_files/base-hvac-furnace-gas-central-ac-var-speed.xml",
    "schedules_filepaths": "../../HPXMLtoOpenStudio/resources/schedule_files/hvac-variable-system-maximum-power-ratios-varied.csv"
  },
  "sample_files/base-hvac-furnace-gas-only.xml": {
    "parent_hpxml": "sample_files/base.xml",
    "hvac_cooling_system": "None",
    "cooling_system_fraction_cool_load_served": 0
  },
  "sample_files/base-hvac-furnace-gas-only-autosize-factor.xml": {
    "parent_hpxml": "sample_files/base-hvac-furnace-gas-only.xml",
    "hvac_capacity_heating_system": "Detailed Example: Autosize, 140% Multiplier, 45 kBtu/hr Limit"
  },
  "sample_files/base-hvac-furnace-gas-only-pilot.xml": {
    "parent_hpxml": "sample_files/base-hvac-furnace-gas-only.xml",
    "hvac_heating_system": "Detailed Example: Central Furnace, 92% AFUE, 600 Btu/hr Pilot Light"
  },
  "sample_files/base-hvac-furnace-gas-only-detailed-setpoints.xml": {
    "parent_hpxml": "sample_files/base-hvac-furnace-gas-only.xml",
    "hvac_control_heating_weekday_setpoint": null,
    "hvac_control_heating_weekend_setpoint": null,
    "schedules_filepaths": "../../HPXMLtoOpenStudio/resources/schedule_files/setpoints-heating-only.csv"
  },
  "sample_files/base-hvac-furnace-gas-plus-air-to-air-heat-pump-cooling.xml": {
    "parent_hpxml": "sample_files/base-hvac-furnace-gas-only.xml",
<<<<<<< HEAD
    "hvac_heat_pump": "Central HP, SEER 13, 7.7 HSPF",
    "hvac_capacity_heat_pump": "3.0 tons",
=======
    "heat_pump_type": "air-to-air",
    "heat_pump_heating_efficiency": 7.7,
    "heat_pump_cooling_efficiency": 13,
    "heat_pump_compressor_type": "single stage",
    "heat_pump_heating_capacity": 36000,
    "heat_pump_cooling_capacity": 36000,
>>>>>>> ff0e7c54
    "heat_pump_fraction_cool_load_served": 1
  },
  "sample_files/base-hvac-furnace-gas-room-ac.xml": {
    "parent_hpxml": "sample_files/base.xml",
    "hvac_cooling_system": "Room AC, EER 8.5"
  },
  "sample_files/base-hvac-furnace-oil-only.xml": {
    "parent_hpxml": "sample_files/base-hvac-furnace-gas-only.xml",
    "heating_system_fuel": "fuel oil"
  },
  "sample_files/base-hvac-furnace-propane-only.xml": {
    "parent_hpxml": "sample_files/base-hvac-furnace-gas-only.xml",
    "heating_system_fuel": "propane"
  },
  "sample_files/base-hvac-furnace-wood-only.xml": {
    "parent_hpxml": "sample_files/base-hvac-furnace-gas-only.xml",
    "heating_system_fuel": "wood"
  },
  "sample_files/base-hvac-furnace-x3-dse.xml": {
    "parent_hpxml": "sample_files/base.xml"
  },
  "sample_files/base-hvac-ground-to-air-heat-pump-1-speed.xml": {
    "parent_hpxml": "sample_files/base.xml",
    "hvac_heating_system": "None",
    "heating_system_fraction_heat_load_served": 0,
    "hvac_cooling_system": "None",
    "cooling_system_fraction_cool_load_served": 0,
<<<<<<< HEAD
    "hvac_heat_pump": "Geothermal HP, EER 16.6, COP 3.6",
    "hvac_capacity_heat_pump": "3.0 tons",
=======
    "heat_pump_type": "ground-to-air",
    "heat_pump_compressor_type": "single stage",
    "heat_pump_heating_efficiency_type": "COP",
    "heat_pump_heating_efficiency": 3.6,
    "heat_pump_cooling_efficiency_type": "EER",
    "heat_pump_cooling_efficiency": 16.6,
    "heat_pump_heating_capacity": 36000,
    "heat_pump_cooling_capacity": 36000,
>>>>>>> ff0e7c54
    "heat_pump_fraction_heat_load_served": 1,
    "heat_pump_fraction_cool_load_served": 1,
    "hvac_heat_pump_backup": "None"
  },
  "sample_files/base-hvac-ground-to-air-heat-pump-1-speed-experimental.xml": {
    "parent_hpxml": "sample_files/base-hvac-ground-to-air-heat-pump-1-speed.xml",
    "simulation_control_ground_to_air_heat_pump_model_type": "experimental"
  },
  "sample_files/base-hvac-ground-to-air-heat-pump-2-speed.xml": {
    "parent_hpxml": "sample_files/base-hvac-ground-to-air-heat-pump-1-speed.xml",
<<<<<<< HEAD
    "hvac_heat_pump": "Geothermal HP, EER 20.5, COP 4.0"
=======
    "heat_pump_heating_efficiency": 4.0,
    "heat_pump_cooling_efficiency": 20.5,
    "heat_pump_compressor_type": "two stage"
>>>>>>> ff0e7c54
  },
  "sample_files/base-hvac-ground-to-air-heat-pump-2-speed-experimental.xml": {
    "parent_hpxml": "sample_files/base-hvac-ground-to-air-heat-pump-2-speed.xml",
    "simulation_control_ground_to_air_heat_pump_model_type": "experimental"
  },
  "sample_files/base-hvac-ground-to-air-heat-pump-var-speed.xml": {
    "parent_hpxml": "sample_files/base-hvac-ground-to-air-heat-pump-1-speed.xml",
<<<<<<< HEAD
    "hvac_heat_pump": "Geothermal HP, EER 30.9, COP 4.4"
=======
    "heat_pump_heating_efficiency": 4.4,
    "heat_pump_cooling_efficiency": 30.9,
    "heat_pump_compressor_type": "variable speed"
>>>>>>> ff0e7c54
  },
  "sample_files/base-hvac-ground-to-air-heat-pump-var-speed-experimental.xml": {
    "parent_hpxml": "sample_files/base-hvac-ground-to-air-heat-pump-var-speed.xml",
    "simulation_control_ground_to_air_heat_pump_model_type": "experimental"
  },
  "sample_files/base-hvac-ground-to-air-heat-pump-backup-integrated.xml": {
    "parent_hpxml": "sample_files/base-hvac-ground-to-air-heat-pump-1-speed.xml",
    "hvac_heat_pump_backup": "Integrated, Electricity, 100% Efficiency",
    "hvac_capacity_heat_pump_backup": "10 kW"
  },
  "sample_files/base-hvac-ground-to-air-heat-pump-backup-stove.xml": {
    "parent_hpxml": "sample_files/base-hvac-ground-to-air-heat-pump-1-speed.xml",
    "hvac_heat_pump_backup": "Separate Heating System",
    "hvac_heating_system_2": "Stove, 60% Efficiency",
    "heating_system_2_fuel": "fuel oil",
    "hvac_capacity_heating_system_2": "60 kBtu/hr"
  },
  "sample_files/base-hvac-ground-to-air-heat-pump-detailed-geothermal-loop.xml": {
    "parent_hpxml": "sample_files/base-hvac-ground-to-air-heat-pump-1-speed.xml",
    "hvac_geothermal_loop": "Detailed Example: Lopsided U Configuration, 10 Boreholes",
    "site_soil_type": "Detailed Example: Sand, Dry, 0.03 Diffusivity"
  },
  "sample_files/base-hvac-ground-to-air-heat-pump-cooling-only.xml": {
    "parent_hpxml": "sample_files/base-hvac-ground-to-air-heat-pump-1-speed.xml",
    "heat_pump_fraction_heat_load_served": 0,
    "hvac_heat_pump_backup": "None"
  },
  "sample_files/base-hvac-ground-to-air-heat-pump-heating-only.xml": {
    "parent_hpxml": "sample_files/base-hvac-ground-to-air-heat-pump-1-speed.xml",
    "heat_pump_fraction_cool_load_served": 0
  },
  "sample_files/base-hvac-install-quality-air-to-air-heat-pump-1-speed.xml": {
    "parent_hpxml": "sample_files/base-hvac-air-to-air-heat-pump-1-speed.xml",
    "hvac_install_defects": "25% Airflow Defect, 25% Under Charge",
    "hvac_blower_fan_watts_per_cfm": 0.365
  },
  "sample_files/base-hvac-install-quality-air-to-air-heat-pump-2-speed.xml": {
    "parent_hpxml": "sample_files/base-hvac-air-to-air-heat-pump-2-speed.xml",
    "hvac_install_defects": "25% Airflow Defect, 25% Under Charge",
    "hvac_blower_fan_watts_per_cfm": 0.365
  },
  "sample_files/base-hvac-install-quality-air-to-air-heat-pump-var-speed.xml": {
    "parent_hpxml": "sample_files/base-hvac-air-to-air-heat-pump-var-speed.xml",
    "hvac_install_defects": "25% Airflow Defect, 25% Under Charge",
    "hvac_blower_fan_watts_per_cfm": 0.365
  },
  "sample_files/base-hvac-install-quality-air-to-air-heat-pump-var-speed-detailed-performance.xml": {
    "parent_hpxml": "sample_files/base-hvac-air-to-air-heat-pump-var-speed-detailed-performance.xml",
    "hvac_install_defects": "25% Airflow Defect, 25% Under Charge",
    "hvac_blower_fan_watts_per_cfm": 0.365
  },
  "sample_files/base-hvac-install-quality-furnace-gas-central-ac-1-speed.xml": {
    "parent_hpxml": "sample_files/base.xml",
    "hvac_install_defects": "25% Airflow Defect, 25% Under Charge",
    "hvac_blower_fan_watts_per_cfm": 0.365
  },
  "sample_files/base-hvac-install-quality-furnace-gas-central-ac-2-speed.xml": {
    "parent_hpxml": "sample_files/base-hvac-furnace-gas-central-ac-2-speed.xml",
    "hvac_install_defects": "25% Airflow Defect, 25% Under Charge",
    "hvac_blower_fan_watts_per_cfm": 0.365
  },
  "sample_files/base-hvac-install-quality-furnace-gas-central-ac-var-speed.xml": {
    "parent_hpxml": "sample_files/base-hvac-furnace-gas-central-ac-var-speed.xml",
    "hvac_install_defects": "25% Airflow Defect, 25% Under Charge",
    "hvac_blower_fan_watts_per_cfm": 0.365
  },
  "sample_files/base-hvac-install-quality-furnace-gas-only.xml": {
    "parent_hpxml": "sample_files/base-hvac-furnace-gas-only.xml",
    "hvac_install_defects": "25% Airflow Defect",
    "hvac_blower_fan_watts_per_cfm": 0.365
  },
  "sample_files/base-hvac-install-quality-ground-to-air-heat-pump-1-speed.xml": {
    "parent_hpxml": "sample_files/base-hvac-ground-to-air-heat-pump-1-speed.xml",
    "hvac_install_defects": "25% Airflow Defect, 25% Under Charge",
    "hvac_blower_fan_watts_per_cfm": 0.365
  },
  "sample_files/base-hvac-install-quality-ground-to-air-heat-pump-2-speed-experimental.xml": {
    "parent_hpxml": "sample_files/base-hvac-ground-to-air-heat-pump-2-speed-experimental.xml",
    "hvac_install_defects": "25% Airflow Defect, 25% Under Charge",
    "hvac_blower_fan_watts_per_cfm": 0.365
  },
  "sample_files/base-hvac-install-quality-ground-to-air-heat-pump-var-speed-experimental.xml": {
    "parent_hpxml": "sample_files/base-hvac-ground-to-air-heat-pump-var-speed-experimental.xml",
    "hvac_install_defects": "25% Airflow Defect, 25% Under Charge",
    "hvac_blower_fan_watts_per_cfm": 0.365
  },
  "sample_files/base-hvac-install-quality-mini-split-air-conditioner-only-ducted.xml": {
    "parent_hpxml": "sample_files/base-hvac-mini-split-air-conditioner-only-ducted.xml",
    "hvac_install_defects": "25% Airflow Defect, 25% Under Charge",
    "hvac_blower_fan_watts_per_cfm": 0.365
  },
  "sample_files/base-hvac-install-quality-mini-split-heat-pump-ducted.xml": {
    "parent_hpxml": "sample_files/base-hvac-mini-split-heat-pump-ducted.xml",
    "hvac_install_defects": "25% Airflow Defect, 25% Under Charge",
    "hvac_blower_fan_watts_per_cfm": 0.365
  },
  "sample_files/base-hvac-mini-split-air-conditioner-only-ducted.xml": {
    "parent_hpxml": "sample_files/base.xml",
    "hvac_heating_system": "None",
    "heating_system_fraction_heat_load_served": 0,
<<<<<<< HEAD
    "hvac_cooling_system": "Mini-Split AC, SEER 19, Ducted"
=======
    "cooling_system_type": "mini-split",
    "cooling_system_compressor_type": "variable speed",
    "cooling_system_cooling_efficiency": 19,
    "cooling_system_is_ducted": true,
    "ducts_supply_leakage_to_outside_value": 15,
    "ducts_return_leakage_to_outside_value": 5,
    "ducts_supply_insulation_r": 0,
    "ducts_return_insulation_r": 0,
    "ducts_supply_surface_area": 30,
    "ducts_return_surface_area": 10
>>>>>>> ff0e7c54
  },
  "sample_files/base-hvac-mini-split-air-conditioner-only-ductless.xml": {
    "parent_hpxml": "sample_files/base-hvac-mini-split-air-conditioner-only-ducted.xml",
    "hvac_cooling_system": "Mini-Split AC, SEER 19"
  },
  "sample_files/base-hvac-mini-split-air-conditioner-only-ductless-detailed-performance.xml": {
    "parent_hpxml": "sample_files/base-hvac-mini-split-air-conditioner-only-ductless.xml",
<<<<<<< HEAD
    "hvac_cooling_system": "Detailed Example: Mini-Split AC, SEER 17, Absolute Detailed Performance",
    "hvac_capacity_cooling_system": "3.0 tons",
=======
    "cooling_system_cooling_capacity": null,
    "cooling_system_compressor_type": "variable speed",
    "cooling_system_cooling_efficiency": 17.0,
    "hvac_perf_data_capacity_type": "Absolute capacities",
    "hvac_perf_data_cooling_outdoor_temperatures": "95.0, 82.0",
    "hvac_perf_data_cooling_min_speed_capacities": "9100, 9900",
    "hvac_perf_data_cooling_nom_speed_capacities": "36000",
    "hvac_perf_data_cooling_max_speed_capacities": "36400, 43300",
    "hvac_perf_data_cooling_min_speed_cops": "3.76, 4.61",
    "hvac_perf_data_cooling_nom_speed_cops": "2.49",
    "hvac_perf_data_cooling_max_speed_cops": "2.45, 3.51",
>>>>>>> ff0e7c54
    "additional_properties": "HeatPump=Midea|HeatPumpAHRICert#=207683365"
  },
  "sample_files/base-hvac-mini-split-air-conditioner-only-ductless-detailed-performance-autosize.xml": {
    "parent_hpxml": "sample_files/base-hvac-mini-split-air-conditioner-only-ductless-detailed-performance.xml",
<<<<<<< HEAD
    "hvac_cooling_system": "Detailed Example: Mini-Split AC, SEER 17, Normalized Detailed Performance",
    "hvac_capacity_cooling_system": "Autosize"
=======
    "hvac_perf_data_capacity_type": "Normalized capacity fractions",
    "hvac_perf_data_cooling_min_speed_capacities": "0.25, 0.28",
    "hvac_perf_data_cooling_nom_speed_capacities": "1.00",
    "hvac_perf_data_cooling_max_speed_capacities": "1.01, 1.20"
>>>>>>> ff0e7c54
  },
  "sample_files/base-hvac-mini-split-heat-pump-ducted.xml": {
    "parent_hpxml": "sample_files/base.xml",
    "hvac_heating_system": "None",
    "heating_system_fraction_heat_load_served": 0,
    "hvac_cooling_system": "None",
    "cooling_system_fraction_cool_load_served": 0,
<<<<<<< HEAD
    "hvac_heat_pump": "Mini-Split HP, SEER 19, 10 HSPF, Ducted",
    "hvac_capacity_heat_pump": "3.0 tons",
=======
    "heat_pump_type": "mini-split",
    "heat_pump_heating_efficiency": 10,
    "heat_pump_cooling_efficiency": 19,
    "heat_pump_compressor_type": "variable speed",
    "heat_pump_heating_capacity": 36000,
    "heat_pump_cooling_capacity": 36000,
>>>>>>> ff0e7c54
    "heat_pump_fraction_heat_load_served": 1,
    "heat_pump_fraction_cool_load_served": 1,
    "hvac_heat_pump_backup": "Integrated, Electricity, 100% Efficiency",
    "hvac_capacity_heat_pump_backup": "10 kW"
  },
  "sample_files/base-hvac-mini-split-heat-pump-ducted-detailed-performance.xml": {
    "parent_hpxml": "sample_files/base-hvac-mini-split-heat-pump-ducted.xml",
<<<<<<< HEAD
    "hvac_heat_pump": "Detailed Example: Mini-Split HP, SEER 16.7, 11.3 HSPF, Absolute Detailed Performance",
=======
    "heat_pump_heating_capacity": null,
    "heat_pump_cooling_capacity": null,
    "heat_pump_cooling_efficiency": 16.7,
    "heat_pump_heating_efficiency": 11.3,
    "hvac_perf_data_capacity_type": "Absolute capacities",
    "hvac_perf_data_heating_outdoor_temperatures": "47.0, 17.0, 5.0, -5.0",
    "hvac_perf_data_heating_min_speed_capacities": "9200, 7063, 6310, 5683",
    "hvac_perf_data_heating_nom_speed_capacities": "36000, 23000",
    "hvac_perf_data_heating_max_speed_capacities": "48000, 36800, 32920, 29640",
    "hvac_perf_data_heating_min_speed_cops": "4.35, 2.92, 2.60, 2.49",
    "hvac_perf_data_heating_nom_speed_cops": "3.66, 2.05",
    "hvac_perf_data_heating_max_speed_cops": "3.21, 2.15, 1.93, 1.82",
    "hvac_perf_data_cooling_outdoor_temperatures": "95.0, 82.0",
    "hvac_perf_data_cooling_min_speed_capacities": "9600, 10224",
    "hvac_perf_data_cooling_nom_speed_capacities": "36000",
    "hvac_perf_data_cooling_max_speed_capacities": "39000, 41587",
    "hvac_perf_data_cooling_min_speed_cops": "4.02, 4.61",
    "hvac_perf_data_cooling_nom_speed_cops": "2.93",
    "hvac_perf_data_cooling_max_speed_cops": "2.86, 3.29",
>>>>>>> ff0e7c54
    "additional_properties": "HeatPump=FUJITSU H-Series|HeatPumpAHRICert#=202537549"
  },
  "sample_files/base-hvac-mini-split-heat-pump-ducted-detailed-performance-autosize.xml": {
    "parent_hpxml": "sample_files/base-hvac-mini-split-heat-pump-ducted-detailed-performance.xml",
<<<<<<< HEAD
    "hvac_capacity_heat_pump": "Autosize",
    "hvac_heat_pump": "Detailed Example: Mini-Split HP, SEER 16.7, 11.3 HSPF, Normalized Detailed Performance"
=======
    "hvac_perf_data_capacity_type": "Normalized capacity fractions",
    "hvac_perf_data_heating_min_speed_capacities": "0.26, 0.20, 0.18, 0.16",
    "hvac_perf_data_heating_nom_speed_capacities": "1.00, 0.80",
    "hvac_perf_data_heating_max_speed_capacities": "1.33, 1.02, 0.91, 0.82",
    "hvac_perf_data_cooling_min_speed_capacities": "0.27, 0.28",
    "hvac_perf_data_cooling_nom_speed_capacities": "1.00",
    "hvac_perf_data_cooling_max_speed_capacities": "1.08, 1.16"
>>>>>>> ff0e7c54
  },
  "sample_files/base-hvac-mini-split-heat-pump-ducted-cooling-only.xml": {
    "parent_hpxml": "sample_files/base-hvac-mini-split-heat-pump-ducted.xml",
    "heat_pump_fraction_heat_load_served": 0,
    "hvac_heat_pump_backup": "None"
  },
  "sample_files/base-hvac-mini-split-heat-pump-ducted-heating-only.xml": {
    "parent_hpxml": "sample_files/base-hvac-mini-split-heat-pump-ducted.xml",
    "heat_pump_fraction_cool_load_served": 0
  },
  "sample_files/base-hvac-mini-split-heat-pump-ducted-heating-only-max-power-ratio-schedule.xml": {
    "parent_hpxml": "sample_files/base-hvac-mini-split-heat-pump-ducted-heating-only.xml",
    "schedules_filepaths": "../../HPXMLtoOpenStudio/resources/schedule_files/hvac-variable-system-maximum-power-ratios-varied.csv"
  },
  "sample_files/base-hvac-mini-split-heat-pump-ducted-max-power-ratio-schedule.xml": {
    "parent_hpxml": "sample_files/base-hvac-mini-split-heat-pump-ducted.xml",
    "schedules_filepaths": "../../HPXMLtoOpenStudio/resources/schedule_files/hvac-variable-system-maximum-power-ratios-varied.csv"
  },
  "sample_files/base-hvac-mini-split-heat-pump-ductless.xml": {
    "parent_hpxml": "sample_files/base-hvac-mini-split-heat-pump-ducted.xml",
    "hvac_heat_pump": "Mini-Split HP, SEER 19, 10 HSPF",
    "hvac_heat_pump_backup": "None"
  },
  "sample_files/base-hvac-mini-split-heat-pump-ductless-autosize-factor.xml": {
    "parent_hpxml": "sample_files/base-hvac-mini-split-heat-pump-ductless.xml",
    "hvac_capacity_heat_pump": "Detailed Example: Autosize, 170% Multiplier, 3.0 tons Limit"
  },
  "sample_files/base-hvac-mini-split-heat-pump-ductless-detailed-performance.xml": {
    "parent_hpxml": "sample_files/base-hvac-mini-split-heat-pump-ductless.xml",
<<<<<<< HEAD
    "hvac_heat_pump": "Detailed Example: Mini-Split HP, SEER 17, 10 HSPF, Absolute Detailed Performance",
=======
    "heat_pump_cooling_capacity": null,
    "heat_pump_heating_capacity": null,
    "heat_pump_cooling_efficiency": 17.0,
    "heat_pump_heating_efficiency": 10.0,
    "hvac_perf_data_capacity_type": "Absolute capacities",
    "hvac_perf_data_heating_outdoor_temperatures": "47.0, 17.0, 5.0, -13.0",
    "hvac_perf_data_heating_min_speed_capacities": "11400, 5600, 3600, 2600",
    "hvac_perf_data_heating_nom_speed_capacities": "38000, 23000, 22000",
    "hvac_perf_data_heating_max_speed_capacities": "46500, 25000, 22000, 16000",
    "hvac_perf_data_heating_min_speed_cops": "3.48, 2.78, 1.88, 1.52",
    "hvac_perf_data_heating_nom_speed_cops": "2.68, 2.2, 1.8",
    "hvac_perf_data_heating_max_speed_cops": "2.75, 2.11, 1.8, 1.31",
    "hvac_perf_data_cooling_outdoor_temperatures": "95.0, 82.0",
    "hvac_perf_data_cooling_min_speed_capacities": "9100, 9900",
    "hvac_perf_data_cooling_nom_speed_capacities": "36000",
    "hvac_perf_data_cooling_max_speed_capacities": "36400, 43300",
    "hvac_perf_data_cooling_min_speed_cops": "3.76, 4.61",
    "hvac_perf_data_cooling_nom_speed_cops": "2.49",
    "hvac_perf_data_cooling_max_speed_cops": "2.45, 3.51",
>>>>>>> ff0e7c54
    "additional_properties": "HeatPump=Midea|HeatPumpAHRICert#=207683365"
  },
  "sample_files/base-hvac-mini-split-heat-pump-ductless-detailed-performance-autosize.xml": {
    "parent_hpxml": "sample_files/base-hvac-mini-split-heat-pump-ductless-detailed-performance.xml",
<<<<<<< HEAD
    "hvac_heat_pump": "Detailed Example: Mini-Split HP, SEER 17, 10 HSPF, Normalized Detailed Performance",
    "hvac_capacity_heat_pump": "Autosize"
=======
    "hvac_perf_data_capacity_type": "Normalized capacity fractions",
    "hvac_perf_data_heating_min_speed_capacities": "0.30, 0.15, 0.09, 0.07",
    "hvac_perf_data_heating_nom_speed_capacities": "1.00, 0.61, 0.58",
    "hvac_perf_data_heating_max_speed_capacities": "1.22, 0.66, 0.58, 0.42",
    "hvac_perf_data_cooling_min_speed_capacities": "0.25, 0.28",
    "hvac_perf_data_cooling_nom_speed_capacities": "1.00",
    "hvac_perf_data_cooling_max_speed_capacities": "1.01, 1.20"
>>>>>>> ff0e7c54
  },
  "sample_files/base-hvac-mini-split-heat-pump-ductless-heating-capacity-17f.xml": {
    "parent_hpxml": "sample_files/base-hvac-mini-split-heat-pump-ductless.xml"
  },
  "sample_files/base-hvac-mini-split-heat-pump-ductless-backup-stove.xml": {
    "parent_hpxml": "sample_files/base-hvac-mini-split-heat-pump-ductless.xml",
    "hvac_capacity_heat_pump": "1.5 tons",
    "hvac_heat_pump_backup": "Separate Heating System",
    "hvac_heating_system_2": "Stove, 60% Efficiency",
    "heating_system_2_fuel": "fuel oil",
    "hvac_capacity_heating_system_2": "60 kBtu/hr"
  },
  "sample_files/base-hvac-mini-split-heat-pump-ductless-backup-baseboard.xml": {
    "parent_hpxml": "sample_files/base-hvac-mini-split-heat-pump-ductless-backup-stove.xml",
    "hvac_heating_system_2": "Electric Resistance",
    "heating_system_2_fuel": "electricity"
  },
<<<<<<< HEAD
  "sample_files/base-hvac-mini-split-heat-pump-ductless-backup-advanced-defrost.xml": {
    "parent_hpxml": "sample_files/base-hvac-mini-split-heat-pump-ductless-advanced-defrost.xml",
    "hvac_heat_pump_backup": "Integrated, Electricity, 100% Efficiency",
    "simulation_control_defrost_model_type": "advanced"
=======
  "sample_files/base-hvac-mini-split-heat-pump-ductless-backup-integrated.xml": {
    "parent_hpxml": "sample_files/base-hvac-mini-split-heat-pump-ductless.xml",
    "heat_pump_backup_type": "integrated",
    "heat_pump_backup_heating_efficiency": 1
  },
  "sample_files/base-hvac-mini-split-heat-pump-ductless-backup-integrated-defrost-with-backup-heat-active.xml": {
    "parent_hpxml": "sample_files/base-hvac-mini-split-heat-pump-ductless-backup-integrated.xml"
>>>>>>> ff0e7c54
  },
  "sample_files/base-hvac-mini-split-heat-pump-ductless-backup-furnace.xml": {
    "parent_hpxml": "sample_files/base-hvac-mini-split-heat-pump-ductless-backup-stove.xml",
    "hvac_heating_system_2": "Central Furnace, 80% AFUE",
    "heating_system_2_fuel": "natural gas"
  },
  "sample_files/base-hvac-mini-split-heat-pump-ductless-backup-furnace-ducts-defaults.xml": {
    "parent_hpxml": "sample_files/base-hvac-mini-split-heat-pump-ductless-backup-furnace.xml",
    "ducts_supply_location": null,
    "ducts_return_location": null
  },
  "sample_files/base-hvac-multiple.xml": {
    "parent_hpxml": "sample_files/base.xml"
  },
  "sample_files/base-hvac-none.xml": {
    "parent_hpxml": "sample_files/base-location-honolulu-hi.xml",
    "hvac_heating_system": "None",
    "heating_system_fraction_heat_load_served": 0,
    "hvac_cooling_system": "None",
    "cooling_system_fraction_cool_load_served": 0
  },
  "sample_files/base-hvac-ptac.xml": {
    "parent_hpxml": "sample_files/base.xml",
    "hvac_heating_system": "None",
    "heating_system_fraction_heat_load_served": 0,
    "hvac_cooling_system": "Packaged Terminal AC, EER 10.7"
  },
  "sample_files/base-hvac-ptac-cfis.xml": {
    "parent_hpxml": "sample_files/base-hvac-ptac.xml",
    "mech_vent": "CFIS"
  },
  "sample_files/base-hvac-ptac-with-heating-electricity.xml": {
    "parent_hpxml": "sample_files/base-hvac-ptac.xml",
    "hvac_cooling_system": "Packaged Terminal AC, EER 10.7, Electric Resistance Heating",
    "hvac_capacity_cooling_system_integrated_heating": "40 kBtu/hr",
    "cooling_system_integrated_heating_system_fraction_heat_load_served": 1
  },
  "sample_files/base-hvac-ptac-with-heating-natural-gas.xml": {
    "parent_hpxml": "sample_files/base-hvac-ptac.xml",
    "hvac_cooling_system": "Packaged Terminal AC, EER 10.7, 80% AFUE Gas Heating",
    "hvac_capacity_cooling_system_integrated_heating": "40 kBtu/hr",
    "cooling_system_integrated_heating_system_fraction_heat_load_served": 1
  },
  "sample_files/base-hvac-pthp.xml": {
    "parent_hpxml": "sample_files/base-hvac-ground-to-air-heat-pump-1-speed.xml",
    "hvac_heat_pump": "Packaged Terminal HP, EER 11.4, COP 3.6",
    "hvac_heat_pump_backup": "Integrated, Electricity, 100% Efficiency",
    "hvac_capacity_heat_pump_backup": "10 kW"
  },
  "sample_files/base-hvac-pthp-cfis.xml": {
    "parent_hpxml": "sample_files/base-hvac-pthp.xml",
    "mech_vent": "CFIS"
  },
  "sample_files/base-hvac-pthp-heating-capacity-17f.xml": {
    "parent_hpxml": "sample_files/base-hvac-pthp.xml"
  },
  "sample_files/base-hvac-room-ac-only.xml": {
    "parent_hpxml": "sample_files/base.xml",
    "hvac_heating_system": "None",
    "heating_system_fraction_heat_load_served": 0,
    "hvac_cooling_system": "Room AC, EER 8.5"
  },
  "sample_files/base-hvac-room-ac-only-33percent.xml": {
    "parent_hpxml": "sample_files/base-hvac-room-ac-only.xml",
    "hvac_capacity_cooling_system": "0.75 tons",
    "cooling_system_fraction_cool_load_served": 0.33
  },
  "sample_files/base-hvac-room-ac-only-ceer.xml": {
    "parent_hpxml": "sample_files/base-hvac-room-ac-only.xml",
    "hvac_cooling_system": "Room AC, CEER 8.4"
  },
  "sample_files/base-hvac-room-ac-with-heating.xml": {
    "parent_hpxml": "sample_files/base-hvac-room-ac-only.xml",
    "hvac_cooling_system": "Room AC, EER 8.5, Electric Resistance Heating",
    "hvac_capacity_cooling_system_integrated_heating": "40 kBtu/hr",
    "cooling_system_integrated_heating_system_fraction_heat_load_served": 1
  },
  "sample_files/base-hvac-room-ac-with-reverse-cycle.xml": {
    "parent_hpxml": "sample_files/base-hvac-pthp.xml",
    "hvac_heat_pump": "Room AC w/ Reverse Cycle, EER 11.4, COP 3.6"
  },
  "sample_files/base-hvac-room-ac-only-detailed-setpoints.xml": {
    "parent_hpxml": "sample_files/base-hvac-room-ac-only.xml",
    "hvac_control_cooling_weekday_setpoint": null,
    "hvac_control_cooling_weekend_setpoint": null,
    "schedules_filepaths": "../../HPXMLtoOpenStudio/resources/schedule_files/setpoints-cooling-only.csv"
  },
  "sample_files/base-hvac-room-ac-only-research-features.xml": {
    "parent_hpxml": "sample_files/base-hvac-room-ac-only-detailed-setpoints.xml",
    "simulation_control_timestep": 1,
    "simulation_control_onoff_thermostat_deadband": 2
  },
  "sample_files/base-hvac-seasons.xml": {
    "parent_hpxml": "sample_files/base.xml",
    "hvac_control_heating_season_period": "Nov 1 - May 1",
    "hvac_control_cooling_season_period": "Jun 1 - Oct 1"
  },
  "sample_files/base-hvac-setpoints.xml": {
    "parent_hpxml": "sample_files/base.xml",
    "hvac_control_heating_weekday_setpoint": 60,
    "hvac_control_heating_weekend_setpoint": 60,
    "hvac_control_cooling_weekday_setpoint": 80,
    "hvac_control_cooling_weekend_setpoint": 80
  },
  "sample_files/base-hvac-setpoints-daily-schedules.xml": {
    "parent_hpxml": "sample_files/base-hvac-setpoints-daily-setbacks.xml",
    "hvac_control_heating_weekday_setpoint": "64, 64, 64, 64, 64, 64, 64, 70, 70, 66, 66, 66, 66, 66, 66, 66, 66, 68, 68, 68, 68, 68, 64, 64",
    "hvac_control_heating_weekend_setpoint": "68, 68, 68, 70, 70, 70, 70, 70, 70, 70, 70, 70, 70, 70, 70, 70, 70, 70, 70, 70, 70, 70, 70, 70",
    "hvac_control_cooling_weekday_setpoint": "80, 80, 80, 80, 80, 80, 80, 75, 75, 80, 80, 80, 80, 80, 80, 80, 80, 78, 78, 78, 78, 78, 80, 80",
    "hvac_control_cooling_weekend_setpoint": "78, 78, 78, 78, 78, 78, 78, 78, 78, 78, 78, 78, 78, 78, 78, 78, 78, 78, 78, 78, 78, 78, 78, 78"
  },
  "sample_files/base-hvac-setpoints-daily-setbacks.xml": {
    "parent_hpxml": "sample_files/base.xml"
  },
  "sample_files/base-hvac-space-heater-gas-only.xml": {
    "parent_hpxml": "sample_files/base.xml",
    "hvac_heating_system": "Space Heater, 100% Efficiency",
    "hvac_cooling_system": "None",
    "cooling_system_fraction_cool_load_served": 0
  },
  "sample_files/base-hvac-stove-oil-only.xml": {
    "parent_hpxml": "sample_files/base.xml",
    "heating_system_fuel": "fuel oil",
    "hvac_heating_system": "Stove, 80% Efficiency",
    "hvac_cooling_system": "None",
    "cooling_system_fraction_cool_load_served": 0
  },
  "sample_files/base-hvac-stove-wood-pellets-only.xml": {
    "parent_hpxml": "sample_files/base-hvac-stove-oil-only.xml",
    "heating_system_fuel": "wood pellets"
  },
  "sample_files/base-hvac-undersized.xml": {
    "parent_hpxml": "sample_files/base.xml",
    "hvac_capacity_heating_system": "5 kBtu/hr",
    "hvac_capacity_cooling_system": "0.5 tons",
    "hvac_ducts": "2 CFM25 per 100ft2, R-4"
  },
  "sample_files/base-hvac-wall-furnace-elec-only.xml": {
    "parent_hpxml": "sample_files/base.xml",
    "heating_system_fuel": "electricity",
    "hvac_heating_system": "Wall Furnace, 98% AFUE",
    "hvac_cooling_system": "None",
    "cooling_system_fraction_cool_load_served": 0
  },
  "sample_files/base-lighting-ceiling-fans.xml": {
    "parent_hpxml": "sample_files/base.xml",
    "ceiling_fan_present": true,
    "ceiling_fan_efficiency": 100,
    "ceiling_fan_quantity": 4,
    "ceiling_fan_cooling_setpoint_temp_offset": 0.5
  },
  "sample_files/base-lighting-ceiling-fans-label-energy-use.xml": {
    "parent_hpxml": "sample_files/base-lighting-ceiling-fans.xml",
    "ceiling_fan_label_energy_use": 39
  },
  "sample_files/base-lighting-holiday.xml": {
    "parent_hpxml": "sample_files/base.xml",
    "holiday_lighting_present": true,
    "holiday_lighting_daily_kwh": 1.1,
    "holiday_lighting_period": "Nov 24 - Jan 6"
  },
  "sample_files/base-lighting-kwh-per-year.xml": {
    "parent_hpxml": "sample_files/base.xml",
    "lighting_interior_usage_multiplier": 1.5
  },
  "sample_files/base-lighting-mixed.xml": {
    "parent_hpxml": "sample_files/base.xml"
  },
  "sample_files/base-lighting-none.xml": {
    "parent_hpxml": "sample_files/base.xml",
    "lighting": "None"
  },
  "sample_files/base-lighting-none-ceiling-fans.xml": {
    "parent_hpxml": "sample_files/base-lighting-ceiling-fans.xml",
    "lighting": "None"
  },
  "sample_files/base-location-AMY-2012.xml": {
    "parent_hpxml": "sample_files/base.xml",
    "weather_station_epw_filepath": "US_CO_Boulder_AMY_2012.epw"
  },
  "sample_files/base-location-baltimore-md.xml": {
    "parent_hpxml": "sample_files/base-foundation-unvented-crawlspace.xml",
    "site_iecc_zone": "4A",
    "site_state_code": "MD",
    "weather_station_epw_filepath": "USA_MD_Baltimore-Washington.Intl.AP.724060_TMY3.epw",
    "hvac_capacity_heating_system": "25 kBtu/hr"
  },
  "sample_files/base-location-capetown-zaf.xml": {
    "parent_hpxml": "sample_files/base-foundation-vented-crawlspace.xml",
    "site_iecc_zone": null,
    "site_state_code": null,
    "weather_station_epw_filepath": "ZAF_Cape.Town.688160_IWEC.epw",
    "hvac_capacity_heating_system": "25 kBtu/hr"
  },
  "sample_files/base-location-dallas-tx.xml": {
    "parent_hpxml": "sample_files/base-foundation-slab.xml",
    "site_iecc_zone": "3A",
    "site_state_code": "TX",
    "weather_station_epw_filepath": "USA_TX_Dallas-Fort.Worth.Intl.AP.722590_TMY3.epw",
    "hvac_capacity_heating_system": "25 kBtu/hr"
  },
  "sample_files/base-location-detailed.xml": {
    "parent_hpxml": "sample_files/base.xml",
    "site_time_zone_utc_offset": -6,
    "site_elevation": 5548,
    "site_latitude": 39.77,
    "site_longitude": -104.73,
    "site_state_code": "CO",
    "site_city": "Aurora",
    "site_zip_code": 80019,
    "weather_station_epw_filepath": null
  },
  "sample_files/base-location-duluth-mn.xml": {
    "parent_hpxml": "sample_files/base-foundation-unconditioned-basement.xml",
    "site_iecc_zone": 7,
    "site_state_code": "MN",
    "weather_station_epw_filepath": "USA_MN_Duluth.Intl.AP.727450_TMY3.epw"
  },
  "sample_files/base-location-helena-mt.xml": {
    "parent_hpxml": "sample_files/base.xml",
    "site_iecc_zone": "6B",
    "site_state_code": "MT",
    "weather_station_epw_filepath": "USA_MT_Helena.Rgnl.AP.727720_TMY3.epw",
    "hvac_capacity_heating_system": "50 kBtu/hr"
  },
  "sample_files/base-location-honolulu-hi.xml": {
    "parent_hpxml": "sample_files/base-foundation-slab.xml",
    "site_iecc_zone": "1A",
    "site_state_code": "HI",
    "weather_station_epw_filepath": "USA_HI_Honolulu.Intl.AP.911820_TMY3.epw",
    "hvac_capacity_heating_system": "10 kBtu/hr"
  },
  "sample_files/base-location-miami-fl.xml": {
    "parent_hpxml": "sample_files/base-foundation-slab.xml",
    "site_iecc_zone": "1A",
    "site_state_code": "FL",
    "weather_station_epw_filepath": "USA_FL_Miami.Intl.AP.722020_TMY3.epw",
    "hvac_capacity_heating_system": "10 kBtu/hr"
  },
  "sample_files/base-location-phoenix-az.xml": {
    "parent_hpxml": "sample_files/base-foundation-slab.xml",
    "site_iecc_zone": "2B",
    "site_state_code": "AZ",
    "weather_station_epw_filepath": "USA_AZ_Phoenix-Sky.Harbor.Intl.AP.722780_TMY3.epw",
    "hvac_capacity_heating_system": "25 kBtu/hr"
  },
  "sample_files/base-location-portland-or.xml": {
    "parent_hpxml": "sample_files/base-foundation-vented-crawlspace.xml",
    "site_iecc_zone": "4C",
    "site_state_code": "OR",
    "weather_station_epw_filepath": "USA_OR_Portland.Intl.AP.726980_TMY3.epw",
    "hvac_capacity_heating_system": "25 kBtu/hr"
  },
  "sample_files/base-mechvent-balanced.xml": {
    "parent_hpxml": "sample_files/base.xml",
    "mech_vent": "Balanced"
  },
  "sample_files/base-mechvent-bath-kitchen-fans.xml": {
    "parent_hpxml": "sample_files/base.xml",
    "kitchen_fans_quantity": 1,
    "kitchen_fans_flow_rate": 100,
    "kitchen_fans_hours_in_operation": 1.5,
    "kitchen_fans_power": 30,
    "kitchen_fans_start_hour": 18,
    "bathroom_fans_quantity": 2,
    "bathroom_fans_flow_rate": 50,
    "bathroom_fans_hours_in_operation": 1.5,
    "bathroom_fans_power": 15,
    "bathroom_fans_start_hour": 7
  },
  "sample_files/base-mechvent-cfis.xml": {
    "parent_hpxml": "sample_files/base.xml",
    "mech_vent": "CFIS"
  },
  "sample_files/base-mechvent-cfis-15-mins.xml": {
    "parent_hpxml": "sample_files/base-mechvent-cfis.xml",
    "simulation_control_timestep": 15
  },
  "sample_files/base-mechvent-cfis-airflow-fraction-zero.xml": {
    "parent_hpxml": "sample_files/base-mechvent-cfis.xml"
  },
  "sample_files/base-mechvent-cfis-control-type-timer.xml": {
    "parent_hpxml": "sample_files/base-mechvent-cfis.xml"
  },
  "sample_files/base-mechvent-cfis-dse.xml": {
    "parent_hpxml": "sample_files/base-hvac-dse.xml",
    "mech_vent": "CFIS"
  },
  "sample_files/base-mechvent-cfis-evap-cooler-only-ducted.xml": {
    "parent_hpxml": "sample_files/base-hvac-evap-cooler-only-ducted.xml",
    "mech_vent": "CFIS"
  },
  "sample_files/base-mechvent-cfis-no-additional-runtime.xml": {
    "parent_hpxml": "sample_files/base-mechvent-cfis.xml"
  },
  "sample_files/base-mechvent-cfis-no-outdoor-air-control.xml": {
    "parent_hpxml": "sample_files/base-mechvent-cfis.xml"
  },
  "sample_files/base-mechvent-cfis-supplemental-fan-exhaust.xml": {
    "parent_hpxml": "sample_files/base-mechvent-cfis.xml"
  },
  "sample_files/base-mechvent-cfis-supplemental-fan-exhaust-15-mins.xml": {
    "parent_hpxml": "sample_files/base-mechvent-cfis-supplemental-fan-exhaust.xml",
    "simulation_control_timestep": 15
  },
  "sample_files/base-mechvent-cfis-supplemental-fan-exhaust-synchronized.xml": {
    "parent_hpxml": "sample_files/base-mechvent-cfis-supplemental-fan-exhaust.xml"
  },
  "sample_files/base-mechvent-cfis-supplemental-fan-supply.xml": {
    "parent_hpxml": "sample_files/base-mechvent-cfis.xml"
  },
  "sample_files/base-mechvent-erv.xml": {
    "parent_hpxml": "sample_files/base.xml",
    "mech_vent": "ERV, 70%"
  },
  "sample_files/base-mechvent-erv-atre-asre.xml": {
    "parent_hpxml": "sample_files/base-mechvent-erv.xml"
  },
  "sample_files/base-mechvent-exhaust.xml": {
    "parent_hpxml": "sample_files/base.xml",
    "mech_vent": "Exhaust Only"
  },
  "sample_files/base-mechvent-hrv.xml": {
    "parent_hpxml": "sample_files/base.xml",
    "mech_vent": "HRV, 70%"
  },
  "sample_files/base-mechvent-hrv-asre.xml": {
    "parent_hpxml": "sample_files/base-mechvent-hrv.xml"
  },
  "sample_files/base-mechvent-multiple.xml": {
    "parent_hpxml": "sample_files/base-mechvent-bath-kitchen-fans.xml",
    "hvac_ducts": "2 CFM25 per 100ft2, R-4"
  },
  "sample_files/base-mechvent-supply.xml": {
    "parent_hpxml": "sample_files/base.xml",
    "mech_vent": "Supply Only"
  },
  "sample_files/base-mechvent-whole-house-fan.xml": {
    "parent_hpxml": "sample_files/base.xml",
    "whole_house_fan_present": true,
    "whole_house_fan_flow_rate": 4500,
    "whole_house_fan_power": 300
  },
  "sample_files/base-misc-additional-properties.xml": {
    "parent_hpxml": "sample_files/base.xml",
    "additional_properties": "LowIncome=false|Remodeled|Description=2-story home in Denver|comma=,|special=<|special2=>|special3=/|special4=\\"
  },
  "sample_files/base-misc-bills.xml": {
    "parent_hpxml": "sample_files/base.xml",
    "utility_bill_electricity_fixed_charges": 12,
    "utility_bill_natural_gas_fixed_charges": 12,
    "utility_bill_electricity_marginal_rates": 0.12,
    "utility_bill_natural_gas_marginal_rates": 1.1
  },
  "sample_files/base-misc-bills-detailed-only.xml": {
    "parent_hpxml": "sample_files/base.xml",
    "utility_bill_scenario_names": "Tiered, TOU, Tiered and TOU, Real-Time Pricing",
    "utility_bill_electricity_filepaths": "../../ReportUtilityBills/resources/detailed_rates/Sample Tiered Rate.json, ../../ReportUtilityBills/resources/detailed_rates/Sample Time-of-Use Rate High Peak.json, ../../ReportUtilityBills/resources/detailed_rates/Sample Tiered Time-of-Use Rate.json, ../../ReportUtilityBills/resources/detailed_rates/Sample Real-Time Pricing Rate.json"
  },
  "sample_files/base-misc-bills-battery-scheduled-detailed-only.xml": {
    "parent_hpxml": "sample_files/base-battery-scheduled.xml",
    "utility_bill_scenario_names": "Tiered, TOU, Tiered and TOU, Real-Time Pricing",
    "utility_bill_electricity_filepaths": "../../ReportUtilityBills/resources/detailed_rates/Sample Tiered Rate.json, ../../ReportUtilityBills/resources/detailed_rates/Sample Time-of-Use Rate High Peak.json, ../../ReportUtilityBills/resources/detailed_rates/Sample Tiered Time-of-Use Rate.json, ../../ReportUtilityBills/resources/detailed_rates/Sample Real-Time Pricing Rate.json"
  },
  "sample_files/base-misc-bills-pv.xml": {
    "parent_hpxml": "sample_files/base-pv.xml",
    "pv_system": "10.0 kW",
    "utility_bill_scenario_names": "Net Metering w/ Wholesale Excess Rate, Net Metering w/ Retail Excess Rate, Feed-In Tariff",
    "utility_bill_electricity_fixed_charges": "10, 10, 10",
    "utility_bill_natural_gas_fixed_charges": "11, 11, 11",
    "utility_bill_electricity_marginal_rates": "0.12, 0.12, 0.12",
    "utility_bill_natural_gas_marginal_rates": "1.1, 1.1, 1.1",
    "utility_bill_pv_compensation_types": "NetMetering, NetMetering, FeedInTariff",
    "utility_bill_pv_net_metering_annual_excess_sellback_rate_types": "User-Specified, Retail Electricity Cost, NA",
    "utility_bill_pv_net_metering_annual_excess_sellback_rates": "0.035, NA, NA",
    "utility_bill_pv_feed_in_tariff_rates": "NA, NA, 0.13",
    "utility_bill_pv_monthly_grid_connection_fee_units": "$/kW, $/kW, $",
    "utility_bill_pv_monthly_grid_connection_fees": "2.5, 2.5, 7.5"
  },
  "sample_files/base-misc-bills-pv-detailed-only.xml": {
    "parent_hpxml": "sample_files/base-pv.xml",
    "utility_bill_scenario_names": "Tiered, TOU, Tiered and TOU, Real-Time Pricing",
    "utility_bill_electricity_filepaths": "../../ReportUtilityBills/resources/detailed_rates/Sample Tiered Rate.json, ../../ReportUtilityBills/resources/detailed_rates/Sample Time-of-Use Rate.json, ../../ReportUtilityBills/resources/detailed_rates/Sample Tiered Time-of-Use Rate.json, ../../ReportUtilityBills/resources/detailed_rates/Sample Real-Time Pricing Rate.json"
  },
  "sample_files/base-misc-bills-pv-mixed.xml": {
    "parent_hpxml": "sample_files/base-pv.xml",
    "utility_bill_scenario_names": "Simple, Detailed",
    "utility_bill_electricity_filepaths": "NA, ../../ReportUtilityBills/resources/detailed_rates/Sample Tiered Rate.json"
  },
  "sample_files/base-misc-defaults.xml": {
    "parent_hpxml": "sample_files/base.xml",
    "simulation_control_timestep": null,
    "site_type": null,
    "site_iecc_zone": null,
    "site_state_code": null,
    "geometry_unit_num_bathrooms": null,
    "enclosure_roof_material": null,
    "enclosure_wall_siding": null,
    "window_fraction_operable": null,
    "window_interior_shading_winter": null,
    "window_interior_shading_summer": null,
    "hvac_control_heating_weekday_setpoint": null,
    "hvac_control_heating_weekend_setpoint": null,
    "hvac_control_cooling_weekday_setpoint": null,
    "hvac_control_cooling_weekend_setpoint": null,
    "ducts_supply_location": null,
    "ducts_return_location": null,
    "ducts_number_of_return_registers": 2,
    "mech_vent": "Exhaust Only",
    "kitchen_fans_quantity": null,
    "bathroom_fans_quantity": null,
    "whole_house_fan_present": true,
    "water_heater_location": null,
    "water_heater_tank_volume": null,
    "water_heater_setpoint_temperature": null,
    "hot_water_distribution_standard_piping_length": null,
    "hot_water_distribution_pipe_r": null,
    "solar_thermal_system_type": "hot water",
    "solar_thermal_collector_area": 40,
    "solar_thermal_collector_loop_type": "liquid direct",
    "solar_thermal_collector_azimuth": 180,
    "solar_thermal_collector_tilt": 20,
    "solar_thermal_collector_rated_optical_efficiency": 0.77,
    "solar_thermal_collector_rated_thermal_losses": 0.793,
    "pv_system": "4.0 kW",
    "pv_system_array_azimuth": 180,
    "pv_system_array_tilt": 20,
    "battery": "20.0 kWh",
    "vehicle_type": "BatteryElectricVehicle",
    "ev_charger_present": true,
    "clothes_washer_location": null,
    "clothes_washer_efficiency": null,
    "clothes_washer_rated_annual_kwh": null,
    "clothes_washer_label_electric_rate": null,
    "clothes_washer_label_gas_rate": null,
    "clothes_washer_label_annual_gas_cost": null,
    "clothes_washer_label_usage": null,
    "clothes_washer_capacity": null,
    "clothes_dryer_location": null,
    "clothes_dryer_efficiency": null,
    "dishwasher_location": null,
    "dishwasher_efficiency": null,
    "dishwasher_label_electric_rate": null,
    "dishwasher_label_gas_rate": null,
    "dishwasher_label_annual_gas_cost": null,
    "dishwasher_label_usage": null,
    "dishwasher_place_setting_capacity": null,
    "refrigerator_location": null,
    "refrigerator_rated_annual_kwh": null,
    "cooking_range_oven_location": null,
    "cooking_range_oven_is_induction": null,
    "cooking_range_oven_is_convection": null,
    "ceiling_fan_present": true
  },
  "sample_files/base-misc-emissions.xml": {
    "parent_hpxml": "sample_files/base-pv-battery-and-vehicle-ev.xml",
    "emissions_scenario_names": "Cambium Hourly MidCase LRMER RMPA, Cambium Hourly LowRECosts LRMER RMPA, Cambium Annual MidCase AER National, eGRID RMPA, eGRID RMPA",
    "emissions_types": "CO2e, CO2e, CO2e, SO2, NOx",
    "emissions_electricity_units": "kg/MWh, kg/MWh, kg/MWh, lb/MWh, lb/MWh",
    "emissions_electricity_values_or_filepaths": "../../HPXMLtoOpenStudio/resources/data/cambium/LRMER_MidCase.csv, ../../HPXMLtoOpenStudio/resources/data/cambium/LRMER_LowRECosts.csv, 392.6, 0.384, 0.67",
    "emissions_electricity_number_of_header_rows": "1, 1, , , ",
    "emissions_electricity_column_numbers": "17, 17, , , "
  },
  "sample_files/base-misc-generators.xml": {
    "parent_hpxml": "sample_files/base.xml"
  },
  "sample_files/base-misc-generators-battery.xml": {
    "parent_hpxml": "sample_files/base-misc-generators.xml",
    "battery": "Detailed Example: 20.0 kWh, 6 kW, Outside"
  },
  "sample_files/base-misc-generators-battery-scheduled.xml": {
    "parent_hpxml": "sample_files/base-misc-generators-battery.xml",
    "schedules_filepaths": "../../HPXMLtoOpenStudio/resources/schedule_files/battery.csv"
  },
  "sample_files/base-misc-ground-conductivity.xml": {
    "parent_hpxml": "sample_files/base.xml",
    "site_soil_type": "0.8 Conductivity"
  },
  "sample_files/base-misc-loads-large-uncommon.xml": {
    "parent_hpxml": "sample_files/base-schedules-simple.xml",
    "hot_water_distribution_system_type": "Standard",
    "vehicle_type": "none",
    "ev_charger_present": false,
    "extra_refrigerator_present": true,
    "extra_refrigerator_rated_annual_kwh": 700,
    "freezer_present": true,
    "freezer_location": "conditioned space",
    "freezer_rated_annual_kwh": 300,
    "misc_plug_loads": "Detailed Example: 2457 kWh/yr, 85.5% Sensible, 4.5% Latent",
    "misc_television": "Detailed Example: 620 kWh/yr",
    "misc_well_pump": "Detailed Example: 475 kWh/yr",
    "misc_plug_loads_vehicle_present": true,
    "misc_plug_loads_vehicle_annual_kwh": 1500,
    "misc_grill": "Detailed Example: Propane, 25 therm/yr",
    "misc_lighting": "Detailed Example: Natural Gas, 28 therm/yr",
    "misc_fireplace": "Detailed Example: Wood, 55 therm/yr",
    "pool_present": true,
    "pool_pump_annual_kwh": 2700,
    "pool_heater_type": "gas fired",
    "pool_heater_annual_therm": 500,
    "permanent_spa_present": true,
    "permanent_spa_pump_annual_kwh": 1000,
    "permanent_spa_heater_type": "electric resistance",
    "permanent_spa_heater_annual_kwh": 1300
  },
  "sample_files/base-misc-loads-large-uncommon2.xml": {
    "parent_hpxml": "sample_files/base-misc-loads-large-uncommon.xml",
    "pool_heater_type": "none",
    "permanent_spa_heater_type": "heat pump",
    "permanent_spa_heater_annual_kwh": 260
  },
  "sample_files/base-misc-loads-none.xml": {
    "parent_hpxml": "sample_files/base.xml",
    "misc_plug_loads": "None",
    "misc_television": "None"
  },
  "sample_files/base-misc-neighbor-shading.xml": {
    "parent_hpxml": "sample_files/base.xml",
    "geometry_neighbor_buildings": "Detailed Example: Left/Right at 25ft, Front/Back at 80ft, 12ft Height"
  },
  "sample_files/base-misc-shielding-of-home.xml": {
    "parent_hpxml": "sample_files/base.xml",
    "site_shielding_of_home": "well-shielded"
  },
  "sample_files/base-misc-unit-multiplier.xml": {
    "parent_hpxml": "sample_files/base.xml",
    "unit_multiplier": "10"
  },
  "sample_files/base-misc-unit-multiplier-detailed-electric-panel.xml": {
    "parent_hpxml": "sample_files/base-misc-unit-multiplier.xml",
    "electric_panel_service_feeders_load_calculation_types": "2023 Existing Dwelling Load-Based, 2023 Existing Dwelling Meter-Based",
    "electric_panel_baseline_peak_power": 4500
  },
  "sample_files/base-misc-usage-multiplier.xml": {
    "parent_hpxml": "sample_files/base.xml",
    "general_water_use_usage_multiplier": 0.9,
    "water_fixtures_usage_multiplier": 0.9,
    "lighting_interior_usage_multiplier": 0.9,
    "lighting_exterior_usage_multiplier": 0.9,
    "lighting_garage_usage_multiplier": 0.9,
    "clothes_washer_usage_multiplier": 0.9,
    "clothes_dryer_usage_multiplier": 0.9,
    "dishwasher_usage_multiplier": 0.9,
    "refrigerator_usage_multiplier": 0.9,
    "freezer_present": true,
    "freezer_location": "conditioned space",
    "freezer_rated_annual_kwh": 300,
    "freezer_usage_multiplier": 0.9,
    "cooking_range_oven_usage_multiplier": 0.9,
    "misc_plug_loads": "90%",
    "misc_television": "90%",
    "misc_grill": "Propane, 90%",
    "misc_lighting": "Natural Gas, 90%",
    "misc_fireplace": "Wood, 90%",
    "pool_present": true,
    "pool_pump_annual_kwh": 2700,
    "pool_pump_usage_multiplier": 0.9,
    "pool_heater_type": "gas fired",
    "pool_heater_annual_therm": 500,
    "pool_heater_usage_multiplier": 0.9,
    "permanent_spa_present": true,
    "permanent_spa_pump_annual_kwh": 1000,
    "permanent_spa_pump_usage_multiplier": 0.9,
    "permanent_spa_heater_type": "electric resistance",
    "permanent_spa_heater_annual_kwh": 1300,
    "permanent_spa_heater_usage_multiplier": 0.9
  },
  "sample_files/base-bldgtype-mf-whole-building.xml": {
    "parent_hpxml": "sample_files/base.xml",
    "whole_sfa_or_mf_building_sim": true,
    "geometry_unit_type": "apartment unit",
    "geometry_attached_walls": "1 Side: Right",
    "geometry_unit_cfa": 1200,
    "geometry_unit_aspect_ratio": 0.75,
    "geometry_building_num_units": 6,
    "floor_over_foundation_assembly_r": 22.84,
    "air_leakage_type": "unit exterior only",
    "enclosure_air_leakage": "Detailed Example: 0.375 nACH",
    "window_area_or_wwr_front": 0.18,
    "window_area_or_wwr_back": 0.18,
    "window_area_or_wwr_left": 0.18,
    "window_area_or_wwr_right": 0.18,
    "door_area": 20,
    "hvac_cooling_system": "Room AC, EER 8.5",
    "hvac_capacity_cooling_system": "1.0 tons",
    "heating_system_fuel": "electricity",
    "hvac_heating_system": "Electric Resistance",
    "hvac_capacity_heating_system": "10 kBtu/hr",
    "clothes_dryer_present": false
  },
  "sample_files/base-bldgtype-mf-whole-building-detailed-electric-panel.xml": {
    "parent_hpxml": "sample_files/base-bldgtype-mf-whole-building.xml",
    "electric_panel_service_feeders_load_calculation_types": "2023 Existing Dwelling Load-Based, 2023 Existing Dwelling Meter-Based",
    "electric_panel_baseline_peak_power": 4500
  },
  "sample_files/base-pv.xml": {
    "parent_hpxml": "sample_files/base.xml",
    "pv_system": "4.0 kW",
    "pv_system_array_azimuth": 180,
    "pv_system_array_tilt": 20,
    "pv_system_2": "1.5 kW, Premium Module",
    "pv_system_2_array_azimuth": 90,
    "pv_system_2_array_tilt": 20
  },
  "sample_files/base-pv-battery.xml": {
    "parent_hpxml": "sample_files/base-battery.xml",
    "pv_system": "4.0 kW",
    "pv_system_array_azimuth": 180,
    "pv_system_array_tilt": 20,
    "pv_system_2": "1.5 kW, Premium Module",
    "pv_system_2_array_azimuth": 90,
    "pv_system_2_array_tilt": 20
  },
  "sample_files/base-pv-battery-ah.xml": {
    "parent_hpxml": "sample_files/base-pv-battery.xml"
  },
  "sample_files/base-pv-battery-garage.xml": {
    "parent_hpxml": "sample_files/base-enclosure-garage.xml",
    "pv_system": "4.0 kW",
    "pv_system_array_azimuth": 180,
    "pv_system_array_tilt": 20,
    "pv_system_2": "1.5 kW, Premium Module",
    "pv_system_2_array_azimuth": 90,
    "pv_system_2_array_tilt": 20,
    "battery": "Detailed Example: 20.0 kWh, 6 kW, Garage"
  },
  "sample_files/base-pv-battery-round-trip-efficiency.xml": {
    "parent_hpxml": "sample_files/base-pv-battery.xml",
    "battery": "Detailed Example: 20.0 kWh, 6 kW, Outside, 80% Efficiency"
  },
  "sample_files/base-pv-battery-scheduled.xml": {
    "parent_hpxml": "sample_files/base-pv-battery.xml",
    "schedules_filepaths": "../../HPXMLtoOpenStudio/resources/schedule_files/battery.csv"
  },
  "sample_files/base-pv-generators.xml": {
    "parent_hpxml": "sample_files/base-pv.xml"
  },
  "sample_files/base-pv-generators-battery.xml": {
    "parent_hpxml": "sample_files/base-pv-generators.xml",
    "battery": "Detailed Example: 20.0 kWh, 6 kW, Outside"
  },
  "sample_files/base-pv-generators-battery-scheduled.xml": {
    "parent_hpxml": "sample_files/base-pv-generators-battery.xml",
    "schedules_filepaths": "../../HPXMLtoOpenStudio/resources/schedule_files/battery.csv"
  },
  "sample_files/base-residents-0.xml": {
    "parent_hpxml": "sample_files/base.xml",
    "geometry_unit_num_occupants": 0
  },
  "sample_files/base-residents-1.xml": {
    "parent_hpxml": "sample_files/base.xml",
    "geometry_unit_num_occupants": 1
  },
  "sample_files/base-residents-1-misc-loads-large-uncommon.xml": {
    "parent_hpxml": "sample_files/base-misc-loads-large-uncommon.xml",
    "geometry_unit_num_occupants": 1,
    "misc_plug_loads": "100%",
    "misc_television": "100%",
    "misc_well_pump": "Typical Efficiency",
    "misc_grill": "Propane, 100%",
    "misc_lighting": "Natural Gas, 100%",
    "misc_fireplace": "Wood, 100%",
    "misc_plug_loads_vehicle_annual_kwh": null,
    "pool_pump_annual_kwh": null,
    "pool_heater_annual_therm": null,
    "permanent_spa_pump_annual_kwh": null,
    "permanent_spa_heater_annual_kwh": null
  },
  "sample_files/base-residents-1-misc-loads-large-uncommon2.xml": {
    "parent_hpxml": "sample_files/base-misc-loads-large-uncommon2.xml",
    "geometry_unit_num_occupants": 1,
    "misc_plug_loads": "100%",
    "misc_television": "100%",
    "misc_well_pump": "Typical Efficiency",
    "misc_grill": "Propane, 100%",
    "misc_lighting": "Natural Gas, 100%",
    "misc_fireplace": "Wood, 100%",
    "misc_plug_loads_vehicle_annual_kwh": null,
    "pool_pump_annual_kwh": null,
    "pool_heater_annual_therm": null,
    "permanent_spa_pump_annual_kwh": null,
    "permanent_spa_heater_annual_kwh": null
  },
  "sample_files/base-residents-5-5.xml": {
    "parent_hpxml": "sample_files/base-misc-defaults.xml",
    "geometry_unit_num_occupants": 5.5
  },
  "sample_files/base-schedules-simple.xml": {
    "parent_hpxml": "sample_files/base.xml",
    "hot_water_distribution_system_type": "Recirculation",
    "hot_water_distribution_recirc_control_type": "no control",
    "hot_water_distribution_recirc_piping_length": 50,
    "hot_water_distribution_recirc_branch_piping_length": 50,
    "hot_water_distribution_recirc_pump_power": 50,
    "vehicle_type": "BatteryElectricVehicle",
    "ev_charger_present": true,
    "misc_plug_loads_vehicle_present": false
  },
  "sample_files/base-schedules-simple-vacancy.xml": {
    "parent_hpxml": "sample_files/base.xml",
    "schedules_unavailable_period_types": "Vacancy",
    "schedules_unavailable_period_dates": "Dec 1 - Jan 31",
    "schedules_unavailable_period_window_natvent_availabilities": "always unavailable",
    "hot_water_distribution_system_type": "Recirculation",
    "hot_water_distribution_recirc_control_type": "no control",
    "hot_water_distribution_recirc_piping_length": 50,
    "hot_water_distribution_recirc_branch_piping_length": 50,
    "hot_water_distribution_recirc_pump_power": 50
  },
  "sample_files/base-schedules-simple-power-outage.xml": {
    "parent_hpxml": "sample_files/base.xml",
    "schedules_unavailable_period_types": "Power Outage",
    "schedules_unavailable_period_dates": "Jul 1 5 - Jul 31 14",
    "hot_water_distribution_system_type": "Recirculation",
    "hot_water_distribution_recirc_control_type": "no control",
    "hot_water_distribution_recirc_piping_length": 50,
    "hot_water_distribution_recirc_branch_piping_length": 50,
    "hot_water_distribution_recirc_pump_power": 50
  },
  "sample_files/base-schedules-simple-no-space-heating.xml": {
    "parent_hpxml": "sample_files/base.xml",
    "schedules_unavailable_period_types": "No Space Heating",
    "schedules_unavailable_period_dates": "Dec 5 0 - Dec 31 23"
  },
  "sample_files/base-schedules-simple-no-space-cooling.xml": {
    "parent_hpxml": "sample_files/base.xml",
    "schedules_unavailable_period_types": "No Space Cooling",
    "schedules_unavailable_period_dates": "Jul 1 22 - Aug 3 14"
  },
  "sample_files/base-schedules-detailed-all-10-mins.xml": {
    "parent_hpxml": "sample_files/base-simcontrol-timestep-10-mins.xml",
    "hvac_control_heating_weekday_setpoint": null,
    "hvac_control_heating_weekend_setpoint": null,
    "hvac_control_cooling_weekday_setpoint": null,
    "hvac_control_cooling_weekend_setpoint": null,
    "water_heater_setpoint_temperature": null,
    "schedules_filepaths": "../../HPXMLtoOpenStudio/resources/schedule_files/setpoints-10-mins.csv, ../../HPXMLtoOpenStudio/resources/schedule_files/water-heater-setpoints-10-mins.csv, ../../HPXMLtoOpenStudio/resources/schedule_files/occupancy-stochastic-10-mins.csv"
  },
  "sample_files/base-schedules-detailed-mixed-timesteps.xml": {
    "parent_hpxml": "sample_files/base-simcontrol-timestep-10-mins.xml",
    "hvac_control_heating_weekday_setpoint": null,
    "hvac_control_heating_weekend_setpoint": null,
    "hvac_control_cooling_weekday_setpoint": null,
    "hvac_control_cooling_weekend_setpoint": null,
    "water_heater_setpoint_temperature": null,
    "schedules_filepaths": "../../HPXMLtoOpenStudio/resources/schedule_files/setpoints.csv, ../../HPXMLtoOpenStudio/resources/schedule_files/water-heater-setpoints-10-mins.csv, ../../HPXMLtoOpenStudio/resources/schedule_files/occupancy-stochastic-30-mins.csv"
  },
  "sample_files/base-schedules-detailed-mixed-timesteps-power-outage.xml": {
    "parent_hpxml": "sample_files/base-schedules-detailed-mixed-timesteps.xml",
    "schedules_unavailable_period_types": "Power Outage",
    "schedules_unavailable_period_dates": "Dec 1 5 - Jan 31 14"
  },
  "sample_files/base-schedules-detailed-occupancy-stochastic.xml": {
    "parent_hpxml": "sample_files/base.xml",
    "schedules_filepaths": "../../HPXMLtoOpenStudio/resources/schedule_files/occupancy-stochastic.csv"
  },
  "sample_files/base-schedules-detailed-occupancy-stochastic-vacancy.xml": {
    "parent_hpxml": "sample_files/base-schedules-detailed-occupancy-stochastic.xml",
    "schedules_unavailable_period_types": "Vacancy",
    "schedules_unavailable_period_dates": "Dec 1 - Jan 31",
    "schedules_unavailable_period_window_natvent_availabilities": "always unavailable"
  },
  "sample_files/base-schedules-detailed-occupancy-stochastic-power-outage.xml": {
    "parent_hpxml": "sample_files/base-schedules-detailed-occupancy-stochastic.xml",
    "schedules_unavailable_period_types": "Power Outage",
    "schedules_unavailable_period_dates": "Dec 1 5 - Jan 31 14"
  },
  "sample_files/base-schedules-detailed-occupancy-stochastic-no-space-heating.xml": {
    "parent_hpxml": "sample_files/base-schedules-detailed-occupancy-stochastic.xml",
    "schedules_unavailable_period_types": "No Space Heating",
    "schedules_unavailable_period_dates": "Dec 11 5 - Jan 2 14"
  },
  "sample_files/base-schedules-detailed-occupancy-stochastic-no-space-cooling.xml": {
    "parent_hpxml": "sample_files/base-schedules-detailed-occupancy-stochastic.xml",
    "schedules_unavailable_period_types": "No Space Cooling",
    "schedules_unavailable_period_dates": "Jun 15 5 - Jul 30 14"
  },
  "sample_files/base-schedules-detailed-occupancy-stochastic-10-mins.xml": {
    "parent_hpxml": "sample_files/base.xml",
    "schedules_filepaths": "../../HPXMLtoOpenStudio/resources/schedule_files/occupancy-stochastic-10-mins.csv"
  },
  "sample_files/base-schedules-detailed-setpoints.xml": {
    "parent_hpxml": "sample_files/base.xml",
    "hvac_control_heating_weekday_setpoint": null,
    "hvac_control_heating_weekend_setpoint": null,
    "hvac_control_cooling_weekday_setpoint": null,
    "hvac_control_cooling_weekend_setpoint": null,
    "schedules_filepaths": "../../HPXMLtoOpenStudio/resources/schedule_files/setpoints.csv"
  },
  "sample_files/base-schedules-detailed-setpoints-daily-schedules.xml": {
    "parent_hpxml": "sample_files/base-schedules-detailed-setpoints.xml",
    "schedules_filepaths": "../../HPXMLtoOpenStudio/resources/schedule_files/setpoints-daily-schedules.csv"
  },
  "sample_files/base-schedules-detailed-setpoints-daily-setbacks.xml": {
    "parent_hpxml": "sample_files/base-schedules-detailed-setpoints.xml",
    "schedules_filepaths": "../../HPXMLtoOpenStudio/resources/schedule_files/setpoints-daily-setbacks.csv"
  },
  "sample_files/base-simcontrol-calendar-year-custom.xml": {
    "parent_hpxml": "sample_files/base.xml",
    "simulation_control_run_period_calendar_year": 2010
  },
  "sample_files/base-simcontrol-daylight-saving-custom.xml": {
    "parent_hpxml": "sample_files/base.xml",
    "simulation_control_daylight_saving_enabled": true,
    "simulation_control_daylight_saving_period": "Mar 10 - Nov 6"
  },
  "sample_files/base-simcontrol-daylight-saving-disabled.xml": {
    "parent_hpxml": "sample_files/base.xml",
    "simulation_control_daylight_saving_enabled": false
  },
  "sample_files/base-simcontrol-runperiod-1-month.xml": {
    "parent_hpxml": "sample_files/base.xml",
    "weather_station_epw_filepath": "US_CO_Boulder_AMY_2012.epw",
    "simulation_control_run_period": "Feb 15 - Mar 15",
    "emissions_scenario_names": "Cambium Hourly MidCase LRMER RMPA, Cambium Hourly LowRECosts LRMER RMPA, Cambium Annual MidCase AER National, eGRID RMPA, eGRID RMPA",
    "emissions_types": "CO2e, CO2e, CO2e, SO2, NOx",
    "emissions_electricity_units": "kg/MWh, kg/MWh, kg/MWh, lb/MWh, lb/MWh",
    "emissions_electricity_values_or_filepaths": "../../HPXMLtoOpenStudio/resources/data/cambium/LRMER_MidCase.csv, ../../HPXMLtoOpenStudio/resources/data/cambium/LRMER_LowRECosts.csv, 392.6, 0.384, 0.67",
    "emissions_electricity_number_of_header_rows": "1, 1, , , ",
    "emissions_electricity_column_numbers": "17, 17, , , "
  },
  "sample_files/base-simcontrol-temperature-capacitance-multiplier.xml": {
    "parent_hpxml": "sample_files/base.xml",
    "simulation_control_temperature_capacitance_multiplier": 7
  },
  "sample_files/base-simcontrol-timestep-10-mins.xml": {
    "parent_hpxml": "sample_files/base.xml",
    "simulation_control_timestep": 10
  },
  "sample_files/base-simcontrol-timestep-10-mins-occupancy-stochastic-10-mins.xml": {
    "parent_hpxml": "sample_files/base-simcontrol-timestep-10-mins.xml",
    "schedules_filepaths": "../../HPXMLtoOpenStudio/resources/schedule_files/occupancy-stochastic-10-mins.csv"
  },
  "sample_files/base-simcontrol-timestep-10-mins-occupancy-stochastic-60-mins.xml": {
    "parent_hpxml": "sample_files/base-simcontrol-timestep-10-mins.xml",
    "schedules_filepaths": "../../HPXMLtoOpenStudio/resources/schedule_files/occupancy-stochastic.csv"
  },
  "sample_files/base-simcontrol-timestep-30-mins.xml": {
    "parent_hpxml": "sample_files/base.xml",
    "simulation_control_timestep": 30
  },
  "sample_files/base-zones-spaces.xml": {
    "parent_hpxml": "sample_files/base-enclosure-garage.xml"
  },
  "sample_files/base-zones-spaces-multiple.xml": {
    "parent_hpxml": "sample_files/base-enclosure-garage.xml",
    "hvac_capacity_heating_system": "20 kBtu/hr",
    "heating_system_fraction_heat_load_served": 0.5,
    "hvac_capacity_cooling_system": "1.0 tons",
    "cooling_system_fraction_cool_load_served": 0.5,
    "hvac_ducts": "4 CFM25 per 100ft2, R-4"
  }
}<|MERGE_RESOLUTION|>--- conflicted
+++ resolved
@@ -61,17 +61,7 @@
     "heating_system_fraction_heat_load_served": 0,
     "hvac_cooling_system": "None",
     "cooling_system_fraction_cool_load_served": 0,
-<<<<<<< HEAD
     "hvac_heat_pump": "None",
-=======
-    "cooling_system_compressor_type": "single stage",
-    "heat_pump_type": "none",
-    "heat_pump_heating_efficiency_type": "HSPF",
-    "heat_pump_heating_efficiency": 0,
-    "heat_pump_cooling_efficiency_type": "SEER",
-    "heat_pump_cooling_efficiency": 0,
-    "heat_pump_compressor_type": "single stage",
->>>>>>> ff0e7c54
     "heat_pump_fraction_heat_load_served": 0,
     "heat_pump_fraction_cool_load_served": 0,
     "hvac_heat_pump_backup": "None",
@@ -537,16 +527,8 @@
     "hvac_heating_system": "Central Furnace, 92% AFUE",
     "hvac_capacity_heating_system": "35 kBtu/hr",
     "heating_system_fraction_heat_load_served": 1,
-<<<<<<< HEAD
     "hvac_cooling_system": "Central AC, SEER 13",
     "hvac_capacity_cooling_system": "2.0 tons",
-=======
-    "cooling_system_type": "central air conditioner",
-    "cooling_system_cooling_efficiency_type": "SEER",
-    "cooling_system_cooling_efficiency": 13,
-    "cooling_system_compressor_type": "single stage",
-    "cooling_system_cooling_capacity": 24000,
->>>>>>> ff0e7c54
     "cooling_system_fraction_cool_load_served": 1,
     "hvac_heat_pump": "None",
     "heat_pump_fraction_heat_load_served": 0,
@@ -1032,19 +1014,8 @@
     "heating_system_fraction_heat_load_served": 0,
     "hvac_cooling_system": "None",
     "cooling_system_fraction_cool_load_served": 0,
-<<<<<<< HEAD
     "hvac_heat_pump": "Geothermal HP, EER 16.6, COP 3.6",
     "hvac_capacity_heat_pump": "1.0 tons",
-=======
-    "heat_pump_type": "ground-to-air",
-    "heat_pump_compressor_type": "single stage",
-    "heat_pump_heating_efficiency_type": "COP",
-    "heat_pump_heating_efficiency": 3.6,
-    "heat_pump_cooling_efficiency_type": "EER",
-    "heat_pump_cooling_efficiency": 16.6,
-    "heat_pump_heating_capacity": 12000,
-    "heat_pump_cooling_capacity": 12000,
->>>>>>> ff0e7c54
     "heat_pump_fraction_heat_load_served": 1,
     "heat_pump_fraction_cool_load_served": 1,
     "hvac_heat_pump_backup": "None"
@@ -1768,17 +1739,8 @@
     "heating_system_fraction_heat_load_served": 0,
     "hvac_cooling_system": "None",
     "cooling_system_fraction_cool_load_served": 0,
-<<<<<<< HEAD
     "hvac_heat_pump": "Central HP, SEER 13, 7.7 HSPF",
     "hvac_capacity_heat_pump": "3.0 tons",
-=======
-    "heat_pump_type": "air-to-air",
-    "heat_pump_heating_efficiency": 7.7,
-    "heat_pump_cooling_efficiency": 13,
-    "heat_pump_compressor_type": "single stage",
-    "heat_pump_heating_capacity": 36000,
-    "heat_pump_cooling_capacity": 36000,
->>>>>>> ff0e7c54
     "heat_pump_fraction_heat_load_served": 1,
     "heat_pump_fraction_cool_load_served": 1,
     "hvac_heat_pump_backup": "Integrated, Electricity, 100% Efficiency",
@@ -1796,15 +1758,7 @@
   },
   "sample_files/base-hvac-air-to-air-heat-pump-1-speed-detailed-performance.xml": {
     "parent_hpxml": "sample_files/base-hvac-air-to-air-heat-pump-1-speed.xml",
-    "heat_pump_heating_capacity": null,
-    "heat_pump_cooling_capacity": null,
-    "hvac_perf_data_capacity_type": "Absolute capacities",
-    "hvac_perf_data_heating_outdoor_temperatures": "47.0, 17.0",
-    "hvac_perf_data_heating_nom_speed_capacities": "36000, 23000",
-    "hvac_perf_data_heating_nom_speed_cops": "2.9, 1.8",
-    "hvac_perf_data_cooling_outdoor_temperatures": "95.0, 82.0",
-    "hvac_perf_data_cooling_nom_speed_capacities": "36000, 39000",
-    "hvac_perf_data_cooling_nom_speed_cops": "3.8, 3.9"
+    "hvac_heat_pump": "Detailed Example: Central HP, SEER 13, 7.7 HSPF, Absolute Detailed Performance"
   },
   "sample_files/base-hvac-air-to-air-heat-pump-1-speed-autosize-factor.xml": {
     "parent_hpxml": "sample_files/base-hvac-air-to-air-heat-pump-1-speed.xml",
@@ -1843,43 +1797,18 @@
   },
   "sample_files/base-hvac-air-to-air-heat-pump-1-speed-seer2-hspf2.xml": {
     "parent_hpxml": "sample_files/base-hvac-air-to-air-heat-pump-1-speed.xml",
-<<<<<<< HEAD
     "hvac_heat_pump": "Detailed Example: Central HP, SEER2 12.4, HSPF2 6.5"
+  },
+  "sample_files/base-hvac-air-to-air-heat-pump-1-speed-space-constrained.xml": {
+    "parent_hpxml": "sample_files/base-hvac-air-to-air-heat-pump-1-speed.xml"
   },
   "sample_files/base-hvac-air-to-air-heat-pump-2-speed.xml": {
     "parent_hpxml": "sample_files/base-hvac-air-to-air-heat-pump-1-speed.xml",
     "hvac_heat_pump": "Central HP, SEER 18, 9.3 HSPF"
-=======
-    "heat_pump_heating_efficiency_type": "HSPF2",
-    "heat_pump_heating_efficiency": 6.545,
-    "heat_pump_cooling_efficiency_type": "SEER2",
-    "heat_pump_cooling_efficiency": 12.35
-  },
-  "sample_files/base-hvac-air-to-air-heat-pump-1-speed-space-constrained.xml": {
-    "parent_hpxml": "sample_files/base-hvac-air-to-air-heat-pump-1-speed.xml"
-  },
-  "sample_files/base-hvac-air-to-air-heat-pump-2-speed.xml": {
-    "parent_hpxml": "sample_files/base-hvac-air-to-air-heat-pump-1-speed.xml",
-    "heat_pump_heating_efficiency": 9.3,
-    "heat_pump_cooling_efficiency": 18,
-    "heat_pump_compressor_type": "two stage"
   },
   "sample_files/base-hvac-air-to-air-heat-pump-2-speed-detailed-performance.xml": {
     "parent_hpxml": "sample_files/base-hvac-air-to-air-heat-pump-2-speed.xml",
-    "heat_pump_heating_capacity": null,
-    "heat_pump_cooling_capacity": null,
-    "hvac_perf_data_capacity_type": "Absolute capacities",
-    "hvac_perf_data_heating_outdoor_temperatures": "47.0, 17.0, 5.0",
-    "hvac_perf_data_heating_min_speed_capacities": "24500, 14200, 9900",
-    "hvac_perf_data_heating_nom_speed_capacities": "36000, 21600",
-    "hvac_perf_data_heating_min_speed_cops": "3.9, 3.0, 2.2",
-    "hvac_perf_data_heating_nom_speed_cops": "3.1, 2.3",
-    "hvac_perf_data_cooling_outdoor_temperatures": "95.0, 82.0",
-    "hvac_perf_data_cooling_min_speed_capacities": "24000, 29000",
-    "hvac_perf_data_cooling_nom_speed_capacities": "36000, 39000",
-    "hvac_perf_data_cooling_min_speed_cops": "4.1, 5.4",
-    "hvac_perf_data_cooling_nom_speed_cops": "3.6, 4.8"
->>>>>>> ff0e7c54
+    "hvac_heat_pump": "Detailed Example: Central HP, SEER 18, 9.3 HSPF, Absolute Detailed Performance"
   },
   "sample_files/base-hvac-air-to-air-heat-pump-2-speed-research-features.xml": {
     "parent_hpxml": "sample_files/base-hvac-air-to-air-heat-pump-2-speed.xml",
@@ -1888,24 +1817,12 @@
     "weather_station_epw_filepath": "USA_MN_Duluth.Intl.AP.727450_TMY3.epw",
     "simulation_control_timestep": 1,
     "simulation_control_onoff_thermostat_deadband": 2,
-<<<<<<< HEAD
     "hvac_capacity_heat_pump_backup": "10 kW",
-    "simulation_control_heat_pump_backup_heating_capacity_increment": 17060.71,
-    "simulation_control_defrost_model_type": "advanced"
+    "simulation_control_heat_pump_backup_heating_capacity_increment": 17060.71
   },
   "sample_files/base-hvac-air-to-air-heat-pump-var-speed.xml": {
     "parent_hpxml": "sample_files/base-hvac-air-to-air-heat-pump-1-speed.xml",
     "hvac_heat_pump": "Central HP, SEER 22, 10 HSPF"
-=======
-    "heat_pump_backup_heating_capacity": 34121,
-    "simulation_control_heat_pump_backup_heating_capacity_increment": 17060.71
-  },
-  "sample_files/base-hvac-air-to-air-heat-pump-var-speed.xml": {
-    "parent_hpxml": "sample_files/base-hvac-air-to-air-heat-pump-1-speed.xml",
-    "heat_pump_heating_efficiency": 10,
-    "heat_pump_cooling_efficiency": 22,
-    "heat_pump_compressor_type": "variable speed"
->>>>>>> ff0e7c54
   },
   "sample_files/base-hvac-air-to-air-heat-pump-var-speed-autosize-maxload.xml": {
     "parent_hpxml": "sample_files/base-hvac-air-to-air-heat-pump-var-speed.xml",
@@ -1945,18 +1862,13 @@
     "hvac_capacity_heating_system_2": "Detailed Example: Autosize, 90% Multiplier, 45 kBtu/hr Limit"
   },
   "sample_files/base-hvac-air-to-air-heat-pump-var-speed-pan-heater-continuous-mode.xml": {
-    "parent_hpxml": "sample_files/base-hvac-air-to-air-heat-pump-var-speed.xml",
-    "heat_pump_pan_heater_watts": 100.0,
-    "heat_pump_pan_heater_control_type": "continuous"
+    "parent_hpxml": "sample_files/base-hvac-air-to-air-heat-pump-var-speed.xml"
   },
   "sample_files/base-hvac-air-to-air-heat-pump-var-speed-pan-heater-defrost-mode.xml": {
-    "parent_hpxml": "sample_files/base-hvac-air-to-air-heat-pump-var-speed.xml",
-    "heat_pump_pan_heater_watts": 100.0,
-    "heat_pump_pan_heater_control_type": "defrost mode"
+    "parent_hpxml": "sample_files/base-hvac-air-to-air-heat-pump-var-speed.xml"
   },
   "sample_files/base-hvac-air-to-air-heat-pump-var-speed-pan-heater-none.xml": {
-    "parent_hpxml": "sample_files/base-hvac-air-to-air-heat-pump-var-speed.xml",
-    "heat_pump_pan_heater_watts": 0.0
+    "parent_hpxml": "sample_files/base-hvac-air-to-air-heat-pump-var-speed.xml"
   },
   "sample_files/base-hvac-air-to-air-heat-pump-var-speed-research-features.xml": {
     "parent_hpxml": "sample_files/base-hvac-air-to-air-heat-pump-var-speed.xml",
@@ -1975,47 +1887,12 @@
   },
   "sample_files/base-hvac-air-to-air-heat-pump-var-speed-detailed-performance.xml": {
     "parent_hpxml": "sample_files/base-hvac-air-to-air-heat-pump-var-speed.xml",
-<<<<<<< HEAD
     "hvac_heat_pump": "Detailed Example: Central HP, SEER 17.5, 9.5 HSPF, Absolute Detailed Performance",
-=======
-    "heat_pump_heating_capacity": null,
-    "heat_pump_cooling_capacity": null,
-    "heat_pump_heating_capacity_fraction_17_f": null,
-    "heat_pump_cooling_efficiency": 17.5,
-    "heat_pump_heating_efficiency": 9.5,
-    "hvac_perf_data_capacity_type": "Absolute capacities",
-    "hvac_perf_data_heating_outdoor_temperatures": "47.0, 17.0, 5.0",
-    "hvac_perf_data_heating_min_speed_capacities": "9900, 3600, 1100",
-    "hvac_perf_data_heating_nom_speed_capacities": "35800, 24600",
-    "hvac_perf_data_heating_max_speed_capacities": "35800, 24600, 19700",
-    "hvac_perf_data_heating_min_speed_cops": "4.68, 1.57, 0.47",
-    "hvac_perf_data_heating_nom_speed_cops": "3.4, 2.58",
-    "hvac_perf_data_heating_max_speed_cops": "3.4, 2.58, 2.63",
-    "hvac_perf_data_cooling_outdoor_temperatures": "95.0, 82.0",
-    "hvac_perf_data_cooling_min_speed_capacities": "11900, 13400",
-    "hvac_perf_data_cooling_nom_speed_capacities": "36000",
-    "hvac_perf_data_cooling_max_speed_capacities": "36000, 40500",
-    "hvac_perf_data_cooling_min_speed_cops": "4.47, 6.33",
-    "hvac_perf_data_cooling_nom_speed_cops": "2.64",
-    "hvac_perf_data_cooling_max_speed_cops": "2.64, 3.46",
->>>>>>> ff0e7c54
     "additional_properties": "HeatPump=YORK HMH7|HeatPumpAHRICert#=206921308"
   },
   "sample_files/base-hvac-air-to-air-heat-pump-var-speed-detailed-performance-normalized-capacities.xml": {
     "parent_hpxml": "sample_files/base-hvac-air-to-air-heat-pump-var-speed-detailed-performance.xml",
-<<<<<<< HEAD
     "hvac_heat_pump": "Detailed Example: Central HP, SEER 17.5, 9.5 HSPF, Normalized Detailed Performance"
-=======
-    "heat_pump_heating_capacity": 36000,
-    "heat_pump_cooling_capacity": 36000,
-    "hvac_perf_data_capacity_type": "Normalized capacity fractions",
-    "hvac_perf_data_heating_min_speed_capacities": "0.28, 0.10, 0.03",
-    "hvac_perf_data_heating_nom_speed_capacities": "1.00, 0.69",
-    "hvac_perf_data_heating_max_speed_capacities": "1.00, 0.69, 0.55",
-    "hvac_perf_data_cooling_min_speed_capacities": "0.33, 0.37",
-    "hvac_perf_data_cooling_nom_speed_capacities": "1.00",
-    "hvac_perf_data_cooling_max_speed_capacities": "1.00, 1.13"
->>>>>>> ff0e7c54
   },
   "sample_files/base-hvac-air-to-air-heat-pump-var-speed-detailed-performance-autosize.xml": {
     "parent_hpxml": "sample_files/base-hvac-air-to-air-heat-pump-var-speed-detailed-performance-normalized-capacities.xml",
@@ -2078,10 +1955,7 @@
   },
   "sample_files/base-hvac-central-ac-only-1-speed-detailed-performance.xml": {
     "parent_hpxml": "sample_files/base-hvac-central-ac-only-1-speed.xml",
-    "hvac_perf_data_capacity_type": "Absolute capacities",
-    "hvac_perf_data_cooling_outdoor_temperatures": "95.0, 82.0",
-    "hvac_perf_data_cooling_nom_speed_capacities": "24000, 26000",
-    "hvac_perf_data_cooling_nom_speed_cops": "3.1, 3.8"
+    "hvac_cooling_system": "Detailed Example: Central AC, SEER 13, Absolute Detailed Performance"
   },
   "sample_files/base-hvac-central-ac-only-1-speed-autosize-factor.xml": {
     "parent_hpxml": "sample_files/base-hvac-central-ac-only-1-speed.xml",
@@ -2096,31 +1970,15 @@
   },
   "sample_files/base-hvac-central-ac-only-2-speed.xml": {
     "parent_hpxml": "sample_files/base-hvac-central-ac-only-1-speed.xml",
-<<<<<<< HEAD
     "hvac_cooling_system": "Central AC, SEER 18"
+  },
+  "sample_files/base-hvac-central-ac-only-2-speed-detailed-performance.xml": {
+    "parent_hpxml": "sample_files/base-hvac-central-ac-only-2-speed.xml",
+    "hvac_cooling_system": "Detailed Example: Central AC, SEER 18, Absolute Detailed Performance"
   },
   "sample_files/base-hvac-central-ac-only-var-speed.xml": {
     "parent_hpxml": "sample_files/base-hvac-central-ac-only-1-speed.xml",
     "hvac_cooling_system": "Central AC, SEER 24"
-=======
-    "cooling_system_cooling_efficiency": 18,
-    "cooling_system_compressor_type": "two stage"
-  },
-  "sample_files/base-hvac-central-ac-only-2-speed-detailed-performance.xml": {
-    "parent_hpxml": "sample_files/base-hvac-central-ac-only-2-speed.xml",
-    "cooling_system_cooling_capacity": null,
-    "hvac_perf_data_capacity_type": "Absolute capacities",
-    "hvac_perf_data_cooling_outdoor_temperatures": "95.0, 82.0",
-    "hvac_perf_data_cooling_min_speed_capacities": "16600, 18600",
-    "hvac_perf_data_cooling_nom_speed_capacities": "24000, 26000",
-    "hvac_perf_data_cooling_min_speed_cops": "4.1, 5.4",
-    "hvac_perf_data_cooling_nom_speed_cops": "3.6, 4.8"
-  },
-  "sample_files/base-hvac-central-ac-only-var-speed.xml": {
-    "parent_hpxml": "sample_files/base-hvac-central-ac-only-1-speed.xml",
-    "cooling_system_cooling_efficiency": 24,
-    "cooling_system_compressor_type": "variable speed"
->>>>>>> ff0e7c54
   },
   "sample_files/base-hvac-central-ac-only-var-speed-max-power-ratio-schedule.xml": {
     "parent_hpxml": "sample_files/base-hvac-central-ac-only-var-speed.xml",
@@ -2128,27 +1986,12 @@
   },
   "sample_files/base-hvac-central-ac-only-var-speed-detailed-performance.xml": {
     "parent_hpxml": "sample_files/base-hvac-central-ac-only-var-speed.xml",
-<<<<<<< HEAD
     "hvac_cooling_system": "Detailed Example: Central AC, SEER 17.5, Absolute Detailed Performance",
     "hvac_capacity_cooling_system": "3.0 tons",
-=======
-    "cooling_system_compressor_type": "variable speed",
-    "cooling_system_cooling_efficiency": 17.5,
-    "cooling_system_cooling_capacity": null,
-    "hvac_perf_data_capacity_type": "Absolute capacities",
-    "hvac_perf_data_cooling_outdoor_temperatures": "95.0, 82.0",
-    "hvac_perf_data_cooling_min_speed_capacities": "11900, 13400",
-    "hvac_perf_data_cooling_nom_speed_capacities": "36000",
-    "hvac_perf_data_cooling_max_speed_capacities": "36000, 40500",
-    "hvac_perf_data_cooling_min_speed_cops": "4.47, 6.33",
-    "hvac_perf_data_cooling_nom_speed_cops": "2.64",
-    "hvac_perf_data_cooling_max_speed_cops": "2.64, 3.46",
->>>>>>> ff0e7c54
     "additional_properties": "HeatPump=YORK HMH7|HeatPumpAHRICert#=206921308"
   },
   "sample_files/base-hvac-central-ac-only-var-speed-detailed-performance-autosize.xml": {
     "parent_hpxml": "sample_files/base-hvac-central-ac-only-var-speed-detailed-performance.xml",
-<<<<<<< HEAD
     "hvac_cooling_system": "Detailed Example: Central AC, SEER 17.5, Normalized Detailed Performance",
     "hvac_capacity_cooling_system": "Autosize"
   },
@@ -2156,21 +1999,6 @@
     "parent_hpxml": "sample_files/base-hvac-central-ac-only-1-speed.xml",
     "hvac_heat_pump": "Central HP, SEER 13, 7.7 HSPF",
     "hvac_capacity_heat_pump": "3.0 tons",
-=======
-    "hvac_perf_data_capacity_type": "Normalized capacity fractions",
-    "hvac_perf_data_cooling_min_speed_capacities": "0.33, 0.37",
-    "hvac_perf_data_cooling_nom_speed_capacities": "1.00",
-    "hvac_perf_data_cooling_max_speed_capacities": "1.00, 1.13"
-  },
-  "sample_files/base-hvac-central-ac-plus-air-to-air-heat-pump-heating.xml": {
-    "parent_hpxml": "sample_files/base-hvac-central-ac-only-1-speed.xml",
-    "heat_pump_type": "air-to-air",
-    "heat_pump_heating_efficiency": 7.7,
-    "heat_pump_cooling_efficiency": 13,
-    "heat_pump_compressor_type": "single stage",
-    "heat_pump_heating_capacity": 36000,
-    "heat_pump_cooling_capacity": 36000,
->>>>>>> ff0e7c54
     "heat_pump_fraction_heat_load_served": 1,
     "hvac_heat_pump_backup": "Integrated, Electricity, 100% Efficiency",
     "hvac_capacity_heat_pump_backup": "10 kW"
@@ -2300,21 +2128,11 @@
   },
   "sample_files/base-hvac-furnace-gas-central-ac-2-speed.xml": {
     "parent_hpxml": "sample_files/base.xml",
-<<<<<<< HEAD
     "hvac_cooling_system": "Central AC, SEER 18"
   },
   "sample_files/base-hvac-furnace-gas-central-ac-var-speed.xml": {
     "parent_hpxml": "sample_files/base.xml",
     "hvac_cooling_system": "Central AC, SEER 24"
-=======
-    "cooling_system_cooling_efficiency": 18,
-    "cooling_system_compressor_type": "two stage"
-  },
-  "sample_files/base-hvac-furnace-gas-central-ac-var-speed.xml": {
-    "parent_hpxml": "sample_files/base.xml",
-    "cooling_system_cooling_efficiency": 24,
-    "cooling_system_compressor_type": "variable speed"
->>>>>>> ff0e7c54
   },
   "sample_files/base-hvac-furnace-gas-central-ac-var-speed-max-power-ratio-schedule.xml": {
     "parent_hpxml": "sample_files/base-hvac-furnace-gas-central-ac-var-speed.xml",
@@ -2341,17 +2159,8 @@
   },
   "sample_files/base-hvac-furnace-gas-plus-air-to-air-heat-pump-cooling.xml": {
     "parent_hpxml": "sample_files/base-hvac-furnace-gas-only.xml",
-<<<<<<< HEAD
     "hvac_heat_pump": "Central HP, SEER 13, 7.7 HSPF",
     "hvac_capacity_heat_pump": "3.0 tons",
-=======
-    "heat_pump_type": "air-to-air",
-    "heat_pump_heating_efficiency": 7.7,
-    "heat_pump_cooling_efficiency": 13,
-    "heat_pump_compressor_type": "single stage",
-    "heat_pump_heating_capacity": 36000,
-    "heat_pump_cooling_capacity": 36000,
->>>>>>> ff0e7c54
     "heat_pump_fraction_cool_load_served": 1
   },
   "sample_files/base-hvac-furnace-gas-room-ac.xml": {
@@ -2379,19 +2188,8 @@
     "heating_system_fraction_heat_load_served": 0,
     "hvac_cooling_system": "None",
     "cooling_system_fraction_cool_load_served": 0,
-<<<<<<< HEAD
     "hvac_heat_pump": "Geothermal HP, EER 16.6, COP 3.6",
     "hvac_capacity_heat_pump": "3.0 tons",
-=======
-    "heat_pump_type": "ground-to-air",
-    "heat_pump_compressor_type": "single stage",
-    "heat_pump_heating_efficiency_type": "COP",
-    "heat_pump_heating_efficiency": 3.6,
-    "heat_pump_cooling_efficiency_type": "EER",
-    "heat_pump_cooling_efficiency": 16.6,
-    "heat_pump_heating_capacity": 36000,
-    "heat_pump_cooling_capacity": 36000,
->>>>>>> ff0e7c54
     "heat_pump_fraction_heat_load_served": 1,
     "heat_pump_fraction_cool_load_served": 1,
     "hvac_heat_pump_backup": "None"
@@ -2402,13 +2200,7 @@
   },
   "sample_files/base-hvac-ground-to-air-heat-pump-2-speed.xml": {
     "parent_hpxml": "sample_files/base-hvac-ground-to-air-heat-pump-1-speed.xml",
-<<<<<<< HEAD
     "hvac_heat_pump": "Geothermal HP, EER 20.5, COP 4.0"
-=======
-    "heat_pump_heating_efficiency": 4.0,
-    "heat_pump_cooling_efficiency": 20.5,
-    "heat_pump_compressor_type": "two stage"
->>>>>>> ff0e7c54
   },
   "sample_files/base-hvac-ground-to-air-heat-pump-2-speed-experimental.xml": {
     "parent_hpxml": "sample_files/base-hvac-ground-to-air-heat-pump-2-speed.xml",
@@ -2416,13 +2208,7 @@
   },
   "sample_files/base-hvac-ground-to-air-heat-pump-var-speed.xml": {
     "parent_hpxml": "sample_files/base-hvac-ground-to-air-heat-pump-1-speed.xml",
-<<<<<<< HEAD
     "hvac_heat_pump": "Geothermal HP, EER 30.9, COP 4.4"
-=======
-    "heat_pump_heating_efficiency": 4.4,
-    "heat_pump_cooling_efficiency": 30.9,
-    "heat_pump_compressor_type": "variable speed"
->>>>>>> ff0e7c54
   },
   "sample_files/base-hvac-ground-to-air-heat-pump-var-speed-experimental.xml": {
     "parent_hpxml": "sample_files/base-hvac-ground-to-air-heat-pump-var-speed.xml",
@@ -2523,20 +2309,7 @@
     "parent_hpxml": "sample_files/base.xml",
     "hvac_heating_system": "None",
     "heating_system_fraction_heat_load_served": 0,
-<<<<<<< HEAD
     "hvac_cooling_system": "Mini-Split AC, SEER 19, Ducted"
-=======
-    "cooling_system_type": "mini-split",
-    "cooling_system_compressor_type": "variable speed",
-    "cooling_system_cooling_efficiency": 19,
-    "cooling_system_is_ducted": true,
-    "ducts_supply_leakage_to_outside_value": 15,
-    "ducts_return_leakage_to_outside_value": 5,
-    "ducts_supply_insulation_r": 0,
-    "ducts_return_insulation_r": 0,
-    "ducts_supply_surface_area": 30,
-    "ducts_return_surface_area": 10
->>>>>>> ff0e7c54
   },
   "sample_files/base-hvac-mini-split-air-conditioner-only-ductless.xml": {
     "parent_hpxml": "sample_files/base-hvac-mini-split-air-conditioner-only-ducted.xml",
@@ -2544,35 +2317,14 @@
   },
   "sample_files/base-hvac-mini-split-air-conditioner-only-ductless-detailed-performance.xml": {
     "parent_hpxml": "sample_files/base-hvac-mini-split-air-conditioner-only-ductless.xml",
-<<<<<<< HEAD
     "hvac_cooling_system": "Detailed Example: Mini-Split AC, SEER 17, Absolute Detailed Performance",
     "hvac_capacity_cooling_system": "3.0 tons",
-=======
-    "cooling_system_cooling_capacity": null,
-    "cooling_system_compressor_type": "variable speed",
-    "cooling_system_cooling_efficiency": 17.0,
-    "hvac_perf_data_capacity_type": "Absolute capacities",
-    "hvac_perf_data_cooling_outdoor_temperatures": "95.0, 82.0",
-    "hvac_perf_data_cooling_min_speed_capacities": "9100, 9900",
-    "hvac_perf_data_cooling_nom_speed_capacities": "36000",
-    "hvac_perf_data_cooling_max_speed_capacities": "36400, 43300",
-    "hvac_perf_data_cooling_min_speed_cops": "3.76, 4.61",
-    "hvac_perf_data_cooling_nom_speed_cops": "2.49",
-    "hvac_perf_data_cooling_max_speed_cops": "2.45, 3.51",
->>>>>>> ff0e7c54
     "additional_properties": "HeatPump=Midea|HeatPumpAHRICert#=207683365"
   },
   "sample_files/base-hvac-mini-split-air-conditioner-only-ductless-detailed-performance-autosize.xml": {
     "parent_hpxml": "sample_files/base-hvac-mini-split-air-conditioner-only-ductless-detailed-performance.xml",
-<<<<<<< HEAD
     "hvac_cooling_system": "Detailed Example: Mini-Split AC, SEER 17, Normalized Detailed Performance",
     "hvac_capacity_cooling_system": "Autosize"
-=======
-    "hvac_perf_data_capacity_type": "Normalized capacity fractions",
-    "hvac_perf_data_cooling_min_speed_capacities": "0.25, 0.28",
-    "hvac_perf_data_cooling_nom_speed_capacities": "1.00",
-    "hvac_perf_data_cooling_max_speed_capacities": "1.01, 1.20"
->>>>>>> ff0e7c54
   },
   "sample_files/base-hvac-mini-split-heat-pump-ducted.xml": {
     "parent_hpxml": "sample_files/base.xml",
@@ -2580,17 +2332,8 @@
     "heating_system_fraction_heat_load_served": 0,
     "hvac_cooling_system": "None",
     "cooling_system_fraction_cool_load_served": 0,
-<<<<<<< HEAD
     "hvac_heat_pump": "Mini-Split HP, SEER 19, 10 HSPF, Ducted",
     "hvac_capacity_heat_pump": "3.0 tons",
-=======
-    "heat_pump_type": "mini-split",
-    "heat_pump_heating_efficiency": 10,
-    "heat_pump_cooling_efficiency": 19,
-    "heat_pump_compressor_type": "variable speed",
-    "heat_pump_heating_capacity": 36000,
-    "heat_pump_cooling_capacity": 36000,
->>>>>>> ff0e7c54
     "heat_pump_fraction_heat_load_served": 1,
     "heat_pump_fraction_cool_load_served": 1,
     "hvac_heat_pump_backup": "Integrated, Electricity, 100% Efficiency",
@@ -2598,45 +2341,13 @@
   },
   "sample_files/base-hvac-mini-split-heat-pump-ducted-detailed-performance.xml": {
     "parent_hpxml": "sample_files/base-hvac-mini-split-heat-pump-ducted.xml",
-<<<<<<< HEAD
     "hvac_heat_pump": "Detailed Example: Mini-Split HP, SEER 16.7, 11.3 HSPF, Absolute Detailed Performance",
-=======
-    "heat_pump_heating_capacity": null,
-    "heat_pump_cooling_capacity": null,
-    "heat_pump_cooling_efficiency": 16.7,
-    "heat_pump_heating_efficiency": 11.3,
-    "hvac_perf_data_capacity_type": "Absolute capacities",
-    "hvac_perf_data_heating_outdoor_temperatures": "47.0, 17.0, 5.0, -5.0",
-    "hvac_perf_data_heating_min_speed_capacities": "9200, 7063, 6310, 5683",
-    "hvac_perf_data_heating_nom_speed_capacities": "36000, 23000",
-    "hvac_perf_data_heating_max_speed_capacities": "48000, 36800, 32920, 29640",
-    "hvac_perf_data_heating_min_speed_cops": "4.35, 2.92, 2.60, 2.49",
-    "hvac_perf_data_heating_nom_speed_cops": "3.66, 2.05",
-    "hvac_perf_data_heating_max_speed_cops": "3.21, 2.15, 1.93, 1.82",
-    "hvac_perf_data_cooling_outdoor_temperatures": "95.0, 82.0",
-    "hvac_perf_data_cooling_min_speed_capacities": "9600, 10224",
-    "hvac_perf_data_cooling_nom_speed_capacities": "36000",
-    "hvac_perf_data_cooling_max_speed_capacities": "39000, 41587",
-    "hvac_perf_data_cooling_min_speed_cops": "4.02, 4.61",
-    "hvac_perf_data_cooling_nom_speed_cops": "2.93",
-    "hvac_perf_data_cooling_max_speed_cops": "2.86, 3.29",
->>>>>>> ff0e7c54
     "additional_properties": "HeatPump=FUJITSU H-Series|HeatPumpAHRICert#=202537549"
   },
   "sample_files/base-hvac-mini-split-heat-pump-ducted-detailed-performance-autosize.xml": {
     "parent_hpxml": "sample_files/base-hvac-mini-split-heat-pump-ducted-detailed-performance.xml",
-<<<<<<< HEAD
     "hvac_capacity_heat_pump": "Autosize",
     "hvac_heat_pump": "Detailed Example: Mini-Split HP, SEER 16.7, 11.3 HSPF, Normalized Detailed Performance"
-=======
-    "hvac_perf_data_capacity_type": "Normalized capacity fractions",
-    "hvac_perf_data_heating_min_speed_capacities": "0.26, 0.20, 0.18, 0.16",
-    "hvac_perf_data_heating_nom_speed_capacities": "1.00, 0.80",
-    "hvac_perf_data_heating_max_speed_capacities": "1.33, 1.02, 0.91, 0.82",
-    "hvac_perf_data_cooling_min_speed_capacities": "0.27, 0.28",
-    "hvac_perf_data_cooling_nom_speed_capacities": "1.00",
-    "hvac_perf_data_cooling_max_speed_capacities": "1.08, 1.16"
->>>>>>> ff0e7c54
   },
   "sample_files/base-hvac-mini-split-heat-pump-ducted-cooling-only.xml": {
     "parent_hpxml": "sample_files/base-hvac-mini-split-heat-pump-ducted.xml",
@@ -2666,45 +2377,13 @@
   },
   "sample_files/base-hvac-mini-split-heat-pump-ductless-detailed-performance.xml": {
     "parent_hpxml": "sample_files/base-hvac-mini-split-heat-pump-ductless.xml",
-<<<<<<< HEAD
     "hvac_heat_pump": "Detailed Example: Mini-Split HP, SEER 17, 10 HSPF, Absolute Detailed Performance",
-=======
-    "heat_pump_cooling_capacity": null,
-    "heat_pump_heating_capacity": null,
-    "heat_pump_cooling_efficiency": 17.0,
-    "heat_pump_heating_efficiency": 10.0,
-    "hvac_perf_data_capacity_type": "Absolute capacities",
-    "hvac_perf_data_heating_outdoor_temperatures": "47.0, 17.0, 5.0, -13.0",
-    "hvac_perf_data_heating_min_speed_capacities": "11400, 5600, 3600, 2600",
-    "hvac_perf_data_heating_nom_speed_capacities": "38000, 23000, 22000",
-    "hvac_perf_data_heating_max_speed_capacities": "46500, 25000, 22000, 16000",
-    "hvac_perf_data_heating_min_speed_cops": "3.48, 2.78, 1.88, 1.52",
-    "hvac_perf_data_heating_nom_speed_cops": "2.68, 2.2, 1.8",
-    "hvac_perf_data_heating_max_speed_cops": "2.75, 2.11, 1.8, 1.31",
-    "hvac_perf_data_cooling_outdoor_temperatures": "95.0, 82.0",
-    "hvac_perf_data_cooling_min_speed_capacities": "9100, 9900",
-    "hvac_perf_data_cooling_nom_speed_capacities": "36000",
-    "hvac_perf_data_cooling_max_speed_capacities": "36400, 43300",
-    "hvac_perf_data_cooling_min_speed_cops": "3.76, 4.61",
-    "hvac_perf_data_cooling_nom_speed_cops": "2.49",
-    "hvac_perf_data_cooling_max_speed_cops": "2.45, 3.51",
->>>>>>> ff0e7c54
     "additional_properties": "HeatPump=Midea|HeatPumpAHRICert#=207683365"
   },
   "sample_files/base-hvac-mini-split-heat-pump-ductless-detailed-performance-autosize.xml": {
     "parent_hpxml": "sample_files/base-hvac-mini-split-heat-pump-ductless-detailed-performance.xml",
-<<<<<<< HEAD
     "hvac_heat_pump": "Detailed Example: Mini-Split HP, SEER 17, 10 HSPF, Normalized Detailed Performance",
     "hvac_capacity_heat_pump": "Autosize"
-=======
-    "hvac_perf_data_capacity_type": "Normalized capacity fractions",
-    "hvac_perf_data_heating_min_speed_capacities": "0.30, 0.15, 0.09, 0.07",
-    "hvac_perf_data_heating_nom_speed_capacities": "1.00, 0.61, 0.58",
-    "hvac_perf_data_heating_max_speed_capacities": "1.22, 0.66, 0.58, 0.42",
-    "hvac_perf_data_cooling_min_speed_capacities": "0.25, 0.28",
-    "hvac_perf_data_cooling_nom_speed_capacities": "1.00",
-    "hvac_perf_data_cooling_max_speed_capacities": "1.01, 1.20"
->>>>>>> ff0e7c54
   },
   "sample_files/base-hvac-mini-split-heat-pump-ductless-heating-capacity-17f.xml": {
     "parent_hpxml": "sample_files/base-hvac-mini-split-heat-pump-ductless.xml"
@@ -2722,20 +2401,12 @@
     "hvac_heating_system_2": "Electric Resistance",
     "heating_system_2_fuel": "electricity"
   },
-<<<<<<< HEAD
-  "sample_files/base-hvac-mini-split-heat-pump-ductless-backup-advanced-defrost.xml": {
-    "parent_hpxml": "sample_files/base-hvac-mini-split-heat-pump-ductless-advanced-defrost.xml",
-    "hvac_heat_pump_backup": "Integrated, Electricity, 100% Efficiency",
-    "simulation_control_defrost_model_type": "advanced"
-=======
   "sample_files/base-hvac-mini-split-heat-pump-ductless-backup-integrated.xml": {
     "parent_hpxml": "sample_files/base-hvac-mini-split-heat-pump-ductless.xml",
-    "heat_pump_backup_type": "integrated",
-    "heat_pump_backup_heating_efficiency": 1
+    "hvac_heat_pump_backup": "Integrated, Electricity, 100% Efficiency"
   },
   "sample_files/base-hvac-mini-split-heat-pump-ductless-backup-integrated-defrost-with-backup-heat-active.xml": {
     "parent_hpxml": "sample_files/base-hvac-mini-split-heat-pump-ductless-backup-integrated.xml"
->>>>>>> ff0e7c54
   },
   "sample_files/base-hvac-mini-split-heat-pump-ductless-backup-furnace.xml": {
     "parent_hpxml": "sample_files/base-hvac-mini-split-heat-pump-ductless-backup-stove.xml",
