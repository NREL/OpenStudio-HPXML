--- conflicted
+++ resolved
@@ -34,14 +34,11 @@
     "foundation_wall_insulation_distance_to_bottom": 0,
     "rim_joist_assembly_r": 5.01,
     "slab_perimeter_insulation_r": 0,
-<<<<<<< HEAD
     "slab_perimeter_depth": 0,
     "slab_exterior_horizontal_insulation_r": 0,
     "slab_exterior_horizontal_insulation_width": 0,
     "slab_exterior_horizontal_insulation_depth_below_grade": 0,
-=======
     "slab_perimeter_insulation_depth": 0,
->>>>>>> 0e7e609d
     "slab_under_insulation_r": 0,
     "slab_under_insulation_width": 0,
     "slab_thickness": 4,
@@ -646,14 +643,11 @@
     "foundation_wall_insulation_distance_to_bottom": 8,
     "rim_joist_assembly_r": 23,
     "slab_perimeter_insulation_r": 0,
-<<<<<<< HEAD
     "slab_perimeter_depth": 0,
     "slab_exterior_horizontal_insulation_r": 0,
     "slab_exterior_horizontal_insulation_width": 0,
     "slab_exterior_horizontal_insulation_depth_below_grade": 0,
-=======
     "slab_perimeter_insulation_depth": 0,
->>>>>>> 0e7e609d
     "slab_under_insulation_r": 0,
     "slab_under_insulation_width": 0,
     "slab_thickness": 4,
