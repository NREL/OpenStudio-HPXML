{
  "tests/ASHRAE_Standard_140/L100AC.xml": {
    "weather_station_epw_filepath": "USA_CO_Colorado.Springs-Peterson.Field.724660_TMY3.epw",
    "geometry_unit_type": "single-family detached",
    "geometry_unit_num_floors_above_grade": 1,
    "geometry_unit_cfa": 1539,
    "geometry_unit_aspect_ratio": 2.111111111,
    "geometry_unit_orientation": 180,
    "geometry_unit_num_bedrooms": 3,
    "geometry_unit_num_occupants": 0,
    "geometry_average_ceiling_height": 8,
    "geometry_garage_width": 0,
    "geometry_garage_depth": 0,
    "geometry_garage_protrusion": 0,
    "geometry_garage_position": "Right",
    "geometry_foundation_type": "Ambient",
    "geometry_foundation_height": 7.25,
    "geometry_foundation_height_above_grade": 0.667,
    "geometry_rim_joist_height": 9,
    "geometry_attic_type": "VentedAttic",
    "geometry_roof_type": "gable",
    "geometry_roof_pitch": "4:12",
    "geometry_eaves_depth": 0,
    "neighbor_front_distance": 0,
    "neighbor_back_distance": 0,
    "neighbor_left_distance": 0,
    "neighbor_right_distance": 0,
    "floor_over_foundation_assembly_r": 14.15,
    "floor_over_garage_assembly_r": 0,
    "floor_type": "WoodFrame",
    "foundation_wall_thickness": 6,
    "foundation_wall_insulation_r": 0,
    "foundation_wall_insulation_distance_to_top": 0,
    "foundation_wall_insulation_distance_to_bottom": 0,
    "rim_joist_assembly_r": 5.01,
    "slab_perimeter_insulation_r": 0,
    "slab_perimeter_insulation_depth": 0,
    "slab_perimeter_insulation_depth": 0,
    "slab_under_insulation_r": 0,
    "slab_under_insulation_width": 0,
    "slab_thickness": 4,
    "slab_carpet": "0% Carpet",
    "ceiling_assembly_r": 18.45,
    "enclosure_roof_material": "0.6 Solar Absorptance",
    "roof_assembly_r": 1.99,
    "radiant_barrier_grade": 2,
    "radiant_barrier_attic_location": "none",
    "wall_type": "WoodStud",
    "enclosure_wall_siding": "0.6 Solar Absorptance",
    "wall_assembly_r": 11.76,
    "window_front_wwr": 0,
    "window_back_wwr": 0,
    "window_left_wwr": 0,
    "window_right_wwr": 0,
    "window_area_front": 90,
    "window_area_back": 90,
    "window_area_left": 45,
    "window_area_right": 45,
    "window_aspect_ratio": 1.667,
    "window_fraction_operable": 0,
    "window_ufactor": 1.039,
    "window_shgc": 0.67,
    "window_interior_shading_winter": 1,
    "window_interior_shading_summer": 1,
    "overhangs_front_depth": 0,
    "overhangs_front_distance_to_top_of_window": 0,
    "overhangs_front_distance_to_bottom_of_window": 0,
    "overhangs_back_depth": 0,
    "overhangs_back_distance_to_top_of_window": 0,
    "overhangs_back_distance_to_bottom_of_window": 0,
    "overhangs_left_depth": 0,
    "overhangs_left_distance_to_top_of_window": 0,
    "overhangs_left_distance_to_bottom_of_window": 0,
    "overhangs_right_depth": 0,
    "overhangs_right_distance_to_top_of_window": 0,
    "overhangs_right_distance_to_bottom_of_window": 0,
    "skylight_area_front": 0,
    "skylight_area_back": 0,
    "skylight_area_left": 0,
    "skylight_area_right": 0,
    "skylight_ufactor": 0,
    "skylight_shgc": 0,
    "door_area": 40,
    "door_rvalue": 3.04,
    "air_leakage": "0.67 nACH",
    "heating_system": "None",
    "heating_system_fuel": "natural gas",
    "heating_system_fraction_heat_load_served": 0,
    "cooling_system": "None",
    "cooling_system_fraction_cool_load_served": 0,
    "heat_pump": "None",
    "heat_pump_fraction_heat_load_served": 0,
    "heat_pump_fraction_cool_load_served": 0,
    "heat_pump_backup": "None",
    "heating_system_2": "None",
    "heating_system_2_fuel": "electricity",
    "heating_system_2_fraction_heat_load_served": 0,
    "hvac_control_heating_weekday_setpoint": 68,
    "hvac_control_heating_weekend_setpoint": 68,
    "hvac_control_cooling_weekday_setpoint": 78,
    "hvac_control_cooling_weekend_setpoint": 78,
    "ducts": "0 CFM25 per 100ft2, Uninsulated",
    "mech_vent_fan_type": "none",
    "mech_vent_recovery_efficiency_type": "Unadjusted",
    "mech_vent_total_recovery_efficiency": 0,
    "mech_vent_sensible_recovery_efficiency": 0,
    "mech_vent_num_units_served": 0,
    "mech_vent_2_fan_type": "none",
    "mech_vent_2_flow_rate": 0,
    "mech_vent_2_hours_in_operation": 0,
    "mech_vent_2_recovery_efficiency_type": "Unadjusted",
    "mech_vent_2_total_recovery_efficiency": 0,
    "mech_vent_2_sensible_recovery_efficiency": 0,
    "mech_vent_2_fan_power": 0,
    "kitchen_fans_quantity": 0,
    "bathroom_fans_quantity": 0,
    "whole_house_fan_present": false,
    "water_heater_type": "none",
    "water_heater_fuel_type": "electricity",
    "water_heater_efficiency_type": "EnergyFactor",
    "water_heater_efficiency": 0,
    "water_heater_num_bedrooms_served": 0,
    "hot_water_distribution_system_type": "Standard",
    "dwhr_facilities_connected": "none",
    "water_fixtures_shower_low_flow": false,
    "water_fixtures_sink_low_flow": false,
    "water_fixtures_usage_multiplier": null,
    "solar_thermal_system_type": "none",
    "solar_thermal_collector_area": 0,
    "solar_thermal_collector_loop_type": "liquid indirect",
    "solar_thermal_collector_type": "single glazing black",
    "solar_thermal_collector_azimuth": 0,
    "solar_thermal_collector_tilt": 0,
    "solar_thermal_collector_rated_optical_efficiency": 0,
    "solar_thermal_collector_rated_thermal_losses": 0,
    "solar_thermal_solar_fraction": 0,
    "pv_system_present": false,
    "pv_system_array_azimuth": 0,
    "pv_system_array_tilt": 0,
    "pv_system_max_power_output": 0,
    "pv_system_2_present": false,
    "pv_system_2_array_azimuth": 0,
    "pv_system_2_array_tilt": 0,
    "pv_system_2_max_power_output": 0,
    "battery_present": false,
    "lighting_present": false,
    "lighting_interior_fraction_cfl": 0,
    "lighting_interior_fraction_lfl": 0,
    "lighting_interior_fraction_led": 0,
    "lighting_exterior_fraction_cfl": 0,
    "lighting_exterior_fraction_lfl": 0,
    "lighting_exterior_fraction_led": 0,
    "lighting_garage_fraction_cfl": 0,
    "lighting_garage_fraction_lfl": 0,
    "lighting_garage_fraction_led": 0,
    "holiday_lighting_present": false,
    "dehumidifier_type": "none",
    "dehumidifier_efficiency_type": "EnergyFactor",
    "dehumidifier_efficiency": 0,
    "dehumidifier_capacity": 0,
    "dehumidifier_rh_setpoint": 0,
    "dehumidifier_fraction_dehumidification_load_served": 0,
    "clothes_washer_present": false,
    "clothes_washer_efficiency_type": "IntegratedModifiedEnergyFactor",
    "clothes_dryer_present": false,
    "clothes_dryer_fuel_type": "electricity",
    "clothes_dryer_efficiency_type": "CombinedEnergyFactor",
    "dishwasher_present": false,
    "dishwasher_efficiency_type": "RatedAnnualkWh",
    "refrigerator_present": false,
    "extra_refrigerator_present": false,
    "freezer_present": false,
    "cooking_range_oven_present": false,
    "cooking_range_oven_fuel_type": "electricity",
    "ceiling_fan_present": false,
    "misc_plug_loads_television_present": false,
    "misc_plug_loads_other_annual_kwh": 7302,
    "misc_plug_loads_other_frac_sensible": 0.822,
    "misc_plug_loads_other_frac_latent": 0.178,
    "misc_plug_loads_well_pump_present": false,
    "misc_plug_loads_vehicle_present": false,
    "misc_fuel_loads_grill_present": false,
    "misc_fuel_loads_grill_fuel_type": "natural gas",
    "misc_fuel_loads_lighting_present": false,
    "misc_fuel_loads_lighting_fuel_type": "natural gas",
    "misc_fuel_loads_fireplace_present": false,
    "misc_fuel_loads_fireplace_fuel_type": "natural gas",
    "pool_present": false,
    "pool_heater_type": "none",
    "permanent_spa_present": false,
    "permanent_spa_heater_type": "none",
    "combine_like_surfaces": false
  },
  "tests/ASHRAE_Standard_140/L110AC.xml": {
    "parent_hpxml": "tests/ASHRAE_Standard_140/L100AC.xml",
    "air_leakage": "1.5 nACH"
  },
  "tests/ASHRAE_Standard_140/L120AC.xml": {
    "parent_hpxml": "tests/ASHRAE_Standard_140/L100AC.xml",
    "ceiling_assembly_r": 57.49,
    "wall_assembly_r": 23.58
  },
  "tests/ASHRAE_Standard_140/L130AC.xml": {
    "parent_hpxml": "tests/ASHRAE_Standard_140/L100AC.xml",
    "window_ufactor": 0.3,
    "window_shgc": 0.335
  },
  "tests/ASHRAE_Standard_140/L140AC.xml": {
    "parent_hpxml": "tests/ASHRAE_Standard_140/L100AC.xml",
    "window_area_front": 0,
    "window_area_back": 0,
    "window_area_left": 0,
    "window_area_right": 0
  },
  "tests/ASHRAE_Standard_140/L150AC.xml": {
    "parent_hpxml": "tests/ASHRAE_Standard_140/L100AC.xml",
    "window_area_front": 270,
    "window_area_back": 0,
    "window_area_left": 0,
    "window_area_right": 0,
    "window_aspect_ratio": 3.333
  },
  "tests/ASHRAE_Standard_140/L155AC.xml": {
    "parent_hpxml": "tests/ASHRAE_Standard_140/L150AC.xml",
    "overhangs_front_depth": 2.5,
    "overhangs_front_distance_to_top_of_window": 1,
    "overhangs_front_distance_to_bottom_of_window": 6
  },
  "tests/ASHRAE_Standard_140/L160AC.xml": {
    "parent_hpxml": "tests/ASHRAE_Standard_140/L100AC.xml",
    "window_area_front": 0,
    "window_area_back": 0,
    "window_area_left": 135,
    "window_area_right": 135,
    "window_aspect_ratio": 3.333
  },
  "tests/ASHRAE_Standard_140/L170AC.xml": {
    "parent_hpxml": "tests/ASHRAE_Standard_140/L100AC.xml",
    "misc_plug_loads_other_annual_kwh": 0,
    "misc_plug_loads_other_frac_sensible": null,
    "misc_plug_loads_other_frac_latent": null
  },
  "tests/ASHRAE_Standard_140/L200AC.xml": {
    "parent_hpxml": "tests/ASHRAE_Standard_140/L100AC.xml",
    "floor_over_foundation_assembly_r": 4.24,
    "ceiling_assembly_r": 11.75,
    "wall_assembly_r": 4.84,
    "air_leakage": "1.5 nACH"
  },
  "tests/ASHRAE_Standard_140/L202AC.xml": {
    "parent_hpxml": "tests/ASHRAE_Standard_140/L200AC.xml",
    "enclosure_roof_material": "0.2 Solar Absorptance",
    "enclosure_wall_siding": "0.2 Solar Absorptance"
  },
  "tests/ASHRAE_Standard_140/L302XC.xml": {
    "parent_hpxml": "tests/ASHRAE_Standard_140/L100AC.xml",
    "geometry_foundation_type": "SlabOnGrade",
    "slab_carpet": "100% Carpet, R-2.08"
  },
  "tests/ASHRAE_Standard_140/L304XC.xml": {
    "parent_hpxml": "tests/ASHRAE_Standard_140/L302XC.xml",
    "slab_perimeter_insulation_r": 5.4,
    "slab_perimeter_insulation_depth": 2.5
  },
  "tests/ASHRAE_Standard_140/L322XC.xml": {
    "parent_hpxml": "tests/ASHRAE_Standard_140/L100AC.xml",
    "geometry_unit_cfa": 3078,
    "geometry_foundation_type": "ConditionedBasement",
    "air_leakage": "0.335 nACH"
  },
  "tests/ASHRAE_Standard_140/L324XC.xml": {
    "parent_hpxml": "tests/ASHRAE_Standard_140/L322XC.xml",
    "foundation_wall_insulation_r": 10.2,
    "foundation_wall_insulation_location": "interior",
    "foundation_wall_insulation_distance_to_bottom": 7.25,
    "rim_joist_assembly_r": 13.14
  },
  "tests/ASHRAE_Standard_140/L100AL.xml": {
    "parent_hpxml": "tests/ASHRAE_Standard_140/L100AC.xml",
    "weather_station_epw_filepath": "USA_NV_Las.Vegas-McCarran.Intl.AP.723860_TMY3.epw"
  },
  "tests/ASHRAE_Standard_140/L110AL.xml": {
    "parent_hpxml": "tests/ASHRAE_Standard_140/L100AL.xml",
    "air_leakage": "1.5 nACH"
  },
  "tests/ASHRAE_Standard_140/L120AL.xml": {
    "parent_hpxml": "tests/ASHRAE_Standard_140/L100AL.xml",
    "ceiling_assembly_r": 57.49,
    "wall_assembly_r": 23.58
  },
  "tests/ASHRAE_Standard_140/L130AL.xml": {
    "parent_hpxml": "tests/ASHRAE_Standard_140/L100AL.xml",
    "window_ufactor": 0.3,
    "window_shgc": 0.335
  },
  "tests/ASHRAE_Standard_140/L140AL.xml": {
    "parent_hpxml": "tests/ASHRAE_Standard_140/L100AL.xml",
    "window_area_front": 0,
    "window_area_back": 0,
    "window_area_left": 0,
    "window_area_right": 0
  },
  "tests/ASHRAE_Standard_140/L150AL.xml": {
    "parent_hpxml": "tests/ASHRAE_Standard_140/L100AL.xml",
    "window_area_front": 270,
    "window_area_back": 0,
    "window_area_left": 0,
    "window_area_right": 0,
    "window_aspect_ratio": 3.333
  },
  "tests/ASHRAE_Standard_140/L155AL.xml": {
    "parent_hpxml": "tests/ASHRAE_Standard_140/L150AL.xml",
    "overhangs_front_depth": 2.5,
    "overhangs_front_distance_to_top_of_window": 1,
    "overhangs_front_distance_to_bottom_of_window": 6
  },
  "tests/ASHRAE_Standard_140/L160AL.xml": {
    "parent_hpxml": "tests/ASHRAE_Standard_140/L100AL.xml",
    "window_area_front": 0,
    "window_area_back": 0,
    "window_area_left": 135,
    "window_area_right": 135,
    "window_aspect_ratio": 3.333
  },
  "tests/ASHRAE_Standard_140/L170AL.xml": {
    "parent_hpxml": "tests/ASHRAE_Standard_140/L100AL.xml",
    "misc_plug_loads_other_annual_kwh": 0,
    "misc_plug_loads_other_frac_sensible": null,
    "misc_plug_loads_other_frac_latent": null
  },
  "tests/ASHRAE_Standard_140/L200AL.xml": {
    "parent_hpxml": "tests/ASHRAE_Standard_140/L100AL.xml",
    "floor_over_foundation_assembly_r": 4.24,
    "ceiling_assembly_r": 11.75,
    "wall_assembly_r": 4.84,
    "air_leakage": "1.5 nACH"
  },
  "tests/ASHRAE_Standard_140/L202AL.xml": {
    "parent_hpxml": "tests/ASHRAE_Standard_140/L200AL.xml",
    "enclosure_roof_material": "0.2 Solar Absorptance",
    "enclosure_wall_siding": "0.2 Solar Absorptance"
  },
  "tests/HERS_HVAC/HVAC1a.xml": {
    "parent_hpxml": "tests/ASHRAE_Standard_140/L100AL.xml",
    "heating_system": "Central Furnace, 78% AFUE",
    "heating_system_fuel": "natural gas",
    "heating_system_heating_capacity": 56100,
    "heating_system_fraction_heat_load_served": 1.0,
    "cooling_system": "Central AC, SEER 10",
    "cooling_system_cooling_capacity": 38300,
    "cooling_system_fraction_cool_load_served": 1,
    "hvac_blower_fan_watts_per_cfm": 0.5
  },
  "tests/HERS_HVAC/HVAC1b.xml": {
    "parent_hpxml": "tests/HERS_HVAC/HVAC1a.xml",
    "cooling_system": "Central AC, SEER 13"
  },
  "tests/HERS_HVAC/HVAC2a.xml": {
    "parent_hpxml": "tests/HERS_HVAC/HVAC1a.xml",
    "weather_station_epw_filepath": "USA_CO_Colorado.Springs-Peterson.Field.724660_TMY3.epw"
  },
  "tests/HERS_HVAC/HVAC2b.xml": {
    "parent_hpxml": "tests/HERS_HVAC/HVAC2a.xml",
    "heating_system": "Central Furnace, 90% AFUE"
  },
  "tests/HERS_HVAC/HVAC2c.xml": {
    "parent_hpxml": "tests/HERS_HVAC/HVAC2a.xml",
    "heating_system": "None",
    "cooling_system": "None",
    "heat_pump": "Central HP, SEER 10, 6.8 HSPF",
    "heat_pump_cooling_capacity": 56100,
    "heat_pump_heating_capacity": 56100,
    "heat_pump_backup": "Integrated, Electricity, 100% Efficiency",
    "heat_pump_backup_heating_capacity": 34121,
    "heat_pump_fraction_heat_load_served": 1.0,
    "heat_pump_fraction_cool_load_served": 1.0
  },
  "tests/HERS_HVAC/HVAC2d.xml": {
    "parent_hpxml": "tests/HERS_HVAC/HVAC2c.xml",
    "heat_pump": "Central HP, SEER 13, 9.85 HSPF"
  },
  "tests/HERS_HVAC/HVAC2e.xml": {
    "parent_hpxml": "tests/HERS_HVAC/HVAC2a.xml",
    "heating_system_fuel": "electricity",
    "heating_system": "Central Furnace, 100% AFUE"
  },
  "tests/HERS_DSE/HVAC3a.xml": {
    "parent_hpxml": "tests/ASHRAE_Standard_140/L322XC.xml",
    "geometry_foundation_type": "UnconditionedBasement",
    "geometry_unit_cfa": 1539,
    "air_leakage": "0.67 nACH",
    "floor_over_foundation_assembly_r": 13.85,
    "heating_system_fuel": "natural gas",
    "heating_system_heating_capacity": 46600,
    "heating_system": "Central Furnace, 78% AFUE",
    "heating_system_fraction_heat_load_served": 1.0,
    "cooling_system": "Central AC, SEER 10",
    "cooling_system_cooling_capacity": 38400,
    "cooling_system_fraction_cool_load_served": 1,
    "hvac_blower_fan_watts_per_cfm": 0.5,
    "ducts": "0 CFM25 per 100ft2, Uninsulated",
    "ducts_supply_location": "conditioned space",
    "ducts_return_location": "conditioned space"
  },
  "tests/HERS_DSE/HVAC3b.xml": {
    "parent_hpxml": "tests/HERS_DSE/HVAC3a.xml",
    "heating_system_heating_capacity": 56000,
    "ducts_supply_location": "basement - unconditioned",
    "ducts_return_location": "basement - unconditioned"
  },
  "tests/HERS_DSE/HVAC3c.xml": {
    "parent_hpxml": "tests/HERS_DSE/HVAC3b.xml",
    "heating_system_heating_capacity": 49000,
    "ducts": "0 CFM25 per 100ft2, R-6"
  },
  "tests/HERS_DSE/HVAC3d.xml": {
    "parent_hpxml": "tests/HERS_DSE/HVAC3c.xml",
    "heating_system_heating_capacity": 61000,
    "ducts": "250 CFM25, R-6"
  },
  "tests/HERS_DSE/HVAC3e.xml": {
    "parent_hpxml": "tests/ASHRAE_Standard_140/L100AL.xml",
    "heating_system_fuel": "natural gas",
    "heating_system_heating_capacity": 46600,
    "heating_system": "Central Furnace, 78% AFUE",
    "heating_system_fraction_heat_load_served": 1.0,
    "cooling_system": "Central AC, SEER 10",
    "cooling_system_cooling_capacity": 38400,
    "cooling_system_fraction_cool_load_served": 1,
    "hvac_blower_fan_watts_per_cfm": 0.5,
    "ducts": "0 CFM25 per 100ft2, Uninsulated",
    "ducts_supply_location": "conditioned space",
    "ducts_return_location": "conditioned space"
  },
  "tests/HERS_DSE/HVAC3f.xml": {
    "parent_hpxml": "tests/HERS_DSE/HVAC3e.xml",
    "cooling_system_cooling_capacity": 49900,
    "ducts_supply_location": "attic - vented",
    "ducts_return_location": "attic - vented"
  },
  "tests/HERS_DSE/HVAC3g.xml": {
    "parent_hpxml": "tests/HERS_DSE/HVAC3f.xml",
    "cooling_system_cooling_capacity": 42200,
    "ducts": "0 CFM25 per 100ft2, R-6"
  },
  "tests/HERS_DSE/HVAC3h.xml": {
    "parent_hpxml": "tests/HERS_DSE/HVAC3g.xml",
    "cooling_system_cooling_capacity": 55000,
    "ducts": "250 CFM25, R-6"
  },
  "tests/HERS_Hot_Water/L100AD-HW-01.xml": {
    "parent_hpxml": "tests/ASHRAE_Standard_140/L100AC.xml",
    "geometry_unit_num_occupants": null,
    "air_leakage": "79.8 sq. in. ELA",
    "weather_station_epw_filepath": "USA_MN_Duluth.Intl.AP.727450_TMY3.epw",
    "geometry_unit_num_bedrooms": 2,
    "enclosure_roof_material": "0.75 Solar Absorptance",
    "enclosure_wall_siding": "0.75 Solar Absorptance",
    "wall_assembly_r": 17.54,
    "floor_over_foundation_assembly_r": 30.3,
    "ceiling_assembly_r": 38.46,
    "door_rvalue": 2.86,
    "window_shgc": 0.4,
    "window_ufactor": 0.35,
    "window_interior_shading_winter": null,
    "window_interior_shading_summer": null,
    "heating_system_fuel": "natural gas",
    "heating_system":"Central Furnace, 78% AFUE",
    "heating_system_fraction_heat_load_served": 1.0,
    "cooling_system": "Central AC, SEER 13",
    "cooling_system_fraction_cool_load_served": 1,
    "water_heater_type": "storage water heater",
    "water_heater_fuel_type": "natural gas",
    "water_heater_tank_volume": 40.0,
    "water_heater_efficiency_type": "EnergyFactor",
    "water_heater_efficiency": 0.56,
    "water_heater_recovery_efficiency": 0.78,
    "water_heater_location": "conditioned space",
    "clothes_washer_present": true,
    "clothes_dryer_present": true,
    "dishwasher_present": true,
    "refrigerator_present": true,
    "cooking_range_oven_present": true,
    "lighting_present": true,
    "misc_plug_loads_other_annual_kwh": null,
    "misc_plug_loads_other_frac_sensible": null,
    "misc_plug_loads_other_frac_latent": null,
    "misc_plug_loads_television_present": true,
    "lighting_interior_fraction_cfl": 0.1
  },
  "tests/HERS_Hot_Water/L100AD-HW-02.xml": {
    "parent_hpxml": "tests/HERS_Hot_Water/L100AD-HW-01.xml",
    "geometry_unit_num_bedrooms": 4
  },
  "tests/HERS_Hot_Water/L100AD-HW-03.xml": {
    "parent_hpxml": "tests/HERS_Hot_Water/L100AD-HW-01.xml",
    "water_heater_efficiency": 0.62
  },
  "tests/HERS_Hot_Water/L100AD-HW-04.xml": {
    "parent_hpxml": "tests/HERS_Hot_Water/L100AD-HW-02.xml",
    "water_fixtures_shower_low_flow": true,
    "water_fixtures_sink_low_flow": true
  },
  "tests/HERS_Hot_Water/L100AD-HW-05.xml": {
    "parent_hpxml": "tests/HERS_Hot_Water/L100AD-HW-02.xml",
    "hot_water_distribution_system_type": "Recirculation",
    "hot_water_distribution_recirc_control_type": "no control",
    "hot_water_distribution_recirc_branch_piping_length": 10,
    "hot_water_distribution_recirc_pump_power": 50,
    "hot_water_distribution_pipe_r": 3
  },
  "tests/HERS_Hot_Water/L100AD-HW-06.xml": {
    "parent_hpxml": "tests/HERS_Hot_Water/L100AD-HW-05.xml",
    "hot_water_distribution_recirc_control_type": "manual demand control"
  },
  "tests/HERS_Hot_Water/L100AD-HW-07.xml": {
    "parent_hpxml": "tests/HERS_Hot_Water/L100AD-HW-02.xml",
    "dwhr_facilities_connected": "all",
    "dwhr_equal_flow": true,
    "dwhr_efficiency": 0.54
  },
  "tests/HERS_Hot_Water/L100AM-HW-01.xml": {
    "parent_hpxml": "tests/HERS_Hot_Water/L100AD-HW-01.xml",
    "weather_station_epw_filepath": "USA_FL_Miami.Intl.AP.722020_TMY3.epw",
    "wall_assembly_r": 12.20,
    "floor_over_foundation_assembly_r": 15.63,
    "ceiling_assembly_r": 28.57,
    "window_shgc": 0.4,
    "window_ufactor": 1.2,
    "door_rvalue": 0.83
  },
  "tests/HERS_Hot_Water/L100AM-HW-02.xml": {
    "parent_hpxml": "tests/HERS_Hot_Water/L100AD-HW-02.xml",
    "weather_station_epw_filepath": "USA_FL_Miami.Intl.AP.722020_TMY3.epw"
  },
  "tests/HERS_Hot_Water/L100AM-HW-03.xml": {
    "parent_hpxml": "tests/HERS_Hot_Water/L100AD-HW-03.xml",
    "weather_station_epw_filepath": "USA_FL_Miami.Intl.AP.722020_TMY3.epw"
  },
  "tests/HERS_Hot_Water/L100AM-HW-04.xml": {
    "parent_hpxml": "tests/HERS_Hot_Water/L100AD-HW-04.xml",
    "weather_station_epw_filepath": "USA_FL_Miami.Intl.AP.722020_TMY3.epw"
  },
  "tests/HERS_Hot_Water/L100AM-HW-05.xml": {
    "parent_hpxml": "tests/HERS_Hot_Water/L100AD-HW-05.xml",
    "weather_station_epw_filepath": "USA_FL_Miami.Intl.AP.722020_TMY3.epw"
  },
  "tests/HERS_Hot_Water/L100AM-HW-06.xml": {
    "parent_hpxml": "tests/HERS_Hot_Water/L100AD-HW-06.xml",
    "weather_station_epw_filepath": "USA_FL_Miami.Intl.AP.722020_TMY3.epw"
  },
  "tests/HERS_Hot_Water/L100AM-HW-07.xml": {
    "parent_hpxml": "tests/HERS_Hot_Water/L100AD-HW-07.xml",
    "weather_station_epw_filepath": "USA_FL_Miami.Intl.AP.722020_TMY3.epw"
  },
  "sample_files/base.xml": {
    "simulation_control_timestep": 60,
    "site_type": "suburban",
    "site_iecc_zone": "5B",
    "site_state_code": "CO",
    "weather_station_epw_filepath": "USA_CO_Denver.Intl.AP.725650_TMY3.epw",
    "geometry_unit_type": "single-family detached",
    "geometry_unit_num_floors_above_grade": 1,
    "geometry_unit_cfa": 2700,
    "geometry_unit_aspect_ratio": 1.5,
    "geometry_unit_orientation": 180,
    "geometry_unit_num_bedrooms": 3,
    "geometry_unit_num_bathrooms": 2,
    "geometry_average_ceiling_height": 8,
    "geometry_garage_width": 0,
    "geometry_garage_depth": 20,
    "geometry_garage_protrusion": 0,
    "geometry_garage_position": "Right",
    "geometry_foundation_type": "ConditionedBasement",
    "geometry_foundation_height": 8,
    "geometry_foundation_height_above_grade": 1,
    "geometry_rim_joist_height": 9.25,
    "geometry_attic_type": "UnventedAttic",
    "geometry_roof_type": "gable",
    "geometry_roof_pitch": "6:12",
    "geometry_eaves_depth": 0,
    "neighbor_front_distance": 0,
    "neighbor_back_distance": 0,
    "neighbor_left_distance": 0,
    "neighbor_right_distance": 0,
    "floor_over_foundation_assembly_r": 0,
    "floor_over_garage_assembly_r": 0,
    "floor_type": "WoodFrame",
    "foundation_wall_thickness": 8,
    "foundation_wall_insulation_r": 8.9,
    "foundation_wall_insulation_distance_to_top": 0,
    "foundation_wall_insulation_distance_to_bottom": 8,
    "rim_joist_assembly_r": 23,
    "slab_perimeter_insulation_r": 0,
    "slab_perimeter_insulation_depth": 0,
    "slab_perimeter_insulation_depth": 0,
    "slab_under_insulation_r": 0,
    "slab_under_insulation_width": 0,
    "slab_thickness": 4,
    "slab_carpet":"0% Carpet",
    "ceiling_assembly_r": 39.3,
    "enclosure_roof_material": "Asphalt/Fiberglass Shingles, Medium",
    "roof_assembly_r": 2.3,
    "radiant_barrier_grade": 2,
    "radiant_barrier_attic_location": "none",
    "wall_type": "WoodStud",
    "enclosure_wall_siding": "Wood, Medium",
    "wall_assembly_r": 23,
    "window_front_wwr": 0,
    "window_back_wwr": 0,
    "window_left_wwr": 0,
    "window_right_wwr": 0,
    "window_area_front": 108,
    "window_area_back": 108,
    "window_area_left": 72,
    "window_area_right": 72,
    "window_aspect_ratio": 1.333,
    "window_fraction_operable": 0.67,
    "window_ufactor": 0.33,
    "window_shgc": 0.45,
    "window_interior_shading_winter": 0.85,
    "window_interior_shading_summer": 0.7,
    "overhangs_front_depth": 0,
    "overhangs_front_distance_to_top_of_window": 0,
    "overhangs_front_distance_to_bottom_of_window": 0,
    "overhangs_back_depth": 0,
    "overhangs_back_distance_to_top_of_window": 0,
    "overhangs_back_distance_to_bottom_of_window": 0,
    "overhangs_left_depth": 0,
    "overhangs_left_distance_to_top_of_window": 0,
    "overhangs_left_distance_to_bottom_of_window": 0,
    "overhangs_right_depth": 0,
    "overhangs_right_distance_to_top_of_window": 0,
    "overhangs_right_distance_to_bottom_of_window": 0,
    "skylight_area_front": 0,
    "skylight_area_back": 0,
    "skylight_area_left": 0,
    "skylight_area_right": 0,
    "skylight_ufactor": 0.33,
    "skylight_shgc": 0.45,
    "door_area": 40,
    "door_rvalue": 4.4,
    "air_leakage": "3 ACH50",
    "heating_system_fuel": "natural gas",
    "heating_system": "Central Furnace, 92% AFUE",
    "heating_system_heating_capacity": 36000,
    "heating_system_fraction_heat_load_served": 1,
    "cooling_system": "Central AC, SEER 13",
    "cooling_system_cooling_capacity": 24000,
    "cooling_system_fraction_cool_load_served": 1,
    "heat_pump": "None",
    "heat_pump_fraction_heat_load_served": 0,
    "heat_pump_fraction_cool_load_served": 0,
    "heat_pump_backup": "None",
    "heating_system_2": "None",
    "heating_system_2_fuel": "electricity",
    "heating_system_2_fraction_heat_load_served": 0,
    "hvac_control_heating_weekday_setpoint": 68,
    "hvac_control_heating_weekend_setpoint": 68,
    "hvac_control_cooling_weekday_setpoint": 78,
    "hvac_control_cooling_weekend_setpoint": 78,
    "ducts": "4 CFM25 per 100ft2, R-4",
    "ducts_supply_location": "attic - unvented",
<<<<<<< HEAD
    "ducts_return_location": "attic - unvented",
    "ducts_supply_leakage_fraction": 0.75,
=======
    "ducts_supply_insulation_r": 4,
    "ducts_return_location": "attic - unvented",
    "ducts_return_insulation_r": 4,
>>>>>>> 9f9b76d8
    "mech_vent_fan_type": "none",
    "mech_vent_recovery_efficiency_type": "Unadjusted",
    "mech_vent_total_recovery_efficiency": 0,
    "mech_vent_sensible_recovery_efficiency": 0,
    "mech_vent_num_units_served": 0,
    "mech_vent_2_fan_type": "none",
    "mech_vent_2_flow_rate": 0,
    "mech_vent_2_hours_in_operation": 0,
    "mech_vent_2_recovery_efficiency_type": "Unadjusted",
    "mech_vent_2_total_recovery_efficiency": 0,
    "mech_vent_2_sensible_recovery_efficiency": 0,
    "mech_vent_2_fan_power": 0,
    "kitchen_fans_quantity": 0,
    "bathroom_fans_quantity": 0,
    "whole_house_fan_present": false,
    "water_heater_type": "storage water heater",
    "water_heater_fuel_type": "electricity",
    "water_heater_location": "conditioned space",
    "water_heater_tank_volume": 40,
    "water_heater_efficiency_type": "EnergyFactor",
    "water_heater_efficiency": 0.95,
    "water_heater_heating_capacity": 18767,
    "water_heater_jacket_rvalue": 0,
    "water_heater_setpoint_temperature": 125,
    "water_heater_num_bedrooms_served": 3,
    "hot_water_distribution_system_type": "Standard",
    "hot_water_distribution_standard_piping_length": 50,
    "hot_water_distribution_pipe_r": 0,
    "dwhr_facilities_connected": "none",
    "water_fixtures_shower_low_flow": true,
    "water_fixtures_sink_low_flow": false,
    "solar_thermal_system_type": "none",
    "solar_thermal_collector_area": 0,
    "solar_thermal_collector_loop_type": "liquid indirect",
    "solar_thermal_collector_type": "single glazing black",
    "solar_thermal_collector_azimuth": 0,
    "solar_thermal_collector_tilt": 0,
    "solar_thermal_collector_rated_optical_efficiency": 0,
    "solar_thermal_collector_rated_thermal_losses": 0,
    "solar_thermal_solar_fraction": 0,
    "pv_system_present": false,
    "pv_system_array_azimuth": 0,
    "pv_system_array_tilt": 0,
    "pv_system_max_power_output": 0,
    "pv_system_2_present": false,
    "pv_system_2_array_azimuth": 0,
    "pv_system_2_array_tilt": 0,
    "pv_system_2_max_power_output": 0,
    "battery_present": false,
    "lighting_present": true,
    "lighting_interior_fraction_cfl": 0.4,
    "lighting_interior_fraction_lfl": 0.1,
    "lighting_interior_fraction_led": 0.25,
    "lighting_exterior_fraction_cfl": 0.4,
    "lighting_exterior_fraction_lfl": 0.1,
    "lighting_exterior_fraction_led": 0.25,
    "lighting_garage_fraction_cfl": 0.4,
    "lighting_garage_fraction_lfl": 0.1,
    "lighting_garage_fraction_led": 0.25,
    "holiday_lighting_present": false,
    "dehumidifier_type": "none",
    "dehumidifier_efficiency_type": "EnergyFactor",
    "dehumidifier_efficiency": 0,
    "dehumidifier_capacity": 0,
    "dehumidifier_rh_setpoint": 0,
    "dehumidifier_fraction_dehumidification_load_served": 0,
    "clothes_washer_present": true,
    "clothes_washer_location": "conditioned space",
    "clothes_washer_efficiency_type": "IntegratedModifiedEnergyFactor",
    "clothes_washer_efficiency": 1.21,
    "clothes_washer_rated_annual_kwh": 380,
    "clothes_washer_label_electric_rate": 0.12,
    "clothes_washer_label_gas_rate": 1.09,
    "clothes_washer_label_annual_gas_cost": 27,
    "clothes_washer_label_usage": 6,
    "clothes_washer_capacity": 3.2,
    "clothes_dryer_present": true,
    "clothes_dryer_location": "conditioned space",
    "clothes_dryer_fuel_type": "electricity",
    "clothes_dryer_efficiency_type": "CombinedEnergyFactor",
    "clothes_dryer_efficiency": 3.73,
    "clothes_dryer_vented_flow_rate": 150,
    "dishwasher_present": true,
    "dishwasher_location": "conditioned space",
    "dishwasher_efficiency_type": "RatedAnnualkWh",
    "dishwasher_efficiency": 307,
    "dishwasher_label_electric_rate": 0.12,
    "dishwasher_label_gas_rate": 1.09,
    "dishwasher_label_annual_gas_cost": 22.32,
    "dishwasher_label_usage": 4,
    "dishwasher_place_setting_capacity": 12,
    "refrigerator_present": true,
    "refrigerator_location": "conditioned space",
    "refrigerator_rated_annual_kwh": 650,
    "extra_refrigerator_present": false,
    "freezer_present": false,
    "cooking_range_oven_present": true,
    "cooking_range_oven_location": "conditioned space",
    "cooking_range_oven_fuel_type": "electricity",
    "cooking_range_oven_is_induction": false,
    "cooking_range_oven_is_convection": false,
    "ceiling_fan_present": false,
    "misc_plug_loads_television_present": true,
    "misc_plug_loads_television_annual_kwh": 620,
    "misc_plug_loads_other_annual_kwh": 2457,
    "misc_plug_loads_other_frac_sensible": 0.855,
    "misc_plug_loads_other_frac_latent": 0.045,
    "misc_plug_loads_well_pump_present": false,
    "misc_plug_loads_vehicle_present": false,
    "misc_fuel_loads_grill_present": false,
    "misc_fuel_loads_grill_fuel_type": "natural gas",
    "misc_fuel_loads_lighting_present": false,
    "misc_fuel_loads_lighting_fuel_type": "natural gas",
    "misc_fuel_loads_fireplace_present": false,
    "misc_fuel_loads_fireplace_fuel_type": "natural gas",
    "pool_present": false,
    "pool_heater_type": "none",
    "permanent_spa_present": false,
    "permanent_spa_heater_type": "none",
    "utility_bill_scenario_names": "Bills",
    "combine_like_surfaces": true
  },
  "sample_files/base-appliances-coal.xml": {
    "parent_hpxml": "sample_files/base-appliances-gas.xml",
    "clothes_dryer_fuel_type": "coal",
    "cooking_range_oven_fuel_type": "coal"
  },
  "sample_files/base-appliances-dehumidifier.xml": {
    "parent_hpxml": "sample_files/base-location-dallas-tx.xml",
    "dehumidifier_type": "portable",
    "dehumidifier_efficiency": 1.8,
    "dehumidifier_capacity": 40,
    "dehumidifier_rh_setpoint": 0.5,
    "dehumidifier_fraction_dehumidification_load_served": 1
  },
  "sample_files/base-appliances-dehumidifier-ief-portable.xml": {
    "parent_hpxml": "sample_files/base-appliances-dehumidifier.xml",
    "dehumidifier_efficiency_type": "IntegratedEnergyFactor",
    "dehumidifier_efficiency": 1.5
  },
  "sample_files/base-appliances-dehumidifier-ief-whole-home.xml": {
    "parent_hpxml": "sample_files/base-appliances-dehumidifier-ief-portable.xml",
    "dehumidifier_type": "whole-home"
  },
  "sample_files/base-appliances-dehumidifier-multiple.xml": {
    "parent_hpxml": "sample_files/base-appliances-dehumidifier.xml"
  },
  "sample_files/base-appliances-gas.xml": {
    "parent_hpxml": "sample_files/base.xml",
    "clothes_dryer_fuel_type": "natural gas",
    "clothes_dryer_efficiency": 3.3,
    "clothes_dryer_vented_flow_rate": null,
    "cooking_range_oven_fuel_type": "natural gas"
  },
  "sample_files/base-appliances-oil.xml": {
    "parent_hpxml": "sample_files/base-appliances-gas.xml",
    "clothes_dryer_fuel_type": "fuel oil",
    "cooking_range_oven_fuel_type": "fuel oil"
  },
  "sample_files/base-appliances-propane.xml": {
    "parent_hpxml": "sample_files/base-appliances-gas.xml",
    "clothes_dryer_fuel_type": "propane",
    "cooking_range_oven_fuel_type": "propane"
  },
  "sample_files/base-appliances-wood.xml": {
    "parent_hpxml": "sample_files/base-appliances-gas.xml",
    "clothes_dryer_fuel_type": "wood",
    "cooking_range_oven_fuel_type": "wood"
  },
  "sample_files/base-appliances-modified.xml": {
    "parent_hpxml": "sample_files/base.xml",
    "clothes_washer_efficiency_type": "ModifiedEnergyFactor",
    "clothes_washer_efficiency": 1.65,
    "clothes_dryer_efficiency_type": "EnergyFactor",
    "clothes_dryer_efficiency": 4.29,
    "clothes_dryer_vented_flow_rate": 0,
    "dishwasher_efficiency_type": "EnergyFactor",
    "dishwasher_efficiency": 0.7,
    "dishwasher_place_setting_capacity": 6
  },
  "sample_files/base-appliances-none.xml": {
    "parent_hpxml": "sample_files/base.xml",
    "clothes_washer_present": false,
    "clothes_dryer_present": false,
    "dishwasher_present": false,
    "refrigerator_present": false,
    "cooking_range_oven_present": false
  },
  "sample_files/base-appliances-freezer-temperature-dependent-schedule.xml": {
    "parent_hpxml": "sample_files/base.xml"
  },
  "sample_files/base-appliances-refrigerator-temperature-dependent-schedule.xml": {
    "parent_hpxml": "sample_files/base.xml"
  },
  "sample_files/base-atticroof-cathedral.xml": {
    "parent_hpxml": "sample_files/base.xml",
    "geometry_unit_num_floors_above_grade": 2,
    "geometry_unit_cfa": 4050,
    "geometry_attic_type": "ConditionedAttic",
    "roof_assembly_r": 25.8,
    "window_area_left": 120,
    "window_area_right": 120,
    "window_aspect_ratio": 2,
    "ducts": "0 CFM25 per 100ft2, R-4",
    "ducts_supply_location": "conditioned space",
    "ducts_return_location": "conditioned space"
  },
  "sample_files/base-atticroof-conditioned.xml": {
    "parent_hpxml": "sample_files/base.xml",
    "geometry_unit_num_floors_above_grade": 2,
    "geometry_unit_cfa": 3600,
    "geometry_attic_type": "ConditionedAttic",
    "ducts": "1 CFM25 per 100ft2, Uninsulated",
    "ducts_supply_location": "conditioned space",
    "ducts_return_location": "conditioned space",
    "water_heater_location": "basement - conditioned",
    "clothes_washer_location": "basement - conditioned",
    "clothes_dryer_location": "basement - conditioned",
    "dishwasher_location": "basement - conditioned",
    "refrigerator_location": "basement - conditioned",
    "cooking_range_oven_location": "basement - conditioned",
    "misc_plug_loads_other_annual_kwh": 3276
  },
  "sample_files/base-atticroof-flat.xml": {
    "parent_hpxml": "sample_files/base.xml",
    "geometry_attic_type": "FlatRoof",
    "roof_assembly_r": 25.8,
    "ducts": "0 CFM25 per 100ft2, R-4",
    "ducts_supply_location": "basement - conditioned",
    "ducts_return_location": "basement - conditioned"
  },
  "sample_files/base-atticroof-radiant-barrier.xml": {
    "parent_hpxml": "sample_files/base-location-dallas-tx.xml",
    "ceiling_assembly_r": 8.7,
    "radiant_barrier_grade": 2,
    "radiant_barrier_attic_location": "Attic roof and gable walls"
  },
  "sample_files/base-atticroof-radiant-barrier-ceiling.xml": {
    "parent_hpxml": "sample_files/base-atticroof-radiant-barrier.xml",
    "radiant_barrier_attic_location": "Attic floor"
  },
  "sample_files/base-atticroof-unvented-insulated-roof.xml": {
    "parent_hpxml": "sample_files/base.xml",
    "ceiling_assembly_r": 2.1,
    "roof_assembly_r": 25.8
  },
  "sample_files/base-atticroof-vented.xml": {
    "parent_hpxml": "sample_files/base.xml",
    "geometry_attic_type": "VentedAttic",
    "ducts_supply_location": "attic - vented",
    "ducts_return_location": "attic - vented",
    "water_heater_location": "attic - vented"
  },
  "sample_files/base-battery.xml": {
    "parent_hpxml": "sample_files/base.xml",
    "battery_present": true,
    "battery_location": "outside",
    "battery_power": 6000,
    "battery_capacity": 20,
    "battery_usable_capacity": 18
  },
  "sample_files/base-battery-scheduled.xml": {
    "parent_hpxml": "sample_files/base-battery.xml",
    "schedules_filepaths": "../../HPXMLtoOpenStudio/resources/schedule_files/battery.csv"
  },
  "sample_files/base-battery-scheduled-power-outage.xml": {
    "parent_hpxml": "sample_files/base-battery-scheduled.xml",
    "schedules_unavailable_period_types": "Power Outage",
    "schedules_unavailable_period_dates": "Jul 1 5 - Jul 31 14"
  },
  "sample_files/base-vehicle-ev-no-charger.xml": {
    "parent_hpxml": "sample_files/base-enclosure-garage.xml",
    "vehicle_type": "BatteryElectricVehicle"
  },
  "sample_files/base-ev-charger.xml": {
    "parent_hpxml": "sample_files/base.xml",
    "ev_charger_present": true
  },
  "sample_files/base-vehicle-ev-charger.xml": {
    "parent_hpxml": "sample_files/base-vehicle-ev-no-charger.xml",
    "vehicle_battery_capacity": 100,
    "vehicle_battery_usable_capacity": 80,
    "vehicle_miles_driven_per_year": 10000,
    "vehicle_hours_driven_per_week": 14,
    "vehicle_fuel_economy_combined": 0.25,
    "vehicle_fuel_economy_units": "kWh/mile",
    "vehicle_fraction_charged_home": 0.75,
    "ev_charger_present": true,
    "ev_charger_power": 7000
  },
  "sample_files/base-vehicle-ev-charger-level1.xml": {
    "parent_hpxml": "sample_files/base-vehicle-ev-charger.xml",
    "ev_charger_level": 1,
    "ev_charger_power": null
  },
  "sample_files/base-vehicle-ev-charger-miles-per-kwh.xml": {
    "parent_hpxml": "sample_files/base-vehicle-ev-charger.xml",
    "vehicle_fuel_economy_combined": 4.0,
    "vehicle_fuel_economy_units": "mile/kWh"
  },
  "sample_files/base-vehicle-ev-charger-mpge.xml": {
    "parent_hpxml": "sample_files/base-vehicle-ev-charger.xml",
    "vehicle_fuel_economy_combined": 135.0,
    "vehicle_fuel_economy_units": "mpge"
  },
  "sample_files/base-vehicle-ev-charger-scheduled.xml": {
    "parent_hpxml": "sample_files/base-vehicle-ev-charger.xml",
    "schedules_filepaths": "../../HPXMLtoOpenStudio/resources/schedule_files/vehicle-ev.csv"
  },
  "sample_files/base-vehicle-ev-charger-undercharged.xml": {
    "parent_hpxml": "sample_files/base-vehicle-ev-charger.xml",
    "schedules_filepaths": "../../HPXMLtoOpenStudio/resources/schedule_files/vehicle-ev-undercharged.csv"
  },
  "sample_files/base-vehicle-ev-charger-plug-load-ev.xml": {
    "parent_hpxml": "sample_files/base-vehicle-ev-charger-scheduled.xml",
    "misc_plug_loads_vehicle_present": true,
    "misc_plug_loads_vehicle_annual_kwh": 3000
  },
  "sample_files/base-vehicle-multiple.xml": {
    "parent_hpxml": "sample_files/base-vehicle-ev-charger.xml"
  },
  "sample_files/base-vehicle-ev-charger-occupancy-stochastic.xml": {
    "parent_hpxml": "sample_files/base-vehicle-ev-charger.xml",
    "schedules_filepaths": "../../HPXMLtoOpenStudio/resources/schedule_files/occupancy-stochastic-ev-charger.csv"
  },
  "sample_files/base-pv-battery-and-vehicle-ev.xml": {
    "parent_hpxml": "sample_files/base-pv-battery.xml",
    "vehicle_type": "BatteryElectricVehicle",
    "ev_charger_present": true,
    "schedules_filepaths": "../../HPXMLtoOpenStudio/resources/schedule_files/vehicle-ev.csv"
  },
  "sample_files/base-bldgtype-sfa-unit.xml": {
    "parent_hpxml": "sample_files/base.xml",
    "geometry_unit_type": "single-family attached",
    "geometry_unit_right_wall_is_adiabatic": true,
    "geometry_unit_cfa": 1800,
    "geometry_unit_aspect_ratio": 0.6667,
    "geometry_building_num_units": 3,
    "window_front_wwr": 0.18,
    "window_back_wwr": 0.18,
    "window_left_wwr": 0.18,
    "window_right_wwr": 0.18,
    "window_area_front": 0,
    "window_area_back": 0,
    "window_area_left": 0,
    "window_area_right": 0,
    "air_leakage_type": "unit exterior only",
    "heating_system_heating_capacity": 24000,
    "misc_plug_loads_other_annual_kwh": 1638
  },
  "sample_files/base-bldgtype-sfa-unit-2stories.xml": {
    "parent_hpxml": "sample_files/base-bldgtype-sfa-unit.xml",
    "geometry_unit_num_floors_above_grade": 2,
    "geometry_unit_cfa": 2700,
    "heating_system_heating_capacity": 48000,
    "cooling_system_cooling_capacity": 36000,
    "ducts": "4 CFM25 per 100ft2, R-4",
    "ducts_supply_surface_area_fraction": 1.0,
    "ducts_return_surface_area_fraction": 1.0,
    "misc_plug_loads_other_annual_kwh": 2457
  },
  "sample_files/base-bldgtype-sfa-unit-atticroof-cathedral.xml": {
    "parent_hpxml": "sample_files/base-bldgtype-sfa-unit-2stories.xml",
    "geometry_attic_type": "ConditionedAttic",
    "ducts": "0 CFM25 per 100ft2, R-4",
    "ducts_supply_location": "conditioned space",
    "ducts_return_location": "conditioned space"
  },
  "sample_files/base-bldgtype-sfa-unit-infil-compartmentalization-test.xml": {
    "parent_hpxml": "sample_files/base-bldgtype-sfa-unit.xml",
    "air_leakage": "3.57 ACH50",
    "air_leakage_type": "unit total"
  },
  "sample_files/base-bldgtype-mf-unit.xml": {
    "parent_hpxml": "sample_files/base.xml",
    "geometry_unit_type": "apartment unit",
    "geometry_unit_right_wall_is_adiabatic": true,
    "geometry_unit_cfa": 900,
    "geometry_unit_aspect_ratio": 0.6667,
    "geometry_building_num_units": 6,
    "geometry_foundation_type": "AboveApartment",
    "geometry_attic_type": "BelowApartment",
    "geometry_unit_height_above_grade": 10,
    "window_front_wwr": 0.18,
    "window_back_wwr": 0.18,
    "window_left_wwr": 0.18,
    "window_right_wwr": 0.18,
    "window_area_front": 0,
    "window_area_back": 0,
    "window_area_left": 0,
    "window_area_right": 0,
    "door_area": 20,
    "air_leakage_type": "unit exterior only",
    "heating_system_heating_capacity": 12000,
    "cooling_system_cooling_capacity": 12000,
    "ducts": "0 CFM25 per 100ft2, Uninsulated",
    "ducts_supply_location": "conditioned space",
    "ducts_return_location": "conditioned space",
    "misc_plug_loads_other_annual_kwh": 819
  },
  "sample_files/base-bldgtype-mf-unit-adjacent-to-multifamily-buffer-space.xml": {
    "parent_hpxml": "sample_files/base-bldgtype-mf-unit.xml"
  },
  "sample_files/base-bldgtype-mf-unit-adjacent-to-multiple.xml": {
    "parent_hpxml": "sample_files/base-bldgtype-mf-unit.xml"
  },
  "sample_files/base-bldgtype-mf-unit-adjacent-to-non-freezing-space.xml": {
    "parent_hpxml": "sample_files/base-bldgtype-mf-unit.xml",
    "heating_system_heating_capacity": 18000,
    "cooling_system_cooling_capacity": 18000
  },
  "sample_files/base-bldgtype-mf-unit-adjacent-to-other-heated-space.xml": {
    "parent_hpxml": "sample_files/base-bldgtype-mf-unit.xml"
  },
  "sample_files/base-bldgtype-mf-unit-adjacent-to-multiple-hvac-none.xml": {
    "parent_hpxml": "sample_files/base-bldgtype-mf-unit-adjacent-to-multiple.xml",
    "heating_system": "None",
    "cooling_system": "None"
  },
  "sample_files/base-bldgtype-mf-unit-adjacent-to-other-housing-unit.xml": {
    "parent_hpxml": "sample_files/base-bldgtype-mf-unit.xml"
  },
  "sample_files/base-bldgtype-mf-unit-adjacent-to-other-housing-unit-basement.xml": {
    "parent_hpxml": "sample_files/base-bldgtype-mf-unit.xml",
    "geometry_foundation_type": "UnconditionedBasement",
    "floor_over_foundation_assembly_r": 18.7
  },
  "sample_files/base-bldgtype-mf-unit-infil-compartmentalization-test.xml": {
    "parent_hpxml": "sample_files/base-bldgtype-mf-unit.xml",
    "air_leakage": "12.16 ACH50",
    "air_leakage_type": "unit total"
  },
  "sample_files/base-bldgtype-mf-unit-infil-leakiness-description.xml": {
    "parent_hpxml": "sample_files/base-bldgtype-mf-unit.xml",
    "air_leakage": "Tight",
    "year_built": 1990,
    "air_leakage_type": null
  },
  "sample_files/base-bldgtype-mf-unit-neighbor-shading.xml": {
    "parent_hpxml": "sample_files/base-bldgtype-mf-unit.xml",
    "neighbor_right_distance": 15,
    "combine_like_surfaces": false
  },
  "sample_files/base-bldgtype-mf-unit-residents-1.xml": {
    "parent_hpxml": "sample_files/base-bldgtype-mf-unit.xml",
    "geometry_unit_num_occupants": 1,
    "misc_plug_loads_television_annual_kwh": null,
    "misc_plug_loads_other_annual_kwh": null
  },
  "sample_files/base-bldgtype-mf-unit-shared-boiler-chiller-baseboard.xml": {
    "parent_hpxml": "sample_files/base-bldgtype-mf-unit.xml",
    "heating_system": "Shared Boiler w/ Baseboard, 92% AFUE",
    "cooling_system": "None",
    "cooling_system_fraction_cool_load_served": 0
  },
  "sample_files/base-bldgtype-mf-unit-shared-boiler-chiller-fan-coil.xml": {
    "parent_hpxml": "sample_files/base-bldgtype-mf-unit-shared-boiler-chiller-baseboard.xml",
    "heating_system": "Shared Boiler w/ Fan Coil, 92% AFUE"
  },
  "sample_files/base-bldgtype-mf-unit-shared-boiler-chiller-fan-coil-ducted.xml": {
    "parent_hpxml": "sample_files/base-bldgtype-mf-unit-shared-boiler-chiller-fan-coil.xml"
  },
  "sample_files/base-bldgtype-mf-unit-shared-boiler-chiller-water-loop-heat-pump.xml": {
    "parent_hpxml": "sample_files/base-bldgtype-mf-unit-shared-boiler-chiller-baseboard.xml"
  },
  "sample_files/base-bldgtype-mf-unit-shared-boiler-cooling-tower-water-loop-heat-pump.xml": {
    "parent_hpxml": "sample_files/base-bldgtype-mf-unit-shared-boiler-chiller-water-loop-heat-pump.xml"
  },
  "sample_files/base-bldgtype-mf-unit-shared-boiler-only-baseboard.xml": {
    "parent_hpxml": "sample_files/base-bldgtype-mf-unit.xml",
    "heating_system": "Shared Boiler w/ Baseboard, 92% AFUE",
    "cooling_system": "None",
    "cooling_system_fraction_cool_load_served": 0
  },
  "sample_files/base-bldgtype-mf-unit-shared-boiler-only-baseboard-combi-tankless.xml": {
    "parent_hpxml": "sample_files/base-bldgtype-mf-unit-shared-boiler-only-baseboard.xml",
    "water_heater_type": "space-heating boiler with tankless coil"
  },
  "sample_files/base-bldgtype-mf-unit-shared-boiler-only-fan-coil.xml": {
    "parent_hpxml": "sample_files/base-bldgtype-mf-unit-shared-boiler-only-baseboard.xml",
    "heating_system": "Shared Boiler w/ Fan Coil, 92% AFUE"
  },
  "sample_files/base-bldgtype-mf-unit-shared-boiler-only-fan-coil-fireplace-elec.xml": {
    "parent_hpxml": "sample_files/base-bldgtype-mf-unit-shared-boiler-only-fan-coil.xml",
    "heating_system_fraction_heat_load_served": 0.75,
    "heating_system_2": "Fireplace, 100% Efficiency",
    "heating_system_2_fraction_heat_load_served": 0.25
  },
  "sample_files/base-bldgtype-mf-unit-shared-boiler-only-fan-coil-ducted.xml": {
    "parent_hpxml": "sample_files/base-bldgtype-mf-unit-shared-boiler-only-fan-coil.xml"
  },
  "sample_files/base-bldgtype-mf-unit-shared-boiler-only-fan-coil-eae.xml": {
    "parent_hpxml": "sample_files/base-bldgtype-mf-unit-shared-boiler-only-fan-coil.xml"
  },
  "sample_files/base-bldgtype-mf-unit-shared-boiler-only-water-loop-heat-pump.xml": {
    "parent_hpxml": "sample_files/base-bldgtype-mf-unit-shared-boiler-only-baseboard.xml"
  },
  "sample_files/base-bldgtype-mf-unit-shared-chiller-only-baseboard.xml": {
    "parent_hpxml": "sample_files/base-bldgtype-mf-unit.xml",
    "heating_system": "None",
    "heating_system_fraction_heat_load_served": 0,
    "cooling_system": "None",
    "cooling_system_fraction_cool_load_served": 0
  },
  "sample_files/base-bldgtype-mf-unit-shared-chiller-only-fan-coil.xml": {
    "parent_hpxml": "sample_files/base-bldgtype-mf-unit-shared-chiller-only-baseboard.xml"
  },
  "sample_files/base-bldgtype-mf-unit-shared-chiller-only-fan-coil-ducted.xml": {
    "parent_hpxml": "sample_files/base-bldgtype-mf-unit-shared-chiller-only-fan-coil.xml"
  },
  "sample_files/base-bldgtype-mf-unit-shared-chiller-only-water-loop-heat-pump.xml": {
    "parent_hpxml": "sample_files/base-bldgtype-mf-unit-shared-chiller-only-baseboard.xml"
  },
  "sample_files/base-bldgtype-mf-unit-shared-cooling-tower-only-water-loop-heat-pump.xml": {
    "parent_hpxml": "sample_files/base-bldgtype-mf-unit-shared-chiller-only-water-loop-heat-pump.xml"
  },
  "sample_files/base-bldgtype-mf-unit-shared-generator.xml": {
    "parent_hpxml": "sample_files/base-bldgtype-mf-unit.xml"
  },
  "sample_files/base-bldgtype-mf-unit-shared-ground-loop-ground-to-air-heat-pump.xml": {
    "parent_hpxml": "sample_files/base-bldgtype-mf-unit.xml",
    "heating_system": "None",
    "heating_system_fraction_heat_load_served": 0,
    "cooling_system": "None",
    "cooling_system_fraction_cool_load_served": 0,
    "heat_pump": "Geothermal HP, EER 16.6, COP 3.6",
    "heat_pump_heating_capacity": 12000,
    "heat_pump_cooling_capacity": 12000,
    "heat_pump_fraction_heat_load_served": 1,
    "heat_pump_fraction_cool_load_served": 1,
    "heat_pump_backup": "None"
  },
  "sample_files/base-bldgtype-mf-unit-shared-laundry-room.xml": {
    "parent_hpxml": "sample_files/base-bldgtype-mf-unit.xml"
  },
  "sample_files/base-bldgtype-mf-unit-shared-laundry-room-multiple-water-heaters.xml": {
    "parent_hpxml": "sample_files/base-bldgtype-mf-unit-shared-laundry-room.xml"
  },
  "sample_files/base-bldgtype-mf-unit-shared-mechvent.xml": {
    "parent_hpxml": "sample_files/base-bldgtype-mf-unit.xml",
    "mech_vent_fan_type": "supply only",
    "mech_vent_flow_rate": 800,
    "mech_vent_hours_in_operation": 24,
    "mech_vent_total_recovery_efficiency": 0.48,
    "mech_vent_sensible_recovery_efficiency": 0.72,
    "mech_vent_fan_power": 240,
    "mech_vent_num_units_served": 10,
    "mech_vent_shared_frac_recirculation": 0.5,
    "mech_vent_2_fan_type": "exhaust only",
    "mech_vent_2_flow_rate": 72,
    "mech_vent_2_hours_in_operation": 24,
    "mech_vent_2_total_recovery_efficiency": 0.48,
    "mech_vent_2_sensible_recovery_efficiency": 0.72,
    "mech_vent_2_fan_power": 26
  },
  "sample_files/base-bldgtype-mf-unit-shared-mechvent-multiple.xml": {
    "parent_hpxml": "sample_files/base-bldgtype-mf-unit.xml"
  },
  "sample_files/base-bldgtype-mf-unit-shared-mechvent-preconditioning.xml": {
    "parent_hpxml": "sample_files/base-bldgtype-mf-unit-shared-mechvent.xml",
    "mech_vent_shared_preheating_fuel": "natural gas",
    "mech_vent_shared_preheating_efficiency": 0.92,
    "mech_vent_shared_preheating_fraction_heat_load_served": 0.7,
    "mech_vent_shared_precooling_fuel": "electricity",
    "mech_vent_shared_precooling_efficiency": 4,
    "mech_vent_shared_precooling_fraction_cool_load_served": 0.8
  },
  "sample_files/base-bldgtype-mf-unit-shared-pv.xml": {
    "parent_hpxml": "sample_files/base-bldgtype-mf-unit.xml",
    "pv_system_present": true,
    "pv_system_module_type": "standard",
    "pv_system_location": "ground",
    "pv_system_tracking": "fixed",
    "pv_system_array_azimuth": 225,
    "pv_system_array_tilt": 30,
    "pv_system_max_power_output": 30000,
    "pv_system_inverter_efficiency": 0.96,
    "pv_system_system_losses_fraction": 0.14,
    "pv_system_num_bedrooms_served": 18
  },
  "sample_files/base-bldgtype-mf-unit-shared-pv-battery.xml": {
    "parent_hpxml": "sample_files/base-bldgtype-mf-unit-shared-pv.xml",
    "battery_present": true,
    "battery_power": 36000,
    "battery_capacity": 120,
    "battery_usable_capacity": 108,
    "battery_num_bedrooms_served": 18
  },
  "sample_files/base-bldgtype-mf-unit-shared-water-heater.xml": {
    "parent_hpxml": "sample_files/base-bldgtype-mf-unit.xml",
    "water_heater_fuel_type": "natural gas",
    "water_heater_tank_volume": 120,
    "water_heater_efficiency": 0.59,
    "water_heater_recovery_efficiency": 0.76,
    "water_heater_heating_capacity": 40000,
    "water_heater_num_bedrooms_served": 18
  },
  "sample_files/base-bldgtype-mf-unit-shared-water-heater-heat-pump.xml": {
    "parent_hpxml": "sample_files/base-bldgtype-mf-unit.xml",
    "water_heater_type": "heat pump water heater",
    "water_heater_tank_volume": 120,
    "water_heater_efficiency": 2.3,
    "water_heater_num_bedrooms_served": 18,
    "water_heater_heating_capacity": null
  },
  "sample_files/base-bldgtype-mf-unit-shared-water-heater-recirc.xml": {
    "parent_hpxml": "sample_files/base-bldgtype-mf-unit-shared-water-heater.xml"
  },
  "sample_files/base-bldgtype-mf-unit-shared-water-heater-recirc-beds-0.xml": {
    "parent_hpxml": "sample_files/base-bldgtype-mf-unit-shared-water-heater.xml",
    "geometry_unit_num_bedrooms": 0,
    "water_heater_num_bedrooms_served": 6
  },
  "sample_files/base-bldgtype-mf-unit-shared-water-heater-recirc-scheduled.xml": {
    "parent_hpxml": "sample_files/base-bldgtype-mf-unit-shared-water-heater-recirc.xml"
  },
  "sample_files/base-dhw-combi-tankless.xml": {
    "parent_hpxml": "sample_files/base-dhw-indirect.xml",
    "water_heater_type": "space-heating boiler with tankless coil"
  },
  "sample_files/base-dhw-combi-tankless-outside.xml": {
    "parent_hpxml": "sample_files/base-dhw-combi-tankless.xml",
    "water_heater_location": "other exterior"
  },
  "sample_files/base-dhw-desuperheater.xml": {
    "parent_hpxml": "sample_files/base-hvac-central-ac-only-1-speed.xml",
    "water_heater_uses_desuperheater": true
  },
  "sample_files/base-dhw-desuperheater-2-speed.xml": {
    "parent_hpxml": "sample_files/base-hvac-central-ac-only-2-speed.xml",
    "water_heater_uses_desuperheater": true
  },
  "sample_files/base-dhw-desuperheater-ghp.xml": {
    "parent_hpxml": "sample_files/base-hvac-ground-to-air-heat-pump-1-speed.xml",
    "water_heater_uses_desuperheater": true
  },
  "sample_files/base-dhw-desuperheater-hpwh.xml": {
    "parent_hpxml": "sample_files/base-dhw-tank-heat-pump.xml",
    "water_heater_uses_desuperheater": true
  },
  "sample_files/base-dhw-desuperheater-tankless.xml": {
    "parent_hpxml": "sample_files/base-hvac-central-ac-only-1-speed.xml",
    "water_heater_type": "instantaneous water heater",
    "water_heater_efficiency": 0.99,
    "water_heater_uses_desuperheater": true
  },
  "sample_files/base-dhw-desuperheater-var-speed.xml": {
    "parent_hpxml": "sample_files/base-hvac-central-ac-only-var-speed.xml",
    "water_heater_uses_desuperheater": true
  },
  "sample_files/base-dhw-dwhr.xml": {
    "parent_hpxml": "sample_files/base.xml",
    "dwhr_facilities_connected": "all",
    "dwhr_equal_flow": true,
    "dwhr_efficiency": 0.55
  },
  "sample_files/base-dhw-indirect.xml": {
    "parent_hpxml": "sample_files/base-hvac-boiler-gas-only.xml",
    "water_heater_type": "space-heating boiler with storage tank",
    "water_heater_tank_volume": 50
  },
  "sample_files/base-dhw-indirect-detailed-setpoints.xml": {
    "parent_hpxml": "sample_files/base-dhw-indirect.xml",
    "water_heater_setpoint_temperature": null,
    "schedules_filepaths": "../../HPXMLtoOpenStudio/resources/schedule_files/water-heater-setpoints.csv"
  },
  "sample_files/base-dhw-indirect-dse.xml": {
    "parent_hpxml": "sample_files/base-dhw-indirect.xml"
  },
  "sample_files/base-dhw-indirect-outside.xml": {
    "parent_hpxml": "sample_files/base-dhw-indirect.xml",
    "water_heater_location": "other exterior"
  },
  "sample_files/base-dhw-indirect-standbyloss.xml": {
    "parent_hpxml": "sample_files/base-dhw-indirect.xml",
    "water_heater_standby_loss": 1
  },
  "sample_files/base-dhw-indirect-with-solar-fraction.xml": {
    "parent_hpxml": "sample_files/base-dhw-indirect.xml",
    "solar_thermal_system_type": "hot water",
    "solar_thermal_solar_fraction": 0.65
  },
  "sample_files/base-dhw-jacket-indirect.xml": {
    "parent_hpxml": "sample_files/base-dhw-indirect.xml",
    "water_heater_jacket_rvalue": 10
  },
  "sample_files/base-dhw-jacket-electric.xml": {
    "parent_hpxml": "sample_files/base.xml",
    "water_heater_jacket_rvalue": 10
  },
  "sample_files/base-dhw-jacket-gas.xml": {
    "parent_hpxml": "sample_files/base-dhw-tank-gas.xml",
    "water_heater_jacket_rvalue": 10
  },
  "sample_files/base-dhw-jacket-hpwh.xml": {
    "parent_hpxml": "sample_files/base-dhw-tank-heat-pump.xml",
    "water_heater_jacket_rvalue": 10
  },
  "sample_files/base-dhw-low-flow-fixtures.xml": {
    "parent_hpxml": "sample_files/base.xml",
    "water_fixtures_sink_low_flow": true
  },
  "sample_files/base-dhw-multiple.xml": {
    "parent_hpxml": "sample_files/base-hvac-boiler-gas-only.xml"
  },
  "sample_files/base-dhw-none.xml": {
    "parent_hpxml": "sample_files/base.xml",
    "water_heater_type": "none",
    "water_heater_efficiency": 0
  },
  "sample_files/base-dhw-recirc-demand.xml": {
    "parent_hpxml": "sample_files/base-dhw-recirc-nocontrol.xml",
    "hot_water_distribution_recirc_control_type": "presence sensor demand control",
    "hot_water_distribution_pipe_r": 3
  },
  "sample_files/base-dhw-recirc-demand-scheduled.xml": {
    "parent_hpxml": "sample_files/base-dhw-recirc-demand.xml"
  },
  "sample_files/base-dhw-recirc-manual.xml": {
    "parent_hpxml": "sample_files/base-dhw-recirc-nocontrol.xml",
    "hot_water_distribution_recirc_control_type": "manual demand control",
    "hot_water_distribution_pipe_r": 3
  },
  "sample_files/base-dhw-recirc-nocontrol.xml": {
    "parent_hpxml": "sample_files/base.xml",
    "hot_water_distribution_system_type": "Recirculation",
    "hot_water_distribution_recirc_control_type": "no control",
    "hot_water_distribution_recirc_piping_length": 50,
    "hot_water_distribution_recirc_branch_piping_length": 50,
    "hot_water_distribution_recirc_pump_power": 50
  },
  "sample_files/base-dhw-recirc-temperature.xml": {
    "parent_hpxml": "sample_files/base-dhw-recirc-nocontrol.xml",
    "hot_water_distribution_recirc_control_type": "temperature"
  },
  "sample_files/base-dhw-recirc-timer.xml": {
    "parent_hpxml": "sample_files/base-dhw-recirc-nocontrol.xml",
    "hot_water_distribution_recirc_control_type": "timer"
  },
  "sample_files/base-dhw-solar-direct-evacuated-tube.xml": {
    "parent_hpxml": "sample_files/base-dhw-solar-indirect-flat-plate.xml",
    "solar_thermal_collector_loop_type": "liquid direct",
    "solar_thermal_collector_type": "evacuated tube",
    "solar_thermal_collector_rated_optical_efficiency": 0.5,
    "solar_thermal_collector_rated_thermal_losses": 0.2799
  },
  "sample_files/base-dhw-solar-direct-flat-plate.xml": {
    "parent_hpxml": "sample_files/base-dhw-solar-indirect-flat-plate.xml",
    "solar_thermal_collector_loop_type": "liquid direct"
  },
  "sample_files/base-dhw-solar-direct-ics.xml": {
    "parent_hpxml": "sample_files/base-dhw-solar-indirect-flat-plate.xml",
    "solar_thermal_collector_loop_type": "liquid direct",
    "solar_thermal_collector_type": "integrated collector storage"
  },
  "sample_files/base-dhw-solar-fraction.xml": {
    "parent_hpxml": "sample_files/base.xml",
    "solar_thermal_system_type": "hot water",
    "solar_thermal_solar_fraction": 0.65
  },
  "sample_files/base-dhw-solar-indirect-flat-plate.xml": {
    "parent_hpxml": "sample_files/base.xml",
    "solar_thermal_system_type": "hot water",
    "solar_thermal_collector_area": 40,
    "solar_thermal_collector_azimuth": 180,
    "solar_thermal_collector_tilt": 20,
    "solar_thermal_collector_rated_optical_efficiency": 0.77,
    "solar_thermal_collector_rated_thermal_losses": 0.793,
    "solar_thermal_storage_volume": 60
  },
  "sample_files/base-dhw-solar-thermosyphon-flat-plate.xml": {
    "parent_hpxml": "sample_files/base-dhw-solar-indirect-flat-plate.xml",
    "solar_thermal_collector_loop_type": "passive thermosyphon"
  },
  "sample_files/base-dhw-tank-coal.xml": {
    "parent_hpxml": "sample_files/base-dhw-tank-gas.xml",
    "water_heater_fuel_type": "coal"
  },
  "sample_files/base-dhw-tank-detailed-setpoints.xml": {
    "parent_hpxml": "sample_files/base.xml",
    "water_heater_setpoint_temperature": null,
    "schedules_filepaths": "../../HPXMLtoOpenStudio/resources/schedule_files/water-heater-setpoints.csv"
  },
  "sample_files/base-dhw-tank-elec-uef.xml": {
    "parent_hpxml": "sample_files/base.xml",
    "water_heater_tank_volume": 30,
    "water_heater_efficiency_type": "UniformEnergyFactor",
    "water_heater_efficiency": 0.93,
    "water_heater_usage_bin": "low",
    "water_heater_heating_capacity": 15354
  },
  "sample_files/base-dhw-tank-gas.xml": {
    "parent_hpxml": "sample_files/base.xml",
    "water_heater_fuel_type": "natural gas",
    "water_heater_tank_volume": 50,
    "water_heater_efficiency": 0.59,
    "water_heater_recovery_efficiency": 0.76,
    "water_heater_heating_capacity": 40000
  },
  "sample_files/base-dhw-tank-gas-uef.xml": {
    "parent_hpxml": "sample_files/base-dhw-tank-gas.xml",
    "water_heater_tank_volume": 30,
    "water_heater_efficiency_type": "UniformEnergyFactor",
    "water_heater_usage_bin": "medium",
    "water_heater_recovery_efficiency": 0.75,
    "water_heater_heating_capacity": 30000
  },
  "sample_files/base-dhw-tank-gas-uef-fhr.xml": {
    "parent_hpxml": "sample_files/base-dhw-tank-gas-uef.xml"
  },
  "sample_files/base-dhw-tank-gas-outside.xml": {
    "parent_hpxml": "sample_files/base-dhw-tank-gas.xml",
    "water_heater_location": "other exterior"
  },
  "sample_files/base-dhw-tank-heat-pump.xml": {
    "parent_hpxml": "sample_files/base.xml",
    "water_heater_type": "heat pump water heater",
    "water_heater_tank_volume": 80,
    "water_heater_efficiency": 2.3,
    "water_heater_heating_capacity": null
  },
  "sample_files/base-dhw-tank-heat-pump-capacities.xml": {
    "parent_hpxml": "sample_files/base-dhw-tank-heat-pump.xml",
    "water_heater_type": "heat pump water heater",
    "water_heater_heating_capacity": 3000,
    "water_heater_backup_heating_capacity": 0
  },
  "sample_files/base-dhw-tank-heat-pump-outside.xml": {
    "parent_hpxml": "sample_files/base-dhw-tank-heat-pump.xml",
    "water_heater_location": "other exterior"
  },
  "sample_files/base-dhw-tank-heat-pump-uef.xml": {
    "parent_hpxml": "sample_files/base-dhw-tank-heat-pump.xml",
    "water_heater_tank_volume": 50,
    "water_heater_efficiency_type": "UniformEnergyFactor",
    "water_heater_efficiency": 3.75,
    "water_heater_usage_bin": "medium"
  },
  "sample_files/base-dhw-tank-heat-pump-with-solar.xml": {
    "parent_hpxml": "sample_files/base-dhw-tank-heat-pump.xml",
    "solar_thermal_system_type": "hot water",
    "solar_thermal_collector_area": 40,
    "solar_thermal_collector_azimuth": 180,
    "solar_thermal_collector_tilt": 20,
    "solar_thermal_collector_rated_optical_efficiency": 0.77,
    "solar_thermal_collector_rated_thermal_losses": 0.793,
    "solar_thermal_storage_volume": 60
  },
  "sample_files/base-dhw-tank-heat-pump-with-solar-fraction.xml": {
    "parent_hpxml": "sample_files/base-dhw-tank-heat-pump.xml",
    "solar_thermal_system_type": "hot water",
    "solar_thermal_solar_fraction": 0.65
  },
  "sample_files/base-dhw-tank-heat-pump-operating-mode-heat-pump-only.xml": {
    "parent_hpxml": "sample_files/base-dhw-tank-heat-pump-uef.xml",
    "water_heater_operating_mode": "heat pump only"
  },
  "sample_files/base-dhw-tank-heat-pump-detailed-schedules.xml": {
    "parent_hpxml": "sample_files/base-dhw-tank-heat-pump-uef.xml",
    "water_heater_setpoint_temperature": null,
    "schedules_filepaths": "../../HPXMLtoOpenStudio/resources/schedule_files/water-heater-setpoints.csv, ../../HPXMLtoOpenStudio/resources/schedule_files/water-heater-operating-modes.csv"
  },
  "sample_files/base-dhw-tank-model-type-stratified.xml": {
    "parent_hpxml": "sample_files/base.xml",
    "water_heater_tank_model_type": "stratified"
  },
  "sample_files/base-dhw-tank-model-type-stratified-detailed-occupancy-stochastic.xml": {
    "parent_hpxml": "sample_files/base-dhw-tank-model-type-stratified.xml",
    "schedules_filepaths": "../../HPXMLtoOpenStudio/resources/schedule_files/occupancy-stochastic.csv"
  },
  "sample_files/base-dhw-tank-oil.xml": {
    "parent_hpxml": "sample_files/base-dhw-tank-gas.xml",
    "water_heater_fuel_type": "fuel oil"
  },
  "sample_files/base-dhw-tank-wood.xml": {
    "parent_hpxml": "sample_files/base-dhw-tank-gas.xml",
    "water_heater_fuel_type": "wood"
  },
  "sample_files/base-dhw-tankless-electric.xml": {
    "parent_hpxml": "sample_files/base.xml",
    "water_heater_type": "instantaneous water heater",
    "water_heater_efficiency": 0.99
  },
  "sample_files/base-dhw-tankless-electric-outside.xml": {
    "parent_hpxml": "sample_files/base-dhw-tankless-electric.xml",
    "water_heater_location": "other exterior"
  },
  "sample_files/base-dhw-tankless-electric-uef.xml": {
    "parent_hpxml": "sample_files/base-dhw-tankless-electric.xml",
    "water_heater_efficiency_type": "UniformEnergyFactor",
    "water_heater_efficiency": 0.98
  },
  "sample_files/base-dhw-tankless-gas.xml": {
    "parent_hpxml": "sample_files/base.xml",
    "water_heater_type": "instantaneous water heater",
    "water_heater_fuel_type": "natural gas",
    "water_heater_efficiency": 0.82
  },
  "sample_files/base-dhw-tankless-gas-uef.xml": {
    "parent_hpxml": "sample_files/base-dhw-tankless-gas.xml",
    "water_heater_efficiency_type": "UniformEnergyFactor",
    "water_heater_efficiency": 0.93
  },
  "sample_files/base-dhw-tankless-gas-with-solar.xml": {
    "parent_hpxml": "sample_files/base-dhw-tankless-gas.xml",
    "solar_thermal_system_type": "hot water",
    "solar_thermal_collector_area": 40,
    "solar_thermal_collector_azimuth": 180,
    "solar_thermal_collector_tilt": 20,
    "solar_thermal_collector_rated_optical_efficiency": 0.77,
    "solar_thermal_collector_rated_thermal_losses": 0.793,
    "solar_thermal_storage_volume": 60
  },
  "sample_files/base-dhw-tankless-gas-with-solar-fraction.xml": {
    "parent_hpxml": "sample_files/base-dhw-tankless-gas.xml",
    "solar_thermal_system_type": "hot water",
    "solar_thermal_solar_fraction": 0.65
  },
  "sample_files/base-dhw-tankless-propane.xml": {
    "parent_hpxml": "sample_files/base-dhw-tankless-gas.xml",
    "water_heater_fuel_type": "propane"
  },
  "sample_files/base-dhw-tankless-detailed-setpoints.xml": {
    "parent_hpxml": "sample_files/base-dhw-tankless-gas.xml",
    "water_heater_setpoint_temperature": null,
    "schedules_filepaths": "../../HPXMLtoOpenStudio/resources/schedule_files/water-heater-setpoints.csv"
  },
  "sample_files/base-enclosure-2stories.xml": {
    "parent_hpxml": "sample_files/base.xml",
    "geometry_unit_num_floors_above_grade": 2,
    "geometry_unit_cfa": 4050,
    "window_area_front": 216,
    "window_area_back": 216,
    "window_area_left": 144,
    "window_area_right": 144,
    "heating_system_heating_capacity": 48000,
    "cooling_system_cooling_capacity": 36000,
<<<<<<< HEAD
=======
    "ducts_supply_leakage_to_outside_value": 121.5,
    "ducts_return_leakage_to_outside_value": 40.5,
>>>>>>> 9f9b76d8
    "misc_plug_loads_other_annual_kwh": 3685.5
  },
  "sample_files/base-enclosure-2stories-garage.xml": {
    "parent_hpxml": "sample_files/base-enclosure-2stories.xml",
    "geometry_unit_cfa": 3250,
    "geometry_garage_width": 20,
    "floor_over_garage_assembly_r": 39.3,
    "misc_plug_loads_other_annual_kwh": 2957.5
  },
  "sample_files/base-enclosure-beds-1.xml": {
    "parent_hpxml": "sample_files/base.xml",
    "geometry_unit_num_bedrooms": 1,
    "geometry_unit_num_bathrooms": 1,
    "misc_plug_loads_television_annual_kwh": 482
  },
  "sample_files/base-enclosure-beds-2.xml": {
    "parent_hpxml": "sample_files/base.xml",
    "geometry_unit_num_bedrooms": 2,
    "geometry_unit_num_bathrooms": 1,
    "misc_plug_loads_television_annual_kwh": 551
  },
  "sample_files/base-enclosure-beds-4.xml": {
    "parent_hpxml": "sample_files/base.xml",
    "geometry_unit_num_bedrooms": 4,
    "misc_plug_loads_television_annual_kwh": 689
  },
  "sample_files/base-enclosure-beds-5.xml": {
    "parent_hpxml": "sample_files/base.xml",
    "geometry_unit_num_bedrooms": 5,
    "geometry_unit_num_bathrooms": 3,
    "misc_plug_loads_television_annual_kwh": 758
  },
  "sample_files/base-enclosure-ceilingtypes.xml": {
    "parent_hpxml": "sample_files/base.xml"
  },
  "sample_files/base-enclosure-floortypes.xml": {
    "parent_hpxml": "sample_files/base-foundation-ambient.xml"
  },
  "sample_files/base-enclosure-garage.xml": {
    "parent_hpxml": "sample_files/base.xml",
    "geometry_garage_width": 30,
    "geometry_garage_protrusion": 1,
    "window_area_front": 12,
    "window_aspect_ratio": 3.333,
    "ducts_supply_location": "garage",
    "ducts_return_location": "garage",
    "water_heater_location": "garage",
    "clothes_washer_location": "garage",
    "clothes_dryer_location": "garage",
    "dishwasher_location": "garage",
    "refrigerator_location": "garage",
    "cooking_range_oven_location": "garage"
  },
  "sample_files/base-enclosure-infil-ach-house-pressure.xml": {
    "parent_hpxml": "sample_files/base.xml",
    "air_leakage": "2.8 ACH45"
  },
  "sample_files/base-enclosure-infil-cfm-house-pressure.xml": {
    "parent_hpxml": "sample_files/base-enclosure-infil-cfm50.xml",
    "air_leakage": "1008.5 CFM45"
  },
  "sample_files/base-enclosure-infil-cfm50.xml": {
    "parent_hpxml": "sample_files/base.xml",
    "air_leakage": "1080 CFM50"
  },
  "sample_files/base-enclosure-infil-ela.xml": {
    "parent_hpxml": "sample_files/base.xml",
    "air_leakage": "123 sq. in. ELA"
  },
  "sample_files/base-enclosure-infil-flue.xml": {
    "parent_hpxml": "sample_files/base.xml",
    "air_leakage_has_flue_or_chimney_in_conditioned_space": true
  },
  "sample_files/base-enclosure-infil-natural-ach.xml": {
    "parent_hpxml": "sample_files/base.xml",
    "air_leakage": "0.2 nACH"
  },
  "sample_files/base-enclosure-infil-natural-cfm.xml": {
    "parent_hpxml": "sample_files/base.xml",
    "air_leakage": "72 nCFM"
  },
  "sample_files/base-enclosure-infil-leakiness-description.xml": {
    "parent_hpxml": "sample_files/base.xml",
    "air_leakage": "Leaky",
    "year_built": 1988,
    "air_leakage_type": null
  },
  "sample_files/base-enclosure-orientations.xml": {
    "parent_hpxml": "sample_files/base.xml"
  },
  "sample_files/base-enclosure-overhangs.xml": {
    "parent_hpxml": "sample_files/base.xml",
    "overhangs_back_depth": 2.5,
    "overhangs_back_distance_to_bottom_of_window": 4,
    "overhangs_left_depth": 1.5,
    "overhangs_left_distance_to_top_of_window": 2,
    "overhangs_left_distance_to_bottom_of_window": 7,
    "overhangs_right_depth": 1.5,
    "overhangs_right_distance_to_top_of_window": 2,
    "overhangs_right_distance_to_bottom_of_window": 6
  },
  "sample_files/base-enclosure-rooftypes.xml": {
    "parent_hpxml": "sample_files/base.xml"
  },
  "sample_files/base-enclosure-skylights.xml": {
    "parent_hpxml": "sample_files/base.xml",
    "skylight_area_front": 15,
    "skylight_area_back": 15
  },
  "sample_files/base-enclosure-skylights-cathedral.xml": {
    "parent_hpxml": "sample_files/base-atticroof-cathedral.xml",
    "skylight_area_front": 15,
    "skylight_area_back": 15
  },
  "sample_files/base-enclosure-skylights-physical-properties.xml": {
    "parent_hpxml": "sample_files/base-enclosure-skylights.xml"
  },
  "sample_files/base-enclosure-skylights-shading.xml": {
    "parent_hpxml": "sample_files/base-enclosure-skylights.xml"
  },
  "sample_files/base-enclosure-skylights-storms.xml": {
    "parent_hpxml": "sample_files/base-enclosure-skylights.xml",
    "skylight_ufactor": 0.6,
    "skylight_storm_type": "clear"
  },
  "sample_files/base-enclosure-split-level.xml": {
    "parent_hpxml": "sample_files/base-foundation-slab.xml"
  },
  "sample_files/base-enclosure-walltypes.xml": {
    "parent_hpxml": "sample_files/base.xml"
  },
  "sample_files/base-enclosure-windows-exterior-shading-solar-film.xml": {
    "parent_hpxml": "sample_files/base.xml",
    "window_exterior_shading_type": "solar film",
    "window_exterior_shading_winter": null,
    "window_exterior_shading_summer": null
  },
  "sample_files/base-enclosure-windows-exterior-shading-solar-screens.xml": {
    "parent_hpxml": "sample_files/base.xml",
    "window_exterior_shading_type": "solar screens",
    "window_exterior_shading_winter": null,
    "window_exterior_shading_summer": null
  },
  "sample_files/base-enclosure-windows-insect-screens-exterior.xml": {
    "parent_hpxml": "sample_files/base.xml",
    "window_insect_screens": "exterior"
  },
  "sample_files/base-enclosure-windows-insect-screens-interior.xml": {
    "parent_hpxml": "sample_files/base.xml",
    "window_insect_screens": "interior"
  },
  "sample_files/base-enclosure-windows-interior-shading-blinds.xml": {
    "parent_hpxml": "sample_files/base.xml",
    "window_interior_shading_type": "dark blinds",
    "window_interior_shading_winter": null,
    "window_interior_shading_summer": null
  },
  "sample_files/base-enclosure-windows-interior-shading-curtains.xml": {
    "parent_hpxml": "sample_files/base.xml",
    "window_interior_shading_type": "medium curtains",
    "window_interior_shading_winter": null,
    "window_interior_shading_summer": null
  },
  "sample_files/base-enclosure-windows-natural-ventilation-availability.xml": {
    "parent_hpxml": "sample_files/base.xml",
    "window_natvent_availability": 7
  },
  "sample_files/base-enclosure-windows-none.xml": {
    "parent_hpxml": "sample_files/base.xml",
    "window_area_front": 0,
    "window_area_back": 0,
    "window_area_left": 0,
    "window_area_right": 0
  },
  "sample_files/base-enclosure-windows-physical-properties.xml": {
    "parent_hpxml": "sample_files/base.xml"
  },
  "sample_files/base-enclosure-windows-shading-factors.xml": {
    "parent_hpxml": "sample_files/base.xml"
  },
  "sample_files/base-enclosure-windows-shading-seasons.xml": {
    "parent_hpxml": "sample_files/base.xml",
    "window_shading_summer_season": "May 1 - Sep 30"
  },
  "sample_files/base-enclosure-windows-shading-types-detailed.xml": {
    "parent_hpxml": "sample_files/base-misc-neighbor-shading.xml"
  },
  "sample_files/base-enclosure-windows-storms.xml": {
    "parent_hpxml": "sample_files/base.xml",
    "window_ufactor": 0.6,
    "window_storm_type": "low-e"
  },
  "sample_files/base-enclosure-thermal-mass.xml": {
    "parent_hpxml": "sample_files/base.xml"
  },
  "sample_files/base-foundation-ambient.xml": {
    "parent_hpxml": "sample_files/base.xml",
    "geometry_unit_cfa": 1350,
    "geometry_foundation_type": "Ambient",
    "floor_over_foundation_assembly_r": 18.7,
    "misc_plug_loads_other_annual_kwh": 1228.5
  },
  "sample_files/base-foundation-basement-garage.xml": {
    "parent_hpxml": "sample_files/base.xml",
    "misc_plug_loads_other_annual_kwh": 1729
  },
  "sample_files/base-foundation-belly-wing-skirt.xml": {
    "parent_hpxml": "sample_files/base-foundation-ambient.xml",
    "geometry_unit_type": "manufactured home",
    "geometry_unit_aspect_ratio": 4.0,
    "geometry_foundation_type": "BellyAndWingWithSkirt",
    "geometry_foundation_height": 2,
    "geometry_foundation_height_above_grade": 2,
    "geometry_roof_pitch": "3:12",
    "window_area_front": 140,
    "window_area_back": 140,
    "window_area_left": 20,
    "window_area_right": 20,
    "ducts_supply_location": "manufactured home belly",
    "ducts": "20% Leakage, Uninsulated",
    "ducts_return_location": "manufactured home belly"
  },
  "sample_files/base-foundation-belly-wing-no-skirt.xml": {
    "parent_hpxml": "sample_files/base-foundation-belly-wing-skirt.xml",
    "geometry_foundation_type": "BellyAndWingNoSkirt"
  },
  "sample_files/base-foundation-complex.xml": {
    "parent_hpxml": "sample_files/base.xml"
  },
  "sample_files/base-foundation-conditioned-basement-slab-insulation.xml": {
    "parent_hpxml": "sample_files/base.xml",
    "slab_under_insulation_r": 10,
    "slab_under_insulation_width": 4
  },
  "sample_files/base-foundation-conditioned-basement-slab-insulation-full.xml": {
    "parent_hpxml": "sample_files/base.xml",
    "slab_under_insulation_r": 10,
    "slab_under_insulation_width": 999
  },
  "sample_files/base-foundation-conditioned-basement-wall-insulation.xml": {
    "parent_hpxml": "sample_files/base.xml",
    "foundation_wall_type": "concrete block foam core",
    "foundation_wall_insulation_r": 18.9,
    "foundation_wall_insulation_distance_to_top": 1
  },
  "sample_files/base-foundation-conditioned-crawlspace.xml": {
    "parent_hpxml": "sample_files/base.xml",
    "geometry_unit_cfa": 1350,
    "geometry_foundation_type": "ConditionedCrawlspace",
    "geometry_foundation_height": 4,
    "floor_over_foundation_assembly_r": 18.7,
    "foundation_wall_insulation_distance_to_bottom": 4,
    "ducts": "0 CFM25 per 100ft2, R-4",
    "ducts_supply_location": "crawlspace - conditioned",
    "ducts_return_location": "crawlspace - conditioned",
    "water_heater_location": "crawlspace - conditioned",
    "misc_plug_loads_other_annual_kwh": 1228.5
  },
  "sample_files/base-foundation-slab.xml": {
    "parent_hpxml": "sample_files/base.xml",
    "geometry_unit_cfa": 1350,
    "geometry_foundation_type": "SlabOnGrade",
    "geometry_foundation_height": 0,
    "geometry_foundation_height_above_grade": 0,
    "slab_under_insulation_r": 5,
    "slab_under_insulation_width": 999,
    "slab_carpet": "100% Carpet, R-2.5",
    "ducts_supply_location": "under slab",
    "ducts_return_location": "under slab",
    "misc_plug_loads_other_annual_kwh": 1228.5
  },
  "sample_files/base-foundation-slab-exterior-horizontal-insulation.xml": {
    "parent_hpxml": "sample_files/base-foundation-slab.xml",
    "slab_perimeter_insulation_r": 5.4,
    "slab_exterior_horizontal_insulation_r": 5.4,
    "slab_exterior_horizontal_insulation_width": 2.5,
    "slab_exterior_horizontal_insulation_depth_below_grade": 1
  },
  "sample_files/base-foundation-multiple.xml": {
    "parent_hpxml": "sample_files/base-foundation-unconditioned-basement.xml"
  },
  "sample_files/base-foundation-unconditioned-basement.xml": {
    "parent_hpxml": "sample_files/base.xml",
    "geometry_unit_cfa": 1350,
    "geometry_foundation_type": "UnconditionedBasement",
    "floor_over_foundation_assembly_r": 18.7,
    "foundation_wall_insulation_r": 0,
    "foundation_wall_insulation_distance_to_bottom": 0,
    "rim_joist_assembly_r": 4,
    "ducts_supply_location": "basement - unconditioned",
    "ducts_return_location": "basement - unconditioned",
    "water_heater_location": "basement - unconditioned",
    "clothes_washer_location": "basement - unconditioned",
    "clothes_dryer_location": "basement - unconditioned",
    "dishwasher_location": "basement - unconditioned",
    "refrigerator_location": "basement - unconditioned",
    "cooking_range_oven_location": "basement - unconditioned",
    "misc_plug_loads_other_annual_kwh": 1228.5
  },
  "sample_files/base-foundation-unconditioned-basement-above-grade.xml": {
    "parent_hpxml": "sample_files/base-foundation-unconditioned-basement.xml",
    "geometry_foundation_height_above_grade": 4
  },
  "sample_files/base-foundation-unconditioned-basement-assembly-r.xml": {
    "parent_hpxml": "sample_files/base-foundation-unconditioned-basement.xml",
    "foundation_wall_assembly_r": 10.69
  },
  "sample_files/base-foundation-unconditioned-basement-wall-insulation.xml": {
    "parent_hpxml": "sample_files/base-foundation-unconditioned-basement.xml",
    "floor_over_foundation_assembly_r": 2.1,
    "foundation_wall_insulation_r": 8.9,
    "foundation_wall_insulation_distance_to_bottom": 4,
    "rim_joist_assembly_r": 23
  },
  "sample_files/base-foundation-unvented-crawlspace.xml": {
    "parent_hpxml": "sample_files/base.xml",
    "geometry_unit_cfa": 1350,
    "geometry_foundation_type": "UnventedCrawlspace",
    "geometry_foundation_height": 4,
    "floor_over_foundation_assembly_r": 18.7,
    "foundation_wall_insulation_distance_to_bottom": 4,
    "slab_thickness": 0,
    "ducts_supply_location": "crawlspace - unvented",
    "ducts_return_location": "crawlspace - unvented",
    "water_heater_location": "crawlspace - unvented",
    "misc_plug_loads_other_annual_kwh": 1228.5
  },
  "sample_files/base-foundation-vented-crawlspace.xml": {
    "parent_hpxml": "sample_files/base.xml",
    "geometry_unit_cfa": 1350,
    "geometry_foundation_type": "VentedCrawlspace",
    "geometry_foundation_height": 4,
    "floor_over_foundation_assembly_r": 18.7,
    "foundation_wall_insulation_distance_to_bottom": 4,
    "slab_thickness": 0,
    "ducts_supply_location": "crawlspace - vented",
    "ducts_return_location": "crawlspace - vented",
    "water_heater_location": "crawlspace - vented",
    "misc_plug_loads_other_annual_kwh": 1228.5
  },
  "sample_files/base-foundation-vented-crawlspace-above-grade.xml": {
    "parent_hpxml": "sample_files/base-foundation-vented-crawlspace.xml",
    "geometry_foundation_height_above_grade": 4
  },
  "sample_files/base-foundation-vented-crawlspace-above-grade2.xml": {
    "parent_hpxml": "sample_files/base-foundation-vented-crawlspace.xml",
    "geometry_foundation_height_above_grade": 4
  },
  "sample_files/base-foundation-walkout-basement.xml": {
    "parent_hpxml": "sample_files/base.xml",
    "geometry_foundation_height_above_grade": 5,
    "foundation_wall_insulation_distance_to_bottom": 4
  },
  "sample_files/base-hvac-air-to-air-heat-pump-1-speed.xml": {
    "parent_hpxml": "sample_files/base.xml",
    "heating_system": "None",
    "heating_system_fraction_heat_load_served": 0,
    "cooling_system": "None",
    "cooling_system_fraction_cool_load_served": 0,
    "heat_pump": "Central HP, SEER 13, 7.7 HSPF, Heating Capacity 17F",
    "heat_pump_heating_capacity": 36000,
    "heat_pump_cooling_capacity": 36000,
    "heat_pump_fraction_heat_load_served": 1,
    "heat_pump_fraction_cool_load_served": 1,
    "heat_pump_backup": "Integrated, Electricity, 100% Efficiency",
    "heat_pump_backup_heating_capacity": 36000
  },
  "sample_files/base-hvac-air-to-air-heat-pump-1-speed-autosize-factor.xml": {
    "parent_hpxml": "sample_files/base-hvac-air-to-air-heat-pump-1-speed.xml",
    "heat_pump_cooling_capacity": null,
    "heat_pump_heating_capacity": null,
    "heat_pump_backup_heating_capacity": null,
    "heat_pump_cooling_autosizing_factor": 1.7,
    "heat_pump_heating_autosizing_factor": 1.4,
    "heat_pump_backup_heating_autosizing_factor": 0.9,
    "heat_pump_cooling_autosizing_limit": 53000,
    "heat_pump_heating_autosizing_limit": 44000,
    "heat_pump_backup_heating_autosizing_limit": 28000
  },
  "sample_files/base-hvac-air-to-air-heat-pump-1-speed-heating-capacity-17f.xml": {
    "parent_hpxml": "sample_files/base-hvac-air-to-air-heat-pump-1-speed.xml"
  },
  "sample_files/base-hvac-air-to-air-heat-pump-1-speed-cooling-only.xml": {
    "parent_hpxml": "sample_files/base-hvac-air-to-air-heat-pump-1-speed.xml",
    "heat_pump_heating_capacity": 0,
    "heat_pump_fraction_heat_load_served": 0,
    "heat_pump_backup": "None"
  },
  "sample_files/base-hvac-air-to-air-heat-pump-1-speed-heating-only.xml": {
    "parent_hpxml": "sample_files/base-hvac-air-to-air-heat-pump-1-speed.xml",
    "heat_pump_cooling_capacity": 0,
    "heat_pump_fraction_cool_load_served": 0
  },
  "sample_files/base-hvac-air-to-air-heat-pump-1-speed-lockout-temperatures.xml": {
    "parent_hpxml": "sample_files/base-hvac-air-to-air-heat-pump-1-speed.xml",
    "heat_pump": "Central HP, SEER 13, 7.7 HSPF, 5F Compressor Lockout",
    "heat_pump_backup": "Integrated, Electricity, 100% Efficiency, 35F Lockout",
    "hvac_control_heating_weekday_setpoint": "64, 64, 64, 64, 64, 64, 64, 70, 70, 70, 70, 70, 70, 70, 70, 70, 70, 70, 70, 70, 70, 70, 64, 64",
    "hvac_control_heating_weekend_setpoint": "64, 64, 64, 64, 64, 64, 64, 70, 70, 70, 70, 70, 70, 70, 70, 70, 70, 70, 70, 70, 70, 70, 64, 64"
  },
  "sample_files/base-hvac-air-to-air-heat-pump-1-speed-research-features.xml": {
    "parent_hpxml": "sample_files/base-hvac-air-to-air-heat-pump-1-speed-lockout-temperatures.xml",
    "site_iecc_zone": 7,
    "site_state_code": "MN",
    "weather_station_epw_filepath": "USA_MN_Duluth.Intl.AP.727450_TMY3.epw",
    "simulation_control_timestep": 1,
    "heat_pump_backup_heating_capacity": 34121.4,
    "simulation_control_onoff_thermostat_deadband": 2,
    "simulation_control_heat_pump_backup_heating_capacity_increment": 17060.71,
    "simulation_control_defrost_model_type": "advanced"
  },
  "sample_files/base-hvac-air-to-air-heat-pump-1-speed-seer2-hspf2.xml": {
    "parent_hpxml": "sample_files/base-hvac-air-to-air-heat-pump-1-speed.xml",
    "heat_pump": "Central HP, SEER2 12.4, HSPF2 6.5, Heating Capacity 17F"
  },
  "sample_files/base-hvac-air-to-air-heat-pump-2-speed.xml": {
    "parent_hpxml": "sample_files/base-hvac-air-to-air-heat-pump-1-speed.xml",
    "heat_pump": "Central HP, SEER 18, 9.3 HSPF"
  },
  "sample_files/base-hvac-air-to-air-heat-pump-2-speed-research-features.xml": {
    "parent_hpxml": "sample_files/base-hvac-air-to-air-heat-pump-2-speed.xml",
    "site_iecc_zone": 7,
    "site_state_code": "MN",
    "weather_station_epw_filepath": "USA_MN_Duluth.Intl.AP.727450_TMY3.epw",
    "simulation_control_timestep": 1,
    "simulation_control_onoff_thermostat_deadband": 2,
    "heat_pump_backup_heating_capacity": 34121.4,
    "simulation_control_heat_pump_backup_heating_capacity_increment": 17060.71,
    "simulation_control_defrost_model_type": "advanced"
  },
  "sample_files/base-hvac-air-to-air-heat-pump-var-speed.xml": {
    "parent_hpxml": "sample_files/base-hvac-air-to-air-heat-pump-1-speed.xml",
    "heat_pump": "Central HP, SEER 22, 10 HSPF"
  },
  "sample_files/base-hvac-air-to-air-heat-pump-var-speed-autosize-maxload.xml": {
    "parent_hpxml": "sample_files/base-hvac-air-to-air-heat-pump-var-speed.xml",
    "heat_pump_heating_capacity": null,
    "heat_pump_cooling_capacity": null,
    "heat_pump_backup_heating_capacity": null,
    "heat_pump_sizing_methodology": "MaxLoad",
    "heat_pump_backup_sizing_methodology": "supplemental"
  },
  "sample_files/base-hvac-air-to-air-heat-pump-var-speed-backup-boiler.xml": {
    "parent_hpxml": "sample_files/base-hvac-air-to-air-heat-pump-var-speed.xml",
    "heat_pump": "Central HP, SEER 22, 10 HSPF",
    "heat_pump_heating_capacity": 18000,
    "heat_pump_cooling_capacity": 18000,
    "heat_pump_backup": "Separate",
    "heating_system_2": "Boiler, 80% AFUE",
    "heating_system_2_fuel": "natural gas",
    "heating_system_2_heating_capacity": 60000
  },
  "sample_files/base-hvac-air-to-air-heat-pump-var-speed-backup-boiler-advanced-defrost.xml": {
    "parent_hpxml": "sample_files/base-hvac-air-to-air-heat-pump-var-speed-backup-boiler.xml",
    "simulation_control_defrost_model_type": "advanced"
  },
  "sample_files/base-hvac-air-to-air-heat-pump-var-speed-backup-boiler-hvac-seasons.xml": {
    "parent_hpxml": "sample_files/base-hvac-air-to-air-heat-pump-var-speed-backup-boiler.xml",
    "hvac_control_heating_season_period": "Nov 1 - May 1",
    "hvac_control_cooling_season_period": "Jun 1 - Oct 1"
  },
  "sample_files/base-hvac-air-to-air-heat-pump-var-speed-backup-boiler-switchover-temperature.xml": {
    "parent_hpxml": "sample_files/base-hvac-air-to-air-heat-pump-var-speed-backup-boiler.xml",
    "heat_pump": "Central HP, SEER 22, 10 HSPF, 30F Compressor Lockout",
    "heat_pump_backup": "Separate, 30F Lockout",
    "heat_pump_heating_capacity": 24000,
    "heat_pump_cooling_capacity": 24000
  },
  "sample_files/base-hvac-air-to-air-heat-pump-var-speed-backup-furnace.xml": {
    "parent_hpxml": "sample_files/base-hvac-air-to-air-heat-pump-var-speed-backup-boiler.xml",
    "ducts_supply_leakage_to_outside_value": 40.5,
    "ducts_return_leakage_to_outside_value": 13.5
  },
  "sample_files/base-hvac-air-to-air-heat-pump-var-speed-backup-furnace-autosize-factor.xml": {
    "parent_hpxml": "sample_files/base-hvac-air-to-air-heat-pump-var-speed-backup-furnace.xml",
    "heat_pump_cooling_capacity": null,
    "heat_pump_heating_capacity": null,
    "heating_system_2_heating_capacity": null,
    "heat_pump_cooling_autosizing_factor": 1.7,
    "heat_pump_heating_autosizing_factor": 1.4,
    "heating_system_2_heating_autosizing_factor": 0.9,
    "heat_pump_cooling_autosizing_limit": 53000,
    "heat_pump_heating_autosizing_limit": 44000,
    "heating_system_2_heating_autosizing_limit": 29000
  },
  "sample_files/base-hvac-air-to-air-heat-pump-var-speed-research-features.xml": {
    "parent_hpxml": "sample_files/base-hvac-air-to-air-heat-pump-var-speed.xml",
    "schedules_filepaths": "../../HPXMLtoOpenStudio/resources/schedule_files/hvac-variable-system-maximum-power-ratios-varied.csv",
    "simulation_control_timestep": 60,
    "simulation_control_defrost_model_type": "advanced"
  },
  "sample_files/base-hvac-air-to-air-heat-pump-var-speed-max-power-ratio-schedule-two-systems.xml": {
    "parent_hpxml": "sample_files/base-hvac-air-to-air-heat-pump-var-speed.xml",
    "ducts_supply_leakage_to_outside_value": 40.5,
    "ducts_return_leakage_to_outside_value": 13.5,
    "schedules_filepaths": "../../HPXMLtoOpenStudio/resources/schedule_files/hvac-variable-system-maximum-power-ratios-varied.csv"
  },
  "sample_files/base-hvac-air-to-air-heat-pump-var-speed-max-power-ratio-schedule-10-mins.xml": {
    "parent_hpxml": "sample_files/base-hvac-air-to-air-heat-pump-var-speed.xml",
    "schedules_filepaths": "../../HPXMLtoOpenStudio/resources/schedule_files/hvac-variable-system-maximum-power-ratios-varied.csv",
    "simulation_control_timestep": 10
  },
  "sample_files/base-hvac-air-to-air-heat-pump-var-speed-detailed-performance.xml": {
    "parent_hpxml": "sample_files/base-hvac-air-to-air-heat-pump-var-speed.xml",
    "heat_pump": "Central HP, SEER 17.5, 9.5 HSPF, Absolute Detailed Performance",
    "additional_properties": "HeatPump=YORK HMH7|HeatPumpAHRICert#=206921308"
  },
  "sample_files/base-hvac-air-to-air-heat-pump-var-speed-detailed-performance-normalized-capacities.xml": {
    "parent_hpxml": "sample_files/base-hvac-air-to-air-heat-pump-var-speed-detailed-performance.xml",
    "heat_pump": "Central HP, SEER 17.5, 9.5 HSPF, Normalized Detailed Performance"
  },
  "sample_files/base-hvac-air-to-air-heat-pump-var-speed-detailed-performance-autosize.xml": {
    "parent_hpxml": "sample_files/base-hvac-air-to-air-heat-pump-var-speed-detailed-performance-normalized-capacities.xml",
    "heat_pump_heating_capacity": null,
    "heat_pump_cooling_capacity": null
  },
  "sample_files/base-hvac-autosize.xml": {
    "parent_hpxml": "sample_files/base.xml",
    "heating_system_heating_capacity": null,
    "cooling_system_cooling_capacity": null
  },
  "sample_files/base-hvac-autosize-sizing-controls.xml": {
    "parent_hpxml": "sample_files/base-hvac-autosize.xml",
    "geometry_unit_num_occupants": 5,
    "hvac_control_heating_weekday_setpoint": 60,
    "hvac_control_heating_weekend_setpoint": 60,
    "hvac_control_cooling_weekday_setpoint": 80,
    "hvac_control_cooling_weekend_setpoint": 80
  },
  "sample_files/base-hvac-boiler-coal-only.xml": {
    "parent_hpxml": "sample_files/base-hvac-boiler-gas-only.xml",
    "heating_system_fuel": "coal"
  },
  "sample_files/base-hvac-boiler-elec-only.xml": {
    "parent_hpxml": "sample_files/base.xml",
    "heating_system_fuel": "electricity",
    "heating_system": "Boiler, 98% AFUE",
    "cooling_system": "None",
    "cooling_system_fraction_cool_load_served": 0
  },
  "sample_files/base-hvac-boiler-gas-central-ac-1-speed.xml": {
    "parent_hpxml": "sample_files/base.xml",
    "heating_system": "Boiler, 92% AFUE"
  },
  "sample_files/base-hvac-boiler-gas-only.xml": {
    "parent_hpxml": "sample_files/base.xml",
    "heating_system":"Boiler, 92% AFUE",
    "cooling_system": "None",
    "cooling_system_fraction_cool_load_served": 0
  },
  "sample_files/base-hvac-boiler-gas-only-pilot.xml": {
    "parent_hpxml": "sample_files/base-hvac-boiler-gas-only.xml",
    "heating_system": "Boiler, 92% AFUE, Pilot Light"
  },
  "sample_files/base-hvac-boiler-oil-only.xml": {
    "parent_hpxml": "sample_files/base-hvac-boiler-gas-only.xml",
    "heating_system_fuel": "fuel oil"
  },
  "sample_files/base-hvac-boiler-propane-only.xml": {
    "parent_hpxml": "sample_files/base-hvac-boiler-gas-only.xml",
    "heating_system_fuel": "propane"
  },
  "sample_files/base-hvac-boiler-wood-only.xml": {
    "parent_hpxml": "sample_files/base-hvac-boiler-gas-only.xml",
    "heating_system_fuel": "wood"
  },
  "sample_files/base-hvac-central-ac-only-1-speed.xml": {
    "parent_hpxml": "sample_files/base.xml",
    "heating_system": "None",
    "heating_system_fraction_heat_load_served": 0
  },
  "sample_files/base-hvac-central-ac-only-1-speed-autosize-factor.xml": {
    "parent_hpxml": "sample_files/base-hvac-central-ac-only-1-speed.xml",
    "cooling_system_cooling_capacity": null,
    "cooling_system_cooling_autosizing_factor": 1.7,
    "cooling_system_cooling_autosizing_limit": 37000
  },
  "sample_files/base-hvac-central-ac-only-1-speed-seer2.xml": {
    "parent_hpxml": "sample_files/base-hvac-central-ac-only-1-speed.xml",
    "cooling_system": "Central AC, SEER2 12.4"
  },
  "sample_files/base-hvac-central-ac-only-2-speed.xml": {
    "parent_hpxml": "sample_files/base-hvac-central-ac-only-1-speed.xml",
    "cooling_system": "Central AC, SEER 18"
  },
  "sample_files/base-hvac-central-ac-only-var-speed.xml": {
    "parent_hpxml": "sample_files/base-hvac-central-ac-only-1-speed.xml",
    "cooling_system": "Central AC, SEER 24"
  },
  "sample_files/base-hvac-central-ac-only-var-speed-max-power-ratio-schedule.xml": {
    "parent_hpxml": "sample_files/base-hvac-central-ac-only-var-speed.xml",
    "schedules_filepaths": "../../HPXMLtoOpenStudio/resources/schedule_files/hvac-variable-system-maximum-power-ratios-varied.csv"
  },
  "sample_files/base-hvac-central-ac-only-var-speed-detailed-performance.xml": {
    "parent_hpxml": "sample_files/base-hvac-central-ac-only-var-speed.xml",
    "cooling_system": "Central AC, SEER 17.5, Absolute Detailed Performance",
    "cooling_system_cooling_capacity": 36000,
    "additional_properties": "HeatPump=YORK HMH7|HeatPumpAHRICert#=206921308"
  },
  "sample_files/base-hvac-central-ac-only-var-speed-detailed-performance-autosize.xml": {
    "parent_hpxml": "sample_files/base-hvac-central-ac-only-var-speed-detailed-performance.xml",
    "cooling_system": "Central AC, SEER 17.5, Normalized Detailed Performance",
    "cooling_system_cooling_capacity": null
  },
  "sample_files/base-hvac-central-ac-plus-air-to-air-heat-pump-heating.xml": {
    "parent_hpxml": "sample_files/base-hvac-central-ac-only-1-speed.xml",
    "heat_pump": "Central HP, SEER 13, 7.7 HSPF, Heating Capacity 17F",
    "heat_pump_heating_capacity": 36000,
    "heat_pump_cooling_capacity": 36000,
    "heat_pump_fraction_heat_load_served": 1,
    "heat_pump_backup": "Integrated, Electricity, 100% Efficiency",
    "heat_pump_backup_heating_capacity": 36000
  },
  "sample_files/base-hvac-dse.xml": {
    "parent_hpxml": "sample_files/base.xml"
  },
  "sample_files/base-hvac-dual-fuel-air-to-air-heat-pump-1-speed.xml": {
    "parent_hpxml": "sample_files/base-hvac-air-to-air-heat-pump-1-speed.xml",
    "heat_pump": "Central HP, SEER 13, 7.7 HSPF, 30F Compressor Lockout",
    "heat_pump_backup": "Integrated, Natural Gas, 95% AFUE, 30F Lockout"
  },
  "sample_files/base-hvac-dual-fuel-air-to-air-heat-pump-1-speed-lockout-temperatures.xml": {
    "parent_hpxml": "sample_files/base-hvac-dual-fuel-air-to-air-heat-pump-1-speed.xml",
    "heat_pump": "Central HP, SEER 13, 7.7 HSPF, 25F Compressor Lockout",
    "heat_pump_backup": "Integrated, Natural Gas, 95% AFUE, 45F Lockout"
  },
  "sample_files/base-hvac-dual-fuel-air-to-air-heat-pump-2-speed.xml": {
    "parent_hpxml": "sample_files/base-hvac-air-to-air-heat-pump-2-speed.xml",
    "heat_pump": "Central HP, SEER 18, 9.3 HSPF, 30F Compressor Lockout",
    "heat_pump_backup": "Integrated, Natural Gas, 95% AFUE, 30F Lockout"
  },
  "sample_files/base-hvac-dual-fuel-air-to-air-heat-pump-2-speed-advanced-defrost.xml": {
    "parent_hpxml": "sample_files/base-hvac-dual-fuel-air-to-air-heat-pump-2-speed.xml",
    "simulation_control_defrost_model_type": "advanced"
  },
  "sample_files/base-hvac-dual-fuel-air-to-air-heat-pump-var-speed.xml": {
    "parent_hpxml": "sample_files/base-hvac-air-to-air-heat-pump-var-speed.xml",
    "heat_pump": "Central HP, SEER 22, 10 HSPF, 30F Compressor Lockout",
    "heat_pump_backup": "Integrated, Natural Gas, 95% AFUE, 30F Lockout"
  },
  "sample_files/base-hvac-dual-fuel-mini-split-heat-pump-ducted.xml": {
    "parent_hpxml": "sample_files/base-hvac-mini-split-heat-pump-ducted.xml",
<<<<<<< HEAD
    "heat_pump": "Mini-Split HP, SEER 19, 10 HSPF, 30F Compressor Lockout",
    "heat_pump_backup": "Integrated, Natural Gas, 95% AFUE, 30F Lockout"
=======
    "heat_pump_compressor_lockout_temp": 30,
    "heat_pump_backup_fuel": "natural gas",
    "heat_pump_backup_heating_efficiency": 0.95,
    "heat_pump_backup_heating_lockout_temp": 30
>>>>>>> 9f9b76d8
  },
  "sample_files/base-hvac-ducts-leakage-cfm50.xml": {
    "parent_hpxml": "sample_files/base.xml",
    "ducts": "5 CFM50 per 100ft2, R-4"
  },
  "sample_files/base-hvac-ducts-leakage-percent.xml": {
    "parent_hpxml": "sample_files/base.xml",
    "ducts": "15% Leakage, R-4",
    "ducts_supply_leakage_fraction": 0.75
  },
  "sample_files/base-hvac-ducts-areas.xml": {
<<<<<<< HEAD
    "parent_hpxml": "sample_files/base.xml"
=======
    "parent_hpxml": "sample_files/base.xml",
    "ducts_supply_surface_area": 150.0,
    "ducts_return_surface_area": 50.0
>>>>>>> 9f9b76d8
  },
  "sample_files/base-hvac-ducts-area-multipliers.xml": {
    "parent_hpxml": "sample_files/base.xml"
  },
  "sample_files/base-hvac-ducts-buried.xml": {
    "parent_hpxml": "sample_files/base.xml",
    "ducts": "4 CFM25 per 100ft2, R-4, Deeply Buried",
    "ducts_supply_leakage_fraction": 0.75
  },
  "sample_files/base-hvac-ducts-defaults.xml": {
    "parent_hpxml": "sample_files/base-hvac-furnace-gas-room-ac.xml",
    "heating_system_fraction_heat_load_served": 0.75,
    "heating_system_2": "Fireplace, 100% Efficiency",
    "heating_system_2_fraction_heat_load_served": 0.25,
    "ducts_supply_location": null,
<<<<<<< HEAD
    "ducts_return_location": null
=======
    "ducts_return_location": null,
    "ducts_supply_leakage_to_outside_value": 60.75,
    "ducts_return_leakage_to_outside_value": 20.25
>>>>>>> 9f9b76d8
  },
  "sample_files/base-hvac-ducts-effective-rvalue.xml": {
    "parent_hpxml": "sample_files/base.xml"
  },
  "sample_files/base-hvac-ducts-shape-round.xml": {
    "parent_hpxml": "sample_files/base.xml",
    "ducts": "4 CFM25 per 100ft2, R-4, 100% Round",
    "ducts_supply_leakage_fraction": 0.75
  },
  "sample_files/base-hvac-ducts-shape-rectangular.xml": {
    "parent_hpxml": "sample_files/base.xml",
    "ducts": "4 CFM25 per 100ft2, R-4, 100% Rectangular",
    "ducts_supply_leakage_fraction": 0.75
  },
  "sample_files/base-hvac-elec-resistance-only.xml": {
    "parent_hpxml": "sample_files/base.xml",
    "heating_system_fuel": "electricity",
    "heating_system": "Electric Resistance",
    "cooling_system": "None",
    "cooling_system_fraction_cool_load_served": 0
  },
  "sample_files/base-hvac-evap-cooler-furnace-gas.xml": {
    "parent_hpxml": "sample_files/base.xml",
    "cooling_system": "Evaporative Cooler"
  },
  "sample_files/base-hvac-evap-cooler-only.xml": {
    "parent_hpxml": "sample_files/base-hvac-evap-cooler-furnace-gas.xml",
    "heating_system": "None",
    "heating_system_fraction_heat_load_served": 0
  },
  "sample_files/base-hvac-evap-cooler-only-ducted.xml": {
    "parent_hpxml": "sample_files/base-hvac-evap-cooler-only.xml",
    "cooling_system": "Evaporative Cooler, Ducted"
  },
  "sample_files/base-hvac-fireplace-wood-only.xml": {
    "parent_hpxml": "sample_files/base-hvac-stove-oil-only.xml",
    "heating_system": "Fireplace, 80% Efficiency",
    "heating_system_fuel": "wood"
  },
  "sample_files/base-hvac-floor-furnace-propane-only.xml": {
    "parent_hpxml": "sample_files/base-hvac-stove-oil-only.xml",
    "heating_system_fuel": "propane",
    "heating_system": "Floor Furnace, 80% AFUE, Pilot Light"
  },
  "sample_files/base-hvac-furnace-coal-only.xml": {
    "parent_hpxml": "sample_files/base-hvac-furnace-gas-only.xml",
    "heating_system_fuel": "coal"
  },
  "sample_files/base-hvac-furnace-elec-central-ac-1-speed.xml": {
    "parent_hpxml": "sample_files/base.xml",
    "heating_system_fuel": "electricity",
    "heating_system": "Central Furnace, 100% AFUE"
  },
  "sample_files/base-hvac-furnace-elec-only.xml": {
    "parent_hpxml": "sample_files/base.xml",
    "heating_system_fuel": "electricity",
    "heating_system": "Central Furnace, 98% AFUE",
    "cooling_system": "None",
    "cooling_system_fraction_cool_load_served": 0
  },
  "sample_files/base-hvac-furnace-gas-central-ac-2-speed.xml": {
    "parent_hpxml": "sample_files/base.xml",
    "cooling_system": "Central AC, SEER 18"
  },
  "sample_files/base-hvac-furnace-gas-central-ac-var-speed.xml": {
    "parent_hpxml": "sample_files/base.xml",
    "cooling_system": "Central AC, SEER 24"
  },
  "sample_files/base-hvac-furnace-gas-central-ac-var-speed-max-power-ratio-schedule.xml": {
    "parent_hpxml": "sample_files/base-hvac-furnace-gas-central-ac-var-speed.xml",
    "schedules_filepaths": "../../HPXMLtoOpenStudio/resources/schedule_files/hvac-variable-system-maximum-power-ratios-varied.csv"
  },
  "sample_files/base-hvac-furnace-gas-only.xml": {
    "parent_hpxml": "sample_files/base.xml",
    "cooling_system": "None",
    "cooling_system_fraction_cool_load_served": 0
  },
  "sample_files/base-hvac-furnace-gas-only-autosize-factor.xml": {
    "parent_hpxml": "sample_files/base-hvac-furnace-gas-only.xml",
    "heating_system_heating_capacity": null,
    "heating_system_heating_autosizing_factor": 1.4,
    "heating_system_heating_autosizing_limit": 45000
  },
  "sample_files/base-hvac-furnace-gas-only-pilot.xml": {
    "parent_hpxml": "sample_files/base-hvac-furnace-gas-only.xml",
    "heating_system": "Central Furnace, 92% AFUE, Pilot Light"
  },
  "sample_files/base-hvac-furnace-gas-only-detailed-setpoints.xml": {
    "parent_hpxml": "sample_files/base-hvac-furnace-gas-only.xml",
    "hvac_control_heating_weekday_setpoint": null,
    "hvac_control_heating_weekend_setpoint": null,
    "schedules_filepaths": "../../HPXMLtoOpenStudio/resources/schedule_files/setpoints-heating-only.csv"
  },
  "sample_files/base-hvac-furnace-gas-plus-air-to-air-heat-pump-cooling.xml": {
    "parent_hpxml": "sample_files/base-hvac-furnace-gas-only.xml",
    "heat_pump": "Central HP, SEER 13, 7.7 HSPF, Heating Capacity 17F",
    "heat_pump_heating_capacity": 36000,
    "heat_pump_cooling_capacity": 36000,
    "heat_pump_fraction_cool_load_served": 1
  },
  "sample_files/base-hvac-furnace-gas-room-ac.xml": {
    "parent_hpxml": "sample_files/base.xml",
    "cooling_system": "Room AC, EER 8.5"
  },
  "sample_files/base-hvac-furnace-oil-only.xml": {
    "parent_hpxml": "sample_files/base-hvac-furnace-gas-only.xml",
    "heating_system_fuel": "fuel oil"
  },
  "sample_files/base-hvac-furnace-propane-only.xml": {
    "parent_hpxml": "sample_files/base-hvac-furnace-gas-only.xml",
    "heating_system_fuel": "propane"
  },
  "sample_files/base-hvac-furnace-wood-only.xml": {
    "parent_hpxml": "sample_files/base-hvac-furnace-gas-only.xml",
    "heating_system_fuel": "wood"
  },
  "sample_files/base-hvac-furnace-x3-dse.xml": {
    "parent_hpxml": "sample_files/base.xml"
  },
  "sample_files/base-hvac-ground-to-air-heat-pump-1-speed.xml": {
    "parent_hpxml": "sample_files/base.xml",
    "heating_system": "None",
    "heating_system_fraction_heat_load_served": 0,
    "cooling_system": "None",
    "cooling_system_fraction_cool_load_served": 0,
    "heat_pump": "Geothermal HP, EER 16.6, COP 3.6",
    "heat_pump_heating_capacity": 36000,
    "heat_pump_cooling_capacity": 36000,
    "heat_pump_fraction_heat_load_served": 1,
    "heat_pump_fraction_cool_load_served": 1,
    "heat_pump_backup": "None"
  },
  "sample_files/base-hvac-ground-to-air-heat-pump-1-speed-experimental.xml": {
    "parent_hpxml": "sample_files/base-hvac-ground-to-air-heat-pump-1-speed.xml",
    "simulation_control_ground_to_air_heat_pump_model_type": "experimental"
  },
  "sample_files/base-hvac-ground-to-air-heat-pump-2-speed.xml": {
    "parent_hpxml": "sample_files/base-hvac-ground-to-air-heat-pump-1-speed.xml",
    "heat_pump": "Geothermal HP, EER 20.5, COP 4.0"
  },
  "sample_files/base-hvac-ground-to-air-heat-pump-2-speed-experimental.xml": {
    "parent_hpxml": "sample_files/base-hvac-ground-to-air-heat-pump-2-speed.xml",
    "simulation_control_ground_to_air_heat_pump_model_type": "experimental"
  },
  "sample_files/base-hvac-ground-to-air-heat-pump-var-speed.xml": {
    "parent_hpxml": "sample_files/base-hvac-ground-to-air-heat-pump-1-speed.xml",
    "heat_pump": "Geothermal HP, EER 30.9, COP 4.4"
  },
  "sample_files/base-hvac-ground-to-air-heat-pump-var-speed-experimental.xml": {
    "parent_hpxml": "sample_files/base-hvac-ground-to-air-heat-pump-var-speed.xml",
    "simulation_control_ground_to_air_heat_pump_model_type": "experimental"
  },
  "sample_files/base-hvac-ground-to-air-heat-pump-backup-integrated.xml": {
    "parent_hpxml": "sample_files/base-hvac-ground-to-air-heat-pump-1-speed.xml",
    "heat_pump_backup": "Integrated, Electricity, 100% Efficiency",
    "heat_pump_backup_heating_capacity": 36000
  },
  "sample_files/base-hvac-ground-to-air-heat-pump-backup-stove.xml": {
    "parent_hpxml": "sample_files/base-hvac-ground-to-air-heat-pump-1-speed.xml",
    "heat_pump_backup": "Separate",
    "heating_system_2": "Stove, 60% Efficiency",
    "heating_system_2_fuel": "fuel oil",
    "heating_system_2_heating_capacity": 60000
  },
  "sample_files/base-hvac-ground-to-air-heat-pump-detailed-geothermal-loop.xml": {
    "parent_hpxml": "sample_files/base-hvac-ground-to-air-heat-pump-1-speed.xml",
    "geothermal_loop": "Vertical Loop, Lopsided U Borefield, Detailed",
    "site_soil_type": "Sand, Dry, 0.03 Diffusivity"
  },
  "sample_files/base-hvac-ground-to-air-heat-pump-cooling-only.xml": {
    "parent_hpxml": "sample_files/base-hvac-ground-to-air-heat-pump-1-speed.xml",
    "heat_pump_heating_capacity": 0,
    "heat_pump_fraction_heat_load_served": 0,
    "heat_pump_backup": "None"
  },
  "sample_files/base-hvac-ground-to-air-heat-pump-heating-only.xml": {
    "parent_hpxml": "sample_files/base-hvac-ground-to-air-heat-pump-1-speed.xml",
    "heat_pump_cooling_capacity": 0,
    "heat_pump_fraction_cool_load_served": 0
  },
  "sample_files/base-hvac-install-quality-air-to-air-heat-pump-1-speed.xml": {
    "parent_hpxml": "sample_files/base-hvac-air-to-air-heat-pump-1-speed.xml",
    "heat_pump": "Central HP, SEER 13, 7.7 HSPF, Grade 3 Installation",
    "hvac_blower_fan_watts_per_cfm": 0.365
  },
  "sample_files/base-hvac-install-quality-air-to-air-heat-pump-2-speed.xml": {
    "parent_hpxml": "sample_files/base-hvac-air-to-air-heat-pump-2-speed.xml",
    "heat_pump": "Central HP, SEER 18, 9.3 HSPF, Grade 3 Installation",
    "hvac_blower_fan_watts_per_cfm": 0.365
  },
  "sample_files/base-hvac-install-quality-air-to-air-heat-pump-var-speed.xml": {
    "parent_hpxml": "sample_files/base-hvac-air-to-air-heat-pump-var-speed.xml",
    "heat_pump": "Central HP, SEER 22, 10 HSPF, Grade 3 Installation",
    "hvac_blower_fan_watts_per_cfm": 0.365
  },
  "sample_files/base-hvac-install-quality-air-to-air-heat-pump-var-speed-detailed-performance.xml": {
    "parent_hpxml": "sample_files/base-hvac-air-to-air-heat-pump-var-speed-detailed-performance.xml",
    "heat_pump": "Central HP, SEER 17.5, 9.5 HSPF, Absolute Detailed Performance, Grade 3 Installation",
    "hvac_blower_fan_watts_per_cfm": 0.365
  },
  "sample_files/base-hvac-install-quality-furnace-gas-central-ac-1-speed.xml": {
    "parent_hpxml": "sample_files/base.xml",
    "heating_system": "Central Furnace, 92% AFUE, Grade 3 Installation",
    "cooling_system": "Central AC, SEER 13, Grade 3 Installation",
    "hvac_blower_fan_watts_per_cfm": 0.365
  },
  "sample_files/base-hvac-install-quality-furnace-gas-central-ac-2-speed.xml": {
    "parent_hpxml": "sample_files/base-hvac-furnace-gas-central-ac-2-speed.xml",
    "heating_system": "Central Furnace, 92% AFUE, Grade 3 Installation",
    "cooling_system": "Central AC, SEER 18, Grade 3 Installation",
    "hvac_blower_fan_watts_per_cfm": 0.365
  },
  "sample_files/base-hvac-install-quality-furnace-gas-central-ac-var-speed.xml": {
    "parent_hpxml": "sample_files/base-hvac-furnace-gas-central-ac-var-speed.xml",
    "heating_system": "Central Furnace, 92% AFUE, Grade 3 Installation",
    "cooling_system": "Central AC, SEER 24, Grade 3 Installation",
    "hvac_blower_fan_watts_per_cfm": 0.365
  },
  "sample_files/base-hvac-install-quality-furnace-gas-only.xml": {
    "parent_hpxml": "sample_files/base-hvac-furnace-gas-only.xml",
    "heating_system": "Central Furnace, 92% AFUE, Grade 3 Installation",
    "hvac_blower_fan_watts_per_cfm": 0.365
  },
  "sample_files/base-hvac-install-quality-ground-to-air-heat-pump-1-speed.xml": {
    "parent_hpxml": "sample_files/base-hvac-ground-to-air-heat-pump-1-speed.xml",
    "heat_pump": "Geothermal HP, EER 16.6, COP 3.6, Grade 3 Installation",
    "hvac_blower_fan_watts_per_cfm": 0.365
  },
  "sample_files/base-hvac-install-quality-ground-to-air-heat-pump-2-speed-experimental.xml": {
    "parent_hpxml": "sample_files/base-hvac-ground-to-air-heat-pump-2-speed-experimental.xml",
    "heat_pump": "Geothermal HP, EER 20.5, COP 4.0, Grade 3 Installation",
    "hvac_blower_fan_watts_per_cfm": 0.365
  },
  "sample_files/base-hvac-install-quality-ground-to-air-heat-pump-var-speed-experimental.xml": {
    "parent_hpxml": "sample_files/base-hvac-ground-to-air-heat-pump-var-speed-experimental.xml",
    "heat_pump": "Geothermal HP, EER 30.9, COP 4.4, Grade 3 Installation",
    "hvac_blower_fan_watts_per_cfm": 0.365
  },
  "sample_files/base-hvac-install-quality-mini-split-air-conditioner-only-ducted.xml": {
    "parent_hpxml": "sample_files/base-hvac-mini-split-air-conditioner-only-ducted.xml",
    "cooling_system": "Mini-Split AC, SEER 19, Ducted, Grade 3 Installation",
    "hvac_blower_fan_watts_per_cfm": 0.365
  },
  "sample_files/base-hvac-install-quality-mini-split-heat-pump-ducted.xml": {
    "parent_hpxml": "sample_files/base-hvac-mini-split-heat-pump-ducted.xml",
    "heat_pump": "Mini-Split HP, SEER 19, 10 HSPF, Grade 3 Installation",
    "hvac_blower_fan_watts_per_cfm": 0.365
  },
  "sample_files/base-hvac-mini-split-air-conditioner-only-ducted.xml": {
    "parent_hpxml": "sample_files/base.xml",
    "heating_system": "None",
    "heating_system_fraction_heat_load_served": 0,
<<<<<<< HEAD
    "cooling_system": "Mini-Split AC, SEER 19, Ducted"
=======
    "cooling_system_type": "mini-split",
    "cooling_system_cooling_compressor_type": "variable speed",
    "cooling_system_cooling_efficiency": 19,
    "cooling_system_is_ducted": true,
    "ducts_supply_leakage_to_outside_value": 15,
    "ducts_return_leakage_to_outside_value": 5,
    "ducts_supply_insulation_r": 0,
    "ducts_return_insulation_r": 0,
    "ducts_supply_surface_area": 30,
    "ducts_return_surface_area": 10
>>>>>>> 9f9b76d8
  },
  "sample_files/base-hvac-mini-split-air-conditioner-only-ductless.xml": {
    "parent_hpxml": "sample_files/base-hvac-mini-split-air-conditioner-only-ducted.xml",
    "cooling_system": "Mini-Split AC, SEER 19"
  },
  "sample_files/base-hvac-mini-split-air-conditioner-only-ductless-detailed-performance.xml": {
    "parent_hpxml": "sample_files/base-hvac-mini-split-air-conditioner-only-ductless.xml",
    "cooling_system": "Mini-Split AC, SEER 17, Absolute Detailed Performance",
    "cooling_system_cooling_capacity": 36000,
    "additional_properties": "HeatPump=Midea|HeatPumpAHRICert#=207683365"
  },
  "sample_files/base-hvac-mini-split-air-conditioner-only-ductless-detailed-performance-autosize.xml": {
    "parent_hpxml": "sample_files/base-hvac-mini-split-air-conditioner-only-ductless-detailed-performance.xml",
    "cooling_system": "Mini-Split AC, SEER 17, Normalized Detailed Performance",
    "cooling_system_cooling_capacity": null
  },
  "sample_files/base-hvac-mini-split-heat-pump-ducted.xml": {
    "parent_hpxml": "sample_files/base.xml",
    "heating_system": "None",
    "heating_system_fraction_heat_load_served": 0,
    "cooling_system": "None",
    "cooling_system_fraction_cool_load_served": 0,
    "heat_pump": "Mini-Split HP, SEER 19, 10 HSPF, Ducted",
    "heat_pump_heating_capacity": 36000,
    "heat_pump_cooling_capacity": 36000,
    "heat_pump_fraction_heat_load_served": 1,
    "heat_pump_fraction_cool_load_served": 1,
<<<<<<< HEAD
    "heat_pump_backup": "Integrated, Electricity, 100% Efficiency",
    "heat_pump_backup_heating_capacity": 36000
=======
    "heat_pump_backup_type": "integrated",
    "heat_pump_backup_heating_efficiency": 1,
    "heat_pump_backup_heating_capacity": 36000,
    "heat_pump_is_ducted": true,
    "ducts_supply_leakage_to_outside_value": 15,
    "ducts_return_leakage_to_outside_value": 5,
    "ducts_supply_insulation_r": 0,
    "ducts_return_insulation_r": 0,
    "ducts_supply_surface_area": 30,
    "ducts_return_surface_area": 10
>>>>>>> 9f9b76d8
  },
  "sample_files/base-hvac-mini-split-heat-pump-ducted-detailed-performance.xml": {
    "parent_hpxml": "sample_files/base-hvac-mini-split-heat-pump-ducted.xml",
    "heat_pump": "Mini-Split HP, SEER 16.7, 11.3 HSPF, Absolute Detailed Performance",
    "additional_properties": "HeatPump=FUJITSU H-Series|HeatPumpAHRICert#=202537549"
  },
  "sample_files/base-hvac-mini-split-heat-pump-ducted-detailed-performance-autosize.xml": {
    "parent_hpxml": "sample_files/base-hvac-mini-split-heat-pump-ducted-detailed-performance.xml",
    "heat_pump_heating_capacity": null,
    "heat_pump_cooling_capacity": null,
    "heat_pump": "Mini-Split HP, SEER 16.7, 11.3 HSPF, Normalized Detailed Performance"
  },
  "sample_files/base-hvac-mini-split-heat-pump-ducted-cooling-only.xml": {
    "parent_hpxml": "sample_files/base-hvac-mini-split-heat-pump-ducted.xml",
    "heat_pump_heating_capacity": 0,
    "heat_pump_fraction_heat_load_served": 0,
    "heat_pump_backup": "None"
  },
  "sample_files/base-hvac-mini-split-heat-pump-ducted-heating-only.xml": {
    "parent_hpxml": "sample_files/base-hvac-mini-split-heat-pump-ducted.xml",
    "heat_pump_cooling_capacity": 0,
    "heat_pump_fraction_cool_load_served": 0
  },
  "sample_files/base-hvac-mini-split-heat-pump-ducted-heating-only-max-power-ratio-schedule.xml": {
    "parent_hpxml": "sample_files/base-hvac-mini-split-heat-pump-ducted-heating-only.xml",
    "schedules_filepaths": "../../HPXMLtoOpenStudio/resources/schedule_files/hvac-variable-system-maximum-power-ratios-varied.csv"
  },
  "sample_files/base-hvac-mini-split-heat-pump-ducted-max-power-ratio-schedule.xml": {
    "parent_hpxml": "sample_files/base-hvac-mini-split-heat-pump-ducted.xml",
    "schedules_filepaths": "../../HPXMLtoOpenStudio/resources/schedule_files/hvac-variable-system-maximum-power-ratios-varied.csv"
  },
  "sample_files/base-hvac-mini-split-heat-pump-ductless.xml": {
    "parent_hpxml": "sample_files/base-hvac-mini-split-heat-pump-ducted.xml",
    "heat_pump": "Mini-Split HP, SEER 19, 10 HSPF",
    "heat_pump_backup": "None"
  },
  "sample_files/base-hvac-mini-split-heat-pump-ductless-advanced-defrost.xml": {
    "parent_hpxml": "sample_files/base-hvac-mini-split-heat-pump-ductless.xml",
    "simulation_control_defrost_model_type": "advanced"
  },
  "sample_files/base-hvac-mini-split-heat-pump-ductless-autosize-factor.xml": {
    "parent_hpxml": "sample_files/base-hvac-mini-split-heat-pump-ductless.xml",
    "heat_pump_cooling_capacity": null,
    "heat_pump_heating_capacity": null,
    "heat_pump_cooling_autosizing_factor": 1.7,
    "heat_pump_heating_autosizing_factor": 1.4,
    "heat_pump_cooling_autosizing_limit": 41000,
    "heat_pump_heating_autosizing_limit": 33000
  },
  "sample_files/base-hvac-mini-split-heat-pump-ductless-detailed-performance.xml": {
    "parent_hpxml": "sample_files/base-hvac-mini-split-heat-pump-ductless.xml",
    "heat_pump": "Mini-Split HP, SEER 17, 10 HSPF, Absolute Detailed Performance",
    "additional_properties": "HeatPump=Midea|HeatPumpAHRICert#=207683365"
  },
  "sample_files/base-hvac-mini-split-heat-pump-ductless-detailed-performance-autosize.xml": {
    "parent_hpxml": "sample_files/base-hvac-mini-split-heat-pump-ductless-detailed-performance.xml",
    "heat_pump": "Mini-Split HP, SEER 17, 10 HSPF, Normalized Detailed Performance",
    "heat_pump_heating_capacity": null,
    "heat_pump_cooling_capacity": null
  },
  "sample_files/base-hvac-mini-split-heat-pump-ductless-heating-capacity-17f.xml": {
    "parent_hpxml": "sample_files/base-hvac-mini-split-heat-pump-ductless.xml"
  },
  "sample_files/base-hvac-mini-split-heat-pump-ductless-backup-stove.xml": {
    "parent_hpxml": "sample_files/base-hvac-mini-split-heat-pump-ductless.xml",
    "heat_pump_heating_capacity": 18000,
    "heat_pump_cooling_capacity": 18000,
    "heat_pump_backup": "Separate",
    "heating_system_2": "Stove, 60% Efficiency",
    "heating_system_2_fuel": "fuel oil",
    "heating_system_2_heating_capacity": 60000
  },
  "sample_files/base-hvac-mini-split-heat-pump-ductless-backup-baseboard.xml": {
    "parent_hpxml": "sample_files/base-hvac-mini-split-heat-pump-ductless-backup-stove.xml",
    "heating_system_2": "Electric Resistance",
    "heating_system_2_fuel": "electricity"
  },
  "sample_files/base-hvac-mini-split-heat-pump-ductless-backup-advanced-defrost.xml": {
    "parent_hpxml": "sample_files/base-hvac-mini-split-heat-pump-ductless-advanced-defrost.xml",
    "heat_pump_backup": "Integrated, Electricity, 100% Efficiency",
    "simulation_control_defrost_model_type": "advanced"
  },
  "sample_files/base-hvac-mini-split-heat-pump-ductless-backup-furnace.xml": {
    "parent_hpxml": "sample_files/base-hvac-mini-split-heat-pump-ductless-backup-stove.xml",
<<<<<<< HEAD
    "heating_system_2": "Central Furnace, 80% AFUE",
    "heating_system_2_fuel": "natural gas"
=======
    "heating_system_2_type": "Furnace",
    "heating_system_2_fuel": "natural gas",
    "heating_system_2_heating_efficiency": 0.8,
    "ducts_supply_leakage_to_outside_value": 81,
    "ducts_return_leakage_to_outside_value": 27,
    "ducts_supply_location": "attic - unvented",
    "ducts_supply_insulation_r": 4,
    "ducts_supply_surface_area": null,
    "ducts_return_location": "attic - unvented",
    "ducts_return_insulation_r": 4,
    "ducts_return_surface_area": null
>>>>>>> 9f9b76d8
  },
  "sample_files/base-hvac-mini-split-heat-pump-ductless-backup-furnace-ducts-defaults.xml": {
    "parent_hpxml": "sample_files/base-hvac-mini-split-heat-pump-ductless-backup-furnace.xml",
    "ducts_supply_location": null,
    "ducts_return_location": null
  },
  "sample_files/base-hvac-multiple.xml": {
    "parent_hpxml": "sample_files/base.xml"
  },
  "sample_files/base-hvac-none.xml": {
    "parent_hpxml": "sample_files/base-location-honolulu-hi.xml",
    "heating_system": "None",
    "heating_system_fraction_heat_load_served": 0,
    "cooling_system": "None",
    "cooling_system_fraction_cool_load_served": 0
  },
  "sample_files/base-hvac-ptac.xml": {
    "parent_hpxml": "sample_files/base.xml",
    "heating_system": "None",
    "heating_system_fraction_heat_load_served": 0,
    "cooling_system": "Packaged Terminal AC, EER 10.7"
  },
  "sample_files/base-hvac-ptac-cfis.xml": {
    "parent_hpxml": "sample_files/base-hvac-ptac.xml",
    "mech_vent_fan_type": "central fan integrated supply",
    "mech_vent_flow_rate": 100,
    "mech_vent_hours_in_operation": 8,
    "mech_vent_total_recovery_efficiency": 0.48,
    "mech_vent_sensible_recovery_efficiency": 0.72,
    "mech_vent_fan_power": 100,
    "mech_vent_num_units_served": 1
  },
  "sample_files/base-hvac-ptac-with-heating-electricity.xml": {
    "parent_hpxml": "sample_files/base-hvac-ptac.xml",
    "cooling_system": "Packaged Terminal AC, EER 10.7, Electric Heating",
    "cooling_system_integrated_heating_system_capacity": 36000,
    "cooling_system_integrated_heating_system_fraction_heat_load_served": 1
  },
  "sample_files/base-hvac-ptac-with-heating-natural-gas.xml": {
    "parent_hpxml": "sample_files/base-hvac-ptac.xml",
    "cooling_system": "Packaged Terminal AC, EER 10.7, 80% AFUE Gas Heating",
    "cooling_system_integrated_heating_system_capacity": 36000,
    "cooling_system_integrated_heating_system_fraction_heat_load_served": 1
  },
  "sample_files/base-hvac-pthp.xml": {
    "parent_hpxml": "sample_files/base-hvac-ground-to-air-heat-pump-1-speed.xml",
    "heat_pump": "Packaged Terminal HP, EER 11.4, COP 3.6",
    "heat_pump_backup": "Integrated, Electricity, 100% Efficiency",
    "heat_pump_backup_heating_capacity": 36000
  },
  "sample_files/base-hvac-pthp-cfis.xml": {
    "parent_hpxml": "sample_files/base-hvac-pthp.xml",
    "mech_vent_fan_type": "central fan integrated supply",
    "mech_vent_flow_rate": 100,
    "mech_vent_hours_in_operation": 8,
    "mech_vent_total_recovery_efficiency": 0.48,
    "mech_vent_sensible_recovery_efficiency": 0.72,
    "mech_vent_fan_power": 100,
    "mech_vent_num_units_served": 1
  },
  "sample_files/base-hvac-pthp-heating-capacity-17f.xml": {
    "parent_hpxml": "sample_files/base-hvac-pthp.xml"
  },
  "sample_files/base-hvac-room-ac-only.xml": {
    "parent_hpxml": "sample_files/base.xml",
    "heating_system": "None",
    "heating_system_fraction_heat_load_served": 0,
    "cooling_system": "Room AC, EER 8.5"
  },
  "sample_files/base-hvac-room-ac-only-33percent.xml": {
    "parent_hpxml": "sample_files/base-hvac-room-ac-only.xml",
    "cooling_system_cooling_capacity": 8000,
    "cooling_system_fraction_cool_load_served": 0.33
  },
  "sample_files/base-hvac-room-ac-only-ceer.xml": {
    "parent_hpxml": "sample_files/base-hvac-room-ac-only.xml",
    "cooling_system": "Room AC, CEER 8.4"
  },
  "sample_files/base-hvac-room-ac-with-heating.xml": {
    "parent_hpxml": "sample_files/base-hvac-room-ac-only.xml",
    "cooling_system": "Room AC, EER 8.5, Electric Heating",
    "cooling_system_integrated_heating_system_capacity": 36000,
    "cooling_system_integrated_heating_system_fraction_heat_load_served": 1
  },
  "sample_files/base-hvac-room-ac-with-reverse-cycle.xml": {
    "parent_hpxml": "sample_files/base-hvac-pthp.xml",
    "heat_pump": "Room AC w/ Reverse Cycle, EER 11.4, COP 3.6"
  },
  "sample_files/base-hvac-room-ac-only-detailed-setpoints.xml": {
    "parent_hpxml": "sample_files/base-hvac-room-ac-only.xml",
    "hvac_control_cooling_weekday_setpoint": null,
    "hvac_control_cooling_weekend_setpoint": null,
    "schedules_filepaths": "../../HPXMLtoOpenStudio/resources/schedule_files/setpoints-cooling-only.csv"
  },
  "sample_files/base-hvac-room-ac-only-research-features.xml": {
    "parent_hpxml": "sample_files/base-hvac-room-ac-only-detailed-setpoints.xml",
    "simulation_control_timestep": 1,
    "simulation_control_onoff_thermostat_deadband": 2
  },
  "sample_files/base-hvac-seasons.xml": {
    "parent_hpxml": "sample_files/base.xml",
    "hvac_control_heating_season_period": "Nov 1 - May 1",
    "hvac_control_cooling_season_period": "Jun 1 - Oct 1"
  },
  "sample_files/base-hvac-setpoints.xml": {
    "parent_hpxml": "sample_files/base.xml",
    "hvac_control_heating_weekday_setpoint": 60,
    "hvac_control_heating_weekend_setpoint": 60,
    "hvac_control_cooling_weekday_setpoint": 80,
    "hvac_control_cooling_weekend_setpoint": 80
  },
  "sample_files/base-hvac-setpoints-daily-schedules.xml": {
    "parent_hpxml": "sample_files/base-hvac-setpoints-daily-setbacks.xml",
    "hvac_control_heating_weekday_setpoint": "64, 64, 64, 64, 64, 64, 64, 70, 70, 66, 66, 66, 66, 66, 66, 66, 66, 68, 68, 68, 68, 68, 64, 64",
    "hvac_control_heating_weekend_setpoint": "68, 68, 68, 70, 70, 70, 70, 70, 70, 70, 70, 70, 70, 70, 70, 70, 70, 70, 70, 70, 70, 70, 70, 70",
    "hvac_control_cooling_weekday_setpoint": "80, 80, 80, 80, 80, 80, 80, 75, 75, 80, 80, 80, 80, 80, 80, 80, 80, 78, 78, 78, 78, 78, 80, 80",
    "hvac_control_cooling_weekend_setpoint": "78, 78, 78, 78, 78, 78, 78, 78, 78, 78, 78, 78, 78, 78, 78, 78, 78, 78, 78, 78, 78, 78, 78, 78"
  },
  "sample_files/base-hvac-setpoints-daily-setbacks.xml": {
    "parent_hpxml": "sample_files/base.xml"
  },
  "sample_files/base-hvac-space-heater-gas-only.xml": {
    "parent_hpxml": "sample_files/base.xml",
    "heating_system": "Space Heater, 100% Efficiency",
    "cooling_system": "None",
    "cooling_system_fraction_cool_load_served": 0
  },
  "sample_files/base-hvac-stove-oil-only.xml": {
    "parent_hpxml": "sample_files/base.xml",
    "heating_system_fuel": "fuel oil",
    "heating_system": "Stove, 80% Efficiency",
    "cooling_system": "None",
    "cooling_system_fraction_cool_load_served": 0
  },
  "sample_files/base-hvac-stove-wood-pellets-only.xml": {
    "parent_hpxml": "sample_files/base-hvac-stove-oil-only.xml",
    "heating_system_fuel": "wood pellets"
  },
  "sample_files/base-hvac-undersized.xml": {
    "parent_hpxml": "sample_files/base.xml",
    "heating_system_heating_capacity": 3600,
    "cooling_system_cooling_capacity": 2400,
    "ducts": "2 CFM25 per 100ft2, R-4"
  },
  "sample_files/base-hvac-wall-furnace-elec-only.xml": {
    "parent_hpxml": "sample_files/base.xml",
    "heating_system_fuel": "electricity",
    "heating_system": "Wall Furnace, 98% AFUE",
    "cooling_system": "None",
    "cooling_system_fraction_cool_load_served": 0
  },
  "sample_files/base-lighting-ceiling-fans.xml": {
    "parent_hpxml": "sample_files/base.xml",
    "ceiling_fan_present": true,
    "ceiling_fan_efficiency": 100,
    "ceiling_fan_quantity": 4,
    "ceiling_fan_cooling_setpoint_temp_offset": 0.5
  },
  "sample_files/base-lighting-ceiling-fans-label-energy-use.xml": {
    "parent_hpxml": "sample_files/base-lighting-ceiling-fans.xml",
    "ceiling_fan_label_energy_use": 39
  },
  "sample_files/base-lighting-holiday.xml": {
    "parent_hpxml": "sample_files/base.xml",
    "holiday_lighting_present": true,
    "holiday_lighting_daily_kwh": 1.1,
    "holiday_lighting_period": "Nov 24 - Jan 6"
  },
  "sample_files/base-lighting-kwh-per-year.xml": {
    "parent_hpxml": "sample_files/base.xml",
    "lighting_interior_usage_multiplier": 1.5
  },
  "sample_files/base-lighting-mixed.xml": {
    "parent_hpxml": "sample_files/base.xml"
  },
  "sample_files/base-lighting-none.xml": {
    "parent_hpxml": "sample_files/base.xml",
    "lighting_present": false
  },
  "sample_files/base-lighting-none-ceiling-fans.xml": {
    "parent_hpxml": "sample_files/base-lighting-ceiling-fans.xml",
    "lighting_present": false
  },
  "sample_files/base-location-AMY-2012.xml": {
    "parent_hpxml": "sample_files/base.xml",
    "weather_station_epw_filepath": "US_CO_Boulder_AMY_2012.epw"
  },
  "sample_files/base-location-baltimore-md.xml": {
    "parent_hpxml": "sample_files/base-foundation-unvented-crawlspace.xml",
    "site_iecc_zone": "4A",
    "site_state_code": "MD",
    "weather_station_epw_filepath": "USA_MD_Baltimore-Washington.Intl.AP.724060_TMY3.epw",
    "heating_system_heating_capacity": 24000
  },
  "sample_files/base-location-capetown-zaf.xml": {
    "parent_hpxml": "sample_files/base-foundation-vented-crawlspace.xml",
    "site_iecc_zone": null,
    "site_state_code": null,
    "weather_station_epw_filepath": "ZAF_Cape.Town.688160_IWEC.epw",
    "heating_system_heating_capacity": 24000
  },
  "sample_files/base-location-dallas-tx.xml": {
    "parent_hpxml": "sample_files/base-foundation-slab.xml",
    "site_iecc_zone": "3A",
    "site_state_code": "TX",
    "weather_station_epw_filepath": "USA_TX_Dallas-Fort.Worth.Intl.AP.722590_TMY3.epw",
    "heating_system_heating_capacity": 24000
  },
  "sample_files/base-location-detailed.xml": {
    "parent_hpxml": "sample_files/base.xml",
    "site_time_zone_utc_offset": -6,
    "site_elevation": 5548,
    "site_latitude": 39.77,
    "site_longitude": -104.73,
    "site_state_code": "CO",
    "site_city": "Aurora",
    "site_zip_code": 80019,
    "weather_station_epw_filepath": null
  },
  "sample_files/base-location-duluth-mn.xml": {
    "parent_hpxml": "sample_files/base-foundation-unconditioned-basement.xml",
    "site_iecc_zone": 7,
    "site_state_code": "MN",
    "weather_station_epw_filepath": "USA_MN_Duluth.Intl.AP.727450_TMY3.epw"
  },
  "sample_files/base-location-helena-mt.xml": {
    "parent_hpxml": "sample_files/base.xml",
    "site_iecc_zone": "6B",
    "site_state_code": "MT",
    "weather_station_epw_filepath": "USA_MT_Helena.Rgnl.AP.727720_TMY3.epw",
    "heating_system_heating_capacity": 48000
  },
  "sample_files/base-location-honolulu-hi.xml": {
    "parent_hpxml": "sample_files/base-foundation-slab.xml",
    "site_iecc_zone": "1A",
    "site_state_code": "HI",
    "weather_station_epw_filepath": "USA_HI_Honolulu.Intl.AP.911820_TMY3.epw",
    "heating_system_heating_capacity": 12000
  },
  "sample_files/base-location-miami-fl.xml": {
    "parent_hpxml": "sample_files/base-foundation-slab.xml",
    "site_iecc_zone": "1A",
    "site_state_code": "FL",
    "weather_station_epw_filepath": "USA_FL_Miami.Intl.AP.722020_TMY3.epw",
    "heating_system_heating_capacity": 12000
  },
  "sample_files/base-location-phoenix-az.xml": {
    "parent_hpxml": "sample_files/base-foundation-slab.xml",
    "site_iecc_zone": "2B",
    "site_state_code": "AZ",
    "weather_station_epw_filepath": "USA_AZ_Phoenix-Sky.Harbor.Intl.AP.722780_TMY3.epw",
    "heating_system_heating_capacity": 24000
  },
  "sample_files/base-location-portland-or.xml": {
    "parent_hpxml": "sample_files/base-foundation-vented-crawlspace.xml",
    "site_iecc_zone": "4C",
    "site_state_code": "OR",
    "weather_station_epw_filepath": "USA_OR_Portland.Intl.AP.726980_TMY3.epw",
    "heating_system_heating_capacity": 24000
  },
  "sample_files/base-mechvent-balanced.xml": {
    "parent_hpxml": "sample_files/base.xml",
    "mech_vent_fan_type": "balanced",
    "mech_vent_flow_rate": 110,
    "mech_vent_hours_in_operation": 24,
    "mech_vent_total_recovery_efficiency": 0.48,
    "mech_vent_sensible_recovery_efficiency": 0.72,
    "mech_vent_fan_power": 60,
    "mech_vent_num_units_served": 1
  },
  "sample_files/base-mechvent-bath-kitchen-fans.xml": {
    "parent_hpxml": "sample_files/base.xml",
    "kitchen_fans_quantity": 1,
    "kitchen_fans_flow_rate": 100,
    "kitchen_fans_hours_in_operation": 1.5,
    "kitchen_fans_power": 30,
    "kitchen_fans_start_hour": 18,
    "bathroom_fans_quantity": 2,
    "bathroom_fans_flow_rate": 50,
    "bathroom_fans_hours_in_operation": 1.5,
    "bathroom_fans_power": 15,
    "bathroom_fans_start_hour": 7
  },
  "sample_files/base-mechvent-cfis.xml": {
    "parent_hpxml": "sample_files/base.xml",
    "mech_vent_fan_type": "central fan integrated supply",
    "mech_vent_flow_rate": 330,
    "mech_vent_hours_in_operation": 8,
    "mech_vent_total_recovery_efficiency": 0.48,
    "mech_vent_sensible_recovery_efficiency": 0.72,
    "mech_vent_fan_power": 300,
    "mech_vent_num_units_served": 1
  },
  "sample_files/base-mechvent-cfis-15-mins.xml": {
    "parent_hpxml": "sample_files/base-mechvent-cfis.xml",
    "simulation_control_timestep": 15
  },
  "sample_files/base-mechvent-cfis-airflow-fraction-zero.xml": {
    "parent_hpxml": "sample_files/base-mechvent-cfis.xml"
  },
  "sample_files/base-mechvent-cfis-control-type-timer.xml": {
    "parent_hpxml": "sample_files/base-mechvent-cfis.xml"
  },
  "sample_files/base-mechvent-cfis-dse.xml": {
    "parent_hpxml": "sample_files/base-hvac-dse.xml",
    "mech_vent_fan_type": "central fan integrated supply",
    "mech_vent_flow_rate": 330,
    "mech_vent_hours_in_operation": 8,
    "mech_vent_total_recovery_efficiency": 0.48,
    "mech_vent_sensible_recovery_efficiency": 0.72,
    "mech_vent_fan_power": 300,
    "mech_vent_num_units_served": 1
  },
  "sample_files/base-mechvent-cfis-evap-cooler-only-ducted.xml": {
    "parent_hpxml": "sample_files/base-hvac-evap-cooler-only-ducted.xml",
    "mech_vent_fan_type": "central fan integrated supply",
    "mech_vent_flow_rate": 330,
    "mech_vent_hours_in_operation": 8,
    "mech_vent_total_recovery_efficiency": 0.48,
    "mech_vent_sensible_recovery_efficiency": 0.72,
    "mech_vent_fan_power": 300,
    "mech_vent_num_units_served": 1
  },
  "sample_files/base-mechvent-cfis-no-additional-runtime.xml": {
    "parent_hpxml": "sample_files/base-mechvent-cfis.xml",
    "mech_vent_fan_power": null
  },
  "sample_files/base-mechvent-cfis-no-outdoor-air-control.xml": {
    "parent_hpxml": "sample_files/base-mechvent-cfis.xml"
  },
  "sample_files/base-mechvent-cfis-supplemental-fan-exhaust.xml": {
    "parent_hpxml": "sample_files/base-mechvent-cfis.xml",
    "mech_vent_fan_power": null
  },
  "sample_files/base-mechvent-cfis-supplemental-fan-exhaust-15-mins.xml": {
    "parent_hpxml": "sample_files/base-mechvent-cfis-supplemental-fan-exhaust.xml",
    "simulation_control_timestep": 15
  },
  "sample_files/base-mechvent-cfis-supplemental-fan-exhaust-synchronized.xml": {
    "parent_hpxml": "sample_files/base-mechvent-cfis-supplemental-fan-exhaust.xml"
  },
  "sample_files/base-mechvent-cfis-supplemental-fan-supply.xml": {
    "parent_hpxml": "sample_files/base-mechvent-cfis.xml",
    "mech_vent_fan_power": null
  },
  "sample_files/base-mechvent-erv.xml": {
    "parent_hpxml": "sample_files/base.xml",
    "mech_vent_fan_type": "energy recovery ventilator",
    "mech_vent_flow_rate": 110,
    "mech_vent_hours_in_operation": 24,
    "mech_vent_total_recovery_efficiency": 0.48,
    "mech_vent_sensible_recovery_efficiency": 0.72,
    "mech_vent_fan_power": 60,
    "mech_vent_num_units_served": 1
  },
  "sample_files/base-mechvent-erv-atre-asre.xml": {
    "parent_hpxml": "sample_files/base-mechvent-erv.xml",
    "mech_vent_recovery_efficiency_type": "Adjusted",
    "mech_vent_total_recovery_efficiency": 0.526,
    "mech_vent_sensible_recovery_efficiency": 0.79
  },
  "sample_files/base-mechvent-exhaust.xml": {
    "parent_hpxml": "sample_files/base.xml",
    "mech_vent_fan_type": "exhaust only",
    "mech_vent_flow_rate": 110,
    "mech_vent_hours_in_operation": 24,
    "mech_vent_total_recovery_efficiency": 0.48,
    "mech_vent_sensible_recovery_efficiency": 0.72,
    "mech_vent_fan_power": 30,
    "mech_vent_num_units_served": 1
  },
  "sample_files/base-mechvent-exhaust-rated-flow-rate.xml": {
    "parent_hpxml": "sample_files/base-mechvent-exhaust.xml"
  },
  "sample_files/base-mechvent-hrv.xml": {
    "parent_hpxml": "sample_files/base.xml",
    "mech_vent_fan_type": "heat recovery ventilator",
    "mech_vent_flow_rate": 110,
    "mech_vent_hours_in_operation": 24,
    "mech_vent_total_recovery_efficiency": 0.48,
    "mech_vent_sensible_recovery_efficiency": 0.72,
    "mech_vent_fan_power": 60,
    "mech_vent_num_units_served": 1
  },
  "sample_files/base-mechvent-hrv-asre.xml": {
    "parent_hpxml": "sample_files/base-mechvent-hrv.xml",
    "mech_vent_recovery_efficiency_type": "Adjusted",
    "mech_vent_sensible_recovery_efficiency": 0.79
  },
  "sample_files/base-mechvent-multiple.xml": {
    "parent_hpxml": "sample_files/base-mechvent-bath-kitchen-fans.xml",
    "ducts_supply_leakage_to_outside_value": 40.5,
    "ducts_return_leakage_to_outside_value": 13.5
  },
  "sample_files/base-mechvent-supply.xml": {
    "parent_hpxml": "sample_files/base.xml",
    "mech_vent_fan_type": "supply only",
    "mech_vent_flow_rate": 110,
    "mech_vent_hours_in_operation": 24,
    "mech_vent_total_recovery_efficiency": 0.48,
    "mech_vent_sensible_recovery_efficiency": 0.72,
    "mech_vent_fan_power": 30,
    "mech_vent_num_units_served": 1
  },
  "sample_files/base-mechvent-whole-house-fan.xml": {
    "parent_hpxml": "sample_files/base.xml",
    "whole_house_fan_present": true,
    "whole_house_fan_flow_rate": 4500,
    "whole_house_fan_power": 300
  },
  "sample_files/base-misc-additional-properties.xml": {
    "parent_hpxml": "sample_files/base.xml",
    "additional_properties": "LowIncome=false|Remodeled|Description=2-story home in Denver|comma=,|special=<|special2=>|special3=/|special4=\\"
  },
  "sample_files/base-misc-bills.xml": {
    "parent_hpxml": "sample_files/base.xml",
    "utility_bill_electricity_fixed_charges": 12,
    "utility_bill_natural_gas_fixed_charges": 12,
    "utility_bill_electricity_marginal_rates": 0.12,
    "utility_bill_natural_gas_marginal_rates": 1.1
  },
  "sample_files/base-misc-bills-detailed-only.xml": {
    "parent_hpxml": "sample_files/base.xml",
    "utility_bill_scenario_names": "Tiered, TOU, Tiered and TOU, Real-Time Pricing",
    "utility_bill_electricity_filepaths": "../../ReportUtilityBills/resources/detailed_rates/Sample Tiered Rate.json, ../../ReportUtilityBills/resources/detailed_rates/Sample Time-of-Use Rate High Peak.json, ../../ReportUtilityBills/resources/detailed_rates/Sample Tiered Time-of-Use Rate.json, ../../ReportUtilityBills/resources/detailed_rates/Sample Real-Time Pricing Rate.json"
  },
  "sample_files/base-misc-bills-battery-scheduled-detailed-only.xml": {
    "parent_hpxml": "sample_files/base-battery-scheduled.xml",
    "utility_bill_scenario_names": "Tiered, TOU, Tiered and TOU, Real-Time Pricing",
    "utility_bill_electricity_filepaths": "../../ReportUtilityBills/resources/detailed_rates/Sample Tiered Rate.json, ../../ReportUtilityBills/resources/detailed_rates/Sample Time-of-Use Rate High Peak.json, ../../ReportUtilityBills/resources/detailed_rates/Sample Tiered Time-of-Use Rate.json, ../../ReportUtilityBills/resources/detailed_rates/Sample Real-Time Pricing Rate.json"
  },
  "sample_files/base-misc-bills-pv.xml": {
    "parent_hpxml": "sample_files/base-pv.xml",
    "pv_system_max_power_output": 10000,
    "utility_bill_scenario_names": "Net Metering w/ Wholesale Excess Rate, Net Metering w/ Retail Excess Rate, Feed-In Tariff",
    "utility_bill_electricity_fixed_charges": "10, 10, 10",
    "utility_bill_natural_gas_fixed_charges": "11, 11, 11",
    "utility_bill_electricity_marginal_rates": "0.12, 0.12, 0.12",
    "utility_bill_natural_gas_marginal_rates": "1.1, 1.1, 1.1",
    "utility_bill_pv_compensation_types": "NetMetering, NetMetering, FeedInTariff",
    "utility_bill_pv_net_metering_annual_excess_sellback_rate_types": "User-Specified, Retail Electricity Cost, NA",
    "utility_bill_pv_net_metering_annual_excess_sellback_rates": "0.035, NA, NA",
    "utility_bill_pv_feed_in_tariff_rates": "NA, NA, 0.13",
    "utility_bill_pv_monthly_grid_connection_fee_units": "$/kW, $/kW, $",
    "utility_bill_pv_monthly_grid_connection_fees": "2.5, 2.5, 7.5"
  },
  "sample_files/base-misc-bills-pv-detailed-only.xml": {
    "parent_hpxml": "sample_files/base-pv.xml",
    "utility_bill_scenario_names": "Tiered, TOU, Tiered and TOU, Real-Time Pricing",
    "utility_bill_electricity_filepaths": "../../ReportUtilityBills/resources/detailed_rates/Sample Tiered Rate.json, ../../ReportUtilityBills/resources/detailed_rates/Sample Time-of-Use Rate.json, ../../ReportUtilityBills/resources/detailed_rates/Sample Tiered Time-of-Use Rate.json, ../../ReportUtilityBills/resources/detailed_rates/Sample Real-Time Pricing Rate.json"
  },
  "sample_files/base-misc-bills-pv-mixed.xml": {
    "parent_hpxml": "sample_files/base-pv.xml",
    "utility_bill_scenario_names": "Simple, Detailed",
    "utility_bill_electricity_filepaths": "NA, ../../ReportUtilityBills/resources/detailed_rates/Sample Tiered Rate.json"
  },
  "sample_files/base-misc-defaults.xml": {
    "parent_hpxml": "sample_files/base.xml",
    "simulation_control_timestep": null,
    "site_type": null,
    "site_iecc_zone": null,
    "site_state_code": null,
    "geometry_unit_num_bathrooms": null,
    "foundation_wall_thickness": null,
    "foundation_wall_insulation_distance_to_top": null,
    "foundation_wall_insulation_distance_to_bottom": null,
    "slab_thickness": null,
    "enclosure_roof_material": null,
    "enclosure_wall_siding": null,
    "window_fraction_operable": null,
    "window_interior_shading_winter": null,
    "window_interior_shading_summer": null,
    "hvac_control_heating_weekday_setpoint": null,
    "hvac_control_heating_weekend_setpoint": null,
    "hvac_control_cooling_weekday_setpoint": null,
    "hvac_control_cooling_weekend_setpoint": null,
    "ducts_supply_location": null,
    "ducts_return_location": null,
    "ducts_number_of_return_registers": 2,
    "mech_vent_fan_type": "exhaust only",
    "mech_vent_total_recovery_efficiency": 0.48,
    "mech_vent_sensible_recovery_efficiency": 0.72,
    "mech_vent_num_units_served": 1,
    "kitchen_fans_quantity": null,
    "bathroom_fans_quantity": null,
    "whole_house_fan_present": true,
    "water_heater_location": null,
    "water_heater_tank_volume": null,
    "water_heater_setpoint_temperature": null,
    "hot_water_distribution_standard_piping_length": null,
    "hot_water_distribution_pipe_r": null,
    "solar_thermal_system_type": "hot water",
    "solar_thermal_collector_area": 40,
    "solar_thermal_collector_loop_type": "liquid direct",
    "solar_thermal_collector_azimuth": 180,
    "solar_thermal_collector_tilt": 20,
    "solar_thermal_collector_rated_optical_efficiency": 0.77,
    "solar_thermal_collector_rated_thermal_losses": 0.793,
    "pv_system_present": true,
    "pv_system_array_azimuth": 180,
    "pv_system_array_tilt": 20,
    "pv_system_max_power_output": 4000,
    "battery_present": true,
    "vehicle_type": "BatteryElectricVehicle",
    "ev_charger_present": true,
    "clothes_washer_location": null,
    "clothes_washer_efficiency": null,
    "clothes_washer_rated_annual_kwh": null,
    "clothes_washer_label_electric_rate": null,
    "clothes_washer_label_gas_rate": null,
    "clothes_washer_label_annual_gas_cost": null,
    "clothes_washer_label_usage": null,
    "clothes_washer_capacity": null,
    "clothes_dryer_location": null,
    "clothes_dryer_efficiency": null,
    "clothes_dryer_vented_flow_rate": null,
    "dishwasher_location": null,
    "dishwasher_efficiency": null,
    "dishwasher_label_electric_rate": null,
    "dishwasher_label_gas_rate": null,
    "dishwasher_label_annual_gas_cost": null,
    "dishwasher_label_usage": null,
    "dishwasher_place_setting_capacity": null,
    "refrigerator_location": null,
    "refrigerator_rated_annual_kwh": null,
    "cooking_range_oven_location": null,
    "cooking_range_oven_is_induction": null,
    "cooking_range_oven_is_convection": null,
    "ceiling_fan_present": true,
    "misc_plug_loads_television_annual_kwh": null,
    "misc_plug_loads_other_annual_kwh": null,
    "misc_plug_loads_other_frac_sensible": null,
    "misc_plug_loads_other_frac_latent": null
  },
  "sample_files/base-misc-emissions.xml": {
    "parent_hpxml": "sample_files/base-pv-battery-and-vehicle-ev.xml",
    "emissions_scenario_names": "Cambium Hourly MidCase LRMER RMPA, Cambium Hourly LowRECosts LRMER RMPA, Cambium Annual MidCase AER National, eGRID RMPA, eGRID RMPA",
    "emissions_types": "CO2e, CO2e, CO2e, SO2, NOx",
    "emissions_electricity_units": "kg/MWh, kg/MWh, kg/MWh, lb/MWh, lb/MWh",
    "emissions_electricity_values_or_filepaths": "../../HPXMLtoOpenStudio/resources/data/cambium/LRMER_MidCase.csv, ../../HPXMLtoOpenStudio/resources/data/cambium/LRMER_LowRECosts.csv, 392.6, 0.384, 0.67",
    "emissions_electricity_number_of_header_rows": "1, 1, , , ",
    "emissions_electricity_column_numbers": "17, 17, , , "
  },
  "sample_files/base-misc-generators.xml": {
    "parent_hpxml": "sample_files/base.xml"
  },
  "sample_files/base-misc-generators-battery.xml": {
    "parent_hpxml": "sample_files/base-misc-generators.xml",
    "battery_present": true,
    "battery_location": "outside",
    "battery_power": 6000,
    "battery_capacity": 20,
    "battery_usable_capacity": 18
  },
  "sample_files/base-misc-generators-battery-scheduled.xml": {
    "parent_hpxml": "sample_files/base-misc-generators-battery.xml",
    "schedules_filepaths": "../../HPXMLtoOpenStudio/resources/schedule_files/battery.csv"
  },
  "sample_files/base-misc-ground-conductivity.xml": {
    "parent_hpxml": "sample_files/base.xml",
    "site_soil_type": "0.8 Conductivity"
  },
  "sample_files/base-misc-loads-large-uncommon.xml": {
    "parent_hpxml": "sample_files/base-schedules-simple.xml",
    "hot_water_distribution_system_type": "Standard",
    "vehicle_type": "none",
    "ev_charger_present": false,
    "extra_refrigerator_present": true,
    "extra_refrigerator_rated_annual_kwh": 700,
    "freezer_present": true,
    "freezer_location": "conditioned space",
    "freezer_rated_annual_kwh": 300,
    "misc_plug_loads_well_pump_present": true,
    "misc_plug_loads_well_pump_annual_kwh": 475,
    "misc_plug_loads_vehicle_present": true,
    "misc_plug_loads_vehicle_annual_kwh": 1500,
    "misc_fuel_loads_grill_present": true,
    "misc_fuel_loads_grill_fuel_type": "propane",
    "misc_fuel_loads_grill_annual_therm": 25,
    "misc_fuel_loads_lighting_present": true,
    "misc_fuel_loads_lighting_annual_therm": 28,
    "misc_fuel_loads_fireplace_present": true,
    "misc_fuel_loads_fireplace_fuel_type": "wood",
    "misc_fuel_loads_fireplace_annual_therm": 55,
    "misc_fuel_loads_fireplace_frac_sensible": 0.5,
    "misc_fuel_loads_fireplace_frac_latent": 0.1,
    "pool_present": true,
    "pool_pump_annual_kwh": 2700,
    "pool_heater_type": "gas fired",
    "pool_heater_annual_therm": 500,
    "permanent_spa_present": true,
    "permanent_spa_pump_annual_kwh": 1000,
    "permanent_spa_heater_type": "electric resistance",
    "permanent_spa_heater_annual_kwh": 1300
  },
  "sample_files/base-misc-loads-large-uncommon2.xml": {
    "parent_hpxml": "sample_files/base-misc-loads-large-uncommon.xml",
    "misc_fuel_loads_grill_fuel_type": "fuel oil",
    "misc_fuel_loads_fireplace_fuel_type": "wood pellets",
    "pool_heater_type": "none",
    "permanent_spa_heater_type": "heat pump",
    "permanent_spa_heater_annual_kwh": 260
  },
  "sample_files/base-misc-loads-none.xml": {
    "parent_hpxml": "sample_files/base.xml",
    "misc_plug_loads_television_present": false,
    "misc_plug_loads_other_annual_kwh": 0,
    "misc_plug_loads_other_frac_sensible": null,
    "misc_plug_loads_other_frac_latent": null
  },
  "sample_files/base-misc-neighbor-shading.xml": {
    "parent_hpxml": "sample_files/base.xml",
    "neighbor_front_distance": 15,
    "neighbor_back_distance": 10,
    "neighbor_front_height": 12
  },
  "sample_files/base-misc-shielding-of-home.xml": {
    "parent_hpxml": "sample_files/base.xml",
    "site_shielding_of_home": "well-shielded"
  },
  "sample_files/base-misc-unit-multiplier.xml": {
    "parent_hpxml": "sample_files/base.xml",
    "unit_multiplier": "10"
  },
  "sample_files/base-misc-usage-multiplier.xml": {
    "parent_hpxml": "sample_files/base.xml",
    "general_water_use_usage_multiplier": 0.9,
    "water_fixtures_usage_multiplier": 0.9,
    "lighting_interior_usage_multiplier": 0.9,
    "lighting_exterior_usage_multiplier": 0.9,
    "lighting_garage_usage_multiplier": 0.9,
    "clothes_washer_usage_multiplier": 0.9,
    "clothes_dryer_usage_multiplier": 0.9,
    "dishwasher_usage_multiplier": 0.9,
    "refrigerator_usage_multiplier": 0.9,
    "freezer_present": true,
    "freezer_location": "conditioned space",
    "freezer_rated_annual_kwh": 300,
    "freezer_usage_multiplier": 0.9,
    "cooking_range_oven_usage_multiplier": 0.9,
    "misc_plug_loads_television_usage_multiplier": 0.9,
    "misc_plug_loads_other_usage_multiplier": 0.9,
    "misc_fuel_loads_grill_present": true,
    "misc_fuel_loads_grill_fuel_type": "propane",
    "misc_fuel_loads_grill_annual_therm": 25,
    "misc_fuel_loads_grill_usage_multiplier": 0.9,
    "misc_fuel_loads_lighting_present": true,
    "misc_fuel_loads_lighting_annual_therm": 28,
    "misc_fuel_loads_lighting_usage_multiplier": 0.9,
    "misc_fuel_loads_fireplace_present": true,
    "misc_fuel_loads_fireplace_fuel_type": "wood",
    "misc_fuel_loads_fireplace_annual_therm": 55,
    "misc_fuel_loads_fireplace_frac_sensible": 0.5,
    "misc_fuel_loads_fireplace_frac_latent": 0.1,
    "misc_fuel_loads_fireplace_usage_multiplier": 0.9,
    "pool_present": true,
    "pool_pump_annual_kwh": 2700,
    "pool_pump_usage_multiplier": 0.9,
    "pool_heater_type": "gas fired",
    "pool_heater_annual_therm": 500,
    "pool_heater_usage_multiplier": 0.9,
    "permanent_spa_present": true,
    "permanent_spa_pump_annual_kwh": 1000,
    "permanent_spa_pump_usage_multiplier": 0.9,
    "permanent_spa_heater_type": "electric resistance",
    "permanent_spa_heater_annual_kwh": 1300,
    "permanent_spa_heater_usage_multiplier": 0.9
  },
  "sample_files/base-bldgtype-mf-whole-building.xml": {
    "parent_hpxml": "sample_files/base.xml",
    "whole_sfa_or_mf_building_sim": true,
    "geometry_unit_type": "apartment unit",
    "geometry_unit_right_wall_is_adiabatic": true,
    "geometry_unit_cfa": 1200,
    "geometry_unit_aspect_ratio": 0.75,
    "geometry_building_num_units": 6,
    "floor_over_foundation_assembly_r": 22.84,
    "air_leakage_type": "unit exterior only",
    "air_leakage": "0.375 nACH",
    "window_front_wwr": 0.18,
    "window_back_wwr": 0.18,
    "window_left_wwr": 0.18,
    "window_right_wwr": 0.18,
    "window_area_front": 0,
    "window_area_back": 0,
    "window_area_left": 0,
    "window_area_right": 0,
    "door_area": 20,
    "cooling_system": "Room AC, EER 8.5",
    "cooling_system_cooling_capacity": 12000,
    "heating_system_fuel": "electricity",
    "heating_system": "Electric Resistance",
    "heating_system_heating_capacity": 12000,
    "clothes_dryer_present": false
  },
  "sample_files/base-pv.xml": {
    "parent_hpxml": "sample_files/base.xml",
    "pv_system_present": true,
    "pv_system_module_type": "standard",
    "pv_system_location": "roof",
    "pv_system_tracking": "fixed",
    "pv_system_array_azimuth": 180,
    "pv_system_array_tilt": 20,
    "pv_system_max_power_output": 4000,
    "pv_system_inverter_efficiency": 0.96,
    "pv_system_system_losses_fraction": 0.14,
    "pv_system_2_present": true,
    "pv_system_2_module_type": "premium",
    "pv_system_2_location": "roof",
    "pv_system_2_tracking": "fixed",
    "pv_system_2_array_azimuth": 90,
    "pv_system_2_array_tilt": 20,
    "pv_system_2_max_power_output": 1500
  },
  "sample_files/base-pv-battery.xml": {
    "parent_hpxml": "sample_files/base-battery.xml",
    "pv_system_present": true,
    "pv_system_module_type": "standard",
    "pv_system_location": "roof",
    "pv_system_tracking": "fixed",
    "pv_system_array_azimuth": 180,
    "pv_system_array_tilt": 20,
    "pv_system_max_power_output": 4000,
    "pv_system_inverter_efficiency": 0.96,
    "pv_system_system_losses_fraction": 0.14,
    "pv_system_2_present": true,
    "pv_system_2_module_type": "premium",
    "pv_system_2_location": "roof",
    "pv_system_2_tracking": "fixed",
    "pv_system_2_array_azimuth": 90,
    "pv_system_2_array_tilt": 20,
    "pv_system_2_max_power_output": 1500
  },
  "sample_files/base-pv-battery-ah.xml": {
    "parent_hpxml": "sample_files/base-pv-battery.xml"
  },
  "sample_files/base-pv-battery-garage.xml": {
    "parent_hpxml": "sample_files/base-enclosure-garage.xml",
    "pv_system_present": true,
    "pv_system_module_type": "standard",
    "pv_system_location": "roof",
    "pv_system_tracking": "fixed",
    "pv_system_array_azimuth": 180,
    "pv_system_array_tilt": 20,
    "pv_system_max_power_output": 4000,
    "pv_system_inverter_efficiency": 0.96,
    "pv_system_system_losses_fraction": 0.14,
    "pv_system_2_present": true,
    "pv_system_2_module_type": "premium",
    "pv_system_2_location": "roof",
    "pv_system_2_tracking": "fixed",
    "pv_system_2_array_azimuth": 90,
    "pv_system_2_array_tilt": 20,
    "pv_system_2_max_power_output": 1500,
    "battery_present": true,
    "battery_location": "garage",
    "battery_power": 6000,
    "battery_capacity": 20,
    "battery_usable_capacity": 18
  },
  "sample_files/base-pv-battery-round-trip-efficiency.xml": {
    "parent_hpxml": "sample_files/base-pv-battery.xml",
    "battery_round_trip_efficiency": 0.8
  },
  "sample_files/base-pv-battery-scheduled.xml": {
    "parent_hpxml": "sample_files/base-pv-battery.xml",
    "schedules_filepaths": "../../HPXMLtoOpenStudio/resources/schedule_files/battery.csv"
  },
  "sample_files/base-pv-generators.xml": {
    "parent_hpxml": "sample_files/base-pv.xml"
  },
  "sample_files/base-pv-generators-battery.xml": {
    "parent_hpxml": "sample_files/base-pv-generators.xml",
    "battery_present": true,
    "battery_location": "outside",
    "battery_power": 6000,
    "battery_capacity": 20,
    "battery_usable_capacity": 18
  },
  "sample_files/base-pv-generators-battery-scheduled.xml": {
    "parent_hpxml": "sample_files/base-pv-generators-battery.xml",
    "schedules_filepaths": "../../HPXMLtoOpenStudio/resources/schedule_files/battery.csv"
  },
  "sample_files/base-residents-0.xml": {
    "parent_hpxml": "sample_files/base.xml",
    "geometry_unit_num_occupants": 0
  },
  "sample_files/base-residents-1.xml": {
    "parent_hpxml": "sample_files/base.xml",
    "geometry_unit_num_occupants": 1,
    "misc_plug_loads_television_annual_kwh": null,
    "misc_plug_loads_other_annual_kwh": null
  },
  "sample_files/base-residents-1-misc-loads-large-uncommon.xml": {
    "parent_hpxml": "sample_files/base-misc-loads-large-uncommon.xml",
    "geometry_unit_num_occupants": 1,
    "misc_plug_loads_television_annual_kwh": null,
    "misc_plug_loads_other_annual_kwh": null,
    "misc_plug_loads_well_pump_annual_kwh": null,
    "misc_plug_loads_vehicle_annual_kwh": null,
    "misc_fuel_loads_grill_annual_therm": null,
    "misc_fuel_loads_lighting_annual_therm": null,
    "misc_fuel_loads_fireplace_annual_therm": null,
    "pool_pump_annual_kwh": null,
    "pool_heater_annual_therm": null,
    "permanent_spa_pump_annual_kwh": null,
    "permanent_spa_heater_annual_kwh": null
  },
  "sample_files/base-residents-1-misc-loads-large-uncommon2.xml": {
    "parent_hpxml": "sample_files/base-misc-loads-large-uncommon2.xml",
    "geometry_unit_num_occupants": 1,
    "misc_plug_loads_television_annual_kwh": null,
    "misc_plug_loads_other_annual_kwh": null,
    "misc_plug_loads_well_pump_annual_kwh": null,
    "misc_plug_loads_vehicle_annual_kwh": null,
    "misc_fuel_loads_grill_annual_therm": null,
    "misc_fuel_loads_lighting_annual_therm": null,
    "misc_fuel_loads_fireplace_annual_therm": null,
    "pool_pump_annual_kwh": null,
    "pool_heater_annual_therm": null,
    "permanent_spa_pump_annual_kwh": null,
    "permanent_spa_heater_annual_kwh": null
  },
  "sample_files/base-residents-5-5.xml": {
    "parent_hpxml": "sample_files/base-misc-defaults.xml",
    "geometry_unit_num_occupants": 5.5
  },
  "sample_files/base-schedules-simple.xml": {
    "parent_hpxml": "sample_files/base.xml",
    "hot_water_distribution_system_type": "Recirculation",
    "hot_water_distribution_recirc_control_type": "no control",
    "hot_water_distribution_recirc_piping_length": 50,
    "hot_water_distribution_recirc_branch_piping_length": 50,
    "hot_water_distribution_recirc_pump_power": 50,
    "vehicle_type": "BatteryElectricVehicle",
    "ev_charger_present": true,
    "misc_plug_loads_vehicle_present": false
  },
  "sample_files/base-schedules-simple-vacancy.xml": {
    "parent_hpxml": "sample_files/base.xml",
    "schedules_unavailable_period_types": "Vacancy",
    "schedules_unavailable_period_dates": "Dec 1 - Jan 31",
    "schedules_unavailable_period_window_natvent_availabilities": "always unavailable",
    "hot_water_distribution_system_type": "Recirculation",
    "hot_water_distribution_recirc_control_type": "no control",
    "hot_water_distribution_recirc_piping_length": 50,
    "hot_water_distribution_recirc_branch_piping_length": 50,
    "hot_water_distribution_recirc_pump_power": 50
  },
  "sample_files/base-schedules-simple-power-outage.xml": {
    "parent_hpxml": "sample_files/base.xml",
    "schedules_unavailable_period_types": "Power Outage",
    "schedules_unavailable_period_dates": "Jul 1 5 - Jul 31 14",
    "hot_water_distribution_system_type": "Recirculation",
    "hot_water_distribution_recirc_control_type": "no control",
    "hot_water_distribution_recirc_piping_length": 50,
    "hot_water_distribution_recirc_branch_piping_length": 50,
    "hot_water_distribution_recirc_pump_power": 50
  },
  "sample_files/base-schedules-simple-no-space-heating.xml": {
    "parent_hpxml": "sample_files/base.xml",
    "schedules_unavailable_period_types": "No Space Heating",
    "schedules_unavailable_period_dates": "Dec 5 0 - Dec 31 23"
  },
  "sample_files/base-schedules-simple-no-space-cooling.xml": {
    "parent_hpxml": "sample_files/base.xml",
    "schedules_unavailable_period_types": "No Space Cooling",
    "schedules_unavailable_period_dates": "Jul 1 22 - Aug 3 14"
  },
  "sample_files/base-schedules-detailed-all-10-mins.xml": {
    "parent_hpxml": "sample_files/base-simcontrol-timestep-10-mins.xml",
    "hvac_control_heating_weekday_setpoint": null,
    "hvac_control_heating_weekend_setpoint": null,
    "hvac_control_cooling_weekday_setpoint": null,
    "hvac_control_cooling_weekend_setpoint": null,
    "water_heater_setpoint_temperature": null,
    "schedules_filepaths": "../../HPXMLtoOpenStudio/resources/schedule_files/setpoints-10-mins.csv, ../../HPXMLtoOpenStudio/resources/schedule_files/water-heater-setpoints-10-mins.csv, ../../HPXMLtoOpenStudio/resources/schedule_files/occupancy-stochastic-10-mins.csv"
  },
  "sample_files/base-schedules-detailed-mixed-timesteps.xml": {
    "parent_hpxml": "sample_files/base-simcontrol-timestep-10-mins.xml",
    "hvac_control_heating_weekday_setpoint": null,
    "hvac_control_heating_weekend_setpoint": null,
    "hvac_control_cooling_weekday_setpoint": null,
    "hvac_control_cooling_weekend_setpoint": null,
    "water_heater_setpoint_temperature": null,
    "schedules_filepaths": "../../HPXMLtoOpenStudio/resources/schedule_files/setpoints.csv, ../../HPXMLtoOpenStudio/resources/schedule_files/water-heater-setpoints-10-mins.csv, ../../HPXMLtoOpenStudio/resources/schedule_files/occupancy-stochastic-30-mins.csv"
  },
  "sample_files/base-schedules-detailed-mixed-timesteps-power-outage.xml": {
    "parent_hpxml": "sample_files/base-schedules-detailed-mixed-timesteps.xml",
    "schedules_unavailable_period_types": "Power Outage",
    "schedules_unavailable_period_dates": "Dec 1 5 - Jan 31 14"
  },
  "sample_files/base-schedules-detailed-occupancy-stochastic.xml": {
    "parent_hpxml": "sample_files/base.xml",
    "schedules_filepaths": "../../HPXMLtoOpenStudio/resources/schedule_files/occupancy-stochastic.csv"
  },
  "sample_files/base-schedules-detailed-occupancy-stochastic-vacancy.xml": {
    "parent_hpxml": "sample_files/base-schedules-detailed-occupancy-stochastic.xml",
    "schedules_unavailable_period_types": "Vacancy",
    "schedules_unavailable_period_dates": "Dec 1 - Jan 31",
    "schedules_unavailable_period_window_natvent_availabilities": "always unavailable"
  },
  "sample_files/base-schedules-detailed-occupancy-stochastic-power-outage.xml": {
    "parent_hpxml": "sample_files/base-schedules-detailed-occupancy-stochastic.xml",
    "schedules_unavailable_period_types": "Power Outage",
    "schedules_unavailable_period_dates": "Dec 1 5 - Jan 31 14"
  },
  "sample_files/base-schedules-detailed-occupancy-stochastic-no-space-heating.xml": {
    "parent_hpxml": "sample_files/base-schedules-detailed-occupancy-stochastic.xml",
    "schedules_unavailable_period_types": "No Space Heating",
    "schedules_unavailable_period_dates": "Dec 11 5 - Jan 2 14"
  },
  "sample_files/base-schedules-detailed-occupancy-stochastic-no-space-cooling.xml": {
    "parent_hpxml": "sample_files/base-schedules-detailed-occupancy-stochastic.xml",
    "schedules_unavailable_period_types": "No Space Cooling",
    "schedules_unavailable_period_dates": "Jun 15 5 - Jul 30 14"
  },
  "sample_files/base-schedules-detailed-occupancy-stochastic-10-mins.xml": {
    "parent_hpxml": "sample_files/base.xml",
    "schedules_filepaths": "../../HPXMLtoOpenStudio/resources/schedule_files/occupancy-stochastic-10-mins.csv"
  },
  "sample_files/base-schedules-detailed-setpoints.xml": {
    "parent_hpxml": "sample_files/base.xml",
    "hvac_control_heating_weekday_setpoint": null,
    "hvac_control_heating_weekend_setpoint": null,
    "hvac_control_cooling_weekday_setpoint": null,
    "hvac_control_cooling_weekend_setpoint": null,
    "schedules_filepaths": "../../HPXMLtoOpenStudio/resources/schedule_files/setpoints.csv"
  },
  "sample_files/base-schedules-detailed-setpoints-daily-schedules.xml": {
    "parent_hpxml": "sample_files/base-schedules-detailed-setpoints.xml",
    "schedules_filepaths": "../../HPXMLtoOpenStudio/resources/schedule_files/setpoints-daily-schedules.csv"
  },
  "sample_files/base-schedules-detailed-setpoints-daily-setbacks.xml": {
    "parent_hpxml": "sample_files/base-schedules-detailed-setpoints.xml",
    "schedules_filepaths": "../../HPXMLtoOpenStudio/resources/schedule_files/setpoints-daily-setbacks.csv"
  },
  "sample_files/base-simcontrol-calendar-year-custom.xml": {
    "parent_hpxml": "sample_files/base.xml",
    "simulation_control_run_period_calendar_year": 2010
  },
  "sample_files/base-simcontrol-daylight-saving-custom.xml": {
    "parent_hpxml": "sample_files/base.xml",
    "simulation_control_daylight_saving_enabled": true,
    "simulation_control_daylight_saving_period": "Mar 10 - Nov 6"
  },
  "sample_files/base-simcontrol-daylight-saving-disabled.xml": {
    "parent_hpxml": "sample_files/base.xml",
    "simulation_control_daylight_saving_enabled": false
  },
  "sample_files/base-simcontrol-runperiod-1-month.xml": {
    "parent_hpxml": "sample_files/base.xml",
    "weather_station_epw_filepath": "US_CO_Boulder_AMY_2012.epw",
    "simulation_control_run_period": "Feb 15 - Mar 15",
    "emissions_scenario_names": "Cambium Hourly MidCase LRMER RMPA, Cambium Hourly LowRECosts LRMER RMPA, Cambium Annual MidCase AER National, eGRID RMPA, eGRID RMPA",
    "emissions_types": "CO2e, CO2e, CO2e, SO2, NOx",
    "emissions_electricity_units": "kg/MWh, kg/MWh, kg/MWh, lb/MWh, lb/MWh",
    "emissions_electricity_values_or_filepaths": "../../HPXMLtoOpenStudio/resources/data/cambium/LRMER_MidCase.csv, ../../HPXMLtoOpenStudio/resources/data/cambium/LRMER_LowRECosts.csv, 392.6, 0.384, 0.67",
    "emissions_electricity_number_of_header_rows": "1, 1, , , ",
    "emissions_electricity_column_numbers": "17, 17, , , "
  },
  "sample_files/base-simcontrol-temperature-capacitance-multiplier.xml": {
    "parent_hpxml": "sample_files/base.xml",
    "simulation_control_temperature_capacitance_multiplier": 7
  },
  "sample_files/base-simcontrol-timestep-10-mins.xml": {
    "parent_hpxml": "sample_files/base.xml",
    "simulation_control_timestep": 10
  },
  "sample_files/base-simcontrol-timestep-10-mins-occupancy-stochastic-10-mins.xml": {
    "parent_hpxml": "sample_files/base-simcontrol-timestep-10-mins.xml",
    "schedules_filepaths": "../../HPXMLtoOpenStudio/resources/schedule_files/occupancy-stochastic-10-mins.csv"
  },
  "sample_files/base-simcontrol-timestep-10-mins-occupancy-stochastic-60-mins.xml": {
    "parent_hpxml": "sample_files/base-simcontrol-timestep-10-mins.xml",
    "schedules_filepaths": "../../HPXMLtoOpenStudio/resources/schedule_files/occupancy-stochastic.csv"
  },
  "sample_files/base-simcontrol-timestep-30-mins.xml": {
    "parent_hpxml": "sample_files/base.xml",
    "simulation_control_timestep": 30
  },
  "sample_files/base-zones-spaces.xml": {
    "parent_hpxml": "sample_files/base-enclosure-garage.xml"
  },
  "sample_files/base-zones-spaces-multiple.xml": {
    "parent_hpxml": "sample_files/base-enclosure-garage.xml",
    "heating_system_heating_capacity": 18000,
    "heating_system_fraction_heat_load_served": 0.5,
    "cooling_system_cooling_capacity": 12000,
    "cooling_system_fraction_cool_load_served": 0.5,
    "ducts": "4 CFM25 per 100ft2, R-4"
  }
}<|MERGE_RESOLUTION|>--- conflicted
+++ resolved
@@ -661,14 +661,8 @@
     "hvac_control_cooling_weekend_setpoint": 78,
     "ducts": "4 CFM25 per 100ft2, R-4",
     "ducts_supply_location": "attic - unvented",
-<<<<<<< HEAD
     "ducts_return_location": "attic - unvented",
     "ducts_supply_leakage_fraction": 0.75,
-=======
-    "ducts_supply_insulation_r": 4,
-    "ducts_return_location": "attic - unvented",
-    "ducts_return_insulation_r": 4,
->>>>>>> 9f9b76d8
     "mech_vent_fan_type": "none",
     "mech_vent_recovery_efficiency_type": "Unadjusted",
     "mech_vent_total_recovery_efficiency": 0,
@@ -1026,8 +1020,6 @@
     "heating_system_heating_capacity": 48000,
     "cooling_system_cooling_capacity": 36000,
     "ducts": "4 CFM25 per 100ft2, R-4",
-    "ducts_supply_surface_area_fraction": 1.0,
-    "ducts_return_surface_area_fraction": 1.0,
     "misc_plug_loads_other_annual_kwh": 2457
   },
   "sample_files/base-bldgtype-sfa-unit-atticroof-cathedral.xml": {
@@ -1606,11 +1598,6 @@
     "window_area_right": 144,
     "heating_system_heating_capacity": 48000,
     "cooling_system_cooling_capacity": 36000,
-<<<<<<< HEAD
-=======
-    "ducts_supply_leakage_to_outside_value": 121.5,
-    "ducts_return_leakage_to_outside_value": 40.5,
->>>>>>> 9f9b76d8
     "misc_plug_loads_other_annual_kwh": 3685.5
   },
   "sample_files/base-enclosure-2stories-garage.xml": {
@@ -2081,8 +2068,7 @@
   },
   "sample_files/base-hvac-air-to-air-heat-pump-var-speed-backup-furnace.xml": {
     "parent_hpxml": "sample_files/base-hvac-air-to-air-heat-pump-var-speed-backup-boiler.xml",
-    "ducts_supply_leakage_to_outside_value": 40.5,
-    "ducts_return_leakage_to_outside_value": 13.5
+    "ducts": "2 CFM25 per 100ft2, R-4"
   },
   "sample_files/base-hvac-air-to-air-heat-pump-var-speed-backup-furnace-autosize-factor.xml": {
     "parent_hpxml": "sample_files/base-hvac-air-to-air-heat-pump-var-speed-backup-furnace.xml",
@@ -2104,9 +2090,8 @@
   },
   "sample_files/base-hvac-air-to-air-heat-pump-var-speed-max-power-ratio-schedule-two-systems.xml": {
     "parent_hpxml": "sample_files/base-hvac-air-to-air-heat-pump-var-speed.xml",
-    "ducts_supply_leakage_to_outside_value": 40.5,
-    "ducts_return_leakage_to_outside_value": 13.5,
-    "schedules_filepaths": "../../HPXMLtoOpenStudio/resources/schedule_files/hvac-variable-system-maximum-power-ratios-varied.csv"
+    "schedules_filepaths": "../../HPXMLtoOpenStudio/resources/schedule_files/hvac-variable-system-maximum-power-ratios-varied.csv",
+    "ducts": "2 CFM25 per 100ft2, R-4"
   },
   "sample_files/base-hvac-air-to-air-heat-pump-var-speed-max-power-ratio-schedule-10-mins.xml": {
     "parent_hpxml": "sample_files/base-hvac-air-to-air-heat-pump-var-speed.xml",
@@ -2253,15 +2238,8 @@
   },
   "sample_files/base-hvac-dual-fuel-mini-split-heat-pump-ducted.xml": {
     "parent_hpxml": "sample_files/base-hvac-mini-split-heat-pump-ducted.xml",
-<<<<<<< HEAD
     "heat_pump": "Mini-Split HP, SEER 19, 10 HSPF, 30F Compressor Lockout",
     "heat_pump_backup": "Integrated, Natural Gas, 95% AFUE, 30F Lockout"
-=======
-    "heat_pump_compressor_lockout_temp": 30,
-    "heat_pump_backup_fuel": "natural gas",
-    "heat_pump_backup_heating_efficiency": 0.95,
-    "heat_pump_backup_heating_lockout_temp": 30
->>>>>>> 9f9b76d8
   },
   "sample_files/base-hvac-ducts-leakage-cfm50.xml": {
     "parent_hpxml": "sample_files/base.xml",
@@ -2273,13 +2251,7 @@
     "ducts_supply_leakage_fraction": 0.75
   },
   "sample_files/base-hvac-ducts-areas.xml": {
-<<<<<<< HEAD
     "parent_hpxml": "sample_files/base.xml"
-=======
-    "parent_hpxml": "sample_files/base.xml",
-    "ducts_supply_surface_area": 150.0,
-    "ducts_return_surface_area": 50.0
->>>>>>> 9f9b76d8
   },
   "sample_files/base-hvac-ducts-area-multipliers.xml": {
     "parent_hpxml": "sample_files/base.xml"
@@ -2295,13 +2267,7 @@
     "heating_system_2": "Fireplace, 100% Efficiency",
     "heating_system_2_fraction_heat_load_served": 0.25,
     "ducts_supply_location": null,
-<<<<<<< HEAD
     "ducts_return_location": null
-=======
-    "ducts_return_location": null,
-    "ducts_supply_leakage_to_outside_value": 60.75,
-    "ducts_return_leakage_to_outside_value": 20.25
->>>>>>> 9f9b76d8
   },
   "sample_files/base-hvac-ducts-effective-rvalue.xml": {
     "parent_hpxml": "sample_files/base.xml"
@@ -2554,20 +2520,7 @@
     "parent_hpxml": "sample_files/base.xml",
     "heating_system": "None",
     "heating_system_fraction_heat_load_served": 0,
-<<<<<<< HEAD
     "cooling_system": "Mini-Split AC, SEER 19, Ducted"
-=======
-    "cooling_system_type": "mini-split",
-    "cooling_system_cooling_compressor_type": "variable speed",
-    "cooling_system_cooling_efficiency": 19,
-    "cooling_system_is_ducted": true,
-    "ducts_supply_leakage_to_outside_value": 15,
-    "ducts_return_leakage_to_outside_value": 5,
-    "ducts_supply_insulation_r": 0,
-    "ducts_return_insulation_r": 0,
-    "ducts_supply_surface_area": 30,
-    "ducts_return_surface_area": 10
->>>>>>> 9f9b76d8
   },
   "sample_files/base-hvac-mini-split-air-conditioner-only-ductless.xml": {
     "parent_hpxml": "sample_files/base-hvac-mini-split-air-conditioner-only-ducted.xml",
@@ -2595,21 +2548,8 @@
     "heat_pump_cooling_capacity": 36000,
     "heat_pump_fraction_heat_load_served": 1,
     "heat_pump_fraction_cool_load_served": 1,
-<<<<<<< HEAD
     "heat_pump_backup": "Integrated, Electricity, 100% Efficiency",
     "heat_pump_backup_heating_capacity": 36000
-=======
-    "heat_pump_backup_type": "integrated",
-    "heat_pump_backup_heating_efficiency": 1,
-    "heat_pump_backup_heating_capacity": 36000,
-    "heat_pump_is_ducted": true,
-    "ducts_supply_leakage_to_outside_value": 15,
-    "ducts_return_leakage_to_outside_value": 5,
-    "ducts_supply_insulation_r": 0,
-    "ducts_return_insulation_r": 0,
-    "ducts_supply_surface_area": 30,
-    "ducts_return_surface_area": 10
->>>>>>> 9f9b76d8
   },
   "sample_files/base-hvac-mini-split-heat-pump-ducted-detailed-performance.xml": {
     "parent_hpxml": "sample_files/base-hvac-mini-split-heat-pump-ducted.xml",
@@ -2694,22 +2634,8 @@
   },
   "sample_files/base-hvac-mini-split-heat-pump-ductless-backup-furnace.xml": {
     "parent_hpxml": "sample_files/base-hvac-mini-split-heat-pump-ductless-backup-stove.xml",
-<<<<<<< HEAD
     "heating_system_2": "Central Furnace, 80% AFUE",
     "heating_system_2_fuel": "natural gas"
-=======
-    "heating_system_2_type": "Furnace",
-    "heating_system_2_fuel": "natural gas",
-    "heating_system_2_heating_efficiency": 0.8,
-    "ducts_supply_leakage_to_outside_value": 81,
-    "ducts_return_leakage_to_outside_value": 27,
-    "ducts_supply_location": "attic - unvented",
-    "ducts_supply_insulation_r": 4,
-    "ducts_supply_surface_area": null,
-    "ducts_return_location": "attic - unvented",
-    "ducts_return_insulation_r": 4,
-    "ducts_return_surface_area": null
->>>>>>> 9f9b76d8
   },
   "sample_files/base-hvac-mini-split-heat-pump-ductless-backup-furnace-ducts-defaults.xml": {
     "parent_hpxml": "sample_files/base-hvac-mini-split-heat-pump-ductless-backup-furnace.xml",
@@ -3101,8 +3027,7 @@
   },
   "sample_files/base-mechvent-multiple.xml": {
     "parent_hpxml": "sample_files/base-mechvent-bath-kitchen-fans.xml",
-    "ducts_supply_leakage_to_outside_value": 40.5,
-    "ducts_return_leakage_to_outside_value": 13.5
+    "ducts": "2 CFM25 per 100ft2, R-4"
   },
   "sample_files/base-mechvent-supply.xml": {
     "parent_hpxml": "sample_files/base.xml",
