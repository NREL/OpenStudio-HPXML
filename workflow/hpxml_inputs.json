--- conflicted
+++ resolved
@@ -4015,19 +4015,17 @@
     "heating_system_heating_capacity": 12000,
     "clothes_dryer_present": false
   },
-<<<<<<< HEAD
   "sample_files/base-bldgtype-mf-whole-building-common-spaces.xml": {
     "parent_hpxml": "sample_files/base-bldgtype-mf-whole-building.xml",
     "heating_system_heating_capacity": 24000
   },
   "sample_files/base-bldgtype-mf-whole-building-common-spaces-reverse.xml": {
     "parent_hpxml": "sample_files/base-bldgtype-mf-whole-building-common-spaces.xml"
-=======
+  },
   "sample_files/base-bldgtype-mf-whole-building-detailed-electric-panel.xml": {
     "parent_hpxml": "sample_files/base-bldgtype-mf-whole-building.xml",
     "electric_panel_service_feeders_load_calculation_types": "2023 Existing Dwelling Load-Based, 2023 Existing Dwelling Meter-Based",
     "electric_panel_baseline_peak_power": 4500
->>>>>>> 50c73b53
   },
   "sample_files/base-pv.xml": {
     "parent_hpxml": "sample_files/base.xml",
