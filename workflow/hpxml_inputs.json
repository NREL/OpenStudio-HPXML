{
  "tests/ASHRAE_Standard_140/L100AC.xml": {
    "weather_station_epw_filepath": "USA_CO_Colorado.Springs-Peterson.Field.724660_TMY3.epw",
    "geometry_unit_type": "single-family detached",
    "geometry_unit_num_floors_above_grade": 1,
    "geometry_unit_cfa": 1539,
    "geometry_unit_aspect_ratio": 2.111111111,
    "geometry_unit_orientation": 180,
    "geometry_unit_num_bedrooms": 3,
    "geometry_unit_num_occupants": 0,
    "geometry_average_ceiling_height": 8,
    "geometry_garage_width": 0,
    "geometry_garage_depth": 0,
    "geometry_garage_protrusion": 0,
    "geometry_garage_position": "Right",
    "geometry_foundation_type": "Ambient",
    "geometry_foundation_height": 7.25,
    "geometry_foundation_height_above_grade": 0.667,
    "geometry_rim_joist_height": 9,
    "geometry_attic_type": "VentedAttic",
    "geometry_roof_type": "gable",
    "geometry_roof_pitch": "4:12",
    "geometry_eaves_depth": 0,
    "neighbor_front_distance": 0,
    "neighbor_back_distance": 0,
    "neighbor_left_distance": 0,
    "neighbor_right_distance": 0,
    "floor_over_foundation_assembly_r": 14.15,
    "floor_over_garage_assembly_r": 0,
    "floor_type": "WoodFrame",
    "foundation_wall_thickness": 6,
    "foundation_wall_insulation_r": 0,
    "foundation_wall_insulation_distance_to_top": 0,
    "foundation_wall_insulation_distance_to_bottom": 0,
    "rim_joist_assembly_r": 5.01,
    "slab_perimeter_insulation_r": 0,
    "slab_perimeter_insulation_depth": 0,
    "slab_perimeter_insulation_depth": 0,
    "slab_under_insulation_r": 0,
    "slab_under_insulation_width": 0,
    "slab_thickness": 4,
    "slab_carpet_fraction": 0,
    "slab_carpet_r": 0,
    "ceiling_assembly_r": 18.45,
    "roof_material_type": "asphalt or fiberglass shingles",
    "roof_color": "medium",
    "roof_assembly_r": 1.99,
    "radiant_barrier_grade": 2,
    "radiant_barrier_attic_location": "none",
    "wall_type": "WoodStud",
    "wall_siding_type": "wood siding",
    "wall_color": "medium",
    "wall_assembly_r": 11.76,
    "window_front_wwr": 0,
    "window_back_wwr": 0,
    "window_left_wwr": 0,
    "window_right_wwr": 0,
    "window_area_front": 90,
    "window_area_back": 90,
    "window_area_left": 45,
    "window_area_right": 45,
    "window_aspect_ratio": 1.667,
    "window_fraction_operable": 0,
    "window_ufactor": 1.039,
    "window_shgc": 0.67,
    "window_interior_shading_winter": 1,
    "window_interior_shading_summer": 1,
    "overhangs_front_depth": 0,
    "overhangs_front_distance_to_top_of_window": 0,
    "overhangs_front_distance_to_bottom_of_window": 0,
    "overhangs_back_depth": 0,
    "overhangs_back_distance_to_top_of_window": 0,
    "overhangs_back_distance_to_bottom_of_window": 0,
    "overhangs_left_depth": 0,
    "overhangs_left_distance_to_top_of_window": 0,
    "overhangs_left_distance_to_bottom_of_window": 0,
    "overhangs_right_depth": 0,
    "overhangs_right_distance_to_top_of_window": 0,
    "overhangs_right_distance_to_bottom_of_window": 0,
    "skylight_area_front": 0,
    "skylight_area_back": 0,
    "skylight_area_left": 0,
    "skylight_area_right": 0,
    "skylight_ufactor": 0,
    "skylight_shgc": 0,
    "door_area": 40,
    "door_rvalue": 3.04,
    "air_leakage_units": "ACHnatural",
    "air_leakage_house_pressure": 50,
    "air_leakage_value": 0.67,
    "heating_system_type": "none",
    "heating_system_fuel": "natural gas",
    "heating_system_heating_efficiency": 0,
    "heating_system_fraction_heat_load_served": 0,
    "cooling_system_type": "none",
    "cooling_system_cooling_efficiency_type": "SEER",
    "cooling_system_cooling_efficiency": 0,
    "cooling_system_fraction_cool_load_served": 0,
    "heat_pump_type": "none",
    "heat_pump_heating_efficiency_type": "HSPF",
    "heat_pump_heating_efficiency": 0,
    "heat_pump_cooling_efficiency_type": "SEER",
    "heat_pump_cooling_efficiency": 0,
    "heat_pump_fraction_heat_load_served": 0,
    "heat_pump_fraction_cool_load_served": 0,
    "heat_pump_backup_type": "none",
    "heat_pump_backup_fuel": "electricity",
    "heat_pump_backup_heating_efficiency": 0,
    "heating_system_2_type": "none",
    "heating_system_2_fuel": "electricity",
    "heating_system_2_heating_efficiency": 0,
    "heating_system_2_fraction_heat_load_served": 0,
    "hvac_control_heating_weekday_setpoint": 68,
    "hvac_control_heating_weekend_setpoint": 68,
    "hvac_control_cooling_weekday_setpoint": 78,
    "hvac_control_cooling_weekend_setpoint": 78,
    "ducts_leakage_units": "CFM25",
    "ducts_supply_leakage_to_outside_value": 0,
    "ducts_return_leakage_to_outside_value": 0,
    "ducts_supply_insulation_r": 0,
    "ducts_return_insulation_r": 0,
    "mech_vent_fan_type": "none",
    "mech_vent_recovery_efficiency_type": "Unadjusted",
    "mech_vent_total_recovery_efficiency": 0,
    "mech_vent_sensible_recovery_efficiency": 0,
    "mech_vent_num_units_served": 0,
    "mech_vent_2_fan_type": "none",
    "mech_vent_2_flow_rate": 0,
    "mech_vent_2_hours_in_operation": 0,
    "mech_vent_2_recovery_efficiency_type": "Unadjusted",
    "mech_vent_2_total_recovery_efficiency": 0,
    "mech_vent_2_sensible_recovery_efficiency": 0,
    "mech_vent_2_fan_power": 0,
    "kitchen_fans_quantity": 0,
    "bathroom_fans_quantity": 0,
    "whole_house_fan_present": false,
    "water_heater_type": "none",
    "water_heater_fuel_type": "electricity",
    "water_heater_efficiency_type": "EnergyFactor",
    "water_heater_efficiency": 0,
    "water_heater_num_bedrooms_served": 0,
    "hot_water_distribution_system_type": "Standard",
    "dwhr_facilities_connected": "none",
    "water_fixtures_shower_low_flow": false,
    "water_fixtures_sink_low_flow": false,
    "water_fixtures_usage_multiplier": null,
    "solar_thermal_system_type": "none",
    "solar_thermal_collector_area": 0,
    "solar_thermal_collector_loop_type": "liquid indirect",
    "solar_thermal_collector_type": "single glazing black",
    "solar_thermal_collector_azimuth": 0,
    "solar_thermal_collector_tilt": 0,
    "solar_thermal_collector_rated_optical_efficiency": 0,
    "solar_thermal_collector_rated_thermal_losses": 0,
    "solar_thermal_solar_fraction": 0,
    "pv_system_present": false,
    "pv_system_array_azimuth": 0,
    "pv_system_array_tilt": 0,
    "pv_system_max_power_output": 0,
    "pv_system_2_present": false,
    "pv_system_2_array_azimuth": 0,
    "pv_system_2_array_tilt": 0,
    "pv_system_2_max_power_output": 0,
    "battery_present": false,
    "lighting_present": false,
    "lighting_interior_fraction_cfl": 0,
    "lighting_interior_fraction_lfl": 0,
    "lighting_interior_fraction_led": 0,
    "lighting_exterior_fraction_cfl": 0,
    "lighting_exterior_fraction_lfl": 0,
    "lighting_exterior_fraction_led": 0,
    "lighting_garage_fraction_cfl": 0,
    "lighting_garage_fraction_lfl": 0,
    "lighting_garage_fraction_led": 0,
    "holiday_lighting_present": false,
    "dehumidifier_type": "none",
    "dehumidifier_efficiency_type": "EnergyFactor",
    "dehumidifier_efficiency": 0,
    "dehumidifier_capacity": 0,
    "dehumidifier_rh_setpoint": 0,
    "dehumidifier_fraction_dehumidification_load_served": 0,
    "clothes_washer_present": false,
    "clothes_washer_efficiency_type": "IntegratedModifiedEnergyFactor",
    "clothes_dryer_present": false,
    "clothes_dryer_fuel_type": "electricity",
    "clothes_dryer_efficiency_type": "CombinedEnergyFactor",
    "dishwasher_present": false,
    "dishwasher_efficiency_type": "RatedAnnualkWh",
    "refrigerator_present": false,
    "extra_refrigerator_present": false,
    "freezer_present": false,
    "cooking_range_oven_present": false,
    "cooking_range_oven_fuel_type": "electricity",
    "ceiling_fan_present": false,
    "misc_plug_loads_television_present": false,
    "misc_plug_loads_other_annual_kwh": 7302,
    "misc_plug_loads_other_frac_sensible": 0.822,
    "misc_plug_loads_other_frac_latent": 0.178,
    "misc_plug_loads_well_pump_present": false,
    "misc_plug_loads_vehicle_present": false,
    "misc_fuel_loads_grill_present": false,
    "misc_fuel_loads_grill_fuel_type": "natural gas",
    "misc_fuel_loads_lighting_present": false,
    "misc_fuel_loads_lighting_fuel_type": "natural gas",
    "misc_fuel_loads_fireplace_present": false,
    "misc_fuel_loads_fireplace_fuel_type": "natural gas",
    "pool_present": false,
    "pool_heater_type": "none",
    "permanent_spa_present": false,
    "permanent_spa_heater_type": "none",
    "combine_like_surfaces": false
  },
  "tests/ASHRAE_Standard_140/L110AC.xml": {
    "parent_hpxml": "tests/ASHRAE_Standard_140/L100AC.xml",
    "air_leakage_value": 1.5
  },
  "tests/ASHRAE_Standard_140/L120AC.xml": {
    "parent_hpxml": "tests/ASHRAE_Standard_140/L100AC.xml",
    "ceiling_assembly_r": 57.49,
    "wall_assembly_r": 23.58
  },
  "tests/ASHRAE_Standard_140/L130AC.xml": {
    "parent_hpxml": "tests/ASHRAE_Standard_140/L100AC.xml",
    "window_ufactor": 0.3,
    "window_shgc": 0.335
  },
  "tests/ASHRAE_Standard_140/L140AC.xml": {
    "parent_hpxml": "tests/ASHRAE_Standard_140/L100AC.xml",
    "window_area_front": 0,
    "window_area_back": 0,
    "window_area_left": 0,
    "window_area_right": 0
  },
  "tests/ASHRAE_Standard_140/L150AC.xml": {
    "parent_hpxml": "tests/ASHRAE_Standard_140/L100AC.xml",
    "window_area_front": 270,
    "window_area_back": 0,
    "window_area_left": 0,
    "window_area_right": 0,
    "window_aspect_ratio": 3.333
  },
  "tests/ASHRAE_Standard_140/L155AC.xml": {
    "parent_hpxml": "tests/ASHRAE_Standard_140/L150AC.xml",
    "overhangs_front_depth": 2.5,
    "overhangs_front_distance_to_top_of_window": 1,
    "overhangs_front_distance_to_bottom_of_window": 6
  },
  "tests/ASHRAE_Standard_140/L160AC.xml": {
    "parent_hpxml": "tests/ASHRAE_Standard_140/L100AC.xml",
    "window_area_front": 0,
    "window_area_back": 0,
    "window_area_left": 135,
    "window_area_right": 135,
    "window_aspect_ratio": 3.333
  },
  "tests/ASHRAE_Standard_140/L170AC.xml": {
    "parent_hpxml": "tests/ASHRAE_Standard_140/L100AC.xml",
    "misc_plug_loads_other_annual_kwh": 0,
    "misc_plug_loads_other_frac_sensible": null,
    "misc_plug_loads_other_frac_latent": null
  },
  "tests/ASHRAE_Standard_140/L200AC.xml": {
    "parent_hpxml": "tests/ASHRAE_Standard_140/L100AC.xml",
    "floor_over_foundation_assembly_r": 4.24,
    "ceiling_assembly_r": 11.75,
    "wall_assembly_r": 4.84,
    "air_leakage_value": 1.5
  },
  "tests/ASHRAE_Standard_140/L202AC.xml": {
    "parent_hpxml": "tests/ASHRAE_Standard_140/L200AC.xml",
    "roof_color": "reflective",
    "wall_color": "reflective"
  },
  "tests/ASHRAE_Standard_140/L302XC.xml": {
    "parent_hpxml": "tests/ASHRAE_Standard_140/L100AC.xml",
    "geometry_foundation_type": "SlabOnGrade",
    "slab_carpet_fraction": 1,
    "slab_carpet_r": 2.08
  },
  "tests/ASHRAE_Standard_140/L304XC.xml": {
    "parent_hpxml": "tests/ASHRAE_Standard_140/L302XC.xml",
    "slab_perimeter_insulation_r": 5.4,
    "slab_perimeter_insulation_depth": 2.5
  },
  "tests/ASHRAE_Standard_140/L322XC.xml": {
    "parent_hpxml": "tests/ASHRAE_Standard_140/L100AC.xml",
    "geometry_unit_cfa": 3078,
    "geometry_foundation_type": "ConditionedBasement",
    "air_leakage_value": 0.335
  },
  "tests/ASHRAE_Standard_140/L324XC.xml": {
    "parent_hpxml": "tests/ASHRAE_Standard_140/L322XC.xml",
    "foundation_wall_insulation_r": 10.2,
    "foundation_wall_insulation_location": "interior",
    "foundation_wall_insulation_distance_to_bottom": 7.25,
    "rim_joist_assembly_r": 13.14
  },
  "tests/ASHRAE_Standard_140/L100AL.xml": {
    "parent_hpxml": "tests/ASHRAE_Standard_140/L100AC.xml",
    "weather_station_epw_filepath": "USA_NV_Las.Vegas-McCarran.Intl.AP.723860_TMY3.epw"
  },
  "tests/ASHRAE_Standard_140/L110AL.xml": {
    "parent_hpxml": "tests/ASHRAE_Standard_140/L100AL.xml",
    "air_leakage_value": 1.5
  },
  "tests/ASHRAE_Standard_140/L120AL.xml": {
    "parent_hpxml": "tests/ASHRAE_Standard_140/L100AL.xml",
    "ceiling_assembly_r": 57.49,
    "wall_assembly_r": 23.58
  },
  "tests/ASHRAE_Standard_140/L130AL.xml": {
    "parent_hpxml": "tests/ASHRAE_Standard_140/L100AL.xml",
    "window_ufactor": 0.3,
    "window_shgc": 0.335
  },
  "tests/ASHRAE_Standard_140/L140AL.xml": {
    "parent_hpxml": "tests/ASHRAE_Standard_140/L100AL.xml",
    "window_area_front": 0,
    "window_area_back": 0,
    "window_area_left": 0,
    "window_area_right": 0
  },
  "tests/ASHRAE_Standard_140/L150AL.xml": {
    "parent_hpxml": "tests/ASHRAE_Standard_140/L100AL.xml",
    "window_area_front": 270,
    "window_area_back": 0,
    "window_area_left": 0,
    "window_area_right": 0,
    "window_aspect_ratio": 3.333
  },
  "tests/ASHRAE_Standard_140/L155AL.xml": {
    "parent_hpxml": "tests/ASHRAE_Standard_140/L150AL.xml",
    "overhangs_front_depth": 2.5,
    "overhangs_front_distance_to_top_of_window": 1,
    "overhangs_front_distance_to_bottom_of_window": 6
  },
  "tests/ASHRAE_Standard_140/L160AL.xml": {
    "parent_hpxml": "tests/ASHRAE_Standard_140/L100AL.xml",
    "window_area_front": 0,
    "window_area_back": 0,
    "window_area_left": 135,
    "window_area_right": 135,
    "window_aspect_ratio": 3.333
  },
  "tests/ASHRAE_Standard_140/L170AL.xml": {
    "parent_hpxml": "tests/ASHRAE_Standard_140/L100AL.xml",
    "misc_plug_loads_other_annual_kwh": 0,
    "misc_plug_loads_other_frac_sensible": null,
    "misc_plug_loads_other_frac_latent": null
  },
  "tests/ASHRAE_Standard_140/L200AL.xml": {
    "parent_hpxml": "tests/ASHRAE_Standard_140/L100AL.xml",
    "floor_over_foundation_assembly_r": 4.24,
    "ceiling_assembly_r": 11.75,
    "wall_assembly_r": 4.84,
    "air_leakage_value": 1.5
  },
  "tests/ASHRAE_Standard_140/L202AL.xml": {
    "parent_hpxml": "tests/ASHRAE_Standard_140/L200AL.xml",
    "roof_color": "reflective",
    "wall_color": "reflective"
  },
  "tests/HERS_HVAC/HVAC1a.xml": {
    "parent_hpxml": "tests/ASHRAE_Standard_140/L100AL.xml",
    "heating_system_type": "Furnace",
    "heating_system_fuel": "natural gas",
    "heating_system_heating_capacity": 56100,
    "heating_system_heating_efficiency": 0.78,
    "heating_system_fraction_heat_load_served": 1.0,
    "cooling_system_type": "central air conditioner",
    "cooling_system_cooling_capacity": 38300,
    "cooling_system_cooling_efficiency": 10,
    "cooling_system_cooling_efficiency_type": "SEER",
    "cooling_system_fraction_cool_load_served": 1,
    "hvac_blower_fan_watts_per_cfm": 0.5
  },
  "tests/HERS_HVAC/HVAC1b.xml": {
    "parent_hpxml": "tests/HERS_HVAC/HVAC1a.xml",
    "cooling_system_cooling_efficiency": 13
  },
  "tests/HERS_HVAC/HVAC2a.xml": {
    "parent_hpxml": "tests/HERS_HVAC/HVAC1a.xml",
    "weather_station_epw_filepath": "USA_CO_Colorado.Springs-Peterson.Field.724660_TMY3.epw"
  },
  "tests/HERS_HVAC/HVAC2b.xml": {
    "parent_hpxml": "tests/HERS_HVAC/HVAC2a.xml",
    "heating_system_heating_efficiency": 0.9
  },
  "tests/HERS_HVAC/HVAC2c.xml": {
    "parent_hpxml": "tests/HERS_HVAC/HVAC2a.xml",
    "heating_system_type": "none",
    "cooling_system_type": "none",
    "heat_pump_type": "air-to-air",
    "heat_pump_cooling_capacity": 56100,
    "heat_pump_heating_capacity": 56100,
    "heat_pump_backup_type": "integrated",
    "heat_pump_backup_fuel": "electricity",
    "heat_pump_backup_heating_capacity": 34121,
    "heat_pump_backup_heating_efficiency": 1.0,
    "heat_pump_fraction_heat_load_served": 1.0,
    "heat_pump_fraction_cool_load_served": 1.0,
    "heat_pump_heating_efficiency_type": "HSPF",
    "heat_pump_heating_efficiency": 6.8,
    "heat_pump_cooling_efficiency_type": "SEER",
    "heat_pump_cooling_efficiency": 10
  },
  "tests/HERS_HVAC/HVAC2d.xml": {
    "parent_hpxml": "tests/HERS_HVAC/HVAC2c.xml",
    "heat_pump_heating_efficiency": 9.85,
    "heat_pump_cooling_efficiency": 13
  },
  "tests/HERS_HVAC/HVAC2e.xml": {
    "parent_hpxml": "tests/HERS_HVAC/HVAC2a.xml",
    "heating_system_fuel": "electricity",
    "heating_system_heating_efficiency": 1.0
  },
  "tests/HERS_DSE/HVAC3a.xml": {
    "parent_hpxml": "tests/ASHRAE_Standard_140/L322XC.xml",
    "geometry_foundation_type": "UnconditionedBasement",
    "geometry_unit_cfa": 1539,
    "air_leakage_value": 0.67,
    "floor_over_foundation_assembly_r": 13.85,
    "heating_system_type": "Furnace",
    "heating_system_fuel": "natural gas",
    "heating_system_heating_capacity": 46600,
    "heating_system_heating_efficiency": 0.78,
    "heating_system_fraction_heat_load_served": 1.0,
    "cooling_system_type": "central air conditioner",
    "cooling_system_cooling_capacity": 38400,
    "cooling_system_cooling_efficiency": 10,
    "cooling_system_cooling_efficiency_type": "SEER",
    "cooling_system_fraction_cool_load_served": 1,
    "hvac_blower_fan_watts_per_cfm": 0.5,
    "ducts_supply_insulation_r": 0,
    "ducts_supply_location": "conditioned space",
    "ducts_supply_surface_area": 308,
    "ducts_return_insulation_r": 0,
    "ducts_return_location": "conditioned space",
    "ducts_return_surface_area": 77
  },
  "tests/HERS_DSE/HVAC3b.xml": {
    "parent_hpxml": "tests/HERS_DSE/HVAC3a.xml",
    "heating_system_heating_capacity": 56000,
    "ducts_supply_location": "basement - unconditioned",
    "ducts_return_location": "basement - unconditioned"
  },
  "tests/HERS_DSE/HVAC3c.xml": {
    "parent_hpxml": "tests/HERS_DSE/HVAC3b.xml",
    "heating_system_heating_capacity": 49000,
    "ducts_supply_insulation_r": 6,
    "ducts_return_insulation_r": 6
  },
  "tests/HERS_DSE/HVAC3d.xml": {
    "parent_hpxml": "tests/HERS_DSE/HVAC3c.xml",
    "heating_system_heating_capacity": 61000,
    "ducts_supply_leakage_to_outside_value": 125.0,
    "ducts_return_leakage_to_outside_value": 125.0
  },
  "tests/HERS_DSE/HVAC3e.xml": {
    "parent_hpxml": "tests/ASHRAE_Standard_140/L100AL.xml",
    "heating_system_type": "Furnace",
    "heating_system_fuel": "natural gas",
    "heating_system_heating_capacity": 46600,
    "heating_system_heating_efficiency": 0.78,
    "heating_system_fraction_heat_load_served": 1.0,
    "cooling_system_type": "central air conditioner",
    "cooling_system_cooling_capacity": 38400,
    "cooling_system_cooling_efficiency": 10,
    "cooling_system_cooling_efficiency_type": "SEER",
    "cooling_system_fraction_cool_load_served": 1,
    "hvac_blower_fan_watts_per_cfm": 0.5,
    "ducts_supply_insulation_r": 0,
    "ducts_supply_location": "conditioned space",
    "ducts_supply_surface_area": 308,
    "ducts_return_insulation_r": 0,
    "ducts_return_location": "conditioned space",
    "ducts_return_surface_area": 77
  },
  "tests/HERS_DSE/HVAC3f.xml": {
    "parent_hpxml": "tests/HERS_DSE/HVAC3e.xml",
    "cooling_system_cooling_capacity": 49900,
    "ducts_supply_location": "attic - vented",
    "ducts_return_location": "attic - vented"
  },
  "tests/HERS_DSE/HVAC3g.xml": {
    "parent_hpxml": "tests/HERS_DSE/HVAC3f.xml",
    "cooling_system_cooling_capacity": 42200,
    "ducts_supply_insulation_r": 6,
    "ducts_return_insulation_r": 6
  },
  "tests/HERS_DSE/HVAC3h.xml": {
    "parent_hpxml": "tests/HERS_DSE/HVAC3g.xml",
    "cooling_system_cooling_capacity": 55000,
    "ducts_supply_leakage_to_outside_value": 125.0,
    "ducts_return_leakage_to_outside_value": 125.0
  },
  "tests/HERS_Hot_Water/L100AD-HW-01.xml": {
    "parent_hpxml": "tests/ASHRAE_Standard_140/L100AC.xml",
    "geometry_unit_num_occupants": null,
    "air_leakage_units": "EffectiveLeakageArea",
    "air_leakage_value": 79.8,
    "weather_station_epw_filepath": "USA_MN_Duluth.Intl.AP.727450_TMY3.epw",
    "geometry_unit_num_bedrooms": 2,
    "wall_assembly_r": 17.54,
    "floor_over_foundation_assembly_r": 30.3,
    "ceiling_assembly_r": 38.46,
    "door_rvalue": 2.86,
    "window_shgc": 0.4,
    "window_ufactor": 0.35,
    "window_interior_shading_winter": null,
    "window_interior_shading_summer": null,
    "heating_system_type": "Furnace",
    "heating_system_fuel": "natural gas",
    "heating_system_heating_efficiency": 0.78,
    "heating_system_fraction_heat_load_served": 1.0,
    "cooling_system_type": "central air conditioner",
    "cooling_system_cooling_efficiency": 13,
    "cooling_system_cooling_efficiency_type": "SEER",
    "cooling_system_fraction_cool_load_served": 1,
    "water_heater_type": "storage water heater",
    "water_heater_fuel_type": "natural gas",
    "water_heater_tank_volume": 40.0,
    "water_heater_efficiency_type": "EnergyFactor",
    "water_heater_efficiency": 0.56,
    "water_heater_recovery_efficiency": 0.78,
    "water_heater_location": "conditioned space",
    "clothes_washer_present": true,
    "clothes_dryer_present": true,
    "dishwasher_present": true,
    "refrigerator_present": true,
    "cooking_range_oven_present": true,
    "lighting_present": true,
    "misc_plug_loads_other_annual_kwh": null,
    "misc_plug_loads_other_frac_sensible": null,
    "misc_plug_loads_other_frac_latent": null,
    "misc_plug_loads_television_present": true,
    "lighting_interior_fraction_cfl": 0.1
  },
  "tests/HERS_Hot_Water/L100AD-HW-02.xml": {
    "parent_hpxml": "tests/HERS_Hot_Water/L100AD-HW-01.xml",
    "geometry_unit_num_bedrooms": 4
  },
  "tests/HERS_Hot_Water/L100AD-HW-03.xml": {
    "parent_hpxml": "tests/HERS_Hot_Water/L100AD-HW-01.xml",
    "water_heater_efficiency": 0.62
  },
  "tests/HERS_Hot_Water/L100AD-HW-04.xml": {
    "parent_hpxml": "tests/HERS_Hot_Water/L100AD-HW-02.xml",
    "water_fixtures_shower_low_flow": true,
    "water_fixtures_sink_low_flow": true
  },
  "tests/HERS_Hot_Water/L100AD-HW-05.xml": {
    "parent_hpxml": "tests/HERS_Hot_Water/L100AD-HW-02.xml",
    "hot_water_distribution_system_type": "Recirculation",
    "hot_water_distribution_recirc_control_type": "no control",
    "hot_water_distribution_recirc_branch_piping_length": 10,
    "hot_water_distribution_recirc_pump_power": 50,
    "hot_water_distribution_pipe_r": 3
  },
  "tests/HERS_Hot_Water/L100AD-HW-06.xml": {
    "parent_hpxml": "tests/HERS_Hot_Water/L100AD-HW-05.xml",
    "hot_water_distribution_recirc_control_type": "manual demand control"
  },
  "tests/HERS_Hot_Water/L100AD-HW-07.xml": {
    "parent_hpxml": "tests/HERS_Hot_Water/L100AD-HW-02.xml",
    "dwhr_facilities_connected": "all",
    "dwhr_equal_flow": true,
    "dwhr_efficiency": 0.54
  },
  "tests/HERS_Hot_Water/L100AM-HW-01.xml": {
    "parent_hpxml": "tests/HERS_Hot_Water/L100AD-HW-01.xml",
    "weather_station_epw_filepath": "USA_FL_Miami.Intl.AP.722020_TMY3.epw",
    "wall_assembly_r": 12.20,
    "floor_over_foundation_assembly_r": 15.63,
    "ceiling_assembly_r": 28.57,
    "window_shgc": 0.4,
    "window_ufactor": 1.2,
    "door_rvalue": 0.83
  },
  "tests/HERS_Hot_Water/L100AM-HW-02.xml": {
    "parent_hpxml": "tests/HERS_Hot_Water/L100AD-HW-02.xml",
    "weather_station_epw_filepath": "USA_FL_Miami.Intl.AP.722020_TMY3.epw"
  },
  "tests/HERS_Hot_Water/L100AM-HW-03.xml": {
    "parent_hpxml": "tests/HERS_Hot_Water/L100AD-HW-03.xml",
    "weather_station_epw_filepath": "USA_FL_Miami.Intl.AP.722020_TMY3.epw"
  },
  "tests/HERS_Hot_Water/L100AM-HW-04.xml": {
    "parent_hpxml": "tests/HERS_Hot_Water/L100AD-HW-04.xml",
    "weather_station_epw_filepath": "USA_FL_Miami.Intl.AP.722020_TMY3.epw"
  },
  "tests/HERS_Hot_Water/L100AM-HW-05.xml": {
    "parent_hpxml": "tests/HERS_Hot_Water/L100AD-HW-05.xml",
    "weather_station_epw_filepath": "USA_FL_Miami.Intl.AP.722020_TMY3.epw"
  },
  "tests/HERS_Hot_Water/L100AM-HW-06.xml": {
    "parent_hpxml": "tests/HERS_Hot_Water/L100AD-HW-06.xml",
    "weather_station_epw_filepath": "USA_FL_Miami.Intl.AP.722020_TMY3.epw"
  },
  "tests/HERS_Hot_Water/L100AM-HW-07.xml": {
    "parent_hpxml": "tests/HERS_Hot_Water/L100AD-HW-07.xml",
    "weather_station_epw_filepath": "USA_FL_Miami.Intl.AP.722020_TMY3.epw"
  },
  "sample_files/base.xml": {
    "simulation_control_timestep": 60,
    "site_type": "suburban",
    "site_iecc_zone": "5B",
    "site_state_code": "CO",
    "weather_station_epw_filepath": "USA_CO_Denver.Intl.AP.725650_TMY3.epw",
    "geometry_unit_type": "single-family detached",
    "geometry_unit_num_floors_above_grade": 1,
    "geometry_unit_cfa": 2700,
    "geometry_unit_aspect_ratio": 1.5,
    "geometry_unit_orientation": 180,
    "geometry_unit_num_bedrooms": 3,
    "geometry_unit_num_bathrooms": 2,
    "geometry_average_ceiling_height": 8,
    "geometry_garage_width": 0,
    "geometry_garage_depth": 20,
    "geometry_garage_protrusion": 0,
    "geometry_garage_position": "Right",
    "geometry_foundation_type": "ConditionedBasement",
    "geometry_foundation_height": 8,
    "geometry_foundation_height_above_grade": 1,
    "geometry_rim_joist_height": 9.25,
    "geometry_attic_type": "UnventedAttic",
    "geometry_roof_type": "gable",
    "geometry_roof_pitch": "6:12",
    "geometry_eaves_depth": 0,
    "neighbor_front_distance": 0,
    "neighbor_back_distance": 0,
    "neighbor_left_distance": 0,
    "neighbor_right_distance": 0,
    "floor_over_foundation_assembly_r": 0,
    "floor_over_garage_assembly_r": 0,
    "floor_type": "WoodFrame",
    "foundation_wall_thickness": 8,
    "foundation_wall_insulation_r": 8.9,
    "foundation_wall_insulation_distance_to_top": 0,
    "foundation_wall_insulation_distance_to_bottom": 8,
    "rim_joist_assembly_r": 23,
    "slab_perimeter_insulation_r": 0,
    "slab_perimeter_insulation_depth": 0,
    "slab_perimeter_insulation_depth": 0,
    "slab_under_insulation_r": 0,
    "slab_under_insulation_width": 0,
    "slab_thickness": 4,
    "slab_carpet_fraction": 0,
    "slab_carpet_r": 0,
    "ceiling_assembly_r": 39.3,
    "roof_material_type": "asphalt or fiberglass shingles",
    "roof_color": "medium",
    "roof_assembly_r": 2.3,
    "radiant_barrier_grade": 2,
    "radiant_barrier_attic_location": "none",
    "wall_type": "WoodStud",
    "wall_siding_type": "wood siding",
    "wall_color": "medium",
    "wall_assembly_r": 23,
    "window_front_wwr": 0,
    "window_back_wwr": 0,
    "window_left_wwr": 0,
    "window_right_wwr": 0,
    "window_area_front": 108,
    "window_area_back": 108,
    "window_area_left": 72,
    "window_area_right": 72,
    "window_aspect_ratio": 1.333,
    "window_fraction_operable": 0.67,
    "window_ufactor": 0.33,
    "window_shgc": 0.45,
    "window_interior_shading_winter": 0.85,
    "window_interior_shading_summer": 0.7,
    "overhangs_front_depth": 0,
    "overhangs_front_distance_to_top_of_window": 0,
    "overhangs_front_distance_to_bottom_of_window": 0,
    "overhangs_back_depth": 0,
    "overhangs_back_distance_to_top_of_window": 0,
    "overhangs_back_distance_to_bottom_of_window": 0,
    "overhangs_left_depth": 0,
    "overhangs_left_distance_to_top_of_window": 0,
    "overhangs_left_distance_to_bottom_of_window": 0,
    "overhangs_right_depth": 0,
    "overhangs_right_distance_to_top_of_window": 0,
    "overhangs_right_distance_to_bottom_of_window": 0,
    "skylight_area_front": 0,
    "skylight_area_back": 0,
    "skylight_area_left": 0,
    "skylight_area_right": 0,
    "skylight_ufactor": 0.33,
    "skylight_shgc": 0.45,
    "door_area": 40,
    "door_rvalue": 4.4,
    "air_leakage_units": "ACH",
    "air_leakage_house_pressure": 50,
    "air_leakage_value": 3,
    "heating_system_type": "Furnace",
    "heating_system_fuel": "natural gas",
    "heating_system_heating_efficiency": 0.92,
    "heating_system_heating_capacity": 36000,
    "heating_system_fraction_heat_load_served": 1,
    "cooling_system_type": "central air conditioner",
    "cooling_system_cooling_efficiency_type": "SEER",
    "cooling_system_cooling_efficiency": 13,
    "cooling_system_cooling_compressor_type": "single stage",
    "cooling_system_cooling_sensible_heat_fraction": 0.73,
    "cooling_system_cooling_capacity": 24000,
    "cooling_system_fraction_cool_load_served": 1,
    "heat_pump_type": "none",
    "heat_pump_heating_efficiency_type": "HSPF",
    "heat_pump_heating_efficiency": 0,
    "heat_pump_cooling_efficiency_type": "SEER",
    "heat_pump_cooling_efficiency": 0,
    "heat_pump_fraction_heat_load_served": 0,
    "heat_pump_fraction_cool_load_served": 0,
    "heat_pump_backup_type": "none",
    "heat_pump_backup_fuel": "electricity",
    "heat_pump_backup_heating_efficiency": 0,
    "heating_system_2_type": "none",
    "heating_system_2_fuel": "electricity",
    "heating_system_2_heating_efficiency": 0,
    "heating_system_2_fraction_heat_load_served": 0,
    "hvac_control_heating_weekday_setpoint": 68,
    "hvac_control_heating_weekend_setpoint": 68,
    "hvac_control_cooling_weekday_setpoint": 78,
    "hvac_control_cooling_weekend_setpoint": 78,
    "ducts_leakage_units": "CFM25",
    "ducts_supply_leakage_to_outside_value": 75,
    "ducts_return_leakage_to_outside_value": 25,
    "ducts_supply_location": "attic - unvented",
    "ducts_supply_insulation_r": 4,
    "ducts_supply_surface_area": 150,
    "ducts_return_location": "attic - unvented",
    "ducts_return_insulation_r": 0,
    "ducts_return_surface_area": 50,
    "mech_vent_fan_type": "none",
    "mech_vent_recovery_efficiency_type": "Unadjusted",
    "mech_vent_total_recovery_efficiency": 0,
    "mech_vent_sensible_recovery_efficiency": 0,
    "mech_vent_num_units_served": 0,
    "mech_vent_2_fan_type": "none",
    "mech_vent_2_flow_rate": 0,
    "mech_vent_2_hours_in_operation": 0,
    "mech_vent_2_recovery_efficiency_type": "Unadjusted",
    "mech_vent_2_total_recovery_efficiency": 0,
    "mech_vent_2_sensible_recovery_efficiency": 0,
    "mech_vent_2_fan_power": 0,
    "kitchen_fans_quantity": 0,
    "bathroom_fans_quantity": 0,
    "whole_house_fan_present": false,
    "water_heater_type": "storage water heater",
    "water_heater_fuel_type": "electricity",
    "water_heater_location": "conditioned space",
    "water_heater_tank_volume": 40,
    "water_heater_efficiency_type": "EnergyFactor",
    "water_heater_efficiency": 0.95,
    "water_heater_heating_capacity": 18767,
    "water_heater_jacket_rvalue": 0,
    "water_heater_setpoint_temperature": 125,
    "water_heater_num_bedrooms_served": 3,
    "hot_water_distribution_system_type": "Standard",
    "hot_water_distribution_standard_piping_length": 50,
    "hot_water_distribution_pipe_r": 0,
    "dwhr_facilities_connected": "none",
    "water_fixtures_shower_low_flow": true,
    "water_fixtures_sink_low_flow": false,
    "solar_thermal_system_type": "none",
    "solar_thermal_collector_area": 0,
    "solar_thermal_collector_loop_type": "liquid indirect",
    "solar_thermal_collector_type": "single glazing black",
    "solar_thermal_collector_azimuth": 0,
    "solar_thermal_collector_tilt": 0,
    "solar_thermal_collector_rated_optical_efficiency": 0,
    "solar_thermal_collector_rated_thermal_losses": 0,
    "solar_thermal_solar_fraction": 0,
    "pv_system_present": false,
    "pv_system_array_azimuth": 0,
    "pv_system_array_tilt": 0,
    "pv_system_max_power_output": 0,
    "pv_system_2_present": false,
    "pv_system_2_array_azimuth": 0,
    "pv_system_2_array_tilt": 0,
    "pv_system_2_max_power_output": 0,
    "battery_present": false,
    "lighting_present": true,
    "lighting_interior_fraction_cfl": 0.4,
    "lighting_interior_fraction_lfl": 0.1,
    "lighting_interior_fraction_led": 0.25,
    "lighting_exterior_fraction_cfl": 0.4,
    "lighting_exterior_fraction_lfl": 0.1,
    "lighting_exterior_fraction_led": 0.25,
    "lighting_garage_fraction_cfl": 0.4,
    "lighting_garage_fraction_lfl": 0.1,
    "lighting_garage_fraction_led": 0.25,
    "holiday_lighting_present": false,
    "dehumidifier_type": "none",
    "dehumidifier_efficiency_type": "EnergyFactor",
    "dehumidifier_efficiency": 0,
    "dehumidifier_capacity": 0,
    "dehumidifier_rh_setpoint": 0,
    "dehumidifier_fraction_dehumidification_load_served": 0,
    "clothes_washer_present": true,
    "clothes_washer_location": "conditioned space",
    "clothes_washer_efficiency_type": "IntegratedModifiedEnergyFactor",
    "clothes_washer_efficiency": 1.21,
    "clothes_washer_rated_annual_kwh": 380,
    "clothes_washer_label_electric_rate": 0.12,
    "clothes_washer_label_gas_rate": 1.09,
    "clothes_washer_label_annual_gas_cost": 27,
    "clothes_washer_label_usage": 6,
    "clothes_washer_capacity": 3.2,
    "clothes_dryer_present": true,
    "clothes_dryer_location": "conditioned space",
    "clothes_dryer_fuel_type": "electricity",
    "clothes_dryer_efficiency_type": "CombinedEnergyFactor",
    "clothes_dryer_efficiency": 3.73,
    "clothes_dryer_vented_flow_rate": 150,
    "dishwasher_present": true,
    "dishwasher_location": "conditioned space",
    "dishwasher_efficiency_type": "RatedAnnualkWh",
    "dishwasher_efficiency": 307,
    "dishwasher_label_electric_rate": 0.12,
    "dishwasher_label_gas_rate": 1.09,
    "dishwasher_label_annual_gas_cost": 22.32,
    "dishwasher_label_usage": 4,
    "dishwasher_place_setting_capacity": 12,
    "refrigerator_present": true,
    "refrigerator_location": "conditioned space",
    "refrigerator_rated_annual_kwh": 650,
    "extra_refrigerator_present": false,
    "freezer_present": false,
    "cooking_range_oven_present": true,
    "cooking_range_oven_location": "conditioned space",
    "cooking_range_oven_fuel_type": "electricity",
    "cooking_range_oven_is_induction": false,
    "cooking_range_oven_is_convection": false,
    "ceiling_fan_present": false,
    "misc_plug_loads_television_present": true,
    "misc_plug_loads_television_annual_kwh": 620,
    "misc_plug_loads_other_annual_kwh": 2457,
    "misc_plug_loads_other_frac_sensible": 0.855,
    "misc_plug_loads_other_frac_latent": 0.045,
    "misc_plug_loads_well_pump_present": false,
    "misc_plug_loads_vehicle_present": false,
    "misc_fuel_loads_grill_present": false,
    "misc_fuel_loads_grill_fuel_type": "natural gas",
    "misc_fuel_loads_lighting_present": false,
    "misc_fuel_loads_lighting_fuel_type": "natural gas",
    "misc_fuel_loads_fireplace_present": false,
    "misc_fuel_loads_fireplace_fuel_type": "natural gas",
    "pool_present": false,
    "pool_heater_type": "none",
    "permanent_spa_present": false,
    "permanent_spa_heater_type": "none",
    "utility_bill_scenario_names": "Bills",
    "combine_like_surfaces": true
  },
  "sample_files/base-appliances-coal.xml": {
    "parent_hpxml": "sample_files/base-appliances-gas.xml",
    "clothes_dryer_fuel_type": "coal",
    "cooking_range_oven_fuel_type": "coal"
  },
  "sample_files/base-appliances-dehumidifier.xml": {
    "parent_hpxml": "sample_files/base-location-dallas-tx.xml",
    "dehumidifier_type": "portable",
    "dehumidifier_efficiency": 1.8,
    "dehumidifier_capacity": 40,
    "dehumidifier_rh_setpoint": 0.5,
    "dehumidifier_fraction_dehumidification_load_served": 1
  },
  "sample_files/base-appliances-dehumidifier-ief-portable.xml": {
    "parent_hpxml": "sample_files/base-appliances-dehumidifier.xml",
    "dehumidifier_efficiency_type": "IntegratedEnergyFactor",
    "dehumidifier_efficiency": 1.5
  },
  "sample_files/base-appliances-dehumidifier-ief-whole-home.xml": {
    "parent_hpxml": "sample_files/base-appliances-dehumidifier-ief-portable.xml",
    "dehumidifier_type": "whole-home"
  },
  "sample_files/base-appliances-dehumidifier-multiple.xml": {
    "parent_hpxml": "sample_files/base-appliances-dehumidifier.xml"
  },
  "sample_files/base-appliances-gas.xml": {
    "parent_hpxml": "sample_files/base.xml",
    "clothes_dryer_fuel_type": "natural gas",
    "clothes_dryer_efficiency": 3.3,
    "clothes_dryer_vented_flow_rate": null,
    "cooking_range_oven_fuel_type": "natural gas"
  },
  "sample_files/base-appliances-oil.xml": {
    "parent_hpxml": "sample_files/base-appliances-gas.xml",
    "clothes_dryer_fuel_type": "fuel oil",
    "cooking_range_oven_fuel_type": "fuel oil"
  },
  "sample_files/base-appliances-propane.xml": {
    "parent_hpxml": "sample_files/base-appliances-gas.xml",
    "clothes_dryer_fuel_type": "propane",
    "cooking_range_oven_fuel_type": "propane"
  },
  "sample_files/base-appliances-wood.xml": {
    "parent_hpxml": "sample_files/base-appliances-gas.xml",
    "clothes_dryer_fuel_type": "wood",
    "cooking_range_oven_fuel_type": "wood"
  },
  "sample_files/base-appliances-modified.xml": {
    "parent_hpxml": "sample_files/base.xml",
    "clothes_washer_efficiency_type": "ModifiedEnergyFactor",
    "clothes_washer_efficiency": 1.65,
    "clothes_dryer_efficiency_type": "EnergyFactor",
    "clothes_dryer_efficiency": 4.29,
    "clothes_dryer_vented_flow_rate": 0,
    "dishwasher_efficiency_type": "EnergyFactor",
    "dishwasher_efficiency": 0.7,
    "dishwasher_place_setting_capacity": 6
  },
  "sample_files/base-appliances-none.xml": {
    "parent_hpxml": "sample_files/base.xml",
    "clothes_washer_present": false,
    "clothes_dryer_present": false,
    "dishwasher_present": false,
    "refrigerator_present": false,
    "cooking_range_oven_present": false
  },
  "sample_files/base-appliances-freezer-temperature-dependent-schedule.xml": {
    "parent_hpxml": "sample_files/base.xml"
  },
  "sample_files/base-appliances-refrigerator-temperature-dependent-schedule.xml": {
    "parent_hpxml": "sample_files/base.xml"
  },
  "sample_files/base-atticroof-cathedral.xml": {
    "parent_hpxml": "sample_files/base.xml",
    "geometry_unit_num_floors_above_grade": 2,
    "geometry_unit_cfa": 4050,
    "geometry_attic_type": "ConditionedAttic",
    "roof_assembly_r": 25.8,
    "window_area_left": 120,
    "window_area_right": 120,
    "window_aspect_ratio": 2,
    "ducts_supply_leakage_to_outside_value": 0,
    "ducts_return_leakage_to_outside_value": 0,
    "ducts_supply_location": "conditioned space",
    "ducts_return_location": "conditioned space"
  },
  "sample_files/base-atticroof-conditioned.xml": {
    "parent_hpxml": "sample_files/base.xml",
    "geometry_unit_num_floors_above_grade": 2,
    "geometry_unit_cfa": 3600,
    "geometry_attic_type": "ConditionedAttic",
    "ducts_supply_leakage_to_outside_value": 5,
    "ducts_return_leakage_to_outside_value": 10,
    "ducts_supply_location": "conditioned space",
    "ducts_return_location": "conditioned space",
    "water_heater_location": "basement - conditioned",
    "clothes_washer_location": "basement - conditioned",
    "clothes_dryer_location": "basement - conditioned",
    "dishwasher_location": "basement - conditioned",
    "refrigerator_location": "basement - conditioned",
    "cooking_range_oven_location": "basement - conditioned",
    "misc_plug_loads_other_annual_kwh": 3276
  },
  "sample_files/base-atticroof-flat.xml": {
    "parent_hpxml": "sample_files/base.xml",
    "geometry_attic_type": "FlatRoof",
    "roof_assembly_r": 25.8,
    "ducts_supply_leakage_to_outside_value": 0,
    "ducts_return_leakage_to_outside_value": 0,
    "ducts_supply_location": "basement - conditioned",
    "ducts_return_location": "basement - conditioned"
  },
  "sample_files/base-atticroof-radiant-barrier.xml": {
    "parent_hpxml": "sample_files/base-location-dallas-tx.xml",
    "ceiling_assembly_r": 8.7,
    "radiant_barrier_grade": 2,
    "radiant_barrier_attic_location": "Attic roof and gable walls"
  },
  "sample_files/base-atticroof-radiant-barrier-ceiling.xml": {
    "parent_hpxml": "sample_files/base-atticroof-radiant-barrier.xml",
    "radiant_barrier_attic_location": "Attic floor"
  },
  "sample_files/base-atticroof-unvented-insulated-roof.xml": {
    "parent_hpxml": "sample_files/base.xml",
    "ceiling_assembly_r": 2.1,
    "roof_assembly_r": 25.8
  },
  "sample_files/base-atticroof-vented.xml": {
    "parent_hpxml": "sample_files/base.xml",
    "geometry_attic_type": "VentedAttic",
    "ducts_supply_location": "attic - vented",
    "ducts_return_location": "attic - vented",
    "water_heater_location": "attic - vented"
  },
  "sample_files/base-battery.xml": {
    "parent_hpxml": "sample_files/base.xml",
    "battery_present": true,
    "battery_location": "outside",
    "battery_power": 6000,
    "battery_capacity": 20,
    "battery_usable_capacity": 18
  },
  "sample_files/base-battery-scheduled.xml": {
    "parent_hpxml": "sample_files/base-battery.xml",
    "schedules_filepaths": "../../HPXMLtoOpenStudio/resources/schedule_files/battery.csv"
  },
  "sample_files/base-battery-scheduled-power-outage.xml": {
    "parent_hpxml": "sample_files/base-battery-scheduled.xml",
    "schedules_power_outage_periods": "Jul 1 5 - Jul 31 14"
  },
  "sample_files/base-bldgtype-sfa-unit.xml": {
    "parent_hpxml": "sample_files/base.xml",
    "geometry_unit_type": "single-family attached",
    "geometry_unit_right_wall_is_adiabatic": true,
    "geometry_unit_cfa": 1800,
    "geometry_unit_aspect_ratio": 0.6667,
    "geometry_building_num_units": 3,
    "window_front_wwr": 0.18,
    "window_back_wwr": 0.18,
    "window_left_wwr": 0.18,
    "window_right_wwr": 0.18,
    "window_area_front": 0,
    "window_area_back": 0,
    "window_area_left": 0,
    "window_area_right": 0,
    "air_leakage_type": "unit exterior only",
    "heating_system_heating_capacity": 24000,
    "misc_plug_loads_other_annual_kwh": 1638
  },
  "sample_files/base-bldgtype-sfa-unit-2stories.xml": {
    "parent_hpxml": "sample_files/base-bldgtype-sfa-unit.xml",
    "geometry_unit_num_floors_above_grade": 2,
    "geometry_unit_cfa": 2700,
    "heating_system_heating_capacity": 48000,
    "cooling_system_cooling_capacity": 36000,
    "ducts_supply_surface_area": 112.5,
    "ducts_return_surface_area": 37.5,
    "misc_plug_loads_other_annual_kwh": 2457
  },
  "sample_files/base-bldgtype-sfa-unit-atticroof-cathedral.xml": {
    "parent_hpxml": "sample_files/base-bldgtype-sfa-unit-2stories.xml",
    "geometry_attic_type": "ConditionedAttic",
    "ducts_supply_leakage_to_outside_value": 0,
    "ducts_return_leakage_to_outside_value": 0,
    "ducts_supply_location": "conditioned space",
    "ducts_return_location": "conditioned space"
  },
  "sample_files/base-bldgtype-sfa-unit-infil-compartmentalization-test.xml": {
    "parent_hpxml": "sample_files/base-bldgtype-sfa-unit.xml",
    "air_leakage_value": 3.57,
    "air_leakage_type": "unit total"
  },
  "sample_files/base-bldgtype-mf-unit.xml": {
    "parent_hpxml": "sample_files/base.xml",
    "geometry_unit_type": "apartment unit",
    "geometry_unit_right_wall_is_adiabatic": true,
    "geometry_unit_cfa": 900,
    "geometry_unit_aspect_ratio": 0.6667,
    "geometry_building_num_units": 6,
    "geometry_foundation_type": "AboveApartment",
    "geometry_attic_type": "BelowApartment",
    "geometry_unit_height_above_grade": 10,
    "window_front_wwr": 0.18,
    "window_back_wwr": 0.18,
    "window_left_wwr": 0.18,
    "window_right_wwr": 0.18,
    "window_area_front": 0,
    "window_area_back": 0,
    "window_area_left": 0,
    "window_area_right": 0,
    "door_area": 20,
    "air_leakage_type": "unit exterior only",
    "heating_system_heating_capacity": 12000,
    "cooling_system_cooling_capacity": 12000,
    "ducts_supply_leakage_to_outside_value": 0,
    "ducts_return_leakage_to_outside_value": 0,
    "ducts_supply_location": "conditioned space",
    "ducts_supply_insulation_r": 0,
    "ducts_return_location": "conditioned space",
    "misc_plug_loads_other_annual_kwh": 819
  },
  "sample_files/base-bldgtype-mf-unit-adjacent-to-multifamily-buffer-space.xml": {
    "parent_hpxml": "sample_files/base-bldgtype-mf-unit.xml"
  },
  "sample_files/base-bldgtype-mf-unit-adjacent-to-multiple.xml": {
    "parent_hpxml": "sample_files/base-bldgtype-mf-unit.xml"
  },
  "sample_files/base-bldgtype-mf-unit-adjacent-to-non-freezing-space.xml": {
    "parent_hpxml": "sample_files/base-bldgtype-mf-unit.xml"
  },
  "sample_files/base-bldgtype-mf-unit-adjacent-to-other-heated-space.xml": {
    "parent_hpxml": "sample_files/base-bldgtype-mf-unit.xml"
  },
  "sample_files/base-bldgtype-mf-unit-adjacent-to-multiple-hvac-none.xml": {
    "parent_hpxml": "sample_files/base-bldgtype-mf-unit-adjacent-to-multiple.xml",
    "heating_system_type": "none",
    "cooling_system_type": "none"
  },
  "sample_files/base-bldgtype-mf-unit-adjacent-to-other-housing-unit.xml": {
    "parent_hpxml": "sample_files/base-bldgtype-mf-unit.xml"
  },
  "sample_files/base-bldgtype-mf-unit-infil-compartmentalization-test.xml": {
    "parent_hpxml": "sample_files/base-bldgtype-mf-unit.xml",
    "air_leakage_value": 12.16,
    "air_leakage_type": "unit total"
  },
<<<<<<< HEAD
  "sample_files/base-bldgtype-mf-unit-neighbor-shading.xml": {
    "parent_hpxml": "sample_files/base-bldgtype-mf-unit.xml",
    "neighbor_right_distance": 15,
    "combine_like_surfaces": false
=======
  "sample_files/base-bldgtype-mf-unit-infil-leakiness-description.xml": {
    "parent_hpxml": "sample_files/base-bldgtype-mf-unit.xml",
    "air_leakage_leakiness_description": "tight",
    "year_built": 1990,
    "air_leakage_value": null,
    "air_leakage_units": null,
    "air_leakage_type": null
>>>>>>> c2cec15f
  },
  "sample_files/base-bldgtype-mf-unit-residents-1.xml": {
    "parent_hpxml": "sample_files/base-bldgtype-mf-unit.xml",
    "geometry_unit_num_occupants": 1,
    "misc_plug_loads_television_annual_kwh": null,
    "misc_plug_loads_other_annual_kwh": null
  },
  "sample_files/base-bldgtype-mf-unit-shared-boiler-chiller-baseboard.xml": {
    "parent_hpxml": "sample_files/base-bldgtype-mf-unit.xml",
    "heating_system_type": "Shared Boiler w/ Baseboard",
    "cooling_system_type": "none",
    "cooling_system_cooling_efficiency": 0,
    "cooling_system_fraction_cool_load_served": 0
  },
  "sample_files/base-bldgtype-mf-unit-shared-boiler-chiller-fan-coil.xml": {
    "parent_hpxml": "sample_files/base-bldgtype-mf-unit-shared-boiler-chiller-baseboard.xml",
    "heating_system_type": "Shared Boiler w/ Ductless Fan Coil"
  },
  "sample_files/base-bldgtype-mf-unit-shared-boiler-chiller-fan-coil-ducted.xml": {
    "parent_hpxml": "sample_files/base-bldgtype-mf-unit-shared-boiler-chiller-fan-coil.xml"
  },
  "sample_files/base-bldgtype-mf-unit-shared-boiler-chiller-water-loop-heat-pump.xml": {
    "parent_hpxml": "sample_files/base-bldgtype-mf-unit-shared-boiler-chiller-baseboard.xml"
  },
  "sample_files/base-bldgtype-mf-unit-shared-boiler-cooling-tower-water-loop-heat-pump.xml": {
    "parent_hpxml": "sample_files/base-bldgtype-mf-unit-shared-boiler-chiller-water-loop-heat-pump.xml"
  },
  "sample_files/base-bldgtype-mf-unit-shared-boiler-only-baseboard.xml": {
    "parent_hpxml": "sample_files/base-bldgtype-mf-unit.xml",
    "heating_system_type": "Shared Boiler w/ Baseboard",
    "cooling_system_type": "none",
    "cooling_system_cooling_efficiency": 0,
    "cooling_system_fraction_cool_load_served": 0
  },
  "sample_files/base-bldgtype-mf-unit-shared-boiler-only-fan-coil.xml": {
    "parent_hpxml": "sample_files/base-bldgtype-mf-unit-shared-boiler-only-baseboard.xml",
    "heating_system_type": "Shared Boiler w/ Ductless Fan Coil"
  },
  "sample_files/base-bldgtype-mf-unit-shared-boiler-only-fan-coil-fireplace-elec.xml": {
    "parent_hpxml": "sample_files/base-bldgtype-mf-unit-shared-boiler-only-fan-coil.xml",
    "heating_system_fraction_heat_load_served": 0.75,
    "heating_system_2_type": "Fireplace",
    "heating_system_2_heating_efficiency": 1.0,
    "heating_system_2_fraction_heat_load_served": 0.25
  },
  "sample_files/base-bldgtype-mf-unit-shared-boiler-only-fan-coil-ducted.xml": {
    "parent_hpxml": "sample_files/base-bldgtype-mf-unit-shared-boiler-only-fan-coil.xml"
  },
  "sample_files/base-bldgtype-mf-unit-shared-boiler-only-fan-coil-eae.xml": {
    "parent_hpxml": "sample_files/base-bldgtype-mf-unit-shared-boiler-only-fan-coil.xml"
  },
  "sample_files/base-bldgtype-mf-unit-shared-boiler-only-water-loop-heat-pump.xml": {
    "parent_hpxml": "sample_files/base-bldgtype-mf-unit-shared-boiler-only-baseboard.xml"
  },
  "sample_files/base-bldgtype-mf-unit-shared-chiller-only-baseboard.xml": {
    "parent_hpxml": "sample_files/base-bldgtype-mf-unit.xml",
    "heating_system_type": "none",
    "heating_system_heating_efficiency": 0,
    "heating_system_fraction_heat_load_served": 0,
    "cooling_system_type": "none",
    "cooling_system_cooling_efficiency": 0,
    "cooling_system_fraction_cool_load_served": 0
  },
  "sample_files/base-bldgtype-mf-unit-shared-chiller-only-fan-coil.xml": {
    "parent_hpxml": "sample_files/base-bldgtype-mf-unit-shared-chiller-only-baseboard.xml"
  },
  "sample_files/base-bldgtype-mf-unit-shared-chiller-only-fan-coil-ducted.xml": {
    "parent_hpxml": "sample_files/base-bldgtype-mf-unit-shared-chiller-only-fan-coil.xml"
  },
  "sample_files/base-bldgtype-mf-unit-shared-chiller-only-water-loop-heat-pump.xml": {
    "parent_hpxml": "sample_files/base-bldgtype-mf-unit-shared-chiller-only-baseboard.xml"
  },
  "sample_files/base-bldgtype-mf-unit-shared-cooling-tower-only-water-loop-heat-pump.xml": {
    "parent_hpxml": "sample_files/base-bldgtype-mf-unit-shared-chiller-only-water-loop-heat-pump.xml"
  },
  "sample_files/base-bldgtype-mf-unit-shared-generator.xml": {
    "parent_hpxml": "sample_files/base-bldgtype-mf-unit.xml"
  },
  "sample_files/base-bldgtype-mf-unit-shared-ground-loop-ground-to-air-heat-pump.xml": {
    "parent_hpxml": "sample_files/base-bldgtype-mf-unit.xml",
    "heating_system_type": "none",
    "heating_system_heating_efficiency": 0,
    "heating_system_fraction_heat_load_served": 0,
    "cooling_system_type": "none",
    "cooling_system_cooling_efficiency": 0,
    "cooling_system_fraction_cool_load_served": 0,
    "heat_pump_type": "ground-to-air",
    "heat_pump_heating_efficiency_type": "COP",
    "heat_pump_heating_efficiency": 3.6,
    "heat_pump_cooling_efficiency_type": "EER",
    "heat_pump_cooling_efficiency": 16.6,
    "heat_pump_cooling_sensible_heat_fraction": 0.73,
    "heat_pump_heating_capacity": 12000,
    "heat_pump_cooling_capacity": 12000,
    "heat_pump_fraction_heat_load_served": 1,
    "heat_pump_fraction_cool_load_served": 1,
    "heat_pump_backup_type": "integrated",
    "heat_pump_backup_heating_efficiency": 1,
    "heat_pump_backup_heating_capacity": 12000
  },
  "sample_files/base-bldgtype-mf-unit-shared-laundry-room.xml": {
    "parent_hpxml": "sample_files/base-bldgtype-mf-unit.xml"
  },
  "sample_files/base-bldgtype-mf-unit-shared-laundry-room-multiple-water-heaters.xml": {
    "parent_hpxml": "sample_files/base-bldgtype-mf-unit-shared-laundry-room.xml"
  },
  "sample_files/base-bldgtype-mf-unit-shared-mechvent.xml": {
    "parent_hpxml": "sample_files/base-bldgtype-mf-unit.xml",
    "mech_vent_fan_type": "supply only",
    "mech_vent_flow_rate": 800,
    "mech_vent_hours_in_operation": 24,
    "mech_vent_total_recovery_efficiency": 0.48,
    "mech_vent_sensible_recovery_efficiency": 0.72,
    "mech_vent_fan_power": 240,
    "mech_vent_num_units_served": 10,
    "mech_vent_shared_frac_recirculation": 0.5,
    "mech_vent_2_fan_type": "exhaust only",
    "mech_vent_2_flow_rate": 72,
    "mech_vent_2_hours_in_operation": 24,
    "mech_vent_2_total_recovery_efficiency": 0.48,
    "mech_vent_2_sensible_recovery_efficiency": 0.72,
    "mech_vent_2_fan_power": 26
  },
  "sample_files/base-bldgtype-mf-unit-shared-mechvent-multiple.xml": {
    "parent_hpxml": "sample_files/base-bldgtype-mf-unit.xml"
  },
  "sample_files/base-bldgtype-mf-unit-shared-mechvent-preconditioning.xml": {
    "parent_hpxml": "sample_files/base-bldgtype-mf-unit-shared-mechvent.xml",
    "mech_vent_shared_preheating_fuel": "natural gas",
    "mech_vent_shared_preheating_efficiency": 0.92,
    "mech_vent_shared_preheating_fraction_heat_load_served": 0.7,
    "mech_vent_shared_precooling_fuel": "electricity",
    "mech_vent_shared_precooling_efficiency": 4,
    "mech_vent_shared_precooling_fraction_cool_load_served": 0.8
  },
  "sample_files/base-bldgtype-mf-unit-shared-pv.xml": {
    "parent_hpxml": "sample_files/base-bldgtype-mf-unit.xml",
    "pv_system_present": true,
    "pv_system_module_type": "standard",
    "pv_system_location": "ground",
    "pv_system_tracking": "fixed",
    "pv_system_array_azimuth": 225,
    "pv_system_array_tilt": 30,
    "pv_system_max_power_output": 30000,
    "pv_system_inverter_efficiency": 0.96,
    "pv_system_system_losses_fraction": 0.14,
    "pv_system_num_bedrooms_served": 18
  },
  "sample_files/base-bldgtype-mf-unit-shared-pv-battery.xml": {
    "parent_hpxml": "sample_files/base-bldgtype-mf-unit-shared-pv.xml",
    "battery_present": true,
    "battery_power": 36000,
    "battery_capacity": 120,
    "battery_usable_capacity": 108,
    "battery_num_bedrooms_served": 18
  },
  "sample_files/base-bldgtype-mf-unit-shared-water-heater.xml": {
    "parent_hpxml": "sample_files/base-bldgtype-mf-unit.xml",
    "water_heater_fuel_type": "natural gas",
    "water_heater_tank_volume": 120,
    "water_heater_efficiency": 0.59,
    "water_heater_recovery_efficiency": 0.76,
    "water_heater_heating_capacity": 40000,
    "water_heater_num_bedrooms_served": 18
  },
  "sample_files/base-bldgtype-mf-unit-shared-water-heater-heat-pump.xml": {
    "parent_hpxml": "sample_files/base-bldgtype-mf-unit.xml",
    "water_heater_type": "heat pump water heater",
    "water_heater_tank_volume": 120,
    "water_heater_efficiency": 2.3,
    "water_heater_num_bedrooms_served": 18
  },
  "sample_files/base-bldgtype-mf-unit-shared-water-heater-recirc.xml": {
    "parent_hpxml": "sample_files/base-bldgtype-mf-unit-shared-water-heater.xml"
  },
  "sample_files/base-bldgtype-mf-unit-shared-water-heater-recirc-beds-0.xml": {
    "parent_hpxml": "sample_files/base-bldgtype-mf-unit-shared-water-heater.xml",
    "geometry_unit_num_bedrooms": 0,
    "water_heater_num_bedrooms_served": 6
  },
  "sample_files/base-bldgtype-mf-unit-shared-water-heater-recirc-scheduled.xml": {
    "parent_hpxml": "sample_files/base-bldgtype-mf-unit-shared-water-heater-recirc.xml"
  },
  "sample_files/base-dhw-combi-tankless.xml": {
    "parent_hpxml": "sample_files/base-dhw-indirect.xml",
    "water_heater_type": "space-heating boiler with tankless coil"
  },
  "sample_files/base-dhw-combi-tankless-outside.xml": {
    "parent_hpxml": "sample_files/base-dhw-combi-tankless.xml",
    "water_heater_location": "other exterior"
  },
  "sample_files/base-dhw-desuperheater.xml": {
    "parent_hpxml": "sample_files/base-hvac-central-ac-only-1-speed.xml",
    "water_heater_uses_desuperheater": true
  },
  "sample_files/base-dhw-desuperheater-2-speed.xml": {
    "parent_hpxml": "sample_files/base-hvac-central-ac-only-2-speed.xml",
    "water_heater_uses_desuperheater": true
  },
  "sample_files/base-dhw-desuperheater-gshp.xml": {
    "parent_hpxml": "sample_files/base-hvac-ground-to-air-heat-pump.xml",
    "water_heater_uses_desuperheater": true
  },
  "sample_files/base-dhw-desuperheater-hpwh.xml": {
    "parent_hpxml": "sample_files/base-dhw-tank-heat-pump.xml",
    "water_heater_uses_desuperheater": true
  },
  "sample_files/base-dhw-desuperheater-tankless.xml": {
    "parent_hpxml": "sample_files/base-hvac-central-ac-only-1-speed.xml",
    "water_heater_type": "instantaneous water heater",
    "water_heater_efficiency": 0.99,
    "water_heater_uses_desuperheater": true
  },
  "sample_files/base-dhw-desuperheater-var-speed.xml": {
    "parent_hpxml": "sample_files/base-hvac-central-ac-only-var-speed.xml",
    "water_heater_uses_desuperheater": true
  },
  "sample_files/base-dhw-dwhr.xml": {
    "parent_hpxml": "sample_files/base.xml",
    "dwhr_facilities_connected": "all",
    "dwhr_equal_flow": true,
    "dwhr_efficiency": 0.55
  },
  "sample_files/base-dhw-indirect.xml": {
    "parent_hpxml": "sample_files/base-hvac-boiler-gas-only.xml",
    "water_heater_type": "space-heating boiler with storage tank",
    "water_heater_tank_volume": 50
  },
  "sample_files/base-dhw-indirect-detailed-setpoints.xml": {
    "parent_hpxml": "sample_files/base-dhw-indirect.xml",
    "water_heater_setpoint_temperature": null,
    "schedules_filepaths": "../../HPXMLtoOpenStudio/resources/schedule_files/water-heater-setpoints.csv"
  },
  "sample_files/base-dhw-indirect-dse.xml": {
    "parent_hpxml": "sample_files/base-dhw-indirect.xml"
  },
  "sample_files/base-dhw-indirect-outside.xml": {
    "parent_hpxml": "sample_files/base-dhw-indirect.xml",
    "water_heater_location": "other exterior"
  },
  "sample_files/base-dhw-indirect-standbyloss.xml": {
    "parent_hpxml": "sample_files/base-dhw-indirect.xml",
    "water_heater_standby_loss": 1
  },
  "sample_files/base-dhw-indirect-with-solar-fraction.xml": {
    "parent_hpxml": "sample_files/base-dhw-indirect.xml",
    "solar_thermal_system_type": "hot water",
    "solar_thermal_solar_fraction": 0.65
  },
  "sample_files/base-dhw-jacket-indirect.xml": {
    "parent_hpxml": "sample_files/base-dhw-indirect.xml",
    "water_heater_jacket_rvalue": 10
  },
  "sample_files/base-dhw-jacket-electric.xml": {
    "parent_hpxml": "sample_files/base.xml",
    "water_heater_jacket_rvalue": 10
  },
  "sample_files/base-dhw-jacket-gas.xml": {
    "parent_hpxml": "sample_files/base-dhw-tank-gas.xml",
    "water_heater_jacket_rvalue": 10
  },
  "sample_files/base-dhw-jacket-hpwh.xml": {
    "parent_hpxml": "sample_files/base-dhw-tank-heat-pump.xml",
    "water_heater_jacket_rvalue": 10
  },
  "sample_files/base-dhw-low-flow-fixtures.xml": {
    "parent_hpxml": "sample_files/base.xml",
    "water_fixtures_sink_low_flow": true
  },
  "sample_files/base-dhw-multiple.xml": {
    "parent_hpxml": "sample_files/base-hvac-boiler-gas-only.xml"
  },
  "sample_files/base-dhw-none.xml": {
    "parent_hpxml": "sample_files/base.xml",
    "water_heater_type": "none",
    "water_heater_efficiency": 0
  },
  "sample_files/base-dhw-recirc-demand.xml": {
    "parent_hpxml": "sample_files/base-dhw-recirc-nocontrol.xml",
    "hot_water_distribution_recirc_control_type": "presence sensor demand control",
    "hot_water_distribution_pipe_r": 3
  },
  "sample_files/base-dhw-recirc-demand-scheduled.xml": {
    "parent_hpxml": "sample_files/base-dhw-recirc-demand.xml"
  },
  "sample_files/base-dhw-recirc-manual.xml": {
    "parent_hpxml": "sample_files/base-dhw-recirc-nocontrol.xml",
    "hot_water_distribution_recirc_control_type": "manual demand control",
    "hot_water_distribution_pipe_r": 3
  },
  "sample_files/base-dhw-recirc-nocontrol.xml": {
    "parent_hpxml": "sample_files/base.xml",
    "hot_water_distribution_system_type": "Recirculation",
    "hot_water_distribution_recirc_control_type": "no control",
    "hot_water_distribution_recirc_piping_length": 50,
    "hot_water_distribution_recirc_branch_piping_length": 50,
    "hot_water_distribution_recirc_pump_power": 50
  },
  "sample_files/base-dhw-recirc-temperature.xml": {
    "parent_hpxml": "sample_files/base-dhw-recirc-nocontrol.xml",
    "hot_water_distribution_recirc_control_type": "temperature"
  },
  "sample_files/base-dhw-recirc-timer.xml": {
    "parent_hpxml": "sample_files/base-dhw-recirc-nocontrol.xml",
    "hot_water_distribution_recirc_control_type": "timer"
  },
  "sample_files/base-dhw-solar-direct-evacuated-tube.xml": {
    "parent_hpxml": "sample_files/base-dhw-solar-indirect-flat-plate.xml",
    "solar_thermal_collector_loop_type": "liquid direct",
    "solar_thermal_collector_type": "evacuated tube",
    "solar_thermal_collector_rated_optical_efficiency": 0.5,
    "solar_thermal_collector_rated_thermal_losses": 0.2799
  },
  "sample_files/base-dhw-solar-direct-flat-plate.xml": {
    "parent_hpxml": "sample_files/base-dhw-solar-indirect-flat-plate.xml",
    "solar_thermal_collector_loop_type": "liquid direct"
  },
  "sample_files/base-dhw-solar-direct-ics.xml": {
    "parent_hpxml": "sample_files/base-dhw-solar-indirect-flat-plate.xml",
    "solar_thermal_collector_loop_type": "liquid direct",
    "solar_thermal_collector_type": "integrated collector storage"
  },
  "sample_files/base-dhw-solar-fraction.xml": {
    "parent_hpxml": "sample_files/base.xml",
    "solar_thermal_system_type": "hot water",
    "solar_thermal_solar_fraction": 0.65
  },
  "sample_files/base-dhw-solar-indirect-flat-plate.xml": {
    "parent_hpxml": "sample_files/base.xml",
    "solar_thermal_system_type": "hot water",
    "solar_thermal_collector_area": 40,
    "solar_thermal_collector_azimuth": 180,
    "solar_thermal_collector_tilt": 20,
    "solar_thermal_collector_rated_optical_efficiency": 0.77,
    "solar_thermal_collector_rated_thermal_losses": 0.793,
    "solar_thermal_storage_volume": 60
  },
  "sample_files/base-dhw-solar-thermosyphon-flat-plate.xml": {
    "parent_hpxml": "sample_files/base-dhw-solar-indirect-flat-plate.xml",
    "solar_thermal_collector_loop_type": "passive thermosyphon"
  },
  "sample_files/base-dhw-tank-coal.xml": {
    "parent_hpxml": "sample_files/base-dhw-tank-gas.xml",
    "water_heater_fuel_type": "coal"
  },
  "sample_files/base-dhw-tank-detailed-setpoints.xml": {
    "parent_hpxml": "sample_files/base.xml",
    "water_heater_setpoint_temperature": null,
    "schedules_filepaths": "../../HPXMLtoOpenStudio/resources/schedule_files/water-heater-setpoints.csv"
  },
  "sample_files/base-dhw-tank-elec-uef.xml": {
    "parent_hpxml": "sample_files/base.xml",
    "water_heater_tank_volume": 30,
    "water_heater_efficiency_type": "UniformEnergyFactor",
    "water_heater_efficiency": 0.93,
    "water_heater_usage_bin": "low",
    "water_heater_heating_capacity": 15354
  },
  "sample_files/base-dhw-tank-gas.xml": {
    "parent_hpxml": "sample_files/base.xml",
    "water_heater_fuel_type": "natural gas",
    "water_heater_tank_volume": 50,
    "water_heater_efficiency": 0.59,
    "water_heater_recovery_efficiency": 0.76,
    "water_heater_heating_capacity": 40000
  },
  "sample_files/base-dhw-tank-gas-uef.xml": {
    "parent_hpxml": "sample_files/base-dhw-tank-gas.xml",
    "water_heater_tank_volume": 30,
    "water_heater_efficiency_type": "UniformEnergyFactor",
    "water_heater_usage_bin": "medium",
    "water_heater_recovery_efficiency": 0.75,
    "water_heater_heating_capacity": 30000
  },
  "sample_files/base-dhw-tank-gas-uef-fhr.xml": {
    "parent_hpxml": "sample_files/base-dhw-tank-gas-uef.xml"
  },
  "sample_files/base-dhw-tank-gas-outside.xml": {
    "parent_hpxml": "sample_files/base-dhw-tank-gas.xml",
    "water_heater_location": "other exterior"
  },
  "sample_files/base-dhw-tank-heat-pump.xml": {
    "parent_hpxml": "sample_files/base.xml",
    "water_heater_type": "heat pump water heater",
    "water_heater_tank_volume": 80,
    "water_heater_efficiency": 2.3
  },
  "sample_files/base-dhw-tank-heat-pump-outside.xml": {
    "parent_hpxml": "sample_files/base-dhw-tank-heat-pump.xml",
    "water_heater_location": "other exterior"
  },
  "sample_files/base-dhw-tank-heat-pump-uef.xml": {
    "parent_hpxml": "sample_files/base-dhw-tank-heat-pump.xml",
    "water_heater_tank_volume": 50,
    "water_heater_efficiency_type": "UniformEnergyFactor",
    "water_heater_efficiency": 3.75,
    "water_heater_usage_bin": "medium"
  },
  "sample_files/base-dhw-tank-heat-pump-with-solar.xml": {
    "parent_hpxml": "sample_files/base-dhw-tank-heat-pump.xml",
    "solar_thermal_system_type": "hot water",
    "solar_thermal_collector_area": 40,
    "solar_thermal_collector_azimuth": 180,
    "solar_thermal_collector_tilt": 20,
    "solar_thermal_collector_rated_optical_efficiency": 0.77,
    "solar_thermal_collector_rated_thermal_losses": 0.793,
    "solar_thermal_storage_volume": 60
  },
  "sample_files/base-dhw-tank-heat-pump-with-solar-fraction.xml": {
    "parent_hpxml": "sample_files/base-dhw-tank-heat-pump.xml",
    "solar_thermal_system_type": "hot water",
    "solar_thermal_solar_fraction": 0.65
  },
  "sample_files/base-dhw-tank-heat-pump-operating-mode-heat-pump-only.xml": {
    "parent_hpxml": "sample_files/base-dhw-tank-heat-pump-uef.xml",
    "water_heater_operating_mode": "heat pump only"
  },
  "sample_files/base-dhw-tank-heat-pump-detailed-schedules.xml": {
    "parent_hpxml": "sample_files/base-dhw-tank-heat-pump-uef.xml",
    "water_heater_setpoint_temperature": null,
    "schedules_filepaths": "../../HPXMLtoOpenStudio/resources/schedule_files/water-heater-setpoints.csv, ../../HPXMLtoOpenStudio/resources/schedule_files/water-heater-operating-modes.csv"
  },
  "sample_files/base-dhw-tank-model-type-stratified.xml": {
    "parent_hpxml": "sample_files/base.xml",
    "water_heater_tank_model_type": "stratified"
  },
  "sample_files/base-dhw-tank-model-type-stratified-detailed-occupancy-stochastic.xml": {
    "parent_hpxml": "sample_files/base-dhw-tank-model-type-stratified.xml",
    "schedules_filepaths": "../../HPXMLtoOpenStudio/resources/schedule_files/occupancy-stochastic.csv"
  },
  "sample_files/base-dhw-tank-oil.xml": {
    "parent_hpxml": "sample_files/base-dhw-tank-gas.xml",
    "water_heater_fuel_type": "fuel oil"
  },
  "sample_files/base-dhw-tank-wood.xml": {
    "parent_hpxml": "sample_files/base-dhw-tank-gas.xml",
    "water_heater_fuel_type": "wood"
  },
  "sample_files/base-dhw-tankless-electric.xml": {
    "parent_hpxml": "sample_files/base.xml",
    "water_heater_type": "instantaneous water heater",
    "water_heater_efficiency": 0.99
  },
  "sample_files/base-dhw-tankless-electric-outside.xml": {
    "parent_hpxml": "sample_files/base-dhw-tankless-electric.xml",
    "water_heater_location": "other exterior"
  },
  "sample_files/base-dhw-tankless-electric-uef.xml": {
    "parent_hpxml": "sample_files/base-dhw-tankless-electric.xml",
    "water_heater_efficiency_type": "UniformEnergyFactor",
    "water_heater_efficiency": 0.98
  },
  "sample_files/base-dhw-tankless-gas.xml": {
    "parent_hpxml": "sample_files/base.xml",
    "water_heater_type": "instantaneous water heater",
    "water_heater_fuel_type": "natural gas",
    "water_heater_efficiency": 0.82
  },
  "sample_files/base-dhw-tankless-gas-uef.xml": {
    "parent_hpxml": "sample_files/base-dhw-tankless-gas.xml",
    "water_heater_efficiency_type": "UniformEnergyFactor",
    "water_heater_efficiency": 0.93
  },
  "sample_files/base-dhw-tankless-gas-with-solar.xml": {
    "parent_hpxml": "sample_files/base-dhw-tankless-gas.xml",
    "solar_thermal_system_type": "hot water",
    "solar_thermal_collector_area": 40,
    "solar_thermal_collector_azimuth": 180,
    "solar_thermal_collector_tilt": 20,
    "solar_thermal_collector_rated_optical_efficiency": 0.77,
    "solar_thermal_collector_rated_thermal_losses": 0.793,
    "solar_thermal_storage_volume": 60
  },
  "sample_files/base-dhw-tankless-gas-with-solar-fraction.xml": {
    "parent_hpxml": "sample_files/base-dhw-tankless-gas.xml",
    "solar_thermal_system_type": "hot water",
    "solar_thermal_solar_fraction": 0.65
  },
  "sample_files/base-dhw-tankless-propane.xml": {
    "parent_hpxml": "sample_files/base-dhw-tankless-gas.xml",
    "water_heater_fuel_type": "propane"
  },
  "sample_files/base-dhw-tankless-detailed-setpoints.xml": {
    "parent_hpxml": "sample_files/base-dhw-tankless-gas.xml",
    "water_heater_setpoint_temperature": null,
    "schedules_filepaths": "../../HPXMLtoOpenStudio/resources/schedule_files/water-heater-setpoints.csv"
  },
  "sample_files/base-enclosure-2stories.xml": {
    "parent_hpxml": "sample_files/base.xml",
    "geometry_unit_num_floors_above_grade": 2,
    "geometry_unit_cfa": 4050,
    "window_area_front": 216,
    "window_area_back": 216,
    "window_area_left": 144,
    "window_area_right": 144,
    "heating_system_heating_capacity": 48000,
    "cooling_system_cooling_capacity": 36000,
    "ducts_supply_surface_area": 112.5,
    "ducts_return_surface_area": 37.5,
    "misc_plug_loads_other_annual_kwh": 3685.5
  },
  "sample_files/base-enclosure-2stories-garage.xml": {
    "parent_hpxml": "sample_files/base-enclosure-2stories.xml",
    "geometry_unit_cfa": 3250,
    "geometry_garage_width": 20,
    "floor_over_garage_assembly_r": 39.3,
    "misc_plug_loads_other_annual_kwh": 2957.5
  },
  "sample_files/base-enclosure-beds-1.xml": {
    "parent_hpxml": "sample_files/base.xml",
    "geometry_unit_num_bedrooms": 1,
    "geometry_unit_num_bathrooms": 1,
    "misc_plug_loads_television_annual_kwh": 482
  },
  "sample_files/base-enclosure-beds-2.xml": {
    "parent_hpxml": "sample_files/base.xml",
    "geometry_unit_num_bedrooms": 2,
    "geometry_unit_num_bathrooms": 1,
    "misc_plug_loads_television_annual_kwh": 551
  },
  "sample_files/base-enclosure-beds-4.xml": {
    "parent_hpxml": "sample_files/base.xml",
    "geometry_unit_num_bedrooms": 4,
    "misc_plug_loads_television_annual_kwh": 689
  },
  "sample_files/base-enclosure-beds-5.xml": {
    "parent_hpxml": "sample_files/base.xml",
    "geometry_unit_num_bedrooms": 5,
    "geometry_unit_num_bathrooms": 3,
    "misc_plug_loads_television_annual_kwh": 758
  },
  "sample_files/base-enclosure-ceilingtypes.xml": {
    "parent_hpxml": "sample_files/base.xml"
  },
  "sample_files/base-enclosure-floortypes.xml": {
    "parent_hpxml": "sample_files/base-foundation-ambient.xml"
  },
  "sample_files/base-enclosure-garage.xml": {
    "parent_hpxml": "sample_files/base.xml",
    "geometry_garage_width": 30,
    "geometry_garage_protrusion": 1,
    "window_area_front": 12,
    "window_aspect_ratio": 3.333,
    "ducts_supply_location": "garage",
    "ducts_return_location": "garage",
    "water_heater_location": "garage",
    "clothes_washer_location": "garage",
    "clothes_dryer_location": "garage",
    "dishwasher_location": "garage",
    "refrigerator_location": "garage",
    "cooking_range_oven_location": "garage"
  },
  "sample_files/base-enclosure-infil-ach-house-pressure.xml": {
    "parent_hpxml": "sample_files/base.xml",
    "air_leakage_house_pressure": 45,
    "air_leakage_value": 2.8
  },
  "sample_files/base-enclosure-infil-cfm-house-pressure.xml": {
    "parent_hpxml": "sample_files/base-enclosure-infil-cfm50.xml",
    "air_leakage_house_pressure": 45,
    "air_leakage_value": 1008.5
  },
  "sample_files/base-enclosure-infil-cfm50.xml": {
    "parent_hpxml": "sample_files/base.xml",
    "air_leakage_units": "CFM",
    "air_leakage_value": 1080
  },
  "sample_files/base-enclosure-infil-ela.xml": {
    "parent_hpxml": "sample_files/base.xml",
    "air_leakage_units": "EffectiveLeakageArea",
    "air_leakage_value": 123
  },
  "sample_files/base-enclosure-infil-flue.xml": {
    "parent_hpxml": "sample_files/base.xml",
    "air_leakage_has_flue_or_chimney_in_conditioned_space": true
  },
  "sample_files/base-enclosure-infil-natural-ach.xml": {
    "parent_hpxml": "sample_files/base.xml",
    "air_leakage_units": "ACHnatural",
    "air_leakage_value": 0.2
  },
  "sample_files/base-enclosure-infil-natural-cfm.xml": {
    "parent_hpxml": "sample_files/base.xml",
    "air_leakage_units": "CFMnatural",
    "air_leakage_value": 72
  },
  "sample_files/base-enclosure-infil-leakiness-description.xml": {
    "parent_hpxml": "sample_files/base.xml",
    "air_leakage_leakiness_description": "leaky",
    "year_built": 1988,
    "air_leakage_value": null,
    "air_leakage_units": null,
    "air_leakage_type": null
  },
  "sample_files/base-enclosure-2stories-infil-leakiness-description.xml": {
    "parent_hpxml": "sample_files/base-enclosure-2stories.xml",
    "air_leakage_leakiness_description": "very tight",
    "year_built": 1999,
    "air_leakage_value": null,
    "air_leakage_units": null,
    "air_leakage_type": null
  },
  "sample_files/base-enclosure-orientations.xml": {
    "parent_hpxml": "sample_files/base.xml"
  },
  "sample_files/base-enclosure-overhangs.xml": {
    "parent_hpxml": "sample_files/base.xml",
    "overhangs_back_depth": 2.5,
    "overhangs_back_distance_to_bottom_of_window": 4,
    "overhangs_left_depth": 1.5,
    "overhangs_left_distance_to_top_of_window": 2,
    "overhangs_left_distance_to_bottom_of_window": 7,
    "overhangs_right_depth": 1.5,
    "overhangs_right_distance_to_top_of_window": 2,
    "overhangs_right_distance_to_bottom_of_window": 6
  },
  "sample_files/base-enclosure-rooftypes.xml": {
    "parent_hpxml": "sample_files/base.xml"
  },
  "sample_files/base-enclosure-skylights.xml": {
    "parent_hpxml": "sample_files/base.xml",
    "skylight_area_front": 15,
    "skylight_area_back": 15
  },
  "sample_files/base-enclosure-skylights-cathedral.xml": {
    "parent_hpxml": "sample_files/base-atticroof-cathedral.xml",
    "skylight_area_front": 15,
    "skylight_area_back": 15
  },
  "sample_files/base-enclosure-skylights-physical-properties.xml": {
    "parent_hpxml": "sample_files/base-enclosure-skylights.xml"
  },
  "sample_files/base-enclosure-skylights-shading.xml": {
    "parent_hpxml": "sample_files/base-enclosure-skylights.xml"
  },
  "sample_files/base-enclosure-skylights-storms.xml": {
    "parent_hpxml": "sample_files/base-enclosure-skylights.xml",
    "skylight_ufactor": 0.6,
    "skylight_storm_type": "clear"
  },
  "sample_files/base-enclosure-split-level.xml": {
    "parent_hpxml": "sample_files/base-foundation-slab.xml"
  },
  "sample_files/base-enclosure-walltypes.xml": {
    "parent_hpxml": "sample_files/base.xml"
  },
  "sample_files/base-enclosure-windows-natural-ventilation-availability.xml": {
    "parent_hpxml": "sample_files/base.xml",
    "window_natvent_availability": 7
  },
  "sample_files/base-enclosure-windows-none.xml": {
    "parent_hpxml": "sample_files/base.xml",
    "window_area_front": 0,
    "window_area_back": 0,
    "window_area_left": 0,
    "window_area_right": 0
  },
  "sample_files/base-enclosure-windows-physical-properties.xml": {
    "parent_hpxml": "sample_files/base.xml"
  },
  "sample_files/base-enclosure-windows-shading.xml": {
    "parent_hpxml": "sample_files/base.xml"
  },
  "sample_files/base-enclosure-windows-shading-seasons.xml": {
    "parent_hpxml": "sample_files/base.xml",
    "window_shading_summer_season": "May 1 - Sep 30"
  },
  "sample_files/base-enclosure-windows-storms.xml": {
    "parent_hpxml": "sample_files/base.xml",
    "window_ufactor": 0.6,
    "window_storm_type": "low-e"
  },
  "sample_files/base-enclosure-thermal-mass.xml": {
    "parent_hpxml": "sample_files/base.xml"
  },
  "sample_files/base-foundation-ambient.xml": {
    "parent_hpxml": "sample_files/base.xml",
    "geometry_unit_cfa": 1350,
    "geometry_foundation_type": "Ambient",
    "floor_over_foundation_assembly_r": 18.7,
    "misc_plug_loads_other_annual_kwh": 1228.5
  },
  "sample_files/base-foundation-basement-garage.xml": {
    "parent_hpxml": "sample_files/base.xml",
    "misc_plug_loads_other_annual_kwh": 1729
  },
  "sample_files/base-foundation-belly-wing-skirt.xml": {
    "parent_hpxml": "sample_files/base-foundation-ambient.xml",
    "geometry_unit_type": "manufactured home",
    "geometry_unit_aspect_ratio": 4.0,
    "geometry_foundation_type": "BellyAndWingWithSkirt",
    "geometry_foundation_height": 2,
    "geometry_foundation_height_above_grade": 2,
    "geometry_roof_pitch": "3:12",
    "window_area_front": 140,
    "window_area_back": 140,
    "window_area_left": 20,
    "window_area_right": 20,
    "ducts_supply_location": "manufactured home belly",
    "ducts_supply_insulation_r": 0,
    "ducts_return_location": "manufactured home belly"
  },
  "sample_files/base-foundation-belly-wing-no-skirt.xml": {
    "parent_hpxml": "sample_files/base-foundation-belly-wing-skirt.xml",
    "geometry_foundation_type": "BellyAndWingNoSkirt"
  },
  "sample_files/base-foundation-complex.xml": {
    "parent_hpxml": "sample_files/base.xml"
  },
  "sample_files/base-foundation-conditioned-basement-slab-insulation.xml": {
    "parent_hpxml": "sample_files/base.xml",
    "slab_under_insulation_r": 10,
    "slab_under_insulation_width": 4
  },
  "sample_files/base-foundation-conditioned-basement-slab-insulation-full.xml": {
    "parent_hpxml": "sample_files/base.xml",
    "slab_under_insulation_r": 10,
    "slab_under_insulation_width": 999
  },
  "sample_files/base-foundation-conditioned-basement-wall-insulation.xml": {
    "parent_hpxml": "sample_files/base.xml",
    "foundation_wall_type": "concrete block foam core",
    "foundation_wall_insulation_r": 18.9,
    "foundation_wall_insulation_distance_to_top": 1
  },
  "sample_files/base-foundation-conditioned-crawlspace.xml": {
    "parent_hpxml": "sample_files/base.xml",
    "geometry_unit_cfa": 1350,
    "geometry_foundation_type": "ConditionedCrawlspace",
    "geometry_foundation_height": 4,
    "floor_over_foundation_assembly_r": 18.7,
    "foundation_wall_insulation_distance_to_bottom": 4,
    "ducts_supply_leakage_to_outside_value": 0,
    "ducts_return_leakage_to_outside_value": 0,
    "ducts_supply_location": "crawlspace - conditioned",
    "ducts_return_location": "crawlspace - conditioned",
    "water_heater_location": "crawlspace - conditioned",
    "misc_plug_loads_other_annual_kwh": 1228.5
  },
  "sample_files/base-foundation-slab.xml": {
    "parent_hpxml": "sample_files/base.xml",
    "geometry_unit_cfa": 1350,
    "geometry_foundation_type": "SlabOnGrade",
    "geometry_foundation_height": 0,
    "geometry_foundation_height_above_grade": 0,
    "slab_under_insulation_r": 5,
    "slab_under_insulation_width": 999,
    "slab_carpet_fraction": 1,
    "slab_carpet_r": 2.5,
    "ducts_supply_location": "under slab",
    "ducts_return_location": "under slab",
    "misc_plug_loads_other_annual_kwh": 1228.5
  },
  "sample_files/base-foundation-slab-exterior-horizontal-insulation.xml": {
    "parent_hpxml": "sample_files/base-foundation-slab.xml",
    "slab_perimeter_insulation_r": 5.4,
    "slab_exterior_horizontal_insulation_r": 5.4,
    "slab_exterior_horizontal_insulation_width": 2.5,
    "slab_exterior_horizontal_insulation_depth_below_grade": 1
  },
  "sample_files/base-foundation-multiple.xml": {
    "parent_hpxml": "sample_files/base-foundation-unconditioned-basement.xml"
  },
  "sample_files/base-foundation-unconditioned-basement.xml": {
    "parent_hpxml": "sample_files/base.xml",
    "geometry_unit_cfa": 1350,
    "geometry_foundation_type": "UnconditionedBasement",
    "floor_over_foundation_assembly_r": 18.7,
    "foundation_wall_insulation_r": 0,
    "foundation_wall_insulation_distance_to_bottom": 0,
    "rim_joist_assembly_r": 4,
    "ducts_supply_location": "basement - unconditioned",
    "ducts_return_location": "basement - unconditioned",
    "water_heater_location": "basement - unconditioned",
    "clothes_washer_location": "basement - unconditioned",
    "clothes_dryer_location": "basement - unconditioned",
    "dishwasher_location": "basement - unconditioned",
    "refrigerator_location": "basement - unconditioned",
    "cooking_range_oven_location": "basement - unconditioned",
    "misc_plug_loads_other_annual_kwh": 1228.5
  },
  "sample_files/base-foundation-unconditioned-basement-above-grade.xml": {
    "parent_hpxml": "sample_files/base-foundation-unconditioned-basement.xml",
    "geometry_foundation_height_above_grade": 4
  },
  "sample_files/base-foundation-unconditioned-basement-assembly-r.xml": {
    "parent_hpxml": "sample_files/base-foundation-unconditioned-basement.xml",
    "foundation_wall_assembly_r": 10.69
  },
  "sample_files/base-foundation-unconditioned-basement-wall-insulation.xml": {
    "parent_hpxml": "sample_files/base-foundation-unconditioned-basement.xml",
    "floor_over_foundation_assembly_r": 2.1,
    "foundation_wall_insulation_r": 8.9,
    "foundation_wall_insulation_distance_to_bottom": 4,
    "rim_joist_assembly_r": 23
  },
  "sample_files/base-foundation-unvented-crawlspace.xml": {
    "parent_hpxml": "sample_files/base.xml",
    "geometry_unit_cfa": 1350,
    "geometry_foundation_type": "UnventedCrawlspace",
    "geometry_foundation_height": 4,
    "floor_over_foundation_assembly_r": 18.7,
    "foundation_wall_insulation_distance_to_bottom": 4,
    "slab_thickness": 0,
    "ducts_supply_location": "crawlspace - unvented",
    "ducts_return_location": "crawlspace - unvented",
    "water_heater_location": "crawlspace - unvented",
    "misc_plug_loads_other_annual_kwh": 1228.5
  },
  "sample_files/base-foundation-vented-crawlspace.xml": {
    "parent_hpxml": "sample_files/base.xml",
    "geometry_unit_cfa": 1350,
    "geometry_foundation_type": "VentedCrawlspace",
    "geometry_foundation_height": 4,
    "floor_over_foundation_assembly_r": 18.7,
    "foundation_wall_insulation_distance_to_bottom": 4,
    "slab_thickness": 0,
    "ducts_supply_location": "crawlspace - vented",
    "ducts_return_location": "crawlspace - vented",
    "water_heater_location": "crawlspace - vented",
    "misc_plug_loads_other_annual_kwh": 1228.5
  },
  "sample_files/base-foundation-vented-crawlspace-above-grade.xml": {
    "parent_hpxml": "sample_files/base-foundation-vented-crawlspace.xml",
    "geometry_foundation_height_above_grade": 4
  },
  "sample_files/base-foundation-vented-crawlspace-above-grade2.xml": {
    "parent_hpxml": "sample_files/base-foundation-vented-crawlspace.xml",
    "geometry_foundation_height_above_grade": 4
  },
  "sample_files/base-foundation-walkout-basement.xml": {
    "parent_hpxml": "sample_files/base.xml",
    "geometry_foundation_height_above_grade": 5,
    "foundation_wall_insulation_distance_to_bottom": 4
  },
  "sample_files/base-hvac-air-to-air-heat-pump-1-speed.xml": {
    "parent_hpxml": "sample_files/base.xml",
    "heating_system_type": "none",
    "heating_system_heating_efficiency": 0,
    "heating_system_fraction_heat_load_served": 0,
    "cooling_system_type": "none",
    "cooling_system_cooling_efficiency": 0,
    "cooling_system_fraction_cool_load_served": 0,
    "heat_pump_type": "air-to-air",
    "heat_pump_heating_efficiency": 7.7,
    "heat_pump_cooling_efficiency": 13,
    "heat_pump_cooling_compressor_type": "single stage",
    "heat_pump_cooling_sensible_heat_fraction": 0.73,
    "heat_pump_heating_capacity": 36000,
    "heat_pump_heating_capacity_retention_fraction": 0.6,
    "heat_pump_heating_capacity_retention_temp": 17.0,
    "heat_pump_cooling_capacity": 36000,
    "heat_pump_fraction_heat_load_served": 1,
    "heat_pump_fraction_cool_load_served": 1,
    "heat_pump_backup_type": "integrated",
    "heat_pump_backup_heating_efficiency": 1,
    "heat_pump_backup_heating_capacity": 36000
  },
  "sample_files/base-hvac-air-to-air-heat-pump-1-speed-autosize-factor.xml": {
    "parent_hpxml": "sample_files/base-hvac-air-to-air-heat-pump-1-speed.xml",
    "heat_pump_cooling_capacity": null,
    "heat_pump_heating_capacity": null,
    "heat_pump_backup_heating_capacity": null,
    "heat_pump_cooling_autosizing_factor": 1.7,
    "heat_pump_heating_autosizing_factor": 1.4,
    "heat_pump_backup_heating_autosizing_factor": 0.9,
    "heat_pump_cooling_autosizing_limit": 53000,
    "heat_pump_heating_autosizing_limit": 44000,
    "heat_pump_backup_heating_autosizing_limit": 28000
  },
  "sample_files/base-hvac-air-to-air-heat-pump-1-speed-heating-capacity-17f.xml": {
    "parent_hpxml": "sample_files/base-hvac-air-to-air-heat-pump-1-speed.xml"
  },
  "sample_files/base-hvac-air-to-air-heat-pump-1-speed-cooling-only.xml": {
    "parent_hpxml": "sample_files/base-hvac-air-to-air-heat-pump-1-speed.xml",
    "heat_pump_heating_capacity": 0,
    "heat_pump_fraction_heat_load_served": 0,
    "heat_pump_backup_type": "none",
    "heat_pump_backup_heating_efficiency": 0
  },
  "sample_files/base-hvac-air-to-air-heat-pump-1-speed-heating-only.xml": {
    "parent_hpxml": "sample_files/base-hvac-air-to-air-heat-pump-1-speed.xml",
    "heat_pump_cooling_capacity": 0,
    "heat_pump_fraction_cool_load_served": 0
  },
  "sample_files/base-hvac-air-to-air-heat-pump-1-speed-lockout-temperatures.xml": {
    "parent_hpxml": "sample_files/base-hvac-air-to-air-heat-pump-1-speed.xml",
    "heat_pump_compressor_lockout_temp": 5,
    "heat_pump_backup_heating_lockout_temp": 35,
    "hvac_control_heating_weekday_setpoint": "64, 64, 64, 64, 64, 64, 64, 70, 70, 70, 70, 70, 70, 70, 70, 70, 70, 70, 70, 70, 70, 70, 64, 64",
    "hvac_control_heating_weekend_setpoint": "64, 64, 64, 64, 64, 64, 64, 70, 70, 70, 70, 70, 70, 70, 70, 70, 70, 70, 70, 70, 70, 70, 64, 64"
  },
  "sample_files/base-hvac-air-to-air-heat-pump-1-speed-lockout-temperatures-research-features.xml": {
    "parent_hpxml": "sample_files/base-hvac-air-to-air-heat-pump-1-speed-lockout-temperatures.xml",
    "site_iecc_zone": 7,
    "site_state_code": "MN",
    "weather_station_epw_filepath": "USA_MN_Duluth.Intl.AP.727450_TMY3.epw",
    "simulation_control_timestep": 1,
    "heat_pump_backup_heating_capacity": 34121.4,
    "simulation_control_onoff_thermostat_deadband": 2,
    "simulation_control_heat_pump_backup_heating_capacity_increment": 17060.71,
    "simulation_control_defrost_model_type": "advanced"
  },
  "sample_files/base-hvac-air-to-air-heat-pump-1-speed-research-features.xml": {
    "parent_hpxml": "sample_files/base-hvac-air-to-air-heat-pump-1-speed.xml",
    "site_iecc_zone": 7,
    "site_state_code": "MN",
    "weather_station_epw_filepath": "USA_MN_Duluth.Intl.AP.727450_TMY3.epw",
    "simulation_control_timestep": 1,
    "heat_pump_backup_heating_capacity": 34121.4,
    "simulation_control_onoff_thermostat_deadband": 2,
    "simulation_control_heat_pump_backup_heating_capacity_increment": 17060.71,
    "simulation_control_defrost_model_type": "advanced"
  },
  "sample_files/base-hvac-air-to-air-heat-pump-1-speed-seer2-hspf2.xml": {
    "parent_hpxml": "sample_files/base-hvac-air-to-air-heat-pump-1-speed.xml",
    "heat_pump_heating_efficiency_type": "HSPF2",
    "heat_pump_heating_efficiency": 6.5,
    "heat_pump_cooling_efficiency_type": "SEER2",
    "heat_pump_cooling_efficiency": 12.4
  },
  "sample_files/base-hvac-air-to-air-heat-pump-2-speed.xml": {
    "parent_hpxml": "sample_files/base-hvac-air-to-air-heat-pump-1-speed.xml",
    "heat_pump_heating_efficiency": 9.3,
    "heat_pump_cooling_efficiency": 18,
    "heat_pump_cooling_compressor_type": "two stage"
  },
  "sample_files/base-hvac-air-to-air-heat-pump-2-speed-research-features.xml": {
    "parent_hpxml": "sample_files/base-hvac-air-to-air-heat-pump-2-speed.xml",
    "site_iecc_zone": 7,
    "site_state_code": "MN",
    "weather_station_epw_filepath": "USA_MN_Duluth.Intl.AP.727450_TMY3.epw",
    "simulation_control_timestep": 1,
    "simulation_control_onoff_thermostat_deadband": 2,
    "heat_pump_backup_heating_capacity": 34121.4,
    "simulation_control_heat_pump_backup_heating_capacity_increment": 17060.71,
    "simulation_control_defrost_model_type": "advanced"
  },
  "sample_files/base-hvac-air-to-air-heat-pump-var-speed.xml": {
    "parent_hpxml": "sample_files/base-hvac-air-to-air-heat-pump-1-speed.xml",
    "heat_pump_heating_efficiency": 10,
    "heat_pump_cooling_efficiency": 22,
    "heat_pump_cooling_compressor_type": "variable speed",
    "heat_pump_cooling_sensible_heat_fraction": 0.78
  },
  "sample_files/base-hvac-air-to-air-heat-pump-var-speed-autosize-maxload.xml": {
    "parent_hpxml": "sample_files/base-hvac-air-to-air-heat-pump-var-speed.xml",
    "heat_pump_heating_capacity": null,
    "heat_pump_cooling_capacity": null,
    "heat_pump_backup_heating_capacity": null,
    "heat_pump_sizing_methodology": "MaxLoad",
    "heat_pump_backup_sizing_methodology": "supplemental"
  },
  "sample_files/base-hvac-air-to-air-heat-pump-var-speed-backup-boiler.xml": {
    "parent_hpxml": "sample_files/base-hvac-air-to-air-heat-pump-var-speed.xml",
    "heat_pump_heating_capacity": 18000,
    "heat_pump_heating_capacity_retention_fraction": 0.6,
    "heat_pump_heating_capacity_retention_temp": 17.0,
    "heat_pump_cooling_capacity": 18000,
    "heat_pump_backup_type": "separate",
    "heating_system_2_type": "Boiler",
    "heating_system_2_fuel": "natural gas",
    "heating_system_2_heating_efficiency": 0.8,
    "heating_system_2_heating_capacity": 60000
  },
  "sample_files/base-hvac-air-to-air-heat-pump-var-speed-backup-boiler-advanced-defrost.xml": {
    "parent_hpxml": "sample_files/base-hvac-air-to-air-heat-pump-var-speed-backup-boiler.xml",
    "simulation_control_defrost_model_type": "advanced"
  },
  "sample_files/base-hvac-air-to-air-heat-pump-var-speed-backup-boiler-hvac-seasons.xml": {
    "parent_hpxml": "sample_files/base-hvac-air-to-air-heat-pump-var-speed-backup-boiler.xml",
    "hvac_control_heating_season_period": "Nov 1 - May 1",
    "hvac_control_cooling_season_period": "Jun 1 - Oct 1"
  },
  "sample_files/base-hvac-air-to-air-heat-pump-var-speed-backup-boiler-switchover-temperature.xml": {
    "parent_hpxml": "sample_files/base-hvac-air-to-air-heat-pump-var-speed-backup-boiler.xml",
    "heat_pump_compressor_lockout_temp": 30,
    "heat_pump_backup_heating_lockout_temp": 30
  },
  "sample_files/base-hvac-air-to-air-heat-pump-var-speed-backup-furnace.xml": {
    "parent_hpxml": "sample_files/base-hvac-air-to-air-heat-pump-var-speed-backup-boiler.xml"
  },
  "sample_files/base-hvac-air-to-air-heat-pump-var-speed-backup-furnace-autosize-factor.xml": {
    "parent_hpxml": "sample_files/base-hvac-air-to-air-heat-pump-var-speed-backup-furnace.xml",
    "heat_pump_cooling_capacity": null,
    "heat_pump_heating_capacity": null,
    "heating_system_2_heating_capacity": null,
    "heat_pump_cooling_autosizing_factor": 1.7,
    "heat_pump_heating_autosizing_factor": 1.4,
    "heating_system_2_heating_autosizing_factor": 0.9,
    "heat_pump_cooling_autosizing_limit": 53000,
    "heat_pump_heating_autosizing_limit": 44000,
    "heating_system_2_heating_autosizing_limit": 29000
  },
  "sample_files/base-hvac-air-to-air-heat-pump-var-speed-research-features.xml": {
    "parent_hpxml": "sample_files/base-hvac-air-to-air-heat-pump-var-speed.xml",
    "site_iecc_zone": 7,
    "site_state_code": "MN",
    "weather_station_epw_filepath": "USA_MN_Duluth.Intl.AP.727450_TMY3.epw",
    "schedules_filepaths": "../../HPXMLtoOpenStudio/resources/schedule_files/hvac-variable-system-maximum-power-ratios-varied.csv",
    "simulation_control_timestep": 1,
    "heat_pump_backup_heating_capacity": 34121.4,
    "simulation_control_heat_pump_backup_heating_capacity_increment": 17060.71,
    "simulation_control_defrost_model_type": "advanced"
  },
  "sample_files/base-hvac-air-to-air-heat-pump-var-speed-max-power-ratio-schedule-two-systems.xml": {
    "parent_hpxml": "sample_files/base-hvac-air-to-air-heat-pump-var-speed.xml",
    "schedules_filepaths": "../../HPXMLtoOpenStudio/resources/schedule_files/hvac-variable-system-maximum-power-ratios-varied.csv"
  },
  "sample_files/base-hvac-air-to-air-heat-pump-var-speed-max-power-ratio-schedule-10-mins.xml": {
    "parent_hpxml": "sample_files/base-hvac-air-to-air-heat-pump-var-speed.xml",
    "schedules_filepaths": "../../HPXMLtoOpenStudio/resources/schedule_files/hvac-variable-system-maximum-power-ratios-varied.csv",
    "simulation_control_timestep": 10
  },
  "sample_files/base-hvac-air-to-air-heat-pump-var-speed-detailed-performance.xml": {
    "parent_hpxml": "sample_files/base-hvac-air-to-air-heat-pump-var-speed.xml",
    "heat_pump_cooling_compressor_type": "variable speed",
    "heat_pump_heating_capacity_retention_fraction": null,
    "heat_pump_heating_capacity_retention_temp": null,
    "heat_pump_cooling_efficiency": 17.25,
    "heat_pump_heating_efficiency": 10.0,
    "hvac_perf_data_capacity_type": "Absolute capacities",
    "hvac_perf_data_heating_outdoor_temperatures": "47.0, 17.0, 5.0",
    "hvac_perf_data_heating_min_speed_capacities": "10000, 4200, 1900",
    "hvac_perf_data_heating_max_speed_capacities": "36000, 24800, 19900",
    "hvac_perf_data_heating_min_speed_cops": "4.73, 1.84, 0.81",
    "hvac_perf_data_heating_max_speed_cops": "3.44, 2.66, 2.28",
    "hvac_perf_data_cooling_outdoor_temperatures": "95.0, 82.0",
    "hvac_perf_data_cooling_min_speed_capacities": "11700, 13200",
    "hvac_perf_data_cooling_max_speed_capacities": "36000, 40000",
    "hvac_perf_data_cooling_min_speed_cops": "4.47, 6.34",
    "hvac_perf_data_cooling_max_speed_cops": "2.71, 3.53"
  },
  "sample_files/base-hvac-air-to-air-heat-pump-var-speed-detailed-performance-heating-only.xml": {
    "parent_hpxml": "sample_files/base-hvac-air-to-air-heat-pump-var-speed-detailed-performance.xml",
    "hvac_perf_data_cooling_outdoor_temperatures": null,
    "hvac_perf_data_cooling_min_speed_capacities": null,
    "hvac_perf_data_cooling_max_speed_capacities": null,
    "hvac_perf_data_cooling_min_speed_cops": null,
    "hvac_perf_data_cooling_max_speed_cops": null
  },
  "sample_files/base-hvac-air-to-air-heat-pump-var-speed-detailed-performance-normalized-capacities.xml": {
    "parent_hpxml": "sample_files/base-hvac-air-to-air-heat-pump-var-speed-detailed-performance.xml",
    "hvac_perf_data_capacity_type": "Normalized capacity fractions",
    "hvac_perf_data_heating_min_speed_capacities": "0.28, 0.12, 0.05",
    "hvac_perf_data_heating_max_speed_capacities": "1.0, 0.69, 0.55",
    "hvac_perf_data_cooling_min_speed_capacities": "0.325, 0.37",
    "hvac_perf_data_cooling_max_speed_capacities": "1.0, 1.11"
  },
  "sample_files/base-hvac-air-to-air-heat-pump-var-speed-detailed-performance-autosize.xml": {
    "parent_hpxml": "sample_files/base-hvac-air-to-air-heat-pump-var-speed-detailed-performance.xml",
    "heat_pump_heating_capacity": null,
    "heat_pump_cooling_capacity": null,
    "hvac_perf_data_capacity_type": "Normalized capacity fractions",
    "hvac_perf_data_heating_min_speed_capacities": "0.28, 0.12, 0.05",
    "hvac_perf_data_heating_max_speed_capacities": "1.0, 0.69, 0.55",
    "hvac_perf_data_cooling_min_speed_capacities": "0.325, 0.37",
    "hvac_perf_data_cooling_max_speed_capacities": "1.0, 1.11"
  },
  "sample_files/base-hvac-air-to-air-heat-pump-var-speed-detailed-performance-other-temperatures.xml": {
    "parent_hpxml": "sample_files/base-hvac-air-to-air-heat-pump-var-speed-detailed-performance.xml",
    "hvac_perf_data_capacity_type": "Absolute capacities",
    "hvac_perf_data_heating_outdoor_temperatures": "47.0, 55.0",
    "hvac_perf_data_heating_min_speed_capacities": "10000, 12000",
    "hvac_perf_data_heating_max_speed_capacities": "36000, 45000",
    "hvac_perf_data_heating_min_speed_cops": "4.73, 5.5",
    "hvac_perf_data_heating_max_speed_cops": "3.44, 4.0",
    "hvac_perf_data_cooling_outdoor_temperatures": "95.0, 105.0",
    "hvac_perf_data_cooling_min_speed_capacities": "11700, 10000",
    "hvac_perf_data_cooling_max_speed_capacities": "36000, 30000",
    "hvac_perf_data_cooling_min_speed_cops": "4.47, 3.9",
    "hvac_perf_data_cooling_max_speed_cops": "2.71, 2.3"
  },
  "sample_files/base-hvac-autosize.xml": {
    "parent_hpxml": "sample_files/base.xml",
    "heating_system_heating_capacity": null,
    "cooling_system_cooling_capacity": null
  },
  "sample_files/base-hvac-autosize-sizing-controls.xml": {
    "parent_hpxml": "sample_files/base-hvac-autosize.xml",
    "geometry_unit_num_occupants": 5,
    "hvac_control_heating_weekday_setpoint": 60,
    "hvac_control_heating_weekend_setpoint": 60,
    "hvac_control_cooling_weekday_setpoint": 80,
    "hvac_control_cooling_weekend_setpoint": 80
  },
  "sample_files/base-hvac-boiler-coal-only.xml": {
    "parent_hpxml": "sample_files/base-hvac-boiler-gas-only.xml",
    "heating_system_fuel": "coal"
  },
  "sample_files/base-hvac-boiler-elec-only.xml": {
    "parent_hpxml": "sample_files/base.xml",
    "heating_system_type": "Boiler",
    "heating_system_fuel": "electricity",
    "heating_system_heating_efficiency": 0.98,
    "cooling_system_type": "none",
    "cooling_system_cooling_efficiency": 0,
    "cooling_system_fraction_cool_load_served": 0
  },
  "sample_files/base-hvac-boiler-gas-central-ac-1-speed.xml": {
    "parent_hpxml": "sample_files/base.xml",
    "heating_system_type": "Boiler"
  },
  "sample_files/base-hvac-boiler-gas-only.xml": {
    "parent_hpxml": "sample_files/base.xml",
    "heating_system_type": "Boiler",
    "cooling_system_type": "none",
    "cooling_system_cooling_efficiency": 0,
    "cooling_system_fraction_cool_load_served": 0
  },
  "sample_files/base-hvac-boiler-gas-only-pilot.xml": {
    "parent_hpxml": "sample_files/base-hvac-boiler-gas-only.xml",
    "heating_system_pilot_light": 600
  },
  "sample_files/base-hvac-boiler-oil-only.xml": {
    "parent_hpxml": "sample_files/base-hvac-boiler-gas-only.xml",
    "heating_system_fuel": "fuel oil"
  },
  "sample_files/base-hvac-boiler-propane-only.xml": {
    "parent_hpxml": "sample_files/base-hvac-boiler-gas-only.xml",
    "heating_system_fuel": "propane"
  },
  "sample_files/base-hvac-boiler-wood-only.xml": {
    "parent_hpxml": "sample_files/base-hvac-boiler-gas-only.xml",
    "heating_system_fuel": "wood"
  },
  "sample_files/base-hvac-central-ac-only-1-speed.xml": {
    "parent_hpxml": "sample_files/base.xml",
    "heating_system_type": "none",
    "heating_system_heating_efficiency": 0,
    "heating_system_fraction_heat_load_served": 0
  },
  "sample_files/base-hvac-central-ac-only-1-speed-autosize-factor.xml": {
    "parent_hpxml": "sample_files/base-hvac-central-ac-only-1-speed.xml",
    "cooling_system_cooling_capacity": null,
    "cooling_system_cooling_autosizing_factor": 1.7,
    "cooling_system_cooling_autosizing_limit": 37000
  },
  "sample_files/base-hvac-central-ac-only-1-speed-seer2.xml": {
    "parent_hpxml": "sample_files/base-hvac-central-ac-only-1-speed.xml",
    "cooling_system_cooling_efficiency_type": "SEER2",
    "cooling_system_cooling_efficiency": 12.4
  },
  "sample_files/base-hvac-central-ac-only-2-speed.xml": {
    "parent_hpxml": "sample_files/base-hvac-central-ac-only-1-speed.xml",
    "cooling_system_cooling_efficiency": 18,
    "cooling_system_cooling_compressor_type": "two stage"
  },
  "sample_files/base-hvac-central-ac-only-2-speed-research-features.xml": {
    "parent_hpxml": "sample_files/base-hvac-central-ac-only-2-speed.xml",
    "simulation_control_timestep": 1,
    "simulation_control_onoff_thermostat_deadband": 2
  },
  "sample_files/base-hvac-central-ac-only-var-speed.xml": {
    "parent_hpxml": "sample_files/base-hvac-central-ac-only-1-speed.xml",
    "cooling_system_cooling_efficiency": 24,
    "cooling_system_cooling_compressor_type": "variable speed",
    "cooling_system_cooling_sensible_heat_fraction": 0.78
  },
  "sample_files/base-hvac-central-ac-only-var-speed-max-power-ratio-schedule.xml": {
    "parent_hpxml": "sample_files/base-hvac-central-ac-only-var-speed.xml",
    "schedules_filepaths": "../../HPXMLtoOpenStudio/resources/schedule_files/hvac-variable-system-maximum-power-ratios-varied.csv"
  },
  "sample_files/base-hvac-central-ac-only-var-speed-detailed-performance.xml": {
    "parent_hpxml": "sample_files/base-hvac-central-ac-only-var-speed.xml",
    "cooling_system_cooling_compressor_type": "variable speed",
    "cooling_system_cooling_efficiency": 17.25,
    "cooling_system_cooling_capacity": 36000,
    "hvac_perf_data_capacity_type": "Absolute capacities",
    "hvac_perf_data_cooling_outdoor_temperatures": "95.0, 82.0",
    "hvac_perf_data_cooling_min_speed_capacities": "11700, 13200",
    "hvac_perf_data_cooling_max_speed_capacities": "36000, 40000",
    "hvac_perf_data_cooling_min_speed_cops": "4.47, 6.34",
    "hvac_perf_data_cooling_max_speed_cops": "2.71, 3.53"
  },
  "sample_files/base-hvac-central-ac-only-var-speed-detailed-performance-autosize.xml": {
    "parent_hpxml": "sample_files/base-hvac-central-ac-only-var-speed-detailed-performance.xml",
    "cooling_system_cooling_capacity": null,
    "hvac_perf_data_capacity_type": "Normalized capacity fractions",
    "hvac_perf_data_cooling_min_speed_capacities": "0.325, 0.37",
    "hvac_perf_data_cooling_max_speed_capacities": "1.0, 1.11"
  },
  "sample_files/base-hvac-central-ac-plus-air-to-air-heat-pump-heating.xml": {
    "parent_hpxml": "sample_files/base-hvac-central-ac-only-1-speed.xml",
    "heat_pump_type": "air-to-air",
    "heat_pump_heating_efficiency": 7.7,
    "heat_pump_cooling_efficiency": 13,
    "heat_pump_cooling_compressor_type": "single stage",
    "heat_pump_cooling_sensible_heat_fraction": 0.73,
    "heat_pump_heating_capacity": 36000,
    "heat_pump_heating_capacity_retention_fraction": 0.6,
    "heat_pump_heating_capacity_retention_temp": 17.0,
    "heat_pump_cooling_capacity": 36000,
    "heat_pump_fraction_heat_load_served": 1,
    "heat_pump_backup_type": "integrated",
    "heat_pump_backup_heating_efficiency": 1,
    "heat_pump_backup_heating_capacity": 36000
  },
  "sample_files/base-hvac-dse.xml": {
    "parent_hpxml": "sample_files/base.xml"
  },
  "sample_files/base-hvac-dual-fuel-air-to-air-heat-pump-1-speed.xml": {
    "parent_hpxml": "sample_files/base-hvac-air-to-air-heat-pump-1-speed.xml",
    "heat_pump_compressor_lockout_temp": 30,
    "heat_pump_backup_fuel": "natural gas",
    "heat_pump_backup_heating_efficiency": 0.95,
    "heat_pump_backup_heating_lockout_temp": 30
  },
  "sample_files/base-hvac-dual-fuel-air-to-air-heat-pump-1-speed-lockout-temperatures.xml": {
    "parent_hpxml": "sample_files/base-hvac-dual-fuel-air-to-air-heat-pump-1-speed.xml",
    "heat_pump_compressor_lockout_temp": 25,
    "heat_pump_backup_heating_lockout_temp": 45
  },
  "sample_files/base-hvac-dual-fuel-air-to-air-heat-pump-2-speed.xml": {
    "parent_hpxml": "sample_files/base-hvac-air-to-air-heat-pump-2-speed.xml",
    "heat_pump_compressor_lockout_temp": 30,
    "heat_pump_backup_fuel": "natural gas",
    "heat_pump_backup_heating_efficiency": 0.95,
    "heat_pump_backup_heating_lockout_temp": 30
  },
  "sample_files/base-hvac-dual-fuel-air-to-air-heat-pump-2-speed-advanced-defrost.xml": {
    "parent_hpxml": "sample_files/base-hvac-dual-fuel-air-to-air-heat-pump-2-speed.xml",
    "simulation_control_defrost_model_type": "advanced"
  },
  "sample_files/base-hvac-dual-fuel-air-to-air-heat-pump-var-speed.xml": {
    "parent_hpxml": "sample_files/base-hvac-air-to-air-heat-pump-var-speed.xml",
    "heat_pump_compressor_lockout_temp": 30,
    "heat_pump_backup_fuel": "natural gas",
    "heat_pump_backup_heating_efficiency": 0.95,
    "heat_pump_backup_heating_lockout_temp": 30
  },
  "sample_files/base-hvac-dual-fuel-mini-split-heat-pump-ducted.xml": {
    "parent_hpxml": "sample_files/base-hvac-mini-split-heat-pump-ducted.xml",
    "heat_pump_compressor_lockout_temp": 30,
    "heat_pump_backup_fuel": "natural gas",
    "heat_pump_backup_heating_efficiency": 0.95,
    "heat_pump_backup_heating_lockout_temp": 30
  },
  "sample_files/base-hvac-ducts-leakage-cfm50.xml": {
    "parent_hpxml": "sample_files/base.xml",
    "ducts_leakage_units": "CFM50",
    "ducts_supply_leakage_to_outside_value": 100,
    "ducts_return_leakage_to_outside_value": 125
  },
  "sample_files/base-hvac-ducts-leakage-percent.xml": {
    "parent_hpxml": "sample_files/base.xml",
    "ducts_leakage_units": "Percent",
    "ducts_supply_leakage_to_outside_value": 0.1,
    "ducts_return_leakage_to_outside_value": 0.05
  },
  "sample_files/base-hvac-ducts-area-fractions.xml": {
    "parent_hpxml": "sample_files/base-enclosure-2stories.xml",
    "ducts_supply_surface_area": null,
    "ducts_supply_surface_area_fraction": 0.75,
    "ducts_return_surface_area": null,
    "ducts_return_surface_area_fraction": 0.75
  },
  "sample_files/base-hvac-ducts-area-multipliers.xml": {
    "parent_hpxml": "sample_files/base.xml"
  },
  "sample_files/base-hvac-ducts-buried.xml": {
    "parent_hpxml": "sample_files/base.xml",
    "ducts_supply_buried_insulation_level": "deeply buried",
    "ducts_return_buried_insulation_level": "deeply buried",
    "ducts_return_insulation_r": 4
  },
  "sample_files/base-hvac-ducts-defaults.xml": {
    "parent_hpxml": "sample_files/base-hvac-furnace-gas-room-ac.xml",
    "heating_system_fraction_heat_load_served": 0.75,
    "heating_system_2_type": "Fireplace",
    "heating_system_2_heating_efficiency": 1.0,
    "heating_system_2_fraction_heat_load_served": 0.25,
    "ducts_supply_location": null,
    "ducts_supply_surface_area": null,
    "ducts_return_location": null,
    "ducts_return_surface_area": null
  },
  "sample_files/base-hvac-ducts-effective-rvalue.xml": {
    "parent_hpxml": "sample_files/base.xml"
  },
  "sample_files/base-hvac-ducts-shape-round.xml": {
    "parent_hpxml": "sample_files/base.xml",
    "ducts_supply_fraction_rectangular": 0.0,
    "ducts_return_fraction_rectangular": 0.0
  },
  "sample_files/base-hvac-ducts-shape-rectangular.xml": {
    "parent_hpxml": "sample_files/base.xml",
    "ducts_supply_fraction_rectangular": 1.0,
    "ducts_return_fraction_rectangular": 1.0
  },
  "sample_files/base-hvac-ducts-shape-mixed.xml": {
    "parent_hpxml": "sample_files/base.xml",
    "ducts_supply_fraction_rectangular": 0.25,
    "ducts_return_fraction_rectangular": 0.75
  },
  "sample_files/base-hvac-elec-resistance-only.xml": {
    "parent_hpxml": "sample_files/base.xml",
    "heating_system_type": "ElectricResistance",
    "heating_system_fuel": "electricity",
    "heating_system_heating_efficiency": 1,
    "cooling_system_type": "none",
    "cooling_system_cooling_efficiency": 0,
    "cooling_system_fraction_cool_load_served": 0
  },
  "sample_files/base-hvac-evap-cooler-furnace-gas.xml": {
    "parent_hpxml": "sample_files/base.xml",
    "cooling_system_type": "evaporative cooler",
    "cooling_system_is_ducted": false
  },
  "sample_files/base-hvac-evap-cooler-only.xml": {
    "parent_hpxml": "sample_files/base-hvac-evap-cooler-furnace-gas.xml",
    "heating_system_type": "none",
    "heating_system_heating_efficiency": 0,
    "heating_system_fraction_heat_load_served": 0
  },
  "sample_files/base-hvac-evap-cooler-only-ducted.xml": {
    "parent_hpxml": "sample_files/base-hvac-evap-cooler-only.xml",
    "cooling_system_is_ducted": true,
    "ducts_return_leakage_to_outside_value": 0
  },
  "sample_files/base-hvac-fireplace-wood-only.xml": {
    "parent_hpxml": "sample_files/base-hvac-stove-oil-only.xml",
    "heating_system_type": "Fireplace",
    "heating_system_fuel": "wood"
  },
  "sample_files/base-hvac-floor-furnace-propane-only.xml": {
    "parent_hpxml": "sample_files/base-hvac-stove-oil-only.xml",
    "heating_system_type": "FloorFurnace",
    "heating_system_fuel": "propane",
    "heating_system_pilot_light": 600
  },
  "sample_files/base-hvac-furnace-coal-only.xml": {
    "parent_hpxml": "sample_files/base-hvac-furnace-gas-only.xml",
    "heating_system_fuel": "coal"
  },
  "sample_files/base-hvac-furnace-elec-central-ac-1-speed.xml": {
    "parent_hpxml": "sample_files/base.xml",
    "heating_system_fuel": "electricity",
    "heating_system_heating_efficiency": 1
  },
  "sample_files/base-hvac-furnace-elec-only.xml": {
    "parent_hpxml": "sample_files/base.xml",
    "heating_system_fuel": "electricity",
    "heating_system_heating_efficiency": 0.98,
    "cooling_system_type": "none",
    "cooling_system_cooling_efficiency": 0,
    "cooling_system_fraction_cool_load_served": 0
  },
  "sample_files/base-hvac-furnace-gas-central-ac-2-speed.xml": {
    "parent_hpxml": "sample_files/base.xml",
    "cooling_system_cooling_efficiency": 18,
    "cooling_system_cooling_compressor_type": "two stage"
  },
  "sample_files/base-hvac-furnace-gas-central-ac-var-speed.xml": {
    "parent_hpxml": "sample_files/base.xml",
    "cooling_system_cooling_efficiency": 24,
    "cooling_system_cooling_compressor_type": "variable speed",
    "cooling_system_cooling_sensible_heat_fraction": 0.78
  },
  "sample_files/base-hvac-furnace-gas-central-ac-var-speed-max-power-ratio-schedule.xml": {
    "parent_hpxml": "sample_files/base-hvac-furnace-gas-central-ac-var-speed.xml",
    "schedules_filepaths": "../../HPXMLtoOpenStudio/resources/schedule_files/hvac-variable-system-maximum-power-ratios-varied.csv"
  },
  "sample_files/base-hvac-furnace-gas-only.xml": {
    "parent_hpxml": "sample_files/base.xml",
    "cooling_system_type": "none",
    "cooling_system_cooling_efficiency": 0,
    "cooling_system_fraction_cool_load_served": 0
  },
  "sample_files/base-hvac-furnace-gas-only-autosize-factor.xml": {
    "parent_hpxml": "sample_files/base-hvac-furnace-gas-only.xml",
    "heating_system_heating_capacity": null,
    "heating_system_heating_autosizing_factor": 1.4,
    "heating_system_heating_autosizing_limit": 45000
  },
  "sample_files/base-hvac-furnace-gas-only-pilot.xml": {
    "parent_hpxml": "sample_files/base-hvac-furnace-gas-only.xml",
    "heating_system_pilot_light": 600
  },
  "sample_files/base-hvac-furnace-gas-only-detailed-setpoints.xml": {
    "parent_hpxml": "sample_files/base-hvac-furnace-gas-only.xml",
    "hvac_control_heating_weekday_setpoint": null,
    "hvac_control_heating_weekend_setpoint": null,
    "schedules_filepaths": "../../HPXMLtoOpenStudio/resources/schedule_files/setpoints-heating-only.csv"
  },
  "sample_files/base-hvac-furnace-gas-room-ac.xml": {
    "parent_hpxml": "sample_files/base.xml",
    "cooling_system_type": "room air conditioner",
    "cooling_system_cooling_efficiency_type": "EER",
    "cooling_system_cooling_efficiency": 8.5,
    "cooling_system_cooling_sensible_heat_fraction": 0.65
  },
  "sample_files/base-hvac-furnace-oil-only.xml": {
    "parent_hpxml": "sample_files/base-hvac-furnace-gas-only.xml",
    "heating_system_fuel": "fuel oil"
  },
  "sample_files/base-hvac-furnace-propane-only.xml": {
    "parent_hpxml": "sample_files/base-hvac-furnace-gas-only.xml",
    "heating_system_fuel": "propane"
  },
  "sample_files/base-hvac-furnace-wood-only.xml": {
    "parent_hpxml": "sample_files/base-hvac-furnace-gas-only.xml",
    "heating_system_fuel": "wood"
  },
  "sample_files/base-hvac-furnace-x3-dse.xml": {
    "parent_hpxml": "sample_files/base.xml"
  },
  "sample_files/base-hvac-ground-to-air-heat-pump.xml": {
    "parent_hpxml": "sample_files/base.xml",
    "heating_system_type": "none",
    "heating_system_heating_efficiency": 0,
    "heating_system_fraction_heat_load_served": 0,
    "cooling_system_type": "none",
    "cooling_system_cooling_efficiency": 0,
    "cooling_system_fraction_cool_load_served": 0,
    "heat_pump_type": "ground-to-air",
    "heat_pump_heating_efficiency_type": "COP",
    "heat_pump_heating_efficiency": 3.6,
    "heat_pump_cooling_efficiency_type": "EER",
    "heat_pump_cooling_efficiency": 16.6,
    "heat_pump_cooling_sensible_heat_fraction": 0.73,
    "heat_pump_heating_capacity": 36000,
    "heat_pump_cooling_capacity": 36000,
    "heat_pump_fraction_heat_load_served": 1,
    "heat_pump_fraction_cool_load_served": 1,
    "heat_pump_backup_type": "integrated",
    "heat_pump_backup_heating_efficiency": 1,
    "heat_pump_backup_heating_capacity": 36000
  },
  "sample_files/base-hvac-ground-to-air-heat-pump-detailed-geothermal-loop.xml": {
    "parent_hpxml": "sample_files/base-hvac-ground-to-air-heat-pump.xml",
    "geothermal_loop_configuration": "vertical",
    "geothermal_loop_borefield_configuration": "Lopsided U",
    "geothermal_loop_loop_flow": 10.0,
    "geothermal_loop_boreholes_count": 9,
    "geothermal_loop_boreholes_length": 315.0,
    "geothermal_loop_boreholes_spacing": 16.4,
    "geothermal_loop_boreholes_diameter": 5.9,
    "geothermal_loop_grout_type": "standard",
    "geothermal_loop_pipe_type": "standard",
    "geothermal_loop_pipe_diameter": "1\" pipe",
    "site_ground_diffusivity": 0.03,
    "site_soil_and_moisture_type": "sand, dry"
  },
  "sample_files/base-hvac-ground-to-air-heat-pump-cooling-only.xml": {
    "parent_hpxml": "sample_files/base-hvac-ground-to-air-heat-pump.xml",
    "heat_pump_heating_capacity": 0,
    "heat_pump_fraction_heat_load_served": 0,
    "heat_pump_backup_type": "none",
    "heat_pump_backup_heating_efficiency": 0
  },
  "sample_files/base-hvac-ground-to-air-heat-pump-heating-only.xml": {
    "parent_hpxml": "sample_files/base-hvac-ground-to-air-heat-pump.xml",
    "heat_pump_cooling_capacity": 0,
    "heat_pump_fraction_cool_load_served": 0
  },
  "sample_files/base-hvac-install-quality-air-to-air-heat-pump-1-speed.xml": {
    "parent_hpxml": "sample_files/base-hvac-air-to-air-heat-pump-1-speed.xml",
    "heat_pump_airflow_defect_ratio": -0.25,
    "heat_pump_charge_defect_ratio": -0.25,
    "hvac_blower_fan_watts_per_cfm": 0.365
  },
  "sample_files/base-hvac-install-quality-air-to-air-heat-pump-2-speed.xml": {
    "parent_hpxml": "sample_files/base-hvac-air-to-air-heat-pump-2-speed.xml",
    "heat_pump_airflow_defect_ratio": -0.25,
    "heat_pump_charge_defect_ratio": -0.25,
    "hvac_blower_fan_watts_per_cfm": 0.365
  },
  "sample_files/base-hvac-install-quality-air-to-air-heat-pump-var-speed.xml": {
    "parent_hpxml": "sample_files/base-hvac-air-to-air-heat-pump-var-speed.xml",
    "heat_pump_airflow_defect_ratio": -0.25,
    "heat_pump_charge_defect_ratio": -0.25,
    "hvac_blower_fan_watts_per_cfm": 0.365
  },
  "sample_files/base-hvac-install-quality-air-to-air-heat-pump-var-speed-detailed-performance.xml": {
    "parent_hpxml": "sample_files/base-hvac-air-to-air-heat-pump-var-speed-detailed-performance.xml",
    "heat_pump_airflow_defect_ratio": -0.25,
    "heat_pump_charge_defect_ratio": -0.25,
    "hvac_blower_fan_watts_per_cfm": 0.365
  },
  "sample_files/base-hvac-install-quality-furnace-gas-central-ac-1-speed.xml": {
    "parent_hpxml": "sample_files/base.xml",
    "heating_system_airflow_defect_ratio": -0.25,
    "cooling_system_airflow_defect_ratio": -0.25,
    "cooling_system_charge_defect_ratio": -0.25,
    "hvac_blower_fan_watts_per_cfm": 0.365
  },
  "sample_files/base-hvac-install-quality-furnace-gas-central-ac-2-speed.xml": {
    "parent_hpxml": "sample_files/base-hvac-furnace-gas-central-ac-2-speed.xml",
    "heating_system_airflow_defect_ratio": -0.25,
    "cooling_system_airflow_defect_ratio": -0.25,
    "cooling_system_charge_defect_ratio": -0.25,
    "hvac_blower_fan_watts_per_cfm": 0.365
  },
  "sample_files/base-hvac-install-quality-furnace-gas-central-ac-var-speed.xml": {
    "parent_hpxml": "sample_files/base-hvac-furnace-gas-central-ac-var-speed.xml",
    "heating_system_airflow_defect_ratio": -0.25,
    "cooling_system_airflow_defect_ratio": -0.25,
    "cooling_system_charge_defect_ratio": -0.25,
    "hvac_blower_fan_watts_per_cfm": 0.365
  },
  "sample_files/base-hvac-install-quality-furnace-gas-only.xml": {
    "parent_hpxml": "sample_files/base-hvac-furnace-gas-only.xml",
    "heating_system_airflow_defect_ratio": -0.25,
    "hvac_blower_fan_watts_per_cfm": 0.365
  },
  "sample_files/base-hvac-install-quality-ground-to-air-heat-pump.xml": {
    "parent_hpxml": "sample_files/base-hvac-ground-to-air-heat-pump.xml",
    "heat_pump_airflow_defect_ratio": -0.25,
    "heat_pump_charge_defect_ratio": -0.25,
    "hvac_blower_fan_watts_per_cfm": 0.365
  },
  "sample_files/base-hvac-install-quality-mini-split-air-conditioner-only-ducted.xml": {
    "parent_hpxml": "sample_files/base-hvac-mini-split-air-conditioner-only-ducted.xml",
    "cooling_system_airflow_defect_ratio": -0.25,
    "cooling_system_charge_defect_ratio": -0.25,
    "hvac_blower_fan_watts_per_cfm": 0.365
  },
  "sample_files/base-hvac-install-quality-mini-split-heat-pump-ducted.xml": {
    "parent_hpxml": "sample_files/base-hvac-mini-split-heat-pump-ducted.xml",
    "heat_pump_airflow_defect_ratio": -0.25,
    "heat_pump_charge_defect_ratio": -0.25,
    "hvac_blower_fan_watts_per_cfm": 0.365
  },
  "sample_files/base-hvac-mini-split-air-conditioner-only-ducted.xml": {
    "parent_hpxml": "sample_files/base.xml",
    "heating_system_type": "none",
    "heating_system_heating_efficiency": 0,
    "heating_system_fraction_heat_load_served": 0,
    "cooling_system_type": "mini-split",
    "cooling_system_cooling_compressor_type": null,
    "cooling_system_cooling_efficiency": 19,
    "cooling_system_is_ducted": true,
    "ducts_supply_leakage_to_outside_value": 15,
    "ducts_return_leakage_to_outside_value": 5,
    "ducts_supply_insulation_r": 0,
    "ducts_supply_surface_area": 30,
    "ducts_return_surface_area": 10
  },
  "sample_files/base-hvac-mini-split-air-conditioner-only-ductless.xml": {
    "parent_hpxml": "sample_files/base-hvac-mini-split-air-conditioner-only-ducted.xml",
    "cooling_system_is_ducted": false
  },
  "sample_files/base-hvac-mini-split-air-conditioner-only-ductless-detailed-performance.xml": {
    "parent_hpxml": "sample_files/base-hvac-mini-split-air-conditioner-only-ductless.xml",
    "cooling_system_cooling_compressor_type": "variable speed",
    "cooling_system_cooling_efficiency": 21.5,
    "cooling_system_cooling_capacity": 36000,
    "hvac_perf_data_capacity_type": "Absolute capacities",
    "hvac_perf_data_cooling_outdoor_temperatures": "95.0, 82.0",
    "hvac_perf_data_cooling_min_speed_capacities": "10372, 19456",
    "hvac_perf_data_cooling_max_speed_capacities": "42653, 40093",
    "hvac_perf_data_cooling_min_speed_cops": "4.05, 8.03",
    "hvac_perf_data_cooling_max_speed_cops": "3.27, 3.27"
  },
  "sample_files/base-hvac-mini-split-air-conditioner-only-ductless-detailed-performance-autosize.xml": {
    "parent_hpxml": "sample_files/base-hvac-mini-split-air-conditioner-only-ductless-detailed-performance.xml",
    "cooling_system_cooling_capacity": null,
    "hvac_perf_data_capacity_type": "Normalized capacity fractions",
    "hvac_perf_data_cooling_min_speed_capacities": "0.255, 0.28",
    "hvac_perf_data_cooling_max_speed_capacities": "1.0, 1.033"
  },
  "sample_files/base-hvac-mini-split-heat-pump-ducted.xml": {
    "parent_hpxml": "sample_files/base.xml",
    "heating_system_type": "none",
    "heating_system_heating_efficiency": 0,
    "heating_system_fraction_heat_load_served": 0,
    "cooling_system_type": "none",
    "cooling_system_cooling_efficiency": 0,
    "cooling_system_fraction_cool_load_served": 0,
    "heat_pump_type": "mini-split",
    "heat_pump_heating_efficiency": 10,
    "heat_pump_cooling_efficiency": 19,
    "heat_pump_cooling_sensible_heat_fraction": 0.73,
    "heat_pump_heating_capacity": 36000,
    "heat_pump_heating_capacity_retention_fraction": 0.6,
    "heat_pump_heating_capacity_retention_temp": 17.0,
    "heat_pump_cooling_capacity": 36000,
    "heat_pump_fraction_heat_load_served": 1,
    "heat_pump_fraction_cool_load_served": 1,
    "heat_pump_backup_type": "integrated",
    "heat_pump_backup_heating_efficiency": 1,
    "heat_pump_backup_heating_capacity": 36000,
    "heat_pump_is_ducted": true,
    "ducts_supply_leakage_to_outside_value": 15,
    "ducts_return_leakage_to_outside_value": 5,
    "ducts_supply_insulation_r": 0,
    "ducts_supply_surface_area": 30,
    "ducts_return_surface_area": 10
  },
  "sample_files/base-hvac-mini-split-heat-pump-ducted-detailed-performance.xml": {
    "parent_hpxml": "sample_files/base-hvac-mini-split-heat-pump-ducted.xml",
    "heat_pump_cooling_compressor_type": "variable speed",
    "heat_pump_heating_capacity_retention_fraction": null,
    "heat_pump_heating_capacity_retention_temp": null,
    "heat_pump_cooling_efficiency": 16.7,
    "heat_pump_heating_efficiency": 11.3,
    "hvac_perf_data_capacity_type": "Absolute capacities",
    "hvac_perf_data_heating_outdoor_temperatures": "47.0, 17.0, 5.0",
    "hvac_perf_data_heating_min_speed_capacities": "9200, 7063, 6310",
    "hvac_perf_data_heating_max_speed_capacities": "48000, 36800, 32920",
    "hvac_perf_data_heating_min_speed_cops": "4.35, 2.92, 2.60",
    "hvac_perf_data_heating_max_speed_cops": "3.21, 2.15, 1.93",
    "hvac_perf_data_cooling_outdoor_temperatures": "95.0, 82.0",
    "hvac_perf_data_cooling_min_speed_capacities": "9600, 10224",
    "hvac_perf_data_cooling_max_speed_capacities": "39000, 41587",
    "hvac_perf_data_cooling_min_speed_cops": "4.02, 4.61",
    "hvac_perf_data_cooling_max_speed_cops": "2.86, 3.29"
  },
  "sample_files/base-hvac-mini-split-heat-pump-ducted-detailed-performance-autosize.xml": {
    "parent_hpxml": "sample_files/base-hvac-mini-split-heat-pump-ducted-detailed-performance.xml",
    "heat_pump_heating_capacity": null,
    "heat_pump_cooling_capacity": null,
    "hvac_perf_data_capacity_type": "Normalized capacity fractions",
    "hvac_perf_data_heating_min_speed_capacities": "0.26, 0.20, 0.18",
    "hvac_perf_data_heating_max_speed_capacities": "1.33, 1.02, 0.91",
    "hvac_perf_data_cooling_min_speed_capacities": "0.27, 0.28",
    "hvac_perf_data_cooling_max_speed_capacities": "1.08, 1.16"
  },
  "sample_files/base-hvac-mini-split-heat-pump-ducted-cooling-only.xml": {
    "parent_hpxml": "sample_files/base-hvac-mini-split-heat-pump-ducted.xml",
    "heat_pump_heating_capacity": 0,
    "heat_pump_fraction_heat_load_served": 0,
    "heat_pump_backup_type": "none",
    "heat_pump_backup_heating_efficiency": 0
  },
  "sample_files/base-hvac-mini-split-heat-pump-ducted-heating-only.xml": {
    "parent_hpxml": "sample_files/base-hvac-mini-split-heat-pump-ducted.xml",
    "heat_pump_cooling_capacity": 0,
    "heat_pump_fraction_cool_load_served": 0
  },
  "sample_files/base-hvac-mini-split-heat-pump-ducted-heating-only-max-power-ratio-schedule.xml": {
    "parent_hpxml": "sample_files/base-hvac-mini-split-heat-pump-ducted-heating-only.xml",
    "schedules_filepaths": "../../HPXMLtoOpenStudio/resources/schedule_files/hvac-variable-system-maximum-power-ratios-varied.csv"
  },
  "sample_files/base-hvac-mini-split-heat-pump-ducted-max-power-ratio-schedule.xml": {
    "parent_hpxml": "sample_files/base-hvac-mini-split-heat-pump-ducted.xml",
    "schedules_filepaths": "../../HPXMLtoOpenStudio/resources/schedule_files/hvac-variable-system-maximum-power-ratios-varied.csv"
  },
  "sample_files/base-hvac-mini-split-heat-pump-ductless.xml": {
    "parent_hpxml": "sample_files/base-hvac-mini-split-heat-pump-ducted.xml",
    "heat_pump_backup_type": "none",
    "heat_pump_backup_heating_efficiency": 0,
    "heat_pump_is_ducted": false
  },
  "sample_files/base-hvac-mini-split-heat-pump-ductless-advanced-defrost.xml": {
    "parent_hpxml": "sample_files/base-hvac-mini-split-heat-pump-ductless.xml",
    "simulation_control_defrost_model_type": "advanced"
  },
  "sample_files/base-hvac-mini-split-heat-pump-ductless-autosize-factor.xml": {
    "parent_hpxml": "sample_files/base-hvac-mini-split-heat-pump-ductless.xml",
    "heat_pump_cooling_capacity": null,
    "heat_pump_heating_capacity": null,
    "heat_pump_cooling_autosizing_factor": 1.7,
    "heat_pump_heating_autosizing_factor": 1.4,
    "heat_pump_cooling_autosizing_limit": 41000,
    "heat_pump_heating_autosizing_limit": 33000
  },
  "sample_files/base-hvac-mini-split-heat-pump-ductless-detailed-performance.xml": {
    "parent_hpxml": "sample_files/base-hvac-mini-split-heat-pump-ductless.xml",
    "heat_pump_cooling_compressor_type": "variable speed",
    "heat_pump_heating_capacity_retention_fraction": null,
    "heat_pump_heating_capacity_retention_temp": null,
    "heat_pump_cooling_efficiency": 21.5,
    "heat_pump_heating_efficiency": 10.5,
    "hvac_perf_data_capacity_type": "Absolute capacities",
    "hvac_perf_data_heating_outdoor_temperatures": "47.0, 17.0, 5.0",
    "hvac_perf_data_heating_min_speed_capacities": "12143, 7414, 8130",
    "hvac_perf_data_heating_max_speed_capacities": "56499, 43387, 36037",
    "hvac_perf_data_heating_min_speed_cops": "4.81, 1.96, 1.71",
    "hvac_perf_data_heating_max_speed_cops": "3.17, 2.31, 1.96",
    "hvac_perf_data_cooling_outdoor_temperatures": "95.0, 82.0",
    "hvac_perf_data_cooling_min_speed_capacities": "10372, 19456",
    "hvac_perf_data_cooling_max_speed_capacities": "42653, 40093",
    "hvac_perf_data_cooling_min_speed_cops": "4.05, 8.03",
    "hvac_perf_data_cooling_max_speed_cops": "3.27, 3.27"
  },
  "sample_files/base-hvac-mini-split-heat-pump-ductless-detailed-performance-autosize.xml": {
    "parent_hpxml": "sample_files/base-hvac-mini-split-heat-pump-ductless-detailed-performance.xml",
    "heat_pump_heating_capacity": null,
    "heat_pump_cooling_capacity": null,
    "hvac_perf_data_capacity_type": "Normalized capacity fractions",
    "hvac_perf_data_heating_min_speed_capacities": "0.34, 0.21, 0.23",
    "hvac_perf_data_heating_max_speed_capacities": "1.57, 1.21, 1.00",
    "hvac_perf_data_cooling_min_speed_capacities": "0.29, 0.54",
    "hvac_perf_data_cooling_max_speed_capacities": "1.18, 1.11"
  },
  "sample_files/base-hvac-mini-split-heat-pump-ductless-heating-capacity-17f.xml": {
    "parent_hpxml": "sample_files/base-hvac-mini-split-heat-pump-ductless.xml"
  },
  "sample_files/base-hvac-mini-split-heat-pump-ductless-backup-stove.xml": {
    "parent_hpxml": "sample_files/base-hvac-mini-split-heat-pump-ductless.xml",
    "heat_pump_heating_capacity": 18000,
    "heat_pump_heating_capacity_retention_fraction": 0.6,
    "heat_pump_heating_capacity_retention_temp": 17.0,
    "heat_pump_cooling_capacity": 18000,
    "heat_pump_backup_type": "separate",
    "heat_pump_backup_heating_efficiency": 1,
    "heat_pump_backup_heating_capacity": 36000,
    "heating_system_2_type": "Stove",
    "heating_system_2_fuel": "fuel oil",
    "heating_system_2_heating_efficiency": 0.6,
    "heating_system_2_heating_capacity": 60000
  },
  "sample_files/base-hvac-mini-split-heat-pump-ductless-backup-baseboard.xml": {
    "parent_hpxml": "sample_files/base-hvac-mini-split-heat-pump-ductless-backup-stove.xml",
    "heating_system_2_type": "ElectricResistance",
    "heating_system_2_fuel": "electricity",
    "heating_system_2_heating_efficiency": 1
  },
  "sample_files/base-hvac-mini-split-heat-pump-ductless-backup-advanced-defrost.xml": {
    "parent_hpxml": "sample_files/base-hvac-mini-split-heat-pump-ductless-advanced-defrost.xml",
    "heat_pump_backup_type": "integrated",
    "heat_pump_backup_heating_efficiency": 1,
    "simulation_control_defrost_model_type": "advanced"
  },
  "sample_files/base-hvac-mini-split-heat-pump-ductless-backup-furnace.xml": {
    "parent_hpxml": "sample_files/base-hvac-mini-split-heat-pump-ductless-backup-stove.xml",
    "heating_system_2_type": "Furnace",
    "heating_system_2_fuel": "natural gas",
    "heating_system_2_heating_efficiency": 0.8
  },
  "sample_files/base-hvac-mini-split-heat-pump-ductless-backup-furnace-ducts-defaults.xml": {
    "parent_hpxml": "sample_files/base-hvac-mini-split-heat-pump-ductless-backup-furnace.xml",
    "ducts_supply_location": null,
    "ducts_supply_surface_area": null,
    "ducts_return_location": null,
    "ducts_return_surface_area": null
  },
  "sample_files/base-hvac-multiple.xml": {
    "parent_hpxml": "sample_files/base.xml"
  },
  "sample_files/base-hvac-none.xml": {
    "parent_hpxml": "sample_files/base-location-honolulu-hi.xml",
    "heating_system_type": "none",
    "heating_system_heating_efficiency": 0,
    "heating_system_fraction_heat_load_served": 0,
    "cooling_system_type": "none",
    "cooling_system_cooling_efficiency": 0,
    "cooling_system_fraction_cool_load_served": 0
  },
  "sample_files/base-hvac-ptac.xml": {
    "parent_hpxml": "sample_files/base.xml",
    "heating_system_type": "none",
    "heating_system_heating_efficiency": 0,
    "heating_system_fraction_heat_load_served": 0,
    "cooling_system_type": "packaged terminal air conditioner",
    "cooling_system_cooling_efficiency_type": "EER",
    "cooling_system_cooling_efficiency": 10.7,
    "cooling_system_cooling_sensible_heat_fraction": 0.65
  },
  "sample_files/base-hvac-ptac-with-heating-electricity.xml": {
    "parent_hpxml": "sample_files/base-hvac-ptac.xml",
    "cooling_system_integrated_heating_system_fuel": "electricity",
    "cooling_system_integrated_heating_system_efficiency_percent": 1,
    "cooling_system_integrated_heating_system_capacity": 36000,
    "cooling_system_integrated_heating_system_fraction_heat_load_served": 1
  },
  "sample_files/base-hvac-ptac-with-heating-natural-gas.xml": {
    "parent_hpxml": "sample_files/base-hvac-ptac.xml",
    "cooling_system_integrated_heating_system_fuel": "natural gas",
    "cooling_system_integrated_heating_system_efficiency_percent": 0.8,
    "cooling_system_integrated_heating_system_capacity": 36000,
    "cooling_system_integrated_heating_system_fraction_heat_load_served": 1
  },
  "sample_files/base-hvac-pthp.xml": {
    "parent_hpxml": "sample_files/base-hvac-ground-to-air-heat-pump.xml",
    "heat_pump_type": "packaged terminal heat pump",
    "heat_pump_cooling_efficiency": 11.4,
    "heat_pump_cooling_sensible_heat_fraction": 0.65,
    "heat_pump_heating_capacity_retention_fraction": 0.6,
    "heat_pump_heating_capacity_retention_temp": 17.0
  },
  "sample_files/base-hvac-pthp-heating-capacity-17f.xml": {
    "parent_hpxml": "sample_files/base-hvac-pthp.xml"
  },
  "sample_files/base-hvac-room-ac-only.xml": {
    "parent_hpxml": "sample_files/base.xml",
    "heating_system_type": "none",
    "heating_system_heating_efficiency": 0,
    "heating_system_fraction_heat_load_served": 0,
    "cooling_system_type": "room air conditioner",
    "cooling_system_cooling_efficiency_type": "EER",
    "cooling_system_cooling_efficiency": 8.5,
    "cooling_system_cooling_sensible_heat_fraction": 0.65
  },
  "sample_files/base-hvac-room-ac-only-33percent.xml": {
    "parent_hpxml": "sample_files/base-hvac-room-ac-only.xml",
    "cooling_system_cooling_capacity": 8000,
    "cooling_system_fraction_cool_load_served": 0.33
  },
  "sample_files/base-hvac-room-ac-only-ceer.xml": {
    "parent_hpxml": "sample_files/base-hvac-room-ac-only.xml",
    "cooling_system_cooling_efficiency_type": "CEER",
    "cooling_system_cooling_efficiency": 8.4
  },
  "sample_files/base-hvac-room-ac-with-heating.xml": {
    "parent_hpxml": "sample_files/base-hvac-room-ac-only.xml",
    "cooling_system_integrated_heating_system_fuel": "electricity",
    "cooling_system_integrated_heating_system_efficiency_percent": 1,
    "cooling_system_integrated_heating_system_capacity": 36000,
    "cooling_system_integrated_heating_system_fraction_heat_load_served": 1
  },
  "sample_files/base-hvac-room-ac-with-reverse-cycle.xml": {
    "parent_hpxml": "sample_files/base-hvac-pthp.xml",
    "heat_pump_type": "room air conditioner with reverse cycle",
    "heat_pump_heating_capacity_retention_fraction": 0.6,
    "heat_pump_heating_capacity_retention_temp": 17.0
  },
  "sample_files/base-hvac-room-ac-only-detailed-setpoints.xml": {
    "parent_hpxml": "sample_files/base-hvac-room-ac-only.xml",
    "hvac_control_cooling_weekday_setpoint": null,
    "hvac_control_cooling_weekend_setpoint": null,
    "schedules_filepaths": "../../HPXMLtoOpenStudio/resources/schedule_files/setpoints-cooling-only.csv"
  },
  "sample_files/base-hvac-room-ac-only-research-features.xml": {
    "parent_hpxml": "sample_files/base-hvac-room-ac-only.xml",
    "simulation_control_timestep": 1,
    "simulation_control_onoff_thermostat_deadband": 2
  },
  "sample_files/base-hvac-room-ac-only-research-features-detailed-setpoints.xml": {
    "parent_hpxml": "sample_files/base-hvac-room-ac-only-detailed-setpoints.xml",
    "simulation_control_timestep": 1,
    "simulation_control_onoff_thermostat_deadband": 2
  },
  "sample_files/base-hvac-seasons.xml": {
    "parent_hpxml": "sample_files/base.xml",
    "hvac_control_heating_season_period": "Nov 1 - May 1",
    "hvac_control_cooling_season_period": "Jun 1 - Oct 1"
  },
  "sample_files/base-hvac-setpoints.xml": {
    "parent_hpxml": "sample_files/base.xml",
    "hvac_control_heating_weekday_setpoint": 60,
    "hvac_control_heating_weekend_setpoint": 60,
    "hvac_control_cooling_weekday_setpoint": 80,
    "hvac_control_cooling_weekend_setpoint": 80
  },
  "sample_files/base-hvac-setpoints-daily-schedules.xml": {
    "parent_hpxml": "sample_files/base-hvac-setpoints-daily-setbacks.xml",
    "hvac_control_heating_weekday_setpoint": "64, 64, 64, 64, 64, 64, 64, 70, 70, 66, 66, 66, 66, 66, 66, 66, 66, 68, 68, 68, 68, 68, 64, 64",
    "hvac_control_heating_weekend_setpoint": "68, 68, 68, 70, 70, 70, 70, 70, 70, 70, 70, 70, 70, 70, 70, 70, 70, 70, 70, 70, 70, 70, 70, 70",
    "hvac_control_cooling_weekday_setpoint": "80, 80, 80, 80, 80, 80, 80, 75, 75, 80, 80, 80, 80, 80, 80, 80, 80, 78, 78, 78, 78, 78, 80, 80",
    "hvac_control_cooling_weekend_setpoint": "78, 78, 78, 78, 78, 78, 78, 78, 78, 78, 78, 78, 78, 78, 78, 78, 78, 78, 78, 78, 78, 78, 78, 78"
  },
  "sample_files/base-hvac-setpoints-daily-setbacks.xml": {
    "parent_hpxml": "sample_files/base.xml"
  },
  "sample_files/base-hvac-space-heater-gas-only.xml": {
    "parent_hpxml": "sample_files/base.xml",
    "heating_system_type": "SpaceHeater",
    "heating_system_heating_efficiency": 1,
    "cooling_system_type": "none",
    "cooling_system_cooling_efficiency": 0,
    "cooling_system_fraction_cool_load_served": 0
  },
  "sample_files/base-hvac-stove-oil-only.xml": {
    "parent_hpxml": "sample_files/base.xml",
    "heating_system_type": "Stove",
    "heating_system_fuel": "fuel oil",
    "heating_system_heating_efficiency": 0.8,
    "cooling_system_type": "none",
    "cooling_system_cooling_efficiency": 0,
    "cooling_system_fraction_cool_load_served": 0
  },
  "sample_files/base-hvac-stove-wood-pellets-only.xml": {
    "parent_hpxml": "sample_files/base-hvac-stove-oil-only.xml",
    "heating_system_fuel": "wood pellets"
  },
  "sample_files/base-hvac-undersized.xml": {
    "parent_hpxml": "sample_files/base.xml",
    "heating_system_heating_capacity": 3600,
    "cooling_system_cooling_capacity": 2400,
    "ducts_supply_leakage_to_outside_value": 7.5,
    "ducts_return_leakage_to_outside_value": 2.5
  },
  "sample_files/base-hvac-wall-furnace-elec-only.xml": {
    "parent_hpxml": "sample_files/base.xml",
    "heating_system_type": "WallFurnace",
    "heating_system_fuel": "electricity",
    "heating_system_heating_efficiency": 0.98,
    "cooling_system_type": "none",
    "cooling_system_cooling_efficiency": 0,
    "cooling_system_fraction_cool_load_served": 0
  },
  "sample_files/base-lighting-ceiling-fans.xml": {
    "parent_hpxml": "sample_files/base.xml",
    "ceiling_fan_present": true,
    "ceiling_fan_efficiency": 100,
    "ceiling_fan_quantity": 4,
    "ceiling_fan_cooling_setpoint_temp_offset": 0.5
  },
  "sample_files/base-lighting-ceiling-fans-label-energy-use.xml": {
    "parent_hpxml": "sample_files/base-lighting-ceiling-fans.xml",
    "ceiling_fan_label_energy_use": 39
  },
  "sample_files/base-lighting-holiday.xml": {
    "parent_hpxml": "sample_files/base.xml",
    "holiday_lighting_present": true,
    "holiday_lighting_daily_kwh": 1.1,
    "holiday_lighting_period": "Nov 24 - Jan 6"
  },
  "sample_files/base-lighting-kwh-per-year.xml": {
    "parent_hpxml": "sample_files/base.xml",
    "lighting_interior_usage_multiplier": 1.5
  },
  "sample_files/base-lighting-mixed.xml": {
    "parent_hpxml": "sample_files/base.xml"
  },
  "sample_files/base-lighting-none.xml": {
    "parent_hpxml": "sample_files/base.xml",
    "lighting_present": false
  },
  "sample_files/base-lighting-none-ceiling-fans.xml": {
    "parent_hpxml": "sample_files/base-lighting-ceiling-fans.xml",
    "lighting_present": false
  },
  "sample_files/base-location-AMY-2012.xml": {
    "parent_hpxml": "sample_files/base.xml",
    "weather_station_epw_filepath": "US_CO_Boulder_AMY_2012.epw"
  },
  "sample_files/base-location-baltimore-md.xml": {
    "parent_hpxml": "sample_files/base-foundation-unvented-crawlspace.xml",
    "site_iecc_zone": "4A",
    "site_state_code": "MD",
    "weather_station_epw_filepath": "USA_MD_Baltimore-Washington.Intl.AP.724060_TMY3.epw",
    "heating_system_heating_capacity": 24000
  },
  "sample_files/base-location-capetown-zaf.xml": {
    "parent_hpxml": "sample_files/base-foundation-vented-crawlspace.xml",
    "site_iecc_zone": null,
    "site_state_code": null,
    "weather_station_epw_filepath": "ZAF_Cape.Town.688160_IWEC.epw",
    "heating_system_heating_capacity": 24000
  },
  "sample_files/base-location-dallas-tx.xml": {
    "parent_hpxml": "sample_files/base-foundation-slab.xml",
    "site_iecc_zone": "3A",
    "site_state_code": "TX",
    "weather_station_epw_filepath": "USA_TX_Dallas-Fort.Worth.Intl.AP.722590_TMY3.epw",
    "heating_system_heating_capacity": 24000
  },
  "sample_files/base-location-detailed.xml": {
    "parent_hpxml": "sample_files/base.xml",
    "site_time_zone_utc_offset": -7,
    "site_elevation": 6191,
    "site_latitude": 40.51,
    "site_longitude": -107.55,
    "site_state_code": "CO",
    "site_city": "Craig",
    "site_zip_code": 81625
  },
  "sample_files/base-location-duluth-mn.xml": {
    "parent_hpxml": "sample_files/base-foundation-unconditioned-basement.xml",
    "site_iecc_zone": 7,
    "site_state_code": "MN",
    "weather_station_epw_filepath": "USA_MN_Duluth.Intl.AP.727450_TMY3.epw"
  },
  "sample_files/base-location-helena-mt.xml": {
    "parent_hpxml": "sample_files/base.xml",
    "site_iecc_zone": "6B",
    "site_state_code": "MT",
    "weather_station_epw_filepath": "USA_MT_Helena.Rgnl.AP.727720_TMY3.epw",
    "heating_system_heating_capacity": 48000
  },
  "sample_files/base-location-honolulu-hi.xml": {
    "parent_hpxml": "sample_files/base-foundation-slab.xml",
    "site_iecc_zone": "1A",
    "site_state_code": "HI",
    "weather_station_epw_filepath": "USA_HI_Honolulu.Intl.AP.911820_TMY3.epw",
    "heating_system_heating_capacity": 12000
  },
  "sample_files/base-location-miami-fl.xml": {
    "parent_hpxml": "sample_files/base-foundation-slab.xml",
    "site_iecc_zone": "1A",
    "site_state_code": "FL",
    "weather_station_epw_filepath": "USA_FL_Miami.Intl.AP.722020_TMY3.epw",
    "heating_system_heating_capacity": 12000
  },
  "sample_files/base-location-phoenix-az.xml": {
    "parent_hpxml": "sample_files/base-foundation-slab.xml",
    "site_iecc_zone": "2B",
    "site_state_code": "AZ",
    "weather_station_epw_filepath": "USA_AZ_Phoenix-Sky.Harbor.Intl.AP.722780_TMY3.epw",
    "heating_system_heating_capacity": 24000
  },
  "sample_files/base-location-portland-or.xml": {
    "parent_hpxml": "sample_files/base-foundation-vented-crawlspace.xml",
    "site_iecc_zone": "4C",
    "site_state_code": "OR",
    "weather_station_epw_filepath": "USA_OR_Portland.Intl.AP.726980_TMY3.epw",
    "heating_system_heating_capacity": 24000
  },
  "sample_files/base-mechvent-balanced.xml": {
    "parent_hpxml": "sample_files/base.xml",
    "mech_vent_fan_type": "balanced",
    "mech_vent_flow_rate": 110,
    "mech_vent_hours_in_operation": 24,
    "mech_vent_total_recovery_efficiency": 0.48,
    "mech_vent_sensible_recovery_efficiency": 0.72,
    "mech_vent_fan_power": 60,
    "mech_vent_num_units_served": 1
  },
  "sample_files/base-mechvent-bath-kitchen-fans.xml": {
    "parent_hpxml": "sample_files/base.xml",
    "kitchen_fans_quantity": 1,
    "kitchen_fans_flow_rate": 100,
    "kitchen_fans_hours_in_operation": 1.5,
    "kitchen_fans_power": 30,
    "kitchen_fans_start_hour": 18,
    "bathroom_fans_quantity": 2,
    "bathroom_fans_flow_rate": 50,
    "bathroom_fans_hours_in_operation": 1.5,
    "bathroom_fans_power": 15,
    "bathroom_fans_start_hour": 7
  },
  "sample_files/base-mechvent-cfis.xml": {
    "parent_hpxml": "sample_files/base.xml",
    "mech_vent_fan_type": "central fan integrated supply",
    "mech_vent_flow_rate": 330,
    "mech_vent_hours_in_operation": 8,
    "mech_vent_total_recovery_efficiency": 0.48,
    "mech_vent_sensible_recovery_efficiency": 0.72,
    "mech_vent_fan_power": 300,
    "mech_vent_num_units_served": 1
  },
  "sample_files/base-mechvent-cfis-airflow-fraction-zero.xml": {
    "parent_hpxml": "sample_files/base-mechvent-cfis.xml"
  },
  "sample_files/base-mechvent-cfis-dse.xml": {
    "parent_hpxml": "sample_files/base-hvac-dse.xml",
    "mech_vent_fan_type": "central fan integrated supply",
    "mech_vent_flow_rate": 330,
    "mech_vent_hours_in_operation": 8,
    "mech_vent_total_recovery_efficiency": 0.48,
    "mech_vent_sensible_recovery_efficiency": 0.72,
    "mech_vent_fan_power": 300,
    "mech_vent_num_units_served": 1
  },
  "sample_files/base-mechvent-cfis-evap-cooler-only-ducted.xml": {
    "parent_hpxml": "sample_files/base-hvac-evap-cooler-only-ducted.xml",
    "mech_vent_fan_type": "central fan integrated supply",
    "mech_vent_flow_rate": 330,
    "mech_vent_hours_in_operation": 8,
    "mech_vent_total_recovery_efficiency": 0.48,
    "mech_vent_sensible_recovery_efficiency": 0.72,
    "mech_vent_fan_power": 300,
    "mech_vent_num_units_served": 1
  },
  "sample_files/base-mechvent-cfis-no-additional-runtime.xml": {
    "parent_hpxml": "sample_files/base-mechvent-cfis.xml"
  },
  "sample_files/base-mechvent-cfis-supplemental-fan-exhaust.xml": {
    "parent_hpxml": "sample_files/base-mechvent-cfis.xml"
  },
  "sample_files/base-mechvent-cfis-supplemental-fan-supply.xml": {
    "parent_hpxml": "sample_files/base-mechvent-cfis.xml"
  },
  "sample_files/base-mechvent-erv.xml": {
    "parent_hpxml": "sample_files/base.xml",
    "mech_vent_fan_type": "energy recovery ventilator",
    "mech_vent_flow_rate": 110,
    "mech_vent_hours_in_operation": 24,
    "mech_vent_total_recovery_efficiency": 0.48,
    "mech_vent_sensible_recovery_efficiency": 0.72,
    "mech_vent_fan_power": 60,
    "mech_vent_num_units_served": 1
  },
  "sample_files/base-mechvent-erv-atre-asre.xml": {
    "parent_hpxml": "sample_files/base-mechvent-erv.xml",
    "mech_vent_recovery_efficiency_type": "Adjusted",
    "mech_vent_total_recovery_efficiency": 0.526,
    "mech_vent_sensible_recovery_efficiency": 0.79
  },
  "sample_files/base-mechvent-exhaust.xml": {
    "parent_hpxml": "sample_files/base.xml",
    "mech_vent_fan_type": "exhaust only",
    "mech_vent_flow_rate": 110,
    "mech_vent_hours_in_operation": 24,
    "mech_vent_total_recovery_efficiency": 0.48,
    "mech_vent_sensible_recovery_efficiency": 0.72,
    "mech_vent_fan_power": 30,
    "mech_vent_num_units_served": 1
  },
  "sample_files/base-mechvent-exhaust-rated-flow-rate.xml": {
    "parent_hpxml": "sample_files/base-mechvent-exhaust.xml"
  },
  "sample_files/base-mechvent-hrv.xml": {
    "parent_hpxml": "sample_files/base.xml",
    "mech_vent_fan_type": "heat recovery ventilator",
    "mech_vent_flow_rate": 110,
    "mech_vent_hours_in_operation": 24,
    "mech_vent_total_recovery_efficiency": 0.48,
    "mech_vent_sensible_recovery_efficiency": 0.72,
    "mech_vent_fan_power": 60,
    "mech_vent_num_units_served": 1
  },
  "sample_files/base-mechvent-hrv-asre.xml": {
    "parent_hpxml": "sample_files/base-mechvent-hrv.xml",
    "mech_vent_recovery_efficiency_type": "Adjusted",
    "mech_vent_sensible_recovery_efficiency": 0.79
  },
  "sample_files/base-mechvent-multiple.xml": {
    "parent_hpxml": "sample_files/base-mechvent-bath-kitchen-fans.xml"
  },
  "sample_files/base-mechvent-supply.xml": {
    "parent_hpxml": "sample_files/base.xml",
    "mech_vent_fan_type": "supply only",
    "mech_vent_flow_rate": 110,
    "mech_vent_hours_in_operation": 24,
    "mech_vent_total_recovery_efficiency": 0.48,
    "mech_vent_sensible_recovery_efficiency": 0.72,
    "mech_vent_fan_power": 30,
    "mech_vent_num_units_served": 1
  },
  "sample_files/base-mechvent-whole-house-fan.xml": {
    "parent_hpxml": "sample_files/base.xml",
    "whole_house_fan_present": true,
    "whole_house_fan_flow_rate": 4500,
    "whole_house_fan_power": 300
  },
  "sample_files/base-misc-additional-properties.xml": {
    "parent_hpxml": "sample_files/base.xml",
    "additional_properties": "LowIncome=false|Remodeled|Description=2-story home in Denver|comma=,|special=<|special2=>|special3=/|special4=\\"
  },
  "sample_files/base-misc-bills.xml": {
    "parent_hpxml": "sample_files/base.xml",
    "utility_bill_electricity_fixed_charges": 12,
    "utility_bill_natural_gas_fixed_charges": 12,
    "utility_bill_electricity_marginal_rates": 0.12,
    "utility_bill_natural_gas_marginal_rates": 1.1
  },
  "sample_files/base-misc-bills-detailed-only.xml": {
    "parent_hpxml": "sample_files/base.xml",
    "utility_bill_scenario_names": "Tiered, TOU, Tiered and TOU, Real-Time Pricing",
    "utility_bill_electricity_filepaths": "../../ReportUtilityBills/resources/detailed_rates/Sample Tiered Rate.json, ../../ReportUtilityBills/resources/detailed_rates/Sample Time-of-Use Rate High Peak.json, ../../ReportUtilityBills/resources/detailed_rates/Sample Tiered Time-of-Use Rate.json, ../../ReportUtilityBills/resources/detailed_rates/Sample Real-Time Pricing Rate.json"
  },
  "sample_files/base-misc-bills-battery-scheduled-detailed-only.xml": {
    "parent_hpxml": "sample_files/base-battery-scheduled.xml",
    "utility_bill_scenario_names": "Tiered, TOU, Tiered and TOU, Real-Time Pricing",
    "utility_bill_electricity_filepaths": "../../ReportUtilityBills/resources/detailed_rates/Sample Tiered Rate.json, ../../ReportUtilityBills/resources/detailed_rates/Sample Time-of-Use Rate High Peak.json, ../../ReportUtilityBills/resources/detailed_rates/Sample Tiered Time-of-Use Rate.json, ../../ReportUtilityBills/resources/detailed_rates/Sample Real-Time Pricing Rate.json"
  },
  "sample_files/base-misc-bills-pv.xml": {
    "parent_hpxml": "sample_files/base-pv.xml",
    "pv_system_max_power_output": 10000,
    "utility_bill_scenario_names": "Net Metering w/ Wholesale Excess Rate, Net Metering w/ Retail Excess Rate, Feed-In Tariff",
    "utility_bill_electricity_fixed_charges": "10, 10, 10",
    "utility_bill_natural_gas_fixed_charges": "11, 11, 11",
    "utility_bill_electricity_marginal_rates": "0.12, 0.12, 0.12",
    "utility_bill_natural_gas_marginal_rates": "1.1, 1.1, 1.1",
    "utility_bill_pv_compensation_types": "NetMetering, NetMetering, FeedInTariff",
    "utility_bill_pv_net_metering_annual_excess_sellback_rate_types": "User-Specified, Retail Electricity Cost, NA",
    "utility_bill_pv_net_metering_annual_excess_sellback_rates": "0.035, NA, NA",
    "utility_bill_pv_feed_in_tariff_rates": "NA, NA, 0.13",
    "utility_bill_pv_monthly_grid_connection_fee_units": "$/kW, $/kW, $",
    "utility_bill_pv_monthly_grid_connection_fees": "2.5, 2.5, 7.5"
  },
  "sample_files/base-misc-bills-pv-detailed-only.xml": {
    "parent_hpxml": "sample_files/base-pv.xml",
    "utility_bill_scenario_names": "Tiered, TOU, Tiered and TOU, Real-Time Pricing",
    "utility_bill_electricity_filepaths": "../../ReportUtilityBills/resources/detailed_rates/Sample Tiered Rate.json, ../../ReportUtilityBills/resources/detailed_rates/Sample Time-of-Use Rate.json, ../../ReportUtilityBills/resources/detailed_rates/Sample Tiered Time-of-Use Rate.json, ../../ReportUtilityBills/resources/detailed_rates/Sample Real-Time Pricing Rate.json"
  },
  "sample_files/base-misc-bills-pv-mixed.xml": {
    "parent_hpxml": "sample_files/base-pv.xml",
    "utility_bill_scenario_names": "Simple, Detailed",
    "utility_bill_electricity_filepaths": "NA, ../../ReportUtilityBills/resources/detailed_rates/Sample Tiered Rate.json"
  },
  "sample_files/base-misc-defaults.xml": {
    "parent_hpxml": "sample_files/base.xml",
    "simulation_control_timestep": null,
    "site_type": null,
    "site_iecc_zone": null,
    "site_state_code": null,
    "geometry_unit_num_bathrooms": null,
    "foundation_wall_thickness": null,
    "foundation_wall_insulation_distance_to_top": null,
    "foundation_wall_insulation_distance_to_bottom": null,
    "slab_thickness": null,
    "slab_carpet_fraction": null,
    "roof_material_type": null,
    "roof_color": "light",
    "wall_siding_type": null,
    "window_fraction_operable": null,
    "window_interior_shading_winter": null,
    "window_interior_shading_summer": null,
    "cooling_system_cooling_compressor_type": null,
    "cooling_system_cooling_sensible_heat_fraction": null,
    "hvac_control_heating_weekday_setpoint": null,
    "hvac_control_heating_weekend_setpoint": null,
    "hvac_control_cooling_weekday_setpoint": null,
    "hvac_control_cooling_weekend_setpoint": null,
    "ducts_supply_location": null,
    "ducts_supply_surface_area": null,
    "ducts_return_location": null,
    "ducts_return_surface_area": null,
    "ducts_number_of_return_registers": 2,
    "mech_vent_fan_type": "exhaust only",
    "mech_vent_total_recovery_efficiency": 0.48,
    "mech_vent_sensible_recovery_efficiency": 0.72,
    "mech_vent_num_units_served": 1,
    "kitchen_fans_quantity": null,
    "bathroom_fans_quantity": null,
    "whole_house_fan_present": true,
    "water_heater_location": null,
    "water_heater_tank_volume": null,
    "water_heater_setpoint_temperature": null,
    "hot_water_distribution_standard_piping_length": null,
    "hot_water_distribution_pipe_r": null,
    "solar_thermal_system_type": "hot water",
    "solar_thermal_collector_area": 40,
    "solar_thermal_collector_loop_type": "liquid direct",
    "solar_thermal_collector_azimuth": 180,
    "solar_thermal_collector_tilt": 20,
    "solar_thermal_collector_rated_optical_efficiency": 0.77,
    "solar_thermal_collector_rated_thermal_losses": 0.793,
    "pv_system_present": true,
    "pv_system_array_azimuth": 180,
    "pv_system_array_tilt": 20,
    "pv_system_max_power_output": 4000,
    "battery_present": true,
    "clothes_washer_location": null,
    "clothes_washer_efficiency": null,
    "clothes_washer_rated_annual_kwh": null,
    "clothes_washer_label_electric_rate": null,
    "clothes_washer_label_gas_rate": null,
    "clothes_washer_label_annual_gas_cost": null,
    "clothes_washer_label_usage": null,
    "clothes_washer_capacity": null,
    "clothes_dryer_location": null,
    "clothes_dryer_efficiency": null,
    "clothes_dryer_vented_flow_rate": null,
    "dishwasher_location": null,
    "dishwasher_efficiency": null,
    "dishwasher_label_electric_rate": null,
    "dishwasher_label_gas_rate": null,
    "dishwasher_label_annual_gas_cost": null,
    "dishwasher_label_usage": null,
    "dishwasher_place_setting_capacity": null,
    "refrigerator_location": null,
    "refrigerator_rated_annual_kwh": null,
    "cooking_range_oven_location": null,
    "cooking_range_oven_is_induction": null,
    "cooking_range_oven_is_convection": null,
    "ceiling_fan_present": true,
    "misc_plug_loads_television_annual_kwh": null,
    "misc_plug_loads_other_annual_kwh": null,
    "misc_plug_loads_other_frac_sensible": null,
    "misc_plug_loads_other_frac_latent": null
  },
  "sample_files/base-misc-emissions.xml": {
    "parent_hpxml": "sample_files/base-pv-battery.xml",
    "emissions_scenario_names": "Cambium Hourly MidCase LRMER RMPA, Cambium Hourly LowRECosts LRMER RMPA, Cambium Annual MidCase AER National, eGRID RMPA, eGRID RMPA",
    "emissions_types": "CO2e, CO2e, CO2e, SO2, NOx",
    "emissions_electricity_units": "kg/MWh, kg/MWh, kg/MWh, lb/MWh, lb/MWh",
    "emissions_electricity_values_or_filepaths": "../../HPXMLtoOpenStudio/resources/data/cambium/LRMER_MidCase.csv, ../../HPXMLtoOpenStudio/resources/data/cambium/LRMER_LowRECosts.csv, 392.6, 0.384, 0.67",
    "emissions_electricity_number_of_header_rows": "1, 1, , , ",
    "emissions_electricity_column_numbers": "17, 17, , , "
  },
  "sample_files/base-misc-generators.xml": {
    "parent_hpxml": "sample_files/base.xml"
  },
  "sample_files/base-misc-generators-battery.xml": {
    "parent_hpxml": "sample_files/base-misc-generators.xml",
    "battery_present": true,
    "battery_location": "outside",
    "battery_power": 6000,
    "battery_capacity": 20,
    "battery_usable_capacity": 18
  },
  "sample_files/base-misc-generators-battery-scheduled.xml": {
    "parent_hpxml": "sample_files/base-misc-generators-battery.xml",
    "schedules_filepaths": "../../HPXMLtoOpenStudio/resources/schedule_files/battery.csv"
  },
  "sample_files/base-misc-ground-conductivity.xml": {
    "parent_hpxml": "sample_files/base.xml",
    "site_ground_conductivity": 0.8
  },
  "sample_files/base-misc-loads-large-uncommon.xml": {
    "parent_hpxml": "sample_files/base-schedules-simple.xml",
    "hot_water_distribution_system_type": "Standard",
    "extra_refrigerator_present": true,
    "extra_refrigerator_rated_annual_kwh": 700,
    "freezer_present": true,
    "freezer_location": "conditioned space",
    "freezer_rated_annual_kwh": 300,
    "misc_plug_loads_well_pump_present": true,
    "misc_plug_loads_well_pump_annual_kwh": 475,
    "misc_plug_loads_vehicle_present": true,
    "misc_plug_loads_vehicle_annual_kwh": 1500,
    "misc_fuel_loads_grill_present": true,
    "misc_fuel_loads_grill_fuel_type": "propane",
    "misc_fuel_loads_grill_annual_therm": 25,
    "misc_fuel_loads_lighting_present": true,
    "misc_fuel_loads_lighting_annual_therm": 28,
    "misc_fuel_loads_fireplace_present": true,
    "misc_fuel_loads_fireplace_fuel_type": "wood",
    "misc_fuel_loads_fireplace_annual_therm": 55,
    "misc_fuel_loads_fireplace_frac_sensible": 0.5,
    "misc_fuel_loads_fireplace_frac_latent": 0.1,
    "pool_present": true,
    "pool_pump_annual_kwh": 2700,
    "pool_heater_type": "gas fired",
    "pool_heater_annual_therm": 500,
    "permanent_spa_present": true,
    "permanent_spa_pump_annual_kwh": 1000,
    "permanent_spa_heater_type": "electric resistance",
    "permanent_spa_heater_annual_kwh": 1300
  },
  "sample_files/base-misc-loads-large-uncommon2.xml": {
    "parent_hpxml": "sample_files/base-misc-loads-large-uncommon.xml",
    "misc_fuel_loads_grill_fuel_type": "fuel oil",
    "misc_fuel_loads_fireplace_fuel_type": "wood pellets",
    "pool_heater_type": "none",
    "permanent_spa_heater_type": "heat pump",
    "permanent_spa_heater_annual_kwh": 260
  },
  "sample_files/base-misc-loads-none.xml": {
    "parent_hpxml": "sample_files/base.xml",
    "misc_plug_loads_television_present": false,
    "misc_plug_loads_other_annual_kwh": 0,
    "misc_plug_loads_other_frac_sensible": null,
    "misc_plug_loads_other_frac_latent": null
  },
  "sample_files/base-misc-neighbor-shading.xml": {
    "parent_hpxml": "sample_files/base.xml",
    "neighbor_front_distance": 15,
    "neighbor_back_distance": 10,
    "neighbor_front_height": 12
  },
  "sample_files/base-misc-shielding-of-home.xml": {
    "parent_hpxml": "sample_files/base.xml",
    "site_shielding_of_home": "well-shielded"
  },
  "sample_files/base-misc-unit-multiplier.xml": {
    "parent_hpxml": "sample_files/base.xml",
    "unit_multiplier": "10"
  },
  "sample_files/base-misc-usage-multiplier.xml": {
    "parent_hpxml": "sample_files/base.xml",
    "general_water_use_usage_multiplier": 0.9,
    "water_fixtures_usage_multiplier": 0.9,
    "lighting_interior_usage_multiplier": 0.9,
    "lighting_exterior_usage_multiplier": 0.9,
    "lighting_garage_usage_multiplier": 0.9,
    "clothes_washer_usage_multiplier": 0.9,
    "clothes_dryer_usage_multiplier": 0.9,
    "dishwasher_usage_multiplier": 0.9,
    "refrigerator_usage_multiplier": 0.9,
    "freezer_present": true,
    "freezer_location": "conditioned space",
    "freezer_rated_annual_kwh": 300,
    "freezer_usage_multiplier": 0.9,
    "cooking_range_oven_usage_multiplier": 0.9,
    "misc_plug_loads_television_usage_multiplier": 0.9,
    "misc_plug_loads_other_usage_multiplier": 0.9,
    "misc_fuel_loads_grill_present": true,
    "misc_fuel_loads_grill_fuel_type": "propane",
    "misc_fuel_loads_grill_annual_therm": 25,
    "misc_fuel_loads_grill_usage_multiplier": 0.9,
    "misc_fuel_loads_lighting_present": true,
    "misc_fuel_loads_lighting_annual_therm": 28,
    "misc_fuel_loads_lighting_usage_multiplier": 0.9,
    "misc_fuel_loads_fireplace_present": true,
    "misc_fuel_loads_fireplace_fuel_type": "wood",
    "misc_fuel_loads_fireplace_annual_therm": 55,
    "misc_fuel_loads_fireplace_frac_sensible": 0.5,
    "misc_fuel_loads_fireplace_frac_latent": 0.1,
    "misc_fuel_loads_fireplace_usage_multiplier": 0.9,
    "pool_present": true,
    "pool_pump_annual_kwh": 2700,
    "pool_pump_usage_multiplier": 0.9,
    "pool_heater_type": "gas fired",
    "pool_heater_annual_therm": 500,
    "pool_heater_usage_multiplier": 0.9,
    "permanent_spa_present": true,
    "permanent_spa_pump_annual_kwh": 1000,
    "permanent_spa_pump_usage_multiplier": 0.9,
    "permanent_spa_heater_type": "electric resistance",
    "permanent_spa_heater_annual_kwh": 1300,
    "permanent_spa_heater_usage_multiplier": 0.9
  },
  "sample_files/base-bldgtype-mf-whole-building.xml": {
    "parent_hpxml": "sample_files/base.xml",
    "whole_sfa_or_mf_building_sim": true,
    "geometry_unit_type": "apartment unit",
    "geometry_unit_right_wall_is_adiabatic": true,
    "geometry_unit_cfa": 1200,
    "geometry_unit_aspect_ratio": 0.75,
    "geometry_building_num_units": 6,
    "floor_over_foundation_assembly_r": 22.84,
    "air_leakage_type": "unit exterior only",
    "air_leakage_units": "ACHnatural",
    "air_leakage_value": 0.375,
    "window_front_wwr": 0.18,
    "window_back_wwr": 0.18,
    "window_left_wwr": 0.18,
    "window_right_wwr": 0.18,
    "window_area_front": 0,
    "window_area_back": 0,
    "window_area_left": 0,
    "window_area_right": 0,
    "door_area": 20,
    "cooling_system_type": "room air conditioner",
    "cooling_system_cooling_efficiency_type": "EER",
    "cooling_system_cooling_efficiency": 8.5,
    "cooling_system_cooling_capacity": 12000,
    "heating_system_type": "ElectricResistance",
    "heating_system_fuel": "electricity",
    "heating_system_heating_efficiency": 1,
    "heating_system_heating_capacity": 12000,
    "clothes_dryer_present": false
  },
  "sample_files/base-pv.xml": {
    "parent_hpxml": "sample_files/base.xml",
    "pv_system_present": true,
    "pv_system_module_type": "standard",
    "pv_system_location": "roof",
    "pv_system_tracking": "fixed",
    "pv_system_array_azimuth": 180,
    "pv_system_array_tilt": 20,
    "pv_system_max_power_output": 4000,
    "pv_system_inverter_efficiency": 0.96,
    "pv_system_system_losses_fraction": 0.14,
    "pv_system_2_present": true,
    "pv_system_2_module_type": "premium",
    "pv_system_2_location": "roof",
    "pv_system_2_tracking": "fixed",
    "pv_system_2_array_azimuth": 90,
    "pv_system_2_array_tilt": 20,
    "pv_system_2_max_power_output": 1500
  },
  "sample_files/base-pv-battery.xml": {
    "parent_hpxml": "sample_files/base-battery.xml",
    "pv_system_present": true,
    "pv_system_module_type": "standard",
    "pv_system_location": "roof",
    "pv_system_tracking": "fixed",
    "pv_system_array_azimuth": 180,
    "pv_system_array_tilt": 20,
    "pv_system_max_power_output": 4000,
    "pv_system_inverter_efficiency": 0.96,
    "pv_system_system_losses_fraction": 0.14,
    "pv_system_2_present": true,
    "pv_system_2_module_type": "premium",
    "pv_system_2_location": "roof",
    "pv_system_2_tracking": "fixed",
    "pv_system_2_array_azimuth": 90,
    "pv_system_2_array_tilt": 20,
    "pv_system_2_max_power_output": 1500
  },
  "sample_files/base-pv-battery-ah.xml": {
    "parent_hpxml": "sample_files/base-pv-battery.xml"
  },
  "sample_files/base-pv-battery-garage.xml": {
    "parent_hpxml": "sample_files/base-enclosure-garage.xml",
    "pv_system_present": true,
    "pv_system_module_type": "standard",
    "pv_system_location": "roof",
    "pv_system_tracking": "fixed",
    "pv_system_array_azimuth": 180,
    "pv_system_array_tilt": 20,
    "pv_system_max_power_output": 4000,
    "pv_system_inverter_efficiency": 0.96,
    "pv_system_system_losses_fraction": 0.14,
    "pv_system_2_present": true,
    "pv_system_2_module_type": "premium",
    "pv_system_2_location": "roof",
    "pv_system_2_tracking": "fixed",
    "pv_system_2_array_azimuth": 90,
    "pv_system_2_array_tilt": 20,
    "pv_system_2_max_power_output": 1500,
    "battery_present": true,
    "battery_location": "garage",
    "battery_power": 6000,
    "battery_capacity": 20,
    "battery_usable_capacity": 18
  },
  "sample_files/base-pv-battery-round-trip-efficiency.xml": {
    "parent_hpxml": "sample_files/base-pv-battery.xml",
    "battery_round_trip_efficiency": 0.8
  },
  "sample_files/base-pv-battery-scheduled.xml": {
    "parent_hpxml": "sample_files/base-pv-battery.xml",
    "schedules_filepaths": "../../HPXMLtoOpenStudio/resources/schedule_files/battery.csv"
  },
  "sample_files/base-pv-generators.xml": {
    "parent_hpxml": "sample_files/base-pv.xml"
  },
  "sample_files/base-pv-generators-battery.xml": {
    "parent_hpxml": "sample_files/base-pv-generators.xml",
    "battery_present": true,
    "battery_location": "outside",
    "battery_power": 6000,
    "battery_capacity": 20,
    "battery_usable_capacity": 18
  },
  "sample_files/base-pv-generators-battery-scheduled.xml": {
    "parent_hpxml": "sample_files/base-pv-generators-battery.xml",
    "schedules_filepaths": "../../HPXMLtoOpenStudio/resources/schedule_files/battery.csv"
  },
  "sample_files/base-residents-0.xml": {
    "parent_hpxml": "sample_files/base.xml",
    "geometry_unit_num_occupants": 0
  },
  "sample_files/base-residents-0-runperiod-1-month.xml": {
    "parent_hpxml": "sample_files/base-residents-0.xml",
    "simulation_control_run_period": "Feb 1 - Feb 28"
  },
  "sample_files/base-residents-1.xml": {
    "parent_hpxml": "sample_files/base.xml",
    "geometry_unit_num_occupants": 1,
    "misc_plug_loads_television_annual_kwh": null,
    "misc_plug_loads_other_annual_kwh": null
  },
  "sample_files/base-residents-1-misc-loads-large-uncommon.xml": {
    "parent_hpxml": "sample_files/base-misc-loads-large-uncommon.xml",
    "geometry_unit_num_occupants": 1,
    "misc_plug_loads_television_annual_kwh": null,
    "misc_plug_loads_other_annual_kwh": null,
    "misc_plug_loads_well_pump_annual_kwh": null,
    "misc_plug_loads_vehicle_annual_kwh": null,
    "misc_fuel_loads_grill_annual_therm": null,
    "misc_fuel_loads_lighting_annual_therm": null,
    "misc_fuel_loads_fireplace_annual_therm": null,
    "pool_pump_annual_kwh": null,
    "pool_heater_annual_therm": null,
    "permanent_spa_pump_annual_kwh": null,
    "permanent_spa_heater_annual_kwh": null
  },
  "sample_files/base-residents-1-misc-loads-large-uncommon2.xml": {
    "parent_hpxml": "sample_files/base-misc-loads-large-uncommon2.xml",
    "geometry_unit_num_occupants": 1,
    "misc_plug_loads_television_annual_kwh": null,
    "misc_plug_loads_other_annual_kwh": null,
    "misc_plug_loads_well_pump_annual_kwh": null,
    "misc_plug_loads_vehicle_annual_kwh": null,
    "misc_fuel_loads_grill_annual_therm": null,
    "misc_fuel_loads_lighting_annual_therm": null,
    "misc_fuel_loads_fireplace_annual_therm": null,
    "pool_pump_annual_kwh": null,
    "pool_heater_annual_therm": null,
    "permanent_spa_pump_annual_kwh": null,
    "permanent_spa_heater_annual_kwh": null
  },
  "sample_files/base-residents-5.xml": {
    "parent_hpxml": "sample_files/base-misc-defaults.xml",
    "geometry_unit_num_occupants": 5
  },
  "sample_files/base-schedules-simple.xml": {
    "parent_hpxml": "sample_files/base.xml",
    "hot_water_distribution_system_type": "Recirculation",
    "hot_water_distribution_recirc_control_type": "no control",
    "hot_water_distribution_recirc_piping_length": 50,
    "hot_water_distribution_recirc_branch_piping_length": 50,
    "hot_water_distribution_recirc_pump_power": 50
  },
  "sample_files/base-schedules-simple-vacancy.xml": {
    "parent_hpxml": "sample_files/base.xml",
    "schedules_vacancy_periods": "Dec 1 - Jan 31",
    "hot_water_distribution_system_type": "Recirculation",
    "hot_water_distribution_recirc_control_type": "no control",
    "hot_water_distribution_recirc_piping_length": 50,
    "hot_water_distribution_recirc_branch_piping_length": 50,
    "hot_water_distribution_recirc_pump_power": 50
  },
  "sample_files/base-schedules-simple-power-outage.xml": {
    "parent_hpxml": "sample_files/base.xml",
    "schedules_power_outage_periods": "Jul 1 5 - Jul 31 14",
    "hot_water_distribution_system_type": "Recirculation",
    "hot_water_distribution_recirc_control_type": "no control",
    "hot_water_distribution_recirc_piping_length": 50,
    "hot_water_distribution_recirc_branch_piping_length": 50,
    "hot_water_distribution_recirc_pump_power": 50
  },
  "sample_files/base-schedules-detailed-all-10-mins.xml": {
    "parent_hpxml": "sample_files/base-simcontrol-timestep-10-mins.xml",
    "hvac_control_heating_weekday_setpoint": null,
    "hvac_control_heating_weekend_setpoint": null,
    "hvac_control_cooling_weekday_setpoint": null,
    "hvac_control_cooling_weekend_setpoint": null,
    "water_heater_setpoint_temperature": null,
    "schedules_filepaths": "../../HPXMLtoOpenStudio/resources/schedule_files/setpoints-10-mins.csv, ../../HPXMLtoOpenStudio/resources/schedule_files/water-heater-setpoints-10-mins.csv, ../../HPXMLtoOpenStudio/resources/schedule_files/occupancy-stochastic-10-mins.csv"
  },
  "sample_files/base-schedules-detailed-mixed-timesteps.xml": {
    "parent_hpxml": "sample_files/base-simcontrol-timestep-10-mins.xml",
    "hvac_control_heating_weekday_setpoint": null,
    "hvac_control_heating_weekend_setpoint": null,
    "hvac_control_cooling_weekday_setpoint": null,
    "hvac_control_cooling_weekend_setpoint": null,
    "water_heater_setpoint_temperature": null,
    "schedules_filepaths": "../../HPXMLtoOpenStudio/resources/schedule_files/setpoints.csv, ../../HPXMLtoOpenStudio/resources/schedule_files/water-heater-setpoints-10-mins.csv, ../../HPXMLtoOpenStudio/resources/schedule_files/occupancy-stochastic-30-mins.csv"
  },
  "sample_files/base-schedules-detailed-mixed-timesteps-power-outage.xml": {
    "parent_hpxml": "sample_files/base-schedules-detailed-mixed-timesteps.xml",
    "schedules_power_outage_periods": "Dec 1 5 - Jan 31 14"
  },
  "sample_files/base-schedules-detailed-occupancy-stochastic.xml": {
    "parent_hpxml": "sample_files/base.xml",
    "schedules_filepaths": "../../HPXMLtoOpenStudio/resources/schedule_files/occupancy-stochastic.csv"
  },
  "sample_files/base-schedules-detailed-occupancy-stochastic-vacancy.xml": {
    "parent_hpxml": "sample_files/base-schedules-detailed-occupancy-stochastic.xml",
    "schedules_vacancy_periods": "Dec 1 - Jan 31"
  },
  "sample_files/base-schedules-detailed-occupancy-stochastic-power-outage.xml": {
    "parent_hpxml": "sample_files/base-schedules-detailed-occupancy-stochastic.xml",
    "schedules_power_outage_periods": "Dec 1 5 - Jan 31 14"
  },
  "sample_files/base-schedules-detailed-occupancy-stochastic-10-mins.xml": {
    "parent_hpxml": "sample_files/base.xml",
    "schedules_filepaths": "../../HPXMLtoOpenStudio/resources/schedule_files/occupancy-stochastic-10-mins.csv"
  },
  "sample_files/base-schedules-detailed-setpoints.xml": {
    "parent_hpxml": "sample_files/base.xml",
    "hvac_control_heating_weekday_setpoint": null,
    "hvac_control_heating_weekend_setpoint": null,
    "hvac_control_cooling_weekday_setpoint": null,
    "hvac_control_cooling_weekend_setpoint": null,
    "schedules_filepaths": "../../HPXMLtoOpenStudio/resources/schedule_files/setpoints.csv"
  },
  "sample_files/base-schedules-detailed-setpoints-daily-schedules.xml": {
    "parent_hpxml": "sample_files/base-schedules-detailed-setpoints.xml",
    "schedules_filepaths": "../../HPXMLtoOpenStudio/resources/schedule_files/setpoints-daily-schedules.csv"
  },
  "sample_files/base-schedules-detailed-setpoints-daily-setbacks.xml": {
    "parent_hpxml": "sample_files/base-schedules-detailed-setpoints.xml",
    "schedules_filepaths": "../../HPXMLtoOpenStudio/resources/schedule_files/setpoints-daily-setbacks.csv"
  },
  "sample_files/base-simcontrol-calendar-year-custom.xml": {
    "parent_hpxml": "sample_files/base.xml",
    "simulation_control_run_period_calendar_year": 2010
  },
  "sample_files/base-simcontrol-daylight-saving-custom.xml": {
    "parent_hpxml": "sample_files/base.xml",
    "simulation_control_daylight_saving_enabled": true,
    "simulation_control_daylight_saving_period": "Mar 10 - Nov 6"
  },
  "sample_files/base-simcontrol-daylight-saving-disabled.xml": {
    "parent_hpxml": "sample_files/base.xml",
    "simulation_control_daylight_saving_enabled": false
  },
  "sample_files/base-simcontrol-runperiod-1-month.xml": {
    "parent_hpxml": "sample_files/base.xml",
    "weather_station_epw_filepath": "US_CO_Boulder_AMY_2012.epw",
    "simulation_control_run_period": "Feb 15 - Mar 15",
    "emissions_scenario_names": "Cambium Hourly MidCase LRMER RMPA, Cambium Hourly LowRECosts LRMER RMPA, Cambium Annual MidCase AER National, eGRID RMPA, eGRID RMPA",
    "emissions_types": "CO2e, CO2e, CO2e, SO2, NOx",
    "emissions_electricity_units": "kg/MWh, kg/MWh, kg/MWh, lb/MWh, lb/MWh",
    "emissions_electricity_values_or_filepaths": "../../HPXMLtoOpenStudio/resources/data/cambium/LRMER_MidCase.csv, ../../HPXMLtoOpenStudio/resources/data/cambium/LRMER_LowRECosts.csv, 392.6, 0.384, 0.67",
    "emissions_electricity_number_of_header_rows": "1, 1, , , ",
    "emissions_electricity_column_numbers": "17, 17, , , "
  },
  "sample_files/base-simcontrol-temperature-capacitance-multiplier.xml": {
    "parent_hpxml": "sample_files/base.xml",
    "simulation_control_temperature_capacitance_multiplier": 7
  },
  "sample_files/base-simcontrol-timestep-10-mins.xml": {
    "parent_hpxml": "sample_files/base.xml",
    "simulation_control_timestep": 10
  },
  "sample_files/base-simcontrol-timestep-10-mins-occupancy-stochastic-10-mins.xml": {
    "parent_hpxml": "sample_files/base-simcontrol-timestep-10-mins.xml",
    "schedules_filepaths": "../../HPXMLtoOpenStudio/resources/schedule_files/occupancy-stochastic-10-mins.csv"
  },
  "sample_files/base-simcontrol-timestep-10-mins-occupancy-stochastic-60-mins.xml": {
    "parent_hpxml": "sample_files/base-simcontrol-timestep-10-mins.xml",
    "schedules_filepaths": "../../HPXMLtoOpenStudio/resources/schedule_files/occupancy-stochastic.csv"
  },
  "sample_files/base-simcontrol-timestep-30-mins.xml": {
    "parent_hpxml": "sample_files/base.xml",
    "simulation_control_timestep": 30
  },
  "sample_files/base-zones-spaces.xml": {
    "parent_hpxml": "sample_files/base-enclosure-garage.xml",
    "cooling_system_crankcase_heater_watts": 50
  },
  "sample_files/base-zones-spaces-multiple.xml": {
    "parent_hpxml": "sample_files/base-enclosure-garage.xml",
    "heating_system_heating_capacity": 18000,
    "heating_system_fraction_heat_load_served": 0.5,
    "cooling_system_cooling_capacity": 12000,
    "cooling_system_fraction_cool_load_served": 0.5,
    "cooling_system_crankcase_heater_watts": 25,
    "ducts_supply_leakage_to_outside_value": 37.5,
    "ducts_return_leakage_to_outside_value": 12.5,
    "ducts_supply_surface_area": 75,
    "ducts_return_surface_area": 25
  }
}<|MERGE_RESOLUTION|>--- conflicted
+++ resolved
@@ -1101,12 +1101,6 @@
     "air_leakage_value": 12.16,
     "air_leakage_type": "unit total"
   },
-<<<<<<< HEAD
-  "sample_files/base-bldgtype-mf-unit-neighbor-shading.xml": {
-    "parent_hpxml": "sample_files/base-bldgtype-mf-unit.xml",
-    "neighbor_right_distance": 15,
-    "combine_like_surfaces": false
-=======
   "sample_files/base-bldgtype-mf-unit-infil-leakiness-description.xml": {
     "parent_hpxml": "sample_files/base-bldgtype-mf-unit.xml",
     "air_leakage_leakiness_description": "tight",
@@ -1114,7 +1108,11 @@
     "air_leakage_value": null,
     "air_leakage_units": null,
     "air_leakage_type": null
->>>>>>> c2cec15f
+  },
+  "sample_files/base-bldgtype-mf-unit-neighbor-shading.xml": {
+    "parent_hpxml": "sample_files/base-bldgtype-mf-unit.xml",
+    "neighbor_right_distance": 15,
+    "combine_like_surfaces": false
   },
   "sample_files/base-bldgtype-mf-unit-residents-1.xml": {
     "parent_hpxml": "sample_files/base-bldgtype-mf-unit.xml",
