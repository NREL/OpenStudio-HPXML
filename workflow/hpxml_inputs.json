--- conflicted
+++ resolved
@@ -42,20 +42,12 @@
     "slab_carpet_fraction": 0,
     "slab_carpet_r": 0,
     "ceiling_assembly_r": 18.45,
-<<<<<<< HEAD
-    "enclosure_roof_material": "Asphalt/Fiberglass Shingles, Medium",
-=======
     "enclosure_roof_material": "0.6 Solar Absorptance",
->>>>>>> cf68fe78
     "roof_assembly_r": 1.99,
     "radiant_barrier_grade": 2,
     "radiant_barrier_attic_location": "none",
     "wall_type": "WoodStud",
-<<<<<<< HEAD
-    "enclosure_wall_siding": "Wood, Medium",
-=======
     "enclosure_wall_siding": "0.6 Solar Absorptance",
->>>>>>> cf68fe78
     "wall_assembly_r": 11.76,
     "window_front_wwr": 0,
     "window_back_wwr": 0,
@@ -259,13 +251,8 @@
   },
   "tests/ASHRAE_Standard_140/L202AC.xml": {
     "parent_hpxml": "tests/ASHRAE_Standard_140/L200AC.xml",
-<<<<<<< HEAD
-    "enclosure_roof_material": "Asphalt/Fiberglass Shingles, Reflective",
-    "enclosure_wall_siding": "Wood, Reflective"
-=======
     "enclosure_roof_material": "0.2 Solar Absorptance",
     "enclosure_wall_siding": "0.2 Solar Absorptance"
->>>>>>> cf68fe78
   },
   "tests/ASHRAE_Standard_140/L302XC.xml": {
     "parent_hpxml": "tests/ASHRAE_Standard_140/L100AC.xml",
@@ -353,13 +340,8 @@
   },
   "tests/ASHRAE_Standard_140/L202AL.xml": {
     "parent_hpxml": "tests/ASHRAE_Standard_140/L200AL.xml",
-<<<<<<< HEAD
-    "enclosure_roof_material": "Asphalt/Fiberglass Shingles, Reflective",
-    "enclosure_wall_siding": "Wood, Reflective"
-=======
     "enclosure_roof_material": "0.2 Solar Absorptance",
     "enclosure_wall_siding": "0.2 Solar Absorptance"
->>>>>>> cf68fe78
   },
   "tests/HERS_HVAC/HVAC1a.xml": {
     "parent_hpxml": "tests/ASHRAE_Standard_140/L100AL.xml",
@@ -2633,11 +2615,7 @@
   "sample_files/base-hvac-evap-cooler-only-ducted.xml": {
     "parent_hpxml": "sample_files/base-hvac-evap-cooler-only.xml",
     "cooling_system": "Evaporative Cooler, Ducted",
-<<<<<<< HEAD
-    "ducts_return_leakage_to_outside_value": 0
-=======
     "ducts_return": "0 CFM25 Leakage to Outside, Uninsulated, 50 sq. ft."
->>>>>>> cf68fe78
   },
   "sample_files/base-hvac-fireplace-wood-only.xml": {
     "parent_hpxml": "sample_files/base-hvac-stove-oil-only.xml",
@@ -2752,11 +2730,7 @@
   "sample_files/base-hvac-ground-to-air-heat-pump-detailed-geothermal-loop.xml": {
     "parent_hpxml": "sample_files/base-hvac-ground-to-air-heat-pump.xml",
     "geothermal_loop": "Vertical Loop, Lopsided U Borefield, Detailed",
-<<<<<<< HEAD
-    "site_soil_type": "1.44 Conductivity"
-=======
     "site_soil_type": "Sand, Dry, 0.03 Diffusivity"
->>>>>>> cf68fe78
   },
   "sample_files/base-hvac-ground-to-air-heat-pump-cooling-only.xml": {
     "parent_hpxml": "sample_files/base-hvac-ground-to-air-heat-pump.xml",
@@ -2832,16 +2806,8 @@
     "heating_system": "None",
     "heating_system_fraction_heat_load_served": 0,
     "cooling_system": "Mini-Split AC, SEER 19, Ducted",
-<<<<<<< HEAD
-    "ducts_supply_leakage_to_outside_value": 15,
-    "ducts_return_leakage_to_outside_value": 5,
-    "ducts_supply_insulation_r": 0,
-    "ducts_supply_surface_area": 30,
-    "ducts_return_surface_area": 10
-=======
     "ducts_supply": "15 CFM25 Leakage to Outside, Uninsulated, 30 sq. ft.",
     "ducts_return": "5 CFM25 Leakage to Outside, Uninsulated, 10 sq. ft."
->>>>>>> cf68fe78
   },
   "sample_files/base-hvac-mini-split-air-conditioner-only-ductless.xml": {
     "parent_hpxml": "sample_files/base-hvac-mini-split-air-conditioner-only-ducted.xml",
@@ -2871,16 +2837,8 @@
     "heat_pump_fraction_cool_load_served": 1,
     "heat_pump_backup": "Integrated, Electricity, 100% Efficiency",
     "heat_pump_backup_heating_capacity": 36000,
-<<<<<<< HEAD
-    "ducts_supply_leakage_to_outside_value": 15,
-    "ducts_return_leakage_to_outside_value": 5,
-    "ducts_supply_insulation_r": 0,
-    "ducts_supply_surface_area": 30,
-    "ducts_return_surface_area": 10
-=======
     "ducts_supply": "15 CFM25 Leakage to Outside, Uninsulated, 30 sq. ft.",
     "ducts_return": "5 CFM25 Leakage to Outside, Uninsulated, 10 sq. ft."
->>>>>>> cf68fe78
   },
   "sample_files/base-hvac-mini-split-heat-pump-ducted-detailed-performance.xml": {
     "parent_hpxml": "sample_files/base-hvac-mini-split-heat-pump-ducted.xml",
