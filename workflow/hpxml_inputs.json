{
  "tests/ASHRAE_Standard_140/L100AC.xml": {
    "weather_station_epw_filepath": "USA_CO_Colorado.Springs-Peterson.Field.724660_TMY3.epw",
    "geometry_unit_type": "single-family detached",
    "geometry_unit_num_floors_above_grade": 1,
    "geometry_unit_cfa": 1539,
    "geometry_unit_aspect_ratio": 2.111111111,
    "geometry_unit_orientation": 180,
    "geometry_unit_num_bedrooms": 3,
    "geometry_unit_num_occupants": 0,
    "geometry_average_ceiling_height": 8,
    "geometry_garage_width": 0,
    "geometry_garage_depth": 0,
    "geometry_garage_protrusion": 0,
    "geometry_garage_position": "Right",
    "geometry_foundation_type": "Ambient",
    "geometry_foundation_height": 7.25,
    "geometry_foundation_height_above_grade": 0.667,
    "geometry_rim_joist_height": 9,
    "geometry_attic_type": "VentedAttic",
    "geometry_roof_type": "gable",
    "geometry_roof_pitch": "4:12",
    "geometry_eaves_depth": 0,
    "neighbor_front_distance": 0,
    "neighbor_back_distance": 0,
    "neighbor_left_distance": 0,
    "neighbor_right_distance": 0,
    "floor_over_foundation_assembly_r": 14.15,
    "floor_over_garage_assembly_r": 0,
    "floor_type": "WoodFrame",
    "foundation_wall_thickness": 6,
    "foundation_wall_insulation_r": 0,
    "foundation_wall_insulation_distance_to_top": 0,
    "foundation_wall_insulation_distance_to_bottom": 0,
    "rim_joist_assembly_r": 5.01,
    "slab_perimeter_insulation_r": 0,
    "slab_perimeter_insulation_depth": 0,
    "slab_perimeter_insulation_depth": 0,
    "slab_under_insulation_r": 0,
    "slab_under_insulation_width": 0,
    "slab_thickness": 4,
    "slab_carpet_fraction": 0,
    "slab_carpet_r": 0,
    "ceiling_assembly_r": 18.45,
    "roof_material_type": "asphalt or fiberglass shingles",
    "roof_color": "medium",
    "roof_assembly_r": 1.99,
    "radiant_barrier_grade": 2,
    "radiant_barrier_attic_location": "none",
    "wall_type": "WoodStud",
    "wall_siding_type": "wood siding",
    "wall_color": "medium",
    "wall_assembly_r": 11.76,
    "window_front_wwr": 0,
    "window_back_wwr": 0,
    "window_left_wwr": 0,
    "window_right_wwr": 0,
    "window_area_front": 90,
    "window_area_back": 90,
    "window_area_left": 45,
    "window_area_right": 45,
    "window_aspect_ratio": 1.667,
    "window_fraction_operable": 0,
    "window_ufactor": 1.039,
    "window_shgc": 0.67,
    "window_interior_shading_winter": 1,
    "window_interior_shading_summer": 1,
    "overhangs_front_depth": 0,
    "overhangs_front_distance_to_top_of_window": 0,
    "overhangs_front_distance_to_bottom_of_window": 0,
    "overhangs_back_depth": 0,
    "overhangs_back_distance_to_top_of_window": 0,
    "overhangs_back_distance_to_bottom_of_window": 0,
    "overhangs_left_depth": 0,
    "overhangs_left_distance_to_top_of_window": 0,
    "overhangs_left_distance_to_bottom_of_window": 0,
    "overhangs_right_depth": 0,
    "overhangs_right_distance_to_top_of_window": 0,
    "overhangs_right_distance_to_bottom_of_window": 0,
    "skylight_area_front": 0,
    "skylight_area_back": 0,
    "skylight_area_left": 0,
    "skylight_area_right": 0,
    "skylight_ufactor": 0,
    "skylight_shgc": 0,
    "door_area": 40,
    "door_rvalue": 3.04,
    "air_leakage_units": "ACHnatural",
    "air_leakage_house_pressure": 50,
    "air_leakage_value": 0.67,
    "heating_system_type": "none",
    "heating_system_fuel": "natural gas",
    "heating_system_heating_efficiency": 0,
    "heating_system_fraction_heat_load_served": 0,
    "cooling_system_type": "none",
    "cooling_system_cooling_efficiency_type": "SEER",
    "cooling_system_cooling_efficiency": 0,
    "cooling_system_fraction_cool_load_served": 0,
    "heat_pump_type": "none",
    "heat_pump_heating_efficiency_type": "HSPF",
    "heat_pump_heating_efficiency": 0,
    "heat_pump_cooling_efficiency_type": "SEER",
    "heat_pump_cooling_efficiency": 0,
    "heat_pump_fraction_heat_load_served": 0,
    "heat_pump_fraction_cool_load_served": 0,
    "heat_pump_backup_type": "none",
    "heat_pump_backup_fuel": "electricity",
    "heat_pump_backup_heating_efficiency": 0,
    "heating_system_2_type": "none",
    "heating_system_2_fuel": "electricity",
    "heating_system_2_heating_efficiency": 0,
    "heating_system_2_fraction_heat_load_served": 0,
    "hvac_control_heating_weekday_setpoint": 68,
    "hvac_control_heating_weekend_setpoint": 68,
    "hvac_control_cooling_weekday_setpoint": 78,
    "hvac_control_cooling_weekend_setpoint": 78,
    "ducts_leakage_units": "CFM25",
    "ducts_supply_leakage_to_outside_value": 0,
    "ducts_return_leakage_to_outside_value": 0,
    "ducts_supply_insulation_r": 0,
    "ducts_return_insulation_r": 0,
    "mech_vent_fan_type": "none",
    "mech_vent_recovery_efficiency_type": "Unadjusted",
    "mech_vent_total_recovery_efficiency": 0,
    "mech_vent_sensible_recovery_efficiency": 0,
    "mech_vent_num_units_served": 0,
    "mech_vent_2_fan_type": "none",
    "mech_vent_2_flow_rate": 0,
    "mech_vent_2_hours_in_operation": 0,
    "mech_vent_2_recovery_efficiency_type": "Unadjusted",
    "mech_vent_2_total_recovery_efficiency": 0,
    "mech_vent_2_sensible_recovery_efficiency": 0,
    "mech_vent_2_fan_power": 0,
    "kitchen_fans_quantity": 0,
    "bathroom_fans_quantity": 0,
    "whole_house_fan_present": false,
    "water_heater_type": "none",
    "water_heater_fuel_type": "electricity",
    "water_heater_efficiency_type": "EnergyFactor",
    "water_heater_efficiency": 0,
    "water_heater_num_bedrooms_served": 0,
    "hot_water_distribution_system_type": "Standard",
    "dwhr_facilities_connected": "none",
    "water_fixtures_shower_low_flow": false,
    "water_fixtures_sink_low_flow": false,
    "water_fixtures_usage_multiplier": null,
    "solar_thermal_system_type": "none",
    "solar_thermal_collector_area": 0,
    "solar_thermal_collector_loop_type": "liquid indirect",
    "solar_thermal_collector_type": "single glazing black",
    "solar_thermal_collector_azimuth": 0,
    "solar_thermal_collector_tilt": 0,
    "solar_thermal_collector_rated_optical_efficiency": 0,
    "solar_thermal_collector_rated_thermal_losses": 0,
    "solar_thermal_solar_fraction": 0,
    "pv_system_present": false,
    "pv_system_array_azimuth": 0,
    "pv_system_array_tilt": 0,
    "pv_system_max_power_output": 0,
    "pv_system_2_present": false,
    "pv_system_2_array_azimuth": 0,
    "pv_system_2_array_tilt": 0,
    "pv_system_2_max_power_output": 0,
    "battery_present": false,
    "lighting_present": false,
    "lighting_interior_fraction_cfl": 0,
    "lighting_interior_fraction_lfl": 0,
    "lighting_interior_fraction_led": 0,
    "lighting_exterior_fraction_cfl": 0,
    "lighting_exterior_fraction_lfl": 0,
    "lighting_exterior_fraction_led": 0,
    "lighting_garage_fraction_cfl": 0,
    "lighting_garage_fraction_lfl": 0,
    "lighting_garage_fraction_led": 0,
    "holiday_lighting_present": false,
    "dehumidifier_type": "none",
    "dehumidifier_efficiency_type": "EnergyFactor",
    "dehumidifier_efficiency": 0,
    "dehumidifier_capacity": 0,
    "dehumidifier_rh_setpoint": 0,
    "dehumidifier_fraction_dehumidification_load_served": 0,
    "clothes_washer_present": false,
    "clothes_washer_efficiency_type": "IntegratedModifiedEnergyFactor",
    "clothes_dryer_present": false,
    "clothes_dryer_fuel_type": "electricity",
    "clothes_dryer_efficiency_type": "CombinedEnergyFactor",
    "dishwasher_present": false,
    "dishwasher_efficiency_type": "RatedAnnualkWh",
    "refrigerator_present": false,
    "extra_refrigerator_present": false,
    "freezer_present": false,
    "cooking_range_oven_present": false,
    "cooking_range_oven_fuel_type": "electricity",
    "ceiling_fan_present": false,
    "misc_plug_loads_television_present": false,
    "misc_plug_loads_other_annual_kwh": 7302,
    "misc_plug_loads_other_frac_sensible": 0.822,
    "misc_plug_loads_other_frac_latent": 0.178,
    "misc_plug_loads_well_pump_present": false,
    "misc_plug_loads_vehicle_present": false,
    "misc_fuel_loads_grill_present": false,
    "misc_fuel_loads_grill_fuel_type": "natural gas",
    "misc_fuel_loads_lighting_present": false,
    "misc_fuel_loads_lighting_fuel_type": "natural gas",
    "misc_fuel_loads_fireplace_present": false,
    "misc_fuel_loads_fireplace_fuel_type": "natural gas",
    "pool_present": false,
    "pool_heater_type": "none",
    "permanent_spa_present": false,
    "permanent_spa_heater_type": "none",
    "combine_like_surfaces": false
  },
  "tests/ASHRAE_Standard_140/L110AC.xml": {
    "parent_hpxml": "tests/ASHRAE_Standard_140/L100AC.xml",
    "air_leakage_value": 1.5
  },
  "tests/ASHRAE_Standard_140/L120AC.xml": {
    "parent_hpxml": "tests/ASHRAE_Standard_140/L100AC.xml",
    "ceiling_assembly_r": 57.49,
    "wall_assembly_r": 23.58
  },
  "tests/ASHRAE_Standard_140/L130AC.xml": {
    "parent_hpxml": "tests/ASHRAE_Standard_140/L100AC.xml",
    "window_ufactor": 0.3,
    "window_shgc": 0.335
  },
  "tests/ASHRAE_Standard_140/L140AC.xml": {
    "parent_hpxml": "tests/ASHRAE_Standard_140/L100AC.xml",
    "window_area_front": 0,
    "window_area_back": 0,
    "window_area_left": 0,
    "window_area_right": 0
  },
  "tests/ASHRAE_Standard_140/L150AC.xml": {
    "parent_hpxml": "tests/ASHRAE_Standard_140/L100AC.xml",
    "window_area_front": 270,
    "window_area_back": 0,
    "window_area_left": 0,
    "window_area_right": 0,
    "window_aspect_ratio": 3.333
  },
  "tests/ASHRAE_Standard_140/L155AC.xml": {
    "parent_hpxml": "tests/ASHRAE_Standard_140/L150AC.xml",
    "overhangs_front_depth": 2.5,
    "overhangs_front_distance_to_top_of_window": 1,
    "overhangs_front_distance_to_bottom_of_window": 6
  },
  "tests/ASHRAE_Standard_140/L160AC.xml": {
    "parent_hpxml": "tests/ASHRAE_Standard_140/L100AC.xml",
    "window_area_front": 0,
    "window_area_back": 0,
    "window_area_left": 135,
    "window_area_right": 135,
    "window_aspect_ratio": 3.333
  },
  "tests/ASHRAE_Standard_140/L170AC.xml": {
    "parent_hpxml": "tests/ASHRAE_Standard_140/L100AC.xml",
    "misc_plug_loads_other_annual_kwh": 0,
    "misc_plug_loads_other_frac_sensible": null,
    "misc_plug_loads_other_frac_latent": null
  },
  "tests/ASHRAE_Standard_140/L200AC.xml": {
    "parent_hpxml": "tests/ASHRAE_Standard_140/L100AC.xml",
    "floor_over_foundation_assembly_r": 4.24,
    "ceiling_assembly_r": 11.75,
    "wall_assembly_r": 4.84,
    "air_leakage_value": 1.5
  },
  "tests/ASHRAE_Standard_140/L202AC.xml": {
    "parent_hpxml": "tests/ASHRAE_Standard_140/L200AC.xml",
    "roof_color": "reflective",
    "wall_color": "reflective"
  },
  "tests/ASHRAE_Standard_140/L302XC.xml": {
    "parent_hpxml": "tests/ASHRAE_Standard_140/L100AC.xml",
    "geometry_foundation_type": "SlabOnGrade",
    "slab_carpet_fraction": 1,
    "slab_carpet_r": 2.08
  },
  "tests/ASHRAE_Standard_140/L304XC.xml": {
    "parent_hpxml": "tests/ASHRAE_Standard_140/L302XC.xml",
    "slab_perimeter_insulation_r": 5.4,
    "slab_perimeter_insulation_depth": 2.5
  },
  "tests/ASHRAE_Standard_140/L322XC.xml": {
    "parent_hpxml": "tests/ASHRAE_Standard_140/L100AC.xml",
    "geometry_unit_cfa": 3078,
    "geometry_foundation_type": "ConditionedBasement",
    "air_leakage_value": 0.335
  },
  "tests/ASHRAE_Standard_140/L324XC.xml": {
    "parent_hpxml": "tests/ASHRAE_Standard_140/L322XC.xml",
    "foundation_wall_insulation_r": 10.2,
    "foundation_wall_insulation_location": "interior",
    "foundation_wall_insulation_distance_to_bottom": 7.25,
    "rim_joist_assembly_r": 13.14
  },
  "tests/ASHRAE_Standard_140/L100AL.xml": {
    "parent_hpxml": "tests/ASHRAE_Standard_140/L100AC.xml",
    "weather_station_epw_filepath": "USA_NV_Las.Vegas-McCarran.Intl.AP.723860_TMY3.epw"
  },
  "tests/ASHRAE_Standard_140/L110AL.xml": {
    "parent_hpxml": "tests/ASHRAE_Standard_140/L100AL.xml",
    "air_leakage_value": 1.5
  },
  "tests/ASHRAE_Standard_140/L120AL.xml": {
    "parent_hpxml": "tests/ASHRAE_Standard_140/L100AL.xml",
    "ceiling_assembly_r": 57.49,
    "wall_assembly_r": 23.58
  },
  "tests/ASHRAE_Standard_140/L130AL.xml": {
    "parent_hpxml": "tests/ASHRAE_Standard_140/L100AL.xml",
    "window_ufactor": 0.3,
    "window_shgc": 0.335
  },
  "tests/ASHRAE_Standard_140/L140AL.xml": {
    "parent_hpxml": "tests/ASHRAE_Standard_140/L100AL.xml",
    "window_area_front": 0,
    "window_area_back": 0,
    "window_area_left": 0,
    "window_area_right": 0
  },
  "tests/ASHRAE_Standard_140/L150AL.xml": {
    "parent_hpxml": "tests/ASHRAE_Standard_140/L100AL.xml",
    "window_area_front": 270,
    "window_area_back": 0,
    "window_area_left": 0,
    "window_area_right": 0,
    "window_aspect_ratio": 3.333
  },
  "tests/ASHRAE_Standard_140/L155AL.xml": {
    "parent_hpxml": "tests/ASHRAE_Standard_140/L150AL.xml",
    "overhangs_front_depth": 2.5,
    "overhangs_front_distance_to_top_of_window": 1,
    "overhangs_front_distance_to_bottom_of_window": 6
  },
  "tests/ASHRAE_Standard_140/L160AL.xml": {
    "parent_hpxml": "tests/ASHRAE_Standard_140/L100AL.xml",
    "window_area_front": 0,
    "window_area_back": 0,
    "window_area_left": 135,
    "window_area_right": 135,
    "window_aspect_ratio": 3.333
  },
  "tests/ASHRAE_Standard_140/L170AL.xml": {
    "parent_hpxml": "tests/ASHRAE_Standard_140/L100AL.xml",
    "misc_plug_loads_other_annual_kwh": 0,
    "misc_plug_loads_other_frac_sensible": null,
    "misc_plug_loads_other_frac_latent": null
  },
  "tests/ASHRAE_Standard_140/L200AL.xml": {
    "parent_hpxml": "tests/ASHRAE_Standard_140/L100AL.xml",
    "floor_over_foundation_assembly_r": 4.24,
    "ceiling_assembly_r": 11.75,
    "wall_assembly_r": 4.84,
    "air_leakage_value": 1.5
  },
  "tests/ASHRAE_Standard_140/L202AL.xml": {
    "parent_hpxml": "tests/ASHRAE_Standard_140/L200AL.xml",
    "roof_color": "reflective",
    "wall_color": "reflective"
  },
  "tests/HERS_HVAC/HVAC1a.xml": {
    "parent_hpxml": "tests/ASHRAE_Standard_140/L100AL.xml",
    "heating_system_type": "Furnace",
    "heating_system_fuel": "natural gas",
    "heating_system_heating_capacity": 56100,
    "heating_system_heating_efficiency": 0.78,
    "heating_system_fraction_heat_load_served": 1.0,
    "cooling_system_type": "central air conditioner",
    "cooling_system_cooling_capacity": 38300,
    "cooling_system_cooling_efficiency": 10,
    "cooling_system_cooling_efficiency_type": "SEER",
    "cooling_system_fraction_cool_load_served": 1,
    "hvac_blower_fan_watts_per_cfm": 0.5
  },
  "tests/HERS_HVAC/HVAC1b.xml": {
    "parent_hpxml": "tests/HERS_HVAC/HVAC1a.xml",
    "cooling_system_cooling_efficiency": 13
  },
  "tests/HERS_HVAC/HVAC2a.xml": {
    "parent_hpxml": "tests/HERS_HVAC/HVAC1a.xml",
    "weather_station_epw_filepath": "USA_CO_Colorado.Springs-Peterson.Field.724660_TMY3.epw"
  },
  "tests/HERS_HVAC/HVAC2b.xml": {
    "parent_hpxml": "tests/HERS_HVAC/HVAC2a.xml",
    "heating_system_heating_efficiency": 0.9
  },
  "tests/HERS_HVAC/HVAC2c.xml": {
    "parent_hpxml": "tests/HERS_HVAC/HVAC2a.xml",
    "heating_system_type": "none",
    "cooling_system_type": "none",
    "heat_pump_type": "air-to-air",
    "heat_pump_cooling_capacity": 56100,
    "heat_pump_heating_capacity": 56100,
    "heat_pump_backup_type": "integrated",
    "heat_pump_backup_fuel": "electricity",
    "heat_pump_backup_heating_capacity": 34121,
    "heat_pump_backup_heating_efficiency": 1.0,
    "heat_pump_fraction_heat_load_served": 1.0,
    "heat_pump_fraction_cool_load_served": 1.0,
    "heat_pump_heating_efficiency_type": "HSPF",
    "heat_pump_heating_efficiency": 6.8,
    "heat_pump_cooling_efficiency_type": "SEER",
    "heat_pump_cooling_efficiency": 10
  },
  "tests/HERS_HVAC/HVAC2d.xml": {
    "parent_hpxml": "tests/HERS_HVAC/HVAC2c.xml",
    "heat_pump_heating_efficiency": 9.85,
    "heat_pump_cooling_efficiency": 13
  },
  "tests/HERS_HVAC/HVAC2e.xml": {
    "parent_hpxml": "tests/HERS_HVAC/HVAC2a.xml",
    "heating_system_fuel": "electricity",
    "heating_system_heating_efficiency": 1.0
  },
  "tests/HERS_DSE/HVAC3a.xml": {
    "parent_hpxml": "tests/ASHRAE_Standard_140/L322XC.xml",
    "geometry_foundation_type": "UnconditionedBasement",
    "geometry_unit_cfa": 1539,
    "air_leakage_value": 0.67,
    "floor_over_foundation_assembly_r": 13.85,
    "heating_system_type": "Furnace",
    "heating_system_fuel": "natural gas",
    "heating_system_heating_capacity": 46600,
    "heating_system_heating_efficiency": 0.78,
    "heating_system_fraction_heat_load_served": 1.0,
    "cooling_system_type": "central air conditioner",
    "cooling_system_cooling_capacity": 38400,
    "cooling_system_cooling_efficiency": 10,
    "cooling_system_cooling_efficiency_type": "SEER",
    "cooling_system_fraction_cool_load_served": 1,
    "hvac_blower_fan_watts_per_cfm": 0.5,
    "ducts_supply_insulation_r": 0,
    "ducts_supply_location": "conditioned space",
    "ducts_supply_surface_area": 308,
    "ducts_return_insulation_r": 0,
    "ducts_return_location": "conditioned space",
    "ducts_return_surface_area": 77
  },
  "tests/HERS_DSE/HVAC3b.xml": {
    "parent_hpxml": "tests/HERS_DSE/HVAC3a.xml",
    "heating_system_heating_capacity": 56000,
    "ducts_supply_location": "basement - unconditioned",
    "ducts_return_location": "basement - unconditioned"
  },
  "tests/HERS_DSE/HVAC3c.xml": {
    "parent_hpxml": "tests/HERS_DSE/HVAC3b.xml",
    "heating_system_heating_capacity": 49000,
    "ducts_supply_insulation_r": 6,
    "ducts_return_insulation_r": 6
  },
  "tests/HERS_DSE/HVAC3d.xml": {
    "parent_hpxml": "tests/HERS_DSE/HVAC3c.xml",
    "heating_system_heating_capacity": 61000,
    "ducts_supply_leakage_to_outside_value": 125.0,
    "ducts_return_leakage_to_outside_value": 125.0
  },
  "tests/HERS_DSE/HVAC3e.xml": {
    "parent_hpxml": "tests/ASHRAE_Standard_140/L100AL.xml",
    "heating_system_type": "Furnace",
    "heating_system_fuel": "natural gas",
    "heating_system_heating_capacity": 46600,
    "heating_system_heating_efficiency": 0.78,
    "heating_system_fraction_heat_load_served": 1.0,
    "cooling_system_type": "central air conditioner",
    "cooling_system_cooling_capacity": 38400,
    "cooling_system_cooling_efficiency": 10,
    "cooling_system_cooling_efficiency_type": "SEER",
    "cooling_system_fraction_cool_load_served": 1,
    "hvac_blower_fan_watts_per_cfm": 0.5,
    "ducts_supply_insulation_r": 0,
    "ducts_supply_location": "conditioned space",
    "ducts_supply_surface_area": 308,
    "ducts_return_insulation_r": 0,
    "ducts_return_location": "conditioned space",
    "ducts_return_surface_area": 77
  },
  "tests/HERS_DSE/HVAC3f.xml": {
    "parent_hpxml": "tests/HERS_DSE/HVAC3e.xml",
    "cooling_system_cooling_capacity": 49900,
    "ducts_supply_location": "attic - vented",
    "ducts_return_location": "attic - vented"
  },
  "tests/HERS_DSE/HVAC3g.xml": {
    "parent_hpxml": "tests/HERS_DSE/HVAC3f.xml",
    "cooling_system_cooling_capacity": 42200,
    "ducts_supply_insulation_r": 6,
    "ducts_return_insulation_r": 6
  },
  "tests/HERS_DSE/HVAC3h.xml": {
    "parent_hpxml": "tests/HERS_DSE/HVAC3g.xml",
    "cooling_system_cooling_capacity": 55000,
    "ducts_supply_leakage_to_outside_value": 125.0,
    "ducts_return_leakage_to_outside_value": 125.0
  },
  "tests/HERS_Hot_Water/L100AD-HW-01.xml": {
    "parent_hpxml": "tests/ASHRAE_Standard_140/L100AC.xml",
    "geometry_unit_num_occupants": null,
    "air_leakage_units": "EffectiveLeakageArea",
    "air_leakage_value": 79.8,
    "weather_station_epw_filepath": "USA_MN_Duluth.Intl.AP.727450_TMY3.epw",
    "geometry_unit_num_bedrooms": 2,
    "wall_assembly_r": 17.54,
    "floor_over_foundation_assembly_r": 30.3,
    "ceiling_assembly_r": 38.46,
    "door_rvalue": 2.86,
    "window_shgc": 0.4,
    "window_ufactor": 0.35,
    "window_interior_shading_winter": null,
    "window_interior_shading_summer": null,
    "heating_system_type": "Furnace",
    "heating_system_fuel": "natural gas",
    "heating_system_heating_efficiency": 0.78,
    "heating_system_fraction_heat_load_served": 1.0,
    "cooling_system_type": "central air conditioner",
    "cooling_system_cooling_efficiency": 13,
    "cooling_system_cooling_efficiency_type": "SEER",
    "cooling_system_fraction_cool_load_served": 1,
    "water_heater_type": "storage water heater",
    "water_heater_fuel_type": "natural gas",
    "water_heater_tank_volume": 40.0,
    "water_heater_efficiency_type": "EnergyFactor",
    "water_heater_efficiency": 0.56,
    "water_heater_recovery_efficiency": 0.78,
    "water_heater_location": "conditioned space",
    "clothes_washer_present": true,
    "clothes_dryer_present": true,
    "dishwasher_present": true,
    "refrigerator_present": true,
    "cooking_range_oven_present": true,
    "lighting_present": true,
    "misc_plug_loads_other_annual_kwh": null,
    "misc_plug_loads_other_frac_sensible": null,
    "misc_plug_loads_other_frac_latent": null,
    "misc_plug_loads_television_present": true,
    "lighting_interior_fraction_cfl": 0.1
  },
  "tests/HERS_Hot_Water/L100AD-HW-02.xml": {
    "parent_hpxml": "tests/HERS_Hot_Water/L100AD-HW-01.xml",
    "geometry_unit_num_bedrooms": 4
  },
  "tests/HERS_Hot_Water/L100AD-HW-03.xml": {
    "parent_hpxml": "tests/HERS_Hot_Water/L100AD-HW-01.xml",
    "water_heater_efficiency": 0.62
  },
  "tests/HERS_Hot_Water/L100AD-HW-04.xml": {
    "parent_hpxml": "tests/HERS_Hot_Water/L100AD-HW-02.xml",
    "water_fixtures_shower_low_flow": true,
    "water_fixtures_sink_low_flow": true
  },
  "tests/HERS_Hot_Water/L100AD-HW-05.xml": {
    "parent_hpxml": "tests/HERS_Hot_Water/L100AD-HW-02.xml",
    "hot_water_distribution_system_type": "Recirculation",
    "hot_water_distribution_recirc_control_type": "no control",
    "hot_water_distribution_recirc_branch_piping_length": 10,
    "hot_water_distribution_recirc_pump_power": 50,
    "hot_water_distribution_pipe_r": 3
  },
  "tests/HERS_Hot_Water/L100AD-HW-06.xml": {
    "parent_hpxml": "tests/HERS_Hot_Water/L100AD-HW-05.xml",
    "hot_water_distribution_recirc_control_type": "manual demand control"
  },
  "tests/HERS_Hot_Water/L100AD-HW-07.xml": {
    "parent_hpxml": "tests/HERS_Hot_Water/L100AD-HW-02.xml",
    "dwhr_facilities_connected": "all",
    "dwhr_equal_flow": true,
    "dwhr_efficiency": 0.54
  },
  "tests/HERS_Hot_Water/L100AM-HW-01.xml": {
    "parent_hpxml": "tests/HERS_Hot_Water/L100AD-HW-01.xml",
    "weather_station_epw_filepath": "USA_FL_Miami.Intl.AP.722020_TMY3.epw",
    "wall_assembly_r": 12.20,
    "floor_over_foundation_assembly_r": 15.63,
    "ceiling_assembly_r": 28.57,
    "window_shgc": 0.4,
    "window_ufactor": 1.2,
    "door_rvalue": 0.83
  },
  "tests/HERS_Hot_Water/L100AM-HW-02.xml": {
    "parent_hpxml": "tests/HERS_Hot_Water/L100AD-HW-02.xml",
    "weather_station_epw_filepath": "USA_FL_Miami.Intl.AP.722020_TMY3.epw"
  },
  "tests/HERS_Hot_Water/L100AM-HW-03.xml": {
    "parent_hpxml": "tests/HERS_Hot_Water/L100AD-HW-03.xml",
    "weather_station_epw_filepath": "USA_FL_Miami.Intl.AP.722020_TMY3.epw"
  },
  "tests/HERS_Hot_Water/L100AM-HW-04.xml": {
    "parent_hpxml": "tests/HERS_Hot_Water/L100AD-HW-04.xml",
    "weather_station_epw_filepath": "USA_FL_Miami.Intl.AP.722020_TMY3.epw"
  },
  "tests/HERS_Hot_Water/L100AM-HW-05.xml": {
    "parent_hpxml": "tests/HERS_Hot_Water/L100AD-HW-05.xml",
    "weather_station_epw_filepath": "USA_FL_Miami.Intl.AP.722020_TMY3.epw"
  },
  "tests/HERS_Hot_Water/L100AM-HW-06.xml": {
    "parent_hpxml": "tests/HERS_Hot_Water/L100AD-HW-06.xml",
    "weather_station_epw_filepath": "USA_FL_Miami.Intl.AP.722020_TMY3.epw"
  },
  "tests/HERS_Hot_Water/L100AM-HW-07.xml": {
    "parent_hpxml": "tests/HERS_Hot_Water/L100AD-HW-07.xml",
    "weather_station_epw_filepath": "USA_FL_Miami.Intl.AP.722020_TMY3.epw"
  },
  "sample_files/base.xml": {
    "simulation_control_timestep": 60,
    "site_type": "suburban",
    "site_iecc_zone": "5B",
    "site_state_code": "CO",
    "weather_station_epw_filepath": "USA_CO_Denver.Intl.AP.725650_TMY3.epw",
    "geometry_unit_type": "single-family detached",
    "geometry_unit_num_floors_above_grade": 1,
    "geometry_unit_cfa": 2700,
    "geometry_unit_aspect_ratio": 1.5,
    "geometry_unit_orientation": 180,
    "geometry_unit_num_bedrooms": 3,
    "geometry_unit_num_bathrooms": 2,
    "geometry_average_ceiling_height": 8,
    "geometry_garage_width": 0,
    "geometry_garage_depth": 20,
    "geometry_garage_protrusion": 0,
    "geometry_garage_position": "Right",
    "geometry_foundation_type": "ConditionedBasement",
    "geometry_foundation_height": 8,
    "geometry_foundation_height_above_grade": 1,
    "geometry_rim_joist_height": 9.25,
    "geometry_attic_type": "UnventedAttic",
    "geometry_roof_type": "gable",
    "geometry_roof_pitch": "6:12",
    "geometry_eaves_depth": 0,
    "neighbor_front_distance": 0,
    "neighbor_back_distance": 0,
    "neighbor_left_distance": 0,
    "neighbor_right_distance": 0,
    "floor_over_foundation_assembly_r": 0,
    "floor_over_garage_assembly_r": 0,
    "floor_type": "WoodFrame",
    "foundation_wall_thickness": 8,
    "foundation_wall_insulation_r": 8.9,
    "foundation_wall_insulation_distance_to_top": 0,
    "foundation_wall_insulation_distance_to_bottom": 8,
    "rim_joist_assembly_r": 23,
    "slab_perimeter_insulation_r": 0,
    "slab_perimeter_insulation_depth": 0,
    "slab_perimeter_insulation_depth": 0,
    "slab_under_insulation_r": 0,
    "slab_under_insulation_width": 0,
    "slab_thickness": 4,
    "slab_carpet_fraction": 0,
    "slab_carpet_r": 0,
    "ceiling_assembly_r": 39.3,
    "roof_material_type": "asphalt or fiberglass shingles",
    "roof_color": "medium",
    "roof_assembly_r": 2.3,
    "radiant_barrier_grade": 2,
    "radiant_barrier_attic_location": "none",
    "wall_type": "WoodStud",
    "wall_siding_type": "wood siding",
    "wall_color": "medium",
    "wall_assembly_r": 23,
    "window_front_wwr": 0,
    "window_back_wwr": 0,
    "window_left_wwr": 0,
    "window_right_wwr": 0,
    "window_area_front": 108,
    "window_area_back": 108,
    "window_area_left": 72,
    "window_area_right": 72,
    "window_aspect_ratio": 1.333,
    "window_fraction_operable": 0.67,
    "window_ufactor": 0.33,
    "window_shgc": 0.45,
    "window_interior_shading_winter": 0.85,
    "window_interior_shading_summer": 0.7,
    "overhangs_front_depth": 0,
    "overhangs_front_distance_to_top_of_window": 0,
    "overhangs_front_distance_to_bottom_of_window": 0,
    "overhangs_back_depth": 0,
    "overhangs_back_distance_to_top_of_window": 0,
    "overhangs_back_distance_to_bottom_of_window": 0,
    "overhangs_left_depth": 0,
    "overhangs_left_distance_to_top_of_window": 0,
    "overhangs_left_distance_to_bottom_of_window": 0,
    "overhangs_right_depth": 0,
    "overhangs_right_distance_to_top_of_window": 0,
    "overhangs_right_distance_to_bottom_of_window": 0,
    "skylight_area_front": 0,
    "skylight_area_back": 0,
    "skylight_area_left": 0,
    "skylight_area_right": 0,
    "skylight_ufactor": 0.33,
    "skylight_shgc": 0.45,
    "door_area": 40,
    "door_rvalue": 4.4,
    "air_leakage_units": "ACH",
    "air_leakage_house_pressure": 50,
    "air_leakage_value": 3,
    "heating_system_type": "Furnace",
    "heating_system_fuel": "natural gas",
    "heating_system_heating_efficiency": 0.92,
    "heating_system_heating_capacity": 36000,
    "heating_system_fraction_heat_load_served": 1,
    "cooling_system_type": "central air conditioner",
    "cooling_system_cooling_efficiency_type": "SEER",
    "cooling_system_cooling_efficiency": 13,
    "cooling_system_cooling_compressor_type": "single stage",
    "cooling_system_cooling_sensible_heat_fraction": 0.73,
    "cooling_system_cooling_capacity": 24000,
    "cooling_system_fraction_cool_load_served": 1,
    "heat_pump_type": "none",
    "heat_pump_heating_efficiency_type": "HSPF",
    "heat_pump_heating_efficiency": 0,
    "heat_pump_cooling_efficiency_type": "SEER",
    "heat_pump_cooling_efficiency": 0,
    "heat_pump_fraction_heat_load_served": 0,
    "heat_pump_fraction_cool_load_served": 0,
    "heat_pump_backup_type": "none",
    "heat_pump_backup_fuel": "electricity",
    "heat_pump_backup_heating_efficiency": 0,
    "heating_system_2_type": "none",
    "heating_system_2_fuel": "electricity",
    "heating_system_2_heating_efficiency": 0,
    "heating_system_2_fraction_heat_load_served": 0,
    "hvac_control_heating_weekday_setpoint": 68,
    "hvac_control_heating_weekend_setpoint": 68,
    "hvac_control_cooling_weekday_setpoint": 78,
    "hvac_control_cooling_weekend_setpoint": 78,
    "ducts_leakage_units": "CFM25",
    "ducts_supply_leakage_to_outside_value": 75,
    "ducts_return_leakage_to_outside_value": 25,
    "ducts_supply_location": "attic - unvented",
    "ducts_supply_insulation_r": 4,
    "ducts_supply_surface_area": 150,
    "ducts_return_location": "attic - unvented",
    "ducts_return_insulation_r": 0,
    "ducts_return_surface_area": 50,
    "mech_vent_fan_type": "none",
    "mech_vent_recovery_efficiency_type": "Unadjusted",
    "mech_vent_total_recovery_efficiency": 0,
    "mech_vent_sensible_recovery_efficiency": 0,
    "mech_vent_num_units_served": 0,
    "mech_vent_2_fan_type": "none",
    "mech_vent_2_flow_rate": 0,
    "mech_vent_2_hours_in_operation": 0,
    "mech_vent_2_recovery_efficiency_type": "Unadjusted",
    "mech_vent_2_total_recovery_efficiency": 0,
    "mech_vent_2_sensible_recovery_efficiency": 0,
    "mech_vent_2_fan_power": 0,
    "kitchen_fans_quantity": 0,
    "bathroom_fans_quantity": 0,
    "whole_house_fan_present": false,
    "water_heater_type": "storage water heater",
    "water_heater_fuel_type": "electricity",
    "water_heater_location": "conditioned space",
    "water_heater_tank_volume": 40,
    "water_heater_efficiency_type": "EnergyFactor",
    "water_heater_efficiency": 0.95,
    "water_heater_heating_capacity": 18767,
    "water_heater_jacket_rvalue": 0,
    "water_heater_setpoint_temperature": 125,
    "water_heater_num_bedrooms_served": 3,
    "hot_water_distribution_system_type": "Standard",
    "hot_water_distribution_standard_piping_length": 50,
    "hot_water_distribution_pipe_r": 0,
    "dwhr_facilities_connected": "none",
    "water_fixtures_shower_low_flow": true,
    "water_fixtures_sink_low_flow": false,
    "solar_thermal_system_type": "none",
    "solar_thermal_collector_area": 0,
    "solar_thermal_collector_loop_type": "liquid indirect",
    "solar_thermal_collector_type": "single glazing black",
    "solar_thermal_collector_azimuth": 0,
    "solar_thermal_collector_tilt": 0,
    "solar_thermal_collector_rated_optical_efficiency": 0,
    "solar_thermal_collector_rated_thermal_losses": 0,
    "solar_thermal_solar_fraction": 0,
    "pv_system_present": false,
    "pv_system_array_azimuth": 0,
    "pv_system_array_tilt": 0,
    "pv_system_max_power_output": 0,
    "pv_system_2_present": false,
    "pv_system_2_array_azimuth": 0,
    "pv_system_2_array_tilt": 0,
    "pv_system_2_max_power_output": 0,
    "battery_present": false,
    "lighting_present": true,
    "lighting_interior_fraction_cfl": 0.4,
    "lighting_interior_fraction_lfl": 0.1,
    "lighting_interior_fraction_led": 0.25,
    "lighting_exterior_fraction_cfl": 0.4,
    "lighting_exterior_fraction_lfl": 0.1,
    "lighting_exterior_fraction_led": 0.25,
    "lighting_garage_fraction_cfl": 0.4,
    "lighting_garage_fraction_lfl": 0.1,
    "lighting_garage_fraction_led": 0.25,
    "holiday_lighting_present": false,
    "dehumidifier_type": "none",
    "dehumidifier_efficiency_type": "EnergyFactor",
    "dehumidifier_efficiency": 0,
    "dehumidifier_capacity": 0,
    "dehumidifier_rh_setpoint": 0,
    "dehumidifier_fraction_dehumidification_load_served": 0,
    "clothes_washer_present": true,
    "clothes_washer_location": "conditioned space",
    "clothes_washer_efficiency_type": "IntegratedModifiedEnergyFactor",
    "clothes_washer_efficiency": 1.21,
    "clothes_washer_rated_annual_kwh": 380,
    "clothes_washer_label_electric_rate": 0.12,
    "clothes_washer_label_gas_rate": 1.09,
    "clothes_washer_label_annual_gas_cost": 27,
    "clothes_washer_label_usage": 6,
    "clothes_washer_capacity": 3.2,
    "clothes_dryer_present": true,
    "clothes_dryer_location": "conditioned space",
    "clothes_dryer_fuel_type": "electricity",
    "clothes_dryer_efficiency_type": "CombinedEnergyFactor",
    "clothes_dryer_efficiency": 3.73,
    "clothes_dryer_vented_flow_rate": 150,
    "dishwasher_present": true,
    "dishwasher_location": "conditioned space",
    "dishwasher_efficiency_type": "RatedAnnualkWh",
    "dishwasher_efficiency": 307,
    "dishwasher_label_electric_rate": 0.12,
    "dishwasher_label_gas_rate": 1.09,
    "dishwasher_label_annual_gas_cost": 22.32,
    "dishwasher_label_usage": 4,
    "dishwasher_place_setting_capacity": 12,
    "refrigerator_present": true,
    "refrigerator_location": "conditioned space",
    "refrigerator_rated_annual_kwh": 650,
    "extra_refrigerator_present": false,
    "freezer_present": false,
    "cooking_range_oven_present": true,
    "cooking_range_oven_location": "conditioned space",
    "cooking_range_oven_fuel_type": "electricity",
    "cooking_range_oven_is_induction": false,
    "cooking_range_oven_is_convection": false,
    "ceiling_fan_present": false,
    "misc_plug_loads_television_present": true,
    "misc_plug_loads_television_annual_kwh": 620,
    "misc_plug_loads_other_annual_kwh": 2457,
    "misc_plug_loads_other_frac_sensible": 0.855,
    "misc_plug_loads_other_frac_latent": 0.045,
    "misc_plug_loads_well_pump_present": false,
    "misc_plug_loads_vehicle_present": false,
    "misc_fuel_loads_grill_present": false,
    "misc_fuel_loads_grill_fuel_type": "natural gas",
    "misc_fuel_loads_lighting_present": false,
    "misc_fuel_loads_lighting_fuel_type": "natural gas",
    "misc_fuel_loads_fireplace_present": false,
    "misc_fuel_loads_fireplace_fuel_type": "natural gas",
    "pool_present": false,
    "pool_heater_type": "none",
    "permanent_spa_present": false,
    "permanent_spa_heater_type": "none",
    "utility_bill_scenario_names": "Bills",
    "combine_like_surfaces": true
  },
  "sample_files/base-appliances-coal.xml": {
    "parent_hpxml": "sample_files/base-appliances-gas.xml",
    "clothes_dryer_fuel_type": "coal",
    "cooking_range_oven_fuel_type": "coal"
  },
  "sample_files/base-appliances-dehumidifier.xml": {
    "parent_hpxml": "sample_files/base-location-dallas-tx.xml",
    "dehumidifier_type": "portable",
    "dehumidifier_efficiency": 1.8,
    "dehumidifier_capacity": 40,
    "dehumidifier_rh_setpoint": 0.5,
    "dehumidifier_fraction_dehumidification_load_served": 1
  },
  "sample_files/base-appliances-dehumidifier-ief-portable.xml": {
    "parent_hpxml": "sample_files/base-appliances-dehumidifier.xml",
    "dehumidifier_efficiency_type": "IntegratedEnergyFactor",
    "dehumidifier_efficiency": 1.5
  },
  "sample_files/base-appliances-dehumidifier-ief-whole-home.xml": {
    "parent_hpxml": "sample_files/base-appliances-dehumidifier-ief-portable.xml",
    "dehumidifier_type": "whole-home"
  },
  "sample_files/base-appliances-dehumidifier-multiple.xml": {
    "parent_hpxml": "sample_files/base-appliances-dehumidifier.xml"
  },
  "sample_files/base-appliances-gas.xml": {
    "parent_hpxml": "sample_files/base.xml",
    "clothes_dryer_fuel_type": "natural gas",
    "clothes_dryer_efficiency": 3.3,
    "clothes_dryer_vented_flow_rate": null,
    "cooking_range_oven_fuel_type": "natural gas"
  },
  "sample_files/base-appliances-oil.xml": {
    "parent_hpxml": "sample_files/base-appliances-gas.xml",
    "clothes_dryer_fuel_type": "fuel oil",
    "cooking_range_oven_fuel_type": "fuel oil"
  },
  "sample_files/base-appliances-propane.xml": {
    "parent_hpxml": "sample_files/base-appliances-gas.xml",
    "clothes_dryer_fuel_type": "propane",
    "cooking_range_oven_fuel_type": "propane"
  },
  "sample_files/base-appliances-wood.xml": {
    "parent_hpxml": "sample_files/base-appliances-gas.xml",
    "clothes_dryer_fuel_type": "wood",
    "cooking_range_oven_fuel_type": "wood"
  },
  "sample_files/base-appliances-modified.xml": {
    "parent_hpxml": "sample_files/base.xml",
    "clothes_washer_efficiency_type": "ModifiedEnergyFactor",
    "clothes_washer_efficiency": 1.65,
    "clothes_dryer_efficiency_type": "EnergyFactor",
    "clothes_dryer_efficiency": 4.29,
    "clothes_dryer_vented_flow_rate": 0,
    "dishwasher_efficiency_type": "EnergyFactor",
    "dishwasher_efficiency": 0.7,
    "dishwasher_place_setting_capacity": 6
  },
  "sample_files/base-appliances-none.xml": {
    "parent_hpxml": "sample_files/base.xml",
    "clothes_washer_present": false,
    "clothes_dryer_present": false,
    "dishwasher_present": false,
    "refrigerator_present": false,
    "cooking_range_oven_present": false
  },
  "sample_files/base-appliances-freezer-temperature-dependent-schedule.xml": {
    "parent_hpxml": "sample_files/base.xml"
  },
  "sample_files/base-appliances-refrigerator-temperature-dependent-schedule.xml": {
    "parent_hpxml": "sample_files/base.xml"
  },
  "sample_files/base-atticroof-cathedral.xml": {
    "parent_hpxml": "sample_files/base.xml",
    "geometry_unit_num_floors_above_grade": 2,
    "geometry_unit_cfa": 4050,
    "geometry_attic_type": "ConditionedAttic",
    "roof_assembly_r": 25.8,
    "window_area_left": 120,
    "window_area_right": 120,
    "window_aspect_ratio": 2,
    "ducts_supply_leakage_to_outside_value": 0,
    "ducts_return_leakage_to_outside_value": 0,
    "ducts_supply_location": "conditioned space",
    "ducts_return_location": "conditioned space"
  },
  "sample_files/base-atticroof-conditioned.xml": {
    "parent_hpxml": "sample_files/base.xml",
    "geometry_unit_num_floors_above_grade": 2,
    "geometry_unit_cfa": 3600,
    "geometry_attic_type": "ConditionedAttic",
    "ducts_supply_leakage_to_outside_value": 5,
    "ducts_return_leakage_to_outside_value": 10,
    "ducts_supply_location": "conditioned space",
    "ducts_return_location": "conditioned space",
    "water_heater_location": "basement - conditioned",
    "clothes_washer_location": "basement - conditioned",
    "clothes_dryer_location": "basement - conditioned",
    "dishwasher_location": "basement - conditioned",
    "refrigerator_location": "basement - conditioned",
    "cooking_range_oven_location": "basement - conditioned",
    "misc_plug_loads_other_annual_kwh": 3276
  },
  "sample_files/base-atticroof-flat.xml": {
    "parent_hpxml": "sample_files/base.xml",
    "geometry_attic_type": "FlatRoof",
    "roof_assembly_r": 25.8,
    "ducts_supply_leakage_to_outside_value": 0,
    "ducts_return_leakage_to_outside_value": 0,
    "ducts_supply_location": "basement - conditioned",
    "ducts_return_location": "basement - conditioned"
  },
  "sample_files/base-atticroof-radiant-barrier.xml": {
    "parent_hpxml": "sample_files/base-location-dallas-tx.xml",
    "ceiling_assembly_r": 8.7,
    "radiant_barrier_grade": 2,
    "radiant_barrier_attic_location": "Attic roof and gable walls"
  },
  "sample_files/base-atticroof-radiant-barrier-ceiling.xml": {
    "parent_hpxml": "sample_files/base-atticroof-radiant-barrier.xml",
    "radiant_barrier_attic_location": "Attic floor"
  },
  "sample_files/base-atticroof-unvented-insulated-roof.xml": {
    "parent_hpxml": "sample_files/base.xml",
    "ceiling_assembly_r": 2.1,
    "roof_assembly_r": 25.8
  },
  "sample_files/base-atticroof-vented.xml": {
    "parent_hpxml": "sample_files/base.xml",
    "geometry_attic_type": "VentedAttic",
    "ducts_supply_location": "attic - vented",
    "ducts_return_location": "attic - vented",
    "water_heater_location": "attic - vented"
  },
  "sample_files/base-battery.xml": {
    "parent_hpxml": "sample_files/base.xml",
    "battery_present": true,
    "battery_location": "outside",
    "battery_power": 6000,
    "battery_capacity": 20,
    "battery_usable_capacity": 18
  },
  "sample_files/base-battery-scheduled.xml": {
    "parent_hpxml": "sample_files/base-battery.xml",
    "schedules_filepaths": "../../HPXMLtoOpenStudio/resources/schedule_files/battery.csv"
  },
  "sample_files/base-battery-scheduled-power-outage.xml": {
    "parent_hpxml": "sample_files/base-battery-scheduled.xml",
    "schedules_unavailable_period_types": "Power Outage",
    "schedules_unavailable_period_dates": "Jul 1 5 - Jul 31 14"
  },
  "sample_files/base-bldgtype-sfa-unit.xml": {
    "parent_hpxml": "sample_files/base.xml",
    "geometry_unit_type": "single-family attached",
    "geometry_unit_right_wall_is_adiabatic": true,
    "geometry_unit_cfa": 1800,
    "geometry_unit_aspect_ratio": 0.6667,
    "geometry_building_num_units": 3,
    "window_front_wwr": 0.18,
    "window_back_wwr": 0.18,
    "window_left_wwr": 0.18,
    "window_right_wwr": 0.18,
    "window_area_front": 0,
    "window_area_back": 0,
    "window_area_left": 0,
    "window_area_right": 0,
    "air_leakage_type": "unit exterior only",
    "heating_system_heating_capacity": 24000,
    "misc_plug_loads_other_annual_kwh": 1638
  },
  "sample_files/base-bldgtype-sfa-unit-2stories.xml": {
    "parent_hpxml": "sample_files/base-bldgtype-sfa-unit.xml",
    "geometry_unit_num_floors_above_grade": 2,
    "geometry_unit_cfa": 2700,
    "heating_system_heating_capacity": 48000,
    "cooling_system_cooling_capacity": 36000,
    "ducts_supply_surface_area": 112.5,
    "ducts_return_surface_area": 37.5,
    "misc_plug_loads_other_annual_kwh": 2457
  },
  "sample_files/base-bldgtype-sfa-unit-atticroof-cathedral.xml": {
    "parent_hpxml": "sample_files/base-bldgtype-sfa-unit-2stories.xml",
    "geometry_attic_type": "ConditionedAttic",
    "ducts_supply_leakage_to_outside_value": 0,
    "ducts_return_leakage_to_outside_value": 0,
    "ducts_supply_location": "conditioned space",
    "ducts_return_location": "conditioned space"
  },
  "sample_files/base-bldgtype-sfa-unit-infil-compartmentalization-test.xml": {
    "parent_hpxml": "sample_files/base-bldgtype-sfa-unit.xml",
    "air_leakage_value": 3.57,
    "air_leakage_type": "unit total"
  },
  "sample_files/base-bldgtype-mf-unit.xml": {
    "parent_hpxml": "sample_files/base.xml",
    "geometry_unit_type": "apartment unit",
    "geometry_unit_right_wall_is_adiabatic": true,
    "geometry_unit_cfa": 900,
    "geometry_unit_aspect_ratio": 0.6667,
    "geometry_building_num_units": 6,
    "geometry_foundation_type": "AboveApartment",
    "geometry_attic_type": "BelowApartment",
    "geometry_unit_height_above_grade": 10,
    "window_front_wwr": 0.18,
    "window_back_wwr": 0.18,
    "window_left_wwr": 0.18,
    "window_right_wwr": 0.18,
    "window_area_front": 0,
    "window_area_back": 0,
    "window_area_left": 0,
    "window_area_right": 0,
    "door_area": 20,
    "air_leakage_type": "unit exterior only",
    "heating_system_heating_capacity": 12000,
    "cooling_system_cooling_capacity": 12000,
    "ducts_supply_leakage_to_outside_value": 0,
    "ducts_return_leakage_to_outside_value": 0,
    "ducts_supply_location": "conditioned space",
    "ducts_supply_insulation_r": 0,
    "ducts_return_location": "conditioned space",
    "misc_plug_loads_other_annual_kwh": 819
  },
  "sample_files/base-bldgtype-mf-unit-adjacent-to-multifamily-buffer-space.xml": {
    "parent_hpxml": "sample_files/base-bldgtype-mf-unit.xml"
  },
  "sample_files/base-bldgtype-mf-unit-adjacent-to-multiple.xml": {
    "parent_hpxml": "sample_files/base-bldgtype-mf-unit.xml"
  },
  "sample_files/base-bldgtype-mf-unit-adjacent-to-non-freezing-space.xml": {
    "parent_hpxml": "sample_files/base-bldgtype-mf-unit.xml"
  },
  "sample_files/base-bldgtype-mf-unit-adjacent-to-other-heated-space.xml": {
    "parent_hpxml": "sample_files/base-bldgtype-mf-unit.xml"
  },
  "sample_files/base-bldgtype-mf-unit-adjacent-to-multiple-hvac-none.xml": {
    "parent_hpxml": "sample_files/base-bldgtype-mf-unit-adjacent-to-multiple.xml",
    "heating_system_type": "none",
    "cooling_system_type": "none"
  },
  "sample_files/base-bldgtype-mf-unit-adjacent-to-other-housing-unit.xml": {
    "parent_hpxml": "sample_files/base-bldgtype-mf-unit.xml"
  },
  "sample_files/base-bldgtype-mf-unit-infil-compartmentalization-test.xml": {
    "parent_hpxml": "sample_files/base-bldgtype-mf-unit.xml",
    "air_leakage_value": 12.16,
    "air_leakage_type": "unit total"
  },
  "sample_files/base-bldgtype-mf-unit-infil-leakiness-description.xml": {
    "parent_hpxml": "sample_files/base-bldgtype-mf-unit.xml",
    "air_leakage_leakiness_description": "tight",
    "year_built": 1990,
    "air_leakage_value": null,
    "air_leakage_units": null,
    "air_leakage_type": null
  },
  "sample_files/base-bldgtype-mf-unit-neighbor-shading.xml": {
    "parent_hpxml": "sample_files/base-bldgtype-mf-unit.xml",
    "neighbor_right_distance": 15,
    "combine_like_surfaces": false
  },
  "sample_files/base-bldgtype-mf-unit-residents-1.xml": {
    "parent_hpxml": "sample_files/base-bldgtype-mf-unit.xml",
    "geometry_unit_num_occupants": 1,
    "misc_plug_loads_television_annual_kwh": null,
    "misc_plug_loads_other_annual_kwh": null
  },
  "sample_files/base-bldgtype-mf-unit-shared-boiler-chiller-baseboard.xml": {
    "parent_hpxml": "sample_files/base-bldgtype-mf-unit.xml",
    "heating_system_type": "Shared Boiler w/ Baseboard",
    "cooling_system_type": "none",
    "cooling_system_cooling_efficiency": 0,
    "cooling_system_fraction_cool_load_served": 0
  },
  "sample_files/base-bldgtype-mf-unit-shared-boiler-chiller-fan-coil.xml": {
    "parent_hpxml": "sample_files/base-bldgtype-mf-unit-shared-boiler-chiller-baseboard.xml",
    "heating_system_type": "Shared Boiler w/ Ductless Fan Coil"
  },
  "sample_files/base-bldgtype-mf-unit-shared-boiler-chiller-fan-coil-ducted.xml": {
    "parent_hpxml": "sample_files/base-bldgtype-mf-unit-shared-boiler-chiller-fan-coil.xml"
  },
  "sample_files/base-bldgtype-mf-unit-shared-boiler-chiller-water-loop-heat-pump.xml": {
    "parent_hpxml": "sample_files/base-bldgtype-mf-unit-shared-boiler-chiller-baseboard.xml"
  },
  "sample_files/base-bldgtype-mf-unit-shared-boiler-cooling-tower-water-loop-heat-pump.xml": {
    "parent_hpxml": "sample_files/base-bldgtype-mf-unit-shared-boiler-chiller-water-loop-heat-pump.xml"
  },
  "sample_files/base-bldgtype-mf-unit-shared-boiler-only-baseboard.xml": {
    "parent_hpxml": "sample_files/base-bldgtype-mf-unit.xml",
    "heating_system_type": "Shared Boiler w/ Baseboard",
    "cooling_system_type": "none",
    "cooling_system_cooling_efficiency": 0,
    "cooling_system_fraction_cool_load_served": 0
  },
  "sample_files/base-bldgtype-mf-unit-shared-boiler-only-fan-coil.xml": {
    "parent_hpxml": "sample_files/base-bldgtype-mf-unit-shared-boiler-only-baseboard.xml",
    "heating_system_type": "Shared Boiler w/ Ductless Fan Coil"
  },
  "sample_files/base-bldgtype-mf-unit-shared-boiler-only-fan-coil-fireplace-elec.xml": {
    "parent_hpxml": "sample_files/base-bldgtype-mf-unit-shared-boiler-only-fan-coil.xml",
    "heating_system_fraction_heat_load_served": 0.75,
    "heating_system_2_type": "Fireplace",
    "heating_system_2_heating_efficiency": 1.0,
    "heating_system_2_fraction_heat_load_served": 0.25
  },
  "sample_files/base-bldgtype-mf-unit-shared-boiler-only-fan-coil-ducted.xml": {
    "parent_hpxml": "sample_files/base-bldgtype-mf-unit-shared-boiler-only-fan-coil.xml"
  },
  "sample_files/base-bldgtype-mf-unit-shared-boiler-only-fan-coil-eae.xml": {
    "parent_hpxml": "sample_files/base-bldgtype-mf-unit-shared-boiler-only-fan-coil.xml"
  },
  "sample_files/base-bldgtype-mf-unit-shared-boiler-only-water-loop-heat-pump.xml": {
    "parent_hpxml": "sample_files/base-bldgtype-mf-unit-shared-boiler-only-baseboard.xml"
  },
  "sample_files/base-bldgtype-mf-unit-shared-chiller-only-baseboard.xml": {
    "parent_hpxml": "sample_files/base-bldgtype-mf-unit.xml",
    "heating_system_type": "none",
    "heating_system_heating_efficiency": 0,
    "heating_system_fraction_heat_load_served": 0,
    "cooling_system_type": "none",
    "cooling_system_cooling_efficiency": 0,
    "cooling_system_fraction_cool_load_served": 0
  },
  "sample_files/base-bldgtype-mf-unit-shared-chiller-only-fan-coil.xml": {
    "parent_hpxml": "sample_files/base-bldgtype-mf-unit-shared-chiller-only-baseboard.xml"
  },
  "sample_files/base-bldgtype-mf-unit-shared-chiller-only-fan-coil-ducted.xml": {
    "parent_hpxml": "sample_files/base-bldgtype-mf-unit-shared-chiller-only-fan-coil.xml"
  },
  "sample_files/base-bldgtype-mf-unit-shared-chiller-only-water-loop-heat-pump.xml": {
    "parent_hpxml": "sample_files/base-bldgtype-mf-unit-shared-chiller-only-baseboard.xml"
  },
  "sample_files/base-bldgtype-mf-unit-shared-cooling-tower-only-water-loop-heat-pump.xml": {
    "parent_hpxml": "sample_files/base-bldgtype-mf-unit-shared-chiller-only-water-loop-heat-pump.xml"
  },
  "sample_files/base-bldgtype-mf-unit-shared-generator.xml": {
    "parent_hpxml": "sample_files/base-bldgtype-mf-unit.xml"
  },
  "sample_files/base-bldgtype-mf-unit-shared-ground-loop-ground-to-air-heat-pump.xml": {
    "parent_hpxml": "sample_files/base-bldgtype-mf-unit.xml",
    "heating_system_type": "none",
    "heating_system_heating_efficiency": 0,
    "heating_system_fraction_heat_load_served": 0,
    "cooling_system_type": "none",
    "cooling_system_cooling_efficiency": 0,
    "cooling_system_fraction_cool_load_served": 0,
    "heat_pump_type": "ground-to-air",
    "heat_pump_heating_efficiency_type": "COP",
    "heat_pump_heating_efficiency": 3.6,
    "heat_pump_cooling_efficiency_type": "EER",
    "heat_pump_cooling_efficiency": 16.6,
    "heat_pump_cooling_sensible_heat_fraction": 0.73,
    "heat_pump_heating_capacity": 12000,
    "heat_pump_cooling_capacity": 12000,
    "heat_pump_fraction_heat_load_served": 1,
    "heat_pump_fraction_cool_load_served": 1,
    "heat_pump_backup_type": "none"
  },
  "sample_files/base-bldgtype-mf-unit-shared-laundry-room.xml": {
    "parent_hpxml": "sample_files/base-bldgtype-mf-unit.xml"
  },
  "sample_files/base-bldgtype-mf-unit-shared-laundry-room-multiple-water-heaters.xml": {
    "parent_hpxml": "sample_files/base-bldgtype-mf-unit-shared-laundry-room.xml"
  },
  "sample_files/base-bldgtype-mf-unit-shared-mechvent.xml": {
    "parent_hpxml": "sample_files/base-bldgtype-mf-unit.xml",
    "mech_vent_fan_type": "supply only",
    "mech_vent_flow_rate": 800,
    "mech_vent_hours_in_operation": 24,
    "mech_vent_total_recovery_efficiency": 0.48,
    "mech_vent_sensible_recovery_efficiency": 0.72,
    "mech_vent_fan_power": 240,
    "mech_vent_num_units_served": 10,
    "mech_vent_shared_frac_recirculation": 0.5,
    "mech_vent_2_fan_type": "exhaust only",
    "mech_vent_2_flow_rate": 72,
    "mech_vent_2_hours_in_operation": 24,
    "mech_vent_2_total_recovery_efficiency": 0.48,
    "mech_vent_2_sensible_recovery_efficiency": 0.72,
    "mech_vent_2_fan_power": 26
  },
  "sample_files/base-bldgtype-mf-unit-shared-mechvent-multiple.xml": {
    "parent_hpxml": "sample_files/base-bldgtype-mf-unit.xml"
  },
  "sample_files/base-bldgtype-mf-unit-shared-mechvent-preconditioning.xml": {
    "parent_hpxml": "sample_files/base-bldgtype-mf-unit-shared-mechvent.xml",
    "mech_vent_shared_preheating_fuel": "natural gas",
    "mech_vent_shared_preheating_efficiency": 0.92,
    "mech_vent_shared_preheating_fraction_heat_load_served": 0.7,
    "mech_vent_shared_precooling_fuel": "electricity",
    "mech_vent_shared_precooling_efficiency": 4,
    "mech_vent_shared_precooling_fraction_cool_load_served": 0.8
  },
  "sample_files/base-bldgtype-mf-unit-shared-pv.xml": {
    "parent_hpxml": "sample_files/base-bldgtype-mf-unit.xml",
    "pv_system_present": true,
    "pv_system_module_type": "standard",
    "pv_system_location": "ground",
    "pv_system_tracking": "fixed",
    "pv_system_array_azimuth": 225,
    "pv_system_array_tilt": 30,
    "pv_system_max_power_output": 30000,
    "pv_system_inverter_efficiency": 0.96,
    "pv_system_system_losses_fraction": 0.14,
    "pv_system_num_bedrooms_served": 18
  },
  "sample_files/base-bldgtype-mf-unit-shared-pv-battery.xml": {
    "parent_hpxml": "sample_files/base-bldgtype-mf-unit-shared-pv.xml",
    "battery_present": true,
    "battery_power": 36000,
    "battery_capacity": 120,
    "battery_usable_capacity": 108,
    "battery_num_bedrooms_served": 18
  },
  "sample_files/base-bldgtype-mf-unit-shared-water-heater.xml": {
    "parent_hpxml": "sample_files/base-bldgtype-mf-unit.xml",
    "water_heater_fuel_type": "natural gas",
    "water_heater_tank_volume": 120,
    "water_heater_efficiency": 0.59,
    "water_heater_recovery_efficiency": 0.76,
    "water_heater_heating_capacity": 40000,
    "water_heater_num_bedrooms_served": 18
  },
  "sample_files/base-bldgtype-mf-unit-shared-water-heater-heat-pump.xml": {
    "parent_hpxml": "sample_files/base-bldgtype-mf-unit.xml",
    "water_heater_type": "heat pump water heater",
    "water_heater_tank_volume": 120,
    "water_heater_efficiency": 2.3,
    "water_heater_num_bedrooms_served": 18,
    "water_heater_heating_capacity": null
  },
  "sample_files/base-bldgtype-mf-unit-shared-water-heater-recirc.xml": {
    "parent_hpxml": "sample_files/base-bldgtype-mf-unit-shared-water-heater.xml"
  },
  "sample_files/base-bldgtype-mf-unit-shared-water-heater-recirc-beds-0.xml": {
    "parent_hpxml": "sample_files/base-bldgtype-mf-unit-shared-water-heater.xml",
    "geometry_unit_num_bedrooms": 0,
    "water_heater_num_bedrooms_served": 6
  },
  "sample_files/base-bldgtype-mf-unit-shared-water-heater-recirc-scheduled.xml": {
    "parent_hpxml": "sample_files/base-bldgtype-mf-unit-shared-water-heater-recirc.xml"
  },
  "sample_files/base-dhw-combi-tankless.xml": {
    "parent_hpxml": "sample_files/base-dhw-indirect.xml",
    "water_heater_type": "space-heating boiler with tankless coil"
  },
  "sample_files/base-dhw-combi-tankless-outside.xml": {
    "parent_hpxml": "sample_files/base-dhw-combi-tankless.xml",
    "water_heater_location": "other exterior"
  },
  "sample_files/base-dhw-desuperheater.xml": {
    "parent_hpxml": "sample_files/base-hvac-central-ac-only-1-speed.xml",
    "water_heater_uses_desuperheater": true
  },
  "sample_files/base-dhw-desuperheater-2-speed.xml": {
    "parent_hpxml": "sample_files/base-hvac-central-ac-only-2-speed.xml",
    "water_heater_uses_desuperheater": true
  },
  "sample_files/base-dhw-desuperheater-gshp.xml": {
    "parent_hpxml": "sample_files/base-hvac-ground-to-air-heat-pump.xml",
    "water_heater_uses_desuperheater": true
  },
  "sample_files/base-dhw-desuperheater-hpwh.xml": {
    "parent_hpxml": "sample_files/base-dhw-tank-heat-pump.xml",
    "water_heater_uses_desuperheater": true
  },
  "sample_files/base-dhw-desuperheater-tankless.xml": {
    "parent_hpxml": "sample_files/base-hvac-central-ac-only-1-speed.xml",
    "water_heater_type": "instantaneous water heater",
    "water_heater_efficiency": 0.99,
    "water_heater_uses_desuperheater": true
  },
  "sample_files/base-dhw-desuperheater-var-speed.xml": {
    "parent_hpxml": "sample_files/base-hvac-central-ac-only-var-speed.xml",
    "water_heater_uses_desuperheater": true
  },
  "sample_files/base-dhw-dwhr.xml": {
    "parent_hpxml": "sample_files/base.xml",
    "dwhr_facilities_connected": "all",
    "dwhr_equal_flow": true,
    "dwhr_efficiency": 0.55
  },
  "sample_files/base-dhw-indirect.xml": {
    "parent_hpxml": "sample_files/base-hvac-boiler-gas-only.xml",
    "water_heater_type": "space-heating boiler with storage tank",
    "water_heater_tank_volume": 50
  },
  "sample_files/base-dhw-indirect-detailed-setpoints.xml": {
    "parent_hpxml": "sample_files/base-dhw-indirect.xml",
    "water_heater_setpoint_temperature": null,
    "schedules_filepaths": "../../HPXMLtoOpenStudio/resources/schedule_files/water-heater-setpoints.csv"
  },
  "sample_files/base-dhw-indirect-dse.xml": {
    "parent_hpxml": "sample_files/base-dhw-indirect.xml"
  },
  "sample_files/base-dhw-indirect-outside.xml": {
    "parent_hpxml": "sample_files/base-dhw-indirect.xml",
    "water_heater_location": "other exterior"
  },
  "sample_files/base-dhw-indirect-standbyloss.xml": {
    "parent_hpxml": "sample_files/base-dhw-indirect.xml",
    "water_heater_standby_loss": 1
  },
  "sample_files/base-dhw-indirect-with-solar-fraction.xml": {
    "parent_hpxml": "sample_files/base-dhw-indirect.xml",
    "solar_thermal_system_type": "hot water",
    "solar_thermal_solar_fraction": 0.65
  },
  "sample_files/base-dhw-jacket-indirect.xml": {
    "parent_hpxml": "sample_files/base-dhw-indirect.xml",
    "water_heater_jacket_rvalue": 10
  },
  "sample_files/base-dhw-jacket-electric.xml": {
    "parent_hpxml": "sample_files/base.xml",
    "water_heater_jacket_rvalue": 10
  },
  "sample_files/base-dhw-jacket-gas.xml": {
    "parent_hpxml": "sample_files/base-dhw-tank-gas.xml",
    "water_heater_jacket_rvalue": 10
  },
  "sample_files/base-dhw-jacket-hpwh.xml": {
    "parent_hpxml": "sample_files/base-dhw-tank-heat-pump.xml",
    "water_heater_jacket_rvalue": 10
  },
  "sample_files/base-dhw-low-flow-fixtures.xml": {
    "parent_hpxml": "sample_files/base.xml",
    "water_fixtures_sink_low_flow": true
  },
  "sample_files/base-dhw-multiple.xml": {
    "parent_hpxml": "sample_files/base-hvac-boiler-gas-only.xml"
  },
  "sample_files/base-dhw-none.xml": {
    "parent_hpxml": "sample_files/base.xml",
    "water_heater_type": "none",
    "water_heater_efficiency": 0
  },
  "sample_files/base-dhw-recirc-demand.xml": {
    "parent_hpxml": "sample_files/base-dhw-recirc-nocontrol.xml",
    "hot_water_distribution_recirc_control_type": "presence sensor demand control",
    "hot_water_distribution_pipe_r": 3
  },
  "sample_files/base-dhw-recirc-demand-scheduled.xml": {
    "parent_hpxml": "sample_files/base-dhw-recirc-demand.xml"
  },
  "sample_files/base-dhw-recirc-manual.xml": {
    "parent_hpxml": "sample_files/base-dhw-recirc-nocontrol.xml",
    "hot_water_distribution_recirc_control_type": "manual demand control",
    "hot_water_distribution_pipe_r": 3
  },
  "sample_files/base-dhw-recirc-nocontrol.xml": {
    "parent_hpxml": "sample_files/base.xml",
    "hot_water_distribution_system_type": "Recirculation",
    "hot_water_distribution_recirc_control_type": "no control",
    "hot_water_distribution_recirc_piping_length": 50,
    "hot_water_distribution_recirc_branch_piping_length": 50,
    "hot_water_distribution_recirc_pump_power": 50
  },
  "sample_files/base-dhw-recirc-temperature.xml": {
    "parent_hpxml": "sample_files/base-dhw-recirc-nocontrol.xml",
    "hot_water_distribution_recirc_control_type": "temperature"
  },
  "sample_files/base-dhw-recirc-timer.xml": {
    "parent_hpxml": "sample_files/base-dhw-recirc-nocontrol.xml",
    "hot_water_distribution_recirc_control_type": "timer"
  },
  "sample_files/base-dhw-solar-direct-evacuated-tube.xml": {
    "parent_hpxml": "sample_files/base-dhw-solar-indirect-flat-plate.xml",
    "solar_thermal_collector_loop_type": "liquid direct",
    "solar_thermal_collector_type": "evacuated tube",
    "solar_thermal_collector_rated_optical_efficiency": 0.5,
    "solar_thermal_collector_rated_thermal_losses": 0.2799
  },
  "sample_files/base-dhw-solar-direct-flat-plate.xml": {
    "parent_hpxml": "sample_files/base-dhw-solar-indirect-flat-plate.xml",
    "solar_thermal_collector_loop_type": "liquid direct"
  },
  "sample_files/base-dhw-solar-direct-ics.xml": {
    "parent_hpxml": "sample_files/base-dhw-solar-indirect-flat-plate.xml",
    "solar_thermal_collector_loop_type": "liquid direct",
    "solar_thermal_collector_type": "integrated collector storage"
  },
  "sample_files/base-dhw-solar-fraction.xml": {
    "parent_hpxml": "sample_files/base.xml",
    "solar_thermal_system_type": "hot water",
    "solar_thermal_solar_fraction": 0.65
  },
  "sample_files/base-dhw-solar-indirect-flat-plate.xml": {
    "parent_hpxml": "sample_files/base.xml",
    "solar_thermal_system_type": "hot water",
    "solar_thermal_collector_area": 40,
    "solar_thermal_collector_azimuth": 180,
    "solar_thermal_collector_tilt": 20,
    "solar_thermal_collector_rated_optical_efficiency": 0.77,
    "solar_thermal_collector_rated_thermal_losses": 0.793,
    "solar_thermal_storage_volume": 60
  },
  "sample_files/base-dhw-solar-thermosyphon-flat-plate.xml": {
    "parent_hpxml": "sample_files/base-dhw-solar-indirect-flat-plate.xml",
    "solar_thermal_collector_loop_type": "passive thermosyphon"
  },
  "sample_files/base-dhw-tank-coal.xml": {
    "parent_hpxml": "sample_files/base-dhw-tank-gas.xml",
    "water_heater_fuel_type": "coal"
  },
  "sample_files/base-dhw-tank-detailed-setpoints.xml": {
    "parent_hpxml": "sample_files/base.xml",
    "water_heater_setpoint_temperature": null,
    "schedules_filepaths": "../../HPXMLtoOpenStudio/resources/schedule_files/water-heater-setpoints.csv"
  },
  "sample_files/base-dhw-tank-elec-uef.xml": {
    "parent_hpxml": "sample_files/base.xml",
    "water_heater_tank_volume": 30,
    "water_heater_efficiency_type": "UniformEnergyFactor",
    "water_heater_efficiency": 0.93,
    "water_heater_usage_bin": "low",
    "water_heater_heating_capacity": 15354
  },
  "sample_files/base-dhw-tank-gas.xml": {
    "parent_hpxml": "sample_files/base.xml",
    "water_heater_fuel_type": "natural gas",
    "water_heater_tank_volume": 50,
    "water_heater_efficiency": 0.59,
    "water_heater_recovery_efficiency": 0.76,
    "water_heater_heating_capacity": 40000
  },
  "sample_files/base-dhw-tank-gas-uef.xml": {
    "parent_hpxml": "sample_files/base-dhw-tank-gas.xml",
    "water_heater_tank_volume": 30,
    "water_heater_efficiency_type": "UniformEnergyFactor",
    "water_heater_usage_bin": "medium",
    "water_heater_recovery_efficiency": 0.75,
    "water_heater_heating_capacity": 30000
  },
  "sample_files/base-dhw-tank-gas-uef-fhr.xml": {
    "parent_hpxml": "sample_files/base-dhw-tank-gas-uef.xml"
  },
  "sample_files/base-dhw-tank-gas-outside.xml": {
    "parent_hpxml": "sample_files/base-dhw-tank-gas.xml",
    "water_heater_location": "other exterior"
  },
  "sample_files/base-dhw-tank-heat-pump.xml": {
    "parent_hpxml": "sample_files/base.xml",
    "water_heater_type": "heat pump water heater",
    "water_heater_tank_volume": 80,
    "water_heater_efficiency": 2.3,
    "water_heater_heating_capacity": null
  },
  "sample_files/base-dhw-tank-heat-pump-capacities.xml": {
    "parent_hpxml": "sample_files/base-dhw-tank-heat-pump.xml",
    "water_heater_type": "heat pump water heater",
    "water_heater_heating_capacity": 3000,
    "water_heater_backup_heating_capacity": 0
  },
  "sample_files/base-dhw-tank-heat-pump-outside.xml": {
    "parent_hpxml": "sample_files/base-dhw-tank-heat-pump.xml",
    "water_heater_location": "other exterior"
  },
  "sample_files/base-dhw-tank-heat-pump-uef.xml": {
    "parent_hpxml": "sample_files/base-dhw-tank-heat-pump.xml",
    "water_heater_tank_volume": 50,
    "water_heater_efficiency_type": "UniformEnergyFactor",
    "water_heater_efficiency": 3.75,
    "water_heater_usage_bin": "medium"
  },
  "sample_files/base-dhw-tank-heat-pump-with-solar.xml": {
    "parent_hpxml": "sample_files/base-dhw-tank-heat-pump.xml",
    "solar_thermal_system_type": "hot water",
    "solar_thermal_collector_area": 40,
    "solar_thermal_collector_azimuth": 180,
    "solar_thermal_collector_tilt": 20,
    "solar_thermal_collector_rated_optical_efficiency": 0.77,
    "solar_thermal_collector_rated_thermal_losses": 0.793,
    "solar_thermal_storage_volume": 60
  },
  "sample_files/base-dhw-tank-heat-pump-with-solar-fraction.xml": {
    "parent_hpxml": "sample_files/base-dhw-tank-heat-pump.xml",
    "solar_thermal_system_type": "hot water",
    "solar_thermal_solar_fraction": 0.65
  },
  "sample_files/base-dhw-tank-heat-pump-operating-mode-heat-pump-only.xml": {
    "parent_hpxml": "sample_files/base-dhw-tank-heat-pump-uef.xml",
    "water_heater_operating_mode": "heat pump only"
  },
  "sample_files/base-dhw-tank-heat-pump-detailed-schedules.xml": {
    "parent_hpxml": "sample_files/base-dhw-tank-heat-pump-uef.xml",
    "water_heater_setpoint_temperature": null,
    "schedules_filepaths": "../../HPXMLtoOpenStudio/resources/schedule_files/water-heater-setpoints.csv, ../../HPXMLtoOpenStudio/resources/schedule_files/water-heater-operating-modes.csv"
  },
  "sample_files/base-dhw-tank-model-type-stratified.xml": {
    "parent_hpxml": "sample_files/base.xml",
    "water_heater_tank_model_type": "stratified"
  },
  "sample_files/base-dhw-tank-model-type-stratified-detailed-occupancy-stochastic.xml": {
    "parent_hpxml": "sample_files/base-dhw-tank-model-type-stratified.xml",
    "schedules_filepaths": "../../HPXMLtoOpenStudio/resources/schedule_files/occupancy-stochastic.csv"
  },
  "sample_files/base-dhw-tank-oil.xml": {
    "parent_hpxml": "sample_files/base-dhw-tank-gas.xml",
    "water_heater_fuel_type": "fuel oil"
  },
  "sample_files/base-dhw-tank-wood.xml": {
    "parent_hpxml": "sample_files/base-dhw-tank-gas.xml",
    "water_heater_fuel_type": "wood"
  },
  "sample_files/base-dhw-tankless-electric.xml": {
    "parent_hpxml": "sample_files/base.xml",
    "water_heater_type": "instantaneous water heater",
    "water_heater_efficiency": 0.99
  },
  "sample_files/base-dhw-tankless-electric-outside.xml": {
    "parent_hpxml": "sample_files/base-dhw-tankless-electric.xml",
    "water_heater_location": "other exterior"
  },
  "sample_files/base-dhw-tankless-electric-uef.xml": {
    "parent_hpxml": "sample_files/base-dhw-tankless-electric.xml",
    "water_heater_efficiency_type": "UniformEnergyFactor",
    "water_heater_efficiency": 0.98
  },
  "sample_files/base-dhw-tankless-gas.xml": {
    "parent_hpxml": "sample_files/base.xml",
    "water_heater_type": "instantaneous water heater",
    "water_heater_fuel_type": "natural gas",
    "water_heater_efficiency": 0.82
  },
  "sample_files/base-dhw-tankless-gas-uef.xml": {
    "parent_hpxml": "sample_files/base-dhw-tankless-gas.xml",
    "water_heater_efficiency_type": "UniformEnergyFactor",
    "water_heater_efficiency": 0.93
  },
  "sample_files/base-dhw-tankless-gas-with-solar.xml": {
    "parent_hpxml": "sample_files/base-dhw-tankless-gas.xml",
    "solar_thermal_system_type": "hot water",
    "solar_thermal_collector_area": 40,
    "solar_thermal_collector_azimuth": 180,
    "solar_thermal_collector_tilt": 20,
    "solar_thermal_collector_rated_optical_efficiency": 0.77,
    "solar_thermal_collector_rated_thermal_losses": 0.793,
    "solar_thermal_storage_volume": 60
  },
  "sample_files/base-dhw-tankless-gas-with-solar-fraction.xml": {
    "parent_hpxml": "sample_files/base-dhw-tankless-gas.xml",
    "solar_thermal_system_type": "hot water",
    "solar_thermal_solar_fraction": 0.65
  },
  "sample_files/base-dhw-tankless-propane.xml": {
    "parent_hpxml": "sample_files/base-dhw-tankless-gas.xml",
    "water_heater_fuel_type": "propane"
  },
  "sample_files/base-dhw-tankless-detailed-setpoints.xml": {
    "parent_hpxml": "sample_files/base-dhw-tankless-gas.xml",
    "water_heater_setpoint_temperature": null,
    "schedules_filepaths": "../../HPXMLtoOpenStudio/resources/schedule_files/water-heater-setpoints.csv"
  },
  "sample_files/base-enclosure-2stories.xml": {
    "parent_hpxml": "sample_files/base.xml",
    "geometry_unit_num_floors_above_grade": 2,
    "geometry_unit_cfa": 4050,
    "window_area_front": 216,
    "window_area_back": 216,
    "window_area_left": 144,
    "window_area_right": 144,
    "heating_system_heating_capacity": 48000,
    "cooling_system_cooling_capacity": 36000,
    "ducts_supply_surface_area": 112.5,
    "ducts_return_surface_area": 37.5,
    "misc_plug_loads_other_annual_kwh": 3685.5
  },
  "sample_files/base-enclosure-2stories-garage.xml": {
    "parent_hpxml": "sample_files/base-enclosure-2stories.xml",
    "geometry_unit_cfa": 3250,
    "geometry_garage_width": 20,
    "floor_over_garage_assembly_r": 39.3,
    "misc_plug_loads_other_annual_kwh": 2957.5
  },
  "sample_files/base-enclosure-beds-1.xml": {
    "parent_hpxml": "sample_files/base.xml",
    "geometry_unit_num_bedrooms": 1,
    "geometry_unit_num_bathrooms": 1,
    "misc_plug_loads_television_annual_kwh": 482
  },
  "sample_files/base-enclosure-beds-2.xml": {
    "parent_hpxml": "sample_files/base.xml",
    "geometry_unit_num_bedrooms": 2,
    "geometry_unit_num_bathrooms": 1,
    "misc_plug_loads_television_annual_kwh": 551
  },
  "sample_files/base-enclosure-beds-4.xml": {
    "parent_hpxml": "sample_files/base.xml",
    "geometry_unit_num_bedrooms": 4,
    "misc_plug_loads_television_annual_kwh": 689
  },
  "sample_files/base-enclosure-beds-5.xml": {
    "parent_hpxml": "sample_files/base.xml",
    "geometry_unit_num_bedrooms": 5,
    "geometry_unit_num_bathrooms": 3,
    "misc_plug_loads_television_annual_kwh": 758
  },
  "sample_files/base-enclosure-ceilingtypes.xml": {
    "parent_hpxml": "sample_files/base.xml"
  },
  "sample_files/base-enclosure-floortypes.xml": {
    "parent_hpxml": "sample_files/base-foundation-ambient.xml"
  },
  "sample_files/base-enclosure-garage.xml": {
    "parent_hpxml": "sample_files/base.xml",
    "geometry_garage_width": 30,
    "geometry_garage_protrusion": 1,
    "window_area_front": 12,
    "window_aspect_ratio": 3.333,
    "ducts_supply_location": "garage",
    "ducts_return_location": "garage",
    "water_heater_location": "garage",
    "clothes_washer_location": "garage",
    "clothes_dryer_location": "garage",
    "dishwasher_location": "garage",
    "refrigerator_location": "garage",
    "cooking_range_oven_location": "garage"
  },
  "sample_files/base-enclosure-infil-ach-house-pressure.xml": {
    "parent_hpxml": "sample_files/base.xml",
    "air_leakage_house_pressure": 45,
    "air_leakage_value": 2.8
  },
  "sample_files/base-enclosure-infil-cfm-house-pressure.xml": {
    "parent_hpxml": "sample_files/base-enclosure-infil-cfm50.xml",
    "air_leakage_house_pressure": 45,
    "air_leakage_value": 1008.5
  },
  "sample_files/base-enclosure-infil-cfm50.xml": {
    "parent_hpxml": "sample_files/base.xml",
    "air_leakage_units": "CFM",
    "air_leakage_value": 1080
  },
  "sample_files/base-enclosure-infil-ela.xml": {
    "parent_hpxml": "sample_files/base.xml",
    "air_leakage_units": "EffectiveLeakageArea",
    "air_leakage_value": 123
  },
  "sample_files/base-enclosure-infil-flue.xml": {
    "parent_hpxml": "sample_files/base.xml",
    "air_leakage_has_flue_or_chimney_in_conditioned_space": true
  },
  "sample_files/base-enclosure-infil-natural-ach.xml": {
    "parent_hpxml": "sample_files/base.xml",
    "air_leakage_units": "ACHnatural",
    "air_leakage_value": 0.2
  },
  "sample_files/base-enclosure-infil-natural-cfm.xml": {
    "parent_hpxml": "sample_files/base.xml",
    "air_leakage_units": "CFMnatural",
    "air_leakage_value": 72
  },
  "sample_files/base-enclosure-infil-leakiness-description.xml": {
    "parent_hpxml": "sample_files/base.xml",
    "air_leakage_leakiness_description": "leaky",
    "year_built": 1988,
    "air_leakage_value": null,
    "air_leakage_units": null,
    "air_leakage_type": null
  },
  "sample_files/base-enclosure-2stories-infil-leakiness-description.xml": {
    "parent_hpxml": "sample_files/base-enclosure-2stories.xml",
    "air_leakage_leakiness_description": "very tight",
    "year_built": 1999,
    "air_leakage_value": null,
    "air_leakage_units": null,
    "air_leakage_type": null
  },
  "sample_files/base-enclosure-orientations.xml": {
    "parent_hpxml": "sample_files/base.xml"
  },
  "sample_files/base-enclosure-overhangs.xml": {
    "parent_hpxml": "sample_files/base.xml",
    "overhangs_back_depth": 2.5,
    "overhangs_back_distance_to_bottom_of_window": 4,
    "overhangs_left_depth": 1.5,
    "overhangs_left_distance_to_top_of_window": 2,
    "overhangs_left_distance_to_bottom_of_window": 7,
    "overhangs_right_depth": 1.5,
    "overhangs_right_distance_to_top_of_window": 2,
    "overhangs_right_distance_to_bottom_of_window": 6
  },
  "sample_files/base-enclosure-rooftypes.xml": {
    "parent_hpxml": "sample_files/base.xml"
  },
  "sample_files/base-enclosure-skylights.xml": {
    "parent_hpxml": "sample_files/base.xml",
    "skylight_area_front": 15,
    "skylight_area_back": 15
  },
  "sample_files/base-enclosure-skylights-cathedral.xml": {
    "parent_hpxml": "sample_files/base-atticroof-cathedral.xml",
    "skylight_area_front": 15,
    "skylight_area_back": 15
  },
  "sample_files/base-enclosure-skylights-physical-properties.xml": {
    "parent_hpxml": "sample_files/base-enclosure-skylights.xml"
  },
  "sample_files/base-enclosure-skylights-shading.xml": {
    "parent_hpxml": "sample_files/base-enclosure-skylights.xml"
  },
  "sample_files/base-enclosure-skylights-storms.xml": {
    "parent_hpxml": "sample_files/base-enclosure-skylights.xml",
    "skylight_ufactor": 0.6,
    "skylight_storm_type": "clear"
  },
  "sample_files/base-enclosure-split-level.xml": {
    "parent_hpxml": "sample_files/base-foundation-slab.xml"
  },
  "sample_files/base-enclosure-walltypes.xml": {
    "parent_hpxml": "sample_files/base.xml"
  },
  "sample_files/base-enclosure-windows-exterior-shading-solar-film.xml": {
    "parent_hpxml": "sample_files/base.xml",
    "window_exterior_shading_type": "solar film",
    "window_exterior_shading_winter": null,
    "window_exterior_shading_summer": null
  },
  "sample_files/base-enclosure-windows-exterior-shading-solar-screens.xml": {
    "parent_hpxml": "sample_files/base.xml",
    "window_exterior_shading_type": "solar screens",
    "window_exterior_shading_winter": null,
    "window_exterior_shading_summer": null
  },
  "sample_files/base-enclosure-windows-insect-screens-exterior.xml": {
    "parent_hpxml": "sample_files/base.xml",
    "window_insect_screens": "exterior"
  },
  "sample_files/base-enclosure-windows-insect-screens-interior.xml": {
    "parent_hpxml": "sample_files/base.xml",
    "window_insect_screens": "interior"
  },
  "sample_files/base-enclosure-windows-interior-shading-blinds.xml": {
    "parent_hpxml": "sample_files/base.xml",
    "window_interior_shading_type": "dark blinds",
    "window_interior_shading_winter": null,
    "window_interior_shading_summer": null
  },
  "sample_files/base-enclosure-windows-interior-shading-curtains.xml": {
    "parent_hpxml": "sample_files/base.xml",
    "window_interior_shading_type": "medium curtains",
    "window_interior_shading_winter": null,
    "window_interior_shading_summer": null
  },
  "sample_files/base-enclosure-windows-natural-ventilation-availability.xml": {
    "parent_hpxml": "sample_files/base.xml",
    "window_natvent_availability": 7
  },
  "sample_files/base-enclosure-windows-none.xml": {
    "parent_hpxml": "sample_files/base.xml",
    "window_area_front": 0,
    "window_area_back": 0,
    "window_area_left": 0,
    "window_area_right": 0
  },
  "sample_files/base-enclosure-windows-physical-properties.xml": {
    "parent_hpxml": "sample_files/base.xml"
  },
  "sample_files/base-enclosure-windows-shading-factors.xml": {
    "parent_hpxml": "sample_files/base.xml"
  },
  "sample_files/base-enclosure-windows-shading-seasons.xml": {
    "parent_hpxml": "sample_files/base.xml",
    "window_shading_summer_season": "May 1 - Sep 30"
  },
  "sample_files/base-enclosure-windows-shading-types-detailed.xml": {
    "parent_hpxml": "sample_files/base-misc-neighbor-shading.xml"
  },
  "sample_files/base-enclosure-windows-storms.xml": {
    "parent_hpxml": "sample_files/base.xml",
    "window_ufactor": 0.6,
    "window_storm_type": "low-e"
  },
  "sample_files/base-enclosure-thermal-mass.xml": {
    "parent_hpxml": "sample_files/base.xml"
  },
  "sample_files/base-foundation-ambient.xml": {
    "parent_hpxml": "sample_files/base.xml",
    "geometry_unit_cfa": 1350,
    "geometry_foundation_type": "Ambient",
    "floor_over_foundation_assembly_r": 18.7,
    "misc_plug_loads_other_annual_kwh": 1228.5
  },
  "sample_files/base-foundation-basement-garage.xml": {
    "parent_hpxml": "sample_files/base.xml",
    "misc_plug_loads_other_annual_kwh": 1729
  },
  "sample_files/base-foundation-belly-wing-skirt.xml": {
    "parent_hpxml": "sample_files/base-foundation-ambient.xml",
    "geometry_unit_type": "manufactured home",
    "geometry_unit_aspect_ratio": 4.0,
    "geometry_foundation_type": "BellyAndWingWithSkirt",
    "geometry_foundation_height": 2,
    "geometry_foundation_height_above_grade": 2,
    "geometry_roof_pitch": "3:12",
    "window_area_front": 140,
    "window_area_back": 140,
    "window_area_left": 20,
    "window_area_right": 20,
    "ducts_supply_location": "manufactured home belly",
    "ducts_supply_insulation_r": 0,
    "ducts_return_location": "manufactured home belly"
  },
  "sample_files/base-foundation-belly-wing-no-skirt.xml": {
    "parent_hpxml": "sample_files/base-foundation-belly-wing-skirt.xml",
    "geometry_foundation_type": "BellyAndWingNoSkirt"
  },
  "sample_files/base-foundation-complex.xml": {
    "parent_hpxml": "sample_files/base.xml"
  },
  "sample_files/base-foundation-conditioned-basement-slab-insulation.xml": {
    "parent_hpxml": "sample_files/base.xml",
    "slab_under_insulation_r": 10,
    "slab_under_insulation_width": 4
  },
  "sample_files/base-foundation-conditioned-basement-slab-insulation-full.xml": {
    "parent_hpxml": "sample_files/base.xml",
    "slab_under_insulation_r": 10,
    "slab_under_insulation_width": 999
  },
  "sample_files/base-foundation-conditioned-basement-wall-insulation.xml": {
    "parent_hpxml": "sample_files/base.xml",
    "foundation_wall_type": "concrete block foam core",
    "foundation_wall_insulation_r": 18.9,
    "foundation_wall_insulation_distance_to_top": 1
  },
  "sample_files/base-foundation-conditioned-crawlspace.xml": {
    "parent_hpxml": "sample_files/base.xml",
    "geometry_unit_cfa": 1350,
    "geometry_foundation_type": "ConditionedCrawlspace",
    "geometry_foundation_height": 4,
    "floor_over_foundation_assembly_r": 18.7,
    "foundation_wall_insulation_distance_to_bottom": 4,
    "ducts_supply_leakage_to_outside_value": 0,
    "ducts_return_leakage_to_outside_value": 0,
    "ducts_supply_location": "crawlspace - conditioned",
    "ducts_return_location": "crawlspace - conditioned",
    "water_heater_location": "crawlspace - conditioned",
    "misc_plug_loads_other_annual_kwh": 1228.5
  },
  "sample_files/base-foundation-slab.xml": {
    "parent_hpxml": "sample_files/base.xml",
    "geometry_unit_cfa": 1350,
    "geometry_foundation_type": "SlabOnGrade",
    "geometry_foundation_height": 0,
    "geometry_foundation_height_above_grade": 0,
    "slab_under_insulation_r": 5,
    "slab_under_insulation_width": 999,
    "slab_carpet_fraction": 1,
    "slab_carpet_r": 2.5,
    "ducts_supply_location": "under slab",
    "ducts_return_location": "under slab",
    "misc_plug_loads_other_annual_kwh": 1228.5
  },
  "sample_files/base-foundation-slab-exterior-horizontal-insulation.xml": {
    "parent_hpxml": "sample_files/base-foundation-slab.xml",
    "slab_perimeter_insulation_r": 5.4,
    "slab_exterior_horizontal_insulation_r": 5.4,
    "slab_exterior_horizontal_insulation_width": 2.5,
    "slab_exterior_horizontal_insulation_depth_below_grade": 1
  },
  "sample_files/base-foundation-multiple.xml": {
    "parent_hpxml": "sample_files/base-foundation-unconditioned-basement.xml"
  },
  "sample_files/base-foundation-unconditioned-basement.xml": {
    "parent_hpxml": "sample_files/base.xml",
    "geometry_unit_cfa": 1350,
    "geometry_foundation_type": "UnconditionedBasement",
    "floor_over_foundation_assembly_r": 18.7,
    "foundation_wall_insulation_r": 0,
    "foundation_wall_insulation_distance_to_bottom": 0,
    "rim_joist_assembly_r": 4,
    "ducts_supply_location": "basement - unconditioned",
    "ducts_return_location": "basement - unconditioned",
    "water_heater_location": "basement - unconditioned",
    "clothes_washer_location": "basement - unconditioned",
    "clothes_dryer_location": "basement - unconditioned",
    "dishwasher_location": "basement - unconditioned",
    "refrigerator_location": "basement - unconditioned",
    "cooking_range_oven_location": "basement - unconditioned",
    "misc_plug_loads_other_annual_kwh": 1228.5
  },
  "sample_files/base-foundation-unconditioned-basement-above-grade.xml": {
    "parent_hpxml": "sample_files/base-foundation-unconditioned-basement.xml",
    "geometry_foundation_height_above_grade": 4
  },
  "sample_files/base-foundation-unconditioned-basement-assembly-r.xml": {
    "parent_hpxml": "sample_files/base-foundation-unconditioned-basement.xml",
    "foundation_wall_assembly_r": 10.69
  },
  "sample_files/base-foundation-unconditioned-basement-wall-insulation.xml": {
    "parent_hpxml": "sample_files/base-foundation-unconditioned-basement.xml",
    "floor_over_foundation_assembly_r": 2.1,
    "foundation_wall_insulation_r": 8.9,
    "foundation_wall_insulation_distance_to_bottom": 4,
    "rim_joist_assembly_r": 23
  },
  "sample_files/base-foundation-unvented-crawlspace.xml": {
    "parent_hpxml": "sample_files/base.xml",
    "geometry_unit_cfa": 1350,
    "geometry_foundation_type": "UnventedCrawlspace",
    "geometry_foundation_height": 4,
    "floor_over_foundation_assembly_r": 18.7,
    "foundation_wall_insulation_distance_to_bottom": 4,
    "slab_thickness": 0,
    "ducts_supply_location": "crawlspace - unvented",
    "ducts_return_location": "crawlspace - unvented",
    "water_heater_location": "crawlspace - unvented",
    "misc_plug_loads_other_annual_kwh": 1228.5
  },
  "sample_files/base-foundation-vented-crawlspace.xml": {
    "parent_hpxml": "sample_files/base.xml",
    "geometry_unit_cfa": 1350,
    "geometry_foundation_type": "VentedCrawlspace",
    "geometry_foundation_height": 4,
    "floor_over_foundation_assembly_r": 18.7,
    "foundation_wall_insulation_distance_to_bottom": 4,
    "slab_thickness": 0,
    "ducts_supply_location": "crawlspace - vented",
    "ducts_return_location": "crawlspace - vented",
    "water_heater_location": "crawlspace - vented",
    "misc_plug_loads_other_annual_kwh": 1228.5
  },
  "sample_files/base-foundation-vented-crawlspace-above-grade.xml": {
    "parent_hpxml": "sample_files/base-foundation-vented-crawlspace.xml",
    "geometry_foundation_height_above_grade": 4
  },
  "sample_files/base-foundation-vented-crawlspace-above-grade2.xml": {
    "parent_hpxml": "sample_files/base-foundation-vented-crawlspace.xml",
    "geometry_foundation_height_above_grade": 4
  },
  "sample_files/base-foundation-walkout-basement.xml": {
    "parent_hpxml": "sample_files/base.xml",
    "geometry_foundation_height_above_grade": 5,
    "foundation_wall_insulation_distance_to_bottom": 4
  },
  "sample_files/base-hvac-air-to-air-heat-pump-1-speed.xml": {
    "parent_hpxml": "sample_files/base.xml",
    "heating_system_type": "none",
    "heating_system_heating_efficiency": 0,
    "heating_system_fraction_heat_load_served": 0,
    "cooling_system_type": "none",
    "cooling_system_cooling_efficiency": 0,
    "cooling_system_fraction_cool_load_served": 0,
    "heat_pump_type": "air-to-air",
    "heat_pump_heating_efficiency": 7.7,
    "heat_pump_cooling_efficiency": 13,
    "heat_pump_cooling_compressor_type": "single stage",
    "heat_pump_cooling_sensible_heat_fraction": 0.73,
    "heat_pump_heating_capacity": 36000,
    "heat_pump_heating_capacity_retention_fraction": 0.6,
    "heat_pump_heating_capacity_retention_temp": 17.0,
    "heat_pump_cooling_capacity": 36000,
    "heat_pump_fraction_heat_load_served": 1,
    "heat_pump_fraction_cool_load_served": 1,
    "heat_pump_backup_type": "integrated",
    "heat_pump_backup_heating_efficiency": 1,
    "heat_pump_backup_heating_capacity": 36000
  },
  "sample_files/base-hvac-air-to-air-heat-pump-1-speed-autosize-factor.xml": {
    "parent_hpxml": "sample_files/base-hvac-air-to-air-heat-pump-1-speed.xml",
    "heat_pump_cooling_capacity": null,
    "heat_pump_heating_capacity": null,
    "heat_pump_backup_heating_capacity": null,
    "heat_pump_cooling_autosizing_factor": 1.7,
    "heat_pump_heating_autosizing_factor": 1.4,
    "heat_pump_backup_heating_autosizing_factor": 0.9,
    "heat_pump_cooling_autosizing_limit": 53000,
    "heat_pump_heating_autosizing_limit": 44000,
    "heat_pump_backup_heating_autosizing_limit": 28000
  },
  "sample_files/base-hvac-air-to-air-heat-pump-1-speed-heating-capacity-17f.xml": {
    "parent_hpxml": "sample_files/base-hvac-air-to-air-heat-pump-1-speed.xml"
  },
  "sample_files/base-hvac-air-to-air-heat-pump-1-speed-cooling-only.xml": {
    "parent_hpxml": "sample_files/base-hvac-air-to-air-heat-pump-1-speed.xml",
    "heat_pump_heating_capacity": 0,
    "heat_pump_fraction_heat_load_served": 0,
    "heat_pump_backup_type": "none",
    "heat_pump_backup_heating_efficiency": 0
  },
  "sample_files/base-hvac-air-to-air-heat-pump-1-speed-heating-only.xml": {
    "parent_hpxml": "sample_files/base-hvac-air-to-air-heat-pump-1-speed.xml",
    "heat_pump_cooling_capacity": 0,
    "heat_pump_fraction_cool_load_served": 0
  },
  "sample_files/base-hvac-air-to-air-heat-pump-1-speed-lockout-temperatures.xml": {
    "parent_hpxml": "sample_files/base-hvac-air-to-air-heat-pump-1-speed.xml",
    "heat_pump_compressor_lockout_temp": 5,
    "heat_pump_backup_heating_lockout_temp": 35,
    "hvac_control_heating_weekday_setpoint": "64, 64, 64, 64, 64, 64, 64, 70, 70, 70, 70, 70, 70, 70, 70, 70, 70, 70, 70, 70, 70, 70, 64, 64",
    "hvac_control_heating_weekend_setpoint": "64, 64, 64, 64, 64, 64, 64, 70, 70, 70, 70, 70, 70, 70, 70, 70, 70, 70, 70, 70, 70, 70, 64, 64"
  },
  "sample_files/base-hvac-air-to-air-heat-pump-1-speed-research-features.xml": {
    "parent_hpxml": "sample_files/base-hvac-air-to-air-heat-pump-1-speed-lockout-temperatures.xml",
    "site_iecc_zone": 7,
    "site_state_code": "MN",
    "weather_station_epw_filepath": "USA_MN_Duluth.Intl.AP.727450_TMY3.epw",
    "simulation_control_timestep": 1,
    "heat_pump_backup_heating_capacity": 34121.4,
    "simulation_control_onoff_thermostat_deadband": 2,
    "simulation_control_heat_pump_backup_heating_capacity_increment": 17060.71,
    "simulation_control_defrost_model_type": "advanced"
  },
  "sample_files/base-hvac-air-to-air-heat-pump-1-speed-seer2-hspf2.xml": {
    "parent_hpxml": "sample_files/base-hvac-air-to-air-heat-pump-1-speed.xml",
    "heat_pump_heating_efficiency_type": "HSPF2",
    "heat_pump_heating_efficiency": 6.5,
    "heat_pump_cooling_efficiency_type": "SEER2",
    "heat_pump_cooling_efficiency": 12.4
  },
  "sample_files/base-hvac-air-to-air-heat-pump-2-speed.xml": {
    "parent_hpxml": "sample_files/base-hvac-air-to-air-heat-pump-1-speed.xml",
    "heat_pump_heating_efficiency": 9.3,
    "heat_pump_cooling_efficiency": 18,
    "heat_pump_cooling_compressor_type": "two stage"
  },
  "sample_files/base-hvac-air-to-air-heat-pump-2-speed-research-features.xml": {
    "parent_hpxml": "sample_files/base-hvac-air-to-air-heat-pump-2-speed.xml",
    "site_iecc_zone": 7,
    "site_state_code": "MN",
    "weather_station_epw_filepath": "USA_MN_Duluth.Intl.AP.727450_TMY3.epw",
    "simulation_control_timestep": 1,
    "simulation_control_onoff_thermostat_deadband": 2,
    "heat_pump_backup_heating_capacity": 34121.4,
    "simulation_control_heat_pump_backup_heating_capacity_increment": 17060.71,
    "simulation_control_defrost_model_type": "advanced"
  },
  "sample_files/base-hvac-air-to-air-heat-pump-var-speed.xml": {
    "parent_hpxml": "sample_files/base-hvac-air-to-air-heat-pump-1-speed.xml",
    "heat_pump_heating_efficiency": 10,
    "heat_pump_cooling_efficiency": 22,
    "heat_pump_cooling_compressor_type": "variable speed",
    "heat_pump_cooling_sensible_heat_fraction": 0.78
  },
  "sample_files/base-hvac-air-to-air-heat-pump-var-speed-autosize-maxload.xml": {
    "parent_hpxml": "sample_files/base-hvac-air-to-air-heat-pump-var-speed.xml",
    "heat_pump_heating_capacity": null,
    "heat_pump_cooling_capacity": null,
    "heat_pump_backup_heating_capacity": null,
    "heat_pump_sizing_methodology": "MaxLoad",
    "heat_pump_backup_sizing_methodology": "supplemental"
  },
  "sample_files/base-hvac-air-to-air-heat-pump-var-speed-backup-boiler.xml": {
    "parent_hpxml": "sample_files/base-hvac-air-to-air-heat-pump-var-speed.xml",
    "heat_pump_heating_capacity": 18000,
    "heat_pump_heating_capacity_retention_fraction": 0.6,
    "heat_pump_heating_capacity_retention_temp": 17.0,
    "heat_pump_cooling_capacity": 18000,
    "heat_pump_backup_type": "separate",
    "heating_system_2_type": "Boiler",
    "heating_system_2_fuel": "natural gas",
    "heating_system_2_heating_efficiency": 0.8,
    "heating_system_2_heating_capacity": 60000
  },
  "sample_files/base-hvac-air-to-air-heat-pump-var-speed-backup-boiler-advanced-defrost.xml": {
    "parent_hpxml": "sample_files/base-hvac-air-to-air-heat-pump-var-speed-backup-boiler.xml",
    "simulation_control_defrost_model_type": "advanced"
  },
  "sample_files/base-hvac-air-to-air-heat-pump-var-speed-backup-boiler-hvac-seasons.xml": {
    "parent_hpxml": "sample_files/base-hvac-air-to-air-heat-pump-var-speed-backup-boiler.xml",
    "hvac_control_heating_season_period": "Nov 1 - May 1",
    "hvac_control_cooling_season_period": "Jun 1 - Oct 1"
  },
  "sample_files/base-hvac-air-to-air-heat-pump-var-speed-backup-boiler-switchover-temperature.xml": {
    "parent_hpxml": "sample_files/base-hvac-air-to-air-heat-pump-var-speed-backup-boiler.xml",
    "heat_pump_compressor_lockout_temp": 30,
    "heat_pump_backup_heating_lockout_temp": 30
  },
  "sample_files/base-hvac-air-to-air-heat-pump-var-speed-backup-furnace.xml": {
    "parent_hpxml": "sample_files/base-hvac-air-to-air-heat-pump-var-speed-backup-boiler.xml"
  },
  "sample_files/base-hvac-air-to-air-heat-pump-var-speed-backup-furnace-autosize-factor.xml": {
    "parent_hpxml": "sample_files/base-hvac-air-to-air-heat-pump-var-speed-backup-furnace.xml",
    "heat_pump_cooling_capacity": null,
    "heat_pump_heating_capacity": null,
    "heating_system_2_heating_capacity": null,
    "heat_pump_cooling_autosizing_factor": 1.7,
    "heat_pump_heating_autosizing_factor": 1.4,
    "heating_system_2_heating_autosizing_factor": 0.9,
    "heat_pump_cooling_autosizing_limit": 53000,
    "heat_pump_heating_autosizing_limit": 44000,
    "heating_system_2_heating_autosizing_limit": 29000
  },
  "sample_files/base-hvac-air-to-air-heat-pump-var-speed-research-features.xml": {
    "parent_hpxml": "sample_files/base-hvac-air-to-air-heat-pump-var-speed.xml",
    "schedules_filepaths": "../../HPXMLtoOpenStudio/resources/schedule_files/hvac-variable-system-maximum-power-ratios-varied.csv",
    "simulation_control_timestep": 60,
    "simulation_control_defrost_model_type": "advanced"
  },
  "sample_files/base-hvac-air-to-air-heat-pump-var-speed-max-power-ratio-schedule-two-systems.xml": {
    "parent_hpxml": "sample_files/base-hvac-air-to-air-heat-pump-var-speed.xml",
    "schedules_filepaths": "../../HPXMLtoOpenStudio/resources/schedule_files/hvac-variable-system-maximum-power-ratios-varied.csv"
  },
  "sample_files/base-hvac-air-to-air-heat-pump-var-speed-max-power-ratio-schedule-10-mins.xml": {
    "parent_hpxml": "sample_files/base-hvac-air-to-air-heat-pump-var-speed.xml",
    "schedules_filepaths": "../../HPXMLtoOpenStudio/resources/schedule_files/hvac-variable-system-maximum-power-ratios-varied.csv",
    "simulation_control_timestep": 10
  },
  "sample_files/base-hvac-air-to-air-heat-pump-var-speed-detailed-performance.xml": {
    "parent_hpxml": "sample_files/base-hvac-air-to-air-heat-pump-var-speed.xml",
    "heat_pump_cooling_compressor_type": "variable speed",
    "heat_pump_heating_capacity": null,
    "heat_pump_cooling_capacity": null,
    "heat_pump_heating_capacity_retention_fraction": null,
    "heat_pump_heating_capacity_retention_temp": null,
    "heat_pump_cooling_efficiency": 17.25,
    "heat_pump_heating_efficiency": 10.0,
    "hvac_perf_data_capacity_type": "Absolute capacities",
    "hvac_perf_data_heating_outdoor_temperatures": "47.0, 17.0, 5.0",
    "hvac_perf_data_heating_min_speed_capacities": "10000, 4200, 1900",
    "hvac_perf_data_heating_nom_speed_capacities": "36000, 21000, 10000",
    "hvac_perf_data_heating_max_speed_capacities": "37000, 24800, 19900",
    "hvac_perf_data_heating_min_speed_cops": "4.73, 1.84, 0.81",
    "hvac_perf_data_heating_nom_speed_cops": "4.00, 2.20, 1.80",
    "hvac_perf_data_heating_max_speed_cops": "3.44, 2.66, 2.28",
    "hvac_perf_data_cooling_outdoor_temperatures": "95.0, 82.0",
    "hvac_perf_data_cooling_min_speed_capacities": "11700, 13200",
<<<<<<< HEAD
    "hvac_perf_data_cooling_nom_speed_capacities": "36000, 40000",
    "hvac_perf_data_cooling_max_speed_capacities": "37000, 41000",
    "hvac_perf_data_cooling_min_speed_cops": "4.47, 6.34",
    "hvac_perf_data_cooling_nom_speed_cops": "3.40, 5.00",
    "hvac_perf_data_cooling_max_speed_cops": "2.71, 3.53"
=======
    "hvac_perf_data_cooling_max_speed_capacities": "36000, 40000",
    "hvac_perf_data_cooling_min_speed_cops": "4.57, 6.34",
    "hvac_perf_data_cooling_max_speed_cops": "2.71, 3.53",
    "additional_properties": "HeatPump=YORK HMH7|HeatPumpAHRICert#=208613158"
>>>>>>> 5c1f30d8
  },
  "sample_files/base-hvac-air-to-air-heat-pump-var-speed-detailed-performance-heating-only.xml": {
    "parent_hpxml": "sample_files/base-hvac-air-to-air-heat-pump-var-speed-detailed-performance.xml",
    "hvac_perf_data_cooling_outdoor_temperatures": null,
    "hvac_perf_data_cooling_min_speed_capacities": null,
    "hvac_perf_data_cooling_nom_speed_capacities": null,
    "hvac_perf_data_cooling_max_speed_capacities": null,
    "hvac_perf_data_cooling_min_speed_cops": null,
    "hvac_perf_data_cooling_nom_speed_cops": null,
    "hvac_perf_data_cooling_max_speed_cops": null
  },
  "sample_files/base-hvac-air-to-air-heat-pump-var-speed-detailed-performance-normalized-capacities.xml": {
    "parent_hpxml": "sample_files/base-hvac-air-to-air-heat-pump-var-speed-detailed-performance.xml",
    "hvac_perf_data_capacity_type": "Normalized capacity fractions",
    "hvac_perf_data_heating_min_speed_capacities": "0.28, 0.12, 0.05",
    "hvac_perf_data_heating_nom_speed_capacities": "1.00, 0.69, 0.55",
    "hvac_perf_data_heating_max_speed_capacities": "1.15, 0.72, 0.60",
    "hvac_perf_data_cooling_min_speed_capacities": "0.325, 0.37",
    "hvac_perf_data_cooling_nom_speed_capacities": "1.00, 1.11",
    "hvac_perf_data_cooling_max_speed_capacities": "1.10, 1.20"
  },
  "sample_files/base-hvac-air-to-air-heat-pump-var-speed-detailed-performance-autosize.xml": {
    "parent_hpxml": "sample_files/base-hvac-air-to-air-heat-pump-var-speed-detailed-performance-normalized-capacities.xml",
    "heat_pump_heating_capacity": null,
<<<<<<< HEAD
    "heat_pump_cooling_capacity": null,
    "hvac_perf_data_capacity_type": "Normalized capacity fractions",
    "hvac_perf_data_heating_min_speed_capacities": "0.28, 0.12, 0.05",
    "hvac_perf_data_heating_nom_speed_capacities": "1.00, 0.69, 0.55",
    "hvac_perf_data_heating_max_speed_capacities": "1.15, 0.72, 0.60",
    "hvac_perf_data_cooling_min_speed_capacities": "0.325, 0.37",
    "hvac_perf_data_cooling_nom_speed_capacities": "1.00, 1.11",
    "hvac_perf_data_cooling_max_speed_capacities": "1.10, 1.20"
  },
  "sample_files/base-hvac-air-to-air-heat-pump-var-speed-detailed-performance-other-temperatures.xml": {
    "parent_hpxml": "sample_files/base-hvac-air-to-air-heat-pump-var-speed-detailed-performance.xml",
    "hvac_perf_data_capacity_type": "Absolute capacities",
    "hvac_perf_data_heating_outdoor_temperatures": "47.0, 17.0, 5.0, -5",
    "hvac_perf_data_heating_min_speed_capacities": "10000, 4200, 1900, 800",
    "hvac_perf_data_heating_nom_speed_capacities": "36000, 21000, 10000, 9000",
    "hvac_perf_data_heating_max_speed_capacities": "37000, 24800, 19900, 12000",
    "hvac_perf_data_heating_min_speed_cops": "4.73, 1.84, 0.81, 0.66",
    "hvac_perf_data_heating_nom_speed_cops": "4.00, 2.20, 1.80, 1.60",
    "hvac_perf_data_heating_max_speed_cops": "3.44, 2.66, 2.28, 2.01",
    "hvac_perf_data_cooling_outdoor_temperatures": "105.0, 95.0, 82.0",
    "hvac_perf_data_cooling_min_speed_capacities": "9900, 11700, 13200",
    "hvac_perf_data_cooling_nom_speed_capacities": "29000, 36000, 40000",
    "hvac_perf_data_cooling_max_speed_capacities": "30000, 37000, 41000",
    "hvac_perf_data_cooling_min_speed_cops": "3.8, 4.47, 6.34",
    "hvac_perf_data_cooling_nom_speed_cops": "3.0, 3.40, 5.00",
    "hvac_perf_data_cooling_max_speed_cops": "2.4, 2.71, 3.53"
=======
    "heat_pump_cooling_capacity": null
>>>>>>> 5c1f30d8
  },
  "sample_files/base-hvac-autosize.xml": {
    "parent_hpxml": "sample_files/base.xml",
    "heating_system_heating_capacity": null,
    "cooling_system_cooling_capacity": null
  },
  "sample_files/base-hvac-autosize-sizing-controls.xml": {
    "parent_hpxml": "sample_files/base-hvac-autosize.xml",
    "geometry_unit_num_occupants": 5,
    "hvac_control_heating_weekday_setpoint": 60,
    "hvac_control_heating_weekend_setpoint": 60,
    "hvac_control_cooling_weekday_setpoint": 80,
    "hvac_control_cooling_weekend_setpoint": 80
  },
  "sample_files/base-hvac-boiler-coal-only.xml": {
    "parent_hpxml": "sample_files/base-hvac-boiler-gas-only.xml",
    "heating_system_fuel": "coal"
  },
  "sample_files/base-hvac-boiler-elec-only.xml": {
    "parent_hpxml": "sample_files/base.xml",
    "heating_system_type": "Boiler",
    "heating_system_fuel": "electricity",
    "heating_system_heating_efficiency": 0.98,
    "cooling_system_type": "none",
    "cooling_system_cooling_efficiency": 0,
    "cooling_system_fraction_cool_load_served": 0
  },
  "sample_files/base-hvac-boiler-gas-central-ac-1-speed.xml": {
    "parent_hpxml": "sample_files/base.xml",
    "heating_system_type": "Boiler"
  },
  "sample_files/base-hvac-boiler-gas-only.xml": {
    "parent_hpxml": "sample_files/base.xml",
    "heating_system_type": "Boiler",
    "cooling_system_type": "none",
    "cooling_system_cooling_efficiency": 0,
    "cooling_system_fraction_cool_load_served": 0
  },
  "sample_files/base-hvac-boiler-gas-only-pilot.xml": {
    "parent_hpxml": "sample_files/base-hvac-boiler-gas-only.xml",
    "heating_system_pilot_light": 600
  },
  "sample_files/base-hvac-boiler-oil-only.xml": {
    "parent_hpxml": "sample_files/base-hvac-boiler-gas-only.xml",
    "heating_system_fuel": "fuel oil"
  },
  "sample_files/base-hvac-boiler-propane-only.xml": {
    "parent_hpxml": "sample_files/base-hvac-boiler-gas-only.xml",
    "heating_system_fuel": "propane"
  },
  "sample_files/base-hvac-boiler-wood-only.xml": {
    "parent_hpxml": "sample_files/base-hvac-boiler-gas-only.xml",
    "heating_system_fuel": "wood"
  },
  "sample_files/base-hvac-central-ac-only-1-speed.xml": {
    "parent_hpxml": "sample_files/base.xml",
    "heating_system_type": "none",
    "heating_system_heating_efficiency": 0,
    "heating_system_fraction_heat_load_served": 0
  },
  "sample_files/base-hvac-central-ac-only-1-speed-autosize-factor.xml": {
    "parent_hpxml": "sample_files/base-hvac-central-ac-only-1-speed.xml",
    "cooling_system_cooling_capacity": null,
    "cooling_system_cooling_autosizing_factor": 1.7,
    "cooling_system_cooling_autosizing_limit": 37000
  },
  "sample_files/base-hvac-central-ac-only-1-speed-seer2.xml": {
    "parent_hpxml": "sample_files/base-hvac-central-ac-only-1-speed.xml",
    "cooling_system_cooling_efficiency_type": "SEER2",
    "cooling_system_cooling_efficiency": 12.4
  },
  "sample_files/base-hvac-central-ac-only-2-speed.xml": {
    "parent_hpxml": "sample_files/base-hvac-central-ac-only-1-speed.xml",
    "cooling_system_cooling_efficiency": 18,
    "cooling_system_cooling_compressor_type": "two stage"
  },
  "sample_files/base-hvac-central-ac-only-var-speed.xml": {
    "parent_hpxml": "sample_files/base-hvac-central-ac-only-1-speed.xml",
    "cooling_system_cooling_efficiency": 24,
    "cooling_system_cooling_compressor_type": "variable speed",
    "cooling_system_cooling_sensible_heat_fraction": 0.78
  },
  "sample_files/base-hvac-central-ac-only-var-speed-max-power-ratio-schedule.xml": {
    "parent_hpxml": "sample_files/base-hvac-central-ac-only-var-speed.xml",
    "schedules_filepaths": "../../HPXMLtoOpenStudio/resources/schedule_files/hvac-variable-system-maximum-power-ratios-varied.csv"
  },
  "sample_files/base-hvac-central-ac-only-var-speed-detailed-performance.xml": {
    "parent_hpxml": "sample_files/base-hvac-central-ac-only-var-speed.xml",
    "cooling_system_cooling_compressor_type": "variable speed",
    "cooling_system_cooling_efficiency": 17.25,
    "cooling_system_cooling_capacity": 36000,
    "hvac_perf_data_capacity_type": "Absolute capacities",
    "hvac_perf_data_cooling_outdoor_temperatures": "95.0, 82.0",
    "hvac_perf_data_cooling_min_speed_capacities": "11700, 13200",
<<<<<<< HEAD
    "hvac_perf_data_cooling_nom_speed_capacities": "36000, 40000",
    "hvac_perf_data_cooling_max_speed_capacities": "37000, 42000",
    "hvac_perf_data_cooling_min_speed_cops": "4.47, 6.34",
    "hvac_perf_data_cooling_nom_speed_cops": "3.50, 4.60",
    "hvac_perf_data_cooling_max_speed_cops": "2.71, 3.53"
=======
    "hvac_perf_data_cooling_max_speed_capacities": "36000, 40000",
    "hvac_perf_data_cooling_min_speed_cops": "4.57, 6.34",
    "hvac_perf_data_cooling_max_speed_cops": "2.71, 3.53",
    "additional_properties": "HeatPump=YORK HMH7|HeatPumpAHRICert#=208613158"
>>>>>>> 5c1f30d8
  },
  "sample_files/base-hvac-central-ac-only-var-speed-detailed-performance-autosize.xml": {
    "parent_hpxml": "sample_files/base-hvac-central-ac-only-var-speed-detailed-performance.xml",
    "cooling_system_cooling_capacity": null,
    "hvac_perf_data_capacity_type": "Normalized capacity fractions",
    "hvac_perf_data_cooling_min_speed_capacities": "0.325, 0.37",
    "hvac_perf_data_cooling_nom_speed_capacities": "1.0, 1.11",
    "hvac_perf_data_cooling_max_speed_capacities": "1.18, 1.23"
  },
  "sample_files/base-hvac-central-ac-plus-air-to-air-heat-pump-heating.xml": {
    "parent_hpxml": "sample_files/base-hvac-central-ac-only-1-speed.xml",
    "heat_pump_type": "air-to-air",
    "heat_pump_heating_efficiency": 7.7,
    "heat_pump_cooling_efficiency": 13,
    "heat_pump_cooling_compressor_type": "single stage",
    "heat_pump_cooling_sensible_heat_fraction": 0.73,
    "heat_pump_heating_capacity": 36000,
    "heat_pump_heating_capacity_retention_fraction": 0.6,
    "heat_pump_heating_capacity_retention_temp": 17.0,
    "heat_pump_cooling_capacity": 36000,
    "heat_pump_fraction_heat_load_served": 1,
    "heat_pump_backup_type": "integrated",
    "heat_pump_backup_heating_efficiency": 1,
    "heat_pump_backup_heating_capacity": 36000
  },
  "sample_files/base-hvac-dse.xml": {
    "parent_hpxml": "sample_files/base.xml"
  },
  "sample_files/base-hvac-dual-fuel-air-to-air-heat-pump-1-speed.xml": {
    "parent_hpxml": "sample_files/base-hvac-air-to-air-heat-pump-1-speed.xml",
    "heat_pump_compressor_lockout_temp": 30,
    "heat_pump_backup_fuel": "natural gas",
    "heat_pump_backup_heating_efficiency": 0.95,
    "heat_pump_backup_heating_lockout_temp": 30
  },
  "sample_files/base-hvac-dual-fuel-air-to-air-heat-pump-1-speed-lockout-temperatures.xml": {
    "parent_hpxml": "sample_files/base-hvac-dual-fuel-air-to-air-heat-pump-1-speed.xml",
    "heat_pump_compressor_lockout_temp": 25,
    "heat_pump_backup_heating_lockout_temp": 45
  },
  "sample_files/base-hvac-dual-fuel-air-to-air-heat-pump-2-speed.xml": {
    "parent_hpxml": "sample_files/base-hvac-air-to-air-heat-pump-2-speed.xml",
    "heat_pump_compressor_lockout_temp": 30,
    "heat_pump_backup_fuel": "natural gas",
    "heat_pump_backup_heating_efficiency": 0.95,
    "heat_pump_backup_heating_lockout_temp": 30
  },
  "sample_files/base-hvac-dual-fuel-air-to-air-heat-pump-2-speed-advanced-defrost.xml": {
    "parent_hpxml": "sample_files/base-hvac-dual-fuel-air-to-air-heat-pump-2-speed.xml",
    "simulation_control_defrost_model_type": "advanced"
  },
  "sample_files/base-hvac-dual-fuel-air-to-air-heat-pump-var-speed.xml": {
    "parent_hpxml": "sample_files/base-hvac-air-to-air-heat-pump-var-speed.xml",
    "heat_pump_compressor_lockout_temp": 30,
    "heat_pump_backup_fuel": "natural gas",
    "heat_pump_backup_heating_efficiency": 0.95,
    "heat_pump_backup_heating_lockout_temp": 30
  },
  "sample_files/base-hvac-dual-fuel-mini-split-heat-pump-ducted.xml": {
    "parent_hpxml": "sample_files/base-hvac-mini-split-heat-pump-ducted.xml",
    "heat_pump_compressor_lockout_temp": 30,
    "heat_pump_backup_fuel": "natural gas",
    "heat_pump_backup_heating_efficiency": 0.95,
    "heat_pump_backup_heating_lockout_temp": 30
  },
  "sample_files/base-hvac-ducts-leakage-cfm50.xml": {
    "parent_hpxml": "sample_files/base.xml",
    "ducts_leakage_units": "CFM50",
    "ducts_supply_leakage_to_outside_value": 100,
    "ducts_return_leakage_to_outside_value": 125
  },
  "sample_files/base-hvac-ducts-leakage-percent.xml": {
    "parent_hpxml": "sample_files/base.xml",
    "ducts_leakage_units": "Percent",
    "ducts_supply_leakage_to_outside_value": 0.1,
    "ducts_return_leakage_to_outside_value": 0.05
  },
  "sample_files/base-hvac-ducts-area-fractions.xml": {
    "parent_hpxml": "sample_files/base-enclosure-2stories.xml",
    "ducts_supply_surface_area": null,
    "ducts_supply_surface_area_fraction": 0.75,
    "ducts_return_surface_area": null,
    "ducts_return_surface_area_fraction": 0.75
  },
  "sample_files/base-hvac-ducts-area-multipliers.xml": {
    "parent_hpxml": "sample_files/base.xml"
  },
  "sample_files/base-hvac-ducts-buried.xml": {
    "parent_hpxml": "sample_files/base.xml",
    "ducts_supply_buried_insulation_level": "deeply buried",
    "ducts_return_buried_insulation_level": "deeply buried",
    "ducts_return_insulation_r": 4
  },
  "sample_files/base-hvac-ducts-defaults.xml": {
    "parent_hpxml": "sample_files/base-hvac-furnace-gas-room-ac.xml",
    "heating_system_fraction_heat_load_served": 0.75,
    "heating_system_2_type": "Fireplace",
    "heating_system_2_heating_efficiency": 1.0,
    "heating_system_2_fraction_heat_load_served": 0.25,
    "ducts_supply_location": null,
    "ducts_supply_surface_area": null,
    "ducts_return_location": null,
    "ducts_return_surface_area": null
  },
  "sample_files/base-hvac-ducts-effective-rvalue.xml": {
    "parent_hpxml": "sample_files/base.xml"
  },
  "sample_files/base-hvac-ducts-shape-round.xml": {
    "parent_hpxml": "sample_files/base.xml",
    "ducts_supply_fraction_rectangular": 0.0,
    "ducts_return_fraction_rectangular": 0.0
  },
  "sample_files/base-hvac-ducts-shape-rectangular.xml": {
    "parent_hpxml": "sample_files/base.xml",
    "ducts_supply_fraction_rectangular": 1.0,
    "ducts_return_fraction_rectangular": 1.0
  },
  "sample_files/base-hvac-ducts-shape-mixed.xml": {
    "parent_hpxml": "sample_files/base.xml",
    "ducts_supply_fraction_rectangular": 0.25,
    "ducts_return_fraction_rectangular": 0.75
  },
  "sample_files/base-hvac-elec-resistance-only.xml": {
    "parent_hpxml": "sample_files/base.xml",
    "heating_system_type": "ElectricResistance",
    "heating_system_fuel": "electricity",
    "heating_system_heating_efficiency": 1,
    "cooling_system_type": "none",
    "cooling_system_cooling_efficiency": 0,
    "cooling_system_fraction_cool_load_served": 0
  },
  "sample_files/base-hvac-evap-cooler-furnace-gas.xml": {
    "parent_hpxml": "sample_files/base.xml",
    "cooling_system_type": "evaporative cooler",
    "cooling_system_is_ducted": false
  },
  "sample_files/base-hvac-evap-cooler-only.xml": {
    "parent_hpxml": "sample_files/base-hvac-evap-cooler-furnace-gas.xml",
    "heating_system_type": "none",
    "heating_system_heating_efficiency": 0,
    "heating_system_fraction_heat_load_served": 0
  },
  "sample_files/base-hvac-evap-cooler-only-ducted.xml": {
    "parent_hpxml": "sample_files/base-hvac-evap-cooler-only.xml",
    "cooling_system_is_ducted": true,
    "ducts_return_leakage_to_outside_value": 0
  },
  "sample_files/base-hvac-fireplace-wood-only.xml": {
    "parent_hpxml": "sample_files/base-hvac-stove-oil-only.xml",
    "heating_system_type": "Fireplace",
    "heating_system_fuel": "wood"
  },
  "sample_files/base-hvac-floor-furnace-propane-only.xml": {
    "parent_hpxml": "sample_files/base-hvac-stove-oil-only.xml",
    "heating_system_type": "FloorFurnace",
    "heating_system_fuel": "propane",
    "heating_system_pilot_light": 600
  },
  "sample_files/base-hvac-furnace-coal-only.xml": {
    "parent_hpxml": "sample_files/base-hvac-furnace-gas-only.xml",
    "heating_system_fuel": "coal"
  },
  "sample_files/base-hvac-furnace-elec-central-ac-1-speed.xml": {
    "parent_hpxml": "sample_files/base.xml",
    "heating_system_fuel": "electricity",
    "heating_system_heating_efficiency": 1
  },
  "sample_files/base-hvac-furnace-elec-only.xml": {
    "parent_hpxml": "sample_files/base.xml",
    "heating_system_fuel": "electricity",
    "heating_system_heating_efficiency": 0.98,
    "cooling_system_type": "none",
    "cooling_system_cooling_efficiency": 0,
    "cooling_system_fraction_cool_load_served": 0
  },
  "sample_files/base-hvac-furnace-gas-central-ac-2-speed.xml": {
    "parent_hpxml": "sample_files/base.xml",
    "cooling_system_cooling_efficiency": 18,
    "cooling_system_cooling_compressor_type": "two stage"
  },
  "sample_files/base-hvac-furnace-gas-central-ac-var-speed.xml": {
    "parent_hpxml": "sample_files/base.xml",
    "cooling_system_cooling_efficiency": 24,
    "cooling_system_cooling_compressor_type": "variable speed",
    "cooling_system_cooling_sensible_heat_fraction": 0.78
  },
  "sample_files/base-hvac-furnace-gas-central-ac-var-speed-max-power-ratio-schedule.xml": {
    "parent_hpxml": "sample_files/base-hvac-furnace-gas-central-ac-var-speed.xml",
    "schedules_filepaths": "../../HPXMLtoOpenStudio/resources/schedule_files/hvac-variable-system-maximum-power-ratios-varied.csv"
  },
  "sample_files/base-hvac-furnace-gas-only.xml": {
    "parent_hpxml": "sample_files/base.xml",
    "cooling_system_type": "none",
    "cooling_system_cooling_efficiency": 0,
    "cooling_system_fraction_cool_load_served": 0
  },
  "sample_files/base-hvac-furnace-gas-only-autosize-factor.xml": {
    "parent_hpxml": "sample_files/base-hvac-furnace-gas-only.xml",
    "heating_system_heating_capacity": null,
    "heating_system_heating_autosizing_factor": 1.4,
    "heating_system_heating_autosizing_limit": 45000
  },
  "sample_files/base-hvac-furnace-gas-only-pilot.xml": {
    "parent_hpxml": "sample_files/base-hvac-furnace-gas-only.xml",
    "heating_system_pilot_light": 600
  },
  "sample_files/base-hvac-furnace-gas-only-detailed-setpoints.xml": {
    "parent_hpxml": "sample_files/base-hvac-furnace-gas-only.xml",
    "hvac_control_heating_weekday_setpoint": null,
    "hvac_control_heating_weekend_setpoint": null,
    "schedules_filepaths": "../../HPXMLtoOpenStudio/resources/schedule_files/setpoints-heating-only.csv"
  },
  "sample_files/base-hvac-furnace-gas-plus-air-to-air-heat-pump-cooling.xml": {
    "parent_hpxml": "sample_files/base-hvac-furnace-gas-only.xml",
    "heat_pump_type": "air-to-air",
    "heat_pump_heating_efficiency": 7.7,
    "heat_pump_cooling_efficiency": 13,
    "heat_pump_cooling_compressor_type": "single stage",
    "heat_pump_cooling_sensible_heat_fraction": 0.73,
    "heat_pump_heating_capacity": 36000,
    "heat_pump_heating_capacity_retention_fraction": 0.6,
    "heat_pump_heating_capacity_retention_temp": 17.0,
    "heat_pump_cooling_capacity": 36000,
    "heat_pump_fraction_cool_load_served": 1
  },
  "sample_files/base-hvac-furnace-gas-room-ac.xml": {
    "parent_hpxml": "sample_files/base.xml",
    "cooling_system_type": "room air conditioner",
    "cooling_system_cooling_efficiency_type": "EER",
    "cooling_system_cooling_efficiency": 8.5,
    "cooling_system_cooling_sensible_heat_fraction": 0.65
  },
  "sample_files/base-hvac-furnace-oil-only.xml": {
    "parent_hpxml": "sample_files/base-hvac-furnace-gas-only.xml",
    "heating_system_fuel": "fuel oil"
  },
  "sample_files/base-hvac-furnace-propane-only.xml": {
    "parent_hpxml": "sample_files/base-hvac-furnace-gas-only.xml",
    "heating_system_fuel": "propane"
  },
  "sample_files/base-hvac-furnace-wood-only.xml": {
    "parent_hpxml": "sample_files/base-hvac-furnace-gas-only.xml",
    "heating_system_fuel": "wood"
  },
  "sample_files/base-hvac-furnace-x3-dse.xml": {
    "parent_hpxml": "sample_files/base.xml"
  },
  "sample_files/base-hvac-ground-to-air-heat-pump.xml": {
    "parent_hpxml": "sample_files/base.xml",
    "heating_system_type": "none",
    "heating_system_heating_efficiency": 0,
    "heating_system_fraction_heat_load_served": 0,
    "cooling_system_type": "none",
    "cooling_system_cooling_efficiency": 0,
    "cooling_system_fraction_cool_load_served": 0,
    "heat_pump_type": "ground-to-air",
    "heat_pump_heating_efficiency_type": "COP",
    "heat_pump_heating_efficiency": 3.6,
    "heat_pump_cooling_efficiency_type": "EER",
    "heat_pump_cooling_efficiency": 16.6,
    "heat_pump_cooling_sensible_heat_fraction": 0.73,
    "heat_pump_heating_capacity": 36000,
    "heat_pump_cooling_capacity": 36000,
    "heat_pump_fraction_heat_load_served": 1,
    "heat_pump_fraction_cool_load_served": 1,
    "heat_pump_backup_type": "none"
  },
  "sample_files/base-hvac-ground-to-air-heat-pump-backup-integrated.xml": {
    "parent_hpxml": "sample_files/base-hvac-ground-to-air-heat-pump.xml",
    "heat_pump_backup_type": "integrated",
    "heat_pump_backup_heating_efficiency": 1,
    "heat_pump_backup_heating_capacity": 36000
  },
  "sample_files/base-hvac-ground-to-air-heat-pump-backup-stove.xml": {
    "parent_hpxml": "sample_files/base-hvac-ground-to-air-heat-pump.xml",
    "heat_pump_backup_type": "separate",
    "heating_system_2_type": "Stove",
    "heating_system_2_fuel": "fuel oil",
    "heating_system_2_heating_efficiency": 0.6,
    "heating_system_2_heating_capacity": 60000
  },
  "sample_files/base-hvac-ground-to-air-heat-pump-detailed-geothermal-loop.xml": {
    "parent_hpxml": "sample_files/base-hvac-ground-to-air-heat-pump.xml",
    "geothermal_loop_configuration": "vertical",
    "geothermal_loop_borefield_configuration": "Lopsided U",
    "geothermal_loop_loop_flow": 10.0,
    "geothermal_loop_boreholes_count": 9,
    "geothermal_loop_boreholes_length": 315.0,
    "geothermal_loop_boreholes_spacing": 16.4,
    "geothermal_loop_boreholes_diameter": 5.9,
    "geothermal_loop_grout_type": "standard",
    "geothermal_loop_pipe_type": "standard",
    "geothermal_loop_pipe_diameter": "1\" pipe",
    "site_ground_diffusivity": 0.03,
    "site_soil_and_moisture_type": "sand, dry"
  },
  "sample_files/base-hvac-ground-to-air-heat-pump-cooling-only.xml": {
    "parent_hpxml": "sample_files/base-hvac-ground-to-air-heat-pump.xml",
    "heat_pump_heating_capacity": 0,
    "heat_pump_fraction_heat_load_served": 0,
    "heat_pump_backup_type": "none",
    "heat_pump_backup_heating_efficiency": 0
  },
  "sample_files/base-hvac-ground-to-air-heat-pump-heating-only.xml": {
    "parent_hpxml": "sample_files/base-hvac-ground-to-air-heat-pump.xml",
    "heat_pump_cooling_capacity": 0,
    "heat_pump_fraction_cool_load_served": 0
  },
  "sample_files/base-hvac-install-quality-air-to-air-heat-pump-1-speed.xml": {
    "parent_hpxml": "sample_files/base-hvac-air-to-air-heat-pump-1-speed.xml",
    "heat_pump_airflow_defect_ratio": -0.25,
    "heat_pump_charge_defect_ratio": -0.25,
    "hvac_blower_fan_watts_per_cfm": 0.365
  },
  "sample_files/base-hvac-install-quality-air-to-air-heat-pump-2-speed.xml": {
    "parent_hpxml": "sample_files/base-hvac-air-to-air-heat-pump-2-speed.xml",
    "heat_pump_airflow_defect_ratio": -0.25,
    "heat_pump_charge_defect_ratio": -0.25,
    "hvac_blower_fan_watts_per_cfm": 0.365
  },
  "sample_files/base-hvac-install-quality-air-to-air-heat-pump-var-speed.xml": {
    "parent_hpxml": "sample_files/base-hvac-air-to-air-heat-pump-var-speed.xml",
    "heat_pump_airflow_defect_ratio": -0.25,
    "heat_pump_charge_defect_ratio": -0.25,
    "hvac_blower_fan_watts_per_cfm": 0.365
  },
  "sample_files/base-hvac-install-quality-air-to-air-heat-pump-var-speed-detailed-performance.xml": {
    "parent_hpxml": "sample_files/base-hvac-air-to-air-heat-pump-var-speed-detailed-performance.xml",
    "heat_pump_airflow_defect_ratio": -0.25,
    "heat_pump_charge_defect_ratio": -0.25,
    "hvac_blower_fan_watts_per_cfm": 0.365
  },
  "sample_files/base-hvac-install-quality-furnace-gas-central-ac-1-speed.xml": {
    "parent_hpxml": "sample_files/base.xml",
    "heating_system_airflow_defect_ratio": -0.25,
    "cooling_system_airflow_defect_ratio": -0.25,
    "cooling_system_charge_defect_ratio": -0.25,
    "hvac_blower_fan_watts_per_cfm": 0.365
  },
  "sample_files/base-hvac-install-quality-furnace-gas-central-ac-2-speed.xml": {
    "parent_hpxml": "sample_files/base-hvac-furnace-gas-central-ac-2-speed.xml",
    "heating_system_airflow_defect_ratio": -0.25,
    "cooling_system_airflow_defect_ratio": -0.25,
    "cooling_system_charge_defect_ratio": -0.25,
    "hvac_blower_fan_watts_per_cfm": 0.365
  },
  "sample_files/base-hvac-install-quality-furnace-gas-central-ac-var-speed.xml": {
    "parent_hpxml": "sample_files/base-hvac-furnace-gas-central-ac-var-speed.xml",
    "heating_system_airflow_defect_ratio": -0.25,
    "cooling_system_airflow_defect_ratio": -0.25,
    "cooling_system_charge_defect_ratio": -0.25,
    "hvac_blower_fan_watts_per_cfm": 0.365
  },
  "sample_files/base-hvac-install-quality-furnace-gas-only.xml": {
    "parent_hpxml": "sample_files/base-hvac-furnace-gas-only.xml",
    "heating_system_airflow_defect_ratio": -0.25,
    "hvac_blower_fan_watts_per_cfm": 0.365
  },
  "sample_files/base-hvac-install-quality-ground-to-air-heat-pump.xml": {
    "parent_hpxml": "sample_files/base-hvac-ground-to-air-heat-pump.xml",
    "heat_pump_airflow_defect_ratio": -0.25,
    "heat_pump_charge_defect_ratio": -0.25,
    "hvac_blower_fan_watts_per_cfm": 0.365
  },
  "sample_files/base-hvac-install-quality-mini-split-air-conditioner-only-ducted.xml": {
    "parent_hpxml": "sample_files/base-hvac-mini-split-air-conditioner-only-ducted.xml",
    "cooling_system_airflow_defect_ratio": -0.25,
    "cooling_system_charge_defect_ratio": -0.25,
    "hvac_blower_fan_watts_per_cfm": 0.365
  },
  "sample_files/base-hvac-install-quality-mini-split-heat-pump-ducted.xml": {
    "parent_hpxml": "sample_files/base-hvac-mini-split-heat-pump-ducted.xml",
    "heat_pump_airflow_defect_ratio": -0.25,
    "heat_pump_charge_defect_ratio": -0.25,
    "hvac_blower_fan_watts_per_cfm": 0.365
  },
  "sample_files/base-hvac-mini-split-air-conditioner-only-ducted.xml": {
    "parent_hpxml": "sample_files/base.xml",
    "heating_system_type": "none",
    "heating_system_heating_efficiency": 0,
    "heating_system_fraction_heat_load_served": 0,
    "cooling_system_type": "mini-split",
    "cooling_system_cooling_compressor_type": null,
    "cooling_system_cooling_efficiency": 19,
    "cooling_system_is_ducted": true,
    "ducts_supply_leakage_to_outside_value": 15,
    "ducts_return_leakage_to_outside_value": 5,
    "ducts_supply_insulation_r": 0,
    "ducts_supply_surface_area": 30,
    "ducts_return_surface_area": 10
  },
  "sample_files/base-hvac-mini-split-air-conditioner-only-ductless.xml": {
    "parent_hpxml": "sample_files/base-hvac-mini-split-air-conditioner-only-ducted.xml",
    "cooling_system_is_ducted": false
  },
  "sample_files/base-hvac-mini-split-air-conditioner-only-ductless-detailed-performance.xml": {
    "parent_hpxml": "sample_files/base-hvac-mini-split-air-conditioner-only-ductless.xml",
    "cooling_system_cooling_compressor_type": "variable speed",
    "cooling_system_cooling_efficiency": 21.5,
    "cooling_system_cooling_capacity": 36000,
    "hvac_perf_data_capacity_type": "Absolute capacities",
    "hvac_perf_data_cooling_outdoor_temperatures": "95.0, 82.0",
    "hvac_perf_data_cooling_min_speed_capacities": "10372, 19456",
    "hvac_perf_data_cooling_nom_speed_capacities": "36000, 32000",
    "hvac_perf_data_cooling_max_speed_capacities": "42653, 40093",
    "hvac_perf_data_cooling_min_speed_cops": "4.05, 8.03",
<<<<<<< HEAD
    "hvac_perf_data_cooling_nom_speed_cops": "3.60, 4.50",
    "hvac_perf_data_cooling_max_speed_cops": "3.27, 3.27"
=======
    "hvac_perf_data_cooling_max_speed_cops": "3.27, 5.52",
    "additional_properties": "HeatPump=Bosch Climate 5000|HeatPumpAHRICert#=203991186"
>>>>>>> 5c1f30d8
  },
  "sample_files/base-hvac-mini-split-air-conditioner-only-ductless-detailed-performance-autosize.xml": {
    "parent_hpxml": "sample_files/base-hvac-mini-split-air-conditioner-only-ductless-detailed-performance.xml",
    "cooling_system_cooling_capacity": null,
    "hvac_perf_data_capacity_type": "Normalized capacity fractions",
    "hvac_perf_data_cooling_min_speed_capacities": "0.255, 0.28",
    "hvac_perf_data_cooling_nom_speed_capacities": "1.0, 1.033",
    "hvac_perf_data_cooling_max_speed_capacities": "1.15, 1.233"
  },
  "sample_files/base-hvac-mini-split-heat-pump-ducted.xml": {
    "parent_hpxml": "sample_files/base.xml",
    "heating_system_type": "none",
    "heating_system_heating_efficiency": 0,
    "heating_system_fraction_heat_load_served": 0,
    "cooling_system_type": "none",
    "cooling_system_cooling_efficiency": 0,
    "cooling_system_fraction_cool_load_served": 0,
    "heat_pump_type": "mini-split",
    "heat_pump_heating_efficiency": 10,
    "heat_pump_cooling_efficiency": 19,
    "heat_pump_cooling_sensible_heat_fraction": 0.73,
    "heat_pump_heating_capacity": 36000,
    "heat_pump_heating_capacity_retention_fraction": 0.6,
    "heat_pump_heating_capacity_retention_temp": 17.0,
    "heat_pump_cooling_capacity": 36000,
    "heat_pump_fraction_heat_load_served": 1,
    "heat_pump_fraction_cool_load_served": 1,
    "heat_pump_backup_type": "integrated",
    "heat_pump_backup_heating_efficiency": 1,
    "heat_pump_backup_heating_capacity": 36000,
    "heat_pump_is_ducted": true,
    "ducts_supply_leakage_to_outside_value": 15,
    "ducts_return_leakage_to_outside_value": 5,
    "ducts_supply_insulation_r": 0,
    "ducts_supply_surface_area": 30,
    "ducts_return_surface_area": 10
  },
  "sample_files/base-hvac-mini-split-heat-pump-ducted-detailed-performance.xml": {
    "parent_hpxml": "sample_files/base-hvac-mini-split-heat-pump-ducted.xml",
    "heat_pump_cooling_compressor_type": "variable speed",
    "heat_pump_cooling_capacity": 36000.0,
    "heat_pump_heating_capacity": 48000.0,
    "heat_pump_heating_capacity_retention_fraction": null,
    "heat_pump_heating_capacity_retention_temp": null,
    "heat_pump_cooling_efficiency": 16.7,
    "heat_pump_heating_efficiency": 11.3,
    "hvac_perf_data_capacity_type": "Absolute capacities",
<<<<<<< HEAD
    "hvac_perf_data_heating_outdoor_temperatures": "47.0, 17.0, 5.0",
    "hvac_perf_data_heating_min_speed_capacities": "9200, 7063, 6310",
    "hvac_perf_data_heating_nom_speed_capacities": "48000, 36800, 32920",
    "hvac_perf_data_heating_max_speed_capacities": "50000, 38000, 33500",
    "hvac_perf_data_heating_min_speed_cops": "4.35, 2.92, 2.60",
    "hvac_perf_data_heating_nom_speed_cops": "3.50, 2.50, 2.20",
    "hvac_perf_data_heating_max_speed_cops": "3.21, 2.15, 1.93",
=======
    "hvac_perf_data_heating_outdoor_temperatures": "47.0, 17.0, 5.0, -5.0",
    "hvac_perf_data_heating_min_speed_capacities": "9200, 7063, 6310, 5683",
    "hvac_perf_data_heating_max_speed_capacities": "48000, 36800, 32920, 29640",
    "hvac_perf_data_heating_min_speed_cops": "4.35, 2.92, 2.60, 2.49",
    "hvac_perf_data_heating_max_speed_cops": "3.21, 2.15, 1.93, 1.82",
>>>>>>> 5c1f30d8
    "hvac_perf_data_cooling_outdoor_temperatures": "95.0, 82.0",
    "hvac_perf_data_cooling_min_speed_capacities": "9600, 10224",
    "hvac_perf_data_cooling_nom_speed_capacities": "36000, 39000",
    "hvac_perf_data_cooling_max_speed_capacities": "39000, 41587",
    "hvac_perf_data_cooling_min_speed_cops": "4.02, 4.61",
<<<<<<< HEAD
    "hvac_perf_data_cooling_nom_speed_cops": "3.50, 4.00",
    "hvac_perf_data_cooling_max_speed_cops": "2.86, 3.29"
=======
    "hvac_perf_data_cooling_max_speed_cops": "2.86, 3.29",
    "additional_properties": "HeatPump=FUJITSU H-Series|HeatPumpAHRICert#=202537549"
>>>>>>> 5c1f30d8
  },
  "sample_files/base-hvac-mini-split-heat-pump-ducted-detailed-performance-autosize.xml": {
    "parent_hpxml": "sample_files/base-hvac-mini-split-heat-pump-ducted-detailed-performance.xml",
    "heat_pump_heating_capacity": null,
    "heat_pump_cooling_capacity": null,
    "hvac_perf_data_capacity_type": "Normalized capacity fractions",
<<<<<<< HEAD
    "hvac_perf_data_heating_min_speed_capacities": "0.26, 0.20, 0.18",
    "hvac_perf_data_heating_nom_speed_capacities": "1.00, 0.80, 0.70",
    "hvac_perf_data_heating_max_speed_capacities": "1.33, 1.02, 0.91",
=======
    "hvac_perf_data_heating_min_speed_capacities": "0.26, 0.20, 0.18, 0.16",
    "hvac_perf_data_heating_max_speed_capacities": "1.33, 1.02, 0.91, 0.82",
>>>>>>> 5c1f30d8
    "hvac_perf_data_cooling_min_speed_capacities": "0.27, 0.28",
    "hvac_perf_data_cooling_nom_speed_capacities": "1.00, 1.15",
    "hvac_perf_data_cooling_max_speed_capacities": "1.08, 1.16"
  },
  "sample_files/base-hvac-mini-split-heat-pump-ducted-cooling-only.xml": {
    "parent_hpxml": "sample_files/base-hvac-mini-split-heat-pump-ducted.xml",
    "heat_pump_heating_capacity": 0,
    "heat_pump_fraction_heat_load_served": 0,
    "heat_pump_backup_type": "none",
    "heat_pump_backup_heating_efficiency": 0
  },
  "sample_files/base-hvac-mini-split-heat-pump-ducted-heating-only.xml": {
    "parent_hpxml": "sample_files/base-hvac-mini-split-heat-pump-ducted.xml",
    "heat_pump_cooling_capacity": 0,
    "heat_pump_fraction_cool_load_served": 0
  },
  "sample_files/base-hvac-mini-split-heat-pump-ducted-heating-only-max-power-ratio-schedule.xml": {
    "parent_hpxml": "sample_files/base-hvac-mini-split-heat-pump-ducted-heating-only.xml",
    "schedules_filepaths": "../../HPXMLtoOpenStudio/resources/schedule_files/hvac-variable-system-maximum-power-ratios-varied.csv"
  },
  "sample_files/base-hvac-mini-split-heat-pump-ducted-max-power-ratio-schedule.xml": {
    "parent_hpxml": "sample_files/base-hvac-mini-split-heat-pump-ducted.xml",
    "schedules_filepaths": "../../HPXMLtoOpenStudio/resources/schedule_files/hvac-variable-system-maximum-power-ratios-varied.csv"
  },
  "sample_files/base-hvac-mini-split-heat-pump-ductless.xml": {
    "parent_hpxml": "sample_files/base-hvac-mini-split-heat-pump-ducted.xml",
    "heat_pump_backup_type": "none",
    "heat_pump_backup_heating_efficiency": 0,
    "heat_pump_is_ducted": false
  },
  "sample_files/base-hvac-mini-split-heat-pump-ductless-advanced-defrost.xml": {
    "parent_hpxml": "sample_files/base-hvac-mini-split-heat-pump-ductless.xml",
    "simulation_control_defrost_model_type": "advanced"
  },
  "sample_files/base-hvac-mini-split-heat-pump-ductless-autosize-factor.xml": {
    "parent_hpxml": "sample_files/base-hvac-mini-split-heat-pump-ductless.xml",
    "heat_pump_cooling_capacity": null,
    "heat_pump_heating_capacity": null,
    "heat_pump_cooling_autosizing_factor": 1.7,
    "heat_pump_heating_autosizing_factor": 1.4,
    "heat_pump_cooling_autosizing_limit": 41000,
    "heat_pump_heating_autosizing_limit": 33000
  },
  "sample_files/base-hvac-mini-split-heat-pump-ductless-detailed-performance.xml": {
    "parent_hpxml": "sample_files/base-hvac-mini-split-heat-pump-ductless.xml",
    "heat_pump_cooling_compressor_type": "variable speed",
    "heat_pump_cooling_capacity": null,
    "heat_pump_heating_capacity": null,
    "heat_pump_heating_capacity_retention_fraction": null,
    "heat_pump_heating_capacity_retention_temp": null,
    "heat_pump_cooling_efficiency": 21.5,
    "heat_pump_heating_efficiency": 10.5,
    "hvac_perf_data_capacity_type": "Absolute capacities",
    "hvac_perf_data_heating_outdoor_temperatures": "47.0, 17.0, 5.0",
    "hvac_perf_data_heating_min_speed_capacities": "12143, 7414, 8130",
    "hvac_perf_data_heating_nom_speed_capacities": "48000, 39000, 34000",
    "hvac_perf_data_heating_max_speed_capacities": "56499, 43387, 36037",
    "hvac_perf_data_heating_min_speed_cops": "4.81, 1.96, 1.71",
    "hvac_perf_data_heating_nom_speed_cops": "3.80, 2.00, 1.82",
    "hvac_perf_data_heating_max_speed_cops": "3.17, 2.31, 1.96",
    "hvac_perf_data_cooling_outdoor_temperatures": "95.0, 82.0",
    "hvac_perf_data_cooling_min_speed_capacities": "10372, 19456",
    "hvac_perf_data_cooling_nom_speed_capacities": "36000, 35000",
    "hvac_perf_data_cooling_max_speed_capacities": "42653, 40093",
    "hvac_perf_data_cooling_min_speed_cops": "4.05, 8.03",
<<<<<<< HEAD
    "hvac_perf_data_cooling_nom_speed_cops": "3.60, 5.00",
    "hvac_perf_data_cooling_max_speed_cops": "3.27, 3.27"
=======
    "hvac_perf_data_cooling_max_speed_cops": "3.27, 5.52",
    "additional_properties": "HeatPump=Bosch Climate 5000|HeatPumpAHRICert#=203991186"
>>>>>>> 5c1f30d8
  },
  "sample_files/base-hvac-mini-split-heat-pump-ductless-detailed-performance-autosize.xml": {
    "parent_hpxml": "sample_files/base-hvac-mini-split-heat-pump-ductless-detailed-performance.xml",
    "heat_pump_heating_capacity": null,
    "heat_pump_cooling_capacity": null,
    "hvac_perf_data_capacity_type": "Normalized capacity fractions",
    "hvac_perf_data_heating_min_speed_capacities": "0.34, 0.21, 0.23",
    "hvac_perf_data_heating_nom_speed_capacities": "1.0, 0.8, 0.50",
    "hvac_perf_data_heating_max_speed_capacities": "1.57, 1.21, 1.00",
    "hvac_perf_data_cooling_min_speed_capacities": "0.29, 0.54",
    "hvac_perf_data_cooling_nom_speed_capacities": "1.00, 1.20",
    "hvac_perf_data_cooling_max_speed_capacities": "1.18, 1.11"
  },
  "sample_files/base-hvac-mini-split-heat-pump-ductless-heating-capacity-17f.xml": {
    "parent_hpxml": "sample_files/base-hvac-mini-split-heat-pump-ductless.xml"
  },
  "sample_files/base-hvac-mini-split-heat-pump-ductless-backup-stove.xml": {
    "parent_hpxml": "sample_files/base-hvac-mini-split-heat-pump-ductless.xml",
    "heat_pump_heating_capacity": 18000,
    "heat_pump_heating_capacity_retention_fraction": 0.6,
    "heat_pump_heating_capacity_retention_temp": 17.0,
    "heat_pump_cooling_capacity": 18000,
    "heat_pump_backup_type": "separate",
    "heating_system_2_type": "Stove",
    "heating_system_2_fuel": "fuel oil",
    "heating_system_2_heating_efficiency": 0.6,
    "heating_system_2_heating_capacity": 60000
  },
  "sample_files/base-hvac-mini-split-heat-pump-ductless-backup-baseboard.xml": {
    "parent_hpxml": "sample_files/base-hvac-mini-split-heat-pump-ductless-backup-stove.xml",
    "heating_system_2_type": "ElectricResistance",
    "heating_system_2_fuel": "electricity",
    "heating_system_2_heating_efficiency": 1
  },
  "sample_files/base-hvac-mini-split-heat-pump-ductless-backup-advanced-defrost.xml": {
    "parent_hpxml": "sample_files/base-hvac-mini-split-heat-pump-ductless-advanced-defrost.xml",
    "heat_pump_backup_type": "integrated",
    "heat_pump_backup_heating_efficiency": 1,
    "simulation_control_defrost_model_type": "advanced"
  },
  "sample_files/base-hvac-mini-split-heat-pump-ductless-backup-furnace.xml": {
    "parent_hpxml": "sample_files/base-hvac-mini-split-heat-pump-ductless-backup-stove.xml",
    "heating_system_2_type": "Furnace",
    "heating_system_2_fuel": "natural gas",
    "heating_system_2_heating_efficiency": 0.8
  },
  "sample_files/base-hvac-mini-split-heat-pump-ductless-backup-furnace-ducts-defaults.xml": {
    "parent_hpxml": "sample_files/base-hvac-mini-split-heat-pump-ductless-backup-furnace.xml",
    "ducts_supply_location": null,
    "ducts_supply_surface_area": null,
    "ducts_return_location": null,
    "ducts_return_surface_area": null
  },
  "sample_files/base-hvac-multiple.xml": {
    "parent_hpxml": "sample_files/base.xml"
  },
  "sample_files/base-hvac-none.xml": {
    "parent_hpxml": "sample_files/base-location-honolulu-hi.xml",
    "heating_system_type": "none",
    "heating_system_heating_efficiency": 0,
    "heating_system_fraction_heat_load_served": 0,
    "cooling_system_type": "none",
    "cooling_system_cooling_efficiency": 0,
    "cooling_system_fraction_cool_load_served": 0
  },
  "sample_files/base-hvac-ptac.xml": {
    "parent_hpxml": "sample_files/base.xml",
    "heating_system_type": "none",
    "heating_system_heating_efficiency": 0,
    "heating_system_fraction_heat_load_served": 0,
    "cooling_system_type": "packaged terminal air conditioner",
    "cooling_system_cooling_efficiency_type": "EER",
    "cooling_system_cooling_efficiency": 10.7,
    "cooling_system_cooling_sensible_heat_fraction": 0.65
  },
  "sample_files/base-hvac-ptac-cfis.xml": {
    "parent_hpxml": "sample_files/base-hvac-ptac.xml",
    "mech_vent_fan_type": "central fan integrated supply",
    "mech_vent_flow_rate": 100,
    "mech_vent_hours_in_operation": 8,
    "mech_vent_total_recovery_efficiency": 0.48,
    "mech_vent_sensible_recovery_efficiency": 0.72,
    "mech_vent_fan_power": 100,
    "mech_vent_num_units_served": 1
  },
  "sample_files/base-hvac-ptac-with-heating-electricity.xml": {
    "parent_hpxml": "sample_files/base-hvac-ptac.xml",
    "cooling_system_integrated_heating_system_fuel": "electricity",
    "cooling_system_integrated_heating_system_efficiency_percent": 1,
    "cooling_system_integrated_heating_system_capacity": 36000,
    "cooling_system_integrated_heating_system_fraction_heat_load_served": 1
  },
  "sample_files/base-hvac-ptac-with-heating-natural-gas.xml": {
    "parent_hpxml": "sample_files/base-hvac-ptac.xml",
    "cooling_system_integrated_heating_system_fuel": "natural gas",
    "cooling_system_integrated_heating_system_efficiency_percent": 0.8,
    "cooling_system_integrated_heating_system_capacity": 36000,
    "cooling_system_integrated_heating_system_fraction_heat_load_served": 1
  },
  "sample_files/base-hvac-pthp.xml": {
    "parent_hpxml": "sample_files/base-hvac-ground-to-air-heat-pump.xml",
    "heat_pump_type": "packaged terminal heat pump",
    "heat_pump_cooling_efficiency": 11.4,
    "heat_pump_cooling_sensible_heat_fraction": 0.65,
    "heat_pump_heating_capacity_retention_fraction": 0.6,
    "heat_pump_heating_capacity_retention_temp": 17.0,
    "heat_pump_backup_type": "integrated",
    "heat_pump_backup_heating_efficiency": 1,
    "heat_pump_backup_heating_capacity": 36000
  },
  "sample_files/base-hvac-pthp-cfis.xml": {
    "parent_hpxml": "sample_files/base-hvac-pthp.xml",
    "mech_vent_fan_type": "central fan integrated supply",
    "mech_vent_flow_rate": 100,
    "mech_vent_hours_in_operation": 8,
    "mech_vent_total_recovery_efficiency": 0.48,
    "mech_vent_sensible_recovery_efficiency": 0.72,
    "mech_vent_fan_power": 100,
    "mech_vent_num_units_served": 1
  },
  "sample_files/base-hvac-pthp-heating-capacity-17f.xml": {
    "parent_hpxml": "sample_files/base-hvac-pthp.xml"
  },
  "sample_files/base-hvac-room-ac-only.xml": {
    "parent_hpxml": "sample_files/base.xml",
    "heating_system_type": "none",
    "heating_system_heating_efficiency": 0,
    "heating_system_fraction_heat_load_served": 0,
    "cooling_system_type": "room air conditioner",
    "cooling_system_cooling_efficiency_type": "EER",
    "cooling_system_cooling_efficiency": 8.5,
    "cooling_system_cooling_sensible_heat_fraction": 0.65
  },
  "sample_files/base-hvac-room-ac-only-33percent.xml": {
    "parent_hpxml": "sample_files/base-hvac-room-ac-only.xml",
    "cooling_system_cooling_capacity": 8000,
    "cooling_system_fraction_cool_load_served": 0.33
  },
  "sample_files/base-hvac-room-ac-only-ceer.xml": {
    "parent_hpxml": "sample_files/base-hvac-room-ac-only.xml",
    "cooling_system_cooling_efficiency_type": "CEER",
    "cooling_system_cooling_efficiency": 8.4
  },
  "sample_files/base-hvac-room-ac-with-heating.xml": {
    "parent_hpxml": "sample_files/base-hvac-room-ac-only.xml",
    "cooling_system_integrated_heating_system_fuel": "electricity",
    "cooling_system_integrated_heating_system_efficiency_percent": 1,
    "cooling_system_integrated_heating_system_capacity": 36000,
    "cooling_system_integrated_heating_system_fraction_heat_load_served": 1
  },
  "sample_files/base-hvac-room-ac-with-reverse-cycle.xml": {
    "parent_hpxml": "sample_files/base-hvac-pthp.xml",
    "heat_pump_type": "room air conditioner with reverse cycle",
    "heat_pump_heating_capacity_retention_fraction": 0.6,
    "heat_pump_heating_capacity_retention_temp": 17.0
  },
  "sample_files/base-hvac-room-ac-only-detailed-setpoints.xml": {
    "parent_hpxml": "sample_files/base-hvac-room-ac-only.xml",
    "hvac_control_cooling_weekday_setpoint": null,
    "hvac_control_cooling_weekend_setpoint": null,
    "schedules_filepaths": "../../HPXMLtoOpenStudio/resources/schedule_files/setpoints-cooling-only.csv"
  },
  "sample_files/base-hvac-room-ac-only-research-features.xml": {
    "parent_hpxml": "sample_files/base-hvac-room-ac-only-detailed-setpoints.xml",
    "simulation_control_timestep": 1,
    "simulation_control_onoff_thermostat_deadband": 2
  },
  "sample_files/base-hvac-seasons.xml": {
    "parent_hpxml": "sample_files/base.xml",
    "hvac_control_heating_season_period": "Nov 1 - May 1",
    "hvac_control_cooling_season_period": "Jun 1 - Oct 1"
  },
  "sample_files/base-hvac-setpoints.xml": {
    "parent_hpxml": "sample_files/base.xml",
    "hvac_control_heating_weekday_setpoint": 60,
    "hvac_control_heating_weekend_setpoint": 60,
    "hvac_control_cooling_weekday_setpoint": 80,
    "hvac_control_cooling_weekend_setpoint": 80
  },
  "sample_files/base-hvac-setpoints-daily-schedules.xml": {
    "parent_hpxml": "sample_files/base-hvac-setpoints-daily-setbacks.xml",
    "hvac_control_heating_weekday_setpoint": "64, 64, 64, 64, 64, 64, 64, 70, 70, 66, 66, 66, 66, 66, 66, 66, 66, 68, 68, 68, 68, 68, 64, 64",
    "hvac_control_heating_weekend_setpoint": "68, 68, 68, 70, 70, 70, 70, 70, 70, 70, 70, 70, 70, 70, 70, 70, 70, 70, 70, 70, 70, 70, 70, 70",
    "hvac_control_cooling_weekday_setpoint": "80, 80, 80, 80, 80, 80, 80, 75, 75, 80, 80, 80, 80, 80, 80, 80, 80, 78, 78, 78, 78, 78, 80, 80",
    "hvac_control_cooling_weekend_setpoint": "78, 78, 78, 78, 78, 78, 78, 78, 78, 78, 78, 78, 78, 78, 78, 78, 78, 78, 78, 78, 78, 78, 78, 78"
  },
  "sample_files/base-hvac-setpoints-daily-setbacks.xml": {
    "parent_hpxml": "sample_files/base.xml"
  },
  "sample_files/base-hvac-space-heater-gas-only.xml": {
    "parent_hpxml": "sample_files/base.xml",
    "heating_system_type": "SpaceHeater",
    "heating_system_heating_efficiency": 1,
    "cooling_system_type": "none",
    "cooling_system_cooling_efficiency": 0,
    "cooling_system_fraction_cool_load_served": 0
  },
  "sample_files/base-hvac-stove-oil-only.xml": {
    "parent_hpxml": "sample_files/base.xml",
    "heating_system_type": "Stove",
    "heating_system_fuel": "fuel oil",
    "heating_system_heating_efficiency": 0.8,
    "cooling_system_type": "none",
    "cooling_system_cooling_efficiency": 0,
    "cooling_system_fraction_cool_load_served": 0
  },
  "sample_files/base-hvac-stove-wood-pellets-only.xml": {
    "parent_hpxml": "sample_files/base-hvac-stove-oil-only.xml",
    "heating_system_fuel": "wood pellets"
  },
  "sample_files/base-hvac-undersized.xml": {
    "parent_hpxml": "sample_files/base.xml",
    "heating_system_heating_capacity": 3600,
    "cooling_system_cooling_capacity": 2400,
    "ducts_supply_leakage_to_outside_value": 7.5,
    "ducts_return_leakage_to_outside_value": 2.5
  },
  "sample_files/base-hvac-wall-furnace-elec-only.xml": {
    "parent_hpxml": "sample_files/base.xml",
    "heating_system_type": "WallFurnace",
    "heating_system_fuel": "electricity",
    "heating_system_heating_efficiency": 0.98,
    "cooling_system_type": "none",
    "cooling_system_cooling_efficiency": 0,
    "cooling_system_fraction_cool_load_served": 0
  },
  "sample_files/base-lighting-ceiling-fans.xml": {
    "parent_hpxml": "sample_files/base.xml",
    "ceiling_fan_present": true,
    "ceiling_fan_efficiency": 100,
    "ceiling_fan_quantity": 4,
    "ceiling_fan_cooling_setpoint_temp_offset": 0.5
  },
  "sample_files/base-lighting-ceiling-fans-label-energy-use.xml": {
    "parent_hpxml": "sample_files/base-lighting-ceiling-fans.xml",
    "ceiling_fan_label_energy_use": 39
  },
  "sample_files/base-lighting-holiday.xml": {
    "parent_hpxml": "sample_files/base.xml",
    "holiday_lighting_present": true,
    "holiday_lighting_daily_kwh": 1.1,
    "holiday_lighting_period": "Nov 24 - Jan 6"
  },
  "sample_files/base-lighting-kwh-per-year.xml": {
    "parent_hpxml": "sample_files/base.xml",
    "lighting_interior_usage_multiplier": 1.5
  },
  "sample_files/base-lighting-mixed.xml": {
    "parent_hpxml": "sample_files/base.xml"
  },
  "sample_files/base-lighting-none.xml": {
    "parent_hpxml": "sample_files/base.xml",
    "lighting_present": false
  },
  "sample_files/base-lighting-none-ceiling-fans.xml": {
    "parent_hpxml": "sample_files/base-lighting-ceiling-fans.xml",
    "lighting_present": false
  },
  "sample_files/base-location-AMY-2012.xml": {
    "parent_hpxml": "sample_files/base.xml",
    "weather_station_epw_filepath": "US_CO_Boulder_AMY_2012.epw"
  },
  "sample_files/base-location-baltimore-md.xml": {
    "parent_hpxml": "sample_files/base-foundation-unvented-crawlspace.xml",
    "site_iecc_zone": "4A",
    "site_state_code": "MD",
    "weather_station_epw_filepath": "USA_MD_Baltimore-Washington.Intl.AP.724060_TMY3.epw",
    "heating_system_heating_capacity": 24000
  },
  "sample_files/base-location-capetown-zaf.xml": {
    "parent_hpxml": "sample_files/base-foundation-vented-crawlspace.xml",
    "site_iecc_zone": null,
    "site_state_code": null,
    "weather_station_epw_filepath": "ZAF_Cape.Town.688160_IWEC.epw",
    "heating_system_heating_capacity": 24000
  },
  "sample_files/base-location-dallas-tx.xml": {
    "parent_hpxml": "sample_files/base-foundation-slab.xml",
    "site_iecc_zone": "3A",
    "site_state_code": "TX",
    "weather_station_epw_filepath": "USA_TX_Dallas-Fort.Worth.Intl.AP.722590_TMY3.epw",
    "heating_system_heating_capacity": 24000
  },
  "sample_files/base-location-detailed.xml": {
    "parent_hpxml": "sample_files/base.xml",
    "site_time_zone_utc_offset": -6,
    "site_elevation": 5548,
    "site_latitude": 39.77,
    "site_longitude": -104.73,
    "site_state_code": "CO",
    "site_city": "Aurora",
    "site_zip_code": 80019,
    "weather_station_epw_filepath": null
  },
  "sample_files/base-location-duluth-mn.xml": {
    "parent_hpxml": "sample_files/base-foundation-unconditioned-basement.xml",
    "site_iecc_zone": 7,
    "site_state_code": "MN",
    "weather_station_epw_filepath": "USA_MN_Duluth.Intl.AP.727450_TMY3.epw"
  },
  "sample_files/base-location-helena-mt.xml": {
    "parent_hpxml": "sample_files/base.xml",
    "site_iecc_zone": "6B",
    "site_state_code": "MT",
    "weather_station_epw_filepath": "USA_MT_Helena.Rgnl.AP.727720_TMY3.epw",
    "heating_system_heating_capacity": 48000
  },
  "sample_files/base-location-honolulu-hi.xml": {
    "parent_hpxml": "sample_files/base-foundation-slab.xml",
    "site_iecc_zone": "1A",
    "site_state_code": "HI",
    "weather_station_epw_filepath": "USA_HI_Honolulu.Intl.AP.911820_TMY3.epw",
    "heating_system_heating_capacity": 12000
  },
  "sample_files/base-location-miami-fl.xml": {
    "parent_hpxml": "sample_files/base-foundation-slab.xml",
    "site_iecc_zone": "1A",
    "site_state_code": "FL",
    "weather_station_epw_filepath": "USA_FL_Miami.Intl.AP.722020_TMY3.epw",
    "heating_system_heating_capacity": 12000
  },
  "sample_files/base-location-phoenix-az.xml": {
    "parent_hpxml": "sample_files/base-foundation-slab.xml",
    "site_iecc_zone": "2B",
    "site_state_code": "AZ",
    "weather_station_epw_filepath": "USA_AZ_Phoenix-Sky.Harbor.Intl.AP.722780_TMY3.epw",
    "heating_system_heating_capacity": 24000
  },
  "sample_files/base-location-portland-or.xml": {
    "parent_hpxml": "sample_files/base-foundation-vented-crawlspace.xml",
    "site_iecc_zone": "4C",
    "site_state_code": "OR",
    "weather_station_epw_filepath": "USA_OR_Portland.Intl.AP.726980_TMY3.epw",
    "heating_system_heating_capacity": 24000
  },
  "sample_files/base-mechvent-balanced.xml": {
    "parent_hpxml": "sample_files/base.xml",
    "mech_vent_fan_type": "balanced",
    "mech_vent_flow_rate": 110,
    "mech_vent_hours_in_operation": 24,
    "mech_vent_total_recovery_efficiency": 0.48,
    "mech_vent_sensible_recovery_efficiency": 0.72,
    "mech_vent_fan_power": 60,
    "mech_vent_num_units_served": 1
  },
  "sample_files/base-mechvent-bath-kitchen-fans.xml": {
    "parent_hpxml": "sample_files/base.xml",
    "kitchen_fans_quantity": 1,
    "kitchen_fans_flow_rate": 100,
    "kitchen_fans_hours_in_operation": 1.5,
    "kitchen_fans_power": 30,
    "kitchen_fans_start_hour": 18,
    "bathroom_fans_quantity": 2,
    "bathroom_fans_flow_rate": 50,
    "bathroom_fans_hours_in_operation": 1.5,
    "bathroom_fans_power": 15,
    "bathroom_fans_start_hour": 7
  },
  "sample_files/base-mechvent-cfis.xml": {
    "parent_hpxml": "sample_files/base.xml",
    "mech_vent_fan_type": "central fan integrated supply",
    "mech_vent_flow_rate": 330,
    "mech_vent_hours_in_operation": 8,
    "mech_vent_total_recovery_efficiency": 0.48,
    "mech_vent_sensible_recovery_efficiency": 0.72,
    "mech_vent_fan_power": 300,
    "mech_vent_num_units_served": 1
  },
  "sample_files/base-mechvent-cfis-15-mins.xml": {
    "parent_hpxml": "sample_files/base-mechvent-cfis.xml",
    "simulation_control_timestep": 15
  },
  "sample_files/base-mechvent-cfis-airflow-fraction-zero.xml": {
    "parent_hpxml": "sample_files/base-mechvent-cfis.xml"
  },
  "sample_files/base-mechvent-cfis-control-type-timer.xml": {
    "parent_hpxml": "sample_files/base-mechvent-cfis.xml"
  },
  "sample_files/base-mechvent-cfis-dse.xml": {
    "parent_hpxml": "sample_files/base-hvac-dse.xml",
    "mech_vent_fan_type": "central fan integrated supply",
    "mech_vent_flow_rate": 330,
    "mech_vent_hours_in_operation": 8,
    "mech_vent_total_recovery_efficiency": 0.48,
    "mech_vent_sensible_recovery_efficiency": 0.72,
    "mech_vent_fan_power": 300,
    "mech_vent_num_units_served": 1
  },
  "sample_files/base-mechvent-cfis-evap-cooler-only-ducted.xml": {
    "parent_hpxml": "sample_files/base-hvac-evap-cooler-only-ducted.xml",
    "mech_vent_fan_type": "central fan integrated supply",
    "mech_vent_flow_rate": 330,
    "mech_vent_hours_in_operation": 8,
    "mech_vent_total_recovery_efficiency": 0.48,
    "mech_vent_sensible_recovery_efficiency": 0.72,
    "mech_vent_fan_power": 300,
    "mech_vent_num_units_served": 1
  },
  "sample_files/base-mechvent-cfis-no-additional-runtime.xml": {
    "parent_hpxml": "sample_files/base-mechvent-cfis.xml",
    "mech_vent_fan_power": null
  },
  "sample_files/base-mechvent-cfis-no-outdoor-air-control.xml": {
    "parent_hpxml": "sample_files/base-mechvent-cfis.xml"
  },
  "sample_files/base-mechvent-cfis-supplemental-fan-exhaust.xml": {
    "parent_hpxml": "sample_files/base-mechvent-cfis.xml",
    "mech_vent_fan_power": null
  },
  "sample_files/base-mechvent-cfis-supplemental-fan-exhaust-15-mins.xml": {
    "parent_hpxml": "sample_files/base-mechvent-cfis-supplemental-fan-exhaust.xml",
    "simulation_control_timestep": 15
  },
  "sample_files/base-mechvent-cfis-supplemental-fan-exhaust-synchronized.xml": {
    "parent_hpxml": "sample_files/base-mechvent-cfis-supplemental-fan-exhaust.xml"
  },
  "sample_files/base-mechvent-cfis-supplemental-fan-supply.xml": {
    "parent_hpxml": "sample_files/base-mechvent-cfis.xml",
    "mech_vent_fan_power": null
  },
  "sample_files/base-mechvent-erv.xml": {
    "parent_hpxml": "sample_files/base.xml",
    "mech_vent_fan_type": "energy recovery ventilator",
    "mech_vent_flow_rate": 110,
    "mech_vent_hours_in_operation": 24,
    "mech_vent_total_recovery_efficiency": 0.48,
    "mech_vent_sensible_recovery_efficiency": 0.72,
    "mech_vent_fan_power": 60,
    "mech_vent_num_units_served": 1
  },
  "sample_files/base-mechvent-erv-atre-asre.xml": {
    "parent_hpxml": "sample_files/base-mechvent-erv.xml",
    "mech_vent_recovery_efficiency_type": "Adjusted",
    "mech_vent_total_recovery_efficiency": 0.526,
    "mech_vent_sensible_recovery_efficiency": 0.79
  },
  "sample_files/base-mechvent-exhaust.xml": {
    "parent_hpxml": "sample_files/base.xml",
    "mech_vent_fan_type": "exhaust only",
    "mech_vent_flow_rate": 110,
    "mech_vent_hours_in_operation": 24,
    "mech_vent_total_recovery_efficiency": 0.48,
    "mech_vent_sensible_recovery_efficiency": 0.72,
    "mech_vent_fan_power": 30,
    "mech_vent_num_units_served": 1
  },
  "sample_files/base-mechvent-exhaust-rated-flow-rate.xml": {
    "parent_hpxml": "sample_files/base-mechvent-exhaust.xml"
  },
  "sample_files/base-mechvent-hrv.xml": {
    "parent_hpxml": "sample_files/base.xml",
    "mech_vent_fan_type": "heat recovery ventilator",
    "mech_vent_flow_rate": 110,
    "mech_vent_hours_in_operation": 24,
    "mech_vent_total_recovery_efficiency": 0.48,
    "mech_vent_sensible_recovery_efficiency": 0.72,
    "mech_vent_fan_power": 60,
    "mech_vent_num_units_served": 1
  },
  "sample_files/base-mechvent-hrv-asre.xml": {
    "parent_hpxml": "sample_files/base-mechvent-hrv.xml",
    "mech_vent_recovery_efficiency_type": "Adjusted",
    "mech_vent_sensible_recovery_efficiency": 0.79
  },
  "sample_files/base-mechvent-multiple.xml": {
    "parent_hpxml": "sample_files/base-mechvent-bath-kitchen-fans.xml"
  },
  "sample_files/base-mechvent-supply.xml": {
    "parent_hpxml": "sample_files/base.xml",
    "mech_vent_fan_type": "supply only",
    "mech_vent_flow_rate": 110,
    "mech_vent_hours_in_operation": 24,
    "mech_vent_total_recovery_efficiency": 0.48,
    "mech_vent_sensible_recovery_efficiency": 0.72,
    "mech_vent_fan_power": 30,
    "mech_vent_num_units_served": 1
  },
  "sample_files/base-mechvent-whole-house-fan.xml": {
    "parent_hpxml": "sample_files/base.xml",
    "whole_house_fan_present": true,
    "whole_house_fan_flow_rate": 4500,
    "whole_house_fan_power": 300
  },
  "sample_files/base-misc-additional-properties.xml": {
    "parent_hpxml": "sample_files/base.xml",
    "additional_properties": "LowIncome=false|Remodeled|Description=2-story home in Denver|comma=,|special=<|special2=>|special3=/|special4=\\"
  },
  "sample_files/base-misc-bills.xml": {
    "parent_hpxml": "sample_files/base.xml",
    "utility_bill_electricity_fixed_charges": 12,
    "utility_bill_natural_gas_fixed_charges": 12,
    "utility_bill_electricity_marginal_rates": 0.12,
    "utility_bill_natural_gas_marginal_rates": 1.1
  },
  "sample_files/base-misc-bills-detailed-only.xml": {
    "parent_hpxml": "sample_files/base.xml",
    "utility_bill_scenario_names": "Tiered, TOU, Tiered and TOU, Real-Time Pricing",
    "utility_bill_electricity_filepaths": "../../ReportUtilityBills/resources/detailed_rates/Sample Tiered Rate.json, ../../ReportUtilityBills/resources/detailed_rates/Sample Time-of-Use Rate High Peak.json, ../../ReportUtilityBills/resources/detailed_rates/Sample Tiered Time-of-Use Rate.json, ../../ReportUtilityBills/resources/detailed_rates/Sample Real-Time Pricing Rate.json"
  },
  "sample_files/base-misc-bills-battery-scheduled-detailed-only.xml": {
    "parent_hpxml": "sample_files/base-battery-scheduled.xml",
    "utility_bill_scenario_names": "Tiered, TOU, Tiered and TOU, Real-Time Pricing",
    "utility_bill_electricity_filepaths": "../../ReportUtilityBills/resources/detailed_rates/Sample Tiered Rate.json, ../../ReportUtilityBills/resources/detailed_rates/Sample Time-of-Use Rate High Peak.json, ../../ReportUtilityBills/resources/detailed_rates/Sample Tiered Time-of-Use Rate.json, ../../ReportUtilityBills/resources/detailed_rates/Sample Real-Time Pricing Rate.json"
  },
  "sample_files/base-misc-bills-pv.xml": {
    "parent_hpxml": "sample_files/base-pv.xml",
    "pv_system_max_power_output": 10000,
    "utility_bill_scenario_names": "Net Metering w/ Wholesale Excess Rate, Net Metering w/ Retail Excess Rate, Feed-In Tariff",
    "utility_bill_electricity_fixed_charges": "10, 10, 10",
    "utility_bill_natural_gas_fixed_charges": "11, 11, 11",
    "utility_bill_electricity_marginal_rates": "0.12, 0.12, 0.12",
    "utility_bill_natural_gas_marginal_rates": "1.1, 1.1, 1.1",
    "utility_bill_pv_compensation_types": "NetMetering, NetMetering, FeedInTariff",
    "utility_bill_pv_net_metering_annual_excess_sellback_rate_types": "User-Specified, Retail Electricity Cost, NA",
    "utility_bill_pv_net_metering_annual_excess_sellback_rates": "0.035, NA, NA",
    "utility_bill_pv_feed_in_tariff_rates": "NA, NA, 0.13",
    "utility_bill_pv_monthly_grid_connection_fee_units": "$/kW, $/kW, $",
    "utility_bill_pv_monthly_grid_connection_fees": "2.5, 2.5, 7.5"
  },
  "sample_files/base-misc-bills-pv-detailed-only.xml": {
    "parent_hpxml": "sample_files/base-pv.xml",
    "utility_bill_scenario_names": "Tiered, TOU, Tiered and TOU, Real-Time Pricing",
    "utility_bill_electricity_filepaths": "../../ReportUtilityBills/resources/detailed_rates/Sample Tiered Rate.json, ../../ReportUtilityBills/resources/detailed_rates/Sample Time-of-Use Rate.json, ../../ReportUtilityBills/resources/detailed_rates/Sample Tiered Time-of-Use Rate.json, ../../ReportUtilityBills/resources/detailed_rates/Sample Real-Time Pricing Rate.json"
  },
  "sample_files/base-misc-bills-pv-mixed.xml": {
    "parent_hpxml": "sample_files/base-pv.xml",
    "utility_bill_scenario_names": "Simple, Detailed",
    "utility_bill_electricity_filepaths": "NA, ../../ReportUtilityBills/resources/detailed_rates/Sample Tiered Rate.json"
  },
  "sample_files/base-misc-defaults.xml": {
    "parent_hpxml": "sample_files/base.xml",
    "simulation_control_timestep": null,
    "site_type": null,
    "site_iecc_zone": null,
    "site_state_code": null,
    "geometry_unit_num_bathrooms": null,
    "foundation_wall_thickness": null,
    "foundation_wall_insulation_distance_to_top": null,
    "foundation_wall_insulation_distance_to_bottom": null,
    "slab_thickness": null,
    "slab_carpet_fraction": null,
    "roof_material_type": null,
    "roof_color": "light",
    "wall_siding_type": null,
    "window_fraction_operable": null,
    "window_interior_shading_winter": null,
    "window_interior_shading_summer": null,
    "cooling_system_cooling_compressor_type": null,
    "cooling_system_cooling_sensible_heat_fraction": null,
    "hvac_control_heating_weekday_setpoint": null,
    "hvac_control_heating_weekend_setpoint": null,
    "hvac_control_cooling_weekday_setpoint": null,
    "hvac_control_cooling_weekend_setpoint": null,
    "ducts_supply_location": null,
    "ducts_supply_surface_area": null,
    "ducts_return_location": null,
    "ducts_return_surface_area": null,
    "ducts_number_of_return_registers": 2,
    "mech_vent_fan_type": "exhaust only",
    "mech_vent_total_recovery_efficiency": 0.48,
    "mech_vent_sensible_recovery_efficiency": 0.72,
    "mech_vent_num_units_served": 1,
    "kitchen_fans_quantity": null,
    "bathroom_fans_quantity": null,
    "whole_house_fan_present": true,
    "water_heater_location": null,
    "water_heater_tank_volume": null,
    "water_heater_setpoint_temperature": null,
    "hot_water_distribution_standard_piping_length": null,
    "hot_water_distribution_pipe_r": null,
    "solar_thermal_system_type": "hot water",
    "solar_thermal_collector_area": 40,
    "solar_thermal_collector_loop_type": "liquid direct",
    "solar_thermal_collector_azimuth": 180,
    "solar_thermal_collector_tilt": 20,
    "solar_thermal_collector_rated_optical_efficiency": 0.77,
    "solar_thermal_collector_rated_thermal_losses": 0.793,
    "pv_system_present": true,
    "pv_system_array_azimuth": 180,
    "pv_system_array_tilt": 20,
    "pv_system_max_power_output": 4000,
    "battery_present": true,
    "clothes_washer_location": null,
    "clothes_washer_efficiency": null,
    "clothes_washer_rated_annual_kwh": null,
    "clothes_washer_label_electric_rate": null,
    "clothes_washer_label_gas_rate": null,
    "clothes_washer_label_annual_gas_cost": null,
    "clothes_washer_label_usage": null,
    "clothes_washer_capacity": null,
    "clothes_dryer_location": null,
    "clothes_dryer_efficiency": null,
    "clothes_dryer_vented_flow_rate": null,
    "dishwasher_location": null,
    "dishwasher_efficiency": null,
    "dishwasher_label_electric_rate": null,
    "dishwasher_label_gas_rate": null,
    "dishwasher_label_annual_gas_cost": null,
    "dishwasher_label_usage": null,
    "dishwasher_place_setting_capacity": null,
    "refrigerator_location": null,
    "refrigerator_rated_annual_kwh": null,
    "cooking_range_oven_location": null,
    "cooking_range_oven_is_induction": null,
    "cooking_range_oven_is_convection": null,
    "ceiling_fan_present": true,
    "misc_plug_loads_television_annual_kwh": null,
    "misc_plug_loads_other_annual_kwh": null,
    "misc_plug_loads_other_frac_sensible": null,
    "misc_plug_loads_other_frac_latent": null
  },
  "sample_files/base-misc-emissions.xml": {
    "parent_hpxml": "sample_files/base-pv-battery.xml",
    "emissions_scenario_names": "Cambium Hourly MidCase LRMER RMPA, Cambium Hourly LowRECosts LRMER RMPA, Cambium Annual MidCase AER National, eGRID RMPA, eGRID RMPA",
    "emissions_types": "CO2e, CO2e, CO2e, SO2, NOx",
    "emissions_electricity_units": "kg/MWh, kg/MWh, kg/MWh, lb/MWh, lb/MWh",
    "emissions_electricity_values_or_filepaths": "../../HPXMLtoOpenStudio/resources/data/cambium/LRMER_MidCase.csv, ../../HPXMLtoOpenStudio/resources/data/cambium/LRMER_LowRECosts.csv, 392.6, 0.384, 0.67",
    "emissions_electricity_number_of_header_rows": "1, 1, , , ",
    "emissions_electricity_column_numbers": "17, 17, , , "
  },
  "sample_files/base-misc-generators.xml": {
    "parent_hpxml": "sample_files/base.xml"
  },
  "sample_files/base-misc-generators-battery.xml": {
    "parent_hpxml": "sample_files/base-misc-generators.xml",
    "battery_present": true,
    "battery_location": "outside",
    "battery_power": 6000,
    "battery_capacity": 20,
    "battery_usable_capacity": 18
  },
  "sample_files/base-misc-generators-battery-scheduled.xml": {
    "parent_hpxml": "sample_files/base-misc-generators-battery.xml",
    "schedules_filepaths": "../../HPXMLtoOpenStudio/resources/schedule_files/battery.csv"
  },
  "sample_files/base-misc-ground-conductivity.xml": {
    "parent_hpxml": "sample_files/base.xml",
    "site_ground_conductivity": 0.8
  },
  "sample_files/base-misc-loads-large-uncommon.xml": {
    "parent_hpxml": "sample_files/base-schedules-simple.xml",
    "hot_water_distribution_system_type": "Standard",
    "extra_refrigerator_present": true,
    "extra_refrigerator_rated_annual_kwh": 700,
    "freezer_present": true,
    "freezer_location": "conditioned space",
    "freezer_rated_annual_kwh": 300,
    "misc_plug_loads_well_pump_present": true,
    "misc_plug_loads_well_pump_annual_kwh": 475,
    "misc_plug_loads_vehicle_present": true,
    "misc_plug_loads_vehicle_annual_kwh": 1500,
    "misc_fuel_loads_grill_present": true,
    "misc_fuel_loads_grill_fuel_type": "propane",
    "misc_fuel_loads_grill_annual_therm": 25,
    "misc_fuel_loads_lighting_present": true,
    "misc_fuel_loads_lighting_annual_therm": 28,
    "misc_fuel_loads_fireplace_present": true,
    "misc_fuel_loads_fireplace_fuel_type": "wood",
    "misc_fuel_loads_fireplace_annual_therm": 55,
    "misc_fuel_loads_fireplace_frac_sensible": 0.5,
    "misc_fuel_loads_fireplace_frac_latent": 0.1,
    "pool_present": true,
    "pool_pump_annual_kwh": 2700,
    "pool_heater_type": "gas fired",
    "pool_heater_annual_therm": 500,
    "permanent_spa_present": true,
    "permanent_spa_pump_annual_kwh": 1000,
    "permanent_spa_heater_type": "electric resistance",
    "permanent_spa_heater_annual_kwh": 1300
  },
  "sample_files/base-misc-loads-large-uncommon2.xml": {
    "parent_hpxml": "sample_files/base-misc-loads-large-uncommon.xml",
    "misc_fuel_loads_grill_fuel_type": "fuel oil",
    "misc_fuel_loads_fireplace_fuel_type": "wood pellets",
    "pool_heater_type": "none",
    "permanent_spa_heater_type": "heat pump",
    "permanent_spa_heater_annual_kwh": 260
  },
  "sample_files/base-misc-loads-none.xml": {
    "parent_hpxml": "sample_files/base.xml",
    "misc_plug_loads_television_present": false,
    "misc_plug_loads_other_annual_kwh": 0,
    "misc_plug_loads_other_frac_sensible": null,
    "misc_plug_loads_other_frac_latent": null
  },
  "sample_files/base-misc-neighbor-shading.xml": {
    "parent_hpxml": "sample_files/base.xml",
    "neighbor_front_distance": 15,
    "neighbor_back_distance": 10,
    "neighbor_front_height": 12
  },
  "sample_files/base-misc-shielding-of-home.xml": {
    "parent_hpxml": "sample_files/base.xml",
    "site_shielding_of_home": "well-shielded"
  },
  "sample_files/base-misc-unit-multiplier.xml": {
    "parent_hpxml": "sample_files/base.xml",
    "unit_multiplier": "10"
  },
  "sample_files/base-misc-usage-multiplier.xml": {
    "parent_hpxml": "sample_files/base.xml",
    "general_water_use_usage_multiplier": 0.9,
    "water_fixtures_usage_multiplier": 0.9,
    "lighting_interior_usage_multiplier": 0.9,
    "lighting_exterior_usage_multiplier": 0.9,
    "lighting_garage_usage_multiplier": 0.9,
    "clothes_washer_usage_multiplier": 0.9,
    "clothes_dryer_usage_multiplier": 0.9,
    "dishwasher_usage_multiplier": 0.9,
    "refrigerator_usage_multiplier": 0.9,
    "freezer_present": true,
    "freezer_location": "conditioned space",
    "freezer_rated_annual_kwh": 300,
    "freezer_usage_multiplier": 0.9,
    "cooking_range_oven_usage_multiplier": 0.9,
    "misc_plug_loads_television_usage_multiplier": 0.9,
    "misc_plug_loads_other_usage_multiplier": 0.9,
    "misc_fuel_loads_grill_present": true,
    "misc_fuel_loads_grill_fuel_type": "propane",
    "misc_fuel_loads_grill_annual_therm": 25,
    "misc_fuel_loads_grill_usage_multiplier": 0.9,
    "misc_fuel_loads_lighting_present": true,
    "misc_fuel_loads_lighting_annual_therm": 28,
    "misc_fuel_loads_lighting_usage_multiplier": 0.9,
    "misc_fuel_loads_fireplace_present": true,
    "misc_fuel_loads_fireplace_fuel_type": "wood",
    "misc_fuel_loads_fireplace_annual_therm": 55,
    "misc_fuel_loads_fireplace_frac_sensible": 0.5,
    "misc_fuel_loads_fireplace_frac_latent": 0.1,
    "misc_fuel_loads_fireplace_usage_multiplier": 0.9,
    "pool_present": true,
    "pool_pump_annual_kwh": 2700,
    "pool_pump_usage_multiplier": 0.9,
    "pool_heater_type": "gas fired",
    "pool_heater_annual_therm": 500,
    "pool_heater_usage_multiplier": 0.9,
    "permanent_spa_present": true,
    "permanent_spa_pump_annual_kwh": 1000,
    "permanent_spa_pump_usage_multiplier": 0.9,
    "permanent_spa_heater_type": "electric resistance",
    "permanent_spa_heater_annual_kwh": 1300,
    "permanent_spa_heater_usage_multiplier": 0.9
  },
  "sample_files/base-bldgtype-mf-whole-building.xml": {
    "parent_hpxml": "sample_files/base.xml",
    "whole_sfa_or_mf_building_sim": true,
    "geometry_unit_type": "apartment unit",
    "geometry_unit_right_wall_is_adiabatic": true,
    "geometry_unit_cfa": 1200,
    "geometry_unit_aspect_ratio": 0.75,
    "geometry_building_num_units": 6,
    "floor_over_foundation_assembly_r": 22.84,
    "air_leakage_type": "unit exterior only",
    "air_leakage_units": "ACHnatural",
    "air_leakage_value": 0.375,
    "window_front_wwr": 0.18,
    "window_back_wwr": 0.18,
    "window_left_wwr": 0.18,
    "window_right_wwr": 0.18,
    "window_area_front": 0,
    "window_area_back": 0,
    "window_area_left": 0,
    "window_area_right": 0,
    "door_area": 20,
    "cooling_system_type": "room air conditioner",
    "cooling_system_cooling_efficiency_type": "EER",
    "cooling_system_cooling_efficiency": 8.5,
    "cooling_system_cooling_capacity": 12000,
    "heating_system_type": "ElectricResistance",
    "heating_system_fuel": "electricity",
    "heating_system_heating_efficiency": 1,
    "heating_system_heating_capacity": 12000,
    "clothes_dryer_present": false
  },
  "sample_files/base-pv.xml": {
    "parent_hpxml": "sample_files/base.xml",
    "pv_system_present": true,
    "pv_system_module_type": "standard",
    "pv_system_location": "roof",
    "pv_system_tracking": "fixed",
    "pv_system_array_azimuth": 180,
    "pv_system_array_tilt": 20,
    "pv_system_max_power_output": 4000,
    "pv_system_inverter_efficiency": 0.96,
    "pv_system_system_losses_fraction": 0.14,
    "pv_system_2_present": true,
    "pv_system_2_module_type": "premium",
    "pv_system_2_location": "roof",
    "pv_system_2_tracking": "fixed",
    "pv_system_2_array_azimuth": 90,
    "pv_system_2_array_tilt": 20,
    "pv_system_2_max_power_output": 1500
  },
  "sample_files/base-pv-battery.xml": {
    "parent_hpxml": "sample_files/base-battery.xml",
    "pv_system_present": true,
    "pv_system_module_type": "standard",
    "pv_system_location": "roof",
    "pv_system_tracking": "fixed",
    "pv_system_array_azimuth": 180,
    "pv_system_array_tilt": 20,
    "pv_system_max_power_output": 4000,
    "pv_system_inverter_efficiency": 0.96,
    "pv_system_system_losses_fraction": 0.14,
    "pv_system_2_present": true,
    "pv_system_2_module_type": "premium",
    "pv_system_2_location": "roof",
    "pv_system_2_tracking": "fixed",
    "pv_system_2_array_azimuth": 90,
    "pv_system_2_array_tilt": 20,
    "pv_system_2_max_power_output": 1500
  },
  "sample_files/base-pv-battery-ah.xml": {
    "parent_hpxml": "sample_files/base-pv-battery.xml"
  },
  "sample_files/base-pv-battery-garage.xml": {
    "parent_hpxml": "sample_files/base-enclosure-garage.xml",
    "pv_system_present": true,
    "pv_system_module_type": "standard",
    "pv_system_location": "roof",
    "pv_system_tracking": "fixed",
    "pv_system_array_azimuth": 180,
    "pv_system_array_tilt": 20,
    "pv_system_max_power_output": 4000,
    "pv_system_inverter_efficiency": 0.96,
    "pv_system_system_losses_fraction": 0.14,
    "pv_system_2_present": true,
    "pv_system_2_module_type": "premium",
    "pv_system_2_location": "roof",
    "pv_system_2_tracking": "fixed",
    "pv_system_2_array_azimuth": 90,
    "pv_system_2_array_tilt": 20,
    "pv_system_2_max_power_output": 1500,
    "battery_present": true,
    "battery_location": "garage",
    "battery_power": 6000,
    "battery_capacity": 20,
    "battery_usable_capacity": 18
  },
  "sample_files/base-pv-battery-round-trip-efficiency.xml": {
    "parent_hpxml": "sample_files/base-pv-battery.xml",
    "battery_round_trip_efficiency": 0.8
  },
  "sample_files/base-pv-battery-scheduled.xml": {
    "parent_hpxml": "sample_files/base-pv-battery.xml",
    "schedules_filepaths": "../../HPXMLtoOpenStudio/resources/schedule_files/battery.csv"
  },
  "sample_files/base-pv-generators.xml": {
    "parent_hpxml": "sample_files/base-pv.xml"
  },
  "sample_files/base-pv-generators-battery.xml": {
    "parent_hpxml": "sample_files/base-pv-generators.xml",
    "battery_present": true,
    "battery_location": "outside",
    "battery_power": 6000,
    "battery_capacity": 20,
    "battery_usable_capacity": 18
  },
  "sample_files/base-pv-generators-battery-scheduled.xml": {
    "parent_hpxml": "sample_files/base-pv-generators-battery.xml",
    "schedules_filepaths": "../../HPXMLtoOpenStudio/resources/schedule_files/battery.csv"
  },
  "sample_files/base-residents-0.xml": {
    "parent_hpxml": "sample_files/base.xml",
    "geometry_unit_num_occupants": 0
  },
  "sample_files/base-residents-1.xml": {
    "parent_hpxml": "sample_files/base.xml",
    "geometry_unit_num_occupants": 1,
    "misc_plug_loads_television_annual_kwh": null,
    "misc_plug_loads_other_annual_kwh": null
  },
  "sample_files/base-residents-1-misc-loads-large-uncommon.xml": {
    "parent_hpxml": "sample_files/base-misc-loads-large-uncommon.xml",
    "geometry_unit_num_occupants": 1,
    "misc_plug_loads_television_annual_kwh": null,
    "misc_plug_loads_other_annual_kwh": null,
    "misc_plug_loads_well_pump_annual_kwh": null,
    "misc_plug_loads_vehicle_annual_kwh": null,
    "misc_fuel_loads_grill_annual_therm": null,
    "misc_fuel_loads_lighting_annual_therm": null,
    "misc_fuel_loads_fireplace_annual_therm": null,
    "pool_pump_annual_kwh": null,
    "pool_heater_annual_therm": null,
    "permanent_spa_pump_annual_kwh": null,
    "permanent_spa_heater_annual_kwh": null
  },
  "sample_files/base-residents-1-misc-loads-large-uncommon2.xml": {
    "parent_hpxml": "sample_files/base-misc-loads-large-uncommon2.xml",
    "geometry_unit_num_occupants": 1,
    "misc_plug_loads_television_annual_kwh": null,
    "misc_plug_loads_other_annual_kwh": null,
    "misc_plug_loads_well_pump_annual_kwh": null,
    "misc_plug_loads_vehicle_annual_kwh": null,
    "misc_fuel_loads_grill_annual_therm": null,
    "misc_fuel_loads_lighting_annual_therm": null,
    "misc_fuel_loads_fireplace_annual_therm": null,
    "pool_pump_annual_kwh": null,
    "pool_heater_annual_therm": null,
    "permanent_spa_pump_annual_kwh": null,
    "permanent_spa_heater_annual_kwh": null
  },
  "sample_files/base-residents-5-5.xml": {
    "parent_hpxml": "sample_files/base-misc-defaults.xml",
    "geometry_unit_num_occupants": 5.5
  },
  "sample_files/base-schedules-simple.xml": {
    "parent_hpxml": "sample_files/base.xml",
    "hot_water_distribution_system_type": "Recirculation",
    "hot_water_distribution_recirc_control_type": "no control",
    "hot_water_distribution_recirc_piping_length": 50,
    "hot_water_distribution_recirc_branch_piping_length": 50,
    "hot_water_distribution_recirc_pump_power": 50
  },
  "sample_files/base-schedules-simple-vacancy.xml": {
    "parent_hpxml": "sample_files/base.xml",
    "schedules_unavailable_period_types": "Vacancy",
    "schedules_unavailable_period_dates": "Dec 1 - Jan 31",
    "schedules_unavailable_period_window_natvent_availabilities": "always unavailable",
    "hot_water_distribution_system_type": "Recirculation",
    "hot_water_distribution_recirc_control_type": "no control",
    "hot_water_distribution_recirc_piping_length": 50,
    "hot_water_distribution_recirc_branch_piping_length": 50,
    "hot_water_distribution_recirc_pump_power": 50
  },
  "sample_files/base-schedules-simple-power-outage.xml": {
    "parent_hpxml": "sample_files/base.xml",
    "schedules_unavailable_period_types": "Power Outage",
    "schedules_unavailable_period_dates": "Jul 1 5 - Jul 31 14",
    "hot_water_distribution_system_type": "Recirculation",
    "hot_water_distribution_recirc_control_type": "no control",
    "hot_water_distribution_recirc_piping_length": 50,
    "hot_water_distribution_recirc_branch_piping_length": 50,
    "hot_water_distribution_recirc_pump_power": 50
  },
  "sample_files/base-schedules-simple-no-space-heating.xml": {
    "parent_hpxml": "sample_files/base.xml",
    "schedules_unavailable_period_types": "No Space Heating",
    "schedules_unavailable_period_dates": "Dec 5 0 - Dec 31 23"
  },
  "sample_files/base-schedules-simple-no-space-cooling.xml": {
    "parent_hpxml": "sample_files/base.xml",
    "schedules_unavailable_period_types": "No Space Cooling",
    "schedules_unavailable_period_dates": "Jul 1 22 - Aug 3 14"
  },
  "sample_files/base-schedules-detailed-all-10-mins.xml": {
    "parent_hpxml": "sample_files/base-simcontrol-timestep-10-mins.xml",
    "hvac_control_heating_weekday_setpoint": null,
    "hvac_control_heating_weekend_setpoint": null,
    "hvac_control_cooling_weekday_setpoint": null,
    "hvac_control_cooling_weekend_setpoint": null,
    "water_heater_setpoint_temperature": null,
    "schedules_filepaths": "../../HPXMLtoOpenStudio/resources/schedule_files/setpoints-10-mins.csv, ../../HPXMLtoOpenStudio/resources/schedule_files/water-heater-setpoints-10-mins.csv, ../../HPXMLtoOpenStudio/resources/schedule_files/occupancy-stochastic-10-mins.csv"
  },
  "sample_files/base-schedules-detailed-mixed-timesteps.xml": {
    "parent_hpxml": "sample_files/base-simcontrol-timestep-10-mins.xml",
    "hvac_control_heating_weekday_setpoint": null,
    "hvac_control_heating_weekend_setpoint": null,
    "hvac_control_cooling_weekday_setpoint": null,
    "hvac_control_cooling_weekend_setpoint": null,
    "water_heater_setpoint_temperature": null,
    "schedules_filepaths": "../../HPXMLtoOpenStudio/resources/schedule_files/setpoints.csv, ../../HPXMLtoOpenStudio/resources/schedule_files/water-heater-setpoints-10-mins.csv, ../../HPXMLtoOpenStudio/resources/schedule_files/occupancy-stochastic-30-mins.csv"
  },
  "sample_files/base-schedules-detailed-mixed-timesteps-power-outage.xml": {
    "parent_hpxml": "sample_files/base-schedules-detailed-mixed-timesteps.xml",
    "schedules_unavailable_period_types": "Power Outage",
    "schedules_unavailable_period_dates": "Dec 1 5 - Jan 31 14"
  },
  "sample_files/base-schedules-detailed-occupancy-stochastic.xml": {
    "parent_hpxml": "sample_files/base.xml",
    "schedules_filepaths": "../../HPXMLtoOpenStudio/resources/schedule_files/occupancy-stochastic.csv"
  },
  "sample_files/base-schedules-detailed-occupancy-stochastic-vacancy.xml": {
    "parent_hpxml": "sample_files/base-schedules-detailed-occupancy-stochastic.xml",
    "schedules_unavailable_period_types": "Vacancy",
    "schedules_unavailable_period_dates": "Dec 1 - Jan 31",
    "schedules_unavailable_period_window_natvent_availabilities": "always unavailable"
  },
  "sample_files/base-schedules-detailed-occupancy-stochastic-power-outage.xml": {
    "parent_hpxml": "sample_files/base-schedules-detailed-occupancy-stochastic.xml",
    "schedules_unavailable_period_types": "Power Outage",
    "schedules_unavailable_period_dates": "Dec 1 5 - Jan 31 14"
  },
  "sample_files/base-schedules-detailed-occupancy-stochastic-no-space-heating.xml": {
    "parent_hpxml": "sample_files/base-schedules-detailed-occupancy-stochastic.xml",
    "schedules_unavailable_period_types": "No Space Heating",
    "schedules_unavailable_period_dates": "Dec 11 5 - Jan 2 14"
  },
  "sample_files/base-schedules-detailed-occupancy-stochastic-no-space-cooling.xml": {
    "parent_hpxml": "sample_files/base-schedules-detailed-occupancy-stochastic.xml",
    "schedules_unavailable_period_types": "No Space Cooling",
    "schedules_unavailable_period_dates": "Jun 15 5 - Jul 30 14"
  },
  "sample_files/base-schedules-detailed-occupancy-stochastic-10-mins.xml": {
    "parent_hpxml": "sample_files/base.xml",
    "schedules_filepaths": "../../HPXMLtoOpenStudio/resources/schedule_files/occupancy-stochastic-10-mins.csv"
  },
  "sample_files/base-schedules-detailed-setpoints.xml": {
    "parent_hpxml": "sample_files/base.xml",
    "hvac_control_heating_weekday_setpoint": null,
    "hvac_control_heating_weekend_setpoint": null,
    "hvac_control_cooling_weekday_setpoint": null,
    "hvac_control_cooling_weekend_setpoint": null,
    "schedules_filepaths": "../../HPXMLtoOpenStudio/resources/schedule_files/setpoints.csv"
  },
  "sample_files/base-schedules-detailed-setpoints-daily-schedules.xml": {
    "parent_hpxml": "sample_files/base-schedules-detailed-setpoints.xml",
    "schedules_filepaths": "../../HPXMLtoOpenStudio/resources/schedule_files/setpoints-daily-schedules.csv"
  },
  "sample_files/base-schedules-detailed-setpoints-daily-setbacks.xml": {
    "parent_hpxml": "sample_files/base-schedules-detailed-setpoints.xml",
    "schedules_filepaths": "../../HPXMLtoOpenStudio/resources/schedule_files/setpoints-daily-setbacks.csv"
  },
  "sample_files/base-simcontrol-calendar-year-custom.xml": {
    "parent_hpxml": "sample_files/base.xml",
    "simulation_control_run_period_calendar_year": 2010
  },
  "sample_files/base-simcontrol-daylight-saving-custom.xml": {
    "parent_hpxml": "sample_files/base.xml",
    "simulation_control_daylight_saving_enabled": true,
    "simulation_control_daylight_saving_period": "Mar 10 - Nov 6"
  },
  "sample_files/base-simcontrol-daylight-saving-disabled.xml": {
    "parent_hpxml": "sample_files/base.xml",
    "simulation_control_daylight_saving_enabled": false
  },
  "sample_files/base-simcontrol-runperiod-1-month.xml": {
    "parent_hpxml": "sample_files/base.xml",
    "weather_station_epw_filepath": "US_CO_Boulder_AMY_2012.epw",
    "simulation_control_run_period": "Feb 15 - Mar 15",
    "emissions_scenario_names": "Cambium Hourly MidCase LRMER RMPA, Cambium Hourly LowRECosts LRMER RMPA, Cambium Annual MidCase AER National, eGRID RMPA, eGRID RMPA",
    "emissions_types": "CO2e, CO2e, CO2e, SO2, NOx",
    "emissions_electricity_units": "kg/MWh, kg/MWh, kg/MWh, lb/MWh, lb/MWh",
    "emissions_electricity_values_or_filepaths": "../../HPXMLtoOpenStudio/resources/data/cambium/LRMER_MidCase.csv, ../../HPXMLtoOpenStudio/resources/data/cambium/LRMER_LowRECosts.csv, 392.6, 0.384, 0.67",
    "emissions_electricity_number_of_header_rows": "1, 1, , , ",
    "emissions_electricity_column_numbers": "17, 17, , , "
  },
  "sample_files/base-simcontrol-temperature-capacitance-multiplier.xml": {
    "parent_hpxml": "sample_files/base.xml",
    "simulation_control_temperature_capacitance_multiplier": 7
  },
  "sample_files/base-simcontrol-timestep-10-mins.xml": {
    "parent_hpxml": "sample_files/base.xml",
    "simulation_control_timestep": 10
  },
  "sample_files/base-simcontrol-timestep-10-mins-occupancy-stochastic-10-mins.xml": {
    "parent_hpxml": "sample_files/base-simcontrol-timestep-10-mins.xml",
    "schedules_filepaths": "../../HPXMLtoOpenStudio/resources/schedule_files/occupancy-stochastic-10-mins.csv"
  },
  "sample_files/base-simcontrol-timestep-10-mins-occupancy-stochastic-60-mins.xml": {
    "parent_hpxml": "sample_files/base-simcontrol-timestep-10-mins.xml",
    "schedules_filepaths": "../../HPXMLtoOpenStudio/resources/schedule_files/occupancy-stochastic.csv"
  },
  "sample_files/base-simcontrol-timestep-30-mins.xml": {
    "parent_hpxml": "sample_files/base.xml",
    "simulation_control_timestep": 30
  },
  "sample_files/base-zones-spaces.xml": {
    "parent_hpxml": "sample_files/base-enclosure-garage.xml",
    "cooling_system_crankcase_heater_watts": 50
  },
  "sample_files/base-zones-spaces-multiple.xml": {
    "parent_hpxml": "sample_files/base-enclosure-garage.xml",
    "heating_system_heating_capacity": 18000,
    "heating_system_fraction_heat_load_served": 0.5,
    "cooling_system_cooling_capacity": 12000,
    "cooling_system_fraction_cool_load_served": 0.5,
    "cooling_system_crankcase_heater_watts": 25,
    "ducts_supply_leakage_to_outside_value": 37.5,
    "ducts_return_leakage_to_outside_value": 12.5,
    "ducts_supply_surface_area": 75,
    "ducts_return_surface_area": 25
  }
}<|MERGE_RESOLUTION|>--- conflicted
+++ resolved
@@ -2165,25 +2165,19 @@
     "hvac_perf_data_capacity_type": "Absolute capacities",
     "hvac_perf_data_heating_outdoor_temperatures": "47.0, 17.0, 5.0",
     "hvac_perf_data_heating_min_speed_capacities": "10000, 4200, 1900",
-    "hvac_perf_data_heating_nom_speed_capacities": "36000, 21000, 10000",
-    "hvac_perf_data_heating_max_speed_capacities": "37000, 24800, 19900",
+    "hvac_perf_data_heating_nom_speed_capacities": "36000, 24800, 19900",
+    "hvac_perf_data_heating_max_speed_capacities": "36000, 24800, 19900",
     "hvac_perf_data_heating_min_speed_cops": "4.73, 1.84, 0.81",
     "hvac_perf_data_heating_nom_speed_cops": "4.00, 2.20, 1.80",
     "hvac_perf_data_heating_max_speed_cops": "3.44, 2.66, 2.28",
     "hvac_perf_data_cooling_outdoor_temperatures": "95.0, 82.0",
     "hvac_perf_data_cooling_min_speed_capacities": "11700, 13200",
-<<<<<<< HEAD
-    "hvac_perf_data_cooling_nom_speed_capacities": "36000, 40000",
-    "hvac_perf_data_cooling_max_speed_capacities": "37000, 41000",
-    "hvac_perf_data_cooling_min_speed_cops": "4.47, 6.34",
-    "hvac_perf_data_cooling_nom_speed_cops": "3.40, 5.00",
-    "hvac_perf_data_cooling_max_speed_cops": "2.71, 3.53"
-=======
+    "hvac_perf_data_cooling_nom_speed_capacities": "36000, 39000",
     "hvac_perf_data_cooling_max_speed_capacities": "36000, 40000",
     "hvac_perf_data_cooling_min_speed_cops": "4.57, 6.34",
+    "hvac_perf_data_cooling_nom_speed_cops": "2.71, 5.00",
     "hvac_perf_data_cooling_max_speed_cops": "2.71, 3.53",
     "additional_properties": "HeatPump=YORK HMH7|HeatPumpAHRICert#=208613158"
->>>>>>> 5c1f30d8
   },
   "sample_files/base-hvac-air-to-air-heat-pump-var-speed-detailed-performance-heating-only.xml": {
     "parent_hpxml": "sample_files/base-hvac-air-to-air-heat-pump-var-speed-detailed-performance.xml",
@@ -2208,36 +2202,7 @@
   "sample_files/base-hvac-air-to-air-heat-pump-var-speed-detailed-performance-autosize.xml": {
     "parent_hpxml": "sample_files/base-hvac-air-to-air-heat-pump-var-speed-detailed-performance-normalized-capacities.xml",
     "heat_pump_heating_capacity": null,
-<<<<<<< HEAD
-    "heat_pump_cooling_capacity": null,
-    "hvac_perf_data_capacity_type": "Normalized capacity fractions",
-    "hvac_perf_data_heating_min_speed_capacities": "0.28, 0.12, 0.05",
-    "hvac_perf_data_heating_nom_speed_capacities": "1.00, 0.69, 0.55",
-    "hvac_perf_data_heating_max_speed_capacities": "1.15, 0.72, 0.60",
-    "hvac_perf_data_cooling_min_speed_capacities": "0.325, 0.37",
-    "hvac_perf_data_cooling_nom_speed_capacities": "1.00, 1.11",
-    "hvac_perf_data_cooling_max_speed_capacities": "1.10, 1.20"
-  },
-  "sample_files/base-hvac-air-to-air-heat-pump-var-speed-detailed-performance-other-temperatures.xml": {
-    "parent_hpxml": "sample_files/base-hvac-air-to-air-heat-pump-var-speed-detailed-performance.xml",
-    "hvac_perf_data_capacity_type": "Absolute capacities",
-    "hvac_perf_data_heating_outdoor_temperatures": "47.0, 17.0, 5.0, -5",
-    "hvac_perf_data_heating_min_speed_capacities": "10000, 4200, 1900, 800",
-    "hvac_perf_data_heating_nom_speed_capacities": "36000, 21000, 10000, 9000",
-    "hvac_perf_data_heating_max_speed_capacities": "37000, 24800, 19900, 12000",
-    "hvac_perf_data_heating_min_speed_cops": "4.73, 1.84, 0.81, 0.66",
-    "hvac_perf_data_heating_nom_speed_cops": "4.00, 2.20, 1.80, 1.60",
-    "hvac_perf_data_heating_max_speed_cops": "3.44, 2.66, 2.28, 2.01",
-    "hvac_perf_data_cooling_outdoor_temperatures": "105.0, 95.0, 82.0",
-    "hvac_perf_data_cooling_min_speed_capacities": "9900, 11700, 13200",
-    "hvac_perf_data_cooling_nom_speed_capacities": "29000, 36000, 40000",
-    "hvac_perf_data_cooling_max_speed_capacities": "30000, 37000, 41000",
-    "hvac_perf_data_cooling_min_speed_cops": "3.8, 4.47, 6.34",
-    "hvac_perf_data_cooling_nom_speed_cops": "3.0, 3.40, 5.00",
-    "hvac_perf_data_cooling_max_speed_cops": "2.4, 2.71, 3.53"
-=======
     "heat_pump_cooling_capacity": null
->>>>>>> 5c1f30d8
   },
   "sample_files/base-hvac-autosize.xml": {
     "parent_hpxml": "sample_files/base.xml",
@@ -2332,18 +2297,12 @@
     "hvac_perf_data_capacity_type": "Absolute capacities",
     "hvac_perf_data_cooling_outdoor_temperatures": "95.0, 82.0",
     "hvac_perf_data_cooling_min_speed_capacities": "11700, 13200",
-<<<<<<< HEAD
     "hvac_perf_data_cooling_nom_speed_capacities": "36000, 40000",
-    "hvac_perf_data_cooling_max_speed_capacities": "37000, 42000",
-    "hvac_perf_data_cooling_min_speed_cops": "4.47, 6.34",
-    "hvac_perf_data_cooling_nom_speed_cops": "3.50, 4.60",
-    "hvac_perf_data_cooling_max_speed_cops": "2.71, 3.53"
-=======
     "hvac_perf_data_cooling_max_speed_capacities": "36000, 40000",
     "hvac_perf_data_cooling_min_speed_cops": "4.57, 6.34",
+    "hvac_perf_data_cooling_nom_speed_cops": "2.71, 3.53",
     "hvac_perf_data_cooling_max_speed_cops": "2.71, 3.53",
     "additional_properties": "HeatPump=YORK HMH7|HeatPumpAHRICert#=208613158"
->>>>>>> 5c1f30d8
   },
   "sample_files/base-hvac-central-ac-only-var-speed-detailed-performance-autosize.xml": {
     "parent_hpxml": "sample_files/base-hvac-central-ac-only-var-speed-detailed-performance.xml",
@@ -2750,13 +2709,9 @@
     "hvac_perf_data_cooling_nom_speed_capacities": "36000, 32000",
     "hvac_perf_data_cooling_max_speed_capacities": "42653, 40093",
     "hvac_perf_data_cooling_min_speed_cops": "4.05, 8.03",
-<<<<<<< HEAD
-    "hvac_perf_data_cooling_nom_speed_cops": "3.60, 4.50",
-    "hvac_perf_data_cooling_max_speed_cops": "3.27, 3.27"
-=======
+    "hvac_perf_data_cooling_nom_speed_cops": "3.95, 6.70",
     "hvac_perf_data_cooling_max_speed_cops": "3.27, 5.52",
     "additional_properties": "HeatPump=Bosch Climate 5000|HeatPumpAHRICert#=203991186"
->>>>>>> 5c1f30d8
   },
   "sample_files/base-hvac-mini-split-air-conditioner-only-ductless-detailed-performance-autosize.xml": {
     "parent_hpxml": "sample_files/base-hvac-mini-split-air-conditioner-only-ductless-detailed-performance.xml",
@@ -2798,53 +2753,36 @@
     "parent_hpxml": "sample_files/base-hvac-mini-split-heat-pump-ducted.xml",
     "heat_pump_cooling_compressor_type": "variable speed",
     "heat_pump_cooling_capacity": 36000.0,
-    "heat_pump_heating_capacity": 48000.0,
+    "heat_pump_heating_capacity": 36000.0,
     "heat_pump_heating_capacity_retention_fraction": null,
     "heat_pump_heating_capacity_retention_temp": null,
     "heat_pump_cooling_efficiency": 16.7,
     "heat_pump_heating_efficiency": 11.3,
     "hvac_perf_data_capacity_type": "Absolute capacities",
-<<<<<<< HEAD
-    "hvac_perf_data_heating_outdoor_temperatures": "47.0, 17.0, 5.0",
-    "hvac_perf_data_heating_min_speed_capacities": "9200, 7063, 6310",
-    "hvac_perf_data_heating_nom_speed_capacities": "48000, 36800, 32920",
-    "hvac_perf_data_heating_max_speed_capacities": "50000, 38000, 33500",
-    "hvac_perf_data_heating_min_speed_cops": "4.35, 2.92, 2.60",
-    "hvac_perf_data_heating_nom_speed_cops": "3.50, 2.50, 2.20",
-    "hvac_perf_data_heating_max_speed_cops": "3.21, 2.15, 1.93",
-=======
     "hvac_perf_data_heating_outdoor_temperatures": "47.0, 17.0, 5.0, -5.0",
     "hvac_perf_data_heating_min_speed_capacities": "9200, 7063, 6310, 5683",
+    "hvac_perf_data_heating_nom_speed_capacities": "36000, 23000, 16000, 10000",
     "hvac_perf_data_heating_max_speed_capacities": "48000, 36800, 32920, 29640",
     "hvac_perf_data_heating_min_speed_cops": "4.35, 2.92, 2.60, 2.49",
+    "hvac_perf_data_heating_nom_speed_cops": "3.66, 2.05, 2.00, 1.95",
     "hvac_perf_data_heating_max_speed_cops": "3.21, 2.15, 1.93, 1.82",
->>>>>>> 5c1f30d8
     "hvac_perf_data_cooling_outdoor_temperatures": "95.0, 82.0",
     "hvac_perf_data_cooling_min_speed_capacities": "9600, 10224",
     "hvac_perf_data_cooling_nom_speed_capacities": "36000, 39000",
     "hvac_perf_data_cooling_max_speed_capacities": "39000, 41587",
     "hvac_perf_data_cooling_min_speed_cops": "4.02, 4.61",
-<<<<<<< HEAD
-    "hvac_perf_data_cooling_nom_speed_cops": "3.50, 4.00",
-    "hvac_perf_data_cooling_max_speed_cops": "2.86, 3.29"
-=======
+    "hvac_perf_data_cooling_nom_speed_cops": "2.93, 4.00",
     "hvac_perf_data_cooling_max_speed_cops": "2.86, 3.29",
     "additional_properties": "HeatPump=FUJITSU H-Series|HeatPumpAHRICert#=202537549"
->>>>>>> 5c1f30d8
   },
   "sample_files/base-hvac-mini-split-heat-pump-ducted-detailed-performance-autosize.xml": {
     "parent_hpxml": "sample_files/base-hvac-mini-split-heat-pump-ducted-detailed-performance.xml",
     "heat_pump_heating_capacity": null,
     "heat_pump_cooling_capacity": null,
     "hvac_perf_data_capacity_type": "Normalized capacity fractions",
-<<<<<<< HEAD
-    "hvac_perf_data_heating_min_speed_capacities": "0.26, 0.20, 0.18",
-    "hvac_perf_data_heating_nom_speed_capacities": "1.00, 0.80, 0.70",
-    "hvac_perf_data_heating_max_speed_capacities": "1.33, 1.02, 0.91",
-=======
     "hvac_perf_data_heating_min_speed_capacities": "0.26, 0.20, 0.18, 0.16",
+    "hvac_perf_data_heating_nom_speed_capacities": "1.00, 0.80, 0.65, 0.52",
     "hvac_perf_data_heating_max_speed_capacities": "1.33, 1.02, 0.91, 0.82",
->>>>>>> 5c1f30d8
     "hvac_perf_data_cooling_min_speed_capacities": "0.27, 0.28",
     "hvac_perf_data_cooling_nom_speed_capacities": "1.00, 1.15",
     "hvac_perf_data_cooling_max_speed_capacities": "1.08, 1.16"
@@ -2900,23 +2838,19 @@
     "hvac_perf_data_capacity_type": "Absolute capacities",
     "hvac_perf_data_heating_outdoor_temperatures": "47.0, 17.0, 5.0",
     "hvac_perf_data_heating_min_speed_capacities": "12143, 7414, 8130",
-    "hvac_perf_data_heating_nom_speed_capacities": "48000, 39000, 34000",
+    "hvac_perf_data_heating_nom_speed_capacities": "36000, 16800, 36000",
     "hvac_perf_data_heating_max_speed_capacities": "56499, 43387, 36037",
     "hvac_perf_data_heating_min_speed_cops": "4.81, 1.96, 1.71",
-    "hvac_perf_data_heating_nom_speed_cops": "3.80, 2.00, 1.82",
+    "hvac_perf_data_heating_nom_speed_cops": "3.80, 2.01, 1.90",
     "hvac_perf_data_heating_max_speed_cops": "3.17, 2.31, 1.96",
     "hvac_perf_data_cooling_outdoor_temperatures": "95.0, 82.0",
     "hvac_perf_data_cooling_min_speed_capacities": "10372, 19456",
     "hvac_perf_data_cooling_nom_speed_capacities": "36000, 35000",
     "hvac_perf_data_cooling_max_speed_capacities": "42653, 40093",
     "hvac_perf_data_cooling_min_speed_cops": "4.05, 8.03",
-<<<<<<< HEAD
-    "hvac_perf_data_cooling_nom_speed_cops": "3.60, 5.00",
-    "hvac_perf_data_cooling_max_speed_cops": "3.27, 3.27"
-=======
+    "hvac_perf_data_cooling_nom_speed_cops": "3.95, 6.00",
     "hvac_perf_data_cooling_max_speed_cops": "3.27, 5.52",
     "additional_properties": "HeatPump=Bosch Climate 5000|HeatPumpAHRICert#=203991186"
->>>>>>> 5c1f30d8
   },
   "sample_files/base-hvac-mini-split-heat-pump-ductless-detailed-performance-autosize.xml": {
     "parent_hpxml": "sample_files/base-hvac-mini-split-heat-pump-ductless-detailed-performance.xml",
