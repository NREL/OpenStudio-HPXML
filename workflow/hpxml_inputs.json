--- conflicted
+++ resolved
@@ -603,11 +603,7 @@
     "parent_hpxml": "tests/HERS_Hot_Water/L100AD-HW-07.xml",
     "weather_station_epw_filepath": "USA_FL_Miami.Intl.AP.722020_TMY3.epw"
   },
-<<<<<<< HEAD
-  "real_homes/house054.xml": {
-=======
   "real_homes/house051.xml": {
->>>>>>> 31ee3db0
     "simulation_control_timestep": 60,
     "site_type": "suburban",
     "site_iecc_zone": "5B",
@@ -706,7 +702,6 @@
     "heating_system_heating_capacity": 36000,
     "heating_system_fraction_heat_load_served": 1,
     "cooling_system_type": "none",
-<<<<<<< HEAD
     "cooling_system_compressor_type": "single stage",
     "cooling_system_cooling_efficiency_type": "SEER",
     "cooling_system_cooling_efficiency": 13,
@@ -714,23 +709,10 @@
     "cooling_system_fraction_cool_load_served": 1,
     "heat_pump_type": "air-to-air",
     "heat_pump_compressor_type": "single stage",
-=======
-    "cooling_system_cooling_efficiency_type": "SEER",
-    "cooling_system_cooling_efficiency": 13,
-    "cooling_system_cooling_compressor_type": "single stage",
-    "cooling_system_cooling_sensible_heat_fraction": 0.73,
-    "cooling_system_cooling_capacity": 24000,
-    "cooling_system_fraction_cool_load_served": 1,
-    "heat_pump_type": "air-to-air",
->>>>>>> 31ee3db0
     "heat_pump_heating_efficiency_type": "HSPF",
     "heat_pump_heating_efficiency": 7.7,
     "heat_pump_cooling_efficiency_type": "SEER",
     "heat_pump_cooling_efficiency": 13,
-<<<<<<< HEAD
-=======
-    "heat_pump_cooling_compressor_type": "single stage",
->>>>>>> 31ee3db0
     "heat_pump_fraction_heat_load_served": 0.75,
     "heat_pump_fraction_cool_load_served": 1,
     "heat_pump_heating_capacity": 30000,
@@ -1992,13 +1974,10 @@
     "electric_panel_breaker_spaces": 5,
     "electric_panel_load_other_power": 559
   },
-<<<<<<< HEAD
-=======
   "sample_files/base-detailed-electric-panel-no-calculation-types.xml": {
     "parent_hpxml": "sample_files/base-detailed-electric-panel.xml",
     "electric_panel_service_feeders_load_calculation_types": null
   },
->>>>>>> 31ee3db0
   "sample_files/base-enclosure-2stories.xml": {
     "parent_hpxml": "sample_files/base.xml",
     "geometry_unit_num_floors_above_grade": 2,
@@ -2422,7 +2401,6 @@
     "electric_panel_load_cooling_system_power": 3542,
     "electric_panel_load_other_power": 559
   },
-<<<<<<< HEAD
   "sample_files/base-hvac-air-to-air-heat-pump-1-speed-detailed-performance.xml": {
     "parent_hpxml": "sample_files/base-hvac-air-to-air-heat-pump-1-speed.xml",
     "hvac_perf_data_capacity_type": "Absolute capacities",
@@ -2433,8 +2411,6 @@
     "hvac_perf_data_cooling_nom_speed_capacities": "36000, 39000",
     "hvac_perf_data_cooling_nom_speed_cops": "3.8, 3.9"
   },
-=======
->>>>>>> 31ee3db0
   "sample_files/base-hvac-air-to-air-heat-pump-1-speed-autosize-factor.xml": {
     "parent_hpxml": "sample_files/base-hvac-air-to-air-heat-pump-1-speed.xml",
     "heat_pump_cooling_capacity": null,
