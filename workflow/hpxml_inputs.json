{
  "tests/ASHRAE_Standard_140/L100AC.xml": {
    "weather_station_epw_filepath": "USA_CO_Colorado.Springs-Peterson.Field.724660_TMY3.epw",
    "geometry_unit_type": "single-family detached",
    "geometry_unit_num_floors_above_grade": 1,
    "geometry_unit_cfa": 1539,
    "geometry_unit_aspect_ratio": 2.111111111,
    "geometry_unit_orientation": 180,
    "geometry_unit_num_bedrooms": 3,
    "geometry_unit_num_occupants": 0,
    "geometry_average_ceiling_height": 8,
    "geometry_garage_width": 0,
    "geometry_garage_depth": 0,
    "geometry_garage_protrusion": 0,
    "geometry_garage_position": "Right",
    "geometry_foundation_type": "Ambient",
    "geometry_foundation_height": 7.25,
    "geometry_foundation_height_above_grade": 0.667,
    "geometry_rim_joist_height": 9,
    "geometry_attic_type": "VentedAttic",
    "geometry_roof_type": "gable",
    "geometry_roof_pitch": "4:12",
    "geometry_eaves_depth": 0,
    "neighbor_front_distance": 0,
    "neighbor_back_distance": 0,
    "neighbor_left_distance": 0,
    "neighbor_right_distance": 0,
    "floor_over_foundation_assembly_r": 14.15,
    "floor_over_garage_assembly_r": 0,
    "floor_type": "WoodFrame",
    "foundation_wall_thickness": 6,
    "foundation_wall_insulation_r": 0,
    "foundation_wall_insulation_distance_to_top": 0,
    "foundation_wall_insulation_distance_to_bottom": 0,
    "rim_joist_assembly_r": 5.01,
    "slab_perimeter_insulation_r": 0,
    "slab_perimeter_depth": 0,
    "slab_under_insulation_r": 0,
    "slab_under_width": 0,
    "slab_thickness": 4,
    "slab_carpet_fraction": 0,
    "slab_carpet_r": 0,
    "ceiling_assembly_r": 18.45,
    "roof_material_type": "asphalt or fiberglass shingles",
    "roof_color": "medium",
    "roof_assembly_r": 1.99,
    "radiant_barrier_grade": 2,
    "radiant_barrier_attic_location": "none",
    "wall_type": "WoodStud",
    "wall_siding_type": "wood siding",
    "wall_color": "medium",
    "wall_assembly_r": 11.76,
    "window_front_wwr": 0,
    "window_back_wwr": 0,
    "window_left_wwr": 0,
    "window_right_wwr": 0,
    "window_area_front": 90,
    "window_area_back": 90,
    "window_area_left": 45,
    "window_area_right": 45,
    "window_aspect_ratio": 1.667,
    "window_fraction_operable": 0,
    "window_ufactor": 1.039,
    "window_shgc": 0.67,
    "window_interior_shading_winter": 1,
    "window_interior_shading_summer": 1,
    "overhangs_front_depth": 0,
    "overhangs_front_distance_to_top_of_window": 0,
    "overhangs_front_distance_to_bottom_of_window": 0,
    "overhangs_back_depth": 0,
    "overhangs_back_distance_to_top_of_window": 0,
    "overhangs_back_distance_to_bottom_of_window": 0,
    "overhangs_left_depth": 0,
    "overhangs_left_distance_to_top_of_window": 0,
    "overhangs_left_distance_to_bottom_of_window": 0,
    "overhangs_right_depth": 0,
    "overhangs_right_distance_to_top_of_window": 0,
    "overhangs_right_distance_to_bottom_of_window": 0,
    "skylight_area_front": 0,
    "skylight_area_back": 0,
    "skylight_area_left": 0,
    "skylight_area_right": 0,
    "skylight_ufactor": 0,
    "skylight_shgc": 0,
    "door_area": 40,
    "door_rvalue": 3.04,
    "air_leakage_units": "ACHnatural",
    "air_leakage_house_pressure": 50,
    "air_leakage_value": 0.67,
    "heating_system_type": "none",
    "heating_system_fuel": "natural gas",
    "heating_system_heating_efficiency": 0,
    "heating_system_fraction_heat_load_served": 0,
    "cooling_system_type": "none",
    "cooling_system_cooling_efficiency_type": "SEER",
    "cooling_system_cooling_efficiency": 0,
    "cooling_system_fraction_cool_load_served": 0,
    "heat_pump_type": "none",
    "heat_pump_heating_efficiency_type": "HSPF",
    "heat_pump_heating_efficiency": 0,
    "heat_pump_cooling_efficiency_type": "SEER",
    "heat_pump_cooling_efficiency": 0,
    "heat_pump_cooling_sensible_heat_fraction": 0,
    "heat_pump_fraction_heat_load_served": 0,
    "heat_pump_fraction_cool_load_served": 0,
    "heat_pump_backup_type": "none",
    "heat_pump_backup_fuel": "electricity",
    "heat_pump_backup_heating_efficiency": 0,
    "heating_system_2_type": "none",
    "heating_system_2_fuel": "electricity",
    "heating_system_2_heating_efficiency": 0,
    "heating_system_2_fraction_heat_load_served": 0,
    "hvac_control_heating_weekday_setpoint": 68,
    "hvac_control_heating_weekend_setpoint": 68,
    "hvac_control_cooling_weekday_setpoint": 78,
    "hvac_control_cooling_weekend_setpoint": 78,
    "ducts_leakage_units": "CFM25",
    "ducts_supply_leakage_to_outside_value": 0,
    "ducts_return_leakage_to_outside_value": 0,
    "ducts_supply_insulation_r": 0,
    "ducts_return_insulation_r": 0,
    "mech_vent_fan_type": "none",
    "mech_vent_recovery_efficiency_type": "Unadjusted",
    "mech_vent_total_recovery_efficiency": 0,
    "mech_vent_sensible_recovery_efficiency": 0,
    "mech_vent_num_units_served": 0,
    "mech_vent_2_fan_type": "none",
    "mech_vent_2_flow_rate": 0,
    "mech_vent_2_hours_in_operation": 0,
    "mech_vent_2_recovery_efficiency_type": "Unadjusted",
    "mech_vent_2_total_recovery_efficiency": 0,
    "mech_vent_2_sensible_recovery_efficiency": 0,
    "mech_vent_2_fan_power": 0,
    "kitchen_fans_quantity": 0,
    "bathroom_fans_quantity": 0,
    "whole_house_fan_present": false,
    "water_heater_type": "none",
    "water_heater_fuel_type": "electricity",
    "water_heater_efficiency_type": "EnergyFactor",
    "water_heater_efficiency": 0,
    "water_heater_num_units_served": 0,
    "hot_water_distribution_system_type": "Standard",
    "dwhr_facilities_connected": "none",
    "water_fixtures_shower_low_flow": false,
    "water_fixtures_sink_low_flow": false,
    "water_fixtures_usage_multiplier": 0,
    "solar_thermal_system_type": "none",
    "solar_thermal_collector_area": 0,
    "solar_thermal_collector_loop_type": "liquid indirect",
    "solar_thermal_collector_type": "single glazing black",
    "solar_thermal_collector_azimuth": 0,
    "solar_thermal_collector_tilt": 0,
    "solar_thermal_collector_rated_optical_efficiency": 0,
    "solar_thermal_collector_rated_thermal_losses": 0,
    "solar_thermal_solar_fraction": 0,
    "pv_system_present": false,
    "pv_system_array_azimuth": 0,
    "pv_system_array_tilt": 0,
    "pv_system_max_power_output": 0,
    "pv_system_2_present": false,
    "pv_system_2_array_azimuth": 0,
    "pv_system_2_array_tilt": 0,
    "pv_system_2_max_power_output": 0,
    "battery_present": false,
    "lighting_present": false,
    "lighting_interior_fraction_cfl": 0,
    "lighting_interior_fraction_lfl": 0,
    "lighting_interior_fraction_led": 0,
    "lighting_exterior_fraction_cfl": 0,
    "lighting_exterior_fraction_lfl": 0,
    "lighting_exterior_fraction_led": 0,
    "lighting_garage_fraction_cfl": 0,
    "lighting_garage_fraction_lfl": 0,
    "lighting_garage_fraction_led": 0,
    "holiday_lighting_present": false,
    "dehumidifier_type": "none",
    "dehumidifier_efficiency_type": "EnergyFactor",
    "dehumidifier_efficiency": 0,
    "dehumidifier_capacity": 0,
    "dehumidifier_rh_setpoint": 0,
    "dehumidifier_fraction_dehumidification_load_served": 0,
    "clothes_washer_present": false,
    "clothes_washer_efficiency_type": "IntegratedModifiedEnergyFactor",
    "clothes_dryer_present": false,
    "clothes_dryer_fuel_type": "electricity",
    "clothes_dryer_efficiency_type": "CombinedEnergyFactor",
    "dishwasher_present": false,
    "dishwasher_efficiency_type": "RatedAnnualkWh",
    "refrigerator_present": false,
    "extra_refrigerator_present": false,
    "freezer_present": false,
    "cooking_range_oven_present": false,
    "cooking_range_oven_fuel_type": "electricity",
    "ceiling_fan_present": false,
    "misc_plug_loads_television_present": false,
    "misc_plug_loads_other_annual_kwh": 7302,
    "misc_plug_loads_other_frac_sensible": 0.822,
    "misc_plug_loads_other_frac_latent": 0.178,
    "misc_plug_loads_well_pump_present": false,
    "misc_plug_loads_vehicle_present": false,
    "misc_fuel_loads_grill_present": false,
    "misc_fuel_loads_grill_fuel_type": "natural gas",
    "misc_fuel_loads_lighting_present": false,
    "misc_fuel_loads_lighting_fuel_type": "natural gas",
    "misc_fuel_loads_fireplace_present": false,
    "misc_fuel_loads_fireplace_fuel_type": "natural gas",
    "pool_present": false,
    "pool_heater_type": "none",
    "permanent_spa_present": false,
    "permanent_spa_heater_type": "none",
    "combine_like_surfaces": false
  },
  "tests/ASHRAE_Standard_140/L110AC.xml": {
    "parent_hpxml": "tests/ASHRAE_Standard_140/L100AC.xml",
    "air_leakage_value": 1.5
  },
  "tests/ASHRAE_Standard_140/L120AC.xml": {
    "parent_hpxml": "tests/ASHRAE_Standard_140/L100AC.xml",
    "ceiling_assembly_r": 57.49,
    "wall_assembly_r": 23.58
  },
  "tests/ASHRAE_Standard_140/L130AC.xml": {
    "parent_hpxml": "tests/ASHRAE_Standard_140/L100AC.xml",
    "window_ufactor": 0.3,
    "window_shgc": 0.335
  },
  "tests/ASHRAE_Standard_140/L140AC.xml": {
    "parent_hpxml": "tests/ASHRAE_Standard_140/L100AC.xml",
    "window_area_front": 0,
    "window_area_back": 0,
    "window_area_left": 0,
    "window_area_right": 0
  },
  "tests/ASHRAE_Standard_140/L150AC.xml": {
    "parent_hpxml": "tests/ASHRAE_Standard_140/L100AC.xml",
    "window_area_front": 270,
    "window_area_back": 0,
    "window_area_left": 0,
    "window_area_right": 0,
    "window_aspect_ratio": 3.333
  },
  "tests/ASHRAE_Standard_140/L155AC.xml": {
    "parent_hpxml": "tests/ASHRAE_Standard_140/L150AC.xml",
    "overhangs_front_depth": 2.5,
    "overhangs_front_distance_to_top_of_window": 1,
    "overhangs_front_distance_to_bottom_of_window": 6
  },
  "tests/ASHRAE_Standard_140/L160AC.xml": {
    "parent_hpxml": "tests/ASHRAE_Standard_140/L100AC.xml",
    "window_area_front": 0,
    "window_area_back": 0,
    "window_area_left": 135,
    "window_area_right": 135,
    "window_aspect_ratio": 3.333
  },
  "tests/ASHRAE_Standard_140/L170AC.xml": {
    "parent_hpxml": "tests/ASHRAE_Standard_140/L100AC.xml",
    "misc_plug_loads_other_annual_kwh": 0,
    "misc_plug_loads_other_frac_sensible": null,
    "misc_plug_loads_other_frac_latent": null
  },
  "tests/ASHRAE_Standard_140/L200AC.xml": {
    "parent_hpxml": "tests/ASHRAE_Standard_140/L100AC.xml",
    "floor_over_foundation_assembly_r": 4.24,
    "ceiling_assembly_r": 11.75,
    "wall_assembly_r": 4.84,
    "air_leakage_value": 1.5
  },
  "tests/ASHRAE_Standard_140/L202AC.xml": {
    "parent_hpxml": "tests/ASHRAE_Standard_140/L200AC.xml",
    "roof_color": "reflective",
    "wall_color": "reflective"
  },
  "tests/ASHRAE_Standard_140/L302XC.xml": {
    "parent_hpxml": "tests/ASHRAE_Standard_140/L100AC.xml",
    "geometry_foundation_type": "SlabOnGrade",
    "slab_carpet_fraction": 1,
    "slab_carpet_r": 2.08
  },
  "tests/ASHRAE_Standard_140/L304XC.xml": {
    "parent_hpxml": "tests/ASHRAE_Standard_140/L302XC.xml",
    "slab_perimeter_insulation_r": 5.4,
    "slab_perimeter_depth": 2.5
  },
  "tests/ASHRAE_Standard_140/L322XC.xml": {
    "parent_hpxml": "tests/ASHRAE_Standard_140/L100AC.xml",
    "geometry_unit_cfa": 3078,
    "geometry_foundation_type": "ConditionedBasement",
    "air_leakage_value": 0.335
  },
  "tests/ASHRAE_Standard_140/L324XC.xml": {
    "parent_hpxml": "tests/ASHRAE_Standard_140/L322XC.xml",
    "foundation_wall_insulation_r": 10.2,
    "foundation_wall_insulation_location": "interior",
    "foundation_wall_insulation_distance_to_bottom": 7.25,
    "rim_joist_assembly_r": 13.14
  },
  "tests/ASHRAE_Standard_140/L100AL.xml": {
    "parent_hpxml": "tests/ASHRAE_Standard_140/L100AC.xml",
    "weather_station_epw_filepath": "USA_NV_Las.Vegas-McCarran.Intl.AP.723860_TMY3.epw"
  },
  "tests/ASHRAE_Standard_140/L110AL.xml": {
    "parent_hpxml": "tests/ASHRAE_Standard_140/L100AL.xml",
    "air_leakage_value": 1.5
  },
  "tests/ASHRAE_Standard_140/L120AL.xml": {
    "parent_hpxml": "tests/ASHRAE_Standard_140/L100AL.xml",
    "ceiling_assembly_r": 57.49,
    "wall_assembly_r": 23.58
  },
  "tests/ASHRAE_Standard_140/L130AL.xml": {
    "parent_hpxml": "tests/ASHRAE_Standard_140/L100AL.xml",
    "window_ufactor": 0.3,
    "window_shgc": 0.335
  },
  "tests/ASHRAE_Standard_140/L140AL.xml": {
    "parent_hpxml": "tests/ASHRAE_Standard_140/L100AL.xml",
    "window_area_front": 0,
    "window_area_back": 0,
    "window_area_left": 0,
    "window_area_right": 0
  },
  "tests/ASHRAE_Standard_140/L150AL.xml": {
    "parent_hpxml": "tests/ASHRAE_Standard_140/L100AL.xml",
    "window_area_front": 270,
    "window_area_back": 0,
    "window_area_left": 0,
    "window_area_right": 0,
    "window_aspect_ratio": 3.333
  },
  "tests/ASHRAE_Standard_140/L155AL.xml": {
    "parent_hpxml": "tests/ASHRAE_Standard_140/L150AL.xml",
    "overhangs_front_depth": 2.5,
    "overhangs_front_distance_to_top_of_window": 1,
    "overhangs_front_distance_to_bottom_of_window": 6
  },
  "tests/ASHRAE_Standard_140/L160AL.xml": {
    "parent_hpxml": "tests/ASHRAE_Standard_140/L100AL.xml",
    "window_area_front": 0,
    "window_area_back": 0,
    "window_area_left": 135,
    "window_area_right": 135,
    "window_aspect_ratio": 3.333
  },
  "tests/ASHRAE_Standard_140/L170AL.xml": {
    "parent_hpxml": "tests/ASHRAE_Standard_140/L100AL.xml",
    "misc_plug_loads_other_annual_kwh": 0,
    "misc_plug_loads_other_frac_sensible": null,
    "misc_plug_loads_other_frac_latent": null
  },
  "tests/ASHRAE_Standard_140/L200AL.xml": {
    "parent_hpxml": "tests/ASHRAE_Standard_140/L100AL.xml",
    "floor_over_foundation_assembly_r": 4.24,
    "ceiling_assembly_r": 11.75,
    "wall_assembly_r": 4.84,
    "air_leakage_value": 1.5
  },
  "tests/ASHRAE_Standard_140/L202AL.xml": {
    "parent_hpxml": "tests/ASHRAE_Standard_140/L200AL.xml",
    "roof_color": "reflective",
    "wall_color": "reflective"
  },
  "sample_files/base.xml": {
    "simulation_control_timestep": 60,
    "site_type": "suburban",
    "site_iecc_zone": "5B",
    "site_state_code": "CO",
    "weather_station_epw_filepath": "USA_CO_Denver.Intl.AP.725650_TMY3.epw",
    "geometry_unit_type": "single-family detached",
    "geometry_unit_num_floors_above_grade": 1,
    "geometry_unit_cfa": 2700,
    "geometry_unit_aspect_ratio": 1.5,
    "geometry_unit_orientation": 180,
    "geometry_unit_num_bedrooms": 3,
    "geometry_unit_num_bathrooms": 2,
    "geometry_average_ceiling_height": 8,
    "geometry_garage_width": 0,
    "geometry_garage_depth": 20,
    "geometry_garage_protrusion": 0,
    "geometry_garage_position": "Right",
    "geometry_foundation_type": "ConditionedBasement",
    "geometry_foundation_height": 8,
    "geometry_foundation_height_above_grade": 1,
    "geometry_rim_joist_height": 9.25,
    "geometry_attic_type": "UnventedAttic",
    "geometry_roof_type": "gable",
    "geometry_roof_pitch": "6:12",
    "geometry_eaves_depth": 0,
    "neighbor_front_distance": 0,
    "neighbor_back_distance": 0,
    "neighbor_left_distance": 0,
    "neighbor_right_distance": 0,
    "floor_over_foundation_assembly_r": 0,
    "floor_over_garage_assembly_r": 0,
    "floor_type": "WoodFrame",
    "foundation_wall_thickness": 8,
    "foundation_wall_insulation_r": 8.9,
    "foundation_wall_insulation_distance_to_top": 0,
    "foundation_wall_insulation_distance_to_bottom": 8,
    "rim_joist_assembly_r": 23,
    "slab_perimeter_insulation_r": 0,
    "slab_perimeter_depth": 0,
    "slab_under_insulation_r": 0,
    "slab_under_width": 0,
    "slab_thickness": 4,
    "slab_carpet_fraction": 0,
    "slab_carpet_r": 0,
    "ceiling_assembly_r": 39.3,
    "roof_material_type": "asphalt or fiberglass shingles",
    "roof_color": "medium",
    "roof_assembly_r": 2.3,
    "radiant_barrier_grade": 2,
    "radiant_barrier_attic_location": "none",
    "wall_type": "WoodStud",
    "wall_siding_type": "wood siding",
    "wall_color": "medium",
    "wall_assembly_r": 23,
    "window_front_wwr": 0,
    "window_back_wwr": 0,
    "window_left_wwr": 0,
    "window_right_wwr": 0,
    "window_area_front": 108,
    "window_area_back": 108,
    "window_area_left": 72,
    "window_area_right": 72,
    "window_aspect_ratio": 1.333,
    "window_fraction_operable": 0.67,
    "window_ufactor": 0.33,
    "window_shgc": 0.45,
    "window_interior_shading_winter": 0.85,
    "window_interior_shading_summer": 0.7,
    "overhangs_front_depth": 0,
    "overhangs_front_distance_to_top_of_window": 0,
    "overhangs_front_distance_to_bottom_of_window": 0,
    "overhangs_back_depth": 0,
    "overhangs_back_distance_to_top_of_window": 0,
    "overhangs_back_distance_to_bottom_of_window": 0,
    "overhangs_left_depth": 0,
    "overhangs_left_distance_to_top_of_window": 0,
    "overhangs_left_distance_to_bottom_of_window": 0,
    "overhangs_right_depth": 0,
    "overhangs_right_distance_to_top_of_window": 0,
    "overhangs_right_distance_to_bottom_of_window": 0,
    "skylight_area_front": 0,
    "skylight_area_back": 0,
    "skylight_area_left": 0,
    "skylight_area_right": 0,
    "skylight_ufactor": 0.33,
    "skylight_shgc": 0.45,
    "door_area": 40,
    "door_rvalue": 4.4,
    "air_leakage_units": "ACH",
    "air_leakage_house_pressure": 50,
    "air_leakage_value": 3,
    "heating_system_type": "Furnace",
    "heating_system_fuel": "natural gas",
    "heating_system_heating_efficiency": 0.92,
    "heating_system_heating_capacity": 36000,
    "heating_system_fraction_heat_load_served": 1,
    "cooling_system_type": "central air conditioner",
    "cooling_system_cooling_efficiency_type": "SEER",
    "cooling_system_cooling_efficiency": 13,
    "cooling_system_cooling_compressor_type": "single stage",
    "cooling_system_cooling_sensible_heat_fraction": 0.73,
    "cooling_system_cooling_capacity": 24000,
    "cooling_system_fraction_cool_load_served": 1,
    "heat_pump_type": "none",
    "heat_pump_heating_efficiency_type": "HSPF",
    "heat_pump_heating_efficiency": 0,
    "heat_pump_cooling_efficiency_type": "SEER",
    "heat_pump_cooling_efficiency": 0,
    "heat_pump_cooling_sensible_heat_fraction": 0,
    "heat_pump_fraction_heat_load_served": 0,
    "heat_pump_fraction_cool_load_served": 0,
    "heat_pump_backup_type": "none",
    "heat_pump_backup_fuel": "electricity",
    "heat_pump_backup_heating_efficiency": 0,
    "heating_system_2_type": "none",
    "heating_system_2_fuel": "electricity",
    "heating_system_2_heating_efficiency": 0,
    "heating_system_2_fraction_heat_load_served": 0,
    "hvac_control_heating_weekday_setpoint": 68,
    "hvac_control_heating_weekend_setpoint": 68,
    "hvac_control_cooling_weekday_setpoint": 78,
    "hvac_control_cooling_weekend_setpoint": 78,
    "ducts_leakage_units": "CFM25",
    "ducts_supply_leakage_to_outside_value": 75,
    "ducts_return_leakage_to_outside_value": 25,
    "ducts_supply_location": "attic - unvented",
    "ducts_supply_insulation_r": 4,
    "ducts_supply_surface_area": 150,
    "ducts_return_location": "attic - unvented",
    "ducts_return_insulation_r": 0,
    "ducts_return_surface_area": 50,
    "mech_vent_fan_type": "none",
    "mech_vent_recovery_efficiency_type": "Unadjusted",
    "mech_vent_total_recovery_efficiency": 0,
    "mech_vent_sensible_recovery_efficiency": 0,
    "mech_vent_num_units_served": 0,
    "mech_vent_2_fan_type": "none",
    "mech_vent_2_flow_rate": 0,
    "mech_vent_2_hours_in_operation": 0,
    "mech_vent_2_recovery_efficiency_type": "Unadjusted",
    "mech_vent_2_total_recovery_efficiency": 0,
    "mech_vent_2_sensible_recovery_efficiency": 0,
    "mech_vent_2_fan_power": 0,
    "kitchen_fans_quantity": 0,
    "bathroom_fans_quantity": 0,
    "whole_house_fan_present": false,
    "water_heater_type": "storage water heater",
    "water_heater_fuel_type": "electricity",
    "water_heater_location": "conditioned space",
    "water_heater_tank_volume": 40,
    "water_heater_efficiency_type": "EnergyFactor",
    "water_heater_efficiency": 0.95,
    "water_heater_heating_capacity": 18767,
    "water_heater_jacket_rvalue": 0,
    "water_heater_setpoint_temperature": 125,
    "water_heater_num_units_served": 1,
    "hot_water_distribution_system_type": "Standard",
    "hot_water_distribution_standard_piping_length": 50,
    "hot_water_distribution_pipe_r": 0,
    "dwhr_facilities_connected": "none",
    "water_fixtures_shower_low_flow": true,
    "water_fixtures_sink_low_flow": false,
    "solar_thermal_system_type": "none",
    "solar_thermal_collector_area": 0,
    "solar_thermal_collector_loop_type": "liquid indirect",
    "solar_thermal_collector_type": "single glazing black",
    "solar_thermal_collector_azimuth": 0,
    "solar_thermal_collector_tilt": 0,
    "solar_thermal_collector_rated_optical_efficiency": 0,
    "solar_thermal_collector_rated_thermal_losses": 0,
    "solar_thermal_solar_fraction": 0,
    "pv_system_present": false,
    "pv_system_array_azimuth": 0,
    "pv_system_array_tilt": 0,
    "pv_system_max_power_output": 0,
    "pv_system_2_present": false,
    "pv_system_2_array_azimuth": 0,
    "pv_system_2_array_tilt": 0,
    "pv_system_2_max_power_output": 0,
    "battery_present": false,
    "lighting_present": true,
    "lighting_interior_fraction_cfl": 0.4,
    "lighting_interior_fraction_lfl": 0.1,
    "lighting_interior_fraction_led": 0.25,
    "lighting_exterior_fraction_cfl": 0.4,
    "lighting_exterior_fraction_lfl": 0.1,
    "lighting_exterior_fraction_led": 0.25,
    "lighting_garage_fraction_cfl": 0.4,
    "lighting_garage_fraction_lfl": 0.1,
    "lighting_garage_fraction_led": 0.25,
    "holiday_lighting_present": false,
    "dehumidifier_type": "none",
    "dehumidifier_efficiency_type": "EnergyFactor",
    "dehumidifier_efficiency": 0,
    "dehumidifier_capacity": 0,
    "dehumidifier_rh_setpoint": 0,
    "dehumidifier_fraction_dehumidification_load_served": 0,
    "clothes_washer_present": true,
    "clothes_washer_location": "conditioned space",
    "clothes_washer_efficiency_type": "IntegratedModifiedEnergyFactor",
    "clothes_washer_efficiency": 1.21,
    "clothes_washer_rated_annual_kwh": 380,
    "clothes_washer_label_electric_rate": 0.12,
    "clothes_washer_label_gas_rate": 1.09,
    "clothes_washer_label_annual_gas_cost": 27,
    "clothes_washer_label_usage": 6,
    "clothes_washer_capacity": 3.2,
    "clothes_dryer_present": true,
    "clothes_dryer_location": "conditioned space",
    "clothes_dryer_fuel_type": "electricity",
    "clothes_dryer_efficiency_type": "CombinedEnergyFactor",
    "clothes_dryer_efficiency": 3.73,
    "clothes_dryer_vented_flow_rate": 150,
    "dishwasher_present": true,
    "dishwasher_location": "conditioned space",
    "dishwasher_efficiency_type": "RatedAnnualkWh",
    "dishwasher_efficiency": 307,
    "dishwasher_label_electric_rate": 0.12,
    "dishwasher_label_gas_rate": 1.09,
    "dishwasher_label_annual_gas_cost": 22.32,
    "dishwasher_label_usage": 4,
    "dishwasher_place_setting_capacity": 12,
    "refrigerator_present": true,
    "refrigerator_location": "conditioned space",
    "refrigerator_rated_annual_kwh": 650,
    "extra_refrigerator_present": false,
    "freezer_present": false,
    "cooking_range_oven_present": true,
    "cooking_range_oven_location": "conditioned space",
    "cooking_range_oven_fuel_type": "electricity",
    "cooking_range_oven_is_induction": false,
    "cooking_range_oven_is_convection": false,
    "ceiling_fan_present": false,
    "misc_plug_loads_television_present": true,
    "misc_plug_loads_television_annual_kwh": 620,
    "misc_plug_loads_other_annual_kwh": 2457,
    "misc_plug_loads_other_frac_sensible": 0.855,
    "misc_plug_loads_other_frac_latent": 0.045,
    "misc_plug_loads_well_pump_present": false,
    "misc_plug_loads_vehicle_present": false,
    "misc_fuel_loads_grill_present": false,
    "misc_fuel_loads_grill_fuel_type": "natural gas",
    "misc_fuel_loads_lighting_present": false,
    "misc_fuel_loads_lighting_fuel_type": "natural gas",
    "misc_fuel_loads_fireplace_present": false,
    "misc_fuel_loads_fireplace_fuel_type": "natural gas",
    "pool_present": false,
    "pool_heater_type": "none",
    "permanent_spa_present": false,
    "permanent_spa_heater_type": "none",
    "utility_bill_scenario_names": "Bills",
    "combine_like_surfaces": true
  },
  "sample_files/base-appliances-coal.xml": {
    "parent_hpxml": "sample_files/base-appliances-gas.xml",
    "clothes_dryer_fuel_type": "coal",
    "cooking_range_oven_fuel_type": "coal"
  },
  "sample_files/base-appliances-dehumidifier.xml": {
    "parent_hpxml": "sample_files/base-location-dallas-tx.xml",
    "dehumidifier_type": "portable",
    "dehumidifier_efficiency": 1.8,
    "dehumidifier_capacity": 40,
    "dehumidifier_rh_setpoint": 0.5,
    "dehumidifier_fraction_dehumidification_load_served": 1
  },
  "sample_files/base-appliances-dehumidifier-ief-portable.xml": {
    "parent_hpxml": "sample_files/base-appliances-dehumidifier.xml",
    "dehumidifier_efficiency_type": "IntegratedEnergyFactor",
    "dehumidifier_efficiency": 1.5
  },
  "sample_files/base-appliances-dehumidifier-ief-whole-home.xml": {
    "parent_hpxml": "sample_files/base-appliances-dehumidifier-ief-portable.xml",
    "dehumidifier_type": "whole-home"
  },
  "sample_files/base-appliances-dehumidifier-multiple.xml": {
    "parent_hpxml": "sample_files/base-appliances-dehumidifier.xml"
  },
  "sample_files/base-appliances-gas.xml": {
    "parent_hpxml": "sample_files/base.xml",
    "clothes_dryer_fuel_type": "natural gas",
    "clothes_dryer_efficiency": 3.3,
    "clothes_dryer_vented_flow_rate": null,
    "cooking_range_oven_fuel_type": "natural gas"
  },
  "sample_files/base-appliances-oil.xml": {
    "parent_hpxml": "sample_files/base-appliances-gas.xml",
    "clothes_dryer_fuel_type": "fuel oil",
    "cooking_range_oven_fuel_type": "fuel oil"
  },
  "sample_files/base-appliances-propane.xml": {
    "parent_hpxml": "sample_files/base-appliances-gas.xml",
    "clothes_dryer_fuel_type": "propane",
    "cooking_range_oven_fuel_type": "propane"
  },
  "sample_files/base-appliances-wood.xml": {
    "parent_hpxml": "sample_files/base-appliances-gas.xml",
    "clothes_dryer_fuel_type": "wood",
    "cooking_range_oven_fuel_type": "wood"
  },
  "sample_files/base-appliances-modified.xml": {
    "parent_hpxml": "sample_files/base.xml",
    "clothes_washer_efficiency_type": "ModifiedEnergyFactor",
    "clothes_washer_efficiency": 1.65,
    "clothes_dryer_efficiency_type": "EnergyFactor",
    "clothes_dryer_efficiency": 4.29,
    "clothes_dryer_vented_flow_rate": 0,
    "dishwasher_efficiency_type": "EnergyFactor",
    "dishwasher_efficiency": 0.7,
    "dishwasher_place_setting_capacity": 6
  },
  "sample_files/base-appliances-none.xml": {
    "parent_hpxml": "sample_files/base.xml",
    "clothes_washer_present": false,
    "clothes_dryer_present": false,
    "dishwasher_present": false,
    "refrigerator_present": false,
    "cooking_range_oven_present": false
  },
  "sample_files/base-appliances-freezer-temperature-dependent-schedule.xml": {
    "parent_hpxml": "sample_files/base.xml"
  },
  "sample_files/base-appliances-refrigerator-temperature-dependent-schedule.xml": {
    "parent_hpxml": "sample_files/base.xml"
  },
  "sample_files/base-atticroof-cathedral.xml": {
    "parent_hpxml": "sample_files/base.xml",
    "geometry_unit_num_floors_above_grade": 2,
    "geometry_unit_cfa": 4050,
    "geometry_attic_type": "ConditionedAttic",
    "roof_assembly_r": 25.8,
    "window_area_left": 120,
    "window_area_right": 120,
    "window_aspect_ratio": 2,
    "ducts_supply_leakage_to_outside_value": 0,
    "ducts_return_leakage_to_outside_value": 0,
    "ducts_supply_location": "conditioned space",
    "ducts_return_location": "conditioned space"
  },
  "sample_files/base-atticroof-conditioned.xml": {
    "parent_hpxml": "sample_files/base.xml",
    "geometry_unit_num_floors_above_grade": 2,
    "geometry_unit_cfa": 3600,
    "geometry_attic_type": "ConditionedAttic",
    "ducts_supply_leakage_to_outside_value": 5,
    "ducts_return_leakage_to_outside_value": 10,
    "ducts_supply_location": "conditioned space",
    "ducts_return_location": "conditioned space",
    "water_heater_location": "basement - conditioned",
    "clothes_washer_location": "basement - conditioned",
    "clothes_dryer_location": "basement - conditioned",
    "dishwasher_location": "basement - conditioned",
    "refrigerator_location": "basement - conditioned",
    "cooking_range_oven_location": "basement - conditioned",
    "misc_plug_loads_other_annual_kwh": 3276
  },
  "sample_files/base-atticroof-flat.xml": {
    "parent_hpxml": "sample_files/base.xml",
    "geometry_attic_type": "FlatRoof",
    "roof_assembly_r": 25.8,
    "ducts_supply_leakage_to_outside_value": 0,
    "ducts_return_leakage_to_outside_value": 0,
    "ducts_supply_location": "basement - conditioned",
    "ducts_return_location": "basement - conditioned"
  },
  "sample_files/base-atticroof-radiant-barrier.xml": {
    "parent_hpxml": "sample_files/base-location-dallas-tx.xml",
    "ceiling_assembly_r": 8.7,
    "radiant_barrier_grade": 2,
    "radiant_barrier_attic_location": "Attic roof and gable walls"
  },
  "sample_files/base-atticroof-radiant-barrier-ceiling.xml": {
    "parent_hpxml": "sample_files/base-atticroof-radiant-barrier.xml",
    "radiant_barrier_attic_location": "Attic floor"
  },
  "sample_files/base-atticroof-unvented-insulated-roof.xml": {
    "parent_hpxml": "sample_files/base.xml",
    "ceiling_assembly_r": 2.1,
    "roof_assembly_r": 25.8
  },
  "sample_files/base-atticroof-vented.xml": {
    "parent_hpxml": "sample_files/base.xml",
    "geometry_attic_type": "VentedAttic",
    "ducts_supply_location": "attic - vented",
    "ducts_return_location": "attic - vented",
    "water_heater_location": "attic - vented"
  },
  "sample_files/base-battery.xml": {
    "parent_hpxml": "sample_files/base.xml",
    "battery_present": true,
    "battery_location": "outside",
    "battery_power": 6000,
    "battery_capacity": 20,
    "battery_usable_capacity": 18
  },
  "sample_files/base-battery-scheduled.xml": {
    "parent_hpxml": "sample_files/base-battery.xml",
    "schedules_filepaths": "../../HPXMLtoOpenStudio/resources/schedule_files/battery.csv"
  },
  "sample_files/base-bldgtype-sfa-unit.xml": {
    "parent_hpxml": "sample_files/base.xml",
    "geometry_unit_type": "single-family attached",
    "geometry_unit_right_wall_is_adiabatic": true,
    "geometry_unit_cfa": 1800,
    "geometry_unit_aspect_ratio": 0.6667,
    "geometry_building_num_units": 3,
    "window_front_wwr": 0.18,
    "window_back_wwr": 0.18,
    "window_left_wwr": 0.18,
    "window_right_wwr": 0.18,
    "window_area_front": 0,
    "window_area_back": 0,
    "window_area_left": 0,
    "window_area_right": 0,
    "air_leakage_type": "unit exterior only",
    "heating_system_heating_capacity": 24000,
    "misc_plug_loads_other_annual_kwh": 1638
  },
  "sample_files/base-bldgtype-sfa-unit-2stories.xml": {
    "parent_hpxml": "sample_files/base-bldgtype-sfa-unit.xml",
    "geometry_unit_num_floors_above_grade": 2,
    "geometry_unit_cfa": 2700,
    "heating_system_heating_capacity": 48000,
    "cooling_system_cooling_capacity": 36000,
    "ducts_supply_surface_area": 112.5,
    "ducts_return_surface_area": 37.5,
    "misc_plug_loads_other_annual_kwh": 2457
  },
  "sample_files/base-bldgtype-sfa-unit-atticroof-cathedral.xml": {
    "parent_hpxml": "sample_files/base-bldgtype-sfa-unit-2stories.xml",
    "geometry_attic_type": "ConditionedAttic",
    "ducts_supply_leakage_to_outside_value": 0,
    "ducts_return_leakage_to_outside_value": 0,
    "ducts_supply_location": "conditioned space",
    "ducts_return_location": "conditioned space"
  },
  "sample_files/base-bldgtype-sfa-unit-infil-compartmentalization-test.xml": {
    "parent_hpxml": "sample_files/base-bldgtype-sfa-unit.xml",
    "air_leakage_value": 3.57,
    "air_leakage_type": "unit total"
  },
  "sample_files/base-bldgtype-mf-unit.xml": {
    "parent_hpxml": "sample_files/base.xml",
    "geometry_unit_type": "apartment unit",
    "geometry_unit_right_wall_is_adiabatic": true,
    "geometry_unit_cfa": 900,
    "geometry_unit_aspect_ratio": 0.6667,
    "geometry_building_num_units": 6,
    "geometry_foundation_type": "AboveApartment",
    "geometry_attic_type": "BelowApartment",
    "window_front_wwr": 0.18,
    "window_back_wwr": 0.18,
    "window_left_wwr": 0.18,
    "window_right_wwr": 0.18,
    "window_area_front": 0,
    "window_area_back": 0,
    "window_area_left": 0,
    "window_area_right": 0,
    "door_area": 20,
    "air_leakage_type": "unit exterior only",
    "heating_system_heating_capacity": 12000,
    "cooling_system_cooling_capacity": 12000,
    "ducts_supply_leakage_to_outside_value": 0,
    "ducts_return_leakage_to_outside_value": 0,
    "ducts_supply_location": "conditioned space",
    "ducts_supply_insulation_r": 0,
    "ducts_return_location": "conditioned space",
    "misc_plug_loads_other_annual_kwh": 819
  },
  "sample_files/base-bldgtype-mf-unit-adjacent-to-multifamily-buffer-space.xml": {
    "parent_hpxml": "sample_files/base-bldgtype-mf-unit.xml"
  },
  "sample_files/base-bldgtype-mf-unit-adjacent-to-multiple.xml": {
    "parent_hpxml": "sample_files/base-bldgtype-mf-unit.xml"
  },
  "sample_files/base-bldgtype-mf-unit-adjacent-to-non-freezing-space.xml": {
    "parent_hpxml": "sample_files/base-bldgtype-mf-unit.xml"
  },
  "sample_files/base-bldgtype-mf-unit-adjacent-to-other-heated-space.xml": {
    "parent_hpxml": "sample_files/base-bldgtype-mf-unit.xml"
  },
  "sample_files/base-bldgtype-mf-unit-adjacent-to-multiple-hvac-none.xml": {
    "parent_hpxml": "sample_files/base-bldgtype-mf-unit-adjacent-to-multiple.xml",
    "heating_system_type": "none",
    "cooling_system_type": "none"
  },
  "sample_files/base-bldgtype-mf-unit-adjacent-to-other-housing-unit.xml": {
    "parent_hpxml": "sample_files/base-bldgtype-mf-unit.xml"
  },
  "sample_files/base-bldgtype-mf-unit-infil-compartmentalization-test.xml": {
    "parent_hpxml": "sample_files/base-bldgtype-mf-unit.xml",
    "air_leakage_value": 12.16,
    "air_leakage_type": "unit total"
  },
  "sample_files/base-bldgtype-mf-unit-residents-1.xml": {
    "parent_hpxml": "sample_files/base-bldgtype-mf-unit.xml",
    "geometry_unit_num_occupants": 1,
    "misc_plug_loads_television_annual_kwh": null,
    "misc_plug_loads_other_annual_kwh": null
  },
  "sample_files/base-bldgtype-mf-unit-shared-boiler-chiller-baseboard.xml": {
    "parent_hpxml": "sample_files/base-bldgtype-mf-unit.xml",
    "heating_system_type": "Shared Boiler w/ Baseboard",
    "cooling_system_type": "none",
    "cooling_system_cooling_efficiency": 0,
    "cooling_system_fraction_cool_load_served": 0
  },
  "sample_files/base-bldgtype-mf-unit-shared-boiler-chiller-fan-coil.xml": {
    "parent_hpxml": "sample_files/base-bldgtype-mf-unit-shared-boiler-chiller-baseboard.xml",
    "heating_system_type": "Shared Boiler w/ Ductless Fan Coil"
  },
  "sample_files/base-bldgtype-mf-unit-shared-boiler-chiller-fan-coil-ducted.xml": {
    "parent_hpxml": "sample_files/base-bldgtype-mf-unit-shared-boiler-chiller-fan-coil.xml"
  },
  "sample_files/base-bldgtype-mf-unit-shared-boiler-chiller-water-loop-heat-pump.xml": {
    "parent_hpxml": "sample_files/base-bldgtype-mf-unit-shared-boiler-chiller-baseboard.xml"
  },
  "sample_files/base-bldgtype-mf-unit-shared-boiler-cooling-tower-water-loop-heat-pump.xml": {
    "parent_hpxml": "sample_files/base-bldgtype-mf-unit-shared-boiler-chiller-water-loop-heat-pump.xml"
  },
  "sample_files/base-bldgtype-mf-unit-shared-boiler-only-baseboard.xml": {
    "parent_hpxml": "sample_files/base-bldgtype-mf-unit.xml",
    "heating_system_type": "Shared Boiler w/ Baseboard",
    "cooling_system_type": "none",
    "cooling_system_cooling_efficiency": 0,
    "cooling_system_fraction_cool_load_served": 0
  },
  "sample_files/base-bldgtype-mf-unit-shared-boiler-only-fan-coil.xml": {
    "parent_hpxml": "sample_files/base-bldgtype-mf-unit-shared-boiler-only-baseboard.xml",
    "heating_system_type": "Shared Boiler w/ Ductless Fan Coil"
  },
  "sample_files/base-bldgtype-mf-unit-shared-boiler-only-fan-coil-fireplace-elec.xml": {
    "parent_hpxml": "sample_files/base-bldgtype-mf-unit-shared-boiler-only-fan-coil.xml",
    "heating_system_fraction_heat_load_served": 0.75,
    "heating_system_2_type": "Fireplace",
    "heating_system_2_heating_efficiency": 1.0,
    "heating_system_2_fraction_heat_load_served": 0.25
  },
  "sample_files/base-bldgtype-mf-unit-shared-boiler-only-fan-coil-ducted.xml": {
    "parent_hpxml": "sample_files/base-bldgtype-mf-unit-shared-boiler-only-fan-coil.xml"
  },
  "sample_files/base-bldgtype-mf-unit-shared-boiler-only-fan-coil-eae.xml": {
    "parent_hpxml": "sample_files/base-bldgtype-mf-unit-shared-boiler-only-fan-coil.xml"
  },
  "sample_files/base-bldgtype-mf-unit-shared-boiler-only-water-loop-heat-pump.xml": {
    "parent_hpxml": "sample_files/base-bldgtype-mf-unit-shared-boiler-only-baseboard.xml"
  },
  "sample_files/base-bldgtype-mf-unit-shared-chiller-only-baseboard.xml": {
    "parent_hpxml": "sample_files/base-bldgtype-mf-unit.xml",
    "heating_system_type": "none",
    "heating_system_heating_efficiency": 0,
    "heating_system_fraction_heat_load_served": 0,
    "cooling_system_type": "none",
    "cooling_system_cooling_efficiency": 0,
    "cooling_system_fraction_cool_load_served": 0
  },
  "sample_files/base-bldgtype-mf-unit-shared-chiller-only-fan-coil.xml": {
    "parent_hpxml": "sample_files/base-bldgtype-mf-unit-shared-chiller-only-baseboard.xml"
  },
  "sample_files/base-bldgtype-mf-unit-shared-chiller-only-fan-coil-ducted.xml": {
    "parent_hpxml": "sample_files/base-bldgtype-mf-unit-shared-chiller-only-fan-coil.xml"
  },
  "sample_files/base-bldgtype-mf-unit-shared-chiller-only-water-loop-heat-pump.xml": {
    "parent_hpxml": "sample_files/base-bldgtype-mf-unit-shared-chiller-only-baseboard.xml"
  },
  "sample_files/base-bldgtype-mf-unit-shared-cooling-tower-only-water-loop-heat-pump.xml": {
    "parent_hpxml": "sample_files/base-bldgtype-mf-unit-shared-chiller-only-water-loop-heat-pump.xml"
  },
  "sample_files/base-bldgtype-mf-unit-shared-generator.xml": {
    "parent_hpxml": "sample_files/base-bldgtype-mf-unit.xml"
  },
  "sample_files/base-bldgtype-mf-unit-shared-ground-loop-ground-to-air-heat-pump.xml": {
    "parent_hpxml": "sample_files/base-bldgtype-mf-unit.xml",
    "heating_system_type": "none",
    "heating_system_heating_efficiency": 0,
    "heating_system_fraction_heat_load_served": 0,
    "cooling_system_type": "none",
    "cooling_system_cooling_efficiency": 0,
    "cooling_system_fraction_cool_load_served": 0,
    "heat_pump_type": "ground-to-air",
    "heat_pump_heating_efficiency_type": "COP",
    "heat_pump_heating_efficiency": 3.6,
    "heat_pump_cooling_efficiency_type": "EER",
    "heat_pump_cooling_efficiency": 16.6,
    "heat_pump_cooling_sensible_heat_fraction": 0.73,
    "heat_pump_heating_capacity": 12000,
    "heat_pump_cooling_capacity": 12000,
    "heat_pump_fraction_heat_load_served": 1,
    "heat_pump_fraction_cool_load_served": 1,
    "heat_pump_backup_type": "integrated",
    "heat_pump_backup_heating_efficiency": 1,
    "heat_pump_backup_heating_capacity": 12000
  },
  "sample_files/base-bldgtype-mf-unit-shared-laundry-room.xml": {
    "parent_hpxml": "sample_files/base-bldgtype-mf-unit.xml"
  },
  "sample_files/base-bldgtype-mf-unit-shared-laundry-room-multiple-water-heaters.xml": {
    "parent_hpxml": "sample_files/base-bldgtype-mf-unit-shared-laundry-room.xml"
  },
  "sample_files/base-bldgtype-mf-unit-shared-mechvent.xml": {
    "parent_hpxml": "sample_files/base-bldgtype-mf-unit.xml",
    "mech_vent_fan_type": "supply only",
    "mech_vent_flow_rate": 800,
    "mech_vent_hours_in_operation": 24,
    "mech_vent_total_recovery_efficiency": 0.48,
    "mech_vent_sensible_recovery_efficiency": 0.72,
    "mech_vent_fan_power": 240,
    "mech_vent_num_units_served": 10,
    "mech_vent_shared_frac_recirculation": 0.5,
    "mech_vent_2_fan_type": "exhaust only",
    "mech_vent_2_flow_rate": 72,
    "mech_vent_2_hours_in_operation": 24,
    "mech_vent_2_total_recovery_efficiency": 0.48,
    "mech_vent_2_sensible_recovery_efficiency": 0.72,
    "mech_vent_2_fan_power": 26
  },
  "sample_files/base-bldgtype-mf-unit-shared-mechvent-multiple.xml": {
    "parent_hpxml": "sample_files/base-bldgtype-mf-unit.xml"
  },
  "sample_files/base-bldgtype-mf-unit-shared-mechvent-preconditioning.xml": {
    "parent_hpxml": "sample_files/base-bldgtype-mf-unit-shared-mechvent.xml",
    "mech_vent_shared_preheating_fuel": "natural gas",
    "mech_vent_shared_preheating_efficiency": 0.92,
    "mech_vent_shared_preheating_fraction_heat_load_served": 0.7,
    "mech_vent_shared_precooling_fuel": "electricity",
    "mech_vent_shared_precooling_efficiency": 4,
    "mech_vent_shared_precooling_fraction_cool_load_served": 0.8
  },
  "sample_files/base-bldgtype-mf-unit-shared-pv.xml": {
    "parent_hpxml": "sample_files/base-bldgtype-mf-unit.xml",
    "pv_system_present": true,
    "pv_system_module_type": "standard",
    "pv_system_location": "ground",
    "pv_system_tracking": "fixed",
    "pv_system_array_azimuth": 225,
    "pv_system_array_tilt": 30,
    "pv_system_max_power_output": 30000,
    "pv_system_inverter_efficiency": 0.96,
    "pv_system_system_losses_fraction": 0.14,
    "pv_system_num_bedrooms_served": 18
  },
  "sample_files/base-bldgtype-mf-unit-shared-pv-battery.xml": {
    "parent_hpxml": "sample_files/base-bldgtype-mf-unit-shared-pv.xml",
    "battery_present": true,
    "battery_power": 36000,
    "battery_capacity": 120,
    "battery_usable_capacity": 108,
    "battery_num_bedrooms_served": 18
  },
  "sample_files/base-bldgtype-mf-unit-shared-water-heater.xml": {
    "parent_hpxml": "sample_files/base-bldgtype-mf-unit.xml",
    "water_heater_fuel_type": "natural gas",
    "water_heater_tank_volume": 120,
    "water_heater_efficiency": 0.59,
    "water_heater_recovery_efficiency": 0.76,
    "water_heater_heating_capacity": 40000,
    "water_heater_num_units_served": 6
  },
  "sample_files/base-bldgtype-mf-unit-shared-water-heater-recirc.xml": {
    "parent_hpxml": "sample_files/base-bldgtype-mf-unit-shared-water-heater.xml"
  },
  "sample_files/base-bldgtype-mf-unit-shared-water-heater-recirc-scheduled.xml": {
    "parent_hpxml": "sample_files/base-bldgtype-mf-unit-shared-water-heater-recirc.xml"
  },
  "sample_files/base-dhw-combi-tankless.xml": {
    "parent_hpxml": "sample_files/base-dhw-indirect.xml",
    "water_heater_type": "space-heating boiler with tankless coil"
  },
  "sample_files/base-dhw-combi-tankless-outside.xml": {
    "parent_hpxml": "sample_files/base-dhw-combi-tankless.xml",
    "water_heater_location": "other exterior"
  },
  "sample_files/base-dhw-desuperheater.xml": {
    "parent_hpxml": "sample_files/base-hvac-central-ac-only-1-speed.xml",
    "water_heater_uses_desuperheater": true
  },
  "sample_files/base-dhw-desuperheater-2-speed.xml": {
    "parent_hpxml": "sample_files/base-hvac-central-ac-only-2-speed.xml",
    "water_heater_uses_desuperheater": true
  },
  "sample_files/base-dhw-desuperheater-gshp.xml": {
    "parent_hpxml": "sample_files/base-hvac-ground-to-air-heat-pump.xml",
    "water_heater_uses_desuperheater": true
  },
  "sample_files/base-dhw-desuperheater-hpwh.xml": {
    "parent_hpxml": "sample_files/base-dhw-tank-heat-pump.xml",
    "water_heater_uses_desuperheater": true
  },
  "sample_files/base-dhw-desuperheater-tankless.xml": {
    "parent_hpxml": "sample_files/base-hvac-central-ac-only-1-speed.xml",
    "water_heater_type": "instantaneous water heater",
    "water_heater_efficiency": 0.99,
    "water_heater_uses_desuperheater": true
  },
  "sample_files/base-dhw-desuperheater-var-speed.xml": {
    "parent_hpxml": "sample_files/base-hvac-central-ac-only-var-speed.xml",
    "water_heater_uses_desuperheater": true
  },
  "sample_files/base-dhw-dwhr.xml": {
    "parent_hpxml": "sample_files/base.xml",
    "dwhr_facilities_connected": "all",
    "dwhr_equal_flow": true,
    "dwhr_efficiency": 0.55
  },
  "sample_files/base-dhw-indirect.xml": {
    "parent_hpxml": "sample_files/base-hvac-boiler-gas-only.xml",
    "water_heater_type": "space-heating boiler with storage tank",
    "water_heater_tank_volume": 50
  },
  "sample_files/base-dhw-indirect-detailed-setpoints.xml": {
    "parent_hpxml": "sample_files/base-dhw-indirect.xml",
    "water_heater_setpoint_temperature": null,
    "schedules_filepaths": "../../HPXMLtoOpenStudio/resources/schedule_files/water-heater-setpoints.csv"
  },
  "sample_files/base-dhw-indirect-dse.xml": {
    "parent_hpxml": "sample_files/base-dhw-indirect.xml"
  },
  "sample_files/base-dhw-indirect-outside.xml": {
    "parent_hpxml": "sample_files/base-dhw-indirect.xml",
    "water_heater_location": "other exterior"
  },
  "sample_files/base-dhw-indirect-standbyloss.xml": {
    "parent_hpxml": "sample_files/base-dhw-indirect.xml",
    "water_heater_standby_loss": 1
  },
  "sample_files/base-dhw-indirect-with-solar-fraction.xml": {
    "parent_hpxml": "sample_files/base-dhw-indirect.xml",
    "solar_thermal_system_type": "hot water",
    "solar_thermal_solar_fraction": 0.65
  },
  "sample_files/base-dhw-jacket-indirect.xml": {
    "parent_hpxml": "sample_files/base-dhw-indirect.xml",
    "water_heater_jacket_rvalue": 10
  },
  "sample_files/base-dhw-jacket-electric.xml": {
    "parent_hpxml": "sample_files/base.xml",
    "water_heater_jacket_rvalue": 10
  },
  "sample_files/base-dhw-jacket-gas.xml": {
    "parent_hpxml": "sample_files/base-dhw-tank-gas.xml",
    "water_heater_jacket_rvalue": 10
  },
  "sample_files/base-dhw-jacket-hpwh.xml": {
    "parent_hpxml": "sample_files/base-dhw-tank-heat-pump.xml",
    "water_heater_jacket_rvalue": 10
  },
  "sample_files/base-dhw-low-flow-fixtures.xml": {
    "parent_hpxml": "sample_files/base.xml",
    "water_fixtures_sink_low_flow": true
  },
  "sample_files/base-dhw-multiple.xml": {
    "parent_hpxml": "sample_files/base-hvac-boiler-gas-only.xml"
  },
  "sample_files/base-dhw-none.xml": {
    "parent_hpxml": "sample_files/base.xml",
    "water_heater_type": "none",
    "water_heater_efficiency": 0
  },
  "sample_files/base-dhw-recirc-demand.xml": {
    "parent_hpxml": "sample_files/base-dhw-recirc-nocontrol.xml",
    "hot_water_distribution_recirc_control_type": "presence sensor demand control",
    "hot_water_distribution_pipe_r": 3
  },
  "sample_files/base-dhw-recirc-demand-scheduled.xml": {
    "parent_hpxml": "sample_files/base-dhw-recirc-demand.xml"
  },
  "sample_files/base-dhw-recirc-manual.xml": {
    "parent_hpxml": "sample_files/base-dhw-recirc-nocontrol.xml",
    "hot_water_distribution_recirc_control_type": "manual demand control",
    "hot_water_distribution_pipe_r": 3
  },
  "sample_files/base-dhw-recirc-nocontrol.xml": {
    "parent_hpxml": "sample_files/base.xml",
    "hot_water_distribution_system_type": "Recirculation",
    "hot_water_distribution_recirc_control_type": "no control",
    "hot_water_distribution_recirc_piping_length": 50,
    "hot_water_distribution_recirc_branch_piping_length": 50,
    "hot_water_distribution_recirc_pump_power": 50
  },
  "sample_files/base-dhw-recirc-temperature.xml": {
    "parent_hpxml": "sample_files/base-dhw-recirc-nocontrol.xml",
    "hot_water_distribution_recirc_control_type": "temperature"
  },
  "sample_files/base-dhw-recirc-timer.xml": {
    "parent_hpxml": "sample_files/base-dhw-recirc-nocontrol.xml",
    "hot_water_distribution_recirc_control_type": "timer"
  },
  "sample_files/base-dhw-solar-direct-evacuated-tube.xml": {
    "parent_hpxml": "sample_files/base-dhw-solar-indirect-flat-plate.xml",
    "solar_thermal_collector_loop_type": "liquid direct",
    "solar_thermal_collector_type": "evacuated tube",
    "solar_thermal_collector_rated_optical_efficiency": 0.5,
    "solar_thermal_collector_rated_thermal_losses": 0.2799
  },
  "sample_files/base-dhw-solar-direct-flat-plate.xml": {
    "parent_hpxml": "sample_files/base-dhw-solar-indirect-flat-plate.xml",
    "solar_thermal_collector_loop_type": "liquid direct"
  },
  "sample_files/base-dhw-solar-direct-ics.xml": {
    "parent_hpxml": "sample_files/base-dhw-solar-indirect-flat-plate.xml",
    "solar_thermal_collector_loop_type": "liquid direct",
    "solar_thermal_collector_type": "integrated collector storage"
  },
  "sample_files/base-dhw-solar-fraction.xml": {
    "parent_hpxml": "sample_files/base.xml",
    "solar_thermal_system_type": "hot water",
    "solar_thermal_solar_fraction": 0.65
  },
  "sample_files/base-dhw-solar-indirect-flat-plate.xml": {
    "parent_hpxml": "sample_files/base.xml",
    "solar_thermal_system_type": "hot water",
    "solar_thermal_collector_area": 40,
    "solar_thermal_collector_azimuth": 180,
    "solar_thermal_collector_tilt": 20,
    "solar_thermal_collector_rated_optical_efficiency": 0.77,
    "solar_thermal_collector_rated_thermal_losses": 0.793,
    "solar_thermal_storage_volume": 60
  },
  "sample_files/base-dhw-solar-thermosyphon-flat-plate.xml": {
    "parent_hpxml": "sample_files/base-dhw-solar-indirect-flat-plate.xml",
    "solar_thermal_collector_loop_type": "passive thermosyphon"
  },
  "sample_files/base-dhw-tank-coal.xml": {
    "parent_hpxml": "sample_files/base-dhw-tank-gas.xml",
    "water_heater_fuel_type": "coal"
  },
  "sample_files/base-dhw-tank-detailed-setpoints.xml": {
    "parent_hpxml": "sample_files/base.xml",
    "water_heater_setpoint_temperature": null,
    "schedules_filepaths": "../../HPXMLtoOpenStudio/resources/schedule_files/water-heater-setpoints.csv"
  },
  "sample_files/base-dhw-tank-elec-uef.xml": {
    "parent_hpxml": "sample_files/base.xml",
    "water_heater_tank_volume": 30,
    "water_heater_efficiency_type": "UniformEnergyFactor",
    "water_heater_efficiency": 0.93,
    "water_heater_usage_bin": "low",
    "water_heater_heating_capacity": 15354
  },
  "sample_files/base-dhw-tank-gas.xml": {
    "parent_hpxml": "sample_files/base.xml",
    "water_heater_fuel_type": "natural gas",
    "water_heater_tank_volume": 50,
    "water_heater_efficiency": 0.59,
    "water_heater_recovery_efficiency": 0.76,
    "water_heater_heating_capacity": 40000
  },
  "sample_files/base-dhw-tank-gas-uef.xml": {
    "parent_hpxml": "sample_files/base-dhw-tank-gas.xml",
    "water_heater_tank_volume": 30,
    "water_heater_efficiency_type": "UniformEnergyFactor",
    "water_heater_usage_bin": "medium",
    "water_heater_recovery_efficiency": 0.75,
    "water_heater_heating_capacity": 30000
  },
  "sample_files/base-dhw-tank-gas-uef-fhr.xml": {
    "parent_hpxml": "sample_files/base-dhw-tank-gas-uef.xml"
  },
  "sample_files/base-dhw-tank-gas-outside.xml": {
    "parent_hpxml": "sample_files/base-dhw-tank-gas.xml",
    "water_heater_location": "other exterior"
  },
  "sample_files/base-dhw-tank-heat-pump.xml": {
    "parent_hpxml": "sample_files/base.xml",
    "water_heater_type": "heat pump water heater",
    "water_heater_tank_volume": 80,
    "water_heater_efficiency": 2.3
  },
  "sample_files/base-dhw-tank-heat-pump-outside.xml": {
    "parent_hpxml": "sample_files/base-dhw-tank-heat-pump.xml",
    "water_heater_location": "other exterior"
  },
  "sample_files/base-dhw-tank-heat-pump-uef.xml": {
    "parent_hpxml": "sample_files/base-dhw-tank-heat-pump.xml",
    "water_heater_tank_volume": 50,
    "water_heater_efficiency_type": "UniformEnergyFactor",
    "water_heater_efficiency": 3.75,
    "water_heater_usage_bin": "medium"
  },
  "sample_files/base-dhw-tank-heat-pump-with-solar.xml": {
    "parent_hpxml": "sample_files/base-dhw-tank-heat-pump.xml",
    "solar_thermal_system_type": "hot water",
    "solar_thermal_collector_area": 40,
    "solar_thermal_collector_azimuth": 180,
    "solar_thermal_collector_tilt": 20,
    "solar_thermal_collector_rated_optical_efficiency": 0.77,
    "solar_thermal_collector_rated_thermal_losses": 0.793,
    "solar_thermal_storage_volume": 60
  },
  "sample_files/base-dhw-tank-heat-pump-with-solar-fraction.xml": {
    "parent_hpxml": "sample_files/base-dhw-tank-heat-pump.xml",
    "solar_thermal_system_type": "hot water",
    "solar_thermal_solar_fraction": 0.65
  },
  "sample_files/base-dhw-tank-heat-pump-operating-mode-heat-pump-only.xml": {
    "parent_hpxml": "sample_files/base-dhw-tank-heat-pump-uef.xml",
    "water_heater_operating_mode": "heat pump only"
  },
  "sample_files/base-dhw-tank-heat-pump-detailed-schedules.xml": {
    "parent_hpxml": "sample_files/base-dhw-tank-heat-pump-uef.xml",
    "water_heater_setpoint_temperature": null,
    "schedules_filepaths": "../../HPXMLtoOpenStudio/resources/schedule_files/water-heater-setpoints.csv, ../../HPXMLtoOpenStudio/resources/schedule_files/water-heater-operating-modes.csv"
  },
  "sample_files/base-dhw-tank-model-type-stratified.xml": {
    "parent_hpxml": "sample_files/base.xml",
    "water_heater_tank_model_type": "stratified"
  },
  "sample_files/base-dhw-tank-model-type-stratified-detailed-occupancy-stochastic.xml": {
    "parent_hpxml": "sample_files/base-dhw-tank-model-type-stratified.xml",
    "schedules_filepaths": "../../HPXMLtoOpenStudio/resources/schedule_files/occupancy-stochastic.csv"
  },
  "sample_files/base-dhw-tank-oil.xml": {
    "parent_hpxml": "sample_files/base-dhw-tank-gas.xml",
    "water_heater_fuel_type": "fuel oil"
  },
  "sample_files/base-dhw-tank-wood.xml": {
    "parent_hpxml": "sample_files/base-dhw-tank-gas.xml",
    "water_heater_fuel_type": "wood"
  },
  "sample_files/base-dhw-tankless-electric.xml": {
    "parent_hpxml": "sample_files/base.xml",
    "water_heater_type": "instantaneous water heater",
    "water_heater_efficiency": 0.99
  },
  "sample_files/base-dhw-tankless-electric-outside.xml": {
    "parent_hpxml": "sample_files/base-dhw-tankless-electric.xml",
    "water_heater_location": "other exterior"
  },
  "sample_files/base-dhw-tankless-electric-uef.xml": {
    "parent_hpxml": "sample_files/base-dhw-tankless-electric.xml",
    "water_heater_efficiency_type": "UniformEnergyFactor",
    "water_heater_efficiency": 0.98
  },
  "sample_files/base-dhw-tankless-gas.xml": {
    "parent_hpxml": "sample_files/base.xml",
    "water_heater_type": "instantaneous water heater",
    "water_heater_fuel_type": "natural gas",
    "water_heater_efficiency": 0.82
  },
  "sample_files/base-dhw-tankless-gas-uef.xml": {
    "parent_hpxml": "sample_files/base-dhw-tankless-gas.xml",
    "water_heater_efficiency_type": "UniformEnergyFactor",
    "water_heater_efficiency": 0.93
  },
  "sample_files/base-dhw-tankless-gas-with-solar.xml": {
    "parent_hpxml": "sample_files/base-dhw-tankless-gas.xml",
    "solar_thermal_system_type": "hot water",
    "solar_thermal_collector_area": 40,
    "solar_thermal_collector_azimuth": 180,
    "solar_thermal_collector_tilt": 20,
    "solar_thermal_collector_rated_optical_efficiency": 0.77,
    "solar_thermal_collector_rated_thermal_losses": 0.793,
    "solar_thermal_storage_volume": 60
  },
  "sample_files/base-dhw-tankless-gas-with-solar-fraction.xml": {
    "parent_hpxml": "sample_files/base-dhw-tankless-gas.xml",
    "solar_thermal_system_type": "hot water",
    "solar_thermal_solar_fraction": 0.65
  },
  "sample_files/base-dhw-tankless-propane.xml": {
    "parent_hpxml": "sample_files/base-dhw-tankless-gas.xml",
    "water_heater_fuel_type": "propane"
  },
  "sample_files/base-dhw-tankless-detailed-setpoints.xml": {
    "parent_hpxml": "sample_files/base-dhw-tankless-gas.xml",
    "water_heater_setpoint_temperature": null,
    "schedules_filepaths": "../../HPXMLtoOpenStudio/resources/schedule_files/water-heater-setpoints.csv"
  },
  "sample_files/base-enclosure-2stories.xml": {
    "parent_hpxml": "sample_files/base.xml",
    "geometry_unit_num_floors_above_grade": 2,
    "geometry_unit_cfa": 4050,
    "window_area_front": 216,
    "window_area_back": 216,
    "window_area_left": 144,
    "window_area_right": 144,
    "heating_system_heating_capacity": 48000,
    "cooling_system_cooling_capacity": 36000,
    "ducts_supply_surface_area": 112.5,
    "ducts_return_surface_area": 37.5,
    "misc_plug_loads_other_annual_kwh": 3685.5
  },
  "sample_files/base-enclosure-2stories-garage.xml": {
    "parent_hpxml": "sample_files/base-enclosure-2stories.xml",
    "geometry_unit_cfa": 3250,
    "geometry_garage_width": 20,
    "floor_over_garage_assembly_r": 39.3,
    "misc_plug_loads_other_annual_kwh": 2957.5
  },
  "sample_files/base-enclosure-beds-1.xml": {
    "parent_hpxml": "sample_files/base.xml",
    "geometry_unit_num_bedrooms": 1,
    "geometry_unit_num_bathrooms": 1,
    "misc_plug_loads_television_annual_kwh": 482
  },
  "sample_files/base-enclosure-beds-2.xml": {
    "parent_hpxml": "sample_files/base.xml",
    "geometry_unit_num_bedrooms": 2,
    "geometry_unit_num_bathrooms": 1,
    "misc_plug_loads_television_annual_kwh": 551
  },
  "sample_files/base-enclosure-beds-4.xml": {
    "parent_hpxml": "sample_files/base.xml",
    "geometry_unit_num_bedrooms": 4,
    "misc_plug_loads_television_annual_kwh": 689
  },
  "sample_files/base-enclosure-beds-5.xml": {
    "parent_hpxml": "sample_files/base.xml",
    "geometry_unit_num_bedrooms": 5,
    "geometry_unit_num_bathrooms": 3,
    "misc_plug_loads_television_annual_kwh": 758
  },
  "sample_files/base-enclosure-ceilingtypes.xml": {
    "parent_hpxml": "sample_files/base.xml"
  },
  "sample_files/base-enclosure-floortypes.xml": {
    "parent_hpxml": "sample_files/base-foundation-ambient.xml"
  },
  "sample_files/base-enclosure-garage.xml": {
    "parent_hpxml": "sample_files/base.xml",
    "geometry_garage_width": 30,
    "geometry_garage_protrusion": 1,
    "window_area_front": 12,
    "window_aspect_ratio": 3.333,
    "ducts_supply_location": "garage",
    "ducts_return_location": "garage",
    "water_heater_location": "garage",
    "clothes_washer_location": "garage",
    "clothes_dryer_location": "garage",
    "dishwasher_location": "garage",
    "refrigerator_location": "garage",
    "cooking_range_oven_location": "garage"
  },
  "sample_files/base-enclosure-infil-ach-house-pressure.xml": {
    "parent_hpxml": "sample_files/base.xml",
    "air_leakage_house_pressure": 45,
    "air_leakage_value": 2.8
  },
  "sample_files/base-enclosure-infil-cfm-house-pressure.xml": {
    "parent_hpxml": "sample_files/base-enclosure-infil-cfm50.xml",
    "air_leakage_house_pressure": 45,
    "air_leakage_value": 1008.5
  },
  "sample_files/base-enclosure-infil-cfm50.xml": {
    "parent_hpxml": "sample_files/base.xml",
    "air_leakage_units": "CFM",
    "air_leakage_value": 1080
  },
  "sample_files/base-enclosure-infil-ela.xml": {
    "parent_hpxml": "sample_files/base.xml",
    "air_leakage_units": "EffectiveLeakageArea",
    "air_leakage_value": 123
  },
  "sample_files/base-enclosure-infil-flue.xml": {
    "parent_hpxml": "sample_files/base.xml",
    "air_leakage_has_flue_or_chimney_in_conditioned_space": true
  },
  "sample_files/base-enclosure-infil-natural-ach.xml": {
    "parent_hpxml": "sample_files/base.xml",
    "air_leakage_units": "ACHnatural",
    "air_leakage_value": 0.2
  },
  "sample_files/base-enclosure-infil-natural-cfm.xml": {
    "parent_hpxml": "sample_files/base.xml",
    "air_leakage_units": "CFMnatural",
    "air_leakage_value": 72
  },
  "sample_files/base-enclosure-orientations.xml": {
    "parent_hpxml": "sample_files/base.xml"
  },
  "sample_files/base-enclosure-overhangs.xml": {
    "parent_hpxml": "sample_files/base.xml",
    "overhangs_back_depth": 2.5,
    "overhangs_back_distance_to_bottom_of_window": 4,
    "overhangs_left_depth": 1.5,
    "overhangs_left_distance_to_top_of_window": 2,
    "overhangs_left_distance_to_bottom_of_window": 7,
    "overhangs_right_depth": 1.5,
    "overhangs_right_distance_to_top_of_window": 2,
    "overhangs_right_distance_to_bottom_of_window": 6
  },
  "sample_files/base-enclosure-rooftypes.xml": {
    "parent_hpxml": "sample_files/base.xml"
  },
  "sample_files/base-enclosure-skylights.xml": {
    "parent_hpxml": "sample_files/base.xml",
    "skylight_area_front": 15,
    "skylight_area_back": 15
  },
  "sample_files/base-enclosure-skylights-physical-properties.xml": {
    "parent_hpxml": "sample_files/base-enclosure-skylights.xml"
  },
  "sample_files/base-enclosure-skylights-shading.xml": {
    "parent_hpxml": "sample_files/base-enclosure-skylights.xml"
  },
  "sample_files/base-enclosure-skylights-storms.xml": {
    "parent_hpxml": "sample_files/base-enclosure-skylights.xml",
    "skylight_ufactor": 0.6,
    "skylight_storm_type": "clear"
  },
  "sample_files/base-enclosure-split-level.xml": {
    "parent_hpxml": "sample_files/base-foundation-slab.xml"
  },
  "sample_files/base-enclosure-walltypes.xml": {
    "parent_hpxml": "sample_files/base.xml"
  },
  "sample_files/base-enclosure-windows-natural-ventilation-availability.xml": {
    "parent_hpxml": "sample_files/base.xml",
    "window_natvent_availability": 7
  },
  "sample_files/base-enclosure-windows-none.xml": {
    "parent_hpxml": "sample_files/base.xml",
    "window_area_front": 0,
    "window_area_back": 0,
    "window_area_left": 0,
    "window_area_right": 0
  },
  "sample_files/base-enclosure-windows-physical-properties.xml": {
    "parent_hpxml": "sample_files/base.xml"
  },
  "sample_files/base-enclosure-windows-shading.xml": {
    "parent_hpxml": "sample_files/base.xml"
  },
  "sample_files/base-enclosure-windows-shading-seasons.xml": {
    "parent_hpxml": "sample_files/base.xml",
    "window_shading_summer_season": "May 1 - Sep 30"
  },
  "sample_files/base-enclosure-windows-storms.xml": {
    "parent_hpxml": "sample_files/base.xml",
    "window_ufactor": 0.6,
    "window_storm_type": "low-e"
  },
  "sample_files/base-enclosure-thermal-mass.xml": {
    "parent_hpxml": "sample_files/base.xml"
  },
  "sample_files/base-foundation-ambient.xml": {
    "parent_hpxml": "sample_files/base.xml",
    "geometry_unit_cfa": 1350,
    "geometry_foundation_type": "Ambient",
    "floor_over_foundation_assembly_r": 18.7,
    "misc_plug_loads_other_annual_kwh": 1228.5
  },
  "sample_files/base-foundation-basement-garage.xml": {
    "parent_hpxml": "sample_files/base.xml",
    "misc_plug_loads_other_annual_kwh": 1729
  },
  "sample_files/base-foundation-belly-wing-skirt.xml": {
    "parent_hpxml": "sample_files/base-foundation-ambient.xml",
    "geometry_unit_type": "manufactured home",
    "geometry_unit_aspect_ratio": 4.0,
    "geometry_foundation_type": "BellyAndWingWithSkirt",
    "geometry_foundation_height": 2,
    "geometry_foundation_height_above_grade": 2,
    "geometry_roof_pitch": "3:12",
    "window_area_front": 140,
    "window_area_back": 140,
    "window_area_left": 20,
    "window_area_right": 20,
    "ducts_supply_location": "manufactured home belly",
    "ducts_supply_insulation_r": 0,
    "ducts_return_location": "manufactured home belly"
  },
  "sample_files/base-foundation-belly-wing-no-skirt.xml": {
    "parent_hpxml": "sample_files/base-foundation-belly-wing-skirt.xml",
    "geometry_foundation_type": "BellyAndWingNoSkirt"
  },
  "sample_files/base-foundation-complex.xml": {
    "parent_hpxml": "sample_files/base.xml"
  },
  "sample_files/base-foundation-conditioned-basement-slab-insulation.xml": {
    "parent_hpxml": "sample_files/base.xml",
    "slab_under_insulation_r": 10,
    "slab_under_width": 4
  },
  "sample_files/base-foundation-conditioned-basement-slab-insulation-full.xml": {
    "parent_hpxml": "sample_files/base.xml",
    "slab_under_insulation_r": 10,
    "slab_under_width": 999
  },
  "sample_files/base-foundation-conditioned-basement-wall-insulation.xml": {
    "parent_hpxml": "sample_files/base.xml",
    "foundation_wall_type": "concrete block foam core",
    "foundation_wall_insulation_r": 18.9,
    "foundation_wall_insulation_distance_to_top": 1
  },
  "sample_files/base-foundation-conditioned-crawlspace.xml": {
    "parent_hpxml": "sample_files/base.xml",
    "geometry_unit_cfa": 1350,
    "geometry_foundation_type": "ConditionedCrawlspace",
    "geometry_foundation_height": 4,
    "floor_over_foundation_assembly_r": 18.7,
    "foundation_wall_insulation_distance_to_bottom": 4,
    "ducts_supply_leakage_to_outside_value": 0,
    "ducts_return_leakage_to_outside_value": 0,
    "ducts_supply_location": "crawlspace - conditioned",
    "ducts_return_location": "crawlspace - conditioned",
    "water_heater_location": "crawlspace - conditioned",
    "misc_plug_loads_other_annual_kwh": 1228.5
  },
  "sample_files/base-foundation-slab.xml": {
    "parent_hpxml": "sample_files/base.xml",
    "geometry_unit_cfa": 1350,
    "geometry_foundation_type": "SlabOnGrade",
    "geometry_foundation_height": 0,
    "geometry_foundation_height_above_grade": 0,
    "slab_under_insulation_r": 5,
    "slab_under_width": 999,
    "slab_carpet_fraction": 1,
    "slab_carpet_r": 2.5,
    "ducts_supply_location": "under slab",
    "ducts_return_location": "under slab",
    "misc_plug_loads_other_annual_kwh": 1228.5
  },
  "sample_files/base-foundation-multiple.xml": {
    "parent_hpxml": "sample_files/base-foundation-unconditioned-basement.xml"
  },
  "sample_files/base-foundation-unconditioned-basement.xml": {
    "parent_hpxml": "sample_files/base.xml",
    "geometry_unit_cfa": 1350,
    "geometry_foundation_type": "UnconditionedBasement",
    "floor_over_foundation_assembly_r": 18.7,
    "foundation_wall_insulation_r": 0,
    "foundation_wall_insulation_distance_to_bottom": 0,
    "rim_joist_assembly_r": 4,
    "ducts_supply_location": "basement - unconditioned",
    "ducts_return_location": "basement - unconditioned",
    "water_heater_location": "basement - unconditioned",
    "clothes_washer_location": "basement - unconditioned",
    "clothes_dryer_location": "basement - unconditioned",
    "dishwasher_location": "basement - unconditioned",
    "refrigerator_location": "basement - unconditioned",
    "cooking_range_oven_location": "basement - unconditioned",
    "misc_plug_loads_other_annual_kwh": 1228.5
  },
  "sample_files/base-foundation-unconditioned-basement-above-grade.xml": {
    "parent_hpxml": "sample_files/base-foundation-unconditioned-basement.xml",
    "geometry_foundation_height_above_grade": 4
  },
  "sample_files/base-foundation-unconditioned-basement-assembly-r.xml": {
    "parent_hpxml": "sample_files/base-foundation-unconditioned-basement.xml",
    "foundation_wall_assembly_r": 10.69
  },
  "sample_files/base-foundation-unconditioned-basement-wall-insulation.xml": {
    "parent_hpxml": "sample_files/base-foundation-unconditioned-basement.xml",
    "floor_over_foundation_assembly_r": 2.1,
    "foundation_wall_insulation_r": 8.9,
    "foundation_wall_insulation_distance_to_bottom": 4,
    "rim_joist_assembly_r": 23
  },
  "sample_files/base-foundation-unvented-crawlspace.xml": {
    "parent_hpxml": "sample_files/base.xml",
    "geometry_unit_cfa": 1350,
    "geometry_foundation_type": "UnventedCrawlspace",
    "geometry_foundation_height": 4,
    "floor_over_foundation_assembly_r": 18.7,
    "foundation_wall_insulation_distance_to_bottom": 4,
    "slab_thickness": 0,
    "ducts_supply_location": "crawlspace - unvented",
    "ducts_return_location": "crawlspace - unvented",
    "water_heater_location": "crawlspace - unvented",
    "misc_plug_loads_other_annual_kwh": 1228.5
  },
  "sample_files/base-foundation-vented-crawlspace.xml": {
    "parent_hpxml": "sample_files/base.xml",
    "geometry_unit_cfa": 1350,
    "geometry_foundation_type": "VentedCrawlspace",
    "geometry_foundation_height": 4,
    "floor_over_foundation_assembly_r": 18.7,
    "foundation_wall_insulation_distance_to_bottom": 4,
    "slab_thickness": 0,
    "ducts_supply_location": "crawlspace - vented",
    "ducts_return_location": "crawlspace - vented",
    "water_heater_location": "crawlspace - vented",
    "misc_plug_loads_other_annual_kwh": 1228.5
  },
  "sample_files/base-foundation-vented-crawlspace-above-grade.xml": {
    "parent_hpxml": "sample_files/base-foundation-vented-crawlspace.xml",
    "geometry_foundation_height_above_grade": 4
  },
  "sample_files/base-foundation-walkout-basement.xml": {
    "parent_hpxml": "sample_files/base.xml",
    "geometry_foundation_height_above_grade": 5,
    "foundation_wall_insulation_distance_to_bottom": 4
  },
  "sample_files/base-hvac-air-to-air-heat-pump-1-speed.xml": {
    "parent_hpxml": "sample_files/base.xml",
    "heating_system_type": "none",
    "heating_system_heating_efficiency": 0,
    "heating_system_fraction_heat_load_served": 0,
    "cooling_system_type": "none",
    "cooling_system_cooling_efficiency": 0,
    "cooling_system_fraction_cool_load_served": 0,
    "heat_pump_type": "air-to-air",
    "heat_pump_heating_efficiency": 7.7,
    "heat_pump_cooling_efficiency": 13,
    "heat_pump_cooling_compressor_type": "single stage",
    "heat_pump_cooling_sensible_heat_fraction": 0.73,
    "heat_pump_heating_capacity": 36000,
    "heat_pump_heating_capacity_retention_fraction": 0.6,
    "heat_pump_heating_capacity_retention_temp": 17.0,
    "heat_pump_cooling_capacity": 36000,
    "heat_pump_fraction_heat_load_served": 1,
    "heat_pump_fraction_cool_load_served": 1,
    "heat_pump_backup_type": "integrated",
    "heat_pump_backup_heating_efficiency": 1,
    "heat_pump_backup_heating_capacity": 36000
  },
<<<<<<< HEAD
  "sample_files/base-hvac-air-to-air-heat-pump-1-speed-airflow-cfm.xml": {
    "parent_hpxml": "sample_files/base-hvac-air-to-air-heat-pump-1-speed.xml",
    "hvac_distribution_heating_airflow_cfm": 800,
    "hvac_distribution_cooling_airflow_cfm": 1000
  },
  "sample_files/base-hvac-air-to-air-heat-pump-1-speed-existing-ductwork-restriction.xml": {
    "parent_hpxml": "sample_files/base-hvac-air-to-air-heat-pump-1-speed.xml",
    "hvac_distribution_fan_watts_per_cfm": 0.4,
    "hvac_distribution_max_heating_airflow_cfm": 700,
    "hvac_distribution_max_cooling_airflow_cfm": 900
=======
  "sample_files/base-hvac-air-to-air-heat-pump-1-speed-autosize-factor.xml": {
    "parent_hpxml": "sample_files/base-hvac-air-to-air-heat-pump-1-speed.xml",
    "heat_pump_cooling_capacity": null,
    "heat_pump_heating_capacity": null,
    "heat_pump_backup_heating_capacity": null,
    "heat_pump_cooling_autosizing_factor": 1.7,
    "heat_pump_heating_autosizing_factor": 1.4,
    "heat_pump_backup_heating_autosizing_factor": 0.9
>>>>>>> f4727069
  },
  "sample_files/base-hvac-air-to-air-heat-pump-1-speed-heating-capacity-17f.xml": {
    "parent_hpxml": "sample_files/base-hvac-air-to-air-heat-pump-1-speed.xml"
  },
  "sample_files/base-hvac-air-to-air-heat-pump-1-speed-cooling-only.xml": {
    "parent_hpxml": "sample_files/base-hvac-air-to-air-heat-pump-1-speed.xml",
    "heat_pump_heating_capacity": 0,
    "heat_pump_fraction_heat_load_served": 0,
    "heat_pump_backup_type": "none",
    "heat_pump_backup_heating_efficiency": 0
  },
  "sample_files/base-hvac-air-to-air-heat-pump-1-speed-heating-only.xml": {
    "parent_hpxml": "sample_files/base-hvac-air-to-air-heat-pump-1-speed.xml",
    "heat_pump_cooling_capacity": 0,
    "heat_pump_fraction_cool_load_served": 0
  },
  "sample_files/base-hvac-air-to-air-heat-pump-1-speed-lockout-temperatures.xml": {
    "parent_hpxml": "sample_files/base-hvac-air-to-air-heat-pump-1-speed.xml",
    "heat_pump_compressor_lockout_temp": 5,
    "heat_pump_backup_heating_lockout_temp": 35,
    "hvac_control_heating_weekday_setpoint": "64, 64, 64, 64, 64, 64, 64, 70, 70, 70, 70, 70, 70, 70, 70, 70, 70, 70, 70, 70, 70, 70, 64, 64",
    "hvac_control_heating_weekend_setpoint": "64, 64, 64, 64, 64, 64, 64, 70, 70, 70, 70, 70, 70, 70, 70, 70, 70, 70, 70, 70, 70, 70, 64, 64"
  },
  "sample_files/base-hvac-air-to-air-heat-pump-1-speed-seer2-hspf2.xml": {
    "parent_hpxml": "sample_files/base-hvac-air-to-air-heat-pump-1-speed.xml",
    "heat_pump_heating_efficiency_type": "HSPF2",
    "heat_pump_heating_efficiency": 6.5,
    "heat_pump_cooling_efficiency_type": "SEER2",
    "heat_pump_cooling_efficiency": 12.4
  },
  "sample_files/base-hvac-air-to-air-heat-pump-2-speed.xml": {
    "parent_hpxml": "sample_files/base-hvac-air-to-air-heat-pump-1-speed.xml",
    "heat_pump_heating_efficiency": 9.3,
    "heat_pump_cooling_efficiency": 18,
    "heat_pump_cooling_compressor_type": "two stage"
  },
  "sample_files/base-hvac-air-to-air-heat-pump-var-speed.xml": {
    "parent_hpxml": "sample_files/base-hvac-air-to-air-heat-pump-1-speed.xml",
    "heat_pump_heating_efficiency": 10,
    "heat_pump_cooling_efficiency": 22,
    "heat_pump_cooling_compressor_type": "variable speed",
    "heat_pump_cooling_sensible_heat_fraction": 0.78
  },
  "sample_files/base-hvac-air-to-air-heat-pump-var-speed-autosize-maxload.xml": {
    "parent_hpxml": "sample_files/base-hvac-air-to-air-heat-pump-var-speed.xml",
    "heat_pump_heating_capacity": null,
    "heat_pump_cooling_capacity": null,
    "heat_pump_backup_heating_capacity": null,
    "heat_pump_sizing_methodology": "MaxLoad",
    "heat_pump_backup_sizing_methodology": "supplemental"
  },
  "sample_files/base-hvac-air-to-air-heat-pump-var-speed-backup-boiler.xml": {
    "parent_hpxml": "sample_files/base-hvac-air-to-air-heat-pump-var-speed.xml",
    "heat_pump_heating_capacity": 18000,
    "heat_pump_heating_capacity_retention_fraction": 0.6,
    "heat_pump_heating_capacity_retention_temp": 17.0,
    "heat_pump_cooling_capacity": 18000,
    "heat_pump_backup_type": "separate",
    "heating_system_2_type": "Boiler",
    "heating_system_2_fuel": "natural gas",
    "heating_system_2_heating_efficiency": 0.8,
    "heating_system_2_heating_capacity": 60000
  },
  "sample_files/base-hvac-air-to-air-heat-pump-var-speed-backup-boiler-hvac-seasons.xml": {
    "parent_hpxml": "sample_files/base-hvac-air-to-air-heat-pump-var-speed-backup-boiler.xml",
    "hvac_control_heating_season_period": "Nov 1 - May 1",
    "hvac_control_cooling_season_period": "Jun 1 - Oct 1"
  },
  "sample_files/base-hvac-air-to-air-heat-pump-var-speed-backup-boiler-switchover-temperature.xml": {
    "parent_hpxml": "sample_files/base-hvac-air-to-air-heat-pump-var-speed-backup-boiler.xml",
    "heat_pump_compressor_lockout_temp": 30,
    "heat_pump_backup_heating_lockout_temp": 30
  },
  "sample_files/base-hvac-air-to-air-heat-pump-var-speed-backup-furnace.xml": {
    "parent_hpxml": "sample_files/base-hvac-air-to-air-heat-pump-var-speed-backup-boiler.xml"
  },
  "sample_files/base-hvac-air-to-air-heat-pump-var-speed-backup-furnace-autosize-factor.xml": {
    "parent_hpxml": "sample_files/base-hvac-air-to-air-heat-pump-var-speed-backup-furnace.xml",
    "heat_pump_cooling_capacity": null,
    "heat_pump_heating_capacity": null,
    "heat_pump_cooling_autosizing_factor": 1.7,
    "heat_pump_heating_autosizing_factor": 1.4,
    "heating_system_2_heating_autosizing_factor": 0.9
  },
  "sample_files/base-hvac-air-to-air-heat-pump-var-speed-detailed-performance.xml": {
    "parent_hpxml": "sample_files/base-hvac-air-to-air-heat-pump-var-speed.xml",
    "heat_pump_cooling_compressor_type": "variable speed",
    "heat_pump_heating_capacity_retention_fraction": null,
    "heat_pump_heating_capacity_retention_temp": null,
    "heat_pump_cooling_efficiency": 17.25,
    "heat_pump_heating_efficiency": 10.0,
    "hvac_perf_data_capacity_type": "Absolute capacities",
    "hvac_perf_data_heating_outdoor_temperatures": "47.0, 17.0, 5.0",
    "hvac_perf_data_heating_min_speed_capacities": "10000, 4200, 1900",
    "hvac_perf_data_heating_max_speed_capacities": "36000, 24800, 19900",
    "hvac_perf_data_heating_min_speed_cops": "4.73, 1.84, 0.81",
    "hvac_perf_data_heating_max_speed_cops": "3.44, 2.66, 2.28",
    "hvac_perf_data_cooling_outdoor_temperatures": "95.0, 82.0",
    "hvac_perf_data_cooling_min_speed_capacities": "11700, 13200",
    "hvac_perf_data_cooling_max_speed_capacities": "36000, 40000",
    "hvac_perf_data_cooling_min_speed_cops": "4.47, 6.34",
    "hvac_perf_data_cooling_max_speed_cops": "2.71, 3.53"
  },
  "sample_files/base-hvac-air-to-air-heat-pump-var-speed-detailed-performance-heating-only.xml": {
    "parent_hpxml": "sample_files/base-hvac-air-to-air-heat-pump-var-speed-detailed-performance.xml",
    "hvac_perf_data_cooling_outdoor_temperatures": null,
    "hvac_perf_data_cooling_min_speed_capacities": null,
    "hvac_perf_data_cooling_max_speed_capacities": null,
    "hvac_perf_data_cooling_min_speed_cops": null,
    "hvac_perf_data_cooling_max_speed_cops": null
  },
  "sample_files/base-hvac-air-to-air-heat-pump-var-speed-detailed-performance-normalized-capacities.xml": {
    "parent_hpxml": "sample_files/base-hvac-air-to-air-heat-pump-var-speed-detailed-performance.xml",
    "hvac_perf_data_capacity_type": "Normalized capacity fractions",
    "hvac_perf_data_heating_min_speed_capacities": "0.28, 0.12, 0.05",
    "hvac_perf_data_heating_max_speed_capacities": "1.0, 0.69, 0.55",
    "hvac_perf_data_cooling_min_speed_capacities": "0.325, 0.37",
    "hvac_perf_data_cooling_max_speed_capacities": "1.0, 1.11"
  },
  "sample_files/base-hvac-air-to-air-heat-pump-var-speed-detailed-performance-autosize.xml": {
    "parent_hpxml": "sample_files/base-hvac-air-to-air-heat-pump-var-speed-detailed-performance.xml",
    "heat_pump_heating_capacity": null,
    "heat_pump_cooling_capacity": null,
    "hvac_perf_data_capacity_type": "Normalized capacity fractions",
    "hvac_perf_data_heating_min_speed_capacities": "0.28, 0.12, 0.05",
    "hvac_perf_data_heating_max_speed_capacities": "1.0, 0.69, 0.55",
    "hvac_perf_data_cooling_min_speed_capacities": "0.325, 0.37",
    "hvac_perf_data_cooling_max_speed_capacities": "1.0, 1.11"
  },
  "sample_files/base-hvac-air-to-air-heat-pump-var-speed-detailed-performance-other-temperatures.xml": {
    "parent_hpxml": "sample_files/base-hvac-air-to-air-heat-pump-var-speed-detailed-performance.xml",
    "hvac_perf_data_capacity_type": "Absolute capacities",
    "hvac_perf_data_heating_outdoor_temperatures": "47.0, 55.0",
    "hvac_perf_data_heating_min_speed_capacities": "10000, 12000",
    "hvac_perf_data_heating_max_speed_capacities": "36000, 45000",
    "hvac_perf_data_heating_min_speed_cops": "4.73, 5.5",
    "hvac_perf_data_heating_max_speed_cops": "3.44, 4.0",
    "hvac_perf_data_cooling_outdoor_temperatures": "95.0, 105.0",
    "hvac_perf_data_cooling_min_speed_capacities": "11700, 10000",
    "hvac_perf_data_cooling_max_speed_capacities": "36000, 30000",
    "hvac_perf_data_cooling_min_speed_cops": "4.47, 3.9",
    "hvac_perf_data_cooling_max_speed_cops": "2.71, 2.3"
  },
  "sample_files/base-hvac-autosize.xml": {
    "parent_hpxml": "sample_files/base.xml",
    "heating_system_heating_capacity": null,
    "cooling_system_cooling_capacity": null
  },
  "sample_files/base-hvac-autosize-sizing-controls.xml": {
    "parent_hpxml": "sample_files/base-hvac-autosize.xml",
    "geometry_unit_num_occupants": 5,
    "hvac_control_heating_weekday_setpoint": 60,
    "hvac_control_heating_weekend_setpoint": 60,
    "hvac_control_cooling_weekday_setpoint": 80,
    "hvac_control_cooling_weekend_setpoint": 80
  },
  "sample_files/base-hvac-boiler-coal-only.xml": {
    "parent_hpxml": "sample_files/base-hvac-boiler-gas-only.xml",
    "heating_system_fuel": "coal"
  },
  "sample_files/base-hvac-boiler-elec-only.xml": {
    "parent_hpxml": "sample_files/base.xml",
    "heating_system_type": "Boiler",
    "heating_system_fuel": "electricity",
    "heating_system_heating_efficiency": 0.98,
    "cooling_system_type": "none",
    "cooling_system_cooling_efficiency": 0,
    "cooling_system_fraction_cool_load_served": 0
  },
  "sample_files/base-hvac-boiler-gas-central-ac-1-speed.xml": {
    "parent_hpxml": "sample_files/base.xml",
    "heating_system_type": "Boiler"
  },
  "sample_files/base-hvac-boiler-gas-only.xml": {
    "parent_hpxml": "sample_files/base.xml",
    "heating_system_type": "Boiler",
    "cooling_system_type": "none",
    "cooling_system_cooling_efficiency": 0,
    "cooling_system_fraction_cool_load_served": 0
  },
  "sample_files/base-hvac-boiler-gas-only-pilot.xml": {
    "parent_hpxml": "sample_files/base-hvac-boiler-gas-only.xml",
    "heating_system_pilot_light": 600
  },
  "sample_files/base-hvac-boiler-oil-only.xml": {
    "parent_hpxml": "sample_files/base-hvac-boiler-gas-only.xml",
    "heating_system_fuel": "fuel oil"
  },
  "sample_files/base-hvac-boiler-propane-only.xml": {
    "parent_hpxml": "sample_files/base-hvac-boiler-gas-only.xml",
    "heating_system_fuel": "propane"
  },
  "sample_files/base-hvac-boiler-wood-only.xml": {
    "parent_hpxml": "sample_files/base-hvac-boiler-gas-only.xml",
    "heating_system_fuel": "wood"
  },
  "sample_files/base-hvac-central-ac-only-1-speed.xml": {
    "parent_hpxml": "sample_files/base.xml",
    "heating_system_type": "none",
    "heating_system_heating_efficiency": 0,
    "heating_system_fraction_heat_load_served": 0
  },
  "sample_files/base-hvac-central-ac-only-1-speed-autosize-factor.xml": {
    "parent_hpxml": "sample_files/base-hvac-central-ac-only-1-speed.xml",
    "cooling_system_cooling_capacity": null,
    "cooling_system_cooling_autosizing_factor": 1.7
  },
  "sample_files/base-hvac-central-ac-only-1-speed-seer2.xml": {
    "parent_hpxml": "sample_files/base-hvac-central-ac-only-1-speed.xml",
    "cooling_system_cooling_efficiency_type": "SEER2",
    "cooling_system_cooling_efficiency": 12.4
  },
  "sample_files/base-hvac-central-ac-only-2-speed.xml": {
    "parent_hpxml": "sample_files/base-hvac-central-ac-only-1-speed.xml",
    "cooling_system_cooling_efficiency": 18,
    "cooling_system_cooling_compressor_type": "two stage"
  },
  "sample_files/base-hvac-central-ac-only-var-speed.xml": {
    "parent_hpxml": "sample_files/base-hvac-central-ac-only-1-speed.xml",
    "cooling_system_cooling_efficiency": 24,
    "cooling_system_cooling_compressor_type": "variable speed",
    "cooling_system_cooling_sensible_heat_fraction": 0.78
  },
  "sample_files/base-hvac-central-ac-only-var-speed-detailed-performance.xml": {
    "parent_hpxml": "sample_files/base-hvac-central-ac-only-var-speed.xml",
    "cooling_system_cooling_compressor_type": "variable speed",
    "cooling_system_cooling_efficiency": 17.25,
    "cooling_system_cooling_capacity": 36000,
    "hvac_perf_data_capacity_type": "Absolute capacities",
    "hvac_perf_data_cooling_outdoor_temperatures": "95.0, 82.0",
    "hvac_perf_data_cooling_min_speed_capacities": "11700, 13200",
    "hvac_perf_data_cooling_max_speed_capacities": "36000, 40000",
    "hvac_perf_data_cooling_min_speed_cops": "4.47, 6.34",
    "hvac_perf_data_cooling_max_speed_cops": "2.71, 3.53"
  },
  "sample_files/base-hvac-central-ac-only-var-speed-detailed-performance-autosize.xml": {
    "parent_hpxml": "sample_files/base-hvac-central-ac-only-var-speed-detailed-performance.xml",
    "cooling_system_cooling_capacity": null,
    "hvac_perf_data_capacity_type": "Normalized capacity fractions",
    "hvac_perf_data_cooling_min_speed_capacities": "0.325, 0.37",
    "hvac_perf_data_cooling_max_speed_capacities": "1.0, 1.11"
  },
  "sample_files/base-hvac-central-ac-plus-air-to-air-heat-pump-heating.xml": {
    "parent_hpxml": "sample_files/base-hvac-central-ac-only-1-speed.xml",
    "heat_pump_type": "air-to-air",
    "heat_pump_heating_efficiency": 7.7,
    "heat_pump_cooling_efficiency": 13,
    "heat_pump_cooling_compressor_type": "single stage",
    "heat_pump_cooling_sensible_heat_fraction": 0.73,
    "heat_pump_heating_capacity": 36000,
    "heat_pump_heating_capacity_retention_fraction": 0.6,
    "heat_pump_heating_capacity_retention_temp": 17.0,
    "heat_pump_cooling_capacity": 36000,
    "heat_pump_fraction_heat_load_served": 1,
    "heat_pump_backup_type": "integrated",
    "heat_pump_backup_heating_efficiency": 1,
    "heat_pump_backup_heating_capacity": 36000
  },
  "sample_files/base-hvac-dse.xml": {
    "parent_hpxml": "sample_files/base.xml"
  },
  "sample_files/base-hvac-dual-fuel-air-to-air-heat-pump-1-speed.xml": {
    "parent_hpxml": "sample_files/base-hvac-air-to-air-heat-pump-1-speed.xml",
    "heat_pump_compressor_lockout_temp": 30,
    "heat_pump_backup_fuel": "natural gas",
    "heat_pump_backup_heating_efficiency": 0.95,
    "heat_pump_backup_heating_lockout_temp": 30
  },
  "sample_files/base-hvac-dual-fuel-air-to-air-heat-pump-1-speed-lockout-temperatures.xml": {
    "parent_hpxml": "sample_files/base-hvac-dual-fuel-air-to-air-heat-pump-1-speed.xml",
    "heat_pump_compressor_lockout_temp": 25,
    "heat_pump_backup_heating_lockout_temp": 45
  },
  "sample_files/base-hvac-dual-fuel-air-to-air-heat-pump-2-speed.xml": {
    "parent_hpxml": "sample_files/base-hvac-air-to-air-heat-pump-2-speed.xml",
    "heat_pump_compressor_lockout_temp": 30,
    "heat_pump_backup_fuel": "natural gas",
    "heat_pump_backup_heating_efficiency": 0.95,
    "heat_pump_backup_heating_lockout_temp": 30
  },
  "sample_files/base-hvac-dual-fuel-air-to-air-heat-pump-var-speed.xml": {
    "parent_hpxml": "sample_files/base-hvac-air-to-air-heat-pump-var-speed.xml",
    "heat_pump_compressor_lockout_temp": 30,
    "heat_pump_backup_fuel": "natural gas",
    "heat_pump_backup_heating_efficiency": 0.95,
    "heat_pump_backup_heating_lockout_temp": 30
  },
  "sample_files/base-hvac-dual-fuel-mini-split-heat-pump-ducted.xml": {
    "parent_hpxml": "sample_files/base-hvac-mini-split-heat-pump-ducted.xml",
    "heat_pump_compressor_lockout_temp": 30,
    "heat_pump_backup_fuel": "natural gas",
    "heat_pump_backup_heating_efficiency": 0.95,
    "heat_pump_backup_heating_lockout_temp": 30
  },
  "sample_files/base-hvac-ducts-leakage-cfm50.xml": {
    "parent_hpxml": "sample_files/base.xml",
    "ducts_leakage_units": "CFM50",
    "ducts_supply_leakage_to_outside_value": 100,
    "ducts_return_leakage_to_outside_value": 125
  },
  "sample_files/base-hvac-ducts-leakage-percent.xml": {
    "parent_hpxml": "sample_files/base.xml",
    "ducts_leakage_units": "Percent",
    "ducts_supply_leakage_to_outside_value": 0.1,
    "ducts_return_leakage_to_outside_value": 0.05
  },
  "sample_files/base-hvac-ducts-area-fractions.xml": {
    "parent_hpxml": "sample_files/base-enclosure-2stories.xml",
    "ducts_supply_surface_area": null,
    "ducts_supply_surface_area_fraction": 0.75,
    "ducts_return_surface_area": null,
    "ducts_return_surface_area_fraction": 0.75
  },
  "sample_files/base-hvac-ducts-area-multipliers.xml": {
    "parent_hpxml": "sample_files/base.xml"
  },
  "sample_files/base-hvac-ducts-buried.xml": {
    "parent_hpxml": "sample_files/base.xml",
    "ducts_supply_buried_insulation_level": "deeply buried",
    "ducts_return_buried_insulation_level": "deeply buried",
    "ducts_return_insulation_r": 4
  },
  "sample_files/base-hvac-ducts-defaults.xml": {
    "parent_hpxml": "sample_files/base-hvac-furnace-gas-room-ac.xml",
    "heating_system_fraction_heat_load_served": 0.75,
    "heating_system_2_type": "Fireplace",
    "heating_system_2_heating_efficiency": 1.0,
    "heating_system_2_fraction_heat_load_served": 0.25,
    "ducts_supply_location": null,
    "ducts_supply_surface_area": null,
    "ducts_return_location": null,
    "ducts_return_surface_area": null
  },
  "sample_files/base-hvac-ducts-effective-rvalue.xml": {
    "parent_hpxml": "sample_files/base.xml"
  },
  "sample_files/base-hvac-elec-resistance-only.xml": {
    "parent_hpxml": "sample_files/base.xml",
    "heating_system_type": "ElectricResistance",
    "heating_system_fuel": "electricity",
    "heating_system_heating_efficiency": 1,
    "cooling_system_type": "none",
    "cooling_system_cooling_efficiency": 0,
    "cooling_system_fraction_cool_load_served": 0
  },
  "sample_files/base-hvac-evap-cooler-furnace-gas.xml": {
    "parent_hpxml": "sample_files/base.xml",
    "cooling_system_type": "evaporative cooler",
    "cooling_system_is_ducted": false
  },
  "sample_files/base-hvac-evap-cooler-only.xml": {
    "parent_hpxml": "sample_files/base-hvac-evap-cooler-furnace-gas.xml",
    "heating_system_type": "none",
    "heating_system_heating_efficiency": 0,
    "heating_system_fraction_heat_load_served": 0
  },
  "sample_files/base-hvac-evap-cooler-only-ducted.xml": {
    "parent_hpxml": "sample_files/base-hvac-evap-cooler-only.xml",
    "cooling_system_is_ducted": true,
    "ducts_return_leakage_to_outside_value": 0
  },
  "sample_files/base-hvac-fireplace-wood-only.xml": {
    "parent_hpxml": "sample_files/base-hvac-stove-oil-only.xml",
    "heating_system_type": "Fireplace",
    "heating_system_fuel": "wood"
  },
  "sample_files/base-hvac-floor-furnace-propane-only.xml": {
    "parent_hpxml": "sample_files/base-hvac-stove-oil-only.xml",
    "heating_system_type": "FloorFurnace",
    "heating_system_fuel": "propane",
    "heating_system_pilot_light": 600
  },
  "sample_files/base-hvac-furnace-coal-only.xml": {
    "parent_hpxml": "sample_files/base-hvac-furnace-gas-only.xml",
    "heating_system_fuel": "coal"
  },
  "sample_files/base-hvac-furnace-elec-central-ac-1-speed.xml": {
    "parent_hpxml": "sample_files/base.xml",
    "heating_system_fuel": "electricity",
    "heating_system_heating_efficiency": 1
  },
  "sample_files/base-hvac-furnace-elec-only.xml": {
    "parent_hpxml": "sample_files/base.xml",
    "heating_system_fuel": "electricity",
    "heating_system_heating_efficiency": 0.98,
    "cooling_system_type": "none",
    "cooling_system_cooling_efficiency": 0,
    "cooling_system_fraction_cool_load_served": 0
  },
  "sample_files/base-hvac-furnace-gas-central-ac-2-speed.xml": {
    "parent_hpxml": "sample_files/base.xml",
    "cooling_system_cooling_efficiency": 18,
    "cooling_system_cooling_compressor_type": "two stage"
  },
  "sample_files/base-hvac-furnace-gas-central-ac-var-speed.xml": {
    "parent_hpxml": "sample_files/base.xml",
    "cooling_system_cooling_efficiency": 24,
    "cooling_system_cooling_compressor_type": "variable speed",
    "cooling_system_cooling_sensible_heat_fraction": 0.78
  },
  "sample_files/base-hvac-furnace-gas-only.xml": {
    "parent_hpxml": "sample_files/base.xml",
    "cooling_system_type": "none",
    "cooling_system_cooling_efficiency": 0,
    "cooling_system_fraction_cool_load_served": 0
  },
  "sample_files/base-hvac-furnace-gas-only-autosize-factor.xml": {
    "parent_hpxml": "sample_files/base-hvac-furnace-gas-only.xml",
    "heating_system_heating_capacity": null,
    "heating_system_heating_autosizing_factor": 1.4
  },
  "sample_files/base-hvac-furnace-gas-only-pilot.xml": {
    "parent_hpxml": "sample_files/base-hvac-furnace-gas-only.xml",
    "heating_system_pilot_light": 600
  },
  "sample_files/base-hvac-furnace-gas-only-detailed-setpoints.xml": {
    "parent_hpxml": "sample_files/base-hvac-furnace-gas-only.xml",
    "hvac_control_heating_weekday_setpoint": null,
    "hvac_control_heating_weekend_setpoint": null,
    "schedules_filepaths": "../../HPXMLtoOpenStudio/resources/schedule_files/setpoints-heating-only.csv"
  },
  "sample_files/base-hvac-furnace-gas-room-ac.xml": {
    "parent_hpxml": "sample_files/base.xml",
    "cooling_system_type": "room air conditioner",
    "cooling_system_cooling_efficiency_type": "EER",
    "cooling_system_cooling_efficiency": 8.5,
    "cooling_system_cooling_sensible_heat_fraction": 0.65
  },
  "sample_files/base-hvac-furnace-oil-only.xml": {
    "parent_hpxml": "sample_files/base-hvac-furnace-gas-only.xml",
    "heating_system_fuel": "fuel oil"
  },
  "sample_files/base-hvac-furnace-propane-only.xml": {
    "parent_hpxml": "sample_files/base-hvac-furnace-gas-only.xml",
    "heating_system_fuel": "propane"
  },
  "sample_files/base-hvac-furnace-wood-only.xml": {
    "parent_hpxml": "sample_files/base-hvac-furnace-gas-only.xml",
    "heating_system_fuel": "wood"
  },
  "sample_files/base-hvac-furnace-x3-dse.xml": {
    "parent_hpxml": "sample_files/base.xml"
  },
  "sample_files/base-hvac-ground-to-air-heat-pump.xml": {
    "parent_hpxml": "sample_files/base.xml",
    "heating_system_type": "none",
    "heating_system_heating_efficiency": 0,
    "heating_system_fraction_heat_load_served": 0,
    "cooling_system_type": "none",
    "cooling_system_cooling_efficiency": 0,
    "cooling_system_fraction_cool_load_served": 0,
    "heat_pump_type": "ground-to-air",
    "heat_pump_heating_efficiency_type": "COP",
    "heat_pump_heating_efficiency": 3.6,
    "heat_pump_cooling_efficiency_type": "EER",
    "heat_pump_cooling_efficiency": 16.6,
    "heat_pump_cooling_sensible_heat_fraction": 0.73,
    "heat_pump_heating_capacity": 36000,
    "heat_pump_cooling_capacity": 36000,
    "heat_pump_fraction_heat_load_served": 1,
    "heat_pump_fraction_cool_load_served": 1,
    "heat_pump_backup_type": "integrated",
    "heat_pump_backup_heating_efficiency": 1,
    "heat_pump_backup_heating_capacity": 36000
  },
  "sample_files/base-hvac-ground-to-air-heat-pump-detailed-geothermal-loop.xml": {
    "parent_hpxml": "sample_files/base-hvac-ground-to-air-heat-pump.xml",
    "geothermal_loop_configuration": "vertical",
    "geothermal_loop_borefield_configuration": "Lopsided U",
    "geothermal_loop_loop_flow": 10.0,
    "geothermal_loop_boreholes_count": 9,
    "geothermal_loop_boreholes_length": 314.961,
    "geothermal_loop_boreholes_spacing": 16.4042,
    "geothermal_loop_boreholes_diameter": 5.905512,
    "geothermal_loop_grout_type": "standard",
    "geothermal_loop_pipe_type": "standard",
    "geothermal_loop_pipe_diameter": "1\" pipe",
    "site_ground_diffusivity": 0.03,
    "site_soil_and_moisture_type": "sand, dry"
  },
  "sample_files/base-hvac-ground-to-air-heat-pump-cooling-only.xml": {
    "parent_hpxml": "sample_files/base-hvac-ground-to-air-heat-pump.xml",
    "heat_pump_heating_capacity": 0,
    "heat_pump_fraction_heat_load_served": 0,
    "heat_pump_backup_type": "none",
    "heat_pump_backup_heating_efficiency": 0
  },
  "sample_files/base-hvac-ground-to-air-heat-pump-heating-only.xml": {
    "parent_hpxml": "sample_files/base-hvac-ground-to-air-heat-pump.xml",
    "heat_pump_cooling_capacity": 0,
    "heat_pump_fraction_cool_load_served": 0
  },
  "sample_files/base-hvac-install-quality-air-to-air-heat-pump-1-speed.xml": {
    "parent_hpxml": "sample_files/base-hvac-air-to-air-heat-pump-1-speed.xml",
    "heat_pump_airflow_defect_ratio": -0.25,
    "heat_pump_charge_defect_ratio": -0.25,
    "hvac_distribution_fan_watts_per_cfm": 0.365
  },
  "sample_files/base-hvac-install-quality-air-to-air-heat-pump-2-speed.xml": {
    "parent_hpxml": "sample_files/base-hvac-air-to-air-heat-pump-2-speed.xml",
    "heat_pump_airflow_defect_ratio": -0.25,
    "heat_pump_charge_defect_ratio": -0.25,
    "hvac_distribution_fan_watts_per_cfm": 0.365
  },
  "sample_files/base-hvac-install-quality-air-to-air-heat-pump-var-speed.xml": {
    "parent_hpxml": "sample_files/base-hvac-air-to-air-heat-pump-var-speed.xml",
    "heat_pump_airflow_defect_ratio": -0.25,
    "heat_pump_charge_defect_ratio": -0.25,
    "hvac_distribution_fan_watts_per_cfm": 0.365
  },
  "sample_files/base-hvac-install-quality-air-to-air-heat-pump-var-speed-detailed-performance.xml": {
    "parent_hpxml": "sample_files/base-hvac-air-to-air-heat-pump-var-speed-detailed-performance.xml",
    "heat_pump_airflow_defect_ratio": -0.25,
    "heat_pump_charge_defect_ratio": -0.25,
    "hvac_distribution_fan_watts_per_cfm": 0.365
  },
  "sample_files/base-hvac-install-quality-furnace-gas-central-ac-1-speed.xml": {
    "parent_hpxml": "sample_files/base.xml",
    "heating_system_airflow_defect_ratio": -0.25,
    "cooling_system_airflow_defect_ratio": -0.25,
    "cooling_system_charge_defect_ratio": -0.25,
    "hvac_distribution_fan_watts_per_cfm": 0.365
  },
  "sample_files/base-hvac-install-quality-furnace-gas-central-ac-2-speed.xml": {
    "parent_hpxml": "sample_files/base-hvac-furnace-gas-central-ac-2-speed.xml",
    "heating_system_airflow_defect_ratio": -0.25,
    "cooling_system_airflow_defect_ratio": -0.25,
    "cooling_system_charge_defect_ratio": -0.25,
    "hvac_distribution_fan_watts_per_cfm": 0.365
  },
  "sample_files/base-hvac-install-quality-furnace-gas-central-ac-var-speed.xml": {
    "parent_hpxml": "sample_files/base-hvac-furnace-gas-central-ac-var-speed.xml",
    "heating_system_airflow_defect_ratio": -0.25,
    "cooling_system_airflow_defect_ratio": -0.25,
    "cooling_system_charge_defect_ratio": -0.25,
    "hvac_distribution_fan_watts_per_cfm": 0.365
  },
  "sample_files/base-hvac-install-quality-furnace-gas-only.xml": {
    "parent_hpxml": "sample_files/base-hvac-furnace-gas-only.xml",
    "heating_system_airflow_defect_ratio": -0.25,
    "hvac_distribution_fan_watts_per_cfm": 0.365
  },
  "sample_files/base-hvac-install-quality-ground-to-air-heat-pump.xml": {
    "parent_hpxml": "sample_files/base-hvac-ground-to-air-heat-pump.xml",
    "heat_pump_airflow_defect_ratio": -0.25,
    "heat_pump_charge_defect_ratio": -0.25,
    "hvac_distribution_fan_watts_per_cfm": 0.365
  },
  "sample_files/base-hvac-install-quality-mini-split-air-conditioner-only-ducted.xml": {
    "parent_hpxml": "sample_files/base-hvac-mini-split-air-conditioner-only-ducted.xml",
    "cooling_system_airflow_defect_ratio": -0.25,
    "cooling_system_charge_defect_ratio": -0.25,
    "hvac_distribution_fan_watts_per_cfm": 0.365
  },
  "sample_files/base-hvac-install-quality-mini-split-heat-pump-ducted.xml": {
    "parent_hpxml": "sample_files/base-hvac-mini-split-heat-pump-ducted.xml",
    "heat_pump_airflow_defect_ratio": -0.25,
    "heat_pump_charge_defect_ratio": -0.25,
    "hvac_distribution_fan_watts_per_cfm": 0.365
  },
  "sample_files/base-hvac-mini-split-air-conditioner-only-ducted.xml": {
    "parent_hpxml": "sample_files/base.xml",
    "heating_system_type": "none",
    "heating_system_heating_efficiency": 0,
    "heating_system_fraction_heat_load_served": 0,
    "cooling_system_type": "mini-split",
    "cooling_system_cooling_compressor_type": null,
    "cooling_system_cooling_efficiency": 19,
    "cooling_system_is_ducted": true,
    "ducts_supply_leakage_to_outside_value": 15,
    "ducts_return_leakage_to_outside_value": 5,
    "ducts_supply_insulation_r": 0,
    "ducts_supply_surface_area": 30,
    "ducts_return_surface_area": 10
  },
  "sample_files/base-hvac-mini-split-air-conditioner-only-ductless.xml": {
    "parent_hpxml": "sample_files/base-hvac-mini-split-air-conditioner-only-ducted.xml",
    "cooling_system_is_ducted": false
  },
  "sample_files/base-hvac-mini-split-air-conditioner-only-ductless-detailed-performance.xml": {
    "parent_hpxml": "sample_files/base-hvac-mini-split-air-conditioner-only-ductless.xml",
    "cooling_system_cooling_compressor_type": "variable speed",
    "cooling_system_cooling_efficiency": 21.5,
    "cooling_system_cooling_capacity": 36000,
    "hvac_perf_data_capacity_type": "Absolute capacities",
    "hvac_perf_data_cooling_outdoor_temperatures": "95.0, 82.0",
    "hvac_perf_data_cooling_min_speed_capacities": "10372, 19456",
    "hvac_perf_data_cooling_max_speed_capacities": "42653, 40093",
    "hvac_perf_data_cooling_min_speed_cops": "4.05, 8.03",
    "hvac_perf_data_cooling_max_speed_cops": "3.27, 3.27"
  },
  "sample_files/base-hvac-mini-split-air-conditioner-only-ductless-detailed-performance-autosize.xml": {
    "parent_hpxml": "sample_files/base-hvac-mini-split-air-conditioner-only-ductless-detailed-performance.xml",
    "cooling_system_cooling_capacity": null,
    "hvac_perf_data_capacity_type": "Normalized capacity fractions",
    "hvac_perf_data_cooling_min_speed_capacities": "0.255, 0.28",
    "hvac_perf_data_cooling_max_speed_capacities": "1.0, 1.033"
  },
  "sample_files/base-hvac-mini-split-heat-pump-ducted.xml": {
    "parent_hpxml": "sample_files/base.xml",
    "heating_system_type": "none",
    "heating_system_heating_efficiency": 0,
    "heating_system_fraction_heat_load_served": 0,
    "cooling_system_type": "none",
    "cooling_system_cooling_efficiency": 0,
    "cooling_system_fraction_cool_load_served": 0,
    "heat_pump_type": "mini-split",
    "heat_pump_heating_efficiency": 10,
    "heat_pump_cooling_efficiency": 19,
    "heat_pump_cooling_sensible_heat_fraction": 0.73,
    "heat_pump_heating_capacity": 36000,
    "heat_pump_heating_capacity_retention_fraction": 0.6,
    "heat_pump_heating_capacity_retention_temp": 17.0,
    "heat_pump_cooling_capacity": 36000,
    "heat_pump_fraction_heat_load_served": 1,
    "heat_pump_fraction_cool_load_served": 1,
    "heat_pump_backup_type": "integrated",
    "heat_pump_backup_heating_efficiency": 1,
    "heat_pump_backup_heating_capacity": 36000,
    "heat_pump_is_ducted": true,
    "ducts_supply_leakage_to_outside_value": 15,
    "ducts_return_leakage_to_outside_value": 5,
    "ducts_supply_insulation_r": 0,
    "ducts_supply_surface_area": 30,
    "ducts_return_surface_area": 10
  },
  "sample_files/base-hvac-mini-split-heat-pump-ducted-detailed-performance.xml": {
    "parent_hpxml": "sample_files/base-hvac-mini-split-heat-pump-ducted.xml",
    "heat_pump_cooling_compressor_type": "variable speed",
    "heat_pump_heating_capacity_retention_fraction": null,
    "heat_pump_heating_capacity_retention_temp": null,
    "heat_pump_cooling_efficiency": 16.7,
    "heat_pump_heating_efficiency": 11.3,
    "hvac_perf_data_capacity_type": "Absolute capacities",
    "hvac_perf_data_heating_outdoor_temperatures": "47.0, 17.0, 5.0",
    "hvac_perf_data_heating_min_speed_capacities": "9200, 7063, 6310",
    "hvac_perf_data_heating_max_speed_capacities": "48000, 36800, 32920",
    "hvac_perf_data_heating_min_speed_cops": "4.35, 2.92, 2.60",
    "hvac_perf_data_heating_max_speed_cops": "3.21, 2.15, 1.93",
    "hvac_perf_data_cooling_outdoor_temperatures": "95.0, 82.0",
    "hvac_perf_data_cooling_min_speed_capacities": "9600, 10224",
    "hvac_perf_data_cooling_max_speed_capacities": "39000, 41587",
    "hvac_perf_data_cooling_min_speed_cops": "4.02, 4.61",
    "hvac_perf_data_cooling_max_speed_cops": "2.86, 3.29"
  },
  "sample_files/base-hvac-mini-split-heat-pump-ducted-detailed-performance-autosize.xml": {
    "parent_hpxml": "sample_files/base-hvac-mini-split-heat-pump-ducted-detailed-performance.xml",
    "heat_pump_heating_capacity": null,
    "heat_pump_cooling_capacity": null,
    "hvac_perf_data_capacity_type": "Normalized capacity fractions",
    "hvac_perf_data_heating_min_speed_capacities": "0.26, 0.20, 0.18",
    "hvac_perf_data_heating_max_speed_capacities": "1.33, 1.02, 0.91",
    "hvac_perf_data_cooling_min_speed_capacities": "0.27, 0.28",
    "hvac_perf_data_cooling_max_speed_capacities": "1.08, 1.16"
  },
  "sample_files/base-hvac-mini-split-heat-pump-ducted-cooling-only.xml": {
    "parent_hpxml": "sample_files/base-hvac-mini-split-heat-pump-ducted.xml",
    "heat_pump_heating_capacity": 0,
    "heat_pump_fraction_heat_load_served": 0,
    "heat_pump_backup_type": "none",
    "heat_pump_backup_heating_efficiency": 0
  },
  "sample_files/base-hvac-mini-split-heat-pump-ducted-heating-only.xml": {
    "parent_hpxml": "sample_files/base-hvac-mini-split-heat-pump-ducted.xml",
    "heat_pump_cooling_capacity": 0,
    "heat_pump_fraction_cool_load_served": 0
  },
  "sample_files/base-hvac-mini-split-heat-pump-ductless.xml": {
    "parent_hpxml": "sample_files/base-hvac-mini-split-heat-pump-ducted.xml",
    "heat_pump_backup_type": "none",
    "heat_pump_backup_heating_efficiency": 0,
    "heat_pump_is_ducted": false
  },
  "sample_files/base-hvac-mini-split-heat-pump-ductless-detailed-performance.xml": {
    "parent_hpxml": "sample_files/base-hvac-mini-split-heat-pump-ductless.xml",
    "heat_pump_cooling_compressor_type": "variable speed",
    "heat_pump_heating_capacity_retention_fraction": null,
    "heat_pump_heating_capacity_retention_temp": null,
    "heat_pump_cooling_efficiency": 21.5,
    "heat_pump_heating_efficiency": 10.5,
    "hvac_perf_data_capacity_type": "Absolute capacities",
    "hvac_perf_data_heating_outdoor_temperatures": "47.0, 17.0, 5.0",
    "hvac_perf_data_heating_min_speed_capacities": "12143, 7414, 8130",
    "hvac_perf_data_heating_max_speed_capacities": "56499, 43387, 36037",
    "hvac_perf_data_heating_min_speed_cops": "4.81, 1.96, 1.71",
    "hvac_perf_data_heating_max_speed_cops": "3.17, 2.31, 1.96",
    "hvac_perf_data_cooling_outdoor_temperatures": "95.0, 82.0",
    "hvac_perf_data_cooling_min_speed_capacities": "10372, 19456",
    "hvac_perf_data_cooling_max_speed_capacities": "42653, 40093",
    "hvac_perf_data_cooling_min_speed_cops": "4.05, 8.03",
    "hvac_perf_data_cooling_max_speed_cops": "3.27, 3.27"
  },
  "sample_files/base-hvac-mini-split-heat-pump-ductless-detailed-performance-autosize.xml": {
    "parent_hpxml": "sample_files/base-hvac-mini-split-heat-pump-ductless-detailed-performance.xml",
    "heat_pump_heating_capacity": null,
    "heat_pump_cooling_capacity": null,
    "hvac_perf_data_capacity_type": "Normalized capacity fractions",
    "hvac_perf_data_heating_min_speed_capacities": "0.34, 0.21, 0.23",
    "hvac_perf_data_heating_max_speed_capacities": "1.57, 1.21, 1.00",
    "hvac_perf_data_cooling_min_speed_capacities": "0.29, 0.54",
    "hvac_perf_data_cooling_max_speed_capacities": "1.18, 1.11"
  },
  "sample_files/base-hvac-mini-split-heat-pump-ductless-heating-capacity-17f.xml": {
    "parent_hpxml": "sample_files/base-hvac-mini-split-heat-pump-ductless.xml"
  },
  "sample_files/base-hvac-mini-split-heat-pump-ductless-backup-stove.xml": {
    "parent_hpxml": "sample_files/base-hvac-mini-split-heat-pump-ductless.xml",
    "heat_pump_heating_capacity": 18000,
    "heat_pump_heating_capacity_retention_fraction": 0.6,
    "heat_pump_heating_capacity_retention_temp": 17.0,
    "heat_pump_cooling_capacity": 18000,
    "heat_pump_backup_type": "separate",
    "heat_pump_backup_heating_efficiency": 1,
    "heat_pump_backup_heating_capacity": 36000,
    "heating_system_2_type": "Stove",
    "heating_system_2_fuel": "fuel oil",
    "heating_system_2_heating_efficiency": 0.6,
    "heating_system_2_heating_capacity": 60000
  },
  "sample_files/base-hvac-mini-split-heat-pump-ductless-backup-baseboard.xml": {
    "parent_hpxml": "sample_files/base-hvac-mini-split-heat-pump-ductless-backup-stove.xml",
    "heating_system_2_type": "ElectricResistance",
    "heating_system_2_fuel": "electricity",
    "heating_system_2_heating_efficiency": 1
  },
  "sample_files/base-hvac-mini-split-heat-pump-ductless-backup-furnace.xml": {
    "parent_hpxml": "sample_files/base-hvac-mini-split-heat-pump-ductless-backup-stove.xml",
    "heating_system_2_type": "Furnace",
    "heating_system_2_fuel": "natural gas",
    "heating_system_2_heating_efficiency": 0.8
  },
  "sample_files/base-hvac-mini-split-heat-pump-ductless-backup-furnace-ducts-defaults.xml": {
    "parent_hpxml": "sample_files/base-hvac-mini-split-heat-pump-ductless-backup-furnace.xml",
    "ducts_supply_location": null,
    "ducts_supply_surface_area": null,
    "ducts_return_location": null,
    "ducts_return_surface_area": null
  },
  "sample_files/base-hvac-multiple.xml": {
    "parent_hpxml": "sample_files/base.xml"
  },
  "sample_files/base-hvac-none.xml": {
    "parent_hpxml": "sample_files/base-location-honolulu-hi.xml",
    "heating_system_type": "none",
    "heating_system_heating_efficiency": 0,
    "heating_system_fraction_heat_load_served": 0,
    "cooling_system_type": "none",
    "cooling_system_cooling_efficiency": 0,
    "cooling_system_fraction_cool_load_served": 0
  },
  "sample_files/base-hvac-ptac.xml": {
    "parent_hpxml": "sample_files/base.xml",
    "heating_system_type": "none",
    "heating_system_heating_efficiency": 0,
    "heating_system_fraction_heat_load_served": 0,
    "cooling_system_type": "packaged terminal air conditioner",
    "cooling_system_cooling_efficiency_type": "EER",
    "cooling_system_cooling_efficiency": 10.7,
    "cooling_system_cooling_sensible_heat_fraction": 0.65
  },
  "sample_files/base-hvac-ptac-with-heating-electricity.xml": {
    "parent_hpxml": "sample_files/base-hvac-ptac.xml",
    "cooling_system_integrated_heating_system_fuel": "electricity",
    "cooling_system_integrated_heating_system_efficiency_percent": 1,
    "cooling_system_integrated_heating_system_capacity": 36000,
    "cooling_system_integrated_heating_system_fraction_heat_load_served": 1
  },
  "sample_files/base-hvac-ptac-with-heating-natural-gas.xml": {
    "parent_hpxml": "sample_files/base-hvac-ptac.xml",
    "cooling_system_integrated_heating_system_fuel": "natural gas",
    "cooling_system_integrated_heating_system_efficiency_percent": 0.8,
    "cooling_system_integrated_heating_system_capacity": 36000,
    "cooling_system_integrated_heating_system_fraction_heat_load_served": 1
  },
  "sample_files/base-hvac-pthp.xml": {
    "parent_hpxml": "sample_files/base-hvac-ground-to-air-heat-pump.xml",
    "heat_pump_type": "packaged terminal heat pump",
    "heat_pump_cooling_efficiency": 11.4,
    "heat_pump_cooling_sensible_heat_fraction": 0.65,
    "heat_pump_heating_capacity_retention_fraction": 0.6,
    "heat_pump_heating_capacity_retention_temp": 17.0
  },
  "sample_files/base-hvac-pthp-heating-capacity-17f.xml": {
    "parent_hpxml": "sample_files/base-hvac-pthp.xml"
  },
  "sample_files/base-hvac-room-ac-only.xml": {
    "parent_hpxml": "sample_files/base.xml",
    "heating_system_type": "none",
    "heating_system_heating_efficiency": 0,
    "heating_system_fraction_heat_load_served": 0,
    "cooling_system_type": "room air conditioner",
    "cooling_system_cooling_efficiency_type": "EER",
    "cooling_system_cooling_efficiency": 8.5,
    "cooling_system_cooling_sensible_heat_fraction": 0.65
  },
  "sample_files/base-hvac-room-ac-only-33percent.xml": {
    "parent_hpxml": "sample_files/base-hvac-room-ac-only.xml",
    "cooling_system_cooling_capacity": 8000,
    "cooling_system_fraction_cool_load_served": 0.33
  },
  "sample_files/base-hvac-room-ac-only-ceer.xml": {
    "parent_hpxml": "sample_files/base-hvac-room-ac-only.xml",
    "cooling_system_cooling_efficiency_type": "CEER",
    "cooling_system_cooling_efficiency": 8.4
  },
  "sample_files/base-hvac-room-ac-with-heating.xml": {
    "parent_hpxml": "sample_files/base-hvac-room-ac-only.xml",
    "cooling_system_integrated_heating_system_fuel": "electricity",
    "cooling_system_integrated_heating_system_efficiency_percent": 1,
    "cooling_system_integrated_heating_system_capacity": 36000,
    "cooling_system_integrated_heating_system_fraction_heat_load_served": 1
  },
  "sample_files/base-hvac-room-ac-with-reverse-cycle.xml": {
    "parent_hpxml": "sample_files/base-hvac-pthp.xml",
    "heat_pump_type": "room air conditioner with reverse cycle",
    "heat_pump_heating_capacity_retention_fraction": 0.6,
    "heat_pump_heating_capacity_retention_temp": 17.0
  },
  "sample_files/base-hvac-room-ac-only-detailed-setpoints.xml": {
    "parent_hpxml": "sample_files/base-hvac-room-ac-only.xml",
    "hvac_control_cooling_weekday_setpoint": null,
    "hvac_control_cooling_weekend_setpoint": null,
    "schedules_filepaths": "../../HPXMLtoOpenStudio/resources/schedule_files/setpoints-cooling-only.csv"
  },
  "sample_files/base-hvac-seasons.xml": {
    "parent_hpxml": "sample_files/base.xml",
    "hvac_control_heating_season_period": "Nov 1 - May 1",
    "hvac_control_cooling_season_period": "Jun 1 - Oct 1"
  },
  "sample_files/base-hvac-setpoints.xml": {
    "parent_hpxml": "sample_files/base.xml",
    "hvac_control_heating_weekday_setpoint": 60,
    "hvac_control_heating_weekend_setpoint": 60,
    "hvac_control_cooling_weekday_setpoint": 80,
    "hvac_control_cooling_weekend_setpoint": 80
  },
  "sample_files/base-hvac-setpoints-daily-schedules.xml": {
    "parent_hpxml": "sample_files/base-hvac-setpoints-daily-setbacks.xml",
    "hvac_control_heating_weekday_setpoint": "64, 64, 64, 64, 64, 64, 64, 70, 70, 66, 66, 66, 66, 66, 66, 66, 66, 68, 68, 68, 68, 68, 64, 64",
    "hvac_control_heating_weekend_setpoint": "68, 68, 68, 70, 70, 70, 70, 70, 70, 70, 70, 70, 70, 70, 70, 70, 70, 70, 70, 70, 70, 70, 70, 70",
    "hvac_control_cooling_weekday_setpoint": "80, 80, 80, 80, 80, 80, 80, 75, 75, 80, 80, 80, 80, 80, 80, 80, 80, 78, 78, 78, 78, 78, 80, 80",
    "hvac_control_cooling_weekend_setpoint": "78, 78, 78, 78, 78, 78, 78, 78, 78, 78, 78, 78, 78, 78, 78, 78, 78, 78, 78, 78, 78, 78, 78, 78"
  },
  "sample_files/base-hvac-setpoints-daily-setbacks.xml": {
    "parent_hpxml": "sample_files/base.xml"
  },
  "sample_files/base-hvac-space-heater-gas-only.xml": {
    "parent_hpxml": "sample_files/base.xml",
    "heating_system_type": "SpaceHeater",
    "heating_system_heating_efficiency": 1,
    "cooling_system_type": "none",
    "cooling_system_cooling_efficiency": 0,
    "cooling_system_fraction_cool_load_served": 0
  },
  "sample_files/base-hvac-stove-oil-only.xml": {
    "parent_hpxml": "sample_files/base.xml",
    "heating_system_type": "Stove",
    "heating_system_fuel": "fuel oil",
    "heating_system_heating_efficiency": 0.8,
    "cooling_system_type": "none",
    "cooling_system_cooling_efficiency": 0,
    "cooling_system_fraction_cool_load_served": 0
  },
  "sample_files/base-hvac-stove-wood-pellets-only.xml": {
    "parent_hpxml": "sample_files/base-hvac-stove-oil-only.xml",
    "heating_system_fuel": "wood pellets"
  },
  "sample_files/base-hvac-undersized.xml": {
    "parent_hpxml": "sample_files/base.xml",
    "heating_system_heating_capacity": 3600,
    "cooling_system_cooling_capacity": 2400,
    "ducts_supply_leakage_to_outside_value": 7.5,
    "ducts_return_leakage_to_outside_value": 2.5
  },
  "sample_files/base-hvac-wall-furnace-elec-only.xml": {
    "parent_hpxml": "sample_files/base.xml",
    "heating_system_type": "WallFurnace",
    "heating_system_fuel": "electricity",
    "heating_system_heating_efficiency": 0.98,
    "cooling_system_type": "none",
    "cooling_system_cooling_efficiency": 0,
    "cooling_system_fraction_cool_load_served": 0
  },
  "sample_files/base-lighting-ceiling-fans.xml": {
    "parent_hpxml": "sample_files/base.xml",
    "ceiling_fan_present": true,
    "ceiling_fan_efficiency": 100,
    "ceiling_fan_quantity": 4,
    "ceiling_fan_cooling_setpoint_temp_offset": 0.5
  },
  "sample_files/base-lighting-ceiling-fans-label-energy-use.xml": {
    "parent_hpxml": "sample_files/base-lighting-ceiling-fans.xml",
    "ceiling_fan_label_energy_use": 39
  },
  "sample_files/base-lighting-holiday.xml": {
    "parent_hpxml": "sample_files/base.xml",
    "holiday_lighting_present": true,
    "holiday_lighting_daily_kwh": 1.1,
    "holiday_lighting_period": "Nov 24 - Jan 6"
  },
  "sample_files/base-lighting-kwh-per-year.xml": {
    "parent_hpxml": "sample_files/base.xml",
    "lighting_interior_usage_multiplier": 1.5
  },
  "sample_files/base-lighting-mixed.xml": {
    "parent_hpxml": "sample_files/base.xml"
  },
  "sample_files/base-lighting-none.xml": {
    "parent_hpxml": "sample_files/base.xml",
    "lighting_present": false
  },
  "sample_files/base-lighting-none-ceiling-fans.xml": {
    "parent_hpxml": "sample_files/base-lighting-ceiling-fans.xml",
    "lighting_present": false
  },
  "sample_files/base-location-AMY-2012.xml": {
    "parent_hpxml": "sample_files/base.xml",
    "weather_station_epw_filepath": "US_CO_Boulder_AMY_2012.epw"
  },
  "sample_files/base-location-baltimore-md.xml": {
    "parent_hpxml": "sample_files/base-foundation-unvented-crawlspace.xml",
    "site_iecc_zone": "4A",
    "site_state_code": "MD",
    "weather_station_epw_filepath": "USA_MD_Baltimore-Washington.Intl.AP.724060_TMY3.epw",
    "heating_system_heating_capacity": 24000
  },
  "sample_files/base-location-capetown-zaf.xml": {
    "parent_hpxml": "sample_files/base-foundation-vented-crawlspace.xml",
    "site_iecc_zone": null,
    "site_state_code": null,
    "weather_station_epw_filepath": "ZAF_Cape.Town.688160_IWEC.epw",
    "heating_system_heating_capacity": 24000
  },
  "sample_files/base-location-dallas-tx.xml": {
    "parent_hpxml": "sample_files/base-foundation-slab.xml",
    "site_iecc_zone": "3A",
    "site_state_code": "TX",
    "weather_station_epw_filepath": "USA_TX_Dallas-Fort.Worth.Intl.AP.722590_TMY3.epw",
    "heating_system_heating_capacity": 24000
  },
  "sample_files/base-location-duluth-mn.xml": {
    "parent_hpxml": "sample_files/base-foundation-unconditioned-basement.xml",
    "site_iecc_zone": 7,
    "site_state_code": "MN",
    "weather_station_epw_filepath": "USA_MN_Duluth.Intl.AP.727450_TMY3.epw"
  },
  "sample_files/base-location-helena-mt.xml": {
    "parent_hpxml": "sample_files/base.xml",
    "site_iecc_zone": "6B",
    "site_state_code": "MT",
    "weather_station_epw_filepath": "USA_MT_Helena.Rgnl.AP.727720_TMY3.epw",
    "heating_system_heating_capacity": 48000
  },
  "sample_files/base-location-honolulu-hi.xml": {
    "parent_hpxml": "sample_files/base-foundation-slab.xml",
    "site_iecc_zone": "1A",
    "site_state_code": "HI",
    "weather_station_epw_filepath": "USA_HI_Honolulu.Intl.AP.911820_TMY3.epw",
    "heating_system_heating_capacity": 12000
  },
  "sample_files/base-location-miami-fl.xml": {
    "parent_hpxml": "sample_files/base-foundation-slab.xml",
    "site_iecc_zone": "1A",
    "site_state_code": "FL",
    "weather_station_epw_filepath": "USA_FL_Miami.Intl.AP.722020_TMY3.epw",
    "heating_system_heating_capacity": 12000
  },
  "sample_files/base-location-phoenix-az.xml": {
    "parent_hpxml": "sample_files/base-foundation-slab.xml",
    "site_iecc_zone": "2B",
    "site_state_code": "AZ",
    "weather_station_epw_filepath": "USA_AZ_Phoenix-Sky.Harbor.Intl.AP.722780_TMY3.epw",
    "heating_system_heating_capacity": 24000
  },
  "sample_files/base-location-portland-or.xml": {
    "parent_hpxml": "sample_files/base-foundation-vented-crawlspace.xml",
    "site_iecc_zone": "4C",
    "site_state_code": "OR",
    "weather_station_epw_filepath": "USA_OR_Portland.Intl.AP.726980_TMY3.epw",
    "heating_system_heating_capacity": 24000
  },
  "sample_files/base-mechvent-balanced.xml": {
    "parent_hpxml": "sample_files/base.xml",
    "mech_vent_fan_type": "balanced",
    "mech_vent_flow_rate": 110,
    "mech_vent_hours_in_operation": 24,
    "mech_vent_total_recovery_efficiency": 0.48,
    "mech_vent_sensible_recovery_efficiency": 0.72,
    "mech_vent_fan_power": 60,
    "mech_vent_num_units_served": 1
  },
  "sample_files/base-mechvent-bath-kitchen-fans.xml": {
    "parent_hpxml": "sample_files/base.xml",
    "kitchen_fans_quantity": 1,
    "kitchen_fans_flow_rate": 100,
    "kitchen_fans_hours_in_operation": 1.5,
    "kitchen_fans_power": 30,
    "kitchen_fans_start_hour": 18,
    "bathroom_fans_quantity": 2,
    "bathroom_fans_flow_rate": 50,
    "bathroom_fans_hours_in_operation": 1.5,
    "bathroom_fans_power": 15,
    "bathroom_fans_start_hour": 7
  },
  "sample_files/base-mechvent-cfis.xml": {
    "parent_hpxml": "sample_files/base.xml",
    "mech_vent_fan_type": "central fan integrated supply",
    "mech_vent_flow_rate": 330,
    "mech_vent_hours_in_operation": 8,
    "mech_vent_total_recovery_efficiency": 0.48,
    "mech_vent_sensible_recovery_efficiency": 0.72,
    "mech_vent_fan_power": 300,
    "mech_vent_num_units_served": 1
  },
  "sample_files/base-mechvent-cfis-airflow-fraction-zero.xml": {
    "parent_hpxml": "sample_files/base-mechvent-cfis.xml"
  },
  "sample_files/base-mechvent-cfis-dse.xml": {
    "parent_hpxml": "sample_files/base-hvac-dse.xml",
    "mech_vent_fan_type": "central fan integrated supply",
    "mech_vent_flow_rate": 330,
    "mech_vent_hours_in_operation": 8,
    "mech_vent_total_recovery_efficiency": 0.48,
    "mech_vent_sensible_recovery_efficiency": 0.72,
    "mech_vent_fan_power": 300,
    "mech_vent_num_units_served": 1
  },
  "sample_files/base-mechvent-cfis-evap-cooler-only-ducted.xml": {
    "parent_hpxml": "sample_files/base-hvac-evap-cooler-only-ducted.xml",
    "mech_vent_fan_type": "central fan integrated supply",
    "mech_vent_flow_rate": 330,
    "mech_vent_hours_in_operation": 8,
    "mech_vent_total_recovery_efficiency": 0.48,
    "mech_vent_sensible_recovery_efficiency": 0.72,
    "mech_vent_fan_power": 300,
    "mech_vent_num_units_served": 1
  },
  "sample_files/base-mechvent-cfis-supplemental-fan-exhaust.xml": {
    "parent_hpxml": "sample_files/base-mechvent-cfis.xml"
  },
  "sample_files/base-mechvent-cfis-supplemental-fan-supply.xml": {
    "parent_hpxml": "sample_files/base-mechvent-cfis.xml"
  },
  "sample_files/base-mechvent-erv.xml": {
    "parent_hpxml": "sample_files/base.xml",
    "mech_vent_fan_type": "energy recovery ventilator",
    "mech_vent_flow_rate": 110,
    "mech_vent_hours_in_operation": 24,
    "mech_vent_total_recovery_efficiency": 0.48,
    "mech_vent_sensible_recovery_efficiency": 0.72,
    "mech_vent_fan_power": 60,
    "mech_vent_num_units_served": 1
  },
  "sample_files/base-mechvent-erv-atre-asre.xml": {
    "parent_hpxml": "sample_files/base-mechvent-erv.xml",
    "mech_vent_recovery_efficiency_type": "Adjusted",
    "mech_vent_total_recovery_efficiency": 0.526,
    "mech_vent_sensible_recovery_efficiency": 0.79
  },
  "sample_files/base-mechvent-exhaust.xml": {
    "parent_hpxml": "sample_files/base.xml",
    "mech_vent_fan_type": "exhaust only",
    "mech_vent_flow_rate": 110,
    "mech_vent_hours_in_operation": 24,
    "mech_vent_total_recovery_efficiency": 0.48,
    "mech_vent_sensible_recovery_efficiency": 0.72,
    "mech_vent_fan_power": 30,
    "mech_vent_num_units_served": 1
  },
  "sample_files/base-mechvent-exhaust-rated-flow-rate.xml": {
    "parent_hpxml": "sample_files/base-mechvent-exhaust.xml"
  },
  "sample_files/base-mechvent-hrv.xml": {
    "parent_hpxml": "sample_files/base.xml",
    "mech_vent_fan_type": "heat recovery ventilator",
    "mech_vent_flow_rate": 110,
    "mech_vent_hours_in_operation": 24,
    "mech_vent_total_recovery_efficiency": 0.48,
    "mech_vent_sensible_recovery_efficiency": 0.72,
    "mech_vent_fan_power": 60,
    "mech_vent_num_units_served": 1
  },
  "sample_files/base-mechvent-hrv-asre.xml": {
    "parent_hpxml": "sample_files/base-mechvent-hrv.xml",
    "mech_vent_recovery_efficiency_type": "Adjusted",
    "mech_vent_sensible_recovery_efficiency": 0.79
  },
  "sample_files/base-mechvent-multiple.xml": {
    "parent_hpxml": "sample_files/base-mechvent-bath-kitchen-fans.xml"
  },
  "sample_files/base-mechvent-supply.xml": {
    "parent_hpxml": "sample_files/base.xml",
    "mech_vent_fan_type": "supply only",
    "mech_vent_flow_rate": 110,
    "mech_vent_hours_in_operation": 24,
    "mech_vent_total_recovery_efficiency": 0.48,
    "mech_vent_sensible_recovery_efficiency": 0.72,
    "mech_vent_fan_power": 30,
    "mech_vent_num_units_served": 1
  },
  "sample_files/base-mechvent-whole-house-fan.xml": {
    "parent_hpxml": "sample_files/base.xml",
    "whole_house_fan_present": true,
    "whole_house_fan_flow_rate": 4500,
    "whole_house_fan_power": 300
  },
  "sample_files/base-misc-additional-properties.xml": {
    "parent_hpxml": "sample_files/base.xml",
    "additional_properties": "LowIncome=false|Remodeled|Description=2-story home in Denver|comma=,|special=<|special2=>|special3=/|special4=\\"
  },
  "sample_files/base-misc-bills.xml": {
    "parent_hpxml": "sample_files/base.xml",
    "utility_bill_electricity_fixed_charges": 12,
    "utility_bill_natural_gas_fixed_charges": 12,
    "utility_bill_electricity_marginal_rates": 0.12,
    "utility_bill_natural_gas_marginal_rates": 1.1
  },
  "sample_files/base-misc-bills-pv.xml": {
    "parent_hpxml": "sample_files/base-pv.xml",
    "pv_system_max_power_output": 10000,
    "utility_bill_scenario_names": "Net Metering w/ Wholesale Excess Rate, Net Metering w/ Retail Excess Rate, Feed-In Tariff",
    "utility_bill_electricity_fixed_charges": "10, 10, 10",
    "utility_bill_natural_gas_fixed_charges": "11, 11, 11",
    "utility_bill_electricity_marginal_rates": "0.12, 0.12, 0.12",
    "utility_bill_natural_gas_marginal_rates": "1.1, 1.1, 1.1",
    "utility_bill_pv_compensation_types": "NetMetering, NetMetering, FeedInTariff",
    "utility_bill_pv_net_metering_annual_excess_sellback_rate_types": "User-Specified, Retail Electricity Cost, NA",
    "utility_bill_pv_net_metering_annual_excess_sellback_rates": "0.035, NA, NA",
    "utility_bill_pv_feed_in_tariff_rates": "NA, NA, 0.13",
    "utility_bill_pv_monthly_grid_connection_fee_units": "$/kW, $/kW, $",
    "utility_bill_pv_monthly_grid_connection_fees": "2.5, 2.5, 7.5"
  },
  "sample_files/base-misc-bills-pv-detailed-only.xml": {
    "parent_hpxml": "sample_files/base-pv.xml",
    "utility_bill_scenario_names": "Tiered, TOU, Tiered and TOU, Real-Time Pricing",
    "utility_bill_electricity_filepaths": "../../ReportUtilityBills/resources/detailed_rates/Sample Tiered Rate.json, ../../ReportUtilityBills/resources/detailed_rates/Sample Time-of-Use Rate.json, ../../ReportUtilityBills/resources/detailed_rates/Sample Tiered Time-of-Use Rate.json, ../../ReportUtilityBills/resources/detailed_rates/Sample Real-Time Pricing Rate.json"
  },
  "sample_files/base-misc-bills-pv-mixed.xml": {
    "parent_hpxml": "sample_files/base-pv.xml",
    "utility_bill_scenario_names": "Simple, Detailed",
    "utility_bill_electricity_filepaths": "NA, ../../ReportUtilityBills/resources/detailed_rates/Sample Tiered Rate.json"
  },
  "sample_files/base-misc-defaults.xml": {
    "parent_hpxml": "sample_files/base.xml",
    "simulation_control_timestep": null,
    "site_type": null,
    "site_iecc_zone": null,
    "site_state_code": null,
    "geometry_unit_num_bathrooms": null,
    "foundation_wall_thickness": null,
    "foundation_wall_insulation_distance_to_top": null,
    "foundation_wall_insulation_distance_to_bottom": null,
    "slab_thickness": null,
    "slab_carpet_fraction": null,
    "roof_material_type": null,
    "roof_color": "light",
    "wall_siding_type": null,
    "window_fraction_operable": null,
    "window_interior_shading_winter": null,
    "window_interior_shading_summer": null,
    "cooling_system_cooling_compressor_type": null,
    "cooling_system_cooling_sensible_heat_fraction": null,
    "hvac_control_heating_weekday_setpoint": null,
    "hvac_control_heating_weekend_setpoint": null,
    "hvac_control_cooling_weekday_setpoint": null,
    "hvac_control_cooling_weekend_setpoint": null,
    "ducts_supply_location": null,
    "ducts_supply_surface_area": null,
    "ducts_return_location": null,
    "ducts_return_surface_area": null,
    "ducts_number_of_return_registers": 2,
    "mech_vent_fan_type": "exhaust only",
    "mech_vent_total_recovery_efficiency": 0.48,
    "mech_vent_sensible_recovery_efficiency": 0.72,
    "mech_vent_num_units_served": 1,
    "kitchen_fans_quantity": null,
    "bathroom_fans_quantity": null,
    "whole_house_fan_present": true,
    "water_heater_location": null,
    "water_heater_tank_volume": null,
    "water_heater_setpoint_temperature": null,
    "hot_water_distribution_standard_piping_length": null,
    "hot_water_distribution_pipe_r": null,
    "solar_thermal_system_type": "hot water",
    "solar_thermal_collector_area": 40,
    "solar_thermal_collector_loop_type": "liquid direct",
    "solar_thermal_collector_azimuth": 180,
    "solar_thermal_collector_tilt": 20,
    "solar_thermal_collector_rated_optical_efficiency": 0.77,
    "solar_thermal_collector_rated_thermal_losses": 0.793,
    "pv_system_present": true,
    "pv_system_array_azimuth": 180,
    "pv_system_array_tilt": 20,
    "pv_system_max_power_output": 4000,
    "battery_present": true,
    "clothes_washer_location": null,
    "clothes_washer_efficiency": null,
    "clothes_washer_rated_annual_kwh": null,
    "clothes_washer_label_electric_rate": null,
    "clothes_washer_label_gas_rate": null,
    "clothes_washer_label_annual_gas_cost": null,
    "clothes_washer_label_usage": null,
    "clothes_washer_capacity": null,
    "clothes_dryer_location": null,
    "clothes_dryer_efficiency": null,
    "clothes_dryer_vented_flow_rate": null,
    "dishwasher_location": null,
    "dishwasher_efficiency": null,
    "dishwasher_label_electric_rate": null,
    "dishwasher_label_gas_rate": null,
    "dishwasher_label_annual_gas_cost": null,
    "dishwasher_label_usage": null,
    "dishwasher_place_setting_capacity": null,
    "refrigerator_location": null,
    "refrigerator_rated_annual_kwh": null,
    "cooking_range_oven_location": null,
    "cooking_range_oven_is_induction": null,
    "cooking_range_oven_is_convection": null,
    "ceiling_fan_present": true,
    "misc_plug_loads_television_annual_kwh": null,
    "misc_plug_loads_other_annual_kwh": null,
    "misc_plug_loads_other_frac_sensible": null,
    "misc_plug_loads_other_frac_latent": null
  },
  "sample_files/base-misc-emissions.xml": {
    "parent_hpxml": "sample_files/base-pv-battery.xml",
    "emissions_scenario_names": "Cambium Hourly MidCase LRMER RMPA, Cambium Hourly LowRECosts LRMER RMPA, Cambium Annual MidCase AER National, eGRID RMPA, eGRID RMPA",
    "emissions_types": "CO2e, CO2e, CO2e, SO2, NOx",
    "emissions_electricity_units": "kg/MWh, kg/MWh, kg/MWh, lb/MWh, lb/MWh",
    "emissions_electricity_values_or_filepaths": "../../HPXMLtoOpenStudio/resources/data/cambium/LRMER_MidCase.csv, ../../HPXMLtoOpenStudio/resources/data/cambium/LRMER_LowRECosts.csv, 392.6, 0.384, 0.67",
    "emissions_electricity_number_of_header_rows": "1, 1, , , ",
    "emissions_electricity_column_numbers": "17, 17, , , "
  },
  "sample_files/base-misc-generators.xml": {
    "parent_hpxml": "sample_files/base.xml"
  },
  "sample_files/base-misc-generators-battery.xml": {
    "parent_hpxml": "sample_files/base-misc-generators.xml",
    "battery_present": true,
    "battery_location": "outside",
    "battery_power": 6000,
    "battery_capacity": 20,
    "battery_usable_capacity": 18
  },
  "sample_files/base-misc-generators-battery-scheduled.xml": {
    "parent_hpxml": "sample_files/base-misc-generators-battery.xml",
    "schedules_filepaths": "../../HPXMLtoOpenStudio/resources/schedule_files/battery.csv"
  },
  "sample_files/base-misc-ground-conductivity.xml": {
    "parent_hpxml": "sample_files/base.xml",
    "site_ground_conductivity": 0.8
  },
  "sample_files/base-misc-loads-large-uncommon.xml": {
    "parent_hpxml": "sample_files/base-schedules-simple.xml",
    "hot_water_distribution_system_type": "Standard",
    "extra_refrigerator_present": true,
    "extra_refrigerator_rated_annual_kwh": 700,
    "freezer_present": true,
    "freezer_location": "conditioned space",
    "freezer_rated_annual_kwh": 300,
    "misc_plug_loads_well_pump_present": true,
    "misc_plug_loads_well_pump_annual_kwh": 475,
    "misc_plug_loads_vehicle_present": true,
    "misc_plug_loads_vehicle_annual_kwh": 1500,
    "misc_fuel_loads_grill_present": true,
    "misc_fuel_loads_grill_fuel_type": "propane",
    "misc_fuel_loads_grill_annual_therm": 25,
    "misc_fuel_loads_lighting_present": true,
    "misc_fuel_loads_lighting_annual_therm": 28,
    "misc_fuel_loads_fireplace_present": true,
    "misc_fuel_loads_fireplace_fuel_type": "wood",
    "misc_fuel_loads_fireplace_annual_therm": 55,
    "misc_fuel_loads_fireplace_frac_sensible": 0.5,
    "misc_fuel_loads_fireplace_frac_latent": 0.1,
    "pool_present": true,
    "pool_pump_annual_kwh": 2700,
    "pool_heater_type": "gas fired",
    "pool_heater_annual_therm": 500,
    "permanent_spa_present": true,
    "permanent_spa_pump_annual_kwh": 1000,
    "permanent_spa_heater_type": "electric resistance",
    "permanent_spa_heater_annual_kwh": 1300
  },
  "sample_files/base-misc-loads-large-uncommon2.xml": {
    "parent_hpxml": "sample_files/base-misc-loads-large-uncommon.xml",
    "misc_fuel_loads_grill_fuel_type": "fuel oil",
    "misc_fuel_loads_fireplace_fuel_type": "wood pellets",
    "pool_heater_type": "none",
    "permanent_spa_heater_type": "heat pump",
    "permanent_spa_heater_annual_kwh": 260
  },
  "sample_files/base-misc-loads-none.xml": {
    "parent_hpxml": "sample_files/base.xml",
    "misc_plug_loads_television_present": false,
    "misc_plug_loads_other_annual_kwh": 0,
    "misc_plug_loads_other_frac_sensible": null,
    "misc_plug_loads_other_frac_latent": null
  },
  "sample_files/base-misc-neighbor-shading.xml": {
    "parent_hpxml": "sample_files/base.xml",
    "neighbor_front_distance": 15,
    "neighbor_back_distance": 10,
    "neighbor_front_height": 12
  },
  "sample_files/base-misc-neighbor-shading-bldgtype-multifamily.xml": {
    "parent_hpxml": "sample_files/base-bldgtype-mf-unit.xml",
    "neighbor_right_distance": 15,
    "combine_like_surfaces": false
  },
  "sample_files/base-misc-shielding-of-home.xml": {
    "parent_hpxml": "sample_files/base.xml",
    "site_shielding_of_home": "well-shielded"
  },
  "sample_files/base-misc-unit-multiplier.xml": {
    "parent_hpxml": "sample_files/base.xml",
    "unit_multiplier": "10"
  },
  "sample_files/base-misc-usage-multiplier.xml": {
    "parent_hpxml": "sample_files/base.xml",
    "general_water_use_usage_multiplier": 0.9,
    "water_fixtures_usage_multiplier": 0.9,
    "lighting_interior_usage_multiplier": 0.9,
    "lighting_exterior_usage_multiplier": 0.9,
    "lighting_garage_usage_multiplier": 0.9,
    "clothes_washer_usage_multiplier": 0.9,
    "clothes_dryer_usage_multiplier": 0.9,
    "dishwasher_usage_multiplier": 0.9,
    "refrigerator_usage_multiplier": 0.9,
    "freezer_present": true,
    "freezer_location": "conditioned space",
    "freezer_rated_annual_kwh": 300,
    "freezer_usage_multiplier": 0.9,
    "cooking_range_oven_usage_multiplier": 0.9,
    "misc_plug_loads_television_usage_multiplier": 0.9,
    "misc_plug_loads_other_usage_multiplier": 0.9,
    "misc_fuel_loads_grill_present": true,
    "misc_fuel_loads_grill_fuel_type": "propane",
    "misc_fuel_loads_grill_annual_therm": 25,
    "misc_fuel_loads_grill_usage_multiplier": 0.9,
    "misc_fuel_loads_lighting_present": true,
    "misc_fuel_loads_lighting_annual_therm": 28,
    "misc_fuel_loads_lighting_usage_multiplier": 0.9,
    "misc_fuel_loads_fireplace_present": true,
    "misc_fuel_loads_fireplace_fuel_type": "wood",
    "misc_fuel_loads_fireplace_annual_therm": 55,
    "misc_fuel_loads_fireplace_frac_sensible": 0.5,
    "misc_fuel_loads_fireplace_frac_latent": 0.1,
    "misc_fuel_loads_fireplace_usage_multiplier": 0.9,
    "pool_present": true,
    "pool_pump_annual_kwh": 2700,
    "pool_pump_usage_multiplier": 0.9,
    "pool_heater_type": "gas fired",
    "pool_heater_annual_therm": 500,
    "pool_heater_usage_multiplier": 0.9,
    "permanent_spa_present": true,
    "permanent_spa_pump_annual_kwh": 1000,
    "permanent_spa_pump_usage_multiplier": 0.9,
    "permanent_spa_heater_type": "electric resistance",
    "permanent_spa_heater_annual_kwh": 1300,
    "permanent_spa_heater_usage_multiplier": 0.9
  },
  "sample_files/base-bldgtype-mf-whole-building.xml": {
    "parent_hpxml": "sample_files/base.xml",
    "whole_sfa_or_mf_building_sim": true,
    "geometry_unit_type": "apartment unit",
    "geometry_unit_right_wall_is_adiabatic": true,
    "geometry_unit_cfa": 1200,
    "geometry_unit_aspect_ratio": 0.75,
    "geometry_building_num_units": 6,
    "floor_over_foundation_assembly_r": 22.84,
    "air_leakage_type": "unit exterior only",
    "air_leakage_units": "ACHnatural",
    "air_leakage_value": 0.375,
    "window_front_wwr": 0.18,
    "window_back_wwr": 0.18,
    "window_left_wwr": 0.18,
    "window_right_wwr": 0.18,
    "window_area_front": 0,
    "window_area_back": 0,
    "window_area_left": 0,
    "window_area_right": 0,
    "door_area": 20,
    "cooling_system_type": "room air conditioner",
    "cooling_system_cooling_efficiency_type": "EER",
    "cooling_system_cooling_efficiency": 8.5,
    "cooling_system_cooling_capacity": 12000,
    "heating_system_type": "ElectricResistance",
    "heating_system_fuel": "electricity",
    "heating_system_heating_efficiency": 1,
    "heating_system_heating_capacity": 12000,
    "clothes_dryer_present": false
  },
  "sample_files/base-pv.xml": {
    "parent_hpxml": "sample_files/base.xml",
    "pv_system_present": true,
    "pv_system_module_type": "standard",
    "pv_system_location": "roof",
    "pv_system_tracking": "fixed",
    "pv_system_array_azimuth": 180,
    "pv_system_array_tilt": 20,
    "pv_system_max_power_output": 4000,
    "pv_system_inverter_efficiency": 0.96,
    "pv_system_system_losses_fraction": 0.14,
    "pv_system_2_present": true,
    "pv_system_2_module_type": "premium",
    "pv_system_2_location": "roof",
    "pv_system_2_tracking": "fixed",
    "pv_system_2_array_azimuth": 90,
    "pv_system_2_array_tilt": 20,
    "pv_system_2_max_power_output": 1500
  },
  "sample_files/base-pv-battery.xml": {
    "parent_hpxml": "sample_files/base-battery.xml",
    "pv_system_present": true,
    "pv_system_module_type": "standard",
    "pv_system_location": "roof",
    "pv_system_tracking": "fixed",
    "pv_system_array_azimuth": 180,
    "pv_system_array_tilt": 20,
    "pv_system_max_power_output": 4000,
    "pv_system_inverter_efficiency": 0.96,
    "pv_system_system_losses_fraction": 0.14,
    "pv_system_2_present": true,
    "pv_system_2_module_type": "premium",
    "pv_system_2_location": "roof",
    "pv_system_2_tracking": "fixed",
    "pv_system_2_array_azimuth": 90,
    "pv_system_2_array_tilt": 20,
    "pv_system_2_max_power_output": 1500
  },
  "sample_files/base-pv-battery-ah.xml": {
    "parent_hpxml": "sample_files/base-pv-battery.xml"
  },
  "sample_files/base-pv-battery-garage.xml": {
    "parent_hpxml": "sample_files/base-enclosure-garage.xml",
    "pv_system_present": true,
    "pv_system_module_type": "standard",
    "pv_system_location": "roof",
    "pv_system_tracking": "fixed",
    "pv_system_array_azimuth": 180,
    "pv_system_array_tilt": 20,
    "pv_system_max_power_output": 4000,
    "pv_system_inverter_efficiency": 0.96,
    "pv_system_system_losses_fraction": 0.14,
    "pv_system_2_present": true,
    "pv_system_2_module_type": "premium",
    "pv_system_2_location": "roof",
    "pv_system_2_tracking": "fixed",
    "pv_system_2_array_azimuth": 90,
    "pv_system_2_array_tilt": 20,
    "pv_system_2_max_power_output": 1500,
    "battery_present": true,
    "battery_location": "garage",
    "battery_power": 6000,
    "battery_capacity": 20,
    "battery_usable_capacity": 18
  },
  "sample_files/base-pv-battery-round-trip-efficiency.xml": {
    "parent_hpxml": "sample_files/base-pv-battery.xml",
    "battery_round_trip_efficiency": 0.8
  },
  "sample_files/base-pv-battery-scheduled.xml": {
    "parent_hpxml": "sample_files/base-pv-battery.xml",
    "schedules_filepaths": "../../HPXMLtoOpenStudio/resources/schedule_files/battery.csv"
  },
  "sample_files/base-pv-generators.xml": {
    "parent_hpxml": "sample_files/base-pv.xml"
  },
  "sample_files/base-pv-generators-battery.xml": {
    "parent_hpxml": "sample_files/base-pv-generators.xml",
    "battery_present": true,
    "battery_location": "outside",
    "battery_power": 6000,
    "battery_capacity": 20,
    "battery_usable_capacity": 18
  },
  "sample_files/base-pv-generators-battery-scheduled.xml": {
    "parent_hpxml": "sample_files/base-pv-generators-battery.xml",
    "schedules_filepaths": "../../HPXMLtoOpenStudio/resources/schedule_files/battery.csv"
  },
  "sample_files/base-residents-0.xml": {
    "parent_hpxml": "sample_files/base.xml",
    "geometry_unit_num_occupants": 0
  },
  "sample_files/base-residents-0-runperiod-1-month.xml": {
    "parent_hpxml": "sample_files/base-residents-0.xml",
    "simulation_control_run_period": "Feb 1 - Feb 28"
  },
  "sample_files/base-residents-1.xml": {
    "parent_hpxml": "sample_files/base.xml",
    "geometry_unit_num_occupants": 1,
    "misc_plug_loads_television_annual_kwh": null,
    "misc_plug_loads_other_annual_kwh": null
  },
  "sample_files/base-residents-1-misc-loads-large-uncommon.xml": {
    "parent_hpxml": "sample_files/base-misc-loads-large-uncommon.xml",
    "geometry_unit_num_occupants": 1,
    "misc_plug_loads_television_annual_kwh": null,
    "misc_plug_loads_other_annual_kwh": null,
    "misc_plug_loads_well_pump_annual_kwh": null,
    "misc_plug_loads_vehicle_annual_kwh": null,
    "misc_fuel_loads_grill_annual_therm": null,
    "misc_fuel_loads_lighting_annual_therm": null,
    "misc_fuel_loads_fireplace_annual_therm": null,
    "pool_pump_annual_kwh": null,
    "pool_heater_annual_therm": null,
    "permanent_spa_pump_annual_kwh": null,
    "permanent_spa_heater_annual_kwh": null
  },
  "sample_files/base-residents-1-misc-loads-large-uncommon2.xml": {
    "parent_hpxml": "sample_files/base-misc-loads-large-uncommon2.xml",
    "geometry_unit_num_occupants": 1,
    "misc_plug_loads_television_annual_kwh": null,
    "misc_plug_loads_other_annual_kwh": null,
    "misc_plug_loads_well_pump_annual_kwh": null,
    "misc_plug_loads_vehicle_annual_kwh": null,
    "misc_fuel_loads_grill_annual_therm": null,
    "misc_fuel_loads_lighting_annual_therm": null,
    "misc_fuel_loads_fireplace_annual_therm": null,
    "pool_pump_annual_kwh": null,
    "pool_heater_annual_therm": null,
    "permanent_spa_pump_annual_kwh": null,
    "permanent_spa_heater_annual_kwh": null
  },
  "sample_files/base-residents-5.xml": {
    "parent_hpxml": "sample_files/base-misc-defaults.xml",
    "geometry_unit_num_occupants": 5
  },
  "sample_files/base-schedules-simple.xml": {
    "parent_hpxml": "sample_files/base.xml",
    "hot_water_distribution_system_type": "Recirculation",
    "hot_water_distribution_recirc_control_type": "no control",
    "hot_water_distribution_recirc_piping_length": 50,
    "hot_water_distribution_recirc_branch_piping_length": 50,
    "hot_water_distribution_recirc_pump_power": 50
  },
  "sample_files/base-schedules-simple-vacancy.xml": {
    "parent_hpxml": "sample_files/base.xml",
    "schedules_vacancy_periods": "Dec 1 - Jan 31",
    "hot_water_distribution_system_type": "Recirculation",
    "hot_water_distribution_recirc_control_type": "no control",
    "hot_water_distribution_recirc_piping_length": 50,
    "hot_water_distribution_recirc_branch_piping_length": 50,
    "hot_water_distribution_recirc_pump_power": 50
  },
  "sample_files/base-schedules-simple-power-outage.xml": {
    "parent_hpxml": "sample_files/base.xml",
    "schedules_power_outage_periods": "Jul 1 5 - Jul 31 14",
    "hot_water_distribution_system_type": "Recirculation",
    "hot_water_distribution_recirc_control_type": "no control",
    "hot_water_distribution_recirc_piping_length": 50,
    "hot_water_distribution_recirc_branch_piping_length": 50,
    "hot_water_distribution_recirc_pump_power": 50
  },
  "sample_files/base-schedules-detailed-all-10-mins.xml": {
    "parent_hpxml": "sample_files/base-simcontrol-timestep-10-mins.xml",
    "hvac_control_heating_weekday_setpoint": null,
    "hvac_control_heating_weekend_setpoint": null,
    "hvac_control_cooling_weekday_setpoint": null,
    "hvac_control_cooling_weekend_setpoint": null,
    "water_heater_setpoint_temperature": null,
    "schedules_filepaths": "../../HPXMLtoOpenStudio/resources/schedule_files/setpoints-10-mins.csv, ../../HPXMLtoOpenStudio/resources/schedule_files/water-heater-setpoints-10-mins.csv, ../../HPXMLtoOpenStudio/resources/schedule_files/occupancy-stochastic-10-mins.csv"
  },
  "sample_files/base-schedules-detailed-mixed-timesteps.xml": {
    "parent_hpxml": "sample_files/base-simcontrol-timestep-10-mins.xml",
    "hvac_control_heating_weekday_setpoint": null,
    "hvac_control_heating_weekend_setpoint": null,
    "hvac_control_cooling_weekday_setpoint": null,
    "hvac_control_cooling_weekend_setpoint": null,
    "water_heater_setpoint_temperature": null,
    "schedules_filepaths": "../../HPXMLtoOpenStudio/resources/schedule_files/setpoints.csv, ../../HPXMLtoOpenStudio/resources/schedule_files/water-heater-setpoints-10-mins.csv, ../../HPXMLtoOpenStudio/resources/schedule_files/occupancy-stochastic-30-mins.csv"
  },
  "sample_files/base-schedules-detailed-mixed-timesteps-power-outage.xml": {
    "parent_hpxml": "sample_files/base-schedules-detailed-mixed-timesteps.xml",
    "schedules_power_outage_periods": "Dec 1 5 - Jan 31 14"
  },
  "sample_files/base-schedules-detailed-occupancy-stochastic.xml": {
    "parent_hpxml": "sample_files/base.xml",
    "schedules_filepaths": "../../HPXMLtoOpenStudio/resources/schedule_files/occupancy-stochastic.csv"
  },
  "sample_files/base-schedules-detailed-occupancy-stochastic-vacancy.xml": {
    "parent_hpxml": "sample_files/base-schedules-detailed-occupancy-stochastic.xml",
    "schedules_vacancy_periods": "Dec 1 - Jan 31"
  },
  "sample_files/base-schedules-detailed-occupancy-stochastic-power-outage.xml": {
    "parent_hpxml": "sample_files/base-schedules-detailed-occupancy-stochastic.xml",
    "schedules_power_outage_periods": "Dec 1 5 - Jan 31 14"
  },
  "sample_files/base-schedules-detailed-occupancy-stochastic-10-mins.xml": {
    "parent_hpxml": "sample_files/base.xml",
    "schedules_filepaths": "../../HPXMLtoOpenStudio/resources/schedule_files/occupancy-stochastic-10-mins.csv"
  },
  "sample_files/base-schedules-detailed-setpoints.xml": {
    "parent_hpxml": "sample_files/base.xml",
    "hvac_control_heating_weekday_setpoint": null,
    "hvac_control_heating_weekend_setpoint": null,
    "hvac_control_cooling_weekday_setpoint": null,
    "hvac_control_cooling_weekend_setpoint": null,
    "schedules_filepaths": "../../HPXMLtoOpenStudio/resources/schedule_files/setpoints.csv"
  },
  "sample_files/base-schedules-detailed-setpoints-daily-schedules.xml": {
    "parent_hpxml": "sample_files/base.xml",
    "hvac_control_heating_weekday_setpoint": null,
    "hvac_control_heating_weekend_setpoint": null,
    "hvac_control_cooling_weekday_setpoint": null,
    "hvac_control_cooling_weekend_setpoint": null,
    "schedules_filepaths": "../../HPXMLtoOpenStudio/resources/schedule_files/setpoints-daily-schedules.csv"
  },
  "sample_files/base-schedules-detailed-setpoints-daily-setbacks.xml": {
    "parent_hpxml": "sample_files/base.xml",
    "hvac_control_heating_weekday_setpoint": null,
    "hvac_control_heating_weekend_setpoint": null,
    "hvac_control_cooling_weekday_setpoint": null,
    "hvac_control_cooling_weekend_setpoint": null,
    "schedules_filepaths": "../../HPXMLtoOpenStudio/resources/schedule_files/setpoints-daily-setbacks.csv"
  },
  "sample_files/base-simcontrol-calendar-year-custom.xml": {
    "parent_hpxml": "sample_files/base.xml",
    "simulation_control_run_period_calendar_year": 2010
  },
  "sample_files/base-simcontrol-daylight-saving-custom.xml": {
    "parent_hpxml": "sample_files/base.xml",
    "simulation_control_daylight_saving_enabled": true,
    "simulation_control_daylight_saving_period": "Mar 10 - Nov 6"
  },
  "sample_files/base-simcontrol-daylight-saving-disabled.xml": {
    "parent_hpxml": "sample_files/base.xml",
    "simulation_control_daylight_saving_enabled": false
  },
  "sample_files/base-simcontrol-runperiod-1-month.xml": {
    "parent_hpxml": "sample_files/base.xml",
    "weather_station_epw_filepath": "US_CO_Boulder_AMY_2012.epw",
    "simulation_control_run_period": "Feb 15 - Mar 15",
    "emissions_scenario_names": "Cambium Hourly MidCase LRMER RMPA, Cambium Hourly LowRECosts LRMER RMPA, Cambium Annual MidCase AER National, eGRID RMPA, eGRID RMPA",
    "emissions_types": "CO2e, CO2e, CO2e, SO2, NOx",
    "emissions_electricity_units": "kg/MWh, kg/MWh, kg/MWh, lb/MWh, lb/MWh",
    "emissions_electricity_values_or_filepaths": "../../HPXMLtoOpenStudio/resources/data/cambium/LRMER_MidCase.csv, ../../HPXMLtoOpenStudio/resources/data/cambium/LRMER_LowRECosts.csv, 392.6, 0.384, 0.67",
    "emissions_electricity_number_of_header_rows": "1, 1, , , ",
    "emissions_electricity_column_numbers": "17, 17, , , "
  },
  "sample_files/base-simcontrol-temperature-capacitance-multiplier.xml": {
    "parent_hpxml": "sample_files/base.xml",
    "simulation_control_temperature_capacitance_multiplier": 7
  },
  "sample_files/base-simcontrol-timestep-10-mins.xml": {
    "parent_hpxml": "sample_files/base.xml",
    "simulation_control_timestep": 10
  },
  "sample_files/base-simcontrol-timestep-10-mins-occupancy-stochastic-10-mins.xml": {
    "parent_hpxml": "sample_files/base-simcontrol-timestep-10-mins.xml",
    "schedules_filepaths": "../../HPXMLtoOpenStudio/resources/schedule_files/occupancy-stochastic-10-mins.csv"
  },
  "sample_files/base-simcontrol-timestep-10-mins-occupancy-stochastic-60-mins.xml": {
    "parent_hpxml": "sample_files/base-simcontrol-timestep-10-mins.xml",
    "schedules_filepaths": "../../HPXMLtoOpenStudio/resources/schedule_files/occupancy-stochastic.csv"
  },
  "sample_files/base-simcontrol-timestep-30-mins.xml": {
    "parent_hpxml": "sample_files/base.xml",
    "simulation_control_timestep": 30
  }
}<|MERGE_RESOLUTION|>--- conflicted
+++ resolved
@@ -1668,7 +1668,6 @@
     "heat_pump_backup_heating_efficiency": 1,
     "heat_pump_backup_heating_capacity": 36000
   },
-<<<<<<< HEAD
   "sample_files/base-hvac-air-to-air-heat-pump-1-speed-airflow-cfm.xml": {
     "parent_hpxml": "sample_files/base-hvac-air-to-air-heat-pump-1-speed.xml",
     "hvac_distribution_heating_airflow_cfm": 800,
@@ -1679,7 +1678,7 @@
     "hvac_distribution_fan_watts_per_cfm": 0.4,
     "hvac_distribution_max_heating_airflow_cfm": 700,
     "hvac_distribution_max_cooling_airflow_cfm": 900
-=======
+  },
   "sample_files/base-hvac-air-to-air-heat-pump-1-speed-autosize-factor.xml": {
     "parent_hpxml": "sample_files/base-hvac-air-to-air-heat-pump-1-speed.xml",
     "heat_pump_cooling_capacity": null,
@@ -1688,7 +1687,6 @@
     "heat_pump_cooling_autosizing_factor": 1.7,
     "heat_pump_heating_autosizing_factor": 1.4,
     "heat_pump_backup_heating_autosizing_factor": 0.9
->>>>>>> f4727069
   },
   "sample_files/base-hvac-air-to-air-heat-pump-1-speed-heating-capacity-17f.xml": {
     "parent_hpxml": "sample_files/base-hvac-air-to-air-heat-pump-1-speed.xml"
