--- conflicted
+++ resolved
@@ -2442,13 +2442,11 @@
     "cooling_system_cooling_efficiency": 0,
     "cooling_system_fraction_cool_load_served": 0
   },
-<<<<<<< HEAD
   "sample_files/base-hvac-onoff-thermostat-deadband-air-to-air-heat-pump-1-speed.xml": {
     "parent_hpxml": "sample_files/base-hvac-air-to-air-heat-pump-1-speed.xml",
     "simulation_control_timestep": 1,
     "simulation_control_temperature_capacitance_multiplier": 4,
-    "heat_pump_heating_capacity": 10000,
-    "heat_pump_heating_capacity_17_f": 5900
+    "heat_pump_heating_capacity": 10000
   },
   "sample_files/base-hvac-onoff-thermostat-deadband-room-air-conditioner.xml": {
     "parent_hpxml": "sample_files/base-hvac-room-ac-only.xml",
@@ -2463,16 +2461,6 @@
     "hvac_control_cooling_weekend_setpoint": null,
     "schedules_filepaths": "../../HPXMLtoOpenStudio/resources/schedule_files/setpoints.csv"
   },
-  "sample_files/base-hvac-portable-heater-gas-only.xml": {
-    "parent_hpxml": "sample_files/base.xml",
-    "heating_system_type": "PortableHeater",
-    "heating_system_heating_efficiency": 1,
-    "cooling_system_type": "none",
-    "cooling_system_cooling_efficiency": 0,
-    "cooling_system_fraction_cool_load_served": 0
-  },
-=======
->>>>>>> ff718623
   "sample_files/base-hvac-ptac.xml": {
     "parent_hpxml": "sample_files/base.xml",
     "heating_system_type": "none",
@@ -2512,15 +2500,13 @@
     "parent_hpxml": "sample_files/base-hvac-air-to-air-heat-pump-2-speed.xml",
     "simulation_control_timestep": 1,
     "simulation_control_temperature_capacitance_multiplier": 4,
-    "heat_pump_heating_capacity": 10000,
-    "heat_pump_heating_capacity_17_f": 5900
+    "heat_pump_heating_capacity": 10000
   },
   "sample_files/base-hvac-realistic-control-2-speed-central-ac.xml": {
     "parent_hpxml": "sample_files/base-hvac-central-ac-only-2-speed.xml",
     "simulation_control_timestep": 1,
     "simulation_control_temperature_capacitance_multiplier": 4,
-    "heat_pump_heating_capacity": 10000,
-    "heat_pump_heating_capacity_17_f": 5900
+    "heat_pump_heating_capacity": 10000
   },
   "sample_files/base-hvac-room-ac-only.xml": {
     "parent_hpxml": "sample_files/base.xml",
