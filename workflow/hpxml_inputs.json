{
  "tests/ASHRAE_Standard_140/L100AC.xml": {
    "weather_station_epw_filepath": "USA_CO_Colorado.Springs-Peterson.Field.724660_TMY3.epw",
    "geometry_unit_type": "single-family detached",
    "geometry_unit_num_floors_above_grade": 1,
    "geometry_unit_cfa": 1539,
    "geometry_unit_aspect_ratio": 2.111111111,
    "geometry_unit_orientation": 180,
    "geometry_unit_num_bedrooms": 3,
    "geometry_unit_num_occupants": 0,
    "geometry_average_ceiling_height": 8,
    "geometry_garage_width": 0,
    "geometry_garage_depth": 0,
    "geometry_garage_protrusion": 0,
    "geometry_garage_position": "Right",
    "geometry_foundation_type": "Ambient",
    "geometry_foundation_height": 7.25,
    "geometry_foundation_height_above_grade": 0.667,
    "geometry_rim_joist_height": 9,
    "geometry_attic_type": "VentedAttic",
    "geometry_roof_type": "gable",
    "geometry_roof_pitch": "4:12",
    "geometry_eaves_depth": 0,
    "neighbor_front_distance": 0,
    "neighbor_back_distance": 0,
    "neighbor_left_distance": 0,
    "neighbor_right_distance": 0,
    "floor_over_foundation_assembly_r": 14.15,
    "floor_over_garage_assembly_r": 0,
    "floor_type": "WoodFrame",
    "foundation_wall_thickness": 6,
    "foundation_wall_insulation_r": 0,
    "foundation_wall_insulation_distance_to_top": 0,
    "foundation_wall_insulation_distance_to_bottom": 0,
    "rim_joist_assembly_r": 5.01,
    "slab_perimeter_insulation_r": 0,
    "slab_perimeter_insulation_depth": 0,
    "slab_perimeter_insulation_depth": 0,
    "slab_under_insulation_r": 0,
    "slab_under_insulation_width": 0,
    "slab_thickness": 4,
    "slab_carpet_fraction": 0,
    "slab_carpet_r": 0,
    "ceiling_assembly_r": 18.45,
    "roof_material_type": "asphalt or fiberglass shingles",
    "roof_color": "medium",
    "roof_assembly_r": 1.99,
    "radiant_barrier_grade": 2,
    "radiant_barrier_attic_location": "none",
    "wall_type": "WoodStud",
    "wall_siding_type": "wood siding",
    "wall_color": "medium",
    "wall_assembly_r": 11.76,
    "window_front_wwr": 0,
    "window_back_wwr": 0,
    "window_left_wwr": 0,
    "window_right_wwr": 0,
    "window_area_front": 90,
    "window_area_back": 90,
    "window_area_left": 45,
    "window_area_right": 45,
    "window_aspect_ratio": 1.667,
    "window_fraction_operable": 0,
    "window_ufactor": 1.039,
    "window_shgc": 0.67,
    "window_interior_shading_winter": 1,
    "window_interior_shading_summer": 1,
    "overhangs_front_depth": 0,
    "overhangs_front_distance_to_top_of_window": 0,
    "overhangs_front_distance_to_bottom_of_window": 0,
    "overhangs_back_depth": 0,
    "overhangs_back_distance_to_top_of_window": 0,
    "overhangs_back_distance_to_bottom_of_window": 0,
    "overhangs_left_depth": 0,
    "overhangs_left_distance_to_top_of_window": 0,
    "overhangs_left_distance_to_bottom_of_window": 0,
    "overhangs_right_depth": 0,
    "overhangs_right_distance_to_top_of_window": 0,
    "overhangs_right_distance_to_bottom_of_window": 0,
    "skylight_area_front": 0,
    "skylight_area_back": 0,
    "skylight_area_left": 0,
    "skylight_area_right": 0,
    "skylight_ufactor": 0,
    "skylight_shgc": 0,
    "door_area": 40,
    "door_rvalue": 3.04,
    "air_leakage_units": "ACHnatural",
    "air_leakage_house_pressure": 50,
    "air_leakage_value": 0.67,
    "heating_system_type": "none",
    "heating_system_fuel": "natural gas",
    "heating_system_heating_efficiency": 0,
    "heating_system_fraction_heat_load_served": 0,
    "cooling_system_type": "none",
    "cooling_system_cooling_efficiency_type": "SEER",
    "cooling_system_cooling_efficiency": 0,
    "cooling_system_fraction_cool_load_served": 0,
    "cooling_system_cooling_compressor_type": "single stage",
    "heat_pump_type": "none",
    "heat_pump_heating_efficiency_type": "HSPF",
    "heat_pump_heating_efficiency": 0,
    "heat_pump_cooling_efficiency_type": "SEER",
    "heat_pump_cooling_efficiency": 0,
    "heat_pump_cooling_compressor_type": "single stage",
    "heat_pump_fraction_heat_load_served": 0,
    "heat_pump_fraction_cool_load_served": 0,
    "heat_pump_backup_type": "none",
    "heat_pump_backup_fuel": "electricity",
    "heat_pump_backup_heating_efficiency": 0,
    "heating_system_2_type": "none",
    "heating_system_2_fuel": "electricity",
    "heating_system_2_heating_efficiency": 0,
    "heating_system_2_fraction_heat_load_served": 0,
    "hvac_control_heating_weekday_setpoint": 68,
    "hvac_control_heating_weekend_setpoint": 68,
    "hvac_control_cooling_weekday_setpoint": 78,
    "hvac_control_cooling_weekend_setpoint": 78,
    "ducts_leakage_units": "CFM25",
    "ducts_supply_leakage_to_outside_value": 0,
    "ducts_return_leakage_to_outside_value": 0,
    "ducts_supply_insulation_r": 0,
    "ducts_return_insulation_r": 0,
    "mech_vent_fan_type": "none",
    "mech_vent_recovery_efficiency_type": "Unadjusted",
    "mech_vent_total_recovery_efficiency": 0,
    "mech_vent_sensible_recovery_efficiency": 0,
    "mech_vent_num_units_served": 0,
    "mech_vent_2_fan_type": "none",
    "mech_vent_2_flow_rate": 0,
    "mech_vent_2_hours_in_operation": 0,
    "mech_vent_2_recovery_efficiency_type": "Unadjusted",
    "mech_vent_2_total_recovery_efficiency": 0,
    "mech_vent_2_sensible_recovery_efficiency": 0,
    "mech_vent_2_fan_power": 0,
    "kitchen_fans_quantity": 0,
    "bathroom_fans_quantity": 0,
    "whole_house_fan_present": false,
    "water_heater_type": "none",
    "water_heater_fuel_type": "electricity",
    "water_heater_efficiency_type": "EnergyFactor",
    "water_heater_efficiency": 0,
    "water_heater_num_bedrooms_served": 0,
    "hot_water_distribution_system_type": "Standard",
    "dwhr_facilities_connected": "none",
    "water_fixtures_shower_low_flow": false,
    "water_fixtures_sink_low_flow": false,
    "water_fixtures_usage_multiplier": null,
    "solar_thermal_system_type": "none",
    "solar_thermal_collector_area": 0,
    "solar_thermal_collector_loop_type": "liquid indirect",
    "solar_thermal_collector_type": "single glazing black",
    "solar_thermal_collector_azimuth": 0,
    "solar_thermal_collector_tilt": 0,
    "solar_thermal_collector_rated_optical_efficiency": 0,
    "solar_thermal_collector_rated_thermal_losses": 0,
    "solar_thermal_solar_fraction": 0,
    "pv_system_present": false,
    "pv_system_array_azimuth": 0,
    "pv_system_array_tilt": 0,
    "pv_system_max_power_output": 0,
    "pv_system_2_present": false,
    "pv_system_2_array_azimuth": 0,
    "pv_system_2_array_tilt": 0,
    "pv_system_2_max_power_output": 0,
    "battery_present": false,
    "lighting_present": false,
    "lighting_interior_fraction_cfl": 0,
    "lighting_interior_fraction_lfl": 0,
    "lighting_interior_fraction_led": 0,
    "lighting_exterior_fraction_cfl": 0,
    "lighting_exterior_fraction_lfl": 0,
    "lighting_exterior_fraction_led": 0,
    "lighting_garage_fraction_cfl": 0,
    "lighting_garage_fraction_lfl": 0,
    "lighting_garage_fraction_led": 0,
    "holiday_lighting_present": false,
    "dehumidifier_type": "none",
    "dehumidifier_efficiency_type": "EnergyFactor",
    "dehumidifier_efficiency": 0,
    "dehumidifier_capacity": 0,
    "dehumidifier_rh_setpoint": 0,
    "dehumidifier_fraction_dehumidification_load_served": 0,
    "clothes_washer_present": false,
    "clothes_washer_efficiency_type": "IntegratedModifiedEnergyFactor",
    "clothes_dryer_present": false,
    "clothes_dryer_fuel_type": "electricity",
    "clothes_dryer_efficiency_type": "CombinedEnergyFactor",
    "dishwasher_present": false,
    "dishwasher_efficiency_type": "RatedAnnualkWh",
    "refrigerator_present": false,
    "extra_refrigerator_present": false,
    "freezer_present": false,
    "cooking_range_oven_present": false,
    "cooking_range_oven_fuel_type": "electricity",
    "ceiling_fan_present": false,
    "misc_plug_loads_television_present": false,
    "misc_plug_loads_other_annual_kwh": 7302,
    "misc_plug_loads_other_frac_sensible": 0.822,
    "misc_plug_loads_other_frac_latent": 0.178,
    "misc_plug_loads_well_pump_present": false,
    "misc_plug_loads_vehicle_present": false,
    "misc_fuel_loads_grill_present": false,
    "misc_fuel_loads_grill_fuel_type": "natural gas",
    "misc_fuel_loads_lighting_present": false,
    "misc_fuel_loads_lighting_fuel_type": "natural gas",
    "misc_fuel_loads_fireplace_present": false,
    "misc_fuel_loads_fireplace_fuel_type": "natural gas",
    "pool_present": false,
    "pool_heater_type": "none",
    "permanent_spa_present": false,
    "permanent_spa_heater_type": "none",
    "combine_like_surfaces": false
  },
  "tests/ASHRAE_Standard_140/L110AC.xml": {
    "parent_hpxml": "tests/ASHRAE_Standard_140/L100AC.xml",
    "air_leakage_value": 1.5
  },
  "tests/ASHRAE_Standard_140/L120AC.xml": {
    "parent_hpxml": "tests/ASHRAE_Standard_140/L100AC.xml",
    "ceiling_assembly_r": 57.49,
    "wall_assembly_r": 23.58
  },
  "tests/ASHRAE_Standard_140/L130AC.xml": {
    "parent_hpxml": "tests/ASHRAE_Standard_140/L100AC.xml",
    "window_ufactor": 0.3,
    "window_shgc": 0.335
  },
  "tests/ASHRAE_Standard_140/L140AC.xml": {
    "parent_hpxml": "tests/ASHRAE_Standard_140/L100AC.xml",
    "window_area_front": 0,
    "window_area_back": 0,
    "window_area_left": 0,
    "window_area_right": 0
  },
  "tests/ASHRAE_Standard_140/L150AC.xml": {
    "parent_hpxml": "tests/ASHRAE_Standard_140/L100AC.xml",
    "window_area_front": 270,
    "window_area_back": 0,
    "window_area_left": 0,
    "window_area_right": 0,
    "window_aspect_ratio": 3.333
  },
  "tests/ASHRAE_Standard_140/L155AC.xml": {
    "parent_hpxml": "tests/ASHRAE_Standard_140/L150AC.xml",
    "overhangs_front_depth": 2.5,
    "overhangs_front_distance_to_top_of_window": 1,
    "overhangs_front_distance_to_bottom_of_window": 6
  },
  "tests/ASHRAE_Standard_140/L160AC.xml": {
    "parent_hpxml": "tests/ASHRAE_Standard_140/L100AC.xml",
    "window_area_front": 0,
    "window_area_back": 0,
    "window_area_left": 135,
    "window_area_right": 135,
    "window_aspect_ratio": 3.333
  },
  "tests/ASHRAE_Standard_140/L170AC.xml": {
    "parent_hpxml": "tests/ASHRAE_Standard_140/L100AC.xml",
    "misc_plug_loads_other_annual_kwh": 0,
    "misc_plug_loads_other_frac_sensible": null,
    "misc_plug_loads_other_frac_latent": null
  },
  "tests/ASHRAE_Standard_140/L200AC.xml": {
    "parent_hpxml": "tests/ASHRAE_Standard_140/L100AC.xml",
    "floor_over_foundation_assembly_r": 4.24,
    "ceiling_assembly_r": 11.75,
    "wall_assembly_r": 4.84,
    "air_leakage_value": 1.5
  },
  "tests/ASHRAE_Standard_140/L202AC.xml": {
    "parent_hpxml": "tests/ASHRAE_Standard_140/L200AC.xml",
    "roof_color": "reflective",
    "wall_color": "reflective"
  },
  "tests/ASHRAE_Standard_140/L302XC.xml": {
    "parent_hpxml": "tests/ASHRAE_Standard_140/L100AC.xml",
    "geometry_foundation_type": "SlabOnGrade",
    "slab_carpet_fraction": 1,
    "slab_carpet_r": 2.08
  },
  "tests/ASHRAE_Standard_140/L304XC.xml": {
    "parent_hpxml": "tests/ASHRAE_Standard_140/L302XC.xml",
    "slab_perimeter_insulation_r": 5.4,
    "slab_perimeter_insulation_depth": 2.5
  },
  "tests/ASHRAE_Standard_140/L322XC.xml": {
    "parent_hpxml": "tests/ASHRAE_Standard_140/L100AC.xml",
    "geometry_unit_cfa": 3078,
    "geometry_foundation_type": "ConditionedBasement",
    "air_leakage_value": 0.335
  },
  "tests/ASHRAE_Standard_140/L324XC.xml": {
    "parent_hpxml": "tests/ASHRAE_Standard_140/L322XC.xml",
    "foundation_wall_insulation_r": 10.2,
    "foundation_wall_insulation_location": "interior",
    "foundation_wall_insulation_distance_to_bottom": 7.25,
    "rim_joist_assembly_r": 13.14
  },
  "tests/ASHRAE_Standard_140/L100AL.xml": {
    "parent_hpxml": "tests/ASHRAE_Standard_140/L100AC.xml",
    "weather_station_epw_filepath": "USA_NV_Las.Vegas-McCarran.Intl.AP.723860_TMY3.epw"
  },
  "tests/ASHRAE_Standard_140/L110AL.xml": {
    "parent_hpxml": "tests/ASHRAE_Standard_140/L100AL.xml",
    "air_leakage_value": 1.5
  },
  "tests/ASHRAE_Standard_140/L120AL.xml": {
    "parent_hpxml": "tests/ASHRAE_Standard_140/L100AL.xml",
    "ceiling_assembly_r": 57.49,
    "wall_assembly_r": 23.58
  },
  "tests/ASHRAE_Standard_140/L130AL.xml": {
    "parent_hpxml": "tests/ASHRAE_Standard_140/L100AL.xml",
    "window_ufactor": 0.3,
    "window_shgc": 0.335
  },
  "tests/ASHRAE_Standard_140/L140AL.xml": {
    "parent_hpxml": "tests/ASHRAE_Standard_140/L100AL.xml",
    "window_area_front": 0,
    "window_area_back": 0,
    "window_area_left": 0,
    "window_area_right": 0
  },
  "tests/ASHRAE_Standard_140/L150AL.xml": {
    "parent_hpxml": "tests/ASHRAE_Standard_140/L100AL.xml",
    "window_area_front": 270,
    "window_area_back": 0,
    "window_area_left": 0,
    "window_area_right": 0,
    "window_aspect_ratio": 3.333
  },
  "tests/ASHRAE_Standard_140/L155AL.xml": {
    "parent_hpxml": "tests/ASHRAE_Standard_140/L150AL.xml",
    "overhangs_front_depth": 2.5,
    "overhangs_front_distance_to_top_of_window": 1,
    "overhangs_front_distance_to_bottom_of_window": 6
  },
  "tests/ASHRAE_Standard_140/L160AL.xml": {
    "parent_hpxml": "tests/ASHRAE_Standard_140/L100AL.xml",
    "window_area_front": 0,
    "window_area_back": 0,
    "window_area_left": 135,
    "window_area_right": 135,
    "window_aspect_ratio": 3.333
  },
  "tests/ASHRAE_Standard_140/L170AL.xml": {
    "parent_hpxml": "tests/ASHRAE_Standard_140/L100AL.xml",
    "misc_plug_loads_other_annual_kwh": 0,
    "misc_plug_loads_other_frac_sensible": null,
    "misc_plug_loads_other_frac_latent": null
  },
  "tests/ASHRAE_Standard_140/L200AL.xml": {
    "parent_hpxml": "tests/ASHRAE_Standard_140/L100AL.xml",
    "floor_over_foundation_assembly_r": 4.24,
    "ceiling_assembly_r": 11.75,
    "wall_assembly_r": 4.84,
    "air_leakage_value": 1.5
  },
  "tests/ASHRAE_Standard_140/L202AL.xml": {
    "parent_hpxml": "tests/ASHRAE_Standard_140/L200AL.xml",
    "roof_color": "reflective",
    "wall_color": "reflective"
  },
  "tests/HERS_HVAC/HVAC1a.xml": {
    "parent_hpxml": "tests/ASHRAE_Standard_140/L100AL.xml",
    "heating_system_type": "Furnace",
    "heating_system_fuel": "natural gas",
    "heating_system_heating_capacity": 56100,
    "heating_system_heating_efficiency": 0.78,
    "heating_system_fraction_heat_load_served": 1.0,
    "cooling_system_type": "central air conditioner",
    "cooling_system_cooling_capacity": 38300,
    "cooling_system_cooling_efficiency": 10,
    "cooling_system_cooling_efficiency_type": "SEER",
    "cooling_system_fraction_cool_load_served": 1,
    "hvac_blower_fan_watts_per_cfm": 0.5
  },
  "tests/HERS_HVAC/HVAC1b.xml": {
    "parent_hpxml": "tests/HERS_HVAC/HVAC1a.xml",
    "cooling_system_cooling_efficiency": 13
  },
  "tests/HERS_HVAC/HVAC2a.xml": {
    "parent_hpxml": "tests/HERS_HVAC/HVAC1a.xml",
    "weather_station_epw_filepath": "USA_CO_Colorado.Springs-Peterson.Field.724660_TMY3.epw"
  },
  "tests/HERS_HVAC/HVAC2b.xml": {
    "parent_hpxml": "tests/HERS_HVAC/HVAC2a.xml",
    "heating_system_heating_efficiency": 0.9
  },
  "tests/HERS_HVAC/HVAC2c.xml": {
    "parent_hpxml": "tests/HERS_HVAC/HVAC2a.xml",
    "heating_system_type": "none",
    "cooling_system_type": "none",
    "heat_pump_type": "air-to-air",
    "heat_pump_cooling_capacity": 56100,
    "heat_pump_heating_capacity": 56100,
    "heat_pump_backup_type": "integrated",
    "heat_pump_backup_fuel": "electricity",
    "heat_pump_backup_heating_capacity": 34121,
    "heat_pump_backup_heating_efficiency": 1.0,
    "heat_pump_fraction_heat_load_served": 1.0,
    "heat_pump_fraction_cool_load_served": 1.0,
    "heat_pump_heating_efficiency_type": "HSPF",
    "heat_pump_heating_efficiency": 6.8,
    "heat_pump_cooling_efficiency_type": "SEER",
    "heat_pump_cooling_efficiency": 10
  },
  "tests/HERS_HVAC/HVAC2d.xml": {
    "parent_hpxml": "tests/HERS_HVAC/HVAC2c.xml",
    "heat_pump_heating_efficiency": 9.85,
    "heat_pump_cooling_efficiency": 13
  },
  "tests/HERS_HVAC/HVAC2e.xml": {
    "parent_hpxml": "tests/HERS_HVAC/HVAC2a.xml",
    "heating_system_fuel": "electricity",
    "heating_system_heating_efficiency": 1.0
  },
  "tests/HERS_DSE/HVAC3a.xml": {
    "parent_hpxml": "tests/ASHRAE_Standard_140/L322XC.xml",
    "geometry_foundation_type": "UnconditionedBasement",
    "geometry_unit_cfa": 1539,
    "air_leakage_value": 0.67,
    "floor_over_foundation_assembly_r": 13.85,
    "heating_system_type": "Furnace",
    "heating_system_fuel": "natural gas",
    "heating_system_heating_capacity": 46600,
    "heating_system_heating_efficiency": 0.78,
    "heating_system_fraction_heat_load_served": 1.0,
    "cooling_system_type": "central air conditioner",
    "cooling_system_cooling_capacity": 38400,
    "cooling_system_cooling_efficiency": 10,
    "cooling_system_cooling_efficiency_type": "SEER",
    "cooling_system_fraction_cool_load_served": 1,
    "hvac_blower_fan_watts_per_cfm": 0.5,
    "ducts_supply_insulation_r": 0,
    "ducts_supply_location": "conditioned space",
    "ducts_supply_surface_area": 308,
    "ducts_return_insulation_r": 0,
    "ducts_return_location": "conditioned space",
    "ducts_return_surface_area": 77
  },
  "tests/HERS_DSE/HVAC3b.xml": {
    "parent_hpxml": "tests/HERS_DSE/HVAC3a.xml",
    "heating_system_heating_capacity": 56000,
    "ducts_supply_location": "basement - unconditioned",
    "ducts_return_location": "basement - unconditioned"
  },
  "tests/HERS_DSE/HVAC3c.xml": {
    "parent_hpxml": "tests/HERS_DSE/HVAC3b.xml",
    "heating_system_heating_capacity": 49000,
    "ducts_supply_insulation_r": 6,
    "ducts_return_insulation_r": 6
  },
  "tests/HERS_DSE/HVAC3d.xml": {
    "parent_hpxml": "tests/HERS_DSE/HVAC3c.xml",
    "heating_system_heating_capacity": 61000,
    "ducts_supply_leakage_to_outside_value": 125.0,
    "ducts_return_leakage_to_outside_value": 125.0
  },
  "tests/HERS_DSE/HVAC3e.xml": {
    "parent_hpxml": "tests/ASHRAE_Standard_140/L100AL.xml",
    "heating_system_type": "Furnace",
    "heating_system_fuel": "natural gas",
    "heating_system_heating_capacity": 46600,
    "heating_system_heating_efficiency": 0.78,
    "heating_system_fraction_heat_load_served": 1.0,
    "cooling_system_type": "central air conditioner",
    "cooling_system_cooling_capacity": 38400,
    "cooling_system_cooling_efficiency": 10,
    "cooling_system_cooling_efficiency_type": "SEER",
    "cooling_system_fraction_cool_load_served": 1,
    "hvac_blower_fan_watts_per_cfm": 0.5,
    "ducts_supply_insulation_r": 0,
    "ducts_supply_location": "conditioned space",
    "ducts_supply_surface_area": 308,
    "ducts_return_insulation_r": 0,
    "ducts_return_location": "conditioned space",
    "ducts_return_surface_area": 77
  },
  "tests/HERS_DSE/HVAC3f.xml": {
    "parent_hpxml": "tests/HERS_DSE/HVAC3e.xml",
    "cooling_system_cooling_capacity": 49900,
    "ducts_supply_location": "attic - vented",
    "ducts_return_location": "attic - vented"
  },
  "tests/HERS_DSE/HVAC3g.xml": {
    "parent_hpxml": "tests/HERS_DSE/HVAC3f.xml",
    "cooling_system_cooling_capacity": 42200,
    "ducts_supply_insulation_r": 6,
    "ducts_return_insulation_r": 6
  },
  "tests/HERS_DSE/HVAC3h.xml": {
    "parent_hpxml": "tests/HERS_DSE/HVAC3g.xml",
    "cooling_system_cooling_capacity": 55000,
    "ducts_supply_leakage_to_outside_value": 125.0,
    "ducts_return_leakage_to_outside_value": 125.0
  },
  "tests/HERS_Hot_Water/L100AD-HW-01.xml": {
    "parent_hpxml": "tests/ASHRAE_Standard_140/L100AC.xml",
    "geometry_unit_num_occupants": null,
    "air_leakage_units": "EffectiveLeakageArea",
    "air_leakage_value": 79.8,
    "weather_station_epw_filepath": "USA_MN_Duluth.Intl.AP.727450_TMY3.epw",
    "geometry_unit_num_bedrooms": 2,
    "wall_assembly_r": 17.54,
    "floor_over_foundation_assembly_r": 30.3,
    "ceiling_assembly_r": 38.46,
    "door_rvalue": 2.86,
    "window_shgc": 0.4,
    "window_ufactor": 0.35,
    "window_interior_shading_winter": null,
    "window_interior_shading_summer": null,
    "heating_system_type": "Furnace",
    "heating_system_fuel": "natural gas",
    "heating_system_heating_efficiency": 0.78,
    "heating_system_fraction_heat_load_served": 1.0,
    "cooling_system_type": "central air conditioner",
    "cooling_system_cooling_efficiency": 13,
    "cooling_system_cooling_efficiency_type": "SEER",
    "cooling_system_fraction_cool_load_served": 1,
    "water_heater_type": "storage water heater",
    "water_heater_fuel_type": "natural gas",
    "water_heater_tank_volume": 40.0,
    "water_heater_efficiency_type": "EnergyFactor",
    "water_heater_efficiency": 0.56,
    "water_heater_recovery_efficiency": 0.78,
    "water_heater_location": "conditioned space",
    "clothes_washer_present": true,
    "clothes_dryer_present": true,
    "dishwasher_present": true,
    "refrigerator_present": true,
    "cooking_range_oven_present": true,
    "lighting_present": true,
    "misc_plug_loads_other_annual_kwh": null,
    "misc_plug_loads_other_frac_sensible": null,
    "misc_plug_loads_other_frac_latent": null,
    "misc_plug_loads_television_present": true,
    "lighting_interior_fraction_cfl": 0.1
  },
  "tests/HERS_Hot_Water/L100AD-HW-02.xml": {
    "parent_hpxml": "tests/HERS_Hot_Water/L100AD-HW-01.xml",
    "geometry_unit_num_bedrooms": 4
  },
  "tests/HERS_Hot_Water/L100AD-HW-03.xml": {
    "parent_hpxml": "tests/HERS_Hot_Water/L100AD-HW-01.xml",
    "water_heater_efficiency": 0.62
  },
  "tests/HERS_Hot_Water/L100AD-HW-04.xml": {
    "parent_hpxml": "tests/HERS_Hot_Water/L100AD-HW-02.xml",
    "water_fixtures_shower_low_flow": true,
    "water_fixtures_sink_low_flow": true
  },
  "tests/HERS_Hot_Water/L100AD-HW-05.xml": {
    "parent_hpxml": "tests/HERS_Hot_Water/L100AD-HW-02.xml",
    "hot_water_distribution_system_type": "Recirculation",
    "hot_water_distribution_recirc_control_type": "no control",
    "hot_water_distribution_recirc_branch_piping_length": 10,
    "hot_water_distribution_recirc_pump_power": 50,
    "hot_water_distribution_pipe_r": 3
  },
  "tests/HERS_Hot_Water/L100AD-HW-06.xml": {
    "parent_hpxml": "tests/HERS_Hot_Water/L100AD-HW-05.xml",
    "hot_water_distribution_recirc_control_type": "manual demand control"
  },
  "tests/HERS_Hot_Water/L100AD-HW-07.xml": {
    "parent_hpxml": "tests/HERS_Hot_Water/L100AD-HW-02.xml",
    "dwhr_facilities_connected": "all",
    "dwhr_equal_flow": true,
    "dwhr_efficiency": 0.54
  },
  "tests/HERS_Hot_Water/L100AM-HW-01.xml": {
    "parent_hpxml": "tests/HERS_Hot_Water/L100AD-HW-01.xml",
    "weather_station_epw_filepath": "USA_FL_Miami.Intl.AP.722020_TMY3.epw",
    "wall_assembly_r": 12.20,
    "floor_over_foundation_assembly_r": 15.63,
    "ceiling_assembly_r": 28.57,
    "window_shgc": 0.4,
    "window_ufactor": 1.2,
    "door_rvalue": 0.83
  },
  "tests/HERS_Hot_Water/L100AM-HW-02.xml": {
    "parent_hpxml": "tests/HERS_Hot_Water/L100AD-HW-02.xml",
    "weather_station_epw_filepath": "USA_FL_Miami.Intl.AP.722020_TMY3.epw"
  },
  "tests/HERS_Hot_Water/L100AM-HW-03.xml": {
    "parent_hpxml": "tests/HERS_Hot_Water/L100AD-HW-03.xml",
    "weather_station_epw_filepath": "USA_FL_Miami.Intl.AP.722020_TMY3.epw"
  },
  "tests/HERS_Hot_Water/L100AM-HW-04.xml": {
    "parent_hpxml": "tests/HERS_Hot_Water/L100AD-HW-04.xml",
    "weather_station_epw_filepath": "USA_FL_Miami.Intl.AP.722020_TMY3.epw"
  },
  "tests/HERS_Hot_Water/L100AM-HW-05.xml": {
    "parent_hpxml": "tests/HERS_Hot_Water/L100AD-HW-05.xml",
    "weather_station_epw_filepath": "USA_FL_Miami.Intl.AP.722020_TMY3.epw"
  },
  "tests/HERS_Hot_Water/L100AM-HW-06.xml": {
    "parent_hpxml": "tests/HERS_Hot_Water/L100AD-HW-06.xml",
    "weather_station_epw_filepath": "USA_FL_Miami.Intl.AP.722020_TMY3.epw"
  },
  "tests/HERS_Hot_Water/L100AM-HW-07.xml": {
    "parent_hpxml": "tests/HERS_Hot_Water/L100AD-HW-07.xml",
    "weather_station_epw_filepath": "USA_FL_Miami.Intl.AP.722020_TMY3.epw"
  },
  "sample_files/base.xml": {
    "simulation_control_timestep": 60,
    "site_type": "suburban",
    "site_iecc_zone": "5B",
    "site_state_code": "CO",
    "weather_station_epw_filepath": "USA_CO_Denver.Intl.AP.725650_TMY3.epw",
    "geometry_unit_type": "single-family detached",
    "geometry_unit_num_floors_above_grade": 1,
    "geometry_unit_cfa": 2700,
    "geometry_unit_aspect_ratio": 1.5,
    "geometry_unit_orientation": 180,
    "geometry_unit_num_bedrooms": 3,
    "geometry_unit_num_bathrooms": 2,
    "geometry_average_ceiling_height": 8,
    "geometry_garage_width": 0,
    "geometry_garage_depth": 20,
    "geometry_garage_protrusion": 0,
    "geometry_garage_position": "Right",
    "geometry_foundation_type": "ConditionedBasement",
    "geometry_foundation_height": 8,
    "geometry_foundation_height_above_grade": 1,
    "geometry_rim_joist_height": 9.25,
    "geometry_attic_type": "UnventedAttic",
    "geometry_roof_type": "gable",
    "geometry_roof_pitch": "6:12",
    "geometry_eaves_depth": 0,
    "neighbor_front_distance": 0,
    "neighbor_back_distance": 0,
    "neighbor_left_distance": 0,
    "neighbor_right_distance": 0,
    "floor_over_foundation_assembly_r": 0,
    "floor_over_garage_assembly_r": 0,
    "floor_type": "WoodFrame",
    "foundation_wall_thickness": 8,
    "foundation_wall_insulation_r": 8.9,
    "foundation_wall_insulation_distance_to_top": 0,
    "foundation_wall_insulation_distance_to_bottom": 8,
    "rim_joist_assembly_r": 23,
    "slab_perimeter_insulation_r": 0,
    "slab_perimeter_insulation_depth": 0,
    "slab_perimeter_insulation_depth": 0,
    "slab_under_insulation_r": 0,
    "slab_under_insulation_width": 0,
    "slab_thickness": 4,
    "slab_carpet_fraction": 0,
    "slab_carpet_r": 0,
    "ceiling_assembly_r": 39.3,
    "roof_material_type": "asphalt or fiberglass shingles",
    "roof_color": "medium",
    "roof_assembly_r": 2.3,
    "radiant_barrier_grade": 2,
    "radiant_barrier_attic_location": "none",
    "wall_type": "WoodStud",
    "wall_siding_type": "wood siding",
    "wall_color": "medium",
    "wall_assembly_r": 23,
    "window_front_wwr": 0,
    "window_back_wwr": 0,
    "window_left_wwr": 0,
    "window_right_wwr": 0,
    "window_area_front": 108,
    "window_area_back": 108,
    "window_area_left": 72,
    "window_area_right": 72,
    "window_aspect_ratio": 1.333,
    "window_fraction_operable": 0.67,
    "window_ufactor": 0.33,
    "window_shgc": 0.45,
    "window_interior_shading_winter": 0.85,
    "window_interior_shading_summer": 0.7,
    "overhangs_front_depth": 0,
    "overhangs_front_distance_to_top_of_window": 0,
    "overhangs_front_distance_to_bottom_of_window": 0,
    "overhangs_back_depth": 0,
    "overhangs_back_distance_to_top_of_window": 0,
    "overhangs_back_distance_to_bottom_of_window": 0,
    "overhangs_left_depth": 0,
    "overhangs_left_distance_to_top_of_window": 0,
    "overhangs_left_distance_to_bottom_of_window": 0,
    "overhangs_right_depth": 0,
    "overhangs_right_distance_to_top_of_window": 0,
    "overhangs_right_distance_to_bottom_of_window": 0,
    "skylight_area_front": 0,
    "skylight_area_back": 0,
    "skylight_area_left": 0,
    "skylight_area_right": 0,
    "skylight_ufactor": 0.33,
    "skylight_shgc": 0.45,
    "door_area": 40,
    "door_rvalue": 4.4,
    "air_leakage_units": "ACH",
    "air_leakage_house_pressure": 50,
    "air_leakage_value": 3,
    "heating_system_type": "Furnace",
    "heating_system_fuel": "natural gas",
    "heating_system_heating_efficiency": 0.92,
    "heating_system_heating_capacity": 36000,
    "heating_system_fraction_heat_load_served": 1,
    "cooling_system_type": "central air conditioner",
    "cooling_system_cooling_efficiency_type": "SEER",
    "cooling_system_cooling_efficiency": 13,
    "cooling_system_cooling_compressor_type": "single stage",
    "cooling_system_cooling_capacity": 24000,
    "cooling_system_fraction_cool_load_served": 1,
    "heat_pump_type": "none",
    "heat_pump_heating_efficiency_type": "HSPF",
    "heat_pump_heating_efficiency": 0,
    "heat_pump_cooling_efficiency_type": "SEER",
    "heat_pump_cooling_efficiency": 0,
    "heat_pump_fraction_heat_load_served": 0,
    "heat_pump_fraction_cool_load_served": 0,
    "heat_pump_backup_type": "none",
    "heat_pump_backup_fuel": "electricity",
    "heat_pump_backup_heating_efficiency": 0,
    "heating_system_2_type": "none",
    "heating_system_2_fuel": "electricity",
    "heating_system_2_heating_efficiency": 0,
    "heating_system_2_fraction_heat_load_served": 0,
    "hvac_control_heating_weekday_setpoint": 68,
    "hvac_control_heating_weekend_setpoint": 68,
    "hvac_control_cooling_weekday_setpoint": 78,
    "hvac_control_cooling_weekend_setpoint": 78,
    "ducts_leakage_units": "CFM25",
    "ducts_supply_leakage_to_outside_value": 75,
    "ducts_return_leakage_to_outside_value": 25,
    "ducts_supply_location": "attic - unvented",
    "ducts_supply_insulation_r": 4,
    "ducts_supply_surface_area": 150,
    "ducts_return_location": "attic - unvented",
    "ducts_return_insulation_r": 0,
    "ducts_return_surface_area": 50,
    "mech_vent_fan_type": "none",
    "mech_vent_recovery_efficiency_type": "Unadjusted",
    "mech_vent_total_recovery_efficiency": 0,
    "mech_vent_sensible_recovery_efficiency": 0,
    "mech_vent_num_units_served": 0,
    "mech_vent_2_fan_type": "none",
    "mech_vent_2_flow_rate": 0,
    "mech_vent_2_hours_in_operation": 0,
    "mech_vent_2_recovery_efficiency_type": "Unadjusted",
    "mech_vent_2_total_recovery_efficiency": 0,
    "mech_vent_2_sensible_recovery_efficiency": 0,
    "mech_vent_2_fan_power": 0,
    "kitchen_fans_quantity": 0,
    "bathroom_fans_quantity": 0,
    "whole_house_fan_present": false,
    "water_heater_type": "storage water heater",
    "water_heater_fuel_type": "electricity",
    "water_heater_location": "conditioned space",
    "water_heater_tank_volume": 40,
    "water_heater_efficiency_type": "EnergyFactor",
    "water_heater_efficiency": 0.95,
    "water_heater_heating_capacity": 18767,
    "water_heater_jacket_rvalue": 0,
    "water_heater_setpoint_temperature": 125,
    "water_heater_num_bedrooms_served": 3,
    "hot_water_distribution_system_type": "Standard",
    "hot_water_distribution_standard_piping_length": 50,
    "hot_water_distribution_pipe_r": 0,
    "dwhr_facilities_connected": "none",
    "water_fixtures_shower_low_flow": true,
    "water_fixtures_sink_low_flow": false,
    "solar_thermal_system_type": "none",
    "solar_thermal_collector_area": 0,
    "solar_thermal_collector_loop_type": "liquid indirect",
    "solar_thermal_collector_type": "single glazing black",
    "solar_thermal_collector_azimuth": 0,
    "solar_thermal_collector_tilt": 0,
    "solar_thermal_collector_rated_optical_efficiency": 0,
    "solar_thermal_collector_rated_thermal_losses": 0,
    "solar_thermal_solar_fraction": 0,
    "pv_system_present": false,
    "pv_system_array_azimuth": 0,
    "pv_system_array_tilt": 0,
    "pv_system_max_power_output": 0,
    "pv_system_2_present": false,
    "pv_system_2_array_azimuth": 0,
    "pv_system_2_array_tilt": 0,
    "pv_system_2_max_power_output": 0,
    "battery_present": false,
    "lighting_present": true,
    "lighting_interior_fraction_cfl": 0.4,
    "lighting_interior_fraction_lfl": 0.1,
    "lighting_interior_fraction_led": 0.25,
    "lighting_exterior_fraction_cfl": 0.4,
    "lighting_exterior_fraction_lfl": 0.1,
    "lighting_exterior_fraction_led": 0.25,
    "lighting_garage_fraction_cfl": 0.4,
    "lighting_garage_fraction_lfl": 0.1,
    "lighting_garage_fraction_led": 0.25,
    "holiday_lighting_present": false,
    "dehumidifier_type": "none",
    "dehumidifier_efficiency_type": "EnergyFactor",
    "dehumidifier_efficiency": 0,
    "dehumidifier_capacity": 0,
    "dehumidifier_rh_setpoint": 0,
    "dehumidifier_fraction_dehumidification_load_served": 0,
    "clothes_washer_present": true,
    "clothes_washer_location": "conditioned space",
    "clothes_washer_efficiency_type": "IntegratedModifiedEnergyFactor",
    "clothes_washer_efficiency": 1.21,
    "clothes_washer_rated_annual_kwh": 380,
    "clothes_washer_label_electric_rate": 0.12,
    "clothes_washer_label_gas_rate": 1.09,
    "clothes_washer_label_annual_gas_cost": 27,
    "clothes_washer_label_usage": 6,
    "clothes_washer_capacity": 3.2,
    "clothes_dryer_present": true,
    "clothes_dryer_location": "conditioned space",
    "clothes_dryer_fuel_type": "electricity",
    "clothes_dryer_efficiency_type": "CombinedEnergyFactor",
    "clothes_dryer_efficiency": 3.73,
    "clothes_dryer_vented_flow_rate": 150,
    "dishwasher_present": true,
    "dishwasher_location": "conditioned space",
    "dishwasher_efficiency_type": "RatedAnnualkWh",
    "dishwasher_efficiency": 307,
    "dishwasher_label_electric_rate": 0.12,
    "dishwasher_label_gas_rate": 1.09,
    "dishwasher_label_annual_gas_cost": 22.32,
    "dishwasher_label_usage": 4,
    "dishwasher_place_setting_capacity": 12,
    "refrigerator_present": true,
    "refrigerator_location": "conditioned space",
    "refrigerator_rated_annual_kwh": 650,
    "extra_refrigerator_present": false,
    "freezer_present": false,
    "cooking_range_oven_present": true,
    "cooking_range_oven_location": "conditioned space",
    "cooking_range_oven_fuel_type": "electricity",
    "cooking_range_oven_is_induction": false,
    "cooking_range_oven_is_convection": false,
    "ceiling_fan_present": false,
    "misc_plug_loads_television_present": true,
    "misc_plug_loads_television_annual_kwh": 620,
    "misc_plug_loads_other_annual_kwh": 2457,
    "misc_plug_loads_other_frac_sensible": 0.855,
    "misc_plug_loads_other_frac_latent": 0.045,
    "misc_plug_loads_well_pump_present": false,
    "misc_plug_loads_vehicle_present": false,
    "misc_fuel_loads_grill_present": false,
    "misc_fuel_loads_grill_fuel_type": "natural gas",
    "misc_fuel_loads_lighting_present": false,
    "misc_fuel_loads_lighting_fuel_type": "natural gas",
    "misc_fuel_loads_fireplace_present": false,
    "misc_fuel_loads_fireplace_fuel_type": "natural gas",
    "pool_present": false,
    "pool_heater_type": "none",
    "permanent_spa_present": false,
    "permanent_spa_heater_type": "none",
    "utility_bill_scenario_names": "Bills",
    "combine_like_surfaces": true
  },
  "sample_files/base-appliances-coal.xml": {
    "parent_hpxml": "sample_files/base-appliances-gas.xml",
    "clothes_dryer_fuel_type": "coal",
    "cooking_range_oven_fuel_type": "coal"
  },
  "sample_files/base-appliances-dehumidifier.xml": {
    "parent_hpxml": "sample_files/base-location-dallas-tx.xml",
    "dehumidifier_type": "portable",
    "dehumidifier_efficiency": 1.8,
    "dehumidifier_capacity": 40,
    "dehumidifier_rh_setpoint": 0.5,
    "dehumidifier_fraction_dehumidification_load_served": 1
  },
  "sample_files/base-appliances-dehumidifier-ief-portable.xml": {
    "parent_hpxml": "sample_files/base-appliances-dehumidifier.xml",
    "dehumidifier_efficiency_type": "IntegratedEnergyFactor",
    "dehumidifier_efficiency": 1.5
  },
  "sample_files/base-appliances-dehumidifier-ief-whole-home.xml": {
    "parent_hpxml": "sample_files/base-appliances-dehumidifier-ief-portable.xml",
    "dehumidifier_type": "whole-home"
  },
  "sample_files/base-appliances-dehumidifier-multiple.xml": {
    "parent_hpxml": "sample_files/base-appliances-dehumidifier.xml"
  },
  "sample_files/base-appliances-gas.xml": {
    "parent_hpxml": "sample_files/base.xml",
    "clothes_dryer_fuel_type": "natural gas",
    "clothes_dryer_efficiency": 3.3,
    "clothes_dryer_vented_flow_rate": null,
    "cooking_range_oven_fuel_type": "natural gas"
  },
  "sample_files/base-appliances-oil.xml": {
    "parent_hpxml": "sample_files/base-appliances-gas.xml",
    "clothes_dryer_fuel_type": "fuel oil",
    "cooking_range_oven_fuel_type": "fuel oil"
  },
  "sample_files/base-appliances-propane.xml": {
    "parent_hpxml": "sample_files/base-appliances-gas.xml",
    "clothes_dryer_fuel_type": "propane",
    "cooking_range_oven_fuel_type": "propane"
  },
  "sample_files/base-appliances-wood.xml": {
    "parent_hpxml": "sample_files/base-appliances-gas.xml",
    "clothes_dryer_fuel_type": "wood",
    "cooking_range_oven_fuel_type": "wood"
  },
  "sample_files/base-appliances-modified.xml": {
    "parent_hpxml": "sample_files/base.xml",
    "clothes_washer_efficiency_type": "ModifiedEnergyFactor",
    "clothes_washer_efficiency": 1.65,
    "clothes_dryer_efficiency_type": "EnergyFactor",
    "clothes_dryer_efficiency": 4.29,
    "clothes_dryer_vented_flow_rate": 0,
    "dishwasher_efficiency_type": "EnergyFactor",
    "dishwasher_efficiency": 0.7,
    "dishwasher_place_setting_capacity": 6
  },
  "sample_files/base-appliances-none.xml": {
    "parent_hpxml": "sample_files/base.xml",
    "clothes_washer_present": false,
    "clothes_dryer_present": false,
    "dishwasher_present": false,
    "refrigerator_present": false,
    "cooking_range_oven_present": false
  },
  "sample_files/base-appliances-freezer-temperature-dependent-schedule.xml": {
    "parent_hpxml": "sample_files/base.xml"
  },
  "sample_files/base-appliances-refrigerator-temperature-dependent-schedule.xml": {
    "parent_hpxml": "sample_files/base.xml"
  },
  "sample_files/base-atticroof-cathedral.xml": {
    "parent_hpxml": "sample_files/base.xml",
    "geometry_unit_num_floors_above_grade": 2,
    "geometry_unit_cfa": 4050,
    "geometry_attic_type": "ConditionedAttic",
    "roof_assembly_r": 25.8,
    "window_area_left": 120,
    "window_area_right": 120,
    "window_aspect_ratio": 2,
    "ducts_supply_leakage_to_outside_value": 0,
    "ducts_return_leakage_to_outside_value": 0,
    "ducts_supply_location": "conditioned space",
    "ducts_return_location": "conditioned space"
  },
  "sample_files/base-atticroof-conditioned.xml": {
    "parent_hpxml": "sample_files/base.xml",
    "geometry_unit_num_floors_above_grade": 2,
    "geometry_unit_cfa": 3600,
    "geometry_attic_type": "ConditionedAttic",
    "ducts_supply_leakage_to_outside_value": 5,
    "ducts_return_leakage_to_outside_value": 10,
    "ducts_supply_location": "conditioned space",
    "ducts_return_location": "conditioned space",
    "water_heater_location": "basement - conditioned",
    "clothes_washer_location": "basement - conditioned",
    "clothes_dryer_location": "basement - conditioned",
    "dishwasher_location": "basement - conditioned",
    "refrigerator_location": "basement - conditioned",
    "cooking_range_oven_location": "basement - conditioned",
    "misc_plug_loads_other_annual_kwh": 3276
  },
  "sample_files/base-atticroof-flat.xml": {
    "parent_hpxml": "sample_files/base.xml",
    "geometry_attic_type": "FlatRoof",
    "roof_assembly_r": 25.8,
    "ducts_supply_leakage_to_outside_value": 0,
    "ducts_return_leakage_to_outside_value": 0,
    "ducts_supply_location": "basement - conditioned",
    "ducts_return_location": "basement - conditioned"
  },
  "sample_files/base-atticroof-radiant-barrier.xml": {
    "parent_hpxml": "sample_files/base-location-dallas-tx.xml",
    "ceiling_assembly_r": 8.7,
    "radiant_barrier_grade": 2,
    "radiant_barrier_attic_location": "Attic roof and gable walls"
  },
  "sample_files/base-atticroof-radiant-barrier-ceiling.xml": {
    "parent_hpxml": "sample_files/base-atticroof-radiant-barrier.xml",
    "radiant_barrier_attic_location": "Attic floor"
  },
  "sample_files/base-atticroof-unvented-insulated-roof.xml": {
    "parent_hpxml": "sample_files/base.xml",
    "ceiling_assembly_r": 2.1,
    "roof_assembly_r": 25.8
  },
  "sample_files/base-atticroof-vented.xml": {
    "parent_hpxml": "sample_files/base.xml",
    "geometry_attic_type": "VentedAttic",
    "ducts_supply_location": "attic - vented",
    "ducts_return_location": "attic - vented",
    "water_heater_location": "attic - vented"
  },
  "sample_files/base-battery.xml": {
    "parent_hpxml": "sample_files/base.xml",
    "battery_present": true,
    "battery_location": "outside",
    "battery_power": 6000,
    "battery_capacity": 20,
    "battery_usable_capacity": 18
  },
  "sample_files/base-battery-scheduled.xml": {
    "parent_hpxml": "sample_files/base-battery.xml",
    "schedules_filepaths": "../../HPXMLtoOpenStudio/resources/schedule_files/battery.csv"
  },
  "sample_files/base-battery-scheduled-power-outage.xml": {
    "parent_hpxml": "sample_files/base-battery-scheduled.xml",
    "schedules_unavailable_period_types": "Power Outage",
    "schedules_unavailable_period_dates": "Jul 1 5 - Jul 31 14"
  },
  "sample_files/base-vehicle-ev-no-charger.xml": {
    "parent_hpxml": "sample_files/base-enclosure-garage.xml",
    "vehicle_type": "BatteryElectricVehicle"
  },
  "sample_files/base-ev-charger.xml": {
    "parent_hpxml": "sample_files/base.xml",
    "ev_charger_present": true
  },
  "sample_files/base-vehicle-ev-charger.xml": {
    "parent_hpxml": "sample_files/base-vehicle-ev-no-charger.xml",
    "vehicle_battery_capacity": 100,
    "vehicle_battery_usable_capacity": 80,
    "vehicle_miles_driven_per_year": 10000,
    "vehicle_hours_driven_per_week": 14,
    "vehicle_fuel_economy_combined": 0.25,
    "vehicle_fuel_economy_units": "kWh/mile",
    "vehicle_fraction_charged_home": 0.75,
    "ev_charger_present": true,
    "ev_charger_power": 7000
  },
  "sample_files/base-vehicle-ev-charger-level1.xml": {
    "parent_hpxml": "sample_files/base-vehicle-ev-charger.xml",
    "ev_charger_level": 1,
    "ev_charger_power": null
  },
  "sample_files/base-vehicle-ev-charger-miles-per-kwh.xml": {
    "parent_hpxml": "sample_files/base-vehicle-ev-charger.xml",
    "vehicle_fuel_economy_combined": 4.0,
    "vehicle_fuel_economy_units": "mile/kWh"
  },
  "sample_files/base-vehicle-ev-charger-mpge.xml": {
    "parent_hpxml": "sample_files/base-vehicle-ev-charger.xml",
    "vehicle_fuel_economy_combined": 135.0,
    "vehicle_fuel_economy_units": "mpge"
  },
  "sample_files/base-vehicle-ev-charger-scheduled.xml": {
    "parent_hpxml": "sample_files/base-vehicle-ev-charger.xml",
    "schedules_filepaths": "../../HPXMLtoOpenStudio/resources/schedule_files/vehicle-ev.csv"
  },
  "sample_files/base-vehicle-ev-charger-undercharged.xml": {
    "parent_hpxml": "sample_files/base-vehicle-ev-charger.xml",
    "schedules_filepaths": "../../HPXMLtoOpenStudio/resources/schedule_files/vehicle-ev-undercharged.csv"
  },
  "sample_files/base-vehicle-ev-charger-plug-load-ev.xml": {
    "parent_hpxml": "sample_files/base-vehicle-ev-charger-scheduled.xml",
    "misc_plug_loads_vehicle_present": true,
    "misc_plug_loads_vehicle_annual_kwh": 3000
  },
  "sample_files/base-vehicle-multiple.xml": {
    "parent_hpxml": "sample_files/base-vehicle-ev-charger.xml"
  },
  "sample_files/base-vehicle-ev-charger-occupancy-stochastic.xml": {
    "parent_hpxml": "sample_files/base-vehicle-ev-charger.xml",
    "schedules_filepaths": "../../HPXMLtoOpenStudio/resources/schedule_files/occupancy-stochastic-ev-charger.csv"
  },
  "sample_files/base-pv-battery-and-vehicle-ev.xml": {
    "parent_hpxml": "sample_files/base-pv-battery.xml",
    "vehicle_type": "BatteryElectricVehicle",
    "ev_charger_present": true,
    "schedules_filepaths": "../../HPXMLtoOpenStudio/resources/schedule_files/vehicle-ev.csv"
  },
  "sample_files/base-bldgtype-sfa-unit.xml": {
    "parent_hpxml": "sample_files/base.xml",
    "geometry_unit_type": "single-family attached",
    "geometry_unit_right_wall_is_adiabatic": true,
    "geometry_unit_cfa": 1800,
    "geometry_unit_aspect_ratio": 0.6667,
    "geometry_building_num_units": 3,
    "window_front_wwr": 0.18,
    "window_back_wwr": 0.18,
    "window_left_wwr": 0.18,
    "window_right_wwr": 0.18,
    "window_area_front": 0,
    "window_area_back": 0,
    "window_area_left": 0,
    "window_area_right": 0,
    "air_leakage_type": "unit exterior only",
    "heating_system_heating_capacity": 24000,
    "misc_plug_loads_other_annual_kwh": 1638
  },
  "sample_files/base-bldgtype-sfa-unit-2stories.xml": {
    "parent_hpxml": "sample_files/base-bldgtype-sfa-unit.xml",
    "geometry_unit_num_floors_above_grade": 2,
    "geometry_unit_cfa": 2700,
    "heating_system_heating_capacity": 48000,
    "cooling_system_cooling_capacity": 36000,
    "ducts_supply_surface_area": 112.5,
    "ducts_return_surface_area": 37.5,
    "misc_plug_loads_other_annual_kwh": 2457
  },
  "sample_files/base-bldgtype-sfa-unit-atticroof-cathedral.xml": {
    "parent_hpxml": "sample_files/base-bldgtype-sfa-unit-2stories.xml",
    "geometry_attic_type": "ConditionedAttic",
    "ducts_supply_leakage_to_outside_value": 0,
    "ducts_return_leakage_to_outside_value": 0,
    "ducts_supply_location": "conditioned space",
    "ducts_return_location": "conditioned space"
  },
  "sample_files/base-bldgtype-sfa-unit-infil-compartmentalization-test.xml": {
    "parent_hpxml": "sample_files/base-bldgtype-sfa-unit.xml",
    "air_leakage_value": 3.57,
    "air_leakage_type": "unit total"
  },
  "sample_files/base-bldgtype-mf-unit.xml": {
    "parent_hpxml": "sample_files/base.xml",
    "geometry_unit_type": "apartment unit",
    "geometry_unit_right_wall_is_adiabatic": true,
    "geometry_unit_cfa": 900,
    "geometry_unit_aspect_ratio": 0.6667,
    "geometry_building_num_units": 6,
    "geometry_foundation_type": "AboveApartment",
    "geometry_attic_type": "BelowApartment",
    "geometry_unit_height_above_grade": 10,
    "window_front_wwr": 0.18,
    "window_back_wwr": 0.18,
    "window_left_wwr": 0.18,
    "window_right_wwr": 0.18,
    "window_area_front": 0,
    "window_area_back": 0,
    "window_area_left": 0,
    "window_area_right": 0,
    "door_area": 20,
    "air_leakage_type": "unit exterior only",
    "heating_system_heating_capacity": 12000,
    "cooling_system_cooling_capacity": 12000,
    "ducts_supply_leakage_to_outside_value": 0,
    "ducts_return_leakage_to_outside_value": 0,
    "ducts_supply_location": "conditioned space",
    "ducts_supply_insulation_r": 0,
    "ducts_return_location": "conditioned space",
    "misc_plug_loads_other_annual_kwh": 819
  },
  "sample_files/base-bldgtype-mf-unit-adjacent-to-multifamily-buffer-space.xml": {
    "parent_hpxml": "sample_files/base-bldgtype-mf-unit.xml"
  },
  "sample_files/base-bldgtype-mf-unit-adjacent-to-multiple.xml": {
    "parent_hpxml": "sample_files/base-bldgtype-mf-unit.xml"
  },
  "sample_files/base-bldgtype-mf-unit-adjacent-to-non-freezing-space.xml": {
    "parent_hpxml": "sample_files/base-bldgtype-mf-unit.xml"
  },
  "sample_files/base-bldgtype-mf-unit-adjacent-to-other-heated-space.xml": {
    "parent_hpxml": "sample_files/base-bldgtype-mf-unit.xml"
  },
  "sample_files/base-bldgtype-mf-unit-adjacent-to-multiple-hvac-none.xml": {
    "parent_hpxml": "sample_files/base-bldgtype-mf-unit-adjacent-to-multiple.xml",
    "heating_system_type": "none",
    "cooling_system_type": "none"
  },
  "sample_files/base-bldgtype-mf-unit-adjacent-to-other-housing-unit.xml": {
    "parent_hpxml": "sample_files/base-bldgtype-mf-unit.xml"
  },
  "sample_files/base-bldgtype-mf-unit-adjacent-to-other-housing-unit-basement.xml": {
    "parent_hpxml": "sample_files/base-bldgtype-mf-unit.xml",
    "geometry_foundation_type": "UnconditionedBasement",
    "floor_over_foundation_assembly_r": 18.7
  },
  "sample_files/base-bldgtype-mf-unit-infil-compartmentalization-test.xml": {
    "parent_hpxml": "sample_files/base-bldgtype-mf-unit.xml",
    "air_leakage_value": 12.16,
    "air_leakage_type": "unit total"
  },
  "sample_files/base-bldgtype-mf-unit-infil-leakiness-description.xml": {
    "parent_hpxml": "sample_files/base-bldgtype-mf-unit.xml",
    "air_leakage_leakiness_description": "tight",
    "year_built": 1990,
    "air_leakage_value": null,
    "air_leakage_units": null,
    "air_leakage_type": null
  },
  "sample_files/base-bldgtype-mf-unit-neighbor-shading.xml": {
    "parent_hpxml": "sample_files/base-bldgtype-mf-unit.xml",
    "neighbor_right_distance": 15,
    "combine_like_surfaces": false
  },
  "sample_files/base-bldgtype-mf-unit-residents-1.xml": {
    "parent_hpxml": "sample_files/base-bldgtype-mf-unit.xml",
    "geometry_unit_num_occupants": 1,
    "misc_plug_loads_television_annual_kwh": null,
    "misc_plug_loads_other_annual_kwh": null
  },
  "sample_files/base-bldgtype-mf-unit-shared-boiler-chiller-baseboard.xml": {
    "parent_hpxml": "sample_files/base-bldgtype-mf-unit.xml",
    "heating_system_type": "Shared Boiler w/ Baseboard",
    "cooling_system_type": "none",
    "cooling_system_cooling_efficiency": 0,
    "cooling_system_fraction_cool_load_served": 0
  },
  "sample_files/base-bldgtype-mf-unit-shared-boiler-chiller-fan-coil.xml": {
    "parent_hpxml": "sample_files/base-bldgtype-mf-unit-shared-boiler-chiller-baseboard.xml",
    "heating_system_type": "Shared Boiler w/ Ductless Fan Coil"
  },
  "sample_files/base-bldgtype-mf-unit-shared-boiler-chiller-fan-coil-ducted.xml": {
    "parent_hpxml": "sample_files/base-bldgtype-mf-unit-shared-boiler-chiller-fan-coil.xml"
  },
  "sample_files/base-bldgtype-mf-unit-shared-boiler-chiller-water-loop-heat-pump.xml": {
    "parent_hpxml": "sample_files/base-bldgtype-mf-unit-shared-boiler-chiller-baseboard.xml"
  },
  "sample_files/base-bldgtype-mf-unit-shared-boiler-cooling-tower-water-loop-heat-pump.xml": {
    "parent_hpxml": "sample_files/base-bldgtype-mf-unit-shared-boiler-chiller-water-loop-heat-pump.xml"
  },
  "sample_files/base-bldgtype-mf-unit-shared-boiler-only-baseboard.xml": {
    "parent_hpxml": "sample_files/base-bldgtype-mf-unit.xml",
    "heating_system_type": "Shared Boiler w/ Baseboard",
    "cooling_system_type": "none",
    "cooling_system_cooling_efficiency": 0,
    "cooling_system_fraction_cool_load_served": 0
  },
  "sample_files/base-bldgtype-mf-unit-shared-boiler-only-baseboard-combi-tankless.xml": {
    "parent_hpxml": "sample_files/base-bldgtype-mf-unit-shared-boiler-only-baseboard.xml",
    "water_heater_type": "space-heating boiler with tankless coil"
  },
  "sample_files/base-bldgtype-mf-unit-shared-boiler-only-fan-coil.xml": {
    "parent_hpxml": "sample_files/base-bldgtype-mf-unit-shared-boiler-only-baseboard.xml",
    "heating_system_type": "Shared Boiler w/ Ductless Fan Coil"
  },
  "sample_files/base-bldgtype-mf-unit-shared-boiler-only-fan-coil-fireplace-elec.xml": {
    "parent_hpxml": "sample_files/base-bldgtype-mf-unit-shared-boiler-only-fan-coil.xml",
    "heating_system_fraction_heat_load_served": 0.75,
    "heating_system_2_type": "Fireplace",
    "heating_system_2_heating_efficiency": 1.0,
    "heating_system_2_fraction_heat_load_served": 0.25
  },
  "sample_files/base-bldgtype-mf-unit-shared-boiler-only-fan-coil-ducted.xml": {
    "parent_hpxml": "sample_files/base-bldgtype-mf-unit-shared-boiler-only-fan-coil.xml"
  },
  "sample_files/base-bldgtype-mf-unit-shared-boiler-only-fan-coil-eae.xml": {
    "parent_hpxml": "sample_files/base-bldgtype-mf-unit-shared-boiler-only-fan-coil.xml"
  },
  "sample_files/base-bldgtype-mf-unit-shared-boiler-only-water-loop-heat-pump.xml": {
    "parent_hpxml": "sample_files/base-bldgtype-mf-unit-shared-boiler-only-baseboard.xml"
  },
  "sample_files/base-bldgtype-mf-unit-shared-chiller-only-baseboard.xml": {
    "parent_hpxml": "sample_files/base-bldgtype-mf-unit.xml",
    "heating_system_type": "none",
    "heating_system_heating_efficiency": 0,
    "heating_system_fraction_heat_load_served": 0,
    "cooling_system_type": "none",
    "cooling_system_cooling_efficiency": 0,
    "cooling_system_fraction_cool_load_served": 0
  },
  "sample_files/base-bldgtype-mf-unit-shared-chiller-only-fan-coil.xml": {
    "parent_hpxml": "sample_files/base-bldgtype-mf-unit-shared-chiller-only-baseboard.xml"
  },
  "sample_files/base-bldgtype-mf-unit-shared-chiller-only-fan-coil-ducted.xml": {
    "parent_hpxml": "sample_files/base-bldgtype-mf-unit-shared-chiller-only-fan-coil.xml"
  },
  "sample_files/base-bldgtype-mf-unit-shared-chiller-only-water-loop-heat-pump.xml": {
    "parent_hpxml": "sample_files/base-bldgtype-mf-unit-shared-chiller-only-baseboard.xml"
  },
  "sample_files/base-bldgtype-mf-unit-shared-cooling-tower-only-water-loop-heat-pump.xml": {
    "parent_hpxml": "sample_files/base-bldgtype-mf-unit-shared-chiller-only-water-loop-heat-pump.xml"
  },
  "sample_files/base-bldgtype-mf-unit-shared-generator.xml": {
    "parent_hpxml": "sample_files/base-bldgtype-mf-unit.xml"
  },
  "sample_files/base-bldgtype-mf-unit-shared-ground-loop-ground-to-air-heat-pump.xml": {
    "parent_hpxml": "sample_files/base-bldgtype-mf-unit.xml",
    "heating_system_type": "none",
    "heating_system_heating_efficiency": 0,
    "heating_system_fraction_heat_load_served": 0,
    "cooling_system_type": "none",
    "cooling_system_cooling_efficiency": 0,
    "cooling_system_fraction_cool_load_served": 0,
    "heat_pump_type": "ground-to-air",
    "heat_pump_cooling_compressor_type": "single stage",
    "heat_pump_heating_efficiency_type": "COP",
    "heat_pump_heating_efficiency": 3.6,
    "heat_pump_cooling_efficiency_type": "EER",
    "heat_pump_cooling_efficiency": 16.6,
    "heat_pump_heating_capacity": 12000,
    "heat_pump_cooling_capacity": 12000,
    "heat_pump_fraction_heat_load_served": 1,
    "heat_pump_fraction_cool_load_served": 1,
    "heat_pump_backup_type": "none"
  },
  "sample_files/base-bldgtype-mf-unit-shared-laundry-room.xml": {
    "parent_hpxml": "sample_files/base-bldgtype-mf-unit.xml"
  },
  "sample_files/base-bldgtype-mf-unit-shared-laundry-room-multiple-water-heaters.xml": {
    "parent_hpxml": "sample_files/base-bldgtype-mf-unit-shared-laundry-room.xml"
  },
  "sample_files/base-bldgtype-mf-unit-shared-mechvent.xml": {
    "parent_hpxml": "sample_files/base-bldgtype-mf-unit.xml",
    "mech_vent_fan_type": "supply only",
    "mech_vent_flow_rate": 800,
    "mech_vent_hours_in_operation": 24,
    "mech_vent_total_recovery_efficiency": 0.48,
    "mech_vent_sensible_recovery_efficiency": 0.72,
    "mech_vent_fan_power": 240,
    "mech_vent_num_units_served": 10,
    "mech_vent_shared_frac_recirculation": 0.5,
    "mech_vent_2_fan_type": "exhaust only",
    "mech_vent_2_flow_rate": 72,
    "mech_vent_2_hours_in_operation": 24,
    "mech_vent_2_total_recovery_efficiency": 0.48,
    "mech_vent_2_sensible_recovery_efficiency": 0.72,
    "mech_vent_2_fan_power": 26
  },
  "sample_files/base-bldgtype-mf-unit-shared-mechvent-multiple.xml": {
    "parent_hpxml": "sample_files/base-bldgtype-mf-unit.xml"
  },
  "sample_files/base-bldgtype-mf-unit-shared-mechvent-preconditioning.xml": {
    "parent_hpxml": "sample_files/base-bldgtype-mf-unit-shared-mechvent.xml",
    "mech_vent_shared_preheating_fuel": "natural gas",
    "mech_vent_shared_preheating_efficiency": 0.92,
    "mech_vent_shared_preheating_fraction_heat_load_served": 0.7,
    "mech_vent_shared_precooling_fuel": "electricity",
    "mech_vent_shared_precooling_efficiency": 4,
    "mech_vent_shared_precooling_fraction_cool_load_served": 0.8
  },
  "sample_files/base-bldgtype-mf-unit-shared-pv.xml": {
    "parent_hpxml": "sample_files/base-bldgtype-mf-unit.xml",
    "pv_system_present": true,
    "pv_system_module_type": "standard",
    "pv_system_location": "ground",
    "pv_system_tracking": "fixed",
    "pv_system_array_azimuth": 225,
    "pv_system_array_tilt": 30,
    "pv_system_max_power_output": 30000,
    "pv_system_inverter_efficiency": 0.96,
    "pv_system_system_losses_fraction": 0.14,
    "pv_system_num_bedrooms_served": 18
  },
  "sample_files/base-bldgtype-mf-unit-shared-pv-battery.xml": {
    "parent_hpxml": "sample_files/base-bldgtype-mf-unit-shared-pv.xml",
    "battery_present": true,
    "battery_power": 36000,
    "battery_capacity": 120,
    "battery_usable_capacity": 108,
    "battery_num_bedrooms_served": 18
  },
  "sample_files/base-bldgtype-mf-unit-shared-water-heater.xml": {
    "parent_hpxml": "sample_files/base-bldgtype-mf-unit.xml",
    "water_heater_fuel_type": "natural gas",
    "water_heater_tank_volume": 120,
    "water_heater_efficiency": 0.59,
    "water_heater_recovery_efficiency": 0.76,
    "water_heater_heating_capacity": 40000,
    "water_heater_num_bedrooms_served": 18
  },
  "sample_files/base-bldgtype-mf-unit-shared-water-heater-heat-pump.xml": {
    "parent_hpxml": "sample_files/base-bldgtype-mf-unit.xml",
    "water_heater_type": "heat pump water heater",
    "water_heater_tank_volume": 120,
    "water_heater_efficiency": 2.3,
    "water_heater_num_bedrooms_served": 18,
    "water_heater_heating_capacity": null
  },
  "sample_files/base-bldgtype-mf-unit-shared-water-heater-recirc.xml": {
    "parent_hpxml": "sample_files/base-bldgtype-mf-unit-shared-water-heater.xml"
  },
  "sample_files/base-bldgtype-mf-unit-shared-water-heater-recirc-beds-0.xml": {
    "parent_hpxml": "sample_files/base-bldgtype-mf-unit-shared-water-heater.xml",
    "geometry_unit_num_bedrooms": 0,
    "water_heater_num_bedrooms_served": 6
  },
  "sample_files/base-bldgtype-mf-unit-shared-water-heater-recirc-scheduled.xml": {
    "parent_hpxml": "sample_files/base-bldgtype-mf-unit-shared-water-heater-recirc.xml"
  },
  "sample_files/base-dhw-combi-tankless.xml": {
    "parent_hpxml": "sample_files/base-dhw-indirect.xml",
    "water_heater_type": "space-heating boiler with tankless coil"
  },
  "sample_files/base-dhw-combi-tankless-outside.xml": {
    "parent_hpxml": "sample_files/base-dhw-combi-tankless.xml",
    "water_heater_location": "other exterior"
  },
  "sample_files/base-dhw-desuperheater.xml": {
    "parent_hpxml": "sample_files/base-hvac-central-ac-only-1-speed.xml",
    "water_heater_uses_desuperheater": true
  },
  "sample_files/base-dhw-desuperheater-2-speed.xml": {
    "parent_hpxml": "sample_files/base-hvac-central-ac-only-2-speed.xml",
    "water_heater_uses_desuperheater": true
  },
  "sample_files/base-dhw-desuperheater-ghp.xml": {
    "parent_hpxml": "sample_files/base-hvac-ground-to-air-heat-pump-1-speed.xml",
    "water_heater_uses_desuperheater": true
  },
  "sample_files/base-dhw-desuperheater-hpwh.xml": {
    "parent_hpxml": "sample_files/base-dhw-tank-heat-pump.xml",
    "water_heater_uses_desuperheater": true
  },
  "sample_files/base-dhw-desuperheater-tankless.xml": {
    "parent_hpxml": "sample_files/base-hvac-central-ac-only-1-speed.xml",
    "water_heater_type": "instantaneous water heater",
    "water_heater_efficiency": 0.99,
    "water_heater_uses_desuperheater": true
  },
  "sample_files/base-dhw-desuperheater-var-speed.xml": {
    "parent_hpxml": "sample_files/base-hvac-central-ac-only-var-speed.xml",
    "water_heater_uses_desuperheater": true
  },
  "sample_files/base-dhw-dwhr.xml": {
    "parent_hpxml": "sample_files/base.xml",
    "dwhr_facilities_connected": "all",
    "dwhr_equal_flow": true,
    "dwhr_efficiency": 0.55
  },
  "sample_files/base-dhw-indirect.xml": {
    "parent_hpxml": "sample_files/base-hvac-boiler-gas-only.xml",
    "water_heater_type": "space-heating boiler with storage tank",
    "water_heater_tank_volume": 50
  },
  "sample_files/base-dhw-indirect-detailed-setpoints.xml": {
    "parent_hpxml": "sample_files/base-dhw-indirect.xml",
    "water_heater_setpoint_temperature": null,
    "schedules_filepaths": "../../HPXMLtoOpenStudio/resources/schedule_files/water-heater-setpoints.csv"
  },
  "sample_files/base-dhw-indirect-dse.xml": {
    "parent_hpxml": "sample_files/base-dhw-indirect.xml"
  },
  "sample_files/base-dhw-indirect-outside.xml": {
    "parent_hpxml": "sample_files/base-dhw-indirect.xml",
    "water_heater_location": "other exterior"
  },
  "sample_files/base-dhw-indirect-standbyloss.xml": {
    "parent_hpxml": "sample_files/base-dhw-indirect.xml",
    "water_heater_standby_loss": 1
  },
  "sample_files/base-dhw-indirect-with-solar-fraction.xml": {
    "parent_hpxml": "sample_files/base-dhw-indirect.xml",
    "solar_thermal_system_type": "hot water",
    "solar_thermal_solar_fraction": 0.65
  },
  "sample_files/base-dhw-jacket-indirect.xml": {
    "parent_hpxml": "sample_files/base-dhw-indirect.xml",
    "water_heater_jacket_rvalue": 10
  },
  "sample_files/base-dhw-jacket-electric.xml": {
    "parent_hpxml": "sample_files/base.xml",
    "water_heater_jacket_rvalue": 10
  },
  "sample_files/base-dhw-jacket-gas.xml": {
    "parent_hpxml": "sample_files/base-dhw-tank-gas.xml",
    "water_heater_jacket_rvalue": 10
  },
  "sample_files/base-dhw-jacket-hpwh.xml": {
    "parent_hpxml": "sample_files/base-dhw-tank-heat-pump.xml",
    "water_heater_jacket_rvalue": 10
  },
  "sample_files/base-dhw-low-flow-fixtures.xml": {
    "parent_hpxml": "sample_files/base.xml",
    "water_fixtures_sink_low_flow": true
  },
  "sample_files/base-dhw-multiple.xml": {
    "parent_hpxml": "sample_files/base-hvac-boiler-gas-only.xml"
  },
  "sample_files/base-dhw-none.xml": {
    "parent_hpxml": "sample_files/base.xml",
    "water_heater_type": "none",
    "water_heater_efficiency": 0
  },
  "sample_files/base-dhw-recirc-demand.xml": {
    "parent_hpxml": "sample_files/base-dhw-recirc-nocontrol.xml",
    "hot_water_distribution_recirc_control_type": "presence sensor demand control",
    "hot_water_distribution_pipe_r": 3
  },
  "sample_files/base-dhw-recirc-demand-scheduled.xml": {
    "parent_hpxml": "sample_files/base-dhw-recirc-demand.xml"
  },
  "sample_files/base-dhw-recirc-manual.xml": {
    "parent_hpxml": "sample_files/base-dhw-recirc-nocontrol.xml",
    "hot_water_distribution_recirc_control_type": "manual demand control",
    "hot_water_distribution_pipe_r": 3
  },
  "sample_files/base-dhw-recirc-nocontrol.xml": {
    "parent_hpxml": "sample_files/base.xml",
    "hot_water_distribution_system_type": "Recirculation",
    "hot_water_distribution_recirc_control_type": "no control",
    "hot_water_distribution_recirc_piping_length": 50,
    "hot_water_distribution_recirc_branch_piping_length": 50,
    "hot_water_distribution_recirc_pump_power": 50
  },
  "sample_files/base-dhw-recirc-temperature.xml": {
    "parent_hpxml": "sample_files/base-dhw-recirc-nocontrol.xml",
    "hot_water_distribution_recirc_control_type": "temperature"
  },
  "sample_files/base-dhw-recirc-timer.xml": {
    "parent_hpxml": "sample_files/base-dhw-recirc-nocontrol.xml",
    "hot_water_distribution_recirc_control_type": "timer"
  },
  "sample_files/base-dhw-solar-direct-evacuated-tube.xml": {
    "parent_hpxml": "sample_files/base-dhw-solar-indirect-flat-plate.xml",
    "solar_thermal_collector_loop_type": "liquid direct",
    "solar_thermal_collector_type": "evacuated tube",
    "solar_thermal_collector_rated_optical_efficiency": 0.5,
    "solar_thermal_collector_rated_thermal_losses": 0.2799
  },
  "sample_files/base-dhw-solar-direct-flat-plate.xml": {
    "parent_hpxml": "sample_files/base-dhw-solar-indirect-flat-plate.xml",
    "solar_thermal_collector_loop_type": "liquid direct"
  },
  "sample_files/base-dhw-solar-direct-ics.xml": {
    "parent_hpxml": "sample_files/base-dhw-solar-indirect-flat-plate.xml",
    "solar_thermal_collector_loop_type": "liquid direct",
    "solar_thermal_collector_type": "integrated collector storage"
  },
  "sample_files/base-dhw-solar-fraction.xml": {
    "parent_hpxml": "sample_files/base.xml",
    "solar_thermal_system_type": "hot water",
    "solar_thermal_solar_fraction": 0.65
  },
  "sample_files/base-dhw-solar-indirect-flat-plate.xml": {
    "parent_hpxml": "sample_files/base.xml",
    "solar_thermal_system_type": "hot water",
    "solar_thermal_collector_area": 40,
    "solar_thermal_collector_azimuth": 180,
    "solar_thermal_collector_tilt": 20,
    "solar_thermal_collector_rated_optical_efficiency": 0.77,
    "solar_thermal_collector_rated_thermal_losses": 0.793,
    "solar_thermal_storage_volume": 60
  },
  "sample_files/base-dhw-solar-thermosyphon-flat-plate.xml": {
    "parent_hpxml": "sample_files/base-dhw-solar-indirect-flat-plate.xml",
    "solar_thermal_collector_loop_type": "passive thermosyphon"
  },
  "sample_files/base-dhw-tank-coal.xml": {
    "parent_hpxml": "sample_files/base-dhw-tank-gas.xml",
    "water_heater_fuel_type": "coal"
  },
  "sample_files/base-dhw-tank-detailed-setpoints.xml": {
    "parent_hpxml": "sample_files/base.xml",
    "water_heater_setpoint_temperature": null,
    "schedules_filepaths": "../../HPXMLtoOpenStudio/resources/schedule_files/water-heater-setpoints.csv"
  },
  "sample_files/base-dhw-tank-elec-uef.xml": {
    "parent_hpxml": "sample_files/base.xml",
    "water_heater_tank_volume": 30,
    "water_heater_efficiency_type": "UniformEnergyFactor",
    "water_heater_efficiency": 0.93,
    "water_heater_usage_bin": "low",
    "water_heater_heating_capacity": 15354
  },
  "sample_files/base-dhw-tank-gas.xml": {
    "parent_hpxml": "sample_files/base.xml",
    "water_heater_fuel_type": "natural gas",
    "water_heater_tank_volume": 50,
    "water_heater_efficiency": 0.59,
    "water_heater_recovery_efficiency": 0.76,
    "water_heater_heating_capacity": 40000
  },
  "sample_files/base-dhw-tank-gas-uef.xml": {
    "parent_hpxml": "sample_files/base-dhw-tank-gas.xml",
    "water_heater_tank_volume": 30,
    "water_heater_efficiency_type": "UniformEnergyFactor",
    "water_heater_usage_bin": "medium",
    "water_heater_recovery_efficiency": 0.75,
    "water_heater_heating_capacity": 30000
  },
  "sample_files/base-dhw-tank-gas-uef-fhr.xml": {
    "parent_hpxml": "sample_files/base-dhw-tank-gas-uef.xml"
  },
  "sample_files/base-dhw-tank-gas-outside.xml": {
    "parent_hpxml": "sample_files/base-dhw-tank-gas.xml",
    "water_heater_location": "other exterior"
  },
  "sample_files/base-dhw-tank-heat-pump.xml": {
    "parent_hpxml": "sample_files/base.xml",
    "water_heater_type": "heat pump water heater",
    "water_heater_tank_volume": 80,
    "water_heater_efficiency": 2.3,
    "water_heater_heating_capacity": null
  },
  "sample_files/base-dhw-tank-heat-pump-capacities.xml": {
    "parent_hpxml": "sample_files/base-dhw-tank-heat-pump.xml",
    "water_heater_type": "heat pump water heater",
    "water_heater_heating_capacity": 3000,
    "water_heater_backup_heating_capacity": 0
  },
  "sample_files/base-dhw-tank-heat-pump-outside.xml": {
    "parent_hpxml": "sample_files/base-dhw-tank-heat-pump.xml",
    "water_heater_location": "other exterior"
  },
  "sample_files/base-dhw-tank-heat-pump-uef.xml": {
    "parent_hpxml": "sample_files/base-dhw-tank-heat-pump.xml",
    "water_heater_tank_volume": 50,
    "water_heater_efficiency_type": "UniformEnergyFactor",
    "water_heater_efficiency": 3.75,
    "water_heater_usage_bin": "medium"
  },
  "sample_files/base-dhw-tank-heat-pump-with-solar.xml": {
    "parent_hpxml": "sample_files/base-dhw-tank-heat-pump.xml",
    "solar_thermal_system_type": "hot water",
    "solar_thermal_collector_area": 40,
    "solar_thermal_collector_azimuth": 180,
    "solar_thermal_collector_tilt": 20,
    "solar_thermal_collector_rated_optical_efficiency": 0.77,
    "solar_thermal_collector_rated_thermal_losses": 0.793,
    "solar_thermal_storage_volume": 60
  },
  "sample_files/base-dhw-tank-heat-pump-with-solar-fraction.xml": {
    "parent_hpxml": "sample_files/base-dhw-tank-heat-pump.xml",
    "solar_thermal_system_type": "hot water",
    "solar_thermal_solar_fraction": 0.65
  },
  "sample_files/base-dhw-tank-heat-pump-operating-mode-heat-pump-only.xml": {
    "parent_hpxml": "sample_files/base-dhw-tank-heat-pump-uef.xml",
    "water_heater_operating_mode": "heat pump only"
  },
  "sample_files/base-dhw-tank-heat-pump-detailed-schedules.xml": {
    "parent_hpxml": "sample_files/base-dhw-tank-heat-pump-uef.xml",
    "water_heater_setpoint_temperature": null,
    "schedules_filepaths": "../../HPXMLtoOpenStudio/resources/schedule_files/water-heater-setpoints.csv, ../../HPXMLtoOpenStudio/resources/schedule_files/water-heater-operating-modes.csv"
  },
  "sample_files/base-dhw-tank-model-type-stratified.xml": {
    "parent_hpxml": "sample_files/base.xml",
    "water_heater_tank_model_type": "stratified"
  },
  "sample_files/base-dhw-tank-model-type-stratified-detailed-occupancy-stochastic.xml": {
    "parent_hpxml": "sample_files/base-dhw-tank-model-type-stratified.xml",
    "schedules_filepaths": "../../HPXMLtoOpenStudio/resources/schedule_files/occupancy-stochastic.csv"
  },
  "sample_files/base-dhw-tank-oil.xml": {
    "parent_hpxml": "sample_files/base-dhw-tank-gas.xml",
    "water_heater_fuel_type": "fuel oil"
  },
  "sample_files/base-dhw-tank-wood.xml": {
    "parent_hpxml": "sample_files/base-dhw-tank-gas.xml",
    "water_heater_fuel_type": "wood"
  },
  "sample_files/base-dhw-tankless-electric.xml": {
    "parent_hpxml": "sample_files/base.xml",
    "water_heater_type": "instantaneous water heater",
    "water_heater_efficiency": 0.99
  },
  "sample_files/base-dhw-tankless-electric-outside.xml": {
    "parent_hpxml": "sample_files/base-dhw-tankless-electric.xml",
    "water_heater_location": "other exterior"
  },
  "sample_files/base-dhw-tankless-electric-uef.xml": {
    "parent_hpxml": "sample_files/base-dhw-tankless-electric.xml",
    "water_heater_efficiency_type": "UniformEnergyFactor",
    "water_heater_efficiency": 0.98
  },
  "sample_files/base-dhw-tankless-gas.xml": {
    "parent_hpxml": "sample_files/base.xml",
    "water_heater_type": "instantaneous water heater",
    "water_heater_fuel_type": "natural gas",
    "water_heater_efficiency": 0.82
  },
  "sample_files/base-dhw-tankless-gas-uef.xml": {
    "parent_hpxml": "sample_files/base-dhw-tankless-gas.xml",
    "water_heater_efficiency_type": "UniformEnergyFactor",
    "water_heater_efficiency": 0.93
  },
  "sample_files/base-dhw-tankless-gas-with-solar.xml": {
    "parent_hpxml": "sample_files/base-dhw-tankless-gas.xml",
    "solar_thermal_system_type": "hot water",
    "solar_thermal_collector_area": 40,
    "solar_thermal_collector_azimuth": 180,
    "solar_thermal_collector_tilt": 20,
    "solar_thermal_collector_rated_optical_efficiency": 0.77,
    "solar_thermal_collector_rated_thermal_losses": 0.793,
    "solar_thermal_storage_volume": 60
  },
  "sample_files/base-dhw-tankless-gas-with-solar-fraction.xml": {
    "parent_hpxml": "sample_files/base-dhw-tankless-gas.xml",
    "solar_thermal_system_type": "hot water",
    "solar_thermal_solar_fraction": 0.65
  },
  "sample_files/base-dhw-tankless-propane.xml": {
    "parent_hpxml": "sample_files/base-dhw-tankless-gas.xml",
    "water_heater_fuel_type": "propane"
  },
  "sample_files/base-dhw-tankless-detailed-setpoints.xml": {
    "parent_hpxml": "sample_files/base-dhw-tankless-gas.xml",
    "water_heater_setpoint_temperature": null,
    "schedules_filepaths": "../../HPXMLtoOpenStudio/resources/schedule_files/water-heater-setpoints.csv"
  },
  "sample_files/base-enclosure-2stories.xml": {
    "parent_hpxml": "sample_files/base.xml",
    "geometry_unit_num_floors_above_grade": 2,
    "geometry_unit_cfa": 4050,
    "window_area_front": 216,
    "window_area_back": 216,
    "window_area_left": 144,
    "window_area_right": 144,
    "heating_system_heating_capacity": 48000,
    "cooling_system_cooling_capacity": 36000,
    "ducts_supply_surface_area": 112.5,
    "ducts_return_surface_area": 37.5,
    "misc_plug_loads_other_annual_kwh": 3685.5
  },
  "sample_files/base-enclosure-2stories-garage.xml": {
    "parent_hpxml": "sample_files/base-enclosure-2stories.xml",
    "geometry_unit_cfa": 3250,
    "geometry_garage_width": 20,
    "floor_over_garage_assembly_r": 39.3,
    "misc_plug_loads_other_annual_kwh": 2957.5
  },
  "sample_files/base-enclosure-beds-1.xml": {
    "parent_hpxml": "sample_files/base.xml",
    "geometry_unit_num_bedrooms": 1,
    "geometry_unit_num_bathrooms": 1,
    "misc_plug_loads_television_annual_kwh": 482
  },
  "sample_files/base-enclosure-beds-2.xml": {
    "parent_hpxml": "sample_files/base.xml",
    "geometry_unit_num_bedrooms": 2,
    "geometry_unit_num_bathrooms": 1,
    "misc_plug_loads_television_annual_kwh": 551
  },
  "sample_files/base-enclosure-beds-4.xml": {
    "parent_hpxml": "sample_files/base.xml",
    "geometry_unit_num_bedrooms": 4,
    "misc_plug_loads_television_annual_kwh": 689
  },
  "sample_files/base-enclosure-beds-5.xml": {
    "parent_hpxml": "sample_files/base.xml",
    "geometry_unit_num_bedrooms": 5,
    "geometry_unit_num_bathrooms": 3,
    "misc_plug_loads_television_annual_kwh": 758
  },
  "sample_files/base-enclosure-ceilingtypes.xml": {
    "parent_hpxml": "sample_files/base.xml"
  },
  "sample_files/base-enclosure-floortypes.xml": {
    "parent_hpxml": "sample_files/base-foundation-ambient.xml"
  },
  "sample_files/base-enclosure-garage.xml": {
    "parent_hpxml": "sample_files/base.xml",
    "geometry_garage_width": 30,
    "geometry_garage_protrusion": 1,
    "window_area_front": 12,
    "window_aspect_ratio": 3.333,
    "ducts_supply_location": "garage",
    "ducts_return_location": "garage",
    "water_heater_location": "garage",
    "clothes_washer_location": "garage",
    "clothes_dryer_location": "garage",
    "dishwasher_location": "garage",
    "refrigerator_location": "garage",
    "cooking_range_oven_location": "garage"
  },
  "sample_files/base-enclosure-infil-ach-house-pressure.xml": {
    "parent_hpxml": "sample_files/base.xml",
    "air_leakage_house_pressure": 45,
    "air_leakage_value": 2.8
  },
  "sample_files/base-enclosure-infil-cfm-house-pressure.xml": {
    "parent_hpxml": "sample_files/base-enclosure-infil-cfm50.xml",
    "air_leakage_house_pressure": 45,
    "air_leakage_value": 1008.5
  },
  "sample_files/base-enclosure-infil-cfm50.xml": {
    "parent_hpxml": "sample_files/base.xml",
    "air_leakage_units": "CFM",
    "air_leakage_value": 1080
  },
  "sample_files/base-enclosure-infil-ela.xml": {
    "parent_hpxml": "sample_files/base.xml",
    "air_leakage_units": "EffectiveLeakageArea",
    "air_leakage_value": 123
  },
  "sample_files/base-enclosure-infil-flue.xml": {
    "parent_hpxml": "sample_files/base.xml",
    "air_leakage_has_flue_or_chimney_in_conditioned_space": true
  },
  "sample_files/base-enclosure-infil-natural-ach.xml": {
    "parent_hpxml": "sample_files/base.xml",
    "air_leakage_units": "ACHnatural",
    "air_leakage_value": 0.2
  },
  "sample_files/base-enclosure-infil-natural-cfm.xml": {
    "parent_hpxml": "sample_files/base.xml",
    "air_leakage_units": "CFMnatural",
    "air_leakage_value": 72
  },
  "sample_files/base-enclosure-infil-leakiness-description.xml": {
    "parent_hpxml": "sample_files/base.xml",
    "air_leakage_leakiness_description": "leaky",
    "year_built": 1988,
    "air_leakage_value": null,
    "air_leakage_units": null,
    "air_leakage_type": null
  },
  "sample_files/base-enclosure-2stories-infil-leakiness-description.xml": {
    "parent_hpxml": "sample_files/base-enclosure-2stories.xml",
    "air_leakage_leakiness_description": "very tight",
    "year_built": 1999,
    "air_leakage_value": null,
    "air_leakage_units": null,
    "air_leakage_type": null
  },
  "sample_files/base-enclosure-orientations.xml": {
    "parent_hpxml": "sample_files/base.xml"
  },
  "sample_files/base-enclosure-overhangs.xml": {
    "parent_hpxml": "sample_files/base.xml",
    "overhangs_back_depth": 2.5,
    "overhangs_back_distance_to_bottom_of_window": 4,
    "overhangs_left_depth": 1.5,
    "overhangs_left_distance_to_top_of_window": 2,
    "overhangs_left_distance_to_bottom_of_window": 7,
    "overhangs_right_depth": 1.5,
    "overhangs_right_distance_to_top_of_window": 2,
    "overhangs_right_distance_to_bottom_of_window": 6
  },
  "sample_files/base-enclosure-rooftypes.xml": {
    "parent_hpxml": "sample_files/base.xml"
  },
  "sample_files/base-enclosure-skylights.xml": {
    "parent_hpxml": "sample_files/base.xml",
    "skylight_area_front": 15,
    "skylight_area_back": 15
  },
  "sample_files/base-enclosure-skylights-cathedral.xml": {
    "parent_hpxml": "sample_files/base-atticroof-cathedral.xml",
    "skylight_area_front": 15,
    "skylight_area_back": 15
  },
  "sample_files/base-enclosure-skylights-physical-properties.xml": {
    "parent_hpxml": "sample_files/base-enclosure-skylights.xml"
  },
  "sample_files/base-enclosure-skylights-shading.xml": {
    "parent_hpxml": "sample_files/base-enclosure-skylights.xml"
  },
  "sample_files/base-enclosure-skylights-storms.xml": {
    "parent_hpxml": "sample_files/base-enclosure-skylights.xml",
    "skylight_ufactor": 0.6,
    "skylight_storm_type": "clear"
  },
  "sample_files/base-enclosure-split-level.xml": {
    "parent_hpxml": "sample_files/base-foundation-slab.xml"
  },
  "sample_files/base-enclosure-walltypes.xml": {
    "parent_hpxml": "sample_files/base.xml"
  },
  "sample_files/base-enclosure-windows-exterior-shading-solar-film.xml": {
    "parent_hpxml": "sample_files/base.xml",
    "window_exterior_shading_type": "solar film",
    "window_exterior_shading_winter": null,
    "window_exterior_shading_summer": null
  },
  "sample_files/base-enclosure-windows-exterior-shading-solar-screens.xml": {
    "parent_hpxml": "sample_files/base.xml",
    "window_exterior_shading_type": "solar screens",
    "window_exterior_shading_winter": null,
    "window_exterior_shading_summer": null
  },
  "sample_files/base-enclosure-windows-insect-screens-exterior.xml": {
    "parent_hpxml": "sample_files/base.xml",
    "window_insect_screens": "exterior"
  },
  "sample_files/base-enclosure-windows-insect-screens-interior.xml": {
    "parent_hpxml": "sample_files/base.xml",
    "window_insect_screens": "interior"
  },
  "sample_files/base-enclosure-windows-interior-shading-blinds.xml": {
    "parent_hpxml": "sample_files/base.xml",
    "window_interior_shading_type": "dark blinds",
    "window_interior_shading_winter": null,
    "window_interior_shading_summer": null
  },
  "sample_files/base-enclosure-windows-interior-shading-curtains.xml": {
    "parent_hpxml": "sample_files/base.xml",
    "window_interior_shading_type": "medium curtains",
    "window_interior_shading_winter": null,
    "window_interior_shading_summer": null
  },
  "sample_files/base-enclosure-windows-natural-ventilation-availability.xml": {
    "parent_hpxml": "sample_files/base.xml",
    "window_natvent_availability": 7
  },
  "sample_files/base-enclosure-windows-none.xml": {
    "parent_hpxml": "sample_files/base.xml",
    "window_area_front": 0,
    "window_area_back": 0,
    "window_area_left": 0,
    "window_area_right": 0
  },
  "sample_files/base-enclosure-windows-physical-properties.xml": {
    "parent_hpxml": "sample_files/base.xml"
  },
  "sample_files/base-enclosure-windows-shading-factors.xml": {
    "parent_hpxml": "sample_files/base.xml"
  },
  "sample_files/base-enclosure-windows-shading-seasons.xml": {
    "parent_hpxml": "sample_files/base.xml",
    "window_shading_summer_season": "May 1 - Sep 30"
  },
  "sample_files/base-enclosure-windows-shading-types-detailed.xml": {
    "parent_hpxml": "sample_files/base-misc-neighbor-shading.xml"
  },
  "sample_files/base-enclosure-windows-storms.xml": {
    "parent_hpxml": "sample_files/base.xml",
    "window_ufactor": 0.6,
    "window_storm_type": "low-e"
  },
  "sample_files/base-enclosure-thermal-mass.xml": {
    "parent_hpxml": "sample_files/base.xml"
  },
  "sample_files/base-foundation-ambient.xml": {
    "parent_hpxml": "sample_files/base.xml",
    "geometry_unit_cfa": 1350,
    "geometry_foundation_type": "Ambient",
    "floor_over_foundation_assembly_r": 18.7,
    "misc_plug_loads_other_annual_kwh": 1228.5
  },
  "sample_files/base-foundation-basement-garage.xml": {
    "parent_hpxml": "sample_files/base.xml",
    "misc_plug_loads_other_annual_kwh": 1729
  },
  "sample_files/base-foundation-belly-wing-skirt.xml": {
    "parent_hpxml": "sample_files/base-foundation-ambient.xml",
    "geometry_unit_type": "manufactured home",
    "geometry_unit_aspect_ratio": 4.0,
    "geometry_foundation_type": "BellyAndWingWithSkirt",
    "geometry_foundation_height": 2,
    "geometry_foundation_height_above_grade": 2,
    "geometry_roof_pitch": "3:12",
    "window_area_front": 140,
    "window_area_back": 140,
    "window_area_left": 20,
    "window_area_right": 20,
    "ducts_supply_location": "manufactured home belly",
    "ducts_supply_insulation_r": 0,
    "ducts_return_location": "manufactured home belly"
  },
  "sample_files/base-foundation-belly-wing-no-skirt.xml": {
    "parent_hpxml": "sample_files/base-foundation-belly-wing-skirt.xml",
    "geometry_foundation_type": "BellyAndWingNoSkirt"
  },
  "sample_files/base-foundation-complex.xml": {
    "parent_hpxml": "sample_files/base.xml"
  },
  "sample_files/base-foundation-conditioned-basement-slab-insulation.xml": {
    "parent_hpxml": "sample_files/base.xml",
    "slab_under_insulation_r": 10,
    "slab_under_insulation_width": 4
  },
  "sample_files/base-foundation-conditioned-basement-slab-insulation-full.xml": {
    "parent_hpxml": "sample_files/base.xml",
    "slab_under_insulation_r": 10,
    "slab_under_insulation_width": 999
  },
  "sample_files/base-foundation-conditioned-basement-wall-insulation.xml": {
    "parent_hpxml": "sample_files/base.xml",
    "foundation_wall_type": "concrete block foam core",
    "foundation_wall_insulation_r": 18.9,
    "foundation_wall_insulation_distance_to_top": 1
  },
  "sample_files/base-foundation-conditioned-crawlspace.xml": {
    "parent_hpxml": "sample_files/base.xml",
    "geometry_unit_cfa": 1350,
    "geometry_foundation_type": "ConditionedCrawlspace",
    "geometry_foundation_height": 4,
    "floor_over_foundation_assembly_r": 18.7,
    "foundation_wall_insulation_distance_to_bottom": 4,
    "ducts_supply_leakage_to_outside_value": 0,
    "ducts_return_leakage_to_outside_value": 0,
    "ducts_supply_location": "crawlspace - conditioned",
    "ducts_return_location": "crawlspace - conditioned",
    "water_heater_location": "crawlspace - conditioned",
    "misc_plug_loads_other_annual_kwh": 1228.5
  },
  "sample_files/base-foundation-slab.xml": {
    "parent_hpxml": "sample_files/base.xml",
    "geometry_unit_cfa": 1350,
    "geometry_foundation_type": "SlabOnGrade",
    "geometry_foundation_height": 0,
    "geometry_foundation_height_above_grade": 0,
    "slab_under_insulation_r": 5,
    "slab_under_insulation_width": 999,
    "slab_carpet_fraction": 1,
    "slab_carpet_r": 2.5,
    "ducts_supply_location": "under slab",
    "ducts_return_location": "under slab",
    "misc_plug_loads_other_annual_kwh": 1228.5
  },
  "sample_files/base-foundation-slab-exterior-horizontal-insulation.xml": {
    "parent_hpxml": "sample_files/base-foundation-slab.xml",
    "slab_perimeter_insulation_r": 5.4,
    "slab_exterior_horizontal_insulation_r": 5.4,
    "slab_exterior_horizontal_insulation_width": 2.5,
    "slab_exterior_horizontal_insulation_depth_below_grade": 1
  },
  "sample_files/base-foundation-multiple.xml": {
    "parent_hpxml": "sample_files/base-foundation-unconditioned-basement.xml"
  },
  "sample_files/base-foundation-unconditioned-basement.xml": {
    "parent_hpxml": "sample_files/base.xml",
    "geometry_unit_cfa": 1350,
    "geometry_foundation_type": "UnconditionedBasement",
    "floor_over_foundation_assembly_r": 18.7,
    "foundation_wall_insulation_r": 0,
    "foundation_wall_insulation_distance_to_bottom": 0,
    "rim_joist_assembly_r": 4,
    "ducts_supply_location": "basement - unconditioned",
    "ducts_return_location": "basement - unconditioned",
    "water_heater_location": "basement - unconditioned",
    "clothes_washer_location": "basement - unconditioned",
    "clothes_dryer_location": "basement - unconditioned",
    "dishwasher_location": "basement - unconditioned",
    "refrigerator_location": "basement - unconditioned",
    "cooking_range_oven_location": "basement - unconditioned",
    "misc_plug_loads_other_annual_kwh": 1228.5
  },
  "sample_files/base-foundation-unconditioned-basement-above-grade.xml": {
    "parent_hpxml": "sample_files/base-foundation-unconditioned-basement.xml",
    "geometry_foundation_height_above_grade": 4
  },
  "sample_files/base-foundation-unconditioned-basement-assembly-r.xml": {
    "parent_hpxml": "sample_files/base-foundation-unconditioned-basement.xml",
    "foundation_wall_assembly_r": 10.69
  },
  "sample_files/base-foundation-unconditioned-basement-wall-insulation.xml": {
    "parent_hpxml": "sample_files/base-foundation-unconditioned-basement.xml",
    "floor_over_foundation_assembly_r": 2.1,
    "foundation_wall_insulation_r": 8.9,
    "foundation_wall_insulation_distance_to_bottom": 4,
    "rim_joist_assembly_r": 23
  },
  "sample_files/base-foundation-unvented-crawlspace.xml": {
    "parent_hpxml": "sample_files/base.xml",
    "geometry_unit_cfa": 1350,
    "geometry_foundation_type": "UnventedCrawlspace",
    "geometry_foundation_height": 4,
    "floor_over_foundation_assembly_r": 18.7,
    "foundation_wall_insulation_distance_to_bottom": 4,
    "slab_thickness": 0,
    "ducts_supply_location": "crawlspace - unvented",
    "ducts_return_location": "crawlspace - unvented",
    "water_heater_location": "crawlspace - unvented",
    "misc_plug_loads_other_annual_kwh": 1228.5
  },
  "sample_files/base-foundation-vented-crawlspace.xml": {
    "parent_hpxml": "sample_files/base.xml",
    "geometry_unit_cfa": 1350,
    "geometry_foundation_type": "VentedCrawlspace",
    "geometry_foundation_height": 4,
    "floor_over_foundation_assembly_r": 18.7,
    "foundation_wall_insulation_distance_to_bottom": 4,
    "slab_thickness": 0,
    "ducts_supply_location": "crawlspace - vented",
    "ducts_return_location": "crawlspace - vented",
    "water_heater_location": "crawlspace - vented",
    "misc_plug_loads_other_annual_kwh": 1228.5
  },
  "sample_files/base-foundation-vented-crawlspace-above-grade.xml": {
    "parent_hpxml": "sample_files/base-foundation-vented-crawlspace.xml",
    "geometry_foundation_height_above_grade": 4
  },
  "sample_files/base-foundation-vented-crawlspace-above-grade2.xml": {
    "parent_hpxml": "sample_files/base-foundation-vented-crawlspace.xml",
    "geometry_foundation_height_above_grade": 4
  },
  "sample_files/base-foundation-walkout-basement.xml": {
    "parent_hpxml": "sample_files/base.xml",
    "geometry_foundation_height_above_grade": 5,
    "foundation_wall_insulation_distance_to_bottom": 4
  },
  "sample_files/base-hvac-air-to-air-heat-pump-1-speed.xml": {
    "parent_hpxml": "sample_files/base.xml",
    "heating_system_type": "none",
    "heating_system_heating_efficiency": 0,
    "heating_system_fraction_heat_load_served": 0,
    "cooling_system_type": "none",
    "cooling_system_cooling_efficiency": 0,
    "cooling_system_fraction_cool_load_served": 0,
    "heat_pump_type": "air-to-air",
    "heat_pump_heating_efficiency": 7.7,
    "heat_pump_cooling_efficiency": 13,
    "heat_pump_cooling_compressor_type": "single stage",
    "heat_pump_heating_capacity": 36000,
    "heat_pump_heating_capacity_retention_fraction": 0.6,
    "heat_pump_heating_capacity_retention_temp": 17.0,
    "heat_pump_cooling_capacity": 36000,
    "heat_pump_fraction_heat_load_served": 1,
    "heat_pump_fraction_cool_load_served": 1,
    "heat_pump_backup_type": "integrated",
    "heat_pump_backup_heating_efficiency": 1,
    "heat_pump_backup_heating_capacity": 36000
  },
  "sample_files/base-hvac-air-to-air-heat-pump-1-speed-autosize-factor.xml": {
    "parent_hpxml": "sample_files/base-hvac-air-to-air-heat-pump-1-speed.xml",
    "heat_pump_cooling_capacity": null,
    "heat_pump_heating_capacity": null,
    "heat_pump_backup_heating_capacity": null,
    "heat_pump_cooling_autosizing_factor": 1.7,
    "heat_pump_heating_autosizing_factor": 1.4,
    "heat_pump_backup_heating_autosizing_factor": 0.9,
    "heat_pump_cooling_autosizing_limit": 53000,
    "heat_pump_heating_autosizing_limit": 44000,
    "heat_pump_backup_heating_autosizing_limit": 28000
  },
  "sample_files/base-hvac-air-to-air-heat-pump-1-speed-heating-capacity-17f.xml": {
    "parent_hpxml": "sample_files/base-hvac-air-to-air-heat-pump-1-speed.xml"
  },
  "sample_files/base-hvac-air-to-air-heat-pump-1-speed-cooling-only.xml": {
    "parent_hpxml": "sample_files/base-hvac-air-to-air-heat-pump-1-speed.xml",
    "heat_pump_heating_capacity": 0,
    "heat_pump_fraction_heat_load_served": 0,
    "heat_pump_backup_type": "none",
    "heat_pump_backup_heating_efficiency": 0
  },
  "sample_files/base-hvac-air-to-air-heat-pump-1-speed-heating-only.xml": {
    "parent_hpxml": "sample_files/base-hvac-air-to-air-heat-pump-1-speed.xml",
    "heat_pump_cooling_capacity": 0,
    "heat_pump_fraction_cool_load_served": 0
  },
  "sample_files/base-hvac-air-to-air-heat-pump-1-speed-lockout-temperatures.xml": {
    "parent_hpxml": "sample_files/base-hvac-air-to-air-heat-pump-1-speed.xml",
    "heat_pump_compressor_lockout_temp": 5,
    "heat_pump_backup_heating_lockout_temp": 35,
    "hvac_control_heating_weekday_setpoint": "64, 64, 64, 64, 64, 64, 64, 70, 70, 70, 70, 70, 70, 70, 70, 70, 70, 70, 70, 70, 70, 70, 64, 64",
    "hvac_control_heating_weekend_setpoint": "64, 64, 64, 64, 64, 64, 64, 70, 70, 70, 70, 70, 70, 70, 70, 70, 70, 70, 70, 70, 70, 70, 64, 64"
  },
  "sample_files/base-hvac-air-to-air-heat-pump-1-speed-research-features.xml": {
    "parent_hpxml": "sample_files/base-hvac-air-to-air-heat-pump-1-speed-lockout-temperatures.xml",
    "site_iecc_zone": 7,
    "site_state_code": "MN",
    "weather_station_epw_filepath": "USA_MN_Duluth.Intl.AP.727450_TMY3.epw",
    "simulation_control_timestep": 1,
    "heat_pump_backup_heating_capacity": 34121.4,
    "simulation_control_onoff_thermostat_deadband": 2,
    "simulation_control_heat_pump_backup_heating_capacity_increment": 17060.71,
    "simulation_control_defrost_model_type": "advanced"
  },
  "sample_files/base-hvac-air-to-air-heat-pump-1-speed-seer2-hspf2.xml": {
    "parent_hpxml": "sample_files/base-hvac-air-to-air-heat-pump-1-speed.xml",
    "heat_pump_heating_efficiency_type": "HSPF2",
    "heat_pump_heating_efficiency": 6.5,
    "heat_pump_cooling_efficiency_type": "SEER2",
    "heat_pump_cooling_efficiency": 12.4
  },
  "sample_files/base-hvac-air-to-air-heat-pump-2-speed.xml": {
    "parent_hpxml": "sample_files/base-hvac-air-to-air-heat-pump-1-speed.xml",
    "heat_pump_heating_efficiency": 9.3,
    "heat_pump_cooling_efficiency": 18,
    "heat_pump_cooling_compressor_type": "two stage"
  },
  "sample_files/base-hvac-air-to-air-heat-pump-2-speed-research-features.xml": {
    "parent_hpxml": "sample_files/base-hvac-air-to-air-heat-pump-2-speed.xml",
    "site_iecc_zone": 7,
    "site_state_code": "MN",
    "weather_station_epw_filepath": "USA_MN_Duluth.Intl.AP.727450_TMY3.epw",
    "simulation_control_timestep": 1,
    "simulation_control_onoff_thermostat_deadband": 2,
    "heat_pump_backup_heating_capacity": 34121.4,
    "simulation_control_heat_pump_backup_heating_capacity_increment": 17060.71,
    "simulation_control_defrost_model_type": "advanced"
  },
  "sample_files/base-hvac-air-to-air-heat-pump-var-speed.xml": {
    "parent_hpxml": "sample_files/base-hvac-air-to-air-heat-pump-1-speed.xml",
    "heat_pump_heating_efficiency": 10,
    "heat_pump_cooling_efficiency": 22,
    "heat_pump_cooling_compressor_type": "variable speed"
  },
  "sample_files/base-hvac-air-to-air-heat-pump-var-speed-autosize-maxload.xml": {
    "parent_hpxml": "sample_files/base-hvac-air-to-air-heat-pump-var-speed.xml",
    "heat_pump_heating_capacity": null,
    "heat_pump_cooling_capacity": null,
    "heat_pump_backup_heating_capacity": null,
    "heat_pump_sizing_methodology": "MaxLoad",
    "heat_pump_backup_sizing_methodology": "supplemental"
  },
  "sample_files/base-hvac-air-to-air-heat-pump-var-speed-backup-boiler.xml": {
    "parent_hpxml": "sample_files/base-hvac-air-to-air-heat-pump-var-speed.xml",
    "heat_pump_heating_capacity": 18000,
    "heat_pump_heating_capacity_retention_fraction": 0.6,
    "heat_pump_heating_capacity_retention_temp": 17.0,
    "heat_pump_cooling_capacity": 18000,
    "heat_pump_backup_type": "separate",
    "heating_system_2_type": "Boiler",
    "heating_system_2_fuel": "natural gas",
    "heating_system_2_heating_efficiency": 0.8,
    "heating_system_2_heating_capacity": 60000
  },
  "sample_files/base-hvac-air-to-air-heat-pump-var-speed-backup-boiler-advanced-defrost.xml": {
    "parent_hpxml": "sample_files/base-hvac-air-to-air-heat-pump-var-speed-backup-boiler.xml",
    "simulation_control_defrost_model_type": "advanced"
  },
  "sample_files/base-hvac-air-to-air-heat-pump-var-speed-backup-boiler-hvac-seasons.xml": {
    "parent_hpxml": "sample_files/base-hvac-air-to-air-heat-pump-var-speed-backup-boiler.xml",
    "hvac_control_heating_season_period": "Nov 1 - May 1",
    "hvac_control_cooling_season_period": "Jun 1 - Oct 1"
  },
  "sample_files/base-hvac-air-to-air-heat-pump-var-speed-backup-boiler-switchover-temperature.xml": {
    "parent_hpxml": "sample_files/base-hvac-air-to-air-heat-pump-var-speed-backup-boiler.xml",
    "heat_pump_compressor_lockout_temp": 30,
    "heat_pump_backup_heating_lockout_temp": 30
  },
  "sample_files/base-hvac-air-to-air-heat-pump-var-speed-backup-furnace.xml": {
    "parent_hpxml": "sample_files/base-hvac-air-to-air-heat-pump-var-speed-backup-boiler.xml"
  },
  "sample_files/base-hvac-air-to-air-heat-pump-var-speed-backup-furnace-autosize-factor.xml": {
    "parent_hpxml": "sample_files/base-hvac-air-to-air-heat-pump-var-speed-backup-furnace.xml",
    "heat_pump_cooling_capacity": null,
    "heat_pump_heating_capacity": null,
    "heating_system_2_heating_capacity": null,
    "heat_pump_cooling_autosizing_factor": 1.7,
    "heat_pump_heating_autosizing_factor": 1.4,
    "heating_system_2_heating_autosizing_factor": 0.9,
    "heat_pump_cooling_autosizing_limit": 53000,
    "heat_pump_heating_autosizing_limit": 44000,
    "heating_system_2_heating_autosizing_limit": 29000
  },
  "sample_files/base-hvac-air-to-air-heat-pump-var-speed-research-features.xml": {
    "parent_hpxml": "sample_files/base-hvac-air-to-air-heat-pump-var-speed.xml",
    "schedules_filepaths": "../../HPXMLtoOpenStudio/resources/schedule_files/hvac-variable-system-maximum-power-ratios-varied.csv",
    "simulation_control_timestep": 60,
    "simulation_control_defrost_model_type": "advanced"
  },
  "sample_files/base-hvac-air-to-air-heat-pump-var-speed-max-power-ratio-schedule-two-systems.xml": {
    "parent_hpxml": "sample_files/base-hvac-air-to-air-heat-pump-var-speed.xml",
    "schedules_filepaths": "../../HPXMLtoOpenStudio/resources/schedule_files/hvac-variable-system-maximum-power-ratios-varied.csv"
  },
  "sample_files/base-hvac-air-to-air-heat-pump-var-speed-max-power-ratio-schedule-10-mins.xml": {
    "parent_hpxml": "sample_files/base-hvac-air-to-air-heat-pump-var-speed.xml",
    "schedules_filepaths": "../../HPXMLtoOpenStudio/resources/schedule_files/hvac-variable-system-maximum-power-ratios-varied.csv",
    "simulation_control_timestep": 10
  },
  "sample_files/base-hvac-air-to-air-heat-pump-var-speed-detailed-performance.xml": {
    "parent_hpxml": "sample_files/base-hvac-air-to-air-heat-pump-var-speed.xml",
    "heat_pump_cooling_compressor_type": "variable speed",
    "heat_pump_heating_capacity_retention_fraction": null,
    "heat_pump_heating_capacity_retention_temp": null,
    "heat_pump_cooling_efficiency": 17.5,
    "heat_pump_heating_efficiency": 9.5,
    "hvac_perf_data_capacity_type": "Absolute capacities",
    "hvac_perf_data_heating_outdoor_temperatures": "47.0, 17.0, 5.0",
    "hvac_perf_data_heating_min_speed_capacities": "9900, 3600, 1100",
    "hvac_perf_data_heating_max_speed_capacities": "35800, 24600, 19700",
    "hvac_perf_data_heating_min_speed_cops": "4.68, 1.57, 0.47",
    "hvac_perf_data_heating_max_speed_cops": "3.4, 2.58, 2.63",
    "hvac_perf_data_cooling_outdoor_temperatures": "95.0, 82.0",
    "hvac_perf_data_cooling_min_speed_capacities": "11900, 13400",
    "hvac_perf_data_cooling_max_speed_capacities": "36000, 40500",
    "hvac_perf_data_cooling_min_speed_cops": "4.47, 6.33",
    "hvac_perf_data_cooling_max_speed_cops": "2.64, 3.46",
    "additional_properties": "HeatPump=YORK HMH7|HeatPumpAHRICert#=206921308"
  },
  "sample_files/base-hvac-air-to-air-heat-pump-var-speed-detailed-performance-normalized-capacities.xml": {
    "parent_hpxml": "sample_files/base-hvac-air-to-air-heat-pump-var-speed-detailed-performance.xml",
    "hvac_perf_data_capacity_type": "Normalized capacity fractions",
    "hvac_perf_data_heating_min_speed_capacities": "0.28, 0.10, 0.03",
    "hvac_perf_data_heating_max_speed_capacities": "0.99, 0.68, 0.55",
    "hvac_perf_data_cooling_min_speed_capacities": "0.33, 0.37",
    "hvac_perf_data_cooling_max_speed_capacities": "1.0, 1.13"
  },
  "sample_files/base-hvac-air-to-air-heat-pump-var-speed-detailed-performance-autosize.xml": {
    "parent_hpxml": "sample_files/base-hvac-air-to-air-heat-pump-var-speed-detailed-performance-normalized-capacities.xml",
    "heat_pump_heating_capacity": null,
    "heat_pump_cooling_capacity": null
  },
  "sample_files/base-hvac-autosize.xml": {
    "parent_hpxml": "sample_files/base.xml",
    "heating_system_heating_capacity": null,
    "cooling_system_cooling_capacity": null
  },
  "sample_files/base-hvac-autosize-sizing-controls.xml": {
    "parent_hpxml": "sample_files/base-hvac-autosize.xml",
    "geometry_unit_num_occupants": 5,
    "hvac_control_heating_weekday_setpoint": 60,
    "hvac_control_heating_weekend_setpoint": 60,
    "hvac_control_cooling_weekday_setpoint": 80,
    "hvac_control_cooling_weekend_setpoint": 80
  },
  "sample_files/base-hvac-boiler-coal-only.xml": {
    "parent_hpxml": "sample_files/base-hvac-boiler-gas-only.xml",
    "heating_system_fuel": "coal"
  },
  "sample_files/base-hvac-boiler-elec-only.xml": {
    "parent_hpxml": "sample_files/base.xml",
    "heating_system_type": "Boiler",
    "heating_system_fuel": "electricity",
    "heating_system_heating_efficiency": 0.98,
    "cooling_system_type": "none",
    "cooling_system_cooling_efficiency": 0,
    "cooling_system_fraction_cool_load_served": 0
  },
  "sample_files/base-hvac-boiler-gas-central-ac-1-speed.xml": {
    "parent_hpxml": "sample_files/base.xml",
    "heating_system_type": "Boiler"
  },
  "sample_files/base-hvac-boiler-gas-only.xml": {
    "parent_hpxml": "sample_files/base.xml",
    "heating_system_type": "Boiler",
    "cooling_system_type": "none",
    "cooling_system_cooling_efficiency": 0,
    "cooling_system_fraction_cool_load_served": 0
  },
  "sample_files/base-hvac-boiler-gas-only-pilot.xml": {
    "parent_hpxml": "sample_files/base-hvac-boiler-gas-only.xml",
    "heating_system_pilot_light": 600
  },
  "sample_files/base-hvac-boiler-oil-only.xml": {
    "parent_hpxml": "sample_files/base-hvac-boiler-gas-only.xml",
    "heating_system_fuel": "fuel oil"
  },
  "sample_files/base-hvac-boiler-propane-only.xml": {
    "parent_hpxml": "sample_files/base-hvac-boiler-gas-only.xml",
    "heating_system_fuel": "propane"
  },
  "sample_files/base-hvac-boiler-wood-only.xml": {
    "parent_hpxml": "sample_files/base-hvac-boiler-gas-only.xml",
    "heating_system_fuel": "wood"
  },
  "sample_files/base-hvac-central-ac-only-1-speed.xml": {
    "parent_hpxml": "sample_files/base.xml",
    "heating_system_type": "none",
    "heating_system_heating_efficiency": 0,
    "heating_system_fraction_heat_load_served": 0
  },
  "sample_files/base-hvac-central-ac-only-1-speed-autosize-factor.xml": {
    "parent_hpxml": "sample_files/base-hvac-central-ac-only-1-speed.xml",
    "cooling_system_cooling_capacity": null,
    "cooling_system_cooling_autosizing_factor": 1.7,
    "cooling_system_cooling_autosizing_limit": 37000
  },
  "sample_files/base-hvac-central-ac-only-1-speed-seer2.xml": {
    "parent_hpxml": "sample_files/base-hvac-central-ac-only-1-speed.xml",
    "cooling_system_cooling_efficiency_type": "SEER2",
    "cooling_system_cooling_efficiency": 12.4
  },
  "sample_files/base-hvac-central-ac-only-2-speed.xml": {
    "parent_hpxml": "sample_files/base-hvac-central-ac-only-1-speed.xml",
    "cooling_system_cooling_efficiency": 18,
    "cooling_system_cooling_compressor_type": "two stage"
  },
  "sample_files/base-hvac-central-ac-only-var-speed.xml": {
    "parent_hpxml": "sample_files/base-hvac-central-ac-only-1-speed.xml",
    "cooling_system_cooling_efficiency": 24,
    "cooling_system_cooling_compressor_type": "variable speed"
  },
  "sample_files/base-hvac-central-ac-only-var-speed-max-power-ratio-schedule.xml": {
    "parent_hpxml": "sample_files/base-hvac-central-ac-only-var-speed.xml",
    "schedules_filepaths": "../../HPXMLtoOpenStudio/resources/schedule_files/hvac-variable-system-maximum-power-ratios-varied.csv"
  },
  "sample_files/base-hvac-central-ac-only-var-speed-detailed-performance.xml": {
    "parent_hpxml": "sample_files/base-hvac-central-ac-only-var-speed.xml",
    "cooling_system_cooling_compressor_type": "variable speed",
    "cooling_system_cooling_efficiency": 17.5,
    "cooling_system_cooling_capacity": 36000,
    "hvac_perf_data_capacity_type": "Absolute capacities",
    "hvac_perf_data_cooling_outdoor_temperatures": "95.0, 82.0",
    "hvac_perf_data_cooling_min_speed_capacities": "11900, 13400",
    "hvac_perf_data_cooling_max_speed_capacities": "36000, 40500",
    "hvac_perf_data_cooling_min_speed_cops": "4.47, 6.33",
    "hvac_perf_data_cooling_max_speed_cops": "2.64, 3.46",
    "additional_properties": "HeatPump=YORK HMH7|HeatPumpAHRICert#=206921308"
  },
  "sample_files/base-hvac-central-ac-only-var-speed-detailed-performance-autosize.xml": {
    "parent_hpxml": "sample_files/base-hvac-central-ac-only-var-speed-detailed-performance.xml",
    "cooling_system_cooling_capacity": null,
    "hvac_perf_data_capacity_type": "Normalized capacity fractions",
    "hvac_perf_data_cooling_min_speed_capacities": "0.325, 0.37",
    "hvac_perf_data_cooling_max_speed_capacities": "1.0, 1.11"
  },
  "sample_files/base-hvac-central-ac-plus-air-to-air-heat-pump-heating.xml": {
    "parent_hpxml": "sample_files/base-hvac-central-ac-only-1-speed.xml",
    "heat_pump_type": "air-to-air",
    "heat_pump_heating_efficiency": 7.7,
    "heat_pump_cooling_efficiency": 13,
    "heat_pump_cooling_compressor_type": "single stage",
    "heat_pump_heating_capacity": 36000,
    "heat_pump_heating_capacity_retention_fraction": 0.6,
    "heat_pump_heating_capacity_retention_temp": 17.0,
    "heat_pump_cooling_capacity": 36000,
    "heat_pump_fraction_heat_load_served": 1,
    "heat_pump_backup_type": "integrated",
    "heat_pump_backup_heating_efficiency": 1,
    "heat_pump_backup_heating_capacity": 36000
  },
  "sample_files/base-hvac-dse.xml": {
    "parent_hpxml": "sample_files/base.xml"
  },
  "sample_files/base-hvac-dual-fuel-air-to-air-heat-pump-1-speed.xml": {
    "parent_hpxml": "sample_files/base-hvac-air-to-air-heat-pump-1-speed.xml",
    "heat_pump_compressor_lockout_temp": 30,
    "heat_pump_backup_fuel": "natural gas",
    "heat_pump_backup_heating_efficiency": 0.95,
    "heat_pump_backup_heating_lockout_temp": 30
  },
  "sample_files/base-hvac-dual-fuel-air-to-air-heat-pump-1-speed-lockout-temperatures.xml": {
    "parent_hpxml": "sample_files/base-hvac-dual-fuel-air-to-air-heat-pump-1-speed.xml",
    "heat_pump_compressor_lockout_temp": 25,
    "heat_pump_backup_heating_lockout_temp": 45
  },
  "sample_files/base-hvac-dual-fuel-air-to-air-heat-pump-2-speed.xml": {
    "parent_hpxml": "sample_files/base-hvac-air-to-air-heat-pump-2-speed.xml",
    "heat_pump_compressor_lockout_temp": 30,
    "heat_pump_backup_fuel": "natural gas",
    "heat_pump_backup_heating_efficiency": 0.95,
    "heat_pump_backup_heating_lockout_temp": 30
  },
  "sample_files/base-hvac-dual-fuel-air-to-air-heat-pump-2-speed-advanced-defrost.xml": {
    "parent_hpxml": "sample_files/base-hvac-dual-fuel-air-to-air-heat-pump-2-speed.xml",
    "simulation_control_defrost_model_type": "advanced"
  },
  "sample_files/base-hvac-dual-fuel-air-to-air-heat-pump-var-speed.xml": {
    "parent_hpxml": "sample_files/base-hvac-air-to-air-heat-pump-var-speed.xml",
    "heat_pump_compressor_lockout_temp": 30,
    "heat_pump_backup_fuel": "natural gas",
    "heat_pump_backup_heating_efficiency": 0.95,
    "heat_pump_backup_heating_lockout_temp": 30
  },
  "sample_files/base-hvac-dual-fuel-mini-split-heat-pump-ducted.xml": {
    "parent_hpxml": "sample_files/base-hvac-mini-split-heat-pump-ducted.xml",
    "heat_pump_compressor_lockout_temp": 30,
    "heat_pump_backup_fuel": "natural gas",
    "heat_pump_backup_heating_efficiency": 0.95,
    "heat_pump_backup_heating_lockout_temp": 30
  },
  "sample_files/base-hvac-ducts-leakage-cfm50.xml": {
    "parent_hpxml": "sample_files/base.xml",
    "ducts_leakage_units": "CFM50",
    "ducts_supply_leakage_to_outside_value": 100,
    "ducts_return_leakage_to_outside_value": 125
  },
  "sample_files/base-hvac-ducts-leakage-percent.xml": {
    "parent_hpxml": "sample_files/base.xml",
    "ducts_leakage_units": "Percent",
    "ducts_supply_leakage_to_outside_value": 0.1,
    "ducts_return_leakage_to_outside_value": 0.05
  },
  "sample_files/base-hvac-ducts-area-fractions.xml": {
    "parent_hpxml": "sample_files/base-enclosure-2stories.xml",
    "ducts_supply_surface_area": null,
    "ducts_supply_surface_area_fraction": 0.75,
    "ducts_return_surface_area": null,
    "ducts_return_surface_area_fraction": 0.75
  },
  "sample_files/base-hvac-ducts-area-multipliers.xml": {
    "parent_hpxml": "sample_files/base.xml"
  },
  "sample_files/base-hvac-ducts-buried.xml": {
    "parent_hpxml": "sample_files/base.xml",
    "ducts_supply_buried_insulation_level": "deeply buried",
    "ducts_return_buried_insulation_level": "deeply buried",
    "ducts_return_insulation_r": 4
  },
  "sample_files/base-hvac-ducts-defaults.xml": {
    "parent_hpxml": "sample_files/base-hvac-furnace-gas-room-ac.xml",
    "heating_system_fraction_heat_load_served": 0.75,
    "heating_system_2_type": "Fireplace",
    "heating_system_2_heating_efficiency": 1.0,
    "heating_system_2_fraction_heat_load_served": 0.25,
    "ducts_supply_location": null,
    "ducts_supply_surface_area": null,
    "ducts_return_location": null,
    "ducts_return_surface_area": null
  },
  "sample_files/base-hvac-ducts-effective-rvalue.xml": {
    "parent_hpxml": "sample_files/base.xml"
  },
  "sample_files/base-hvac-ducts-shape-round.xml": {
    "parent_hpxml": "sample_files/base.xml",
    "ducts_supply_fraction_rectangular": 0.0,
    "ducts_return_fraction_rectangular": 0.0
  },
  "sample_files/base-hvac-ducts-shape-rectangular.xml": {
    "parent_hpxml": "sample_files/base.xml",
    "ducts_supply_fraction_rectangular": 1.0,
    "ducts_return_fraction_rectangular": 1.0
  },
  "sample_files/base-hvac-ducts-shape-mixed.xml": {
    "parent_hpxml": "sample_files/base.xml",
    "ducts_supply_fraction_rectangular": 0.25,
    "ducts_return_fraction_rectangular": 0.75
  },
  "sample_files/base-hvac-elec-resistance-only.xml": {
    "parent_hpxml": "sample_files/base.xml",
    "heating_system_type": "ElectricResistance",
    "heating_system_fuel": "electricity",
    "heating_system_heating_efficiency": 1,
    "cooling_system_type": "none",
    "cooling_system_cooling_efficiency": 0,
    "cooling_system_fraction_cool_load_served": 0
  },
  "sample_files/base-hvac-evap-cooler-furnace-gas.xml": {
    "parent_hpxml": "sample_files/base.xml",
    "cooling_system_type": "evaporative cooler",
    "cooling_system_is_ducted": false
  },
  "sample_files/base-hvac-evap-cooler-only.xml": {
    "parent_hpxml": "sample_files/base-hvac-evap-cooler-furnace-gas.xml",
    "heating_system_type": "none",
    "heating_system_heating_efficiency": 0,
    "heating_system_fraction_heat_load_served": 0
  },
  "sample_files/base-hvac-evap-cooler-only-ducted.xml": {
    "parent_hpxml": "sample_files/base-hvac-evap-cooler-only.xml",
    "cooling_system_is_ducted": true,
    "ducts_return_leakage_to_outside_value": 0
  },
  "sample_files/base-hvac-fireplace-wood-only.xml": {
    "parent_hpxml": "sample_files/base-hvac-stove-oil-only.xml",
    "heating_system_type": "Fireplace",
    "heating_system_fuel": "wood"
  },
  "sample_files/base-hvac-floor-furnace-propane-only.xml": {
    "parent_hpxml": "sample_files/base-hvac-stove-oil-only.xml",
    "heating_system_type": "FloorFurnace",
    "heating_system_fuel": "propane",
    "heating_system_pilot_light": 600
  },
  "sample_files/base-hvac-furnace-coal-only.xml": {
    "parent_hpxml": "sample_files/base-hvac-furnace-gas-only.xml",
    "heating_system_fuel": "coal"
  },
  "sample_files/base-hvac-furnace-elec-central-ac-1-speed.xml": {
    "parent_hpxml": "sample_files/base.xml",
    "heating_system_fuel": "electricity",
    "heating_system_heating_efficiency": 1
  },
  "sample_files/base-hvac-furnace-elec-only.xml": {
    "parent_hpxml": "sample_files/base.xml",
    "heating_system_fuel": "electricity",
    "heating_system_heating_efficiency": 0.98,
    "cooling_system_type": "none",
    "cooling_system_cooling_efficiency": 0,
    "cooling_system_fraction_cool_load_served": 0
  },
  "sample_files/base-hvac-furnace-gas-central-ac-2-speed.xml": {
    "parent_hpxml": "sample_files/base.xml",
    "cooling_system_cooling_efficiency": 18,
    "cooling_system_cooling_compressor_type": "two stage"
  },
  "sample_files/base-hvac-furnace-gas-central-ac-var-speed.xml": {
    "parent_hpxml": "sample_files/base.xml",
    "cooling_system_cooling_efficiency": 24,
    "cooling_system_cooling_compressor_type": "variable speed"
  },
  "sample_files/base-hvac-furnace-gas-central-ac-var-speed-max-power-ratio-schedule.xml": {
    "parent_hpxml": "sample_files/base-hvac-furnace-gas-central-ac-var-speed.xml",
    "schedules_filepaths": "../../HPXMLtoOpenStudio/resources/schedule_files/hvac-variable-system-maximum-power-ratios-varied.csv"
  },
  "sample_files/base-hvac-furnace-gas-only.xml": {
    "parent_hpxml": "sample_files/base.xml",
    "cooling_system_type": "none",
    "cooling_system_cooling_efficiency": 0,
    "cooling_system_fraction_cool_load_served": 0
  },
  "sample_files/base-hvac-furnace-gas-only-autosize-factor.xml": {
    "parent_hpxml": "sample_files/base-hvac-furnace-gas-only.xml",
    "heating_system_heating_capacity": null,
    "heating_system_heating_autosizing_factor": 1.4,
    "heating_system_heating_autosizing_limit": 45000
  },
  "sample_files/base-hvac-furnace-gas-only-pilot.xml": {
    "parent_hpxml": "sample_files/base-hvac-furnace-gas-only.xml",
    "heating_system_pilot_light": 600
  },
  "sample_files/base-hvac-furnace-gas-only-detailed-setpoints.xml": {
    "parent_hpxml": "sample_files/base-hvac-furnace-gas-only.xml",
    "hvac_control_heating_weekday_setpoint": null,
    "hvac_control_heating_weekend_setpoint": null,
    "schedules_filepaths": "../../HPXMLtoOpenStudio/resources/schedule_files/setpoints-heating-only.csv"
  },
  "sample_files/base-hvac-furnace-gas-plus-air-to-air-heat-pump-cooling.xml": {
    "parent_hpxml": "sample_files/base-hvac-furnace-gas-only.xml",
    "heat_pump_type": "air-to-air",
    "heat_pump_heating_efficiency": 7.7,
    "heat_pump_cooling_efficiency": 13,
    "heat_pump_cooling_compressor_type": "single stage",
    "heat_pump_heating_capacity": 36000,
    "heat_pump_heating_capacity_retention_fraction": 0.6,
    "heat_pump_heating_capacity_retention_temp": 17.0,
    "heat_pump_cooling_capacity": 36000,
    "heat_pump_fraction_cool_load_served": 1
  },
  "sample_files/base-hvac-furnace-gas-room-ac.xml": {
    "parent_hpxml": "sample_files/base.xml",
    "cooling_system_type": "room air conditioner",
    "cooling_system_cooling_efficiency_type": "EER",
    "cooling_system_cooling_efficiency": 8.5
  },
  "sample_files/base-hvac-furnace-oil-only.xml": {
    "parent_hpxml": "sample_files/base-hvac-furnace-gas-only.xml",
    "heating_system_fuel": "fuel oil"
  },
  "sample_files/base-hvac-furnace-propane-only.xml": {
    "parent_hpxml": "sample_files/base-hvac-furnace-gas-only.xml",
    "heating_system_fuel": "propane"
  },
  "sample_files/base-hvac-furnace-wood-only.xml": {
    "parent_hpxml": "sample_files/base-hvac-furnace-gas-only.xml",
    "heating_system_fuel": "wood"
  },
  "sample_files/base-hvac-furnace-x3-dse.xml": {
    "parent_hpxml": "sample_files/base.xml"
  },
  "sample_files/base-hvac-ground-to-air-heat-pump-1-speed.xml": {
    "parent_hpxml": "sample_files/base.xml",
    "heating_system_type": "none",
    "heating_system_heating_efficiency": 0,
    "heating_system_fraction_heat_load_served": 0,
    "cooling_system_type": "none",
    "cooling_system_cooling_efficiency": 0,
    "cooling_system_fraction_cool_load_served": 0,
    "heat_pump_type": "ground-to-air",
    "heat_pump_cooling_compressor_type": "single stage",
    "heat_pump_heating_efficiency_type": "COP",
    "heat_pump_heating_efficiency": 3.8,
    "heat_pump_cooling_efficiency_type": "EER",
<<<<<<< HEAD
    "heat_pump_cooling_efficiency": 18.6,
    "heat_pump_cooling_sensible_heat_fraction": 0.73,
=======
    "heat_pump_cooling_efficiency": 16.6,
>>>>>>> c0452c5d
    "heat_pump_heating_capacity": 36000,
    "heat_pump_cooling_capacity": 36000,
    "heat_pump_fraction_heat_load_served": 1,
    "heat_pump_fraction_cool_load_served": 1,
    "heat_pump_backup_type": "none"
  },
  "sample_files/base-hvac-ground-to-air-heat-pump-1-speed-advanced.xml": {
    "parent_hpxml": "sample_files/base-hvac-ground-to-air-heat-pump-1-speed.xml",
    "simulation_control_geothermal_model_type": "advanced"
  },
  "sample_files/base-hvac-ground-to-air-heat-pump-2-speed.xml": {
    "parent_hpxml": "sample_files/base-hvac-ground-to-air-heat-pump-1-speed.xml",
    "heat_pump_heating_efficiency": 4.0,
    "heat_pump_cooling_efficiency": 20.5,
    "heat_pump_cooling_compressor_type": "two stage"
  },
  "sample_files/base-hvac-ground-to-air-heat-pump-2-speed-advanced.xml": {
    "parent_hpxml": "sample_files/base-hvac-ground-to-air-heat-pump-2-speed.xml",
    "simulation_control_geothermal_model_type": "advanced"
  },
  "sample_files/base-hvac-ground-to-air-heat-pump-var-speed.xml": {
    "parent_hpxml": "sample_files/base-hvac-ground-to-air-heat-pump-1-speed.xml",
    "heat_pump_heating_efficiency": 4.4,
    "heat_pump_cooling_efficiency": 30.9,
    "heat_pump_cooling_compressor_type": "variable speed"
  },
  "sample_files/base-hvac-ground-to-air-heat-pump-var-speed-advanced.xml": {
    "parent_hpxml": "sample_files/base-hvac-ground-to-air-heat-pump-var-speed.xml",
    "simulation_control_geothermal_model_type": "advanced"
  },
  "sample_files/base-hvac-ground-to-air-heat-pump-backup-integrated.xml": {
    "parent_hpxml": "sample_files/base-hvac-ground-to-air-heat-pump-1-speed.xml",
    "heat_pump_backup_type": "integrated",
    "heat_pump_backup_heating_efficiency": 1,
    "heat_pump_backup_heating_capacity": 36000
  },
  "sample_files/base-hvac-ground-to-air-heat-pump-backup-stove.xml": {
    "parent_hpxml": "sample_files/base-hvac-ground-to-air-heat-pump-1-speed.xml",
    "heat_pump_backup_type": "separate",
    "heating_system_2_type": "Stove",
    "heating_system_2_fuel": "fuel oil",
    "heating_system_2_heating_efficiency": 0.6,
    "heating_system_2_heating_capacity": 60000
  },
  "sample_files/base-hvac-ground-to-air-heat-pump-detailed-geothermal-loop.xml": {
    "parent_hpxml": "sample_files/base-hvac-ground-to-air-heat-pump-1-speed.xml",
    "geothermal_loop_configuration": "vertical",
    "geothermal_loop_borefield_configuration": "Lopsided U",
    "geothermal_loop_loop_flow": 10.0,
    "geothermal_loop_boreholes_count": 9,
    "geothermal_loop_boreholes_length": 315.0,
    "geothermal_loop_boreholes_spacing": 16.4,
    "geothermal_loop_boreholes_diameter": 5.9,
    "geothermal_loop_grout_type": "standard",
    "geothermal_loop_pipe_type": "standard",
    "geothermal_loop_pipe_diameter": "1\" pipe",
    "site_ground_diffusivity": 0.03,
    "site_soil_and_moisture_type": "sand, dry"
  },
  "sample_files/base-hvac-ground-to-air-heat-pump-cooling-only.xml": {
    "parent_hpxml": "sample_files/base-hvac-ground-to-air-heat-pump-1-speed.xml",
    "heat_pump_heating_capacity": 0,
    "heat_pump_fraction_heat_load_served": 0,
    "heat_pump_backup_type": "none",
    "heat_pump_backup_heating_efficiency": 0
  },
  "sample_files/base-hvac-ground-to-air-heat-pump-heating-only.xml": {
    "parent_hpxml": "sample_files/base-hvac-ground-to-air-heat-pump-1-speed.xml",
    "heat_pump_cooling_capacity": 0,
    "heat_pump_fraction_cool_load_served": 0
  },
  "sample_files/base-hvac-install-quality-air-to-air-heat-pump-1-speed.xml": {
    "parent_hpxml": "sample_files/base-hvac-air-to-air-heat-pump-1-speed.xml",
    "heat_pump_airflow_defect_ratio": -0.25,
    "heat_pump_charge_defect_ratio": -0.25,
    "hvac_blower_fan_watts_per_cfm": 0.365
  },
  "sample_files/base-hvac-install-quality-air-to-air-heat-pump-2-speed.xml": {
    "parent_hpxml": "sample_files/base-hvac-air-to-air-heat-pump-2-speed.xml",
    "heat_pump_airflow_defect_ratio": -0.25,
    "heat_pump_charge_defect_ratio": -0.25,
    "hvac_blower_fan_watts_per_cfm": 0.365
  },
  "sample_files/base-hvac-install-quality-air-to-air-heat-pump-var-speed.xml": {
    "parent_hpxml": "sample_files/base-hvac-air-to-air-heat-pump-var-speed.xml",
    "heat_pump_airflow_defect_ratio": -0.25,
    "heat_pump_charge_defect_ratio": -0.25,
    "hvac_blower_fan_watts_per_cfm": 0.365
  },
  "sample_files/base-hvac-install-quality-air-to-air-heat-pump-var-speed-detailed-performance.xml": {
    "parent_hpxml": "sample_files/base-hvac-air-to-air-heat-pump-var-speed-detailed-performance.xml",
    "heat_pump_airflow_defect_ratio": -0.25,
    "heat_pump_charge_defect_ratio": -0.25,
    "hvac_blower_fan_watts_per_cfm": 0.365
  },
  "sample_files/base-hvac-install-quality-furnace-gas-central-ac-1-speed.xml": {
    "parent_hpxml": "sample_files/base.xml",
    "heating_system_airflow_defect_ratio": -0.25,
    "cooling_system_airflow_defect_ratio": -0.25,
    "cooling_system_charge_defect_ratio": -0.25,
    "hvac_blower_fan_watts_per_cfm": 0.365
  },
  "sample_files/base-hvac-install-quality-furnace-gas-central-ac-2-speed.xml": {
    "parent_hpxml": "sample_files/base-hvac-furnace-gas-central-ac-2-speed.xml",
    "heating_system_airflow_defect_ratio": -0.25,
    "cooling_system_airflow_defect_ratio": -0.25,
    "cooling_system_charge_defect_ratio": -0.25,
    "hvac_blower_fan_watts_per_cfm": 0.365
  },
  "sample_files/base-hvac-install-quality-furnace-gas-central-ac-var-speed.xml": {
    "parent_hpxml": "sample_files/base-hvac-furnace-gas-central-ac-var-speed.xml",
    "heating_system_airflow_defect_ratio": -0.25,
    "cooling_system_airflow_defect_ratio": -0.25,
    "cooling_system_charge_defect_ratio": -0.25,
    "hvac_blower_fan_watts_per_cfm": 0.365
  },
  "sample_files/base-hvac-install-quality-furnace-gas-only.xml": {
    "parent_hpxml": "sample_files/base-hvac-furnace-gas-only.xml",
    "heating_system_airflow_defect_ratio": -0.25,
    "hvac_blower_fan_watts_per_cfm": 0.365
  },
  "sample_files/base-hvac-install-quality-ground-to-air-heat-pump-1-speed.xml": {
    "parent_hpxml": "sample_files/base-hvac-ground-to-air-heat-pump-1-speed.xml",
    "heat_pump_airflow_defect_ratio": -0.25,
    "heat_pump_charge_defect_ratio": -0.25,
    "hvac_blower_fan_watts_per_cfm": 0.365
  },
  "sample_files/base-hvac-install-quality-ground-to-air-heat-pump-2-speed-advanced.xml": {
    "parent_hpxml": "sample_files/base-hvac-ground-to-air-heat-pump-2-speed-advanced.xml",
    "heat_pump_airflow_defect_ratio": -0.25,
    "heat_pump_charge_defect_ratio": -0.25,
    "hvac_blower_fan_watts_per_cfm": 0.365
  },
  "sample_files/base-hvac-install-quality-mini-split-air-conditioner-only-ducted.xml": {
    "parent_hpxml": "sample_files/base-hvac-mini-split-air-conditioner-only-ducted.xml",
    "cooling_system_airflow_defect_ratio": -0.25,
    "cooling_system_charge_defect_ratio": -0.25,
    "hvac_blower_fan_watts_per_cfm": 0.365
  },
  "sample_files/base-hvac-install-quality-mini-split-heat-pump-ducted.xml": {
    "parent_hpxml": "sample_files/base-hvac-mini-split-heat-pump-ducted.xml",
    "heat_pump_airflow_defect_ratio": -0.25,
    "heat_pump_charge_defect_ratio": -0.25,
    "hvac_blower_fan_watts_per_cfm": 0.365
  },
  "sample_files/base-hvac-mini-split-air-conditioner-only-ducted.xml": {
    "parent_hpxml": "sample_files/base.xml",
    "heating_system_type": "none",
    "heating_system_heating_efficiency": 0,
    "heating_system_fraction_heat_load_served": 0,
    "cooling_system_type": "mini-split",
    "cooling_system_cooling_compressor_type": "variable speed",
    "cooling_system_cooling_efficiency": 19,
    "cooling_system_is_ducted": true,
    "ducts_supply_leakage_to_outside_value": 15,
    "ducts_return_leakage_to_outside_value": 5,
    "ducts_supply_insulation_r": 0,
    "ducts_supply_surface_area": 30,
    "ducts_return_surface_area": 10
  },
  "sample_files/base-hvac-mini-split-air-conditioner-only-ductless.xml": {
    "parent_hpxml": "sample_files/base-hvac-mini-split-air-conditioner-only-ducted.xml",
    "cooling_system_is_ducted": false
  },
  "sample_files/base-hvac-mini-split-air-conditioner-only-ductless-detailed-performance.xml": {
    "parent_hpxml": "sample_files/base-hvac-mini-split-air-conditioner-only-ductless.xml",
    "cooling_system_cooling_compressor_type": "variable speed",
    "cooling_system_cooling_efficiency": 17.0,
    "cooling_system_cooling_capacity": 36000,
    "hvac_perf_data_capacity_type": "Absolute capacities",
    "hvac_perf_data_cooling_outdoor_temperatures": "95.0, 82.0",
    "hvac_perf_data_cooling_min_speed_capacities": "9100, 9900",
    "hvac_perf_data_cooling_max_speed_capacities": "36400, 43300",
    "hvac_perf_data_cooling_min_speed_cops": "3.76, 4.61",
    "hvac_perf_data_cooling_max_speed_cops": "2.45, 3.51",
    "additional_properties": "HeatPump=Midea|HeatPumpAHRICert#=207683365"
  },
  "sample_files/base-hvac-mini-split-air-conditioner-only-ductless-detailed-performance-autosize.xml": {
    "parent_hpxml": "sample_files/base-hvac-mini-split-air-conditioner-only-ductless-detailed-performance.xml",
    "cooling_system_cooling_capacity": null,
    "hvac_perf_data_capacity_type": "Normalized capacity fractions",
    "hvac_perf_data_cooling_min_speed_capacities": "0.25, 0.28",
    "hvac_perf_data_cooling_max_speed_capacities": "1.01, 1.20"
  },
  "sample_files/base-hvac-mini-split-heat-pump-ducted.xml": {
    "parent_hpxml": "sample_files/base.xml",
    "heating_system_type": "none",
    "heating_system_heating_efficiency": 0,
    "heating_system_fraction_heat_load_served": 0,
    "cooling_system_type": "none",
    "cooling_system_cooling_efficiency": 0,
    "cooling_system_fraction_cool_load_served": 0,
    "heat_pump_type": "mini-split",
    "heat_pump_heating_efficiency": 10,
    "heat_pump_cooling_efficiency": 19,
    "heat_pump_cooling_compressor_type": "variable speed",
    "heat_pump_heating_capacity": 36000,
    "heat_pump_heating_capacity_retention_fraction": 0.6,
    "heat_pump_heating_capacity_retention_temp": 17.0,
    "heat_pump_cooling_capacity": 36000,
    "heat_pump_fraction_heat_load_served": 1,
    "heat_pump_fraction_cool_load_served": 1,
    "heat_pump_backup_type": "integrated",
    "heat_pump_backup_heating_efficiency": 1,
    "heat_pump_backup_heating_capacity": 36000,
    "heat_pump_is_ducted": true,
    "ducts_supply_leakage_to_outside_value": 15,
    "ducts_return_leakage_to_outside_value": 5,
    "ducts_supply_insulation_r": 0,
    "ducts_supply_surface_area": 30,
    "ducts_return_surface_area": 10
  },
  "sample_files/base-hvac-mini-split-heat-pump-ducted-detailed-performance.xml": {
    "parent_hpxml": "sample_files/base-hvac-mini-split-heat-pump-ducted.xml",
    "heat_pump_cooling_compressor_type": "variable speed",
    "heat_pump_heating_capacity_retention_fraction": null,
    "heat_pump_heating_capacity_retention_temp": null,
    "heat_pump_cooling_efficiency": 16.7,
    "heat_pump_heating_efficiency": 11.3,
    "hvac_perf_data_capacity_type": "Absolute capacities",
    "hvac_perf_data_heating_outdoor_temperatures": "47.0, 17.0, 5.0, -5.0",
    "hvac_perf_data_heating_min_speed_capacities": "9200, 7063, 6310, 5683",
    "hvac_perf_data_heating_max_speed_capacities": "48000, 36800, 32920, 29640",
    "hvac_perf_data_heating_min_speed_cops": "4.35, 2.92, 2.60, 2.49",
    "hvac_perf_data_heating_max_speed_cops": "3.21, 2.15, 1.93, 1.82",
    "hvac_perf_data_cooling_outdoor_temperatures": "95.0, 82.0",
    "hvac_perf_data_cooling_min_speed_capacities": "9600, 10224",
    "hvac_perf_data_cooling_max_speed_capacities": "39000, 41587",
    "hvac_perf_data_cooling_min_speed_cops": "4.02, 4.61",
    "hvac_perf_data_cooling_max_speed_cops": "2.86, 3.29",
    "additional_properties": "HeatPump=FUJITSU H-Series|HeatPumpAHRICert#=202537549"
  },
  "sample_files/base-hvac-mini-split-heat-pump-ducted-detailed-performance-autosize.xml": {
    "parent_hpxml": "sample_files/base-hvac-mini-split-heat-pump-ducted-detailed-performance.xml",
    "heat_pump_heating_capacity": null,
    "heat_pump_cooling_capacity": null,
    "hvac_perf_data_capacity_type": "Normalized capacity fractions",
    "hvac_perf_data_heating_min_speed_capacities": "0.26, 0.20, 0.18, 0.16",
    "hvac_perf_data_heating_max_speed_capacities": "1.33, 1.02, 0.91, 0.82",
    "hvac_perf_data_cooling_min_speed_capacities": "0.27, 0.28",
    "hvac_perf_data_cooling_max_speed_capacities": "1.08, 1.16"
  },
  "sample_files/base-hvac-mini-split-heat-pump-ducted-cooling-only.xml": {
    "parent_hpxml": "sample_files/base-hvac-mini-split-heat-pump-ducted.xml",
    "heat_pump_heating_capacity": 0,
    "heat_pump_fraction_heat_load_served": 0,
    "heat_pump_backup_type": "none",
    "heat_pump_backup_heating_efficiency": 0
  },
  "sample_files/base-hvac-mini-split-heat-pump-ducted-heating-only.xml": {
    "parent_hpxml": "sample_files/base-hvac-mini-split-heat-pump-ducted.xml",
    "heat_pump_cooling_capacity": 0,
    "heat_pump_fraction_cool_load_served": 0
  },
  "sample_files/base-hvac-mini-split-heat-pump-ducted-heating-only-max-power-ratio-schedule.xml": {
    "parent_hpxml": "sample_files/base-hvac-mini-split-heat-pump-ducted-heating-only.xml",
    "schedules_filepaths": "../../HPXMLtoOpenStudio/resources/schedule_files/hvac-variable-system-maximum-power-ratios-varied.csv"
  },
  "sample_files/base-hvac-mini-split-heat-pump-ducted-max-power-ratio-schedule.xml": {
    "parent_hpxml": "sample_files/base-hvac-mini-split-heat-pump-ducted.xml",
    "schedules_filepaths": "../../HPXMLtoOpenStudio/resources/schedule_files/hvac-variable-system-maximum-power-ratios-varied.csv"
  },
  "sample_files/base-hvac-mini-split-heat-pump-ductless.xml": {
    "parent_hpxml": "sample_files/base-hvac-mini-split-heat-pump-ducted.xml",
    "heat_pump_backup_type": "none",
    "heat_pump_backup_heating_efficiency": 0,
    "heat_pump_is_ducted": false
  },
  "sample_files/base-hvac-mini-split-heat-pump-ductless-advanced-defrost.xml": {
    "parent_hpxml": "sample_files/base-hvac-mini-split-heat-pump-ductless.xml",
    "simulation_control_defrost_model_type": "advanced"
  },
  "sample_files/base-hvac-mini-split-heat-pump-ductless-autosize-factor.xml": {
    "parent_hpxml": "sample_files/base-hvac-mini-split-heat-pump-ductless.xml",
    "heat_pump_cooling_capacity": null,
    "heat_pump_heating_capacity": null,
    "heat_pump_cooling_autosizing_factor": 1.7,
    "heat_pump_heating_autosizing_factor": 1.4,
    "heat_pump_cooling_autosizing_limit": 41000,
    "heat_pump_heating_autosizing_limit": 33000
  },
  "sample_files/base-hvac-mini-split-heat-pump-ductless-detailed-performance.xml": {
    "parent_hpxml": "sample_files/base-hvac-mini-split-heat-pump-ductless.xml",
    "heat_pump_cooling_compressor_type": "variable speed",
    "heat_pump_heating_capacity_retention_fraction": null,
    "heat_pump_heating_capacity_retention_temp": null,
    "heat_pump_cooling_efficiency": 17.0,
    "heat_pump_heating_efficiency": 10.0,
    "hvac_perf_data_capacity_type": "Absolute capacities",
    "hvac_perf_data_heating_outdoor_temperatures": "47.0, 17.0, 5.0, -13.0",
    "hvac_perf_data_heating_min_speed_capacities": "11400, 5600, 3600, 2600",
    "hvac_perf_data_heating_max_speed_capacities": "46500, 25000, 22000, 16000",
    "hvac_perf_data_heating_min_speed_cops": "3.48, 2.78, 1.88, 1.52",
    "hvac_perf_data_heating_max_speed_cops": "2.75, 2.11, 1.8, 1.31",
    "hvac_perf_data_cooling_outdoor_temperatures": "95.0, 82.0",
    "hvac_perf_data_cooling_min_speed_capacities": "9100, 9900",
    "hvac_perf_data_cooling_max_speed_capacities": "36400, 43300",
    "hvac_perf_data_cooling_min_speed_cops": "3.76, 4.61",
    "hvac_perf_data_cooling_max_speed_cops": "2.45, 3.51",
    "additional_properties": "HeatPump=Midea|HeatPumpAHRICert#=207683365"
  },
  "sample_files/base-hvac-mini-split-heat-pump-ductless-detailed-performance-autosize.xml": {
    "parent_hpxml": "sample_files/base-hvac-mini-split-heat-pump-ductless-detailed-performance.xml",
    "heat_pump_heating_capacity": null,
    "heat_pump_cooling_capacity": null,
    "hvac_perf_data_capacity_type": "Normalized capacity fractions",
    "hvac_perf_data_heating_min_speed_capacities": "0.30, 0.15, 0.09, 0.07",
    "hvac_perf_data_heating_max_speed_capacities": "1.22, 0.66, 0.58, 0.42",
    "hvac_perf_data_cooling_min_speed_capacities": "0.25, 0.28",
    "hvac_perf_data_cooling_max_speed_capacities": "1.01, 1.20"
  },
  "sample_files/base-hvac-mini-split-heat-pump-ductless-heating-capacity-17f.xml": {
    "parent_hpxml": "sample_files/base-hvac-mini-split-heat-pump-ductless.xml"
  },
  "sample_files/base-hvac-mini-split-heat-pump-ductless-backup-stove.xml": {
    "parent_hpxml": "sample_files/base-hvac-mini-split-heat-pump-ductless.xml",
    "heat_pump_heating_capacity": 18000,
    "heat_pump_heating_capacity_retention_fraction": 0.6,
    "heat_pump_heating_capacity_retention_temp": 17.0,
    "heat_pump_cooling_capacity": 18000,
    "heat_pump_backup_type": "separate",
    "heating_system_2_type": "Stove",
    "heating_system_2_fuel": "fuel oil",
    "heating_system_2_heating_efficiency": 0.6,
    "heating_system_2_heating_capacity": 60000
  },
  "sample_files/base-hvac-mini-split-heat-pump-ductless-backup-baseboard.xml": {
    "parent_hpxml": "sample_files/base-hvac-mini-split-heat-pump-ductless-backup-stove.xml",
    "heating_system_2_type": "ElectricResistance",
    "heating_system_2_fuel": "electricity",
    "heating_system_2_heating_efficiency": 1
  },
  "sample_files/base-hvac-mini-split-heat-pump-ductless-backup-advanced-defrost.xml": {
    "parent_hpxml": "sample_files/base-hvac-mini-split-heat-pump-ductless-advanced-defrost.xml",
    "heat_pump_backup_type": "integrated",
    "heat_pump_backup_heating_efficiency": 1,
    "simulation_control_defrost_model_type": "advanced"
  },
  "sample_files/base-hvac-mini-split-heat-pump-ductless-backup-furnace.xml": {
    "parent_hpxml": "sample_files/base-hvac-mini-split-heat-pump-ductless-backup-stove.xml",
    "heating_system_2_type": "Furnace",
    "heating_system_2_fuel": "natural gas",
    "heating_system_2_heating_efficiency": 0.8
  },
  "sample_files/base-hvac-mini-split-heat-pump-ductless-backup-furnace-ducts-defaults.xml": {
    "parent_hpxml": "sample_files/base-hvac-mini-split-heat-pump-ductless-backup-furnace.xml",
    "ducts_supply_location": null,
    "ducts_supply_surface_area": null,
    "ducts_return_location": null,
    "ducts_return_surface_area": null
  },
  "sample_files/base-hvac-multiple.xml": {
    "parent_hpxml": "sample_files/base.xml"
  },
  "sample_files/base-hvac-none.xml": {
    "parent_hpxml": "sample_files/base-location-honolulu-hi.xml",
    "heating_system_type": "none",
    "heating_system_heating_efficiency": 0,
    "heating_system_fraction_heat_load_served": 0,
    "cooling_system_type": "none",
    "cooling_system_cooling_efficiency": 0,
    "cooling_system_fraction_cool_load_served": 0
  },
  "sample_files/base-hvac-ptac.xml": {
    "parent_hpxml": "sample_files/base.xml",
    "heating_system_type": "none",
    "heating_system_heating_efficiency": 0,
    "heating_system_fraction_heat_load_served": 0,
    "cooling_system_type": "packaged terminal air conditioner",
    "cooling_system_cooling_efficiency_type": "EER",
    "cooling_system_cooling_efficiency": 10.7
  },
  "sample_files/base-hvac-ptac-cfis.xml": {
    "parent_hpxml": "sample_files/base-hvac-ptac.xml",
    "mech_vent_fan_type": "central fan integrated supply",
    "mech_vent_flow_rate": 100,
    "mech_vent_hours_in_operation": 8,
    "mech_vent_total_recovery_efficiency": 0.48,
    "mech_vent_sensible_recovery_efficiency": 0.72,
    "mech_vent_fan_power": 100,
    "mech_vent_num_units_served": 1
  },
  "sample_files/base-hvac-ptac-with-heating-electricity.xml": {
    "parent_hpxml": "sample_files/base-hvac-ptac.xml",
    "cooling_system_integrated_heating_system_fuel": "electricity",
    "cooling_system_integrated_heating_system_efficiency_percent": 1,
    "cooling_system_integrated_heating_system_capacity": 36000,
    "cooling_system_integrated_heating_system_fraction_heat_load_served": 1
  },
  "sample_files/base-hvac-ptac-with-heating-natural-gas.xml": {
    "parent_hpxml": "sample_files/base-hvac-ptac.xml",
    "cooling_system_integrated_heating_system_fuel": "natural gas",
    "cooling_system_integrated_heating_system_efficiency_percent": 0.8,
    "cooling_system_integrated_heating_system_capacity": 36000,
    "cooling_system_integrated_heating_system_fraction_heat_load_served": 1
  },
  "sample_files/base-hvac-pthp.xml": {
    "parent_hpxml": "sample_files/base-hvac-ground-to-air-heat-pump-1-speed.xml",
    "heat_pump_type": "packaged terminal heat pump",
    "heat_pump_cooling_efficiency": 11.4,
    "heat_pump_heating_capacity_retention_fraction": 0.6,
    "heat_pump_heating_capacity_retention_temp": 17.0,
    "heat_pump_backup_type": "integrated",
    "heat_pump_backup_heating_efficiency": 1,
    "heat_pump_backup_heating_capacity": 36000
  },
  "sample_files/base-hvac-pthp-cfis.xml": {
    "parent_hpxml": "sample_files/base-hvac-pthp.xml",
    "mech_vent_fan_type": "central fan integrated supply",
    "mech_vent_flow_rate": 100,
    "mech_vent_hours_in_operation": 8,
    "mech_vent_total_recovery_efficiency": 0.48,
    "mech_vent_sensible_recovery_efficiency": 0.72,
    "mech_vent_fan_power": 100,
    "mech_vent_num_units_served": 1
  },
  "sample_files/base-hvac-pthp-heating-capacity-17f.xml": {
    "parent_hpxml": "sample_files/base-hvac-pthp.xml"
  },
  "sample_files/base-hvac-room-ac-only.xml": {
    "parent_hpxml": "sample_files/base.xml",
    "heating_system_type": "none",
    "heating_system_heating_efficiency": 0,
    "heating_system_fraction_heat_load_served": 0,
    "cooling_system_type": "room air conditioner",
    "cooling_system_cooling_efficiency_type": "EER",
    "cooling_system_cooling_efficiency": 8.5
  },
  "sample_files/base-hvac-room-ac-only-33percent.xml": {
    "parent_hpxml": "sample_files/base-hvac-room-ac-only.xml",
    "cooling_system_cooling_capacity": 8000,
    "cooling_system_fraction_cool_load_served": 0.33
  },
  "sample_files/base-hvac-room-ac-only-ceer.xml": {
    "parent_hpxml": "sample_files/base-hvac-room-ac-only.xml",
    "cooling_system_cooling_efficiency_type": "CEER",
    "cooling_system_cooling_efficiency": 8.4
  },
  "sample_files/base-hvac-room-ac-with-heating.xml": {
    "parent_hpxml": "sample_files/base-hvac-room-ac-only.xml",
    "cooling_system_integrated_heating_system_fuel": "electricity",
    "cooling_system_integrated_heating_system_efficiency_percent": 1,
    "cooling_system_integrated_heating_system_capacity": 36000,
    "cooling_system_integrated_heating_system_fraction_heat_load_served": 1
  },
  "sample_files/base-hvac-room-ac-with-reverse-cycle.xml": {
    "parent_hpxml": "sample_files/base-hvac-pthp.xml",
    "heat_pump_type": "room air conditioner with reverse cycle",
    "heat_pump_heating_capacity_retention_fraction": 0.6,
    "heat_pump_heating_capacity_retention_temp": 17.0
  },
  "sample_files/base-hvac-room-ac-only-detailed-setpoints.xml": {
    "parent_hpxml": "sample_files/base-hvac-room-ac-only.xml",
    "hvac_control_cooling_weekday_setpoint": null,
    "hvac_control_cooling_weekend_setpoint": null,
    "schedules_filepaths": "../../HPXMLtoOpenStudio/resources/schedule_files/setpoints-cooling-only.csv"
  },
  "sample_files/base-hvac-room-ac-only-research-features.xml": {
    "parent_hpxml": "sample_files/base-hvac-room-ac-only-detailed-setpoints.xml",
    "simulation_control_timestep": 1,
    "simulation_control_onoff_thermostat_deadband": 2
  },
  "sample_files/base-hvac-seasons.xml": {
    "parent_hpxml": "sample_files/base.xml",
    "hvac_control_heating_season_period": "Nov 1 - May 1",
    "hvac_control_cooling_season_period": "Jun 1 - Oct 1"
  },
  "sample_files/base-hvac-setpoints.xml": {
    "parent_hpxml": "sample_files/base.xml",
    "hvac_control_heating_weekday_setpoint": 60,
    "hvac_control_heating_weekend_setpoint": 60,
    "hvac_control_cooling_weekday_setpoint": 80,
    "hvac_control_cooling_weekend_setpoint": 80
  },
  "sample_files/base-hvac-setpoints-daily-schedules.xml": {
    "parent_hpxml": "sample_files/base-hvac-setpoints-daily-setbacks.xml",
    "hvac_control_heating_weekday_setpoint": "64, 64, 64, 64, 64, 64, 64, 70, 70, 66, 66, 66, 66, 66, 66, 66, 66, 68, 68, 68, 68, 68, 64, 64",
    "hvac_control_heating_weekend_setpoint": "68, 68, 68, 70, 70, 70, 70, 70, 70, 70, 70, 70, 70, 70, 70, 70, 70, 70, 70, 70, 70, 70, 70, 70",
    "hvac_control_cooling_weekday_setpoint": "80, 80, 80, 80, 80, 80, 80, 75, 75, 80, 80, 80, 80, 80, 80, 80, 80, 78, 78, 78, 78, 78, 80, 80",
    "hvac_control_cooling_weekend_setpoint": "78, 78, 78, 78, 78, 78, 78, 78, 78, 78, 78, 78, 78, 78, 78, 78, 78, 78, 78, 78, 78, 78, 78, 78"
  },
  "sample_files/base-hvac-setpoints-daily-setbacks.xml": {
    "parent_hpxml": "sample_files/base.xml"
  },
  "sample_files/base-hvac-space-heater-gas-only.xml": {
    "parent_hpxml": "sample_files/base.xml",
    "heating_system_type": "SpaceHeater",
    "heating_system_heating_efficiency": 1,
    "cooling_system_type": "none",
    "cooling_system_cooling_efficiency": 0,
    "cooling_system_fraction_cool_load_served": 0
  },
  "sample_files/base-hvac-stove-oil-only.xml": {
    "parent_hpxml": "sample_files/base.xml",
    "heating_system_type": "Stove",
    "heating_system_fuel": "fuel oil",
    "heating_system_heating_efficiency": 0.8,
    "cooling_system_type": "none",
    "cooling_system_cooling_efficiency": 0,
    "cooling_system_fraction_cool_load_served": 0
  },
  "sample_files/base-hvac-stove-wood-pellets-only.xml": {
    "parent_hpxml": "sample_files/base-hvac-stove-oil-only.xml",
    "heating_system_fuel": "wood pellets"
  },
  "sample_files/base-hvac-undersized.xml": {
    "parent_hpxml": "sample_files/base.xml",
    "heating_system_heating_capacity": 3600,
    "cooling_system_cooling_capacity": 2400,
    "ducts_supply_leakage_to_outside_value": 7.5,
    "ducts_return_leakage_to_outside_value": 2.5
  },
  "sample_files/base-hvac-wall-furnace-elec-only.xml": {
    "parent_hpxml": "sample_files/base.xml",
    "heating_system_type": "WallFurnace",
    "heating_system_fuel": "electricity",
    "heating_system_heating_efficiency": 0.98,
    "cooling_system_type": "none",
    "cooling_system_cooling_efficiency": 0,
    "cooling_system_fraction_cool_load_served": 0
  },
  "sample_files/base-lighting-ceiling-fans.xml": {
    "parent_hpxml": "sample_files/base.xml",
    "ceiling_fan_present": true,
    "ceiling_fan_efficiency": 100,
    "ceiling_fan_quantity": 4,
    "ceiling_fan_cooling_setpoint_temp_offset": 0.5
  },
  "sample_files/base-lighting-ceiling-fans-label-energy-use.xml": {
    "parent_hpxml": "sample_files/base-lighting-ceiling-fans.xml",
    "ceiling_fan_label_energy_use": 39
  },
  "sample_files/base-lighting-holiday.xml": {
    "parent_hpxml": "sample_files/base.xml",
    "holiday_lighting_present": true,
    "holiday_lighting_daily_kwh": 1.1,
    "holiday_lighting_period": "Nov 24 - Jan 6"
  },
  "sample_files/base-lighting-kwh-per-year.xml": {
    "parent_hpxml": "sample_files/base.xml",
    "lighting_interior_usage_multiplier": 1.5
  },
  "sample_files/base-lighting-mixed.xml": {
    "parent_hpxml": "sample_files/base.xml"
  },
  "sample_files/base-lighting-none.xml": {
    "parent_hpxml": "sample_files/base.xml",
    "lighting_present": false
  },
  "sample_files/base-lighting-none-ceiling-fans.xml": {
    "parent_hpxml": "sample_files/base-lighting-ceiling-fans.xml",
    "lighting_present": false
  },
  "sample_files/base-location-AMY-2012.xml": {
    "parent_hpxml": "sample_files/base.xml",
    "weather_station_epw_filepath": "US_CO_Boulder_AMY_2012.epw"
  },
  "sample_files/base-location-baltimore-md.xml": {
    "parent_hpxml": "sample_files/base-foundation-unvented-crawlspace.xml",
    "site_iecc_zone": "4A",
    "site_state_code": "MD",
    "weather_station_epw_filepath": "USA_MD_Baltimore-Washington.Intl.AP.724060_TMY3.epw",
    "heating_system_heating_capacity": 24000
  },
  "sample_files/base-location-capetown-zaf.xml": {
    "parent_hpxml": "sample_files/base-foundation-vented-crawlspace.xml",
    "site_iecc_zone": null,
    "site_state_code": null,
    "weather_station_epw_filepath": "ZAF_Cape.Town.688160_IWEC.epw",
    "heating_system_heating_capacity": 24000
  },
  "sample_files/base-location-dallas-tx.xml": {
    "parent_hpxml": "sample_files/base-foundation-slab.xml",
    "site_iecc_zone": "3A",
    "site_state_code": "TX",
    "weather_station_epw_filepath": "USA_TX_Dallas-Fort.Worth.Intl.AP.722590_TMY3.epw",
    "heating_system_heating_capacity": 24000
  },
  "sample_files/base-location-detailed.xml": {
    "parent_hpxml": "sample_files/base.xml",
    "site_time_zone_utc_offset": -6,
    "site_elevation": 5548,
    "site_latitude": 39.77,
    "site_longitude": -104.73,
    "site_state_code": "CO",
    "site_city": "Aurora",
    "site_zip_code": 80019,
    "weather_station_epw_filepath": null
  },
  "sample_files/base-location-duluth-mn.xml": {
    "parent_hpxml": "sample_files/base-foundation-unconditioned-basement.xml",
    "site_iecc_zone": 7,
    "site_state_code": "MN",
    "weather_station_epw_filepath": "USA_MN_Duluth.Intl.AP.727450_TMY3.epw"
  },
  "sample_files/base-location-helena-mt.xml": {
    "parent_hpxml": "sample_files/base.xml",
    "site_iecc_zone": "6B",
    "site_state_code": "MT",
    "weather_station_epw_filepath": "USA_MT_Helena.Rgnl.AP.727720_TMY3.epw",
    "heating_system_heating_capacity": 48000
  },
  "sample_files/base-location-honolulu-hi.xml": {
    "parent_hpxml": "sample_files/base-foundation-slab.xml",
    "site_iecc_zone": "1A",
    "site_state_code": "HI",
    "weather_station_epw_filepath": "USA_HI_Honolulu.Intl.AP.911820_TMY3.epw",
    "heating_system_heating_capacity": 12000
  },
  "sample_files/base-location-miami-fl.xml": {
    "parent_hpxml": "sample_files/base-foundation-slab.xml",
    "site_iecc_zone": "1A",
    "site_state_code": "FL",
    "weather_station_epw_filepath": "USA_FL_Miami.Intl.AP.722020_TMY3.epw",
    "heating_system_heating_capacity": 12000
  },
  "sample_files/base-location-phoenix-az.xml": {
    "parent_hpxml": "sample_files/base-foundation-slab.xml",
    "site_iecc_zone": "2B",
    "site_state_code": "AZ",
    "weather_station_epw_filepath": "USA_AZ_Phoenix-Sky.Harbor.Intl.AP.722780_TMY3.epw",
    "heating_system_heating_capacity": 24000
  },
  "sample_files/base-location-portland-or.xml": {
    "parent_hpxml": "sample_files/base-foundation-vented-crawlspace.xml",
    "site_iecc_zone": "4C",
    "site_state_code": "OR",
    "weather_station_epw_filepath": "USA_OR_Portland.Intl.AP.726980_TMY3.epw",
    "heating_system_heating_capacity": 24000
  },
  "sample_files/base-mechvent-balanced.xml": {
    "parent_hpxml": "sample_files/base.xml",
    "mech_vent_fan_type": "balanced",
    "mech_vent_flow_rate": 110,
    "mech_vent_hours_in_operation": 24,
    "mech_vent_total_recovery_efficiency": 0.48,
    "mech_vent_sensible_recovery_efficiency": 0.72,
    "mech_vent_fan_power": 60,
    "mech_vent_num_units_served": 1
  },
  "sample_files/base-mechvent-bath-kitchen-fans.xml": {
    "parent_hpxml": "sample_files/base.xml",
    "kitchen_fans_quantity": 1,
    "kitchen_fans_flow_rate": 100,
    "kitchen_fans_hours_in_operation": 1.5,
    "kitchen_fans_power": 30,
    "kitchen_fans_start_hour": 18,
    "bathroom_fans_quantity": 2,
    "bathroom_fans_flow_rate": 50,
    "bathroom_fans_hours_in_operation": 1.5,
    "bathroom_fans_power": 15,
    "bathroom_fans_start_hour": 7
  },
  "sample_files/base-mechvent-cfis.xml": {
    "parent_hpxml": "sample_files/base.xml",
    "mech_vent_fan_type": "central fan integrated supply",
    "mech_vent_flow_rate": 330,
    "mech_vent_hours_in_operation": 8,
    "mech_vent_total_recovery_efficiency": 0.48,
    "mech_vent_sensible_recovery_efficiency": 0.72,
    "mech_vent_fan_power": 300,
    "mech_vent_num_units_served": 1
  },
  "sample_files/base-mechvent-cfis-15-mins.xml": {
    "parent_hpxml": "sample_files/base-mechvent-cfis.xml",
    "simulation_control_timestep": 15
  },
  "sample_files/base-mechvent-cfis-airflow-fraction-zero.xml": {
    "parent_hpxml": "sample_files/base-mechvent-cfis.xml"
  },
  "sample_files/base-mechvent-cfis-control-type-timer.xml": {
    "parent_hpxml": "sample_files/base-mechvent-cfis.xml"
  },
  "sample_files/base-mechvent-cfis-dse.xml": {
    "parent_hpxml": "sample_files/base-hvac-dse.xml",
    "mech_vent_fan_type": "central fan integrated supply",
    "mech_vent_flow_rate": 330,
    "mech_vent_hours_in_operation": 8,
    "mech_vent_total_recovery_efficiency": 0.48,
    "mech_vent_sensible_recovery_efficiency": 0.72,
    "mech_vent_fan_power": 300,
    "mech_vent_num_units_served": 1
  },
  "sample_files/base-mechvent-cfis-evap-cooler-only-ducted.xml": {
    "parent_hpxml": "sample_files/base-hvac-evap-cooler-only-ducted.xml",
    "mech_vent_fan_type": "central fan integrated supply",
    "mech_vent_flow_rate": 330,
    "mech_vent_hours_in_operation": 8,
    "mech_vent_total_recovery_efficiency": 0.48,
    "mech_vent_sensible_recovery_efficiency": 0.72,
    "mech_vent_fan_power": 300,
    "mech_vent_num_units_served": 1
  },
  "sample_files/base-mechvent-cfis-no-additional-runtime.xml": {
    "parent_hpxml": "sample_files/base-mechvent-cfis.xml",
    "mech_vent_fan_power": null
  },
  "sample_files/base-mechvent-cfis-no-outdoor-air-control.xml": {
    "parent_hpxml": "sample_files/base-mechvent-cfis.xml"
  },
  "sample_files/base-mechvent-cfis-supplemental-fan-exhaust.xml": {
    "parent_hpxml": "sample_files/base-mechvent-cfis.xml",
    "mech_vent_fan_power": null
  },
  "sample_files/base-mechvent-cfis-supplemental-fan-exhaust-15-mins.xml": {
    "parent_hpxml": "sample_files/base-mechvent-cfis-supplemental-fan-exhaust.xml",
    "simulation_control_timestep": 15
  },
  "sample_files/base-mechvent-cfis-supplemental-fan-exhaust-synchronized.xml": {
    "parent_hpxml": "sample_files/base-mechvent-cfis-supplemental-fan-exhaust.xml"
  },
  "sample_files/base-mechvent-cfis-supplemental-fan-supply.xml": {
    "parent_hpxml": "sample_files/base-mechvent-cfis.xml",
    "mech_vent_fan_power": null
  },
  "sample_files/base-mechvent-erv.xml": {
    "parent_hpxml": "sample_files/base.xml",
    "mech_vent_fan_type": "energy recovery ventilator",
    "mech_vent_flow_rate": 110,
    "mech_vent_hours_in_operation": 24,
    "mech_vent_total_recovery_efficiency": 0.48,
    "mech_vent_sensible_recovery_efficiency": 0.72,
    "mech_vent_fan_power": 60,
    "mech_vent_num_units_served": 1
  },
  "sample_files/base-mechvent-erv-atre-asre.xml": {
    "parent_hpxml": "sample_files/base-mechvent-erv.xml",
    "mech_vent_recovery_efficiency_type": "Adjusted",
    "mech_vent_total_recovery_efficiency": 0.526,
    "mech_vent_sensible_recovery_efficiency": 0.79
  },
  "sample_files/base-mechvent-exhaust.xml": {
    "parent_hpxml": "sample_files/base.xml",
    "mech_vent_fan_type": "exhaust only",
    "mech_vent_flow_rate": 110,
    "mech_vent_hours_in_operation": 24,
    "mech_vent_total_recovery_efficiency": 0.48,
    "mech_vent_sensible_recovery_efficiency": 0.72,
    "mech_vent_fan_power": 30,
    "mech_vent_num_units_served": 1
  },
  "sample_files/base-mechvent-exhaust-rated-flow-rate.xml": {
    "parent_hpxml": "sample_files/base-mechvent-exhaust.xml"
  },
  "sample_files/base-mechvent-hrv.xml": {
    "parent_hpxml": "sample_files/base.xml",
    "mech_vent_fan_type": "heat recovery ventilator",
    "mech_vent_flow_rate": 110,
    "mech_vent_hours_in_operation": 24,
    "mech_vent_total_recovery_efficiency": 0.48,
    "mech_vent_sensible_recovery_efficiency": 0.72,
    "mech_vent_fan_power": 60,
    "mech_vent_num_units_served": 1
  },
  "sample_files/base-mechvent-hrv-asre.xml": {
    "parent_hpxml": "sample_files/base-mechvent-hrv.xml",
    "mech_vent_recovery_efficiency_type": "Adjusted",
    "mech_vent_sensible_recovery_efficiency": 0.79
  },
  "sample_files/base-mechvent-multiple.xml": {
    "parent_hpxml": "sample_files/base-mechvent-bath-kitchen-fans.xml"
  },
  "sample_files/base-mechvent-supply.xml": {
    "parent_hpxml": "sample_files/base.xml",
    "mech_vent_fan_type": "supply only",
    "mech_vent_flow_rate": 110,
    "mech_vent_hours_in_operation": 24,
    "mech_vent_total_recovery_efficiency": 0.48,
    "mech_vent_sensible_recovery_efficiency": 0.72,
    "mech_vent_fan_power": 30,
    "mech_vent_num_units_served": 1
  },
  "sample_files/base-mechvent-whole-house-fan.xml": {
    "parent_hpxml": "sample_files/base.xml",
    "whole_house_fan_present": true,
    "whole_house_fan_flow_rate": 4500,
    "whole_house_fan_power": 300
  },
  "sample_files/base-misc-additional-properties.xml": {
    "parent_hpxml": "sample_files/base.xml",
    "additional_properties": "LowIncome=false|Remodeled|Description=2-story home in Denver|comma=,|special=<|special2=>|special3=/|special4=\\"
  },
  "sample_files/base-misc-bills.xml": {
    "parent_hpxml": "sample_files/base.xml",
    "utility_bill_electricity_fixed_charges": 12,
    "utility_bill_natural_gas_fixed_charges": 12,
    "utility_bill_electricity_marginal_rates": 0.12,
    "utility_bill_natural_gas_marginal_rates": 1.1
  },
  "sample_files/base-misc-bills-detailed-only.xml": {
    "parent_hpxml": "sample_files/base.xml",
    "utility_bill_scenario_names": "Tiered, TOU, Tiered and TOU, Real-Time Pricing",
    "utility_bill_electricity_filepaths": "../../ReportUtilityBills/resources/detailed_rates/Sample Tiered Rate.json, ../../ReportUtilityBills/resources/detailed_rates/Sample Time-of-Use Rate High Peak.json, ../../ReportUtilityBills/resources/detailed_rates/Sample Tiered Time-of-Use Rate.json, ../../ReportUtilityBills/resources/detailed_rates/Sample Real-Time Pricing Rate.json"
  },
  "sample_files/base-misc-bills-battery-scheduled-detailed-only.xml": {
    "parent_hpxml": "sample_files/base-battery-scheduled.xml",
    "utility_bill_scenario_names": "Tiered, TOU, Tiered and TOU, Real-Time Pricing",
    "utility_bill_electricity_filepaths": "../../ReportUtilityBills/resources/detailed_rates/Sample Tiered Rate.json, ../../ReportUtilityBills/resources/detailed_rates/Sample Time-of-Use Rate High Peak.json, ../../ReportUtilityBills/resources/detailed_rates/Sample Tiered Time-of-Use Rate.json, ../../ReportUtilityBills/resources/detailed_rates/Sample Real-Time Pricing Rate.json"
  },
  "sample_files/base-misc-bills-pv.xml": {
    "parent_hpxml": "sample_files/base-pv.xml",
    "pv_system_max_power_output": 10000,
    "utility_bill_scenario_names": "Net Metering w/ Wholesale Excess Rate, Net Metering w/ Retail Excess Rate, Feed-In Tariff",
    "utility_bill_electricity_fixed_charges": "10, 10, 10",
    "utility_bill_natural_gas_fixed_charges": "11, 11, 11",
    "utility_bill_electricity_marginal_rates": "0.12, 0.12, 0.12",
    "utility_bill_natural_gas_marginal_rates": "1.1, 1.1, 1.1",
    "utility_bill_pv_compensation_types": "NetMetering, NetMetering, FeedInTariff",
    "utility_bill_pv_net_metering_annual_excess_sellback_rate_types": "User-Specified, Retail Electricity Cost, NA",
    "utility_bill_pv_net_metering_annual_excess_sellback_rates": "0.035, NA, NA",
    "utility_bill_pv_feed_in_tariff_rates": "NA, NA, 0.13",
    "utility_bill_pv_monthly_grid_connection_fee_units": "$/kW, $/kW, $",
    "utility_bill_pv_monthly_grid_connection_fees": "2.5, 2.5, 7.5"
  },
  "sample_files/base-misc-bills-pv-detailed-only.xml": {
    "parent_hpxml": "sample_files/base-pv.xml",
    "utility_bill_scenario_names": "Tiered, TOU, Tiered and TOU, Real-Time Pricing",
    "utility_bill_electricity_filepaths": "../../ReportUtilityBills/resources/detailed_rates/Sample Tiered Rate.json, ../../ReportUtilityBills/resources/detailed_rates/Sample Time-of-Use Rate.json, ../../ReportUtilityBills/resources/detailed_rates/Sample Tiered Time-of-Use Rate.json, ../../ReportUtilityBills/resources/detailed_rates/Sample Real-Time Pricing Rate.json"
  },
  "sample_files/base-misc-bills-pv-mixed.xml": {
    "parent_hpxml": "sample_files/base-pv.xml",
    "utility_bill_scenario_names": "Simple, Detailed",
    "utility_bill_electricity_filepaths": "NA, ../../ReportUtilityBills/resources/detailed_rates/Sample Tiered Rate.json"
  },
  "sample_files/base-misc-defaults.xml": {
    "parent_hpxml": "sample_files/base.xml",
    "simulation_control_timestep": null,
    "site_type": null,
    "site_iecc_zone": null,
    "site_state_code": null,
    "geometry_unit_num_bathrooms": null,
    "foundation_wall_thickness": null,
    "foundation_wall_insulation_distance_to_top": null,
    "foundation_wall_insulation_distance_to_bottom": null,
    "slab_thickness": null,
    "slab_carpet_fraction": null,
    "roof_material_type": null,
    "roof_color": "light",
    "wall_siding_type": null,
    "window_fraction_operable": null,
    "window_interior_shading_winter": null,
    "window_interior_shading_summer": null,
    "hvac_control_heating_weekday_setpoint": null,
    "hvac_control_heating_weekend_setpoint": null,
    "hvac_control_cooling_weekday_setpoint": null,
    "hvac_control_cooling_weekend_setpoint": null,
    "ducts_supply_location": null,
    "ducts_supply_surface_area": null,
    "ducts_return_location": null,
    "ducts_return_surface_area": null,
    "ducts_number_of_return_registers": 2,
    "mech_vent_fan_type": "exhaust only",
    "mech_vent_total_recovery_efficiency": 0.48,
    "mech_vent_sensible_recovery_efficiency": 0.72,
    "mech_vent_num_units_served": 1,
    "kitchen_fans_quantity": null,
    "bathroom_fans_quantity": null,
    "whole_house_fan_present": true,
    "water_heater_location": null,
    "water_heater_tank_volume": null,
    "water_heater_setpoint_temperature": null,
    "hot_water_distribution_standard_piping_length": null,
    "hot_water_distribution_pipe_r": null,
    "solar_thermal_system_type": "hot water",
    "solar_thermal_collector_area": 40,
    "solar_thermal_collector_loop_type": "liquid direct",
    "solar_thermal_collector_azimuth": 180,
    "solar_thermal_collector_tilt": 20,
    "solar_thermal_collector_rated_optical_efficiency": 0.77,
    "solar_thermal_collector_rated_thermal_losses": 0.793,
    "pv_system_present": true,
    "pv_system_array_azimuth": 180,
    "pv_system_array_tilt": 20,
    "pv_system_max_power_output": 4000,
    "battery_present": true,
    "vehicle_type": "BatteryElectricVehicle",
    "ev_charger_present": true,
    "clothes_washer_location": null,
    "clothes_washer_efficiency": null,
    "clothes_washer_rated_annual_kwh": null,
    "clothes_washer_label_electric_rate": null,
    "clothes_washer_label_gas_rate": null,
    "clothes_washer_label_annual_gas_cost": null,
    "clothes_washer_label_usage": null,
    "clothes_washer_capacity": null,
    "clothes_dryer_location": null,
    "clothes_dryer_efficiency": null,
    "clothes_dryer_vented_flow_rate": null,
    "dishwasher_location": null,
    "dishwasher_efficiency": null,
    "dishwasher_label_electric_rate": null,
    "dishwasher_label_gas_rate": null,
    "dishwasher_label_annual_gas_cost": null,
    "dishwasher_label_usage": null,
    "dishwasher_place_setting_capacity": null,
    "refrigerator_location": null,
    "refrigerator_rated_annual_kwh": null,
    "cooking_range_oven_location": null,
    "cooking_range_oven_is_induction": null,
    "cooking_range_oven_is_convection": null,
    "ceiling_fan_present": true,
    "misc_plug_loads_television_annual_kwh": null,
    "misc_plug_loads_other_annual_kwh": null,
    "misc_plug_loads_other_frac_sensible": null,
    "misc_plug_loads_other_frac_latent": null
  },
  "sample_files/base-misc-emissions.xml": {
    "parent_hpxml": "sample_files/base-pv-battery-and-vehicle-ev.xml",
    "emissions_scenario_names": "Cambium Hourly MidCase LRMER RMPA, Cambium Hourly LowRECosts LRMER RMPA, Cambium Annual MidCase AER National, eGRID RMPA, eGRID RMPA",
    "emissions_types": "CO2e, CO2e, CO2e, SO2, NOx",
    "emissions_electricity_units": "kg/MWh, kg/MWh, kg/MWh, lb/MWh, lb/MWh",
    "emissions_electricity_values_or_filepaths": "../../HPXMLtoOpenStudio/resources/data/cambium/LRMER_MidCase.csv, ../../HPXMLtoOpenStudio/resources/data/cambium/LRMER_LowRECosts.csv, 392.6, 0.384, 0.67",
    "emissions_electricity_number_of_header_rows": "1, 1, , , ",
    "emissions_electricity_column_numbers": "17, 17, , , "
  },
  "sample_files/base-misc-generators.xml": {
    "parent_hpxml": "sample_files/base.xml"
  },
  "sample_files/base-misc-generators-battery.xml": {
    "parent_hpxml": "sample_files/base-misc-generators.xml",
    "battery_present": true,
    "battery_location": "outside",
    "battery_power": 6000,
    "battery_capacity": 20,
    "battery_usable_capacity": 18
  },
  "sample_files/base-misc-generators-battery-scheduled.xml": {
    "parent_hpxml": "sample_files/base-misc-generators-battery.xml",
    "schedules_filepaths": "../../HPXMLtoOpenStudio/resources/schedule_files/battery.csv"
  },
  "sample_files/base-misc-ground-conductivity.xml": {
    "parent_hpxml": "sample_files/base.xml",
    "site_ground_conductivity": 0.8
  },
  "sample_files/base-misc-loads-large-uncommon.xml": {
    "parent_hpxml": "sample_files/base-schedules-simple.xml",
    "hot_water_distribution_system_type": "Standard",
    "vehicle_type": "none",
    "ev_charger_present": false,
    "extra_refrigerator_present": true,
    "extra_refrigerator_rated_annual_kwh": 700,
    "freezer_present": true,
    "freezer_location": "conditioned space",
    "freezer_rated_annual_kwh": 300,
    "misc_plug_loads_well_pump_present": true,
    "misc_plug_loads_well_pump_annual_kwh": 475,
    "misc_plug_loads_vehicle_present": true,
    "misc_plug_loads_vehicle_annual_kwh": 1500,
    "misc_fuel_loads_grill_present": true,
    "misc_fuel_loads_grill_fuel_type": "propane",
    "misc_fuel_loads_grill_annual_therm": 25,
    "misc_fuel_loads_lighting_present": true,
    "misc_fuel_loads_lighting_annual_therm": 28,
    "misc_fuel_loads_fireplace_present": true,
    "misc_fuel_loads_fireplace_fuel_type": "wood",
    "misc_fuel_loads_fireplace_annual_therm": 55,
    "misc_fuel_loads_fireplace_frac_sensible": 0.5,
    "misc_fuel_loads_fireplace_frac_latent": 0.1,
    "pool_present": true,
    "pool_pump_annual_kwh": 2700,
    "pool_heater_type": "gas fired",
    "pool_heater_annual_therm": 500,
    "permanent_spa_present": true,
    "permanent_spa_pump_annual_kwh": 1000,
    "permanent_spa_heater_type": "electric resistance",
    "permanent_spa_heater_annual_kwh": 1300
  },
  "sample_files/base-misc-loads-large-uncommon2.xml": {
    "parent_hpxml": "sample_files/base-misc-loads-large-uncommon.xml",
    "misc_fuel_loads_grill_fuel_type": "fuel oil",
    "misc_fuel_loads_fireplace_fuel_type": "wood pellets",
    "pool_heater_type": "none",
    "permanent_spa_heater_type": "heat pump",
    "permanent_spa_heater_annual_kwh": 260
  },
  "sample_files/base-misc-loads-none.xml": {
    "parent_hpxml": "sample_files/base.xml",
    "misc_plug_loads_television_present": false,
    "misc_plug_loads_other_annual_kwh": 0,
    "misc_plug_loads_other_frac_sensible": null,
    "misc_plug_loads_other_frac_latent": null
  },
  "sample_files/base-misc-neighbor-shading.xml": {
    "parent_hpxml": "sample_files/base.xml",
    "neighbor_front_distance": 15,
    "neighbor_back_distance": 10,
    "neighbor_front_height": 12
  },
  "sample_files/base-misc-shielding-of-home.xml": {
    "parent_hpxml": "sample_files/base.xml",
    "site_shielding_of_home": "well-shielded"
  },
  "sample_files/base-misc-unit-multiplier.xml": {
    "parent_hpxml": "sample_files/base.xml",
    "unit_multiplier": "10"
  },
  "sample_files/base-misc-usage-multiplier.xml": {
    "parent_hpxml": "sample_files/base.xml",
    "general_water_use_usage_multiplier": 0.9,
    "water_fixtures_usage_multiplier": 0.9,
    "lighting_interior_usage_multiplier": 0.9,
    "lighting_exterior_usage_multiplier": 0.9,
    "lighting_garage_usage_multiplier": 0.9,
    "clothes_washer_usage_multiplier": 0.9,
    "clothes_dryer_usage_multiplier": 0.9,
    "dishwasher_usage_multiplier": 0.9,
    "refrigerator_usage_multiplier": 0.9,
    "freezer_present": true,
    "freezer_location": "conditioned space",
    "freezer_rated_annual_kwh": 300,
    "freezer_usage_multiplier": 0.9,
    "cooking_range_oven_usage_multiplier": 0.9,
    "misc_plug_loads_television_usage_multiplier": 0.9,
    "misc_plug_loads_other_usage_multiplier": 0.9,
    "misc_fuel_loads_grill_present": true,
    "misc_fuel_loads_grill_fuel_type": "propane",
    "misc_fuel_loads_grill_annual_therm": 25,
    "misc_fuel_loads_grill_usage_multiplier": 0.9,
    "misc_fuel_loads_lighting_present": true,
    "misc_fuel_loads_lighting_annual_therm": 28,
    "misc_fuel_loads_lighting_usage_multiplier": 0.9,
    "misc_fuel_loads_fireplace_present": true,
    "misc_fuel_loads_fireplace_fuel_type": "wood",
    "misc_fuel_loads_fireplace_annual_therm": 55,
    "misc_fuel_loads_fireplace_frac_sensible": 0.5,
    "misc_fuel_loads_fireplace_frac_latent": 0.1,
    "misc_fuel_loads_fireplace_usage_multiplier": 0.9,
    "pool_present": true,
    "pool_pump_annual_kwh": 2700,
    "pool_pump_usage_multiplier": 0.9,
    "pool_heater_type": "gas fired",
    "pool_heater_annual_therm": 500,
    "pool_heater_usage_multiplier": 0.9,
    "permanent_spa_present": true,
    "permanent_spa_pump_annual_kwh": 1000,
    "permanent_spa_pump_usage_multiplier": 0.9,
    "permanent_spa_heater_type": "electric resistance",
    "permanent_spa_heater_annual_kwh": 1300,
    "permanent_spa_heater_usage_multiplier": 0.9
  },
  "sample_files/base-bldgtype-mf-whole-building.xml": {
    "parent_hpxml": "sample_files/base.xml",
    "whole_sfa_or_mf_building_sim": true,
    "geometry_unit_type": "apartment unit",
    "geometry_unit_right_wall_is_adiabatic": true,
    "geometry_unit_cfa": 1200,
    "geometry_unit_aspect_ratio": 0.75,
    "geometry_building_num_units": 6,
    "floor_over_foundation_assembly_r": 22.84,
    "air_leakage_type": "unit exterior only",
    "air_leakage_units": "ACHnatural",
    "air_leakage_value": 0.375,
    "window_front_wwr": 0.18,
    "window_back_wwr": 0.18,
    "window_left_wwr": 0.18,
    "window_right_wwr": 0.18,
    "window_area_front": 0,
    "window_area_back": 0,
    "window_area_left": 0,
    "window_area_right": 0,
    "door_area": 20,
    "cooling_system_type": "room air conditioner",
    "cooling_system_cooling_efficiency_type": "EER",
    "cooling_system_cooling_efficiency": 8.5,
    "cooling_system_cooling_capacity": 12000,
    "heating_system_type": "ElectricResistance",
    "heating_system_fuel": "electricity",
    "heating_system_heating_efficiency": 1,
    "heating_system_heating_capacity": 12000,
    "clothes_dryer_present": false
  },
  "sample_files/base-pv.xml": {
    "parent_hpxml": "sample_files/base.xml",
    "pv_system_present": true,
    "pv_system_module_type": "standard",
    "pv_system_location": "roof",
    "pv_system_tracking": "fixed",
    "pv_system_array_azimuth": 180,
    "pv_system_array_tilt": 20,
    "pv_system_max_power_output": 4000,
    "pv_system_inverter_efficiency": 0.96,
    "pv_system_system_losses_fraction": 0.14,
    "pv_system_2_present": true,
    "pv_system_2_module_type": "premium",
    "pv_system_2_location": "roof",
    "pv_system_2_tracking": "fixed",
    "pv_system_2_array_azimuth": 90,
    "pv_system_2_array_tilt": 20,
    "pv_system_2_max_power_output": 1500
  },
  "sample_files/base-pv-battery.xml": {
    "parent_hpxml": "sample_files/base-battery.xml",
    "pv_system_present": true,
    "pv_system_module_type": "standard",
    "pv_system_location": "roof",
    "pv_system_tracking": "fixed",
    "pv_system_array_azimuth": 180,
    "pv_system_array_tilt": 20,
    "pv_system_max_power_output": 4000,
    "pv_system_inverter_efficiency": 0.96,
    "pv_system_system_losses_fraction": 0.14,
    "pv_system_2_present": true,
    "pv_system_2_module_type": "premium",
    "pv_system_2_location": "roof",
    "pv_system_2_tracking": "fixed",
    "pv_system_2_array_azimuth": 90,
    "pv_system_2_array_tilt": 20,
    "pv_system_2_max_power_output": 1500
  },
  "sample_files/base-pv-battery-ah.xml": {
    "parent_hpxml": "sample_files/base-pv-battery.xml"
  },
  "sample_files/base-pv-battery-garage.xml": {
    "parent_hpxml": "sample_files/base-enclosure-garage.xml",
    "pv_system_present": true,
    "pv_system_module_type": "standard",
    "pv_system_location": "roof",
    "pv_system_tracking": "fixed",
    "pv_system_array_azimuth": 180,
    "pv_system_array_tilt": 20,
    "pv_system_max_power_output": 4000,
    "pv_system_inverter_efficiency": 0.96,
    "pv_system_system_losses_fraction": 0.14,
    "pv_system_2_present": true,
    "pv_system_2_module_type": "premium",
    "pv_system_2_location": "roof",
    "pv_system_2_tracking": "fixed",
    "pv_system_2_array_azimuth": 90,
    "pv_system_2_array_tilt": 20,
    "pv_system_2_max_power_output": 1500,
    "battery_present": true,
    "battery_location": "garage",
    "battery_power": 6000,
    "battery_capacity": 20,
    "battery_usable_capacity": 18
  },
  "sample_files/base-pv-battery-round-trip-efficiency.xml": {
    "parent_hpxml": "sample_files/base-pv-battery.xml",
    "battery_round_trip_efficiency": 0.8
  },
  "sample_files/base-pv-battery-scheduled.xml": {
    "parent_hpxml": "sample_files/base-pv-battery.xml",
    "schedules_filepaths": "../../HPXMLtoOpenStudio/resources/schedule_files/battery.csv"
  },
  "sample_files/base-pv-generators.xml": {
    "parent_hpxml": "sample_files/base-pv.xml"
  },
  "sample_files/base-pv-generators-battery.xml": {
    "parent_hpxml": "sample_files/base-pv-generators.xml",
    "battery_present": true,
    "battery_location": "outside",
    "battery_power": 6000,
    "battery_capacity": 20,
    "battery_usable_capacity": 18
  },
  "sample_files/base-pv-generators-battery-scheduled.xml": {
    "parent_hpxml": "sample_files/base-pv-generators-battery.xml",
    "schedules_filepaths": "../../HPXMLtoOpenStudio/resources/schedule_files/battery.csv"
  },
  "sample_files/base-residents-0.xml": {
    "parent_hpxml": "sample_files/base.xml",
    "geometry_unit_num_occupants": 0
  },
  "sample_files/base-residents-1.xml": {
    "parent_hpxml": "sample_files/base.xml",
    "geometry_unit_num_occupants": 1,
    "misc_plug_loads_television_annual_kwh": null,
    "misc_plug_loads_other_annual_kwh": null
  },
  "sample_files/base-residents-1-misc-loads-large-uncommon.xml": {
    "parent_hpxml": "sample_files/base-misc-loads-large-uncommon.xml",
    "geometry_unit_num_occupants": 1,
    "misc_plug_loads_television_annual_kwh": null,
    "misc_plug_loads_other_annual_kwh": null,
    "misc_plug_loads_well_pump_annual_kwh": null,
    "misc_plug_loads_vehicle_annual_kwh": null,
    "misc_fuel_loads_grill_annual_therm": null,
    "misc_fuel_loads_lighting_annual_therm": null,
    "misc_fuel_loads_fireplace_annual_therm": null,
    "pool_pump_annual_kwh": null,
    "pool_heater_annual_therm": null,
    "permanent_spa_pump_annual_kwh": null,
    "permanent_spa_heater_annual_kwh": null
  },
  "sample_files/base-residents-1-misc-loads-large-uncommon2.xml": {
    "parent_hpxml": "sample_files/base-misc-loads-large-uncommon2.xml",
    "geometry_unit_num_occupants": 1,
    "misc_plug_loads_television_annual_kwh": null,
    "misc_plug_loads_other_annual_kwh": null,
    "misc_plug_loads_well_pump_annual_kwh": null,
    "misc_plug_loads_vehicle_annual_kwh": null,
    "misc_fuel_loads_grill_annual_therm": null,
    "misc_fuel_loads_lighting_annual_therm": null,
    "misc_fuel_loads_fireplace_annual_therm": null,
    "pool_pump_annual_kwh": null,
    "pool_heater_annual_therm": null,
    "permanent_spa_pump_annual_kwh": null,
    "permanent_spa_heater_annual_kwh": null
  },
  "sample_files/base-residents-5-5.xml": {
    "parent_hpxml": "sample_files/base-misc-defaults.xml",
    "geometry_unit_num_occupants": 5.5
  },
  "sample_files/base-schedules-simple.xml": {
    "parent_hpxml": "sample_files/base.xml",
    "hot_water_distribution_system_type": "Recirculation",
    "hot_water_distribution_recirc_control_type": "no control",
    "hot_water_distribution_recirc_piping_length": 50,
    "hot_water_distribution_recirc_branch_piping_length": 50,
    "hot_water_distribution_recirc_pump_power": 50,
    "vehicle_type": "BatteryElectricVehicle",
    "ev_charger_present": true,
    "misc_plug_loads_vehicle_present": false
  },
  "sample_files/base-schedules-simple-vacancy.xml": {
    "parent_hpxml": "sample_files/base.xml",
    "schedules_unavailable_period_types": "Vacancy",
    "schedules_unavailable_period_dates": "Dec 1 - Jan 31",
    "schedules_unavailable_period_window_natvent_availabilities": "always unavailable",
    "hot_water_distribution_system_type": "Recirculation",
    "hot_water_distribution_recirc_control_type": "no control",
    "hot_water_distribution_recirc_piping_length": 50,
    "hot_water_distribution_recirc_branch_piping_length": 50,
    "hot_water_distribution_recirc_pump_power": 50
  },
  "sample_files/base-schedules-simple-power-outage.xml": {
    "parent_hpxml": "sample_files/base.xml",
    "schedules_unavailable_period_types": "Power Outage",
    "schedules_unavailable_period_dates": "Jul 1 5 - Jul 31 14",
    "hot_water_distribution_system_type": "Recirculation",
    "hot_water_distribution_recirc_control_type": "no control",
    "hot_water_distribution_recirc_piping_length": 50,
    "hot_water_distribution_recirc_branch_piping_length": 50,
    "hot_water_distribution_recirc_pump_power": 50
  },
  "sample_files/base-schedules-simple-no-space-heating.xml": {
    "parent_hpxml": "sample_files/base.xml",
    "schedules_unavailable_period_types": "No Space Heating",
    "schedules_unavailable_period_dates": "Dec 5 0 - Dec 31 23"
  },
  "sample_files/base-schedules-simple-no-space-cooling.xml": {
    "parent_hpxml": "sample_files/base.xml",
    "schedules_unavailable_period_types": "No Space Cooling",
    "schedules_unavailable_period_dates": "Jul 1 22 - Aug 3 14"
  },
  "sample_files/base-schedules-detailed-all-10-mins.xml": {
    "parent_hpxml": "sample_files/base-simcontrol-timestep-10-mins.xml",
    "hvac_control_heating_weekday_setpoint": null,
    "hvac_control_heating_weekend_setpoint": null,
    "hvac_control_cooling_weekday_setpoint": null,
    "hvac_control_cooling_weekend_setpoint": null,
    "water_heater_setpoint_temperature": null,
    "schedules_filepaths": "../../HPXMLtoOpenStudio/resources/schedule_files/setpoints-10-mins.csv, ../../HPXMLtoOpenStudio/resources/schedule_files/water-heater-setpoints-10-mins.csv, ../../HPXMLtoOpenStudio/resources/schedule_files/occupancy-stochastic-10-mins.csv"
  },
  "sample_files/base-schedules-detailed-mixed-timesteps.xml": {
    "parent_hpxml": "sample_files/base-simcontrol-timestep-10-mins.xml",
    "hvac_control_heating_weekday_setpoint": null,
    "hvac_control_heating_weekend_setpoint": null,
    "hvac_control_cooling_weekday_setpoint": null,
    "hvac_control_cooling_weekend_setpoint": null,
    "water_heater_setpoint_temperature": null,
    "schedules_filepaths": "../../HPXMLtoOpenStudio/resources/schedule_files/setpoints.csv, ../../HPXMLtoOpenStudio/resources/schedule_files/water-heater-setpoints-10-mins.csv, ../../HPXMLtoOpenStudio/resources/schedule_files/occupancy-stochastic-30-mins.csv"
  },
  "sample_files/base-schedules-detailed-mixed-timesteps-power-outage.xml": {
    "parent_hpxml": "sample_files/base-schedules-detailed-mixed-timesteps.xml",
    "schedules_unavailable_period_types": "Power Outage",
    "schedules_unavailable_period_dates": "Dec 1 5 - Jan 31 14"
  },
  "sample_files/base-schedules-detailed-occupancy-stochastic.xml": {
    "parent_hpxml": "sample_files/base.xml",
    "schedules_filepaths": "../../HPXMLtoOpenStudio/resources/schedule_files/occupancy-stochastic.csv"
  },
  "sample_files/base-schedules-detailed-occupancy-stochastic-vacancy.xml": {
    "parent_hpxml": "sample_files/base-schedules-detailed-occupancy-stochastic.xml",
    "schedules_unavailable_period_types": "Vacancy",
    "schedules_unavailable_period_dates": "Dec 1 - Jan 31",
    "schedules_unavailable_period_window_natvent_availabilities": "always unavailable"
  },
  "sample_files/base-schedules-detailed-occupancy-stochastic-power-outage.xml": {
    "parent_hpxml": "sample_files/base-schedules-detailed-occupancy-stochastic.xml",
    "schedules_unavailable_period_types": "Power Outage",
    "schedules_unavailable_period_dates": "Dec 1 5 - Jan 31 14"
  },
  "sample_files/base-schedules-detailed-occupancy-stochastic-no-space-heating.xml": {
    "parent_hpxml": "sample_files/base-schedules-detailed-occupancy-stochastic.xml",
    "schedules_unavailable_period_types": "No Space Heating",
    "schedules_unavailable_period_dates": "Dec 11 5 - Jan 2 14"
  },
  "sample_files/base-schedules-detailed-occupancy-stochastic-no-space-cooling.xml": {
    "parent_hpxml": "sample_files/base-schedules-detailed-occupancy-stochastic.xml",
    "schedules_unavailable_period_types": "No Space Cooling",
    "schedules_unavailable_period_dates": "Jun 15 5 - Jul 30 14"
  },
  "sample_files/base-schedules-detailed-occupancy-stochastic-10-mins.xml": {
    "parent_hpxml": "sample_files/base.xml",
    "schedules_filepaths": "../../HPXMLtoOpenStudio/resources/schedule_files/occupancy-stochastic-10-mins.csv"
  },
  "sample_files/base-schedules-detailed-setpoints.xml": {
    "parent_hpxml": "sample_files/base.xml",
    "hvac_control_heating_weekday_setpoint": null,
    "hvac_control_heating_weekend_setpoint": null,
    "hvac_control_cooling_weekday_setpoint": null,
    "hvac_control_cooling_weekend_setpoint": null,
    "schedules_filepaths": "../../HPXMLtoOpenStudio/resources/schedule_files/setpoints.csv"
  },
  "sample_files/base-schedules-detailed-setpoints-daily-schedules.xml": {
    "parent_hpxml": "sample_files/base-schedules-detailed-setpoints.xml",
    "schedules_filepaths": "../../HPXMLtoOpenStudio/resources/schedule_files/setpoints-daily-schedules.csv"
  },
  "sample_files/base-schedules-detailed-setpoints-daily-setbacks.xml": {
    "parent_hpxml": "sample_files/base-schedules-detailed-setpoints.xml",
    "schedules_filepaths": "../../HPXMLtoOpenStudio/resources/schedule_files/setpoints-daily-setbacks.csv"
  },
  "sample_files/base-simcontrol-calendar-year-custom.xml": {
    "parent_hpxml": "sample_files/base.xml",
    "simulation_control_run_period_calendar_year": 2010
  },
  "sample_files/base-simcontrol-daylight-saving-custom.xml": {
    "parent_hpxml": "sample_files/base.xml",
    "simulation_control_daylight_saving_enabled": true,
    "simulation_control_daylight_saving_period": "Mar 10 - Nov 6"
  },
  "sample_files/base-simcontrol-daylight-saving-disabled.xml": {
    "parent_hpxml": "sample_files/base.xml",
    "simulation_control_daylight_saving_enabled": false
  },
  "sample_files/base-simcontrol-runperiod-1-month.xml": {
    "parent_hpxml": "sample_files/base.xml",
    "weather_station_epw_filepath": "US_CO_Boulder_AMY_2012.epw",
    "simulation_control_run_period": "Feb 15 - Mar 15",
    "emissions_scenario_names": "Cambium Hourly MidCase LRMER RMPA, Cambium Hourly LowRECosts LRMER RMPA, Cambium Annual MidCase AER National, eGRID RMPA, eGRID RMPA",
    "emissions_types": "CO2e, CO2e, CO2e, SO2, NOx",
    "emissions_electricity_units": "kg/MWh, kg/MWh, kg/MWh, lb/MWh, lb/MWh",
    "emissions_electricity_values_or_filepaths": "../../HPXMLtoOpenStudio/resources/data/cambium/LRMER_MidCase.csv, ../../HPXMLtoOpenStudio/resources/data/cambium/LRMER_LowRECosts.csv, 392.6, 0.384, 0.67",
    "emissions_electricity_number_of_header_rows": "1, 1, , , ",
    "emissions_electricity_column_numbers": "17, 17, , , "
  },
  "sample_files/base-simcontrol-temperature-capacitance-multiplier.xml": {
    "parent_hpxml": "sample_files/base.xml",
    "simulation_control_temperature_capacitance_multiplier": 7
  },
  "sample_files/base-simcontrol-timestep-10-mins.xml": {
    "parent_hpxml": "sample_files/base.xml",
    "simulation_control_timestep": 10
  },
  "sample_files/base-simcontrol-timestep-10-mins-occupancy-stochastic-10-mins.xml": {
    "parent_hpxml": "sample_files/base-simcontrol-timestep-10-mins.xml",
    "schedules_filepaths": "../../HPXMLtoOpenStudio/resources/schedule_files/occupancy-stochastic-10-mins.csv"
  },
  "sample_files/base-simcontrol-timestep-10-mins-occupancy-stochastic-60-mins.xml": {
    "parent_hpxml": "sample_files/base-simcontrol-timestep-10-mins.xml",
    "schedules_filepaths": "../../HPXMLtoOpenStudio/resources/schedule_files/occupancy-stochastic.csv"
  },
  "sample_files/base-simcontrol-timestep-30-mins.xml": {
    "parent_hpxml": "sample_files/base.xml",
    "simulation_control_timestep": 30
  },
  "sample_files/base-zones-spaces.xml": {
    "parent_hpxml": "sample_files/base-enclosure-garage.xml"
  },
  "sample_files/base-zones-spaces-multiple.xml": {
    "parent_hpxml": "sample_files/base-enclosure-garage.xml",
    "heating_system_heating_capacity": 18000,
    "heating_system_fraction_heat_load_served": 0.5,
    "cooling_system_cooling_capacity": 12000,
    "cooling_system_fraction_cool_load_served": 0.5,
    "ducts_supply_leakage_to_outside_value": 37.5,
    "ducts_return_leakage_to_outside_value": 12.5,
    "ducts_supply_surface_area": 75,
    "ducts_return_surface_area": 25
  }
}<|MERGE_RESOLUTION|>--- conflicted
+++ resolved
@@ -2606,12 +2606,7 @@
     "heat_pump_heating_efficiency_type": "COP",
     "heat_pump_heating_efficiency": 3.8,
     "heat_pump_cooling_efficiency_type": "EER",
-<<<<<<< HEAD
     "heat_pump_cooling_efficiency": 18.6,
-    "heat_pump_cooling_sensible_heat_fraction": 0.73,
-=======
-    "heat_pump_cooling_efficiency": 16.6,
->>>>>>> c0452c5d
     "heat_pump_heating_capacity": 36000,
     "heat_pump_cooling_capacity": 36000,
     "heat_pump_fraction_heat_load_served": 1,
