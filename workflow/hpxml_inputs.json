--- conflicted
+++ resolved
@@ -604,7 +604,6 @@
     "weather_station_epw_filepath": "USA_FL_Miami.Intl.AP.722020_TMY3.epw"
   },
   "real_homes/house051.xml": {
-<<<<<<< HEAD
     "simulation_control_timestep": 60,
     "site_type": "suburban",
     "site_iecc_zone": "2B",
@@ -714,6 +713,7 @@
     "heat_pump_heating_efficiency": 7.7,
     "heat_pump_cooling_efficiency_type": "SEER",
     "heat_pump_cooling_efficiency": 13,
+    "heat_pump_cooling_compressor_type": "single stage",
     "heat_pump_fraction_heat_load_served": 1,
     "heat_pump_fraction_cool_load_served": 1,
     "heat_pump_heating_capacity": 84000,
@@ -877,8 +877,6 @@
     "electric_panel_load_pool_heater_power": 5100
   },
   "real_homes/house054.xml": {
-=======
->>>>>>> 912b185b
     "simulation_control_timestep": 60,
     "site_type": "suburban",
     "site_iecc_zone": "5B",
@@ -988,6 +986,7 @@
     "heat_pump_heating_efficiency": 7.7,
     "heat_pump_cooling_efficiency_type": "SEER",
     "heat_pump_cooling_efficiency": 13,
+    "heat_pump_cooling_compressor_type": "single stage",
     "heat_pump_fraction_heat_load_served": 0.75,
     "heat_pump_fraction_cool_load_served": 1,
     "heat_pump_heating_capacity": 30000,
