{
  "tests/ASHRAE_Standard_140/L100AC.xml": {
    "weather_station_epw_filepath": "USA_CO_Colorado.Springs-Peterson.Field.724660_TMY3.epw",
    "geometry_unit_type": "single-family detached",
    "geometry_unit_num_floors_above_grade": 1,
    "geometry_unit_cfa": 1539,
    "geometry_unit_aspect_ratio": 2.111111111,
    "geometry_unit_orientation": 180,
    "geometry_unit_num_bedrooms": 3,
    "geometry_unit_num_occupants": 0,
    "geometry_average_ceiling_height": 8,
    "geometry_garage_width": 0,
    "geometry_garage_depth": 0,
    "geometry_garage_protrusion": 0,
    "geometry_garage_position": "Right",
    "geometry_foundation_type": "Ambient",
    "geometry_foundation_height": 7.25,
    "geometry_foundation_height_above_grade": 0.667,
    "geometry_rim_joist_height": 9,
    "geometry_attic_type": "VentedAttic",
    "geometry_roof_type": "gable",
    "geometry_roof_pitch": "4:12",
    "geometry_eaves_depth": 0,
    "neighbor_front_distance": 0,
    "neighbor_back_distance": 0,
    "neighbor_left_distance": 0,
    "neighbor_right_distance": 0,
    "floor_over_foundation_assembly_r": 14.15,
    "floor_over_garage_assembly_r": 0,
    "floor_type": "WoodFrame",
    "foundation_wall_thickness": 6,
    "foundation_wall_insulation_r": 0,
    "foundation_wall_insulation_distance_to_top": 0,
    "foundation_wall_insulation_distance_to_bottom": 0,
    "rim_joist_assembly_r": 5.01,
    "slab_perimeter_insulation_r": 0,
    "slab_perimeter_insulation_depth": 0,
    "slab_perimeter_insulation_depth": 0,
    "slab_under_insulation_r": 0,
    "slab_under_insulation_width": 0,
    "slab_thickness": 4,
    "slab_carpet_fraction": 0,
    "slab_carpet_r": 0,
    "ceiling_assembly_r": 18.45,
    "enclosure_roof_material": "Asphalt/Fiberglass Shingles, Medium",
    "roof_assembly_r": 1.99,
    "radiant_barrier_grade": 2,
    "radiant_barrier_attic_location": "none",
    "wall_type": "WoodStud",
    "enclosure_wall_siding": "Wood, Medium",
    "wall_assembly_r": 11.76,
    "window_front_wwr": 0,
    "window_back_wwr": 0,
    "window_left_wwr": 0,
    "window_right_wwr": 0,
    "window_area_front": 90,
    "window_area_back": 90,
    "window_area_left": 45,
    "window_area_right": 45,
    "window_aspect_ratio": 1.667,
    "window_fraction_operable": 0,
    "window_ufactor": 1.039,
    "window_shgc": 0.67,
    "window_interior_shading_winter": 1,
    "window_interior_shading_summer": 1,
    "overhangs_front_depth": 0,
    "overhangs_front_distance_to_top_of_window": 0,
    "overhangs_front_distance_to_bottom_of_window": 0,
    "overhangs_back_depth": 0,
    "overhangs_back_distance_to_top_of_window": 0,
    "overhangs_back_distance_to_bottom_of_window": 0,
    "overhangs_left_depth": 0,
    "overhangs_left_distance_to_top_of_window": 0,
    "overhangs_left_distance_to_bottom_of_window": 0,
    "overhangs_right_depth": 0,
    "overhangs_right_distance_to_top_of_window": 0,
    "overhangs_right_distance_to_bottom_of_window": 0,
    "skylight_area_front": 0,
    "skylight_area_back": 0,
    "skylight_area_left": 0,
    "skylight_area_right": 0,
    "skylight_ufactor": 0,
    "skylight_shgc": 0,
    "door_area": 40,
    "door_rvalue": 3.04,
    "air_leakage_units": "ACHnatural",
    "air_leakage_house_pressure": 50,
    "air_leakage_value": 0.67,
    "heating_system": "None",
    "heating_system_fuel": "natural gas",
    "heating_system_fraction_heat_load_served": 0,
    "cooling_system": "None",
    "cooling_system_fraction_cool_load_served": 0,
    "heat_pump": "None",
    "heat_pump_fraction_heat_load_served": 0,
    "heat_pump_fraction_cool_load_served": 0,
    "heat_pump_backup": "None",
    "heating_system_2": "None",
    "heating_system_2_fuel": "electricity",
    "heating_system_2_fraction_heat_load_served": 0,
    "hvac_control_heating_weekday_setpoint": 68,
    "hvac_control_heating_weekend_setpoint": 68,
    "hvac_control_cooling_weekday_setpoint": 78,
    "hvac_control_cooling_weekend_setpoint": 78,
    "ducts_leakage_units": "CFM25",
    "ducts_supply_leakage_to_outside_value": 0,
    "ducts_return_leakage_to_outside_value": 0,
    "ducts_supply_insulation_r": 0,
    "ducts_return_insulation_r": 0,
    "mech_vent_fan_type": "none",
    "mech_vent_recovery_efficiency_type": "Unadjusted",
    "mech_vent_total_recovery_efficiency": 0,
    "mech_vent_sensible_recovery_efficiency": 0,
    "mech_vent_num_units_served": 0,
    "mech_vent_2_fan_type": "none",
    "mech_vent_2_flow_rate": 0,
    "mech_vent_2_hours_in_operation": 0,
    "mech_vent_2_recovery_efficiency_type": "Unadjusted",
    "mech_vent_2_total_recovery_efficiency": 0,
    "mech_vent_2_sensible_recovery_efficiency": 0,
    "mech_vent_2_fan_power": 0,
    "kitchen_fans_quantity": 0,
    "bathroom_fans_quantity": 0,
    "whole_house_fan_present": false,
    "water_heater_type": "none",
    "water_heater_fuel_type": "electricity",
    "water_heater_efficiency_type": "EnergyFactor",
    "water_heater_efficiency": 0,
    "water_heater_num_bedrooms_served": 0,
    "hot_water_distribution_system_type": "Standard",
    "dwhr_facilities_connected": "none",
    "water_fixtures_shower_low_flow": false,
    "water_fixtures_sink_low_flow": false,
    "water_fixtures_usage_multiplier": null,
    "solar_thermal_system_type": "none",
    "solar_thermal_collector_area": 0,
    "solar_thermal_collector_loop_type": "liquid indirect",
    "solar_thermal_collector_type": "single glazing black",
    "solar_thermal_collector_azimuth": 0,
    "solar_thermal_collector_tilt": 0,
    "solar_thermal_collector_rated_optical_efficiency": 0,
    "solar_thermal_collector_rated_thermal_losses": 0,
    "solar_thermal_solar_fraction": 0,
    "pv_system_present": false,
    "pv_system_array_azimuth": 0,
    "pv_system_array_tilt": 0,
    "pv_system_max_power_output": 0,
    "pv_system_2_present": false,
    "pv_system_2_array_azimuth": 0,
    "pv_system_2_array_tilt": 0,
    "pv_system_2_max_power_output": 0,
    "battery_present": false,
    "lighting_present": false,
    "lighting_interior_fraction_cfl": 0,
    "lighting_interior_fraction_lfl": 0,
    "lighting_interior_fraction_led": 0,
    "lighting_exterior_fraction_cfl": 0,
    "lighting_exterior_fraction_lfl": 0,
    "lighting_exterior_fraction_led": 0,
    "lighting_garage_fraction_cfl": 0,
    "lighting_garage_fraction_lfl": 0,
    "lighting_garage_fraction_led": 0,
    "holiday_lighting_present": false,
    "dehumidifier_type": "none",
    "dehumidifier_efficiency_type": "EnergyFactor",
    "dehumidifier_efficiency": 0,
    "dehumidifier_capacity": 0,
    "dehumidifier_rh_setpoint": 0,
    "dehumidifier_fraction_dehumidification_load_served": 0,
    "clothes_washer_present": false,
    "clothes_washer_efficiency_type": "IntegratedModifiedEnergyFactor",
    "clothes_dryer_present": false,
    "clothes_dryer_fuel_type": "electricity",
    "clothes_dryer_efficiency_type": "CombinedEnergyFactor",
    "dishwasher_present": false,
    "dishwasher_efficiency_type": "RatedAnnualkWh",
    "refrigerator_present": false,
    "extra_refrigerator_present": false,
    "freezer_present": false,
    "cooking_range_oven_present": false,
    "cooking_range_oven_fuel_type": "electricity",
    "ceiling_fan_present": false,
    "misc_plug_loads_television_present": false,
    "misc_plug_loads_other_annual_kwh": 7302,
    "misc_plug_loads_other_frac_sensible": 0.822,
    "misc_plug_loads_other_frac_latent": 0.178,
    "misc_plug_loads_well_pump_present": false,
    "misc_plug_loads_vehicle_present": false,
    "misc_fuel_loads_grill_present": false,
    "misc_fuel_loads_grill_fuel_type": "natural gas",
    "misc_fuel_loads_lighting_present": false,
    "misc_fuel_loads_lighting_fuel_type": "natural gas",
    "misc_fuel_loads_fireplace_present": false,
    "misc_fuel_loads_fireplace_fuel_type": "natural gas",
    "pool_present": false,
    "pool_heater_type": "none",
    "permanent_spa_present": false,
    "permanent_spa_heater_type": "none",
    "combine_like_surfaces": false
  },
  "tests/ASHRAE_Standard_140/L110AC.xml": {
    "parent_hpxml": "tests/ASHRAE_Standard_140/L100AC.xml",
    "air_leakage_value": 1.5
  },
  "tests/ASHRAE_Standard_140/L120AC.xml": {
    "parent_hpxml": "tests/ASHRAE_Standard_140/L100AC.xml",
    "ceiling_assembly_r": 57.49,
    "wall_assembly_r": 23.58
  },
  "tests/ASHRAE_Standard_140/L130AC.xml": {
    "parent_hpxml": "tests/ASHRAE_Standard_140/L100AC.xml",
    "window_ufactor": 0.3,
    "window_shgc": 0.335
  },
  "tests/ASHRAE_Standard_140/L140AC.xml": {
    "parent_hpxml": "tests/ASHRAE_Standard_140/L100AC.xml",
    "window_area_front": 0,
    "window_area_back": 0,
    "window_area_left": 0,
    "window_area_right": 0
  },
  "tests/ASHRAE_Standard_140/L150AC.xml": {
    "parent_hpxml": "tests/ASHRAE_Standard_140/L100AC.xml",
    "window_area_front": 270,
    "window_area_back": 0,
    "window_area_left": 0,
    "window_area_right": 0,
    "window_aspect_ratio": 3.333
  },
  "tests/ASHRAE_Standard_140/L155AC.xml": {
    "parent_hpxml": "tests/ASHRAE_Standard_140/L150AC.xml",
    "overhangs_front_depth": 2.5,
    "overhangs_front_distance_to_top_of_window": 1,
    "overhangs_front_distance_to_bottom_of_window": 6
  },
  "tests/ASHRAE_Standard_140/L160AC.xml": {
    "parent_hpxml": "tests/ASHRAE_Standard_140/L100AC.xml",
    "window_area_front": 0,
    "window_area_back": 0,
    "window_area_left": 135,
    "window_area_right": 135,
    "window_aspect_ratio": 3.333
  },
  "tests/ASHRAE_Standard_140/L170AC.xml": {
    "parent_hpxml": "tests/ASHRAE_Standard_140/L100AC.xml",
    "misc_plug_loads_other_annual_kwh": 0,
    "misc_plug_loads_other_frac_sensible": null,
    "misc_plug_loads_other_frac_latent": null
  },
  "tests/ASHRAE_Standard_140/L200AC.xml": {
    "parent_hpxml": "tests/ASHRAE_Standard_140/L100AC.xml",
    "floor_over_foundation_assembly_r": 4.24,
    "ceiling_assembly_r": 11.75,
    "wall_assembly_r": 4.84,
    "air_leakage_value": 1.5
  },
  "tests/ASHRAE_Standard_140/L202AC.xml": {
    "parent_hpxml": "tests/ASHRAE_Standard_140/L200AC.xml",
    "enclosure_roof_material": "Asphalt/Fiberglass Shingles, Reflective",
    "enclosure_wall_siding": "Wood, Reflective"
  },
  "tests/ASHRAE_Standard_140/L302XC.xml": {
    "parent_hpxml": "tests/ASHRAE_Standard_140/L100AC.xml",
    "geometry_foundation_type": "SlabOnGrade",
    "slab_carpet_fraction": 1,
    "slab_carpet_r": 2.08
  },
  "tests/ASHRAE_Standard_140/L304XC.xml": {
    "parent_hpxml": "tests/ASHRAE_Standard_140/L302XC.xml",
    "slab_perimeter_insulation_r": 5.4,
    "slab_perimeter_insulation_depth": 2.5
  },
  "tests/ASHRAE_Standard_140/L322XC.xml": {
    "parent_hpxml": "tests/ASHRAE_Standard_140/L100AC.xml",
    "geometry_unit_cfa": 3078,
    "geometry_foundation_type": "ConditionedBasement",
    "air_leakage_value": 0.335
  },
  "tests/ASHRAE_Standard_140/L324XC.xml": {
    "parent_hpxml": "tests/ASHRAE_Standard_140/L322XC.xml",
    "foundation_wall_insulation_r": 10.2,
    "foundation_wall_insulation_location": "interior",
    "foundation_wall_insulation_distance_to_bottom": 7.25,
    "rim_joist_assembly_r": 13.14
  },
  "tests/ASHRAE_Standard_140/L100AL.xml": {
    "parent_hpxml": "tests/ASHRAE_Standard_140/L100AC.xml",
    "weather_station_epw_filepath": "USA_NV_Las.Vegas-McCarran.Intl.AP.723860_TMY3.epw"
  },
  "tests/ASHRAE_Standard_140/L110AL.xml": {
    "parent_hpxml": "tests/ASHRAE_Standard_140/L100AL.xml",
    "air_leakage_value": 1.5
  },
  "tests/ASHRAE_Standard_140/L120AL.xml": {
    "parent_hpxml": "tests/ASHRAE_Standard_140/L100AL.xml",
    "ceiling_assembly_r": 57.49,
    "wall_assembly_r": 23.58
  },
  "tests/ASHRAE_Standard_140/L130AL.xml": {
    "parent_hpxml": "tests/ASHRAE_Standard_140/L100AL.xml",
    "window_ufactor": 0.3,
    "window_shgc": 0.335
  },
  "tests/ASHRAE_Standard_140/L140AL.xml": {
    "parent_hpxml": "tests/ASHRAE_Standard_140/L100AL.xml",
    "window_area_front": 0,
    "window_area_back": 0,
    "window_area_left": 0,
    "window_area_right": 0
  },
  "tests/ASHRAE_Standard_140/L150AL.xml": {
    "parent_hpxml": "tests/ASHRAE_Standard_140/L100AL.xml",
    "window_area_front": 270,
    "window_area_back": 0,
    "window_area_left": 0,
    "window_area_right": 0,
    "window_aspect_ratio": 3.333
  },
  "tests/ASHRAE_Standard_140/L155AL.xml": {
    "parent_hpxml": "tests/ASHRAE_Standard_140/L150AL.xml",
    "overhangs_front_depth": 2.5,
    "overhangs_front_distance_to_top_of_window": 1,
    "overhangs_front_distance_to_bottom_of_window": 6
  },
  "tests/ASHRAE_Standard_140/L160AL.xml": {
    "parent_hpxml": "tests/ASHRAE_Standard_140/L100AL.xml",
    "window_area_front": 0,
    "window_area_back": 0,
    "window_area_left": 135,
    "window_area_right": 135,
    "window_aspect_ratio": 3.333
  },
  "tests/ASHRAE_Standard_140/L170AL.xml": {
    "parent_hpxml": "tests/ASHRAE_Standard_140/L100AL.xml",
    "misc_plug_loads_other_annual_kwh": 0,
    "misc_plug_loads_other_frac_sensible": null,
    "misc_plug_loads_other_frac_latent": null
  },
  "tests/ASHRAE_Standard_140/L200AL.xml": {
    "parent_hpxml": "tests/ASHRAE_Standard_140/L100AL.xml",
    "floor_over_foundation_assembly_r": 4.24,
    "ceiling_assembly_r": 11.75,
    "wall_assembly_r": 4.84,
    "air_leakage_value": 1.5
  },
  "tests/ASHRAE_Standard_140/L202AL.xml": {
    "parent_hpxml": "tests/ASHRAE_Standard_140/L200AL.xml",
    "enclosure_roof_material": "Asphalt/Fiberglass Shingles, Reflective",
    "enclosure_wall_siding": "Wood, Reflective"
  },
  "tests/HERS_HVAC/HVAC1a.xml": {
    "parent_hpxml": "tests/ASHRAE_Standard_140/L100AL.xml",
    "heating_system": "Central Furnace, 78% AFUE",
    "heating_system_fuel": "natural gas",
    "heating_system_heating_capacity": 56100,
    "heating_system_fraction_heat_load_served": 1.0,
    "cooling_system": "Central AC, SEER 10",
    "cooling_system_cooling_capacity": 38300,
    "cooling_system_fraction_cool_load_served": 1,
    "hvac_blower_fan_watts_per_cfm": 0.5
  },
  "tests/HERS_HVAC/HVAC1b.xml": {
    "parent_hpxml": "tests/HERS_HVAC/HVAC1a.xml",
    "cooling_system": "Central AC, SEER 13"
  },
  "tests/HERS_HVAC/HVAC2a.xml": {
    "parent_hpxml": "tests/HERS_HVAC/HVAC1a.xml",
    "weather_station_epw_filepath": "USA_CO_Colorado.Springs-Peterson.Field.724660_TMY3.epw"
  },
  "tests/HERS_HVAC/HVAC2b.xml": {
    "parent_hpxml": "tests/HERS_HVAC/HVAC2a.xml",
    "heating_system": "Central Furnace, 90% AFUE"
  },
  "tests/HERS_HVAC/HVAC2c.xml": {
    "parent_hpxml": "tests/HERS_HVAC/HVAC2a.xml",
    "heating_system": "None",
    "cooling_system": "None",
    "heat_pump": "Central HP, SEER 10, 6.8 HSPF",
    "heat_pump_cooling_capacity": 56100,
    "heat_pump_heating_capacity": 56100,
    "heat_pump_backup": "Integrated, Electricity, 100% Efficiency",
    "heat_pump_backup_heating_capacity": 34121,
    "heat_pump_fraction_heat_load_served": 1.0,
    "heat_pump_fraction_cool_load_served": 1.0
  },
  "tests/HERS_HVAC/HVAC2d.xml": {
    "parent_hpxml": "tests/HERS_HVAC/HVAC2c.xml",
    "heat_pump": "Central HP, SEER 13, 9.85 HSPF"
  },
  "tests/HERS_HVAC/HVAC2e.xml": {
    "parent_hpxml": "tests/HERS_HVAC/HVAC2a.xml",
    "heating_system_fuel": "electricity",
    "heating_system": "Central Furnace, 100% AFUE"
  },
  "tests/HERS_DSE/HVAC3a.xml": {
    "parent_hpxml": "tests/ASHRAE_Standard_140/L322XC.xml",
    "geometry_foundation_type": "UnconditionedBasement",
    "geometry_unit_cfa": 1539,
    "air_leakage_value": 0.67,
    "floor_over_foundation_assembly_r": 13.85,
    "heating_system_fuel": "natural gas",
    "heating_system_heating_capacity": 46600,
    "heating_system": "Central Furnace, 78% AFUE",
    "heating_system_fraction_heat_load_served": 1.0,
    "cooling_system": "Central AC, SEER 10",
    "cooling_system_cooling_capacity": 38400,
    "cooling_system_fraction_cool_load_served": 1,
    "hvac_blower_fan_watts_per_cfm": 0.5,
    "ducts_supply_insulation_r": 0,
    "ducts_supply_location": "conditioned space",
    "ducts_supply_surface_area": 308,
    "ducts_return_insulation_r": 0,
    "ducts_return_location": "conditioned space",
    "ducts_return_surface_area": 77
  },
  "tests/HERS_DSE/HVAC3b.xml": {
    "parent_hpxml": "tests/HERS_DSE/HVAC3a.xml",
    "heating_system_heating_capacity": 56000,
    "ducts_supply_location": "basement - unconditioned",
    "ducts_return_location": "basement - unconditioned"
  },
  "tests/HERS_DSE/HVAC3c.xml": {
    "parent_hpxml": "tests/HERS_DSE/HVAC3b.xml",
    "heating_system_heating_capacity": 49000,
    "ducts_supply_insulation_r": 6,
    "ducts_return_insulation_r": 6
  },
  "tests/HERS_DSE/HVAC3d.xml": {
    "parent_hpxml": "tests/HERS_DSE/HVAC3c.xml",
    "heating_system_heating_capacity": 61000,
    "ducts_supply_leakage_to_outside_value": 125.0,
    "ducts_return_leakage_to_outside_value": 125.0
  },
  "tests/HERS_DSE/HVAC3e.xml": {
    "parent_hpxml": "tests/ASHRAE_Standard_140/L100AL.xml",
    "heating_system_fuel": "natural gas",
    "heating_system_heating_capacity": 46600,
    "heating_system": "Central Furnace, 78% AFUE",
    "heating_system_fraction_heat_load_served": 1.0,
    "cooling_system": "Central AC, SEER 10",
    "cooling_system_cooling_capacity": 38400,
    "cooling_system_fraction_cool_load_served": 1,
    "hvac_blower_fan_watts_per_cfm": 0.5,
    "ducts_supply_insulation_r": 0,
    "ducts_supply_location": "conditioned space",
    "ducts_supply_surface_area": 308,
    "ducts_return_insulation_r": 0,
    "ducts_return_location": "conditioned space",
    "ducts_return_surface_area": 77
  },
  "tests/HERS_DSE/HVAC3f.xml": {
    "parent_hpxml": "tests/HERS_DSE/HVAC3e.xml",
    "cooling_system_cooling_capacity": 49900,
    "ducts_supply_location": "attic - vented",
    "ducts_return_location": "attic - vented"
  },
  "tests/HERS_DSE/HVAC3g.xml": {
    "parent_hpxml": "tests/HERS_DSE/HVAC3f.xml",
    "cooling_system_cooling_capacity": 42200,
    "ducts_supply_insulation_r": 6,
    "ducts_return_insulation_r": 6
  },
  "tests/HERS_DSE/HVAC3h.xml": {
    "parent_hpxml": "tests/HERS_DSE/HVAC3g.xml",
    "cooling_system_cooling_capacity": 55000,
    "ducts_supply_leakage_to_outside_value": 125.0,
    "ducts_return_leakage_to_outside_value": 125.0
  },
  "tests/HERS_Hot_Water/L100AD-HW-01.xml": {
    "parent_hpxml": "tests/ASHRAE_Standard_140/L100AC.xml",
    "geometry_unit_num_occupants": null,
    "air_leakage_units": "EffectiveLeakageArea",
    "air_leakage_value": 79.8,
    "weather_station_epw_filepath": "USA_MN_Duluth.Intl.AP.727450_TMY3.epw",
    "geometry_unit_num_bedrooms": 2,
    "wall_assembly_r": 17.54,
    "floor_over_foundation_assembly_r": 30.3,
    "ceiling_assembly_r": 38.46,
    "door_rvalue": 2.86,
    "window_shgc": 0.4,
    "window_ufactor": 0.35,
    "window_interior_shading_winter": null,
    "window_interior_shading_summer": null,
    "heating_system_fuel": "natural gas",
    "heating_system":"Central Furnace, 78% AFUE",
    "heating_system_fraction_heat_load_served": 1.0,
    "cooling_system": "Central AC, SEER 13",
    "cooling_system_fraction_cool_load_served": 1,
    "water_heater_type": "storage water heater",
    "water_heater_fuel_type": "natural gas",
    "water_heater_tank_volume": 40.0,
    "water_heater_efficiency_type": "EnergyFactor",
    "water_heater_efficiency": 0.56,
    "water_heater_recovery_efficiency": 0.78,
    "water_heater_location": "conditioned space",
    "clothes_washer_present": true,
    "clothes_dryer_present": true,
    "dishwasher_present": true,
    "refrigerator_present": true,
    "cooking_range_oven_present": true,
    "lighting_present": true,
    "misc_plug_loads_other_annual_kwh": null,
    "misc_plug_loads_other_frac_sensible": null,
    "misc_plug_loads_other_frac_latent": null,
    "misc_plug_loads_television_present": true,
    "lighting_interior_fraction_cfl": 0.1
  },
  "tests/HERS_Hot_Water/L100AD-HW-02.xml": {
    "parent_hpxml": "tests/HERS_Hot_Water/L100AD-HW-01.xml",
    "geometry_unit_num_bedrooms": 4
  },
  "tests/HERS_Hot_Water/L100AD-HW-03.xml": {
    "parent_hpxml": "tests/HERS_Hot_Water/L100AD-HW-01.xml",
    "water_heater_efficiency": 0.62
  },
  "tests/HERS_Hot_Water/L100AD-HW-04.xml": {
    "parent_hpxml": "tests/HERS_Hot_Water/L100AD-HW-02.xml",
    "water_fixtures_shower_low_flow": true,
    "water_fixtures_sink_low_flow": true
  },
  "tests/HERS_Hot_Water/L100AD-HW-05.xml": {
    "parent_hpxml": "tests/HERS_Hot_Water/L100AD-HW-02.xml",
    "hot_water_distribution_system_type": "Recirculation",
    "hot_water_distribution_recirc_control_type": "no control",
    "hot_water_distribution_recirc_branch_piping_length": 10,
    "hot_water_distribution_recirc_pump_power": 50,
    "hot_water_distribution_pipe_r": 3
  },
  "tests/HERS_Hot_Water/L100AD-HW-06.xml": {
    "parent_hpxml": "tests/HERS_Hot_Water/L100AD-HW-05.xml",
    "hot_water_distribution_recirc_control_type": "manual demand control"
  },
  "tests/HERS_Hot_Water/L100AD-HW-07.xml": {
    "parent_hpxml": "tests/HERS_Hot_Water/L100AD-HW-02.xml",
    "dwhr_facilities_connected": "all",
    "dwhr_equal_flow": true,
    "dwhr_efficiency": 0.54
  },
  "tests/HERS_Hot_Water/L100AM-HW-01.xml": {
    "parent_hpxml": "tests/HERS_Hot_Water/L100AD-HW-01.xml",
    "weather_station_epw_filepath": "USA_FL_Miami.Intl.AP.722020_TMY3.epw",
    "wall_assembly_r": 12.20,
    "floor_over_foundation_assembly_r": 15.63,
    "ceiling_assembly_r": 28.57,
    "window_shgc": 0.4,
    "window_ufactor": 1.2,
    "door_rvalue": 0.83
  },
  "tests/HERS_Hot_Water/L100AM-HW-02.xml": {
    "parent_hpxml": "tests/HERS_Hot_Water/L100AD-HW-02.xml",
    "weather_station_epw_filepath": "USA_FL_Miami.Intl.AP.722020_TMY3.epw"
  },
  "tests/HERS_Hot_Water/L100AM-HW-03.xml": {
    "parent_hpxml": "tests/HERS_Hot_Water/L100AD-HW-03.xml",
    "weather_station_epw_filepath": "USA_FL_Miami.Intl.AP.722020_TMY3.epw"
  },
  "tests/HERS_Hot_Water/L100AM-HW-04.xml": {
    "parent_hpxml": "tests/HERS_Hot_Water/L100AD-HW-04.xml",
    "weather_station_epw_filepath": "USA_FL_Miami.Intl.AP.722020_TMY3.epw"
  },
  "tests/HERS_Hot_Water/L100AM-HW-05.xml": {
    "parent_hpxml": "tests/HERS_Hot_Water/L100AD-HW-05.xml",
    "weather_station_epw_filepath": "USA_FL_Miami.Intl.AP.722020_TMY3.epw"
  },
  "tests/HERS_Hot_Water/L100AM-HW-06.xml": {
    "parent_hpxml": "tests/HERS_Hot_Water/L100AD-HW-06.xml",
    "weather_station_epw_filepath": "USA_FL_Miami.Intl.AP.722020_TMY3.epw"
  },
  "tests/HERS_Hot_Water/L100AM-HW-07.xml": {
    "parent_hpxml": "tests/HERS_Hot_Water/L100AD-HW-07.xml",
    "weather_station_epw_filepath": "USA_FL_Miami.Intl.AP.722020_TMY3.epw"
  },
  "sample_files/base.xml": {
    "simulation_control_timestep": 60,
    "site_type": "suburban",
    "site_iecc_zone": "5B",
    "site_state_code": "CO",
    "weather_station_epw_filepath": "USA_CO_Denver.Intl.AP.725650_TMY3.epw",
    "geometry_unit_type": "single-family detached",
    "geometry_unit_num_floors_above_grade": 1,
    "geometry_unit_cfa": 2700,
    "geometry_unit_aspect_ratio": 1.5,
    "geometry_unit_orientation": 180,
    "geometry_unit_num_bedrooms": 3,
    "geometry_unit_num_bathrooms": 2,
    "geometry_average_ceiling_height": 8,
    "geometry_garage_width": 0,
    "geometry_garage_depth": 20,
    "geometry_garage_protrusion": 0,
    "geometry_garage_position": "Right",
    "geometry_foundation_type": "ConditionedBasement",
    "geometry_foundation_height": 8,
    "geometry_foundation_height_above_grade": 1,
    "geometry_rim_joist_height": 9.25,
    "geometry_attic_type": "UnventedAttic",
    "geometry_roof_type": "gable",
    "geometry_roof_pitch": "6:12",
    "geometry_eaves_depth": 0,
    "neighbor_front_distance": 0,
    "neighbor_back_distance": 0,
    "neighbor_left_distance": 0,
    "neighbor_right_distance": 0,
    "floor_over_foundation_assembly_r": 0,
    "floor_over_garage_assembly_r": 0,
    "floor_type": "WoodFrame",
    "foundation_wall_thickness": 8,
    "foundation_wall_insulation_r": 8.9,
    "foundation_wall_insulation_distance_to_top": 0,
    "foundation_wall_insulation_distance_to_bottom": 8,
    "rim_joist_assembly_r": 23,
    "slab_perimeter_insulation_r": 0,
    "slab_perimeter_insulation_depth": 0,
    "slab_perimeter_insulation_depth": 0,
    "slab_under_insulation_r": 0,
    "slab_under_insulation_width": 0,
    "slab_thickness": 4,
    "slab_carpet_fraction": 0,
    "slab_carpet_r": 0,
    "ceiling_assembly_r": 39.3,
    "enclosure_roof_material": "Asphalt/Fiberglass Shingles, Medium",
    "roof_assembly_r": 2.3,
    "radiant_barrier_grade": 2,
    "radiant_barrier_attic_location": "none",
    "wall_type": "WoodStud",
    "enclosure_wall_siding": "Wood, Medium",
    "wall_assembly_r": 23,
    "window_front_wwr": 0,
    "window_back_wwr": 0,
    "window_left_wwr": 0,
    "window_right_wwr": 0,
    "window_area_front": 108,
    "window_area_back": 108,
    "window_area_left": 72,
    "window_area_right": 72,
    "window_aspect_ratio": 1.333,
    "window_fraction_operable": 0.67,
    "window_ufactor": 0.33,
    "window_shgc": 0.45,
    "window_interior_shading_winter": 0.85,
    "window_interior_shading_summer": 0.7,
    "overhangs_front_depth": 0,
    "overhangs_front_distance_to_top_of_window": 0,
    "overhangs_front_distance_to_bottom_of_window": 0,
    "overhangs_back_depth": 0,
    "overhangs_back_distance_to_top_of_window": 0,
    "overhangs_back_distance_to_bottom_of_window": 0,
    "overhangs_left_depth": 0,
    "overhangs_left_distance_to_top_of_window": 0,
    "overhangs_left_distance_to_bottom_of_window": 0,
    "overhangs_right_depth": 0,
    "overhangs_right_distance_to_top_of_window": 0,
    "overhangs_right_distance_to_bottom_of_window": 0,
    "skylight_area_front": 0,
    "skylight_area_back": 0,
    "skylight_area_left": 0,
    "skylight_area_right": 0,
    "skylight_ufactor": 0.33,
    "skylight_shgc": 0.45,
    "door_area": 40,
    "door_rvalue": 4.4,
    "air_leakage_units": "ACH",
    "air_leakage_house_pressure": 50,
    "air_leakage_value": 3,
    "heating_system_fuel": "natural gas",
    "heating_system": "Central Furnace, 92% AFUE",
    "heating_system_heating_capacity": 36000,
    "heating_system_fraction_heat_load_served": 1,
<<<<<<< HEAD
    "cooling_system": "Central AC, SEER 13",
=======
    "cooling_system_type": "central air conditioner",
    "cooling_system_cooling_efficiency_type": "SEER",
    "cooling_system_cooling_efficiency": 13,
    "cooling_system_cooling_compressor_type": "single stage",
>>>>>>> 48f448b2
    "cooling_system_cooling_capacity": 24000,
    "cooling_system_fraction_cool_load_served": 1,
    "heat_pump": "None",
    "heat_pump_fraction_heat_load_served": 0,
    "heat_pump_fraction_cool_load_served": 0,
    "heat_pump_backup": "None",
    "heating_system_2": "None",
    "heating_system_2_fuel": "electricity",
    "heating_system_2_fraction_heat_load_served": 0,
    "hvac_control_heating_weekday_setpoint": 68,
    "hvac_control_heating_weekend_setpoint": 68,
    "hvac_control_cooling_weekday_setpoint": 78,
    "hvac_control_cooling_weekend_setpoint": 78,
    "ducts_leakage_units": "CFM25",
    "ducts_supply_leakage_to_outside_value": 75,
    "ducts_return_leakage_to_outside_value": 25,
    "ducts_supply_location": "attic - unvented",
    "ducts_supply_insulation_r": 4,
    "ducts_supply_surface_area": 150,
    "ducts_return_location": "attic - unvented",
    "ducts_return_insulation_r": 0,
    "ducts_return_surface_area": 50,
    "mech_vent_fan_type": "none",
    "mech_vent_recovery_efficiency_type": "Unadjusted",
    "mech_vent_total_recovery_efficiency": 0,
    "mech_vent_sensible_recovery_efficiency": 0,
    "mech_vent_num_units_served": 0,
    "mech_vent_2_fan_type": "none",
    "mech_vent_2_flow_rate": 0,
    "mech_vent_2_hours_in_operation": 0,
    "mech_vent_2_recovery_efficiency_type": "Unadjusted",
    "mech_vent_2_total_recovery_efficiency": 0,
    "mech_vent_2_sensible_recovery_efficiency": 0,
    "mech_vent_2_fan_power": 0,
    "kitchen_fans_quantity": 0,
    "bathroom_fans_quantity": 0,
    "whole_house_fan_present": false,
    "water_heater_type": "storage water heater",
    "water_heater_fuel_type": "electricity",
    "water_heater_location": "conditioned space",
    "water_heater_tank_volume": 40,
    "water_heater_efficiency_type": "EnergyFactor",
    "water_heater_efficiency": 0.95,
    "water_heater_heating_capacity": 18767,
    "water_heater_jacket_rvalue": 0,
    "water_heater_setpoint_temperature": 125,
    "water_heater_num_bedrooms_served": 3,
    "hot_water_distribution_system_type": "Standard",
    "hot_water_distribution_standard_piping_length": 50,
    "hot_water_distribution_pipe_r": 0,
    "dwhr_facilities_connected": "none",
    "water_fixtures_shower_low_flow": true,
    "water_fixtures_sink_low_flow": false,
    "solar_thermal_system_type": "none",
    "solar_thermal_collector_area": 0,
    "solar_thermal_collector_loop_type": "liquid indirect",
    "solar_thermal_collector_type": "single glazing black",
    "solar_thermal_collector_azimuth": 0,
    "solar_thermal_collector_tilt": 0,
    "solar_thermal_collector_rated_optical_efficiency": 0,
    "solar_thermal_collector_rated_thermal_losses": 0,
    "solar_thermal_solar_fraction": 0,
    "pv_system_present": false,
    "pv_system_array_azimuth": 0,
    "pv_system_array_tilt": 0,
    "pv_system_max_power_output": 0,
    "pv_system_2_present": false,
    "pv_system_2_array_azimuth": 0,
    "pv_system_2_array_tilt": 0,
    "pv_system_2_max_power_output": 0,
    "battery_present": false,
    "lighting_present": true,
    "lighting_interior_fraction_cfl": 0.4,
    "lighting_interior_fraction_lfl": 0.1,
    "lighting_interior_fraction_led": 0.25,
    "lighting_exterior_fraction_cfl": 0.4,
    "lighting_exterior_fraction_lfl": 0.1,
    "lighting_exterior_fraction_led": 0.25,
    "lighting_garage_fraction_cfl": 0.4,
    "lighting_garage_fraction_lfl": 0.1,
    "lighting_garage_fraction_led": 0.25,
    "holiday_lighting_present": false,
    "dehumidifier_type": "none",
    "dehumidifier_efficiency_type": "EnergyFactor",
    "dehumidifier_efficiency": 0,
    "dehumidifier_capacity": 0,
    "dehumidifier_rh_setpoint": 0,
    "dehumidifier_fraction_dehumidification_load_served": 0,
    "clothes_washer_present": true,
    "clothes_washer_location": "conditioned space",
    "clothes_washer_efficiency_type": "IntegratedModifiedEnergyFactor",
    "clothes_washer_efficiency": 1.21,
    "clothes_washer_rated_annual_kwh": 380,
    "clothes_washer_label_electric_rate": 0.12,
    "clothes_washer_label_gas_rate": 1.09,
    "clothes_washer_label_annual_gas_cost": 27,
    "clothes_washer_label_usage": 6,
    "clothes_washer_capacity": 3.2,
    "clothes_dryer_present": true,
    "clothes_dryer_location": "conditioned space",
    "clothes_dryer_fuel_type": "electricity",
    "clothes_dryer_efficiency_type": "CombinedEnergyFactor",
    "clothes_dryer_efficiency": 3.73,
    "clothes_dryer_vented_flow_rate": 150,
    "dishwasher_present": true,
    "dishwasher_location": "conditioned space",
    "dishwasher_efficiency_type": "RatedAnnualkWh",
    "dishwasher_efficiency": 307,
    "dishwasher_label_electric_rate": 0.12,
    "dishwasher_label_gas_rate": 1.09,
    "dishwasher_label_annual_gas_cost": 22.32,
    "dishwasher_label_usage": 4,
    "dishwasher_place_setting_capacity": 12,
    "refrigerator_present": true,
    "refrigerator_location": "conditioned space",
    "refrigerator_rated_annual_kwh": 650,
    "extra_refrigerator_present": false,
    "freezer_present": false,
    "cooking_range_oven_present": true,
    "cooking_range_oven_location": "conditioned space",
    "cooking_range_oven_fuel_type": "electricity",
    "cooking_range_oven_is_induction": false,
    "cooking_range_oven_is_convection": false,
    "ceiling_fan_present": false,
    "misc_plug_loads_television_present": true,
    "misc_plug_loads_television_annual_kwh": 620,
    "misc_plug_loads_other_annual_kwh": 2457,
    "misc_plug_loads_other_frac_sensible": 0.855,
    "misc_plug_loads_other_frac_latent": 0.045,
    "misc_plug_loads_well_pump_present": false,
    "misc_plug_loads_vehicle_present": false,
    "misc_fuel_loads_grill_present": false,
    "misc_fuel_loads_grill_fuel_type": "natural gas",
    "misc_fuel_loads_lighting_present": false,
    "misc_fuel_loads_lighting_fuel_type": "natural gas",
    "misc_fuel_loads_fireplace_present": false,
    "misc_fuel_loads_fireplace_fuel_type": "natural gas",
    "pool_present": false,
    "pool_heater_type": "none",
    "permanent_spa_present": false,
    "permanent_spa_heater_type": "none",
    "utility_bill_scenario_names": "Bills",
    "combine_like_surfaces": true
  },
  "sample_files/base-appliances-coal.xml": {
    "parent_hpxml": "sample_files/base-appliances-gas.xml",
    "clothes_dryer_fuel_type": "coal",
    "cooking_range_oven_fuel_type": "coal"
  },
  "sample_files/base-appliances-dehumidifier.xml": {
    "parent_hpxml": "sample_files/base-location-dallas-tx.xml",
    "dehumidifier_type": "portable",
    "dehumidifier_efficiency": 1.8,
    "dehumidifier_capacity": 40,
    "dehumidifier_rh_setpoint": 0.5,
    "dehumidifier_fraction_dehumidification_load_served": 1
  },
  "sample_files/base-appliances-dehumidifier-ief-portable.xml": {
    "parent_hpxml": "sample_files/base-appliances-dehumidifier.xml",
    "dehumidifier_efficiency_type": "IntegratedEnergyFactor",
    "dehumidifier_efficiency": 1.5
  },
  "sample_files/base-appliances-dehumidifier-ief-whole-home.xml": {
    "parent_hpxml": "sample_files/base-appliances-dehumidifier-ief-portable.xml",
    "dehumidifier_type": "whole-home"
  },
  "sample_files/base-appliances-dehumidifier-multiple.xml": {
    "parent_hpxml": "sample_files/base-appliances-dehumidifier.xml"
  },
  "sample_files/base-appliances-gas.xml": {
    "parent_hpxml": "sample_files/base.xml",
    "clothes_dryer_fuel_type": "natural gas",
    "clothes_dryer_efficiency": 3.3,
    "clothes_dryer_vented_flow_rate": null,
    "cooking_range_oven_fuel_type": "natural gas"
  },
  "sample_files/base-appliances-oil.xml": {
    "parent_hpxml": "sample_files/base-appliances-gas.xml",
    "clothes_dryer_fuel_type": "fuel oil",
    "cooking_range_oven_fuel_type": "fuel oil"
  },
  "sample_files/base-appliances-propane.xml": {
    "parent_hpxml": "sample_files/base-appliances-gas.xml",
    "clothes_dryer_fuel_type": "propane",
    "cooking_range_oven_fuel_type": "propane"
  },
  "sample_files/base-appliances-wood.xml": {
    "parent_hpxml": "sample_files/base-appliances-gas.xml",
    "clothes_dryer_fuel_type": "wood",
    "cooking_range_oven_fuel_type": "wood"
  },
  "sample_files/base-appliances-modified.xml": {
    "parent_hpxml": "sample_files/base.xml",
    "clothes_washer_efficiency_type": "ModifiedEnergyFactor",
    "clothes_washer_efficiency": 1.65,
    "clothes_dryer_efficiency_type": "EnergyFactor",
    "clothes_dryer_efficiency": 4.29,
    "clothes_dryer_vented_flow_rate": 0,
    "dishwasher_efficiency_type": "EnergyFactor",
    "dishwasher_efficiency": 0.7,
    "dishwasher_place_setting_capacity": 6
  },
  "sample_files/base-appliances-none.xml": {
    "parent_hpxml": "sample_files/base.xml",
    "clothes_washer_present": false,
    "clothes_dryer_present": false,
    "dishwasher_present": false,
    "refrigerator_present": false,
    "cooking_range_oven_present": false
  },
  "sample_files/base-appliances-freezer-temperature-dependent-schedule.xml": {
    "parent_hpxml": "sample_files/base.xml"
  },
  "sample_files/base-appliances-refrigerator-temperature-dependent-schedule.xml": {
    "parent_hpxml": "sample_files/base.xml"
  },
  "sample_files/base-atticroof-cathedral.xml": {
    "parent_hpxml": "sample_files/base.xml",
    "geometry_unit_num_floors_above_grade": 2,
    "geometry_unit_cfa": 4050,
    "geometry_attic_type": "ConditionedAttic",
    "roof_assembly_r": 25.8,
    "window_area_left": 120,
    "window_area_right": 120,
    "window_aspect_ratio": 2,
    "ducts_supply_leakage_to_outside_value": 0,
    "ducts_return_leakage_to_outside_value": 0,
    "ducts_supply_location": "conditioned space",
    "ducts_return_location": "conditioned space"
  },
  "sample_files/base-atticroof-conditioned.xml": {
    "parent_hpxml": "sample_files/base.xml",
    "geometry_unit_num_floors_above_grade": 2,
    "geometry_unit_cfa": 3600,
    "geometry_attic_type": "ConditionedAttic",
    "ducts_supply_leakage_to_outside_value": 5,
    "ducts_return_leakage_to_outside_value": 10,
    "ducts_supply_location": "conditioned space",
    "ducts_return_location": "conditioned space",
    "water_heater_location": "basement - conditioned",
    "clothes_washer_location": "basement - conditioned",
    "clothes_dryer_location": "basement - conditioned",
    "dishwasher_location": "basement - conditioned",
    "refrigerator_location": "basement - conditioned",
    "cooking_range_oven_location": "basement - conditioned",
    "misc_plug_loads_other_annual_kwh": 3276
  },
  "sample_files/base-atticroof-flat.xml": {
    "parent_hpxml": "sample_files/base.xml",
    "geometry_attic_type": "FlatRoof",
    "roof_assembly_r": 25.8,
    "ducts_supply_leakage_to_outside_value": 0,
    "ducts_return_leakage_to_outside_value": 0,
    "ducts_supply_location": "basement - conditioned",
    "ducts_return_location": "basement - conditioned"
  },
  "sample_files/base-atticroof-radiant-barrier.xml": {
    "parent_hpxml": "sample_files/base-location-dallas-tx.xml",
    "ceiling_assembly_r": 8.7,
    "radiant_barrier_grade": 2,
    "radiant_barrier_attic_location": "Attic roof and gable walls"
  },
  "sample_files/base-atticroof-radiant-barrier-ceiling.xml": {
    "parent_hpxml": "sample_files/base-atticroof-radiant-barrier.xml",
    "radiant_barrier_attic_location": "Attic floor"
  },
  "sample_files/base-atticroof-unvented-insulated-roof.xml": {
    "parent_hpxml": "sample_files/base.xml",
    "ceiling_assembly_r": 2.1,
    "roof_assembly_r": 25.8
  },
  "sample_files/base-atticroof-vented.xml": {
    "parent_hpxml": "sample_files/base.xml",
    "geometry_attic_type": "VentedAttic",
    "ducts_supply_location": "attic - vented",
    "ducts_return_location": "attic - vented",
    "water_heater_location": "attic - vented"
  },
  "sample_files/base-battery.xml": {
    "parent_hpxml": "sample_files/base.xml",
    "battery_present": true,
    "battery_location": "outside",
    "battery_power": 6000,
    "battery_capacity": 20,
    "battery_usable_capacity": 18
  },
  "sample_files/base-battery-scheduled.xml": {
    "parent_hpxml": "sample_files/base-battery.xml",
    "schedules_filepaths": "../../HPXMLtoOpenStudio/resources/schedule_files/battery.csv"
  },
  "sample_files/base-battery-scheduled-power-outage.xml": {
    "parent_hpxml": "sample_files/base-battery-scheduled.xml",
    "schedules_unavailable_period_types": "Power Outage",
    "schedules_unavailable_period_dates": "Jul 1 5 - Jul 31 14"
  },
  "sample_files/base-vehicle-ev-no-charger.xml": {
    "parent_hpxml": "sample_files/base-enclosure-garage.xml",
    "vehicle_type": "BatteryElectricVehicle"
  },
  "sample_files/base-ev-charger.xml": {
    "parent_hpxml": "sample_files/base.xml",
    "ev_charger_present": true
  },
  "sample_files/base-vehicle-ev-charger.xml": {
    "parent_hpxml": "sample_files/base-vehicle-ev-no-charger.xml",
    "vehicle_battery_capacity": 100,
    "vehicle_battery_usable_capacity": 80,
    "vehicle_miles_driven_per_year": 10000,
    "vehicle_hours_driven_per_week": 14,
    "vehicle_fuel_economy_combined": 0.25,
    "vehicle_fuel_economy_units": "kWh/mile",
    "vehicle_fraction_charged_home": 0.75,
    "ev_charger_present": true,
    "ev_charger_power": 7000
  },
  "sample_files/base-vehicle-ev-charger-level1.xml": {
    "parent_hpxml": "sample_files/base-vehicle-ev-charger.xml",
    "ev_charger_level": 1,
    "ev_charger_power": null
  },
  "sample_files/base-vehicle-ev-charger-miles-per-kwh.xml": {
    "parent_hpxml": "sample_files/base-vehicle-ev-charger.xml",
    "vehicle_fuel_economy_combined": 4.0,
    "vehicle_fuel_economy_units": "mile/kWh"
  },
  "sample_files/base-vehicle-ev-charger-mpge.xml": {
    "parent_hpxml": "sample_files/base-vehicle-ev-charger.xml",
    "vehicle_fuel_economy_combined": 135.0,
    "vehicle_fuel_economy_units": "mpge"
  },
  "sample_files/base-vehicle-ev-charger-scheduled.xml": {
    "parent_hpxml": "sample_files/base-vehicle-ev-charger.xml",
    "schedules_filepaths": "../../HPXMLtoOpenStudio/resources/schedule_files/vehicle-ev.csv"
  },
  "sample_files/base-vehicle-ev-charger-undercharged.xml": {
    "parent_hpxml": "sample_files/base-vehicle-ev-charger.xml",
    "schedules_filepaths": "../../HPXMLtoOpenStudio/resources/schedule_files/vehicle-ev-undercharged.csv"
  },
  "sample_files/base-vehicle-ev-charger-plug-load-ev.xml": {
    "parent_hpxml": "sample_files/base-vehicle-ev-charger-scheduled.xml",
    "misc_plug_loads_vehicle_present": true,
    "misc_plug_loads_vehicle_annual_kwh": 3000
  },
  "sample_files/base-vehicle-multiple.xml": {
    "parent_hpxml": "sample_files/base-vehicle-ev-charger.xml"
  },
  "sample_files/base-vehicle-ev-charger-occupancy-stochastic.xml": {
    "parent_hpxml": "sample_files/base-vehicle-ev-charger.xml",
    "schedules_filepaths": "../../HPXMLtoOpenStudio/resources/schedule_files/occupancy-stochastic-ev-charger.csv"
  },
  "sample_files/base-pv-battery-and-vehicle-ev.xml": {
    "parent_hpxml": "sample_files/base-pv-battery.xml",
    "vehicle_type": "BatteryElectricVehicle",
    "ev_charger_present": true,
    "schedules_filepaths": "../../HPXMLtoOpenStudio/resources/schedule_files/vehicle-ev.csv"
  },
  "sample_files/base-bldgtype-sfa-unit.xml": {
    "parent_hpxml": "sample_files/base.xml",
    "geometry_unit_type": "single-family attached",
    "geometry_unit_right_wall_is_adiabatic": true,
    "geometry_unit_cfa": 1800,
    "geometry_unit_aspect_ratio": 0.6667,
    "geometry_building_num_units": 3,
    "window_front_wwr": 0.18,
    "window_back_wwr": 0.18,
    "window_left_wwr": 0.18,
    "window_right_wwr": 0.18,
    "window_area_front": 0,
    "window_area_back": 0,
    "window_area_left": 0,
    "window_area_right": 0,
    "air_leakage_type": "unit exterior only",
    "heating_system_heating_capacity": 24000,
    "misc_plug_loads_other_annual_kwh": 1638
  },
  "sample_files/base-bldgtype-sfa-unit-2stories.xml": {
    "parent_hpxml": "sample_files/base-bldgtype-sfa-unit.xml",
    "geometry_unit_num_floors_above_grade": 2,
    "geometry_unit_cfa": 2700,
    "heating_system_heating_capacity": 48000,
    "cooling_system_cooling_capacity": 36000,
    "ducts_supply_surface_area": 112.5,
    "ducts_return_surface_area": 37.5,
    "misc_plug_loads_other_annual_kwh": 2457
  },
  "sample_files/base-bldgtype-sfa-unit-atticroof-cathedral.xml": {
    "parent_hpxml": "sample_files/base-bldgtype-sfa-unit-2stories.xml",
    "geometry_attic_type": "ConditionedAttic",
    "ducts_supply_leakage_to_outside_value": 0,
    "ducts_return_leakage_to_outside_value": 0,
    "ducts_supply_location": "conditioned space",
    "ducts_return_location": "conditioned space"
  },
  "sample_files/base-bldgtype-sfa-unit-infil-compartmentalization-test.xml": {
    "parent_hpxml": "sample_files/base-bldgtype-sfa-unit.xml",
    "air_leakage_value": 3.57,
    "air_leakage_type": "unit total"
  },
  "sample_files/base-bldgtype-mf-unit.xml": {
    "parent_hpxml": "sample_files/base.xml",
    "geometry_unit_type": "apartment unit",
    "geometry_unit_right_wall_is_adiabatic": true,
    "geometry_unit_cfa": 900,
    "geometry_unit_aspect_ratio": 0.6667,
    "geometry_building_num_units": 6,
    "geometry_foundation_type": "AboveApartment",
    "geometry_attic_type": "BelowApartment",
    "geometry_unit_height_above_grade": 10,
    "window_front_wwr": 0.18,
    "window_back_wwr": 0.18,
    "window_left_wwr": 0.18,
    "window_right_wwr": 0.18,
    "window_area_front": 0,
    "window_area_back": 0,
    "window_area_left": 0,
    "window_area_right": 0,
    "door_area": 20,
    "air_leakage_type": "unit exterior only",
    "heating_system_heating_capacity": 12000,
    "cooling_system_cooling_capacity": 12000,
    "ducts_supply_leakage_to_outside_value": 0,
    "ducts_return_leakage_to_outside_value": 0,
    "ducts_supply_location": "conditioned space",
    "ducts_supply_insulation_r": 0,
    "ducts_return_location": "conditioned space",
    "misc_plug_loads_other_annual_kwh": 819
  },
  "sample_files/base-bldgtype-mf-unit-adjacent-to-multifamily-buffer-space.xml": {
    "parent_hpxml": "sample_files/base-bldgtype-mf-unit.xml"
  },
  "sample_files/base-bldgtype-mf-unit-adjacent-to-multiple.xml": {
    "parent_hpxml": "sample_files/base-bldgtype-mf-unit.xml"
  },
  "sample_files/base-bldgtype-mf-unit-adjacent-to-non-freezing-space.xml": {
    "parent_hpxml": "sample_files/base-bldgtype-mf-unit.xml"
  },
  "sample_files/base-bldgtype-mf-unit-adjacent-to-other-heated-space.xml": {
    "parent_hpxml": "sample_files/base-bldgtype-mf-unit.xml"
  },
  "sample_files/base-bldgtype-mf-unit-adjacent-to-multiple-hvac-none.xml": {
    "parent_hpxml": "sample_files/base-bldgtype-mf-unit-adjacent-to-multiple.xml",
    "heating_system": "None",
    "cooling_system": "None"
  },
  "sample_files/base-bldgtype-mf-unit-adjacent-to-other-housing-unit.xml": {
    "parent_hpxml": "sample_files/base-bldgtype-mf-unit.xml"
  },
  "sample_files/base-bldgtype-mf-unit-adjacent-to-other-housing-unit-basement.xml": {
    "parent_hpxml": "sample_files/base-bldgtype-mf-unit.xml",
    "geometry_foundation_type": "UnconditionedBasement",
    "floor_over_foundation_assembly_r": 18.7
  },
  "sample_files/base-bldgtype-mf-unit-infil-compartmentalization-test.xml": {
    "parent_hpxml": "sample_files/base-bldgtype-mf-unit.xml",
    "air_leakage_value": 12.16,
    "air_leakage_type": "unit total"
  },
  "sample_files/base-bldgtype-mf-unit-infil-leakiness-description.xml": {
    "parent_hpxml": "sample_files/base-bldgtype-mf-unit.xml",
    "air_leakage_leakiness_description": "tight",
    "year_built": 1990,
    "air_leakage_value": null,
    "air_leakage_units": null,
    "air_leakage_type": null
  },
  "sample_files/base-bldgtype-mf-unit-neighbor-shading.xml": {
    "parent_hpxml": "sample_files/base-bldgtype-mf-unit.xml",
    "neighbor_right_distance": 15,
    "combine_like_surfaces": false
  },
  "sample_files/base-bldgtype-mf-unit-residents-1.xml": {
    "parent_hpxml": "sample_files/base-bldgtype-mf-unit.xml",
    "geometry_unit_num_occupants": 1,
    "misc_plug_loads_television_annual_kwh": null,
    "misc_plug_loads_other_annual_kwh": null
  },
  "sample_files/base-bldgtype-mf-unit-shared-boiler-chiller-baseboard.xml": {
    "parent_hpxml": "sample_files/base-bldgtype-mf-unit.xml",
    "heating_system": "Shared Boiler w/ Baseboard, 92% AFUE",
    "cooling_system": "None",
    "cooling_system_fraction_cool_load_served": 0
  },
  "sample_files/base-bldgtype-mf-unit-shared-boiler-chiller-fan-coil.xml": {
    "parent_hpxml": "sample_files/base-bldgtype-mf-unit-shared-boiler-chiller-baseboard.xml",
    "heating_system": "Shared Boiler w/ Fan Coil, 92% AFUE"
  },
  "sample_files/base-bldgtype-mf-unit-shared-boiler-chiller-fan-coil-ducted.xml": {
    "parent_hpxml": "sample_files/base-bldgtype-mf-unit-shared-boiler-chiller-fan-coil.xml"
  },
  "sample_files/base-bldgtype-mf-unit-shared-boiler-chiller-water-loop-heat-pump.xml": {
    "parent_hpxml": "sample_files/base-bldgtype-mf-unit-shared-boiler-chiller-baseboard.xml"
  },
  "sample_files/base-bldgtype-mf-unit-shared-boiler-cooling-tower-water-loop-heat-pump.xml": {
    "parent_hpxml": "sample_files/base-bldgtype-mf-unit-shared-boiler-chiller-water-loop-heat-pump.xml"
  },
  "sample_files/base-bldgtype-mf-unit-shared-boiler-only-baseboard.xml": {
    "parent_hpxml": "sample_files/base-bldgtype-mf-unit.xml",
    "heating_system": "Shared Boiler w/ Baseboard, 92% AFUE",
    "cooling_system": "None",
    "cooling_system_fraction_cool_load_served": 0
  },
  "sample_files/base-bldgtype-mf-unit-shared-boiler-only-baseboard-combi-tankless.xml": {
    "parent_hpxml": "sample_files/base-bldgtype-mf-unit-shared-boiler-only-baseboard.xml",
    "water_heater_type": "space-heating boiler with tankless coil"
  },
  "sample_files/base-bldgtype-mf-unit-shared-boiler-only-fan-coil.xml": {
    "parent_hpxml": "sample_files/base-bldgtype-mf-unit-shared-boiler-only-baseboard.xml",
    "heating_system": "Shared Boiler w/ Fan Coil, 92% AFUE"
  },
  "sample_files/base-bldgtype-mf-unit-shared-boiler-only-fan-coil-fireplace-elec.xml": {
    "parent_hpxml": "sample_files/base-bldgtype-mf-unit-shared-boiler-only-fan-coil.xml",
    "heating_system_fraction_heat_load_served": 0.75,
    "heating_system_2": "Fireplace, 100% Efficiency",
    "heating_system_2_fraction_heat_load_served": 0.25
  },
  "sample_files/base-bldgtype-mf-unit-shared-boiler-only-fan-coil-ducted.xml": {
    "parent_hpxml": "sample_files/base-bldgtype-mf-unit-shared-boiler-only-fan-coil.xml"
  },
  "sample_files/base-bldgtype-mf-unit-shared-boiler-only-fan-coil-eae.xml": {
    "parent_hpxml": "sample_files/base-bldgtype-mf-unit-shared-boiler-only-fan-coil.xml"
  },
  "sample_files/base-bldgtype-mf-unit-shared-boiler-only-water-loop-heat-pump.xml": {
    "parent_hpxml": "sample_files/base-bldgtype-mf-unit-shared-boiler-only-baseboard.xml"
  },
  "sample_files/base-bldgtype-mf-unit-shared-chiller-only-baseboard.xml": {
    "parent_hpxml": "sample_files/base-bldgtype-mf-unit.xml",
    "heating_system": "None",
    "heating_system_fraction_heat_load_served": 0,
    "cooling_system": "None",
    "cooling_system_fraction_cool_load_served": 0
  },
  "sample_files/base-bldgtype-mf-unit-shared-chiller-only-fan-coil.xml": {
    "parent_hpxml": "sample_files/base-bldgtype-mf-unit-shared-chiller-only-baseboard.xml"
  },
  "sample_files/base-bldgtype-mf-unit-shared-chiller-only-fan-coil-ducted.xml": {
    "parent_hpxml": "sample_files/base-bldgtype-mf-unit-shared-chiller-only-fan-coil.xml"
  },
  "sample_files/base-bldgtype-mf-unit-shared-chiller-only-water-loop-heat-pump.xml": {
    "parent_hpxml": "sample_files/base-bldgtype-mf-unit-shared-chiller-only-baseboard.xml"
  },
  "sample_files/base-bldgtype-mf-unit-shared-cooling-tower-only-water-loop-heat-pump.xml": {
    "parent_hpxml": "sample_files/base-bldgtype-mf-unit-shared-chiller-only-water-loop-heat-pump.xml"
  },
  "sample_files/base-bldgtype-mf-unit-shared-generator.xml": {
    "parent_hpxml": "sample_files/base-bldgtype-mf-unit.xml"
  },
  "sample_files/base-bldgtype-mf-unit-shared-ground-loop-ground-to-air-heat-pump.xml": {
    "parent_hpxml": "sample_files/base-bldgtype-mf-unit.xml",
    "heating_system": "None",
    "heating_system_fraction_heat_load_served": 0,
    "cooling_system": "None",
    "cooling_system_fraction_cool_load_served": 0,
<<<<<<< HEAD
    "heat_pump": "Geothermal HP, EER 16.6, COP 3.6",
=======
    "heat_pump_type": "ground-to-air",
    "heat_pump_heating_efficiency_type": "COP",
    "heat_pump_heating_efficiency": 3.6,
    "heat_pump_cooling_efficiency_type": "EER",
    "heat_pump_cooling_efficiency": 16.6,
>>>>>>> 48f448b2
    "heat_pump_heating_capacity": 12000,
    "heat_pump_cooling_capacity": 12000,
    "heat_pump_fraction_heat_load_served": 1,
    "heat_pump_fraction_cool_load_served": 1,
    "heat_pump_backup": "None"
  },
  "sample_files/base-bldgtype-mf-unit-shared-laundry-room.xml": {
    "parent_hpxml": "sample_files/base-bldgtype-mf-unit.xml"
  },
  "sample_files/base-bldgtype-mf-unit-shared-laundry-room-multiple-water-heaters.xml": {
    "parent_hpxml": "sample_files/base-bldgtype-mf-unit-shared-laundry-room.xml"
  },
  "sample_files/base-bldgtype-mf-unit-shared-mechvent.xml": {
    "parent_hpxml": "sample_files/base-bldgtype-mf-unit.xml",
    "mech_vent_fan_type": "supply only",
    "mech_vent_flow_rate": 800,
    "mech_vent_hours_in_operation": 24,
    "mech_vent_total_recovery_efficiency": 0.48,
    "mech_vent_sensible_recovery_efficiency": 0.72,
    "mech_vent_fan_power": 240,
    "mech_vent_num_units_served": 10,
    "mech_vent_shared_frac_recirculation": 0.5,
    "mech_vent_2_fan_type": "exhaust only",
    "mech_vent_2_flow_rate": 72,
    "mech_vent_2_hours_in_operation": 24,
    "mech_vent_2_total_recovery_efficiency": 0.48,
    "mech_vent_2_sensible_recovery_efficiency": 0.72,
    "mech_vent_2_fan_power": 26
  },
  "sample_files/base-bldgtype-mf-unit-shared-mechvent-multiple.xml": {
    "parent_hpxml": "sample_files/base-bldgtype-mf-unit.xml"
  },
  "sample_files/base-bldgtype-mf-unit-shared-mechvent-preconditioning.xml": {
    "parent_hpxml": "sample_files/base-bldgtype-mf-unit-shared-mechvent.xml",
    "mech_vent_shared_preheating_fuel": "natural gas",
    "mech_vent_shared_preheating_efficiency": 0.92,
    "mech_vent_shared_preheating_fraction_heat_load_served": 0.7,
    "mech_vent_shared_precooling_fuel": "electricity",
    "mech_vent_shared_precooling_efficiency": 4,
    "mech_vent_shared_precooling_fraction_cool_load_served": 0.8
  },
  "sample_files/base-bldgtype-mf-unit-shared-pv.xml": {
    "parent_hpxml": "sample_files/base-bldgtype-mf-unit.xml",
    "pv_system_present": true,
    "pv_system_module_type": "standard",
    "pv_system_location": "ground",
    "pv_system_tracking": "fixed",
    "pv_system_array_azimuth": 225,
    "pv_system_array_tilt": 30,
    "pv_system_max_power_output": 30000,
    "pv_system_inverter_efficiency": 0.96,
    "pv_system_system_losses_fraction": 0.14,
    "pv_system_num_bedrooms_served": 18
  },
  "sample_files/base-bldgtype-mf-unit-shared-pv-battery.xml": {
    "parent_hpxml": "sample_files/base-bldgtype-mf-unit-shared-pv.xml",
    "battery_present": true,
    "battery_power": 36000,
    "battery_capacity": 120,
    "battery_usable_capacity": 108,
    "battery_num_bedrooms_served": 18
  },
  "sample_files/base-bldgtype-mf-unit-shared-water-heater.xml": {
    "parent_hpxml": "sample_files/base-bldgtype-mf-unit.xml",
    "water_heater_fuel_type": "natural gas",
    "water_heater_tank_volume": 120,
    "water_heater_efficiency": 0.59,
    "water_heater_recovery_efficiency": 0.76,
    "water_heater_heating_capacity": 40000,
    "water_heater_num_bedrooms_served": 18
  },
  "sample_files/base-bldgtype-mf-unit-shared-water-heater-heat-pump.xml": {
    "parent_hpxml": "sample_files/base-bldgtype-mf-unit.xml",
    "water_heater_type": "heat pump water heater",
    "water_heater_tank_volume": 120,
    "water_heater_efficiency": 2.3,
    "water_heater_num_bedrooms_served": 18,
    "water_heater_heating_capacity": null
  },
  "sample_files/base-bldgtype-mf-unit-shared-water-heater-recirc.xml": {
    "parent_hpxml": "sample_files/base-bldgtype-mf-unit-shared-water-heater.xml"
  },
  "sample_files/base-bldgtype-mf-unit-shared-water-heater-recirc-beds-0.xml": {
    "parent_hpxml": "sample_files/base-bldgtype-mf-unit-shared-water-heater.xml",
    "geometry_unit_num_bedrooms": 0,
    "water_heater_num_bedrooms_served": 6
  },
  "sample_files/base-bldgtype-mf-unit-shared-water-heater-recirc-scheduled.xml": {
    "parent_hpxml": "sample_files/base-bldgtype-mf-unit-shared-water-heater-recirc.xml"
  },
  "sample_files/base-dhw-combi-tankless.xml": {
    "parent_hpxml": "sample_files/base-dhw-indirect.xml",
    "water_heater_type": "space-heating boiler with tankless coil"
  },
  "sample_files/base-dhw-combi-tankless-outside.xml": {
    "parent_hpxml": "sample_files/base-dhw-combi-tankless.xml",
    "water_heater_location": "other exterior"
  },
  "sample_files/base-dhw-desuperheater.xml": {
    "parent_hpxml": "sample_files/base-hvac-central-ac-only-1-speed.xml",
    "water_heater_uses_desuperheater": true
  },
  "sample_files/base-dhw-desuperheater-2-speed.xml": {
    "parent_hpxml": "sample_files/base-hvac-central-ac-only-2-speed.xml",
    "water_heater_uses_desuperheater": true
  },
  "sample_files/base-dhw-desuperheater-gshp.xml": {
    "parent_hpxml": "sample_files/base-hvac-ground-to-air-heat-pump.xml",
    "water_heater_uses_desuperheater": true
  },
  "sample_files/base-dhw-desuperheater-hpwh.xml": {
    "parent_hpxml": "sample_files/base-dhw-tank-heat-pump.xml",
    "water_heater_uses_desuperheater": true
  },
  "sample_files/base-dhw-desuperheater-tankless.xml": {
    "parent_hpxml": "sample_files/base-hvac-central-ac-only-1-speed.xml",
    "water_heater_type": "instantaneous water heater",
    "water_heater_efficiency": 0.99,
    "water_heater_uses_desuperheater": true
  },
  "sample_files/base-dhw-desuperheater-var-speed.xml": {
    "parent_hpxml": "sample_files/base-hvac-central-ac-only-var-speed.xml",
    "water_heater_uses_desuperheater": true
  },
  "sample_files/base-dhw-dwhr.xml": {
    "parent_hpxml": "sample_files/base.xml",
    "dwhr_facilities_connected": "all",
    "dwhr_equal_flow": true,
    "dwhr_efficiency": 0.55
  },
  "sample_files/base-dhw-indirect.xml": {
    "parent_hpxml": "sample_files/base-hvac-boiler-gas-only.xml",
    "water_heater_type": "space-heating boiler with storage tank",
    "water_heater_tank_volume": 50
  },
  "sample_files/base-dhw-indirect-detailed-setpoints.xml": {
    "parent_hpxml": "sample_files/base-dhw-indirect.xml",
    "water_heater_setpoint_temperature": null,
    "schedules_filepaths": "../../HPXMLtoOpenStudio/resources/schedule_files/water-heater-setpoints.csv"
  },
  "sample_files/base-dhw-indirect-dse.xml": {
    "parent_hpxml": "sample_files/base-dhw-indirect.xml"
  },
  "sample_files/base-dhw-indirect-outside.xml": {
    "parent_hpxml": "sample_files/base-dhw-indirect.xml",
    "water_heater_location": "other exterior"
  },
  "sample_files/base-dhw-indirect-standbyloss.xml": {
    "parent_hpxml": "sample_files/base-dhw-indirect.xml",
    "water_heater_standby_loss": 1
  },
  "sample_files/base-dhw-indirect-with-solar-fraction.xml": {
    "parent_hpxml": "sample_files/base-dhw-indirect.xml",
    "solar_thermal_system_type": "hot water",
    "solar_thermal_solar_fraction": 0.65
  },
  "sample_files/base-dhw-jacket-indirect.xml": {
    "parent_hpxml": "sample_files/base-dhw-indirect.xml",
    "water_heater_jacket_rvalue": 10
  },
  "sample_files/base-dhw-jacket-electric.xml": {
    "parent_hpxml": "sample_files/base.xml",
    "water_heater_jacket_rvalue": 10
  },
  "sample_files/base-dhw-jacket-gas.xml": {
    "parent_hpxml": "sample_files/base-dhw-tank-gas.xml",
    "water_heater_jacket_rvalue": 10
  },
  "sample_files/base-dhw-jacket-hpwh.xml": {
    "parent_hpxml": "sample_files/base-dhw-tank-heat-pump.xml",
    "water_heater_jacket_rvalue": 10
  },
  "sample_files/base-dhw-low-flow-fixtures.xml": {
    "parent_hpxml": "sample_files/base.xml",
    "water_fixtures_sink_low_flow": true
  },
  "sample_files/base-dhw-multiple.xml": {
    "parent_hpxml": "sample_files/base-hvac-boiler-gas-only.xml"
  },
  "sample_files/base-dhw-none.xml": {
    "parent_hpxml": "sample_files/base.xml",
    "water_heater_type": "none",
    "water_heater_efficiency": 0
  },
  "sample_files/base-dhw-recirc-demand.xml": {
    "parent_hpxml": "sample_files/base-dhw-recirc-nocontrol.xml",
    "hot_water_distribution_recirc_control_type": "presence sensor demand control",
    "hot_water_distribution_pipe_r": 3
  },
  "sample_files/base-dhw-recirc-demand-scheduled.xml": {
    "parent_hpxml": "sample_files/base-dhw-recirc-demand.xml"
  },
  "sample_files/base-dhw-recirc-manual.xml": {
    "parent_hpxml": "sample_files/base-dhw-recirc-nocontrol.xml",
    "hot_water_distribution_recirc_control_type": "manual demand control",
    "hot_water_distribution_pipe_r": 3
  },
  "sample_files/base-dhw-recirc-nocontrol.xml": {
    "parent_hpxml": "sample_files/base.xml",
    "hot_water_distribution_system_type": "Recirculation",
    "hot_water_distribution_recirc_control_type": "no control",
    "hot_water_distribution_recirc_piping_length": 50,
    "hot_water_distribution_recirc_branch_piping_length": 50,
    "hot_water_distribution_recirc_pump_power": 50
  },
  "sample_files/base-dhw-recirc-temperature.xml": {
    "parent_hpxml": "sample_files/base-dhw-recirc-nocontrol.xml",
    "hot_water_distribution_recirc_control_type": "temperature"
  },
  "sample_files/base-dhw-recirc-timer.xml": {
    "parent_hpxml": "sample_files/base-dhw-recirc-nocontrol.xml",
    "hot_water_distribution_recirc_control_type": "timer"
  },
  "sample_files/base-dhw-solar-direct-evacuated-tube.xml": {
    "parent_hpxml": "sample_files/base-dhw-solar-indirect-flat-plate.xml",
    "solar_thermal_collector_loop_type": "liquid direct",
    "solar_thermal_collector_type": "evacuated tube",
    "solar_thermal_collector_rated_optical_efficiency": 0.5,
    "solar_thermal_collector_rated_thermal_losses": 0.2799
  },
  "sample_files/base-dhw-solar-direct-flat-plate.xml": {
    "parent_hpxml": "sample_files/base-dhw-solar-indirect-flat-plate.xml",
    "solar_thermal_collector_loop_type": "liquid direct"
  },
  "sample_files/base-dhw-solar-direct-ics.xml": {
    "parent_hpxml": "sample_files/base-dhw-solar-indirect-flat-plate.xml",
    "solar_thermal_collector_loop_type": "liquid direct",
    "solar_thermal_collector_type": "integrated collector storage"
  },
  "sample_files/base-dhw-solar-fraction.xml": {
    "parent_hpxml": "sample_files/base.xml",
    "solar_thermal_system_type": "hot water",
    "solar_thermal_solar_fraction": 0.65
  },
  "sample_files/base-dhw-solar-indirect-flat-plate.xml": {
    "parent_hpxml": "sample_files/base.xml",
    "solar_thermal_system_type": "hot water",
    "solar_thermal_collector_area": 40,
    "solar_thermal_collector_azimuth": 180,
    "solar_thermal_collector_tilt": 20,
    "solar_thermal_collector_rated_optical_efficiency": 0.77,
    "solar_thermal_collector_rated_thermal_losses": 0.793,
    "solar_thermal_storage_volume": 60
  },
  "sample_files/base-dhw-solar-thermosyphon-flat-plate.xml": {
    "parent_hpxml": "sample_files/base-dhw-solar-indirect-flat-plate.xml",
    "solar_thermal_collector_loop_type": "passive thermosyphon"
  },
  "sample_files/base-dhw-tank-coal.xml": {
    "parent_hpxml": "sample_files/base-dhw-tank-gas.xml",
    "water_heater_fuel_type": "coal"
  },
  "sample_files/base-dhw-tank-detailed-setpoints.xml": {
    "parent_hpxml": "sample_files/base.xml",
    "water_heater_setpoint_temperature": null,
    "schedules_filepaths": "../../HPXMLtoOpenStudio/resources/schedule_files/water-heater-setpoints.csv"
  },
  "sample_files/base-dhw-tank-elec-uef.xml": {
    "parent_hpxml": "sample_files/base.xml",
    "water_heater_tank_volume": 30,
    "water_heater_efficiency_type": "UniformEnergyFactor",
    "water_heater_efficiency": 0.93,
    "water_heater_usage_bin": "low",
    "water_heater_heating_capacity": 15354
  },
  "sample_files/base-dhw-tank-gas.xml": {
    "parent_hpxml": "sample_files/base.xml",
    "water_heater_fuel_type": "natural gas",
    "water_heater_tank_volume": 50,
    "water_heater_efficiency": 0.59,
    "water_heater_recovery_efficiency": 0.76,
    "water_heater_heating_capacity": 40000
  },
  "sample_files/base-dhw-tank-gas-uef.xml": {
    "parent_hpxml": "sample_files/base-dhw-tank-gas.xml",
    "water_heater_tank_volume": 30,
    "water_heater_efficiency_type": "UniformEnergyFactor",
    "water_heater_usage_bin": "medium",
    "water_heater_recovery_efficiency": 0.75,
    "water_heater_heating_capacity": 30000
  },
  "sample_files/base-dhw-tank-gas-uef-fhr.xml": {
    "parent_hpxml": "sample_files/base-dhw-tank-gas-uef.xml"
  },
  "sample_files/base-dhw-tank-gas-outside.xml": {
    "parent_hpxml": "sample_files/base-dhw-tank-gas.xml",
    "water_heater_location": "other exterior"
  },
  "sample_files/base-dhw-tank-heat-pump.xml": {
    "parent_hpxml": "sample_files/base.xml",
    "water_heater_type": "heat pump water heater",
    "water_heater_tank_volume": 80,
    "water_heater_efficiency": 2.3,
    "water_heater_heating_capacity": null
  },
  "sample_files/base-dhw-tank-heat-pump-capacities.xml": {
    "parent_hpxml": "sample_files/base-dhw-tank-heat-pump.xml",
    "water_heater_type": "heat pump water heater",
    "water_heater_heating_capacity": 3000,
    "water_heater_backup_heating_capacity": 0
  },
  "sample_files/base-dhw-tank-heat-pump-outside.xml": {
    "parent_hpxml": "sample_files/base-dhw-tank-heat-pump.xml",
    "water_heater_location": "other exterior"
  },
  "sample_files/base-dhw-tank-heat-pump-uef.xml": {
    "parent_hpxml": "sample_files/base-dhw-tank-heat-pump.xml",
    "water_heater_tank_volume": 50,
    "water_heater_efficiency_type": "UniformEnergyFactor",
    "water_heater_efficiency": 3.75,
    "water_heater_usage_bin": "medium"
  },
  "sample_files/base-dhw-tank-heat-pump-with-solar.xml": {
    "parent_hpxml": "sample_files/base-dhw-tank-heat-pump.xml",
    "solar_thermal_system_type": "hot water",
    "solar_thermal_collector_area": 40,
    "solar_thermal_collector_azimuth": 180,
    "solar_thermal_collector_tilt": 20,
    "solar_thermal_collector_rated_optical_efficiency": 0.77,
    "solar_thermal_collector_rated_thermal_losses": 0.793,
    "solar_thermal_storage_volume": 60
  },
  "sample_files/base-dhw-tank-heat-pump-with-solar-fraction.xml": {
    "parent_hpxml": "sample_files/base-dhw-tank-heat-pump.xml",
    "solar_thermal_system_type": "hot water",
    "solar_thermal_solar_fraction": 0.65
  },
  "sample_files/base-dhw-tank-heat-pump-operating-mode-heat-pump-only.xml": {
    "parent_hpxml": "sample_files/base-dhw-tank-heat-pump-uef.xml",
    "water_heater_operating_mode": "heat pump only"
  },
  "sample_files/base-dhw-tank-heat-pump-detailed-schedules.xml": {
    "parent_hpxml": "sample_files/base-dhw-tank-heat-pump-uef.xml",
    "water_heater_setpoint_temperature": null,
    "schedules_filepaths": "../../HPXMLtoOpenStudio/resources/schedule_files/water-heater-setpoints.csv, ../../HPXMLtoOpenStudio/resources/schedule_files/water-heater-operating-modes.csv"
  },
  "sample_files/base-dhw-tank-model-type-stratified.xml": {
    "parent_hpxml": "sample_files/base.xml",
    "water_heater_tank_model_type": "stratified"
  },
  "sample_files/base-dhw-tank-model-type-stratified-detailed-occupancy-stochastic.xml": {
    "parent_hpxml": "sample_files/base-dhw-tank-model-type-stratified.xml",
    "schedules_filepaths": "../../HPXMLtoOpenStudio/resources/schedule_files/occupancy-stochastic.csv"
  },
  "sample_files/base-dhw-tank-oil.xml": {
    "parent_hpxml": "sample_files/base-dhw-tank-gas.xml",
    "water_heater_fuel_type": "fuel oil"
  },
  "sample_files/base-dhw-tank-wood.xml": {
    "parent_hpxml": "sample_files/base-dhw-tank-gas.xml",
    "water_heater_fuel_type": "wood"
  },
  "sample_files/base-dhw-tankless-electric.xml": {
    "parent_hpxml": "sample_files/base.xml",
    "water_heater_type": "instantaneous water heater",
    "water_heater_efficiency": 0.99
  },
  "sample_files/base-dhw-tankless-electric-outside.xml": {
    "parent_hpxml": "sample_files/base-dhw-tankless-electric.xml",
    "water_heater_location": "other exterior"
  },
  "sample_files/base-dhw-tankless-electric-uef.xml": {
    "parent_hpxml": "sample_files/base-dhw-tankless-electric.xml",
    "water_heater_efficiency_type": "UniformEnergyFactor",
    "water_heater_efficiency": 0.98
  },
  "sample_files/base-dhw-tankless-gas.xml": {
    "parent_hpxml": "sample_files/base.xml",
    "water_heater_type": "instantaneous water heater",
    "water_heater_fuel_type": "natural gas",
    "water_heater_efficiency": 0.82
  },
  "sample_files/base-dhw-tankless-gas-uef.xml": {
    "parent_hpxml": "sample_files/base-dhw-tankless-gas.xml",
    "water_heater_efficiency_type": "UniformEnergyFactor",
    "water_heater_efficiency": 0.93
  },
  "sample_files/base-dhw-tankless-gas-with-solar.xml": {
    "parent_hpxml": "sample_files/base-dhw-tankless-gas.xml",
    "solar_thermal_system_type": "hot water",
    "solar_thermal_collector_area": 40,
    "solar_thermal_collector_azimuth": 180,
    "solar_thermal_collector_tilt": 20,
    "solar_thermal_collector_rated_optical_efficiency": 0.77,
    "solar_thermal_collector_rated_thermal_losses": 0.793,
    "solar_thermal_storage_volume": 60
  },
  "sample_files/base-dhw-tankless-gas-with-solar-fraction.xml": {
    "parent_hpxml": "sample_files/base-dhw-tankless-gas.xml",
    "solar_thermal_system_type": "hot water",
    "solar_thermal_solar_fraction": 0.65
  },
  "sample_files/base-dhw-tankless-propane.xml": {
    "parent_hpxml": "sample_files/base-dhw-tankless-gas.xml",
    "water_heater_fuel_type": "propane"
  },
  "sample_files/base-dhw-tankless-detailed-setpoints.xml": {
    "parent_hpxml": "sample_files/base-dhw-tankless-gas.xml",
    "water_heater_setpoint_temperature": null,
    "schedules_filepaths": "../../HPXMLtoOpenStudio/resources/schedule_files/water-heater-setpoints.csv"
  },
  "sample_files/base-enclosure-2stories.xml": {
    "parent_hpxml": "sample_files/base.xml",
    "geometry_unit_num_floors_above_grade": 2,
    "geometry_unit_cfa": 4050,
    "window_area_front": 216,
    "window_area_back": 216,
    "window_area_left": 144,
    "window_area_right": 144,
    "heating_system_heating_capacity": 48000,
    "cooling_system_cooling_capacity": 36000,
    "ducts_supply_surface_area": 112.5,
    "ducts_return_surface_area": 37.5,
    "misc_plug_loads_other_annual_kwh": 3685.5
  },
  "sample_files/base-enclosure-2stories-garage.xml": {
    "parent_hpxml": "sample_files/base-enclosure-2stories.xml",
    "geometry_unit_cfa": 3250,
    "geometry_garage_width": 20,
    "floor_over_garage_assembly_r": 39.3,
    "misc_plug_loads_other_annual_kwh": 2957.5
  },
  "sample_files/base-enclosure-beds-1.xml": {
    "parent_hpxml": "sample_files/base.xml",
    "geometry_unit_num_bedrooms": 1,
    "geometry_unit_num_bathrooms": 1,
    "misc_plug_loads_television_annual_kwh": 482
  },
  "sample_files/base-enclosure-beds-2.xml": {
    "parent_hpxml": "sample_files/base.xml",
    "geometry_unit_num_bedrooms": 2,
    "geometry_unit_num_bathrooms": 1,
    "misc_plug_loads_television_annual_kwh": 551
  },
  "sample_files/base-enclosure-beds-4.xml": {
    "parent_hpxml": "sample_files/base.xml",
    "geometry_unit_num_bedrooms": 4,
    "misc_plug_loads_television_annual_kwh": 689
  },
  "sample_files/base-enclosure-beds-5.xml": {
    "parent_hpxml": "sample_files/base.xml",
    "geometry_unit_num_bedrooms": 5,
    "geometry_unit_num_bathrooms": 3,
    "misc_plug_loads_television_annual_kwh": 758
  },
  "sample_files/base-enclosure-ceilingtypes.xml": {
    "parent_hpxml": "sample_files/base.xml"
  },
  "sample_files/base-enclosure-floortypes.xml": {
    "parent_hpxml": "sample_files/base-foundation-ambient.xml"
  },
  "sample_files/base-enclosure-garage.xml": {
    "parent_hpxml": "sample_files/base.xml",
    "geometry_garage_width": 30,
    "geometry_garage_protrusion": 1,
    "window_area_front": 12,
    "window_aspect_ratio": 3.333,
    "ducts_supply_location": "garage",
    "ducts_return_location": "garage",
    "water_heater_location": "garage",
    "clothes_washer_location": "garage",
    "clothes_dryer_location": "garage",
    "dishwasher_location": "garage",
    "refrigerator_location": "garage",
    "cooking_range_oven_location": "garage"
  },
  "sample_files/base-enclosure-infil-ach-house-pressure.xml": {
    "parent_hpxml": "sample_files/base.xml",
    "air_leakage_house_pressure": 45,
    "air_leakage_value": 2.8
  },
  "sample_files/base-enclosure-infil-cfm-house-pressure.xml": {
    "parent_hpxml": "sample_files/base-enclosure-infil-cfm50.xml",
    "air_leakage_house_pressure": 45,
    "air_leakage_value": 1008.5
  },
  "sample_files/base-enclosure-infil-cfm50.xml": {
    "parent_hpxml": "sample_files/base.xml",
    "air_leakage_units": "CFM",
    "air_leakage_value": 1080
  },
  "sample_files/base-enclosure-infil-ela.xml": {
    "parent_hpxml": "sample_files/base.xml",
    "air_leakage_units": "EffectiveLeakageArea",
    "air_leakage_value": 123
  },
  "sample_files/base-enclosure-infil-flue.xml": {
    "parent_hpxml": "sample_files/base.xml",
    "air_leakage_has_flue_or_chimney_in_conditioned_space": true
  },
  "sample_files/base-enclosure-infil-natural-ach.xml": {
    "parent_hpxml": "sample_files/base.xml",
    "air_leakage_units": "ACHnatural",
    "air_leakage_value": 0.2
  },
  "sample_files/base-enclosure-infil-natural-cfm.xml": {
    "parent_hpxml": "sample_files/base.xml",
    "air_leakage_units": "CFMnatural",
    "air_leakage_value": 72
  },
  "sample_files/base-enclosure-infil-leakiness-description.xml": {
    "parent_hpxml": "sample_files/base.xml",
    "air_leakage_leakiness_description": "leaky",
    "year_built": 1988,
    "air_leakage_value": null,
    "air_leakage_units": null,
    "air_leakage_type": null
  },
  "sample_files/base-enclosure-2stories-infil-leakiness-description.xml": {
    "parent_hpxml": "sample_files/base-enclosure-2stories.xml",
    "air_leakage_leakiness_description": "very tight",
    "year_built": 1999,
    "air_leakage_value": null,
    "air_leakage_units": null,
    "air_leakage_type": null
  },
  "sample_files/base-enclosure-orientations.xml": {
    "parent_hpxml": "sample_files/base.xml"
  },
  "sample_files/base-enclosure-overhangs.xml": {
    "parent_hpxml": "sample_files/base.xml",
    "overhangs_back_depth": 2.5,
    "overhangs_back_distance_to_bottom_of_window": 4,
    "overhangs_left_depth": 1.5,
    "overhangs_left_distance_to_top_of_window": 2,
    "overhangs_left_distance_to_bottom_of_window": 7,
    "overhangs_right_depth": 1.5,
    "overhangs_right_distance_to_top_of_window": 2,
    "overhangs_right_distance_to_bottom_of_window": 6
  },
  "sample_files/base-enclosure-rooftypes.xml": {
    "parent_hpxml": "sample_files/base.xml"
  },
  "sample_files/base-enclosure-skylights.xml": {
    "parent_hpxml": "sample_files/base.xml",
    "skylight_area_front": 15,
    "skylight_area_back": 15
  },
  "sample_files/base-enclosure-skylights-cathedral.xml": {
    "parent_hpxml": "sample_files/base-atticroof-cathedral.xml",
    "skylight_area_front": 15,
    "skylight_area_back": 15
  },
  "sample_files/base-enclosure-skylights-physical-properties.xml": {
    "parent_hpxml": "sample_files/base-enclosure-skylights.xml"
  },
  "sample_files/base-enclosure-skylights-shading.xml": {
    "parent_hpxml": "sample_files/base-enclosure-skylights.xml"
  },
  "sample_files/base-enclosure-skylights-storms.xml": {
    "parent_hpxml": "sample_files/base-enclosure-skylights.xml",
    "skylight_ufactor": 0.6,
    "skylight_storm_type": "clear"
  },
  "sample_files/base-enclosure-split-level.xml": {
    "parent_hpxml": "sample_files/base-foundation-slab.xml"
  },
  "sample_files/base-enclosure-walltypes.xml": {
    "parent_hpxml": "sample_files/base.xml"
  },
  "sample_files/base-enclosure-windows-exterior-shading-solar-film.xml": {
    "parent_hpxml": "sample_files/base.xml",
    "window_exterior_shading_type": "solar film",
    "window_exterior_shading_winter": null,
    "window_exterior_shading_summer": null
  },
  "sample_files/base-enclosure-windows-exterior-shading-solar-screens.xml": {
    "parent_hpxml": "sample_files/base.xml",
    "window_exterior_shading_type": "solar screens",
    "window_exterior_shading_winter": null,
    "window_exterior_shading_summer": null
  },
  "sample_files/base-enclosure-windows-insect-screens-exterior.xml": {
    "parent_hpxml": "sample_files/base.xml",
    "window_insect_screens": "exterior"
  },
  "sample_files/base-enclosure-windows-insect-screens-interior.xml": {
    "parent_hpxml": "sample_files/base.xml",
    "window_insect_screens": "interior"
  },
  "sample_files/base-enclosure-windows-interior-shading-blinds.xml": {
    "parent_hpxml": "sample_files/base.xml",
    "window_interior_shading_type": "dark blinds",
    "window_interior_shading_winter": null,
    "window_interior_shading_summer": null
  },
  "sample_files/base-enclosure-windows-interior-shading-curtains.xml": {
    "parent_hpxml": "sample_files/base.xml",
    "window_interior_shading_type": "medium curtains",
    "window_interior_shading_winter": null,
    "window_interior_shading_summer": null
  },
  "sample_files/base-enclosure-windows-natural-ventilation-availability.xml": {
    "parent_hpxml": "sample_files/base.xml",
    "window_natvent_availability": 7
  },
  "sample_files/base-enclosure-windows-none.xml": {
    "parent_hpxml": "sample_files/base.xml",
    "window_area_front": 0,
    "window_area_back": 0,
    "window_area_left": 0,
    "window_area_right": 0
  },
  "sample_files/base-enclosure-windows-physical-properties.xml": {
    "parent_hpxml": "sample_files/base.xml"
  },
  "sample_files/base-enclosure-windows-shading-factors.xml": {
    "parent_hpxml": "sample_files/base.xml"
  },
  "sample_files/base-enclosure-windows-shading-seasons.xml": {
    "parent_hpxml": "sample_files/base.xml",
    "window_shading_summer_season": "May 1 - Sep 30"
  },
  "sample_files/base-enclosure-windows-shading-types-detailed.xml": {
    "parent_hpxml": "sample_files/base-misc-neighbor-shading.xml"
  },
  "sample_files/base-enclosure-windows-storms.xml": {
    "parent_hpxml": "sample_files/base.xml",
    "window_ufactor": 0.6,
    "window_storm_type": "low-e"
  },
  "sample_files/base-enclosure-thermal-mass.xml": {
    "parent_hpxml": "sample_files/base.xml"
  },
  "sample_files/base-foundation-ambient.xml": {
    "parent_hpxml": "sample_files/base.xml",
    "geometry_unit_cfa": 1350,
    "geometry_foundation_type": "Ambient",
    "floor_over_foundation_assembly_r": 18.7,
    "misc_plug_loads_other_annual_kwh": 1228.5
  },
  "sample_files/base-foundation-basement-garage.xml": {
    "parent_hpxml": "sample_files/base.xml",
    "misc_plug_loads_other_annual_kwh": 1729
  },
  "sample_files/base-foundation-belly-wing-skirt.xml": {
    "parent_hpxml": "sample_files/base-foundation-ambient.xml",
    "geometry_unit_type": "manufactured home",
    "geometry_unit_aspect_ratio": 4.0,
    "geometry_foundation_type": "BellyAndWingWithSkirt",
    "geometry_foundation_height": 2,
    "geometry_foundation_height_above_grade": 2,
    "geometry_roof_pitch": "3:12",
    "window_area_front": 140,
    "window_area_back": 140,
    "window_area_left": 20,
    "window_area_right": 20,
    "ducts_supply_location": "manufactured home belly",
    "ducts_supply_insulation_r": 0,
    "ducts_return_location": "manufactured home belly"
  },
  "sample_files/base-foundation-belly-wing-no-skirt.xml": {
    "parent_hpxml": "sample_files/base-foundation-belly-wing-skirt.xml",
    "geometry_foundation_type": "BellyAndWingNoSkirt"
  },
  "sample_files/base-foundation-complex.xml": {
    "parent_hpxml": "sample_files/base.xml"
  },
  "sample_files/base-foundation-conditioned-basement-slab-insulation.xml": {
    "parent_hpxml": "sample_files/base.xml",
    "slab_under_insulation_r": 10,
    "slab_under_insulation_width": 4
  },
  "sample_files/base-foundation-conditioned-basement-slab-insulation-full.xml": {
    "parent_hpxml": "sample_files/base.xml",
    "slab_under_insulation_r": 10,
    "slab_under_insulation_width": 999
  },
  "sample_files/base-foundation-conditioned-basement-wall-insulation.xml": {
    "parent_hpxml": "sample_files/base.xml",
    "foundation_wall_type": "concrete block foam core",
    "foundation_wall_insulation_r": 18.9,
    "foundation_wall_insulation_distance_to_top": 1
  },
  "sample_files/base-foundation-conditioned-crawlspace.xml": {
    "parent_hpxml": "sample_files/base.xml",
    "geometry_unit_cfa": 1350,
    "geometry_foundation_type": "ConditionedCrawlspace",
    "geometry_foundation_height": 4,
    "floor_over_foundation_assembly_r": 18.7,
    "foundation_wall_insulation_distance_to_bottom": 4,
    "ducts_supply_leakage_to_outside_value": 0,
    "ducts_return_leakage_to_outside_value": 0,
    "ducts_supply_location": "crawlspace - conditioned",
    "ducts_return_location": "crawlspace - conditioned",
    "water_heater_location": "crawlspace - conditioned",
    "misc_plug_loads_other_annual_kwh": 1228.5
  },
  "sample_files/base-foundation-slab.xml": {
    "parent_hpxml": "sample_files/base.xml",
    "geometry_unit_cfa": 1350,
    "geometry_foundation_type": "SlabOnGrade",
    "geometry_foundation_height": 0,
    "geometry_foundation_height_above_grade": 0,
    "slab_under_insulation_r": 5,
    "slab_under_insulation_width": 999,
    "slab_carpet_fraction": 1,
    "slab_carpet_r": 2.5,
    "ducts_supply_location": "under slab",
    "ducts_return_location": "under slab",
    "misc_plug_loads_other_annual_kwh": 1228.5
  },
  "sample_files/base-foundation-slab-exterior-horizontal-insulation.xml": {
    "parent_hpxml": "sample_files/base-foundation-slab.xml",
    "slab_perimeter_insulation_r": 5.4,
    "slab_exterior_horizontal_insulation_r": 5.4,
    "slab_exterior_horizontal_insulation_width": 2.5,
    "slab_exterior_horizontal_insulation_depth_below_grade": 1
  },
  "sample_files/base-foundation-multiple.xml": {
    "parent_hpxml": "sample_files/base-foundation-unconditioned-basement.xml"
  },
  "sample_files/base-foundation-unconditioned-basement.xml": {
    "parent_hpxml": "sample_files/base.xml",
    "geometry_unit_cfa": 1350,
    "geometry_foundation_type": "UnconditionedBasement",
    "floor_over_foundation_assembly_r": 18.7,
    "foundation_wall_insulation_r": 0,
    "foundation_wall_insulation_distance_to_bottom": 0,
    "rim_joist_assembly_r": 4,
    "ducts_supply_location": "basement - unconditioned",
    "ducts_return_location": "basement - unconditioned",
    "water_heater_location": "basement - unconditioned",
    "clothes_washer_location": "basement - unconditioned",
    "clothes_dryer_location": "basement - unconditioned",
    "dishwasher_location": "basement - unconditioned",
    "refrigerator_location": "basement - unconditioned",
    "cooking_range_oven_location": "basement - unconditioned",
    "misc_plug_loads_other_annual_kwh": 1228.5
  },
  "sample_files/base-foundation-unconditioned-basement-above-grade.xml": {
    "parent_hpxml": "sample_files/base-foundation-unconditioned-basement.xml",
    "geometry_foundation_height_above_grade": 4
  },
  "sample_files/base-foundation-unconditioned-basement-assembly-r.xml": {
    "parent_hpxml": "sample_files/base-foundation-unconditioned-basement.xml",
    "foundation_wall_assembly_r": 10.69
  },
  "sample_files/base-foundation-unconditioned-basement-wall-insulation.xml": {
    "parent_hpxml": "sample_files/base-foundation-unconditioned-basement.xml",
    "floor_over_foundation_assembly_r": 2.1,
    "foundation_wall_insulation_r": 8.9,
    "foundation_wall_insulation_distance_to_bottom": 4,
    "rim_joist_assembly_r": 23
  },
  "sample_files/base-foundation-unvented-crawlspace.xml": {
    "parent_hpxml": "sample_files/base.xml",
    "geometry_unit_cfa": 1350,
    "geometry_foundation_type": "UnventedCrawlspace",
    "geometry_foundation_height": 4,
    "floor_over_foundation_assembly_r": 18.7,
    "foundation_wall_insulation_distance_to_bottom": 4,
    "slab_thickness": 0,
    "ducts_supply_location": "crawlspace - unvented",
    "ducts_return_location": "crawlspace - unvented",
    "water_heater_location": "crawlspace - unvented",
    "misc_plug_loads_other_annual_kwh": 1228.5
  },
  "sample_files/base-foundation-vented-crawlspace.xml": {
    "parent_hpxml": "sample_files/base.xml",
    "geometry_unit_cfa": 1350,
    "geometry_foundation_type": "VentedCrawlspace",
    "geometry_foundation_height": 4,
    "floor_over_foundation_assembly_r": 18.7,
    "foundation_wall_insulation_distance_to_bottom": 4,
    "slab_thickness": 0,
    "ducts_supply_location": "crawlspace - vented",
    "ducts_return_location": "crawlspace - vented",
    "water_heater_location": "crawlspace - vented",
    "misc_plug_loads_other_annual_kwh": 1228.5
  },
  "sample_files/base-foundation-vented-crawlspace-above-grade.xml": {
    "parent_hpxml": "sample_files/base-foundation-vented-crawlspace.xml",
    "geometry_foundation_height_above_grade": 4
  },
  "sample_files/base-foundation-vented-crawlspace-above-grade2.xml": {
    "parent_hpxml": "sample_files/base-foundation-vented-crawlspace.xml",
    "geometry_foundation_height_above_grade": 4
  },
  "sample_files/base-foundation-walkout-basement.xml": {
    "parent_hpxml": "sample_files/base.xml",
    "geometry_foundation_height_above_grade": 5,
    "foundation_wall_insulation_distance_to_bottom": 4
  },
  "sample_files/base-hvac-air-to-air-heat-pump-1-speed.xml": {
    "parent_hpxml": "sample_files/base.xml",
    "heating_system": "None",
    "heating_system_fraction_heat_load_served": 0,
    "cooling_system": "None",
    "cooling_system_fraction_cool_load_served": 0,
<<<<<<< HEAD
    "heat_pump": "Central HP, SEER 13, 7.7 HSPF, Heating Capacity 17F",
=======
    "heat_pump_type": "air-to-air",
    "heat_pump_heating_efficiency": 7.7,
    "heat_pump_cooling_efficiency": 13,
    "heat_pump_cooling_compressor_type": "single stage",
>>>>>>> 48f448b2
    "heat_pump_heating_capacity": 36000,
    "heat_pump_cooling_capacity": 36000,
    "heat_pump_fraction_heat_load_served": 1,
    "heat_pump_fraction_cool_load_served": 1,
    "heat_pump_backup": "Integrated, Electricity, 100% Efficiency",
    "heat_pump_backup_heating_capacity": 36000
  },
  "sample_files/base-hvac-air-to-air-heat-pump-1-speed-autosize-factor.xml": {
    "parent_hpxml": "sample_files/base-hvac-air-to-air-heat-pump-1-speed.xml",
    "heat_pump_cooling_capacity": null,
    "heat_pump_heating_capacity": null,
    "heat_pump_backup_heating_capacity": null,
    "heat_pump_cooling_autosizing_factor": 1.7,
    "heat_pump_heating_autosizing_factor": 1.4,
    "heat_pump_backup_heating_autosizing_factor": 0.9,
    "heat_pump_cooling_autosizing_limit": 53000,
    "heat_pump_heating_autosizing_limit": 44000,
    "heat_pump_backup_heating_autosizing_limit": 28000
  },
  "sample_files/base-hvac-air-to-air-heat-pump-1-speed-heating-capacity-17f.xml": {
    "parent_hpxml": "sample_files/base-hvac-air-to-air-heat-pump-1-speed.xml"
  },
  "sample_files/base-hvac-air-to-air-heat-pump-1-speed-cooling-only.xml": {
    "parent_hpxml": "sample_files/base-hvac-air-to-air-heat-pump-1-speed.xml",
    "heat_pump_heating_capacity": 0,
    "heat_pump_fraction_heat_load_served": 0,
    "heat_pump_backup": "None"
  },
  "sample_files/base-hvac-air-to-air-heat-pump-1-speed-heating-only.xml": {
    "parent_hpxml": "sample_files/base-hvac-air-to-air-heat-pump-1-speed.xml",
    "heat_pump_cooling_capacity": 0,
    "heat_pump_fraction_cool_load_served": 0
  },
  "sample_files/base-hvac-air-to-air-heat-pump-1-speed-lockout-temperatures.xml": {
    "parent_hpxml": "sample_files/base-hvac-air-to-air-heat-pump-1-speed.xml",
    "heat_pump": "Central HP, SEER 13, 7.7 HSPF, 5F Compressor Lockout",
    "heat_pump_backup": "Integrated, Electricity, 100% Efficiency, 35F Lockout",
    "hvac_control_heating_weekday_setpoint": "64, 64, 64, 64, 64, 64, 64, 70, 70, 70, 70, 70, 70, 70, 70, 70, 70, 70, 70, 70, 70, 70, 64, 64",
    "hvac_control_heating_weekend_setpoint": "64, 64, 64, 64, 64, 64, 64, 70, 70, 70, 70, 70, 70, 70, 70, 70, 70, 70, 70, 70, 70, 70, 64, 64"
  },
  "sample_files/base-hvac-air-to-air-heat-pump-1-speed-research-features.xml": {
    "parent_hpxml": "sample_files/base-hvac-air-to-air-heat-pump-1-speed-lockout-temperatures.xml",
    "site_iecc_zone": 7,
    "site_state_code": "MN",
    "weather_station_epw_filepath": "USA_MN_Duluth.Intl.AP.727450_TMY3.epw",
    "simulation_control_timestep": 1,
    "heat_pump_backup_heating_capacity": 34121.4,
    "simulation_control_onoff_thermostat_deadband": 2,
    "simulation_control_heat_pump_backup_heating_capacity_increment": 17060.71,
    "simulation_control_defrost_model_type": "advanced"
  },
  "sample_files/base-hvac-air-to-air-heat-pump-1-speed-seer2-hspf2.xml": {
    "parent_hpxml": "sample_files/base-hvac-air-to-air-heat-pump-1-speed.xml",
    "heat_pump": "Central HP, SEER2 12.4, HSPF2 6.5, Heating Capacity 17F"
  },
  "sample_files/base-hvac-air-to-air-heat-pump-2-speed.xml": {
    "parent_hpxml": "sample_files/base-hvac-air-to-air-heat-pump-1-speed.xml",
    "heat_pump": "Central HP, SEER 18, 9.3 HSPF"
  },
  "sample_files/base-hvac-air-to-air-heat-pump-2-speed-research-features.xml": {
    "parent_hpxml": "sample_files/base-hvac-air-to-air-heat-pump-2-speed.xml",
    "site_iecc_zone": 7,
    "site_state_code": "MN",
    "weather_station_epw_filepath": "USA_MN_Duluth.Intl.AP.727450_TMY3.epw",
    "simulation_control_timestep": 1,
    "simulation_control_onoff_thermostat_deadband": 2,
    "heat_pump_backup_heating_capacity": 34121.4,
    "simulation_control_heat_pump_backup_heating_capacity_increment": 17060.71,
    "simulation_control_defrost_model_type": "advanced"
  },
  "sample_files/base-hvac-air-to-air-heat-pump-var-speed.xml": {
    "parent_hpxml": "sample_files/base-hvac-air-to-air-heat-pump-1-speed.xml",
<<<<<<< HEAD
    "heat_pump": "Central HP, SEER 22, 10 HSPF"
=======
    "heat_pump_heating_efficiency": 10,
    "heat_pump_cooling_efficiency": 22,
    "heat_pump_cooling_compressor_type": "variable speed"
>>>>>>> 48f448b2
  },
  "sample_files/base-hvac-air-to-air-heat-pump-var-speed-autosize-maxload.xml": {
    "parent_hpxml": "sample_files/base-hvac-air-to-air-heat-pump-var-speed.xml",
    "heat_pump_heating_capacity": null,
    "heat_pump_cooling_capacity": null,
    "heat_pump_backup_heating_capacity": null,
    "heat_pump_sizing_methodology": "MaxLoad",
    "heat_pump_backup_sizing_methodology": "supplemental"
  },
  "sample_files/base-hvac-air-to-air-heat-pump-var-speed-backup-boiler.xml": {
    "parent_hpxml": "sample_files/base-hvac-air-to-air-heat-pump-var-speed.xml",
    "heat_pump": "Central HP, SEER 22, 10 HSPF",
    "heat_pump_heating_capacity": 18000,
    "heat_pump_cooling_capacity": 18000,
    "heat_pump_backup": "Separate",
    "heating_system_2": "Boiler, 80% AFUE",
    "heating_system_2_fuel": "natural gas",
    "heating_system_2_heating_capacity": 60000
  },
  "sample_files/base-hvac-air-to-air-heat-pump-var-speed-backup-boiler-advanced-defrost.xml": {
    "parent_hpxml": "sample_files/base-hvac-air-to-air-heat-pump-var-speed-backup-boiler.xml",
    "simulation_control_defrost_model_type": "advanced"
  },
  "sample_files/base-hvac-air-to-air-heat-pump-var-speed-backup-boiler-hvac-seasons.xml": {
    "parent_hpxml": "sample_files/base-hvac-air-to-air-heat-pump-var-speed-backup-boiler.xml",
    "hvac_control_heating_season_period": "Nov 1 - May 1",
    "hvac_control_cooling_season_period": "Jun 1 - Oct 1"
  },
  "sample_files/base-hvac-air-to-air-heat-pump-var-speed-backup-boiler-switchover-temperature.xml": {
    "parent_hpxml": "sample_files/base-hvac-air-to-air-heat-pump-var-speed-backup-boiler.xml",
    "heat_pump": "Central HP, SEER 22, 10 HSPF, 30F Compressor Lockout",
    "heat_pump_backup": "Separate, 30F Lockout"
  },
  "sample_files/base-hvac-air-to-air-heat-pump-var-speed-backup-furnace.xml": {
    "parent_hpxml": "sample_files/base-hvac-air-to-air-heat-pump-var-speed-backup-boiler.xml"
  },
  "sample_files/base-hvac-air-to-air-heat-pump-var-speed-backup-furnace-autosize-factor.xml": {
    "parent_hpxml": "sample_files/base-hvac-air-to-air-heat-pump-var-speed-backup-furnace.xml",
    "heat_pump_cooling_capacity": null,
    "heat_pump_heating_capacity": null,
    "heating_system_2_heating_capacity": null,
    "heat_pump_cooling_autosizing_factor": 1.7,
    "heat_pump_heating_autosizing_factor": 1.4,
    "heating_system_2_heating_autosizing_factor": 0.9,
    "heat_pump_cooling_autosizing_limit": 53000,
    "heat_pump_heating_autosizing_limit": 44000,
    "heating_system_2_heating_autosizing_limit": 29000
  },
  "sample_files/base-hvac-air-to-air-heat-pump-var-speed-research-features.xml": {
    "parent_hpxml": "sample_files/base-hvac-air-to-air-heat-pump-var-speed.xml",
    "schedules_filepaths": "../../HPXMLtoOpenStudio/resources/schedule_files/hvac-variable-system-maximum-power-ratios-varied.csv",
    "simulation_control_timestep": 60,
    "simulation_control_defrost_model_type": "advanced"
  },
  "sample_files/base-hvac-air-to-air-heat-pump-var-speed-max-power-ratio-schedule-two-systems.xml": {
    "parent_hpxml": "sample_files/base-hvac-air-to-air-heat-pump-var-speed.xml",
    "schedules_filepaths": "../../HPXMLtoOpenStudio/resources/schedule_files/hvac-variable-system-maximum-power-ratios-varied.csv"
  },
  "sample_files/base-hvac-air-to-air-heat-pump-var-speed-max-power-ratio-schedule-10-mins.xml": {
    "parent_hpxml": "sample_files/base-hvac-air-to-air-heat-pump-var-speed.xml",
    "schedules_filepaths": "../../HPXMLtoOpenStudio/resources/schedule_files/hvac-variable-system-maximum-power-ratios-varied.csv",
    "simulation_control_timestep": 10
  },
  "sample_files/base-hvac-air-to-air-heat-pump-var-speed-detailed-performance.xml": {
    "parent_hpxml": "sample_files/base-hvac-air-to-air-heat-pump-var-speed.xml",
    "heat_pump": "Central HP, SEER 17.5, 9.5 HSPF, Absolute Detailed Performance",
    "additional_properties": "HeatPump=YORK HMH7|HeatPumpAHRICert#=206921308"
  },
<<<<<<< HEAD
  "sample_files/base-hvac-air-to-air-heat-pump-var-speed-detailed-performance-heating-only.xml": {
    "parent_hpxml": "sample_files/base-hvac-air-to-air-heat-pump-var-speed-detailed-performance.xml",
    "heat_pump": "Central HP, SEER 17.5, 9.5 HSPF, Absolute Detailed Performance"
  },
=======
>>>>>>> 48f448b2
  "sample_files/base-hvac-air-to-air-heat-pump-var-speed-detailed-performance-normalized-capacities.xml": {
    "parent_hpxml": "sample_files/base-hvac-air-to-air-heat-pump-var-speed-detailed-performance.xml",
    "heat_pump": "Central HP, SEER 17.5, 9.5 HSPF, Normalized Detailed Performance"
  },
  "sample_files/base-hvac-air-to-air-heat-pump-var-speed-detailed-performance-autosize.xml": {
    "parent_hpxml": "sample_files/base-hvac-air-to-air-heat-pump-var-speed-detailed-performance-normalized-capacities.xml",
    "heat_pump_heating_capacity": null,
    "heat_pump_cooling_capacity": null
  },
  "sample_files/base-hvac-autosize.xml": {
    "parent_hpxml": "sample_files/base.xml",
    "heating_system_heating_capacity": null,
    "cooling_system_cooling_capacity": null
  },
  "sample_files/base-hvac-autosize-sizing-controls.xml": {
    "parent_hpxml": "sample_files/base-hvac-autosize.xml",
    "geometry_unit_num_occupants": 5,
    "hvac_control_heating_weekday_setpoint": 60,
    "hvac_control_heating_weekend_setpoint": 60,
    "hvac_control_cooling_weekday_setpoint": 80,
    "hvac_control_cooling_weekend_setpoint": 80
  },
  "sample_files/base-hvac-boiler-coal-only.xml": {
    "parent_hpxml": "sample_files/base-hvac-boiler-gas-only.xml",
    "heating_system_fuel": "coal"
  },
  "sample_files/base-hvac-boiler-elec-only.xml": {
    "parent_hpxml": "sample_files/base.xml",
    "heating_system_fuel": "electricity",
    "heating_system": "Boiler, 98% AFUE",
    "cooling_system": "None",
    "cooling_system_fraction_cool_load_served": 0
  },
  "sample_files/base-hvac-boiler-gas-central-ac-1-speed.xml": {
    "parent_hpxml": "sample_files/base.xml",
    "heating_system": "Boiler, 92% AFUE"
  },
  "sample_files/base-hvac-boiler-gas-only.xml": {
    "parent_hpxml": "sample_files/base.xml",
    "heating_system":"Boiler, 92% AFUE",
    "cooling_system": "None",
    "cooling_system_fraction_cool_load_served": 0
  },
  "sample_files/base-hvac-boiler-gas-only-pilot.xml": {
    "parent_hpxml": "sample_files/base-hvac-boiler-gas-only.xml",
    "heating_system": "Boiler, 92% AFUE, Pilot Light"
  },
  "sample_files/base-hvac-boiler-oil-only.xml": {
    "parent_hpxml": "sample_files/base-hvac-boiler-gas-only.xml",
    "heating_system_fuel": "fuel oil"
  },
  "sample_files/base-hvac-boiler-propane-only.xml": {
    "parent_hpxml": "sample_files/base-hvac-boiler-gas-only.xml",
    "heating_system_fuel": "propane"
  },
  "sample_files/base-hvac-boiler-wood-only.xml": {
    "parent_hpxml": "sample_files/base-hvac-boiler-gas-only.xml",
    "heating_system_fuel": "wood"
  },
  "sample_files/base-hvac-central-ac-only-1-speed.xml": {
    "parent_hpxml": "sample_files/base.xml",
    "heating_system": "None",
    "heating_system_fraction_heat_load_served": 0
  },
  "sample_files/base-hvac-central-ac-only-1-speed-autosize-factor.xml": {
    "parent_hpxml": "sample_files/base-hvac-central-ac-only-1-speed.xml",
    "cooling_system_cooling_capacity": null,
    "cooling_system_cooling_autosizing_factor": 1.7,
    "cooling_system_cooling_autosizing_limit": 37000
  },
  "sample_files/base-hvac-central-ac-only-1-speed-seer2.xml": {
    "parent_hpxml": "sample_files/base-hvac-central-ac-only-1-speed.xml",
    "cooling_system": "Central AC, SEER2 12.4"
  },
  "sample_files/base-hvac-central-ac-only-2-speed.xml": {
    "parent_hpxml": "sample_files/base-hvac-central-ac-only-1-speed.xml",
    "cooling_system": "Central AC, SEER 18"
  },
  "sample_files/base-hvac-central-ac-only-var-speed.xml": {
    "parent_hpxml": "sample_files/base-hvac-central-ac-only-1-speed.xml",
<<<<<<< HEAD
    "cooling_system": "Central AC, SEER 24"
=======
    "cooling_system_cooling_efficiency": 24,
    "cooling_system_cooling_compressor_type": "variable speed"
>>>>>>> 48f448b2
  },
  "sample_files/base-hvac-central-ac-only-var-speed-max-power-ratio-schedule.xml": {
    "parent_hpxml": "sample_files/base-hvac-central-ac-only-var-speed.xml",
    "schedules_filepaths": "../../HPXMLtoOpenStudio/resources/schedule_files/hvac-variable-system-maximum-power-ratios-varied.csv"
  },
  "sample_files/base-hvac-central-ac-only-var-speed-detailed-performance.xml": {
    "parent_hpxml": "sample_files/base-hvac-central-ac-only-var-speed.xml",
    "cooling_system": "Central AC, SEER 17.5, Absolute Detailed Performance",
    "cooling_system_cooling_capacity": 36000,
    "additional_properties": "HeatPump=YORK HMH7|HeatPumpAHRICert#=206921308"
  },
  "sample_files/base-hvac-central-ac-only-var-speed-detailed-performance-autosize.xml": {
    "parent_hpxml": "sample_files/base-hvac-central-ac-only-var-speed-detailed-performance.xml",
    "cooling_system": "Central AC, SEER 17.5, Normalized Detailed Performance",
    "cooling_system_cooling_capacity": null
  },
  "sample_files/base-hvac-central-ac-plus-air-to-air-heat-pump-heating.xml": {
    "parent_hpxml": "sample_files/base-hvac-central-ac-only-1-speed.xml",
<<<<<<< HEAD
    "heat_pump": "Central HP, SEER 13, 7.7 HSPF, Heating Capacity 17F",
=======
    "heat_pump_type": "air-to-air",
    "heat_pump_heating_efficiency": 7.7,
    "heat_pump_cooling_efficiency": 13,
    "heat_pump_cooling_compressor_type": "single stage",
>>>>>>> 48f448b2
    "heat_pump_heating_capacity": 36000,
    "heat_pump_cooling_capacity": 36000,
    "heat_pump_fraction_heat_load_served": 1,
    "heat_pump_backup": "Integrated, Electricity, 100% Efficiency",
    "heat_pump_backup_heating_capacity": 36000
  },
  "sample_files/base-hvac-dse.xml": {
    "parent_hpxml": "sample_files/base.xml"
  },
  "sample_files/base-hvac-dual-fuel-air-to-air-heat-pump-1-speed.xml": {
    "parent_hpxml": "sample_files/base-hvac-air-to-air-heat-pump-1-speed.xml",
    "heat_pump": "Central HP, SEER 13, 7.7 HSPF, 30F Compressor Lockout",
    "heat_pump_backup": "Integrated, Natural Gas, 95% AFUE, 30F Lockout"
  },
  "sample_files/base-hvac-dual-fuel-air-to-air-heat-pump-1-speed-lockout-temperatures.xml": {
    "parent_hpxml": "sample_files/base-hvac-dual-fuel-air-to-air-heat-pump-1-speed.xml",
    "heat_pump": "Central HP, SEER 13, 7.7 HSPF, 25F Compressor Lockout",
    "heat_pump_backup": "Integrated, Natural Gas, 95% AFUE, 45F Lockout"
  },
  "sample_files/base-hvac-dual-fuel-air-to-air-heat-pump-2-speed.xml": {
    "parent_hpxml": "sample_files/base-hvac-air-to-air-heat-pump-2-speed.xml",
    "heat_pump": "Central HP, SEER 18, 9.3 HSPF, 30F Compressor Lockout",
    "heat_pump_backup": "Integrated, Natural Gas, 95% AFUE, 30F Lockout"
  },
  "sample_files/base-hvac-dual-fuel-air-to-air-heat-pump-2-speed-advanced-defrost.xml": {
    "parent_hpxml": "sample_files/base-hvac-dual-fuel-air-to-air-heat-pump-2-speed.xml",
    "simulation_control_defrost_model_type": "advanced"
  },
  "sample_files/base-hvac-dual-fuel-air-to-air-heat-pump-var-speed.xml": {
    "parent_hpxml": "sample_files/base-hvac-air-to-air-heat-pump-var-speed.xml",
    "heat_pump": "Central HP, SEER 22, 10 HSPF, 30F Compressor Lockout",
    "heat_pump_backup": "Integrated, Natural Gas, 95% AFUE, 30F Lockout"
  },
  "sample_files/base-hvac-dual-fuel-mini-split-heat-pump-ducted.xml": {
    "parent_hpxml": "sample_files/base-hvac-mini-split-heat-pump-ducted.xml",
    "heat_pump": "Mini-Split HP, SEER 19, 10 HSPF, 30F Compressor Lockout",
    "heat_pump_backup": "Integrated, Natural Gas, 95% AFUE, 30F Lockout"
  },
  "sample_files/base-hvac-ducts-leakage-cfm50.xml": {
    "parent_hpxml": "sample_files/base.xml",
    "ducts_leakage_units": "CFM50",
    "ducts_supply_leakage_to_outside_value": 100,
    "ducts_return_leakage_to_outside_value": 125
  },
  "sample_files/base-hvac-ducts-leakage-percent.xml": {
    "parent_hpxml": "sample_files/base.xml",
    "ducts_leakage_units": "Percent",
    "ducts_supply_leakage_to_outside_value": 0.1,
    "ducts_return_leakage_to_outside_value": 0.05
  },
  "sample_files/base-hvac-ducts-area-fractions.xml": {
    "parent_hpxml": "sample_files/base-enclosure-2stories.xml",
    "ducts_supply_surface_area": null,
    "ducts_supply_surface_area_fraction": 0.75,
    "ducts_return_surface_area": null,
    "ducts_return_surface_area_fraction": 0.75
  },
  "sample_files/base-hvac-ducts-area-multipliers.xml": {
    "parent_hpxml": "sample_files/base.xml"
  },
  "sample_files/base-hvac-ducts-buried.xml": {
    "parent_hpxml": "sample_files/base.xml",
    "ducts_supply_buried_insulation_level": "deeply buried",
    "ducts_return_buried_insulation_level": "deeply buried",
    "ducts_return_insulation_r": 4
  },
  "sample_files/base-hvac-ducts-defaults.xml": {
    "parent_hpxml": "sample_files/base-hvac-furnace-gas-room-ac.xml",
    "heating_system_fraction_heat_load_served": 0.75,
    "heating_system_2": "Fireplace, 100% Efficiency",
    "heating_system_2_fraction_heat_load_served": 0.25,
    "ducts_supply_location": null,
    "ducts_supply_surface_area": null,
    "ducts_return_location": null,
    "ducts_return_surface_area": null
  },
  "sample_files/base-hvac-ducts-effective-rvalue.xml": {
    "parent_hpxml": "sample_files/base.xml"
  },
  "sample_files/base-hvac-ducts-shape-round.xml": {
    "parent_hpxml": "sample_files/base.xml",
    "ducts_supply_fraction_rectangular": 0.0,
    "ducts_return_fraction_rectangular": 0.0
  },
  "sample_files/base-hvac-ducts-shape-rectangular.xml": {
    "parent_hpxml": "sample_files/base.xml",
    "ducts_supply_fraction_rectangular": 1.0,
    "ducts_return_fraction_rectangular": 1.0
  },
  "sample_files/base-hvac-ducts-shape-mixed.xml": {
    "parent_hpxml": "sample_files/base.xml",
    "ducts_supply_fraction_rectangular": 0.25,
    "ducts_return_fraction_rectangular": 0.75
  },
  "sample_files/base-hvac-elec-resistance-only.xml": {
    "parent_hpxml": "sample_files/base.xml",
    "heating_system_fuel": "electricity",
    "heating_system": "Electric Resistance",
    "cooling_system": "None",
    "cooling_system_fraction_cool_load_served": 0
  },
  "sample_files/base-hvac-evap-cooler-furnace-gas.xml": {
    "parent_hpxml": "sample_files/base.xml",
    "cooling_system": "Evaporative Cooler"
  },
  "sample_files/base-hvac-evap-cooler-only.xml": {
    "parent_hpxml": "sample_files/base-hvac-evap-cooler-furnace-gas.xml",
    "heating_system": "None",
    "heating_system_fraction_heat_load_served": 0
  },
  "sample_files/base-hvac-evap-cooler-only-ducted.xml": {
    "parent_hpxml": "sample_files/base-hvac-evap-cooler-only.xml",
    "cooling_system": "Evaporative Cooler, Ducted",
    "ducts_return_leakage_to_outside_value": 0
  },
  "sample_files/base-hvac-fireplace-wood-only.xml": {
    "parent_hpxml": "sample_files/base-hvac-stove-oil-only.xml",
    "heating_system": "Fireplace, 80% Efficiency",
    "heating_system_fuel": "wood"
  },
  "sample_files/base-hvac-floor-furnace-propane-only.xml": {
    "parent_hpxml": "sample_files/base-hvac-stove-oil-only.xml",
    "heating_system_fuel": "propane",
    "heating_system": "Floor Furnace, 80% AFUE, Pilot Light"
  },
  "sample_files/base-hvac-furnace-coal-only.xml": {
    "parent_hpxml": "sample_files/base-hvac-furnace-gas-only.xml",
    "heating_system_fuel": "coal"
  },
  "sample_files/base-hvac-furnace-elec-central-ac-1-speed.xml": {
    "parent_hpxml": "sample_files/base.xml",
    "heating_system_fuel": "electricity",
    "heating_system": "Central Furnace, 100% AFUE"
  },
  "sample_files/base-hvac-furnace-elec-only.xml": {
    "parent_hpxml": "sample_files/base.xml",
    "heating_system_fuel": "electricity",
    "heating_system": "Central Furnace, 98% AFUE",
    "cooling_system": "None",
    "cooling_system_fraction_cool_load_served": 0
  },
  "sample_files/base-hvac-furnace-gas-central-ac-2-speed.xml": {
    "parent_hpxml": "sample_files/base.xml",
    "cooling_system": "Central AC, SEER 18"
  },
  "sample_files/base-hvac-furnace-gas-central-ac-var-speed.xml": {
    "parent_hpxml": "sample_files/base.xml",
<<<<<<< HEAD
    "cooling_system": "Central AC, SEER 24"
=======
    "cooling_system_cooling_efficiency": 24,
    "cooling_system_cooling_compressor_type": "variable speed"
>>>>>>> 48f448b2
  },
  "sample_files/base-hvac-furnace-gas-central-ac-var-speed-max-power-ratio-schedule.xml": {
    "parent_hpxml": "sample_files/base-hvac-furnace-gas-central-ac-var-speed.xml",
    "schedules_filepaths": "../../HPXMLtoOpenStudio/resources/schedule_files/hvac-variable-system-maximum-power-ratios-varied.csv"
  },
  "sample_files/base-hvac-furnace-gas-only.xml": {
    "parent_hpxml": "sample_files/base.xml",
    "cooling_system": "None",
    "cooling_system_fraction_cool_load_served": 0
  },
  "sample_files/base-hvac-furnace-gas-only-autosize-factor.xml": {
    "parent_hpxml": "sample_files/base-hvac-furnace-gas-only.xml",
    "heating_system_heating_capacity": null,
    "heating_system_heating_autosizing_factor": 1.4,
    "heating_system_heating_autosizing_limit": 45000
  },
  "sample_files/base-hvac-furnace-gas-only-pilot.xml": {
    "parent_hpxml": "sample_files/base-hvac-furnace-gas-only.xml",
    "heating_system": "Central Furnace, 92% AFUE, Pilot Light"
  },
  "sample_files/base-hvac-furnace-gas-only-detailed-setpoints.xml": {
    "parent_hpxml": "sample_files/base-hvac-furnace-gas-only.xml",
    "hvac_control_heating_weekday_setpoint": null,
    "hvac_control_heating_weekend_setpoint": null,
    "schedules_filepaths": "../../HPXMLtoOpenStudio/resources/schedule_files/setpoints-heating-only.csv"
  },
  "sample_files/base-hvac-furnace-gas-plus-air-to-air-heat-pump-cooling.xml": {
    "parent_hpxml": "sample_files/base-hvac-furnace-gas-only.xml",
<<<<<<< HEAD
    "heat_pump": "Central HP, SEER 13, 7.7 HSPF, Heating Capacity 17F",
=======
    "heat_pump_type": "air-to-air",
    "heat_pump_heating_efficiency": 7.7,
    "heat_pump_cooling_efficiency": 13,
    "heat_pump_cooling_compressor_type": "single stage",
>>>>>>> 48f448b2
    "heat_pump_heating_capacity": 36000,
    "heat_pump_cooling_capacity": 36000,
    "heat_pump_fraction_cool_load_served": 1
  },
  "sample_files/base-hvac-furnace-gas-room-ac.xml": {
    "parent_hpxml": "sample_files/base.xml",
<<<<<<< HEAD
    "cooling_system": "Room AC, EER 8.5"
=======
    "cooling_system_type": "room air conditioner",
    "cooling_system_cooling_efficiency_type": "EER",
    "cooling_system_cooling_efficiency": 8.5
>>>>>>> 48f448b2
  },
  "sample_files/base-hvac-furnace-oil-only.xml": {
    "parent_hpxml": "sample_files/base-hvac-furnace-gas-only.xml",
    "heating_system_fuel": "fuel oil"
  },
  "sample_files/base-hvac-furnace-propane-only.xml": {
    "parent_hpxml": "sample_files/base-hvac-furnace-gas-only.xml",
    "heating_system_fuel": "propane"
  },
  "sample_files/base-hvac-furnace-wood-only.xml": {
    "parent_hpxml": "sample_files/base-hvac-furnace-gas-only.xml",
    "heating_system_fuel": "wood"
  },
  "sample_files/base-hvac-furnace-x3-dse.xml": {
    "parent_hpxml": "sample_files/base.xml"
  },
  "sample_files/base-hvac-ground-to-air-heat-pump.xml": {
    "parent_hpxml": "sample_files/base.xml",
    "heating_system": "None",
    "heating_system_fraction_heat_load_served": 0,
    "cooling_system": "None",
    "cooling_system_fraction_cool_load_served": 0,
<<<<<<< HEAD
    "heat_pump": "Geothermal HP, EER 16.6, COP 3.6",
=======
    "heat_pump_type": "ground-to-air",
    "heat_pump_heating_efficiency_type": "COP",
    "heat_pump_heating_efficiency": 3.6,
    "heat_pump_cooling_efficiency_type": "EER",
    "heat_pump_cooling_efficiency": 16.6,
>>>>>>> 48f448b2
    "heat_pump_heating_capacity": 36000,
    "heat_pump_cooling_capacity": 36000,
    "heat_pump_fraction_heat_load_served": 1,
    "heat_pump_fraction_cool_load_served": 1,
    "heat_pump_backup": "None"
  },
  "sample_files/base-hvac-ground-to-air-heat-pump-backup-integrated.xml": {
    "parent_hpxml": "sample_files/base-hvac-ground-to-air-heat-pump.xml",
    "heat_pump_backup": "Integrated, Electricity, 100% Efficiency",
    "heat_pump_backup_heating_capacity": 36000
  },
  "sample_files/base-hvac-ground-to-air-heat-pump-backup-stove.xml": {
    "parent_hpxml": "sample_files/base-hvac-ground-to-air-heat-pump.xml",
    "heat_pump_backup": "Separate",
    "heating_system_2": "Stove, 60% Efficiency",
    "heating_system_2_fuel": "fuel oil",
    "heating_system_2_heating_capacity": 60000
  },
  "sample_files/base-hvac-ground-to-air-heat-pump-detailed-geothermal-loop.xml": {
    "parent_hpxml": "sample_files/base-hvac-ground-to-air-heat-pump.xml",
    "geothermal_loop": "Vertical Loop, Lopsided U Borefield, Detailed",
    "site_ground_diffusivity": 0.03,
    "site_soil_and_moisture_type": "sand, dry"
  },
  "sample_files/base-hvac-ground-to-air-heat-pump-cooling-only.xml": {
    "parent_hpxml": "sample_files/base-hvac-ground-to-air-heat-pump.xml",
    "heat_pump_heating_capacity": 0,
    "heat_pump_fraction_heat_load_served": 0,
    "heat_pump_backup": "None"
  },
  "sample_files/base-hvac-ground-to-air-heat-pump-heating-only.xml": {
    "parent_hpxml": "sample_files/base-hvac-ground-to-air-heat-pump.xml",
    "heat_pump_cooling_capacity": 0,
    "heat_pump_fraction_cool_load_served": 0
  },
  "sample_files/base-hvac-install-quality-air-to-air-heat-pump-1-speed.xml": {
    "parent_hpxml": "sample_files/base-hvac-air-to-air-heat-pump-1-speed.xml",
    "heat_pump": "Central HP, SEER 13, 7.7 HSPF, Grade 3 Installation",
    "hvac_blower_fan_watts_per_cfm": 0.365
  },
  "sample_files/base-hvac-install-quality-air-to-air-heat-pump-2-speed.xml": {
    "parent_hpxml": "sample_files/base-hvac-air-to-air-heat-pump-2-speed.xml",
    "heat_pump": "Central HP, SEER 18, 9.3 HSPF, Grade 3 Installation",
    "hvac_blower_fan_watts_per_cfm": 0.365
  },
  "sample_files/base-hvac-install-quality-air-to-air-heat-pump-var-speed.xml": {
    "parent_hpxml": "sample_files/base-hvac-air-to-air-heat-pump-var-speed.xml",
    "heat_pump": "Central HP, SEER 22, 10 HSPF, Grade 3 Installation",
    "hvac_blower_fan_watts_per_cfm": 0.365
  },
  "sample_files/base-hvac-install-quality-air-to-air-heat-pump-var-speed-detailed-performance.xml": {
    "parent_hpxml": "sample_files/base-hvac-air-to-air-heat-pump-var-speed-detailed-performance.xml",
    "heat_pump": "Central HP, SEER 17.5, 9.5 HSPF, Absolute Detailed Performance, Grade 3 Installation",
    "hvac_blower_fan_watts_per_cfm": 0.365
  },
  "sample_files/base-hvac-install-quality-furnace-gas-central-ac-1-speed.xml": {
    "parent_hpxml": "sample_files/base.xml",
    "heating_system": "Central Furnace, 92% AFUE, Grade 3 Installation",
    "cooling_system": "Central AC, SEER 13, Grade 3 Installation",
    "hvac_blower_fan_watts_per_cfm": 0.365
  },
  "sample_files/base-hvac-install-quality-furnace-gas-central-ac-2-speed.xml": {
    "parent_hpxml": "sample_files/base-hvac-furnace-gas-central-ac-2-speed.xml",
    "heating_system": "Central Furnace, 92% AFUE, Grade 3 Installation",
    "cooling_system": "Central AC, SEER 18, Grade 3 Installation",
    "hvac_blower_fan_watts_per_cfm": 0.365
  },
  "sample_files/base-hvac-install-quality-furnace-gas-central-ac-var-speed.xml": {
    "parent_hpxml": "sample_files/base-hvac-furnace-gas-central-ac-var-speed.xml",
    "heating_system": "Central Furnace, 92% AFUE, Grade 3 Installation",
    "cooling_system": "Central AC, SEER 24, Grade 3 Installation",
    "hvac_blower_fan_watts_per_cfm": 0.365
  },
  "sample_files/base-hvac-install-quality-furnace-gas-only.xml": {
    "parent_hpxml": "sample_files/base-hvac-furnace-gas-only.xml",
    "heating_system": "Central Furnace, 92% AFUE, Grade 3 Installation",
    "hvac_blower_fan_watts_per_cfm": 0.365
  },
  "sample_files/base-hvac-install-quality-ground-to-air-heat-pump.xml": {
    "parent_hpxml": "sample_files/base-hvac-ground-to-air-heat-pump.xml",
    "heat_pump": "Geothermal HP, EER 16.6, COP 3.6, Grade 3 Installation",
    "hvac_blower_fan_watts_per_cfm": 0.365
  },
  "sample_files/base-hvac-install-quality-mini-split-air-conditioner-only-ducted.xml": {
    "parent_hpxml": "sample_files/base-hvac-mini-split-air-conditioner-only-ducted.xml",
    "cooling_system": "Mini-Split AC, SEER 19, Ducted, Grade 3 Installation",
    "hvac_blower_fan_watts_per_cfm": 0.365
  },
  "sample_files/base-hvac-install-quality-mini-split-heat-pump-ducted.xml": {
    "parent_hpxml": "sample_files/base-hvac-mini-split-heat-pump-ducted.xml",
    "heat_pump": "Mini-Split HP, SEER 19, 10 HSPF, Grade 3 Installation",
    "hvac_blower_fan_watts_per_cfm": 0.365
  },
  "sample_files/base-hvac-mini-split-air-conditioner-only-ducted.xml": {
    "parent_hpxml": "sample_files/base.xml",
    "heating_system": "None",
    "heating_system_fraction_heat_load_served": 0,
    "cooling_system": "Mini-Split AC, SEER 19, Ducted",
    "ducts_supply_leakage_to_outside_value": 15,
    "ducts_return_leakage_to_outside_value": 5,
    "ducts_supply_insulation_r": 0,
    "ducts_supply_surface_area": 30,
    "ducts_return_surface_area": 10
  },
  "sample_files/base-hvac-mini-split-air-conditioner-only-ductless.xml": {
    "parent_hpxml": "sample_files/base-hvac-mini-split-air-conditioner-only-ducted.xml",
    "cooling_system": "Mini-Split AC, SEER 19"
  },
  "sample_files/base-hvac-mini-split-air-conditioner-only-ductless-detailed-performance.xml": {
    "parent_hpxml": "sample_files/base-hvac-mini-split-air-conditioner-only-ductless.xml",
    "cooling_system": "Mini-Split AC, SEER 17, Absolute Detailed Performance",
    "cooling_system_cooling_capacity": 36000,
    "additional_properties": "HeatPump=Midea|HeatPumpAHRICert#=207683365"
  },
  "sample_files/base-hvac-mini-split-air-conditioner-only-ductless-detailed-performance-autosize.xml": {
    "parent_hpxml": "sample_files/base-hvac-mini-split-air-conditioner-only-ductless-detailed-performance.xml",
    "cooling_system": "Mini-Split AC, SEER 17, Normalized Detailed Performance",
    "cooling_system_cooling_capacity": null
  },
  "sample_files/base-hvac-mini-split-heat-pump-ducted.xml": {
    "parent_hpxml": "sample_files/base.xml",
    "heating_system": "None",
    "heating_system_fraction_heat_load_served": 0,
    "cooling_system": "None",
    "cooling_system_fraction_cool_load_served": 0,
<<<<<<< HEAD
    "heat_pump": "Mini-Split HP, SEER 19, 10 HSPF, Ducted",
=======
    "heat_pump_type": "mini-split",
    "heat_pump_heating_efficiency": 10,
    "heat_pump_cooling_efficiency": 19,
    "heat_pump_cooling_compressor_type": "variable speed",
>>>>>>> 48f448b2
    "heat_pump_heating_capacity": 36000,
    "heat_pump_cooling_capacity": 36000,
    "heat_pump_fraction_heat_load_served": 1,
    "heat_pump_fraction_cool_load_served": 1,
    "heat_pump_backup": "Integrated, Electricity, 100% Efficiency",
    "heat_pump_backup_heating_capacity": 36000,
    "ducts_supply_leakage_to_outside_value": 15,
    "ducts_return_leakage_to_outside_value": 5,
    "ducts_supply_insulation_r": 0,
    "ducts_supply_surface_area": 30,
    "ducts_return_surface_area": 10
  },
  "sample_files/base-hvac-mini-split-heat-pump-ducted-detailed-performance.xml": {
    "parent_hpxml": "sample_files/base-hvac-mini-split-heat-pump-ducted.xml",
    "heat_pump": "Mini-Split HP, SEER 16.7, 11.3 HSPF, Absolute Detailed Performance",
    "additional_properties": "HeatPump=FUJITSU H-Series|HeatPumpAHRICert#=202537549"
  },
  "sample_files/base-hvac-mini-split-heat-pump-ducted-detailed-performance-autosize.xml": {
    "parent_hpxml": "sample_files/base-hvac-mini-split-heat-pump-ducted-detailed-performance.xml",
    "heat_pump_heating_capacity": null,
    "heat_pump_cooling_capacity": null,
    "heat_pump": "Mini-Split HP, SEER 16.7, 11.3 HSPF, Normalized Detailed Performance"
  },
  "sample_files/base-hvac-mini-split-heat-pump-ducted-cooling-only.xml": {
    "parent_hpxml": "sample_files/base-hvac-mini-split-heat-pump-ducted.xml",
    "heat_pump_heating_capacity": 0,
    "heat_pump_fraction_heat_load_served": 0,
    "heat_pump_backup": "None"
  },
  "sample_files/base-hvac-mini-split-heat-pump-ducted-heating-only.xml": {
    "parent_hpxml": "sample_files/base-hvac-mini-split-heat-pump-ducted.xml",
    "heat_pump_cooling_capacity": 0,
    "heat_pump_fraction_cool_load_served": 0
  },
  "sample_files/base-hvac-mini-split-heat-pump-ducted-heating-only-max-power-ratio-schedule.xml": {
    "parent_hpxml": "sample_files/base-hvac-mini-split-heat-pump-ducted-heating-only.xml",
    "schedules_filepaths": "../../HPXMLtoOpenStudio/resources/schedule_files/hvac-variable-system-maximum-power-ratios-varied.csv"
  },
  "sample_files/base-hvac-mini-split-heat-pump-ducted-max-power-ratio-schedule.xml": {
    "parent_hpxml": "sample_files/base-hvac-mini-split-heat-pump-ducted.xml",
    "schedules_filepaths": "../../HPXMLtoOpenStudio/resources/schedule_files/hvac-variable-system-maximum-power-ratios-varied.csv"
  },
  "sample_files/base-hvac-mini-split-heat-pump-ductless.xml": {
    "parent_hpxml": "sample_files/base-hvac-mini-split-heat-pump-ducted.xml",
    "heat_pump": "Mini-Split HP, SEER 19, 10 HSPF",
    "heat_pump_backup": "None"
  },
  "sample_files/base-hvac-mini-split-heat-pump-ductless-advanced-defrost.xml": {
    "parent_hpxml": "sample_files/base-hvac-mini-split-heat-pump-ductless.xml",
    "simulation_control_defrost_model_type": "advanced"
  },
  "sample_files/base-hvac-mini-split-heat-pump-ductless-autosize-factor.xml": {
    "parent_hpxml": "sample_files/base-hvac-mini-split-heat-pump-ductless.xml",
    "heat_pump_cooling_capacity": null,
    "heat_pump_heating_capacity": null,
    "heat_pump_cooling_autosizing_factor": 1.7,
    "heat_pump_heating_autosizing_factor": 1.4,
    "heat_pump_cooling_autosizing_limit": 41000,
    "heat_pump_heating_autosizing_limit": 33000
  },
  "sample_files/base-hvac-mini-split-heat-pump-ductless-detailed-performance.xml": {
    "parent_hpxml": "sample_files/base-hvac-mini-split-heat-pump-ductless.xml",
    "heat_pump": "Mini-Split HP, SEER 17, 10 HSPF, Absolute Detailed Performance",
    "additional_properties": "HeatPump=Midea|HeatPumpAHRICert#=207683365"
  },
  "sample_files/base-hvac-mini-split-heat-pump-ductless-detailed-performance-autosize.xml": {
    "parent_hpxml": "sample_files/base-hvac-mini-split-heat-pump-ductless-detailed-performance.xml",
    "heat_pump": "Mini-Split HP, SEER 17, 10 HSPF, Normalized Detailed Performance",
    "heat_pump_heating_capacity": null,
    "heat_pump_cooling_capacity": null
  },
  "sample_files/base-hvac-mini-split-heat-pump-ductless-heating-capacity-17f.xml": {
    "parent_hpxml": "sample_files/base-hvac-mini-split-heat-pump-ductless.xml"
  },
  "sample_files/base-hvac-mini-split-heat-pump-ductless-backup-stove.xml": {
    "parent_hpxml": "sample_files/base-hvac-mini-split-heat-pump-ductless.xml",
    "heat_pump_heating_capacity": 18000,
    "heat_pump_cooling_capacity": 18000,
    "heat_pump_backup": "Separate",
    "heating_system_2": "Stove, 60% Efficiency",
    "heating_system_2_fuel": "fuel oil",
    "heating_system_2_heating_capacity": 60000
  },
  "sample_files/base-hvac-mini-split-heat-pump-ductless-backup-baseboard.xml": {
    "parent_hpxml": "sample_files/base-hvac-mini-split-heat-pump-ductless-backup-stove.xml",
    "heating_system_2": "Electric Resistance",
    "heating_system_2_fuel": "electricity"
  },
  "sample_files/base-hvac-mini-split-heat-pump-ductless-backup-advanced-defrost.xml": {
    "parent_hpxml": "sample_files/base-hvac-mini-split-heat-pump-ductless-advanced-defrost.xml",
    "heat_pump_backup": "Integrated, Electricity, 100% Efficiency",
    "simulation_control_defrost_model_type": "advanced"
  },
  "sample_files/base-hvac-mini-split-heat-pump-ductless-backup-furnace.xml": {
    "parent_hpxml": "sample_files/base-hvac-mini-split-heat-pump-ductless-backup-stove.xml",
    "heating_system_2": "Central Furnace, 80% AFUE",
    "heating_system_2_fuel": "natural gas"
  },
  "sample_files/base-hvac-mini-split-heat-pump-ductless-backup-furnace-ducts-defaults.xml": {
    "parent_hpxml": "sample_files/base-hvac-mini-split-heat-pump-ductless-backup-furnace.xml",
    "ducts_supply_location": null,
    "ducts_supply_surface_area": null,
    "ducts_return_location": null,
    "ducts_return_surface_area": null
  },
  "sample_files/base-hvac-multiple.xml": {
    "parent_hpxml": "sample_files/base.xml"
  },
  "sample_files/base-hvac-none.xml": {
    "parent_hpxml": "sample_files/base-location-honolulu-hi.xml",
    "heating_system": "None",
    "heating_system_fraction_heat_load_served": 0,
    "cooling_system": "None",
    "cooling_system_fraction_cool_load_served": 0
  },
  "sample_files/base-hvac-ptac.xml": {
    "parent_hpxml": "sample_files/base.xml",
    "heating_system": "None",
    "heating_system_fraction_heat_load_served": 0,
<<<<<<< HEAD
    "cooling_system": "PTAC, EER 10.7"
=======
    "cooling_system_type": "packaged terminal air conditioner",
    "cooling_system_cooling_efficiency_type": "EER",
    "cooling_system_cooling_efficiency": 10.7
>>>>>>> 48f448b2
  },
  "sample_files/base-hvac-ptac-cfis.xml": {
    "parent_hpxml": "sample_files/base-hvac-ptac.xml",
    "mech_vent_fan_type": "central fan integrated supply",
    "mech_vent_flow_rate": 100,
    "mech_vent_hours_in_operation": 8,
    "mech_vent_total_recovery_efficiency": 0.48,
    "mech_vent_sensible_recovery_efficiency": 0.72,
    "mech_vent_fan_power": 100,
    "mech_vent_num_units_served": 1
  },
  "sample_files/base-hvac-ptac-with-heating-electricity.xml": {
    "parent_hpxml": "sample_files/base-hvac-ptac.xml",
    "cooling_system": "PTAC, EER 10.7, Electric Heating",
    "cooling_system_integrated_heating_system_capacity": 36000,
    "cooling_system_integrated_heating_system_fraction_heat_load_served": 1
  },
  "sample_files/base-hvac-ptac-with-heating-natural-gas.xml": {
    "parent_hpxml": "sample_files/base-hvac-ptac.xml",
    "cooling_system": "PTAC, EER 10.7, 80% AFUE Gas Heating",
    "cooling_system_integrated_heating_system_capacity": 36000,
    "cooling_system_integrated_heating_system_fraction_heat_load_served": 1
  },
  "sample_files/base-hvac-pthp.xml": {
    "parent_hpxml": "sample_files/base-hvac-ground-to-air-heat-pump.xml",
<<<<<<< HEAD
    "heat_pump": "Packaged Terminal HP, EER 11.4, COP 3.6",
    "heat_pump_backup": "Integrated, Electricity, 100% Efficiency",
=======
    "heat_pump_type": "packaged terminal heat pump",
    "heat_pump_cooling_efficiency": 11.4,
    "heat_pump_heating_capacity_retention_fraction": 0.6,
    "heat_pump_heating_capacity_retention_temp": 17.0,
    "heat_pump_backup_type": "integrated",
    "heat_pump_backup_heating_efficiency": 1,
>>>>>>> 48f448b2
    "heat_pump_backup_heating_capacity": 36000
  },
  "sample_files/base-hvac-pthp-cfis.xml": {
    "parent_hpxml": "sample_files/base-hvac-pthp.xml",
    "mech_vent_fan_type": "central fan integrated supply",
    "mech_vent_flow_rate": 100,
    "mech_vent_hours_in_operation": 8,
    "mech_vent_total_recovery_efficiency": 0.48,
    "mech_vent_sensible_recovery_efficiency": 0.72,
    "mech_vent_fan_power": 100,
    "mech_vent_num_units_served": 1
  },
  "sample_files/base-hvac-pthp-heating-capacity-17f.xml": {
    "parent_hpxml": "sample_files/base-hvac-pthp.xml"
  },
  "sample_files/base-hvac-room-ac-only.xml": {
    "parent_hpxml": "sample_files/base.xml",
    "heating_system": "None",
    "heating_system_fraction_heat_load_served": 0,
<<<<<<< HEAD
    "cooling_system": "Room AC, EER 8.5"
=======
    "cooling_system_type": "room air conditioner",
    "cooling_system_cooling_efficiency_type": "EER",
    "cooling_system_cooling_efficiency": 8.5
>>>>>>> 48f448b2
  },
  "sample_files/base-hvac-room-ac-only-33percent.xml": {
    "parent_hpxml": "sample_files/base-hvac-room-ac-only.xml",
    "cooling_system_cooling_capacity": 8000,
    "cooling_system_fraction_cool_load_served": 0.33
  },
  "sample_files/base-hvac-room-ac-only-ceer.xml": {
    "parent_hpxml": "sample_files/base-hvac-room-ac-only.xml",
    "cooling_system": "Room AC, CEER 8.4"
  },
  "sample_files/base-hvac-room-ac-with-heating.xml": {
    "parent_hpxml": "sample_files/base-hvac-room-ac-only.xml",
    "cooling_system": "Room AC, EER 8.5, Electric Heating",
    "cooling_system_integrated_heating_system_capacity": 36000,
    "cooling_system_integrated_heating_system_fraction_heat_load_served": 1
  },
  "sample_files/base-hvac-room-ac-with-reverse-cycle.xml": {
    "parent_hpxml": "sample_files/base-hvac-pthp.xml",
    "heat_pump": "Room AC w/ Reverse Cycle, EER 11.4, COP 3.6"
  },
  "sample_files/base-hvac-room-ac-only-detailed-setpoints.xml": {
    "parent_hpxml": "sample_files/base-hvac-room-ac-only.xml",
    "hvac_control_cooling_weekday_setpoint": null,
    "hvac_control_cooling_weekend_setpoint": null,
    "schedules_filepaths": "../../HPXMLtoOpenStudio/resources/schedule_files/setpoints-cooling-only.csv"
  },
  "sample_files/base-hvac-room-ac-only-research-features.xml": {
    "parent_hpxml": "sample_files/base-hvac-room-ac-only-detailed-setpoints.xml",
    "simulation_control_timestep": 1,
    "simulation_control_onoff_thermostat_deadband": 2
  },
  "sample_files/base-hvac-seasons.xml": {
    "parent_hpxml": "sample_files/base.xml",
    "hvac_control_heating_season_period": "Nov 1 - May 1",
    "hvac_control_cooling_season_period": "Jun 1 - Oct 1"
  },
  "sample_files/base-hvac-setpoints.xml": {
    "parent_hpxml": "sample_files/base.xml",
    "hvac_control_heating_weekday_setpoint": 60,
    "hvac_control_heating_weekend_setpoint": 60,
    "hvac_control_cooling_weekday_setpoint": 80,
    "hvac_control_cooling_weekend_setpoint": 80
  },
  "sample_files/base-hvac-setpoints-daily-schedules.xml": {
    "parent_hpxml": "sample_files/base-hvac-setpoints-daily-setbacks.xml",
    "hvac_control_heating_weekday_setpoint": "64, 64, 64, 64, 64, 64, 64, 70, 70, 66, 66, 66, 66, 66, 66, 66, 66, 68, 68, 68, 68, 68, 64, 64",
    "hvac_control_heating_weekend_setpoint": "68, 68, 68, 70, 70, 70, 70, 70, 70, 70, 70, 70, 70, 70, 70, 70, 70, 70, 70, 70, 70, 70, 70, 70",
    "hvac_control_cooling_weekday_setpoint": "80, 80, 80, 80, 80, 80, 80, 75, 75, 80, 80, 80, 80, 80, 80, 80, 80, 78, 78, 78, 78, 78, 80, 80",
    "hvac_control_cooling_weekend_setpoint": "78, 78, 78, 78, 78, 78, 78, 78, 78, 78, 78, 78, 78, 78, 78, 78, 78, 78, 78, 78, 78, 78, 78, 78"
  },
  "sample_files/base-hvac-setpoints-daily-setbacks.xml": {
    "parent_hpxml": "sample_files/base.xml"
  },
  "sample_files/base-hvac-space-heater-gas-only.xml": {
    "parent_hpxml": "sample_files/base.xml",
    "heating_system": "Space Heater, 100% Efficiency",
    "cooling_system": "None",
    "cooling_system_fraction_cool_load_served": 0
  },
  "sample_files/base-hvac-stove-oil-only.xml": {
    "parent_hpxml": "sample_files/base.xml",
    "heating_system_fuel": "fuel oil",
    "heating_system": "Stove, 80% Efficiency",
    "cooling_system": "None",
    "cooling_system_fraction_cool_load_served": 0
  },
  "sample_files/base-hvac-stove-wood-pellets-only.xml": {
    "parent_hpxml": "sample_files/base-hvac-stove-oil-only.xml",
    "heating_system_fuel": "wood pellets"
  },
  "sample_files/base-hvac-undersized.xml": {
    "parent_hpxml": "sample_files/base.xml",
    "heating_system_heating_capacity": 3600,
    "cooling_system_cooling_capacity": 2400,
    "ducts_supply_leakage_to_outside_value": 7.5,
    "ducts_return_leakage_to_outside_value": 2.5
  },
  "sample_files/base-hvac-wall-furnace-elec-only.xml": {
    "parent_hpxml": "sample_files/base.xml",
    "heating_system_fuel": "electricity",
    "heating_system": "Wall Furnace, 98% AFUE",
    "cooling_system": "None",
    "cooling_system_fraction_cool_load_served": 0
  },
  "sample_files/base-lighting-ceiling-fans.xml": {
    "parent_hpxml": "sample_files/base.xml",
    "ceiling_fan_present": true,
    "ceiling_fan_efficiency": 100,
    "ceiling_fan_quantity": 4,
    "ceiling_fan_cooling_setpoint_temp_offset": 0.5
  },
  "sample_files/base-lighting-ceiling-fans-label-energy-use.xml": {
    "parent_hpxml": "sample_files/base-lighting-ceiling-fans.xml",
    "ceiling_fan_label_energy_use": 39
  },
  "sample_files/base-lighting-holiday.xml": {
    "parent_hpxml": "sample_files/base.xml",
    "holiday_lighting_present": true,
    "holiday_lighting_daily_kwh": 1.1,
    "holiday_lighting_period": "Nov 24 - Jan 6"
  },
  "sample_files/base-lighting-kwh-per-year.xml": {
    "parent_hpxml": "sample_files/base.xml",
    "lighting_interior_usage_multiplier": 1.5
  },
  "sample_files/base-lighting-mixed.xml": {
    "parent_hpxml": "sample_files/base.xml"
  },
  "sample_files/base-lighting-none.xml": {
    "parent_hpxml": "sample_files/base.xml",
    "lighting_present": false
  },
  "sample_files/base-lighting-none-ceiling-fans.xml": {
    "parent_hpxml": "sample_files/base-lighting-ceiling-fans.xml",
    "lighting_present": false
  },
  "sample_files/base-location-AMY-2012.xml": {
    "parent_hpxml": "sample_files/base.xml",
    "weather_station_epw_filepath": "US_CO_Boulder_AMY_2012.epw"
  },
  "sample_files/base-location-baltimore-md.xml": {
    "parent_hpxml": "sample_files/base-foundation-unvented-crawlspace.xml",
    "site_iecc_zone": "4A",
    "site_state_code": "MD",
    "weather_station_epw_filepath": "USA_MD_Baltimore-Washington.Intl.AP.724060_TMY3.epw",
    "heating_system_heating_capacity": 24000
  },
  "sample_files/base-location-capetown-zaf.xml": {
    "parent_hpxml": "sample_files/base-foundation-vented-crawlspace.xml",
    "site_iecc_zone": null,
    "site_state_code": null,
    "weather_station_epw_filepath": "ZAF_Cape.Town.688160_IWEC.epw",
    "heating_system_heating_capacity": 24000
  },
  "sample_files/base-location-dallas-tx.xml": {
    "parent_hpxml": "sample_files/base-foundation-slab.xml",
    "site_iecc_zone": "3A",
    "site_state_code": "TX",
    "weather_station_epw_filepath": "USA_TX_Dallas-Fort.Worth.Intl.AP.722590_TMY3.epw",
    "heating_system_heating_capacity": 24000
  },
  "sample_files/base-location-detailed.xml": {
    "parent_hpxml": "sample_files/base.xml",
    "site_time_zone_utc_offset": -6,
    "site_elevation": 5548,
    "site_latitude": 39.77,
    "site_longitude": -104.73,
    "site_state_code": "CO",
    "site_city": "Aurora",
    "site_zip_code": 80019,
    "weather_station_epw_filepath": null
  },
  "sample_files/base-location-duluth-mn.xml": {
    "parent_hpxml": "sample_files/base-foundation-unconditioned-basement.xml",
    "site_iecc_zone": 7,
    "site_state_code": "MN",
    "weather_station_epw_filepath": "USA_MN_Duluth.Intl.AP.727450_TMY3.epw"
  },
  "sample_files/base-location-helena-mt.xml": {
    "parent_hpxml": "sample_files/base.xml",
    "site_iecc_zone": "6B",
    "site_state_code": "MT",
    "weather_station_epw_filepath": "USA_MT_Helena.Rgnl.AP.727720_TMY3.epw",
    "heating_system_heating_capacity": 48000
  },
  "sample_files/base-location-honolulu-hi.xml": {
    "parent_hpxml": "sample_files/base-foundation-slab.xml",
    "site_iecc_zone": "1A",
    "site_state_code": "HI",
    "weather_station_epw_filepath": "USA_HI_Honolulu.Intl.AP.911820_TMY3.epw",
    "heating_system_heating_capacity": 12000
  },
  "sample_files/base-location-miami-fl.xml": {
    "parent_hpxml": "sample_files/base-foundation-slab.xml",
    "site_iecc_zone": "1A",
    "site_state_code": "FL",
    "weather_station_epw_filepath": "USA_FL_Miami.Intl.AP.722020_TMY3.epw",
    "heating_system_heating_capacity": 12000
  },
  "sample_files/base-location-phoenix-az.xml": {
    "parent_hpxml": "sample_files/base-foundation-slab.xml",
    "site_iecc_zone": "2B",
    "site_state_code": "AZ",
    "weather_station_epw_filepath": "USA_AZ_Phoenix-Sky.Harbor.Intl.AP.722780_TMY3.epw",
    "heating_system_heating_capacity": 24000
  },
  "sample_files/base-location-portland-or.xml": {
    "parent_hpxml": "sample_files/base-foundation-vented-crawlspace.xml",
    "site_iecc_zone": "4C",
    "site_state_code": "OR",
    "weather_station_epw_filepath": "USA_OR_Portland.Intl.AP.726980_TMY3.epw",
    "heating_system_heating_capacity": 24000
  },
  "sample_files/base-mechvent-balanced.xml": {
    "parent_hpxml": "sample_files/base.xml",
    "mech_vent_fan_type": "balanced",
    "mech_vent_flow_rate": 110,
    "mech_vent_hours_in_operation": 24,
    "mech_vent_total_recovery_efficiency": 0.48,
    "mech_vent_sensible_recovery_efficiency": 0.72,
    "mech_vent_fan_power": 60,
    "mech_vent_num_units_served": 1
  },
  "sample_files/base-mechvent-bath-kitchen-fans.xml": {
    "parent_hpxml": "sample_files/base.xml",
    "kitchen_fans_quantity": 1,
    "kitchen_fans_flow_rate": 100,
    "kitchen_fans_hours_in_operation": 1.5,
    "kitchen_fans_power": 30,
    "kitchen_fans_start_hour": 18,
    "bathroom_fans_quantity": 2,
    "bathroom_fans_flow_rate": 50,
    "bathroom_fans_hours_in_operation": 1.5,
    "bathroom_fans_power": 15,
    "bathroom_fans_start_hour": 7
  },
  "sample_files/base-mechvent-cfis.xml": {
    "parent_hpxml": "sample_files/base.xml",
    "mech_vent_fan_type": "central fan integrated supply",
    "mech_vent_flow_rate": 330,
    "mech_vent_hours_in_operation": 8,
    "mech_vent_total_recovery_efficiency": 0.48,
    "mech_vent_sensible_recovery_efficiency": 0.72,
    "mech_vent_fan_power": 300,
    "mech_vent_num_units_served": 1
  },
  "sample_files/base-mechvent-cfis-15-mins.xml": {
    "parent_hpxml": "sample_files/base-mechvent-cfis.xml",
    "simulation_control_timestep": 15
  },
  "sample_files/base-mechvent-cfis-airflow-fraction-zero.xml": {
    "parent_hpxml": "sample_files/base-mechvent-cfis.xml"
  },
  "sample_files/base-mechvent-cfis-control-type-timer.xml": {
    "parent_hpxml": "sample_files/base-mechvent-cfis.xml"
  },
  "sample_files/base-mechvent-cfis-dse.xml": {
    "parent_hpxml": "sample_files/base-hvac-dse.xml",
    "mech_vent_fan_type": "central fan integrated supply",
    "mech_vent_flow_rate": 330,
    "mech_vent_hours_in_operation": 8,
    "mech_vent_total_recovery_efficiency": 0.48,
    "mech_vent_sensible_recovery_efficiency": 0.72,
    "mech_vent_fan_power": 300,
    "mech_vent_num_units_served": 1
  },
  "sample_files/base-mechvent-cfis-evap-cooler-only-ducted.xml": {
    "parent_hpxml": "sample_files/base-hvac-evap-cooler-only-ducted.xml",
    "mech_vent_fan_type": "central fan integrated supply",
    "mech_vent_flow_rate": 330,
    "mech_vent_hours_in_operation": 8,
    "mech_vent_total_recovery_efficiency": 0.48,
    "mech_vent_sensible_recovery_efficiency": 0.72,
    "mech_vent_fan_power": 300,
    "mech_vent_num_units_served": 1
  },
  "sample_files/base-mechvent-cfis-no-additional-runtime.xml": {
    "parent_hpxml": "sample_files/base-mechvent-cfis.xml",
    "mech_vent_fan_power": null
  },
  "sample_files/base-mechvent-cfis-no-outdoor-air-control.xml": {
    "parent_hpxml": "sample_files/base-mechvent-cfis.xml"
  },
  "sample_files/base-mechvent-cfis-supplemental-fan-exhaust.xml": {
    "parent_hpxml": "sample_files/base-mechvent-cfis.xml",
    "mech_vent_fan_power": null
  },
  "sample_files/base-mechvent-cfis-supplemental-fan-exhaust-15-mins.xml": {
    "parent_hpxml": "sample_files/base-mechvent-cfis-supplemental-fan-exhaust.xml",
    "simulation_control_timestep": 15
  },
  "sample_files/base-mechvent-cfis-supplemental-fan-exhaust-synchronized.xml": {
    "parent_hpxml": "sample_files/base-mechvent-cfis-supplemental-fan-exhaust.xml"
  },
  "sample_files/base-mechvent-cfis-supplemental-fan-supply.xml": {
    "parent_hpxml": "sample_files/base-mechvent-cfis.xml",
    "mech_vent_fan_power": null
  },
  "sample_files/base-mechvent-erv.xml": {
    "parent_hpxml": "sample_files/base.xml",
    "mech_vent_fan_type": "energy recovery ventilator",
    "mech_vent_flow_rate": 110,
    "mech_vent_hours_in_operation": 24,
    "mech_vent_total_recovery_efficiency": 0.48,
    "mech_vent_sensible_recovery_efficiency": 0.72,
    "mech_vent_fan_power": 60,
    "mech_vent_num_units_served": 1
  },
  "sample_files/base-mechvent-erv-atre-asre.xml": {
    "parent_hpxml": "sample_files/base-mechvent-erv.xml",
    "mech_vent_recovery_efficiency_type": "Adjusted",
    "mech_vent_total_recovery_efficiency": 0.526,
    "mech_vent_sensible_recovery_efficiency": 0.79
  },
  "sample_files/base-mechvent-exhaust.xml": {
    "parent_hpxml": "sample_files/base.xml",
    "mech_vent_fan_type": "exhaust only",
    "mech_vent_flow_rate": 110,
    "mech_vent_hours_in_operation": 24,
    "mech_vent_total_recovery_efficiency": 0.48,
    "mech_vent_sensible_recovery_efficiency": 0.72,
    "mech_vent_fan_power": 30,
    "mech_vent_num_units_served": 1
  },
  "sample_files/base-mechvent-exhaust-rated-flow-rate.xml": {
    "parent_hpxml": "sample_files/base-mechvent-exhaust.xml"
  },
  "sample_files/base-mechvent-hrv.xml": {
    "parent_hpxml": "sample_files/base.xml",
    "mech_vent_fan_type": "heat recovery ventilator",
    "mech_vent_flow_rate": 110,
    "mech_vent_hours_in_operation": 24,
    "mech_vent_total_recovery_efficiency": 0.48,
    "mech_vent_sensible_recovery_efficiency": 0.72,
    "mech_vent_fan_power": 60,
    "mech_vent_num_units_served": 1
  },
  "sample_files/base-mechvent-hrv-asre.xml": {
    "parent_hpxml": "sample_files/base-mechvent-hrv.xml",
    "mech_vent_recovery_efficiency_type": "Adjusted",
    "mech_vent_sensible_recovery_efficiency": 0.79
  },
  "sample_files/base-mechvent-multiple.xml": {
    "parent_hpxml": "sample_files/base-mechvent-bath-kitchen-fans.xml"
  },
  "sample_files/base-mechvent-supply.xml": {
    "parent_hpxml": "sample_files/base.xml",
    "mech_vent_fan_type": "supply only",
    "mech_vent_flow_rate": 110,
    "mech_vent_hours_in_operation": 24,
    "mech_vent_total_recovery_efficiency": 0.48,
    "mech_vent_sensible_recovery_efficiency": 0.72,
    "mech_vent_fan_power": 30,
    "mech_vent_num_units_served": 1
  },
  "sample_files/base-mechvent-whole-house-fan.xml": {
    "parent_hpxml": "sample_files/base.xml",
    "whole_house_fan_present": true,
    "whole_house_fan_flow_rate": 4500,
    "whole_house_fan_power": 300
  },
  "sample_files/base-misc-additional-properties.xml": {
    "parent_hpxml": "sample_files/base.xml",
    "additional_properties": "LowIncome=false|Remodeled|Description=2-story home in Denver|comma=,|special=<|special2=>|special3=/|special4=\\"
  },
  "sample_files/base-misc-bills.xml": {
    "parent_hpxml": "sample_files/base.xml",
    "utility_bill_electricity_fixed_charges": 12,
    "utility_bill_natural_gas_fixed_charges": 12,
    "utility_bill_electricity_marginal_rates": 0.12,
    "utility_bill_natural_gas_marginal_rates": 1.1
  },
  "sample_files/base-misc-bills-detailed-only.xml": {
    "parent_hpxml": "sample_files/base.xml",
    "utility_bill_scenario_names": "Tiered, TOU, Tiered and TOU, Real-Time Pricing",
    "utility_bill_electricity_filepaths": "../../ReportUtilityBills/resources/detailed_rates/Sample Tiered Rate.json, ../../ReportUtilityBills/resources/detailed_rates/Sample Time-of-Use Rate High Peak.json, ../../ReportUtilityBills/resources/detailed_rates/Sample Tiered Time-of-Use Rate.json, ../../ReportUtilityBills/resources/detailed_rates/Sample Real-Time Pricing Rate.json"
  },
  "sample_files/base-misc-bills-battery-scheduled-detailed-only.xml": {
    "parent_hpxml": "sample_files/base-battery-scheduled.xml",
    "utility_bill_scenario_names": "Tiered, TOU, Tiered and TOU, Real-Time Pricing",
    "utility_bill_electricity_filepaths": "../../ReportUtilityBills/resources/detailed_rates/Sample Tiered Rate.json, ../../ReportUtilityBills/resources/detailed_rates/Sample Time-of-Use Rate High Peak.json, ../../ReportUtilityBills/resources/detailed_rates/Sample Tiered Time-of-Use Rate.json, ../../ReportUtilityBills/resources/detailed_rates/Sample Real-Time Pricing Rate.json"
  },
  "sample_files/base-misc-bills-pv.xml": {
    "parent_hpxml": "sample_files/base-pv.xml",
    "pv_system_max_power_output": 10000,
    "utility_bill_scenario_names": "Net Metering w/ Wholesale Excess Rate, Net Metering w/ Retail Excess Rate, Feed-In Tariff",
    "utility_bill_electricity_fixed_charges": "10, 10, 10",
    "utility_bill_natural_gas_fixed_charges": "11, 11, 11",
    "utility_bill_electricity_marginal_rates": "0.12, 0.12, 0.12",
    "utility_bill_natural_gas_marginal_rates": "1.1, 1.1, 1.1",
    "utility_bill_pv_compensation_types": "NetMetering, NetMetering, FeedInTariff",
    "utility_bill_pv_net_metering_annual_excess_sellback_rate_types": "User-Specified, Retail Electricity Cost, NA",
    "utility_bill_pv_net_metering_annual_excess_sellback_rates": "0.035, NA, NA",
    "utility_bill_pv_feed_in_tariff_rates": "NA, NA, 0.13",
    "utility_bill_pv_monthly_grid_connection_fee_units": "$/kW, $/kW, $",
    "utility_bill_pv_monthly_grid_connection_fees": "2.5, 2.5, 7.5"
  },
  "sample_files/base-misc-bills-pv-detailed-only.xml": {
    "parent_hpxml": "sample_files/base-pv.xml",
    "utility_bill_scenario_names": "Tiered, TOU, Tiered and TOU, Real-Time Pricing",
    "utility_bill_electricity_filepaths": "../../ReportUtilityBills/resources/detailed_rates/Sample Tiered Rate.json, ../../ReportUtilityBills/resources/detailed_rates/Sample Time-of-Use Rate.json, ../../ReportUtilityBills/resources/detailed_rates/Sample Tiered Time-of-Use Rate.json, ../../ReportUtilityBills/resources/detailed_rates/Sample Real-Time Pricing Rate.json"
  },
  "sample_files/base-misc-bills-pv-mixed.xml": {
    "parent_hpxml": "sample_files/base-pv.xml",
    "utility_bill_scenario_names": "Simple, Detailed",
    "utility_bill_electricity_filepaths": "NA, ../../ReportUtilityBills/resources/detailed_rates/Sample Tiered Rate.json"
  },
  "sample_files/base-misc-defaults.xml": {
    "parent_hpxml": "sample_files/base.xml",
    "simulation_control_timestep": null,
    "site_type": null,
    "site_iecc_zone": null,
    "site_state_code": null,
    "geometry_unit_num_bathrooms": null,
    "foundation_wall_thickness": null,
    "foundation_wall_insulation_distance_to_top": null,
    "foundation_wall_insulation_distance_to_bottom": null,
    "slab_thickness": null,
    "slab_carpet_fraction": null,
    "enclosure_roof_material": null,
    "enclosure_wall_siding": null,
    "window_fraction_operable": null,
    "window_interior_shading_winter": null,
    "window_interior_shading_summer": null,
    "hvac_control_heating_weekday_setpoint": null,
    "hvac_control_heating_weekend_setpoint": null,
    "hvac_control_cooling_weekday_setpoint": null,
    "hvac_control_cooling_weekend_setpoint": null,
    "ducts_supply_location": null,
    "ducts_supply_surface_area": null,
    "ducts_return_location": null,
    "ducts_return_surface_area": null,
    "ducts_number_of_return_registers": 2,
    "mech_vent_fan_type": "exhaust only",
    "mech_vent_total_recovery_efficiency": 0.48,
    "mech_vent_sensible_recovery_efficiency": 0.72,
    "mech_vent_num_units_served": 1,
    "kitchen_fans_quantity": null,
    "bathroom_fans_quantity": null,
    "whole_house_fan_present": true,
    "water_heater_location": null,
    "water_heater_tank_volume": null,
    "water_heater_setpoint_temperature": null,
    "hot_water_distribution_standard_piping_length": null,
    "hot_water_distribution_pipe_r": null,
    "solar_thermal_system_type": "hot water",
    "solar_thermal_collector_area": 40,
    "solar_thermal_collector_loop_type": "liquid direct",
    "solar_thermal_collector_azimuth": 180,
    "solar_thermal_collector_tilt": 20,
    "solar_thermal_collector_rated_optical_efficiency": 0.77,
    "solar_thermal_collector_rated_thermal_losses": 0.793,
    "pv_system_present": true,
    "pv_system_array_azimuth": 180,
    "pv_system_array_tilt": 20,
    "pv_system_max_power_output": 4000,
    "battery_present": true,
    "vehicle_type": "BatteryElectricVehicle",
    "ev_charger_present": true,
    "clothes_washer_location": null,
    "clothes_washer_efficiency": null,
    "clothes_washer_rated_annual_kwh": null,
    "clothes_washer_label_electric_rate": null,
    "clothes_washer_label_gas_rate": null,
    "clothes_washer_label_annual_gas_cost": null,
    "clothes_washer_label_usage": null,
    "clothes_washer_capacity": null,
    "clothes_dryer_location": null,
    "clothes_dryer_efficiency": null,
    "clothes_dryer_vented_flow_rate": null,
    "dishwasher_location": null,
    "dishwasher_efficiency": null,
    "dishwasher_label_electric_rate": null,
    "dishwasher_label_gas_rate": null,
    "dishwasher_label_annual_gas_cost": null,
    "dishwasher_label_usage": null,
    "dishwasher_place_setting_capacity": null,
    "refrigerator_location": null,
    "refrigerator_rated_annual_kwh": null,
    "cooking_range_oven_location": null,
    "cooking_range_oven_is_induction": null,
    "cooking_range_oven_is_convection": null,
    "ceiling_fan_present": true,
    "misc_plug_loads_television_annual_kwh": null,
    "misc_plug_loads_other_annual_kwh": null,
    "misc_plug_loads_other_frac_sensible": null,
    "misc_plug_loads_other_frac_latent": null
  },
  "sample_files/base-misc-emissions.xml": {
    "parent_hpxml": "sample_files/base-pv-battery-and-vehicle-ev.xml",
    "emissions_scenario_names": "Cambium Hourly MidCase LRMER RMPA, Cambium Hourly LowRECosts LRMER RMPA, Cambium Annual MidCase AER National, eGRID RMPA, eGRID RMPA",
    "emissions_types": "CO2e, CO2e, CO2e, SO2, NOx",
    "emissions_electricity_units": "kg/MWh, kg/MWh, kg/MWh, lb/MWh, lb/MWh",
    "emissions_electricity_values_or_filepaths": "../../HPXMLtoOpenStudio/resources/data/cambium/LRMER_MidCase.csv, ../../HPXMLtoOpenStudio/resources/data/cambium/LRMER_LowRECosts.csv, 392.6, 0.384, 0.67",
    "emissions_electricity_number_of_header_rows": "1, 1, , , ",
    "emissions_electricity_column_numbers": "17, 17, , , "
  },
  "sample_files/base-misc-generators.xml": {
    "parent_hpxml": "sample_files/base.xml"
  },
  "sample_files/base-misc-generators-battery.xml": {
    "parent_hpxml": "sample_files/base-misc-generators.xml",
    "battery_present": true,
    "battery_location": "outside",
    "battery_power": 6000,
    "battery_capacity": 20,
    "battery_usable_capacity": 18
  },
  "sample_files/base-misc-generators-battery-scheduled.xml": {
    "parent_hpxml": "sample_files/base-misc-generators-battery.xml",
    "schedules_filepaths": "../../HPXMLtoOpenStudio/resources/schedule_files/battery.csv"
  },
  "sample_files/base-misc-ground-conductivity.xml": {
    "parent_hpxml": "sample_files/base.xml",
    "site_ground_conductivity": 0.8
  },
  "sample_files/base-misc-loads-large-uncommon.xml": {
    "parent_hpxml": "sample_files/base-schedules-simple.xml",
    "hot_water_distribution_system_type": "Standard",
    "vehicle_type": "none",
    "ev_charger_present": false,
    "extra_refrigerator_present": true,
    "extra_refrigerator_rated_annual_kwh": 700,
    "freezer_present": true,
    "freezer_location": "conditioned space",
    "freezer_rated_annual_kwh": 300,
    "misc_plug_loads_well_pump_present": true,
    "misc_plug_loads_well_pump_annual_kwh": 475,
    "misc_plug_loads_vehicle_present": true,
    "misc_plug_loads_vehicle_annual_kwh": 1500,
    "misc_fuel_loads_grill_present": true,
    "misc_fuel_loads_grill_fuel_type": "propane",
    "misc_fuel_loads_grill_annual_therm": 25,
    "misc_fuel_loads_lighting_present": true,
    "misc_fuel_loads_lighting_annual_therm": 28,
    "misc_fuel_loads_fireplace_present": true,
    "misc_fuel_loads_fireplace_fuel_type": "wood",
    "misc_fuel_loads_fireplace_annual_therm": 55,
    "misc_fuel_loads_fireplace_frac_sensible": 0.5,
    "misc_fuel_loads_fireplace_frac_latent": 0.1,
    "pool_present": true,
    "pool_pump_annual_kwh": 2700,
    "pool_heater_type": "gas fired",
    "pool_heater_annual_therm": 500,
    "permanent_spa_present": true,
    "permanent_spa_pump_annual_kwh": 1000,
    "permanent_spa_heater_type": "electric resistance",
    "permanent_spa_heater_annual_kwh": 1300
  },
  "sample_files/base-misc-loads-large-uncommon2.xml": {
    "parent_hpxml": "sample_files/base-misc-loads-large-uncommon.xml",
    "misc_fuel_loads_grill_fuel_type": "fuel oil",
    "misc_fuel_loads_fireplace_fuel_type": "wood pellets",
    "pool_heater_type": "none",
    "permanent_spa_heater_type": "heat pump",
    "permanent_spa_heater_annual_kwh": 260
  },
  "sample_files/base-misc-loads-none.xml": {
    "parent_hpxml": "sample_files/base.xml",
    "misc_plug_loads_television_present": false,
    "misc_plug_loads_other_annual_kwh": 0,
    "misc_plug_loads_other_frac_sensible": null,
    "misc_plug_loads_other_frac_latent": null
  },
  "sample_files/base-misc-neighbor-shading.xml": {
    "parent_hpxml": "sample_files/base.xml",
    "neighbor_front_distance": 15,
    "neighbor_back_distance": 10,
    "neighbor_front_height": 12
  },
  "sample_files/base-misc-shielding-of-home.xml": {
    "parent_hpxml": "sample_files/base.xml",
    "site_shielding_of_home": "well-shielded"
  },
  "sample_files/base-misc-unit-multiplier.xml": {
    "parent_hpxml": "sample_files/base.xml",
    "unit_multiplier": "10"
  },
  "sample_files/base-misc-usage-multiplier.xml": {
    "parent_hpxml": "sample_files/base.xml",
    "general_water_use_usage_multiplier": 0.9,
    "water_fixtures_usage_multiplier": 0.9,
    "lighting_interior_usage_multiplier": 0.9,
    "lighting_exterior_usage_multiplier": 0.9,
    "lighting_garage_usage_multiplier": 0.9,
    "clothes_washer_usage_multiplier": 0.9,
    "clothes_dryer_usage_multiplier": 0.9,
    "dishwasher_usage_multiplier": 0.9,
    "refrigerator_usage_multiplier": 0.9,
    "freezer_present": true,
    "freezer_location": "conditioned space",
    "freezer_rated_annual_kwh": 300,
    "freezer_usage_multiplier": 0.9,
    "cooking_range_oven_usage_multiplier": 0.9,
    "misc_plug_loads_television_usage_multiplier": 0.9,
    "misc_plug_loads_other_usage_multiplier": 0.9,
    "misc_fuel_loads_grill_present": true,
    "misc_fuel_loads_grill_fuel_type": "propane",
    "misc_fuel_loads_grill_annual_therm": 25,
    "misc_fuel_loads_grill_usage_multiplier": 0.9,
    "misc_fuel_loads_lighting_present": true,
    "misc_fuel_loads_lighting_annual_therm": 28,
    "misc_fuel_loads_lighting_usage_multiplier": 0.9,
    "misc_fuel_loads_fireplace_present": true,
    "misc_fuel_loads_fireplace_fuel_type": "wood",
    "misc_fuel_loads_fireplace_annual_therm": 55,
    "misc_fuel_loads_fireplace_frac_sensible": 0.5,
    "misc_fuel_loads_fireplace_frac_latent": 0.1,
    "misc_fuel_loads_fireplace_usage_multiplier": 0.9,
    "pool_present": true,
    "pool_pump_annual_kwh": 2700,
    "pool_pump_usage_multiplier": 0.9,
    "pool_heater_type": "gas fired",
    "pool_heater_annual_therm": 500,
    "pool_heater_usage_multiplier": 0.9,
    "permanent_spa_present": true,
    "permanent_spa_pump_annual_kwh": 1000,
    "permanent_spa_pump_usage_multiplier": 0.9,
    "permanent_spa_heater_type": "electric resistance",
    "permanent_spa_heater_annual_kwh": 1300,
    "permanent_spa_heater_usage_multiplier": 0.9
  },
  "sample_files/base-bldgtype-mf-whole-building.xml": {
    "parent_hpxml": "sample_files/base.xml",
    "whole_sfa_or_mf_building_sim": true,
    "geometry_unit_type": "apartment unit",
    "geometry_unit_right_wall_is_adiabatic": true,
    "geometry_unit_cfa": 1200,
    "geometry_unit_aspect_ratio": 0.75,
    "geometry_building_num_units": 6,
    "floor_over_foundation_assembly_r": 22.84,
    "air_leakage_type": "unit exterior only",
    "air_leakage_units": "ACHnatural",
    "air_leakage_value": 0.375,
    "window_front_wwr": 0.18,
    "window_back_wwr": 0.18,
    "window_left_wwr": 0.18,
    "window_right_wwr": 0.18,
    "window_area_front": 0,
    "window_area_back": 0,
    "window_area_left": 0,
    "window_area_right": 0,
    "door_area": 20,
    "cooling_system": "Room AC, EER 8.5",
    "cooling_system_cooling_capacity": 12000,
    "heating_system_fuel": "electricity",
    "heating_system": "Electric Resistance",
    "heating_system_heating_capacity": 12000,
    "clothes_dryer_present": false
  },
  "sample_files/base-pv.xml": {
    "parent_hpxml": "sample_files/base.xml",
    "pv_system_present": true,
    "pv_system_module_type": "standard",
    "pv_system_location": "roof",
    "pv_system_tracking": "fixed",
    "pv_system_array_azimuth": 180,
    "pv_system_array_tilt": 20,
    "pv_system_max_power_output": 4000,
    "pv_system_inverter_efficiency": 0.96,
    "pv_system_system_losses_fraction": 0.14,
    "pv_system_2_present": true,
    "pv_system_2_module_type": "premium",
    "pv_system_2_location": "roof",
    "pv_system_2_tracking": "fixed",
    "pv_system_2_array_azimuth": 90,
    "pv_system_2_array_tilt": 20,
    "pv_system_2_max_power_output": 1500
  },
  "sample_files/base-pv-battery.xml": {
    "parent_hpxml": "sample_files/base-battery.xml",
    "pv_system_present": true,
    "pv_system_module_type": "standard",
    "pv_system_location": "roof",
    "pv_system_tracking": "fixed",
    "pv_system_array_azimuth": 180,
    "pv_system_array_tilt": 20,
    "pv_system_max_power_output": 4000,
    "pv_system_inverter_efficiency": 0.96,
    "pv_system_system_losses_fraction": 0.14,
    "pv_system_2_present": true,
    "pv_system_2_module_type": "premium",
    "pv_system_2_location": "roof",
    "pv_system_2_tracking": "fixed",
    "pv_system_2_array_azimuth": 90,
    "pv_system_2_array_tilt": 20,
    "pv_system_2_max_power_output": 1500
  },
  "sample_files/base-pv-battery-ah.xml": {
    "parent_hpxml": "sample_files/base-pv-battery.xml"
  },
  "sample_files/base-pv-battery-garage.xml": {
    "parent_hpxml": "sample_files/base-enclosure-garage.xml",
    "pv_system_present": true,
    "pv_system_module_type": "standard",
    "pv_system_location": "roof",
    "pv_system_tracking": "fixed",
    "pv_system_array_azimuth": 180,
    "pv_system_array_tilt": 20,
    "pv_system_max_power_output": 4000,
    "pv_system_inverter_efficiency": 0.96,
    "pv_system_system_losses_fraction": 0.14,
    "pv_system_2_present": true,
    "pv_system_2_module_type": "premium",
    "pv_system_2_location": "roof",
    "pv_system_2_tracking": "fixed",
    "pv_system_2_array_azimuth": 90,
    "pv_system_2_array_tilt": 20,
    "pv_system_2_max_power_output": 1500,
    "battery_present": true,
    "battery_location": "garage",
    "battery_power": 6000,
    "battery_capacity": 20,
    "battery_usable_capacity": 18
  },
  "sample_files/base-pv-battery-round-trip-efficiency.xml": {
    "parent_hpxml": "sample_files/base-pv-battery.xml",
    "battery_round_trip_efficiency": 0.8
  },
  "sample_files/base-pv-battery-scheduled.xml": {
    "parent_hpxml": "sample_files/base-pv-battery.xml",
    "schedules_filepaths": "../../HPXMLtoOpenStudio/resources/schedule_files/battery.csv"
  },
  "sample_files/base-pv-generators.xml": {
    "parent_hpxml": "sample_files/base-pv.xml"
  },
  "sample_files/base-pv-generators-battery.xml": {
    "parent_hpxml": "sample_files/base-pv-generators.xml",
    "battery_present": true,
    "battery_location": "outside",
    "battery_power": 6000,
    "battery_capacity": 20,
    "battery_usable_capacity": 18
  },
  "sample_files/base-pv-generators-battery-scheduled.xml": {
    "parent_hpxml": "sample_files/base-pv-generators-battery.xml",
    "schedules_filepaths": "../../HPXMLtoOpenStudio/resources/schedule_files/battery.csv"
  },
  "sample_files/base-residents-0.xml": {
    "parent_hpxml": "sample_files/base.xml",
    "geometry_unit_num_occupants": 0
  },
  "sample_files/base-residents-1.xml": {
    "parent_hpxml": "sample_files/base.xml",
    "geometry_unit_num_occupants": 1,
    "misc_plug_loads_television_annual_kwh": null,
    "misc_plug_loads_other_annual_kwh": null
  },
  "sample_files/base-residents-1-misc-loads-large-uncommon.xml": {
    "parent_hpxml": "sample_files/base-misc-loads-large-uncommon.xml",
    "geometry_unit_num_occupants": 1,
    "misc_plug_loads_television_annual_kwh": null,
    "misc_plug_loads_other_annual_kwh": null,
    "misc_plug_loads_well_pump_annual_kwh": null,
    "misc_plug_loads_vehicle_annual_kwh": null,
    "misc_fuel_loads_grill_annual_therm": null,
    "misc_fuel_loads_lighting_annual_therm": null,
    "misc_fuel_loads_fireplace_annual_therm": null,
    "pool_pump_annual_kwh": null,
    "pool_heater_annual_therm": null,
    "permanent_spa_pump_annual_kwh": null,
    "permanent_spa_heater_annual_kwh": null
  },
  "sample_files/base-residents-1-misc-loads-large-uncommon2.xml": {
    "parent_hpxml": "sample_files/base-misc-loads-large-uncommon2.xml",
    "geometry_unit_num_occupants": 1,
    "misc_plug_loads_television_annual_kwh": null,
    "misc_plug_loads_other_annual_kwh": null,
    "misc_plug_loads_well_pump_annual_kwh": null,
    "misc_plug_loads_vehicle_annual_kwh": null,
    "misc_fuel_loads_grill_annual_therm": null,
    "misc_fuel_loads_lighting_annual_therm": null,
    "misc_fuel_loads_fireplace_annual_therm": null,
    "pool_pump_annual_kwh": null,
    "pool_heater_annual_therm": null,
    "permanent_spa_pump_annual_kwh": null,
    "permanent_spa_heater_annual_kwh": null
  },
  "sample_files/base-residents-5-5.xml": {
    "parent_hpxml": "sample_files/base-misc-defaults.xml",
    "geometry_unit_num_occupants": 5.5
  },
  "sample_files/base-schedules-simple.xml": {
    "parent_hpxml": "sample_files/base.xml",
    "hot_water_distribution_system_type": "Recirculation",
    "hot_water_distribution_recirc_control_type": "no control",
    "hot_water_distribution_recirc_piping_length": 50,
    "hot_water_distribution_recirc_branch_piping_length": 50,
    "hot_water_distribution_recirc_pump_power": 50,
    "vehicle_type": "BatteryElectricVehicle",
    "ev_charger_present": true,
    "misc_plug_loads_vehicle_present": false
  },
  "sample_files/base-schedules-simple-vacancy.xml": {
    "parent_hpxml": "sample_files/base.xml",
    "schedules_unavailable_period_types": "Vacancy",
    "schedules_unavailable_period_dates": "Dec 1 - Jan 31",
    "schedules_unavailable_period_window_natvent_availabilities": "always unavailable",
    "hot_water_distribution_system_type": "Recirculation",
    "hot_water_distribution_recirc_control_type": "no control",
    "hot_water_distribution_recirc_piping_length": 50,
    "hot_water_distribution_recirc_branch_piping_length": 50,
    "hot_water_distribution_recirc_pump_power": 50
  },
  "sample_files/base-schedules-simple-power-outage.xml": {
    "parent_hpxml": "sample_files/base.xml",
    "schedules_unavailable_period_types": "Power Outage",
    "schedules_unavailable_period_dates": "Jul 1 5 - Jul 31 14",
    "hot_water_distribution_system_type": "Recirculation",
    "hot_water_distribution_recirc_control_type": "no control",
    "hot_water_distribution_recirc_piping_length": 50,
    "hot_water_distribution_recirc_branch_piping_length": 50,
    "hot_water_distribution_recirc_pump_power": 50
  },
  "sample_files/base-schedules-simple-no-space-heating.xml": {
    "parent_hpxml": "sample_files/base.xml",
    "schedules_unavailable_period_types": "No Space Heating",
    "schedules_unavailable_period_dates": "Dec 5 0 - Dec 31 23"
  },
  "sample_files/base-schedules-simple-no-space-cooling.xml": {
    "parent_hpxml": "sample_files/base.xml",
    "schedules_unavailable_period_types": "No Space Cooling",
    "schedules_unavailable_period_dates": "Jul 1 22 - Aug 3 14"
  },
  "sample_files/base-schedules-detailed-all-10-mins.xml": {
    "parent_hpxml": "sample_files/base-simcontrol-timestep-10-mins.xml",
    "hvac_control_heating_weekday_setpoint": null,
    "hvac_control_heating_weekend_setpoint": null,
    "hvac_control_cooling_weekday_setpoint": null,
    "hvac_control_cooling_weekend_setpoint": null,
    "water_heater_setpoint_temperature": null,
    "schedules_filepaths": "../../HPXMLtoOpenStudio/resources/schedule_files/setpoints-10-mins.csv, ../../HPXMLtoOpenStudio/resources/schedule_files/water-heater-setpoints-10-mins.csv, ../../HPXMLtoOpenStudio/resources/schedule_files/occupancy-stochastic-10-mins.csv"
  },
  "sample_files/base-schedules-detailed-mixed-timesteps.xml": {
    "parent_hpxml": "sample_files/base-simcontrol-timestep-10-mins.xml",
    "hvac_control_heating_weekday_setpoint": null,
    "hvac_control_heating_weekend_setpoint": null,
    "hvac_control_cooling_weekday_setpoint": null,
    "hvac_control_cooling_weekend_setpoint": null,
    "water_heater_setpoint_temperature": null,
    "schedules_filepaths": "../../HPXMLtoOpenStudio/resources/schedule_files/setpoints.csv, ../../HPXMLtoOpenStudio/resources/schedule_files/water-heater-setpoints-10-mins.csv, ../../HPXMLtoOpenStudio/resources/schedule_files/occupancy-stochastic-30-mins.csv"
  },
  "sample_files/base-schedules-detailed-mixed-timesteps-power-outage.xml": {
    "parent_hpxml": "sample_files/base-schedules-detailed-mixed-timesteps.xml",
    "schedules_unavailable_period_types": "Power Outage",
    "schedules_unavailable_period_dates": "Dec 1 5 - Jan 31 14"
  },
  "sample_files/base-schedules-detailed-occupancy-stochastic.xml": {
    "parent_hpxml": "sample_files/base.xml",
    "schedules_filepaths": "../../HPXMLtoOpenStudio/resources/schedule_files/occupancy-stochastic.csv"
  },
  "sample_files/base-schedules-detailed-occupancy-stochastic-vacancy.xml": {
    "parent_hpxml": "sample_files/base-schedules-detailed-occupancy-stochastic.xml",
    "schedules_unavailable_period_types": "Vacancy",
    "schedules_unavailable_period_dates": "Dec 1 - Jan 31",
    "schedules_unavailable_period_window_natvent_availabilities": "always unavailable"
  },
  "sample_files/base-schedules-detailed-occupancy-stochastic-power-outage.xml": {
    "parent_hpxml": "sample_files/base-schedules-detailed-occupancy-stochastic.xml",
    "schedules_unavailable_period_types": "Power Outage",
    "schedules_unavailable_period_dates": "Dec 1 5 - Jan 31 14"
  },
  "sample_files/base-schedules-detailed-occupancy-stochastic-no-space-heating.xml": {
    "parent_hpxml": "sample_files/base-schedules-detailed-occupancy-stochastic.xml",
    "schedules_unavailable_period_types": "No Space Heating",
    "schedules_unavailable_period_dates": "Dec 11 5 - Jan 2 14"
  },
  "sample_files/base-schedules-detailed-occupancy-stochastic-no-space-cooling.xml": {
    "parent_hpxml": "sample_files/base-schedules-detailed-occupancy-stochastic.xml",
    "schedules_unavailable_period_types": "No Space Cooling",
    "schedules_unavailable_period_dates": "Jun 15 5 - Jul 30 14"
  },
  "sample_files/base-schedules-detailed-occupancy-stochastic-10-mins.xml": {
    "parent_hpxml": "sample_files/base.xml",
    "schedules_filepaths": "../../HPXMLtoOpenStudio/resources/schedule_files/occupancy-stochastic-10-mins.csv"
  },
  "sample_files/base-schedules-detailed-setpoints.xml": {
    "parent_hpxml": "sample_files/base.xml",
    "hvac_control_heating_weekday_setpoint": null,
    "hvac_control_heating_weekend_setpoint": null,
    "hvac_control_cooling_weekday_setpoint": null,
    "hvac_control_cooling_weekend_setpoint": null,
    "schedules_filepaths": "../../HPXMLtoOpenStudio/resources/schedule_files/setpoints.csv"
  },
  "sample_files/base-schedules-detailed-setpoints-daily-schedules.xml": {
    "parent_hpxml": "sample_files/base-schedules-detailed-setpoints.xml",
    "schedules_filepaths": "../../HPXMLtoOpenStudio/resources/schedule_files/setpoints-daily-schedules.csv"
  },
  "sample_files/base-schedules-detailed-setpoints-daily-setbacks.xml": {
    "parent_hpxml": "sample_files/base-schedules-detailed-setpoints.xml",
    "schedules_filepaths": "../../HPXMLtoOpenStudio/resources/schedule_files/setpoints-daily-setbacks.csv"
  },
  "sample_files/base-simcontrol-calendar-year-custom.xml": {
    "parent_hpxml": "sample_files/base.xml",
    "simulation_control_run_period_calendar_year": 2010
  },
  "sample_files/base-simcontrol-daylight-saving-custom.xml": {
    "parent_hpxml": "sample_files/base.xml",
    "simulation_control_daylight_saving_enabled": true,
    "simulation_control_daylight_saving_period": "Mar 10 - Nov 6"
  },
  "sample_files/base-simcontrol-daylight-saving-disabled.xml": {
    "parent_hpxml": "sample_files/base.xml",
    "simulation_control_daylight_saving_enabled": false
  },
  "sample_files/base-simcontrol-runperiod-1-month.xml": {
    "parent_hpxml": "sample_files/base.xml",
    "weather_station_epw_filepath": "US_CO_Boulder_AMY_2012.epw",
    "simulation_control_run_period": "Feb 15 - Mar 15",
    "emissions_scenario_names": "Cambium Hourly MidCase LRMER RMPA, Cambium Hourly LowRECosts LRMER RMPA, Cambium Annual MidCase AER National, eGRID RMPA, eGRID RMPA",
    "emissions_types": "CO2e, CO2e, CO2e, SO2, NOx",
    "emissions_electricity_units": "kg/MWh, kg/MWh, kg/MWh, lb/MWh, lb/MWh",
    "emissions_electricity_values_or_filepaths": "../../HPXMLtoOpenStudio/resources/data/cambium/LRMER_MidCase.csv, ../../HPXMLtoOpenStudio/resources/data/cambium/LRMER_LowRECosts.csv, 392.6, 0.384, 0.67",
    "emissions_electricity_number_of_header_rows": "1, 1, , , ",
    "emissions_electricity_column_numbers": "17, 17, , , "
  },
  "sample_files/base-simcontrol-temperature-capacitance-multiplier.xml": {
    "parent_hpxml": "sample_files/base.xml",
    "simulation_control_temperature_capacitance_multiplier": 7
  },
  "sample_files/base-simcontrol-timestep-10-mins.xml": {
    "parent_hpxml": "sample_files/base.xml",
    "simulation_control_timestep": 10
  },
  "sample_files/base-simcontrol-timestep-10-mins-occupancy-stochastic-10-mins.xml": {
    "parent_hpxml": "sample_files/base-simcontrol-timestep-10-mins.xml",
    "schedules_filepaths": "../../HPXMLtoOpenStudio/resources/schedule_files/occupancy-stochastic-10-mins.csv"
  },
  "sample_files/base-simcontrol-timestep-10-mins-occupancy-stochastic-60-mins.xml": {
    "parent_hpxml": "sample_files/base-simcontrol-timestep-10-mins.xml",
    "schedules_filepaths": "../../HPXMLtoOpenStudio/resources/schedule_files/occupancy-stochastic.csv"
  },
  "sample_files/base-simcontrol-timestep-30-mins.xml": {
    "parent_hpxml": "sample_files/base.xml",
    "simulation_control_timestep": 30
  },
  "sample_files/base-zones-spaces.xml": {
<<<<<<< HEAD
    "parent_hpxml": "sample_files/base-enclosure-garage.xml",
    "cooling_system": "Central AC, SEER 13"
=======
    "parent_hpxml": "sample_files/base-enclosure-garage.xml"
>>>>>>> 48f448b2
  },
  "sample_files/base-zones-spaces-multiple.xml": {
    "parent_hpxml": "sample_files/base-enclosure-garage.xml",
    "heating_system_heating_capacity": 18000,
    "heating_system_fraction_heat_load_served": 0.5,
    "cooling_system_cooling_capacity": 12000,
    "cooling_system_fraction_cool_load_served": 0.5,
<<<<<<< HEAD
    "cooling_system": "Central AC, SEER 13",
=======
>>>>>>> 48f448b2
    "ducts_supply_leakage_to_outside_value": 37.5,
    "ducts_return_leakage_to_outside_value": 12.5,
    "ducts_supply_surface_area": 75,
    "ducts_return_surface_area": 25
  }
}<|MERGE_RESOLUTION|>--- conflicted
+++ resolved
@@ -665,14 +665,7 @@
     "heating_system": "Central Furnace, 92% AFUE",
     "heating_system_heating_capacity": 36000,
     "heating_system_fraction_heat_load_served": 1,
-<<<<<<< HEAD
     "cooling_system": "Central AC, SEER 13",
-=======
-    "cooling_system_type": "central air conditioner",
-    "cooling_system_cooling_efficiency_type": "SEER",
-    "cooling_system_cooling_efficiency": 13,
-    "cooling_system_cooling_compressor_type": "single stage",
->>>>>>> 48f448b2
     "cooling_system_cooling_capacity": 24000,
     "cooling_system_fraction_cool_load_served": 1,
     "heat_pump": "None",
@@ -1225,15 +1218,7 @@
     "heating_system_fraction_heat_load_served": 0,
     "cooling_system": "None",
     "cooling_system_fraction_cool_load_served": 0,
-<<<<<<< HEAD
     "heat_pump": "Geothermal HP, EER 16.6, COP 3.6",
-=======
-    "heat_pump_type": "ground-to-air",
-    "heat_pump_heating_efficiency_type": "COP",
-    "heat_pump_heating_efficiency": 3.6,
-    "heat_pump_cooling_efficiency_type": "EER",
-    "heat_pump_cooling_efficiency": 16.6,
->>>>>>> 48f448b2
     "heat_pump_heating_capacity": 12000,
     "heat_pump_cooling_capacity": 12000,
     "heat_pump_fraction_heat_load_served": 1,
@@ -2024,14 +2009,7 @@
     "heating_system_fraction_heat_load_served": 0,
     "cooling_system": "None",
     "cooling_system_fraction_cool_load_served": 0,
-<<<<<<< HEAD
     "heat_pump": "Central HP, SEER 13, 7.7 HSPF, Heating Capacity 17F",
-=======
-    "heat_pump_type": "air-to-air",
-    "heat_pump_heating_efficiency": 7.7,
-    "heat_pump_cooling_efficiency": 13,
-    "heat_pump_cooling_compressor_type": "single stage",
->>>>>>> 48f448b2
     "heat_pump_heating_capacity": 36000,
     "heat_pump_cooling_capacity": 36000,
     "heat_pump_fraction_heat_load_served": 1,
@@ -2104,13 +2082,7 @@
   },
   "sample_files/base-hvac-air-to-air-heat-pump-var-speed.xml": {
     "parent_hpxml": "sample_files/base-hvac-air-to-air-heat-pump-1-speed.xml",
-<<<<<<< HEAD
     "heat_pump": "Central HP, SEER 22, 10 HSPF"
-=======
-    "heat_pump_heating_efficiency": 10,
-    "heat_pump_cooling_efficiency": 22,
-    "heat_pump_cooling_compressor_type": "variable speed"
->>>>>>> 48f448b2
   },
   "sample_files/base-hvac-air-to-air-heat-pump-var-speed-autosize-maxload.xml": {
     "parent_hpxml": "sample_files/base-hvac-air-to-air-heat-pump-var-speed.xml",
@@ -2179,13 +2151,6 @@
     "heat_pump": "Central HP, SEER 17.5, 9.5 HSPF, Absolute Detailed Performance",
     "additional_properties": "HeatPump=YORK HMH7|HeatPumpAHRICert#=206921308"
   },
-<<<<<<< HEAD
-  "sample_files/base-hvac-air-to-air-heat-pump-var-speed-detailed-performance-heating-only.xml": {
-    "parent_hpxml": "sample_files/base-hvac-air-to-air-heat-pump-var-speed-detailed-performance.xml",
-    "heat_pump": "Central HP, SEER 17.5, 9.5 HSPF, Absolute Detailed Performance"
-  },
-=======
->>>>>>> 48f448b2
   "sample_files/base-hvac-air-to-air-heat-pump-var-speed-detailed-performance-normalized-capacities.xml": {
     "parent_hpxml": "sample_files/base-hvac-air-to-air-heat-pump-var-speed-detailed-performance.xml",
     "heat_pump": "Central HP, SEER 17.5, 9.5 HSPF, Normalized Detailed Performance"
@@ -2266,12 +2231,7 @@
   },
   "sample_files/base-hvac-central-ac-only-var-speed.xml": {
     "parent_hpxml": "sample_files/base-hvac-central-ac-only-1-speed.xml",
-<<<<<<< HEAD
     "cooling_system": "Central AC, SEER 24"
-=======
-    "cooling_system_cooling_efficiency": 24,
-    "cooling_system_cooling_compressor_type": "variable speed"
->>>>>>> 48f448b2
   },
   "sample_files/base-hvac-central-ac-only-var-speed-max-power-ratio-schedule.xml": {
     "parent_hpxml": "sample_files/base-hvac-central-ac-only-var-speed.xml",
@@ -2290,14 +2250,7 @@
   },
   "sample_files/base-hvac-central-ac-plus-air-to-air-heat-pump-heating.xml": {
     "parent_hpxml": "sample_files/base-hvac-central-ac-only-1-speed.xml",
-<<<<<<< HEAD
     "heat_pump": "Central HP, SEER 13, 7.7 HSPF, Heating Capacity 17F",
-=======
-    "heat_pump_type": "air-to-air",
-    "heat_pump_heating_efficiency": 7.7,
-    "heat_pump_cooling_efficiency": 13,
-    "heat_pump_cooling_compressor_type": "single stage",
->>>>>>> 48f448b2
     "heat_pump_heating_capacity": 36000,
     "heat_pump_cooling_capacity": 36000,
     "heat_pump_fraction_heat_load_served": 1,
@@ -2445,12 +2398,7 @@
   },
   "sample_files/base-hvac-furnace-gas-central-ac-var-speed.xml": {
     "parent_hpxml": "sample_files/base.xml",
-<<<<<<< HEAD
     "cooling_system": "Central AC, SEER 24"
-=======
-    "cooling_system_cooling_efficiency": 24,
-    "cooling_system_cooling_compressor_type": "variable speed"
->>>>>>> 48f448b2
   },
   "sample_files/base-hvac-furnace-gas-central-ac-var-speed-max-power-ratio-schedule.xml": {
     "parent_hpxml": "sample_files/base-hvac-furnace-gas-central-ac-var-speed.xml",
@@ -2479,27 +2427,14 @@
   },
   "sample_files/base-hvac-furnace-gas-plus-air-to-air-heat-pump-cooling.xml": {
     "parent_hpxml": "sample_files/base-hvac-furnace-gas-only.xml",
-<<<<<<< HEAD
     "heat_pump": "Central HP, SEER 13, 7.7 HSPF, Heating Capacity 17F",
-=======
-    "heat_pump_type": "air-to-air",
-    "heat_pump_heating_efficiency": 7.7,
-    "heat_pump_cooling_efficiency": 13,
-    "heat_pump_cooling_compressor_type": "single stage",
->>>>>>> 48f448b2
     "heat_pump_heating_capacity": 36000,
     "heat_pump_cooling_capacity": 36000,
     "heat_pump_fraction_cool_load_served": 1
   },
   "sample_files/base-hvac-furnace-gas-room-ac.xml": {
     "parent_hpxml": "sample_files/base.xml",
-<<<<<<< HEAD
     "cooling_system": "Room AC, EER 8.5"
-=======
-    "cooling_system_type": "room air conditioner",
-    "cooling_system_cooling_efficiency_type": "EER",
-    "cooling_system_cooling_efficiency": 8.5
->>>>>>> 48f448b2
   },
   "sample_files/base-hvac-furnace-oil-only.xml": {
     "parent_hpxml": "sample_files/base-hvac-furnace-gas-only.xml",
@@ -2522,15 +2457,7 @@
     "heating_system_fraction_heat_load_served": 0,
     "cooling_system": "None",
     "cooling_system_fraction_cool_load_served": 0,
-<<<<<<< HEAD
     "heat_pump": "Geothermal HP, EER 16.6, COP 3.6",
-=======
-    "heat_pump_type": "ground-to-air",
-    "heat_pump_heating_efficiency_type": "COP",
-    "heat_pump_heating_efficiency": 3.6,
-    "heat_pump_cooling_efficiency_type": "EER",
-    "heat_pump_cooling_efficiency": 16.6,
->>>>>>> 48f448b2
     "heat_pump_heating_capacity": 36000,
     "heat_pump_cooling_capacity": 36000,
     "heat_pump_fraction_heat_load_served": 1,
@@ -2656,14 +2583,7 @@
     "heating_system_fraction_heat_load_served": 0,
     "cooling_system": "None",
     "cooling_system_fraction_cool_load_served": 0,
-<<<<<<< HEAD
     "heat_pump": "Mini-Split HP, SEER 19, 10 HSPF, Ducted",
-=======
-    "heat_pump_type": "mini-split",
-    "heat_pump_heating_efficiency": 10,
-    "heat_pump_cooling_efficiency": 19,
-    "heat_pump_cooling_compressor_type": "variable speed",
->>>>>>> 48f448b2
     "heat_pump_heating_capacity": 36000,
     "heat_pump_cooling_capacity": 36000,
     "heat_pump_fraction_heat_load_served": 1,
@@ -2783,13 +2703,7 @@
     "parent_hpxml": "sample_files/base.xml",
     "heating_system": "None",
     "heating_system_fraction_heat_load_served": 0,
-<<<<<<< HEAD
-    "cooling_system": "PTAC, EER 10.7"
-=======
-    "cooling_system_type": "packaged terminal air conditioner",
-    "cooling_system_cooling_efficiency_type": "EER",
-    "cooling_system_cooling_efficiency": 10.7
->>>>>>> 48f448b2
+    "cooling_system": "Packaged Terminal AC, EER 10.7"
   },
   "sample_files/base-hvac-ptac-cfis.xml": {
     "parent_hpxml": "sample_files/base-hvac-ptac.xml",
@@ -2803,29 +2717,20 @@
   },
   "sample_files/base-hvac-ptac-with-heating-electricity.xml": {
     "parent_hpxml": "sample_files/base-hvac-ptac.xml",
-    "cooling_system": "PTAC, EER 10.7, Electric Heating",
+    "cooling_system": "Packaged Terminal AC, EER 10.7, Electric Heating",
     "cooling_system_integrated_heating_system_capacity": 36000,
     "cooling_system_integrated_heating_system_fraction_heat_load_served": 1
   },
   "sample_files/base-hvac-ptac-with-heating-natural-gas.xml": {
     "parent_hpxml": "sample_files/base-hvac-ptac.xml",
-    "cooling_system": "PTAC, EER 10.7, 80% AFUE Gas Heating",
+    "cooling_system": "Packaged Terminal AC, EER 10.7, 80% AFUE Gas Heating",
     "cooling_system_integrated_heating_system_capacity": 36000,
     "cooling_system_integrated_heating_system_fraction_heat_load_served": 1
   },
   "sample_files/base-hvac-pthp.xml": {
     "parent_hpxml": "sample_files/base-hvac-ground-to-air-heat-pump.xml",
-<<<<<<< HEAD
     "heat_pump": "Packaged Terminal HP, EER 11.4, COP 3.6",
     "heat_pump_backup": "Integrated, Electricity, 100% Efficiency",
-=======
-    "heat_pump_type": "packaged terminal heat pump",
-    "heat_pump_cooling_efficiency": 11.4,
-    "heat_pump_heating_capacity_retention_fraction": 0.6,
-    "heat_pump_heating_capacity_retention_temp": 17.0,
-    "heat_pump_backup_type": "integrated",
-    "heat_pump_backup_heating_efficiency": 1,
->>>>>>> 48f448b2
     "heat_pump_backup_heating_capacity": 36000
   },
   "sample_files/base-hvac-pthp-cfis.xml": {
@@ -2845,13 +2750,7 @@
     "parent_hpxml": "sample_files/base.xml",
     "heating_system": "None",
     "heating_system_fraction_heat_load_served": 0,
-<<<<<<< HEAD
     "cooling_system": "Room AC, EER 8.5"
-=======
-    "cooling_system_type": "room air conditioner",
-    "cooling_system_cooling_efficiency_type": "EER",
-    "cooling_system_cooling_efficiency": 8.5
->>>>>>> 48f448b2
   },
   "sample_files/base-hvac-room-ac-only-33percent.xml": {
     "parent_hpxml": "sample_files/base-hvac-room-ac-only.xml",
@@ -3769,12 +3668,7 @@
     "simulation_control_timestep": 30
   },
   "sample_files/base-zones-spaces.xml": {
-<<<<<<< HEAD
-    "parent_hpxml": "sample_files/base-enclosure-garage.xml",
-    "cooling_system": "Central AC, SEER 13"
-=======
     "parent_hpxml": "sample_files/base-enclosure-garage.xml"
->>>>>>> 48f448b2
   },
   "sample_files/base-zones-spaces-multiple.xml": {
     "parent_hpxml": "sample_files/base-enclosure-garage.xml",
@@ -3782,10 +3676,6 @@
     "heating_system_fraction_heat_load_served": 0.5,
     "cooling_system_cooling_capacity": 12000,
     "cooling_system_fraction_cool_load_served": 0.5,
-<<<<<<< HEAD
-    "cooling_system": "Central AC, SEER 13",
-=======
->>>>>>> 48f448b2
     "ducts_supply_leakage_to_outside_value": 37.5,
     "ducts_return_leakage_to_outside_value": 12.5,
     "ducts_supply_surface_area": 75,
