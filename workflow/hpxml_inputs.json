{
  "tests/ASHRAE_Standard_140/L100AC.xml": {
    "weather_station_epw_filepath": "USA_CO_Colorado.Springs-Peterson.Field.724660_TMY3.epw",
    "geometry_unit_type": "single-family detached",
    "geometry_unit_num_floors_above_grade": 1,
    "geometry_unit_cfa": 1539,
    "geometry_unit_aspect_ratio": 2.111111111,
    "geometry_unit_orientation": 180,
    "geometry_unit_num_bedrooms": 3,
    "geometry_unit_num_occupants": 0,
    "geometry_average_ceiling_height": 8,
    "geometry_garage_width": 0,
    "geometry_garage_depth": 0,
    "geometry_garage_protrusion": 0,
    "geometry_garage_position": "Right",
    "geometry_foundation_type": "Ambient",
    "geometry_foundation_height": 7.25,
    "geometry_foundation_height_above_grade": 0.667,
    "geometry_rim_joist_height": 9,
    "geometry_attic_type": "VentedAttic",
    "geometry_roof_type": "gable",
    "geometry_roof_pitch": "4:12",
    "geometry_eaves_depth": 0,
    "neighbor_front_distance": 0,
    "neighbor_back_distance": 0,
    "neighbor_left_distance": 0,
    "neighbor_right_distance": 0,
    "floor_over_foundation_assembly_r": 14.15,
    "floor_over_garage_assembly_r": 0,
    "floor_type": "WoodFrame",
    "foundation_wall_thickness": 6,
    "foundation_wall_insulation_r": 0,
    "foundation_wall_insulation_distance_to_top": 0,
    "foundation_wall_insulation_distance_to_bottom": 0,
    "rim_joist_assembly_r": 5.01,
    "slab_perimeter_insulation_r": 0,
    "slab_perimeter_depth": 0,
    "slab_under_insulation_r": 0,
    "slab_under_width": 0,
    "slab_thickness": 4,
    "slab_carpet_fraction": 0,
    "slab_carpet_r": 0,
    "ceiling_assembly_r": 18.45,
    "roof_material_type": "asphalt or fiberglass shingles",
    "roof_color": "medium",
    "roof_assembly_r": 1.99,
    "radiant_barrier_grade": 2,
    "radiant_barrier_attic_location": "none",
    "wall_type": "WoodStud",
    "wall_siding_type": "wood siding",
    "wall_color": "medium",
    "wall_assembly_r": 11.76,
    "window_front_wwr": 0,
    "window_back_wwr": 0,
    "window_left_wwr": 0,
    "window_right_wwr": 0,
    "window_area_front": 90,
    "window_area_back": 90,
    "window_area_left": 45,
    "window_area_right": 45,
    "window_aspect_ratio": 1.667,
    "window_fraction_operable": 0,
    "window_ufactor": 1.039,
    "window_shgc": 0.67,
    "window_interior_shading_winter": 1,
    "window_interior_shading_summer": 1,
    "overhangs_front_depth": 0,
    "overhangs_front_distance_to_top_of_window": 0,
    "overhangs_front_distance_to_bottom_of_window": 0,
    "overhangs_back_depth": 0,
    "overhangs_back_distance_to_top_of_window": 0,
    "overhangs_back_distance_to_bottom_of_window": 0,
    "overhangs_left_depth": 0,
    "overhangs_left_distance_to_top_of_window": 0,
    "overhangs_left_distance_to_bottom_of_window": 0,
    "overhangs_right_depth": 0,
    "overhangs_right_distance_to_top_of_window": 0,
    "overhangs_right_distance_to_bottom_of_window": 0,
    "skylight_area_front": 0,
    "skylight_area_back": 0,
    "skylight_area_left": 0,
    "skylight_area_right": 0,
    "skylight_ufactor": 0,
    "skylight_shgc": 0,
    "door_area": 40,
    "door_rvalue": 3.04,
    "air_leakage_units": "ACHnatural",
    "air_leakage_house_pressure": 50,
    "air_leakage_value": 0.67,
    "heating_system_type": "none",
    "heating_system_fuel": "natural gas",
    "heating_system_heating_efficiency": 0,
    "heating_system_fraction_heat_load_served": 0,
    "cooling_system_type": "none",
    "cooling_system_cooling_efficiency_type": "SEER",
    "cooling_system_cooling_efficiency": 0,
    "cooling_system_fraction_cool_load_served": 0,
    "heat_pump_type": "none",
    "heat_pump_heating_efficiency_type": "HSPF",
    "heat_pump_heating_efficiency": 0,
    "heat_pump_cooling_efficiency_type": "SEER",
    "heat_pump_cooling_efficiency": 0,
    "heat_pump_cooling_sensible_heat_fraction": 0,
    "heat_pump_fraction_heat_load_served": 0,
    "heat_pump_fraction_cool_load_served": 0,
    "heat_pump_backup_type": "none",
    "heat_pump_backup_fuel": "electricity",
    "heat_pump_backup_heating_efficiency": 0,
    "heating_system_2_type": "none",
    "heating_system_2_fuel": "electricity",
    "heating_system_2_heating_efficiency": 0,
    "heating_system_2_fraction_heat_load_served": 0,
    "hvac_control_heating_weekday_setpoint": 68,
    "hvac_control_heating_weekend_setpoint": 68,
    "hvac_control_cooling_weekday_setpoint": 78,
    "hvac_control_cooling_weekend_setpoint": 78,
    "ducts_leakage_units": "CFM25",
    "ducts_supply_leakage_to_outside_value": 0,
    "ducts_return_leakage_to_outside_value": 0,
    "ducts_supply_insulation_r": 0,
    "ducts_return_insulation_r": 0,
    "mech_vent_fan_type": "none",
    "mech_vent_recovery_efficiency_type": "Unadjusted",
    "mech_vent_total_recovery_efficiency": 0,
    "mech_vent_sensible_recovery_efficiency": 0,
    "mech_vent_num_units_served": 0,
    "mech_vent_2_fan_type": "none",
    "mech_vent_2_flow_rate": 0,
    "mech_vent_2_hours_in_operation": 0,
    "mech_vent_2_recovery_efficiency_type": "Unadjusted",
    "mech_vent_2_total_recovery_efficiency": 0,
    "mech_vent_2_sensible_recovery_efficiency": 0,
    "mech_vent_2_fan_power": 0,
    "kitchen_fans_quantity": 0,
    "bathroom_fans_quantity": 0,
    "whole_house_fan_present": false,
    "water_heater_type": "none",
    "water_heater_fuel_type": "electricity",
    "water_heater_efficiency_type": "EnergyFactor",
    "water_heater_efficiency": 0,
    "water_heater_num_units_served": 0,
    "hot_water_distribution_system_type": "Standard",
    "dwhr_facilities_connected": "none",
    "water_fixtures_shower_low_flow": false,
    "water_fixtures_sink_low_flow": false,
    "water_fixtures_usage_multiplier": 0,
    "solar_thermal_system_type": "none",
    "solar_thermal_collector_area": 0,
    "solar_thermal_collector_loop_type": "liquid indirect",
    "solar_thermal_collector_type": "single glazing black",
    "solar_thermal_collector_azimuth": 0,
    "solar_thermal_collector_tilt": 0,
    "solar_thermal_collector_rated_optical_efficiency": 0,
    "solar_thermal_collector_rated_thermal_losses": 0,
    "solar_thermal_solar_fraction": 0,
    "pv_system_present": false,
    "pv_system_array_azimuth": 0,
    "pv_system_array_tilt": 0,
    "pv_system_max_power_output": 0,
    "pv_system_2_present": false,
    "pv_system_2_array_azimuth": 0,
    "pv_system_2_array_tilt": 0,
    "pv_system_2_max_power_output": 0,
    "battery_present": false,
    "lighting_present": false,
    "lighting_interior_fraction_cfl": 0,
    "lighting_interior_fraction_lfl": 0,
    "lighting_interior_fraction_led": 0,
    "lighting_exterior_fraction_cfl": 0,
    "lighting_exterior_fraction_lfl": 0,
    "lighting_exterior_fraction_led": 0,
    "lighting_garage_fraction_cfl": 0,
    "lighting_garage_fraction_lfl": 0,
    "lighting_garage_fraction_led": 0,
    "holiday_lighting_present": false,
    "dehumidifier_type": "none",
    "dehumidifier_efficiency_type": "EnergyFactor",
    "dehumidifier_efficiency": 0,
    "dehumidifier_capacity": 0,
    "dehumidifier_rh_setpoint": 0,
    "dehumidifier_fraction_dehumidification_load_served": 0,
    "clothes_washer_present": false,
    "clothes_washer_efficiency_type": "IntegratedModifiedEnergyFactor",
    "clothes_dryer_present": false,
    "clothes_dryer_fuel_type": "electricity",
    "clothes_dryer_efficiency_type": "CombinedEnergyFactor",
    "dishwasher_present": false,
    "dishwasher_efficiency_type": "RatedAnnualkWh",
    "refrigerator_present": false,
    "extra_refrigerator_present": false,
    "freezer_present": false,
    "cooking_range_oven_present": false,
    "cooking_range_oven_fuel_type": "electricity",
    "ceiling_fan_present": false,
    "misc_plug_loads_television_present": false,
    "misc_plug_loads_other_annual_kwh": 7302,
    "misc_plug_loads_other_frac_sensible": 0.822,
    "misc_plug_loads_other_frac_latent": 0.178,
    "misc_plug_loads_well_pump_present": false,
    "misc_plug_loads_vehicle_present": false,
    "misc_fuel_loads_grill_present": false,
    "misc_fuel_loads_grill_fuel_type": "natural gas",
    "misc_fuel_loads_lighting_present": false,
    "misc_fuel_loads_lighting_fuel_type": "natural gas",
    "misc_fuel_loads_fireplace_present": false,
    "misc_fuel_loads_fireplace_fuel_type": "natural gas",
    "pool_present": false,
    "pool_heater_type": "none",
    "permanent_spa_present": false,
    "permanent_spa_heater_type": "none",
    "combine_like_surfaces": false
  },
  "tests/ASHRAE_Standard_140/L110AC.xml": {
    "parent_hpxml": "tests/ASHRAE_Standard_140/L100AC.xml",
    "air_leakage_value": 1.5
  },
  "tests/ASHRAE_Standard_140/L120AC.xml": {
    "parent_hpxml": "tests/ASHRAE_Standard_140/L100AC.xml",
    "ceiling_assembly_r": 57.49,
    "wall_assembly_r": 23.58
  },
  "tests/ASHRAE_Standard_140/L130AC.xml": {
    "parent_hpxml": "tests/ASHRAE_Standard_140/L100AC.xml",
    "window_ufactor": 0.3,
    "window_shgc": 0.335
  },
  "tests/ASHRAE_Standard_140/L140AC.xml": {
    "parent_hpxml": "tests/ASHRAE_Standard_140/L100AC.xml",
    "window_area_front": 0,
    "window_area_back": 0,
    "window_area_left": 0,
    "window_area_right": 0
  },
  "tests/ASHRAE_Standard_140/L150AC.xml": {
    "parent_hpxml": "tests/ASHRAE_Standard_140/L100AC.xml",
    "window_area_front": 270,
    "window_area_back": 0,
    "window_area_left": 0,
    "window_area_right": 0,
    "window_aspect_ratio": 3.333
  },
  "tests/ASHRAE_Standard_140/L155AC.xml": {
    "parent_hpxml": "tests/ASHRAE_Standard_140/L150AC.xml",
    "overhangs_front_depth": 2.5,
    "overhangs_front_distance_to_top_of_window": 1,
    "overhangs_front_distance_to_bottom_of_window": 6
  },
  "tests/ASHRAE_Standard_140/L160AC.xml": {
    "parent_hpxml": "tests/ASHRAE_Standard_140/L100AC.xml",
    "window_area_front": 0,
    "window_area_back": 0,
    "window_area_left": 135,
    "window_area_right": 135,
    "window_aspect_ratio": 3.333
  },
  "tests/ASHRAE_Standard_140/L170AC.xml": {
    "parent_hpxml": "tests/ASHRAE_Standard_140/L100AC.xml",
    "misc_plug_loads_other_annual_kwh": 0,
    "misc_plug_loads_other_frac_sensible": null,
    "misc_plug_loads_other_frac_latent": null
  },
  "tests/ASHRAE_Standard_140/L200AC.xml": {
    "parent_hpxml": "tests/ASHRAE_Standard_140/L100AC.xml",
    "floor_over_foundation_assembly_r": 4.24,
    "ceiling_assembly_r": 11.75,
    "wall_assembly_r": 4.84,
    "air_leakage_value": 1.5
  },
  "tests/ASHRAE_Standard_140/L202AC.xml": {
    "parent_hpxml": "tests/ASHRAE_Standard_140/L200AC.xml",
    "roof_color": "reflective",
    "wall_color": "reflective"
  },
  "tests/ASHRAE_Standard_140/L302XC.xml": {
    "parent_hpxml": "tests/ASHRAE_Standard_140/L100AC.xml",
    "geometry_foundation_type": "SlabOnGrade",
    "slab_carpet_fraction": 1,
    "slab_carpet_r": 2.08
  },
  "tests/ASHRAE_Standard_140/L304XC.xml": {
    "parent_hpxml": "tests/ASHRAE_Standard_140/L302XC.xml",
    "slab_perimeter_insulation_r": 5.4,
    "slab_perimeter_depth": 2.5
  },
  "tests/ASHRAE_Standard_140/L322XC.xml": {
    "parent_hpxml": "tests/ASHRAE_Standard_140/L100AC.xml",
    "geometry_unit_cfa": 3078,
    "geometry_foundation_type": "ConditionedBasement",
    "air_leakage_value": 0.335
  },
  "tests/ASHRAE_Standard_140/L324XC.xml": {
    "parent_hpxml": "tests/ASHRAE_Standard_140/L322XC.xml",
    "foundation_wall_insulation_r": 10.2,
    "foundation_wall_insulation_location": "interior",
    "foundation_wall_insulation_distance_to_bottom": 7.25,
    "rim_joist_assembly_r": 13.14
  },
  "tests/ASHRAE_Standard_140/L100AL.xml": {
    "parent_hpxml": "tests/ASHRAE_Standard_140/L100AC.xml",
    "weather_station_epw_filepath": "USA_NV_Las.Vegas-McCarran.Intl.AP.723860_TMY3.epw"
  },
  "tests/ASHRAE_Standard_140/L110AL.xml": {
    "parent_hpxml": "tests/ASHRAE_Standard_140/L100AL.xml",
    "air_leakage_value": 1.5
  },
  "tests/ASHRAE_Standard_140/L120AL.xml": {
    "parent_hpxml": "tests/ASHRAE_Standard_140/L100AL.xml",
    "ceiling_assembly_r": 57.49,
    "wall_assembly_r": 23.58
  },
  "tests/ASHRAE_Standard_140/L130AL.xml": {
    "parent_hpxml": "tests/ASHRAE_Standard_140/L100AL.xml",
    "window_ufactor": 0.3,
    "window_shgc": 0.335
  },
  "tests/ASHRAE_Standard_140/L140AL.xml": {
    "parent_hpxml": "tests/ASHRAE_Standard_140/L100AL.xml",
    "window_area_front": 0,
    "window_area_back": 0,
    "window_area_left": 0,
    "window_area_right": 0
  },
  "tests/ASHRAE_Standard_140/L150AL.xml": {
    "parent_hpxml": "tests/ASHRAE_Standard_140/L100AL.xml",
    "window_area_front": 270,
    "window_area_back": 0,
    "window_area_left": 0,
    "window_area_right": 0,
    "window_aspect_ratio": 3.333
  },
  "tests/ASHRAE_Standard_140/L155AL.xml": {
    "parent_hpxml": "tests/ASHRAE_Standard_140/L150AL.xml",
    "overhangs_front_depth": 2.5,
    "overhangs_front_distance_to_top_of_window": 1,
    "overhangs_front_distance_to_bottom_of_window": 6
  },
  "tests/ASHRAE_Standard_140/L160AL.xml": {
    "parent_hpxml": "tests/ASHRAE_Standard_140/L100AL.xml",
    "window_area_front": 0,
    "window_area_back": 0,
    "window_area_left": 135,
    "window_area_right": 135,
    "window_aspect_ratio": 3.333
  },
  "tests/ASHRAE_Standard_140/L170AL.xml": {
    "parent_hpxml": "tests/ASHRAE_Standard_140/L100AL.xml",
    "misc_plug_loads_other_annual_kwh": 0,
    "misc_plug_loads_other_frac_sensible": null,
    "misc_plug_loads_other_frac_latent": null
  },
  "tests/ASHRAE_Standard_140/L200AL.xml": {
    "parent_hpxml": "tests/ASHRAE_Standard_140/L100AL.xml",
    "floor_over_foundation_assembly_r": 4.24,
    "ceiling_assembly_r": 11.75,
    "wall_assembly_r": 4.84,
    "air_leakage_value": 1.5
  },
  "tests/ASHRAE_Standard_140/L202AL.xml": {
    "parent_hpxml": "tests/ASHRAE_Standard_140/L200AL.xml",
    "roof_color": "reflective",
    "wall_color": "reflective"
  },
  "sample_files/base.xml": {
    "simulation_control_timestep": 60,
    "site_type": "suburban",
    "site_iecc_zone": "5B",
    "site_state_code": "CO",
    "weather_station_epw_filepath": "USA_CO_Denver.Intl.AP.725650_TMY3.epw",
    "geometry_unit_type": "single-family detached",
    "geometry_unit_num_floors_above_grade": 1,
    "geometry_unit_cfa": 2700,
    "geometry_unit_aspect_ratio": 1.5,
    "geometry_unit_orientation": 180,
    "geometry_unit_num_bedrooms": 3,
    "geometry_unit_num_bathrooms": 2,
    "geometry_average_ceiling_height": 8,
    "geometry_garage_width": 0,
    "geometry_garage_depth": 20,
    "geometry_garage_protrusion": 0,
    "geometry_garage_position": "Right",
    "geometry_foundation_type": "ConditionedBasement",
    "geometry_foundation_height": 8,
    "geometry_foundation_height_above_grade": 1,
    "geometry_rim_joist_height": 9.25,
    "geometry_attic_type": "UnventedAttic",
    "geometry_roof_type": "gable",
    "geometry_roof_pitch": "6:12",
    "geometry_eaves_depth": 0,
    "neighbor_front_distance": 0,
    "neighbor_back_distance": 0,
    "neighbor_left_distance": 0,
    "neighbor_right_distance": 0,
    "floor_over_foundation_assembly_r": 0,
    "floor_over_garage_assembly_r": 0,
    "floor_type": "WoodFrame",
    "foundation_wall_thickness": 8,
    "foundation_wall_insulation_r": 8.9,
    "foundation_wall_insulation_distance_to_top": 0,
    "foundation_wall_insulation_distance_to_bottom": 8,
    "rim_joist_assembly_r": 23,
    "slab_perimeter_insulation_r": 0,
    "slab_perimeter_depth": 0,
    "slab_under_insulation_r": 0,
    "slab_under_width": 0,
    "slab_thickness": 4,
    "slab_carpet_fraction": 0,
    "slab_carpet_r": 0,
    "ceiling_assembly_r": 39.3,
    "roof_material_type": "asphalt or fiberglass shingles",
    "roof_color": "medium",
    "roof_assembly_r": 2.3,
    "radiant_barrier_grade": 2,
    "radiant_barrier_attic_location": "none",
    "wall_type": "WoodStud",
    "wall_siding_type": "wood siding",
    "wall_color": "medium",
    "wall_assembly_r": 23,
    "window_front_wwr": 0,
    "window_back_wwr": 0,
    "window_left_wwr": 0,
    "window_right_wwr": 0,
    "window_area_front": 108,
    "window_area_back": 108,
    "window_area_left": 72,
    "window_area_right": 72,
    "window_aspect_ratio": 1.333,
    "window_fraction_operable": 0.67,
    "window_ufactor": 0.33,
    "window_shgc": 0.45,
    "window_interior_shading_winter": 0.85,
    "window_interior_shading_summer": 0.7,
    "overhangs_front_depth": 0,
    "overhangs_front_distance_to_top_of_window": 0,
    "overhangs_front_distance_to_bottom_of_window": 0,
    "overhangs_back_depth": 0,
    "overhangs_back_distance_to_top_of_window": 0,
    "overhangs_back_distance_to_bottom_of_window": 0,
    "overhangs_left_depth": 0,
    "overhangs_left_distance_to_top_of_window": 0,
    "overhangs_left_distance_to_bottom_of_window": 0,
    "overhangs_right_depth": 0,
    "overhangs_right_distance_to_top_of_window": 0,
    "overhangs_right_distance_to_bottom_of_window": 0,
    "skylight_area_front": 0,
    "skylight_area_back": 0,
    "skylight_area_left": 0,
    "skylight_area_right": 0,
    "skylight_ufactor": 0.33,
    "skylight_shgc": 0.45,
    "door_area": 40,
    "door_rvalue": 4.4,
    "air_leakage_units": "ACH",
    "air_leakage_house_pressure": 50,
    "air_leakage_value": 3,
    "heating_system_type": "Furnace",
    "heating_system_fuel": "natural gas",
    "heating_system_heating_efficiency": 0.92,
    "heating_system_heating_capacity": 36000,
    "heating_system_fraction_heat_load_served": 1,
    "cooling_system_type": "central air conditioner",
    "cooling_system_cooling_efficiency_type": "SEER",
    "cooling_system_cooling_efficiency": 13,
    "cooling_system_cooling_compressor_type": "single stage",
    "cooling_system_cooling_sensible_heat_fraction": 0.73,
    "cooling_system_cooling_capacity": 24000,
    "cooling_system_fraction_cool_load_served": 1,
    "heat_pump_type": "none",
    "heat_pump_heating_efficiency_type": "HSPF",
    "heat_pump_heating_efficiency": 0,
    "heat_pump_cooling_efficiency_type": "SEER",
    "heat_pump_cooling_efficiency": 0,
    "heat_pump_cooling_sensible_heat_fraction": 0,
    "heat_pump_fraction_heat_load_served": 0,
    "heat_pump_fraction_cool_load_served": 0,
    "heat_pump_backup_type": "none",
    "heat_pump_backup_fuel": "electricity",
    "heat_pump_backup_heating_efficiency": 0,
    "heating_system_2_type": "none",
    "heating_system_2_fuel": "electricity",
    "heating_system_2_heating_efficiency": 0,
    "heating_system_2_fraction_heat_load_served": 0,
    "hvac_control_heating_weekday_setpoint": 68,
    "hvac_control_heating_weekend_setpoint": 68,
    "hvac_control_cooling_weekday_setpoint": 78,
    "hvac_control_cooling_weekend_setpoint": 78,
    "ducts_leakage_units": "CFM25",
    "ducts_supply_leakage_to_outside_value": 75,
    "ducts_return_leakage_to_outside_value": 25,
    "ducts_supply_location": "attic - unvented",
    "ducts_supply_insulation_r": 4,
    "ducts_supply_surface_area": 150,
    "ducts_return_location": "attic - unvented",
    "ducts_return_insulation_r": 0,
    "ducts_return_surface_area": 50,
    "mech_vent_fan_type": "none",
    "mech_vent_recovery_efficiency_type": "Unadjusted",
    "mech_vent_total_recovery_efficiency": 0,
    "mech_vent_sensible_recovery_efficiency": 0,
    "mech_vent_num_units_served": 0,
    "mech_vent_2_fan_type": "none",
    "mech_vent_2_flow_rate": 0,
    "mech_vent_2_hours_in_operation": 0,
    "mech_vent_2_recovery_efficiency_type": "Unadjusted",
    "mech_vent_2_total_recovery_efficiency": 0,
    "mech_vent_2_sensible_recovery_efficiency": 0,
    "mech_vent_2_fan_power": 0,
    "kitchen_fans_quantity": 0,
    "bathroom_fans_quantity": 0,
    "whole_house_fan_present": false,
    "water_heater_type": "storage water heater",
    "water_heater_fuel_type": "electricity",
    "water_heater_location": "conditioned space",
    "water_heater_tank_volume": 40,
    "water_heater_efficiency_type": "EnergyFactor",
    "water_heater_efficiency": 0.95,
    "water_heater_heating_capacity": 18767,
    "water_heater_jacket_rvalue": 0,
    "water_heater_setpoint_temperature": 125,
    "water_heater_num_units_served": 1,
    "hot_water_distribution_system_type": "Standard",
    "hot_water_distribution_standard_piping_length": 50,
    "hot_water_distribution_pipe_r": 0,
    "dwhr_facilities_connected": "none",
    "water_fixtures_shower_low_flow": true,
    "water_fixtures_sink_low_flow": false,
    "solar_thermal_system_type": "none",
    "solar_thermal_collector_area": 0,
    "solar_thermal_collector_loop_type": "liquid indirect",
    "solar_thermal_collector_type": "single glazing black",
    "solar_thermal_collector_azimuth": 0,
    "solar_thermal_collector_tilt": 0,
    "solar_thermal_collector_rated_optical_efficiency": 0,
    "solar_thermal_collector_rated_thermal_losses": 0,
    "solar_thermal_solar_fraction": 0,
    "pv_system_present": false,
    "pv_system_array_azimuth": 0,
    "pv_system_array_tilt": 0,
    "pv_system_max_power_output": 0,
    "pv_system_2_present": false,
    "pv_system_2_array_azimuth": 0,
    "pv_system_2_array_tilt": 0,
    "pv_system_2_max_power_output": 0,
    "battery_present": false,
    "lighting_present": true,
    "lighting_interior_fraction_cfl": 0.4,
    "lighting_interior_fraction_lfl": 0.1,
    "lighting_interior_fraction_led": 0.25,
    "lighting_exterior_fraction_cfl": 0.4,
    "lighting_exterior_fraction_lfl": 0.1,
    "lighting_exterior_fraction_led": 0.25,
    "lighting_garage_fraction_cfl": 0.4,
    "lighting_garage_fraction_lfl": 0.1,
    "lighting_garage_fraction_led": 0.25,
    "holiday_lighting_present": false,
    "dehumidifier_type": "none",
    "dehumidifier_efficiency_type": "EnergyFactor",
    "dehumidifier_efficiency": 0,
    "dehumidifier_capacity": 0,
    "dehumidifier_rh_setpoint": 0,
    "dehumidifier_fraction_dehumidification_load_served": 0,
    "clothes_washer_present": true,
    "clothes_washer_location": "conditioned space",
    "clothes_washer_efficiency_type": "IntegratedModifiedEnergyFactor",
    "clothes_washer_efficiency": 1.21,
    "clothes_washer_rated_annual_kwh": 380,
    "clothes_washer_label_electric_rate": 0.12,
    "clothes_washer_label_gas_rate": 1.09,
    "clothes_washer_label_annual_gas_cost": 27,
    "clothes_washer_label_usage": 6,
    "clothes_washer_capacity": 3.2,
    "clothes_dryer_present": true,
    "clothes_dryer_location": "conditioned space",
    "clothes_dryer_fuel_type": "electricity",
    "clothes_dryer_efficiency_type": "CombinedEnergyFactor",
    "clothes_dryer_efficiency": 3.73,
    "clothes_dryer_vented_flow_rate": 150,
    "dishwasher_present": true,
    "dishwasher_location": "conditioned space",
    "dishwasher_efficiency_type": "RatedAnnualkWh",
    "dishwasher_efficiency": 307,
    "dishwasher_label_electric_rate": 0.12,
    "dishwasher_label_gas_rate": 1.09,
    "dishwasher_label_annual_gas_cost": 22.32,
    "dishwasher_label_usage": 4,
    "dishwasher_place_setting_capacity": 12,
    "refrigerator_present": true,
    "refrigerator_location": "conditioned space",
    "refrigerator_rated_annual_kwh": 650,
    "extra_refrigerator_present": false,
    "freezer_present": false,
    "cooking_range_oven_present": true,
    "cooking_range_oven_location": "conditioned space",
    "cooking_range_oven_fuel_type": "electricity",
    "cooking_range_oven_is_induction": false,
    "cooking_range_oven_is_convection": false,
    "ceiling_fan_present": false,
    "misc_plug_loads_television_present": true,
    "misc_plug_loads_television_annual_kwh": 620,
    "misc_plug_loads_other_annual_kwh": 2457,
    "misc_plug_loads_other_frac_sensible": 0.855,
    "misc_plug_loads_other_frac_latent": 0.045,
    "misc_plug_loads_well_pump_present": false,
    "misc_plug_loads_vehicle_present": false,
    "misc_fuel_loads_grill_present": false,
    "misc_fuel_loads_grill_fuel_type": "natural gas",
    "misc_fuel_loads_lighting_present": false,
    "misc_fuel_loads_lighting_fuel_type": "natural gas",
    "misc_fuel_loads_fireplace_present": false,
    "misc_fuel_loads_fireplace_fuel_type": "natural gas",
    "pool_present": false,
    "pool_heater_type": "none",
    "permanent_spa_present": false,
    "permanent_spa_heater_type": "none",
    "utility_bill_scenario_names": "Bills",
    "combine_like_surfaces": true
  },
  "sample_files/base-appliances-coal.xml": {
    "parent_hpxml": "sample_files/base-appliances-gas.xml",
    "clothes_dryer_fuel_type": "coal",
    "cooking_range_oven_fuel_type": "coal"
  },
  "sample_files/base-appliances-dehumidifier.xml": {
    "parent_hpxml": "sample_files/base-location-dallas-tx.xml",
    "dehumidifier_type": "portable",
    "dehumidifier_efficiency": 1.8,
    "dehumidifier_capacity": 40,
    "dehumidifier_rh_setpoint": 0.5,
    "dehumidifier_fraction_dehumidification_load_served": 1
  },
  "sample_files/base-appliances-dehumidifier-ief-portable.xml": {
    "parent_hpxml": "sample_files/base-appliances-dehumidifier.xml",
    "dehumidifier_efficiency_type": "IntegratedEnergyFactor",
    "dehumidifier_efficiency": 1.5
  },
  "sample_files/base-appliances-dehumidifier-ief-whole-home.xml": {
    "parent_hpxml": "sample_files/base-appliances-dehumidifier-ief-portable.xml",
    "dehumidifier_type": "whole-home"
  },
  "sample_files/base-appliances-dehumidifier-multiple.xml": {
    "parent_hpxml": "sample_files/base-appliances-dehumidifier.xml"
  },
  "sample_files/base-appliances-gas.xml": {
    "parent_hpxml": "sample_files/base.xml",
    "clothes_dryer_fuel_type": "natural gas",
    "clothes_dryer_efficiency": 3.3,
    "clothes_dryer_vented_flow_rate": null,
    "cooking_range_oven_fuel_type": "natural gas"
  },
  "sample_files/base-appliances-oil.xml": {
    "parent_hpxml": "sample_files/base-appliances-gas.xml",
    "clothes_dryer_fuel_type": "fuel oil",
    "cooking_range_oven_fuel_type": "fuel oil"
  },
  "sample_files/base-appliances-propane.xml": {
    "parent_hpxml": "sample_files/base-appliances-gas.xml",
    "clothes_dryer_fuel_type": "propane",
    "cooking_range_oven_fuel_type": "propane"
  },
  "sample_files/base-appliances-wood.xml": {
    "parent_hpxml": "sample_files/base-appliances-gas.xml",
    "clothes_dryer_fuel_type": "wood",
    "cooking_range_oven_fuel_type": "wood"
  },
  "sample_files/base-appliances-modified.xml": {
    "parent_hpxml": "sample_files/base.xml",
    "clothes_washer_efficiency_type": "ModifiedEnergyFactor",
    "clothes_washer_efficiency": 1.65,
    "clothes_dryer_efficiency_type": "EnergyFactor",
    "clothes_dryer_efficiency": 4.29,
    "clothes_dryer_vented_flow_rate": 0,
    "dishwasher_efficiency_type": "EnergyFactor",
    "dishwasher_efficiency": 0.7,
    "dishwasher_place_setting_capacity": 6
  },
  "sample_files/base-appliances-none.xml": {
    "parent_hpxml": "sample_files/base.xml",
    "clothes_washer_present": false,
    "clothes_dryer_present": false,
    "dishwasher_present": false,
    "refrigerator_present": false,
    "cooking_range_oven_present": false
  },
  "sample_files/base-appliances-freezer-temperature-dependent-schedule.xml": {
    "parent_hpxml": "sample_files/base.xml"
  },
  "sample_files/base-appliances-refrigerator-temperature-dependent-schedule.xml": {
    "parent_hpxml": "sample_files/base.xml"
  },
  "sample_files/base-atticroof-cathedral.xml": {
    "parent_hpxml": "sample_files/base.xml",
    "geometry_unit_num_floors_above_grade": 2,
    "geometry_unit_cfa": 4050,
    "geometry_attic_type": "ConditionedAttic",
    "roof_assembly_r": 25.8,
    "window_area_left": 120,
    "window_area_right": 120,
    "window_aspect_ratio": 2,
    "ducts_supply_leakage_to_outside_value": 0,
    "ducts_return_leakage_to_outside_value": 0,
    "ducts_supply_location": "conditioned space",
    "ducts_return_location": "conditioned space"
  },
  "sample_files/base-atticroof-conditioned.xml": {
    "parent_hpxml": "sample_files/base.xml",
    "geometry_unit_num_floors_above_grade": 2,
    "geometry_unit_cfa": 3600,
    "geometry_attic_type": "ConditionedAttic",
    "ducts_supply_leakage_to_outside_value": 5,
    "ducts_return_leakage_to_outside_value": 10,
    "ducts_supply_location": "conditioned space",
    "ducts_return_location": "conditioned space",
    "water_heater_location": "basement - conditioned",
    "clothes_washer_location": "basement - conditioned",
    "clothes_dryer_location": "basement - conditioned",
    "dishwasher_location": "basement - conditioned",
    "refrigerator_location": "basement - conditioned",
    "cooking_range_oven_location": "basement - conditioned",
    "misc_plug_loads_other_annual_kwh": 3276
  },
  "sample_files/base-atticroof-flat.xml": {
    "parent_hpxml": "sample_files/base.xml",
    "geometry_attic_type": "FlatRoof",
    "roof_assembly_r": 25.8,
    "ducts_supply_leakage_to_outside_value": 0,
    "ducts_return_leakage_to_outside_value": 0,
    "ducts_supply_location": "basement - conditioned",
    "ducts_return_location": "basement - conditioned"
  },
  "sample_files/base-atticroof-radiant-barrier.xml": {
    "parent_hpxml": "sample_files/base-location-dallas-tx.xml",
    "ceiling_assembly_r": 8.7,
    "radiant_barrier_grade": 2,
    "radiant_barrier_attic_location": "Attic roof and gable walls"
  },
  "sample_files/base-atticroof-radiant-barrier-ceiling.xml": {
    "parent_hpxml": "sample_files/base-atticroof-radiant-barrier.xml",
    "radiant_barrier_attic_location": "Attic floor"
  },
  "sample_files/base-atticroof-unvented-insulated-roof.xml": {
    "parent_hpxml": "sample_files/base.xml",
    "ceiling_assembly_r": 2.1,
    "roof_assembly_r": 25.8
  },
  "sample_files/base-atticroof-vented.xml": {
    "parent_hpxml": "sample_files/base.xml",
    "geometry_attic_type": "VentedAttic",
    "ducts_supply_location": "attic - vented",
    "ducts_return_location": "attic - vented",
    "water_heater_location": "attic - vented"
  },
  "sample_files/base-battery.xml": {
    "parent_hpxml": "sample_files/base.xml",
    "battery_present": true,
    "battery_location": "outside",
    "battery_power": 6000,
    "battery_capacity": 20,
    "battery_usable_capacity": 18
  },
  "sample_files/base-battery-scheduled.xml": {
    "parent_hpxml": "sample_files/base-battery.xml",
    "schedules_filepaths": "../../HPXMLtoOpenStudio/resources/schedule_files/battery.csv"
  },
  "sample_files/base-bldgtype-sfa-unit.xml": {
    "parent_hpxml": "sample_files/base.xml",
    "geometry_unit_type": "single-family attached",
    "geometry_unit_right_wall_is_adiabatic": true,
    "geometry_unit_cfa": 1800,
    "geometry_unit_aspect_ratio": 0.6667,
    "geometry_building_num_units": 3,
    "window_front_wwr": 0.18,
    "window_back_wwr": 0.18,
    "window_left_wwr": 0.18,
    "window_right_wwr": 0.18,
    "window_area_front": 0,
    "window_area_back": 0,
    "window_area_left": 0,
    "window_area_right": 0,
    "air_leakage_type": "unit exterior only",
    "heating_system_heating_capacity": 24000,
    "misc_plug_loads_other_annual_kwh": 1638
  },
  "sample_files/base-bldgtype-sfa-unit-2stories.xml": {
    "parent_hpxml": "sample_files/base-bldgtype-sfa-unit.xml",
    "geometry_unit_num_floors_above_grade": 2,
    "geometry_unit_cfa": 2700,
    "heating_system_heating_capacity": 48000,
    "cooling_system_cooling_capacity": 36000,
    "ducts_supply_surface_area": 112.5,
    "ducts_return_surface_area": 37.5,
    "misc_plug_loads_other_annual_kwh": 2457
  },
  "sample_files/base-bldgtype-sfa-unit-atticroof-cathedral.xml": {
    "parent_hpxml": "sample_files/base-bldgtype-sfa-unit-2stories.xml",
    "geometry_attic_type": "ConditionedAttic",
    "ducts_supply_leakage_to_outside_value": 0,
    "ducts_return_leakage_to_outside_value": 0,
    "ducts_supply_location": "conditioned space",
    "ducts_return_location": "conditioned space"
  },
  "sample_files/base-bldgtype-sfa-unit-infil-compartmentalization-test.xml": {
    "parent_hpxml": "sample_files/base-bldgtype-sfa-unit.xml",
    "air_leakage_value": 3.57,
    "air_leakage_type": "unit total"
  },
  "sample_files/base-bldgtype-mf-unit.xml": {
    "parent_hpxml": "sample_files/base.xml",
    "geometry_unit_type": "apartment unit",
    "geometry_unit_right_wall_is_adiabatic": true,
    "geometry_unit_cfa": 900,
    "geometry_unit_aspect_ratio": 0.6667,
    "geometry_building_num_units": 6,
    "geometry_foundation_type": "AboveApartment",
    "geometry_attic_type": "BelowApartment",
    "window_front_wwr": 0.18,
    "window_back_wwr": 0.18,
    "window_left_wwr": 0.18,
    "window_right_wwr": 0.18,
    "window_area_front": 0,
    "window_area_back": 0,
    "window_area_left": 0,
    "window_area_right": 0,
    "door_area": 20,
    "air_leakage_type": "unit exterior only",
    "heating_system_heating_capacity": 12000,
    "cooling_system_cooling_capacity": 12000,
    "ducts_supply_leakage_to_outside_value": 0,
    "ducts_return_leakage_to_outside_value": 0,
    "ducts_supply_location": "conditioned space",
    "ducts_supply_insulation_r": 0,
    "ducts_return_location": "conditioned space",
    "misc_plug_loads_other_annual_kwh": 819
  },
  "sample_files/base-bldgtype-mf-unit-adjacent-to-multifamily-buffer-space.xml": {
    "parent_hpxml": "sample_files/base-bldgtype-mf-unit.xml"
  },
  "sample_files/base-bldgtype-mf-unit-adjacent-to-multiple.xml": {
    "parent_hpxml": "sample_files/base-bldgtype-mf-unit.xml"
  },
  "sample_files/base-bldgtype-mf-unit-adjacent-to-non-freezing-space.xml": {
    "parent_hpxml": "sample_files/base-bldgtype-mf-unit.xml"
  },
  "sample_files/base-bldgtype-mf-unit-adjacent-to-other-heated-space.xml": {
    "parent_hpxml": "sample_files/base-bldgtype-mf-unit.xml"
  },
  "sample_files/base-bldgtype-mf-unit-adjacent-to-multiple-hvac-none.xml": {
    "parent_hpxml": "sample_files/base-bldgtype-mf-unit-adjacent-to-multiple.xml",
    "heating_system_type": "none",
    "cooling_system_type": "none"
  },
  "sample_files/base-bldgtype-mf-unit-adjacent-to-other-housing-unit.xml": {
    "parent_hpxml": "sample_files/base-bldgtype-mf-unit.xml"
  },
  "sample_files/base-bldgtype-mf-unit-infil-compartmentalization-test.xml": {
    "parent_hpxml": "sample_files/base-bldgtype-mf-unit.xml",
    "air_leakage_value": 12.16,
    "air_leakage_type": "unit total"
  },
  "sample_files/base-bldgtype-mf-unit-residents-1.xml": {
    "parent_hpxml": "sample_files/base-bldgtype-mf-unit.xml",
    "geometry_unit_num_occupants": 1,
    "misc_plug_loads_television_annual_kwh": null,
    "misc_plug_loads_other_annual_kwh": null
  },
  "sample_files/base-bldgtype-mf-unit-shared-boiler-chiller-baseboard.xml": {
    "parent_hpxml": "sample_files/base-bldgtype-mf-unit.xml",
    "heating_system_type": "Shared Boiler w/ Baseboard",
    "cooling_system_type": "none",
    "cooling_system_cooling_efficiency": 0,
    "cooling_system_fraction_cool_load_served": 0
  },
  "sample_files/base-bldgtype-mf-unit-shared-boiler-chiller-fan-coil.xml": {
    "parent_hpxml": "sample_files/base-bldgtype-mf-unit-shared-boiler-chiller-baseboard.xml",
    "heating_system_type": "Shared Boiler w/ Ductless Fan Coil"
  },
  "sample_files/base-bldgtype-mf-unit-shared-boiler-chiller-fan-coil-ducted.xml": {
    "parent_hpxml": "sample_files/base-bldgtype-mf-unit-shared-boiler-chiller-fan-coil.xml"
  },
  "sample_files/base-bldgtype-mf-unit-shared-boiler-chiller-water-loop-heat-pump.xml": {
    "parent_hpxml": "sample_files/base-bldgtype-mf-unit-shared-boiler-chiller-baseboard.xml"
  },
  "sample_files/base-bldgtype-mf-unit-shared-boiler-cooling-tower-water-loop-heat-pump.xml": {
    "parent_hpxml": "sample_files/base-bldgtype-mf-unit-shared-boiler-chiller-water-loop-heat-pump.xml"
  },
  "sample_files/base-bldgtype-mf-unit-shared-boiler-only-baseboard.xml": {
    "parent_hpxml": "sample_files/base-bldgtype-mf-unit.xml",
    "heating_system_type": "Shared Boiler w/ Baseboard",
    "cooling_system_type": "none",
    "cooling_system_cooling_efficiency": 0,
    "cooling_system_fraction_cool_load_served": 0
  },
  "sample_files/base-bldgtype-mf-unit-shared-boiler-only-fan-coil.xml": {
    "parent_hpxml": "sample_files/base-bldgtype-mf-unit-shared-boiler-only-baseboard.xml",
    "heating_system_type": "Shared Boiler w/ Ductless Fan Coil"
  },
  "sample_files/base-bldgtype-mf-unit-shared-boiler-only-fan-coil-fireplace-elec.xml": {
    "parent_hpxml": "sample_files/base-bldgtype-mf-unit-shared-boiler-only-fan-coil.xml",
    "heating_system_fraction_heat_load_served": 0.75,
    "heating_system_2_type": "Fireplace",
    "heating_system_2_heating_efficiency": 1.0,
    "heating_system_2_fraction_heat_load_served": 0.25
  },
  "sample_files/base-bldgtype-mf-unit-shared-boiler-only-fan-coil-ducted.xml": {
    "parent_hpxml": "sample_files/base-bldgtype-mf-unit-shared-boiler-only-fan-coil.xml"
  },
  "sample_files/base-bldgtype-mf-unit-shared-boiler-only-fan-coil-eae.xml": {
    "parent_hpxml": "sample_files/base-bldgtype-mf-unit-shared-boiler-only-fan-coil.xml"
  },
  "sample_files/base-bldgtype-mf-unit-shared-boiler-only-water-loop-heat-pump.xml": {
    "parent_hpxml": "sample_files/base-bldgtype-mf-unit-shared-boiler-only-baseboard.xml"
  },
  "sample_files/base-bldgtype-mf-unit-shared-chiller-only-baseboard.xml": {
    "parent_hpxml": "sample_files/base-bldgtype-mf-unit.xml",
    "heating_system_type": "none",
    "heating_system_heating_efficiency": 0,
    "heating_system_fraction_heat_load_served": 0,
    "cooling_system_type": "none",
    "cooling_system_cooling_efficiency": 0,
    "cooling_system_fraction_cool_load_served": 0
  },
  "sample_files/base-bldgtype-mf-unit-shared-chiller-only-fan-coil.xml": {
    "parent_hpxml": "sample_files/base-bldgtype-mf-unit-shared-chiller-only-baseboard.xml"
  },
  "sample_files/base-bldgtype-mf-unit-shared-chiller-only-fan-coil-ducted.xml": {
    "parent_hpxml": "sample_files/base-bldgtype-mf-unit-shared-chiller-only-fan-coil.xml"
  },
  "sample_files/base-bldgtype-mf-unit-shared-chiller-only-water-loop-heat-pump.xml": {
    "parent_hpxml": "sample_files/base-bldgtype-mf-unit-shared-chiller-only-baseboard.xml"
  },
  "sample_files/base-bldgtype-mf-unit-shared-cooling-tower-only-water-loop-heat-pump.xml": {
    "parent_hpxml": "sample_files/base-bldgtype-mf-unit-shared-chiller-only-water-loop-heat-pump.xml"
  },
  "sample_files/base-bldgtype-mf-unit-shared-generator.xml": {
    "parent_hpxml": "sample_files/base-bldgtype-mf-unit.xml"
  },
  "sample_files/base-bldgtype-mf-unit-shared-ground-loop-ground-to-air-heat-pump.xml": {
    "parent_hpxml": "sample_files/base-bldgtype-mf-unit.xml",
    "heating_system_type": "none",
    "heating_system_heating_efficiency": 0,
    "heating_system_fraction_heat_load_served": 0,
    "cooling_system_type": "none",
    "cooling_system_cooling_efficiency": 0,
    "cooling_system_fraction_cool_load_served": 0,
    "heat_pump_type": "ground-to-air",
    "heat_pump_heating_efficiency_type": "COP",
    "heat_pump_heating_efficiency": 3.6,
    "heat_pump_cooling_efficiency_type": "EER",
    "heat_pump_cooling_efficiency": 16.6,
    "heat_pump_cooling_sensible_heat_fraction": 0.73,
    "heat_pump_heating_capacity": 12000,
    "heat_pump_cooling_capacity": 12000,
    "heat_pump_fraction_heat_load_served": 1,
    "heat_pump_fraction_cool_load_served": 1,
    "heat_pump_backup_type": "integrated",
    "heat_pump_backup_heating_efficiency": 1,
    "heat_pump_backup_heating_capacity": 12000
  },
  "sample_files/base-bldgtype-mf-unit-shared-laundry-room.xml": {
    "parent_hpxml": "sample_files/base-bldgtype-mf-unit.xml"
  },
  "sample_files/base-bldgtype-mf-unit-shared-laundry-room-multiple-water-heaters.xml": {
    "parent_hpxml": "sample_files/base-bldgtype-mf-unit-shared-laundry-room.xml"
  },
  "sample_files/base-bldgtype-mf-unit-shared-mechvent.xml": {
    "parent_hpxml": "sample_files/base-bldgtype-mf-unit.xml",
    "mech_vent_fan_type": "supply only",
    "mech_vent_flow_rate": 800,
    "mech_vent_hours_in_operation": 24,
    "mech_vent_total_recovery_efficiency": 0.48,
    "mech_vent_sensible_recovery_efficiency": 0.72,
    "mech_vent_fan_power": 240,
    "mech_vent_num_units_served": 10,
    "mech_vent_shared_frac_recirculation": 0.5,
    "mech_vent_2_fan_type": "exhaust only",
    "mech_vent_2_flow_rate": 72,
    "mech_vent_2_hours_in_operation": 24,
    "mech_vent_2_total_recovery_efficiency": 0.48,
    "mech_vent_2_sensible_recovery_efficiency": 0.72,
    "mech_vent_2_fan_power": 26
  },
  "sample_files/base-bldgtype-mf-unit-shared-mechvent-multiple.xml": {
    "parent_hpxml": "sample_files/base-bldgtype-mf-unit.xml"
  },
  "sample_files/base-bldgtype-mf-unit-shared-mechvent-preconditioning.xml": {
    "parent_hpxml": "sample_files/base-bldgtype-mf-unit-shared-mechvent.xml",
    "mech_vent_shared_preheating_fuel": "natural gas",
    "mech_vent_shared_preheating_efficiency": 0.92,
    "mech_vent_shared_preheating_fraction_heat_load_served": 0.7,
    "mech_vent_shared_precooling_fuel": "electricity",
    "mech_vent_shared_precooling_efficiency": 4,
    "mech_vent_shared_precooling_fraction_cool_load_served": 0.8
  },
  "sample_files/base-bldgtype-mf-unit-shared-pv.xml": {
    "parent_hpxml": "sample_files/base-bldgtype-mf-unit.xml",
    "pv_system_present": true,
    "pv_system_module_type": "standard",
    "pv_system_location": "ground",
    "pv_system_tracking": "fixed",
    "pv_system_array_azimuth": 225,
    "pv_system_array_tilt": 30,
    "pv_system_max_power_output": 30000,
    "pv_system_inverter_efficiency": 0.96,
    "pv_system_system_losses_fraction": 0.14,
    "pv_system_num_bedrooms_served": 18
  },
  "sample_files/base-bldgtype-mf-unit-shared-pv-battery.xml": {
    "parent_hpxml": "sample_files/base-bldgtype-mf-unit-shared-pv.xml",
    "battery_present": true,
    "battery_power": 36000,
    "battery_capacity": 120,
    "battery_usable_capacity": 108,
    "battery_num_bedrooms_served": 18
  },
  "sample_files/base-bldgtype-mf-unit-shared-water-heater.xml": {
    "parent_hpxml": "sample_files/base-bldgtype-mf-unit.xml",
    "water_heater_fuel_type": "natural gas",
    "water_heater_tank_volume": 120,
    "water_heater_efficiency": 0.59,
    "water_heater_recovery_efficiency": 0.76,
    "water_heater_heating_capacity": 40000,
    "water_heater_num_units_served": 6
  },
  "sample_files/base-bldgtype-mf-unit-shared-water-heater-recirc.xml": {
    "parent_hpxml": "sample_files/base-bldgtype-mf-unit-shared-water-heater.xml"
  },
  "sample_files/base-bldgtype-mf-unit-shared-water-heater-recirc-scheduled.xml": {
    "parent_hpxml": "sample_files/base-bldgtype-mf-unit-shared-water-heater-recirc.xml"
  },
  "sample_files/base-dhw-combi-tankless.xml": {
    "parent_hpxml": "sample_files/base-dhw-indirect.xml",
    "water_heater_type": "space-heating boiler with tankless coil"
  },
  "sample_files/base-dhw-combi-tankless-outside.xml": {
    "parent_hpxml": "sample_files/base-dhw-combi-tankless.xml",
    "water_heater_location": "other exterior"
  },
  "sample_files/base-dhw-desuperheater.xml": {
    "parent_hpxml": "sample_files/base-hvac-central-ac-only-1-speed.xml",
    "water_heater_uses_desuperheater": true
  },
  "sample_files/base-dhw-desuperheater-2-speed.xml": {
    "parent_hpxml": "sample_files/base-hvac-central-ac-only-2-speed.xml",
    "water_heater_uses_desuperheater": true
  },
  "sample_files/base-dhw-desuperheater-gshp.xml": {
    "parent_hpxml": "sample_files/base-hvac-ground-to-air-heat-pump.xml",
    "water_heater_uses_desuperheater": true
  },
  "sample_files/base-dhw-desuperheater-hpwh.xml": {
    "parent_hpxml": "sample_files/base-dhw-tank-heat-pump.xml",
    "water_heater_uses_desuperheater": true
  },
  "sample_files/base-dhw-desuperheater-tankless.xml": {
    "parent_hpxml": "sample_files/base-hvac-central-ac-only-1-speed.xml",
    "water_heater_type": "instantaneous water heater",
    "water_heater_efficiency": 0.99,
    "water_heater_uses_desuperheater": true
  },
  "sample_files/base-dhw-desuperheater-var-speed.xml": {
    "parent_hpxml": "sample_files/base-hvac-central-ac-only-var-speed.xml",
    "water_heater_uses_desuperheater": true
  },
  "sample_files/base-dhw-dwhr.xml": {
    "parent_hpxml": "sample_files/base.xml",
    "dwhr_facilities_connected": "all",
    "dwhr_equal_flow": true,
    "dwhr_efficiency": 0.55
  },
  "sample_files/base-dhw-indirect.xml": {
    "parent_hpxml": "sample_files/base-hvac-boiler-gas-only.xml",
    "water_heater_type": "space-heating boiler with storage tank",
    "water_heater_tank_volume": 50
  },
  "sample_files/base-dhw-indirect-detailed-setpoints.xml": {
    "parent_hpxml": "sample_files/base-dhw-indirect.xml",
    "water_heater_setpoint_temperature": null,
    "schedules_filepaths": "../../HPXMLtoOpenStudio/resources/schedule_files/water-heater-setpoints.csv"
  },
  "sample_files/base-dhw-indirect-dse.xml": {
    "parent_hpxml": "sample_files/base-dhw-indirect.xml"
  },
  "sample_files/base-dhw-indirect-outside.xml": {
    "parent_hpxml": "sample_files/base-dhw-indirect.xml",
    "water_heater_location": "other exterior"
  },
  "sample_files/base-dhw-indirect-standbyloss.xml": {
    "parent_hpxml": "sample_files/base-dhw-indirect.xml",
    "water_heater_standby_loss": 1
  },
  "sample_files/base-dhw-indirect-with-solar-fraction.xml": {
    "parent_hpxml": "sample_files/base-dhw-indirect.xml",
    "solar_thermal_system_type": "hot water",
    "solar_thermal_solar_fraction": 0.65
  },
  "sample_files/base-dhw-jacket-indirect.xml": {
    "parent_hpxml": "sample_files/base-dhw-indirect.xml",
    "water_heater_jacket_rvalue": 10
  },
  "sample_files/base-dhw-jacket-electric.xml": {
    "parent_hpxml": "sample_files/base.xml",
    "water_heater_jacket_rvalue": 10
  },
  "sample_files/base-dhw-jacket-gas.xml": {
    "parent_hpxml": "sample_files/base-dhw-tank-gas.xml",
    "water_heater_jacket_rvalue": 10
  },
  "sample_files/base-dhw-jacket-hpwh.xml": {
    "parent_hpxml": "sample_files/base-dhw-tank-heat-pump.xml",
    "water_heater_jacket_rvalue": 10
  },
  "sample_files/base-dhw-low-flow-fixtures.xml": {
    "parent_hpxml": "sample_files/base.xml",
    "water_fixtures_sink_low_flow": true
  },
  "sample_files/base-dhw-multiple.xml": {
    "parent_hpxml": "sample_files/base-hvac-boiler-gas-only.xml"
  },
  "sample_files/base-dhw-none.xml": {
    "parent_hpxml": "sample_files/base.xml",
    "water_heater_type": "none",
    "water_heater_efficiency": 0
  },
  "sample_files/base-dhw-recirc-demand.xml": {
    "parent_hpxml": "sample_files/base-dhw-recirc-nocontrol.xml",
    "hot_water_distribution_recirc_control_type": "presence sensor demand control",
    "hot_water_distribution_pipe_r": 3
  },
  "sample_files/base-dhw-recirc-demand-scheduled.xml": {
    "parent_hpxml": "sample_files/base-dhw-recirc-demand.xml"
  },
  "sample_files/base-dhw-recirc-manual.xml": {
    "parent_hpxml": "sample_files/base-dhw-recirc-nocontrol.xml",
    "hot_water_distribution_recirc_control_type": "manual demand control",
    "hot_water_distribution_pipe_r": 3
  },
  "sample_files/base-dhw-recirc-nocontrol.xml": {
    "parent_hpxml": "sample_files/base.xml",
    "hot_water_distribution_system_type": "Recirculation",
    "hot_water_distribution_recirc_control_type": "no control",
    "hot_water_distribution_recirc_piping_length": 50,
    "hot_water_distribution_recirc_branch_piping_length": 50,
    "hot_water_distribution_recirc_pump_power": 50
  },
  "sample_files/base-dhw-recirc-temperature.xml": {
    "parent_hpxml": "sample_files/base-dhw-recirc-nocontrol.xml",
    "hot_water_distribution_recirc_control_type": "temperature"
  },
  "sample_files/base-dhw-recirc-timer.xml": {
    "parent_hpxml": "sample_files/base-dhw-recirc-nocontrol.xml",
    "hot_water_distribution_recirc_control_type": "timer"
  },
  "sample_files/base-dhw-solar-direct-evacuated-tube.xml": {
    "parent_hpxml": "sample_files/base-dhw-solar-indirect-flat-plate.xml",
    "solar_thermal_collector_loop_type": "liquid direct",
    "solar_thermal_collector_type": "evacuated tube",
    "solar_thermal_collector_rated_optical_efficiency": 0.5,
    "solar_thermal_collector_rated_thermal_losses": 0.2799
  },
  "sample_files/base-dhw-solar-direct-flat-plate.xml": {
    "parent_hpxml": "sample_files/base-dhw-solar-indirect-flat-plate.xml",
    "solar_thermal_collector_loop_type": "liquid direct"
  },
  "sample_files/base-dhw-solar-direct-ics.xml": {
    "parent_hpxml": "sample_files/base-dhw-solar-indirect-flat-plate.xml",
    "solar_thermal_collector_loop_type": "liquid direct",
    "solar_thermal_collector_type": "integrated collector storage"
  },
  "sample_files/base-dhw-solar-fraction.xml": {
    "parent_hpxml": "sample_files/base.xml",
    "solar_thermal_system_type": "hot water",
    "solar_thermal_solar_fraction": 0.65
  },
  "sample_files/base-dhw-solar-indirect-flat-plate.xml": {
    "parent_hpxml": "sample_files/base.xml",
    "solar_thermal_system_type": "hot water",
    "solar_thermal_collector_area": 40,
    "solar_thermal_collector_azimuth": 180,
    "solar_thermal_collector_tilt": 20,
    "solar_thermal_collector_rated_optical_efficiency": 0.77,
    "solar_thermal_collector_rated_thermal_losses": 0.793,
    "solar_thermal_storage_volume": 60
  },
  "sample_files/base-dhw-solar-thermosyphon-flat-plate.xml": {
    "parent_hpxml": "sample_files/base-dhw-solar-indirect-flat-plate.xml",
    "solar_thermal_collector_loop_type": "passive thermosyphon"
  },
  "sample_files/base-dhw-tank-coal.xml": {
    "parent_hpxml": "sample_files/base-dhw-tank-gas.xml",
    "water_heater_fuel_type": "coal"
  },
  "sample_files/base-dhw-tank-detailed-setpoints.xml": {
    "parent_hpxml": "sample_files/base.xml",
    "water_heater_setpoint_temperature": null,
    "schedules_filepaths": "../../HPXMLtoOpenStudio/resources/schedule_files/water-heater-setpoints.csv"
  },
  "sample_files/base-dhw-tank-elec-uef.xml": {
    "parent_hpxml": "sample_files/base.xml",
    "water_heater_tank_volume": 30,
    "water_heater_efficiency_type": "UniformEnergyFactor",
    "water_heater_efficiency": 0.93,
    "water_heater_usage_bin": "low",
    "water_heater_heating_capacity": 15354
  },
  "sample_files/base-dhw-tank-gas.xml": {
    "parent_hpxml": "sample_files/base.xml",
    "water_heater_fuel_type": "natural gas",
    "water_heater_tank_volume": 50,
    "water_heater_efficiency": 0.59,
    "water_heater_recovery_efficiency": 0.76,
    "water_heater_heating_capacity": 40000
  },
  "sample_files/base-dhw-tank-gas-uef.xml": {
    "parent_hpxml": "sample_files/base-dhw-tank-gas.xml",
    "water_heater_tank_volume": 30,
    "water_heater_efficiency_type": "UniformEnergyFactor",
    "water_heater_usage_bin": "medium",
    "water_heater_recovery_efficiency": 0.75,
    "water_heater_heating_capacity": 30000
  },
  "sample_files/base-dhw-tank-gas-uef-fhr.xml": {
    "parent_hpxml": "sample_files/base-dhw-tank-gas-uef.xml"
  },
  "sample_files/base-dhw-tank-gas-outside.xml": {
    "parent_hpxml": "sample_files/base-dhw-tank-gas.xml",
    "water_heater_location": "other exterior"
  },
  "sample_files/base-dhw-tank-heat-pump.xml": {
    "parent_hpxml": "sample_files/base.xml",
    "water_heater_type": "heat pump water heater",
    "water_heater_tank_volume": 80,
    "water_heater_efficiency": 2.3
  },
  "sample_files/base-dhw-tank-heat-pump-outside.xml": {
    "parent_hpxml": "sample_files/base-dhw-tank-heat-pump.xml",
    "water_heater_location": "other exterior"
  },
  "sample_files/base-dhw-tank-heat-pump-uef.xml": {
    "parent_hpxml": "sample_files/base-dhw-tank-heat-pump.xml",
    "water_heater_tank_volume": 50,
    "water_heater_efficiency_type": "UniformEnergyFactor",
    "water_heater_efficiency": 3.75,
    "water_heater_usage_bin": "medium"
  },
  "sample_files/base-dhw-tank-heat-pump-with-solar.xml": {
    "parent_hpxml": "sample_files/base-dhw-tank-heat-pump.xml",
    "solar_thermal_system_type": "hot water",
    "solar_thermal_collector_area": 40,
    "solar_thermal_collector_azimuth": 180,
    "solar_thermal_collector_tilt": 20,
    "solar_thermal_collector_rated_optical_efficiency": 0.77,
    "solar_thermal_collector_rated_thermal_losses": 0.793,
    "solar_thermal_storage_volume": 60
  },
  "sample_files/base-dhw-tank-heat-pump-with-solar-fraction.xml": {
    "parent_hpxml": "sample_files/base-dhw-tank-heat-pump.xml",
    "solar_thermal_system_type": "hot water",
    "solar_thermal_solar_fraction": 0.65
  },
  "sample_files/base-dhw-tank-heat-pump-operating-mode-heat-pump-only.xml": {
    "parent_hpxml": "sample_files/base-dhw-tank-heat-pump-uef.xml",
    "water_heater_operating_mode": "heat pump only"
  },
  "sample_files/base-dhw-tank-heat-pump-detailed-schedules.xml": {
    "parent_hpxml": "sample_files/base-dhw-tank-heat-pump-uef.xml",
    "water_heater_setpoint_temperature": null,
    "schedules_filepaths": "../../HPXMLtoOpenStudio/resources/schedule_files/water-heater-setpoints.csv, ../../HPXMLtoOpenStudio/resources/schedule_files/water-heater-operating-modes.csv"
  },
  "sample_files/base-dhw-tank-model-type-stratified.xml": {
    "parent_hpxml": "sample_files/base.xml",
    "water_heater_tank_model_type": "stratified"
  },
  "sample_files/base-dhw-tank-model-type-stratified-detailed-occupancy-stochastic.xml": {
    "parent_hpxml": "sample_files/base-dhw-tank-model-type-stratified.xml",
    "schedules_filepaths": "../../HPXMLtoOpenStudio/resources/schedule_files/occupancy-stochastic.csv"
  },
  "sample_files/base-dhw-tank-oil.xml": {
    "parent_hpxml": "sample_files/base-dhw-tank-gas.xml",
    "water_heater_fuel_type": "fuel oil"
  },
  "sample_files/base-dhw-tank-wood.xml": {
    "parent_hpxml": "sample_files/base-dhw-tank-gas.xml",
    "water_heater_fuel_type": "wood"
  },
  "sample_files/base-dhw-tankless-electric.xml": {
    "parent_hpxml": "sample_files/base.xml",
    "water_heater_type": "instantaneous water heater",
    "water_heater_efficiency": 0.99
  },
  "sample_files/base-dhw-tankless-electric-outside.xml": {
    "parent_hpxml": "sample_files/base-dhw-tankless-electric.xml",
    "water_heater_location": "other exterior"
  },
  "sample_files/base-dhw-tankless-electric-uef.xml": {
    "parent_hpxml": "sample_files/base-dhw-tankless-electric.xml",
    "water_heater_efficiency_type": "UniformEnergyFactor",
    "water_heater_efficiency": 0.98
  },
  "sample_files/base-dhw-tankless-gas.xml": {
    "parent_hpxml": "sample_files/base.xml",
    "water_heater_type": "instantaneous water heater",
    "water_heater_fuel_type": "natural gas",
    "water_heater_efficiency": 0.82
  },
  "sample_files/base-dhw-tankless-gas-uef.xml": {
    "parent_hpxml": "sample_files/base-dhw-tankless-gas.xml",
    "water_heater_efficiency_type": "UniformEnergyFactor",
    "water_heater_efficiency": 0.93
  },
  "sample_files/base-dhw-tankless-gas-with-solar.xml": {
    "parent_hpxml": "sample_files/base-dhw-tankless-gas.xml",
    "solar_thermal_system_type": "hot water",
    "solar_thermal_collector_area": 40,
    "solar_thermal_collector_azimuth": 180,
    "solar_thermal_collector_tilt": 20,
    "solar_thermal_collector_rated_optical_efficiency": 0.77,
    "solar_thermal_collector_rated_thermal_losses": 0.793,
    "solar_thermal_storage_volume": 60
  },
  "sample_files/base-dhw-tankless-gas-with-solar-fraction.xml": {
    "parent_hpxml": "sample_files/base-dhw-tankless-gas.xml",
    "solar_thermal_system_type": "hot water",
    "solar_thermal_solar_fraction": 0.65
  },
  "sample_files/base-dhw-tankless-propane.xml": {
    "parent_hpxml": "sample_files/base-dhw-tankless-gas.xml",
    "water_heater_fuel_type": "propane"
  },
  "sample_files/base-dhw-tankless-detailed-setpoints.xml": {
    "parent_hpxml": "sample_files/base-dhw-tankless-gas.xml",
    "water_heater_setpoint_temperature": null,
    "schedules_filepaths": "../../HPXMLtoOpenStudio/resources/schedule_files/water-heater-setpoints.csv"
  },
  "sample_files/base-enclosure-2stories.xml": {
    "parent_hpxml": "sample_files/base.xml",
    "geometry_unit_num_floors_above_grade": 2,
    "geometry_unit_cfa": 4050,
    "window_area_front": 216,
    "window_area_back": 216,
    "window_area_left": 144,
    "window_area_right": 144,
    "heating_system_heating_capacity": 48000,
    "cooling_system_cooling_capacity": 36000,
    "ducts_supply_surface_area": 112.5,
    "ducts_return_surface_area": 37.5,
    "misc_plug_loads_other_annual_kwh": 3685.5
  },
  "sample_files/base-enclosure-2stories-garage.xml": {
    "parent_hpxml": "sample_files/base-enclosure-2stories.xml",
    "geometry_unit_cfa": 3250,
    "geometry_garage_width": 20,
    "floor_over_garage_assembly_r": 39.3,
    "misc_plug_loads_other_annual_kwh": 2957.5
  },
  "sample_files/base-enclosure-beds-1.xml": {
    "parent_hpxml": "sample_files/base.xml",
    "geometry_unit_num_bedrooms": 1,
    "geometry_unit_num_bathrooms": 1,
    "misc_plug_loads_television_annual_kwh": 482
  },
  "sample_files/base-enclosure-beds-2.xml": {
    "parent_hpxml": "sample_files/base.xml",
    "geometry_unit_num_bedrooms": 2,
    "geometry_unit_num_bathrooms": 1,
    "misc_plug_loads_television_annual_kwh": 551
  },
  "sample_files/base-enclosure-beds-4.xml": {
    "parent_hpxml": "sample_files/base.xml",
    "geometry_unit_num_bedrooms": 4,
    "misc_plug_loads_television_annual_kwh": 689
  },
  "sample_files/base-enclosure-beds-5.xml": {
    "parent_hpxml": "sample_files/base.xml",
    "geometry_unit_num_bedrooms": 5,
    "geometry_unit_num_bathrooms": 3,
    "misc_plug_loads_television_annual_kwh": 758
  },
  "sample_files/base-enclosure-ceilingtypes.xml": {
    "parent_hpxml": "sample_files/base.xml"
  },
  "sample_files/base-enclosure-floortypes.xml": {
    "parent_hpxml": "sample_files/base-foundation-ambient.xml"
  },
  "sample_files/base-enclosure-garage.xml": {
    "parent_hpxml": "sample_files/base.xml",
    "geometry_garage_width": 30,
    "geometry_garage_protrusion": 1,
    "window_area_front": 12,
    "window_aspect_ratio": 3.333,
    "ducts_supply_location": "garage",
    "ducts_return_location": "garage",
    "water_heater_location": "garage",
    "clothes_washer_location": "garage",
    "clothes_dryer_location": "garage",
    "dishwasher_location": "garage",
    "refrigerator_location": "garage",
    "cooking_range_oven_location": "garage"
  },
  "sample_files/base-enclosure-infil-ach-house-pressure.xml": {
    "parent_hpxml": "sample_files/base.xml",
    "air_leakage_house_pressure": 45,
    "air_leakage_value": 2.8
  },
  "sample_files/base-enclosure-infil-cfm-house-pressure.xml": {
    "parent_hpxml": "sample_files/base-enclosure-infil-cfm50.xml",
    "air_leakage_house_pressure": 45,
    "air_leakage_value": 1008.5
  },
  "sample_files/base-enclosure-infil-cfm50.xml": {
    "parent_hpxml": "sample_files/base.xml",
    "air_leakage_units": "CFM",
    "air_leakage_value": 1080
  },
  "sample_files/base-enclosure-infil-ela.xml": {
    "parent_hpxml": "sample_files/base.xml",
    "air_leakage_units": "EffectiveLeakageArea",
    "air_leakage_value": 123
  },
  "sample_files/base-enclosure-infil-flue.xml": {
    "parent_hpxml": "sample_files/base.xml",
    "air_leakage_has_flue_or_chimney_in_conditioned_space": true
  },
  "sample_files/base-enclosure-infil-natural-ach.xml": {
    "parent_hpxml": "sample_files/base.xml",
    "air_leakage_units": "ACHnatural",
    "air_leakage_value": 0.2
  },
  "sample_files/base-enclosure-infil-natural-cfm.xml": {
    "parent_hpxml": "sample_files/base.xml",
    "air_leakage_units": "CFMnatural",
    "air_leakage_value": 72
  },
  "sample_files/base-enclosure-orientations.xml": {
    "parent_hpxml": "sample_files/base.xml"
  },
  "sample_files/base-enclosure-overhangs.xml": {
    "parent_hpxml": "sample_files/base.xml",
    "overhangs_back_depth": 2.5,
    "overhangs_back_distance_to_bottom_of_window": 4,
    "overhangs_left_depth": 1.5,
    "overhangs_left_distance_to_top_of_window": 2,
    "overhangs_left_distance_to_bottom_of_window": 7,
    "overhangs_right_depth": 1.5,
    "overhangs_right_distance_to_top_of_window": 2,
    "overhangs_right_distance_to_bottom_of_window": 6
  },
  "sample_files/base-enclosure-rooftypes.xml": {
    "parent_hpxml": "sample_files/base.xml"
  },
  "sample_files/base-enclosure-skylights.xml": {
    "parent_hpxml": "sample_files/base.xml",
    "skylight_area_front": 15,
    "skylight_area_back": 15
  },
  "sample_files/base-enclosure-skylights-physical-properties.xml": {
    "parent_hpxml": "sample_files/base-enclosure-skylights.xml"
  },
  "sample_files/base-enclosure-skylights-shading.xml": {
    "parent_hpxml": "sample_files/base-enclosure-skylights.xml"
  },
  "sample_files/base-enclosure-skylights-storms.xml": {
    "parent_hpxml": "sample_files/base-enclosure-skylights.xml",
    "skylight_ufactor": 0.6,
    "skylight_storm_type": "clear"
  },
  "sample_files/base-enclosure-split-level.xml": {
    "parent_hpxml": "sample_files/base-foundation-slab.xml"
  },
  "sample_files/base-enclosure-walltypes.xml": {
    "parent_hpxml": "sample_files/base.xml"
  },
  "sample_files/base-enclosure-windows-natural-ventilation-availability.xml": {
    "parent_hpxml": "sample_files/base.xml",
    "window_natvent_availability": 7
  },
  "sample_files/base-enclosure-windows-none.xml": {
    "parent_hpxml": "sample_files/base.xml",
    "window_area_front": 0,
    "window_area_back": 0,
    "window_area_left": 0,
    "window_area_right": 0
  },
  "sample_files/base-enclosure-windows-physical-properties.xml": {
    "parent_hpxml": "sample_files/base.xml"
  },
  "sample_files/base-enclosure-windows-shading.xml": {
    "parent_hpxml": "sample_files/base.xml"
  },
  "sample_files/base-enclosure-windows-shading-seasons.xml": {
    "parent_hpxml": "sample_files/base.xml",
    "window_shading_summer_season": "May 1 - Sep 30"
  },
  "sample_files/base-enclosure-windows-storms.xml": {
    "parent_hpxml": "sample_files/base.xml",
    "window_ufactor": 0.6,
    "window_storm_type": "low-e"
  },
  "sample_files/base-enclosure-thermal-mass.xml": {
    "parent_hpxml": "sample_files/base.xml"
  },
  "sample_files/base-foundation-ambient.xml": {
    "parent_hpxml": "sample_files/base.xml",
    "geometry_unit_cfa": 1350,
    "geometry_foundation_type": "Ambient",
    "floor_over_foundation_assembly_r": 18.7,
    "misc_plug_loads_other_annual_kwh": 1228.5
  },
  "sample_files/base-foundation-basement-garage.xml": {
    "parent_hpxml": "sample_files/base.xml",
    "misc_plug_loads_other_annual_kwh": 1729
  },
  "sample_files/base-foundation-belly-wing-skirt.xml": {
    "parent_hpxml": "sample_files/base-foundation-ambient.xml",
    "geometry_unit_type": "manufactured home",
    "geometry_unit_aspect_ratio": 4.0,
    "geometry_foundation_type": "BellyAndWingWithSkirt",
    "geometry_foundation_height": 2,
    "geometry_foundation_height_above_grade": 2,
    "geometry_roof_pitch": "3:12",
    "window_area_front": 140,
    "window_area_back": 140,
    "window_area_left": 20,
    "window_area_right": 20,
    "ducts_supply_location": "manufactured home belly",
    "ducts_supply_insulation_r": 0,
    "ducts_return_location": "manufactured home belly"
  },
  "sample_files/base-foundation-belly-wing-no-skirt.xml": {
    "parent_hpxml": "sample_files/base-foundation-belly-wing-skirt.xml",
    "geometry_foundation_type": "BellyAndWingNoSkirt"
  },
  "sample_files/base-foundation-complex.xml": {
    "parent_hpxml": "sample_files/base.xml"
  },
  "sample_files/base-foundation-conditioned-basement-slab-insulation.xml": {
    "parent_hpxml": "sample_files/base.xml",
    "slab_under_insulation_r": 10,
    "slab_under_width": 4
  },
  "sample_files/base-foundation-conditioned-basement-slab-insulation-full.xml": {
    "parent_hpxml": "sample_files/base.xml",
    "slab_under_insulation_r": 10,
    "slab_under_width": 999
  },
  "sample_files/base-foundation-conditioned-basement-wall-insulation.xml": {
    "parent_hpxml": "sample_files/base.xml",
    "foundation_wall_type": "concrete block foam core",
    "foundation_wall_insulation_r": 18.9,
    "foundation_wall_insulation_distance_to_top": 1
  },
  "sample_files/base-foundation-conditioned-crawlspace.xml": {
    "parent_hpxml": "sample_files/base.xml",
    "geometry_unit_cfa": 1350,
    "geometry_foundation_type": "ConditionedCrawlspace",
    "geometry_foundation_height": 4,
    "floor_over_foundation_assembly_r": 18.7,
    "foundation_wall_insulation_distance_to_bottom": 4,
    "ducts_supply_leakage_to_outside_value": 0,
    "ducts_return_leakage_to_outside_value": 0,
    "ducts_supply_location": "crawlspace - conditioned",
    "ducts_return_location": "crawlspace - conditioned",
    "water_heater_location": "crawlspace - conditioned",
    "misc_plug_loads_other_annual_kwh": 1228.5
  },
  "sample_files/base-foundation-slab.xml": {
    "parent_hpxml": "sample_files/base.xml",
    "geometry_unit_cfa": 1350,
    "geometry_foundation_type": "SlabOnGrade",
    "geometry_foundation_height": 0,
    "geometry_foundation_height_above_grade": 0,
    "slab_under_insulation_r": 5,
    "slab_under_width": 999,
    "slab_carpet_fraction": 1,
    "slab_carpet_r": 2.5,
    "ducts_supply_location": "under slab",
    "ducts_return_location": "under slab",
    "misc_plug_loads_other_annual_kwh": 1228.5
  },
  "sample_files/base-foundation-multiple.xml": {
    "parent_hpxml": "sample_files/base-foundation-unconditioned-basement.xml"
  },
  "sample_files/base-foundation-unconditioned-basement.xml": {
    "parent_hpxml": "sample_files/base.xml",
    "geometry_unit_cfa": 1350,
    "geometry_foundation_type": "UnconditionedBasement",
    "floor_over_foundation_assembly_r": 18.7,
    "foundation_wall_insulation_r": 0,
    "foundation_wall_insulation_distance_to_bottom": 0,
    "rim_joist_assembly_r": 4,
    "ducts_supply_location": "basement - unconditioned",
    "ducts_return_location": "basement - unconditioned",
    "water_heater_location": "basement - unconditioned",
    "clothes_washer_location": "basement - unconditioned",
    "clothes_dryer_location": "basement - unconditioned",
    "dishwasher_location": "basement - unconditioned",
    "refrigerator_location": "basement - unconditioned",
    "cooking_range_oven_location": "basement - unconditioned",
    "misc_plug_loads_other_annual_kwh": 1228.5
  },
  "sample_files/base-foundation-unconditioned-basement-above-grade.xml": {
    "parent_hpxml": "sample_files/base-foundation-unconditioned-basement.xml",
    "geometry_foundation_height_above_grade": 4
  },
  "sample_files/base-foundation-unconditioned-basement-assembly-r.xml": {
    "parent_hpxml": "sample_files/base-foundation-unconditioned-basement.xml",
    "foundation_wall_assembly_r": 10.69
  },
  "sample_files/base-foundation-unconditioned-basement-wall-insulation.xml": {
    "parent_hpxml": "sample_files/base-foundation-unconditioned-basement.xml",
    "floor_over_foundation_assembly_r": 2.1,
    "foundation_wall_insulation_r": 8.9,
    "foundation_wall_insulation_distance_to_bottom": 4,
    "rim_joist_assembly_r": 23
  },
  "sample_files/base-foundation-unvented-crawlspace.xml": {
    "parent_hpxml": "sample_files/base.xml",
    "geometry_unit_cfa": 1350,
    "geometry_foundation_type": "UnventedCrawlspace",
    "geometry_foundation_height": 4,
    "floor_over_foundation_assembly_r": 18.7,
    "foundation_wall_insulation_distance_to_bottom": 4,
    "slab_thickness": 0,
    "ducts_supply_location": "crawlspace - unvented",
    "ducts_return_location": "crawlspace - unvented",
    "water_heater_location": "crawlspace - unvented",
    "misc_plug_loads_other_annual_kwh": 1228.5
  },
  "sample_files/base-foundation-vented-crawlspace.xml": {
    "parent_hpxml": "sample_files/base.xml",
    "geometry_unit_cfa": 1350,
    "geometry_foundation_type": "VentedCrawlspace",
    "geometry_foundation_height": 4,
    "floor_over_foundation_assembly_r": 18.7,
    "foundation_wall_insulation_distance_to_bottom": 4,
    "slab_thickness": 0,
    "ducts_supply_location": "crawlspace - vented",
    "ducts_return_location": "crawlspace - vented",
    "water_heater_location": "crawlspace - vented",
    "misc_plug_loads_other_annual_kwh": 1228.5
  },
  "sample_files/base-foundation-vented-crawlspace-above-grade.xml": {
    "parent_hpxml": "sample_files/base-foundation-vented-crawlspace.xml",
    "geometry_foundation_height_above_grade": 4
  },
  "sample_files/base-foundation-walkout-basement.xml": {
    "parent_hpxml": "sample_files/base.xml",
    "geometry_foundation_height_above_grade": 5,
    "foundation_wall_insulation_distance_to_bottom": 4
  },
  "sample_files/base-hvac-air-to-air-heat-pump-1-speed.xml": {
    "parent_hpxml": "sample_files/base.xml",
    "heating_system_type": "none",
    "heating_system_heating_efficiency": 0,
    "heating_system_fraction_heat_load_served": 0,
    "cooling_system_type": "none",
    "cooling_system_cooling_efficiency": 0,
    "cooling_system_fraction_cool_load_served": 0,
    "heat_pump_type": "air-to-air",
    "heat_pump_heating_efficiency": 7.7,
    "heat_pump_cooling_efficiency": 13,
    "heat_pump_cooling_compressor_type": "single stage",
    "heat_pump_cooling_sensible_heat_fraction": 0.73,
    "heat_pump_heating_capacity": 36000,
    "heat_pump_heating_capacity_retention_fraction": 0.6,
    "heat_pump_heating_capacity_retention_temp": 17.0,
    "heat_pump_cooling_capacity": 36000,
    "heat_pump_fraction_heat_load_served": 1,
    "heat_pump_fraction_cool_load_served": 1,
    "heat_pump_backup_type": "integrated",
    "heat_pump_backup_heating_efficiency": 1,
    "heat_pump_backup_heating_capacity": 36000
  },
  "sample_files/base-hvac-air-to-air-heat-pump-1-speed-heating-capacity-17f.xml": {
    "parent_hpxml": "sample_files/base-hvac-air-to-air-heat-pump-1-speed.xml"
  },
  "sample_files/base-hvac-air-to-air-heat-pump-1-speed-cooling-only.xml": {
    "parent_hpxml": "sample_files/base-hvac-air-to-air-heat-pump-1-speed.xml",
    "heat_pump_heating_capacity": 0,
    "heat_pump_fraction_heat_load_served": 0,
    "heat_pump_backup_type": "none",
    "heat_pump_backup_heating_efficiency": 0
  },
  "sample_files/base-hvac-air-to-air-heat-pump-1-speed-heating-only.xml": {
    "parent_hpxml": "sample_files/base-hvac-air-to-air-heat-pump-1-speed.xml",
    "heat_pump_cooling_capacity": 0,
    "heat_pump_fraction_cool_load_served": 0
  },
  "sample_files/base-hvac-air-to-air-heat-pump-1-speed-lockout-temperatures.xml": {
    "parent_hpxml": "sample_files/base-hvac-air-to-air-heat-pump-1-speed.xml",
    "heat_pump_compressor_lockout_temp": 5,
    "heat_pump_backup_heating_lockout_temp": 35,
    "hvac_control_heating_weekday_setpoint": "64, 64, 64, 64, 64, 64, 64, 70, 70, 70, 70, 70, 70, 70, 70, 70, 70, 70, 70, 70, 70, 70, 64, 64",
    "hvac_control_heating_weekend_setpoint": "64, 64, 64, 64, 64, 64, 64, 70, 70, 70, 70, 70, 70, 70, 70, 70, 70, 70, 70, 70, 70, 70, 64, 64"
  },
  "sample_files/base-hvac-air-to-air-heat-pump-1-speed-seer2-hspf2.xml": {
    "parent_hpxml": "sample_files/base-hvac-air-to-air-heat-pump-1-speed.xml",
    "heat_pump_heating_efficiency_type": "HSPF2",
    "heat_pump_heating_efficiency": 6.5,
    "heat_pump_cooling_efficiency_type": "SEER2",
    "heat_pump_cooling_efficiency": 12.4
  },
  "sample_files/base-hvac-air-to-air-heat-pump-2-speed.xml": {
    "parent_hpxml": "sample_files/base-hvac-air-to-air-heat-pump-1-speed.xml",
    "heat_pump_heating_efficiency": 9.3,
    "heat_pump_cooling_efficiency": 18,
    "heat_pump_cooling_compressor_type": "two stage"
  },
  "sample_files/base-hvac-air-to-air-heat-pump-var-speed.xml": {
    "parent_hpxml": "sample_files/base-hvac-air-to-air-heat-pump-1-speed.xml",
    "heat_pump_heating_efficiency": 10,
    "heat_pump_cooling_efficiency": 22,
    "heat_pump_cooling_compressor_type": "variable speed",
    "heat_pump_cooling_sensible_heat_fraction": 0.78
  },
  "sample_files/base-hvac-air-to-air-heat-pump-var-speed-autosize-maxload.xml": {
    "parent_hpxml": "sample_files/base-hvac-air-to-air-heat-pump-var-speed.xml",
    "heat_pump_heating_capacity": null,
    "heat_pump_cooling_capacity": null,
    "heat_pump_backup_heating_capacity": null,
    "heat_pump_sizing_methodology": "MaxLoad",
    "heat_pump_backup_sizing_methodology": "supplemental"
  },
  "sample_files/base-hvac-air-to-air-heat-pump-var-speed-backup-boiler.xml": {
    "parent_hpxml": "sample_files/base-hvac-air-to-air-heat-pump-var-speed.xml",
    "heat_pump_heating_capacity": 18000,
    "heat_pump_heating_capacity_retention_fraction": 0.6,
    "heat_pump_heating_capacity_retention_temp": 17.0,
    "heat_pump_cooling_capacity": 18000,
    "heat_pump_backup_type": "separate",
    "heating_system_2_type": "Boiler",
    "heating_system_2_fuel": "natural gas",
    "heating_system_2_heating_efficiency": 0.8,
    "heating_system_2_heating_capacity": 60000
  },
  "sample_files/base-hvac-air-to-air-heat-pump-var-speed-backup-boiler-hvac-seasons.xml": {
    "parent_hpxml": "sample_files/base-hvac-air-to-air-heat-pump-var-speed-backup-boiler.xml",
    "hvac_control_heating_season_period": "Nov 1 - May 1",
    "hvac_control_cooling_season_period": "Jun 1 - Oct 1"
  },
  "sample_files/base-hvac-air-to-air-heat-pump-var-speed-backup-boiler-switchover-temperature.xml": {
    "parent_hpxml": "sample_files/base-hvac-air-to-air-heat-pump-var-speed-backup-boiler.xml",
    "heat_pump_compressor_lockout_temp": 30,
    "heat_pump_backup_heating_lockout_temp": 30
  },
  "sample_files/base-hvac-air-to-air-heat-pump-var-speed-backup-furnace.xml": {
    "parent_hpxml": "sample_files/base-hvac-air-to-air-heat-pump-var-speed-backup-boiler.xml"
  },
  "sample_files/base-hvac-air-to-air-heat-pump-var-speed-detailed-performance.xml": {
    "parent_hpxml": "sample_files/base-hvac-air-to-air-heat-pump-var-speed.xml",
    "heat_pump_cooling_compressor_type": "variable speed",
    "heat_pump_heating_capacity_retention_fraction": null,
    "heat_pump_heating_capacity_retention_temp": null,
    "heat_pump_cooling_efficiency": 17.25,
    "heat_pump_heating_efficiency": 10.0,
    "hvac_perf_data_capacity_type": "Absolute capacities",
    "hvac_perf_data_heating_outdoor_temperatures": "47.0, 17.0, 5.0",
    "hvac_perf_data_heating_min_speed_capacities": "10000, 4200, 1900",
    "hvac_perf_data_heating_max_speed_capacities": "36000, 24800, 19900",
    "hvac_perf_data_heating_min_speed_cops": "4.73, 1.84, 0.81",
    "hvac_perf_data_heating_max_speed_cops": "3.44, 2.66, 2.28",
    "hvac_perf_data_cooling_outdoor_temperatures": "95.0, 82.0",
    "hvac_perf_data_cooling_min_speed_capacities": "11700, 13200",
    "hvac_perf_data_cooling_max_speed_capacities": "36000, 40000",
    "hvac_perf_data_cooling_min_speed_cops": "4.47, 6.34",
    "hvac_perf_data_cooling_max_speed_cops": "2.71, 3.53"
  },
  "sample_files/base-hvac-air-to-air-heat-pump-var-speed-detailed-performance-heating-only.xml": {
    "parent_hpxml": "sample_files/base-hvac-air-to-air-heat-pump-var-speed-detailed-performance.xml",
    "hvac_perf_data_cooling_outdoor_temperatures": null,
    "hvac_perf_data_cooling_min_speed_capacities": null,
    "hvac_perf_data_cooling_max_speed_capacities": null,
    "hvac_perf_data_cooling_min_speed_cops": null,
    "hvac_perf_data_cooling_max_speed_cops": null
  },
  "sample_files/base-hvac-air-to-air-heat-pump-var-speed-detailed-performance-normalized-capacities.xml": {
    "parent_hpxml": "sample_files/base-hvac-air-to-air-heat-pump-var-speed-detailed-performance.xml",
    "hvac_perf_data_capacity_type": "Normalized capacity fractions",
    "hvac_perf_data_heating_min_speed_capacities": "0.28, 0.12, 0.05",
    "hvac_perf_data_heating_max_speed_capacities": "1.0, 0.69, 0.55",
    "hvac_perf_data_cooling_min_speed_capacities": "0.325, 0.37",
    "hvac_perf_data_cooling_max_speed_capacities": "1.0, 1.11"
  },
  "sample_files/base-hvac-air-to-air-heat-pump-var-speed-detailed-performance-autosize.xml": {
    "parent_hpxml": "sample_files/base-hvac-air-to-air-heat-pump-var-speed-detailed-performance.xml",
    "heat_pump_heating_capacity": null,
    "heat_pump_cooling_capacity": null,
    "hvac_perf_data_capacity_type": "Normalized capacity fractions",
    "hvac_perf_data_heating_min_speed_capacities": "0.28, 0.12, 0.05",
    "hvac_perf_data_heating_max_speed_capacities": "1.0, 0.69, 0.55",
    "hvac_perf_data_cooling_min_speed_capacities": "0.325, 0.37",
    "hvac_perf_data_cooling_max_speed_capacities": "1.0, 1.11"
  },
  "sample_files/base-hvac-air-to-air-heat-pump-var-speed-detailed-performance-other-temperatures.xml": {
    "parent_hpxml": "sample_files/base-hvac-air-to-air-heat-pump-var-speed-detailed-performance.xml",
    "hvac_perf_data_capacity_type": "Absolute capacities",
    "hvac_perf_data_heating_outdoor_temperatures": "47.0, 55.0",
    "hvac_perf_data_heating_min_speed_capacities": "10000, 12000",
    "hvac_perf_data_heating_max_speed_capacities": "36000, 45000",
    "hvac_perf_data_heating_min_speed_cops": "4.73, 5.5",
    "hvac_perf_data_heating_max_speed_cops": "3.44, 4.0",
    "hvac_perf_data_cooling_outdoor_temperatures": "95.0, 105.0",
    "hvac_perf_data_cooling_min_speed_capacities": "11700, 10000",
    "hvac_perf_data_cooling_max_speed_capacities": "36000, 30000",
    "hvac_perf_data_cooling_min_speed_cops": "4.47, 3.9",
    "hvac_perf_data_cooling_max_speed_cops": "2.71, 2.3"
  },
  "sample_files/base-hvac-autosize.xml": {
    "parent_hpxml": "sample_files/base.xml",
    "heating_system_heating_capacity": null,
    "cooling_system_cooling_capacity": null
  },
  "sample_files/base-hvac-autosize-sizing-controls.xml": {
    "parent_hpxml": "sample_files/base-hvac-autosize.xml",
    "geometry_unit_num_occupants": 5,
    "hvac_control_heating_weekday_setpoint": 60,
    "hvac_control_heating_weekend_setpoint": 60,
    "hvac_control_cooling_weekday_setpoint": 80,
    "hvac_control_cooling_weekend_setpoint": 80
  },
  "sample_files/base-hvac-boiler-coal-only.xml": {
    "parent_hpxml": "sample_files/base-hvac-boiler-gas-only.xml",
    "heating_system_fuel": "coal"
  },
  "sample_files/base-hvac-boiler-elec-only.xml": {
    "parent_hpxml": "sample_files/base.xml",
    "heating_system_type": "Boiler",
    "heating_system_fuel": "electricity",
    "heating_system_heating_efficiency": 0.98,
    "cooling_system_type": "none",
    "cooling_system_cooling_efficiency": 0,
    "cooling_system_fraction_cool_load_served": 0
  },
  "sample_files/base-hvac-boiler-gas-central-ac-1-speed.xml": {
    "parent_hpxml": "sample_files/base.xml",
    "heating_system_type": "Boiler"
  },
  "sample_files/base-hvac-boiler-gas-only.xml": {
    "parent_hpxml": "sample_files/base.xml",
    "heating_system_type": "Boiler",
    "cooling_system_type": "none",
    "cooling_system_cooling_efficiency": 0,
    "cooling_system_fraction_cool_load_served": 0
  },
  "sample_files/base-hvac-boiler-gas-only-pilot.xml": {
    "parent_hpxml": "sample_files/base-hvac-boiler-gas-only.xml",
    "heating_system_pilot_light": 600
  },
  "sample_files/base-hvac-boiler-oil-only.xml": {
    "parent_hpxml": "sample_files/base-hvac-boiler-gas-only.xml",
    "heating_system_fuel": "fuel oil"
  },
  "sample_files/base-hvac-boiler-propane-only.xml": {
    "parent_hpxml": "sample_files/base-hvac-boiler-gas-only.xml",
    "heating_system_fuel": "propane"
  },
  "sample_files/base-hvac-boiler-wood-only.xml": {
    "parent_hpxml": "sample_files/base-hvac-boiler-gas-only.xml",
    "heating_system_fuel": "wood"
  },
  "sample_files/base-hvac-central-ac-only-1-speed.xml": {
    "parent_hpxml": "sample_files/base.xml",
    "heating_system_type": "none",
    "heating_system_heating_efficiency": 0,
    "heating_system_fraction_heat_load_served": 0
  },
  "sample_files/base-hvac-central-ac-only-1-speed-seer2.xml": {
    "parent_hpxml": "sample_files/base-hvac-central-ac-only-1-speed.xml",
    "cooling_system_cooling_efficiency_type": "SEER2",
    "cooling_system_cooling_efficiency": 12.4
  },
  "sample_files/base-hvac-central-ac-only-2-speed.xml": {
    "parent_hpxml": "sample_files/base-hvac-central-ac-only-1-speed.xml",
    "cooling_system_cooling_efficiency": 18,
    "cooling_system_cooling_compressor_type": "two stage"
  },
  "sample_files/base-hvac-central-ac-only-var-speed.xml": {
    "parent_hpxml": "sample_files/base-hvac-central-ac-only-1-speed.xml",
    "cooling_system_cooling_efficiency": 24,
    "cooling_system_cooling_compressor_type": "variable speed",
    "cooling_system_cooling_sensible_heat_fraction": 0.78
  },
  "sample_files/base-hvac-central-ac-only-var-speed-detailed-performance.xml": {
    "parent_hpxml": "sample_files/base-hvac-central-ac-only-var-speed.xml",
    "cooling_system_cooling_compressor_type": "variable speed",
    "cooling_system_cooling_efficiency": 17.25,
    "cooling_system_cooling_capacity": 36000,
    "hvac_perf_data_capacity_type": "Absolute capacities",
    "hvac_perf_data_cooling_outdoor_temperatures": "95.0, 82.0",
    "hvac_perf_data_cooling_min_speed_capacities": "11700, 13200",
    "hvac_perf_data_cooling_max_speed_capacities": "36000, 40000",
    "hvac_perf_data_cooling_min_speed_cops": "4.47, 6.34",
    "hvac_perf_data_cooling_max_speed_cops": "2.71, 3.53"
  },
  "sample_files/base-hvac-central-ac-only-var-speed-detailed-performance-autosize.xml": {
    "parent_hpxml": "sample_files/base-hvac-central-ac-only-var-speed-detailed-performance.xml",
    "cooling_system_cooling_capacity": null,
    "hvac_perf_data_capacity_type": "Normalized capacity fractions",
    "hvac_perf_data_cooling_min_speed_capacities": "0.325, 0.37",
    "hvac_perf_data_cooling_max_speed_capacities": "1.0, 1.11"
  },
  "sample_files/base-hvac-central-ac-plus-air-to-air-heat-pump-heating.xml": {
    "parent_hpxml": "sample_files/base-hvac-central-ac-only-1-speed.xml",
    "heat_pump_type": "air-to-air",
    "heat_pump_heating_efficiency": 7.7,
    "heat_pump_cooling_efficiency": 13,
    "heat_pump_cooling_compressor_type": "single stage",
    "heat_pump_cooling_sensible_heat_fraction": 0.73,
    "heat_pump_heating_capacity": 36000,
    "heat_pump_heating_capacity_retention_fraction": 0.6,
    "heat_pump_heating_capacity_retention_temp": 17.0,
    "heat_pump_cooling_capacity": 36000,
    "heat_pump_fraction_heat_load_served": 1,
    "heat_pump_backup_type": "integrated",
    "heat_pump_backup_heating_efficiency": 1,
    "heat_pump_backup_heating_capacity": 36000
  },
  "sample_files/base-hvac-dse.xml": {
    "parent_hpxml": "sample_files/base.xml"
  },
  "sample_files/base-hvac-dual-fuel-air-to-air-heat-pump-1-speed.xml": {
    "parent_hpxml": "sample_files/base-hvac-air-to-air-heat-pump-1-speed.xml",
    "heat_pump_compressor_lockout_temp": 30,
    "heat_pump_backup_fuel": "natural gas",
    "heat_pump_backup_heating_efficiency": 0.95,
    "heat_pump_backup_heating_lockout_temp": 30
  },
  "sample_files/base-hvac-dual-fuel-air-to-air-heat-pump-1-speed-lockout-temperatures.xml": {
    "parent_hpxml": "sample_files/base-hvac-dual-fuel-air-to-air-heat-pump-1-speed.xml",
    "heat_pump_compressor_lockout_temp": 25,
    "heat_pump_backup_heating_lockout_temp": 45
  },
  "sample_files/base-hvac-dual-fuel-air-to-air-heat-pump-2-speed.xml": {
    "parent_hpxml": "sample_files/base-hvac-air-to-air-heat-pump-2-speed.xml",
    "heat_pump_compressor_lockout_temp": 30,
    "heat_pump_backup_fuel": "natural gas",
    "heat_pump_backup_heating_efficiency": 0.95,
    "heat_pump_backup_heating_lockout_temp": 30
  },
  "sample_files/base-hvac-dual-fuel-air-to-air-heat-pump-var-speed.xml": {
    "parent_hpxml": "sample_files/base-hvac-air-to-air-heat-pump-var-speed.xml",
    "heat_pump_compressor_lockout_temp": 30,
    "heat_pump_backup_fuel": "natural gas",
    "heat_pump_backup_heating_efficiency": 0.95,
    "heat_pump_backup_heating_lockout_temp": 30
  },
  "sample_files/base-hvac-dual-fuel-mini-split-heat-pump-ducted.xml": {
    "parent_hpxml": "sample_files/base-hvac-mini-split-heat-pump-ducted.xml",
    "heat_pump_compressor_lockout_temp": 30,
    "heat_pump_backup_fuel": "natural gas",
    "heat_pump_backup_heating_efficiency": 0.95,
    "heat_pump_backup_heating_lockout_temp": 30
  },
  "sample_files/base-hvac-ducts-leakage-cfm50.xml": {
    "parent_hpxml": "sample_files/base.xml",
    "ducts_leakage_units": "CFM50",
    "ducts_supply_leakage_to_outside_value": 100,
    "ducts_return_leakage_to_outside_value": 125
  },
  "sample_files/base-hvac-ducts-leakage-percent.xml": {
    "parent_hpxml": "sample_files/base.xml",
    "ducts_leakage_units": "Percent",
    "ducts_supply_leakage_to_outside_value": 0.1,
    "ducts_return_leakage_to_outside_value": 0.05
  },
  "sample_files/base-hvac-ducts-area-fractions.xml": {
    "parent_hpxml": "sample_files/base-enclosure-2stories.xml",
    "ducts_supply_surface_area": null,
    "ducts_supply_surface_area_fraction": 0.75,
    "ducts_return_surface_area": null,
    "ducts_return_surface_area_fraction": 0.75
  },
  "sample_files/base-hvac-ducts-area-multipliers.xml": {
    "parent_hpxml": "sample_files/base.xml"
  },
  "sample_files/base-hvac-ducts-buried.xml": {
    "parent_hpxml": "sample_files/base.xml",
    "ducts_supply_buried_insulation_level": "deeply buried",
    "ducts_return_buried_insulation_level": "deeply buried",
    "ducts_return_insulation_r": 4
  },
  "sample_files/base-hvac-ducts-defaults.xml": {
    "parent_hpxml": "sample_files/base-hvac-furnace-gas-room-ac.xml",
    "heating_system_fraction_heat_load_served": 0.75,
    "heating_system_2_type": "Fireplace",
    "heating_system_2_heating_efficiency": 1.0,
    "heating_system_2_fraction_heat_load_served": 0.25,
    "ducts_supply_location": null,
    "ducts_supply_surface_area": null,
    "ducts_return_location": null,
    "ducts_return_surface_area": null
  },
  "sample_files/base-hvac-ducts-effective-rvalue.xml": {
    "parent_hpxml": "sample_files/base.xml"
  },
  "sample_files/base-hvac-elec-resistance-only.xml": {
    "parent_hpxml": "sample_files/base.xml",
    "heating_system_type": "ElectricResistance",
    "heating_system_fuel": "electricity",
    "heating_system_heating_efficiency": 1,
    "cooling_system_type": "none",
    "cooling_system_cooling_efficiency": 0,
    "cooling_system_fraction_cool_load_served": 0
  },
  "sample_files/base-hvac-evap-cooler-furnace-gas.xml": {
    "parent_hpxml": "sample_files/base.xml",
    "cooling_system_type": "evaporative cooler",
    "cooling_system_is_ducted": false
  },
  "sample_files/base-hvac-evap-cooler-only.xml": {
    "parent_hpxml": "sample_files/base-hvac-evap-cooler-furnace-gas.xml",
    "heating_system_type": "none",
    "heating_system_heating_efficiency": 0,
    "heating_system_fraction_heat_load_served": 0
  },
  "sample_files/base-hvac-evap-cooler-only-ducted.xml": {
    "parent_hpxml": "sample_files/base-hvac-evap-cooler-only.xml",
    "cooling_system_is_ducted": true,
    "ducts_return_leakage_to_outside_value": 0
  },
  "sample_files/base-hvac-fireplace-wood-only.xml": {
    "parent_hpxml": "sample_files/base-hvac-stove-oil-only.xml",
    "heating_system_type": "Fireplace",
    "heating_system_fuel": "wood"
  },
  "sample_files/base-hvac-floor-furnace-propane-only.xml": {
    "parent_hpxml": "sample_files/base-hvac-stove-oil-only.xml",
    "heating_system_type": "FloorFurnace",
    "heating_system_fuel": "propane",
    "heating_system_pilot_light": 600
  },
  "sample_files/base-hvac-furnace-coal-only.xml": {
    "parent_hpxml": "sample_files/base-hvac-furnace-gas-only.xml",
    "heating_system_fuel": "coal"
  },
  "sample_files/base-hvac-furnace-elec-central-ac-1-speed.xml": {
    "parent_hpxml": "sample_files/base.xml",
    "heating_system_fuel": "electricity",
    "heating_system_heating_efficiency": 1
  },
  "sample_files/base-hvac-furnace-elec-only.xml": {
    "parent_hpxml": "sample_files/base.xml",
    "heating_system_fuel": "electricity",
    "heating_system_heating_efficiency": 0.98,
    "cooling_system_type": "none",
    "cooling_system_cooling_efficiency": 0,
    "cooling_system_fraction_cool_load_served": 0
  },
  "sample_files/base-hvac-furnace-gas-central-ac-2-speed.xml": {
    "parent_hpxml": "sample_files/base.xml",
    "cooling_system_cooling_efficiency": 18,
    "cooling_system_cooling_compressor_type": "two stage"
  },
  "sample_files/base-hvac-furnace-gas-central-ac-var-speed.xml": {
    "parent_hpxml": "sample_files/base.xml",
    "cooling_system_cooling_efficiency": 24,
    "cooling_system_cooling_compressor_type": "variable speed",
    "cooling_system_cooling_sensible_heat_fraction": 0.78
  },
  "sample_files/base-hvac-furnace-gas-only.xml": {
    "parent_hpxml": "sample_files/base.xml",
    "cooling_system_type": "none",
    "cooling_system_cooling_efficiency": 0,
    "cooling_system_fraction_cool_load_served": 0
  },
  "sample_files/base-hvac-furnace-gas-only-pilot.xml": {
    "parent_hpxml": "sample_files/base-hvac-furnace-gas-only.xml",
    "heating_system_pilot_light": 600
  },
  "sample_files/base-hvac-furnace-gas-only-detailed-setpoints.xml": {
    "parent_hpxml": "sample_files/base-hvac-furnace-gas-only.xml",
    "hvac_control_heating_weekday_setpoint": null,
    "hvac_control_heating_weekend_setpoint": null,
    "schedules_filepaths": "../../HPXMLtoOpenStudio/resources/schedule_files/setpoints-heating-only.csv"
  },
  "sample_files/base-hvac-furnace-gas-room-ac.xml": {
    "parent_hpxml": "sample_files/base.xml",
    "cooling_system_type": "room air conditioner",
    "cooling_system_cooling_efficiency_type": "EER",
    "cooling_system_cooling_efficiency": 8.5,
    "cooling_system_cooling_sensible_heat_fraction": 0.65
  },
  "sample_files/base-hvac-furnace-oil-only.xml": {
    "parent_hpxml": "sample_files/base-hvac-furnace-gas-only.xml",
    "heating_system_fuel": "fuel oil"
  },
  "sample_files/base-hvac-furnace-propane-only.xml": {
    "parent_hpxml": "sample_files/base-hvac-furnace-gas-only.xml",
    "heating_system_fuel": "propane"
  },
  "sample_files/base-hvac-furnace-wood-only.xml": {
    "parent_hpxml": "sample_files/base-hvac-furnace-gas-only.xml",
    "heating_system_fuel": "wood"
  },
  "sample_files/base-hvac-furnace-x3-dse.xml": {
    "parent_hpxml": "sample_files/base.xml"
  },
  "sample_files/base-hvac-ground-to-air-heat-pump.xml": {
    "parent_hpxml": "sample_files/base.xml",
    "heating_system_type": "none",
    "heating_system_heating_efficiency": 0,
    "heating_system_fraction_heat_load_served": 0,
    "cooling_system_type": "none",
    "cooling_system_cooling_efficiency": 0,
    "cooling_system_fraction_cool_load_served": 0,
    "heat_pump_type": "ground-to-air",
    "heat_pump_heating_efficiency_type": "COP",
    "heat_pump_heating_efficiency": 3.6,
    "heat_pump_cooling_efficiency_type": "EER",
    "heat_pump_cooling_efficiency": 16.6,
    "heat_pump_cooling_sensible_heat_fraction": 0.73,
    "heat_pump_heating_capacity": 36000,
    "heat_pump_cooling_capacity": 36000,
    "heat_pump_fraction_heat_load_served": 1,
    "heat_pump_fraction_cool_load_served": 1,
    "heat_pump_backup_type": "integrated",
    "heat_pump_backup_heating_efficiency": 1,
    "heat_pump_backup_heating_capacity": 36000
  },
  "sample_files/base-hvac-ground-to-air-heat-pump-detailed-geothermal-loop.xml": {
    "parent_hpxml": "sample_files/base-hvac-ground-to-air-heat-pump.xml",
    "geothermal_loop_configuration": "vertical",
    "geothermal_loop_borefield_configuration": "Lopsided U",
    "geothermal_loop_loop_flow": 10.0,
    "geothermal_loop_boreholes_count": 9,
    "geothermal_loop_boreholes_length": 314.961,
    "geothermal_loop_boreholes_spacing": 16.4042,
    "geothermal_loop_boreholes_diameter": 5.905512,
    "geothermal_loop_grout_type": "standard",
    "geothermal_loop_pipe_type": "standard",
    "geothermal_loop_pipe_diameter": "1\" pipe",
    "site_ground_diffusivity": 0.03,
    "site_soil_and_moisture_type": "sand, dry"
  },
  "sample_files/base-hvac-ground-to-air-heat-pump-cooling-only.xml": {
    "parent_hpxml": "sample_files/base-hvac-ground-to-air-heat-pump.xml",
    "heat_pump_heating_capacity": 0,
    "heat_pump_fraction_heat_load_served": 0,
    "heat_pump_backup_type": "none",
    "heat_pump_backup_heating_efficiency": 0
  },
  "sample_files/base-hvac-ground-to-air-heat-pump-heating-only.xml": {
    "parent_hpxml": "sample_files/base-hvac-ground-to-air-heat-pump.xml",
    "heat_pump_cooling_capacity": 0,
    "heat_pump_fraction_cool_load_served": 0
  },
  "sample_files/base-hvac-install-quality-air-to-air-heat-pump-1-speed.xml": {
    "parent_hpxml": "sample_files/base-hvac-air-to-air-heat-pump-1-speed.xml",
    "heat_pump_airflow_defect_ratio": -0.25,
    "heat_pump_charge_defect_ratio": -0.25
  },
  "sample_files/base-hvac-install-quality-air-to-air-heat-pump-2-speed.xml": {
    "parent_hpxml": "sample_files/base-hvac-air-to-air-heat-pump-2-speed.xml",
    "heat_pump_airflow_defect_ratio": -0.25,
    "heat_pump_charge_defect_ratio": -0.25
  },
  "sample_files/base-hvac-install-quality-air-to-air-heat-pump-var-speed.xml": {
    "parent_hpxml": "sample_files/base-hvac-air-to-air-heat-pump-var-speed.xml",
    "heat_pump_airflow_defect_ratio": -0.25,
    "heat_pump_charge_defect_ratio": -0.25
  },
  "sample_files/base-hvac-install-quality-air-to-air-heat-pump-var-speed-detailed-performance.xml": {
    "parent_hpxml": "sample_files/base-hvac-air-to-air-heat-pump-var-speed-detailed-performance.xml",
    "heat_pump_airflow_defect_ratio": -0.25,
    "heat_pump_charge_defect_ratio": -0.25
  },
  "sample_files/base-hvac-install-quality-furnace-gas-central-ac-1-speed.xml": {
    "parent_hpxml": "sample_files/base.xml",
    "heating_system_airflow_defect_ratio": -0.25,
    "cooling_system_airflow_defect_ratio": -0.25,
    "cooling_system_charge_defect_ratio": -0.25
  },
  "sample_files/base-hvac-install-quality-furnace-gas-central-ac-2-speed.xml": {
    "parent_hpxml": "sample_files/base-hvac-furnace-gas-central-ac-2-speed.xml",
    "heating_system_airflow_defect_ratio": -0.25,
    "cooling_system_airflow_defect_ratio": -0.25,
    "cooling_system_charge_defect_ratio": -0.25
  },
  "sample_files/base-hvac-install-quality-furnace-gas-central-ac-var-speed.xml": {
    "parent_hpxml": "sample_files/base-hvac-furnace-gas-central-ac-var-speed.xml",
    "heating_system_airflow_defect_ratio": -0.25,
    "cooling_system_airflow_defect_ratio": -0.25,
    "cooling_system_charge_defect_ratio": -0.25
  },
  "sample_files/base-hvac-install-quality-furnace-gas-only.xml": {
    "parent_hpxml": "sample_files/base-hvac-furnace-gas-only.xml",
    "heating_system_airflow_defect_ratio": -0.25
  },
  "sample_files/base-hvac-install-quality-ground-to-air-heat-pump.xml": {
    "parent_hpxml": "sample_files/base-hvac-ground-to-air-heat-pump.xml",
    "heat_pump_airflow_defect_ratio": -0.25,
    "heat_pump_charge_defect_ratio": -0.25
  },
  "sample_files/base-hvac-install-quality-mini-split-air-conditioner-only-ducted.xml": {
    "parent_hpxml": "sample_files/base-hvac-mini-split-air-conditioner-only-ducted.xml",
    "cooling_system_airflow_defect_ratio": -0.25,
    "cooling_system_charge_defect_ratio": -0.25
  },
  "sample_files/base-hvac-install-quality-mini-split-heat-pump-ducted.xml": {
    "parent_hpxml": "sample_files/base-hvac-mini-split-heat-pump-ducted.xml",
    "heat_pump_airflow_defect_ratio": -0.25,
    "heat_pump_charge_defect_ratio": -0.25
  },
  "sample_files/base-hvac-mini-split-air-conditioner-only-ducted.xml": {
    "parent_hpxml": "sample_files/base.xml",
    "heating_system_type": "none",
    "heating_system_heating_efficiency": 0,
    "heating_system_fraction_heat_load_served": 0,
    "cooling_system_type": "mini-split",
    "cooling_system_cooling_compressor_type": null,
    "cooling_system_cooling_efficiency": 19,
    "cooling_system_is_ducted": true,
    "ducts_supply_leakage_to_outside_value": 15,
    "ducts_return_leakage_to_outside_value": 5,
    "ducts_supply_insulation_r": 0,
    "ducts_supply_surface_area": 30,
    "ducts_return_surface_area": 10
  },
  "sample_files/base-hvac-mini-split-air-conditioner-only-ductless.xml": {
    "parent_hpxml": "sample_files/base-hvac-mini-split-air-conditioner-only-ducted.xml",
    "cooling_system_is_ducted": false
  },
  "sample_files/base-hvac-mini-split-air-conditioner-only-ductless-detailed-performance.xml": {
    "parent_hpxml": "sample_files/base-hvac-mini-split-air-conditioner-only-ductless.xml",
    "cooling_system_cooling_compressor_type": "variable speed",
    "cooling_system_cooling_efficiency": 21.5,
    "cooling_system_cooling_capacity": 36000,
    "hvac_perf_data_capacity_type": "Absolute capacities",
    "hvac_perf_data_cooling_outdoor_temperatures": "95.0, 82.0",
    "hvac_perf_data_cooling_min_speed_capacities": "10372, 19456",
    "hvac_perf_data_cooling_max_speed_capacities": "42653, 40093",
    "hvac_perf_data_cooling_min_speed_cops": "4.05, 8.03",
    "hvac_perf_data_cooling_max_speed_cops": "3.27, 3.27"
  },
  "sample_files/base-hvac-mini-split-air-conditioner-only-ductless-detailed-performance-autosize.xml": {
    "parent_hpxml": "sample_files/base-hvac-mini-split-air-conditioner-only-ductless-detailed-performance.xml",
    "cooling_system_cooling_capacity": null,
    "hvac_perf_data_capacity_type": "Normalized capacity fractions",
    "hvac_perf_data_cooling_min_speed_capacities": "0.255, 0.28",
    "hvac_perf_data_cooling_max_speed_capacities": "1.0, 1.033"
  },
  "sample_files/base-hvac-mini-split-heat-pump-ducted.xml": {
    "parent_hpxml": "sample_files/base.xml",
    "heating_system_type": "none",
    "heating_system_heating_efficiency": 0,
    "heating_system_fraction_heat_load_served": 0,
    "cooling_system_type": "none",
    "cooling_system_cooling_efficiency": 0,
    "cooling_system_fraction_cool_load_served": 0,
    "heat_pump_type": "mini-split",
    "heat_pump_heating_efficiency": 10,
    "heat_pump_cooling_efficiency": 19,
    "heat_pump_cooling_sensible_heat_fraction": 0.73,
    "heat_pump_heating_capacity": 36000,
    "heat_pump_heating_capacity_retention_fraction": 0.6,
    "heat_pump_heating_capacity_retention_temp": 17.0,
    "heat_pump_cooling_capacity": 36000,
    "heat_pump_fraction_heat_load_served": 1,
    "heat_pump_fraction_cool_load_served": 1,
    "heat_pump_backup_type": "integrated",
    "heat_pump_backup_heating_efficiency": 1,
    "heat_pump_backup_heating_capacity": 36000,
    "heat_pump_is_ducted": true,
    "ducts_supply_leakage_to_outside_value": 15,
    "ducts_return_leakage_to_outside_value": 5,
    "ducts_supply_insulation_r": 0,
    "ducts_supply_surface_area": 30,
    "ducts_return_surface_area": 10
  },
  "sample_files/base-hvac-mini-split-heat-pump-ducted-detailed-performance.xml": {
    "parent_hpxml": "sample_files/base-hvac-mini-split-heat-pump-ducted.xml",
    "heat_pump_cooling_compressor_type": "variable speed",
    "heat_pump_heating_capacity_retention_fraction": null,
    "heat_pump_heating_capacity_retention_temp": null,
    "heat_pump_cooling_efficiency": 16.7,
    "heat_pump_heating_efficiency": 11.3,
    "hvac_perf_data_capacity_type": "Absolute capacities",
    "hvac_perf_data_heating_outdoor_temperatures": "47.0, 17.0, 5.0",
    "hvac_perf_data_heating_min_speed_capacities": "9200, 7063, 6310",
    "hvac_perf_data_heating_max_speed_capacities": "48000, 36800, 32920",
    "hvac_perf_data_heating_min_speed_cops": "4.35, 2.92, 2.60",
    "hvac_perf_data_heating_max_speed_cops": "3.21, 2.15, 1.93",
    "hvac_perf_data_cooling_outdoor_temperatures": "95.0, 82.0",
    "hvac_perf_data_cooling_min_speed_capacities": "9600, 10224",
    "hvac_perf_data_cooling_max_speed_capacities": "39000, 41587",
    "hvac_perf_data_cooling_min_speed_cops": "4.02, 4.61",
    "hvac_perf_data_cooling_max_speed_cops": "2.86, 3.29"
  },
  "sample_files/base-hvac-mini-split-heat-pump-ducted-detailed-performance-autosize.xml": {
    "parent_hpxml": "sample_files/base-hvac-mini-split-heat-pump-ducted-detailed-performance.xml",
    "heat_pump_heating_capacity": null,
    "heat_pump_cooling_capacity": null,
    "hvac_perf_data_capacity_type": "Normalized capacity fractions",
    "hvac_perf_data_heating_min_speed_capacities": "0.26, 0.20, 0.18",
    "hvac_perf_data_heating_max_speed_capacities": "1.33, 1.02, 0.91",
    "hvac_perf_data_cooling_min_speed_capacities": "0.27, 0.28",
    "hvac_perf_data_cooling_max_speed_capacities": "1.08, 1.16"
  },
  "sample_files/base-hvac-mini-split-heat-pump-ducted-cooling-only.xml": {
    "parent_hpxml": "sample_files/base-hvac-mini-split-heat-pump-ducted.xml",
    "heat_pump_heating_capacity": 0,
    "heat_pump_fraction_heat_load_served": 0,
    "heat_pump_backup_type": "none",
    "heat_pump_backup_heating_efficiency": 0
  },
  "sample_files/base-hvac-mini-split-heat-pump-ducted-heating-only.xml": {
    "parent_hpxml": "sample_files/base-hvac-mini-split-heat-pump-ducted.xml",
    "heat_pump_cooling_capacity": 0,
    "heat_pump_fraction_cool_load_served": 0
  },
  "sample_files/base-hvac-mini-split-heat-pump-ductless.xml": {
    "parent_hpxml": "sample_files/base-hvac-mini-split-heat-pump-ducted.xml",
    "heat_pump_backup_type": "none",
    "heat_pump_backup_heating_efficiency": 0,
    "heat_pump_is_ducted": false
  },
  "sample_files/base-hvac-mini-split-heat-pump-ductless-detailed-performance.xml": {
    "parent_hpxml": "sample_files/base-hvac-mini-split-heat-pump-ductless.xml",
    "heat_pump_cooling_compressor_type": "variable speed",
    "heat_pump_heating_capacity_retention_fraction": null,
    "heat_pump_heating_capacity_retention_temp": null,
    "heat_pump_cooling_efficiency": 21.5,
    "heat_pump_heating_efficiency": 10.5,
    "hvac_perf_data_capacity_type": "Absolute capacities",
    "hvac_perf_data_heating_outdoor_temperatures": "47.0, 17.0, 5.0",
    "hvac_perf_data_heating_min_speed_capacities": "12143, 7414, 8130",
    "hvac_perf_data_heating_max_speed_capacities": "56499, 43387, 36037",
    "hvac_perf_data_heating_min_speed_cops": "4.81, 1.96, 1.71",
    "hvac_perf_data_heating_max_speed_cops": "3.17, 2.31, 1.96",
    "hvac_perf_data_cooling_outdoor_temperatures": "95.0, 82.0",
    "hvac_perf_data_cooling_min_speed_capacities": "10372, 19456",
    "hvac_perf_data_cooling_max_speed_capacities": "42653, 40093",
    "hvac_perf_data_cooling_min_speed_cops": "4.05, 8.03",
    "hvac_perf_data_cooling_max_speed_cops": "3.27, 3.27"
  },
  "sample_files/base-hvac-mini-split-heat-pump-ductless-detailed-performance-autosize.xml": {
    "parent_hpxml": "sample_files/base-hvac-mini-split-heat-pump-ductless-detailed-performance.xml",
    "heat_pump_heating_capacity": null,
    "heat_pump_cooling_capacity": null,
    "hvac_perf_data_capacity_type": "Normalized capacity fractions",
    "hvac_perf_data_heating_min_speed_capacities": "0.34, 0.21, 0.23",
    "hvac_perf_data_heating_max_speed_capacities": "1.57, 1.21, 1.00",
    "hvac_perf_data_cooling_min_speed_capacities": "0.29, 0.54",
    "hvac_perf_data_cooling_max_speed_capacities": "1.18, 1.11"
  },
  "sample_files/base-hvac-mini-split-heat-pump-ductless-heating-capacity-17f.xml": {
    "parent_hpxml": "sample_files/base-hvac-mini-split-heat-pump-ductless.xml"
  },
  "sample_files/base-hvac-mini-split-heat-pump-ductless-backup-stove.xml": {
    "parent_hpxml": "sample_files/base-hvac-mini-split-heat-pump-ductless.xml",
    "heat_pump_heating_capacity": 18000,
    "heat_pump_heating_capacity_retention_fraction": 0.6,
    "heat_pump_heating_capacity_retention_temp": 17.0,
    "heat_pump_cooling_capacity": 18000,
    "heat_pump_backup_type": "separate",
    "heat_pump_backup_heating_efficiency": 1,
    "heat_pump_backup_heating_capacity": 36000,
    "heating_system_2_type": "Stove",
    "heating_system_2_fuel": "fuel oil",
    "heating_system_2_heating_efficiency": 0.6,
    "heating_system_2_heating_capacity": 60000
  },
  "sample_files/base-hvac-mini-split-heat-pump-ductless-backup-baseboard.xml": {
    "parent_hpxml": "sample_files/base-hvac-mini-split-heat-pump-ductless-backup-stove.xml",
    "heating_system_2_type": "ElectricResistance",
    "heating_system_2_fuel": "electricity",
    "heating_system_2_heating_efficiency": 1
  },
  "sample_files/base-hvac-mini-split-heat-pump-ductless-backup-furnace.xml": {
    "parent_hpxml": "sample_files/base-hvac-mini-split-heat-pump-ductless-backup-stove.xml",
    "heating_system_2_type": "Furnace",
    "heating_system_2_fuel": "natural gas",
    "heating_system_2_heating_efficiency": 0.8
  },
  "sample_files/base-hvac-mini-split-heat-pump-ductless-backup-furnace-ducts-defaults.xml": {
    "parent_hpxml": "sample_files/base-hvac-mini-split-heat-pump-ductless-backup-furnace.xml",
    "ducts_supply_location": null,
    "ducts_supply_surface_area": null,
    "ducts_return_location": null,
    "ducts_return_surface_area": null
  },
  "sample_files/base-hvac-multiple.xml": {
    "parent_hpxml": "sample_files/base.xml"
  },
  "sample_files/base-hvac-none.xml": {
    "parent_hpxml": "sample_files/base-location-honolulu-hi.xml",
    "heating_system_type": "none",
    "heating_system_heating_efficiency": 0,
    "heating_system_fraction_heat_load_served": 0,
    "cooling_system_type": "none",
    "cooling_system_cooling_efficiency": 0,
    "cooling_system_fraction_cool_load_served": 0
  },
  "sample_files/base-hvac-ptac.xml": {
    "parent_hpxml": "sample_files/base.xml",
    "heating_system_type": "none",
    "heating_system_heating_efficiency": 0,
    "heating_system_fraction_heat_load_served": 0,
    "cooling_system_type": "packaged terminal air conditioner",
    "cooling_system_cooling_efficiency_type": "EER",
    "cooling_system_cooling_efficiency": 10.7,
    "cooling_system_cooling_sensible_heat_fraction": 0.65
  },
  "sample_files/base-hvac-ptac-with-heating-electricity.xml": {
    "parent_hpxml": "sample_files/base-hvac-ptac.xml",
    "cooling_system_integrated_heating_system_fuel": "electricity",
    "cooling_system_integrated_heating_system_efficiency_percent": 1,
    "cooling_system_integrated_heating_system_capacity": 36000,
    "cooling_system_integrated_heating_system_fraction_heat_load_served": 1
  },
  "sample_files/base-hvac-ptac-with-heating-natural-gas.xml": {
    "parent_hpxml": "sample_files/base-hvac-ptac.xml",
    "cooling_system_integrated_heating_system_fuel": "natural gas",
    "cooling_system_integrated_heating_system_efficiency_percent": 0.8,
    "cooling_system_integrated_heating_system_capacity": 36000,
    "cooling_system_integrated_heating_system_fraction_heat_load_served": 1
  },
  "sample_files/base-hvac-pthp.xml": {
    "parent_hpxml": "sample_files/base-hvac-ground-to-air-heat-pump.xml",
    "heat_pump_type": "packaged terminal heat pump",
    "heat_pump_cooling_efficiency": 11.4,
    "heat_pump_cooling_sensible_heat_fraction": 0.65,
    "heat_pump_heating_capacity_retention_fraction": 0.6,
    "heat_pump_heating_capacity_retention_temp": 17.0
  },
  "sample_files/base-hvac-pthp-heating-capacity-17f.xml": {
    "parent_hpxml": "sample_files/base-hvac-pthp.xml"
  },
  "sample_files/base-hvac-room-ac-only.xml": {
    "parent_hpxml": "sample_files/base.xml",
    "heating_system_type": "none",
    "heating_system_heating_efficiency": 0,
    "heating_system_fraction_heat_load_served": 0,
    "cooling_system_type": "room air conditioner",
    "cooling_system_cooling_efficiency_type": "EER",
    "cooling_system_cooling_efficiency": 8.5,
    "cooling_system_cooling_sensible_heat_fraction": 0.65
  },
  "sample_files/base-hvac-room-ac-only-33percent.xml": {
    "parent_hpxml": "sample_files/base-hvac-room-ac-only.xml",
    "cooling_system_cooling_capacity": 8000,
    "cooling_system_fraction_cool_load_served": 0.33
  },
  "sample_files/base-hvac-room-ac-only-ceer.xml": {
    "parent_hpxml": "sample_files/base-hvac-room-ac-only.xml",
    "cooling_system_cooling_efficiency_type": "CEER",
    "cooling_system_cooling_efficiency": 8.4
  },
  "sample_files/base-hvac-room-ac-with-heating.xml": {
    "parent_hpxml": "sample_files/base-hvac-room-ac-only.xml",
    "cooling_system_integrated_heating_system_fuel": "electricity",
    "cooling_system_integrated_heating_system_efficiency_percent": 1,
    "cooling_system_integrated_heating_system_capacity": 36000,
    "cooling_system_integrated_heating_system_fraction_heat_load_served": 1
  },
  "sample_files/base-hvac-room-ac-with-reverse-cycle.xml": {
    "parent_hpxml": "sample_files/base-hvac-pthp.xml",
    "heat_pump_type": "room air conditioner with reverse cycle",
    "heat_pump_heating_capacity_retention_fraction": 0.6,
    "heat_pump_heating_capacity_retention_temp": 17.0
  },
  "sample_files/base-hvac-room-ac-only-detailed-setpoints.xml": {
    "parent_hpxml": "sample_files/base-hvac-room-ac-only.xml",
    "hvac_control_cooling_weekday_setpoint": null,
    "hvac_control_cooling_weekend_setpoint": null,
    "schedules_filepaths": "../../HPXMLtoOpenStudio/resources/schedule_files/setpoints-cooling-only.csv"
  },
  "sample_files/base-hvac-seasons.xml": {
    "parent_hpxml": "sample_files/base.xml",
    "hvac_control_heating_season_period": "Nov 1 - May 1",
    "hvac_control_cooling_season_period": "Jun 1 - Oct 1"
  },
  "sample_files/base-hvac-setpoints.xml": {
    "parent_hpxml": "sample_files/base.xml",
    "hvac_control_heating_weekday_setpoint": 60,
    "hvac_control_heating_weekend_setpoint": 60,
    "hvac_control_cooling_weekday_setpoint": 80,
    "hvac_control_cooling_weekend_setpoint": 80
  },
  "sample_files/base-hvac-setpoints-daily-schedules.xml": {
    "parent_hpxml": "sample_files/base-hvac-setpoints-daily-setbacks.xml",
    "hvac_control_heating_weekday_setpoint": "64, 64, 64, 64, 64, 64, 64, 70, 70, 66, 66, 66, 66, 66, 66, 66, 66, 68, 68, 68, 68, 68, 64, 64",
    "hvac_control_heating_weekend_setpoint": "68, 68, 68, 70, 70, 70, 70, 70, 70, 70, 70, 70, 70, 70, 70, 70, 70, 70, 70, 70, 70, 70, 70, 70",
    "hvac_control_cooling_weekday_setpoint": "80, 80, 80, 80, 80, 80, 80, 75, 75, 80, 80, 80, 80, 80, 80, 80, 80, 78, 78, 78, 78, 78, 80, 80",
    "hvac_control_cooling_weekend_setpoint": "78, 78, 78, 78, 78, 78, 78, 78, 78, 78, 78, 78, 78, 78, 78, 78, 78, 78, 78, 78, 78, 78, 78, 78"
  },
  "sample_files/base-hvac-setpoints-daily-setbacks.xml": {
    "parent_hpxml": "sample_files/base.xml"
  },
  "sample_files/base-hvac-space-heater-gas-only.xml": {
    "parent_hpxml": "sample_files/base.xml",
    "heating_system_type": "SpaceHeater",
    "heating_system_heating_efficiency": 1,
    "cooling_system_type": "none",
    "cooling_system_cooling_efficiency": 0,
    "cooling_system_fraction_cool_load_served": 0
  },
  "sample_files/base-hvac-stove-oil-only.xml": {
    "parent_hpxml": "sample_files/base.xml",
    "heating_system_type": "Stove",
    "heating_system_fuel": "fuel oil",
    "heating_system_heating_efficiency": 0.8,
    "cooling_system_type": "none",
    "cooling_system_cooling_efficiency": 0,
    "cooling_system_fraction_cool_load_served": 0
  },
  "sample_files/base-hvac-stove-wood-pellets-only.xml": {
    "parent_hpxml": "sample_files/base-hvac-stove-oil-only.xml",
    "heating_system_fuel": "wood pellets"
  },
  "sample_files/base-hvac-undersized.xml": {
    "parent_hpxml": "sample_files/base.xml",
    "heating_system_heating_capacity": 3600,
    "cooling_system_cooling_capacity": 2400,
    "ducts_supply_leakage_to_outside_value": 7.5,
    "ducts_return_leakage_to_outside_value": 2.5
  },
  "sample_files/base-hvac-wall-furnace-elec-only.xml": {
    "parent_hpxml": "sample_files/base.xml",
    "heating_system_type": "WallFurnace",
    "heating_system_fuel": "electricity",
    "heating_system_heating_efficiency": 0.98,
    "cooling_system_type": "none",
    "cooling_system_cooling_efficiency": 0,
    "cooling_system_fraction_cool_load_served": 0
  },
  "sample_files/base-lighting-ceiling-fans.xml": {
    "parent_hpxml": "sample_files/base.xml",
    "ceiling_fan_present": true,
    "ceiling_fan_efficiency": 100,
    "ceiling_fan_quantity": 4,
    "ceiling_fan_cooling_setpoint_temp_offset": 0.5
  },
  "sample_files/base-lighting-ceiling-fans-label-energy-use.xml": {
    "parent_hpxml": "sample_files/base-lighting-ceiling-fans.xml",
    "ceiling_fan_label_energy_use": 39
  },
  "sample_files/base-lighting-holiday.xml": {
    "parent_hpxml": "sample_files/base.xml",
    "holiday_lighting_present": true,
    "holiday_lighting_daily_kwh": 1.1,
    "holiday_lighting_period": "Nov 24 - Jan 6"
  },
  "sample_files/base-lighting-kwh-per-year.xml": {
    "parent_hpxml": "sample_files/base.xml",
    "lighting_interior_usage_multiplier": 1.5
  },
  "sample_files/base-lighting-mixed.xml": {
    "parent_hpxml": "sample_files/base.xml"
  },
  "sample_files/base-lighting-none.xml": {
    "parent_hpxml": "sample_files/base.xml",
    "lighting_present": false
  },
  "sample_files/base-lighting-none-ceiling-fans.xml": {
    "parent_hpxml": "sample_files/base-lighting-ceiling-fans.xml",
    "lighting_present": false
  },
  "sample_files/base-location-AMY-2012.xml": {
    "parent_hpxml": "sample_files/base.xml",
    "weather_station_epw_filepath": "US_CO_Boulder_AMY_2012.epw"
  },
  "sample_files/base-location-baltimore-md.xml": {
    "parent_hpxml": "sample_files/base-foundation-unvented-crawlspace.xml",
    "site_iecc_zone": "4A",
    "site_state_code": "MD",
    "weather_station_epw_filepath": "USA_MD_Baltimore-Washington.Intl.AP.724060_TMY3.epw",
    "heating_system_heating_capacity": 24000
  },
  "sample_files/base-location-capetown-zaf.xml": {
    "parent_hpxml": "sample_files/base-foundation-vented-crawlspace.xml",
    "site_iecc_zone": null,
    "site_state_code": null,
    "weather_station_epw_filepath": "ZAF_Cape.Town.688160_IWEC.epw",
    "heating_system_heating_capacity": 24000
  },
  "sample_files/base-location-dallas-tx.xml": {
    "parent_hpxml": "sample_files/base-foundation-slab.xml",
    "site_iecc_zone": "3A",
    "site_state_code": "TX",
    "weather_station_epw_filepath": "USA_TX_Dallas-Fort.Worth.Intl.AP.722590_TMY3.epw",
    "heating_system_heating_capacity": 24000
  },
  "sample_files/base-location-duluth-mn.xml": {
    "parent_hpxml": "sample_files/base-foundation-unconditioned-basement.xml",
    "site_iecc_zone": 7,
    "site_state_code": "MN",
    "weather_station_epw_filepath": "USA_MN_Duluth.Intl.AP.727450_TMY3.epw"
  },
  "sample_files/base-location-helena-mt.xml": {
    "parent_hpxml": "sample_files/base.xml",
    "site_iecc_zone": "6B",
    "site_state_code": "MT",
    "weather_station_epw_filepath": "USA_MT_Helena.Rgnl.AP.727720_TMY3.epw",
    "heating_system_heating_capacity": 48000
  },
  "sample_files/base-location-honolulu-hi.xml": {
    "parent_hpxml": "sample_files/base-foundation-slab.xml",
    "site_iecc_zone": "1A",
    "site_state_code": "HI",
    "weather_station_epw_filepath": "USA_HI_Honolulu.Intl.AP.911820_TMY3.epw",
    "heating_system_heating_capacity": 12000
  },
  "sample_files/base-location-miami-fl.xml": {
    "parent_hpxml": "sample_files/base-foundation-slab.xml",
    "site_iecc_zone": "1A",
    "site_state_code": "FL",
    "weather_station_epw_filepath": "USA_FL_Miami.Intl.AP.722020_TMY3.epw",
    "heating_system_heating_capacity": 12000
  },
  "sample_files/base-location-phoenix-az.xml": {
    "parent_hpxml": "sample_files/base-foundation-slab.xml",
    "site_iecc_zone": "2B",
    "site_state_code": "AZ",
    "weather_station_epw_filepath": "USA_AZ_Phoenix-Sky.Harbor.Intl.AP.722780_TMY3.epw",
    "heating_system_heating_capacity": 24000
  },
  "sample_files/base-location-portland-or.xml": {
    "parent_hpxml": "sample_files/base-foundation-vented-crawlspace.xml",
    "site_iecc_zone": "4C",
    "site_state_code": "OR",
    "weather_station_epw_filepath": "USA_OR_Portland.Intl.AP.726980_TMY3.epw",
    "heating_system_heating_capacity": 24000
  },
  "sample_files/base-mechvent-balanced.xml": {
    "parent_hpxml": "sample_files/base.xml",
    "mech_vent_fan_type": "balanced",
    "mech_vent_flow_rate": 110,
    "mech_vent_hours_in_operation": 24,
    "mech_vent_total_recovery_efficiency": 0.48,
    "mech_vent_sensible_recovery_efficiency": 0.72,
    "mech_vent_fan_power": 60,
    "mech_vent_num_units_served": 1
  },
  "sample_files/base-mechvent-bath-kitchen-fans.xml": {
    "parent_hpxml": "sample_files/base.xml",
    "kitchen_fans_quantity": 1,
    "kitchen_fans_flow_rate": 100,
    "kitchen_fans_hours_in_operation": 1.5,
    "kitchen_fans_power": 30,
    "kitchen_fans_start_hour": 18,
    "bathroom_fans_quantity": 2,
    "bathroom_fans_flow_rate": 50,
    "bathroom_fans_hours_in_operation": 1.5,
    "bathroom_fans_power": 15,
    "bathroom_fans_start_hour": 7
  },
  "sample_files/base-mechvent-cfis.xml": {
    "parent_hpxml": "sample_files/base.xml",
    "mech_vent_fan_type": "central fan integrated supply",
    "mech_vent_flow_rate": 330,
    "mech_vent_hours_in_operation": 8,
    "mech_vent_total_recovery_efficiency": 0.48,
    "mech_vent_sensible_recovery_efficiency": 0.72,
    "mech_vent_fan_power": 300,
    "mech_vent_num_units_served": 1
  },
  "sample_files/base-mechvent-cfis-airflow-fraction-zero.xml": {
    "parent_hpxml": "sample_files/base-mechvent-cfis.xml"
  },
  "sample_files/base-mechvent-cfis-dse.xml": {
    "parent_hpxml": "sample_files/base-hvac-dse.xml",
    "mech_vent_fan_type": "central fan integrated supply",
    "mech_vent_flow_rate": 330,
    "mech_vent_hours_in_operation": 8,
    "mech_vent_total_recovery_efficiency": 0.48,
    "mech_vent_sensible_recovery_efficiency": 0.72,
    "mech_vent_fan_power": 300,
    "mech_vent_num_units_served": 1
  },
  "sample_files/base-mechvent-cfis-evap-cooler-only-ducted.xml": {
    "parent_hpxml": "sample_files/base-hvac-evap-cooler-only-ducted.xml",
    "mech_vent_fan_type": "central fan integrated supply",
    "mech_vent_flow_rate": 330,
    "mech_vent_hours_in_operation": 8,
    "mech_vent_total_recovery_efficiency": 0.48,
    "mech_vent_sensible_recovery_efficiency": 0.72,
    "mech_vent_fan_power": 300,
    "mech_vent_num_units_served": 1
  },
  "sample_files/base-mechvent-cfis-supplemental-fan-exhaust.xml": {
    "parent_hpxml": "sample_files/base-mechvent-cfis.xml"
  },
  "sample_files/base-mechvent-cfis-supplemental-fan-supply.xml": {
    "parent_hpxml": "sample_files/base-mechvent-cfis.xml"
  },
  "sample_files/base-mechvent-erv.xml": {
    "parent_hpxml": "sample_files/base.xml",
    "mech_vent_fan_type": "energy recovery ventilator",
    "mech_vent_flow_rate": 110,
    "mech_vent_hours_in_operation": 24,
    "mech_vent_total_recovery_efficiency": 0.48,
    "mech_vent_sensible_recovery_efficiency": 0.72,
    "mech_vent_fan_power": 60,
    "mech_vent_num_units_served": 1
  },
  "sample_files/base-mechvent-erv-atre-asre.xml": {
    "parent_hpxml": "sample_files/base-mechvent-erv.xml",
    "mech_vent_recovery_efficiency_type": "Adjusted",
    "mech_vent_total_recovery_efficiency": 0.526,
    "mech_vent_sensible_recovery_efficiency": 0.79
  },
  "sample_files/base-mechvent-exhaust.xml": {
    "parent_hpxml": "sample_files/base.xml",
    "mech_vent_fan_type": "exhaust only",
    "mech_vent_flow_rate": 110,
    "mech_vent_hours_in_operation": 24,
    "mech_vent_total_recovery_efficiency": 0.48,
    "mech_vent_sensible_recovery_efficiency": 0.72,
    "mech_vent_fan_power": 30,
    "mech_vent_num_units_served": 1
  },
  "sample_files/base-mechvent-exhaust-rated-flow-rate.xml": {
    "parent_hpxml": "sample_files/base-mechvent-exhaust.xml"
  },
  "sample_files/base-mechvent-hrv.xml": {
    "parent_hpxml": "sample_files/base.xml",
    "mech_vent_fan_type": "heat recovery ventilator",
    "mech_vent_flow_rate": 110,
    "mech_vent_hours_in_operation": 24,
    "mech_vent_total_recovery_efficiency": 0.48,
    "mech_vent_sensible_recovery_efficiency": 0.72,
    "mech_vent_fan_power": 60,
    "mech_vent_num_units_served": 1
  },
  "sample_files/base-mechvent-hrv-asre.xml": {
    "parent_hpxml": "sample_files/base-mechvent-hrv.xml",
    "mech_vent_recovery_efficiency_type": "Adjusted",
    "mech_vent_sensible_recovery_efficiency": 0.79
  },
  "sample_files/base-mechvent-multiple.xml": {
    "parent_hpxml": "sample_files/base-mechvent-bath-kitchen-fans.xml"
  },
  "sample_files/base-mechvent-supply.xml": {
    "parent_hpxml": "sample_files/base.xml",
    "mech_vent_fan_type": "supply only",
    "mech_vent_flow_rate": 110,
    "mech_vent_hours_in_operation": 24,
    "mech_vent_total_recovery_efficiency": 0.48,
    "mech_vent_sensible_recovery_efficiency": 0.72,
    "mech_vent_fan_power": 30,
    "mech_vent_num_units_served": 1
  },
  "sample_files/base-mechvent-whole-house-fan.xml": {
    "parent_hpxml": "sample_files/base.xml",
    "whole_house_fan_present": true,
    "whole_house_fan_flow_rate": 4500,
    "whole_house_fan_power": 300
  },
  "sample_files/base-misc-additional-properties.xml": {
    "parent_hpxml": "sample_files/base.xml",
    "additional_properties": "LowIncome=false|Remodeled|Description=2-story home in Denver|comma=,|special=<|special2=>|special3=/|special4=\\"
  },
  "sample_files/base-misc-bills.xml": {
    "parent_hpxml": "sample_files/base.xml",
    "utility_bill_electricity_fixed_charges": 12,
    "utility_bill_natural_gas_fixed_charges": 12,
    "utility_bill_electricity_marginal_rates": 0.12,
    "utility_bill_natural_gas_marginal_rates": 1.1
  },
  "sample_files/base-misc-bills-pv.xml": {
    "parent_hpxml": "sample_files/base-pv.xml",
    "pv_system_max_power_output": 10000,
    "utility_bill_scenario_names": "Net Metering w/ Wholesale Excess Rate, Net Metering w/ Retail Excess Rate, Feed-In Tariff",
    "utility_bill_electricity_fixed_charges": "10, 10, 10",
    "utility_bill_natural_gas_fixed_charges": "11, 11, 11",
    "utility_bill_electricity_marginal_rates": "0.12, 0.12, 0.12",
    "utility_bill_natural_gas_marginal_rates": "1.1, 1.1, 1.1",
    "utility_bill_pv_compensation_types": "NetMetering, NetMetering, FeedInTariff",
    "utility_bill_pv_net_metering_annual_excess_sellback_rate_types": "User-Specified, Retail Electricity Cost, NA",
    "utility_bill_pv_net_metering_annual_excess_sellback_rates": "0.035, NA, NA",
    "utility_bill_pv_feed_in_tariff_rates": "NA, NA, 0.13",
    "utility_bill_pv_monthly_grid_connection_fee_units": "$/kW, $/kW, $",
    "utility_bill_pv_monthly_grid_connection_fees": "2.5, 2.5, 7.5"
  },
  "sample_files/base-misc-bills-pv-detailed-only.xml": {
    "parent_hpxml": "sample_files/base-pv.xml",
    "utility_bill_scenario_names": "Tiered, TOU, Tiered and TOU, Real-Time Pricing",
    "utility_bill_electricity_filepaths": "../../ReportUtilityBills/resources/detailed_rates/Sample Tiered Rate.json, ../../ReportUtilityBills/resources/detailed_rates/Sample Time-of-Use Rate.json, ../../ReportUtilityBills/resources/detailed_rates/Sample Tiered Time-of-Use Rate.json, ../../ReportUtilityBills/resources/detailed_rates/Sample Real-Time Pricing Rate.json"
  },
  "sample_files/base-misc-bills-pv-mixed.xml": {
    "parent_hpxml": "sample_files/base-pv.xml",
    "utility_bill_scenario_names": "Simple, Detailed",
    "utility_bill_electricity_filepaths": "NA, ../../ReportUtilityBills/resources/detailed_rates/Sample Tiered Rate.json"
  },
  "sample_files/base-misc-defaults.xml": {
    "parent_hpxml": "sample_files/base.xml",
    "simulation_control_timestep": null,
    "site_type": null,
    "site_iecc_zone": null,
    "site_state_code": null,
    "geometry_unit_num_bathrooms": null,
    "foundation_wall_thickness": null,
    "foundation_wall_insulation_distance_to_top": null,
    "foundation_wall_insulation_distance_to_bottom": null,
    "slab_thickness": null,
    "slab_carpet_fraction": null,
    "roof_material_type": null,
    "roof_color": "light",
    "wall_siding_type": null,
    "window_fraction_operable": null,
    "window_interior_shading_winter": null,
    "window_interior_shading_summer": null,
    "cooling_system_cooling_compressor_type": null,
    "cooling_system_cooling_sensible_heat_fraction": null,
    "hvac_control_heating_weekday_setpoint": null,
    "hvac_control_heating_weekend_setpoint": null,
    "hvac_control_cooling_weekday_setpoint": null,
    "hvac_control_cooling_weekend_setpoint": null,
    "ducts_supply_location": null,
    "ducts_supply_surface_area": null,
    "ducts_return_location": null,
    "ducts_return_surface_area": null,
    "ducts_number_of_return_registers": 2,
    "mech_vent_fan_type": "exhaust only",
    "mech_vent_total_recovery_efficiency": 0.48,
    "mech_vent_sensible_recovery_efficiency": 0.72,
    "mech_vent_num_units_served": 1,
    "kitchen_fans_quantity": null,
    "bathroom_fans_quantity": null,
    "whole_house_fan_present": true,
    "water_heater_location": null,
    "water_heater_tank_volume": null,
    "water_heater_setpoint_temperature": null,
    "hot_water_distribution_standard_piping_length": null,
    "hot_water_distribution_pipe_r": null,
    "solar_thermal_system_type": "hot water",
    "solar_thermal_collector_area": 40,
    "solar_thermal_collector_loop_type": "liquid direct",
    "solar_thermal_collector_azimuth": 180,
    "solar_thermal_collector_tilt": 20,
    "solar_thermal_collector_rated_optical_efficiency": 0.77,
    "solar_thermal_collector_rated_thermal_losses": 0.793,
    "pv_system_present": true,
    "pv_system_array_azimuth": 180,
    "pv_system_array_tilt": 20,
    "pv_system_max_power_output": 4000,
    "battery_present": true,
    "clothes_washer_location": null,
    "clothes_washer_efficiency": null,
    "clothes_washer_rated_annual_kwh": null,
    "clothes_washer_label_electric_rate": null,
    "clothes_washer_label_gas_rate": null,
    "clothes_washer_label_annual_gas_cost": null,
    "clothes_washer_label_usage": null,
    "clothes_washer_capacity": null,
    "clothes_dryer_location": null,
    "clothes_dryer_efficiency": null,
    "clothes_dryer_vented_flow_rate": null,
    "dishwasher_location": null,
    "dishwasher_efficiency": null,
    "dishwasher_label_electric_rate": null,
    "dishwasher_label_gas_rate": null,
    "dishwasher_label_annual_gas_cost": null,
    "dishwasher_label_usage": null,
    "dishwasher_place_setting_capacity": null,
    "refrigerator_location": null,
    "refrigerator_rated_annual_kwh": null,
    "cooking_range_oven_location": null,
    "cooking_range_oven_is_induction": null,
    "cooking_range_oven_is_convection": null,
    "ceiling_fan_present": true,
    "misc_plug_loads_television_annual_kwh": null,
    "misc_plug_loads_other_annual_kwh": null,
    "misc_plug_loads_other_frac_sensible": null,
    "misc_plug_loads_other_frac_latent": null
  },
  "sample_files/base-misc-emissions.xml": {
    "parent_hpxml": "sample_files/base-pv-battery.xml",
    "emissions_scenario_names": "Cambium Hourly MidCase LRMER RMPA, Cambium Hourly LowRECosts LRMER RMPA, Cambium Annual MidCase AER National, eGRID RMPA, eGRID RMPA",
    "emissions_types": "CO2e, CO2e, CO2e, SO2, NOx",
    "emissions_electricity_units": "kg/MWh, kg/MWh, kg/MWh, lb/MWh, lb/MWh",
    "emissions_electricity_values_or_filepaths": "../../HPXMLtoOpenStudio/resources/data/cambium/LRMER_MidCase.csv, ../../HPXMLtoOpenStudio/resources/data/cambium/LRMER_LowRECosts.csv, 392.6, 0.384, 0.67",
    "emissions_electricity_number_of_header_rows": "1, 1, , , ",
    "emissions_electricity_column_numbers": "17, 17, , , "
  },
  "sample_files/base-misc-generators.xml": {
    "parent_hpxml": "sample_files/base.xml"
  },
  "sample_files/base-misc-generators-battery.xml": {
    "parent_hpxml": "sample_files/base-misc-generators.xml",
    "battery_present": true,
    "battery_location": "outside",
    "battery_power": 6000,
    "battery_capacity": 20,
    "battery_usable_capacity": 18
  },
  "sample_files/base-misc-generators-battery-scheduled.xml": {
    "parent_hpxml": "sample_files/base-misc-generators-battery.xml",
    "schedules_filepaths": "../../HPXMLtoOpenStudio/resources/schedule_files/battery.csv"
  },
  "sample_files/base-misc-ground-conductivity.xml": {
    "parent_hpxml": "sample_files/base.xml",
    "site_ground_conductivity": 0.8
  },
  "sample_files/base-misc-loads-large-uncommon.xml": {
    "parent_hpxml": "sample_files/base-schedules-simple.xml",
    "hot_water_distribution_system_type": "Standard",
    "extra_refrigerator_present": true,
    "extra_refrigerator_rated_annual_kwh": 700,
    "freezer_present": true,
    "freezer_location": "conditioned space",
    "freezer_rated_annual_kwh": 300,
    "misc_plug_loads_well_pump_present": true,
    "misc_plug_loads_well_pump_annual_kwh": 475,
    "misc_plug_loads_vehicle_present": true,
    "misc_plug_loads_vehicle_annual_kwh": 1500,
    "misc_fuel_loads_grill_present": true,
    "misc_fuel_loads_grill_fuel_type": "propane",
    "misc_fuel_loads_grill_annual_therm": 25,
    "misc_fuel_loads_lighting_present": true,
    "misc_fuel_loads_lighting_annual_therm": 28,
    "misc_fuel_loads_fireplace_present": true,
    "misc_fuel_loads_fireplace_fuel_type": "wood",
    "misc_fuel_loads_fireplace_annual_therm": 55,
    "misc_fuel_loads_fireplace_frac_sensible": 0.5,
    "misc_fuel_loads_fireplace_frac_latent": 0.1,
    "pool_present": true,
    "pool_pump_annual_kwh": 2700,
    "pool_heater_type": "gas fired",
    "pool_heater_annual_therm": 500,
    "permanent_spa_present": true,
    "permanent_spa_pump_annual_kwh": 1000,
    "permanent_spa_heater_type": "electric resistance",
    "permanent_spa_heater_annual_kwh": 1300
  },
  "sample_files/base-misc-loads-large-uncommon2.xml": {
    "parent_hpxml": "sample_files/base-misc-loads-large-uncommon.xml",
    "misc_fuel_loads_grill_fuel_type": "fuel oil",
    "misc_fuel_loads_fireplace_fuel_type": "wood pellets",
    "pool_heater_type": "none",
    "permanent_spa_heater_type": "heat pump",
    "permanent_spa_heater_annual_kwh": 260
  },
  "sample_files/base-misc-loads-none.xml": {
    "parent_hpxml": "sample_files/base.xml",
    "misc_plug_loads_television_present": false,
    "misc_plug_loads_other_annual_kwh": 0,
    "misc_plug_loads_other_frac_sensible": null,
    "misc_plug_loads_other_frac_latent": null
  },
  "sample_files/base-misc-neighbor-shading.xml": {
    "parent_hpxml": "sample_files/base.xml",
    "neighbor_front_distance": 15,
    "neighbor_back_distance": 10,
    "neighbor_front_height": 12
  },
  "sample_files/base-misc-neighbor-shading-bldgtype-multifamily.xml": {
    "parent_hpxml": "sample_files/base-bldgtype-mf-unit.xml",
    "neighbor_right_distance": 15,
    "combine_like_surfaces": false
  },
  "sample_files/base-misc-shielding-of-home.xml": {
    "parent_hpxml": "sample_files/base.xml",
    "site_shielding_of_home": "well-shielded"
  },
  "sample_files/base-misc-unit-multiplier.xml": {
    "parent_hpxml": "sample_files/base.xml",
    "unit_multiplier": "10"
  },
  "sample_files/base-misc-usage-multiplier.xml": {
    "parent_hpxml": "sample_files/base.xml",
    "general_water_use_usage_multiplier": 0.9,
    "water_fixtures_usage_multiplier": 0.9,
    "lighting_interior_usage_multiplier": 0.9,
    "lighting_exterior_usage_multiplier": 0.9,
    "lighting_garage_usage_multiplier": 0.9,
    "clothes_washer_usage_multiplier": 0.9,
    "clothes_dryer_usage_multiplier": 0.9,
    "dishwasher_usage_multiplier": 0.9,
    "refrigerator_usage_multiplier": 0.9,
    "freezer_present": true,
    "freezer_location": "conditioned space",
    "freezer_rated_annual_kwh": 300,
    "freezer_usage_multiplier": 0.9,
    "cooking_range_oven_usage_multiplier": 0.9,
    "misc_plug_loads_television_usage_multiplier": 0.9,
    "misc_plug_loads_other_usage_multiplier": 0.9,
    "misc_fuel_loads_grill_present": true,
    "misc_fuel_loads_grill_fuel_type": "propane",
    "misc_fuel_loads_grill_annual_therm": 25,
    "misc_fuel_loads_grill_usage_multiplier": 0.9,
    "misc_fuel_loads_lighting_present": true,
    "misc_fuel_loads_lighting_annual_therm": 28,
    "misc_fuel_loads_lighting_usage_multiplier": 0.9,
    "misc_fuel_loads_fireplace_present": true,
    "misc_fuel_loads_fireplace_fuel_type": "wood",
    "misc_fuel_loads_fireplace_annual_therm": 55,
    "misc_fuel_loads_fireplace_frac_sensible": 0.5,
    "misc_fuel_loads_fireplace_frac_latent": 0.1,
    "misc_fuel_loads_fireplace_usage_multiplier": 0.9,
    "pool_present": true,
    "pool_pump_annual_kwh": 2700,
    "pool_pump_usage_multiplier": 0.9,
    "pool_heater_type": "gas fired",
    "pool_heater_annual_therm": 500,
    "pool_heater_usage_multiplier": 0.9,
    "permanent_spa_present": true,
    "permanent_spa_pump_annual_kwh": 1000,
    "permanent_spa_pump_usage_multiplier": 0.9,
    "permanent_spa_heater_type": "electric resistance",
    "permanent_spa_heater_annual_kwh": 1300,
    "permanent_spa_heater_usage_multiplier": 0.9
  },
  "sample_files/base-bldgtype-mf-whole-building.xml": {
    "parent_hpxml": "sample_files/base.xml",
    "whole_sfa_or_mf_building_sim": true,
    "geometry_unit_type": "apartment unit",
    "geometry_unit_right_wall_is_adiabatic": true,
    "geometry_unit_cfa": 1200,
    "geometry_unit_aspect_ratio": 0.75,
    "geometry_building_num_units": 6,
    "floor_over_foundation_assembly_r": 22.84,
    "air_leakage_type": "unit exterior only",
    "air_leakage_units": "ACHnatural",
    "air_leakage_value": 0.375,
    "window_front_wwr": 0.18,
    "window_back_wwr": 0.18,
    "window_left_wwr": 0.18,
    "window_right_wwr": 0.18,
    "window_area_front": 0,
    "window_area_back": 0,
    "window_area_left": 0,
    "window_area_right": 0,
    "door_area": 20,
    "cooling_system_type": "room air conditioner",
    "cooling_system_cooling_efficiency_type": "EER",
    "cooling_system_cooling_efficiency": 8.5,
    "cooling_system_cooling_capacity": 12000,
    "heating_system_type": "ElectricResistance",
    "heating_system_fuel": "electricity",
    "heating_system_heating_efficiency": 1,
    "heating_system_heating_capacity": 12000,
    "clothes_dryer_present": false
  },
  "sample_files/base-pv.xml": {
    "parent_hpxml": "sample_files/base.xml",
    "pv_system_present": true,
    "pv_system_module_type": "standard",
    "pv_system_location": "roof",
    "pv_system_tracking": "fixed",
    "pv_system_array_azimuth": 180,
    "pv_system_array_tilt": 20,
    "pv_system_max_power_output": 4000,
    "pv_system_inverter_efficiency": 0.96,
    "pv_system_system_losses_fraction": 0.14,
    "pv_system_2_present": true,
    "pv_system_2_module_type": "premium",
    "pv_system_2_location": "roof",
    "pv_system_2_tracking": "fixed",
    "pv_system_2_array_azimuth": 90,
    "pv_system_2_array_tilt": 20,
    "pv_system_2_max_power_output": 1500
  },
  "sample_files/base-pv-battery.xml": {
    "parent_hpxml": "sample_files/base-battery.xml",
    "pv_system_present": true,
    "pv_system_module_type": "standard",
    "pv_system_location": "roof",
    "pv_system_tracking": "fixed",
    "pv_system_array_azimuth": 180,
    "pv_system_array_tilt": 20,
    "pv_system_max_power_output": 4000,
    "pv_system_inverter_efficiency": 0.96,
    "pv_system_system_losses_fraction": 0.14,
    "pv_system_2_present": true,
    "pv_system_2_module_type": "premium",
    "pv_system_2_location": "roof",
    "pv_system_2_tracking": "fixed",
    "pv_system_2_array_azimuth": 90,
    "pv_system_2_array_tilt": 20,
    "pv_system_2_max_power_output": 1500
  },
  "sample_files/base-pv-battery-ah.xml": {
    "parent_hpxml": "sample_files/base-pv-battery.xml"
  },
  "sample_files/base-pv-battery-garage.xml": {
    "parent_hpxml": "sample_files/base-enclosure-garage.xml",
    "pv_system_present": true,
    "pv_system_module_type": "standard",
    "pv_system_location": "roof",
    "pv_system_tracking": "fixed",
    "pv_system_array_azimuth": 180,
    "pv_system_array_tilt": 20,
    "pv_system_max_power_output": 4000,
    "pv_system_inverter_efficiency": 0.96,
    "pv_system_system_losses_fraction": 0.14,
    "pv_system_2_present": true,
    "pv_system_2_module_type": "premium",
    "pv_system_2_location": "roof",
    "pv_system_2_tracking": "fixed",
    "pv_system_2_array_azimuth": 90,
    "pv_system_2_array_tilt": 20,
    "pv_system_2_max_power_output": 1500,
    "battery_present": true,
    "battery_location": "garage",
    "battery_power": 6000,
    "battery_capacity": 20,
    "battery_usable_capacity": 18
  },
  "sample_files/base-pv-battery-round-trip-efficiency.xml": {
    "parent_hpxml": "sample_files/base-pv-battery.xml",
    "battery_round_trip_efficiency": 0.8
  },
  "sample_files/base-pv-battery-scheduled.xml": {
    "parent_hpxml": "sample_files/base-pv-battery.xml",
    "schedules_filepaths": "../../HPXMLtoOpenStudio/resources/schedule_files/battery.csv"
  },
  "sample_files/base-pv-generators.xml": {
    "parent_hpxml": "sample_files/base-pv.xml"
  },
  "sample_files/base-pv-generators-battery.xml": {
    "parent_hpxml": "sample_files/base-pv-generators.xml",
    "battery_present": true,
    "battery_location": "outside",
    "battery_power": 6000,
    "battery_capacity": 20,
    "battery_usable_capacity": 18
  },
  "sample_files/base-pv-generators-battery-scheduled.xml": {
    "parent_hpxml": "sample_files/base-pv-generators-battery.xml",
    "schedules_filepaths": "../../HPXMLtoOpenStudio/resources/schedule_files/battery.csv"
  },
  "sample_files/base-residents-0.xml": {
    "parent_hpxml": "sample_files/base.xml",
    "geometry_unit_num_occupants": 0
  },
  "sample_files/base-residents-0-runperiod-1-month.xml": {
    "parent_hpxml": "sample_files/base-residents-0.xml",
    "simulation_control_run_period": "Feb 1 - Feb 28"
  },
  "sample_files/base-residents-1.xml": {
    "parent_hpxml": "sample_files/base.xml",
    "geometry_unit_num_occupants": 1,
    "misc_plug_loads_television_annual_kwh": null,
    "misc_plug_loads_other_annual_kwh": null
  },
  "sample_files/base-residents-1-misc-loads-large-uncommon.xml": {
    "parent_hpxml": "sample_files/base-misc-loads-large-uncommon.xml",
    "geometry_unit_num_occupants": 1,
    "misc_plug_loads_television_annual_kwh": null,
    "misc_plug_loads_other_annual_kwh": null,
    "misc_plug_loads_well_pump_annual_kwh": null,
    "misc_plug_loads_vehicle_annual_kwh": null,
    "misc_fuel_loads_grill_annual_therm": null,
    "misc_fuel_loads_lighting_annual_therm": null,
    "misc_fuel_loads_fireplace_annual_therm": null,
    "pool_pump_annual_kwh": null,
    "pool_heater_annual_therm": null,
    "permanent_spa_pump_annual_kwh": null,
    "permanent_spa_heater_annual_kwh": null
  },
  "sample_files/base-residents-1-misc-loads-large-uncommon2.xml": {
    "parent_hpxml": "sample_files/base-misc-loads-large-uncommon2.xml",
    "geometry_unit_num_occupants": 1,
    "misc_plug_loads_television_annual_kwh": null,
    "misc_plug_loads_other_annual_kwh": null,
    "misc_plug_loads_well_pump_annual_kwh": null,
    "misc_plug_loads_vehicle_annual_kwh": null,
    "misc_fuel_loads_grill_annual_therm": null,
    "misc_fuel_loads_lighting_annual_therm": null,
    "misc_fuel_loads_fireplace_annual_therm": null,
    "pool_pump_annual_kwh": null,
    "pool_heater_annual_therm": null,
    "permanent_spa_pump_annual_kwh": null,
    "permanent_spa_heater_annual_kwh": null
  },
  "sample_files/base-residents-5.xml": {
    "parent_hpxml": "sample_files/base-misc-defaults.xml",
    "geometry_unit_num_occupants": 5
  },
  "sample_files/base-schedules-simple.xml": {
    "parent_hpxml": "sample_files/base.xml",
    "hot_water_distribution_system_type": "Recirculation",
    "hot_water_distribution_recirc_control_type": "no control",
    "hot_water_distribution_recirc_piping_length": 50,
    "hot_water_distribution_recirc_branch_piping_length": 50,
    "hot_water_distribution_recirc_pump_power": 50
  },
  "sample_files/base-schedules-simple-vacancy.xml": {
    "parent_hpxml": "sample_files/base.xml",
<<<<<<< HEAD
    "schedules_vacancy_period": "Dec 1 - Jan 31",
    "hot_water_distribution_system_type": "Recirculation",
    "hot_water_distribution_recirc_control_type": "no control",
    "hot_water_distribution_recirc_piping_length": 50,
    "hot_water_distribution_recirc_branch_piping_length": 50,
    "hot_water_distribution_recirc_pump_power": 50
  },
  "sample_files/base-schedules-simple-power-outage.xml": {
    "parent_hpxml": "sample_files/base.xml",
    "schedules_power_outage_period": "Jul 1 5 - Jul 31 14",
    "hot_water_distribution_system_type": "Recirculation",
    "hot_water_distribution_recirc_control_type": "no control",
    "hot_water_distribution_recirc_piping_length": 50,
    "hot_water_distribution_recirc_branch_piping_length": 50,
    "hot_water_distribution_recirc_pump_power": 50
=======
    "schedules_vacancy_periods": "Dec 1 - Jan 31"
  },
  "sample_files/base-schedules-simple-power-outage.xml": {
    "parent_hpxml": "sample_files/base.xml",
    "schedules_power_outage_periods": "Jul 1 5 - Jul 31 14"
>>>>>>> a839c634
  },
  "sample_files/base-schedules-detailed-all-10-mins.xml": {
    "parent_hpxml": "sample_files/base-simcontrol-timestep-10-mins.xml",
    "hvac_control_heating_weekday_setpoint": null,
    "hvac_control_heating_weekend_setpoint": null,
    "hvac_control_cooling_weekday_setpoint": null,
    "hvac_control_cooling_weekend_setpoint": null,
    "water_heater_setpoint_temperature": null,
    "schedules_filepaths": "../../HPXMLtoOpenStudio/resources/schedule_files/setpoints-10-mins.csv, ../../HPXMLtoOpenStudio/resources/schedule_files/water-heater-setpoints-10-mins.csv, ../../HPXMLtoOpenStudio/resources/schedule_files/occupancy-stochastic-10-mins.csv"
  },
  "sample_files/base-schedules-detailed-mixed-timesteps.xml": {
    "parent_hpxml": "sample_files/base-simcontrol-timestep-10-mins.xml",
    "hvac_control_heating_weekday_setpoint": null,
    "hvac_control_heating_weekend_setpoint": null,
    "hvac_control_cooling_weekday_setpoint": null,
    "hvac_control_cooling_weekend_setpoint": null,
    "water_heater_setpoint_temperature": null,
    "schedules_filepaths": "../../HPXMLtoOpenStudio/resources/schedule_files/setpoints.csv, ../../HPXMLtoOpenStudio/resources/schedule_files/water-heater-setpoints-10-mins.csv, ../../HPXMLtoOpenStudio/resources/schedule_files/occupancy-stochastic-30-mins.csv"
  },
  "sample_files/base-schedules-detailed-mixed-timesteps-power-outage.xml": {
    "parent_hpxml": "sample_files/base-schedules-detailed-mixed-timesteps.xml",
    "schedules_power_outage_periods": "Dec 1 5 - Jan 31 14"
  },
  "sample_files/base-schedules-detailed-occupancy-stochastic.xml": {
    "parent_hpxml": "sample_files/base.xml",
    "schedules_filepaths": "../../HPXMLtoOpenStudio/resources/schedule_files/occupancy-stochastic.csv"
  },
  "sample_files/base-schedules-detailed-occupancy-stochastic-vacancy.xml": {
    "parent_hpxml": "sample_files/base-schedules-detailed-occupancy-stochastic.xml",
    "schedules_vacancy_periods": "Dec 1 - Jan 31"
  },
  "sample_files/base-schedules-detailed-occupancy-stochastic-power-outage.xml": {
    "parent_hpxml": "sample_files/base-schedules-detailed-occupancy-stochastic.xml",
    "schedules_power_outage_periods": "Dec 1 5 - Jan 31 14"
  },
  "sample_files/base-schedules-detailed-occupancy-stochastic-10-mins.xml": {
    "parent_hpxml": "sample_files/base.xml",
    "schedules_filepaths": "../../HPXMLtoOpenStudio/resources/schedule_files/occupancy-stochastic-10-mins.csv"
  },
  "sample_files/base-schedules-detailed-setpoints.xml": {
    "parent_hpxml": "sample_files/base.xml",
    "hvac_control_heating_weekday_setpoint": null,
    "hvac_control_heating_weekend_setpoint": null,
    "hvac_control_cooling_weekday_setpoint": null,
    "hvac_control_cooling_weekend_setpoint": null,
    "schedules_filepaths": "../../HPXMLtoOpenStudio/resources/schedule_files/setpoints.csv"
  },
  "sample_files/base-schedules-detailed-setpoints-daily-schedules.xml": {
    "parent_hpxml": "sample_files/base.xml",
    "hvac_control_heating_weekday_setpoint": null,
    "hvac_control_heating_weekend_setpoint": null,
    "hvac_control_cooling_weekday_setpoint": null,
    "hvac_control_cooling_weekend_setpoint": null,
    "schedules_filepaths": "../../HPXMLtoOpenStudio/resources/schedule_files/setpoints-daily-schedules.csv"
  },
  "sample_files/base-schedules-detailed-setpoints-daily-setbacks.xml": {
    "parent_hpxml": "sample_files/base.xml",
    "hvac_control_heating_weekday_setpoint": null,
    "hvac_control_heating_weekend_setpoint": null,
    "hvac_control_cooling_weekday_setpoint": null,
    "hvac_control_cooling_weekend_setpoint": null,
    "schedules_filepaths": "../../HPXMLtoOpenStudio/resources/schedule_files/setpoints-daily-setbacks.csv"
  },
  "sample_files/base-simcontrol-calendar-year-custom.xml": {
    "parent_hpxml": "sample_files/base.xml",
    "simulation_control_run_period_calendar_year": 2010
  },
  "sample_files/base-simcontrol-daylight-saving-custom.xml": {
    "parent_hpxml": "sample_files/base.xml",
    "simulation_control_daylight_saving_enabled": true,
    "simulation_control_daylight_saving_period": "Mar 10 - Nov 6"
  },
  "sample_files/base-simcontrol-daylight-saving-disabled.xml": {
    "parent_hpxml": "sample_files/base.xml",
    "simulation_control_daylight_saving_enabled": false
  },
  "sample_files/base-simcontrol-runperiod-1-month.xml": {
    "parent_hpxml": "sample_files/base.xml",
    "weather_station_epw_filepath": "US_CO_Boulder_AMY_2012.epw",
    "simulation_control_run_period": "Feb 15 - Mar 15",
    "emissions_scenario_names": "Cambium Hourly MidCase LRMER RMPA, Cambium Hourly LowRECosts LRMER RMPA, Cambium Annual MidCase AER National, eGRID RMPA, eGRID RMPA",
    "emissions_types": "CO2e, CO2e, CO2e, SO2, NOx",
    "emissions_electricity_units": "kg/MWh, kg/MWh, kg/MWh, lb/MWh, lb/MWh",
    "emissions_electricity_values_or_filepaths": "../../HPXMLtoOpenStudio/resources/data/cambium/LRMER_MidCase.csv, ../../HPXMLtoOpenStudio/resources/data/cambium/LRMER_LowRECosts.csv, 392.6, 0.384, 0.67",
    "emissions_electricity_number_of_header_rows": "1, 1, , , ",
    "emissions_electricity_column_numbers": "17, 17, , , "
  },
  "sample_files/base-simcontrol-temperature-capacitance-multiplier.xml": {
    "parent_hpxml": "sample_files/base.xml",
    "simulation_control_temperature_capacitance_multiplier": 7
  },
  "sample_files/base-simcontrol-timestep-10-mins.xml": {
    "parent_hpxml": "sample_files/base.xml",
    "simulation_control_timestep": 10
  },
  "sample_files/base-simcontrol-timestep-10-mins-occupancy-stochastic-10-mins.xml": {
    "parent_hpxml": "sample_files/base-simcontrol-timestep-10-mins.xml",
    "schedules_filepaths": "../../HPXMLtoOpenStudio/resources/schedule_files/occupancy-stochastic-10-mins.csv"
  },
  "sample_files/base-simcontrol-timestep-10-mins-occupancy-stochastic-60-mins.xml": {
    "parent_hpxml": "sample_files/base-simcontrol-timestep-10-mins.xml",
    "schedules_filepaths": "../../HPXMLtoOpenStudio/resources/schedule_files/occupancy-stochastic.csv"
  },
  "sample_files/base-simcontrol-timestep-30-mins.xml": {
    "parent_hpxml": "sample_files/base.xml",
    "simulation_control_timestep": 30
  }
}<|MERGE_RESOLUTION|>--- conflicted
+++ resolved
@@ -902,9 +902,6 @@
   "sample_files/base-bldgtype-mf-unit-shared-boiler-only-fan-coil-ducted.xml": {
     "parent_hpxml": "sample_files/base-bldgtype-mf-unit-shared-boiler-only-fan-coil.xml"
   },
-  "sample_files/base-bldgtype-mf-unit-shared-boiler-only-fan-coil-eae.xml": {
-    "parent_hpxml": "sample_files/base-bldgtype-mf-unit-shared-boiler-only-fan-coil.xml"
-  },
   "sample_files/base-bldgtype-mf-unit-shared-boiler-only-water-loop-heat-pump.xml": {
     "parent_hpxml": "sample_files/base-bldgtype-mf-unit-shared-boiler-only-baseboard.xml"
   },
@@ -3176,8 +3173,7 @@
   },
   "sample_files/base-schedules-simple-vacancy.xml": {
     "parent_hpxml": "sample_files/base.xml",
-<<<<<<< HEAD
-    "schedules_vacancy_period": "Dec 1 - Jan 31",
+    "schedules_vacancy_periods": "Dec 1 - Jan 31",
     "hot_water_distribution_system_type": "Recirculation",
     "hot_water_distribution_recirc_control_type": "no control",
     "hot_water_distribution_recirc_piping_length": 50,
@@ -3186,19 +3182,12 @@
   },
   "sample_files/base-schedules-simple-power-outage.xml": {
     "parent_hpxml": "sample_files/base.xml",
-    "schedules_power_outage_period": "Jul 1 5 - Jul 31 14",
+    "schedules_power_outage_periods": "Jul 1 5 - Jul 31 14",
     "hot_water_distribution_system_type": "Recirculation",
     "hot_water_distribution_recirc_control_type": "no control",
     "hot_water_distribution_recirc_piping_length": 50,
     "hot_water_distribution_recirc_branch_piping_length": 50,
     "hot_water_distribution_recirc_pump_power": 50
-=======
-    "schedules_vacancy_periods": "Dec 1 - Jan 31"
-  },
-  "sample_files/base-schedules-simple-power-outage.xml": {
-    "parent_hpxml": "sample_files/base.xml",
-    "schedules_power_outage_periods": "Jul 1 5 - Jul 31 14"
->>>>>>> a839c634
   },
   "sample_files/base-schedules-detailed-all-10-mins.xml": {
     "parent_hpxml": "sample_files/base-simcontrol-timestep-10-mins.xml",
