<?xml version='1.0' encoding='UTF-8'?>
<HPXML xmlns='http://hpxmlonline.com/2023/09' schemaVersion='4.0'>
  <XMLTransactionHeaderInformation>
    <XMLType>HPXML</XMLType>
    <XMLGeneratedBy>hand</XMLGeneratedBy>
    <CreatedDateAndTime>2000-01-01T00:00:00-07:00</CreatedDateAndTime>
    <Transaction>create</Transaction>
  </XMLTransactionHeaderInformation>
  <SoftwareInfo/>
  <Building>
    <BuildingID id='MyBuilding'/>
    <Site>
      <SiteID id='SiteID'/>
      <Elevation>1007</Elevation>
    </Site>
    <ProjectStatus>
      <EventType>proposed workscope</EventType>
    </ProjectStatus>
    <BuildingDetails>
      <BuildingSummary>
        <Site>
          <SiteType>suburban</SiteType>
          <Soil>
            <Conductivity>0.5</Conductivity>
          </Soil>
        </Site>
        <BuildingConstruction>
          <ResidentialFacilityType>single-family detached</ResidentialFacilityType>
          <NumberofConditionedFloors>1.0</NumberofConditionedFloors>
          <NumberofConditionedFloorsAboveGrade>1.0</NumberofConditionedFloorsAboveGrade>
          <AverageCeilingHeight>9.0</AverageCeilingHeight>
          <NumberofBedrooms>3</NumberofBedrooms>
          <ConditionedFloorArea>1288.0</ConditionedFloorArea>
        </BuildingConstruction>
        <extension>
          <HVACSizingControl>
            <ManualJInputs>
<<<<<<< HEAD
              <HeatingDesignTemperature>9.0</HeatingDesignTemperature>
              <CoolingDesignTemperature>97.0</CoolingDesignTemperature>
              <InternalLoadsSensible>3621.0</InternalLoadsSensible>
              <InternalLoadsLatent>200.0</InternalLoadsLatent>
=======
              <HeatingDesignTemperature>9</HeatingDesignTemperature>
              <CoolingDesignTemperature>97</CoolingDesignTemperature>
              <DailyTemperatureRange>medium</DailyTemperatureRange>
              <HeatingSetpoint>70.0</HeatingSetpoint>
              <CoolingSetpoint>75.0</CoolingSetpoint>
              <HumiditySetpoint>0.5</HumiditySetpoint>
              <HumidityDifference>27.0</HumidityDifference>
              <InternalLoadsSensible>3621.0</InternalLoadsSensible>
              <InternalLoadsLatent>200.0</InternalLoadsLatent>
              <NumberofOccupants>4</NumberofOccupants>
>>>>>>> 9485f91c
            </ManualJInputs>
          </HVACSizingControl>
        </extension>
      </BuildingSummary>
      <ClimateandRiskZones>
        <WeatherStation>
          <SystemIdentifier id='WeatherStation'/>
          <Name>USA_OK_Oklahoma.City-Wiley.Post.Field.723544_TMY3</Name>
          <extension>
            <EPWFilePath>USA_OK_Oklahoma.City-Wiley.Post.Field.723544_TMY3.epw</EPWFilePath>
          </extension>
        </WeatherStation>
      </ClimateandRiskZones>
      <Enclosure>
        <AirInfiltration>
          <AirInfiltrationMeasurement>
            <SystemIdentifier id='AirInfiltrationMeasurement1'/>
            <HousePressure>50.0</HousePressure>
            <BuildingAirLeakage>
              <UnitofMeasure>ACH</UnitofMeasure>
              <AirLeakage>1.9</AirLeakage>
            </BuildingAirLeakage>
          </AirInfiltrationMeasurement>
        </AirInfiltration>
        <Roofs>
          <Roof>
            <SystemIdentifier id='Roof1'/>
            <InteriorAdjacentTo>attic - vented</InteriorAdjacentTo>
            <Area>1481.0</Area>
            <RoofType>asphalt or fiberglass shingles</RoofType>
            <RoofColor>dark</RoofColor>
            <Pitch>7.0</Pitch>
            <RadiantBarrier>false</RadiantBarrier>
            <Insulation>
              <SystemIdentifier id='Roof1Insulation'/>
              <AssemblyEffectiveRValue>2.3</AssemblyEffectiveRValue>
            </Insulation>
          </Roof>
        </Roofs>
        <Walls>
          <Wall>
            <SystemIdentifier id='Wall1'/>
            <ExteriorAdjacentTo>outside</ExteriorAdjacentTo>
            <InteriorAdjacentTo>conditioned space</InteriorAdjacentTo>
            <WallType>
              <StructuralInsulatedPanel/>
            </WallType>
            <Area>1476.0</Area>
            <Siding>brick veneer</Siding>
            <Insulation>
              <SystemIdentifier id='Wall1Insulation'/>
              <AssemblyEffectiveRValue>20.0</AssemblyEffectiveRValue>
            </Insulation>
          </Wall>
        </Walls>
        <Floors>
          <Floor>
            <SystemIdentifier id='Floor1'/>
            <ExteriorAdjacentTo>attic - vented</ExteriorAdjacentTo>
            <InteriorAdjacentTo>conditioned space</InteriorAdjacentTo>
            <FloorType>
              <WoodFrame/>
            </FloorType>
            <Area>1288.0</Area>
            <Insulation>
              <SystemIdentifier id='Floor1Insulation'/>
              <AssemblyEffectiveRValue>38.5</AssemblyEffectiveRValue>
            </Insulation>
          </Floor>
        </Floors>
        <Slabs>
          <Slab>
            <SystemIdentifier id='Slab1'/>
            <InteriorAdjacentTo>conditioned space</InteriorAdjacentTo>
            <Area>1288.0</Area>
            <ExposedPerimeter>164.0</ExposedPerimeter>
            <PerimeterInsulation>
              <SystemIdentifier id='Slab1PerimeterInsulation'/>
              <Layer>
                <NominalRValue>10.0</NominalRValue>
                <InsulationDepth>0.333</InsulationDepth>
              </Layer>
            </PerimeterInsulation>
            <UnderSlabInsulation>
              <SystemIdentifier id='Slab1UnderSlabInsulation'/>
              <Layer>
                <NominalRValue>10.0</NominalRValue>
                <InsulationWidth>4.0</InsulationWidth>
              </Layer>
            </UnderSlabInsulation>
          </Slab>
        </Slabs>
        <Windows>
          <Window>
            <SystemIdentifier id='Window1'/>
            <Area>8.44</Area>
            <Azimuth>225</Azimuth>
            <UFactor>0.64</UFactor>
            <SHGC>0.65</SHGC>
            <InteriorShading>
              <SystemIdentifier id='Window1InteriorShading'/>
              <SummerShadingCoefficient>0.744</SummerShadingCoefficient>
            </InteriorShading>
            <AttachedToWall idref='Wall1'/>
          </Window>
          <Window>
            <SystemIdentifier id='Window2'/>
            <Area>16.88</Area>
            <Azimuth>225</Azimuth>
            <UFactor>0.64</UFactor>
            <SHGC>0.65</SHGC>
            <InteriorShading>
              <SystemIdentifier id='Window2InteriorShading'/>
              <SummerShadingCoefficient>0.72</SummerShadingCoefficient>
            </InteriorShading>
            <AttachedToWall idref='Wall1'/>
          </Window>
          <Window>
            <SystemIdentifier id='Window3'/>
            <Area>8.44</Area>
            <Azimuth>225</Azimuth>
            <UFactor>0.64</UFactor>
            <SHGC>0.65</SHGC>
            <InteriorShading>
              <SystemIdentifier id='Window3InteriorShading'/>
              <SummerShadingCoefficient>0.72</SummerShadingCoefficient>
            </InteriorShading>
            <AttachedToWall idref='Wall1'/>
          </Window>
          <Window>
            <SystemIdentifier id='Window4'/>
            <Area>25.31</Area>
            <Azimuth>135</Azimuth>
            <UFactor>0.64</UFactor>
            <SHGC>0.65</SHGC>
            <InteriorShading>
              <SystemIdentifier id='Window4InteriorShading'/>
              <SummerShadingCoefficient>0.744</SummerShadingCoefficient>
            </InteriorShading>
            <AttachedToWall idref='Wall1'/>
          </Window>
          <Window>
            <SystemIdentifier id='Window5'/>
            <Area>15.94</Area>
            <Azimuth>135</Azimuth>
            <UFactor>0.64</UFactor>
            <SHGC>0.65</SHGC>
            <InteriorShading>
              <SystemIdentifier id='Window5InteriorShading'/>
              <SummerShadingCoefficient>0.744</SummerShadingCoefficient>
            </InteriorShading>
            <AttachedToWall idref='Wall1'/>
          </Window>
          <Window>
            <SystemIdentifier id='Window6'/>
            <Area>31.88</Area>
            <Azimuth>315</Azimuth>
            <UFactor>0.64</UFactor>
            <SHGC>0.65</SHGC>
            <InteriorShading>
              <SystemIdentifier id='Window6InteriorShading'/>
              <SummerShadingCoefficient>0.72</SummerShadingCoefficient>
            </InteriorShading>
            <AttachedToWall idref='Wall1'/>
          </Window>
          <Window>
            <SystemIdentifier id='Window7'/>
            <Area>15.94</Area>
            <Azimuth>315</Azimuth>
            <UFactor>0.64</UFactor>
            <SHGC>0.65</SHGC>
            <InteriorShading>
              <SystemIdentifier id='Window7InteriorShading'/>
              <SummerShadingCoefficient>0.72</SummerShadingCoefficient>
            </InteriorShading>
            <AttachedToWall idref='Wall1'/>
          </Window>
          <Window>
            <SystemIdentifier id='Window8'/>
            <Area>31.88</Area>
            <Azimuth>45</Azimuth>
            <UFactor>0.64</UFactor>
            <SHGC>0.65</SHGC>
            <InteriorShading>
              <SystemIdentifier id='Window8InteriorShading'/>
              <SummerShadingCoefficient>0.72</SummerShadingCoefficient>
            </InteriorShading>
            <AttachedToWall idref='Wall1'/>
          </Window>
          <Window>
            <SystemIdentifier id='Window9'/>
            <Area>15.94</Area>
            <Azimuth>45</Azimuth>
            <UFactor>0.64</UFactor>
            <SHGC>0.65</SHGC>
            <InteriorShading>
              <SystemIdentifier id='Window9InteriorShading'/>
              <SummerShadingCoefficient>0.744</SummerShadingCoefficient>
            </InteriorShading>
            <AttachedToWall idref='Wall1'/>
          </Window>
          <Window>
            <SystemIdentifier id='Window10'/>
            <Area>43.88</Area>
            <Azimuth>45</Azimuth>
            <UFactor>0.61</UFactor>
            <SHGC>0.67</SHGC>
            <InteriorShading>
              <SystemIdentifier id='Window10InteriorShading'/>
              <SummerShadingCoefficient>0.744</SummerShadingCoefficient>
            </InteriorShading>
            <AttachedToWall idref='Wall1'/>
          </Window>
          <Window>
            <SystemIdentifier id='Window11'/>
            <Area>43.83</Area>
            <Azimuth>45</Azimuth>
            <UFactor>0.98</UFactor>
            <SHGC>0.74</SHGC>
            <InteriorShading>
              <SystemIdentifier id='Window11InteriorShading'/>
              <SummerShadingCoefficient>1.0</SummerShadingCoefficient>
            </InteriorShading>
            <AttachedToWall idref='Wall1'/>
          </Window>
        </Windows>
        <Doors>
          <Door>
            <SystemIdentifier id='Door1'/>
            <AttachedToWall idref='Wall1'/>
            <Area>21.0</Area>
            <Azimuth>45</Azimuth>
            <RValue>1.67</RValue>
          </Door>
          <Door>
            <SystemIdentifier id='Door2'/>
            <AttachedToWall idref='Wall1'/>
            <Area>21.0</Area>
            <Azimuth>225</Azimuth>
            <RValue>1.67</RValue>
          </Door>
        </Doors>
      </Enclosure>
      <Systems>
        <HVAC>
          <HVACPlant>
            <HeatingSystem>
              <SystemIdentifier id='HeatingSystem1'/>
              <DistributionSystem idref='HVACDistribution1'/>
              <HeatingSystemType>
                <Furnace/>
              </HeatingSystemType>
              <HeatingSystemFuel>natural gas</HeatingSystemFuel>
              <AnnualHeatingEfficiency>
                <Units>AFUE</Units>
                <Value>0.92</Value>
              </AnnualHeatingEfficiency>
              <FractionHeatLoadServed>1.0</FractionHeatLoadServed>
            </HeatingSystem>
            <CoolingSystem>
              <SystemIdentifier id='CoolingSystem1'/>
              <DistributionSystem idref='HVACDistribution1'/>
              <CoolingSystemType>central air conditioner</CoolingSystemType>
              <CoolingSystemFuel>electricity</CoolingSystemFuel>
              <FractionCoolLoadServed>1.0</FractionCoolLoadServed>
              <AnnualCoolingEfficiency>
                <Units>SEER</Units>
                <Value>13.0</Value>
              </AnnualCoolingEfficiency>
            </CoolingSystem>
          </HVACPlant>
          <HVACControl>
            <SystemIdentifier id='HVACControl1'/>
            <SetpointTempHeatingSeason>70.0</SetpointTempHeatingSeason>
            <SetpointTempCoolingSeason>75.0</SetpointTempCoolingSeason>
          </HVACControl>
          <HVACDistribution>
            <SystemIdentifier id='HVACDistribution1'/>
            <DistributionSystemType>
              <AirDistribution>
                <AirDistributionType>regular velocity</AirDistributionType>
                <DuctLeakageMeasurement>
                  <DuctType>supply</DuctType>
                  <DuctLeakage>
                    <Units>CFM25</Units>
                    <Value>23.64</Value>
                    <TotalOrToOutside>to outside</TotalOrToOutside>
                  </DuctLeakage>
                </DuctLeakageMeasurement>
                <DuctLeakageMeasurement>
                  <DuctType>return</DuctType>
                  <DuctLeakage>
                    <Units>CFM25</Units>
                    <Value>15.36</Value>
                    <TotalOrToOutside>to outside</TotalOrToOutside>
                  </DuctLeakage>
                </DuctLeakageMeasurement>
                <Ducts>
                  <SystemIdentifier id='Ducts1'/>
                  <DuctType>supply</DuctType>
                  <DuctEffectiveRValue>1.5</DuctEffectiveRValue>
                  <DuctLocation>under slab</DuctLocation>
                  <DuctSurfaceArea>197.0</DuctSurfaceArea>
                </Ducts>
                <Ducts>
                  <SystemIdentifier id='Ducts2'/>
                  <DuctType>return</DuctType>
                  <DuctEffectiveRValue>9.0</DuctEffectiveRValue>
                  <DuctLocation>attic - vented</DuctLocation>
                  <DuctSurfaceArea>64.0</DuctSurfaceArea>
                </Ducts>
                <NumberofReturnRegisters>1</NumberofReturnRegisters>
              </AirDistribution>
            </DistributionSystemType>
          </HVACDistribution>
        </HVAC>
        <MechanicalVentilation>
          <VentilationFans>
            <VentilationFan>
              <SystemIdentifier id='VentilationFan1'/>
              <FanType>energy recovery ventilator</FanType>
              <RatedFlowRate>50.0</RatedFlowRate>
              <UsedForWholeBuildingVentilation>true</UsedForWholeBuildingVentilation>
              <AdjustedTotalRecoveryEfficiency>0.52</AdjustedTotalRecoveryEfficiency>
              <AdjustedSensibleRecoveryEfficiency>0.55</AdjustedSensibleRecoveryEfficiency>
            </VentilationFan>
          </VentilationFans>
        </MechanicalVentilation>
      </Systems>
      <Appliances>
        <Refrigerator>
          <SystemIdentifier id='Refrigerator1'/>
        </Refrigerator>
        <CookingRange>
          <SystemIdentifier id='CookingRange1'/>
          <FuelType>electricity</FuelType>
        </CookingRange>
        <Oven>
          <SystemIdentifier id='Oven1'/>
        </Oven>
      </Appliances>
      <MiscLoads>
        <PlugLoad>
          <SystemIdentifier id='PlugLoad1'/>
          <PlugLoadType>other</PlugLoadType>
        </PlugLoad>
      </MiscLoads>
    </BuildingDetails>
  </Building>
</HPXML><|MERGE_RESOLUTION|>--- conflicted
+++ resolved
@@ -9,10 +9,6 @@
   <SoftwareInfo/>
   <Building>
     <BuildingID id='MyBuilding'/>
-    <Site>
-      <SiteID id='SiteID'/>
-      <Elevation>1007</Elevation>
-    </Site>
     <ProjectStatus>
       <EventType>proposed workscope</EventType>
     </ProjectStatus>
@@ -35,14 +31,8 @@
         <extension>
           <HVACSizingControl>
             <ManualJInputs>
-<<<<<<< HEAD
               <HeatingDesignTemperature>9.0</HeatingDesignTemperature>
               <CoolingDesignTemperature>97.0</CoolingDesignTemperature>
-              <InternalLoadsSensible>3621.0</InternalLoadsSensible>
-              <InternalLoadsLatent>200.0</InternalLoadsLatent>
-=======
-              <HeatingDesignTemperature>9</HeatingDesignTemperature>
-              <CoolingDesignTemperature>97</CoolingDesignTemperature>
               <DailyTemperatureRange>medium</DailyTemperatureRange>
               <HeatingSetpoint>70.0</HeatingSetpoint>
               <CoolingSetpoint>75.0</CoolingSetpoint>
@@ -51,7 +41,6 @@
               <InternalLoadsSensible>3621.0</InternalLoadsSensible>
               <InternalLoadsLatent>200.0</InternalLoadsLatent>
               <NumberofOccupants>4</NumberofOccupants>
->>>>>>> 9485f91c
             </ManualJInputs>
           </HVACSizingControl>
         </extension>
