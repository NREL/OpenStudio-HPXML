<?xml version='1.0' encoding='UTF-8'?>
<HPXML xmlns='http://hpxmlonline.com/2023/09' schemaVersion='4.0'>
  <XMLTransactionHeaderInformation>
    <XMLType>HPXML</XMLType>
    <XMLGeneratedBy>hand</XMLGeneratedBy>
    <CreatedDateAndTime>2000-01-01T00:00:00-07:00</CreatedDateAndTime>
    <Transaction>create</Transaction>
  </XMLTransactionHeaderInformation>
  <SoftwareInfo/>
  <Building>
    <BuildingID id='MyBuilding'/>
<<<<<<< HEAD
=======
    <Site>
      <SiteID id='SiteID'/>
      <GeoLocation>
        <Latitude>40.0</Latitude>
      </GeoLocation>
      <Elevation>607.0</Elevation>
    </Site>
>>>>>>> 02d4d2b9
    <ProjectStatus>
      <EventType>proposed workscope</EventType>
    </ProjectStatus>
    <BuildingDetails>
      <BuildingSummary>
        <Site>
          <SiteType>suburban</SiteType>
          <Soil>
            <Conductivity>0.8</Conductivity>
          </Soil>
        </Site>
        <BuildingConstruction>
          <ResidentialFacilityType>single-family detached</ResidentialFacilityType>
          <NumberofConditionedFloors>1.0</NumberofConditionedFloors>
          <NumberofConditionedFloorsAboveGrade>1.0</NumberofConditionedFloorsAboveGrade>
          <NumberofBedrooms>3</NumberofBedrooms>
          <ConditionedFloorArea>1800.0</ConditionedFloorArea>
        </BuildingConstruction>
        <extension>
          <HVACSizingControl>
            <ManualJInputs>
              <HeatingDesignTemperature>3.0</HeatingDesignTemperature>
              <CoolingDesignTemperature>90.0</CoolingDesignTemperature>
              <DailyTemperatureRange>medium</DailyTemperatureRange>
              <HeatingSetpoint>70.0</HeatingSetpoint>
              <CoolingSetpoint>75.0</CoolingSetpoint>
              <HumiditySetpoint>0.5</HumiditySetpoint>
              <HumidityDifference>45.0</HumidityDifference>
              <InternalLoadsSensible>2400.0</InternalLoadsSensible>
              <InternalLoadsLatent>0.0</InternalLoadsLatent>
              <NumberofOccupants>4</NumberofOccupants>
            </ManualJInputs>
          </HVACSizingControl>
        </extension>
      </BuildingSummary>
      <ClimateandRiskZones>
        <WeatherStation>
          <SystemIdentifier id='WeatherStation'/>
          <Name>USA_IN_Lafayette-Purdue.University.AP.724386_TMY3</Name>
          <extension>
            <EPWFilePath>USA_IN_Lafayette-Purdue.University.AP.724386_TMY3.epw</EPWFilePath>
          </extension>
        </WeatherStation>
      </ClimateandRiskZones>
      <Enclosure>
        <AirInfiltration>
          <AirInfiltrationMeasurement>
            <SystemIdentifier id='AirInfiltrationMeasurement1'/>
            <HousePressure>50.0</HousePressure>
            <BuildingAirLeakage>
              <UnitofMeasure>ACH</UnitofMeasure>
              <AirLeakage>8.1</AirLeakage>
            </BuildingAirLeakage>
            <InfiltrationVolume>26100.0</InfiltrationVolume>
          </AirInfiltrationMeasurement>
        </AirInfiltration>
        <Roofs>
          <Roof>
            <SystemIdentifier id='Roof1'/>
            <InteriorAdjacentTo>conditioned space</InteriorAdjacentTo>
            <Area>2068.6</Area>
            <RoofType>asphalt or fiberglass shingles</RoofType>
            <SolarAbsorptance>0.92</SolarAbsorptance>
            <Emittance>0.92</Emittance>
            <Pitch>7.0</Pitch>
            <RadiantBarrier>false</RadiantBarrier>
            <Insulation>
              <SystemIdentifier id='Roof1Insulation'/>
              <AssemblyEffectiveRValue>19.6</AssemblyEffectiveRValue>
            </Insulation>
          </Roof>
        </Roofs>
        <Walls>
          <Wall>
            <SystemIdentifier id='Wall1'/>
            <ExteriorAdjacentTo>outside</ExteriorAdjacentTo>
            <InteriorAdjacentTo>conditioned space</InteriorAdjacentTo>
            <WallType>
              <WoodStud/>
            </WallType>
            <Area>1376.0</Area>
            <Siding>brick veneer</Siding>
            <Insulation>
              <SystemIdentifier id='Wall1Insulation'/>
              <AssemblyEffectiveRValue>11.63</AssemblyEffectiveRValue>
            </Insulation>
          </Wall>
        </Walls>
        <FoundationWalls>
          <FoundationWall>
            <SystemIdentifier id='FoundationWall1'/>
            <ExteriorAdjacentTo>ground</ExteriorAdjacentTo>
            <InteriorAdjacentTo>crawlspace - unvented</InteriorAdjacentTo>
            <Height>3.0</Height>
            <Area>519.0</Area>
            <DepthBelowGrade>2.0</DepthBelowGrade>
            <Insulation>
              <SystemIdentifier id='FoundationWall1Insulation'/>
              <Layer>
                <InstallationType>continuous - exterior</InstallationType>
                <NominalRValue>0.0</NominalRValue>
              </Layer>
              <Layer>
                <InstallationType>continuous - interior</InstallationType>
                <NominalRValue>0.0</NominalRValue>
              </Layer>
            </Insulation>
          </FoundationWall>
        </FoundationWalls>
        <Floors>
          <Floor>
            <SystemIdentifier id='Floor1'/>
            <ExteriorAdjacentTo>crawlspace - unvented</ExteriorAdjacentTo>
            <InteriorAdjacentTo>conditioned space</InteriorAdjacentTo>
            <FloorType>
              <WoodFrame/>
            </FloorType>
            <Area>1800.0</Area>
            <Insulation>
              <SystemIdentifier id='Floor1Insulation'/>
              <AssemblyEffectiveRValue>13.7</AssemblyEffectiveRValue>
            </Insulation>
          </Floor>
        </Floors>
        <Slabs>
          <Slab>
            <SystemIdentifier id='Slab1'/>
            <InteriorAdjacentTo>crawlspace - unvented</InteriorAdjacentTo>
            <Area>1800.0</Area>
            <ExposedPerimeter>172.0</ExposedPerimeter>
            <PerimeterInsulation>
              <SystemIdentifier id='Slab1PerimeterInsulation'/>
              <Layer>
                <NominalRValue>0.0</NominalRValue>
                <InsulationDepth>0.0</InsulationDepth>
              </Layer>
            </PerimeterInsulation>
            <UnderSlabInsulation>
              <SystemIdentifier id='Slab1UnderSlabInsulation'/>
              <Layer>
                <NominalRValue>0.0</NominalRValue>
                <InsulationWidth>0.0</InsulationWidth>
              </Layer>
            </UnderSlabInsulation>
          </Slab>
        </Slabs>
        <Windows>
          <Window>
            <SystemIdentifier id='Window1'/>
            <Area>33.33</Area>
            <Azimuth>0</Azimuth>
            <UFactor>0.57</UFactor>
            <SHGC>0.56</SHGC>
            <InteriorShading>
              <SystemIdentifier id='Window1InteriorShading'/>
              <SummerShadingCoefficient>0.54</SummerShadingCoefficient>
            </InteriorShading>
            <AttachedToWall idref='Wall1'/>
          </Window>
          <Window>
            <SystemIdentifier id='Window2'/>
            <Area>9.0</Area>
            <Azimuth>0</Azimuth>
            <UFactor>0.56</UFactor>
            <SHGC>0.66</SHGC>
            <InteriorShading>
              <SystemIdentifier id='Window2InteriorShading'/>
              <SummerShadingCoefficient>0.6</SummerShadingCoefficient>
            </InteriorShading>
            <AttachedToWall idref='Wall1'/>
          </Window>
          <Window>
            <SystemIdentifier id='Window3'/>
            <Area>44.33</Area>
            <Azimuth>0</Azimuth>
            <UFactor>0.87</UFactor>
            <SHGC>0.67</SHGC>
            <InteriorShading>
              <SystemIdentifier id='Window3InteriorShading'/>
              <SummerShadingCoefficient>0.54</SummerShadingCoefficient>
            </InteriorShading>
            <AttachedToWall idref='Wall1'/>
          </Window>
          <Window>
            <SystemIdentifier id='Window4'/>
            <Area>31.5</Area>
            <Azimuth>90</Azimuth>
            <UFactor>0.57</UFactor>
            <SHGC>0.56</SHGC>
            <InteriorShading>
              <SystemIdentifier id='Window4InteriorShading'/>
              <SummerShadingCoefficient>0.54</SummerShadingCoefficient>
            </InteriorShading>
            <Overhangs>
              <Depth>1.0</Depth>
              <DistanceToTopOfWindow>5.0</DistanceToTopOfWindow>
              <DistanceToBottomOfWindow>9.5</DistanceToBottomOfWindow>
            </Overhangs>
            <AttachedToWall idref='Wall1'/>
          </Window>
          <Window>
            <SystemIdentifier id='Window5'/>
            <Area>31.5</Area>
            <Azimuth>270</Azimuth>
            <UFactor>0.57</UFactor>
            <SHGC>0.56</SHGC>
            <InteriorShading>
              <SystemIdentifier id='Window5InteriorShading'/>
              <SummerShadingCoefficient>0.54</SummerShadingCoefficient>
            </InteriorShading>
            <Overhangs>
              <Depth>1.0</Depth>
              <DistanceToTopOfWindow>8.0</DistanceToTopOfWindow>
              <DistanceToBottomOfWindow>12.5</DistanceToBottomOfWindow>
            </Overhangs>
            <AttachedToWall idref='Wall1'/>
          </Window>
          <Window>
            <SystemIdentifier id='Window6'/>
            <Area>90.0</Area>
            <Azimuth>180</Azimuth>
            <UFactor>0.56</UFactor>
            <SHGC>0.66</SHGC>
            <InteriorShading>
              <SystemIdentifier id='Window6InteriorShading'/>
              <SummerShadingCoefficient>0.6</SummerShadingCoefficient>
            </InteriorShading>
            <Overhangs>
              <Depth>6.0</Depth>
              <DistanceToTopOfWindow>1.0</DistanceToTopOfWindow>
              <DistanceToBottomOfWindow>5.5</DistanceToBottomOfWindow>
            </Overhangs>
            <AttachedToWall idref='Wall1'/>
          </Window>
        </Windows>
        <Skylights>
          <Skylight>
            <SystemIdentifier id='Skylight1'/>
            <Area>2.0</Area>
            <Azimuth>0</Azimuth>
            <UFactor>0.74</UFactor>
            <SHGC>0.66</SHGC>
            <AttachedToRoof idref='Roof1'/>
          </Skylight>
          <Skylight>
            <SystemIdentifier id='Skylight2'/>
            <Area>7.5</Area>
            <Azimuth>180</Azimuth>
            <UFactor>0.74</UFactor>
            <SHGC>0.66</SHGC>
            <AttachedToRoof idref='Roof1'/>
          </Skylight>
        </Skylights>
        <Doors>
          <Door>
            <SystemIdentifier id='Door1'/>
            <AttachedToWall idref='Wall1'/>
            <Area>21.0</Area>
            <Azimuth>0</Azimuth>
            <RValue>2.86</RValue>
          </Door>
          <Door>
            <SystemIdentifier id='Door2'/>
            <AttachedToWall idref='Wall1'/>
            <Area>21.0</Area>
            <Azimuth>0</Azimuth>
            <RValue>2.86</RValue>
          </Door>
        </Doors>
      </Enclosure>
      <Systems>
        <HVAC>
          <HVACPlant>
            <HeatingSystem>
              <SystemIdentifier id='HeatingSystem1'/>
              <DistributionSystem idref='HVACDistribution1'/>
              <HeatingSystemType>
                <Furnace/>
              </HeatingSystemType>
              <HeatingSystemFuel>natural gas</HeatingSystemFuel>
              <AnnualHeatingEfficiency>
                <Units>AFUE</Units>
                <Value>0.92</Value>
              </AnnualHeatingEfficiency>
              <FractionHeatLoadServed>1.0</FractionHeatLoadServed>
            </HeatingSystem>
            <CoolingSystem>
              <SystemIdentifier id='CoolingSystem1'/>
              <DistributionSystem idref='HVACDistribution1'/>
              <CoolingSystemType>central air conditioner</CoolingSystemType>
              <CoolingSystemFuel>electricity</CoolingSystemFuel>
              <FractionCoolLoadServed>1.0</FractionCoolLoadServed>
              <AnnualCoolingEfficiency>
                <Units>SEER</Units>
                <Value>13.0</Value>
              </AnnualCoolingEfficiency>
            </CoolingSystem>
          </HVACPlant>
          <HVACControl>
            <SystemIdentifier id='HVACControl1'/>
            <SetpointTempHeatingSeason>70.0</SetpointTempHeatingSeason>
            <SetpointTempCoolingSeason>75.0</SetpointTempCoolingSeason>
          </HVACControl>
          <HVACDistribution>
            <SystemIdentifier id='HVACDistribution1'/>
            <DistributionSystemType>
              <AirDistribution>
                <AirDistributionType>regular velocity</AirDistributionType>
                <DuctLeakageMeasurement>
                  <DuctType>supply</DuctType>
                  <DuctLeakage>
                    <Units>CFM25</Units>
                    <Value>180.6</Value>
                    <TotalOrToOutside>to outside</TotalOrToOutside>
                  </DuctLeakage>
                </DuctLeakageMeasurement>
                <DuctLeakageMeasurement>
                  <DuctType>return</DuctType>
                  <DuctLeakage>
                    <Units>CFM25</Units>
                    <Value>87.5</Value>
                    <TotalOrToOutside>to outside</TotalOrToOutside>
                  </DuctLeakage>
                </DuctLeakageMeasurement>
                <Ducts>
                  <SystemIdentifier id='Ducts1'/>
                  <DuctType>supply</DuctType>
                  <DuctEffectiveRValue>3.0</DuctEffectiveRValue>
                  <DuctLocation>crawlspace - unvented</DuctLocation>
                  <DuctSurfaceArea>516.0</DuctSurfaceArea>
                </Ducts>
                <Ducts>
                  <SystemIdentifier id='Ducts2'/>
                  <DuctType>return</DuctType>
                  <DuctEffectiveRValue>3.0</DuctEffectiveRValue>
                  <DuctLocation>crawlspace - unvented</DuctLocation>
                  <DuctSurfaceArea>125.0</DuctSurfaceArea>
                </Ducts>
                <NumberofReturnRegisters>1</NumberofReturnRegisters>
              </AirDistribution>
            </DistributionSystemType>
          </HVACDistribution>
        </HVAC>
        <MechanicalVentilation>
          <VentilationFans>
            <VentilationFan>
              <SystemIdentifier id='VentilationFan1'/>
              <FanType>balanced</FanType>
              <RatedFlowRate>20.0</RatedFlowRate>
              <UsedForWholeBuildingVentilation>true</UsedForWholeBuildingVentilation>
            </VentilationFan>
          </VentilationFans>
        </MechanicalVentilation>
      </Systems>
      <Appliances>
        <Refrigerator>
          <SystemIdentifier id='Refrigerator1'/>
        </Refrigerator>
        <Freezer>
          <SystemIdentifier id='Freezer1'/>
        </Freezer>
        <CookingRange>
          <SystemIdentifier id='CookingRange1'/>
          <FuelType>electricity</FuelType>
        </CookingRange>
        <Oven>
          <SystemIdentifier id='Oven1'/>
        </Oven>
      </Appliances>
      <MiscLoads>
        <PlugLoad>
          <SystemIdentifier id='PlugLoad1'/>
          <PlugLoadType>other</PlugLoadType>
        </PlugLoad>
        <FuelLoad>
          <SystemIdentifier id='FuelLoad1'/>
          <FuelLoadType>fireplace</FuelLoadType>
          <FuelType>natural gas</FuelType>
        </FuelLoad>
      </MiscLoads>
    </BuildingDetails>
  </Building>
</HPXML><|MERGE_RESOLUTION|>--- conflicted
+++ resolved
@@ -9,8 +9,6 @@
   <SoftwareInfo/>
   <Building>
     <BuildingID id='MyBuilding'/>
-<<<<<<< HEAD
-=======
     <Site>
       <SiteID id='SiteID'/>
       <GeoLocation>
@@ -18,7 +16,6 @@
       </GeoLocation>
       <Elevation>607.0</Elevation>
     </Site>
->>>>>>> 02d4d2b9
     <ProjectStatus>
       <EventType>proposed workscope</EventType>
     </ProjectStatus>
