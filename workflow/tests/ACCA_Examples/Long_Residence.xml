<?xml version='1.0' encoding='UTF-8'?>
<HPXML xmlns='http://hpxmlonline.com/2023/09' schemaVersion='4.0'>
  <XMLTransactionHeaderInformation>
    <XMLType>HPXML</XMLType>
    <XMLGeneratedBy>hand</XMLGeneratedBy>
    <CreatedDateAndTime>2000-01-01T00:00:00-07:00</CreatedDateAndTime>
    <Transaction>create</Transaction>
  </XMLTransactionHeaderInformation>
  <SoftwareInfo/>
  <Building>
    <BuildingID id='MyBuilding'/>
    <ProjectStatus>
      <EventType>proposed workscope</EventType>
    </ProjectStatus>
    <BuildingDetails>
      <BuildingSummary>
        <Site>
          <SiteType>suburban</SiteType>
          <Soil>
            <Conductivity>0.8</Conductivity>
          </Soil>
        </Site>
        <BuildingConstruction>
          <ResidentialFacilityType>single-family detached</ResidentialFacilityType>
          <NumberofConditionedFloors>2.0</NumberofConditionedFloors>
          <NumberofConditionedFloorsAboveGrade>1.0</NumberofConditionedFloorsAboveGrade>
          <NumberofBedrooms>3</NumberofBedrooms>
          <ConditionedFloorArea>2958.0</ConditionedFloorArea>
        </BuildingConstruction>
        <extension>
          <HVACSizingControl>
            <ManualJInputs>
              <HeatingDesignTemperature>-5</HeatingDesignTemperature>
              <CoolingDesignTemperature>89</CoolingDesignTemperature>
            </ManualJInputs>
          </HVACSizingControl>
        </extension>
      </BuildingSummary>
      <ClimateandRiskZones>
        <WeatherStation>
          <SystemIdentifier id='WeatherStation'/>
          <Name>USA_IA_Cedar.Rapids.Muni.AP.725450_TMY3</Name>
          <extension>
            <EPWFilePath>USA_IA_Cedar.Rapids.Muni.AP.725450_TMY3.epw</EPWFilePath>
          </extension>
        </WeatherStation>
      </ClimateandRiskZones>
      <Enclosure>
        <AirInfiltration>
          <AirInfiltrationMeasurement>
            <SystemIdentifier id='AirInfiltrationMeasurement1'/>
            <HousePressure>50.0</HousePressure>
            <BuildingAirLeakage>
              <UnitofMeasure>ACH</UnitofMeasure>
              <AirLeakage>2.8</AirLeakage>
            </BuildingAirLeakage>
          </AirInfiltrationMeasurement>
        </AirInfiltration>
        <Roofs>
          <Roof>
            <SystemIdentifier id='Roof1'/>
            <InteriorAdjacentTo>attic - vented</InteriorAdjacentTo>
            <Area>1712.7</Area>
            <RoofType>asphalt or fiberglass shingles</RoofType>
            <SolarAbsorptance>0.92</SolarAbsorptance>
            <Emittance>0.92</Emittance>
            <Pitch>7.0</Pitch>
            <RadiantBarrier>false</RadiantBarrier>
            <Insulation>
              <SystemIdentifier id='Roof1Insulation'/>
              <AssemblyEffectiveRValue>2.3</AssemblyEffectiveRValue>
            </Insulation>
          </Roof>
        </Roofs>
        <Walls>
          <Wall>
            <SystemIdentifier id='Wall1'/>
            <ExteriorAdjacentTo>outside</ExteriorAdjacentTo>
            <InteriorAdjacentTo>conditioned space</InteriorAdjacentTo>
            <WallType>
              <WoodStud/>
            </WallType>
            <Area>1280.0</Area>
            <Siding>brick veneer</Siding>
            <Insulation>
              <SystemIdentifier id='Wall1Insulation'/>
              <AssemblyEffectiveRValue>10.3</AssemblyEffectiveRValue>
            </Insulation>
          </Wall>
          <Wall>
            <SystemIdentifier id='Wall2'/>
            <ExteriorAdjacentTo>outside</ExteriorAdjacentTo>
            <InteriorAdjacentTo>basement - conditioned</InteriorAdjacentTo>
            <WallType>
              <WoodStud/>
            </WallType>
            <Area>480.0</Area>
            <Siding>brick veneer</Siding>
            <Insulation>
              <SystemIdentifier id='Wall2Insulation'/>
              <AssemblyEffectiveRValue>7.7</AssemblyEffectiveRValue>
            </Insulation>
          </Wall>
        </Walls>
        <FoundationWalls>
          <FoundationWall>
            <SystemIdentifier id='FoundationWall1'/>
            <ExteriorAdjacentTo>ground</ExteriorAdjacentTo>
            <InteriorAdjacentTo>basement - conditioned</InteriorAdjacentTo>
            <Type>concrete block</Type>
            <Height>5.0</Height>
            <Area>800.0</Area>
            <DepthBelowGrade>5.0</DepthBelowGrade>
            <Insulation>
              <SystemIdentifier id='FoundationWall1Insulation'/>
              <Layer>
                <InstallationType>continuous - exterior</InstallationType>
                <NominalRValue>6.0</NominalRValue>
                <DistanceToTopOfInsulation>0.0</DistanceToTopOfInsulation>
                <DistanceToBottomOfInsulation>5.0</DistanceToBottomOfInsulation>
              </Layer>
              <Layer>
                <InstallationType>continuous - interior</InstallationType>
                <NominalRValue>0.0</NominalRValue>
              </Layer>
            </Insulation>
          </FoundationWall>
        </FoundationWalls>
        <Floors>
          <Floor>
            <SystemIdentifier id='Floor1'/>
            <ExteriorAdjacentTo>attic - vented</ExteriorAdjacentTo>
            <InteriorAdjacentTo>conditioned space</InteriorAdjacentTo>
            <FloorType>
              <WoodFrame/>
            </FloorType>
            <Area>1479.0</Area>
            <Insulation>
              <SystemIdentifier id='Floor1Insulation'/>
              <AssemblyEffectiveRValue>20.4</AssemblyEffectiveRValue>
            </Insulation>
          </Floor>
        </Floors>
        <Slabs>
          <Slab>
            <SystemIdentifier id='Slab1'/>
            <InteriorAdjacentTo>basement - conditioned</InteriorAdjacentTo>
            <Area>1479.0</Area>
            <ExposedPerimeter>160.0</ExposedPerimeter>
            <PerimeterInsulation>
              <SystemIdentifier id='Slab1PerimeterInsulation'/>
              <Layer>
                <NominalRValue>0.0</NominalRValue>
                <InsulationDepth>0.0</InsulationDepth>
              </Layer>
            </PerimeterInsulation>
            <UnderSlabInsulation>
              <SystemIdentifier id='Slab1UnderSlabInsulation'/>
              <Layer>
                <NominalRValue>0.0</NominalRValue>
                <InsulationWidth>0.0</InsulationWidth>
              </Layer>
            </UnderSlabInsulation>
          </Slab>
        </Slabs>
        <Windows>
          <Window>
            <SystemIdentifier id='Window1'/>
            <Area>20.0</Area>
            <Azimuth>0</Azimuth>
            <UFactor>0.56</UFactor>
            <SHGC>0.66</SHGC>
            <InteriorShading>
              <SystemIdentifier id='Window1InteriorShading'/>
              <SummerShadingCoefficient>0.6</SummerShadingCoefficient>
            </InteriorShading>
            <AttachedToWall idref='Wall1'/>
          </Window>
          <Window>
            <SystemIdentifier id='Window2'/>
            <Area>17.0</Area>
            <Azimuth>270</Azimuth>
            <UFactor>0.87</UFactor>
            <SHGC>0.67</SHGC>
            <InteriorShading>
              <SystemIdentifier id='Window2InteriorShading'/>
              <SummerShadingCoefficient>0.60</SummerShadingCoefficient>
            </InteriorShading>
            <AttachedToWall idref='Wall1'/>
          </Window>
          <Window>
            <SystemIdentifier id='Window3'/>
            <Area>8.0</Area>
            <Azimuth>180</Azimuth>
            <UFactor>0.87</UFactor>
            <SHGC>0.67</SHGC>
            <InteriorShading>
              <SystemIdentifier id='Window3InteriorShading'/>
              <SummerShadingCoefficient>0.6</SummerShadingCoefficient>
            </InteriorShading>
            <AttachedToWall idref='FoundationWall1'/>
          </Window>
          <Window>
            <SystemIdentifier id='Window4'/>
            <Area>12.0</Area>
            <Azimuth>90</Azimuth>
            <UFactor>0.87</UFactor>
            <SHGC>0.67</SHGC>
            <InteriorShading>
              <SystemIdentifier id='Window4InteriorShading'/>
              <SummerShadingCoefficient>0.6</SummerShadingCoefficient>
            </InteriorShading>
            <AttachedToWall idref='FoundationWall1'/>
          </Window>
          <Window>
            <SystemIdentifier id='Window5'/>
            <Area>58.0</Area>
            <Azimuth>90</Azimuth>
            <UFactor>0.57</UFactor>
            <SHGC>0.56</SHGC>
            <InteriorShading>
              <SystemIdentifier id='Window5InteriorShading'/>
              <SummerShadingCoefficient>0.54</SummerShadingCoefficient>
            </InteriorShading>
            <Overhangs>
              <Depth>1.0</Depth>
              <DistanceToTopOfWindow>1.0</DistanceToTopOfWindow>
              <DistanceToBottomOfWindow>5.0</DistanceToBottomOfWindow>
            </Overhangs>
            <AttachedToWall idref='Wall1'/>
          </Window>
          <Window>
            <SystemIdentifier id='Window6'/>
<<<<<<< HEAD
=======
            <Area>58.0</Area>
            <Azimuth>90</Azimuth>
            <UFactor>0.57</UFactor>
            <SHGC>0.56</SHGC>
            <InteriorShading>
              <SystemIdentifier id='Window6InteriorShading'/>
              <SummerShadingCoefficient>0.54</SummerShadingCoefficient>
            </InteriorShading>
            <Overhangs>
              <Depth>1.0</Depth>
              <DistanceToTopOfWindow>1.0</DistanceToTopOfWindow>
              <DistanceToBottomOfWindow>5.0</DistanceToBottomOfWindow>
            </Overhangs>
            <AttachedToWall idref='Wall1'/>
          </Window>
          <Window>
            <SystemIdentifier id='Window7'/>
>>>>>>> 74afa679
            <Area>22.0</Area>
            <Azimuth>180</Azimuth>
            <UFactor>0.57</UFactor>
            <SHGC>0.56</SHGC>
            <InteriorShading>
<<<<<<< HEAD
              <SystemIdentifier id='Window6InteriorShading'/>
              <SummerShadingCoefficient>0.6</SummerShadingCoefficient>
=======
              <SystemIdentifier id='Window7InteriorShading'/>
              <SummerShadingCoefficient>0.54</SummerShadingCoefficient>
>>>>>>> 74afa679
            </InteriorShading>
            <Overhangs>
              <Depth>1.0</Depth>
              <DistanceToTopOfWindow>5.0</DistanceToTopOfWindow>
              <DistanceToBottomOfWindow>9.0</DistanceToBottomOfWindow>
            </Overhangs>
            <AttachedToWall idref='Wall1'/>
          </Window>
          <Window>
            <SystemIdentifier id='Window7'/>
            <Area>8.0</Area>
            <Azimuth>180</Azimuth>
            <UFactor>0.57</UFactor>
            <SHGC>0.56</SHGC>
            <InteriorShading>
<<<<<<< HEAD
              <SystemIdentifier id='Window7InteriorShading'/>
              <SummerShadingCoefficient>0.6</SummerShadingCoefficient>
=======
              <SystemIdentifier id='Window8InteriorShading'/>
              <SummerShadingCoefficient>0.54</SummerShadingCoefficient>
>>>>>>> 74afa679
            </InteriorShading>
            <Overhangs>
              <Depth>1.0</Depth>
              <DistanceToTopOfWindow>8.0</DistanceToTopOfWindow>
              <DistanceToBottomOfWindow>12.0</DistanceToBottomOfWindow>
            </Overhangs>
            <AttachedToWall idref='Wall1'/>
          </Window>
          <Window>
            <SystemIdentifier id='Window8'/>
            <Area>40.0</Area>
            <Azimuth>270</Azimuth>
            <UFactor>0.56</UFactor>
            <SHGC>0.66</SHGC>
            <InteriorShading>
              <SystemIdentifier id='Window8InteriorShading'/>
              <SummerShadingCoefficient>0.6</SummerShadingCoefficient>
            </InteriorShading>
            <Overhangs>
              <Depth>1.0</Depth>
              <DistanceToTopOfWindow>1.0</DistanceToTopOfWindow>
              <DistanceToBottomOfWindow>6.0</DistanceToBottomOfWindow>
            </Overhangs>
            <AttachedToWall idref='Wall1'/>
          </Window>
        </Windows>
        <Doors>
          <Door>
            <SystemIdentifier id='Door1'/>
            <AttachedToWall idref='Wall1'/>
            <Area>17.33</Area>
            <Azimuth>90</Azimuth>
            <RValue>2.86</RValue>
          </Door>
          <Door>
            <SystemIdentifier id='Door2'/>
            <AttachedToWall idref='Wall1'/>
            <Area>21.0</Area>
            <Azimuth>270</Azimuth>
            <RValue>2.86</RValue>
          </Door>
        </Doors>
      </Enclosure>
      <Systems>
        <HVAC>
          <HVACPlant>
            <HeatingSystem>
              <SystemIdentifier id='HeatingSystem1'/>
              <DistributionSystem idref='HVACDistribution1'/>
              <HeatingSystemType>
                <Furnace/>
              </HeatingSystemType>
              <HeatingSystemFuel>natural gas</HeatingSystemFuel>
              <AnnualHeatingEfficiency>
                <Units>AFUE</Units>
                <Value>0.92</Value>
              </AnnualHeatingEfficiency>
              <FractionHeatLoadServed>1.0</FractionHeatLoadServed>
            </HeatingSystem>
            <CoolingSystem>
              <SystemIdentifier id='CoolingSystem1'/>
              <DistributionSystem idref='HVACDistribution1'/>
              <CoolingSystemType>central air conditioner</CoolingSystemType>
              <CoolingSystemFuel>electricity</CoolingSystemFuel>
              <FractionCoolLoadServed>1.0</FractionCoolLoadServed>
              <AnnualCoolingEfficiency>
                <Units>SEER</Units>
                <Value>13.0</Value>
              </AnnualCoolingEfficiency>
            </CoolingSystem>
          </HVACPlant>
          <HVACControl>
            <SystemIdentifier id='HVACControl1'/>
            <SetpointTempHeatingSeason>70.0</SetpointTempHeatingSeason>
            <SetpointTempCoolingSeason>75.0</SetpointTempCoolingSeason>
          </HVACControl>
          <HVACDistribution>
            <SystemIdentifier id='HVACDistribution1'/>
            <DistributionSystemType>
              <AirDistribution>
                <AirDistributionType>regular velocity</AirDistributionType>
                <DuctLeakageMeasurement>
                  <DuctType>supply</DuctType>
                  <DuctLeakage>
                    <Units>CFM25</Units>
                    <Value>0.0</Value>
                    <TotalOrToOutside>to outside</TotalOrToOutside>
                  </DuctLeakage>
                </DuctLeakageMeasurement>
                <DuctLeakageMeasurement>
                  <DuctType>return</DuctType>
                  <DuctLeakage>
                    <Units>CFM25</Units>
                    <Value>0.0</Value>
                    <TotalOrToOutside>to outside</TotalOrToOutside>
                  </DuctLeakage>
                </DuctLeakageMeasurement>
              </AirDistribution>
            </DistributionSystemType>
          </HVACDistribution>
        </HVAC>
      </Systems>
      <Appliances>
        <Refrigerator>
          <SystemIdentifier id='Refrigerator1'/>
        </Refrigerator>
        <CookingRange>
          <SystemIdentifier id='CookingRange1'/>
          <FuelType>electricity</FuelType>
        </CookingRange>
        <Oven>
          <SystemIdentifier id='Oven1'/>
        </Oven>
      </Appliances>
      <MiscLoads>
        <PlugLoad>
          <SystemIdentifier id='PlugLoad1'/>
          <PlugLoadType>other</PlugLoadType>
        </PlugLoad>
      </MiscLoads>
    </BuildingDetails>
  </Building>
</HPXML><|MERGE_RESOLUTION|>--- conflicted
+++ resolved
@@ -231,38 +231,13 @@
           </Window>
           <Window>
             <SystemIdentifier id='Window6'/>
-<<<<<<< HEAD
-=======
-            <Area>58.0</Area>
-            <Azimuth>90</Azimuth>
-            <UFactor>0.57</UFactor>
-            <SHGC>0.56</SHGC>
-            <InteriorShading>
-              <SystemIdentifier id='Window6InteriorShading'/>
-              <SummerShadingCoefficient>0.54</SummerShadingCoefficient>
-            </InteriorShading>
-            <Overhangs>
-              <Depth>1.0</Depth>
-              <DistanceToTopOfWindow>1.0</DistanceToTopOfWindow>
-              <DistanceToBottomOfWindow>5.0</DistanceToBottomOfWindow>
-            </Overhangs>
-            <AttachedToWall idref='Wall1'/>
-          </Window>
-          <Window>
-            <SystemIdentifier id='Window7'/>
->>>>>>> 74afa679
             <Area>22.0</Area>
             <Azimuth>180</Azimuth>
             <UFactor>0.57</UFactor>
             <SHGC>0.56</SHGC>
             <InteriorShading>
-<<<<<<< HEAD
               <SystemIdentifier id='Window6InteriorShading'/>
-              <SummerShadingCoefficient>0.6</SummerShadingCoefficient>
-=======
-              <SystemIdentifier id='Window7InteriorShading'/>
               <SummerShadingCoefficient>0.54</SummerShadingCoefficient>
->>>>>>> 74afa679
             </InteriorShading>
             <Overhangs>
               <Depth>1.0</Depth>
@@ -278,13 +253,8 @@
             <UFactor>0.57</UFactor>
             <SHGC>0.56</SHGC>
             <InteriorShading>
-<<<<<<< HEAD
               <SystemIdentifier id='Window7InteriorShading'/>
-              <SummerShadingCoefficient>0.6</SummerShadingCoefficient>
-=======
-              <SystemIdentifier id='Window8InteriorShading'/>
               <SummerShadingCoefficient>0.54</SummerShadingCoefficient>
->>>>>>> 74afa679
             </InteriorShading>
             <Overhangs>
               <Depth>1.0</Depth>
