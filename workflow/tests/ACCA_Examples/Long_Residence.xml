<?xml version='1.0' encoding='UTF-8'?>
<HPXML xmlns='http://hpxmlonline.com/2023/09' schemaVersion='4.0'>
  <XMLTransactionHeaderInformation>
    <XMLType>HPXML</XMLType>
    <XMLGeneratedBy>hand</XMLGeneratedBy>
    <CreatedDateAndTime>2000-01-01T00:00:00-07:00</CreatedDateAndTime>
    <Transaction>create</Transaction>
  </XMLTransactionHeaderInformation>
  <SoftwareInfo/>
  <Building>
    <BuildingID id='MyBuilding'/>
<<<<<<< HEAD
=======
    <Site>
      <SiteID id='SiteID'/>
      <GeoLocation>
        <Latitude>41.0</Latitude>
      </GeoLocation>
      <Elevation>863.0</Elevation>
    </Site>
>>>>>>> 02d4d2b9
    <ProjectStatus>
      <EventType>proposed workscope</EventType>
    </ProjectStatus>
    <BuildingDetails>
      <BuildingSummary>
        <Site>
          <SiteType>suburban</SiteType>
          <Soil>
            <Conductivity>0.8</Conductivity>
          </Soil>
        </Site>
        <BuildingConstruction>
          <ResidentialFacilityType>single-family detached</ResidentialFacilityType>
          <NumberofConditionedFloors>2.0</NumberofConditionedFloors>
          <NumberofConditionedFloorsAboveGrade>1.0</NumberofConditionedFloorsAboveGrade>
          <NumberofBedrooms>3</NumberofBedrooms>
          <ConditionedFloorArea>2958.0</ConditionedFloorArea>
        </BuildingConstruction>
        <extension>
          <HVACSizingControl>
            <ManualJInputs>
              <HeatingDesignTemperature>-5.0</HeatingDesignTemperature>
              <CoolingDesignTemperature>89.0</CoolingDesignTemperature>
              <DailyTemperatureRange>medium</DailyTemperatureRange>
              <HeatingSetpoint>70.0</HeatingSetpoint>
              <CoolingSetpoint>75.0</CoolingSetpoint>
              <HumiditySetpoint>0.5</HumiditySetpoint>
              <HumidityDifference>40.0</HumidityDifference>
              <InternalLoadsSensible>2400.0</InternalLoadsSensible>
              <InternalLoadsLatent>0.0</InternalLoadsLatent>
              <NumberofOccupants>4</NumberofOccupants>
            </ManualJInputs>
          </HVACSizingControl>
        </extension>
      </BuildingSummary>
      <ClimateandRiskZones>
        <WeatherStation>
          <SystemIdentifier id='WeatherStation'/>
          <Name>USA_IA_Cedar.Rapids.Muni.AP.725450_TMY3</Name>
          <extension>
            <EPWFilePath>USA_IA_Cedar.Rapids.Muni.AP.725450_TMY3.epw</EPWFilePath>
          </extension>
        </WeatherStation>
      </ClimateandRiskZones>
      <Zones>
        <Zone>
          <SystemIdentifier id='LongResidence'/>
          <ZoneType>conditioned</ZoneType>
          <Spaces>
            <Space>
              <SystemIdentifier id='laundry'/>
              <FloorArea>77.0</FloorArea>
            </Space>
            <Space>
              <SystemIdentifier id='kitchen'/>
              <FloorArea>121.0</FloorArea>
            </Space>
            <Space>
              <SystemIdentifier id='bathroom_1'/>
              <FloorArea>99.0</FloorArea>
            </Space>
            <Space>
              <SystemIdentifier id='bedroom_3'/>
              <FloorArea>110.0</FloorArea>
            </Space>
            <Space>
              <SystemIdentifier id='bedroom_2'/>
              <FloorArea>140.0</FloorArea>
            </Space>
            <Space>
              <SystemIdentifier id='dining_room'/>
              <FloorArea>126.0</FloorArea>
            </Space>
            <Space>
              <SystemIdentifier id='living_room'/>
              <FloorArea>294.0</FloorArea>
            </Space>
            <Space>
              <SystemIdentifier id='hall_1'/>
              <FloorArea>112.0</FloorArea>
            </Space>
            <Space>
              <SystemIdentifier id='hall_2'/>
              <FloorArea>165.0</FloorArea>
            </Space>
            <Space>
              <SystemIdentifier id='bedroom_1'/>
              <FloorArea>210.0</FloorArea>
            </Space>
            <Space>
              <SystemIdentifier id='bathroom_2'/>
              <FloorArea>25.0</FloorArea>
            </Space>
            <Space>
              <SystemIdentifier id='recroom'/>
              <FloorArea>783.0</FloorArea>
            </Space>
            <Space>
              <SystemIdentifier id='workshop'/>
              <FloorArea>360.0</FloorArea>
            </Space>
            <Space>
              <SystemIdentifier id='utility_room'/>
              <FloorArea>336.0</FloorArea>
            </Space>
          </Spaces>
        </Zone>
      </Zones>
      <Enclosure>
        <AirInfiltration>
          <AirInfiltrationMeasurement>
            <SystemIdentifier id='AirInfiltrationMeasurement1'/>
            <HousePressure>50.0</HousePressure>
            <BuildingAirLeakage>
              <UnitofMeasure>ACH</UnitofMeasure>
              <AirLeakage>2.8</AirLeakage>
            </BuildingAirLeakage>
          </AirInfiltrationMeasurement>
        </AirInfiltration>
        <Roofs>
          <Roof>
            <SystemIdentifier id='RoofLaundry'/>
            <AttachedToSpace idref='laundry'/>
            <InteriorAdjacentTo>attic - vented</InteriorAdjacentTo>
            <Area>89.2</Area>
            <RoofType>asphalt or fiberglass shingles</RoofType>
            <SolarAbsorptance>0.92</SolarAbsorptance>
            <Emittance>0.92</Emittance>
            <Pitch>7.0</Pitch>
            <RadiantBarrier>false</RadiantBarrier>
            <Insulation>
              <SystemIdentifier id='RoofLaundryInsulation'/>
              <AssemblyEffectiveRValue>2.3</AssemblyEffectiveRValue>
            </Insulation>
          </Roof>
          <Roof>
            <SystemIdentifier id='RoofKitchen'/>
            <AttachedToSpace idref='kitchen'/>
            <InteriorAdjacentTo>attic - vented</InteriorAdjacentTo>
            <Area>140.1</Area>
            <RoofType>asphalt or fiberglass shingles</RoofType>
            <SolarAbsorptance>0.92</SolarAbsorptance>
            <Emittance>0.92</Emittance>
            <Pitch>7.0</Pitch>
            <RadiantBarrier>false</RadiantBarrier>
            <Insulation>
              <SystemIdentifier id='RoofKitchenInsulation'/>
              <AssemblyEffectiveRValue>2.3</AssemblyEffectiveRValue>
            </Insulation>
          </Roof>
          <Roof>
            <SystemIdentifier id='RoofBathroom1'/>
            <AttachedToSpace idref='bathroom_1'/>
            <InteriorAdjacentTo>attic - vented</InteriorAdjacentTo>
            <Area>114.6</Area>
            <RoofType>asphalt or fiberglass shingles</RoofType>
            <SolarAbsorptance>0.92</SolarAbsorptance>
            <Emittance>0.92</Emittance>
            <Pitch>7.0</Pitch>
            <RadiantBarrier>false</RadiantBarrier>
            <Insulation>
              <SystemIdentifier id='RoofBathroom1Insulation'/>
              <AssemblyEffectiveRValue>2.3</AssemblyEffectiveRValue>
            </Insulation>
          </Roof>
          <Roof>
            <SystemIdentifier id='RoofBedroom3'/>
            <AttachedToSpace idref='bedroom_3'/>
            <InteriorAdjacentTo>attic - vented</InteriorAdjacentTo>
            <Area>127.4</Area>
            <RoofType>asphalt or fiberglass shingles</RoofType>
            <SolarAbsorptance>0.92</SolarAbsorptance>
            <Emittance>0.92</Emittance>
            <Pitch>7.0</Pitch>
            <RadiantBarrier>false</RadiantBarrier>
            <Insulation>
              <SystemIdentifier id='RoofBedroom3Insulation'/>
              <AssemblyEffectiveRValue>2.3</AssemblyEffectiveRValue>
            </Insulation>
          </Roof>
          <Roof>
            <SystemIdentifier id='RoofBedroom2'/>
            <AttachedToSpace idref='bedroom_2'/>
            <InteriorAdjacentTo>attic - vented</InteriorAdjacentTo>
            <Area>162.1</Area>
            <RoofType>asphalt or fiberglass shingles</RoofType>
            <SolarAbsorptance>0.92</SolarAbsorptance>
            <Emittance>0.92</Emittance>
            <Pitch>7.0</Pitch>
            <RadiantBarrier>false</RadiantBarrier>
            <Insulation>
              <SystemIdentifier id='RoofBedroom2Insulation'/>
              <AssemblyEffectiveRValue>2.3</AssemblyEffectiveRValue>
            </Insulation>
          </Roof>
          <Roof>
            <SystemIdentifier id='RoofDiningRoom'/>
            <AttachedToSpace idref='dining_room'/>
            <InteriorAdjacentTo>attic - vented</InteriorAdjacentTo>
            <Area>145.9</Area>
            <RoofType>asphalt or fiberglass shingles</RoofType>
            <SolarAbsorptance>0.92</SolarAbsorptance>
            <Emittance>0.92</Emittance>
            <Pitch>7.0</Pitch>
            <RadiantBarrier>false</RadiantBarrier>
            <Insulation>
              <SystemIdentifier id='RoofDiningRoomInsulation'/>
              <AssemblyEffectiveRValue>2.3</AssemblyEffectiveRValue>
            </Insulation>
          </Roof>
          <Roof>
            <SystemIdentifier id='RoofLivingRoom'/>
            <AttachedToSpace idref='living_room'/>
            <InteriorAdjacentTo>attic - vented</InteriorAdjacentTo>
            <Area>340.5</Area>
            <RoofType>asphalt or fiberglass shingles</RoofType>
            <SolarAbsorptance>0.92</SolarAbsorptance>
            <Emittance>0.92</Emittance>
            <Pitch>7.0</Pitch>
            <RadiantBarrier>false</RadiantBarrier>
            <Insulation>
              <SystemIdentifier id='RoofLivingRoomInsulation'/>
              <AssemblyEffectiveRValue>2.3</AssemblyEffectiveRValue>
            </Insulation>
          </Roof>
          <Roof>
            <SystemIdentifier id='RoofHall1'/>
            <AttachedToSpace idref='hall_1'/>
            <InteriorAdjacentTo>attic - vented</InteriorAdjacentTo>
            <Area>129.7</Area>
            <RoofType>asphalt or fiberglass shingles</RoofType>
            <SolarAbsorptance>0.92</SolarAbsorptance>
            <Emittance>0.92</Emittance>
            <Pitch>7.0</Pitch>
            <RadiantBarrier>false</RadiantBarrier>
            <Insulation>
              <SystemIdentifier id='RoofHall1Insulation'/>
              <AssemblyEffectiveRValue>2.3</AssemblyEffectiveRValue>
            </Insulation>
          </Roof>
          <Roof>
            <SystemIdentifier id='RoofHall2'/>
            <AttachedToSpace idref='hall_2'/>
            <InteriorAdjacentTo>attic - vented</InteriorAdjacentTo>
            <Area>191.1</Area>
            <RoofType>asphalt or fiberglass shingles</RoofType>
            <SolarAbsorptance>0.92</SolarAbsorptance>
            <Emittance>0.92</Emittance>
            <Pitch>7.0</Pitch>
            <RadiantBarrier>false</RadiantBarrier>
            <Insulation>
              <SystemIdentifier id='RoofHall2Insulation'/>
              <AssemblyEffectiveRValue>2.3</AssemblyEffectiveRValue>
            </Insulation>
          </Roof>
          <Roof>
            <SystemIdentifier id='RoofBedroom1'/>
            <AttachedToSpace idref='bedroom_1'/>
            <InteriorAdjacentTo>attic - vented</InteriorAdjacentTo>
            <Area>243.2</Area>
            <RoofType>asphalt or fiberglass shingles</RoofType>
            <SolarAbsorptance>0.92</SolarAbsorptance>
            <Emittance>0.92</Emittance>
            <Pitch>7.0</Pitch>
            <RadiantBarrier>false</RadiantBarrier>
            <Insulation>
              <SystemIdentifier id='RoofBedroom1Insulation'/>
              <AssemblyEffectiveRValue>2.3</AssemblyEffectiveRValue>
            </Insulation>
          </Roof>
          <Roof>
            <SystemIdentifier id='RoofBathroom2'/>
            <AttachedToSpace idref='bathroom_2'/>
            <InteriorAdjacentTo>attic - vented</InteriorAdjacentTo>
            <Area>29.0</Area>
            <RoofType>asphalt or fiberglass shingles</RoofType>
            <SolarAbsorptance>0.92</SolarAbsorptance>
            <Emittance>0.92</Emittance>
            <Pitch>7.0</Pitch>
            <RadiantBarrier>false</RadiantBarrier>
            <Insulation>
              <SystemIdentifier id='RoofBathroom2Insulation'/>
              <AssemblyEffectiveRValue>2.3</AssemblyEffectiveRValue>
            </Insulation>
          </Roof>
        </Roofs>
        <Walls>
          <Wall>
            <SystemIdentifier id='WallLaundryEast'/>
            <AttachedToSpace idref='laundry'/>
            <ExteriorAdjacentTo>outside</ExteriorAdjacentTo>
            <InteriorAdjacentTo>conditioned space</InteriorAdjacentTo>
            <WallType>
              <WoodStud/>
            </WallType>
            <Area>56.0</Area>
            <Orientation>east</Orientation>
            <Siding>brick veneer</Siding>
            <Insulation>
              <SystemIdentifier id='WallLaundryEastInsulation'/>
              <AssemblyEffectiveRValue>10.3</AssemblyEffectiveRValue>
            </Insulation>
          </Wall>
          <Wall>
            <SystemIdentifier id='WallLaundryNorth'/>
            <AttachedToSpace idref='laundry'/>
            <ExteriorAdjacentTo>outside</ExteriorAdjacentTo>
            <InteriorAdjacentTo>conditioned space</InteriorAdjacentTo>
            <WallType>
              <WoodStud/>
            </WallType>
            <Area>88.0</Area>
            <Orientation>north</Orientation>
            <Siding>brick veneer</Siding>
            <Insulation>
              <SystemIdentifier id='WallLaundryNorthInsulation'/>
              <AssemblyEffectiveRValue>10.3</AssemblyEffectiveRValue>
            </Insulation>
          </Wall>
          <Wall>
            <SystemIdentifier id='WallKitchenEast'/>
            <AttachedToSpace idref='kitchen'/>
            <ExteriorAdjacentTo>outside</ExteriorAdjacentTo>
            <InteriorAdjacentTo>conditioned space</InteriorAdjacentTo>
            <WallType>
              <WoodStud/>
            </WallType>
            <Area>88.0</Area>
            <Orientation>east</Orientation>
            <Siding>brick veneer</Siding>
            <Insulation>
              <SystemIdentifier id='WallKitchenEastInsulation'/>
              <AssemblyEffectiveRValue>10.3</AssemblyEffectiveRValue>
            </Insulation>
          </Wall>
          <Wall>
            <SystemIdentifier id='WallBathroom1East'/>
            <AttachedToSpace idref='bathroom_1'/>
            <ExteriorAdjacentTo>outside</ExteriorAdjacentTo>
            <InteriorAdjacentTo>conditioned space</InteriorAdjacentTo>
            <WallType>
              <WoodStud/>
            </WallType>
            <Area>72.0</Area>
            <Orientation>east</Orientation>
            <Siding>brick veneer</Siding>
            <Insulation>
              <SystemIdentifier id='WallBathroom1EastInsulation'/>
              <AssemblyEffectiveRValue>10.3</AssemblyEffectiveRValue>
            </Insulation>
          </Wall>
          <Wall>
            <SystemIdentifier id='WallBedroom3East'/>
            <AttachedToSpace idref='bedroom_3'/>
            <ExteriorAdjacentTo>outside</ExteriorAdjacentTo>
            <InteriorAdjacentTo>conditioned space</InteriorAdjacentTo>
            <WallType>
              <WoodStud/>
            </WallType>
            <Area>80.0</Area>
            <Orientation>east</Orientation>
            <Siding>brick veneer</Siding>
            <Insulation>
              <SystemIdentifier id='WallBedroom3EastInsulation'/>
              <AssemblyEffectiveRValue>10.3</AssemblyEffectiveRValue>
            </Insulation>
          </Wall>
          <Wall>
            <SystemIdentifier id='WallBedroom2East'/>
            <AttachedToSpace idref='bedroom_2'/>
            <ExteriorAdjacentTo>outside</ExteriorAdjacentTo>
            <InteriorAdjacentTo>conditioned space</InteriorAdjacentTo>
            <WallType>
              <WoodStud/>
            </WallType>
            <Area>112.0</Area>
            <Orientation>east</Orientation>
            <Siding>brick veneer</Siding>
            <Insulation>
              <SystemIdentifier id='WallBedroom2EastInsulation'/>
              <AssemblyEffectiveRValue>10.3</AssemblyEffectiveRValue>
            </Insulation>
          </Wall>
          <Wall>
            <SystemIdentifier id='WallBedroom2South'/>
            <AttachedToSpace idref='bedroom_2'/>
            <ExteriorAdjacentTo>outside</ExteriorAdjacentTo>
            <InteriorAdjacentTo>conditioned space</InteriorAdjacentTo>
            <WallType>
              <WoodStud/>
            </WallType>
            <Area>80.0</Area>
            <Orientation>south</Orientation>
            <Siding>brick veneer</Siding>
            <Insulation>
              <SystemIdentifier id='WallBedroom2SouthInsulation'/>
              <AssemblyEffectiveRValue>10.3</AssemblyEffectiveRValue>
            </Insulation>
          </Wall>
          <Wall>
            <SystemIdentifier id='WallDiningRoomNorth'/>
            <AttachedToSpace idref='dining_room'/>
            <ExteriorAdjacentTo>outside</ExteriorAdjacentTo>
            <InteriorAdjacentTo>conditioned space</InteriorAdjacentTo>
            <WallType>
              <WoodStud/>
            </WallType>
            <Area>144.0</Area>
            <Orientation>north</Orientation>
            <Siding>brick veneer</Siding>
            <Insulation>
              <SystemIdentifier id='WallDiningRoomNorthInsulation'/>
              <AssemblyEffectiveRValue>10.3</AssemblyEffectiveRValue>
            </Insulation>
          </Wall>
          <Wall>
            <SystemIdentifier id='WallDiningRoomWest'/>
            <AttachedToSpace idref='dining_room'/>
            <ExteriorAdjacentTo>outside</ExteriorAdjacentTo>
            <InteriorAdjacentTo>conditioned space</InteriorAdjacentTo>
            <WallType>
              <WoodStud/>
            </WallType>
            <Area>56.0</Area>
            <Orientation>west</Orientation>
            <Siding>brick veneer</Siding>
            <Insulation>
              <SystemIdentifier id='WallDiningRoomWestInsulation'/>
              <AssemblyEffectiveRValue>10.3</AssemblyEffectiveRValue>
            </Insulation>
          </Wall>
          <Wall>
            <SystemIdentifier id='WallLivingRoomWest'/>
            <AttachedToSpace idref='living_room'/>
            <ExteriorAdjacentTo>outside</ExteriorAdjacentTo>
            <InteriorAdjacentTo>conditioned space</InteriorAdjacentTo>
            <WallType>
              <WoodStud/>
            </WallType>
            <Area>168.0</Area>
            <Orientation>west</Orientation>
            <Siding>brick veneer</Siding>
            <Insulation>
              <SystemIdentifier id='WallLivingRoomWestInsulation'/>
              <AssemblyEffectiveRValue>10.3</AssemblyEffectiveRValue>
            </Insulation>
          </Wall>
          <Wall>
            <SystemIdentifier id='WallHall1West'/>
            <AttachedToSpace idref='hall_1'/>
            <ExteriorAdjacentTo>outside</ExteriorAdjacentTo>
            <InteriorAdjacentTo>conditioned space</InteriorAdjacentTo>
            <WallType>
              <WoodStud/>
            </WallType>
            <Area>64.0</Area>
            <Orientation>west</Orientation>
            <Siding>brick veneer</Siding>
            <Insulation>
              <SystemIdentifier id='WallHall1WestInsulation'/>
              <AssemblyEffectiveRValue>10.3</AssemblyEffectiveRValue>
            </Insulation>
          </Wall>
          <Wall>
            <SystemIdentifier id='WallBedroom1West'/>
            <AttachedToSpace idref='bedroom_1'/>
            <ExteriorAdjacentTo>outside</ExteriorAdjacentTo>
            <InteriorAdjacentTo>conditioned space</InteriorAdjacentTo>
            <WallType>
              <WoodStud/>
            </WallType>
            <Area>120.0</Area>
            <Orientation>west</Orientation>
            <Siding>brick veneer</Siding>
            <Insulation>
              <SystemIdentifier id='WallBedroom1WestInsulation'/>
              <AssemblyEffectiveRValue>10.3</AssemblyEffectiveRValue>
            </Insulation>
          </Wall>
          <Wall>
            <SystemIdentifier id='WallBedroom1South'/>
            <AttachedToSpace idref='bedroom_1'/>
            <ExteriorAdjacentTo>outside</ExteriorAdjacentTo>
            <InteriorAdjacentTo>conditioned space</InteriorAdjacentTo>
            <WallType>
              <WoodStud/>
            </WallType>
            <Area>112.0</Area>
            <Orientation>south</Orientation>
            <Siding>brick veneer</Siding>
            <Insulation>
              <SystemIdentifier id='WallBedroom1SouthInsulation'/>
              <AssemblyEffectiveRValue>10.3</AssemblyEffectiveRValue>
            </Insulation>
          </Wall>
          <Wall>
            <SystemIdentifier id='WallBathroom2South'/>
            <AttachedToSpace idref='bathroom_2'/>
            <ExteriorAdjacentTo>outside</ExteriorAdjacentTo>
            <InteriorAdjacentTo>conditioned space</InteriorAdjacentTo>
            <WallType>
              <WoodStud/>
            </WallType>
            <Area>40.0</Area>
            <Orientation>south</Orientation>
            <Siding>brick veneer</Siding>
            <Insulation>
              <SystemIdentifier id='WallBathroom2SouthInsulation'/>
              <AssemblyEffectiveRValue>10.3</AssemblyEffectiveRValue>
            </Insulation>
          </Wall>
          <Wall>
            <SystemIdentifier id='WallWorkshopEast'/>
            <AttachedToSpace idref='workshop'/>
            <ExteriorAdjacentTo>outside</ExteriorAdjacentTo>
            <InteriorAdjacentTo>basement - conditioned</InteriorAdjacentTo>
            <WallType>
              <WoodStud/>
            </WallType>
            <Area>72.0</Area>
            <Orientation>east</Orientation>
            <Siding>brick veneer</Siding>
            <Insulation>
              <SystemIdentifier id='WallWorkshopEastInsulation'/>
              <AssemblyEffectiveRValue>7.7</AssemblyEffectiveRValue>
            </Insulation>
          </Wall>
          <Wall>
            <SystemIdentifier id='WallWorkshopNorth'/>
            <AttachedToSpace idref='workshop'/>
            <ExteriorAdjacentTo>outside</ExteriorAdjacentTo>
            <InteriorAdjacentTo>basement - conditioned</InteriorAdjacentTo>
            <WallType>
              <WoodStud/>
            </WallType>
            <Area>45.0</Area>
            <Orientation>north</Orientation>
            <Siding>brick veneer</Siding>
            <Insulation>
              <SystemIdentifier id='WallWorkshopNorthInsulation'/>
              <AssemblyEffectiveRValue>7.7</AssemblyEffectiveRValue>
            </Insulation>
          </Wall>
          <Wall>
            <SystemIdentifier id='WallUtilityNorth'/>
            <AttachedToSpace idref='utility_room'/>
            <ExteriorAdjacentTo>outside</ExteriorAdjacentTo>
            <InteriorAdjacentTo>basement - conditioned</InteriorAdjacentTo>
            <WallType>
              <WoodStud/>
            </WallType>
            <Area>42.0</Area>
            <Orientation>north</Orientation>
            <Siding>brick veneer</Siding>
            <Insulation>
              <SystemIdentifier id='WallUtilityNorthInsulation'/>
              <AssemblyEffectiveRValue>7.7</AssemblyEffectiveRValue>
            </Insulation>
          </Wall>
          <Wall>
            <SystemIdentifier id='WallUtilityWest'/>
            <AttachedToSpace idref='utility_room'/>
            <ExteriorAdjacentTo>outside</ExteriorAdjacentTo>
            <InteriorAdjacentTo>basement - conditioned</InteriorAdjacentTo>
            <WallType>
              <WoodStud/>
            </WallType>
            <Area>72.0</Area>
            <Orientation>west</Orientation>
            <Siding>brick veneer</Siding>
            <Insulation>
              <SystemIdentifier id='WallUtilityWestInsulation'/>
              <AssemblyEffectiveRValue>7.7</AssemblyEffectiveRValue>
            </Insulation>
          </Wall>
          <Wall>
            <SystemIdentifier id='WallRecRoomEast'/>
            <AttachedToSpace idref='recroom'/>
            <ExteriorAdjacentTo>outside</ExteriorAdjacentTo>
            <InteriorAdjacentTo>basement - conditioned</InteriorAdjacentTo>
            <WallType>
              <WoodStud/>
            </WallType>
            <Area>81.0</Area>
            <Orientation>east</Orientation>
            <Siding>brick veneer</Siding>
            <Insulation>
              <SystemIdentifier id='WallRecRoomEastInsulation'/>
              <AssemblyEffectiveRValue>7.7</AssemblyEffectiveRValue>
            </Insulation>
          </Wall>
          <Wall>
            <SystemIdentifier id='WallRecRoomWest'/>
            <AttachedToSpace idref='recroom'/>
            <ExteriorAdjacentTo>outside</ExteriorAdjacentTo>
            <InteriorAdjacentTo>basement - conditioned</InteriorAdjacentTo>
            <WallType>
              <WoodStud/>
            </WallType>
            <Area>81.0</Area>
            <Orientation>west</Orientation>
            <Siding>brick veneer</Siding>
            <Insulation>
              <SystemIdentifier id='WallRecRoomWestInsulation'/>
              <AssemblyEffectiveRValue>7.7</AssemblyEffectiveRValue>
            </Insulation>
          </Wall>
          <Wall>
            <SystemIdentifier id='WallRecRoomSouth'/>
            <AttachedToSpace idref='recroom'/>
            <ExteriorAdjacentTo>outside</ExteriorAdjacentTo>
            <InteriorAdjacentTo>basement - conditioned</InteriorAdjacentTo>
            <WallType>
              <WoodStud/>
            </WallType>
            <Area>87.0</Area>
            <Orientation>south</Orientation>
            <Siding>brick veneer</Siding>
            <Insulation>
              <SystemIdentifier id='WallRecRoomSouthInsulation'/>
              <AssemblyEffectiveRValue>7.7</AssemblyEffectiveRValue>
            </Insulation>
          </Wall>
        </Walls>
        <FoundationWalls>
          <FoundationWall>
            <SystemIdentifier id='FoundationWallWorkShopEast'/>
            <AttachedToSpace idref='workshop'/>
            <ExteriorAdjacentTo>ground</ExteriorAdjacentTo>
            <InteriorAdjacentTo>basement - conditioned</InteriorAdjacentTo>
            <Type>concrete block</Type>
            <Height>5.0</Height>
            <Area>120.0</Area>
            <Orientation>east</Orientation>
            <DepthBelowGrade>5.0</DepthBelowGrade>
            <Insulation>
              <SystemIdentifier id='FoundationWallWorkShopEastInsulation'/>
              <Layer>
                <InstallationType>continuous - exterior</InstallationType>
                <NominalRValue>6.0</NominalRValue>
                <DistanceToTopOfInsulation>0.0</DistanceToTopOfInsulation>
                <DistanceToBottomOfInsulation>5.0</DistanceToBottomOfInsulation>
              </Layer>
              <Layer>
                <InstallationType>continuous - interior</InstallationType>
                <NominalRValue>0.0</NominalRValue>
              </Layer>
            </Insulation>
          </FoundationWall>
          <FoundationWall>
            <SystemIdentifier id='FoundationWallWorkShopNorth'/>
            <AttachedToSpace idref='workshop'/>
            <ExteriorAdjacentTo>ground</ExteriorAdjacentTo>
            <InteriorAdjacentTo>basement - conditioned</InteriorAdjacentTo>
            <Type>concrete block</Type>
            <Height>5.0</Height>
            <Area>75.0</Area>
            <Orientation>north</Orientation>
            <DepthBelowGrade>5.0</DepthBelowGrade>
            <Insulation>
              <SystemIdentifier id='FoundationWallWorkShopNorthInsulation'/>
              <Layer>
                <InstallationType>continuous - exterior</InstallationType>
                <NominalRValue>6.0</NominalRValue>
                <DistanceToTopOfInsulation>0.0</DistanceToTopOfInsulation>
                <DistanceToBottomOfInsulation>5.0</DistanceToBottomOfInsulation>
              </Layer>
              <Layer>
                <InstallationType>continuous - interior</InstallationType>
                <NominalRValue>0.0</NominalRValue>
              </Layer>
            </Insulation>
          </FoundationWall>
          <FoundationWall>
            <SystemIdentifier id='FoundationWallUtilityNorth'/>
            <AttachedToSpace idref='utility_room'/>
            <ExteriorAdjacentTo>ground</ExteriorAdjacentTo>
            <InteriorAdjacentTo>basement - conditioned</InteriorAdjacentTo>
            <Type>concrete block</Type>
            <Height>5.0</Height>
            <Area>70.0</Area>
            <Orientation>north</Orientation>
            <DepthBelowGrade>5.0</DepthBelowGrade>
            <Insulation>
              <SystemIdentifier id='FoundationWallUtilityNorthInsulation'/>
              <Layer>
                <InstallationType>continuous - exterior</InstallationType>
                <NominalRValue>6.0</NominalRValue>
                <DistanceToTopOfInsulation>0.0</DistanceToTopOfInsulation>
                <DistanceToBottomOfInsulation>5.0</DistanceToBottomOfInsulation>
              </Layer>
              <Layer>
                <InstallationType>continuous - interior</InstallationType>
                <NominalRValue>0.0</NominalRValue>
              </Layer>
            </Insulation>
          </FoundationWall>
          <FoundationWall>
            <SystemIdentifier id='FoundationWallUtilityWest'/>
            <AttachedToSpace idref='utility_room'/>
            <ExteriorAdjacentTo>ground</ExteriorAdjacentTo>
            <InteriorAdjacentTo>basement - conditioned</InteriorAdjacentTo>
            <Type>concrete block</Type>
            <Height>5.0</Height>
            <Area>120.0</Area>
            <Orientation>west</Orientation>
            <DepthBelowGrade>5.0</DepthBelowGrade>
            <Insulation>
              <SystemIdentifier id='FoundationWallUtilityWestInsulation'/>
              <Layer>
                <InstallationType>continuous - exterior</InstallationType>
                <NominalRValue>6.0</NominalRValue>
                <DistanceToTopOfInsulation>0.0</DistanceToTopOfInsulation>
                <DistanceToBottomOfInsulation>5.0</DistanceToBottomOfInsulation>
              </Layer>
              <Layer>
                <InstallationType>continuous - interior</InstallationType>
                <NominalRValue>0.0</NominalRValue>
              </Layer>
            </Insulation>
          </FoundationWall>
          <FoundationWall>
            <SystemIdentifier id='FoundationWallRecRoomEast'/>
            <AttachedToSpace idref='recroom'/>
            <ExteriorAdjacentTo>ground</ExteriorAdjacentTo>
            <InteriorAdjacentTo>basement - conditioned</InteriorAdjacentTo>
            <Type>concrete block</Type>
            <Height>5.0</Height>
            <Area>135.0</Area>
            <Orientation>east</Orientation>
            <DepthBelowGrade>5.0</DepthBelowGrade>
            <Insulation>
              <SystemIdentifier id='FoundationWallRecRoomEastInsulation'/>
              <Layer>
                <InstallationType>continuous - exterior</InstallationType>
                <NominalRValue>6.0</NominalRValue>
                <DistanceToTopOfInsulation>0.0</DistanceToTopOfInsulation>
                <DistanceToBottomOfInsulation>5.0</DistanceToBottomOfInsulation>
              </Layer>
              <Layer>
                <InstallationType>continuous - interior</InstallationType>
                <NominalRValue>0.0</NominalRValue>
              </Layer>
            </Insulation>
          </FoundationWall>
          <FoundationWall>
            <SystemIdentifier id='FoundationWallRecRoomWest'/>
            <AttachedToSpace idref='recroom'/>
            <ExteriorAdjacentTo>ground</ExteriorAdjacentTo>
            <InteriorAdjacentTo>basement - conditioned</InteriorAdjacentTo>
            <Type>concrete block</Type>
            <Height>5.0</Height>
            <Area>135.0</Area>
            <Orientation>west</Orientation>
            <DepthBelowGrade>5.0</DepthBelowGrade>
            <Insulation>
              <SystemIdentifier id='FoundationWallRecRoomWestInsulation'/>
              <Layer>
                <InstallationType>continuous - exterior</InstallationType>
                <NominalRValue>6.0</NominalRValue>
                <DistanceToTopOfInsulation>0.0</DistanceToTopOfInsulation>
                <DistanceToBottomOfInsulation>5.0</DistanceToBottomOfInsulation>
              </Layer>
              <Layer>
                <InstallationType>continuous - interior</InstallationType>
                <NominalRValue>0.0</NominalRValue>
              </Layer>
            </Insulation>
          </FoundationWall>
          <FoundationWall>
            <SystemIdentifier id='FoundationWallRecRoomSouth'/>
            <AttachedToSpace idref='recroom'/>
            <ExteriorAdjacentTo>ground</ExteriorAdjacentTo>
            <InteriorAdjacentTo>basement - conditioned</InteriorAdjacentTo>
            <Type>concrete block</Type>
            <Height>5.0</Height>
            <Area>145.0</Area>
            <Orientation>south</Orientation>
            <DepthBelowGrade>5.0</DepthBelowGrade>
            <Insulation>
              <SystemIdentifier id='FoundationWallRecRoomSouthInsulation'/>
              <Layer>
                <InstallationType>continuous - exterior</InstallationType>
                <NominalRValue>6.0</NominalRValue>
                <DistanceToTopOfInsulation>0.0</DistanceToTopOfInsulation>
                <DistanceToBottomOfInsulation>5.0</DistanceToBottomOfInsulation>
              </Layer>
              <Layer>
                <InstallationType>continuous - interior</InstallationType>
                <NominalRValue>0.0</NominalRValue>
              </Layer>
            </Insulation>
          </FoundationWall>
        </FoundationWalls>
        <Floors>
          <Floor>
            <SystemIdentifier id='FloorLaundry'/>
            <AttachedToSpace idref='laundry'/>
            <ExteriorAdjacentTo>attic - vented</ExteriorAdjacentTo>
            <InteriorAdjacentTo>conditioned space</InteriorAdjacentTo>
            <FloorType>
              <WoodFrame/>
            </FloorType>
            <Area>77.0</Area>
            <Insulation>
              <SystemIdentifier id='FloorLaundryInsulation'/>
              <AssemblyEffectiveRValue>20.4</AssemblyEffectiveRValue>
            </Insulation>
          </Floor>
          <Floor>
            <SystemIdentifier id='FloorKitchen'/>
            <AttachedToSpace idref='kitchen'/>
            <ExteriorAdjacentTo>attic - vented</ExteriorAdjacentTo>
            <InteriorAdjacentTo>conditioned space</InteriorAdjacentTo>
            <FloorType>
              <WoodFrame/>
            </FloorType>
            <Area>121.0</Area>
            <Insulation>
              <SystemIdentifier id='FloorKitchenInsulation'/>
              <AssemblyEffectiveRValue>20.4</AssemblyEffectiveRValue>
            </Insulation>
          </Floor>
          <Floor>
            <SystemIdentifier id='FloorBathroom1'/>
            <AttachedToSpace idref='bathroom_1'/>
            <ExteriorAdjacentTo>attic - vented</ExteriorAdjacentTo>
            <InteriorAdjacentTo>conditioned space</InteriorAdjacentTo>
            <FloorType>
              <WoodFrame/>
            </FloorType>
            <Area>99.0</Area>
            <Insulation>
              <SystemIdentifier id='FloorBathroom1Insulation'/>
              <AssemblyEffectiveRValue>20.4</AssemblyEffectiveRValue>
            </Insulation>
          </Floor>
          <Floor>
            <SystemIdentifier id='FloorBedroom3'/>
            <AttachedToSpace idref='bedroom_3'/>
            <ExteriorAdjacentTo>attic - vented</ExteriorAdjacentTo>
            <InteriorAdjacentTo>conditioned space</InteriorAdjacentTo>
            <FloorType>
              <WoodFrame/>
            </FloorType>
            <Area>110.0</Area>
            <Insulation>
              <SystemIdentifier id='FloorBedroom3Insulation'/>
              <AssemblyEffectiveRValue>20.4</AssemblyEffectiveRValue>
            </Insulation>
          </Floor>
          <Floor>
            <SystemIdentifier id='FloorBedroom2'/>
            <AttachedToSpace idref='bedroom_2'/>
            <ExteriorAdjacentTo>attic - vented</ExteriorAdjacentTo>
            <InteriorAdjacentTo>conditioned space</InteriorAdjacentTo>
            <FloorType>
              <WoodFrame/>
            </FloorType>
            <Area>140.0</Area>
            <Insulation>
              <SystemIdentifier id='FloorBedroom2Insulation'/>
              <AssemblyEffectiveRValue>20.4</AssemblyEffectiveRValue>
            </Insulation>
          </Floor>
          <Floor>
            <SystemIdentifier id='FloorDiningRoom'/>
            <AttachedToSpace idref='dining_room'/>
            <ExteriorAdjacentTo>attic - vented</ExteriorAdjacentTo>
            <InteriorAdjacentTo>conditioned space</InteriorAdjacentTo>
            <FloorType>
              <WoodFrame/>
            </FloorType>
            <Area>126.0</Area>
            <Insulation>
              <SystemIdentifier id='FloorDiningRoomInsulation'/>
              <AssemblyEffectiveRValue>20.4</AssemblyEffectiveRValue>
            </Insulation>
          </Floor>
          <Floor>
            <SystemIdentifier id='FloorLivingRoom'/>
            <AttachedToSpace idref='living_room'/>
            <ExteriorAdjacentTo>attic - vented</ExteriorAdjacentTo>
            <InteriorAdjacentTo>conditioned space</InteriorAdjacentTo>
            <FloorType>
              <WoodFrame/>
            </FloorType>
            <Area>294.0</Area>
            <Insulation>
              <SystemIdentifier id='FloorLivingRoomInsulation'/>
              <AssemblyEffectiveRValue>20.4</AssemblyEffectiveRValue>
            </Insulation>
          </Floor>
          <Floor>
            <SystemIdentifier id='FloorHall1'/>
            <AttachedToSpace idref='hall_1'/>
            <ExteriorAdjacentTo>attic - vented</ExteriorAdjacentTo>
            <InteriorAdjacentTo>conditioned space</InteriorAdjacentTo>
            <FloorType>
              <WoodFrame/>
            </FloorType>
            <Area>112.0</Area>
            <Insulation>
              <SystemIdentifier id='FloorHall1Insulation'/>
              <AssemblyEffectiveRValue>20.4</AssemblyEffectiveRValue>
            </Insulation>
          </Floor>
          <Floor>
            <SystemIdentifier id='FloorHall2'/>
            <AttachedToSpace idref='hall_2'/>
            <ExteriorAdjacentTo>attic - vented</ExteriorAdjacentTo>
            <InteriorAdjacentTo>conditioned space</InteriorAdjacentTo>
            <FloorType>
              <WoodFrame/>
            </FloorType>
            <Area>165.0</Area>
            <Insulation>
              <SystemIdentifier id='FloorHall2Insulation'/>
              <AssemblyEffectiveRValue>20.4</AssemblyEffectiveRValue>
            </Insulation>
          </Floor>
          <Floor>
            <SystemIdentifier id='FloorBedroom1'/>
            <AttachedToSpace idref='bedroom_1'/>
            <ExteriorAdjacentTo>attic - vented</ExteriorAdjacentTo>
            <InteriorAdjacentTo>conditioned space</InteriorAdjacentTo>
            <FloorType>
              <WoodFrame/>
            </FloorType>
            <Area>210.0</Area>
            <Insulation>
              <SystemIdentifier id='FloorBedroom1Insulation'/>
              <AssemblyEffectiveRValue>20.4</AssemblyEffectiveRValue>
            </Insulation>
          </Floor>
          <Floor>
            <SystemIdentifier id='FloorBathroom2'/>
            <AttachedToSpace idref='bathroom_2'/>
            <ExteriorAdjacentTo>attic - vented</ExteriorAdjacentTo>
            <InteriorAdjacentTo>conditioned space</InteriorAdjacentTo>
            <FloorType>
              <WoodFrame/>
            </FloorType>
            <Area>25.0</Area>
            <Insulation>
              <SystemIdentifier id='FloorBathroom2Insulation'/>
              <AssemblyEffectiveRValue>20.4</AssemblyEffectiveRValue>
            </Insulation>
          </Floor>
        </Floors>
        <Slabs>
          <Slab>
            <SystemIdentifier id='SlabWorkshop'/>
            <AttachedToSpace idref='workshop'/>
            <InteriorAdjacentTo>basement - conditioned</InteriorAdjacentTo>
            <Area>360.0</Area>
            <ExposedPerimeter>39.0</ExposedPerimeter>
            <PerimeterInsulation>
              <SystemIdentifier id='SlabWorkshopPerimeterInsulation'/>
              <Layer>
                <NominalRValue>0.0</NominalRValue>
                <InsulationDepth>0.0</InsulationDepth>
              </Layer>
            </PerimeterInsulation>
            <UnderSlabInsulation>
              <SystemIdentifier id='SlabWorkshopUnderSlabInsulation'/>
              <Layer>
                <NominalRValue>0.0</NominalRValue>
                <InsulationWidth>0.0</InsulationWidth>
              </Layer>
            </UnderSlabInsulation>
          </Slab>
          <Slab>
            <SystemIdentifier id='SlabUtility'/>
            <AttachedToSpace idref='utility_room'/>
            <InteriorAdjacentTo>basement - conditioned</InteriorAdjacentTo>
            <Area>336.0</Area>
            <ExposedPerimeter>38.0</ExposedPerimeter>
            <PerimeterInsulation>
              <SystemIdentifier id='SlabUtilityPerimeterInsulation'/>
              <Layer>
                <NominalRValue>0.0</NominalRValue>
                <InsulationDepth>0.0</InsulationDepth>
              </Layer>
            </PerimeterInsulation>
            <UnderSlabInsulation>
              <SystemIdentifier id='SlabUtilityUnderSlabInsulation'/>
              <Layer>
                <NominalRValue>0.0</NominalRValue>
                <InsulationWidth>0.0</InsulationWidth>
              </Layer>
            </UnderSlabInsulation>
          </Slab>
          <Slab>
            <SystemIdentifier id='SlabRecRoom'/>
            <AttachedToSpace idref='recroom'/>
            <InteriorAdjacentTo>basement - conditioned</InteriorAdjacentTo>
            <Area>336.0</Area>
            <ExposedPerimeter>83.0</ExposedPerimeter>
            <PerimeterInsulation>
              <SystemIdentifier id='SlabRecRoomPerimeterInsulation'/>
              <Layer>
                <NominalRValue>0.0</NominalRValue>
                <InsulationDepth>0.0</InsulationDepth>
              </Layer>
            </PerimeterInsulation>
            <UnderSlabInsulation>
              <SystemIdentifier id='SlabRecRoomUnderSlabInsulation'/>
              <Layer>
                <NominalRValue>0.0</NominalRValue>
                <InsulationWidth>0.0</InsulationWidth>
              </Layer>
            </UnderSlabInsulation>
          </Slab>
        </Slabs>
        <Windows>
          <Window>
            <SystemIdentifier id='WindowDiningRoomNorth'/>
            <Area>20.0</Area>
            <Orientation>north</Orientation>
            <UFactor>0.56</UFactor>
            <SHGC>0.66</SHGC>
            <InteriorShading>
              <SystemIdentifier id='WindowDiningRoomNorthInteriorShading'/>
              <SummerShadingCoefficient>0.6</SummerShadingCoefficient>
            </InteriorShading>
            <AttachedToWall idref='WallDiningRoomNorth'/>
          </Window>
          <Window>
            <SystemIdentifier id='WindowBedroom1West'/>
            <Area>17.0</Area>
            <Orientation>west</Orientation>
            <UFactor>0.87</UFactor>
            <SHGC>0.67</SHGC>
            <InteriorShading>
<<<<<<< HEAD
              <SystemIdentifier id='WindowBedroom1WestInteriorShading'/>
=======
              <SystemIdentifier id='Window2InteriorShading'/>
>>>>>>> 02d4d2b9
              <SummerShadingCoefficient>0.6</SummerShadingCoefficient>
            </InteriorShading>
            <AttachedToWall idref='WallBedroom1West'/>
          </Window>
          <Window>
            <SystemIdentifier id='WindowRecRoomSouth'/>
            <Area>8.0</Area>
            <Orientation>south</Orientation>
            <UFactor>0.87</UFactor>
            <SHGC>0.67</SHGC>
            <InteriorShading>
              <SystemIdentifier id='WindowRecRoomSouthInteriorShading'/>
              <SummerShadingCoefficient>0.6</SummerShadingCoefficient>
            </InteriorShading>
            <AttachedToWall idref='FoundationWallRecRoomSouth'/>
          </Window>
          <Window>
            <SystemIdentifier id='WindowWorkshopEast'/>
            <Area>4.0</Area>
            <Orientation>east</Orientation>
            <UFactor>0.87</UFactor>
            <SHGC>0.67</SHGC>
            <InteriorShading>
              <SystemIdentifier id='WindowWorkshopEastInteriorShading'/>
              <SummerShadingCoefficient>0.6</SummerShadingCoefficient>
            </InteriorShading>
            <AttachedToWall idref='FoundationWallWorkShopEast'/>
          </Window>
          <Window>
            <SystemIdentifier id='WindowRecRoomEast'/>
            <Area>8.0</Area>
            <Orientation>east</Orientation>
            <UFactor>0.87</UFactor>
            <SHGC>0.67</SHGC>
            <InteriorShading>
              <SystemIdentifier id='WindowRecRoomEastInteriorShading'/>
              <SummerShadingCoefficient>0.6</SummerShadingCoefficient>
            </InteriorShading>
            <AttachedToWall idref='FoundationWallRecRoomEast'/>
          </Window>
          <Window>
            <SystemIdentifier id='WindowKitchenEast'/>
            <Area>11.0</Area>
            <Orientation>east</Orientation>
            <UFactor>0.57</UFactor>
            <SHGC>0.56</SHGC>
            <InteriorShading>
              <SystemIdentifier id='WindowKitchenEastInteriorShading'/>
              <SummerShadingCoefficient>0.54</SummerShadingCoefficient>
            </InteriorShading>
            <Overhangs>
              <Depth>1.0</Depth>
              <DistanceToTopOfWindow>1.0</DistanceToTopOfWindow>
              <DistanceToBottomOfWindow>5.0</DistanceToBottomOfWindow>
            </Overhangs>
            <AttachedToWall idref='WallKitchenEast'/>
          </Window>
          <Window>
            <SystemIdentifier id='WindowBathroom1East'/>
            <Area>8.0</Area>
            <Orientation>east</Orientation>
            <UFactor>0.57</UFactor>
            <SHGC>0.56</SHGC>
            <InteriorShading>
              <SystemIdentifier id='WindowBathroom1EastInteriorShading'/>
              <SummerShadingCoefficient>0.54</SummerShadingCoefficient>
            </InteriorShading>
            <Overhangs>
              <Depth>1.0</Depth>
              <DistanceToTopOfWindow>1.0</DistanceToTopOfWindow>
              <DistanceToBottomOfWindow>5.0</DistanceToBottomOfWindow>
            </Overhangs>
            <AttachedToWall idref='WallBathroom1East'/>
          </Window>
          <Window>
            <SystemIdentifier id='WindowBedroom3East'/>
            <Area>22.0</Area>
            <Orientation>east</Orientation>
            <UFactor>0.57</UFactor>
            <SHGC>0.56</SHGC>
            <InteriorShading>
              <SystemIdentifier id='WindowBedroom3EastInteriorShading'/>
              <SummerShadingCoefficient>0.54</SummerShadingCoefficient>
            </InteriorShading>
            <Overhangs>
              <Depth>1.0</Depth>
              <DistanceToTopOfWindow>1.0</DistanceToTopOfWindow>
              <DistanceToBottomOfWindow>5.0</DistanceToBottomOfWindow>
            </Overhangs>
            <AttachedToWall idref='WallBedroom3East'/>
          </Window>
          <Window>
            <SystemIdentifier id='WindowBedroom2East'/>
            <Area>17.0</Area>
            <Orientation>east</Orientation>
            <UFactor>0.57</UFactor>
            <SHGC>0.56</SHGC>
            <InteriorShading>
              <SystemIdentifier id='WindowBedroom2EastInteriorShading'/>
              <SummerShadingCoefficient>0.54</SummerShadingCoefficient>
            </InteriorShading>
            <Overhangs>
              <Depth>1.0</Depth>
              <DistanceToTopOfWindow>1.0</DistanceToTopOfWindow>
              <DistanceToBottomOfWindow>5.0</DistanceToBottomOfWindow>
            </Overhangs>
            <AttachedToWall idref='WallBedroom2East'/>
          </Window>
          <Window>
            <SystemIdentifier id='WindowBedroom2South'/>
            <Area>11.0</Area>
            <Orientation>south</Orientation>
            <UFactor>0.57</UFactor>
            <SHGC>0.56</SHGC>
            <InteriorShading>
              <SystemIdentifier id='WindowBedroom2SouthInteriorShading'/>
              <SummerShadingCoefficient>0.54</SummerShadingCoefficient>
            </InteriorShading>
            <Overhangs>
              <Depth>1.0</Depth>
              <DistanceToTopOfWindow>5.0</DistanceToTopOfWindow>
              <DistanceToBottomOfWindow>9.0</DistanceToBottomOfWindow>
            </Overhangs>
            <AttachedToWall idref='WallBedroom2South'/>
          </Window>
          <Window>
            <SystemIdentifier id='WindowBedroom1South'/>
            <Area>11.0</Area>
            <Orientation>south</Orientation>
            <UFactor>0.57</UFactor>
            <SHGC>0.56</SHGC>
            <InteriorShading>
              <SystemIdentifier id='WindowBedroom1SouthInteriorShading'/>
              <SummerShadingCoefficient>0.54</SummerShadingCoefficient>
            </InteriorShading>
            <Overhangs>
              <Depth>1.0</Depth>
              <DistanceToTopOfWindow>5.0</DistanceToTopOfWindow>
              <DistanceToBottomOfWindow>9.0</DistanceToBottomOfWindow>
            </Overhangs>
            <AttachedToWall idref='WallBedroom1South'/>
          </Window>
          <Window>
            <SystemIdentifier id='WindowBathroom2South'/>
            <Area>8.0</Area>
            <Orientation>south</Orientation>
            <UFactor>0.57</UFactor>
            <SHGC>0.56</SHGC>
            <InteriorShading>
              <SystemIdentifier id='WindowBathroom2SouthInteriorShading'/>
              <SummerShadingCoefficient>0.54</SummerShadingCoefficient>
            </InteriorShading>
            <Overhangs>
              <Depth>1.0</Depth>
              <DistanceToTopOfWindow>8.0</DistanceToTopOfWindow>
              <DistanceToBottomOfWindow>12.0</DistanceToBottomOfWindow>
            </Overhangs>
            <AttachedToWall idref='WallBathroom2South'/>
          </Window>
          <Window>
            <SystemIdentifier id='WindowLivingRoomWest'/>
            <Area>40.0</Area>
            <Orientation>west</Orientation>
            <UFactor>0.56</UFactor>
            <SHGC>0.66</SHGC>
            <InteriorShading>
              <SystemIdentifier id='WindowLivingRoomWestInteriorShading'/>
              <SummerShadingCoefficient>0.6</SummerShadingCoefficient>
            </InteriorShading>
            <Overhangs>
              <Depth>1.0</Depth>
              <DistanceToTopOfWindow>1.0</DistanceToTopOfWindow>
              <DistanceToBottomOfWindow>6.0</DistanceToBottomOfWindow>
            </Overhangs>
            <AttachedToWall idref='WallLivingRoomWest'/>
          </Window>
        </Windows>
        <Doors>
          <Door>
            <SystemIdentifier id='DoorLaundryEast'/>
            <AttachedToWall idref='WallLaundryEast'/>
            <Area>17.33</Area>
            <Orientation>east</Orientation>
            <RValue>2.86</RValue>
          </Door>
          <Door>
            <SystemIdentifier id='DoorHall1West'/>
            <AttachedToWall idref='WallHall1West'/>
            <Area>21.0</Area>
            <Orientation>west</Orientation>
            <RValue>2.86</RValue>
          </Door>
        </Doors>
      </Enclosure>
      <Systems>
        <HVAC>
          <HVACPlant>
            <HeatingSystem>
              <SystemIdentifier id='HeatingSystem1'/>
              <DistributionSystem idref='HVACDistribution1'/>
              <HeatingSystemType>
                <Furnace/>
              </HeatingSystemType>
              <HeatingSystemFuel>natural gas</HeatingSystemFuel>
              <AnnualHeatingEfficiency>
                <Units>AFUE</Units>
                <Value>0.92</Value>
              </AnnualHeatingEfficiency>
              <FractionHeatLoadServed>1.0</FractionHeatLoadServed>
            </HeatingSystem>
            <CoolingSystem>
              <SystemIdentifier id='CoolingSystem1'/>
              <DistributionSystem idref='HVACDistribution1'/>
              <CoolingSystemType>central air conditioner</CoolingSystemType>
              <CoolingSystemFuel>electricity</CoolingSystemFuel>
              <FractionCoolLoadServed>1.0</FractionCoolLoadServed>
              <AnnualCoolingEfficiency>
                <Units>SEER</Units>
                <Value>13.0</Value>
              </AnnualCoolingEfficiency>
            </CoolingSystem>
          </HVACPlant>
          <HVACControl>
            <SystemIdentifier id='HVACControl1'/>
            <SetpointTempHeatingSeason>70.0</SetpointTempHeatingSeason>
            <SetpointTempCoolingSeason>75.0</SetpointTempCoolingSeason>
          </HVACControl>
          <HVACDistribution>
            <SystemIdentifier id='HVACDistribution1'/>
            <DistributionSystemType>
              <AirDistribution>
                <AirDistributionType>regular velocity</AirDistributionType>
                <DuctLeakageMeasurement>
                  <DuctType>supply</DuctType>
                  <DuctLeakage>
                    <Units>CFM25</Units>
                    <Value>0.0</Value>
                    <TotalOrToOutside>to outside</TotalOrToOutside>
                  </DuctLeakage>
                </DuctLeakageMeasurement>
                <DuctLeakageMeasurement>
                  <DuctType>return</DuctType>
                  <DuctLeakage>
                    <Units>CFM25</Units>
                    <Value>0.0</Value>
                    <TotalOrToOutside>to outside</TotalOrToOutside>
                  </DuctLeakage>
                </DuctLeakageMeasurement>
              </AirDistribution>
            </DistributionSystemType>
          </HVACDistribution>
        </HVAC>
      </Systems>
      <Appliances>
        <Refrigerator>
          <SystemIdentifier id='Refrigerator1'/>
        </Refrigerator>
        <CookingRange>
          <SystemIdentifier id='CookingRange1'/>
          <FuelType>electricity</FuelType>
        </CookingRange>
        <Oven>
          <SystemIdentifier id='Oven1'/>
        </Oven>
      </Appliances>
      <MiscLoads>
        <PlugLoad>
          <SystemIdentifier id='PlugLoad1'/>
          <PlugLoadType>other</PlugLoadType>
        </PlugLoad>
      </MiscLoads>
    </BuildingDetails>
  </Building>
</HPXML><|MERGE_RESOLUTION|>--- conflicted
+++ resolved
@@ -9,8 +9,6 @@
   <SoftwareInfo/>
   <Building>
     <BuildingID id='MyBuilding'/>
-<<<<<<< HEAD
-=======
     <Site>
       <SiteID id='SiteID'/>
       <GeoLocation>
@@ -18,7 +16,6 @@
       </GeoLocation>
       <Elevation>863.0</Elevation>
     </Site>
->>>>>>> 02d4d2b9
     <ProjectStatus>
       <EventType>proposed workscope</EventType>
     </ProjectStatus>
@@ -1054,11 +1051,7 @@
             <UFactor>0.87</UFactor>
             <SHGC>0.67</SHGC>
             <InteriorShading>
-<<<<<<< HEAD
               <SystemIdentifier id='WindowBedroom1WestInteriorShading'/>
-=======
-              <SystemIdentifier id='Window2InteriorShading'/>
->>>>>>> 02d4d2b9
               <SummerShadingCoefficient>0.6</SummerShadingCoefficient>
             </InteriorShading>
             <AttachedToWall idref='WallBedroom1West'/>
