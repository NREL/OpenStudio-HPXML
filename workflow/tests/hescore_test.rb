--- conflicted
+++ resolved
@@ -27,48 +27,29 @@
 
     results = {}
     parent_dir = File.absolute_path(File.join(File.dirname(__FILE__), '..'))
-<<<<<<< HEAD
-    jsondir = "#{parent_dir}/sample_files"
-    Parallel.map(Dir["#{jsondir}/*.json"].sort, in_threads: Parallel.processor_count) do |json|
+    Parallel.map(Dir["#{parent_dir}/regression_files/*.json"].sort, in_threads: Parallel.processor_count) do |json|
       next unless json
 
       out_dir = File.join(parent_dir, "run#{Parallel.worker_number}")
       results[File.basename(json)] = run_and_check(json, out_dir, false, zipfile)
-=======
-    Parallel.map(Dir["#{parent_dir}/regression_files/*.xml"].sort, in_threads: Parallel.processor_count) do |xml|
-      out_dir = File.join(parent_dir, "run#{Parallel.worker_number}")
-      results[File.basename(xml)] = run_and_check(xml, out_dir, false, zipfile)
->>>>>>> 2c354aa9
     end
 
     _write_summary_results(results.sort_by { |k, v| k.downcase }.to_h, results_csv_path)
   end
 
-<<<<<<< HEAD
-  def test_historical_homes
-    results_zip_path = File.join(@results_dir, 'results_historical_homes_jsons.zip')
-    File.delete(results_zip_path) if File.exist? results_zip_path
-    results_csv_path = File.join(@results_dir, 'results_historical_homes.csv')
-=======
   def test_historic_files
     results_zip_path = File.join(@results_dir, 'results_historic_jsons.zip')
     File.delete(results_zip_path) if File.exist? results_zip_path
     results_csv_path = File.join(@results_dir, 'results_historic.csv')
->>>>>>> 2c354aa9
     File.delete(results_csv_path) if File.exist? results_csv_path
 
     zipfile = OpenStudio::ZipFile.new(OpenStudio::Path.new(results_zip_path), false)
 
     results = {}
     parent_dir = File.absolute_path(File.join(File.dirname(__FILE__), '..'))
-<<<<<<< HEAD
-    jsondir = "#{parent_dir}/test_extracted_100_sample_historical_homes"
-    Parallel.map(Dir["#{jsondir}/*.json"].sort, in_threads: Parallel.processor_count) do |json|
+    Parallel.map(Dir["#{parent_dir}/historic_files/*.json"].sort, in_threads: Parallel.processor_count) do |json|
       next unless json
 
-=======
-    Parallel.map(Dir["#{parent_dir}/historic_files/*.xml"].sort, in_threads: Parallel.processor_count) do |xml|
->>>>>>> 2c354aa9
       out_dir = File.join(parent_dir, "run#{Parallel.worker_number}")
       results[File.basename(json)] = run_and_check(json, out_dir, false, zipfile)
     end
@@ -80,13 +61,8 @@
     parent_dir = File.absolute_path(File.join(File.dirname(__FILE__), '..'))
 
     cli_path = OpenStudio.getOpenStudioCLI
-<<<<<<< HEAD
-    json = File.absolute_path(File.join(parent_dir, 'sample_files', 'Base.json'))
+    json = File.absolute_path(File.join(parent_dir, 'regression_files', 'Base.json'))
     command = "\"#{cli_path}\" \"#{File.join(File.dirname(__FILE__), '../run_simulation.rb')}\" --skip-simulation -j #{json}"
-=======
-    xml = File.absolute_path(File.join(parent_dir, 'regression_files', 'Base_hpxml.xml'))
-    command = "\"#{cli_path}\" \"#{File.join(File.dirname(__FILE__), '../run_simulation.rb')}\" --skip-simulation -x #{xml}"
->>>>>>> 2c354aa9
     start_time = Time.now
     success = system(command)
     assert_equal(true, success)
@@ -101,14 +77,11 @@
   end
 
   def test_invalid_simulation
+    parent_dir = File.absolute_path(File.join(File.dirname(__FILE__), '..'))
+
     cli_path = OpenStudio.getOpenStudioCLI
-<<<<<<< HEAD
-    xml = File.absolute_path(File.join(File.dirname(__FILE__), '..', '..', 'hpxml-measures', 'workflow', 'sample_files', 'base.xml'))
-    command = "\"#{cli_path}\" \"#{File.join(File.dirname(__FILE__), '../run_simulation.rb')}\" -j #{xml}"
-=======
-    xml = File.absolute_path(File.join(File.dirname(__FILE__), '..', '..', 'hpxml-measures', 'workflow', 'regression_files', 'base.xml'))
-    command = "\"#{cli_path}\" \"#{File.join(File.dirname(__FILE__), '../run_simulation.rb')}\" -x #{xml}"
->>>>>>> 2c354aa9
+    json = File.absolute_path(File.join(parent_dir, 'regression_files', 'Missing.json'))
+    command = "\"#{cli_path}\" \"#{File.join(File.dirname(__FILE__), '../run_simulation.rb')}\" -j #{json}"
     start_time = Time.now
     success = system(command)
     assert_equal(false, success)
@@ -121,11 +94,7 @@
     parent_dir = File.absolute_path(File.join(File.dirname(__FILE__), '..'))
 
     cli_path = OpenStudio.getOpenStudioCLI
-<<<<<<< HEAD
-    json_path = File.absolute_path(File.join(parent_dir, 'sample_files', 'Floors_1.json'))
-=======
-    xml = File.absolute_path(File.join(parent_dir, 'regression_files', 'Floors_1_hpxml.xml'))
->>>>>>> 2c354aa9
+    json_path = File.absolute_path(File.join(parent_dir, 'regression_files', 'Floors_1.json'))
 
     # Create derivative file
     json_file = File.open(json_path)
@@ -386,11 +355,7 @@
 
       # Check heating end use by fuel reflects presence of system
       if end_use == 'heating'
-<<<<<<< HEAD
-        if json.include? 'sample_files/Location_CZ09.json'
-=======
-        if xml.include? 'regression_files/Location_CZ09_hpxml.xml'
->>>>>>> 2c354aa9
+        if json.include? 'regression_files/Location_CZ09.json'
           # skip test: hot climate so potentially no heating energy
         elsif htg_fuels.include? resource_type
           assert_operator(value, :>, 0)
