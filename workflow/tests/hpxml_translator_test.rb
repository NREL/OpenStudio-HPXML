# frozen_string_literal: true

require_relative '../../HPXMLtoOpenStudio/resources/minitest_helper'
require 'openstudio'
require 'fileutils'
require 'parallel'
require_relative '../../HPXMLtoOpenStudio/measure.rb'
require_relative '../../HPXMLtoOpenStudio/resources/constants'
require_relative '../../HPXMLtoOpenStudio/resources/meta_measure'
require_relative '../../HPXMLtoOpenStudio/resources/unit_conversions'
require_relative '../../HPXMLtoOpenStudio/resources/xmlhelper'

class HPXMLTest < MiniTest::Test
  def setup
    @this_dir = File.dirname(__FILE__)
    @results_dir = File.join(@this_dir, 'results')
    FileUtils.mkdir_p @results_dir
  end

  def test_simulations
    results_out = File.join(@results_dir, 'results.csv')
    File.delete(results_out) if File.exist? results_out
    sizing_out = File.join(@results_dir, 'results_hvac_sizing.csv')
    File.delete(sizing_out) if File.exist? sizing_out

    xmls = []
    sample_files_dir = File.absolute_path(File.join(@this_dir, '..', 'sample_files'))
    Dir["#{sample_files_dir}/*.xml"].sort.each do |xml|
      xmls << File.absolute_path(xml)
    end

    # Test simulations
    puts "Running #{xmls.size} HPXML files..."
    all_results = {}
    all_sizing_results = {}
    Parallel.map(xmls, in_threads: Parallel.processor_count) do |xml|
      xml_name = File.basename(xml)
      all_results[xml_name], all_sizing_results[xml_name] = _run_xml(xml, Parallel.worker_number)
    end

    _write_summary_results(all_results.sort_by { |k, v| k.downcase }.to_h, results_out)
    _write_hvac_sizing_results(all_sizing_results.sort_by { |k, v| k.downcase }.to_h, sizing_out)
  end

  def test_ashrae_140
    ashrae140_out = File.join(@results_dir, 'results_ashrae_140.csv')
    File.delete(ashrae140_out) if File.exist? ashrae140_out

    xmls = []
    ashrae_140_dir = File.absolute_path(File.join(@this_dir, 'ASHRAE_Standard_140'))
    Dir["#{ashrae_140_dir}/*.xml"].sort.each do |xml|
      xmls << File.absolute_path(xml)
    end

    # Test simulations
    puts "Running #{xmls.size} HPXML files..."
    all_results = {}
    all_sizing_results = {}
    Parallel.map(xmls, in_threads: Parallel.processor_count) do |xml|
      xml_name = File.basename(xml)
      all_results[xml_name], all_sizing_results[xml_name] = _run_xml(xml, Parallel.worker_number)
    end

    _write_ashrae_140_results(all_results.sort_by { |k, v| k.downcase }.to_h, ashrae140_out)
  end

  def test_run_simulation_json_output
    # Check that the simulation produces JSON outputs (instead of CSV outputs) if requested
    os_cli = OpenStudio.getOpenStudioCLI
    rb_path = File.join(File.dirname(__FILE__), '..', 'run_simulation.rb')
    xml = File.join(File.dirname(__FILE__), '..', 'sample_files', 'base.xml')
    command = "#{os_cli} #{rb_path} -x #{xml} --debug --hourly ALL --output-format json"
    system(command, err: File::NULL)

    # Check for output files
    sql_path = File.join(File.dirname(xml), 'run', 'eplusout.sql')
    assert(File.exist? sql_path)
    csv_output_path = File.join(File.dirname(xml), 'run', 'results_annual.json')
    assert(File.exist? csv_output_path)
    csv_output_path = File.join(File.dirname(xml), 'run', 'results_timeseries.json')
    assert(File.exist? csv_output_path)

    # Check for debug files
    osm_path = File.join(File.dirname(xml), 'run', 'in.osm')
    assert(File.exist? osm_path)
    hpxml_defaults_path = File.join(File.dirname(xml), 'run', 'in.xml')
    assert(File.exist? hpxml_defaults_path)
  end

  def test_run_simulation_faster_performance
    # Run w/ --skip-validation and w/o --add-component-loads arguments
    os_cli = OpenStudio.getOpenStudioCLI
    rb_path = File.join(File.dirname(__FILE__), '..', 'run_simulation.rb')
    xml = File.join(File.dirname(__FILE__), '..', 'sample_files', 'base.xml')
    command = "#{os_cli} #{rb_path} -x #{xml} --skip-validation"
    system(command, err: File::NULL)

    # Check for output files
    sql_path = File.join(File.dirname(xml), 'run', 'eplusout.sql')
    assert(File.exist? sql_path)
    csv_output_path = File.join(File.dirname(xml), 'run', 'results_annual.csv')
    assert(File.exist? csv_output_path)

    # Check component loads don't exist
    component_loads = {}
    CSV.read(csv_output_path, headers: false).each do |data|
      next unless data[0].to_s.start_with? 'Component Load'

      component_loads[data[0]] = Float(data[1])
    end
    assert_equal(0, component_loads.size)
  end

  def test_template_osw
    # Check that simulation works using template.osw
    require 'json'

    os_cli = OpenStudio.getOpenStudioCLI
    osw_path = File.join(File.dirname(__FILE__), '..', 'template.osw')

    # Create derivative OSW for testing
    osw_path_test = osw_path.gsub('.osw', '_test.osw')
    FileUtils.cp(osw_path, osw_path_test)

    # Turn on debug mode
    json = JSON.parse(File.read(osw_path_test), symbolize_names: true)
    json[:steps][0][:arguments][:debug] = true

    if Dir.exist? File.join(File.dirname(__FILE__), '..', '..', 'project')
      # CI checks out the repo as "project", so update dir name
      json[:steps][0][:measure_dir_name] = 'project'
    end

    File.open(osw_path_test, 'w') do |f|
      f.write(JSON.pretty_generate(json))
    end

    command = "#{os_cli} run -w #{osw_path_test}"
    system(command, err: File::NULL)

    # Check for output files
    sql_path = File.join(File.dirname(osw_path_test), 'run', 'eplusout.sql')
    assert(File.exist? sql_path)
    csv_output_path = File.join(File.dirname(osw_path_test), 'run', 'results_annual.csv')
    assert(File.exist? csv_output_path)

    # Check for debug files
    osm_path = File.join(File.dirname(osw_path_test), 'run', 'in.osm')
    assert(File.exist? osm_path)
    hpxml_defaults_path = File.join(File.dirname(osw_path_test), 'run', 'in.xml')
    assert(File.exist? hpxml_defaults_path)

    # Cleanup
    File.delete(osw_path_test)
  end

  def test_weather_cache
    cache_orig = File.join(@this_dir, '..', '..', 'weather', 'USA_CO_Denver.Intl.AP.725650_TMY3-cache.csv')
    cache_bak = cache_orig + '.bak'
    File.rename(cache_orig, cache_bak)
    _run_xml(File.absolute_path(File.join(@this_dir, '..', 'sample_files', 'base.xml')))
    File.rename(cache_bak, cache_orig) # Put original file back
  end

  def test_invalid
    sample_files_dir = File.join(@this_dir, '..', 'sample_files')

    expected_error_msgs = { 'boiler-invalid-afue.xml' => ['Expected AnnualHeatingEfficiency[Units="AFUE"]/Value to be less than or equal to 1'],
                            'cfis-with-hydronic-distribution.xml' => ["Attached HVAC distribution system 'HVACDistribution' cannot be hydronic for ventilation fan 'MechanicalVentilation'."],
                            'clothes-dryer-location.xml' => ['A location is specified as "garage" but no surfaces were found adjacent to this space type.'],
                            'clothes-washer-location.xml' => ['A location is specified as "garage" but no surfaces were found adjacent to this space type.'],
                            'cooking-range-location.xml' => ['A location is specified as "garage" but no surfaces were found adjacent to this space type.'],
                            'dehumidifier-fraction-served.xml' => ['Expected FractionDehumidificationLoadServed to sum to <= 1, but calculated sum is 1.1.'],
                            'dehumidifier-setpoints.xml' => ['All dehumidifiers must have the same setpoint but multiple setpoints were specified.'],
                            'dishwasher-location.xml' => ['A location is specified as "garage" but no surfaces were found adjacent to this space type.'],
                            'dhw-frac-load-served.xml' => ['Expected FractionDHWLoadServed to sum to 1, but calculated sum is 1.15.'],
                            'dhw-invalid-ef-tank.xml' => ['Expected EnergyFactor to be less than 1 [context: /HPXML/Building/BuildingDetails/Systems/WaterHeating/WaterHeatingSystem[WaterHeaterType="storage water heater"], id: "WaterHeater"]'],
                            'dhw-invalid-uef-tank-heat-pump.xml' => ['Expected UniformEnergyFactor to be greater than 1 [context: /HPXML/Building/BuildingDetails/Systems/WaterHeating/WaterHeatingSystem[WaterHeaterType="heat pump water heater"], id: "WaterHeater"]'],
                            'duct-leakage-cfm25.xml' => ['Expected Value to be greater than or equal to 0 [context: /HPXML/Building/BuildingDetails/Systems/HVAC/HVACDistribution/DistributionSystemType/AirDistribution/DuctLeakageMeasurement/DuctLeakage[Units="CFM25"], id: "HVACDistribution"]'],
                            'duct-leakage-percent.xml' => ['Expected Value to be less than 1 [context: /HPXML/Building/BuildingDetails/Systems/HVAC/HVACDistribution/DistributionSystemType/AirDistribution/DuctLeakageMeasurement/DuctLeakage[Units="Percent"], id: "HVACDistribution"]'],
                            'duct-location.xml' => ['A location is specified as "garage" but no surfaces were found adjacent to this space type.'],
                            'duct-location-unconditioned-space.xml' => ["Expected DuctLocation to be 'living space' or 'basement - conditioned' or 'basement - unconditioned' or 'crawlspace - vented' or 'crawlspace - unvented' or 'attic - vented' or 'attic - unvented' or 'garage' or 'exterior wall' or 'under slab' or 'roof deck' or 'outside' or 'other housing unit' or 'other heated space' or 'other multifamily buffer space' or 'other non-freezing space' [context: /HPXML/Building/BuildingDetails/Systems/HVAC/HVACDistribution/DistributionSystemType/AirDistribution/Ducts, id: \"HVACDistribution\"]"],
                            'duplicate-id.xml' => ["Duplicate SystemIdentifier IDs detected for 'WindowNorth'."],
                            'enclosure-attic-missing-roof.xml' => ['There must be at least one roof adjacent to "attic - unvented". [context: /HPXML/Building/BuildingDetails/Enclosure[*/*[InteriorAdjacentTo="attic - unvented" or ExteriorAdjacentTo="attic - unvented"]]]'],
                            'enclosure-basement-missing-exterior-foundation-wall.xml' => ['There must be at least one exterior foundation wall adjacent to "basement - unconditioned". [context: /HPXML/Building/BuildingDetails/Enclosure[*/*[InteriorAdjacentTo="basement - unconditioned" or ExteriorAdjacentTo="basement - unconditioned"]]]'],
                            'enclosure-basement-missing-slab.xml' => ['There must be at least one slab adjacent to "basement - unconditioned". [context: /HPXML/Building/BuildingDetails/Enclosure[*/*[InteriorAdjacentTo="basement - unconditioned" or ExteriorAdjacentTo="basement - unconditioned"]]]'],
                            'enclosure-floor-area-exceeds-cfa.xml' => ['Expected ConditionedFloorArea to be greater than or equal to the sum of conditioned slab/floor areas. [context: /HPXML/Building/BuildingDetails/BuildingSummary/BuildingConstruction]'],
                            'enclosure-floor-area-exceeds-cfa2.xml' => ['Expected ConditionedFloorArea to be greater than or equal to the sum of conditioned slab/floor areas. [context: /HPXML/Building/BuildingDetails/BuildingSummary/BuildingConstruction]'],
                            'enclosure-garage-missing-exterior-wall.xml' => ['There must be at least one exterior wall/foundation wall adjacent to "garage". [context: /HPXML/Building/BuildingDetails/Enclosure[*/*[InteriorAdjacentTo="garage" or ExteriorAdjacentTo="garage"]]]'],
                            'enclosure-garage-missing-roof-ceiling.xml' => ['There must be at least one roof/ceiling adjacent to "garage". [context: /HPXML/Building/BuildingDetails/Enclosure[*/*[InteriorAdjacentTo="garage" or ExteriorAdjacentTo="garage"]]]'],
                            'enclosure-garage-missing-slab.xml' => ['There must be at least one slab adjacent to "garage". [context: /HPXML/Building/BuildingDetails/Enclosure[*/*[InteriorAdjacentTo="garage" or ExteriorAdjacentTo="garage"]]]'],
                            'enclosure-living-missing-ceiling-roof.xml' => ['There must be at least one ceiling/roof adjacent to conditioned space. [context: /HPXML/Building/BuildingDetails/Enclosure[*/*[InteriorAdjacentTo="living space"]]]',
                                                                            'There must be at least one floor adjacent to "attic - unvented". [context: /HPXML/Building/BuildingDetails/Enclosure[*/*[InteriorAdjacentTo="attic - unvented" or ExteriorAdjacentTo="attic - unvented"]]]'],
                            'enclosure-living-missing-exterior-wall.xml' => ['There must be at least one exterior wall adjacent to conditioned space. [context: /HPXML/Building/BuildingDetails/Enclosure[*/*[InteriorAdjacentTo="living space"]]]'],
                            'enclosure-living-missing-floor-slab.xml' => ['There must be at least one floor/slab adjacent to conditioned space. [context: /HPXML/Building/BuildingDetails/Enclosure[*/*[InteriorAdjacentTo="living space"]]]'],
                            'frac-sensible-fuel-load.xml' => ['Expected extension/FracSensible to be greater than or equal to 0 [context: /HPXML/Building/BuildingDetails/MiscLoads/FuelLoad[FuelLoadType="grill" or FuelLoadType="lighting" or FuelLoadType="fireplace"], id: "FuelLoadMisc"]'],
                            'frac-sensible-plug-load.xml' => ['Expected extension/FracSensible to be greater than or equal to 0 [context: /HPXML/Building/BuildingDetails/MiscLoads/PlugLoad[PlugLoadType="other" or PlugLoadType="TV other" or PlugLoadType="electric vehicle charging" or PlugLoadType="well pump"], id: "PlugLoadMisc"]'],
                            'frac-total-fuel-load.xml' => ['Expected sum of extension/FracSensible and extension/FracLatent to be less than or equal to 1 [context: /HPXML/Building/BuildingDetails/MiscLoads/FuelLoad[FuelLoadType="grill" or FuelLoadType="lighting" or FuelLoadType="fireplace"], id: "FuelLoadMisc"]'],
                            'frac-total-plug-load.xml' => ['Expected sum of extension/FracSensible and extension/FracLatent to be less than or equal to 1 [context: /HPXML/Building/BuildingDetails/MiscLoads/PlugLoad[PlugLoadType="other" or PlugLoadType="TV other" or PlugLoadType="electric vehicle charging" or PlugLoadType="well pump"], id: "PlugLoadMisc"]'],
                            'furnace-invalid-afue.xml' => ['Expected AnnualHeatingEfficiency[Units="AFUE"]/Value to be less than or equal to 1'],
                            'generator-number-of-bedrooms-served.xml' => ['Expected NumberofBedroomsServed to be greater than ../../../../BuildingSummary/BuildingConstruction/NumberofBedrooms [context: /HPXML/Building/BuildingDetails/Systems/extension/Generators/Generator[IsSharedSystem="true"], id: "Generator"]'],
                            'generator-output-greater-than-consumption.xml' => ['Expected AnnualConsumptionkBtu to be greater than AnnualOutputkWh*3412 [context: /HPXML/Building/BuildingDetails/Systems/extension/Generators/Generator, id: "Generator"]'],
                            'heat-pump-mixed-fixed-and-autosize-capacities.xml' => ['Expected 0 or 2 element(s) for xpath: HeatingCapacity | BackupHeatingCapacity [context: /HPXML/Building/BuildingDetails/Systems/HVAC/HVACPlant/HeatPump[BackupSystemFuel], id: "HeatPump"]'],
                            'hvac-distribution-multiple-attached-cooling.xml' => ["Multiple cooling systems found attached to distribution system 'HVACDistribution2'."],
                            'hvac-distribution-multiple-attached-heating.xml' => ["Multiple heating systems found attached to distribution system 'HVACDistribution'."],
                            'hvac-distribution-return-duct-leakage-missing.xml' => ['Expected 1 element(s) for xpath: DuctLeakageMeasurement[DuctType="return"]/DuctLeakage[(Units="CFM25" or Units="Percent") and TotalOrToOutside="to outside"] [context: /HPXML/Building/BuildingDetails/Systems/HVAC/HVACDistribution/DistributionSystemType/AirDistribution[AirDistributionType[text()="regular velocity" or text()="gravity"]], id: "HVACDistribution"]'],
                            'hvac-dse-multiple-attached-cooling.xml' => ["Multiple cooling systems found attached to distribution system 'HVACDistribution'."],
                            'hvac-dse-multiple-attached-heating.xml' => ["Multiple heating systems found attached to distribution system 'HVACDistribution'."],
                            'hvac-frac-load-served.xml' => ['Expected FractionCoolLoadServed to sum to <= 1, but calculated sum is 1.2.',
                                                            'Expected FractionHeatLoadServed to sum to <= 1, but calculated sum is 1.1.'],
                            'hvac-inconsistent-fan-powers.xml' => ["Fan powers for heating system 'HeatingSystem' and cooling system 'CoolingSystem' are attached to a single distribution system and therefore must be the same."],
                            'hvac-invalid-distribution-system-type.xml' => ["Incorrect HVAC distribution system type for HVAC type: 'Furnace'. Should be one of: ["],
                            'hvac-shared-negative-seer-eq.xml' => ["Negative SEER equivalent calculated for cooling system 'CoolingSystem', double check inputs."],
                            'invalid-assembly-effective-rvalue.xml' => ['Expected Insulation/AssemblyEffectiveRValue to be greater than 0 [context: /HPXML/Building/BuildingDetails/Enclosure/Walls/Wall, id: "Wall"]'],
                            'invalid-datatype-boolean.xml' => ["Cannot convert 'FOOBAR' to boolean for Roof/RadiantBarrier."],
                            'invalid-datatype-integer.xml' => ["Cannot convert '2.5' to integer for BuildingConstruction/NumberofBedrooms."],
                            'invalid-datatype-float.xml' => ["Cannot convert 'FOOBAR' to float for Slab/extension/CarpetFraction."],
                            'invalid-daylight-saving.xml' => ['Daylight Saving End Day of Month (31) must be one of: 1, 2, 3, 4, 5, 6, 7, 8, 9, 10, 11, 12, 13, 14, 15, 16, 17, 18, 19, 20, 21, 22, 23, 24, 25, 26, 27, 28, 29, 30.'],
                            'invalid-distribution-cfa-served.xml' => ['The total conditioned floor area served by the HVAC distribution system(s) for heating is larger than the conditioned floor area of the building.',
                                                                      'The total conditioned floor area served by the HVAC distribution system(s) for cooling is larger than the conditioned floor area of the building.'],
                            'invalid-epw-filepath.xml' => ["foo.epw' could not be found."],
                            'invalid-facility-type-equipment.xml' => ['Expected 1 element(s) for xpath: ../../../BuildingSummary/BuildingConstruction[ResidentialFacilityType[text()="single-family attached" or text()="apartment unit"]] [context: /HPXML/Building/BuildingDetails/Systems/WaterHeating/WaterHeatingSystem[IsSharedSystem="true"], id: "SharedWaterHeater"]',
                                                                      'Expected 1 element(s) for xpath: ../../BuildingSummary/BuildingConstruction[ResidentialFacilityType[text()="single-family attached" or text()="apartment unit"]] [context: /HPXML/Building/BuildingDetails/Appliances/ClothesWasher[IsSharedAppliance="true"], id: "SharedClothesWasher"]',
                                                                      'Expected 1 element(s) for xpath: ../../BuildingSummary/BuildingConstruction[ResidentialFacilityType[text()="single-family attached" or text()="apartment unit"]] [context: /HPXML/Building/BuildingDetails/Appliances/ClothesDryer[IsSharedAppliance="true"], id: "SharedClothesDryer"]',
                                                                      'Expected 1 element(s) for xpath: ../../BuildingSummary/BuildingConstruction[ResidentialFacilityType[text()="single-family attached" or text()="apartment unit"]] [context: /HPXML/Building/BuildingDetails/Appliances/Dishwasher[IsSharedAppliance="true"], id: "SharedDishwasher"]'],
                            'invalid-facility-type-surfaces.xml' => ["The building is of type 'single-family detached' but the surface 'RimJoistOther' is adjacent to Attached/Multifamily space 'other housing unit'.",
                                                                     "The building is of type 'single-family detached' but the surface 'WallOther' is adjacent to Attached/Multifamily space 'other housing unit'.",
                                                                     "The building is of type 'single-family detached' but the surface 'FoundationWallOther' is adjacent to Attached/Multifamily space 'other housing unit'.",
                                                                     "The building is of type 'single-family detached' but the surface 'FloorOther' is adjacent to Attached/Multifamily space 'other housing unit'.",
                                                                     "The building is of type 'single-family detached' but the surface 'CeilingOther' is adjacent to Attached/Multifamily space 'other housing unit'."],
                            'invalid-foundation-wall-properties.xml' => ['Expected DepthBelowGrade to be less than or equal to Height [context: /HPXML/Building/BuildingDetails/Enclosure/FoundationWalls/FoundationWall, id: "FoundationWall"]',
                                                                         'Expected extension/DistanceToBottomOfInsulation to be greater than or equal to extension/DistanceToTopOfInsulation [context: /HPXML/Building/BuildingDetails/Enclosure/FoundationWalls/FoundationWall/Insulation/Layer[InstallationType="continuous - exterior" or InstallationType="continuous - interior"], id: "FoundationWallInsulation"]',
                                                                         'Expected extension/DistanceToBottomOfInsulation to be less than or equal to ../../Height [context: /HPXML/Building/BuildingDetails/Enclosure/FoundationWalls/FoundationWall/Insulation/Layer[InstallationType="continuous - exterior" or InstallationType="continuous - interior"], id: "FoundationWallInsulation"]'],
                            'invalid-id.xml' => ["Empty SystemIdentifier ID ('') detected for skylights."],
                            'invalid-id2.xml' => ['Expected id attribute for SystemIdentifier [context: /HPXML/Building/BuildingDetails/Enclosure/Skylights/Skylight]'],
                            'invalid-infiltration-volume.xml' => ['Expected InfiltrationVolume to be greater than or equal to ../../../BuildingSummary/BuildingConstruction/ConditionedBuildingVolume [context: /HPXML/Building/BuildingDetails/Enclosure/AirInfiltration/AirInfiltrationMeasurement[BuildingAirLeakage/UnitofMeasure[text()="ACH" or text()="CFM"]], id: "InfiltrationMeasurement"]'],
                            'invalid-input-parameters.xml' => ["Expected Transaction to be 'create' or 'update' [context: /HPXML/XMLTransactionHeaderInformation]",
                                                               "Expected SiteType to be 'rural' or 'suburban' or 'urban' [context: /HPXML/Building/BuildingDetails/BuildingSummary/Site]",
                                                               "Expected Year to be '2012' or '2009' or '2006' or '2003' [context: /HPXML/Building/BuildingDetails/ClimateandRiskZones/ClimateZoneIECC]",
                                                               'Expected Azimuth to be less than 360 [context: /HPXML/Building/BuildingDetails/Enclosure/Roofs/Roof, id: "Roof"]',
                                                               'Expected RadiantBarrierGrade to be less than or equal to 3 [context: /HPXML/Building/BuildingDetails/Enclosure/Roofs/Roof, id: "Roof"]',
                                                               'Expected EnergyFactor to be less than or equal to 5 [context: /HPXML/Building/BuildingDetails/Appliances/Dishwasher, id: "Dishwasher"]'],
                            'invalid-neighbor-shading-azimuth.xml' => ['A neighbor building has an azimuth (145) not equal to the azimuth of any wall.'],
                            'invalid-number-of-bedrooms-served.xml' => ['Expected extension/NumberofBedroomsServed to be greater than ../../../BuildingSummary/BuildingConstruction/NumberofBedrooms [context: /HPXML/Building/BuildingDetails/Systems/Photovoltaics/PVSystem[IsSharedSystem="true"], id: "PVSystem"]'],
                            'invalid-number-of-conditioned-floors.xml' => ['Expected NumberofConditionedFloors to be greater than or equal to NumberofConditionedFloorsAboveGrade [context: /HPXML/Building/BuildingDetails/BuildingSummary/BuildingConstruction]'],
                            'invalid-number-of-units-served.xml' => ['Expected NumberofUnitsServed to be greater than 1 [context: /HPXML/Building/BuildingDetails/Systems/WaterHeating/WaterHeatingSystem[IsSharedSystem="true"], id: "SharedWaterHeater"]'],
                            'invalid-relatedhvac-dhw-indirect.xml' => ["RelatedHVACSystem 'HeatingSystem_bad' not found for water heating system 'WaterHeater'"],
                            'invalid-relatedhvac-desuperheater.xml' => ["RelatedHVACSystem 'CoolingSystem_bad' not found for water heating system 'WaterHeater'."],
                            'invalid-schema-version.xml' => ['HPXML version 3.0 is required.'],
                            'invalid-shared-vent-in-unit-flowrate.xml' => ['Expected extension/InUnitFlowRate to be less than RatedFlowRate [context: /HPXML/Building/BuildingDetails/Systems/MechanicalVentilation/VentilationFans/VentilationFan[UsedForWholeBuildingVentilation="true" and IsSharedSystem="true"], id: "SharedSupplyFan"]'],
                            'invalid-timestep.xml' => ['Timestep (45) must be one of: 60, 30, 20, 15, 12, 10, 6, 5, 4, 3, 2, 1.'],
                            'invalid-runperiod.xml' => ['Run Period End Day of Month (31) must be one of: 1, 2, 3, 4, 5, 6, 7, 8, 9, 10, 11, 12, 13, 14, 15, 16, 17, 18, 19, 20, 21, 22, 23, 24, 25, 26, 27, 28, 29, 30.'],
                            'invalid-window-height.xml' => ['Expected DistanceToBottomOfWindow to be greater than DistanceToTopOfWindow [context: /HPXML/Building/BuildingDetails/Enclosure/Windows/Window/Overhangs, id: "WindowEast"]'],
                            'lighting-fractions.xml' => ['Sum of fractions of interior lighting (1.15) is greater than 1.'],
                            'missing-elements.xml' => ['Expected 1 element(s) for xpath: NumberofConditionedFloors [context: /HPXML/Building/BuildingDetails/BuildingSummary/BuildingConstruction]',
                                                       'Expected 1 element(s) for xpath: ConditionedFloorArea [context: /HPXML/Building/BuildingDetails/BuildingSummary/BuildingConstruction]'],
                            'missing-duct-location.xml' => ['Expected 0 or 2 element(s) for xpath: DuctSurfaceArea | DuctLocation [context: /HPXML/Building/BuildingDetails/Systems/HVAC/HVACDistribution/DistributionSystemType/AirDistribution/Ducts, id: "HVACDistribution"]',
                                                            'Expected 0 or 2 element(s) for xpath: DuctSurfaceArea | DuctLocation [context: /HPXML/Building/BuildingDetails/Systems/HVAC/HVACDistribution/DistributionSystemType/AirDistribution/Ducts, id: "HVACDistribution2"]',
                                                            'Expected 0 or 2 element(s) for xpath: DuctSurfaceArea | DuctLocation [context: /HPXML/Building/BuildingDetails/Systems/HVAC/HVACDistribution/DistributionSystemType/AirDistribution/Ducts, id: "HVACDistribution5"]',
                                                            'Expected 0 or 2 element(s) for xpath: DuctSurfaceArea | DuctLocation [context: /HPXML/Building/BuildingDetails/Systems/HVAC/HVACDistribution/DistributionSystemType/AirDistribution/Ducts, id: "HVACDistribution6"]'],
                            'multifamily-reference-appliance.xml' => ["The building is of type 'single-family detached' but"],
                            'multifamily-reference-duct.xml' => ["The building is of type 'single-family detached' but"],
                            'multifamily-reference-surface.xml' => ["The building is of type 'single-family detached' but"],
                            'multifamily-reference-water-heater.xml' => ["The building is of type 'single-family detached' but"],
                            'multiple-buildings-without-building-id.xml' => ['Multiple Building elements defined in HPXML file; Building ID argument must be provided.'],
                            'multiple-buildings-wrong-building-id.xml' => ["Could not find Building element with ID 'MyFoo'."],
                            'multiple-shared-cooling-systems.xml' => ['More than one shared cooling system found.'],
                            'multiple-shared-heating-systems.xml' => ['More than one shared heating system found.'],
                            'net-area-negative-wall.xml' => ["Calculated a negative net surface area for surface 'Wall'."],
                            'net-area-negative-roof.xml' => ["Calculated a negative net surface area for surface 'Roof'."],
                            'num-bedrooms-exceeds-limit.xml' => ['Expected NumberofBedrooms to be less than or equal to (ConditionedFloorArea-120)/70 [context: /HPXML/Building/BuildingDetails/BuildingSummary/BuildingConstruction]'],
                            'orphaned-hvac-distribution.xml' => ["Distribution system 'HVACDistribution' found but no HVAC system attached to it."],
                            'refrigerator-location.xml' => ['A location is specified as "garage" but no surfaces were found adjacent to this space type.'],
                            'refrigerators-multiple-primary.xml' => ['More than one refrigerator designated as the primary.'],
                            'refrigerators-no-primary.xml' => ['Could not find a primary refrigerator.'],
                            'repeated-relatedhvac-dhw-indirect.xml' => ["RelatedHVACSystem 'HeatingSystem' is attached to multiple water heating systems."],
                            'repeated-relatedhvac-desuperheater.xml' => ["RelatedHVACSystem 'CoolingSystem' is attached to multiple water heating systems."],
                            'solar-fraction-one.xml' => ['Expected SolarFraction to be less than 1 [context: /HPXML/Building/BuildingDetails/Systems/SolarThermal/SolarThermalSystem, id: "SolarThermalSystem"]'],
                            'solar-thermal-system-with-combi-tankless.xml' => ["Water heating system 'WaterHeater' connected to solar thermal system 'SolarThermalSystem' cannot be a space-heating boiler."],
                            'solar-thermal-system-with-desuperheater.xml' => ["Water heating system 'WaterHeater' connected to solar thermal system 'SolarThermalSystem' cannot be attached to a desuperheater."],
                            'solar-thermal-system-with-dhw-indirect.xml' => ["Water heating system 'WaterHeater' connected to solar thermal system 'SolarThermalSystem' cannot be a space-heating boiler."],
                            'unattached-cfis.xml' => ["Attached HVAC distribution system 'foobar' not found for ventilation fan 'MechanicalVentilation'."],
                            'unattached-door.xml' => ["Attached wall 'foobar' not found for door 'DoorNorth'."],
                            'unattached-hvac-distribution.xml' => ["Attached HVAC distribution system 'foobar' not found for HVAC system 'HeatingSystem'."],
                            'unattached-skylight.xml' => ["Attached roof 'foobar' not found for skylight 'SkylightNorth'."],
                            'unattached-solar-thermal-system.xml' => ["Attached water heating system 'foobar' not found for solar thermal system 'SolarThermalSystem'."],
                            'unattached-shared-clothes-washer-water-heater.xml' => ["Attached water heating system 'foobar' not found for clothes washer"],
                            'unattached-shared-dishwasher-water-heater.xml' => ["Attached water heating system 'foobar' not found for dishwasher"],
                            'unattached-window.xml' => ["Attached wall 'foobar' not found for window 'WindowNorth'."],
                            'water-heater-location.xml' => ['A location is specified as "crawlspace - vented" but no surfaces were found adjacent to this space type.'],
<<<<<<< HEAD
                            'water-heater-location-other.xml' => ["Expected Location to be 'living space' or 'basement - unconditioned' or 'basement - conditioned' or 'attic - unvented' or 'attic - vented' or 'garage' or 'crawlspace - unvented' or 'crawlspace - vented' or 'other exterior' or 'other housing unit' or 'other heated space' or 'other multifamily buffer space' or 'other non-freezing space' [context: /HPXML/Building/BuildingDetails/Systems/WaterHeating/WaterHeatingSystem]"],
                            'ptac-unattached-cooling-system.xml' => ["Attached cooling system 'CoolingPTAC' not found for HVAC system 'HeatingPTAC'."] }
=======
                            'water-heater-location-other.xml' => ["Expected Location to be 'living space' or 'basement - unconditioned' or 'basement - conditioned' or 'attic - unvented' or 'attic - vented' or 'garage' or 'crawlspace - unvented' or 'crawlspace - vented' or 'other exterior' or 'other housing unit' or 'other heated space' or 'other multifamily buffer space' or 'other non-freezing space' [context: /HPXML/Building/BuildingDetails/Systems/WaterHeating/WaterHeatingSystem, id: \"WaterHeater\"]"] }
>>>>>>> fdeaba88

    # Test simulations
    xmls = Dir["#{sample_files_dir}/invalid_files/*.xml"].sort
    Parallel.map(xmls, in_threads: Parallel.processor_count) do |xml|
      _run_xml(File.absolute_path(xml), Parallel.worker_number, true, expected_error_msgs[File.basename(xml)])
    end
  end

  def test_release_zips
    # Check release zips successfully created
    top_dir = File.join(@this_dir, '..', '..')
    command = "#{OpenStudio.getOpenStudioCLI} #{File.join(top_dir, 'tasks.rb')} create_release_zips"
    system(command)
    assert_equal(2, Dir["#{top_dir}/*.zip"].size)

    # Check successful running of simulation from release zips
    Dir["#{top_dir}/OpenStudio-HPXML*.zip"].each do |zip|
      unzip_file = OpenStudio::UnzipFile.new(zip)
      unzip_file.extractAllFiles(OpenStudio::toPath(top_dir))
      command = "#{OpenStudio.getOpenStudioCLI} OpenStudio-HPXML/workflow/run_simulation.rb -x OpenStudio-HPXML/workflow/sample_files/base.xml"
      system(command)
      assert(File.exist? 'OpenStudio-HPXML/workflow/sample_files/run/results_annual.csv')
      File.delete(zip)
      rm_path('OpenStudio-HPXML')
    end
  end

  private

  def _run_xml(xml, worker_num = nil, expect_error = false, expect_error_msgs = nil)
    print "Testing #{File.basename(xml)}...\n"
    rundir = File.join(@this_dir, "test#{worker_num}")

    # Uses 'monthly' to verify timeseries results match annual results via error-checking
    # inside the SimulationOutputReport measure.
    cli_path = OpenStudio.getOpenStudioCLI
    building_id = ''
    if xml.include? 'base-multiple-buildings.xml'
      building_id = '--building-id MyBuilding'
    elsif xml.include? 'multiple-buildings-wrong-building-id.xml'
      building_id = '--building-id MyFoo'
    end
    command = "\"#{cli_path}\" \"#{File.join(File.dirname(__FILE__), '../run_simulation.rb')}\" -x #{xml} --add-component-loads -o #{rundir} --debug --monthly ALL #{building_id}"
    workflow_start = Time.now
    success = system(command)
    workflow_time = Time.now - workflow_start

    rundir = File.join(rundir, 'run')

    # Check results
    if expect_error
      assert_equal(false, success)

      if expect_error_msgs.nil?
        flunk "No error message defined for #{File.basename(xml)}."
      else
        run_log = File.readlines(File.join(rundir, 'run.log')).map(&:strip)
        n_errors = 0
        expect_error_msgs.each_with_index do |error_msg, i|
          found_error_msg = false
          run_log.each do |run_line|
            next unless run_line.start_with? 'Error: '
            n_errors += 1 if i == 0

            next unless run_line.include? error_msg

            found_error_msg = true
          end
          assert(found_error_msg)
        end
        assert_equal(n_errors, expect_error_msgs.size)
      end

      return
    end

    assert_equal(true, success)

    # Check for output files
    annual_csv_path = File.join(rundir, 'results_annual.csv')
    timeseries_csv_path = File.join(rundir, 'results_timeseries.csv')
    assert(File.exist? annual_csv_path)
    assert(File.exist? timeseries_csv_path)

    # Get results
    results = _get_simulation_results(annual_csv_path, xml)

    # Check outputs
    hpxml_defaults_path = File.join(rundir, 'in.xml')
    stron_paths = [File.join(File.dirname(__FILE__), '..', '..', 'HPXMLtoOpenStudio', 'resources', 'EPvalidator.xml')]
    hpxml = HPXML.new(hpxml_path: hpxml_defaults_path, schematron_validators: stron_paths) # Validate in.xml to ensure it can be run back through OS-HPXML
    if not hpxml.errors.empty?
      puts 'ERRORS:'
      hpxml.errors.each do |error|
        puts error
      end
      flunk "EPvalidator.xml error in #{hpxml_defaults_path}."
    end
    sizing_results = _get_hvac_sizing_results(hpxml, xml)
    _verify_outputs(rundir, xml, results, hpxml)

    return results, sizing_results
  end

  def _get_simulation_results(annual_csv_path, xml)
    # Grab all outputs from reporting measure CSV annual results
    results = {}
    CSV.foreach(annual_csv_path) do |row|
      next if row.nil? || (row.size < 2)

      results[row[0]] = Float(row[1])
    end

    # Check discrepancy between total load and sum of component loads
    if not xml.include? 'ASHRAE_Standard_140'
      sum_component_htg_loads = results.select { |k, v| k.start_with? 'Component Load: Heating:' }.map { |k, v| v }.sum(0.0)
      sum_component_clg_loads = results.select { |k, v| k.start_with? 'Component Load: Cooling:' }.map { |k, v| v }.sum(0.0)
      residual_htg_load = results['Load: Heating (MBtu)'] - sum_component_htg_loads
      residual_clg_load = results['Load: Cooling (MBtu)'] - sum_component_clg_loads
      assert_operator(residual_htg_load.abs, :<, 0.5)
      assert_operator(residual_clg_load.abs, :<, 0.5)
    end

    return results
  end

  def _get_hvac_sizing_results(hpxml, xml)
    results = {}
    return if xml.include? 'ASHRAE_Standard_140'

    # Heating design loads
    hpxml.hvac_plant.class::HDL_ATTRS.each do |attr, element_name|
      results["heating_load_#{attr.to_s.gsub('hdl_', '')} [Btuh]"] = hpxml.hvac_plant.send(attr.to_s)
    end

    # Cooling sensible design loads
    hpxml.hvac_plant.class::CDL_SENS_ATTRS.each do |attr, element_name|
      results["cooling_load_#{attr.to_s.gsub('cdl_', '')} [Btuh]"] = hpxml.hvac_plant.send(attr.to_s)
    end

    # Cooling latent design loads
    hpxml.hvac_plant.class::CDL_LAT_ATTRS.each do |attr, element_name|
      results["cooling_load_#{attr.to_s.gsub('cdl_', '')} [Btuh]"] = hpxml.hvac_plant.send(attr.to_s)
    end

    # Heating capacities/airflows
    results['heating_capacity [Btuh]'] = 0.0
    results['heating_backup_capacity [Btuh]'] = 0.0
    results['heating_airflow [cfm]'] = 0.0
    (hpxml.heating_systems + hpxml.heat_pumps).each do |htg_sys|
      results['heating_capacity [Btuh]'] += htg_sys.heating_capacity
      if htg_sys.respond_to? :backup_heating_capacity
        results['heating_backup_capacity [Btuh]'] += htg_sys.backup_heating_capacity
      end
      results['heating_airflow [cfm]'] += htg_sys.heating_airflow_cfm
    end

    # Cooling capacity/airflows
    results['cooling_capacity [Btuh]'] = 0.0
    results['cooling_airflow [cfm]'] = 0.0
    (hpxml.cooling_systems + hpxml.heat_pumps).each do |clg_sys|
      results['cooling_capacity [Btuh]'] += clg_sys.cooling_capacity
      results['cooling_airflow [cfm]'] += clg_sys.cooling_airflow_cfm
    end

    assert(!results.empty?)

    if (hpxml.heating_systems + hpxml.heat_pumps).select { |h| h.fraction_heat_load_served.to_f > 0 }.empty?
      # No heating equipment; check for zero heating capacities/airflows/duct loads
      assert_equal(0.0, results['heating_capacity [Btuh]'])
      assert_equal(0.0, results['heating_backup_capacity [Btuh]'])
      assert_equal(0.0, results['heating_airflow [cfm]'])
      assert_equal(0.0, results['heating_load_ducts [Btuh]'])
    end
    if (hpxml.cooling_systems + hpxml.heat_pumps).select { |c| c.fraction_cool_load_served.to_f > 0 }.empty?
      # No cooling equipment; check for zero cooling capacities/airflows/duct loads
      assert_equal(0.0, results['cooling_capacity [Btuh]'])
      assert_equal(0.0, results['cooling_airflow [cfm]'])
      assert_equal(0.0, results['cooling_load_sens_ducts [Btuh]'])
      assert_equal(0.0, results['cooling_load_lat_ducts [Btuh]'])
    end
    if hpxml.hvac_distributions.map { |dist| dist.ducts.size }.empty?
      # No ducts; check for zero duct loads
      assert_equal(0.0, results['heating_load_ducts [Btuh]'])
      assert_equal(0.0, results['cooling_load_sens_ducts [Btuh]'])
      assert_equal(0.0, results['cooling_load_lat_ducts [Btuh]'])
    end

    return results
  end

  def _verify_outputs(rundir, hpxml_path, results, hpxml)
    sql_path = File.join(rundir, 'eplusout.sql')
    assert(File.exist? sql_path)

    sqlFile = OpenStudio::SqlFile.new(sql_path, false)

    # Collapse windows further using same logic as measure.rb
    hpxml.windows.each do |window|
      window.fraction_operable = nil
    end
    hpxml.collapse_enclosure_surfaces()

    # Check run.log warnings
    File.readlines(File.join(rundir, 'run.log')).each do |log_line|
      next if log_line.strip.empty?
      next if log_line.include? 'Warning: Could not load nokogiri, no HPXML validation performed.'
      next if log_line.start_with? 'Info: '
      next if log_line.start_with? 'Executing command'
      next if log_line.include? "-cache.csv' could not be found; regenerating it."

      if hpxml_path.include? 'base-atticroof-conditioned.xml'
        next if log_line.include?('Ducts are entirely within conditioned space but there is moderate leakage to the outside. Leakage to the outside is typically zero or near-zero in these situations, consider revising leakage values. Leakage will be modeled as heat lost to the ambient environment.')
      end
      if hpxml.clothes_washers.empty?
        next if log_line.include? 'No clothes washer specified, the model will not include clothes washer energy use.'
      end
      if hpxml.clothes_dryers.empty?
        next if log_line.include? 'No clothes dryer specified, the model will not include clothes dryer energy use.'
      end
      if hpxml.dishwashers.empty?
        next if log_line.include? 'No dishwasher specified, the model will not include dishwasher energy use.'
      end
      if hpxml.refrigerators.empty?
        next if log_line.include? 'No refrigerator specified, the model will not include refrigerator energy use.'
      end
      if hpxml.cooking_ranges.empty?
        next if log_line.include? 'No cooking range specified, the model will not include cooking range/oven energy use.'
      end
      if hpxml.water_heating_systems.empty?
        next if log_line.include? 'No water heating specified, the model will not include water heating energy use.'
      end
      if (hpxml.heating_systems + hpxml.heat_pumps).select { |h| h.fraction_heat_load_served.to_f > 0 }.empty?
        next if log_line.include? 'No space heating specified, the model will not include space heating energy use.'
      end
      if (hpxml.cooling_systems + hpxml.heat_pumps).select { |c| c.fraction_cool_load_served.to_f > 0 }.empty?
        next if log_line.include? 'No space cooling specified, the model will not include space cooling energy use.'
      end
      if hpxml.plug_loads.select { |p| p.plug_load_type == HPXML::PlugLoadTypeOther }.empty?
        next if log_line.include? "No '#{HPXML::PlugLoadTypeOther}' plug loads specified, the model will not include misc plug load energy use."
      end
      if hpxml.plug_loads.select { |p| p.plug_load_type == HPXML::PlugLoadTypeTelevision }.empty?
        next if log_line.include? "No '#{HPXML::PlugLoadTypeTelevision}' plug loads specified, the model will not include television plug load energy use."
      end
      if hpxml.lighting_groups.empty?
        next if log_line.include? 'No lighting specified, the model will not include lighting energy use.'
      end
      if hpxml.windows.empty?
        next if log_line.include? 'No windows specified, the model will not include window heat transfer.'
      end

      flunk "Unexpected warning found in run.log: #{log_line}"
    end

    # Check for unexpected warnings
    File.readlines(File.join(rundir, 'eplusout.err')).each do |err_line|
      next unless err_line.include? '** Warning **'

      # General
      next if err_line.include? 'Schedule:Constant="ALWAYS ON CONTINUOUS", Blank Schedule Type Limits Name input'
      next if err_line.include? 'Schedule:Constant="ALWAYS OFF DISCRETE", Blank Schedule Type Limits Name input'
      next if err_line.include? 'Output:Meter: invalid Key Name'
      next if err_line.include? 'Entered Zone Volumes differ from calculated zone volume'
      next if err_line.include?('CalculateZoneVolume') && err_line.include?('not fully enclosed')
      next if err_line.include?('GetInputViewFactors') && err_line.include?('not enough values')
      next if err_line.include? 'Pump nominal power or motor efficiency is set to 0'
      next if err_line.include? 'volume flow rate per watt of rated total cooling capacity is out of range'
      next if err_line.include? 'volume flow rate per watt of rated total heating capacity is out of range'
      next if err_line.include? 'The following Report Variables were requested but not generated'
      next if err_line.include? 'Timestep: Requested number'
      next if err_line.include? 'The Standard Ratings is calculated for'
      next if err_line.include?('CheckUsedConstructions') && err_line.include?('nominally unused constructions')
      next if err_line.include?('WetBulb not converged after') && err_line.include?('iterations(PsyTwbFnTdbWPb)')
      next if err_line.include? 'Inside surface heat balance did not converge with Max Temp Difference'
      next if err_line.include? 'Missing temperature setpoint for LeavingSetpointModulated mode' # These warnings are fine, simulation continues with assigning plant loop setpoint to boiler, which is the expected one
      next if err_line.include?('Glycol: Temperature') && err_line.include?('out of range (too low) for fluid')
      next if err_line.include?('Glycol: Temperature') && err_line.include?('out of range (too high) for fluid')
      next if err_line.include? 'Plant loop exceeding upper temperature limit'
      next if err_line.include? 'Plant loop falling below lower temperature limit'
      next if err_line.include?('Foundation:Kiva') && err_line.include?('wall surfaces with more than four vertices') # TODO: Check alternative approach
      next if err_line.include? 'Temperature out of range [-100. to 200.] (PsyPsatFnTemp)'
      next if err_line.include? 'Enthalpy out of range (PsyTsatFnHPb)'
      next if err_line.include? 'Full load outlet air dry-bulb temperature < 2C. This indicates the possibility of coil frost/freeze.'
      next if err_line.include? 'Full load outlet temperature indicates a possibility of frost/freeze error continues.'
      next if err_line.include? 'Air-cooled condenser inlet dry-bulb temperature below 0 C.'
      next if err_line.include? 'Low condenser dry-bulb temperature error continues.'
      next if err_line.include? 'AirLoopHVAC:UnitarySystem = ROOM AC UNITARY SYSTEM'

      # HPWHs
      if hpxml.water_heating_systems.select { |wh| wh.water_heater_type == HPXML::WaterHeaterTypeHeatPump }.size > 0
        next if err_line.include? 'Recovery Efficiency and Energy Factor could not be calculated during the test for standard ratings'
        next if err_line.include? 'SimHVAC: Maximum iterations (20) exceeded for all HVAC loops'
        next if err_line.include? 'Rated air volume flow rate per watt of rated total water heating capacity is out of range'
        next if err_line.include? 'For object = Coil:WaterHeating:AirToWaterHeatPump:Wrapped'
      end
      # HP defrost curves
      if hpxml.heat_pumps.select { |hp| [HPXML::HVACTypeHeatPumpAirToAir, HPXML::HVACTypeHeatPumpMiniSplit, HPXML::HVACTypeHeatPumpPTHP].include? hp.heat_pump_type }.size > 0
        next if err_line.include?('GetDXCoils: Coil:Heating:DX') && err_line.include?('curve values')
      end
      if hpxml.cooling_systems.select { |c| c.cooling_system_type == HPXML::HVACTypeEvaporativeCooler }.size > 0
        # Evap cooler model is not really using Controller:MechanicalVentilation object, so these warnings of ignoring some features are fine.
        # OS requires a Controller:MechanicalVentilation to be attached to the oa controller, however it's not required by E+.
        # Manually removing Controller:MechanicalVentilation from idf eliminates these two warnings.
        # FUTURE: Can we update OS to allow removing it?
        next if err_line.include?('Zone') && err_line.include?('is not accounted for by Controller:MechanicalVentilation object')
        next if err_line.include?('PEOPLE object for zone') && err_line.include?('is not accounted for by Controller:MechanicalVentilation object')
        # "The only valid controller type for an AirLoopHVAC is Controller:WaterCoil.", evap cooler doesn't need one.
        next if err_line.include?('GetAirPathData: AirLoopHVAC') && err_line.include?('has no Controllers')
        # input "Autosize" for Fixed Minimum Air Flow Rate is added by OS translation, now set it to 0 to skip potential sizing process, though no way to prevent this warning.
        next if err_line.include? 'Since Zone Minimum Air Flow Input Method = CONSTANT, input for Fixed Minimum Air Flow Rate will be ignored'
      end
      if hpxml.hvac_distributions.select { |d| d.air_type.to_s == HPXML::AirTypeFanCoil }.size > 0
        next if err_line.include? 'In calculating the design coil UA for Coil:Cooling:Water' # Warning for unused cooling coil for fan coil
      end
      if hpxml_path.include?('ground-to-air-heat-pump-cooling-only.xml') || hpxml_path.include?('ground-to-air-heat-pump-heating-only.xml')
        next if err_line.include? 'COIL:HEATING:WATERTOAIRHEATPUMP:EQUATIONFIT' # heating capacity is > 20% different than cooling capacity; safe to ignore
      end

      flunk "Unexpected warning found: #{err_line}"
    end

    # Timestep
    timestep = hpxml.header.timestep
    if timestep.nil?
      timestep = 60
    end
    query = 'SELECT NumTimestepsPerHour FROM Simulations'
    sql_value = sqlFile.execAndReturnFirstDouble(query).get
    assert_equal(60 / timestep, sql_value)

    # Conditioned Floor Area
    if (hpxml.total_fraction_cool_load_served > 0) || (hpxml.total_fraction_heat_load_served > 0) # EnergyPlus will only report conditioned floor area if there is an HVAC system
      hpxml_value = hpxml.building_construction.conditioned_floor_area
      query = "SELECT Value FROM TabularDataWithStrings WHERE ReportName='InputVerificationandResultsSummary' AND ReportForString='Entire Facility' AND TableName='Zone Summary' AND RowName='Conditioned Total' AND ColumnName='Area' AND Units='m2'"
      sql_value = UnitConversions.convert(sqlFile.execAndReturnFirstDouble(query).get, 'm^2', 'ft^2')
      assert_in_epsilon(hpxml_value, sql_value, 0.1)
    end

    # Enclosure Roofs
    hpxml.roofs.each do |roof|
      roof_id = roof.id.upcase

      # R-value
      hpxml_value = roof.insulation_assembly_r_value
      if hpxml_path.include? 'ASHRAE_Standard_140'
        # Compare R-value w/o film
        hpxml_value -= Material.AirFilmRoofASHRAE140.rvalue
        hpxml_value -= Material.AirFilmOutsideASHRAE140.rvalue
        query = "SELECT AVG(Value) FROM TabularDataWithStrings WHERE ReportName='EnvelopeSummary' AND ReportForString='Entire Facility' AND TableName='Opaque Exterior' AND (RowName='#{roof_id}' OR RowName LIKE '#{roof_id}:%') AND ColumnName='U-Factor no Film' AND Units='W/m2-K'"
      else
        # Compare R-value w/ film
        query = "SELECT AVG(Value) FROM TabularDataWithStrings WHERE ReportName='EnvelopeSummary' AND ReportForString='Entire Facility' AND TableName='Opaque Exterior' AND (RowName='#{roof_id}' OR RowName LIKE '#{roof_id}:%') AND ColumnName='U-Factor with Film' AND Units='W/m2-K'"
      end
      sql_value = 1.0 / UnitConversions.convert(sqlFile.execAndReturnFirstDouble(query).get, 'W/(m^2*K)', 'Btu/(hr*ft^2*F)')
      assert_in_epsilon(hpxml_value, sql_value, 0.1)

      # Net area
      hpxml_value = roof.area
      hpxml.skylights.each do |subsurface|
        next if subsurface.roof_idref.upcase != roof_id

        hpxml_value -= subsurface.area
      end
      query = "SELECT SUM(Value) FROM TabularDataWithStrings WHERE ReportName='EnvelopeSummary' AND ReportForString='Entire Facility' AND TableName='Opaque Exterior' AND (RowName='#{roof_id}' OR RowName LIKE '#{roof_id}:%') AND ColumnName='Net Area' AND Units='m2'"
      sql_value = UnitConversions.convert(sqlFile.execAndReturnFirstDouble(query).get, 'm^2', 'ft^2')
      assert_operator(sql_value, :>, 0.01)
      assert_in_epsilon(hpxml_value, sql_value, 0.1)

      # Solar absorptance
      hpxml_value = roof.solar_absorptance
      query = "SELECT AVG(Value) FROM TabularDataWithStrings WHERE ReportName='EnvelopeSummary' AND ReportForString='Entire Facility' AND TableName='Opaque Exterior' AND (RowName='#{roof_id}' OR RowName LIKE '#{roof_id}:%') AND ColumnName='Reflectance'"
      sql_value = 1.0 - sqlFile.execAndReturnFirstDouble(query).get
      assert_in_epsilon(hpxml_value, sql_value, 0.01)

      # Tilt
      hpxml_value = UnitConversions.convert(Math.atan(roof.pitch / 12.0), 'rad', 'deg')
      query = "SELECT AVG(Value) FROM TabularDataWithStrings WHERE ReportName='EnvelopeSummary' AND ReportForString='Entire Facility' AND TableName='Opaque Exterior' AND (RowName='#{roof_id}' OR RowName LIKE '#{roof_id}:%') AND ColumnName='Tilt' AND Units='deg'"
      sql_value = sqlFile.execAndReturnFirstDouble(query).get
      assert_in_epsilon(hpxml_value, sql_value, 0.01)

      # Azimuth
      next unless (not roof.azimuth.nil?) && (Float(roof.pitch) > 0)

      hpxml_value = roof.azimuth
      query = "SELECT AVG(Value) FROM TabularDataWithStrings WHERE ReportName='EnvelopeSummary' AND ReportForString='Entire Facility' AND TableName='Opaque Exterior' AND (RowName='#{roof_id}' OR RowName LIKE '#{roof_id}:%') AND ColumnName='Azimuth' AND Units='deg'"
      sql_value = sqlFile.execAndReturnFirstDouble(query).get
      assert_in_epsilon(hpxml_value, sql_value, 0.01)
    end

    # Enclosure Foundations
    # Ensure Kiva instances have perimeter fraction of 1.0 as we explicitly define them to end up this way.
    num_kiva_instances = 0
    File.readlines(File.join(rundir, 'eplusout.eio')).each do |eio_line|
      next unless eio_line.downcase.start_with? 'foundation kiva'

      kiva_perim_frac = Float(eio_line.split(',')[5])
      assert_equal(1.0, kiva_perim_frac)

      num_kiva_instances += 1
    end

    if hpxml_path.include? 'ASHRAE_Standard_140'
      # nop
    elsif hpxml_path.include? 'base-bldgtype-multifamily'
      assert_equal(0, num_kiva_instances)                                                # no foundation, above dwelling unit
    else
      num_expected_kiva_instances = { 'base-foundation-ambient.xml' => 0,                # no foundation in contact w/ ground
                                      'base-foundation-multiple.xml' => 2,               # additional instance for 2nd foundation type
                                      'base-enclosure-2stories-garage.xml' => 2,         # additional instance for garage
                                      'base-foundation-basement-garage.xml' => 2,        # additional instance for garage
                                      'base-enclosure-garage.xml' => 2,                  # additional instance for garage
                                      'base-foundation-walkout-basement.xml' => 4,       # 3 foundation walls plus a no-wall exposed perimeter
                                      'base-foundation-complex.xml' => 10,               # lots of foundations for testing
                                      'base-enclosure-split-surfaces2.xml' => 81 }       # lots of foundations for testing

      if not num_expected_kiva_instances[File.basename(hpxml_path)].nil?
        assert_equal(num_expected_kiva_instances[File.basename(hpxml_path)], num_kiva_instances)
      else
        assert_equal(1, num_kiva_instances)
      end
    end

    # Enclosure Foundation Slabs
    num_slabs = hpxml.slabs.size
    if (num_slabs <= 1) && (num_kiva_instances <= 1) # The slab surfaces may be combined in these situations, so skip tests
      hpxml.slabs.each do |slab|
        slab_id = slab.id.upcase

        # Exposed Area
        hpxml_value = Float(slab.area)
        query = "SELECT Value FROM TabularDataWithStrings WHERE ReportName='EnvelopeSummary' AND ReportForString='Entire Facility' AND TableName='Opaque Exterior' AND RowName='#{slab_id}' AND ColumnName='Gross Area' AND Units='m2'"
        sql_value = UnitConversions.convert(sqlFile.execAndReturnFirstDouble(query).get, 'm^2', 'ft^2')
        assert_operator(sql_value, :>, 0.01)
        assert_in_epsilon(hpxml_value, sql_value, 0.1)

        # Tilt
        query = "SELECT Value FROM TabularDataWithStrings WHERE ReportName='EnvelopeSummary' AND ReportForString='Entire Facility' AND TableName='Opaque Exterior' AND RowName='#{slab_id}' AND ColumnName='Tilt' AND Units='deg'"
        sql_value = sqlFile.execAndReturnFirstDouble(query).get
        assert_in_epsilon(180.0, sql_value, 0.01)
      end
    end

    # Enclosure Walls/RimJoists/FoundationWalls
    (hpxml.walls + hpxml.rim_joists + hpxml.foundation_walls).each do |wall|
      wall_id = wall.id.upcase

      if wall.is_adiabatic
        # Adiabatic surfaces have their "BaseSurfaceIndex" as their "ExtBoundCond" in "Surfaces" table in SQL simulation results
        query_base_surf_idx = "SELECT BaseSurfaceIndex FROM Surfaces WHERE SurfaceName='#{wall_id}'"
        query_ext_bound = "SELECT ExtBoundCond FROM Surfaces WHERE SurfaceName='#{wall_id}'"
        sql_value_base_surf_idx = sqlFile.execAndReturnFirstDouble(query_base_surf_idx).get
        sql_value_ext_bound_cond = sqlFile.execAndReturnFirstDouble(query_ext_bound).get
        assert_equal(sql_value_base_surf_idx, sql_value_ext_bound_cond)
      end

      if wall.is_exterior
        table_name = 'Opaque Exterior'
      else
        table_name = 'Opaque Interior'
      end

      # R-value
      if (not wall.insulation_assembly_r_value.nil?) && (not hpxml_path.include? 'base-foundation-unconditioned-basement-assembly-r.xml') # This file uses Foundation:Kiva for insulation, so skip it
        hpxml_value = wall.insulation_assembly_r_value
        if hpxml_path.include? 'ASHRAE_Standard_140'
          # Compare R-value w/o film
          hpxml_value -= Material.AirFilmVerticalASHRAE140.rvalue
          if wall.is_exterior
            hpxml_value -= Material.AirFilmOutsideASHRAE140.rvalue
          else
            hpxml_value -= Material.AirFilmVerticalASHRAE140.rvalue
          end
          query = "SELECT AVG(Value) FROM TabularDataWithStrings WHERE ReportName='EnvelopeSummary' AND ReportForString='Entire Facility' AND TableName='#{table_name}' AND (RowName='#{wall_id}' OR RowName LIKE '#{wall_id}:%') AND ColumnName='U-Factor no Film' AND Units='W/m2-K'"
        elsif wall.is_interior
          # Compare R-value w/o film
          hpxml_value -= Material.AirFilmVertical.rvalue
          hpxml_value -= Material.AirFilmVertical.rvalue
          query = "SELECT AVG(Value) FROM TabularDataWithStrings WHERE ReportName='EnvelopeSummary' AND ReportForString='Entire Facility' AND TableName='#{table_name}' AND (RowName='#{wall_id}' OR RowName LIKE '#{wall_id}:%') AND ColumnName='U-Factor no Film' AND Units='W/m2-K'"
        else
          # Compare R-value w/ film
          query = "SELECT AVG(Value) FROM TabularDataWithStrings WHERE ReportName='EnvelopeSummary' AND ReportForString='Entire Facility' AND TableName='#{table_name}' AND (RowName='#{wall_id}' OR RowName LIKE '#{wall_id}:%') AND ColumnName='U-Factor with Film' AND Units='W/m2-K'"
        end
        sql_value = 1.0 / UnitConversions.convert(sqlFile.execAndReturnFirstDouble(query).get, 'W/(m^2*K)', 'Btu/(hr*ft^2*F)')
        assert_in_epsilon(hpxml_value, sql_value, 0.1)
      end

      # Net area
      hpxml_value = wall.area
      (hpxml.windows + hpxml.doors).each do |subsurface|
        next if subsurface.wall_idref.upcase != wall_id

        hpxml_value -= subsurface.area
      end
      if wall.exterior_adjacent_to == HPXML::LocationGround
        # Calculate total length of walls
        wall_total_length = 0
        hpxml.foundation_walls.each do |foundation_wall|
          next unless foundation_wall.exterior_adjacent_to == HPXML::LocationGround
          next unless wall.interior_adjacent_to == foundation_wall.interior_adjacent_to

          wall_total_length += foundation_wall.area / foundation_wall.height
        end

        # Calculate total slab exposed perimeter
        slab_exposed_length = 0
        hpxml.slabs.each do |slab|
          next unless wall.interior_adjacent_to == slab.interior_adjacent_to

          slab_exposed_length += slab.exposed_perimeter
        end

        # Calculate exposed foundation wall area
        if slab_exposed_length < wall_total_length
          hpxml_value *= (slab_exposed_length / wall_total_length)
        end
      end
      if (hpxml.foundation_walls.include? wall) && (not wall.is_exterior)
        # interzonal foundation walls: only above-grade portion modeled
        hpxml_value *= (wall.height - wall.depth_below_grade) / wall.height
      end
      if wall.is_exterior
        query = "SELECT SUM(Value) FROM TabularDataWithStrings WHERE ReportName='EnvelopeSummary' AND ReportForString='Entire Facility' AND TableName='#{table_name}' AND (RowName='#{wall_id}' OR RowName LIKE '#{wall_id}:%' OR RowName LIKE '#{wall_id} %') AND ColumnName='Net Area' AND Units='m2'"
      else
        query = "SELECT SUM(Value) FROM TabularDataWithStrings WHERE ReportName='EnvelopeSummary' AND ReportForString='Entire Facility' AND TableName='#{table_name}' AND (RowName='#{wall_id}' OR RowName LIKE '#{wall_id}:%') AND ColumnName='Net Area' AND Units='m2'"
      end
      sql_value = UnitConversions.convert(sqlFile.execAndReturnFirstDouble(query).get, 'm^2', 'ft^2')
      assert_operator(sql_value, :>, 0.01)
      assert_in_epsilon(hpxml_value, sql_value, 0.1)

      # Solar absorptance
      if wall.respond_to? :solar_absorptance
        hpxml_value = wall.solar_absorptance
        query = "SELECT AVG(Value) FROM TabularDataWithStrings WHERE ReportName='EnvelopeSummary' AND ReportForString='Entire Facility' AND TableName='#{table_name}' AND (RowName='#{wall_id}' OR RowName LIKE '#{wall_id}:%') AND ColumnName='Reflectance'"
        sql_value = 1.0 - sqlFile.execAndReturnFirstDouble(query).get
        assert_in_epsilon(hpxml_value, sql_value, 0.01)
      end

      # Tilt
      query = "SELECT AVG(Value) FROM TabularDataWithStrings WHERE ReportName='EnvelopeSummary' AND ReportForString='Entire Facility' AND TableName='#{table_name}' AND (RowName='#{wall_id}' OR RowName LIKE '#{wall_id}:%') AND ColumnName='Tilt' AND Units='deg'"
      sql_value = sqlFile.execAndReturnFirstDouble(query).get
      assert_in_epsilon(90.0, sql_value, 0.01)

      # Azimuth
      next if wall.azimuth.nil?

      hpxml_value = wall.azimuth
      query = "SELECT AVG(Value) FROM TabularDataWithStrings WHERE ReportName='EnvelopeSummary' AND ReportForString='Entire Facility' AND TableName='#{table_name}' AND (RowName='#{wall_id}' OR RowName LIKE '#{wall_id}:%') AND ColumnName='Azimuth' AND Units='deg'"
      sql_value = sqlFile.execAndReturnFirstDouble(query).get
      assert_in_epsilon(hpxml_value, sql_value, 0.01)
    end

    # Enclosure FrameFloors
    hpxml.frame_floors.each do |frame_floor|
      frame_floor_id = frame_floor.id.upcase

      if frame_floor.is_adiabatic
        # Adiabatic surfaces have their "BaseSurfaceIndex" as their "ExtBoundCond" in "Surfaces" table in SQL simulation results
        query_base_surf_idx = "SELECT BaseSurfaceIndex FROM Surfaces WHERE SurfaceName='#{frame_floor_id}'"
        query_ext_bound = "SELECT ExtBoundCond FROM Surfaces WHERE SurfaceName='#{frame_floor_id}'"
        sql_value_base_surf_idx = sqlFile.execAndReturnFirstDouble(query_base_surf_idx).get
        sql_value_ext_bound_cond = sqlFile.execAndReturnFirstDouble(query_ext_bound).get
        assert_equal(sql_value_base_surf_idx, sql_value_ext_bound_cond)
      end

      if frame_floor.is_exterior
        table_name = 'Opaque Exterior'
      else
        table_name = 'Opaque Interior'
      end

      # R-value
      hpxml_value = frame_floor.insulation_assembly_r_value
      if hpxml_path.include? 'ASHRAE_Standard_140'
        # Compare R-value w/o film
        if frame_floor.is_exterior # Raised floor
          hpxml_value -= Material.AirFilmFloorASHRAE140.rvalue
          hpxml_value -= Material.AirFilmFloorZeroWindASHRAE140.rvalue
        elsif frame_floor.is_ceiling # Attic floor
          hpxml_value -= Material.AirFilmFloorASHRAE140.rvalue
          hpxml_value -= Material.AirFilmFloorASHRAE140.rvalue
        end
        query = "SELECT AVG(Value) FROM TabularDataWithStrings WHERE ReportName='EnvelopeSummary' AND ReportForString='Entire Facility' AND TableName='#{table_name}' AND RowName='#{frame_floor_id}' AND ColumnName='U-Factor no Film' AND Units='W/m2-K'"
      elsif frame_floor.is_interior
        # Compare R-value w/o film
        if frame_floor.is_ceiling
          hpxml_value -= Material.AirFilmFloorAverage.rvalue
          hpxml_value -= Material.AirFilmFloorAverage.rvalue
        else
          hpxml_value -= Material.AirFilmFloorReduced.rvalue
          hpxml_value -= Material.AirFilmFloorReduced.rvalue
        end
        query = "SELECT AVG(Value) FROM TabularDataWithStrings WHERE ReportName='EnvelopeSummary' AND ReportForString='Entire Facility' AND TableName='#{table_name}' AND RowName='#{frame_floor_id}' AND ColumnName='U-Factor no Film' AND Units='W/m2-K'"
      else
        # Compare R-value w/ film
        query = "SELECT AVG(Value) FROM TabularDataWithStrings WHERE ReportName='EnvelopeSummary' AND ReportForString='Entire Facility' AND TableName='#{table_name}' AND RowName='#{frame_floor_id}' AND ColumnName='U-Factor with Film' AND Units='W/m2-K'"
      end
      sql_value = 1.0 / UnitConversions.convert(sqlFile.execAndReturnFirstDouble(query).get, 'W/(m^2*K)', 'Btu/(hr*ft^2*F)')
      assert_in_epsilon(hpxml_value, sql_value, 0.1)

      # Area
      hpxml_value = frame_floor.area
      query = "SELECT SUM(Value) FROM TabularDataWithStrings WHERE ReportName='EnvelopeSummary' AND ReportForString='Entire Facility' AND TableName='#{table_name}' AND RowName='#{frame_floor_id}' AND ColumnName='Net Area' AND Units='m2'"
      sql_value = UnitConversions.convert(sqlFile.execAndReturnFirstDouble(query).get, 'm^2', 'ft^2')
      assert_operator(sql_value, :>, 0.01)
      assert_in_epsilon(hpxml_value, sql_value, 0.1)

      # Tilt
      if frame_floor.is_ceiling
        hpxml_value = 0
      else
        hpxml_value = 180
      end
      query = "SELECT AVG(Value) FROM TabularDataWithStrings WHERE ReportName='EnvelopeSummary' AND ReportForString='Entire Facility' AND TableName='#{table_name}' AND RowName='#{frame_floor_id}' AND ColumnName='Tilt' AND Units='deg'"
      sql_value = sqlFile.execAndReturnFirstDouble(query).get
      assert_in_epsilon(hpxml_value, sql_value, 0.01)
    end

    # Enclosure Windows/Skylights
    (hpxml.windows + hpxml.skylights).each do |subsurface|
      subsurface_id = subsurface.id.upcase

      if subsurface.is_exterior
        table_name = 'Exterior Fenestration'
      else
        table_name = 'Interior Door'
      end

      # Area
      if subsurface.is_exterior
        col_name = 'Area of Multiplied Openings'
      else
        col_name = 'Gross Area'
      end
      hpxml_value = subsurface.area
      query = "SELECT Value FROM TabularDataWithStrings WHERE ReportName='EnvelopeSummary' AND ReportForString='Entire Facility' AND TableName='#{table_name}' AND RowName='#{subsurface_id}' AND ColumnName='#{col_name}' AND Units='m2'"
      sql_value = UnitConversions.convert(sqlFile.execAndReturnFirstDouble(query).get, 'm^2', 'ft^2')
      assert_operator(sql_value, :>, 0.01)
      assert_in_epsilon(hpxml_value, sql_value, 0.1)

      # U-Factor
      if subsurface.is_exterior
        col_name = 'Glass U-Factor'
      else
        col_name = 'U-Factor no Film'
      end
      hpxml_value = subsurface.ufactor
      if subsurface.is_interior
        hpxml_value = 1.0 / (1.0 / hpxml_value - Material.AirFilmVertical.rvalue)
        hpxml_value = 1.0 / (1.0 / hpxml_value - Material.AirFilmVertical.rvalue)
      end
      query = "SELECT Value FROM TabularDataWithStrings WHERE ReportName='EnvelopeSummary' AND ReportForString='Entire Facility' AND TableName='#{table_name}' AND RowName='#{subsurface_id}' AND ColumnName='#{col_name}' AND Units='W/m2-K'"
      sql_value = UnitConversions.convert(sqlFile.execAndReturnFirstDouble(query).get, 'W/(m^2*K)', 'Btu/(hr*ft^2*F)')
      if subsurface.is_a? HPXML::Skylight
        sql_value *= 1.2 # Convert back from vertical position to NFRC 20-degree slope
      end
      assert_in_epsilon(hpxml_value, sql_value, 0.02)

      next unless subsurface.is_exterior

      # SHGC
      hpxml_value = subsurface.shgc
      query = "SELECT Value FROM TabularDataWithStrings WHERE ReportName='EnvelopeSummary' AND ReportForString='Entire Facility' AND TableName='#{table_name}' AND RowName='#{subsurface_id}' AND ColumnName='Glass SHGC'"
      sql_value = sqlFile.execAndReturnFirstDouble(query).get
      assert_in_delta(hpxml_value, sql_value, 0.01)

      # Azimuth
      hpxml_value = subsurface.azimuth
      query = "SELECT Value FROM TabularDataWithStrings WHERE ReportName='EnvelopeSummary' AND ReportForString='Entire Facility' AND TableName='#{table_name}' AND RowName='#{subsurface_id}' AND ColumnName='Azimuth' AND Units='deg'"
      sql_value = sqlFile.execAndReturnFirstDouble(query).get
      assert_in_epsilon(hpxml_value, sql_value, 0.01)

      # Tilt
      if subsurface.respond_to? :wall_idref
        query = "SELECT Value FROM TabularDataWithStrings WHERE ReportName='EnvelopeSummary' AND ReportForString='Entire Facility' AND TableName='#{table_name}' AND RowName='#{subsurface_id}' AND ColumnName='Tilt' AND Units='deg'"
        sql_value = sqlFile.execAndReturnFirstDouble(query).get
        assert_in_epsilon(90.0, sql_value, 0.01)
      elsif subsurface.respond_to? :roof_idref
        hpxml_value = nil
        hpxml.roofs.each do |roof|
          next if roof.id != subsurface.roof_idref

          hpxml_value = UnitConversions.convert(Math.atan(roof.pitch / 12.0), 'rad', 'deg')
        end
        query = "SELECT Value FROM TabularDataWithStrings WHERE ReportName='EnvelopeSummary' AND ReportForString='Entire Facility' AND TableName='#{table_name}' AND RowName='#{subsurface_id}' AND ColumnName='Tilt' AND Units='deg'"
        sql_value = sqlFile.execAndReturnFirstDouble(query).get
        assert_in_epsilon(hpxml_value, sql_value, 0.01)
      else
        flunk "Subsurface '#{subsurface_id}' should have either AttachedToWall or AttachedToRoof element."
      end
    end

    # Enclosure Doors
    hpxml.doors.each do |door|
      door_id = door.id.upcase

      if door.wall.is_exterior
        table_name = 'Exterior Door'
      else
        table_name = 'Interior Door'
      end

      # Area
      if not door.area.nil?
        hpxml_value = door.area
        query = "SELECT Value FROM TabularDataWithStrings WHERE ReportName='EnvelopeSummary' AND ReportForString='Entire Facility' AND TableName='#{table_name}' AND RowName='#{door_id}' AND ColumnName='Gross Area' AND Units='m2'"
        sql_value = UnitConversions.convert(sqlFile.execAndReturnFirstDouble(query).get, 'm^2', 'ft^2')
        assert_operator(sql_value, :>, 0.01)
        assert_in_epsilon(hpxml_value, sql_value, 0.1)
      end

      # R-Value
      next if door.r_value.nil?

      if door.is_exterior
        col_name = 'U-Factor with Film'
      else
        col_name = 'U-Factor no Film'
      end
      hpxml_value = door.r_value
      if door.is_interior
        hpxml_value -= Material.AirFilmVertical.rvalue
        hpxml_value -= Material.AirFilmVertical.rvalue
      end
      query = "SELECT Value FROM TabularDataWithStrings WHERE ReportName='EnvelopeSummary' AND ReportForString='Entire Facility' AND TableName='#{table_name}' AND RowName='#{door_id}' AND ColumnName='#{col_name}' AND Units='W/m2-K'"
      sql_value = 1.0 / UnitConversions.convert(sqlFile.execAndReturnFirstDouble(query).get, 'W/(m^2*K)', 'Btu/(hr*ft^2*F)')
      assert_in_epsilon(hpxml_value, sql_value, 0.1)
    end

    # HVAC Load Fractions
    if (not hpxml_path.include? 'location-miami') && (not hpxml_path.include? 'location-honolulu') && (not hpxml_path.include? 'location-phoenix')
      htg_energy = results.select { |k, v| (k.include?(': Heating (MBtu)') || k.include?(': Heating Fans/Pumps (MBtu)')) && !k.include?('Load') }.map { |k, v| v }.sum(0.0)
      assert_equal(hpxml.total_fraction_heat_load_served > 0, htg_energy > 0)
    end
    clg_energy = results.select { |k, v| (k.include?(': Cooling (MBtu)') || k.include?(': Cooling Fans/Pumps (MBtu)')) && !k.include?('Load') }.map { |k, v| v }.sum(0.0)
    assert_equal(hpxml.total_fraction_cool_load_served > 0, clg_energy > 0)

    # Mechanical Ventilation
    fan_cfis = hpxml.ventilation_fans.select { |vent_mech| vent_mech.used_for_whole_building_ventilation && (vent_mech.fan_type == HPXML::MechVentTypeCFIS) }
    fan_sup = hpxml.ventilation_fans.select { |vent_mech| vent_mech.used_for_whole_building_ventilation && (vent_mech.fan_type == HPXML::MechVentTypeSupply) }
    fan_exh = hpxml.ventilation_fans.select { |vent_mech| vent_mech.used_for_whole_building_ventilation && (vent_mech.fan_type == HPXML::MechVentTypeExhaust) }
    fan_bal = hpxml.ventilation_fans.select { |vent_mech| vent_mech.used_for_whole_building_ventilation && [HPXML::MechVentTypeBalanced, HPXML::MechVentTypeERV, HPXML::MechVentTypeHRV].include?(vent_mech.fan_type) }
    vent_fan_kitchen = hpxml.ventilation_fans.select { |vent_mech| vent_mech.used_for_local_ventilation && (vent_mech.fan_location == HPXML::LocationKitchen) }
    vent_fan_bath = hpxml.ventilation_fans.select { |vent_mech| vent_mech.used_for_local_ventilation && (vent_mech.fan_location == HPXML::LocationBath) }

    if not (fan_cfis + fan_sup + fan_exh + fan_bal + vent_fan_kitchen + vent_fan_bath).empty?
      mv_energy = UnitConversions.convert(results['End Use: Electricity: Mech Vent (MBtu)'], 'MBtu', 'GJ')

      if not fan_cfis.empty?
        if (fan_sup + fan_exh + fan_bal + vent_fan_kitchen + vent_fan_bath).empty?
          # CFIS only, check for positive mech vent energy that is less than the energy if it had run 24/7
          fan_gj = fan_cfis.map { |vent_mech| UnitConversions.convert(vent_mech.unit_fan_power * vent_mech.hours_in_operation * 365.0, 'Wh', 'GJ') }.sum(0.0)
          assert_operator(mv_energy, :>, 0)
          assert_operator(mv_energy, :<, fan_gj)
        end
      else
        # Supply, exhaust, ERV, HRV, etc., check for appropriate mech vent energy
        fan_gj = 0
        if not fan_sup.empty?
          fan_gj += fan_sup.map { |vent_mech| UnitConversions.convert(vent_mech.unit_fan_power * vent_mech.hours_in_operation * 365.0, 'Wh', 'GJ') }.sum(0.0)
        end
        if not fan_exh.empty?
          fan_gj += fan_exh.map { |vent_mech| UnitConversions.convert(vent_mech.unit_fan_power * vent_mech.hours_in_operation * 365.0, 'Wh', 'GJ') }.sum(0.0)
        end
        if not fan_bal.empty?
          fan_gj += fan_bal.map { |vent_mech| UnitConversions.convert(vent_mech.unit_fan_power * vent_mech.hours_in_operation * 365.0, 'Wh', 'GJ') }.sum(0.0)
        end
        if not vent_fan_kitchen.empty?
          fan_gj += vent_fan_kitchen.map { |vent_kitchen| UnitConversions.convert(vent_kitchen.unit_fan_power * vent_kitchen.hours_in_operation * vent_kitchen.quantity * 365.0, 'Wh', 'GJ') }.sum(0.0)
        end
        if not vent_fan_bath.empty?
          fan_gj += vent_fan_bath.map { |vent_bath| UnitConversions.convert(vent_bath.unit_fan_power * vent_bath.hours_in_operation * vent_bath.quantity * 365.0, 'Wh', 'GJ') }.sum(0.0)
        end
        # Maximum error that can be caused by rounding
        assert_in_delta(mv_energy, fan_gj, 0.006)
      end
    end

    # Clothes Washer
    if (hpxml.clothes_washers.size > 0) && (hpxml.water_heating_systems.size > 0)
      # Location
      hpxml_value = hpxml.clothes_washers[0].location
      if hpxml_value.nil? || [HPXML::LocationBasementConditioned, HPXML::LocationOtherHousingUnit, HPXML::LocationOtherHeatedSpace, HPXML::LocationOtherMultifamilyBufferSpace, HPXML::LocationOtherNonFreezingSpace].include?(hpxml_value)
        hpxml_value = HPXML::LocationLivingSpace
      end
      query = "SELECT Value FROM TabularDataWithStrings WHERE TableName='ElectricEquipment Internal Gains Nominal' AND ColumnName='Zone Name' AND RowName=(SELECT RowName FROM TabularDataWithStrings WHERE TableName='ElectricEquipment Internal Gains Nominal' AND ColumnName='Name' AND Value='#{Constants.ObjectNameClothesWasher.upcase}')"
      sql_value = sqlFile.execAndReturnFirstString(query).get
      assert_equal(hpxml_value.upcase, sql_value)
    end

    # Clothes Dryer
    if (hpxml.clothes_dryers.size > 0) && (hpxml.water_heating_systems.size > 0)
      # Location
      hpxml_value = hpxml.clothes_dryers[0].location
      if hpxml_value.nil? || [HPXML::LocationBasementConditioned, HPXML::LocationOtherHousingUnit, HPXML::LocationOtherHeatedSpace, HPXML::LocationOtherMultifamilyBufferSpace, HPXML::LocationOtherNonFreezingSpace].include?(hpxml_value)
        hpxml_value = HPXML::LocationLivingSpace
      end
      query = "SELECT Value FROM TabularDataWithStrings WHERE TableName='ElectricEquipment Internal Gains Nominal' AND ColumnName='Zone Name' AND RowName=(SELECT RowName FROM TabularDataWithStrings WHERE TableName='ElectricEquipment Internal Gains Nominal' AND ColumnName='Name' AND Value='#{Constants.ObjectNameClothesDryer.upcase}')"
      sql_value = sqlFile.execAndReturnFirstString(query).get
      assert_equal(hpxml_value.upcase, sql_value)
    end

    # Refrigerator
    if hpxml.refrigerators.size > 0
      # Location
      hpxml_value = hpxml.refrigerators[0].location
      if hpxml_value.nil? || [HPXML::LocationBasementConditioned, HPXML::LocationOtherHousingUnit, HPXML::LocationOtherHeatedSpace, HPXML::LocationOtherMultifamilyBufferSpace, HPXML::LocationOtherNonFreezingSpace].include?(hpxml_value)
        hpxml_value = HPXML::LocationLivingSpace
      end
      query = "SELECT Value FROM TabularDataWithStrings WHERE TableName='ElectricEquipment Internal Gains Nominal' AND ColumnName='Zone Name' AND RowName=(SELECT RowName FROM TabularDataWithStrings WHERE TableName='ElectricEquipment Internal Gains Nominal' AND ColumnName='Name' AND Value='#{Constants.ObjectNameRefrigerator.upcase}')"
      sql_value = sqlFile.execAndReturnFirstString(query).get
      assert_equal(hpxml_value.upcase, sql_value)
    end

    # DishWasher
    if (hpxml.dishwashers.size > 0) && (hpxml.water_heating_systems.size > 0)
      # Location
      hpxml_value = hpxml.dishwashers[0].location
      if hpxml_value.nil? || [HPXML::LocationBasementConditioned, HPXML::LocationOtherHousingUnit, HPXML::LocationOtherHeatedSpace, HPXML::LocationOtherMultifamilyBufferSpace, HPXML::LocationOtherNonFreezingSpace].include?(hpxml_value)
        hpxml_value = HPXML::LocationLivingSpace
      end
      query = "SELECT Value FROM TabularDataWithStrings WHERE TableName='ElectricEquipment Internal Gains Nominal' AND ColumnName='Zone Name' AND RowName=(SELECT RowName FROM TabularDataWithStrings WHERE TableName='ElectricEquipment Internal Gains Nominal' AND ColumnName='Name' AND Value='#{Constants.ObjectNameDishwasher.upcase}')"
      sql_value = sqlFile.execAndReturnFirstString(query).get
      assert_equal(hpxml_value.upcase, sql_value)
    end

    # Cooking Range
    if hpxml.cooking_ranges.size > 0
      # Location
      hpxml_value = hpxml.cooking_ranges[0].location
      if hpxml_value.nil? || [HPXML::LocationBasementConditioned, HPXML::LocationOtherHousingUnit, HPXML::LocationOtherHeatedSpace, HPXML::LocationOtherMultifamilyBufferSpace, HPXML::LocationOtherNonFreezingSpace].include?(hpxml_value)
        hpxml_value = HPXML::LocationLivingSpace
      end
      query = "SELECT Value FROM TabularDataWithStrings WHERE TableName='ElectricEquipment Internal Gains Nominal' AND ColumnName='Zone Name' AND RowName=(SELECT RowName FROM TabularDataWithStrings WHERE TableName='ElectricEquipment Internal Gains Nominal' AND ColumnName='Name' AND Value='#{Constants.ObjectNameCookingRange.upcase}')"
      sql_value = sqlFile.execAndReturnFirstString(query).get
      assert_equal(hpxml_value.upcase, sql_value)
    end

    # Lighting
    ltg_energy = results.select { |k, v| k.include? 'End Use: Electricity: Lighting' }.map { |k, v| v }.sum(0.0)
    assert_equal(hpxml.lighting_groups.size > 0, ltg_energy > 0)

    # Get fuels
    htg_fuels = []
    hpxml.heating_systems.each do |heating_system|
      htg_fuels << heating_system.heating_system_fuel
    end
    hpxml.heat_pumps.each do |heat_pump|
      htg_fuels << heat_pump.backup_heating_fuel
    end
    wh_fuels = []
    hpxml.water_heating_systems.each do |water_heating_system|
      related_hvac = water_heating_system.related_hvac_system
      if related_hvac.nil?
        wh_fuels << water_heating_system.fuel_type
      elsif related_hvac.respond_to? :heating_system_fuel
        wh_fuels << related_hvac.heating_system_fuel
      end
    end

    # Fuel consumption checks
    [HPXML::FuelTypeNaturalGas,
     HPXML::FuelTypeOil,
     HPXML::FuelTypeKerosene,
     HPXML::FuelTypePropane,
     HPXML::FuelTypeWoodCord,
     HPXML::FuelTypeWoodPellets,
     HPXML::FuelTypeCoal].each do |fuel|
      fuel_name = fuel.split.map(&:capitalize).join(' ')
      fuel_name += ' Cord' if fuel_name == 'Wood'
      energy_htg = results.fetch("End Use: #{fuel_name}: Heating (MBtu)", 0)
      energy_dhw = results.fetch("End Use: #{fuel_name}: Hot Water (MBtu)", 0)
      energy_cd = results.fetch("End Use: #{fuel_name}: Clothes Dryer (MBtu)", 0)
      energy_cr = results.fetch("End Use: #{fuel_name}: Range/Oven (MBtu)", 0)
      if htg_fuels.include?(fuel) && (not hpxml_path.include? 'location-miami') && (not hpxml_path.include? 'location-honolulu') && (not hpxml_path.include? 'location-phoenix')
        assert_operator(energy_htg, :>, 0)
      else
        assert_equal(0, energy_htg)
      end
      if wh_fuels.include? fuel
        assert_operator(energy_dhw, :>, 0)
      else
        assert_equal(0, energy_dhw)
      end
      if (hpxml.clothes_dryers.size > 0) && (hpxml.clothes_dryers[0].fuel_type == fuel)
        assert_operator(energy_cd, :>, 0)
      else
        assert_equal(0, energy_cd)
      end
      if (hpxml.cooking_ranges.size > 0) && (hpxml.cooking_ranges[0].fuel_type == fuel)
        assert_operator(energy_cr, :>, 0)
      else
        assert_equal(0, energy_cr)
      end
    end

    # Check unmet loads
    unmet_htg_load = results.select { |k, v| k.include? 'Unmet Load: Heating' }.map { |k, v| v }.sum(0.0)
    unmet_clg_load = results.select { |k, v| k.include? 'Unmet Load: Cooling' }.map { |k, v| v }.sum(0.0)
    if hpxml_path.include? 'base-hvac-undersized.xml'
      assert_operator(unmet_htg_load, :>, 0.5)
      assert_operator(unmet_clg_load, :>, 0.5)
    else
      assert_operator(unmet_htg_load, :<, 0.5)
      assert_operator(unmet_clg_load, :<, 0.5)
    end

    sqlFile.close
  end

  def _write_summary_results(results, csv_out)
    require 'csv'

    output_keys = []
    results.each do |xml, xml_results|
      output_keys = xml_results.keys
      break
    end

    column_headers = ['HPXML']
    output_keys.each do |key|
      column_headers << key
    end

    CSV.open(csv_out, 'w') do |csv|
      csv << column_headers
      results.sort.each do |xml, xml_results|
        csv_row = [xml]
        output_keys.each do |key|
          if xml_results[key].nil?
            csv_row << 0
          else
            csv_row << xml_results[key]
          end
        end
        csv << csv_row
      end
    end

    puts "Wrote summary results to #{csv_out}."
  end

  def _write_hvac_sizing_results(all_sizing_results, csv_out)
    require 'csv'

    output_keys = nil
    all_sizing_results.each do |xml, xml_results|
      output_keys = xml_results.keys
      break
    end
    return if output_keys.nil?

    CSV.open(csv_out, 'w') do |csv|
      csv << ['HPXML'] + output_keys
      all_sizing_results.sort.each do |xml, xml_results|
        csv_row = [xml]
        output_keys.each do |key|
          csv_row << xml_results[key]
        end
        csv << csv_row
      end
    end

    puts "Wrote HVAC sizing results to #{csv_out}."
  end

  def _write_ashrae_140_results(all_results, csv_out)
    require 'csv'

    htg_loads = {}
    clg_loads = {}
    CSV.open(csv_out, 'w') do |csv|
      csv << ['Test Case', 'Annual Heating Load [MMBtu]', 'Annual Cooling Load [MMBtu]']
      all_results.sort.each do |xml, xml_results|
        next unless xml.include? 'C.xml'

        htg_load = xml_results['Load: Heating (MBtu)'].round(2)
        csv << [File.basename(xml), htg_load, 'N/A']
        test_name = File.basename(xml, File.extname(xml))
        htg_loads[test_name] = htg_load
      end
      all_results.sort.each do |xml, xml_results|
        next unless xml.include? 'L.xml'

        clg_load = xml_results['Load: Cooling (MBtu)'].round(2)
        csv << [File.basename(xml), 'N/A', clg_load]
        test_name = File.basename(xml, File.extname(xml))
        clg_loads[test_name] = clg_load
      end
    end

    puts "Wrote ASHRAE 140 results to #{csv_out}."
  end
end<|MERGE_RESOLUTION|>--- conflicted
+++ resolved
@@ -288,12 +288,8 @@
                             'unattached-shared-dishwasher-water-heater.xml' => ["Attached water heating system 'foobar' not found for dishwasher"],
                             'unattached-window.xml' => ["Attached wall 'foobar' not found for window 'WindowNorth'."],
                             'water-heater-location.xml' => ['A location is specified as "crawlspace - vented" but no surfaces were found adjacent to this space type.'],
-<<<<<<< HEAD
-                            'water-heater-location-other.xml' => ["Expected Location to be 'living space' or 'basement - unconditioned' or 'basement - conditioned' or 'attic - unvented' or 'attic - vented' or 'garage' or 'crawlspace - unvented' or 'crawlspace - vented' or 'other exterior' or 'other housing unit' or 'other heated space' or 'other multifamily buffer space' or 'other non-freezing space' [context: /HPXML/Building/BuildingDetails/Systems/WaterHeating/WaterHeatingSystem]"],
+                            'water-heater-location-other.xml' => ["Expected Location to be 'living space' or 'basement - unconditioned' or 'basement - conditioned' or 'attic - unvented' or 'attic - vented' or 'garage' or 'crawlspace - unvented' or 'crawlspace - vented' or 'other exterior' or 'other housing unit' or 'other heated space' or 'other multifamily buffer space' or 'other non-freezing space' [context: /HPXML/Building/BuildingDetails/Systems/WaterHeating/WaterHeatingSystem, id: \"WaterHeater\"]"],
                             'ptac-unattached-cooling-system.xml' => ["Attached cooling system 'CoolingPTAC' not found for HVAC system 'HeatingPTAC'."] }
-=======
-                            'water-heater-location-other.xml' => ["Expected Location to be 'living space' or 'basement - unconditioned' or 'basement - conditioned' or 'attic - unvented' or 'attic - vented' or 'garage' or 'crawlspace - unvented' or 'crawlspace - vented' or 'other exterior' or 'other housing unit' or 'other heated space' or 'other multifamily buffer space' or 'other non-freezing space' [context: /HPXML/Building/BuildingDetails/Systems/WaterHeating/WaterHeatingSystem, id: \"WaterHeater\"]"] }
->>>>>>> fdeaba88
 
     # Test simulations
     xmls = Dir["#{sample_files_dir}/invalid_files/*.xml"].sort
