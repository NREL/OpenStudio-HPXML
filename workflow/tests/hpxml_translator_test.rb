--- conflicted
+++ resolved
@@ -194,21 +194,12 @@
     File.delete(osw_path_test)
   end
 
-<<<<<<< HEAD
-  def test_template2_osw
-    # Check that simulation works using template2.osw
-    require 'json'
-
-    os_cli = OpenStudio.getOpenStudioCLI
-    osw_path = File.join(File.dirname(__FILE__), '..', 'template2.osw')
-=======
   def test_template_osw_with_schedule
     # Check that simulation works using template.osw
     require 'json'
 
     os_cli = OpenStudio.getOpenStudioCLI
     osw_path = File.join(File.dirname(__FILE__), '..', 'template-stochastic-schedules.osw')
->>>>>>> a1e0be94
 
     # Create derivative OSW for testing
     osw_path_test = osw_path.gsub('.osw', '_test.osw')
@@ -216,11 +207,7 @@
 
     # Turn on debug mode
     json = JSON.parse(File.read(osw_path_test), symbolize_names: true)
-<<<<<<< HEAD
-    json[:steps][2][:arguments][:debug] = true
-=======
     json[:steps][1][:arguments][:debug] = true
->>>>>>> a1e0be94
 
     if Dir.exist? File.join(File.dirname(__FILE__), '..', '..', 'project')
       # CI checks out the repo as "project", so update dir name
@@ -248,12 +235,52 @@
 
     # Cleanup
     File.delete(osw_path_test)
-<<<<<<< HEAD
-    File.delete(File.join(File.dirname(__FILE__), '..', 'sample_files', 'test.xml'))
-=======
     xml_path_test = File.join(File.dirname(__FILE__), '..', 'base-stochastic-schedules.xml')
     File.delete(xml_path_test)
->>>>>>> a1e0be94
+  end
+
+  def test_template2_osw
+    # Check that simulation works using template2.osw
+    require 'json'
+
+    os_cli = OpenStudio.getOpenStudioCLI
+    osw_path = File.join(File.dirname(__FILE__), '..', 'template2.osw')
+
+    # Create derivative OSW for testing
+    osw_path_test = osw_path.gsub('.osw', '_test.osw')
+    FileUtils.cp(osw_path, osw_path_test)
+
+    # Turn on debug mode
+    json = JSON.parse(File.read(osw_path_test), symbolize_names: true)
+    json[:steps][2][:arguments][:debug] = true
+
+    if Dir.exist? File.join(File.dirname(__FILE__), '..', '..', 'project')
+      # CI checks out the repo as "project", so update dir name
+      json[:steps][1][:measure_dir_name] = 'project'
+    end
+
+    File.open(osw_path_test, 'w') do |f|
+      f.write(JSON.pretty_generate(json))
+    end
+
+    command = "#{os_cli} run -w #{osw_path_test}"
+    system(command, err: File::NULL)
+
+    # Check for output files
+    sql_path = File.join(File.dirname(osw_path_test), 'run', 'eplusout.sql')
+    assert(File.exist? sql_path)
+    csv_output_path = File.join(File.dirname(osw_path_test), 'run', 'results_annual.csv')
+    assert(File.exist? csv_output_path)
+
+    # Check for debug files
+    osm_path = File.join(File.dirname(osw_path_test), 'run', 'in.osm')
+    assert(File.exist? osm_path)
+    hpxml_defaults_path = File.join(File.dirname(osw_path_test), 'run', 'in.xml')
+    assert(File.exist? hpxml_defaults_path)
+
+    # Cleanup
+    File.delete(osw_path_test)
+    File.delete(File.join(File.dirname(__FILE__), '..', 'sample_files', 'test.xml'))
   end
 
   def test_weather_cache
