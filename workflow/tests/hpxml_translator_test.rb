--- conflicted
+++ resolved
@@ -157,13 +157,6 @@
     assert_equal(0, component_loads.size)
   end
 
-<<<<<<< HEAD
-  def test_run_simulation_utility_bills
-    # Run w/ --add-utility-bills
-    rb_path = File.join(File.dirname(__FILE__), '..', 'run_simulation.rb')
-    xml = File.join(File.dirname(__FILE__), '..', 'sample_files', 'base.xml')
-    command = "#{OpenStudio.getOpenStudioCLI} #{rb_path} -x #{xml} --add-utility-bills"
-=======
   def test_run_simulation_detailed_schedules
     # Check that the simulation produces stochastic schedules if requested
     sample_files_path = File.join(File.dirname(__FILE__), '..', 'sample_files')
@@ -195,7 +188,6 @@
     rb_path = File.join(File.dirname(__FILE__), '..', 'run_simulation.rb')
     xml = File.join(File.dirname(__FILE__), '..', 'sample_files', 'base.xml')
     command = "#{OpenStudio.getOpenStudioCLI} #{rb_path} -x #{xml} --hourly ALL --add-timeseries-time-column DST --add-timeseries-time-column UTC"
->>>>>>> 5c0bd9b5
     system(command, err: File::NULL)
 
     # Check for output files
@@ -205,10 +197,6 @@
     assert(File.exist? csv_output_path)
     csv_output_path = File.join(File.dirname(xml), 'run', 'results_hpxml.csv')
     assert(File.exist? csv_output_path)
-<<<<<<< HEAD
-    csv_output_path = File.join(File.dirname(xml), 'run', 'results_bills.csv')
-    assert(File.exist? csv_output_path)
-=======
     csv_output_path = File.join(File.dirname(xml), 'run', 'results_timeseries.csv')
     assert(File.exist? csv_output_path)
 
@@ -240,7 +228,24 @@
     timeseries_rows = CSV.read(csv_output_path)
     assert_equal(1, timeseries_rows[0].select { |r| r == 'Zone People Occupant Count: Living Space' }.size)
     assert_equal(1, timeseries_rows[0].select { |r| r == 'Zone People Total Heating Energy: Living Space' }.size)
->>>>>>> 5c0bd9b5
+  end
+
+  def test_run_simulation_utility_bills
+    # Run w/ --add-utility-bills
+    rb_path = File.join(File.dirname(__FILE__), '..', 'run_simulation.rb')
+    xml = File.join(File.dirname(__FILE__), '..', 'sample_files', 'base.xml')
+    command = "#{OpenStudio.getOpenStudioCLI} #{rb_path} -x #{xml} --add-utility-bills"
+    system(command, err: File::NULL)
+
+    # Check for output files
+    sql_path = File.join(File.dirname(xml), 'run', 'eplusout.sql')
+    assert(File.exist? sql_path)
+    csv_output_path = File.join(File.dirname(xml), 'run', 'results_annual.csv')
+    assert(File.exist? csv_output_path)
+    csv_output_path = File.join(File.dirname(xml), 'run', 'results_hpxml.csv')
+    assert(File.exist? csv_output_path)
+    csv_output_path = File.join(File.dirname(xml), 'run', 'results_bills.csv')
+    assert(File.exist? csv_output_path)
   end
 
   def test_template_osw
