--- conflicted
+++ resolved
@@ -636,12 +636,8 @@
         next if message.include? 'Enthalpy out of range (PsyTsatFnHPb)'
         next if message.include?('CheckWarmupConvergence: Loads Initialization') && message.include?('did not converge after 25 warmup days')
       end
-<<<<<<< HEAD
+      # HPWHs outside
       if hpxml_bldg.water_heating_systems.select { |wh| wh.water_heater_type == HPXML::WaterHeaterTypeHeatPump && wh.location == HPXML::LocationOtherExterior }.size > 0
-=======
-      # HPWHs outside
-      if hpxml.water_heating_systems.select { |wh| wh.water_heater_type == HPXML::WaterHeaterTypeHeatPump && wh.location == HPXML::LocationOtherExterior }.size > 0
->>>>>>> 0f80b93a
         next if message.include? 'Water heater tank set point temperature is greater than or equal to the cut-in temperature of the heat pump water heater.'
       end
       # Stratified tank WHs
@@ -649,22 +645,15 @@
         next if message.include? 'Recovery Efficiency and Energy Factor could not be calculated during the test for standard ratings'
       end
       # HP defrost curves
-<<<<<<< HEAD
       if hpxml_bldg.heat_pumps.select { |hp| [HPXML::HVACTypeHeatPumpAirToAir, HPXML::HVACTypeHeatPumpMiniSplit, HPXML::HVACTypeHeatPumpPTHP, HPXML::HVACTypeHeatPumpRoom].include? hp.heat_pump_type }.size > 0
-        next if message.include?('GetDXCoils: Coil:Heating:DX') && message.include?('curve values')
-      end
+        next if message.include?('GetDXCoils: Coil:Heating:DX') && message.include?('curve values') && message.include?('Defrost Energy Input Ratio Function of Temperature Curve')
+      end
+      # variable system SHR adjustment
+      if (hpxml_bldg.heat_pumps + hpxml_bldg.cooling_systems).select { |hp| hp.compressor_type == HPXML::HVACCompressorTypeVariableSpeed }.size > 0
+        next if message.include?('CalcCBF: SHR adjusted to achieve valid outlet air properties and the simulation continues.')
+      end
+      # Evaporative coolers
       if hpxml_bldg.cooling_systems.select { |c| c.cooling_system_type == HPXML::HVACTypeEvaporativeCooler }.size > 0
-=======
-      if hpxml.heat_pumps.select { |hp| [HPXML::HVACTypeHeatPumpAirToAir, HPXML::HVACTypeHeatPumpMiniSplit, HPXML::HVACTypeHeatPumpPTHP, HPXML::HVACTypeHeatPumpRoom].include? hp.heat_pump_type }.size > 0
-        next if message.include?('GetDXCoils: Coil:Heating:DX') && message.include?('curve values') && message.include?('Defrost Energy Input Ratio Function of Temperature Curve')
-      end
-      # variable system SHR adjustment
-      if (hpxml.heat_pumps + hpxml.cooling_systems).select { |hp| hp.compressor_type == HPXML::HVACCompressorTypeVariableSpeed }.size > 0
-        next if message.include?('CalcCBF: SHR adjusted to achieve valid outlet air properties and the simulation continues.')
-      end
-      # Evaporative coolers
-      if hpxml.cooling_systems.select { |c| c.cooling_system_type == HPXML::HVACTypeEvaporativeCooler }.size > 0
->>>>>>> 0f80b93a
         # Evap cooler model is not really using Controller:MechanicalVentilation object, so these warnings of ignoring some features are fine.
         # OS requires a Controller:MechanicalVentilation to be attached to the oa controller, however it's not required by E+.
         # Manually removing Controller:MechanicalVentilation from idf eliminates these two warnings.
@@ -676,45 +665,34 @@
         # input "Autosize" for Fixed Minimum Air Flow Rate is added by OS translation, now set it to 0 to skip potential sizing process, though no way to prevent this warning.
         next if message.include? 'Since Zone Minimum Air Flow Input Method = CONSTANT, input for Fixed Minimum Air Flow Rate will be ignored'
       end
-<<<<<<< HEAD
+      # Fan coil distribution
       if hpxml_bldg.hvac_distributions.select { |d| d.air_type.to_s == HPXML::AirTypeFanCoil }.size > 0
-=======
-      # Fan coil distribution
-      if hpxml.hvac_distributions.select { |d| d.air_type.to_s == HPXML::AirTypeFanCoil }.size > 0
->>>>>>> 0f80b93a
         next if message.include? 'In calculating the design coil UA for Coil:Cooling:Water' # Warning for unused cooling coil for fan coil
       end
       # Boilers
-      if hpxml.heating_systems.select { |h| h.heating_system_type == HPXML::HVACTypeBoiler }.size > 0
+      if hpxml_bldg.heating_systems.select { |h| h.heating_system_type == HPXML::HVACTypeBoiler }.size > 0
         next if message.include? 'Missing temperature setpoint for LeavingSetpointModulated mode' # These warnings are fine, simulation continues with assigning plant loop setpoint to boiler, which is the expected one
       end
       # GSHPs
-      if hpxml.heat_pumps.select { |hp| hp.heat_pump_type == HPXML::HVACTypeHeatPumpGroundToAir }.size > 0
+      if hpxml_bldg.heat_pumps.select { |hp| hp.heat_pump_type == HPXML::HVACTypeHeatPumpGroundToAir }.size > 0
         next if message.include?('CheckSimpleWAHPRatedCurvesOutputs') && message.include?('WaterToAirHeatPump:EquationFit') # FUTURE: Check these
         next if message.include? 'Actual air mass flow rate is smaller than 25% of water-to-air heat pump coil rated air flow rate.' # FUTURE: Remove this when https://github.com/NREL/EnergyPlus/issues/9125 is resolved
       end
       # GSHPs with only heating or cooling
-      if hpxml.heat_pumps.select { |hp| hp.heat_pump_type == HPXML::HVACTypeHeatPumpGroundToAir && (hp.fraction_heat_load_served == 0 || hp.fraction_cool_load_served == 0) }.size > 0
+      if hpxml_bldg.heat_pumps.select { |hp| hp.heat_pump_type == HPXML::HVACTypeHeatPumpGroundToAir && (hp.fraction_heat_load_served == 0 || hp.fraction_cool_load_served == 0) }.size > 0
         next if message.include? 'heating capacity is disproportionate (> 20% different) to total cooling capacity' # safe to ignore
       end
-<<<<<<< HEAD
+      # Solar thermal systems
       if hpxml_bldg.solar_thermal_systems.size > 0
         next if message.include? 'Supply Side is storing excess heat the majority of the time.'
       end
+      # Unavailability periods
       if !hpxml_header.unavailable_periods.empty?
-=======
-      # Solar thermal systems
-      if hpxml.solar_thermal_systems.size > 0
-        next if message.include? 'Supply Side is storing excess heat the majority of the time.'
-      end
-      # Unavailability periods
-      if !hpxml.header.unavailable_periods.empty?
->>>>>>> 0f80b93a
         next if message.include? 'Target water temperature is greater than the hot water temperature'
         next if message.include? 'Target water temperature should be less than or equal to the hot water temperature'
       end
       # Simulation w/ timesteps longer than 15-minutes
-      timestep = hpxml.header.timestep.nil? ? 60 : hpxml.header.timestep
+      timestep = hpxml_header.timestep.nil? ? 60 : hpxml_header.timestep
       if timestep > 15
         next if message.include?('Timestep: Requested number') && message.include?('is less than the suggested minimum')
       end
@@ -754,14 +732,7 @@
     assert_equal(0, num_invalid_output_variables)
 
     # Timestep
-<<<<<<< HEAD
-    timestep = hpxml_header.timestep
-    if timestep.nil?
-      timestep = 60
-    end
-=======
-    timestep = hpxml.header.timestep.nil? ? 60 : hpxml.header.timestep
->>>>>>> 0f80b93a
+    timestep = hpxml_header.timestep.nil? ? 60 : hpxml_header.timestep
     query = 'SELECT NumTimestepsPerHour FROM Simulations'
     sql_value = sqlFile.execAndReturnFirstDouble(query).get
     assert_equal(60 / timestep, sql_value)
