--- conflicted
+++ resolved
@@ -30,16 +30,10 @@
       Dir["#{sample_files_dir}/*.xml"].sort.each do |xml|
         next if xml.end_with? '-10x.xml'
         next if xml.include? 'base-multiple-buildings.xml' # Tested by test_multiple_buildings()
+        next if xml.include? 'base-two-buildings'
         # FIXME: Need to address these files
-<<<<<<< HEAD
-        next if xml.include? 'real_homes'
-        next if xml.include? 'base-bldgtype-multifamily'
-        next if xml.include? 'base-multiple-buildings.xml'
-        next if xml.include? 'base-two-buildings'
-=======
         # Misc:
         next if xml.include? 'base-bldgtype-multifamily-shared-ground-loop-ground-to-air-heat-pump'
->>>>>>> d8c2883b
         next if xml.include? '-dehumidifier'
         # Battery:
         # Both batteries do not charge equally because they both use
