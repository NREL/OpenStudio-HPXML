--- conflicted
+++ resolved
@@ -810,17 +810,14 @@
       if hpxml.solar_thermal_systems.size > 0
         next if err_line.include? 'Supply Side is storing excess heat the majority of the time.'
       end
-<<<<<<< HEAD
+      if hpxml_path.include?('base-schedules-detailed')
+        next if err_line.include?('GetCurrentScheduleValue: Schedule=') && err_line.include?('is a Schedule:File')
+      end
       next if err_line.include?('GetCurrentScheduleValue: Schedule=') && err_line.include?('is a Schedule:File')
       next if err_line.include? 'AirLoopHVAC:UnitaryHeatPump:VariableSpeed - air flow rate' # FIXME
       next if err_line.include? 'Iteration limit exceeded calculating VS WSHP unit speed ratio' # FIXME
       next if err_line.include? 'Iteration limit warning exceeding calculating DX unit speed ratio continues' # FIXME
       next if err_line.include? 'In calculating the design coil UA for Coil:Cooling:Water' # FIXME: for ice/pcm storage
-=======
-      if hpxml_path.include?('base-schedules-detailed')
-        next if err_line.include?('GetCurrentScheduleValue: Schedule=') && err_line.include?('is a Schedule:File')
-      end
->>>>>>> c13cc54f
 
       flunk "Unexpected warning found: #{err_line}"
     end
