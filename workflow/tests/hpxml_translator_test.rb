# frozen_string_literal: true

require_relative '../../HPXMLtoOpenStudio/resources/minitest_helper'
require 'openstudio'
require 'openstudio/ruleset/ShowRunnerOutput'
require 'minitest/autorun'
require 'fileutils'
require_relative '../../HPXMLtoOpenStudio/measure.rb'
require_relative '../../HPXMLtoOpenStudio/resources/constants'
require_relative '../../HPXMLtoOpenStudio/resources/meta_measure'
require_relative '../../HPXMLtoOpenStudio/resources/unit_conversions'
require_relative '../../HPXMLtoOpenStudio/resources/xmlhelper'

class HPXMLTest < MiniTest::Test
  @@simulation_runtime_key = 'Simulation Runtime'
  @@workflow_runtime_key = 'Workflow Runtime'

  def test_simulations
    OpenStudio::Logger.instance.standardOutLogger.setLogLevel(OpenStudio::Error)
    # OpenStudio::Logger.instance.standardOutLogger.setLogLevel(OpenStudio::Fatal)

    this_dir = File.dirname(__FILE__)
    results_dir = File.join(this_dir, 'results')
    _rm_path(results_dir)

    sample_files_dir = File.absolute_path(File.join(this_dir, '..', 'sample_files'))
    autosize_dir = File.absolute_path(File.join(this_dir, '..', 'sample_files', 'hvac_autosizing'))
    ashrae_140_dir = File.absolute_path(File.join(this_dir, 'ASHRAE_Standard_140'))

    test_dirs = [sample_files_dir,
                 autosize_dir,
                 ashrae_140_dir]

    xmls = []
    test_dirs.each do |test_dir|
      Dir["#{test_dir}/*.xml"].sort.each do |xml|
        xmls << File.absolute_path(xml)
      end
    end

    # Test simulations
    puts "Running #{xmls.size} HPXML files..."
    all_results = {}
    all_sizing_results = {}
    xmls.each do |xml|
      all_results[xml], all_sizing_results[xml] = _run_xml(xml, this_dir)
    end

    Dir.mkdir(results_dir)
    _write_summary_results(results_dir, all_results)
    _write_hvac_sizing_results(results_dir, all_sizing_results)
    _write_ashrae_140_results(results_dir, all_results, ashrae_140_dir)
  end

  def test_run_simulation_rb
    # Check that simulation works using run_simulation.rb script
    os_cli = OpenStudio.getOpenStudioCLI
    rb_path = File.join(File.dirname(__FILE__), '..', 'run_simulation.rb')
    xml = File.join(File.dirname(__FILE__), '..', 'sample_files', 'base.xml')
    command = "#{os_cli} #{rb_path} -x #{xml} --debug"
    system(command, err: File::NULL)

    # Check for output files
    sql_path = File.join(File.dirname(xml), 'run', 'eplusout.sql')
    assert(File.exist? sql_path)
    csv_output_path = File.join(File.dirname(xml), 'run', 'results_annual.csv')
    assert(File.exist? csv_output_path)

    # Check for debug files
    osm_path = File.join(File.dirname(xml), 'run', 'in.osm')
    assert(File.exist? osm_path)
    hpxml_defaults_path = File.join(File.dirname(xml), 'run', 'in.xml')
    assert(File.exist? hpxml_defaults_path)
  end

  def test_template_osw
    # Check that simulation works using template.osw
    require 'json'

    os_cli = OpenStudio.getOpenStudioCLI
    osw_path = File.join(File.dirname(__FILE__), '..', 'template.osw')

    # Create derivative OSW for testing
    osw_path_test = osw_path.gsub('.osw', '_test.osw')
    FileUtils.cp(osw_path, osw_path_test)

    # Turn on debug mode
    json = JSON.parse(File.read(osw_path_test), symbolize_names: true)
    json[:steps][0][:arguments][:debug] = true

    if Dir.exist? File.join(File.dirname(__FILE__), '..', '..', 'project')
      # CI checks out the repo as "project", so update dir name
      json[:steps][0][:measure_dir_name] = 'project'
    end

    File.open(osw_path_test, 'w') do |f|
      f.write(JSON.pretty_generate(json))
    end

    command = "#{os_cli} run -w #{osw_path_test}"
    system(command, err: File::NULL)

    # Check for output files
    sql_path = File.join(File.dirname(osw_path_test), 'run', 'eplusout.sql')
    assert(File.exist? sql_path)
    csv_output_path = File.join(File.dirname(osw_path_test), 'run', 'results_annual.csv')
    assert(File.exist? csv_output_path)

    # Check for debug files
    osm_path = File.join(File.dirname(osw_path_test), 'run', 'in.osm')
    assert(File.exist? osm_path)
    hpxml_defaults_path = File.join(File.dirname(osw_path_test), 'run', 'in.xml')
    assert(File.exist? hpxml_defaults_path)

    # Cleanup
    File.delete(osw_path_test)
  end

  def test_weather_cache
    this_dir = File.dirname(__FILE__)
    cache_orig = File.join(this_dir, '..', '..', 'weather', 'USA_CO_Denver.Intl.AP.725650_TMY3-cache.csv')
    cache_bak = cache_orig + '.bak'
    File.rename(cache_orig, cache_bak)
    _run_xml(File.absolute_path(File.join(this_dir, '..', 'sample_files', 'base.xml')), this_dir)
    File.rename(cache_bak, cache_orig) # Put original file back
  end

  def test_invalid
    this_dir = File.dirname(__FILE__)
    sample_files_dir = File.join(this_dir, '..', 'sample_files')

    expected_error_msgs = { 'cfis-with-hydronic-distribution.xml' => ["Attached HVAC distribution system 'HVACDistribution' cannot be hydronic for ventilation fan 'MechanicalVentilation'."],
                            'clothes-dryer-location.xml' => ["ClothesDryer location is 'garage' but building does not have this location specified."],
                            'clothes-dryer-location-other.xml' => ['Expected [1] element(s) but found 0 element(s) for xpath: /HPXML/Building/BuildingDetails/Appliances/ClothesDryer: [not(Location)] |'],
                            'clothes-washer-location.xml' => ["ClothesWasher location is 'garage' but building does not have this location specified."],
                            'clothes-washer-location-other.xml' => ['Expected [1] element(s) but found 0 element(s) for xpath: /HPXML/Building/BuildingDetails/Appliances/ClothesWasher: [not(Location)] |'],
                            'dhw-frac-load-served.xml' => ['Expected FractionDHWLoadServed to sum to 1, but calculated sum is 1.15.'],
                            'duct-location.xml' => ["Duct location is 'garage' but building does not have this location specified."],
                            'duct-location-other.xml' => ['Expected [0, 2] element(s) but found 1 element(s) for xpath: /HPXML/Building/BuildingDetails/Systems/HVAC/HVACDistribution/DistributionSystemType/AirDistribution/Ducts[DuctType="supply" or DuctType="return"]: DuctSurfaceArea | DuctLocation[text()="living space" or text()="basement - conditioned" or text()="basement - unconditioned" or text()="crawlspace - vented" or text()="crawlspace - unvented" or text()="attic - vented" or text()="attic - unvented" or text()="garage" or text()="outside"]'],
                            'duplicate-id.xml' => ["Duplicate SystemIdentifier IDs detected for 'Wall'."],
                            'enclosure-attic-missing-roof.xml' => ['There must be at least one roof adjacent to attic - unvented.'],
                            'enclosure-basement-missing-exterior-foundation-wall.xml' => ['There must be at least one exterior foundation wall adjacent to basement - unconditioned.'],
                            'enclosure-basement-missing-slab.xml' => ['There must be at least one slab adjacent to basement - unconditioned.'],
                            'enclosure-garage-missing-exterior-wall.xml' => ['There must be at least one exterior wall/foundation wall adjacent to garage.'],
                            'enclosure-garage-missing-roof-ceiling.xml' => ['There must be at least one roof/ceiling adjacent to garage.'],
                            'enclosure-garage-missing-slab.xml' => ['There must be at least one slab adjacent to garage.'],
                            'enclosure-living-missing-ceiling-roof.xml' => ['There must be at least one ceiling/roof adjacent to conditioned space.'],
                            'enclosure-living-missing-exterior-wall.xml' => ['There must be at least one exterior wall adjacent to conditioned space.'],
                            'enclosure-living-missing-floor-slab.xml' => ['There must be at least one floor/slab adjacent to conditioned space.'],
                            'heat-pump-mixed-fixed-and-autosize-capacities.xml' => ["HeatPump 'HeatPump' must have both HeatingCapacity and HeatingCapacity17F provided or not provided."],
                            'heat-pump-mixed-fixed-and-autosize-capacities2.xml' => ["HeatPump 'HeatPump' must have both HeatingCapacity and BackupHeatingCapacity provided or not provided."],
                            'hvac-invalid-distribution-system-type.xml' => ["Incorrect HVAC distribution system type for HVAC type: 'Furnace'. Should be one of: ["],
                            'hvac-distribution-multiple-attached-cooling.xml' => ["Multiple cooling systems found attached to distribution system 'HVACDistribution2'."],
                            'hvac-distribution-multiple-attached-heating.xml' => ["Multiple heating systems found attached to distribution system 'HVACDistribution'."],
                            'hvac-dse-multiple-attached-cooling.xml' => ["Multiple cooling systems found attached to distribution system 'HVACDistribution'."],
                            'hvac-dse-multiple-attached-heating.xml' => ["Multiple heating systems found attached to distribution system 'HVACDistribution'."],
                            'hvac-frac-load-served.xml' => ['Expected FractionCoolLoadServed to sum to <= 1, but calculated sum is 1.2.',
                                                            'Expected FractionHeatLoadServed to sum to <= 1, but calculated sum is 1.1.'],
                            'hvac-distribution-return-duct-leakage-missing.xml' => ["Return ducts exist but leakage was not specified for distribution system 'HVACDistribution'."],
                            'invalid-distribution-cfa-served.xml' => ['Error: The total conditioned floor area served by the HVAC distribution system(s) is larger than the conditioned floor area of the building.'],
                            'invalid-epw-filepath.xml' => ["foo.epw' could not be found."],
                            'invalid-neighbor-shading-azimuth.xml' => ['A neighbor building has an azimuth (145) not equal to the azimuth of any wall.'],
                            'invalid-relatedhvac-dhw-indirect.xml' => ["RelatedHVACSystem 'HeatingSystem_bad' not found for water heating system 'WaterHeater'"],
                            'invalid-relatedhvac-desuperheater.xml' => ["RelatedHVACSystem 'CoolingSystem_bad' not found for water heating system 'WaterHeater'."],
                            'invalid-timestep.xml' => ['Timestep (45) must be one of: 60, 30, 20, 15, 12, 10, 6, 5, 4, 3, 2, 1.'],
                            'invalid-runperiod.xml' => ['End Day of Month (31) must be one of: 1, 2, 3, 4, 5, 6, 7, 8, 9, 10, 11, 12, 13, 14, 15, 16, 17, 18, 19, 20, 21, 22, 23, 24, 25, 26, 27, 28, 29, 30.'],
                            'invalid-window-height.xml' => ["For Window 'WindowEast', overhangs distance to bottom (2.0) must be greater than distance to top (2.0)."],
                            'invalid-window-interior-shading.xml' => ["SummerShadingCoefficient (0.85) must be less than or equal to WinterShadingCoefficient (0.7) for window 'WindowNorth'."],
                            'invalid-wmo.xml' => ["Weather station WMO '999999' could not be found in"],
                            'lighting-fractions.xml' => ['Sum of fractions of interior lighting (1.15) is greater than 1.'],
                            'mismatched-slab-and-foundation-wall.xml' => ["Foundation wall 'FoundationWall' is adjacent to 'basement - conditioned' but no corresponding slab was found adjacent to"],
                            'missing-elements.xml' => ['Expected [1] element(s) but found 0 element(s) for xpath: /HPXML/Building/BuildingDetails/BuildingSummary/BuildingConstruction: NumberofConditionedFloors',
                                                       'Expected [1] element(s) but found 0 element(s) for xpath: /HPXML/Building/BuildingDetails/BuildingSummary/BuildingConstruction: ConditionedFloorArea'],
<<<<<<< HEAD
                            'missing-surfaces.xml' => ["'garage' must have at least one floor surface."],
                            'missing-duct-location.xml' => ['Expected [0, 2] element(s) but found 1 element(s) for xpath: /HPXML/Building/BuildingDetails/Systems/HVAC/HVACDistribution/DistributionSystemType/AirDistribution/Ducts[DuctType="supply" or DuctType="return"]: DuctSurfaceArea | DuctLocation[text()="living space" or text()="basement - conditioned" or text()="basement - unconditioned" or text()="crawlspace - vented" or text()="crawlspace - unvented" or text()="attic - vented" or text()="attic - unvented" or text()="garage" or text()="outside"]'],
                            'missing-duct-location-and-surface-area.xml' => ['Error: The location and surface area of all ducts must be provided or blank.'],
=======
>>>>>>> bef9fb81
                            'net-area-negative-wall.xml' => ["Calculated a negative net surface area for surface 'Wall'."],
                            'net-area-negative-roof.xml' => ["Calculated a negative net surface area for surface 'Roof'."],
                            'orphaned-hvac-distribution.xml' => ["Distribution system 'HVACDistribution' found but no HVAC system attached to it."],
                            'refrigerator-location.xml' => ["Refrigerator location is 'garage' but building does not have this location specified."],
                            'refrigerator-location-other.xml' => ['Expected [1] element(s) but found 0 element(s) for xpath: /HPXML/Building/BuildingDetails/Appliances/Refrigerator: [not(Location)] |'],
                            'repeated-relatedhvac-dhw-indirect.xml' => ["RelatedHVACSystem 'HeatingSystem' is attached to multiple water heating systems."],
                            'repeated-relatedhvac-desuperheater.xml' => ["RelatedHVACSystem 'CoolingSystem' is attached to multiple water heating systems."],
                            'slab-zero-exposed-perimeter.xml' => ["Exposed perimeter for Slab 'Slab' must be greater than zero."],
                            'solar-thermal-system-with-combi-tankless.xml' => ["Water heating system 'WaterHeater' connected to solar thermal system 'SolarThermalSystem' cannot be a space-heating boiler."],
                            'solar-thermal-system-with-desuperheater.xml' => ["Water heating system 'WaterHeater' connected to solar thermal system 'SolarThermalSystem' cannot be attached to a desuperheater."],
                            'solar-thermal-system-with-dhw-indirect.xml' => ["Water heating system 'WaterHeater' connected to solar thermal system 'SolarThermalSystem' cannot be a space-heating boiler."],
                            'unattached-cfis.xml' => ["Attached HVAC distribution system 'foobar' not found for ventilation fan 'MechanicalVentilation'."],
                            'unattached-door.xml' => ["Attached wall 'foobar' not found for door 'DoorNorth'."],
                            'unattached-hvac-distribution.xml' => ["Attached HVAC distribution system 'foobar' not found for HVAC system 'HeatingSystem'."],
                            'unattached-skylight.xml' => ["Attached roof 'foobar' not found for skylight 'SkylightNorth'."],
                            'unattached-solar-thermal-system.xml' => ["Attached water heating system 'foobar' not found for solar thermal system 'SolarThermalSystem'."],
                            'unattached-window.xml' => ["Attached wall 'foobar' not found for window 'WindowNorth'."],
                            'water-heater-location.xml' => ["WaterHeatingSystem location is 'crawlspace - vented' but building does not have this location specified."],
                            'water-heater-location-other.xml' => ['Expected [1] element(s) but found 0 element(s) for xpath: /HPXML/Building/BuildingDetails/Systems/WaterHeating/WaterHeatingSystem: [not(Location)] |'] }

    # Test simulations
    Dir["#{sample_files_dir}/invalid_files/*.xml"].sort.each do |xml|
      _run_xml(File.absolute_path(xml), this_dir, true, expected_error_msgs[File.basename(xml)])
    end
  end

  def _run_xml(xml, this_dir, expect_error = false, expect_error_msgs = nil)
    print "Testing #{File.basename(xml)}...\n"
    rundir = File.join(this_dir, 'run')
    _test_schema_validation(this_dir, xml) unless expect_error
    results, sizing_results = _test_simulation(this_dir, xml, rundir, expect_error, expect_error_msgs)
    return results, sizing_results
  end

  def _get_results(rundir, sim_time, workflow_time, annual_csv_path, xml)
    # Grab all outputs from reporting measure CSV annual results
    results = {}
    CSV.foreach(annual_csv_path) do |row|
      next if row.nil? || (row.size < 2)

      results[row[0]] = Float(row[1])
    end

    sql_path = File.join(rundir, 'eplusout.sql')
    sqlFile = OpenStudio::SqlFile.new(sql_path, false)

    # Obtain hot water use
    # TODO: Add to reporting measure?
    query = "SELECT SUM(VariableValue) FROM ReportVariableData WHERE ReportVariableDataDictionaryIndex IN (SELECT ReportVariableDataDictionaryIndex FROM ReportVariableDataDictionary WHERE VariableName='Water Use Equipment Hot Water Volume' AND VariableUnits='m3' AND ReportingFrequency='Run Period')"
    results['Volume: Hot Water (gal)'] = UnitConversions.convert(sqlFile.execAndReturnFirstDouble(query).get, 'm^3', 'gal').round(2)

    # Obtain HVAC capacities
    # TODO: Add to reporting measure?
    htg_cap_w = 0
    for spd in [4, 2]
      # Get capacity of highest speed for multi-speed coil
      query = "SELECT SUM(Value) FROM ComponentSizes WHERE CompType='Coil:Heating:DX:MultiSpeed' AND Description LIKE '%User-Specified Speed #{spd}%Capacity' AND Units='W'"
      htg_cap_w += sqlFile.execAndReturnFirstDouble(query).get
      break if htg_cap_w > 0
    end
    query = "SELECT SUM(Value) FROM ComponentSizes WHERE ((CompType LIKE 'Coil:Heating:%' OR CompType LIKE 'Boiler:%' OR CompType LIKE 'ZONEHVAC:BASEBOARD:%') AND CompType!='Coil:Heating:DX:MultiSpeed') AND Description LIKE '%User-Specified%Capacity' AND Units='W'"
    htg_cap_w += sqlFile.execAndReturnFirstDouble(query).get
    results['Capacity: Heating (W)'] = htg_cap_w

    clg_cap_w = 0
    for spd in [4, 2]
      # Get capacity of highest speed for multi-speed coil
      query = "SELECT SUM(Value) FROM ComponentSizes WHERE CompType='Coil:Cooling:DX:MultiSpeed' AND Description LIKE 'User-Specified Speed #{spd}%Total%Capacity' AND Units='W'"
      clg_cap_w += sqlFile.execAndReturnFirstDouble(query).get
      break if clg_cap_w > 0
    end
    query = "SELECT SUM(Value) FROM ComponentSizes WHERE CompType LIKE 'Coil:Cooling:%' AND CompType!='Coil:Cooling:DX:MultiSpeed' AND Description LIKE '%User-Specified%Total%Capacity' AND Units='W'"
    clg_cap_w += sqlFile.execAndReturnFirstDouble(query).get
    results['Capacity: Cooling (W)'] = clg_cap_w

    sqlFile.close

    # Check discrepancy between total load and sum of component loads
    if not xml.include? 'ASHRAE_Standard_140'
      sum_component_htg_loads = results.select { |k, v| k.start_with? 'Component Load: Heating:' }.map { |k, v| v }.inject(0, :+)
      sum_component_clg_loads = results.select { |k, v| k.start_with? 'Component Load: Cooling:' }.map { |k, v| v }.inject(0, :+)
      residual_htg_load = results['Load: Heating (MBtu)'] - sum_component_htg_loads
      residual_clg_load = results['Load: Cooling (MBtu)'] - sum_component_clg_loads
      assert_operator(residual_htg_load.abs, :<, 0.45)
      assert_operator(residual_clg_load.abs, :<, 0.45)
    end

    results[@@simulation_runtime_key] = sim_time
    results[@@workflow_runtime_key] = workflow_time

    return results
  end

  def _test_simulation(this_dir, xml, rundir, expect_error, expect_error_msgs)
    # Uses meta_measure workflow for faster simulations
    # TODO: Merge code with workflow/run_simulation.rb

    # Setup
    _rm_path(rundir)
    Dir.mkdir(rundir)

    workflow_start = Time.now
    model = OpenStudio::Model::Model.new
    runner = OpenStudio::Measure::OSRunner.new(OpenStudio::WorkflowJSON.new)
    measures_dir = File.join(this_dir, '..', '..')

    measures = {}

    # Add HPXML translator measure to workflow
    measure_subdir = 'HPXMLtoOpenStudio'
    args = {}
    args['hpxml_path'] = xml
    if xml.include? 'ASHRAE_Standard_140'
      args['weather_dir'] = File.join(File.dirname(xml), 'weather')
    else
      args['weather_dir'] = 'weather'
    end
    args['output_dir'] = File.absolute_path(rundir)
    args['debug'] = true
    update_args_hash(measures, measure_subdir, args)

    # Add reporting measure to workflow
    measure_subdir = 'SimulationOutputReport'
    args = {}
    args['timeseries_frequency'] = 'hourly'
    args['include_timeseries_fuel_consumptions'] = true
    args['include_timeseries_end_use_consumptions'] = false
    args['include_timeseries_hot_water_uses'] = false
    args['include_timeseries_total_loads'] = false
    args['include_timeseries_component_loads'] = false
    args['include_timeseries_zone_temperatures'] = false
    args['include_timeseries_airflows'] = false
    args['include_timeseries_weather'] = false
    update_args_hash(measures, measure_subdir, args)

    # Apply measure
    success = apply_measures(measures_dir, measures, runner, model)

    # Report warnings/errors
    File.open(File.join(rundir, 'run.log'), 'w') do |f|
      runner.result.stepWarnings.each do |s|
        f << "Warning: #{s}\n"
      end
      runner.result.stepErrors.each do |s|
        f << "Error: #{s}\n"
      end
    end

    if expect_error
      assert_equal(false, success)

      if expect_error_msgs.nil?
        flunk "No error message defined for #{File.basename(xml)}."
      else
        run_log = File.readlines(File.join(rundir, 'run.log')).map(&:strip)
        expect_error_msgs.each do |error_msg|
          found_error_msg = false
          run_log.each do |run_line|
            next unless run_line.include? error_msg

            found_error_msg = true
            break
          end
          assert(found_error_msg)
        end
      end

      return
    else
      show_output(runner.result) unless success
      assert_equal(true, success)
    end

    # Add output variables for crankcase and defrost energy
    vars = ['Cooling Coil Crankcase Heater Electric Energy',
            'Heating Coil Crankcase Heater Electric Energy',
            'Heating Coil Defrost Electric Energy']
    vars.each do |var|
      output_var = OpenStudio::Model::OutputVariable.new(var, model)
      output_var.setReportingFrequency('runperiod')
      output_var.setKeyValue('*')
    end

    # Add output variables for CFIS tests
    @cfis_fan_power_output_var = OpenStudio::Model::OutputVariable.new("#{Constants.ObjectNameMechanicalVentilation} cfis fan power".gsub(' ', '_'), model)
    @cfis_fan_power_output_var.setReportingFrequency('runperiod')
    @cfis_fan_power_output_var.setKeyValue('EMS')

    @cfis_flow_rate_output_var = OpenStudio::Model::OutputVariable.new("#{Constants.ObjectNameMechanicalVentilation} cfis flow rate".gsub(' ', '_'), model)
    @cfis_flow_rate_output_var.setReportingFrequency('runperiod')
    @cfis_flow_rate_output_var.setKeyValue('EMS')

    # Add output variables for hot water volume
    output_var = OpenStudio::Model::OutputVariable.new('Water Use Equipment Hot Water Volume', model)
    output_var.setReportingFrequency('runperiod')
    output_var.setKeyValue('*')

    # Add output variables for combi system energy check
    output_var = OpenStudio::Model::OutputVariable.new('Water Heater Source Side Heat Transfer Energy', model)
    output_var.setReportingFrequency('runperiod')
    output_var.setKeyValue('*')
    output_var = OpenStudio::Model::OutputVariable.new('Baseboard Total Heating Energy', model)
    output_var.setReportingFrequency('runperiod')
    output_var.setKeyValue('*')
    output_var = OpenStudio::Model::OutputVariable.new('Boiler Heating Energy', model) # This is needed for energy checking if there's boiler not connected to combi systems.
    output_var.setReportingFrequency('runperiod')
    output_var.setKeyValue('*')
    model.getHeatExchangerFluidToFluids.each do |hx|
      output_var = OpenStudio::Model::OutputVariable.new('Fluid Heat Exchanger Heat Transfer Energy', model)
      output_var.setReportingFrequency('runperiod')
      output_var.setKeyValue(hx.name.to_s)
    end

    # Translate model to IDF
    forward_translator = OpenStudio::EnergyPlus::ForwardTranslator.new
    forward_translator.setExcludeLCCObjects(true)
    model_idf = forward_translator.translateModel(model)

    # Apply reporting measure output requests
    apply_energyplus_output_requests(measures_dir, measures, runner, model, model_idf)

    # Write IDF to file
    File.open(File.join(rundir, 'in.idf'), 'w') { |f| f << model_idf.to_s }

    # Run EnergyPlus
    # getEnergyPlusDirectory can be unreliable, using getOpenStudioCLI instead
    ep_path = File.absolute_path(File.join(OpenStudio.getOpenStudioCLI.to_s, '..', '..', 'EnergyPlus', 'energyplus'))
    command = "cd #{rundir} && #{ep_path} -w in.epw in.idf > stdout-energyplus"
    simulation_start = Time.now
    system(command, err: File::NULL)
    sim_time = (Time.now - simulation_start).round(1)
    workflow_time = (Time.now - workflow_start).round(1)
    puts "Completed #{File.basename(xml)} simulation in #{sim_time}, workflow in #{workflow_time}s."

    # Apply reporting measures
    runner.setLastEnergyPlusSqlFilePath(File.join(rundir, 'eplusout.sql'))
    success = apply_measures(measures_dir, measures, runner, model, true, 'OpenStudio::Measure::ReportingMeasure')
    runner.resetLastEnergyPlusSqlFilePath

    # Report warnings/errors
    File.open(File.join(rundir, 'run.log'), 'a') do |f|
      runner.result.stepWarnings.each do |s|
        f << "Warning: #{s}\n"
      end
      runner.result.stepErrors.each do |s|
        f << "Error: #{s}\n"
      end
    end

    assert_equal(true, success)

    annual_csv_path = File.join(rundir, 'results_annual.csv')
    timeseries_csv_path = File.join(rundir, 'results_timeseries.csv')
    assert(File.exist? annual_csv_path)
    assert(File.exist? timeseries_csv_path)

    results = _get_results(rundir, sim_time, workflow_time, annual_csv_path, xml)

    # Verify simulation outputs
    _verify_simulation_outputs(runner, rundir, xml, results)

    # Get HVAC sizing outputs
    sizing_results = _get_sizing_results(runner)

    return results, sizing_results
  end

  def _get_sizing_results(runner)
    results = {}
    runner.result.stepInfo.each do |s_info|
      s_info.split("\n").each do |s|
        next unless s.start_with?('Heat ') || s.start_with?('Cool ')
        next unless s.include? '='

        vals = s.split('=')
        prop = vals[0].strip
        vals = vals[1].split(' ')
        value = Float(vals[0].strip)
        prop += " [#{vals[1].strip}]" # add units
        results[prop] = 0.0 if results[prop].nil?
        results[prop] += value
      end
    end
    assert(!results.empty?)
    return results
  end

  def _verify_simulation_outputs(runner, rundir, hpxml_path, results)
    # Check that eplusout.err has no lines that include "Blank Schedule Type Limits Name input"
    # Check that eplusout.err has no lines that include "FixViewFactors: View factors not complete"
    File.readlines(File.join(rundir, 'eplusout.err')).each do |err_line|
      next if err_line.include? 'Schedule:Constant="ALWAYS ON CONTINUOUS", Blank Schedule Type Limits Name input'
      next if err_line.include? 'Schedule:Constant="ALWAYS OFF DISCRETE", Blank Schedule Type Limits Name input'

      assert_equal(err_line.include?('Blank Schedule Type Limits Name input'), false)
      assert_equal(err_line.include?('FixViewFactors: View factors not complete'), false)
    end

    sql_path = File.join(rundir, 'eplusout.sql')
    assert(File.exist? sql_path)

    sqlFile = OpenStudio::SqlFile.new(sql_path, false)
    hpxml_defaults_path = File.join(rundir, 'in.xml')
    hpxml = HPXML.new(hpxml_path: hpxml_defaults_path)

    # Collapse windows further using same logic as measure.rb
    hpxml.windows.each do |window|
      window.fraction_operable = nil
    end
    hpxml.collapse_enclosure_surfaces()

    # Timestep
    timestep = hpxml.header.timestep
    if timestep.nil?
      timestep = 60
    end
    query = 'SELECT NumTimestepsPerHour FROM Simulations'
    sql_value = sqlFile.execAndReturnFirstDouble(query).get
    assert_equal(60 / timestep, sql_value)

    # Conditioned Floor Area
    sum_hvac_load_frac = 0.0
    (hpxml.heating_systems + hpxml.heat_pumps).each do |heating_system|
      sum_hvac_load_frac += heating_system.fraction_heat_load_served.to_f
    end
    (hpxml.cooling_systems + hpxml.heat_pumps).each do |cooling_system|
      sum_hvac_load_frac += cooling_system.fraction_cool_load_served.to_f
    end
    if sum_hvac_load_frac > 0 # EnergyPlus will only report conditioned floor area if there is an HVAC system
      hpxml_value = hpxml.building_construction.conditioned_floor_area
      query = "SELECT Value FROM TabularDataWithStrings WHERE ReportName='InputVerificationandResultsSummary' AND ReportForString='Entire Facility' AND TableName='Zone Summary' AND RowName='Conditioned Total' AND ColumnName='Area' AND Units='m2'"
      sql_value = UnitConversions.convert(sqlFile.execAndReturnFirstDouble(query).get, 'm^2', 'ft^2')
      # Subtract duct return plenum conditioned floor area
      query = "SELECT SUM(Value) FROM TabularDataWithStrings WHERE ReportName='InputVerificationandResultsSummary' AND ReportForString='Entire Facility' AND TableName='Zone Summary' AND RowName LIKE '%RET AIR ZONE' AND ColumnName='Area' AND Units='m2'"
      sql_value -= UnitConversions.convert(sqlFile.execAndReturnFirstDouble(query).get, 'm^2', 'ft^2')
      assert_in_epsilon(hpxml_value, sql_value, 0.01)
    end

    # Enclosure Roofs
    hpxml.roofs.each do |roof|
      roof_id = roof.id.upcase

      # R-value
      hpxml_value = roof.insulation_assembly_r_value
      query = "SELECT AVG(Value) FROM TabularDataWithStrings WHERE ReportName='EnvelopeSummary' AND ReportForString='Entire Facility' AND TableName='Opaque Exterior' AND (RowName='#{roof_id}' OR RowName LIKE '#{roof_id}:%') AND ColumnName='U-Factor with Film' AND Units='W/m2-K'"
      sql_value = 1.0 / UnitConversions.convert(sqlFile.execAndReturnFirstDouble(query).get, 'W/(m^2*K)', 'Btu/(hr*ft^2*F)')
      assert_in_epsilon(hpxml_value, sql_value, 0.1) # TODO: Higher due to outside air film?

      # Net area
      hpxml_value = roof.area
      hpxml.skylights.each do |subsurface|
        next if subsurface.roof_idref.upcase != roof_id

        hpxml_value -= subsurface.area
      end
      query = "SELECT SUM(Value) FROM TabularDataWithStrings WHERE ReportName='EnvelopeSummary' AND ReportForString='Entire Facility' AND TableName='Opaque Exterior' AND (RowName='#{roof_id}' OR RowName LIKE '#{roof_id}:%') AND ColumnName='Net Area' AND Units='m2'"
      sql_value = UnitConversions.convert(sqlFile.execAndReturnFirstDouble(query).get, 'm^2', 'ft^2')
      assert_operator(sql_value, :>, 0.01)
      assert_in_epsilon(hpxml_value, sql_value, 0.01)

      # Solar absorptance
      hpxml_value = roof.solar_absorptance
      query = "SELECT AVG(Value) FROM TabularDataWithStrings WHERE ReportName='EnvelopeSummary' AND ReportForString='Entire Facility' AND TableName='Opaque Exterior' AND (RowName='#{roof_id}' OR RowName LIKE '#{roof_id}:%') AND ColumnName='Reflectance'"
      sql_value = 1.0 - sqlFile.execAndReturnFirstDouble(query).get
      assert_in_epsilon(hpxml_value, sql_value, 0.01)

      # Tilt
      hpxml_value = UnitConversions.convert(Math.atan(roof.pitch / 12.0), 'rad', 'deg')
      query = "SELECT AVG(Value) FROM TabularDataWithStrings WHERE ReportName='EnvelopeSummary' AND ReportForString='Entire Facility' AND TableName='Opaque Exterior' AND (RowName='#{roof_id}' OR RowName LIKE '#{roof_id}:%') AND ColumnName='Tilt' AND Units='deg'"
      sql_value = sqlFile.execAndReturnFirstDouble(query).get
      assert_in_epsilon(hpxml_value, sql_value, 0.01)

      # Azimuth
      next unless (not roof.azimuth.nil?) && (Float(roof.pitch) > 0)

      hpxml_value = roof.azimuth
      query = "SELECT AVG(Value) FROM TabularDataWithStrings WHERE ReportName='EnvelopeSummary' AND ReportForString='Entire Facility' AND TableName='Opaque Exterior' AND (RowName='#{roof_id}' OR RowName LIKE '#{roof_id}:%') AND ColumnName='Azimuth' AND Units='deg'"
      sql_value = sqlFile.execAndReturnFirstDouble(query).get
      assert_in_epsilon(hpxml_value, sql_value, 0.01)
    end

    # Enclosure Foundations
    # Ensure Kiva instances have perimeter fraction of 1.0 as we explicitly define them to end up this way.
    num_kiva_instances = 0
    File.readlines(File.join(rundir, 'eplusout.eio')).each do |eio_line|
      next unless eio_line.downcase.start_with? 'foundation kiva'

      kiva_perim_frac = Float(eio_line.split(',')[5])
      assert_equal(1.0, kiva_perim_frac)

      num_kiva_instances += 1
    end

    num_expected_kiva_instances = { 'base-foundation-ambient.xml' => 0,               # no foundation in contact w/ ground
                                    'base-foundation-multiple.xml' => 2,              # additional instance for 2nd foundation type
                                    'base-enclosure-2stories-garage.xml' => 2,        # additional instance for garage
                                    'base-enclosure-garage.xml' => 2,                 # additional instance for garage
                                    'base-enclosure-adiabatic-surfaces.xml' => 0,     # no foundation in contact w/ ground
                                    'base-foundation-walkout-basement.xml' => 4,      # 3 foundation walls plus a no-wall exposed perimeter
                                    'base-foundation-complex.xml' => 10 }

    if hpxml_path.include? 'ASHRAE_Standard_140'
      # nop
    elsif not num_expected_kiva_instances[File.basename(hpxml_path)].nil?
      assert_equal(num_expected_kiva_instances[File.basename(hpxml_path)], num_kiva_instances)
    else
      assert_equal(1, num_kiva_instances)
    end

    # Enclosure Foundation Slabs
    num_slabs = hpxml.slabs.size
    if (num_slabs <= 1) && (num_kiva_instances <= 1) # The slab surfaces may be combined in these situations, so skip tests
      hpxml.slabs.each do |slab|
        slab_id = slab.id.upcase

        # Exposed Area
        hpxml_value = Float(slab.area)
        query = "SELECT Value FROM TabularDataWithStrings WHERE ReportName='EnvelopeSummary' AND ReportForString='Entire Facility' AND TableName='Opaque Exterior' AND RowName='#{slab_id}' AND ColumnName='Gross Area' AND Units='m2'"
        sql_value = UnitConversions.convert(sqlFile.execAndReturnFirstDouble(query).get, 'm^2', 'ft^2')
        assert_operator(sql_value, :>, 0.01)
        assert_in_epsilon(hpxml_value, sql_value, 0.01)

        # Tilt
        query = "SELECT Value FROM TabularDataWithStrings WHERE ReportName='EnvelopeSummary' AND ReportForString='Entire Facility' AND TableName='Opaque Exterior' AND RowName='#{slab_id}' AND ColumnName='Tilt' AND Units='deg'"
        sql_value = sqlFile.execAndReturnFirstDouble(query).get
        assert_in_epsilon(180.0, sql_value, 0.01)
      end
    end

    # Enclosure Walls/RimJoists/FoundationWalls
    (hpxml.walls + hpxml.rim_joists + hpxml.foundation_walls).each do |wall|
      next unless [HPXML::LocationOutside, HPXML::LocationGround].include? wall.exterior_adjacent_to

      wall_id = wall.id.upcase

      # R-value
      if (not wall.insulation_assembly_r_value.nil?) && (not hpxml_path.include? 'base-foundation-unconditioned-basement-assembly-r.xml') # This file uses Foundation:Kiva for insulation, so skip it
        hpxml_value = wall.insulation_assembly_r_value
        query = "SELECT AVG(Value) FROM TabularDataWithStrings WHERE ReportName='EnvelopeSummary' AND ReportForString='Entire Facility' AND TableName='Opaque Exterior' AND (RowName='#{wall_id}' OR RowName LIKE '#{wall_id}:%') AND ColumnName='U-Factor with Film' AND Units='W/m2-K'"
        sql_value = 1.0 / UnitConversions.convert(sqlFile.execAndReturnFirstDouble(query).get, 'W/(m^2*K)', 'Btu/(hr*ft^2*F)')
        assert_in_epsilon(hpxml_value, sql_value, 0.03)
      end

      # Net area
      hpxml_value = wall.area
      (hpxml.windows + hpxml.doors).each do |subsurface|
        next if subsurface.wall_idref.upcase != wall_id

        hpxml_value -= subsurface.area
      end
      if wall.exterior_adjacent_to == HPXML::LocationGround
        # Calculate total length of walls
        wall_total_length = 0
        hpxml.foundation_walls.each do |foundation_wall|
          next unless foundation_wall.exterior_adjacent_to == HPXML::LocationGround
          next unless wall.interior_adjacent_to == foundation_wall.interior_adjacent_to

          wall_total_length += foundation_wall.area / foundation_wall.height
        end

        # Calculate total slab exposed perimeter
        slab_exposed_length = 0
        hpxml.slabs.each do |slab|
          next unless wall.interior_adjacent_to == slab.interior_adjacent_to

          slab_exposed_length += slab.exposed_perimeter
        end

        # Calculate exposed foundation wall area
        if slab_exposed_length < wall_total_length
          hpxml_value *= (slab_exposed_length / wall_total_length)
        end
      end
      query = "SELECT SUM(Value) FROM TabularDataWithStrings WHERE ReportName='EnvelopeSummary' AND ReportForString='Entire Facility' AND TableName='Opaque Exterior' AND (RowName='#{wall_id}' OR RowName LIKE '#{wall_id}:%' OR RowName LIKE '#{wall_id} %') AND ColumnName='Net Area' AND Units='m2'"
      sql_value = UnitConversions.convert(sqlFile.execAndReturnFirstDouble(query).get, 'm^2', 'ft^2')
      assert_operator(sql_value, :>, 0.01)
      assert_in_epsilon(hpxml_value, sql_value, 0.01)

      # Solar absorptance
      if wall.respond_to? :solar_absorptance
        hpxml_value = wall.solar_absorptance
        query = "SELECT AVG(Value) FROM TabularDataWithStrings WHERE ReportName='EnvelopeSummary' AND ReportForString='Entire Facility' AND TableName='Opaque Exterior' AND (RowName='#{wall_id}' OR RowName LIKE '#{wall_id}:%') AND ColumnName='Reflectance'"
        sql_value = 1.0 - sqlFile.execAndReturnFirstDouble(query).get
        assert_in_epsilon(hpxml_value, sql_value, 0.01)
      end

      # Tilt
      query = "SELECT AVG(Value) FROM TabularDataWithStrings WHERE ReportName='EnvelopeSummary' AND ReportForString='Entire Facility' AND TableName='Opaque Exterior' AND (RowName='#{wall_id}' OR RowName LIKE '#{wall_id}:%') AND ColumnName='Tilt' AND Units='deg'"
      sql_value = sqlFile.execAndReturnFirstDouble(query).get
      assert_in_epsilon(90.0, sql_value, 0.01)

      # Azimuth
      next unless not wall.azimuth.nil?

      hpxml_value = wall.azimuth
      query = "SELECT AVG(Value) FROM TabularDataWithStrings WHERE ReportName='EnvelopeSummary' AND ReportForString='Entire Facility' AND TableName='Opaque Exterior' AND (RowName='#{wall_id}' OR RowName LIKE '#{wall_id}:%') AND ColumnName='Azimuth' AND Units='deg'"
      sql_value = sqlFile.execAndReturnFirstDouble(query).get
      assert_in_epsilon(hpxml_value, sql_value, 0.01)
    end

    # TODO: Enclosure FrameFloors

    # Enclosure Windows/Skylights
    (hpxml.windows + hpxml.skylights).each do |subsurface|
      subsurface_id = subsurface.id.upcase

      # Area
      hpxml_value = subsurface.area
      query = "SELECT Value FROM TabularDataWithStrings WHERE ReportName='EnvelopeSummary' AND ReportForString='Entire Facility' AND TableName='Exterior Fenestration' AND RowName='#{subsurface_id}' AND ColumnName='Area of Multiplied Openings' AND Units='m2'"
      sql_value = UnitConversions.convert(sqlFile.execAndReturnFirstDouble(query).get, 'm^2', 'ft^2')
      assert_operator(sql_value, :>, 0.01)
      assert_in_epsilon(hpxml_value, sql_value, 0.02)

      # U-Factor
      hpxml_value = subsurface.ufactor
      query = "SELECT Value FROM TabularDataWithStrings WHERE ReportName='EnvelopeSummary' AND ReportForString='Entire Facility' AND TableName='Exterior Fenestration' AND RowName='#{subsurface_id}' AND ColumnName='Glass U-Factor' AND Units='W/m2-K'"
      sql_value = UnitConversions.convert(sqlFile.execAndReturnFirstDouble(query).get, 'W/(m^2*K)', 'Btu/(hr*ft^2*F)')
      assert_in_epsilon(hpxml_value, sql_value, 0.02)

      # SHGC
      # TODO: Affected by interior shading

      # Azimuth
      hpxml_value = subsurface.azimuth
      query = "SELECT Value FROM TabularDataWithStrings WHERE ReportName='EnvelopeSummary' AND ReportForString='Entire Facility' AND TableName='Exterior Fenestration' AND RowName='#{subsurface_id}' AND ColumnName='Azimuth' AND Units='deg'"
      sql_value = sqlFile.execAndReturnFirstDouble(query).get
      assert_in_epsilon(hpxml_value, sql_value, 0.01)

      # Tilt
      if subsurface.respond_to? :wall_idref
        query = "SELECT Value FROM TabularDataWithStrings WHERE ReportName='EnvelopeSummary' AND ReportForString='Entire Facility' AND TableName='Exterior Fenestration' AND RowName='#{subsurface_id}' AND ColumnName='Tilt' AND Units='deg'"
        sql_value = sqlFile.execAndReturnFirstDouble(query).get
        assert_in_epsilon(90.0, sql_value, 0.01)
      elsif subsurface.respond_to? :roof_idref
        hpxml_value = nil
        hpxml.roofs.each do |roof|
          next if roof.id != subsurface.roof_idref

          hpxml_value = UnitConversions.convert(Math.atan(roof.pitch / 12.0), 'rad', 'deg')
        end
        query = "SELECT Value FROM TabularDataWithStrings WHERE ReportName='EnvelopeSummary' AND ReportForString='Entire Facility' AND TableName='Exterior Fenestration' AND RowName='#{subsurface_id}' AND ColumnName='Tilt' AND Units='deg'"
        sql_value = sqlFile.execAndReturnFirstDouble(query).get
        assert_in_epsilon(hpxml_value, sql_value, 0.01)
      else
        flunk "Subsurface '#{subsurface_id}' should have either AttachedToWall or AttachedToRoof element."
      end
    end

    # Enclosure Doors
    hpxml.doors.each do |door|
      door_id = door.id.upcase

      # Area
      if not door.area.nil?
        hpxml_value = door.area
        query = "SELECT Value FROM TabularDataWithStrings WHERE ReportName='EnvelopeSummary' AND ReportForString='Entire Facility' AND TableName='Exterior Door' AND RowName='#{door_id}' AND ColumnName='Gross Area' AND Units='m2'"
        sql_value = UnitConversions.convert(sqlFile.execAndReturnFirstDouble(query).get, 'm^2', 'ft^2')
        assert_operator(sql_value, :>, 0.01)
        assert_in_epsilon(hpxml_value, sql_value, 0.01)
      end

      # R-Value
      next unless not door.r_value.nil?

      hpxml_value = door.r_value
      query = "SELECT Value FROM TabularDataWithStrings WHERE ReportName='EnvelopeSummary' AND ReportForString='Entire Facility' AND TableName='Exterior Door' AND RowName='#{door_id}' AND ColumnName='U-Factor with Film' AND Units='W/m2-K'"
      sql_value = 1.0 / UnitConversions.convert(sqlFile.execAndReturnFirstDouble(query).get, 'W/(m^2*K)', 'Btu/(hr*ft^2*F)')
      assert_in_epsilon(hpxml_value, sql_value, 0.02)
    end

    # HVAC Heating Systems

    num_htg_sys = hpxml.heating_systems.size
    hpxml.heating_systems.each do |heating_system|
      htg_sys_type = heating_system.heating_system_type
      htg_sys_fuel = heating_system.heating_system_fuel
      htg_load_frac = heating_system.fraction_heat_load_served

      next unless htg_load_frac > 0

      # Electric Auxiliary Energy
      # For now, skip if multiple equipment
      next unless (num_htg_sys == 1) && [HPXML::HVACTypeFurnace, HPXML::HVACTypeBoiler, HPXML::HVACTypeWallFurnace, HPXML::HVACTypeStove].include?(htg_sys_type) && (htg_sys_fuel != HPXML::FuelTypeElectricity)

      if not heating_system.electric_auxiliary_energy.nil?
        hpxml_value = heating_system.electric_auxiliary_energy / 2.08
      else
        furnace_capacity_kbtuh = nil
        if htg_sys_type == HPXML::HVACTypeFurnace
          query = "SELECT Value FROM TabularDataWithStrings WHERE ReportName='EquipmentSummary' AND ReportForString='Entire Facility' AND TableName='Heating Coils' AND RowName LIKE '%#{Constants.ObjectNameFurnace.upcase}%' AND ColumnName='Nominal Total Capacity' AND Units='W'"
          furnace_capacity_kbtuh = UnitConversions.convert(sqlFile.execAndReturnFirstDouble(query).get, 'W', 'kBtu/hr')
        end
        hpxml_value = HVAC.get_default_eae(htg_sys_type, htg_sys_fuel, htg_load_frac, furnace_capacity_kbtuh) / 2.08
      end

      if htg_sys_type == HPXML::HVACTypeBoiler
        query = "SELECT Value FROM TabularDataWithStrings WHERE ReportName='EquipmentSummary' AND ReportForString='Entire Facility' AND TableName='Pumps' AND RowName LIKE '%#{Constants.ObjectNameBoiler.upcase}%' AND ColumnName='Electric Power' AND Units='W'"
        sql_value = sqlFile.execAndReturnFirstDouble(query).get
      elsif htg_sys_type == HPXML::HVACTypeFurnace
        # Ratio fan power based on heating airflow rate divided by fan airflow rate since the
        # fan is sized based on cooling.
        query = "SELECT Value FROM TabularDataWithStrings WHERE ReportName='EquipmentSummary' AND ReportForString='Entire Facility' AND TableName='Fans' AND RowName LIKE '%#{Constants.ObjectNameFurnace.upcase}%' AND ColumnName='Rated Electric Power' AND Units='W'"
        query_fan_airflow = "SELECT Value FROM TabularDataWithStrings WHERE ReportName='ComponentSizingSummary' AND ReportForString='Entire Facility' AND TableName='Fan:OnOff' AND RowName LIKE '%#{Constants.ObjectNameFurnace.upcase}%' AND ColumnName='User-Specified Maximum Flow Rate' AND Units='m3/s'"
        query_htg_airflow = "SELECT Value FROM TabularDataWithStrings WHERE ReportName='ComponentSizingSummary' AND ReportForString='Entire Facility' AND TableName='AirLoopHVAC:UnitarySystem' AND RowName LIKE '%#{Constants.ObjectNameFurnace.upcase}%' AND ColumnName='User-Specified Heating Supply Air Flow Rate' AND Units='m3/s'"
        sql_value = sqlFile.execAndReturnFirstDouble(query).get
        sql_value_fan_airflow = sqlFile.execAndReturnFirstDouble(query_fan_airflow).get
        sql_value_htg_airflow = sqlFile.execAndReturnFirstDouble(query_htg_airflow).get
        sql_value *= sql_value_htg_airflow / sql_value_fan_airflow
      elsif (htg_sys_type == HPXML::HVACTypeStove) || (htg_sys_type == HPXML::HVACTypeWallFurnace)
        query = "SELECT AVG(Value) FROM TabularDataWithStrings WHERE ReportName='EquipmentSummary' AND ReportForString='Entire Facility' AND TableName='Fans' AND RowName LIKE '%#{Constants.ObjectNameUnitHeater.upcase}%' AND ColumnName='Rated Electric Power' AND Units='W'"
        sql_value = sqlFile.execAndReturnFirstDouble(query).get
      else
        flunk "Unexpected heating system type '#{htg_sys_type}'."
      end
      assert_in_epsilon(hpxml_value, sql_value, 0.01)
    end

    # HVAC Capacities
    htg_cap = nil
    clg_cap = nil
    hpxml.heating_systems.each do |heating_system|
      htg_sys_cap = heating_system.heating_capacity.to_f
      if htg_sys_cap > 0
        htg_cap = 0 if htg_cap.nil?
        htg_cap += htg_sys_cap
      end
    end
    hpxml.cooling_systems.each do |cooling_system|
      clg_sys_cap = cooling_system.cooling_capacity.to_f
      if clg_sys_cap > 0
        clg_cap = 0 if clg_cap.nil?
        clg_cap += Float(clg_sys_cap)
      end
    end
    hpxml.heat_pumps.each do |heat_pump|
      hp_type = heat_pump.heat_pump_type
      hp_cap_clg = heat_pump.cooling_capacity.to_f
      hp_cap_htg = heat_pump.heating_capacity.to_f
      clg_cap_mult = 1.0
      htg_cap_mult = 1.0
      if hp_type == HPXML::HVACTypeHeatPumpMiniSplit
        # TODO: Generalize this
        clg_cap_mult = 1.20
        htg_cap_mult = 1.20
      elsif (hp_type == HPXML::HVACTypeHeatPumpAirToAir) && (heat_pump.cooling_efficiency_seer > 21)
        # TODO: Generalize this
        htg_cap_mult = 1.17
      end
      supp_hp_cap = heat_pump.backup_heating_capacity.to_f
      if hp_cap_clg > 0
        clg_cap = 0 if clg_cap.nil?
        clg_cap += (hp_cap_clg * clg_cap_mult)
      end
      if hp_cap_htg > 0
        htg_cap = 0 if htg_cap.nil?
        htg_cap += (hp_cap_htg * htg_cap_mult)
      end
      if supp_hp_cap > 0
        htg_cap = 0 if htg_cap.nil?
        htg_cap += supp_hp_cap
      end
    end
    if not clg_cap.nil?
      sql_value = UnitConversions.convert(results['Capacity: Cooling (W)'], 'W', 'Btu/hr')
      if clg_cap == 0
        assert_operator(sql_value, :<, 1)
      elsif clg_cap > 0
        assert_in_epsilon(clg_cap, sql_value, 0.01)
      else # autosized
        assert_operator(sql_value, :>, 1)
      end
    end
    if not htg_cap.nil?
      sql_value = UnitConversions.convert(results['Capacity: Heating (W)'], 'W', 'Btu/hr')
      if htg_cap == 0
        assert_operator(sql_value, :<, 1)
      elsif htg_cap > 0
        assert_in_epsilon(htg_cap, sql_value, 0.01)
      else # autosized
        assert_operator(sql_value, :>, 1)
      end
    end

    # HVAC Load Fractions
    htg_load_frac = 0.0
    clg_load_frac = 0.0
    (hpxml.heating_systems + hpxml.heat_pumps).each do |heating_system|
      htg_load_frac += heating_system.fraction_heat_load_served.to_f
    end
    (hpxml.cooling_systems + hpxml.heat_pumps).each do |cooling_system|
      clg_load_frac += cooling_system.fraction_cool_load_served.to_f
    end
    if not hpxml_path.include? 'location-miami'
      htg_energy = results.select { |k, v| (k.include?(': Heating (MBtu)') || k.include?(': Heating Fans/Pumps (MBtu)')) && !k.include?('Load') }.map { |k, v| v }.inject(0, :+)
      assert_equal(htg_load_frac > 0, htg_energy > 0)
    end
    clg_energy = results.select { |k, v| (k.include?(': Cooling (MBtu)') || k.include?(': Cooling Fans/Pumps (MBtu)')) && !k.include?('Load') }.map { |k, v| v }.inject(0, :+)
    assert_equal(clg_load_frac > 0, clg_energy > 0)

    # Unmet Load
    if (htg_load_frac == 0.0) && (clg_load_frac == 0.0)
      assert_in_epsilon(results['Unmet Load: Heating (MBtu)'], results['Load: Heating (MBtu)'], 0.005)
      assert_in_epsilon(results['Unmet Load: Cooling (MBtu)'], results['Load: Cooling (MBtu)'], 0.005)
    end

    # Water Heater
    if hpxml.water_heating_systems.size > 0
      query = "SELECT SUM(ABS(VariableValue)/1000000000) FROM ReportVariableData WHERE ReportVariableDataDictionaryIndex IN (SELECT ReportVariableDataDictionaryIndex FROM ReportVariableDataDictionary WHERE VariableType='Sum' AND VariableName='Fluid Heat Exchanger Heat Transfer Energy' AND ReportingFrequency='Run Period' AND VariableUnits='J')"
      combi_hx_load = sqlFile.execAndReturnFirstDouble(query).get.round(2)
      query = "SELECT SUM(ABS(VariableValue)/1000000000) FROM ReportVariableData WHERE ReportVariableDataDictionaryIndex IN (SELECT ReportVariableDataDictionaryIndex FROM ReportVariableDataDictionary WHERE VariableType='Sum' AND VariableName='Boiler Heating Energy' AND ReportingFrequency='Run Period' AND VariableUnits='J')"
      combi_htg_load = sqlFile.execAndReturnFirstDouble(query).get.round(2)

      if (combi_htg_load > 0) && (combi_hx_load > 0)
        # Check combi system energy balance
        query = "SELECT SUM(ABS(VariableValue)/1000000000) FROM ReportVariableData WHERE ReportVariableDataDictionaryIndex IN (SELECT ReportVariableDataDictionaryIndex FROM ReportVariableDataDictionary WHERE VariableType='Sum' AND VariableName='Water Heater Source Side Heat Transfer Energy' AND VariableUnits='J')"
        combi_tank_source_load = sqlFile.execAndReturnFirstDouble(query).get.round(2)
        assert_in_epsilon(combi_hx_load, combi_tank_source_load, 0.02)

        # Check boiler, hx, pump, heating coil energy balance
        query = "SELECT SUM(ABS(VariableValue)/1000000000) FROM ReportVariableData WHERE ReportVariableDataDictionaryIndex IN (SELECT ReportVariableDataDictionaryIndex FROM ReportVariableDataDictionary WHERE VariableType='Sum' AND VariableName='Baseboard Total Heating Energy' AND VariableUnits='J')"
        boiler_space_heating_load = sqlFile.execAndReturnFirstDouble(query).get.round(2)
        assert_in_epsilon(combi_hx_load + boiler_space_heating_load, combi_htg_load, 0.02)
      end
    end

    # Mechanical Ventilation
    vent_fan_whole_house = nil
    vent_fan_kitchen = nil
    vent_fan_bath = nil
    hpxml.ventilation_fans.each do |ventilation_fan|
      if ventilation_fan.used_for_local_ventilation
        if ventilation_fan.fan_location == HPXML::VentilationFanLocationKitchen
          vent_fan_kitchen = ventilation_fan
        elsif ventilation_fan.fan_location == HPXML::VentilationFanLocationBath
          vent_fan_bath = ventilation_fan
        end
      elsif ventilation_fan.used_for_whole_building_ventilation
        vent_fan_whole_house = ventilation_fan
      end
    end
    if (not vent_fan_whole_house.nil?) || (not vent_fan_kitchen.nil?) || (not vent_fan_bath.nil?)
      mv_energy = results['Electricity: Mech Vent (MBtu)']

      if (not vent_fan_whole_house.nil?) && (vent_fan_whole_house.fan_type == HPXML::MechVentTypeCFIS)
        # CFIS, check for positive mech vent energy that is less than the energy if it had run 24/7
        fan_gj = UnitConversions.convert(vent_fan_whole_house.fan_power * vent_fan_whole_house.hours_in_operation * 365.0, 'Wh', 'GJ')
        if fan_gj > 0
          assert_operator(mv_energy, :>, 0)
          assert_operator(mv_energy, :<, fan_gj)
        else
          assert_equal(mv_energy, 0.0)
        end

        # CFIS Fan power
        hpxml_value = vent_fan_whole_house.fan_power
        query = "SELECT Value FROM ReportData WHERE ReportDataDictionaryIndex IN (SELECT ReportDataDictionaryIndex FROM ReportDataDictionary WHERE Name='#{@cfis_fan_power_output_var.variableName}' AND ReportingFrequency='Run Period')"
        sql_value = sqlFile.execAndReturnFirstDouble(query).get
        assert_in_delta(hpxml_value, sql_value, 0.01)

        # CFIS Flow rate
        hpxml_value = vent_fan_whole_house.tested_flow_rate * vent_fan_whole_house.hours_in_operation / 24.0
        query = "SELECT Value FROM ReportData WHERE ReportDataDictionaryIndex IN (SELECT ReportDataDictionaryIndex FROM ReportDataDictionary WHERE Name='#{@cfis_flow_rate_output_var.variableName}' AND ReportingFrequency='Run Period')"
        sql_value = UnitConversions.convert(sqlFile.execAndReturnFirstDouble(query).get, 'm^3/s', 'cfm')
        assert_in_delta(hpxml_value, sql_value, 0.01)
      else
        # Supply, exhaust, ERV, HRV, etc., check for appropriate mech vent energy
        fan_gj = 0
        if not vent_fan_whole_house.nil?
          fan_gj += UnitConversions.convert(vent_fan_whole_house.fan_power * vent_fan_whole_house.hours_in_operation * 365.0, 'Wh', 'GJ')
        end
        if not vent_fan_kitchen.nil?
          fan_gj += UnitConversions.convert(vent_fan_kitchen.fan_power * vent_fan_kitchen.hours_in_operation * 365.0, 'Wh', 'GJ')
        end
        if not vent_fan_bath.nil?
          fan_gj += UnitConversions.convert(vent_fan_bath.fan_power * vent_fan_bath.hours_in_operation * vent_fan_bath.quantity * 365.0, 'Wh', 'GJ')
        end
        assert_in_delta(mv_energy, fan_gj, 0.11)
      end
    end

    # Clothes Washer
    if (hpxml.clothes_washers.size > 0) && (hpxml.water_heating_systems.size > 0)
      # Location
      hpxml_value = hpxml.clothes_washers[0].location
      if hpxml_value.nil? || (hpxml_value == HPXML::LocationBasementConditioned)
        hpxml_value = HPXML::LocationLivingSpace
      end
      query = "SELECT Value FROM TabularDataWithStrings WHERE TableName='ElectricEquipment Internal Gains Nominal' AND ColumnName='Zone Name' AND RowName=(SELECT RowName FROM TabularDataWithStrings WHERE TableName='ElectricEquipment Internal Gains Nominal' AND ColumnName='Name' AND Value='#{Constants.ObjectNameClothesWasher.upcase}')"
      sql_value = sqlFile.execAndReturnFirstString(query).get
      assert_equal(hpxml_value.upcase, sql_value)
    end

    # Clothes Dryer
    if (hpxml.clothes_dryers.size > 0) && (hpxml.water_heating_systems.size > 0)
      # Location
      hpxml_value = hpxml.clothes_dryers[0].location
      if hpxml_value.nil? || (hpxml_value == HPXML::LocationBasementConditioned)
        hpxml_value = HPXML::LocationLivingSpace
      end
      query = "SELECT Value FROM TabularDataWithStrings WHERE TableName='ElectricEquipment Internal Gains Nominal' AND ColumnName='Zone Name' AND RowName=(SELECT RowName FROM TabularDataWithStrings WHERE TableName='ElectricEquipment Internal Gains Nominal' AND ColumnName='Name' AND Value='#{Constants.ObjectNameClothesDryer.upcase}')"
      sql_value = sqlFile.execAndReturnFirstString(query).get
      assert_equal(hpxml_value.upcase, sql_value)
    end

    # Refrigerator
    if hpxml.refrigerators.size > 0
      # Location
      hpxml_value = hpxml.refrigerators[0].location
      if hpxml_value.nil? || (hpxml_value == HPXML::LocationBasementConditioned)
        hpxml_value = HPXML::LocationLivingSpace
      end
      query = "SELECT Value FROM TabularDataWithStrings WHERE TableName='ElectricEquipment Internal Gains Nominal' AND ColumnName='Zone Name' AND RowName=(SELECT RowName FROM TabularDataWithStrings WHERE TableName='ElectricEquipment Internal Gains Nominal' AND ColumnName='Name' AND Value='#{Constants.ObjectNameRefrigerator.upcase}')"
      sql_value = sqlFile.execAndReturnFirstString(query).get
      assert_equal(hpxml_value.upcase, sql_value)
    end

    # Lighting
    ltg_energy = results.select { |k, v| k.include? 'Electricity: Lighting' }.map { |k, v| v }.inject(0, :+)
    assert_equal(hpxml.lighting_groups.size > 0, ltg_energy > 0)

    # Get fuels
    htg_fuels = []
    hpxml.heating_systems.each do |heating_system|
      htg_fuels << heating_system.heating_system_fuel
    end
    hpxml.heat_pumps.each do |heat_pump|
      htg_fuels << heat_pump.backup_heating_fuel
    end
    wh_fuels = []
    hpxml.water_heating_systems.each do |water_heating_system|
      related_hvac = water_heating_system.related_hvac_system
      if related_hvac.nil?
        wh_fuels << water_heating_system.fuel_type
      elsif related_hvac.respond_to? :heating_system_fuel
        wh_fuels << related_hvac.heating_system_fuel
      end
    end

    # Fuel consumption checks
    [HPXML::FuelTypeNaturalGas,
     HPXML::FuelTypeOil,
     HPXML::FuelTypePropane,
     HPXML::FuelTypeWood,
     HPXML::FuelTypeWoodPellets].each do |fuel|
      fuel_name = fuel.split.map(&:capitalize).join(' ')
      energy_htg = results.fetch("#{fuel_name}: Heating (MBtu)", 0)
      energy_dhw = results.fetch("#{fuel_name}: Hot Water (MBtu)", 0)
      energy_cd = results.fetch("#{fuel_name}: Clothes Dryer (MBtu)", 0)
      energy_cr = results.fetch("#{fuel_name}: Range/Oven (MBtu)", 0)
      if htg_fuels.include?(fuel) && (not hpxml_path.include? 'location-miami')
        assert_operator(energy_htg, :>, 0)
      else
        assert_equal(0, energy_htg)
      end
      if wh_fuels.include? fuel
        assert_operator(energy_dhw, :>, 0)
      else
        assert_equal(0, energy_dhw)
      end
      if (hpxml.clothes_dryers.size > 0) && (hpxml.clothes_dryers[0].fuel_type == fuel)
        assert_operator(energy_cd, :>, 0)
      else
        assert_equal(0, energy_cd)
      end
      if (hpxml.cooking_ranges.size > 0) && (hpxml.cooking_ranges[0].fuel_type == fuel)
        assert_operator(energy_cr, :>, 0)
      else
        assert_equal(0, energy_cr)
      end
    end

    sqlFile.close
  end

  def _write_summary_results(results_dir, results)
    require 'csv'
    csv_out = File.join(results_dir, 'results.csv')

    output_keys = []
    results.each do |xml, xml_results|
      output_keys = xml_results.keys
      break
    end

    column_headers = ['HPXML']
    output_keys.each do |key|
      column_headers << key
    end

    CSV.open(csv_out, 'w') do |csv|
      csv << column_headers
      results.sort.each do |xml, xml_results|
        csv_row = [xml]
        output_keys.each do |key|
          if xml_results[key].nil?
            csv_row << 0
          else
            csv_row << xml_results[key]
          end
        end
        csv << csv_row
      end
    end

    puts "Wrote summary results to #{csv_out}."
  end

  def _write_hvac_sizing_results(results_dir, all_sizing_results)
    require 'csv'
    csv_out = File.join(results_dir, 'results_hvac_sizing.csv')

    output_keys = nil
    all_sizing_results.each do |xml, xml_results|
      output_keys = xml_results.keys
      break
    end
    return if output_keys.nil?

    CSV.open(csv_out, 'w') do |csv|
      csv << ['HPXML'] + output_keys
      all_sizing_results.sort.each do |xml, xml_results|
        csv_row = [xml]
        output_keys.each do |key|
          csv_row << xml_results[key]
        end
        csv << csv_row
      end
    end

    puts "Wrote HVAC sizing results to #{csv_out}."
  end

  def _write_ashrae_140_results(results_dir, all_results, ashrae_140_dir)
    require 'csv'
    csv_out = File.join(results_dir, 'results_ashrae_140.csv')

    CSV.open(csv_out, 'w') do |csv|
      csv << ['Test Case', 'Annual Heating Load [MMBtu]', 'Annual Cooling Load [MMBtu]']
      all_results.sort.each do |xml, xml_results|
        next unless xml.include? ashrae_140_dir
        next unless xml.include? 'C.xml'

        csv << [File.basename(xml), xml_results['Load: Heating (MBtu)'].round(2), 'N/A']
      end
      all_results.sort.each do |xml, xml_results|
        next unless xml.include? ashrae_140_dir
        next unless xml.include? 'L.xml'

        csv << [File.basename(xml), 'N/A', xml_results['Load: Cooling (MBtu)'].round(2)]
      end
    end

    puts "Wrote ASHRAE 140 results to #{csv_out}."
  end

  def _test_schema_validation(this_dir, xml)
    # TODO: Remove this when schema validation is included with CLI calls
    schemas_dir = File.absolute_path(File.join(this_dir, '..', '..', 'HPXMLtoOpenStudio', 'resources'))
    hpxml_doc = Oga.parse_xml(File.read(xml))
    errors = XMLHelper.validate(hpxml_doc.to_xml, File.join(schemas_dir, 'HPXML.xsd'), nil)
    if errors.size > 0
      puts "#{xml}: #{errors}"
    end
    assert_equal(0, errors.size)
  end

  def _display_result_epsilon(xml, result1, result2, key)
    epsilon = (result1 - result2).abs / [result1, result2].min
    puts "#{xml}: epsilon=#{epsilon.round(5)} [#{key}]"
  end

  def _display_result_delta(xml, result1, result2, key)
    delta = (result1 - result2).abs
    puts "#{xml}: delta=#{delta.round(5)} [#{key}]"
  end

  def _rm_path(path)
    if Dir.exist?(path)
      FileUtils.rm_r(path)
    end
    while true
      break if not Dir.exist?(path)

      sleep(0.01)
    end
  end
end

def components
  return { 'Total' => 'tot',
           'Roofs' => 'roofs',
           'Ceilings' => 'ceilings',
           'Walls' => 'walls',
           'Rim Joists' => 'rim_joists',
           'Foundation Walls' => 'foundation_walls',
           'Doors' => 'doors',
           'Windows' => 'windows',
           'Skylights' => 'skylights',
           'Floors' => 'floors',
           'Slabs' => 'slabs',
           'Internal Mass' => 'internal_mass',
           'Infiltration' => 'infil',
           'Natural Ventilation' => 'natvent',
           'Mechanical Ventilation' => 'mechvent',
           'Whole House Fan' => 'whf',
           'Ducts' => 'ducts',
           'Internal Gains' => 'intgains' }
end<|MERGE_RESOLUTION|>--- conflicted
+++ resolved
@@ -171,12 +171,8 @@
                             'mismatched-slab-and-foundation-wall.xml' => ["Foundation wall 'FoundationWall' is adjacent to 'basement - conditioned' but no corresponding slab was found adjacent to"],
                             'missing-elements.xml' => ['Expected [1] element(s) but found 0 element(s) for xpath: /HPXML/Building/BuildingDetails/BuildingSummary/BuildingConstruction: NumberofConditionedFloors',
                                                        'Expected [1] element(s) but found 0 element(s) for xpath: /HPXML/Building/BuildingDetails/BuildingSummary/BuildingConstruction: ConditionedFloorArea'],
-<<<<<<< HEAD
-                            'missing-surfaces.xml' => ["'garage' must have at least one floor surface."],
                             'missing-duct-location.xml' => ['Expected [0, 2] element(s) but found 1 element(s) for xpath: /HPXML/Building/BuildingDetails/Systems/HVAC/HVACDistribution/DistributionSystemType/AirDistribution/Ducts[DuctType="supply" or DuctType="return"]: DuctSurfaceArea | DuctLocation[text()="living space" or text()="basement - conditioned" or text()="basement - unconditioned" or text()="crawlspace - vented" or text()="crawlspace - unvented" or text()="attic - vented" or text()="attic - unvented" or text()="garage" or text()="outside"]'],
                             'missing-duct-location-and-surface-area.xml' => ['Error: The location and surface area of all ducts must be provided or blank.'],
-=======
->>>>>>> bef9fb81
                             'net-area-negative-wall.xml' => ["Calculated a negative net surface area for surface 'Wall'."],
                             'net-area-negative-roof.xml' => ["Calculated a negative net surface area for surface 'Roof'."],
                             'orphaned-hvac-distribution.xml' => ["Distribution system 'HVACDistribution' found but no HVAC system attached to it."],
