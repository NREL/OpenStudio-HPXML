# frozen_string_literal: true

require_relative '../../HPXMLtoOpenStudio/resources/minitest_helper'
require 'openstudio'
require 'fileutils'
require 'parallel'
require_relative '../../HPXMLtoOpenStudio/measure.rb'
require_relative '../../HPXMLtoOpenStudio/resources/constants'
require_relative '../../HPXMLtoOpenStudio/resources/meta_measure'
require_relative '../../HPXMLtoOpenStudio/resources/unit_conversions'
require_relative '../../HPXMLtoOpenStudio/resources/xmlhelper'

class HPXMLTest < MiniTest::Test
  def setup
    @this_dir = File.dirname(__FILE__)
    @results_dir = File.join(@this_dir, 'results')
    FileUtils.mkdir_p @results_dir
  end

  def test_simulations
    results_out = File.join(@results_dir, 'results.csv')
    File.delete(results_out) if File.exist? results_out
    sizing_out = File.join(@results_dir, 'results_hvac_sizing.csv')
    File.delete(sizing_out) if File.exist? sizing_out

    xmls = []
    sample_files_dir = File.absolute_path(File.join(@this_dir, '..', 'sample_files'))
    Dir["#{sample_files_dir}/*.xml"].sort.each do |xml|
      xmls << File.absolute_path(xml)
    end

    # Test simulations
    puts "Running #{xmls.size} HPXML files..."
    all_results = {}
    all_sizing_results = {}
    Parallel.map(xmls, in_threads: Parallel.processor_count) do |xml|
      _test_schema_validation(xml)
      xml_name = File.basename(xml)
      all_results[xml_name], all_sizing_results[xml_name] = _run_xml(xml, Parallel.worker_number)
    end

    _write_summary_results(all_results.sort_by { |k, v| k.downcase }.to_h, results_out)
    _write_hvac_sizing_results(all_sizing_results.sort_by { |k, v| k.downcase }.to_h, sizing_out)
  end

  def test_ashrae_140
    ashrae140_out = File.join(@results_dir, 'results_ashrae_140.csv')
    File.delete(ashrae140_out) if File.exist? ashrae140_out

    xmls = []
    ashrae_140_dir = File.absolute_path(File.join(@this_dir, 'ASHRAE_Standard_140'))
    Dir["#{ashrae_140_dir}/*.xml"].sort.each do |xml|
      xmls << File.absolute_path(xml)
    end

    # Test simulations
    puts "Running #{xmls.size} HPXML files..."
    all_results = {}
    all_sizing_results = {}
    Parallel.map(xmls, in_threads: Parallel.processor_count) do |xml|
      xml_name = File.basename(xml)
      all_results[xml_name], all_sizing_results[xml_name] = _run_xml(xml, Parallel.worker_number)
    end

    _write_ashrae_140_results(all_results.sort_by { |k, v| k.downcase }.to_h, ashrae140_out)
  end

  def test_run_simulation_json_output
    # Check that the simulation produces JSON outputs (instead of CSV outputs) if requested
    os_cli = OpenStudio.getOpenStudioCLI
    rb_path = File.join(File.dirname(__FILE__), '..', 'run_simulation.rb')
    xml = File.join(File.dirname(__FILE__), '..', 'sample_files', 'base.xml')
    command = "#{os_cli} #{rb_path} -x #{xml} --debug --hourly ALL --output-format json"
    system(command, err: File::NULL)

    # Check for output files
    sql_path = File.join(File.dirname(xml), 'run', 'eplusout.sql')
    assert(File.exist? sql_path)
    json_output_path = File.join(File.dirname(xml), 'run', 'results_annual.json')
    assert(File.exist? json_output_path)
    json_output_path = File.join(File.dirname(xml), 'run', 'results_timeseries.json')
    assert(File.exist? json_output_path)

    # Check for debug files
    osm_path = File.join(File.dirname(xml), 'run', 'in.osm')
    assert(File.exist? osm_path)
    hpxml_defaults_path = File.join(File.dirname(xml), 'run', 'in.xml')
    assert(File.exist? hpxml_defaults_path)
    _test_schema_validation(hpxml_defaults_path)
  end

  def test_run_simulation_epjson_input
    # Check that we can run a simulation using epJSON (instead of IDF) if requested
    os_cli = OpenStudio.getOpenStudioCLI
    rb_path = File.join(File.dirname(__FILE__), '..', 'run_simulation.rb')
    xml = File.join(File.dirname(__FILE__), '..', 'sample_files', 'base.xml')
    command = "#{os_cli} #{rb_path} -x #{xml} --ep-input-format epjson"
    system(command, err: File::NULL)

    # Check for epjson file
    epjson = File.join(File.dirname(xml), 'run', 'in.epJSON')
    assert(File.exist? epjson)

    # Check for output files
    sql_path = File.join(File.dirname(xml), 'run', 'eplusout.sql')
    assert(File.exist? sql_path)
    csv_output_path = File.join(File.dirname(xml), 'run', 'results_annual.csv')
    assert(File.exist? csv_output_path)
  end

  def test_run_simulation_idf_input
    # Check that we can run a simulation using IDF (instead of epJSON) if requested
    os_cli = OpenStudio.getOpenStudioCLI
    rb_path = File.join(File.dirname(__FILE__), '..', 'run_simulation.rb')
    xml = File.join(File.dirname(__FILE__), '..', 'sample_files', 'base.xml')
    command = "#{os_cli} #{rb_path} -x #{xml} --ep-input-format idf"
    system(command, err: File::NULL)

    # Check for idf file
    idf = File.join(File.dirname(xml), 'run', 'in.idf')
    assert(File.exist? idf)

    # Check for output files
    sql_path = File.join(File.dirname(xml), 'run', 'eplusout.sql')
    assert(File.exist? sql_path)
    csv_output_path = File.join(File.dirname(xml), 'run', 'results_annual.csv')
    assert(File.exist? csv_output_path)
  end

  def test_run_simulation_faster_performance
    # Run w/ --skip-validation and w/o --add-component-loads arguments
    os_cli = OpenStudio.getOpenStudioCLI
    rb_path = File.join(File.dirname(__FILE__), '..', 'run_simulation.rb')
    xml = File.join(File.dirname(__FILE__), '..', 'sample_files', 'base.xml')
    command = "#{os_cli} #{rb_path} -x #{xml} --skip-validation"
    system(command, err: File::NULL)

    # Check for output files
    sql_path = File.join(File.dirname(xml), 'run', 'eplusout.sql')
    assert(File.exist? sql_path)
    csv_output_path = File.join(File.dirname(xml), 'run', 'results_annual.csv')
    assert(File.exist? csv_output_path)

    # Check component loads don't exist
    component_loads = {}
    CSV.read(csv_output_path, headers: false).each do |data|
      next unless data[0].to_s.start_with? 'Component Load'

      component_loads[data[0]] = Float(data[1])
    end
    assert_equal(0, component_loads.size)
  end

  def test_template_osw
    # Check that simulation works using template.osw
    require 'json'

    os_cli = OpenStudio.getOpenStudioCLI
    osw_path = File.join(File.dirname(__FILE__), '..', 'template.osw')

    # Create derivative OSW for testing
    osw_path_test = osw_path.gsub('.osw', '_test.osw')
    FileUtils.cp(osw_path, osw_path_test)

    # Turn on debug mode
    json = JSON.parse(File.read(osw_path_test), symbolize_names: true)
    json[:steps][0][:arguments][:debug] = true

    if Dir.exist? File.join(File.dirname(__FILE__), '..', '..', 'project')
      # CI checks out the repo as "project", so update dir name
      json[:steps][0][:measure_dir_name] = 'project'
    end

    File.open(osw_path_test, 'w') do |f|
      f.write(JSON.pretty_generate(json))
    end

    command = "#{os_cli} run -w #{osw_path_test}"
    system(command, err: File::NULL)

    # Check for output files
    sql_path = File.join(File.dirname(osw_path_test), 'run', 'eplusout.sql')
    assert(File.exist? sql_path)
    csv_output_path = File.join(File.dirname(osw_path_test), 'run', 'results_annual.csv')
    assert(File.exist? csv_output_path)

    # Check for debug files
    osm_path = File.join(File.dirname(osw_path_test), 'run', 'in.osm')
    assert(File.exist? osm_path)
    hpxml_defaults_path = File.join(File.dirname(osw_path_test), 'run', 'in.xml')
    assert(File.exist? hpxml_defaults_path)

    # Cleanup
    File.delete(osw_path_test)
  end

  def test_template2_osw
    # Check that simulation works using template.osw
    require 'json'

    os_cli = OpenStudio.getOpenStudioCLI
    osw_path = File.join(File.dirname(__FILE__), '..', 'template2.osw')
<<<<<<< HEAD
=======
    xml_path = File.join(File.dirname(__FILE__), '..', 'sample_files', 'base-schedules-detailed-smooth.xml')
>>>>>>> c5331477

    # Create derivative OSW for testing
    osw_path_test = osw_path.gsub('.osw', '_test.osw')
    FileUtils.cp(osw_path, osw_path_test)

<<<<<<< HEAD
=======
    # Create derivative XML for testing
    xml_path_test = File.join(File.dirname(__FILE__), '..', 'base-schedules-detailed-smooth_test.xml')
    FileUtils.cp(xml_path, xml_path_test)

>>>>>>> c5331477
    # Turn on debug mode
    json = JSON.parse(File.read(osw_path_test), symbolize_names: true)
    json[:steps][1][:arguments][:debug] = true

    if Dir.exist? File.join(File.dirname(__FILE__), '..', '..', 'project')
      # CI checks out the repo as "project", so update dir name
      json[:steps][1][:measure_dir_name] = 'project'
    end

    File.open(osw_path_test, 'w') do |f|
      f.write(JSON.pretty_generate(json))
    end

    command = "#{os_cli} run -w #{osw_path_test}"
    system(command, err: File::NULL)

    # Check for output files
    sql_path = File.join(File.dirname(osw_path_test), 'run', 'eplusout.sql')
    assert(File.exist? sql_path)
    csv_output_path = File.join(File.dirname(osw_path_test), 'run', 'results_annual.csv')
    assert(File.exist? csv_output_path)

    # Check for debug files
    osm_path = File.join(File.dirname(osw_path_test), 'run', 'in.osm')
    assert(File.exist? osm_path)
    hpxml_defaults_path = File.join(File.dirname(osw_path_test), 'run', 'in.xml')
    assert(File.exist? hpxml_defaults_path)

    # Cleanup
    File.delete(osw_path_test)
<<<<<<< HEAD
    File.delete(File.join(File.dirname(__FILE__), '..', 'sample_files', 'test.xml'))
=======
    File.delete(xml_path_test)
>>>>>>> c5331477
  end

  def test_weather_cache
    cache_orig = File.join(@this_dir, '..', '..', 'weather', 'USA_CO_Denver.Intl.AP.725650_TMY3-cache.csv')
    cache_bak = cache_orig + '.bak'
    File.rename(cache_orig, cache_bak)
    _run_xml(File.absolute_path(File.join(@this_dir, '..', 'sample_files', 'base.xml')))
    File.rename(cache_bak, cache_orig) # Put original file back
  end

  def test_invalid
    sample_files_dir = File.join(@this_dir, '..', 'sample_files')

    expected_error_msgs = { 'boiler-invalid-afue.xml' => ['Expected AnnualHeatingEfficiency[Units="AFUE"]/Value to be less than or equal to 1'],
                            'cfis-with-hydronic-distribution.xml' => ["Attached HVAC distribution system 'HVACDistribution' cannot be hydronic for ventilation fan 'MechanicalVentilation'."],
                            'clothes-dryer-location.xml' => ['A location is specified as "garage" but no surfaces were found adjacent to this space type.'],
                            'clothes-washer-location.xml' => ['A location is specified as "garage" but no surfaces were found adjacent to this space type.'],
                            'cooking-range-location.xml' => ['A location is specified as "garage" but no surfaces were found adjacent to this space type.'],
                            'dehumidifier-fraction-served.xml' => ['Expected FractionDehumidificationLoadServed to sum to <= 1, but calculated sum is 1.1.'],
                            'dehumidifier-setpoints.xml' => ['All dehumidifiers must have the same setpoint but multiple setpoints were specified.'],
                            'dishwasher-location.xml' => ['A location is specified as "garage" but no surfaces were found adjacent to this space type.'],
                            'dhw-frac-load-served.xml' => ['Expected FractionDHWLoadServed to sum to 1, but calculated sum is 1.15.'],
                            'dhw-invalid-ef-tank.xml' => ['Expected EnergyFactor to be less than 1 [context: /HPXML/Building/BuildingDetails/Systems/WaterHeating/WaterHeatingSystem[WaterHeaterType="storage water heater"], id: "WaterHeater"]'],
                            'dhw-invalid-uef-tank-heat-pump.xml' => ['Expected UniformEnergyFactor to be greater than 1 [context: /HPXML/Building/BuildingDetails/Systems/WaterHeating/WaterHeatingSystem[WaterHeaterType="heat pump water heater"], id: "WaterHeater"]'],
                            'duct-leakage-cfm25.xml' => ['Expected Value to be greater than or equal to 0 [context: /HPXML/Building/BuildingDetails/Systems/HVAC/HVACDistribution/DistributionSystemType/AirDistribution/DuctLeakageMeasurement/DuctLeakage[Units="CFM25"], id: "HVACDistribution"]'],
                            'duct-leakage-percent.xml' => ['Expected Value to be less than 1 [context: /HPXML/Building/BuildingDetails/Systems/HVAC/HVACDistribution/DistributionSystemType/AirDistribution/DuctLeakageMeasurement/DuctLeakage[Units="Percent"], id: "HVACDistribution"]'],
                            'duct-location.xml' => ['A location is specified as "garage" but no surfaces were found adjacent to this space type.'],
                            'duct-location-unconditioned-space.xml' => ["Expected DuctLocation to be 'living space' or 'basement - conditioned' or 'basement - unconditioned' or 'crawlspace - vented' or 'crawlspace - unvented' or 'attic - vented' or 'attic - unvented' or 'garage' or 'exterior wall' or 'under slab' or 'roof deck' or 'outside' or 'other housing unit' or 'other heated space' or 'other multifamily buffer space' or 'other non-freezing space' [context: /HPXML/Building/BuildingDetails/Systems/HVAC/HVACDistribution/DistributionSystemType/AirDistribution/Ducts, id: \"HVACDistribution\"]"],
                            'duplicate-id.xml' => ["Duplicate SystemIdentifier IDs detected for 'WindowNorth'."],
                            'enclosure-attic-missing-roof.xml' => ['There must be at least one roof adjacent to "attic - unvented". [context: /HPXML/Building/BuildingDetails/Enclosure[*/*[InteriorAdjacentTo="attic - unvented" or ExteriorAdjacentTo="attic - unvented"]]]'],
                            'enclosure-basement-missing-exterior-foundation-wall.xml' => ['There must be at least one exterior foundation wall adjacent to "basement - unconditioned". [context: /HPXML/Building/BuildingDetails/Enclosure[*/*[InteriorAdjacentTo="basement - unconditioned" or ExteriorAdjacentTo="basement - unconditioned"]]]'],
                            'enclosure-basement-missing-slab.xml' => ['There must be at least one slab adjacent to "basement - unconditioned". [context: /HPXML/Building/BuildingDetails/Enclosure[*/*[InteriorAdjacentTo="basement - unconditioned" or ExteriorAdjacentTo="basement - unconditioned"]]]'],
                            'enclosure-floor-area-exceeds-cfa.xml' => ['Expected ConditionedFloorArea to be greater than or equal to the sum of conditioned slab/floor areas. [context: /HPXML/Building/BuildingDetails/BuildingSummary/BuildingConstruction]'],
                            'enclosure-floor-area-exceeds-cfa2.xml' => ['Expected ConditionedFloorArea to be greater than or equal to the sum of conditioned slab/floor areas. [context: /HPXML/Building/BuildingDetails/BuildingSummary/BuildingConstruction]'],
                            'enclosure-garage-missing-exterior-wall.xml' => ['There must be at least one exterior wall/foundation wall adjacent to "garage". [context: /HPXML/Building/BuildingDetails/Enclosure[*/*[InteriorAdjacentTo="garage" or ExteriorAdjacentTo="garage"]]]'],
                            'enclosure-garage-missing-roof-ceiling.xml' => ['There must be at least one roof/ceiling adjacent to "garage". [context: /HPXML/Building/BuildingDetails/Enclosure[*/*[InteriorAdjacentTo="garage" or ExteriorAdjacentTo="garage"]]]'],
                            'enclosure-garage-missing-slab.xml' => ['There must be at least one slab adjacent to "garage". [context: /HPXML/Building/BuildingDetails/Enclosure[*/*[InteriorAdjacentTo="garage" or ExteriorAdjacentTo="garage"]]]'],
                            'enclosure-living-missing-ceiling-roof.xml' => ['There must be at least one ceiling/roof adjacent to conditioned space. [context: /HPXML/Building/BuildingDetails/Enclosure[*/*[InteriorAdjacentTo="living space"]]]',
                                                                            'There must be at least one floor adjacent to "attic - unvented". [context: /HPXML/Building/BuildingDetails/Enclosure[*/*[InteriorAdjacentTo="attic - unvented" or ExteriorAdjacentTo="attic - unvented"]]]'],
                            'enclosure-living-missing-exterior-wall.xml' => ['There must be at least one exterior wall adjacent to conditioned space. [context: /HPXML/Building/BuildingDetails/Enclosure[*/*[InteriorAdjacentTo="living space"]]]'],
                            'enclosure-living-missing-floor-slab.xml' => ['There must be at least one floor/slab adjacent to conditioned space. [context: /HPXML/Building/BuildingDetails/Enclosure[*/*[InteriorAdjacentTo="living space"]]]'],
                            'frac-sensible-fuel-load.xml' => ['Expected extension/FracSensible to be greater than or equal to 0 [context: /HPXML/Building/BuildingDetails/MiscLoads/FuelLoad[FuelLoadType="grill" or FuelLoadType="lighting" or FuelLoadType="fireplace"], id: "FuelLoadMisc"]'],
                            'frac-sensible-plug-load.xml' => ['Expected extension/FracSensible to be greater than or equal to 0 [context: /HPXML/Building/BuildingDetails/MiscLoads/PlugLoad[PlugLoadType="other" or PlugLoadType="TV other" or PlugLoadType="electric vehicle charging" or PlugLoadType="well pump"], id: "PlugLoadMisc"]'],
                            'frac-total-fuel-load.xml' => ['Expected sum of extension/FracSensible and extension/FracLatent to be less than or equal to 1 [context: /HPXML/Building/BuildingDetails/MiscLoads/FuelLoad[FuelLoadType="grill" or FuelLoadType="lighting" or FuelLoadType="fireplace"], id: "FuelLoadMisc"]'],
                            'frac-total-plug-load.xml' => ['Expected sum of extension/FracSensible and extension/FracLatent to be less than or equal to 1 [context: /HPXML/Building/BuildingDetails/MiscLoads/PlugLoad[PlugLoadType="other" or PlugLoadType="TV other" or PlugLoadType="electric vehicle charging" or PlugLoadType="well pump"], id: "PlugLoadMisc"]'],
                            'furnace-invalid-afue.xml' => ['Expected AnnualHeatingEfficiency[Units="AFUE"]/Value to be less than or equal to 1'],
                            'generator-number-of-bedrooms-served.xml' => ['Expected NumberofBedroomsServed to be greater than ../../../../BuildingSummary/BuildingConstruction/NumberofBedrooms [context: /HPXML/Building/BuildingDetails/Systems/extension/Generators/Generator[IsSharedSystem="true"], id: "Generator"]'],
                            'generator-output-greater-than-consumption.xml' => ['Expected AnnualConsumptionkBtu to be greater than AnnualOutputkWh*3412 [context: /HPXML/Building/BuildingDetails/Systems/extension/Generators/Generator, id: "Generator"]'],
                            'heat-pump-mixed-fixed-and-autosize-capacities.xml' => ['Expected 0 or 2 element(s) for xpath: HeatingCapacity | BackupHeatingCapacity [context: /HPXML/Building/BuildingDetails/Systems/HVAC/HVACPlant/HeatPump[BackupSystemFuel], id: "HeatPump"]'],
                            'hvac-distribution-multiple-attached-cooling.xml' => ["Multiple cooling systems found attached to distribution system 'HVACDistribution2'."],
                            'hvac-distribution-multiple-attached-heating.xml' => ["Multiple heating systems found attached to distribution system 'HVACDistribution'."],
                            'hvac-distribution-return-duct-leakage-missing.xml' => ['Expected 1 element(s) for xpath: DuctLeakageMeasurement[DuctType="return"]/DuctLeakage[(Units="CFM25" or Units="Percent") and TotalOrToOutside="to outside"] [context: /HPXML/Building/BuildingDetails/Systems/HVAC/HVACDistribution/DistributionSystemType/AirDistribution[AirDistributionType[text()="regular velocity" or text()="gravity"]], id: "HVACDistribution"]'],
                            'hvac-dse-multiple-attached-cooling.xml' => ["Multiple cooling systems found attached to distribution system 'HVACDistribution'."],
                            'hvac-dse-multiple-attached-heating.xml' => ["Multiple heating systems found attached to distribution system 'HVACDistribution'."],
                            'hvac-frac-load-served.xml' => ['Expected FractionCoolLoadServed to sum to <= 1, but calculated sum is 1.2.',
                                                            'Expected FractionHeatLoadServed to sum to <= 1, but calculated sum is 1.1.'],
                            'hvac-inconsistent-fan-powers.xml' => ["Fan powers for heating system 'HeatingSystem' and cooling system 'CoolingSystem' are attached to a single distribution system and therefore must be the same."],
                            'hvac-invalid-distribution-system-type.xml' => ["Incorrect HVAC distribution system type for HVAC type: 'Furnace'. Should be one of: ["],
                            'hvac-seasons-less-than-a-year.xml' => ['HeatingSeason and CoolingSeason, when combined, must span the entire year.'],
                            'hvac-shared-negative-seer-eq.xml' => ["Negative SEER equivalent calculated for cooling system 'CoolingSystem', double check inputs."],
                            'invalid-assembly-effective-rvalue.xml' => ['Expected AssemblyEffectiveRValue to be greater than 0 [context: /HPXML/Building/BuildingDetails/Enclosure/Walls/Wall/Insulation, id: "WallInsulation"]'],
                            'invalid-datatype-boolean.xml' => ["Cannot convert 'FOOBAR' to boolean for Roof/RadiantBarrier."],
                            'invalid-datatype-integer.xml' => ["Cannot convert '2.5' to integer for BuildingConstruction/NumberofBedrooms."],
                            'invalid-datatype-float.xml' => ["Cannot convert 'FOOBAR' to float for Slab/extension/CarpetFraction."],
                            'invalid-daylight-saving.xml' => ['Daylight Saving End Day of Month (31) must be one of: 1, 2, 3, 4, 5, 6, 7, 8, 9, 10, 11, 12, 13, 14, 15, 16, 17, 18, 19, 20, 21, 22, 23, 24, 25, 26, 27, 28, 29, 30.'],
                            'invalid-distribution-cfa-served.xml' => ['The total conditioned floor area served by the HVAC distribution system(s) for heating is larger than the conditioned floor area of the building.',
                                                                      'The total conditioned floor area served by the HVAC distribution system(s) for cooling is larger than the conditioned floor area of the building.'],
                            'invalid-duct-area-fractions.xml' => ['Expected FractionDuctArea for Ducts (of type supply) to sum to 1, but calculated sum is 0.8.',
                                                                  'Expected FractionDuctArea for Ducts (of type return) to sum to 1, but calculated sum is 0.8.'],
                            'invalid-epw-filepath.xml' => ["foo.epw' could not be found."],
                            'invalid-facility-type-equipment.xml' => ['Expected 1 element(s) for xpath: ../../../BuildingSummary/BuildingConstruction[ResidentialFacilityType[text()="single-family attached" or text()="apartment unit"]] [context: /HPXML/Building/BuildingDetails/Systems/WaterHeating/WaterHeatingSystem[IsSharedSystem="true"], id: "SharedWaterHeater"]',
                                                                      'Expected 1 element(s) for xpath: ../../BuildingSummary/BuildingConstruction[ResidentialFacilityType[text()="single-family attached" or text()="apartment unit"]] [context: /HPXML/Building/BuildingDetails/Appliances/ClothesWasher[IsSharedAppliance="true"], id: "SharedClothesWasher"]',
                                                                      'Expected 1 element(s) for xpath: ../../BuildingSummary/BuildingConstruction[ResidentialFacilityType[text()="single-family attached" or text()="apartment unit"]] [context: /HPXML/Building/BuildingDetails/Appliances/ClothesDryer[IsSharedAppliance="true"], id: "SharedClothesDryer"]',
                                                                      'Expected 1 element(s) for xpath: ../../BuildingSummary/BuildingConstruction[ResidentialFacilityType[text()="single-family attached" or text()="apartment unit"]] [context: /HPXML/Building/BuildingDetails/Appliances/Dishwasher[IsSharedAppliance="true"], id: "SharedDishwasher"]'],
                            'invalid-facility-type-surfaces.xml' => ["The building is of type 'single-family detached' but the surface 'RimJoistOther' is adjacent to Attached/Multifamily space 'other housing unit'.",
                                                                     "The building is of type 'single-family detached' but the surface 'WallOther' is adjacent to Attached/Multifamily space 'other housing unit'.",
                                                                     "The building is of type 'single-family detached' but the surface 'FoundationWallOther' is adjacent to Attached/Multifamily space 'other housing unit'.",
                                                                     "The building is of type 'single-family detached' but the surface 'FloorAboveOther' is adjacent to Attached/Multifamily space 'other housing unit'.",
                                                                     "The building is of type 'single-family detached' but the surface 'CeilingBelowOther' is adjacent to Attached/Multifamily space 'other housing unit'."],
                            'invalid-foundation-wall-properties.xml' => ['Expected DepthBelowGrade to be less than or equal to Height [context: /HPXML/Building/BuildingDetails/Enclosure/FoundationWalls/FoundationWall, id: "FoundationWall"]',
                                                                         'Expected extension/DistanceToBottomOfInsulation to be greater than or equal to extension/DistanceToTopOfInsulation [context: /HPXML/Building/BuildingDetails/Enclosure/FoundationWalls/FoundationWall/Insulation/Layer[InstallationType="continuous - exterior" or InstallationType="continuous - interior"], id: "FoundationWallInsulation"]',
                                                                         'Expected extension/DistanceToBottomOfInsulation to be less than or equal to ../../Height [context: /HPXML/Building/BuildingDetails/Enclosure/FoundationWalls/FoundationWall/Insulation/Layer[InstallationType="continuous - exterior" or InstallationType="continuous - interior"], id: "FoundationWallInsulation"]'],
                            'invalid-id.xml' => ["Empty SystemIdentifier ID ('') detected for skylights."],
                            'invalid-id2.xml' => ['Expected id attribute for SystemIdentifier [context: /HPXML/Building/BuildingDetails/Enclosure/Skylights/Skylight]'],
                            'invalid-infiltration-volume.xml' => ['Expected InfiltrationVolume to be greater than or equal to ../../../BuildingSummary/BuildingConstruction/ConditionedBuildingVolume [context: /HPXML/Building/BuildingDetails/Enclosure/AirInfiltration/AirInfiltrationMeasurement[BuildingAirLeakage/UnitofMeasure[text()="ACH" or text()="CFM"]], id: "InfiltrationMeasurement"]'],
                            'invalid-input-parameters.xml' => ["Expected Transaction to be 'create' or 'update' [context: /HPXML/XMLTransactionHeaderInformation]",
                                                               "Expected SiteType to be 'rural' or 'suburban' or 'urban' [context: /HPXML/Building/BuildingDetails/BuildingSummary/Site]",
                                                               "Expected Year to be '2012' or '2009' or '2006' or '2003' [context: /HPXML/Building/BuildingDetails/ClimateandRiskZones/ClimateZoneIECC]",
                                                               'Expected Azimuth to be less than 360 [context: /HPXML/Building/BuildingDetails/Enclosure/Roofs/Roof, id: "Roof"]',
                                                               'Expected RadiantBarrierGrade to be less than or equal to 3 [context: /HPXML/Building/BuildingDetails/Enclosure/Roofs/Roof, id: "Roof"]',
                                                               'Expected EnergyFactor to be less than or equal to 5 [context: /HPXML/Building/BuildingDetails/Appliances/Dishwasher, id: "Dishwasher"]'],
                            'invalid-insulation-top.xml' => ['Expected extension/DistanceToTopOfInsulation to be greater than or equal to 0 [context: /HPXML/Building/BuildingDetails/Enclosure/FoundationWalls/FoundationWall/Insulation/Layer[InstallationType="continuous - exterior" or InstallationType="continuous - interior"], id: "FoundationWallInsulation"]'],
                            'invalid-neighbor-shading-azimuth.xml' => ['A neighbor building has an azimuth (145) not equal to the azimuth of any wall.'],
                            'invalid-number-of-bedrooms-served.xml' => ['Expected extension/NumberofBedroomsServed to be greater than ../../../BuildingSummary/BuildingConstruction/NumberofBedrooms [context: /HPXML/Building/BuildingDetails/Systems/Photovoltaics/PVSystem[IsSharedSystem="true"], id: "PVSystem"]'],
                            'invalid-number-of-conditioned-floors.xml' => ['Expected NumberofConditionedFloors to be greater than or equal to NumberofConditionedFloorsAboveGrade [context: /HPXML/Building/BuildingDetails/BuildingSummary/BuildingConstruction]'],
                            'invalid-number-of-units-served.xml' => ['Expected NumberofUnitsServed to be greater than 1 [context: /HPXML/Building/BuildingDetails/Systems/WaterHeating/WaterHeatingSystem[IsSharedSystem="true"], id: "SharedWaterHeater"]'],
                            'invalid-relatedhvac-dhw-indirect.xml' => ["RelatedHVACSystem 'HeatingSystem_bad' not found for water heating system 'WaterHeater'"],
                            'invalid-relatedhvac-desuperheater.xml' => ["RelatedHVACSystem 'CoolingSystem_bad' not found for water heating system 'WaterHeater'."],
                            'invalid-schema-version.xml' => ['HPXML version 3.0 is required.'],
                            'invalid-shared-vent-in-unit-flowrate.xml' => ['Expected RatedFlowRate to be greater than extension/InUnitFlowRate [context: /HPXML/Building/BuildingDetails/Systems/MechanicalVentilation/VentilationFans/VentilationFan[UsedForWholeBuildingVentilation="true" and IsSharedSystem="true"], id: "SharedSupplyFan"]'],
                            'invalid-timestep.xml' => ['Timestep (45) must be one of: 60, 30, 20, 15, 12, 10, 6, 5, 4, 3, 2, 1.'],
                            'invalid-runperiod.xml' => ['Run Period End Day of Month (31) must be one of: 1, 2, 3, 4, 5, 6, 7, 8, 9, 10, 11, 12, 13, 14, 15, 16, 17, 18, 19, 20, 21, 22, 23, 24, 25, 26, 27, 28, 29, 30.'],
                            'invalid-window-height.xml' => ['Expected DistanceToBottomOfWindow to be greater than DistanceToTopOfWindow [context: /HPXML/Building/BuildingDetails/Enclosure/Windows/Window/Overhangs, id: "WindowEast"]'],
                            'lighting-fractions.xml' => ['Sum of fractions of interior lighting (1.15) is greater than 1.'],
                            'missing-elements.xml' => ['Expected 1 element(s) for xpath: NumberofConditionedFloors [context: /HPXML/Building/BuildingDetails/BuildingSummary/BuildingConstruction]',
                                                       'Expected 1 element(s) for xpath: ConditionedFloorArea [context: /HPXML/Building/BuildingDetails/BuildingSummary/BuildingConstruction]'],
                            'missing-duct-area.xml' => ['Expected 1 or more element(s) for xpath: FractionDuctArea | DuctSurfaceArea [context: /HPXML/Building/BuildingDetails/Systems/HVAC/HVACDistribution/DistributionSystemType/AirDistribution/Ducts[DuctLocation], id: "HVACDistribution"]',
                                                        'Expected 1 or more element(s) for xpath: FractionDuctArea | DuctSurfaceArea [context: /HPXML/Building/BuildingDetails/Systems/HVAC/HVACDistribution/DistributionSystemType/AirDistribution/Ducts[DuctLocation], id: "HVACDistribution2"]',
                                                        'Expected 1 or more element(s) for xpath: FractionDuctArea | DuctSurfaceArea [context: /HPXML/Building/BuildingDetails/Systems/HVAC/HVACDistribution/DistributionSystemType/AirDistribution/Ducts[DuctLocation], id: "HVACDistribution5"]',
                                                        'Expected 1 or more element(s) for xpath: FractionDuctArea | DuctSurfaceArea [context: /HPXML/Building/BuildingDetails/Systems/HVAC/HVACDistribution/DistributionSystemType/AirDistribution/Ducts[DuctLocation], id: "HVACDistribution6"]'],
                            'missing-duct-location.xml' => ['Expected 0 element(s) for xpath: FractionDuctArea | DuctSurfaceArea [context: /HPXML/Building/BuildingDetails/Systems/HVAC/HVACDistribution/DistributionSystemType/AirDistribution/Ducts[not(DuctLocation)], id: "HVACDistribution"]',
                                                            'Expected 0 element(s) for xpath: FractionDuctArea | DuctSurfaceArea [context: /HPXML/Building/BuildingDetails/Systems/HVAC/HVACDistribution/DistributionSystemType/AirDistribution/Ducts[not(DuctLocation)], id: "HVACDistribution2"]',
                                                            'Expected 0 element(s) for xpath: FractionDuctArea | DuctSurfaceArea [context: /HPXML/Building/BuildingDetails/Systems/HVAC/HVACDistribution/DistributionSystemType/AirDistribution/Ducts[not(DuctLocation)], id: "HVACDistribution5"]',
                                                            'Expected 0 element(s) for xpath: FractionDuctArea | DuctSurfaceArea [context: /HPXML/Building/BuildingDetails/Systems/HVAC/HVACDistribution/DistributionSystemType/AirDistribution/Ducts[not(DuctLocation)], id: "HVACDistribution6"]'],
                            'multifamily-reference-appliance.xml' => ["The building is of type 'single-family detached' but"],
                            'multifamily-reference-duct.xml' => ["The building is of type 'single-family detached' but"],
                            'multifamily-reference-surface.xml' => ["The building is of type 'single-family detached' but"],
                            'multifamily-reference-water-heater.xml' => ["The building is of type 'single-family detached' but"],
                            'multiple-buildings-without-building-id.xml' => ['Multiple Building elements defined in HPXML file; Building ID argument must be provided.'],
                            'multiple-buildings-wrong-building-id.xml' => ["Could not find Building element with ID 'MyFoo'."],
                            'multiple-shared-cooling-systems.xml' => ['More than one shared cooling system found.'],
                            'multiple-shared-heating-systems.xml' => ['More than one shared heating system found.'],
                            'net-area-negative-wall.xml' => ["Calculated a negative net surface area for surface 'Wall'."],
                            'net-area-negative-roof.xml' => ["Calculated a negative net surface area for surface 'Roof'."],
                            'orphaned-hvac-distribution.xml' => ["Distribution system 'HVACDistribution' found but no HVAC system attached to it."],
                            'refrigerator-location.xml' => ['A location is specified as "garage" but no surfaces were found adjacent to this space type.'],
                            'refrigerators-multiple-primary.xml' => ['More than one refrigerator designated as the primary.'],
                            'refrigerators-no-primary.xml' => ['Could not find a primary refrigerator.'],
                            'repeated-relatedhvac-dhw-indirect.xml' => ["RelatedHVACSystem 'HeatingSystem' is attached to multiple water heating systems."],
                            'repeated-relatedhvac-desuperheater.xml' => ["RelatedHVACSystem 'CoolingSystem' is attached to multiple water heating systems."],
                            'schedule-detailed-bad-values-max-not-one.xml' => ["Schedule max value for column 'plug_loads_vehicle' must be 1. [context: HPXMLtoOpenStudio/resources/schedule_files/invalid-bad-values-max-not-one.csv]"],
                            'schedule-detailed-bad-values-negative.xml' => ["Schedule min value for column 'plug_loads_well_pump' must be non-negative. [context: HPXMLtoOpenStudio/resources/schedule_files/invalid-bad-values-negative.csv]"],
                            'schedule-detailed-bad-values-non-numeric.xml' => ["Schedule value must be numeric for column 'hot_water_fixtures'. [context: HPXMLtoOpenStudio/resources/schedule_files/invalid-bad-values-non-numeric.csv]"],
                            'schedule-detailed-wrong-columns.xml' => ["Schedule column name 'lighting' is invalid. [context: HPXMLtoOpenStudio/resources/schedule_files/invalid-wrong-columns.csv]"],
                            'schedule-detailed-wrong-filename.xml' => ["Schedules file path 'HPXMLtoOpenStudio/resources/schedule_files/invalid-wrong-filename.csv' does not exist."],
                            'schedule-detailed-wrong-rows.xml' => ["Schedule has invalid number of rows (8759) for column 'refrigerator'. Must be one of: 8760, 17520, 26280, 35040, 43800, 52560, 87600, 105120, 131400, 175200, 262800, 525600. [context: HPXMLtoOpenStudio/resources/schedule_files/invalid-wrong-rows.csv]"],
                            'schedule-extra-inputs.xml' => ['Expected 0 or 1 element(s) for xpath: extension/WeekdayScheduleFractions | /HPXML/SoftwareInfo/extension/SchedulesFilePath [context: /HPXML/Building/BuildingDetails/BuildingSummary/BuildingOccupancy]',
                                                            'Expected 0 or 1 element(s) for xpath: extension/WeekendScheduleFractions | /HPXML/SoftwareInfo/extension/SchedulesFilePath [context: /HPXML/Building/BuildingDetails/BuildingSummary/BuildingOccupancy]',
                                                            'Expected 0 or 1 element(s) for xpath: extension/MonthlyScheduleMultipliers | /HPXML/SoftwareInfo/extension/SchedulesFilePath [context: /HPXML/Building/BuildingDetails/BuildingSummary/BuildingOccupancy]',
                                                            'Expected 0 or 1 element(s) for xpath: ../extension/WaterFixturesWeekdayScheduleFractions | /HPXML/SoftwareInfo/extension/SchedulesFilePath [context: /HPXML/Building/BuildingDetails/Systems/WaterHeating/WaterFixture, id: "WaterFixture"]',
                                                            'Expected 0 or 1 element(s) for xpath: ../extension/WaterFixturesWeekdayScheduleFractions | /HPXML/SoftwareInfo/extension/SchedulesFilePath [context: /HPXML/Building/BuildingDetails/Systems/WaterHeating/WaterFixture, id: "WaterFixture2"]',
                                                            'Expected 0 or 1 element(s) for xpath: ../extension/WaterFixturesWeekendScheduleFractions | /HPXML/SoftwareInfo/extension/SchedulesFilePath [context: /HPXML/Building/BuildingDetails/Systems/WaterHeating/WaterFixture, id: "WaterFixture"]',
                                                            'Expected 0 or 1 element(s) for xpath: ../extension/WaterFixturesWeekendScheduleFractions | /HPXML/SoftwareInfo/extension/SchedulesFilePath [context: /HPXML/Building/BuildingDetails/Systems/WaterHeating/WaterFixture, id: "WaterFixture2"]',
                                                            'Expected 0 or 1 element(s) for xpath: ../extension/WaterFixturesMonthlyScheduleMultipliers | /HPXML/SoftwareInfo/extension/SchedulesFilePath [context: /HPXML/Building/BuildingDetails/Systems/WaterHeating/WaterFixture, id: "WaterFixture"]',
                                                            'Expected 0 or 1 element(s) for xpath: ../extension/WaterFixturesMonthlyScheduleMultipliers | /HPXML/SoftwareInfo/extension/SchedulesFilePath [context: /HPXML/Building/BuildingDetails/Systems/WaterHeating/WaterFixture, id: "WaterFixture2"]',
                                                            'Expected 0 or 1 element(s) for xpath: extension/WeekdayScheduleFractions | /HPXML/SoftwareInfo/extension/SchedulesFilePath [context: /HPXML/Building/BuildingDetails/Appliances/ClothesWasher, id: "ClothesWasher"]',
                                                            'Expected 0 or 1 element(s) for xpath: extension/WeekendScheduleFractions | /HPXML/SoftwareInfo/extension/SchedulesFilePath [context: /HPXML/Building/BuildingDetails/Appliances/ClothesWasher, id: "ClothesWasher"]',
                                                            'Expected 0 or 1 element(s) for xpath: extension/MonthlyScheduleMultipliers | /HPXML/SoftwareInfo/extension/SchedulesFilePath [context: /HPXML/Building/BuildingDetails/Appliances/ClothesWasher, id: "ClothesWasher"]',
                                                            'Expected 0 or 1 element(s) for xpath: extension/WeekdayScheduleFractions | /HPXML/SoftwareInfo/extension/SchedulesFilePath [context: /HPXML/Building/BuildingDetails/Appliances/ClothesDryer, id: "ClothesDryer"]',
                                                            'Expected 0 or 1 element(s) for xpath: extension/WeekendScheduleFractions | /HPXML/SoftwareInfo/extension/SchedulesFilePath [context: /HPXML/Building/BuildingDetails/Appliances/ClothesDryer, id: "ClothesDryer"]',
                                                            'Expected 0 or 1 element(s) for xpath: extension/MonthlyScheduleMultipliers | /HPXML/SoftwareInfo/extension/SchedulesFilePath [context: /HPXML/Building/BuildingDetails/Appliances/ClothesDryer, id: "ClothesDryer"]',
                                                            'Expected 0 or 1 element(s) for xpath: extension/WeekdayScheduleFractions | /HPXML/SoftwareInfo/extension/SchedulesFilePath [context: /HPXML/Building/BuildingDetails/Appliances/Dishwasher, id: "Dishwasher"]',
                                                            'Expected 0 or 1 element(s) for xpath: extension/WeekendScheduleFractions | /HPXML/SoftwareInfo/extension/SchedulesFilePath [context: /HPXML/Building/BuildingDetails/Appliances/Dishwasher, id: "Dishwasher"]',
                                                            'Expected 0 or 1 element(s) for xpath: extension/MonthlyScheduleMultipliers | /HPXML/SoftwareInfo/extension/SchedulesFilePath [context: /HPXML/Building/BuildingDetails/Appliances/Dishwasher, id: "Dishwasher"]',
                                                            'Expected 0 or 1 element(s) for xpath: extension/WeekdayScheduleFractions | /HPXML/SoftwareInfo/extension/SchedulesFilePath [context: /HPXML/Building/BuildingDetails/Appliances/Refrigerator, id: "Refrigerator"]',
                                                            'Expected 0 or 1 element(s) for xpath: extension/WeekendScheduleFractions | /HPXML/SoftwareInfo/extension/SchedulesFilePath [context: /HPXML/Building/BuildingDetails/Appliances/Refrigerator, id: "Refrigerator"]',
                                                            'Expected 0 or 1 element(s) for xpath: extension/MonthlyScheduleMultipliers | /HPXML/SoftwareInfo/extension/SchedulesFilePath [context: /HPXML/Building/BuildingDetails/Appliances/Refrigerator, id: "Refrigerator"]',
                                                            'Expected 0 or 1 element(s) for xpath: extension/WeekdayScheduleFractions | /HPXML/SoftwareInfo/extension/SchedulesFilePath [context: /HPXML/Building/BuildingDetails/Appliances/CookingRange, id: "Range"]',
                                                            'Expected 0 or 1 element(s) for xpath: extension/WeekendScheduleFractions | /HPXML/SoftwareInfo/extension/SchedulesFilePath [context: /HPXML/Building/BuildingDetails/Appliances/CookingRange, id: "Range"]',
                                                            'Expected 0 or 1 element(s) for xpath: extension/MonthlyScheduleMultipliers | /HPXML/SoftwareInfo/extension/SchedulesFilePath [context: /HPXML/Building/BuildingDetails/Appliances/CookingRange, id: "Range"]',
                                                            'Expected 0 or 1 element(s) for xpath: extension/InteriorWeekdayScheduleFractions | /HPXML/SoftwareInfo/extension/SchedulesFilePath [context: /HPXML/Building/BuildingDetails/Lighting]',
                                                            'Expected 0 or 1 element(s) for xpath: extension/InteriorWeekendScheduleFractions | /HPXML/SoftwareInfo/extension/SchedulesFilePath [context: /HPXML/Building/BuildingDetails/Lighting]',
                                                            'Expected 0 or 1 element(s) for xpath: extension/InteriorMonthlyScheduleMultipliers | /HPXML/SoftwareInfo/extension/SchedulesFilePath [context: /HPXML/Building/BuildingDetails/Lighting]',
                                                            'Expected 0 or 1 element(s) for xpath: extension/GarageWeekdayScheduleFractions | /HPXML/SoftwareInfo/extension/SchedulesFilePath [context: /HPXML/Building/BuildingDetails/Lighting]',
                                                            'Expected 0 or 1 element(s) for xpath: extension/GarageWeekendScheduleFractions | /HPXML/SoftwareInfo/extension/SchedulesFilePath [context: /HPXML/Building/BuildingDetails/Lighting]',
                                                            'Expected 0 or 1 element(s) for xpath: extension/GarageMonthlyScheduleMultipliers | /HPXML/SoftwareInfo/extension/SchedulesFilePath [context: /HPXML/Building/BuildingDetails/Lighting]',
                                                            'Expected 0 or 1 element(s) for xpath: extension/ExteriorWeekdayScheduleFractions | /HPXML/SoftwareInfo/extension/SchedulesFilePath [context: /HPXML/Building/BuildingDetails/Lighting]',
                                                            'Expected 0 or 1 element(s) for xpath: extension/ExteriorWeekendScheduleFractions | /HPXML/SoftwareInfo/extension/SchedulesFilePath [context: /HPXML/Building/BuildingDetails/Lighting]',
                                                            'Expected 0 or 1 element(s) for xpath: extension/ExteriorMonthlyScheduleMultipliers | /HPXML/SoftwareInfo/extension/SchedulesFilePath [context: /HPXML/Building/BuildingDetails/Lighting]',
                                                            'Expected 0 or 1 element(s) for xpath: extension/WeekdayScheduleFractions | /HPXML/SoftwareInfo/extension/SchedulesFilePath [context: /HPXML/Building/BuildingDetails/MiscLoads/PlugLoad[PlugLoadType="other" or PlugLoadType="TV other" or PlugLoadType="electric vehicle charging" or PlugLoadType="well pump"], id: "PlugLoadMisc"]',
                                                            'Expected 0 or 1 element(s) for xpath: extension/WeekdayScheduleFractions | /HPXML/SoftwareInfo/extension/SchedulesFilePath [context: /HPXML/Building/BuildingDetails/MiscLoads/PlugLoad[PlugLoadType="other" or PlugLoadType="TV other" or PlugLoadType="electric vehicle charging" or PlugLoadType="well pump"], id: "PlugLoadMisc2"]',
                                                            'Expected 0 or 1 element(s) for xpath: extension/WeekendScheduleFractions | /HPXML/SoftwareInfo/extension/SchedulesFilePath [context: /HPXML/Building/BuildingDetails/MiscLoads/PlugLoad[PlugLoadType="other" or PlugLoadType="TV other" or PlugLoadType="electric vehicle charging" or PlugLoadType="well pump"], id: "PlugLoadMisc"]',
                                                            'Expected 0 or 1 element(s) for xpath: extension/WeekendScheduleFractions | /HPXML/SoftwareInfo/extension/SchedulesFilePath [context: /HPXML/Building/BuildingDetails/MiscLoads/PlugLoad[PlugLoadType="other" or PlugLoadType="TV other" or PlugLoadType="electric vehicle charging" or PlugLoadType="well pump"], id: "PlugLoadMisc2"]',
                                                            'Expected 0 or 1 element(s) for xpath: extension/MonthlyScheduleMultipliers | /HPXML/SoftwareInfo/extension/SchedulesFilePath [context: /HPXML/Building/BuildingDetails/MiscLoads/PlugLoad[PlugLoadType="other" or PlugLoadType="TV other" or PlugLoadType="electric vehicle charging" or PlugLoadType="well pump"], id: "PlugLoadMisc"]',
                                                            'Expected 0 or 1 element(s) for xpath: extension/MonthlyScheduleMultipliers | /HPXML/SoftwareInfo/extension/SchedulesFilePath [context: /HPXML/Building/BuildingDetails/MiscLoads/PlugLoad[PlugLoadType="other" or PlugLoadType="TV other" or PlugLoadType="electric vehicle charging" or PlugLoadType="well pump"], id: "PlugLoadMisc2"]'],
                            'solar-fraction-one.xml' => ['Expected SolarFraction to be less than 1 [context: /HPXML/Building/BuildingDetails/Systems/SolarThermal/SolarThermalSystem, id: "SolarThermalSystem"]'],
                            'solar-thermal-system-with-combi-tankless.xml' => ["Water heating system 'WaterHeater' connected to solar thermal system 'SolarThermalSystem' cannot be a space-heating boiler."],
                            'solar-thermal-system-with-desuperheater.xml' => ["Water heating system 'WaterHeater' connected to solar thermal system 'SolarThermalSystem' cannot be attached to a desuperheater."],
                            'solar-thermal-system-with-dhw-indirect.xml' => ["Water heating system 'WaterHeater' connected to solar thermal system 'SolarThermalSystem' cannot be a space-heating boiler."],
                            'unattached-cfis.xml' => ["Attached HVAC distribution system 'foobar' not found for ventilation fan 'MechanicalVentilation'."],
                            'unattached-door.xml' => ["Attached wall 'foobar' not found for door 'DoorNorth'."],
                            'unattached-hvac-distribution.xml' => ["Attached HVAC distribution system 'foobar' not found for HVAC system 'HeatingSystem'."],
                            'unattached-skylight.xml' => ["Attached roof 'foobar' not found for skylight 'SkylightNorth'."],
                            'unattached-solar-thermal-system.xml' => ["Attached water heating system 'foobar' not found for solar thermal system 'SolarThermalSystem'."],
                            'unattached-shared-clothes-washer-water-heater.xml' => ["Attached water heating system 'foobar' not found for clothes washer"],
                            'unattached-shared-dishwasher-water-heater.xml' => ["Attached water heating system 'foobar' not found for dishwasher"],
                            'unattached-window.xml' => ["Attached wall 'foobar' not found for window 'WindowNorth'."],
                            'water-heater-location.xml' => ['A location is specified as "crawlspace - vented" but no surfaces were found adjacent to this space type.'],
                            'water-heater-location-other.xml' => ["Expected Location to be 'living space' or 'basement - unconditioned' or 'basement - conditioned' or 'attic - unvented' or 'attic - vented' or 'garage' or 'crawlspace - unvented' or 'crawlspace - vented' or 'other exterior' or 'other housing unit' or 'other heated space' or 'other multifamily buffer space' or 'other non-freezing space' [context: /HPXML/Building/BuildingDetails/Systems/WaterHeating/WaterHeatingSystem, id: \"WaterHeater\"]"] }

    # Test simulations
    xmls = Dir["#{sample_files_dir}/invalid_files/*.xml"].sort
    Parallel.map(xmls, in_threads: Parallel.processor_count) do |xml|
      _run_xml(File.absolute_path(xml), Parallel.worker_number, true, expected_error_msgs[File.basename(xml)])
    end
  end

  def test_release_zips
    # Check release zips successfully created
    top_dir = File.join(@this_dir, '..', '..')
    command = "#{OpenStudio.getOpenStudioCLI} #{File.join(top_dir, 'tasks.rb')} create_release_zips"
    system(command)
    assert_equal(2, Dir["#{top_dir}/*.zip"].size)

    # Check successful running of simulation from release zips
    Dir["#{top_dir}/OpenStudio-HPXML*.zip"].each do |zip|
      unzip_file = OpenStudio::UnzipFile.new(zip)
      unzip_file.extractAllFiles(OpenStudio::toPath(top_dir))
      command = "#{OpenStudio.getOpenStudioCLI} OpenStudio-HPXML/workflow/run_simulation.rb -x OpenStudio-HPXML/workflow/sample_files/base.xml"
      system(command)
      assert(File.exist? 'OpenStudio-HPXML/workflow/sample_files/run/results_annual.csv')
      File.delete(zip)
      rm_path('OpenStudio-HPXML')
    end
  end

  private

  def _run_xml(xml, worker_num = nil, expect_error = false, expect_error_msgs = nil)
    print "Testing #{File.basename(xml)}...\n"
    rundir = File.join(@this_dir, "test#{worker_num}")

    # Uses 'monthly' to verify timeseries results match annual results via error-checking
    # inside the SimulationOutputReport measure.
    cli_path = OpenStudio.getOpenStudioCLI
    building_id = ''
    if xml.include? 'base-multiple-buildings.xml'
      building_id = '--building-id MyBuilding'
    elsif xml.include? 'multiple-buildings-wrong-building-id.xml'
      building_id = '--building-id MyFoo'
    end
    command = "\"#{cli_path}\" \"#{File.join(File.dirname(__FILE__), '../run_simulation.rb')}\" -x #{xml} --add-component-loads -o #{rundir} --debug --monthly ALL #{building_id}"
    workflow_start = Time.now
    success = system(command)
    workflow_time = Time.now - workflow_start

    rundir = File.join(rundir, 'run')

    # Check results
    if expect_error
      assert_equal(false, success)

      if expect_error_msgs.nil?
        flunk "No error message defined for #{File.basename(xml)}."
      else
        run_log = File.readlines(File.join(rundir, 'run.log')).map(&:strip)
        n_errors = 0
        expect_error_msgs.each_with_index do |error_msg, i|
          found_error_msg = false
          run_log.each do |run_line|
            next unless run_line.start_with? 'Error: '

            n_errors += 1 if i == 0

            next unless run_line.include? error_msg

            found_error_msg = true
          end
          assert(found_error_msg)
        end
        assert_equal(n_errors, expect_error_msgs.size)
      end

      return
    end

    assert_equal(true, success)

    # Check for output files
    annual_csv_path = File.join(rundir, 'results_annual.csv')
    timeseries_csv_path = File.join(rundir, 'results_timeseries.csv')
    assert(File.exist? annual_csv_path)
    assert(File.exist? timeseries_csv_path)

    # Get results
    results = _get_simulation_results(annual_csv_path, xml)

    # Check outputs
    hpxml_defaults_path = File.join(rundir, 'in.xml')
    stron_paths = [File.join(File.dirname(__FILE__), '..', '..', 'HPXMLtoOpenStudio', 'resources', 'EPvalidator.xml')]
    hpxml = HPXML.new(hpxml_path: hpxml_defaults_path, schematron_validators: stron_paths) # Validate in.xml to ensure it can be run back through OS-HPXML
    if not hpxml.errors.empty?
      puts 'ERRORS:'
      hpxml.errors.each do |error|
        puts error
      end
      flunk "EPvalidator.xml error in #{hpxml_defaults_path}."
    end
    sizing_results = _get_hvac_sizing_results(hpxml, xml)
    _verify_outputs(rundir, xml, results, hpxml)

    return results, sizing_results
  end

  def _get_simulation_results(annual_csv_path, xml)
    # Grab all outputs from reporting measure CSV annual results
    results = {}
    CSV.foreach(annual_csv_path) do |row|
      next if row.nil? || (row.size < 2)

      results[row[0]] = Float(row[1])
    end

    # Check discrepancy between total load and sum of component loads
    if not xml.include? 'ASHRAE_Standard_140'
      sum_component_htg_loads = results.select { |k, v| k.start_with? 'Component Load: Heating:' }.map { |k, v| v }.sum(0.0)
      sum_component_clg_loads = results.select { |k, v| k.start_with? 'Component Load: Cooling:' }.map { |k, v| v }.sum(0.0)
      residual_htg_load = results['Load: Heating (MBtu)'] - sum_component_htg_loads
      residual_clg_load = results['Load: Cooling (MBtu)'] - sum_component_clg_loads
      assert_operator(residual_htg_load.abs, :<, 0.5)
      assert_operator(residual_clg_load.abs, :<, 0.5)
    end

    return results
  end

  def _get_hvac_sizing_results(hpxml, xml)
    results = {}
    return if xml.include? 'ASHRAE_Standard_140'

    # Heating design loads
    hpxml.hvac_plant.class::HDL_ATTRS.each do |attr, element_name|
      results["heating_load_#{attr.to_s.gsub('hdl_', '')} [Btuh]"] = hpxml.hvac_plant.send(attr.to_s)
    end

    # Cooling sensible design loads
    hpxml.hvac_plant.class::CDL_SENS_ATTRS.each do |attr, element_name|
      results["cooling_load_#{attr.to_s.gsub('cdl_', '')} [Btuh]"] = hpxml.hvac_plant.send(attr.to_s)
    end

    # Cooling latent design loads
    hpxml.hvac_plant.class::CDL_LAT_ATTRS.each do |attr, element_name|
      results["cooling_load_#{attr.to_s.gsub('cdl_', '')} [Btuh]"] = hpxml.hvac_plant.send(attr.to_s)
    end

    # Heating capacities/airflows
    results['heating_capacity [Btuh]'] = 0.0
    results['heating_backup_capacity [Btuh]'] = 0.0
    results['heating_airflow [cfm]'] = 0.0
    (hpxml.heating_systems + hpxml.heat_pumps).each do |htg_sys|
      results['heating_capacity [Btuh]'] += htg_sys.heating_capacity
      if htg_sys.respond_to? :backup_heating_capacity
        results['heating_backup_capacity [Btuh]'] += htg_sys.backup_heating_capacity
      end
      results['heating_airflow [cfm]'] += htg_sys.heating_airflow_cfm
    end

    # Cooling capacity/airflows
    results['cooling_capacity [Btuh]'] = 0.0
    results['cooling_airflow [cfm]'] = 0.0
    (hpxml.cooling_systems + hpxml.heat_pumps).each do |clg_sys|
      results['cooling_capacity [Btuh]'] += clg_sys.cooling_capacity
      results['cooling_airflow [cfm]'] += clg_sys.cooling_airflow_cfm
    end

    assert(!results.empty?)

    if (hpxml.heating_systems + hpxml.heat_pumps).select { |h| h.fraction_heat_load_served.to_f > 0 }.empty?
      # No heating equipment; check for zero heating capacities/airflows/duct loads
      assert_equal(0.0, results['heating_capacity [Btuh]'])
      assert_equal(0.0, results['heating_backup_capacity [Btuh]'])
      assert_equal(0.0, results['heating_airflow [cfm]'])
      assert_equal(0.0, results['heating_load_ducts [Btuh]'])
    end
    if (hpxml.cooling_systems + hpxml.heat_pumps).select { |c| c.fraction_cool_load_served.to_f > 0 }.empty?
      # No cooling equipment; check for zero cooling capacities/airflows/duct loads
      assert_equal(0.0, results['cooling_capacity [Btuh]'])
      assert_equal(0.0, results['cooling_airflow [cfm]'])
      assert_equal(0.0, results['cooling_load_sens_ducts [Btuh]'])
      assert_equal(0.0, results['cooling_load_lat_ducts [Btuh]'])
    end
    if hpxml.hvac_distributions.map { |dist| dist.ducts.size }.empty?
      # No ducts; check for zero duct loads
      assert_equal(0.0, results['heating_load_ducts [Btuh]'])
      assert_equal(0.0, results['cooling_load_sens_ducts [Btuh]'])
      assert_equal(0.0, results['cooling_load_lat_ducts [Btuh]'])
    end

    return results
  end

  def _test_schema_validation(xml)
    # TODO: Remove this when schema validation is included with CLI calls
    schemas_dir = File.absolute_path(File.join(File.dirname(__FILE__), '..', '..', 'HPXMLtoOpenStudio', 'resources'))
    hpxml_doc = XMLHelper.parse_file(xml)
    errors = XMLHelper.validate(hpxml_doc.to_xml, File.join(schemas_dir, 'HPXML.xsd'), nil)
    if errors.size > 0
      puts "#{xml}: #{errors}"
    end
    assert_equal(0, errors.size)
  end

  def _verify_outputs(rundir, hpxml_path, results, hpxml)
    sql_path = File.join(rundir, 'eplusout.sql')
    assert(File.exist? sql_path)

    sqlFile = OpenStudio::SqlFile.new(sql_path, false)

    # Collapse windows further using same logic as measure.rb
    hpxml.windows.each do |window|
      window.fraction_operable = nil
    end
    hpxml.collapse_enclosure_surfaces()

    # Check run.log warnings
    File.readlines(File.join(rundir, 'run.log')).each do |log_line|
      next if log_line.strip.empty?
      next if log_line.include? 'Warning: Could not load nokogiri, no HPXML validation performed.'
      next if log_line.start_with? 'Info: '
      next if log_line.start_with? 'Executing command'
      next if log_line.include? "-cache.csv' could not be found; regenerating it."

      if hpxml_path.include? 'base-atticroof-conditioned.xml'
        next if log_line.include?('Ducts are entirely within conditioned space but there is moderate leakage to the outside. Leakage to the outside is typically zero or near-zero in these situations, consider revising leakage values. Leakage will be modeled as heat lost to the ambient environment.')
      end
      if hpxml.clothes_washers.empty?
        next if log_line.include? 'No clothes washer specified, the model will not include clothes washer energy use.'
      end
      if hpxml.clothes_dryers.empty?
        next if log_line.include? 'No clothes dryer specified, the model will not include clothes dryer energy use.'
      end
      if hpxml.dishwashers.empty?
        next if log_line.include? 'No dishwasher specified, the model will not include dishwasher energy use.'
      end
      if hpxml.refrigerators.empty?
        next if log_line.include? 'No refrigerator specified, the model will not include refrigerator energy use.'
      end
      if hpxml.cooking_ranges.empty?
        next if log_line.include? 'No cooking range specified, the model will not include cooking range/oven energy use.'
      end
      if hpxml.water_heating_systems.empty?
        next if log_line.include? 'No water heating specified, the model will not include water heating energy use.'
      end
      if (hpxml.heating_systems + hpxml.heat_pumps).select { |h| h.fraction_heat_load_served.to_f > 0 }.empty?
        next if log_line.include? 'No space heating specified, the model will not include space heating energy use.'
      end
      if (hpxml.cooling_systems + hpxml.heat_pumps).select { |c| c.fraction_cool_load_served.to_f > 0 }.empty?
        next if log_line.include? 'No space cooling specified, the model will not include space cooling energy use.'
      end
      if hpxml.plug_loads.select { |p| p.plug_load_type == HPXML::PlugLoadTypeOther }.empty?
        next if log_line.include? "No '#{HPXML::PlugLoadTypeOther}' plug loads specified, the model will not include misc plug load energy use."
      end
      if hpxml.plug_loads.select { |p| p.plug_load_type == HPXML::PlugLoadTypeTelevision }.empty?
        next if log_line.include? "No '#{HPXML::PlugLoadTypeTelevision}' plug loads specified, the model will not include television plug load energy use."
      end
      if hpxml.lighting_groups.empty?
        next if log_line.include? 'No lighting specified, the model will not include lighting energy use.'
      end
      if hpxml.windows.empty?
        next if log_line.include? 'No windows specified, the model will not include window heat transfer.'
      end

      flunk "Unexpected warning found in run.log: #{log_line}"
    end

    # Check for unexpected warnings
    File.readlines(File.join(rundir, 'eplusout.err')).each do |err_line|
      next unless err_line.include? '** Warning **'

      # General
      next if err_line.include? 'Schedule:Constant="ALWAYS ON CONTINUOUS", Blank Schedule Type Limits Name input'
      next if err_line.include? 'Schedule:Constant="ALWAYS OFF DISCRETE", Blank Schedule Type Limits Name input'
      next if err_line.include? 'Output:Meter: invalid Key Name'
      next if err_line.include? 'Entered Zone Volumes differ from calculated zone volume'
      next if err_line.include?('CalculateZoneVolume') && err_line.include?('not fully enclosed')
      next if err_line.include?('GetInputViewFactors') && err_line.include?('not enough values')
      next if err_line.include? 'Pump nominal power or motor efficiency is set to 0'
      next if err_line.include? 'volume flow rate per watt of rated total cooling capacity is out of range'
      next if err_line.include? 'volume flow rate per watt of rated total heating capacity is out of range'
      next if err_line.include? 'The following Report Variables were requested but not generated'
      next if err_line.include? 'Timestep: Requested number'
      next if err_line.include? 'The Standard Ratings is calculated for'
      next if err_line.include?('CheckUsedConstructions') && err_line.include?('nominally unused constructions')
      next if err_line.include?('WetBulb not converged after') && err_line.include?('iterations(PsyTwbFnTdbWPb)')
      next if err_line.include? 'Inside surface heat balance did not converge with Max Temp Difference'
      next if err_line.include? 'Missing temperature setpoint for LeavingSetpointModulated mode' # These warnings are fine, simulation continues with assigning plant loop setpoint to boiler, which is the expected one
      next if err_line.include?('Glycol: Temperature') && err_line.include?('out of range (too low) for fluid')
      next if err_line.include?('Glycol: Temperature') && err_line.include?('out of range (too high) for fluid')
      next if err_line.include? 'Plant loop exceeding upper temperature limit'
      next if err_line.include? 'Plant loop falling below lower temperature limit'
      next if err_line.include?('Foundation:Kiva') && err_line.include?('wall surfaces with more than four vertices') # TODO: Check alternative approach
      next if err_line.include? 'Temperature out of range [-100. to 200.] (PsyPsatFnTemp)'
      next if err_line.include? 'Enthalpy out of range (PsyTsatFnHPb)'
      next if err_line.include? 'Full load outlet air dry-bulb temperature < 2C. This indicates the possibility of coil frost/freeze.'
      next if err_line.include? 'Full load outlet temperature indicates a possibility of frost/freeze error continues.'
      next if err_line.include? 'Air-cooled condenser inlet dry-bulb temperature below 0 C.'
      next if err_line.include? 'Low condenser dry-bulb temperature error continues.'
      next if err_line.include? 'Coil control failed to converge for AirLoopHVAC:UnitarySystem'
      next if err_line.include? 'Coil control failed for AirLoopHVAC:UnitarySystem'
      next if err_line.include? 'sensible part-load ratio out of range error continues'
      next if err_line.include? 'Iteration limit exceeded in calculating sensible part-load ratio error continues'

      # HPWHs
      if hpxml.water_heating_systems.select { |wh| wh.water_heater_type == HPXML::WaterHeaterTypeHeatPump }.size > 0
        next if err_line.include? 'Recovery Efficiency and Energy Factor could not be calculated during the test for standard ratings'
        next if err_line.include? 'SimHVAC: Maximum iterations (20) exceeded for all HVAC loops'
        next if err_line.include? 'Rated air volume flow rate per watt of rated total water heating capacity is out of range'
        next if err_line.include? 'For object = Coil:WaterHeating:AirToWaterHeatPump:Wrapped'
        next if err_line.include? 'Enthalpy out of range (PsyTsatFnHPb)'
      end
      # HP defrost curves
      if hpxml.heat_pumps.select { |hp| [HPXML::HVACTypeHeatPumpAirToAir, HPXML::HVACTypeHeatPumpMiniSplit].include? hp.heat_pump_type }.size > 0
        next if err_line.include?('GetDXCoils: Coil:Heating:DX') && err_line.include?('curve values')
      end
      if hpxml.cooling_systems.select { |c| c.cooling_system_type == HPXML::HVACTypeEvaporativeCooler }.size > 0
        # Evap cooler model is not really using Controller:MechanicalVentilation object, so these warnings of ignoring some features are fine.
        # OS requires a Controller:MechanicalVentilation to be attached to the oa controller, however it's not required by E+.
        # Manually removing Controller:MechanicalVentilation from idf eliminates these two warnings.
        # FUTURE: Can we update OS to allow removing it?
        next if err_line.include?('Zone') && err_line.include?('is not accounted for by Controller:MechanicalVentilation object')
        next if err_line.include?('PEOPLE object for zone') && err_line.include?('is not accounted for by Controller:MechanicalVentilation object')
        # "The only valid controller type for an AirLoopHVAC is Controller:WaterCoil.", evap cooler doesn't need one.
        next if err_line.include?('GetAirPathData: AirLoopHVAC') && err_line.include?('has no Controllers')
        # input "Autosize" for Fixed Minimum Air Flow Rate is added by OS translation, now set it to 0 to skip potential sizing process, though no way to prevent this warning.
        next if err_line.include? 'Since Zone Minimum Air Flow Input Method = CONSTANT, input for Fixed Minimum Air Flow Rate will be ignored'
      end
      if hpxml.hvac_distributions.select { |d| d.air_type.to_s == HPXML::AirTypeFanCoil }.size > 0
        next if err_line.include? 'In calculating the design coil UA for Coil:Cooling:Water' # Warning for unused cooling coil for fan coil
      end
      if hpxml_path.include?('ground-to-air-heat-pump-cooling-only.xml') || hpxml_path.include?('ground-to-air-heat-pump-heating-only.xml')
        next if err_line.include? 'COIL:HEATING:WATERTOAIRHEATPUMP:EQUATIONFIT' # heating capacity is > 20% different than cooling capacity; safe to ignore
      end
      if hpxml.solar_thermal_systems.size > 0
        next if err_line.include? 'Supply Side is storing excess heat the majority of the time.'
      end
      if hpxml_path.include?('base-schedules-detailed')
        next if err_line.include?('GetCurrentScheduleValue: Schedule=') && err_line.include?('is a Schedule:File')
      end

      flunk "Unexpected warning found: #{err_line}"
    end

    # Timestep
    timestep = hpxml.header.timestep
    if timestep.nil?
      timestep = 60
    end
    query = 'SELECT NumTimestepsPerHour FROM Simulations'
    sql_value = sqlFile.execAndReturnFirstDouble(query).get
    assert_equal(60 / timestep, sql_value)

    # Conditioned Floor Area
    if (hpxml.total_fraction_cool_load_served > 0) || (hpxml.total_fraction_heat_load_served > 0) # EnergyPlus will only report conditioned floor area if there is an HVAC system
      hpxml_value = hpxml.building_construction.conditioned_floor_area
      query = "SELECT Value FROM TabularDataWithStrings WHERE ReportName='InputVerificationandResultsSummary' AND ReportForString='Entire Facility' AND TableName='Zone Summary' AND RowName='Conditioned Total' AND ColumnName='Area' AND Units='m2'"
      sql_value = UnitConversions.convert(sqlFile.execAndReturnFirstDouble(query).get, 'm^2', 'ft^2')
      assert_in_epsilon(hpxml_value, sql_value, 0.1)
    end

    # Enclosure Roofs
    hpxml.roofs.each do |roof|
      roof_id = roof.id.upcase

      # R-value
      hpxml_value = roof.insulation_assembly_r_value
      if hpxml_path.include? 'ASHRAE_Standard_140'
        # Compare R-value w/o film
        hpxml_value -= Material.AirFilmRoofASHRAE140.rvalue
        hpxml_value -= Material.AirFilmOutsideASHRAE140.rvalue
        query = "SELECT AVG(Value) FROM TabularDataWithStrings WHERE ReportName='EnvelopeSummary' AND ReportForString='Entire Facility' AND TableName='Opaque Exterior' AND (RowName='#{roof_id}' OR RowName LIKE '#{roof_id}:%') AND ColumnName='U-Factor no Film' AND Units='W/m2-K'"
      else
        # Compare R-value w/ film
        query = "SELECT AVG(Value) FROM TabularDataWithStrings WHERE ReportName='EnvelopeSummary' AND ReportForString='Entire Facility' AND TableName='Opaque Exterior' AND (RowName='#{roof_id}' OR RowName LIKE '#{roof_id}:%') AND ColumnName='U-Factor with Film' AND Units='W/m2-K'"
      end
      sql_value = 1.0 / UnitConversions.convert(sqlFile.execAndReturnFirstDouble(query).get, 'W/(m^2*K)', 'Btu/(hr*ft^2*F)')
      assert_in_epsilon(hpxml_value, sql_value, 0.1)

      # Net area
      hpxml_value = roof.area
      hpxml.skylights.each do |subsurface|
        next if subsurface.roof_idref.upcase != roof_id

        hpxml_value -= subsurface.area
      end
      query = "SELECT SUM(Value) FROM TabularDataWithStrings WHERE ReportName='EnvelopeSummary' AND ReportForString='Entire Facility' AND TableName='Opaque Exterior' AND (RowName='#{roof_id}' OR RowName LIKE '#{roof_id}:%') AND ColumnName='Net Area' AND Units='m2'"
      sql_value = UnitConversions.convert(sqlFile.execAndReturnFirstDouble(query).get, 'm^2', 'ft^2')
      assert_operator(sql_value, :>, 0.01)
      assert_in_epsilon(hpxml_value, sql_value, 0.1)

      # Solar absorptance
      hpxml_value = roof.solar_absorptance
      query = "SELECT AVG(Value) FROM TabularDataWithStrings WHERE ReportName='EnvelopeSummary' AND ReportForString='Entire Facility' AND TableName='Opaque Exterior' AND (RowName='#{roof_id}' OR RowName LIKE '#{roof_id}:%') AND ColumnName='Reflectance'"
      sql_value = 1.0 - sqlFile.execAndReturnFirstDouble(query).get
      assert_in_epsilon(hpxml_value, sql_value, 0.01)

      # Tilt
      hpxml_value = UnitConversions.convert(Math.atan(roof.pitch / 12.0), 'rad', 'deg')
      query = "SELECT AVG(Value) FROM TabularDataWithStrings WHERE ReportName='EnvelopeSummary' AND ReportForString='Entire Facility' AND TableName='Opaque Exterior' AND (RowName='#{roof_id}' OR RowName LIKE '#{roof_id}:%') AND ColumnName='Tilt' AND Units='deg'"
      sql_value = sqlFile.execAndReturnFirstDouble(query).get
      assert_in_epsilon(hpxml_value, sql_value, 0.01)

      # Azimuth
      next unless (not roof.azimuth.nil?) && (Float(roof.pitch) > 0)

      hpxml_value = roof.azimuth
      query = "SELECT AVG(Value) FROM TabularDataWithStrings WHERE ReportName='EnvelopeSummary' AND ReportForString='Entire Facility' AND TableName='Opaque Exterior' AND (RowName='#{roof_id}' OR RowName LIKE '#{roof_id}:%') AND ColumnName='Azimuth' AND Units='deg'"
      sql_value = sqlFile.execAndReturnFirstDouble(query).get
      assert_in_epsilon(hpxml_value, sql_value, 0.01)
    end

    # Enclosure Foundations
    # Ensure Kiva instances have perimeter fraction of 1.0 as we explicitly define them to end up this way.
    num_kiva_instances = 0
    File.readlines(File.join(rundir, 'eplusout.eio')).each do |eio_line|
      next unless eio_line.downcase.start_with? 'foundation kiva'

      kiva_perim_frac = Float(eio_line.split(',')[5])
      assert_equal(1.0, kiva_perim_frac)

      num_kiva_instances += 1
    end

    if hpxml_path.include? 'ASHRAE_Standard_140'
      # nop
    elsif hpxml_path.include? 'base-bldgtype-multifamily'
      assert_equal(0, num_kiva_instances)                                                # no foundation, above dwelling unit
    else
      num_expected_kiva_instances = { 'base-foundation-ambient.xml' => 0,                # no foundation in contact w/ ground
                                      'base-foundation-multiple.xml' => 2,               # additional instance for 2nd foundation type
                                      'base-enclosure-2stories-garage.xml' => 2,         # additional instance for garage
                                      'base-foundation-basement-garage.xml' => 2,        # additional instance for garage
                                      'base-enclosure-garage.xml' => 2,                  # additional instance for garage
                                      'base-foundation-walkout-basement.xml' => 4,       # 3 foundation walls plus a no-wall exposed perimeter
                                      'base-foundation-complex.xml' => 10,               # lots of foundations for testing
                                      'base-enclosure-split-surfaces2.xml' => 81 }       # lots of foundations for testing

      if not num_expected_kiva_instances[File.basename(hpxml_path)].nil?
        assert_equal(num_expected_kiva_instances[File.basename(hpxml_path)], num_kiva_instances)
      else
        assert_equal(1, num_kiva_instances)
      end
    end

    # Enclosure Foundation Slabs
    num_slabs = hpxml.slabs.size
    if (num_slabs <= 1) && (num_kiva_instances <= 1) # The slab surfaces may be combined in these situations, so skip tests
      hpxml.slabs.each do |slab|
        slab_id = slab.id.upcase

        # Exposed Area
        hpxml_value = Float(slab.area)
        query = "SELECT Value FROM TabularDataWithStrings WHERE ReportName='EnvelopeSummary' AND ReportForString='Entire Facility' AND TableName='Opaque Exterior' AND RowName='#{slab_id}' AND ColumnName='Gross Area' AND Units='m2'"
        sql_value = UnitConversions.convert(sqlFile.execAndReturnFirstDouble(query).get, 'm^2', 'ft^2')
        assert_operator(sql_value, :>, 0.01)
        assert_in_epsilon(hpxml_value, sql_value, 0.1)

        # Tilt
        query = "SELECT Value FROM TabularDataWithStrings WHERE ReportName='EnvelopeSummary' AND ReportForString='Entire Facility' AND TableName='Opaque Exterior' AND RowName='#{slab_id}' AND ColumnName='Tilt' AND Units='deg'"
        sql_value = sqlFile.execAndReturnFirstDouble(query).get
        assert_in_epsilon(180.0, sql_value, 0.01)
      end
    end

    # Enclosure Walls/RimJoists/FoundationWalls
    (hpxml.walls + hpxml.rim_joists + hpxml.foundation_walls).each do |wall|
      wall_id = wall.id.upcase

      if wall.is_adiabatic
        # Adiabatic surfaces have their "BaseSurfaceIndex" as their "ExtBoundCond" in "Surfaces" table in SQL simulation results
        query_base_surf_idx = "SELECT BaseSurfaceIndex FROM Surfaces WHERE SurfaceName='#{wall_id}'"
        query_ext_bound = "SELECT ExtBoundCond FROM Surfaces WHERE SurfaceName='#{wall_id}'"
        sql_value_base_surf_idx = sqlFile.execAndReturnFirstDouble(query_base_surf_idx).get
        sql_value_ext_bound_cond = sqlFile.execAndReturnFirstDouble(query_ext_bound).get
        assert_equal(sql_value_base_surf_idx, sql_value_ext_bound_cond)
      end

      if wall.is_exterior
        table_name = 'Opaque Exterior'
      else
        table_name = 'Opaque Interior'
      end

      # R-value
      if (not wall.insulation_assembly_r_value.nil?) && (not hpxml_path.include? 'base-foundation-unconditioned-basement-assembly-r.xml') # This file uses Foundation:Kiva for insulation, so skip it
        hpxml_value = wall.insulation_assembly_r_value
        if hpxml_path.include? 'ASHRAE_Standard_140'
          # Compare R-value w/o film
          hpxml_value -= Material.AirFilmVerticalASHRAE140.rvalue
          if wall.is_exterior
            hpxml_value -= Material.AirFilmOutsideASHRAE140.rvalue
          else
            hpxml_value -= Material.AirFilmVerticalASHRAE140.rvalue
          end
          query = "SELECT AVG(Value) FROM TabularDataWithStrings WHERE ReportName='EnvelopeSummary' AND ReportForString='Entire Facility' AND TableName='#{table_name}' AND (RowName='#{wall_id}' OR RowName LIKE '#{wall_id}:%') AND ColumnName='U-Factor no Film' AND Units='W/m2-K'"
        elsif wall.is_interior
          # Compare R-value w/o film
          hpxml_value -= Material.AirFilmVertical.rvalue
          hpxml_value -= Material.AirFilmVertical.rvalue
          query = "SELECT AVG(Value) FROM TabularDataWithStrings WHERE ReportName='EnvelopeSummary' AND ReportForString='Entire Facility' AND TableName='#{table_name}' AND (RowName='#{wall_id}' OR RowName LIKE '#{wall_id}:%') AND ColumnName='U-Factor no Film' AND Units='W/m2-K'"
        else
          # Compare R-value w/ film
          query = "SELECT AVG(Value) FROM TabularDataWithStrings WHERE ReportName='EnvelopeSummary' AND ReportForString='Entire Facility' AND TableName='#{table_name}' AND (RowName='#{wall_id}' OR RowName LIKE '#{wall_id}:%') AND ColumnName='U-Factor with Film' AND Units='W/m2-K'"
        end
        sql_value = 1.0 / UnitConversions.convert(sqlFile.execAndReturnFirstDouble(query).get, 'W/(m^2*K)', 'Btu/(hr*ft^2*F)')
        assert_in_epsilon(hpxml_value, sql_value, 0.1)
      end

      # Net area
      hpxml_value = wall.area
      (hpxml.windows + hpxml.doors).each do |subsurface|
        next if subsurface.wall_idref.upcase != wall_id

        hpxml_value -= subsurface.area
      end
      if wall.exterior_adjacent_to == HPXML::LocationGround
        # Calculate total length of walls
        wall_total_length = 0
        hpxml.foundation_walls.each do |foundation_wall|
          next unless foundation_wall.exterior_adjacent_to == HPXML::LocationGround
          next unless wall.interior_adjacent_to == foundation_wall.interior_adjacent_to

          wall_total_length += foundation_wall.area / foundation_wall.height
        end

        # Calculate total slab exposed perimeter
        slab_exposed_length = 0
        hpxml.slabs.each do |slab|
          next unless wall.interior_adjacent_to == slab.interior_adjacent_to

          slab_exposed_length += slab.exposed_perimeter
        end

        # Calculate exposed foundation wall area
        if slab_exposed_length < wall_total_length
          hpxml_value *= (slab_exposed_length / wall_total_length)
        end
      end
      if (hpxml.foundation_walls.include? wall) && (not wall.is_exterior)
        # interzonal foundation walls: only above-grade portion modeled
        hpxml_value *= (wall.height - wall.depth_below_grade) / wall.height
      end
      if wall.is_exterior
        query = "SELECT SUM(Value) FROM TabularDataWithStrings WHERE ReportName='EnvelopeSummary' AND ReportForString='Entire Facility' AND TableName='#{table_name}' AND (RowName='#{wall_id}' OR RowName LIKE '#{wall_id}:%' OR RowName LIKE '#{wall_id} %') AND ColumnName='Net Area' AND Units='m2'"
      else
        query = "SELECT SUM(Value) FROM TabularDataWithStrings WHERE ReportName='EnvelopeSummary' AND ReportForString='Entire Facility' AND TableName='#{table_name}' AND (RowName='#{wall_id}' OR RowName LIKE '#{wall_id}:%') AND ColumnName='Net Area' AND Units='m2'"
      end
      sql_value = UnitConversions.convert(sqlFile.execAndReturnFirstDouble(query).get, 'm^2', 'ft^2')
      assert_operator(sql_value, :>, 0.01)
      assert_in_epsilon(hpxml_value, sql_value, 0.1)

      # Solar absorptance
      if wall.respond_to? :solar_absorptance
        hpxml_value = wall.solar_absorptance
        query = "SELECT AVG(Value) FROM TabularDataWithStrings WHERE ReportName='EnvelopeSummary' AND ReportForString='Entire Facility' AND TableName='#{table_name}' AND (RowName='#{wall_id}' OR RowName LIKE '#{wall_id}:%') AND ColumnName='Reflectance'"
        sql_value = 1.0 - sqlFile.execAndReturnFirstDouble(query).get
        assert_in_epsilon(hpxml_value, sql_value, 0.01)
      end

      # Tilt
      query = "SELECT AVG(Value) FROM TabularDataWithStrings WHERE ReportName='EnvelopeSummary' AND ReportForString='Entire Facility' AND TableName='#{table_name}' AND (RowName='#{wall_id}' OR RowName LIKE '#{wall_id}:%') AND ColumnName='Tilt' AND Units='deg'"
      sql_value = sqlFile.execAndReturnFirstDouble(query).get
      assert_in_epsilon(90.0, sql_value, 0.01)

      # Azimuth
      next if wall.azimuth.nil?

      hpxml_value = wall.azimuth
      query = "SELECT AVG(Value) FROM TabularDataWithStrings WHERE ReportName='EnvelopeSummary' AND ReportForString='Entire Facility' AND TableName='#{table_name}' AND (RowName='#{wall_id}' OR RowName LIKE '#{wall_id}:%') AND ColumnName='Azimuth' AND Units='deg'"
      sql_value = sqlFile.execAndReturnFirstDouble(query).get
      assert_in_epsilon(hpxml_value, sql_value, 0.01)
    end

    # Enclosure FrameFloors
    hpxml.frame_floors.each do |frame_floor|
      frame_floor_id = frame_floor.id.upcase

      if frame_floor.is_adiabatic
        # Adiabatic surfaces have their "BaseSurfaceIndex" as their "ExtBoundCond" in "Surfaces" table in SQL simulation results
        query_base_surf_idx = "SELECT BaseSurfaceIndex FROM Surfaces WHERE SurfaceName='#{frame_floor_id}'"
        query_ext_bound = "SELECT ExtBoundCond FROM Surfaces WHERE SurfaceName='#{frame_floor_id}'"
        sql_value_base_surf_idx = sqlFile.execAndReturnFirstDouble(query_base_surf_idx).get
        sql_value_ext_bound_cond = sqlFile.execAndReturnFirstDouble(query_ext_bound).get
        assert_equal(sql_value_base_surf_idx, sql_value_ext_bound_cond)
      end

      if frame_floor.is_exterior
        table_name = 'Opaque Exterior'
      else
        table_name = 'Opaque Interior'
      end

      # R-value
      hpxml_value = frame_floor.insulation_assembly_r_value
      if hpxml_path.include? 'ASHRAE_Standard_140'
        # Compare R-value w/o film
        if frame_floor.is_exterior # Raised floor
          hpxml_value -= Material.AirFilmFloorASHRAE140.rvalue
          hpxml_value -= Material.AirFilmFloorZeroWindASHRAE140.rvalue
        elsif frame_floor.is_ceiling # Attic floor
          hpxml_value -= Material.AirFilmFloorASHRAE140.rvalue
          hpxml_value -= Material.AirFilmFloorASHRAE140.rvalue
        end
        query = "SELECT AVG(Value) FROM TabularDataWithStrings WHERE ReportName='EnvelopeSummary' AND ReportForString='Entire Facility' AND TableName='#{table_name}' AND RowName='#{frame_floor_id}' AND ColumnName='U-Factor no Film' AND Units='W/m2-K'"
      elsif frame_floor.is_interior
        # Compare R-value w/o film
        if frame_floor.is_ceiling
          hpxml_value -= Material.AirFilmFloorAverage.rvalue
          hpxml_value -= Material.AirFilmFloorAverage.rvalue
        else
          hpxml_value -= Material.AirFilmFloorReduced.rvalue
          hpxml_value -= Material.AirFilmFloorReduced.rvalue
        end
        query = "SELECT AVG(Value) FROM TabularDataWithStrings WHERE ReportName='EnvelopeSummary' AND ReportForString='Entire Facility' AND TableName='#{table_name}' AND RowName='#{frame_floor_id}' AND ColumnName='U-Factor no Film' AND Units='W/m2-K'"
      else
        # Compare R-value w/ film
        query = "SELECT AVG(Value) FROM TabularDataWithStrings WHERE ReportName='EnvelopeSummary' AND ReportForString='Entire Facility' AND TableName='#{table_name}' AND RowName='#{frame_floor_id}' AND ColumnName='U-Factor with Film' AND Units='W/m2-K'"
      end
      sql_value = 1.0 / UnitConversions.convert(sqlFile.execAndReturnFirstDouble(query).get, 'W/(m^2*K)', 'Btu/(hr*ft^2*F)')
      assert_in_epsilon(hpxml_value, sql_value, 0.1)

      # Area
      hpxml_value = frame_floor.area
      query = "SELECT SUM(Value) FROM TabularDataWithStrings WHERE ReportName='EnvelopeSummary' AND ReportForString='Entire Facility' AND TableName='#{table_name}' AND RowName='#{frame_floor_id}' AND ColumnName='Net Area' AND Units='m2'"
      sql_value = UnitConversions.convert(sqlFile.execAndReturnFirstDouble(query).get, 'm^2', 'ft^2')
      assert_operator(sql_value, :>, 0.01)
      assert_in_epsilon(hpxml_value, sql_value, 0.1)

      # Tilt
      if frame_floor.is_ceiling
        hpxml_value = 0
      else
        hpxml_value = 180
      end
      query = "SELECT AVG(Value) FROM TabularDataWithStrings WHERE ReportName='EnvelopeSummary' AND ReportForString='Entire Facility' AND TableName='#{table_name}' AND RowName='#{frame_floor_id}' AND ColumnName='Tilt' AND Units='deg'"
      sql_value = sqlFile.execAndReturnFirstDouble(query).get
      assert_in_epsilon(hpxml_value, sql_value, 0.01)
    end

    # Enclosure Windows/Skylights
    (hpxml.windows + hpxml.skylights).each do |subsurface|
      subsurface_id = subsurface.id.upcase

      if subsurface.is_exterior
        table_name = 'Exterior Fenestration'
      else
        table_name = 'Interior Door'
      end

      # Area
      if subsurface.is_exterior
        col_name = 'Area of Multiplied Openings'
      else
        col_name = 'Gross Area'
      end
      hpxml_value = subsurface.area
      query = "SELECT Value FROM TabularDataWithStrings WHERE ReportName='EnvelopeSummary' AND ReportForString='Entire Facility' AND TableName='#{table_name}' AND RowName='#{subsurface_id}' AND ColumnName='#{col_name}' AND Units='m2'"
      sql_value = UnitConversions.convert(sqlFile.execAndReturnFirstDouble(query).get, 'm^2', 'ft^2')
      assert_operator(sql_value, :>, 0.01)
      assert_in_epsilon(hpxml_value, sql_value, 0.1)

      # U-Factor
      if subsurface.is_exterior
        col_name = 'Glass U-Factor'
      else
        col_name = 'U-Factor no Film'
      end
      hpxml_value = subsurface.ufactor
      if subsurface.is_interior
        hpxml_value = 1.0 / (1.0 / hpxml_value - Material.AirFilmVertical.rvalue)
        hpxml_value = 1.0 / (1.0 / hpxml_value - Material.AirFilmVertical.rvalue)
      end
      query = "SELECT Value FROM TabularDataWithStrings WHERE ReportName='EnvelopeSummary' AND ReportForString='Entire Facility' AND TableName='#{table_name}' AND RowName='#{subsurface_id}' AND ColumnName='#{col_name}' AND Units='W/m2-K'"
      sql_value = UnitConversions.convert(sqlFile.execAndReturnFirstDouble(query).get, 'W/(m^2*K)', 'Btu/(hr*ft^2*F)')
      if subsurface.is_a? HPXML::Skylight
        sql_value *= 1.2 # Convert back from vertical position to NFRC 20-degree slope
      end
      assert_in_epsilon(hpxml_value, sql_value, 0.02)

      next unless subsurface.is_exterior

      # SHGC
      hpxml_value = subsurface.shgc
      query = "SELECT Value FROM TabularDataWithStrings WHERE ReportName='EnvelopeSummary' AND ReportForString='Entire Facility' AND TableName='#{table_name}' AND RowName='#{subsurface_id}' AND ColumnName='Glass SHGC'"
      sql_value = sqlFile.execAndReturnFirstDouble(query).get
      assert_in_delta(hpxml_value, sql_value, 0.01)

      # Azimuth
      hpxml_value = subsurface.azimuth
      query = "SELECT Value FROM TabularDataWithStrings WHERE ReportName='EnvelopeSummary' AND ReportForString='Entire Facility' AND TableName='#{table_name}' AND RowName='#{subsurface_id}' AND ColumnName='Azimuth' AND Units='deg'"
      sql_value = sqlFile.execAndReturnFirstDouble(query).get
      assert_in_epsilon(hpxml_value, sql_value, 0.01)

      # Tilt
      if subsurface.respond_to? :wall_idref
        query = "SELECT Value FROM TabularDataWithStrings WHERE ReportName='EnvelopeSummary' AND ReportForString='Entire Facility' AND TableName='#{table_name}' AND RowName='#{subsurface_id}' AND ColumnName='Tilt' AND Units='deg'"
        sql_value = sqlFile.execAndReturnFirstDouble(query).get
        assert_in_epsilon(90.0, sql_value, 0.01)
      elsif subsurface.respond_to? :roof_idref
        hpxml_value = nil
        hpxml.roofs.each do |roof|
          next if roof.id != subsurface.roof_idref

          hpxml_value = UnitConversions.convert(Math.atan(roof.pitch / 12.0), 'rad', 'deg')
        end
        query = "SELECT Value FROM TabularDataWithStrings WHERE ReportName='EnvelopeSummary' AND ReportForString='Entire Facility' AND TableName='#{table_name}' AND RowName='#{subsurface_id}' AND ColumnName='Tilt' AND Units='deg'"
        sql_value = sqlFile.execAndReturnFirstDouble(query).get
        assert_in_epsilon(hpxml_value, sql_value, 0.01)
      else
        flunk "Subsurface '#{subsurface_id}' should have either AttachedToWall or AttachedToRoof element."
      end
    end

    # Enclosure Doors
    hpxml.doors.each do |door|
      door_id = door.id.upcase

      if door.wall.is_exterior
        table_name = 'Exterior Door'
      else
        table_name = 'Interior Door'
      end

      # Area
      if not door.area.nil?
        hpxml_value = door.area
        query = "SELECT Value FROM TabularDataWithStrings WHERE ReportName='EnvelopeSummary' AND ReportForString='Entire Facility' AND TableName='#{table_name}' AND RowName='#{door_id}' AND ColumnName='Gross Area' AND Units='m2'"
        sql_value = UnitConversions.convert(sqlFile.execAndReturnFirstDouble(query).get, 'm^2', 'ft^2')
        assert_operator(sql_value, :>, 0.01)
        assert_in_epsilon(hpxml_value, sql_value, 0.1)
      end

      # R-Value
      next if door.r_value.nil?

      if door.is_exterior
        col_name = 'U-Factor with Film'
      else
        col_name = 'U-Factor no Film'
      end
      hpxml_value = door.r_value
      if door.is_interior
        hpxml_value -= Material.AirFilmVertical.rvalue
        hpxml_value -= Material.AirFilmVertical.rvalue
      end
      query = "SELECT Value FROM TabularDataWithStrings WHERE ReportName='EnvelopeSummary' AND ReportForString='Entire Facility' AND TableName='#{table_name}' AND RowName='#{door_id}' AND ColumnName='#{col_name}' AND Units='W/m2-K'"
      sql_value = 1.0 / UnitConversions.convert(sqlFile.execAndReturnFirstDouble(query).get, 'W/(m^2*K)', 'Btu/(hr*ft^2*F)')
      assert_in_epsilon(hpxml_value, sql_value, 0.1)
    end

    # HVAC Load Fractions
    if (not hpxml_path.include? 'location-miami') && (not hpxml_path.include? 'location-honolulu') && (not hpxml_path.include? 'location-phoenix')
      htg_energy = results.select { |k, v| (k.include?(': Heating (MBtu)') || k.include?(': Heating Fans/Pumps (MBtu)')) && !k.include?('Load') }.map { |k, v| v }.sum(0.0)
      assert_equal(hpxml.total_fraction_heat_load_served > 0, htg_energy > 0)
    end
    clg_energy = results.select { |k, v| (k.include?(': Cooling (MBtu)') || k.include?(': Cooling Fans/Pumps (MBtu)')) && !k.include?('Load') }.map { |k, v| v }.sum(0.0)
    assert_equal(hpxml.total_fraction_cool_load_served > 0, clg_energy > 0)

    # Mechanical Ventilation
    fan_cfis = hpxml.ventilation_fans.select { |vent_mech| vent_mech.used_for_whole_building_ventilation && (vent_mech.fan_type == HPXML::MechVentTypeCFIS) }
    fan_sup = hpxml.ventilation_fans.select { |vent_mech| vent_mech.used_for_whole_building_ventilation && (vent_mech.fan_type == HPXML::MechVentTypeSupply) }
    fan_exh = hpxml.ventilation_fans.select { |vent_mech| vent_mech.used_for_whole_building_ventilation && (vent_mech.fan_type == HPXML::MechVentTypeExhaust) }
    fan_bal = hpxml.ventilation_fans.select { |vent_mech| vent_mech.used_for_whole_building_ventilation && [HPXML::MechVentTypeBalanced, HPXML::MechVentTypeERV, HPXML::MechVentTypeHRV].include?(vent_mech.fan_type) }
    vent_fan_kitchen = hpxml.ventilation_fans.select { |vent_mech| vent_mech.used_for_local_ventilation && (vent_mech.fan_location == HPXML::LocationKitchen) }
    vent_fan_bath = hpxml.ventilation_fans.select { |vent_mech| vent_mech.used_for_local_ventilation && (vent_mech.fan_location == HPXML::LocationBath) }

    if not (fan_cfis + fan_sup + fan_exh + fan_bal + vent_fan_kitchen + vent_fan_bath).empty?
      mv_energy = UnitConversions.convert(results['End Use: Electricity: Mech Vent (MBtu)'], 'MBtu', 'GJ')

      if not fan_cfis.empty?
        if (fan_sup + fan_exh + fan_bal + vent_fan_kitchen + vent_fan_bath).empty?
          # CFIS only, check for positive mech vent energy that is less than the energy if it had run 24/7
          fan_gj = fan_cfis.map { |vent_mech| UnitConversions.convert(vent_mech.unit_fan_power * vent_mech.hours_in_operation * 365.0, 'Wh', 'GJ') }.sum(0.0)
          assert_operator(mv_energy, :>, 0)
          assert_operator(mv_energy, :<, fan_gj)
        end
      else
        # Supply, exhaust, ERV, HRV, etc., check for appropriate mech vent energy
        fan_gj = 0
        if not fan_sup.empty?
          fan_gj += fan_sup.map { |vent_mech| UnitConversions.convert(vent_mech.unit_fan_power * vent_mech.hours_in_operation * 365.0, 'Wh', 'GJ') }.sum(0.0)
        end
        if not fan_exh.empty?
          fan_gj += fan_exh.map { |vent_mech| UnitConversions.convert(vent_mech.unit_fan_power * vent_mech.hours_in_operation * 365.0, 'Wh', 'GJ') }.sum(0.0)
        end
        if not fan_bal.empty?
          fan_gj += fan_bal.map { |vent_mech| UnitConversions.convert(vent_mech.unit_fan_power * vent_mech.hours_in_operation * 365.0, 'Wh', 'GJ') }.sum(0.0)
        end
        if not vent_fan_kitchen.empty?
          fan_gj += vent_fan_kitchen.map { |vent_kitchen| UnitConversions.convert(vent_kitchen.unit_fan_power * vent_kitchen.hours_in_operation * vent_kitchen.quantity * 365.0, 'Wh', 'GJ') }.sum(0.0)
        end
        if not vent_fan_bath.empty?
          fan_gj += vent_fan_bath.map { |vent_bath| UnitConversions.convert(vent_bath.unit_fan_power * vent_bath.hours_in_operation * vent_bath.quantity * 365.0, 'Wh', 'GJ') }.sum(0.0)
        end
        # Maximum error that can be caused by rounding
        assert_in_delta(mv_energy, fan_gj, 0.006)
      end
    end

    # Clothes Washer
    if (hpxml.clothes_washers.size > 0) && (hpxml.water_heating_systems.size > 0)
      # Location
      hpxml_value = hpxml.clothes_washers[0].location
      if hpxml_value.nil? || [HPXML::LocationBasementConditioned, HPXML::LocationOtherHousingUnit, HPXML::LocationOtherHeatedSpace, HPXML::LocationOtherMultifamilyBufferSpace, HPXML::LocationOtherNonFreezingSpace].include?(hpxml_value)
        hpxml_value = HPXML::LocationLivingSpace
      end
      query = "SELECT Value FROM TabularDataWithStrings WHERE TableName='ElectricEquipment Internal Gains Nominal' AND ColumnName='Zone Name' AND RowName=(SELECT RowName FROM TabularDataWithStrings WHERE TableName='ElectricEquipment Internal Gains Nominal' AND ColumnName='Name' AND Value='#{Constants.ObjectNameClothesWasher.upcase}')"
      sql_value = sqlFile.execAndReturnFirstString(query).get
      assert_equal(hpxml_value.upcase, sql_value)
    end

    # Clothes Dryer
    if (hpxml.clothes_dryers.size > 0) && (hpxml.water_heating_systems.size > 0)
      # Location
      hpxml_value = hpxml.clothes_dryers[0].location
      if hpxml_value.nil? || [HPXML::LocationBasementConditioned, HPXML::LocationOtherHousingUnit, HPXML::LocationOtherHeatedSpace, HPXML::LocationOtherMultifamilyBufferSpace, HPXML::LocationOtherNonFreezingSpace].include?(hpxml_value)
        hpxml_value = HPXML::LocationLivingSpace
      end
      query = "SELECT Value FROM TabularDataWithStrings WHERE TableName='ElectricEquipment Internal Gains Nominal' AND ColumnName='Zone Name' AND RowName=(SELECT RowName FROM TabularDataWithStrings WHERE TableName='ElectricEquipment Internal Gains Nominal' AND ColumnName='Name' AND Value='#{Constants.ObjectNameClothesDryer.upcase}')"
      sql_value = sqlFile.execAndReturnFirstString(query).get
      assert_equal(hpxml_value.upcase, sql_value)
    end

    # Refrigerator
    if hpxml.refrigerators.size > 0
      # Location
      hpxml_value = hpxml.refrigerators[0].location
      if hpxml_value.nil? || [HPXML::LocationBasementConditioned, HPXML::LocationOtherHousingUnit, HPXML::LocationOtherHeatedSpace, HPXML::LocationOtherMultifamilyBufferSpace, HPXML::LocationOtherNonFreezingSpace].include?(hpxml_value)
        hpxml_value = HPXML::LocationLivingSpace
      end
      query = "SELECT Value FROM TabularDataWithStrings WHERE TableName='ElectricEquipment Internal Gains Nominal' AND ColumnName='Zone Name' AND RowName=(SELECT RowName FROM TabularDataWithStrings WHERE TableName='ElectricEquipment Internal Gains Nominal' AND ColumnName='Name' AND Value='#{Constants.ObjectNameRefrigerator.upcase}')"
      sql_value = sqlFile.execAndReturnFirstString(query).get
      assert_equal(hpxml_value.upcase, sql_value)
    end

    # DishWasher
    if (hpxml.dishwashers.size > 0) && (hpxml.water_heating_systems.size > 0)
      # Location
      hpxml_value = hpxml.dishwashers[0].location
      if hpxml_value.nil? || [HPXML::LocationBasementConditioned, HPXML::LocationOtherHousingUnit, HPXML::LocationOtherHeatedSpace, HPXML::LocationOtherMultifamilyBufferSpace, HPXML::LocationOtherNonFreezingSpace].include?(hpxml_value)
        hpxml_value = HPXML::LocationLivingSpace
      end
      query = "SELECT Value FROM TabularDataWithStrings WHERE TableName='ElectricEquipment Internal Gains Nominal' AND ColumnName='Zone Name' AND RowName=(SELECT RowName FROM TabularDataWithStrings WHERE TableName='ElectricEquipment Internal Gains Nominal' AND ColumnName='Name' AND Value='#{Constants.ObjectNameDishwasher.upcase}')"
      sql_value = sqlFile.execAndReturnFirstString(query).get
      assert_equal(hpxml_value.upcase, sql_value)
    end

    # Cooking Range
    if hpxml.cooking_ranges.size > 0
      # Location
      hpxml_value = hpxml.cooking_ranges[0].location
      if hpxml_value.nil? || [HPXML::LocationBasementConditioned, HPXML::LocationOtherHousingUnit, HPXML::LocationOtherHeatedSpace, HPXML::LocationOtherMultifamilyBufferSpace, HPXML::LocationOtherNonFreezingSpace].include?(hpxml_value)
        hpxml_value = HPXML::LocationLivingSpace
      end
      query = "SELECT Value FROM TabularDataWithStrings WHERE TableName='ElectricEquipment Internal Gains Nominal' AND ColumnName='Zone Name' AND RowName=(SELECT RowName FROM TabularDataWithStrings WHERE TableName='ElectricEquipment Internal Gains Nominal' AND ColumnName='Name' AND Value='#{Constants.ObjectNameCookingRange.upcase}')"
      sql_value = sqlFile.execAndReturnFirstString(query).get
      assert_equal(hpxml_value.upcase, sql_value)
    end

    # Lighting
    ltg_energy = results.select { |k, v| k.include? 'End Use: Electricity: Lighting' }.map { |k, v| v }.sum(0.0)
    assert_equal(hpxml.lighting_groups.size > 0, ltg_energy > 0)

    # Get fuels
    htg_fuels = []
    hpxml.heating_systems.each do |heating_system|
      htg_fuels << heating_system.heating_system_fuel
    end
    hpxml.heat_pumps.each do |heat_pump|
      htg_fuels << heat_pump.backup_heating_fuel
    end
    wh_fuels = []
    hpxml.water_heating_systems.each do |water_heating_system|
      related_hvac = water_heating_system.related_hvac_system
      if related_hvac.nil?
        wh_fuels << water_heating_system.fuel_type
      elsif related_hvac.respond_to? :heating_system_fuel
        wh_fuels << related_hvac.heating_system_fuel
      end
    end

    # Fuel consumption checks
    [HPXML::FuelTypeNaturalGas,
     HPXML::FuelTypeOil,
     HPXML::FuelTypeKerosene,
     HPXML::FuelTypePropane,
     HPXML::FuelTypeWoodCord,
     HPXML::FuelTypeWoodPellets,
     HPXML::FuelTypeCoal].each do |fuel|
      fuel_name = fuel.split.map(&:capitalize).join(' ')
      fuel_name += ' Cord' if fuel_name == 'Wood'
      energy_htg = results.fetch("End Use: #{fuel_name}: Heating (MBtu)", 0)
      energy_dhw = results.fetch("End Use: #{fuel_name}: Hot Water (MBtu)", 0)
      energy_cd = results.fetch("End Use: #{fuel_name}: Clothes Dryer (MBtu)", 0)
      energy_cr = results.fetch("End Use: #{fuel_name}: Range/Oven (MBtu)", 0)
      if htg_fuels.include?(fuel) && (not hpxml_path.include? 'location-miami') && (not hpxml_path.include? 'location-honolulu') && (not hpxml_path.include? 'location-phoenix')
        assert_operator(energy_htg, :>, 0)
      else
        assert_equal(0, energy_htg)
      end
      if wh_fuels.include? fuel
        assert_operator(energy_dhw, :>, 0)
      else
        assert_equal(0, energy_dhw)
      end
      if (hpxml.clothes_dryers.size > 0) && (hpxml.clothes_dryers[0].fuel_type == fuel)
        assert_operator(energy_cd, :>, 0)
      else
        assert_equal(0, energy_cd)
      end
      if (hpxml.cooking_ranges.size > 0) && (hpxml.cooking_ranges[0].fuel_type == fuel)
        assert_operator(energy_cr, :>, 0)
      else
        assert_equal(0, energy_cr)
      end
    end

    # Check unmet loads
    unmet_htg_load = results.select { |k, v| k.include? 'Unmet Load: Heating' }.map { |k, v| v }.sum(0.0)
    unmet_clg_load = results.select { |k, v| k.include? 'Unmet Load: Cooling' }.map { |k, v| v }.sum(0.0)
    if hpxml_path.include? 'base-hvac-undersized.xml'
      assert_operator(unmet_htg_load, :>, 0.5)
      assert_operator(unmet_clg_load, :>, 0.5)
    else
      assert_operator(unmet_htg_load, :<, 0.5)
      assert_operator(unmet_clg_load, :<, 0.5)
    end

    sqlFile.close
  end

  def _write_summary_results(results, csv_out)
    require 'csv'

    output_keys = []
    results.each do |xml, xml_results|
      output_keys = xml_results.keys
      break
    end

    column_headers = ['HPXML']
    output_keys.each do |key|
      column_headers << key
    end

    CSV.open(csv_out, 'w') do |csv|
      csv << column_headers
      results.sort.each do |xml, xml_results|
        csv_row = [xml]
        output_keys.each do |key|
          if xml_results[key].nil?
            csv_row << 0
          else
            csv_row << xml_results[key]
          end
        end
        csv << csv_row
      end
    end

    puts "Wrote summary results to #{csv_out}."
  end

  def _write_hvac_sizing_results(all_sizing_results, csv_out)
    require 'csv'

    output_keys = nil
    all_sizing_results.each do |xml, xml_results|
      output_keys = xml_results.keys
      break
    end
    return if output_keys.nil?

    CSV.open(csv_out, 'w') do |csv|
      csv << ['HPXML'] + output_keys
      all_sizing_results.sort.each do |xml, xml_results|
        csv_row = [xml]
        output_keys.each do |key|
          csv_row << xml_results[key]
        end
        csv << csv_row
      end
    end

    puts "Wrote HVAC sizing results to #{csv_out}."
  end

  def _write_ashrae_140_results(all_results, csv_out)
    require 'csv'

    htg_loads = {}
    clg_loads = {}
    CSV.open(csv_out, 'w') do |csv|
      csv << ['Test Case', 'Annual Heating Load [MMBtu]', 'Annual Cooling Load [MMBtu]']
      all_results.sort.each do |xml, xml_results|
        next unless xml.include? 'C.xml'

        htg_load = xml_results['Load: Heating (MBtu)'].round(2)
        csv << [File.basename(xml), htg_load, 'N/A']
        test_name = File.basename(xml, File.extname(xml))
        htg_loads[test_name] = htg_load
      end
      all_results.sort.each do |xml, xml_results|
        next unless xml.include? 'L.xml'

        clg_load = xml_results['Load: Cooling (MBtu)'].round(2)
        csv << [File.basename(xml), 'N/A', clg_load]
        test_name = File.basename(xml, File.extname(xml))
        clg_loads[test_name] = clg_load
      end
    end

    puts "Wrote ASHRAE 140 results to #{csv_out}."
  end
end<|MERGE_RESOLUTION|>--- conflicted
+++ resolved
@@ -195,30 +195,19 @@
   end
 
   def test_template2_osw
-    # Check that simulation works using template.osw
+    # Check that simulation works using template2.osw
     require 'json'
 
     os_cli = OpenStudio.getOpenStudioCLI
     osw_path = File.join(File.dirname(__FILE__), '..', 'template2.osw')
-<<<<<<< HEAD
-=======
-    xml_path = File.join(File.dirname(__FILE__), '..', 'sample_files', 'base-schedules-detailed-smooth.xml')
->>>>>>> c5331477
 
     # Create derivative OSW for testing
     osw_path_test = osw_path.gsub('.osw', '_test.osw')
     FileUtils.cp(osw_path, osw_path_test)
 
-<<<<<<< HEAD
-=======
-    # Create derivative XML for testing
-    xml_path_test = File.join(File.dirname(__FILE__), '..', 'base-schedules-detailed-smooth_test.xml')
-    FileUtils.cp(xml_path, xml_path_test)
-
->>>>>>> c5331477
     # Turn on debug mode
     json = JSON.parse(File.read(osw_path_test), symbolize_names: true)
-    json[:steps][1][:arguments][:debug] = true
+    json[:steps][2][:arguments][:debug] = true
 
     if Dir.exist? File.join(File.dirname(__FILE__), '..', '..', 'project')
       # CI checks out the repo as "project", so update dir name
@@ -246,11 +235,7 @@
 
     # Cleanup
     File.delete(osw_path_test)
-<<<<<<< HEAD
     File.delete(File.join(File.dirname(__FILE__), '..', 'sample_files', 'test.xml'))
-=======
-    File.delete(xml_path_test)
->>>>>>> c5331477
   end
 
   def test_weather_cache
