--- conflicted
+++ resolved
@@ -1358,21 +1358,17 @@
       assert_operator(unmet_hours_htg, :>, 1000)
       assert_operator(unmet_hours_clg, :>, 1000)
     else
-<<<<<<< HEAD
       if not hpxml_path.include? 'base-hvac-onoff-thermostat-deadband.xml'
-        assert_operator(unmet_hours_htg, :<, 150)
-        assert_operator(unmet_hours_clg, :<, 150)
-=======
-      if hpxml.total_fraction_heat_load_served == 0
-        assert_equal(0, unmet_hours_htg)
-      else
-        assert_operator(unmet_hours_htg, :<, 350)
-      end
-      if hpxml.total_fraction_cool_load_served == 0
-        assert_equal(0, unmet_hours_clg)
-      else
-        assert_operator(unmet_hours_clg, :<, 350)
->>>>>>> 23092509
+        if hpxml.total_fraction_heat_load_served == 0
+          assert_equal(0, unmet_hours_htg)
+        else
+          assert_operator(unmet_hours_htg, :<, 350)
+        end
+        if hpxml.total_fraction_cool_load_served == 0
+          assert_equal(0, unmet_hours_clg)
+        else
+          assert_operator(unmet_hours_clg, :<, 350)
+        end
       end
     end
 
