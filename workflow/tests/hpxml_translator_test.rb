# frozen_string_literal: true

require_relative '../../HPXMLtoOpenStudio/resources/minitest_helper'
require 'openstudio'
require 'fileutils'
require 'parallel'
require_relative '../../HPXMLtoOpenStudio/measure.rb'

class HPXMLTest < MiniTest::Test
  def setup
    @this_dir = File.dirname(__FILE__)
    @results_dir = File.join(@this_dir, 'results')
    FileUtils.mkdir_p @results_dir

    schema_path = File.join(File.dirname(__FILE__), '..', '..', 'HPXMLtoOpenStudio', 'resources', 'hpxml_schema', 'HPXML.xsd')
    @schema_validator = XMLValidator.get_schema_validator(schema_path)
    schematron_path = File.join(File.dirname(__FILE__), '..', '..', 'HPXMLtoOpenStudio', 'resources', 'hpxml_schematron', 'EPvalidator.xml')
    @schematron_validator = XMLValidator.get_schematron_validator(schematron_path)
  end

  def test_simulations
    results_out = File.join(@results_dir, 'results.csv')
    File.delete(results_out) if File.exist? results_out
    bills_out = File.join(@results_dir, 'results_bills.csv')
    File.delete(bills_out) if File.exist? bills_out

    xmls = []
    sample_files_dirs = [File.absolute_path(File.join(@this_dir, '..', 'sample_files')),
                         File.absolute_path(File.join(@this_dir, '..', 'real_homes'))]
    sample_files_dirs.each do |sample_files_dir|
      Dir["#{sample_files_dir}/*.xml"].sort.each do |xml|
        next if xml.include? 'base-multiple-buildings.xml' # This is tested in test_multiple_building_ids

        xmls << File.absolute_path(xml)
      end
    end

    # Test simulations
    puts "Running #{xmls.size} HPXML files..."
    all_results = {}
    all_bill_results = {}
    Parallel.map(xmls, in_threads: Parallel.processor_count) do |xml|
      xml_name = File.basename(xml)
      all_results[xml_name], all_bill_results[xml_name] = _run_xml(xml, Parallel.worker_number)
    end

    _write_results(all_results.sort_by { |k, _v| k.downcase }.to_h, results_out)
    _write_results(all_bill_results.sort_by { |k, _v| k.downcase }.to_h, bills_out)
  end

  def test_ashrae_140
    ashrae140_out = File.join(@results_dir, 'results_ashrae_140.csv')
    File.delete(ashrae140_out) if File.exist? ashrae140_out

    xmls = []
    ashrae_140_dir = File.absolute_path(File.join(@this_dir, 'ASHRAE_Standard_140'))
    Dir["#{ashrae_140_dir}/*.xml"].sort.each do |xml|
      xmls << File.absolute_path(xml)
    end

    # Test simulations
    puts "Running #{xmls.size} HPXML files..."
    all_results = {}
    Parallel.map(xmls, in_threads: Parallel.processor_count) do |xml|
      xml_name = File.basename(xml)
      all_results[xml_name], _, _ = _run_xml(xml, Parallel.worker_number)
    end

    _write_ashrae_140_results(all_results.sort_by { |k, _v| k.downcase }.to_h, ashrae140_out)
  end

  def test_run_simulation_output_formats
    # Check that the simulation produces outputs in the appropriate format
    ['csv', 'json', 'msgpack', 'csv_dview'].each do |output_format|
      rb_path = File.join(File.dirname(__FILE__), '..', 'run_simulation.rb')
      xml = File.join(File.dirname(__FILE__), '..', 'sample_files', 'base.xml')
      command = "\"#{OpenStudio.getOpenStudioCLI}\" \"#{rb_path}\" -x \"#{xml}\" --debug --hourly ALL --output-format #{output_format}"
      system(command, err: File::NULL)

      output_format = 'csv' if output_format == 'csv_dview'

      # Check for output files
      assert(File.exist? File.join(File.dirname(xml), 'run', 'eplusout.msgpack'))
      assert(File.exist? File.join(File.dirname(xml), 'run', "results_annual.#{output_format}"))
      assert(File.exist? File.join(File.dirname(xml), 'run', "results_timeseries.#{output_format}"))
      assert(File.exist?(File.join(File.dirname(xml), 'run', "results_bills.#{output_format}")))

      # Check for debug files
      osm_path = File.join(File.dirname(xml), 'run', 'in.osm')
      assert(File.exist? osm_path)
      hpxml_defaults_path = File.join(File.dirname(xml), 'run', 'in.xml')
      assert(File.exist? hpxml_defaults_path)

      next unless output_format == 'msgpack'

      # Check timeseries output isn't rounded
      require 'msgpack'
      data = MessagePack.unpack(File.read(File.join(File.dirname(xml), 'run', "results_timeseries.#{output_format}"), mode: 'rb'))
      value = data['Energy Use']['Total (kBtu)'][0]
      assert_operator((value - value.round(8)).abs, :>, 0)
    end
  end

  def test_run_simulation_epjson_input
    # Check that we can run a simulation using epJSON (instead of IDF) if requested
    rb_path = File.join(File.dirname(__FILE__), '..', 'run_simulation.rb')
    xml = File.join(File.dirname(__FILE__), '..', 'sample_files', 'base.xml')
    command = "\"#{OpenStudio.getOpenStudioCLI}\" \"#{rb_path}\" -x \"#{xml}\" --ep-input-format epjson"
    system(command, err: File::NULL)

    # Check for epjson file
    assert(File.exist? File.join(File.dirname(xml), 'run', 'in.epJSON'))

    # Check for output files
    assert(File.exist? File.join(File.dirname(xml), 'run', 'eplusout.msgpack'))
    assert(File.exist? File.join(File.dirname(xml), 'run', 'results_annual.csv'))
  end

  def test_run_simulation_idf_input
    # Check that we can run a simulation using IDF (instead of epJSON) if requested
    rb_path = File.join(File.dirname(__FILE__), '..', 'run_simulation.rb')
    xml = File.join(File.dirname(__FILE__), '..', 'sample_files', 'base.xml')
    command = "\"#{OpenStudio.getOpenStudioCLI}\" \"#{rb_path}\" -x \"#{xml}\" --ep-input-format idf"
    system(command, err: File::NULL)

    # Check for idf file
    assert(File.exist? File.join(File.dirname(xml), 'run', 'in.idf'))

    # Check for output files
    assert(File.exist? File.join(File.dirname(xml), 'run', 'eplusout.msgpack'))
    assert(File.exist? File.join(File.dirname(xml), 'run', 'results_annual.csv'))
  end

  def test_run_simulation_faster_performance
    # Run w/ --skip-validation and w/o --add-component-loads arguments
    rb_path = File.join(File.dirname(__FILE__), '..', 'run_simulation.rb')
    xml = File.join(File.dirname(__FILE__), '..', 'sample_files', 'base.xml')
    command = "\"#{OpenStudio.getOpenStudioCLI}\" \"#{rb_path}\" -x \"#{xml}\" --skip-validation"
    system(command, err: File::NULL)

    # Check for output files
    assert(File.exist? File.join(File.dirname(xml), 'run', 'eplusout.msgpack'))
    assert(File.exist? File.join(File.dirname(xml), 'run', 'results_annual.csv'))

    # Check component loads don't exist
    component_loads = {}
    CSV.read(File.join(File.dirname(xml), 'run', 'results_annual.csv'), headers: false).each do |data|
      next unless data[0].to_s.start_with? 'Component Load'

      component_loads[data[0]] = Float(data[1])
    end
    assert_equal(0, component_loads.size)
  end

  def test_run_simulation_detailed_occupancy_schedules
    [false, true].each do |debug|
      # Check that the simulation produces stochastic schedules if requested
      sample_files_path = File.join(File.dirname(__FILE__), '..', 'sample_files')
      tmp_hpxml_path = File.join(sample_files_path, 'tmp.xml')
      hpxml = HPXML.new(hpxml_path: File.join(sample_files_path, 'base.xml'))
      XMLHelper.write_file(hpxml.to_oga, tmp_hpxml_path)

      rb_path = File.join(File.dirname(__FILE__), '..', 'run_simulation.rb')
      xml = File.absolute_path(tmp_hpxml_path)
      command = "\"#{OpenStudio.getOpenStudioCLI}\" \"#{rb_path}\" -x \"#{xml}\" --add-stochastic-schedules"
      command += ' -d' if debug
      system(command, err: File::NULL)

      # Check for output files
      assert(File.exist? File.join(File.dirname(xml), 'run', 'eplusout.msgpack'))
      assert(File.exist? File.join(File.dirname(xml), 'run', 'results_annual.csv'))
      assert(File.exist? File.join(File.dirname(xml), 'run', 'in.schedules.csv'))
      assert(File.exist? File.join(File.dirname(xml), 'run', 'stochastic.csv'))

      # Check stochastic.csv headers
      schedules = CSV.read(File.join(File.dirname(xml), 'run', 'stochastic.csv'), headers: true)
      if debug
        assert(schedules.headers.include?(SchedulesFile::ColumnSleeping))
      else
        refute(schedules.headers.include?(SchedulesFile::ColumnSleeping))
      end

      # Cleanup
      File.delete(tmp_hpxml_path) if File.exist? tmp_hpxml_path
    end
  end

  def test_run_simulation_timeseries_outputs
    [true, false].each do |invalid_variable_only|
      # Check that the simulation produces timeseries with requested outputs
      rb_path = File.join(File.dirname(__FILE__), '..', 'run_simulation.rb')
      xml = File.join(File.dirname(__FILE__), '..', 'sample_files', 'base.xml')
      command = "\"#{OpenStudio.getOpenStudioCLI}\" \"#{rb_path}\" -x \"#{xml}\""
      if not invalid_variable_only
        command += ' --hourly ALL'
        command += ' --add-timeseries-time-column DST'
        command += ' --add-timeseries-time-column UTC'
        command += " --add-timeseries-output-variable 'Zone People Occupant Count'"
        command += " --add-timeseries-output-variable 'Zone People Total Heating Energy'"
      end
      command += " --add-timeseries-output-variable 'Foobar Variable'" # Test invalid output variable request
      system(command, err: File::NULL)

      # Check for output files
      assert(File.exist? File.join(File.dirname(xml), 'run', 'eplusout.msgpack'))
      assert(File.exist? File.join(File.dirname(xml), 'run', 'results_annual.csv'))
      if not invalid_variable_only
        assert(File.exist? File.join(File.dirname(xml), 'run', 'results_timeseries.csv'))
        # Check timeseries columns exist
        timeseries_rows = CSV.read(File.join(File.dirname(xml), 'run', 'results_timeseries.csv'))
        assert_equal(1, timeseries_rows[0].select { |r| r == 'Time' }.size)
        assert_equal(1, timeseries_rows[0].select { |r| r == 'TimeDST' }.size)
        assert_equal(1, timeseries_rows[0].select { |r| r == 'TimeUTC' }.size)
        assert_equal(1, timeseries_rows[0].select { |r| r == 'Zone People Occupant Count: Living Space' }.size)
        assert_equal(1, timeseries_rows[0].select { |r| r == 'Zone People Total Heating Energy: Living Space' }.size)
      else
        refute(File.exist? File.join(File.dirname(xml), 'run', 'results_timeseries.csv'))
      end

      # Check run.log has warning about missing Foobar Variable
      assert(File.exist? File.join(File.dirname(xml), 'run', 'run.log'))
      log_lines = File.readlines(File.join(File.dirname(xml), 'run', 'run.log')).map(&:strip)
      assert(log_lines.include? "Warning: Request for output variable 'Foobar Variable' returned no key values.")
    end
  end

  def test_run_defaulted_in_xml
    # Check that if we simulate the in.xml file (HPXML w/ defaults), we get
    # the same results as the original HPXML.

    # Run base.xml
    rb_path = File.join(File.dirname(__FILE__), '..', 'run_simulation.rb')
    xml = File.join(File.dirname(__FILE__), '..', 'sample_files', 'base.xml')
    command = "\"#{OpenStudio.getOpenStudioCLI}\" \"#{rb_path}\" -x \"#{xml}\""
    system(command, err: File::NULL)
    assert(File.exist? File.join(File.dirname(xml), 'run', 'results_annual.csv'))
    base_results = CSV.read(File.join(File.dirname(xml), 'run', 'results_annual.csv'))

    # Run in.xml (generated from base.xml)
    xml2 = File.join(File.dirname(xml), 'run', 'in.xml')
    command = "\"#{OpenStudio.getOpenStudioCLI}\" \"#{rb_path}\" -x \"#{xml2}\""
    system(command, err: File::NULL)
    assert(File.exist? File.join(File.dirname(xml2), 'run', 'results_annual.csv'))
    default_results = CSV.read(File.join(File.dirname(xml2), 'run', 'results_annual.csv'))

    # Check two output files are identical
    assert_equal(base_results, default_results)
  end

  def test_template_osws
    # Check that simulation works using template-*.osw
    require 'json'

    ['template-run-hpxml.osw',
     'template-run-hpxml-with-stochastic-occupancy.osw',
     'template-run-hpxml-with-stochastic-occupancy-subset.osw',
     'template-build-and-run-hpxml-with-stochastic-occupancy.osw'].each do |osw_name|
      osw_path = File.join(File.dirname(__FILE__), '..', osw_name)

      # Create derivative OSW for testing
      osw_path_test = osw_path.gsub('.osw', '_test.osw')
      FileUtils.cp(osw_path, osw_path_test)

      # Turn on debug mode
      json = JSON.parse(File.read(osw_path_test), symbolize_names: true)
      measure_index = json[:steps].find_index { |m| m[:measure_dir_name] == 'HPXMLtoOpenStudio' }
      json[:steps][measure_index][:arguments][:debug] = true

      if Dir.exist? File.join(File.dirname(__FILE__), '..', '..', 'project')
        # CI checks out the repo as "project", so update dir name
        json[:steps][measure_index][:measure_dir_name] = 'project'
      end

      File.open(osw_path_test, 'w') do |f|
        f.write(JSON.pretty_generate(json))
      end

      command = "\"#{OpenStudio.getOpenStudioCLI}\" run -w \"#{osw_path_test}\""
      system(command, err: File::NULL)

      # Check for output files
      assert(File.exist? File.join(File.dirname(osw_path_test), 'run', 'eplusout.msgpack'))
      assert(File.exist? File.join(File.dirname(osw_path_test), 'run', 'results_annual.csv'))

      # Check for debug files
      assert(File.exist? File.join(File.dirname(osw_path_test), 'run', 'in.osm'))
      hpxml_defaults_path = File.join(File.dirname(osw_path_test), 'run', 'in.xml')
      assert(File.exist? hpxml_defaults_path)

      # Cleanup
      File.delete(osw_path_test)
      xml_path_test = File.join(File.dirname(__FILE__), '..', 'run', 'built.xml')
      File.delete(xml_path_test) if File.exist?(xml_path_test)
      xml_path_test = File.join(File.dirname(__FILE__), '..', 'run', 'built-stochastic-schedules.xml')
      File.delete(xml_path_test) if File.exist?(xml_path_test)
    end
  end

  def test_multiple_building_ids
    rb_path = File.join(File.dirname(__FILE__), '..', 'run_simulation.rb')
    xml = File.join(File.dirname(__FILE__), '..', 'sample_files', 'base-multiple-buildings.xml')
    csv_output_path = File.join(File.dirname(xml), 'run', 'results_annual.csv')
    run_log = File.join(File.dirname(xml), 'run', 'run.log')

    # Check successful simulation when providing correct building ID
    command = "\"#{OpenStudio.getOpenStudioCLI}\" \"#{rb_path}\" -x \"#{xml}\" --building-id MyBuilding"
    system(command, err: File::NULL)
    assert_equal(true, File.exist?(csv_output_path))

    # Check that we have exactly one warning (i.e., check we are only validating a single Building element against schematron)
    assert_equal(1, File.readlines(run_log).select { |l| l.include? 'Warning: No clothes dryer specified, the model will not include clothes dryer energy use.' }.size)

    # Check unsuccessful simulation when providing incorrect building ID
    command = "\"#{OpenStudio.getOpenStudioCLI}\" \"#{rb_path}\" -x \"#{xml}\" --building-id MyFoo"
    system(command, err: File::NULL)
    assert_equal(false, File.exist?(csv_output_path))
    assert_equal(1, File.readlines(run_log).select { |l| l.include? "Could not find Building element with ID 'MyFoo'." }.size)

    # Check unsuccessful simulation when not providing building ID
    command = "\"#{OpenStudio.getOpenStudioCLI}\" \"#{rb_path}\" -x \"#{xml}\""
    system(command, err: File::NULL)
    assert_equal(false, File.exist?(csv_output_path))
    assert_equal(1, File.readlines(run_log).select { |l| l.include? 'Multiple Building elements defined in HPXML file; Building ID argument must be provided.' }.size)
  end

  def test_release_zips
    # Check release zips successfully created
    top_dir = File.join(@this_dir, '..', '..')
    command = "\"#{OpenStudio.getOpenStudioCLI}\" \"#{File.join(top_dir, 'tasks.rb')}\" create_release_zips"
    system(command)
    assert_equal(1, Dir["#{top_dir}/*.zip"].size)

    # Check successful running of simulation from release zips
    require 'zip'
    Zip.on_exists_proc = true
    Dir["#{top_dir}/OpenStudio-HPXML*.zip"].each do |zip_path|
      Zip::File.open(zip_path) do |zip_file|
        zip_file.each do |f|
          FileUtils.mkdir_p(File.dirname(f.name)) unless File.exist?(File.dirname(f.name))
          zip_file.extract(f, f.name)
        end
      end

      # Test run_simulation.rb
      command = "\"#{OpenStudio.getOpenStudioCLI}\" OpenStudio-HPXML/workflow/run_simulation.rb -x OpenStudio-HPXML/workflow/sample_files/base.xml"
      system(command)
      assert(File.exist? 'OpenStudio-HPXML/workflow/sample_files/run/results_annual.csv')

      File.delete(zip_path)
      rm_path('OpenStudio-HPXML')
    end
  end

  private

  def _run_xml(xml, worker_num = nil)
    print "Testing #{File.basename(xml)}...\n"
    rundir = File.join(@this_dir, "test#{worker_num}")

    # Uses 'monthly' to verify timeseries results match annual results via error-checking
    # inside the ReportSimulationOutput measure.
    cli_path = OpenStudio.getOpenStudioCLI
    command = "\"#{cli_path}\" \"#{File.join(File.dirname(__FILE__), '../run_simulation.rb')}\" -x \"#{xml}\" --add-component-loads -o \"#{rundir}\" --debug --monthly ALL"
    success = system(command)

    rundir = File.join(rundir, 'run')

    # Check results
    print "Simulation failed: #{xml}.\n" unless success
    assert_equal(true, success)

    # Check for output files
    annual_csv_path = File.join(rundir, 'results_annual.csv')
    timeseries_csv_path = File.join(rundir, 'results_timeseries.csv')
    bills_csv_path = File.join(rundir, 'results_bills.csv')
    assert(File.exist? annual_csv_path)
    assert(File.exist? timeseries_csv_path)

    # Check outputs
    hpxml_defaults_path = File.join(rundir, 'in.xml')
    hpxml = HPXML.new(hpxml_path: hpxml_defaults_path, schema_validator: @schema_validator, schematron_validator: @schematron_validator) # Validate in.xml to ensure it can be run back through OS-HPXML
    if not hpxml.errors.empty?
      puts 'ERRORS:'
      hpxml.errors.each do |error|
        puts error
      end
      flunk "EPvalidator.xml error in #{hpxml_defaults_path}."
    end
    bill_results = _get_bill_results(bills_csv_path)
    results = _get_simulation_results(annual_csv_path, xml, hpxml)
    _verify_outputs(rundir, xml, results, hpxml)

    return results, bill_results
  end

  def _get_simulation_results(annual_csv_path, xml, hpxml)
    # Grab all outputs from reporting measure CSV annual results
    results = {}
    CSV.foreach(annual_csv_path) do |row|
      next if row.nil? || (row.size < 2)
      next if row[0].start_with? 'System Use:'
      next if row[0].start_with? 'Emissions:'

      results[row[0]] = Float(row[1])
    end

    # Check discrepancy between total load and sum of component loads
    if not xml.include? 'ASHRAE_Standard_140'
      sum_component_htg_loads = results.select { |k, _v| k.start_with? 'Component Load: Heating:' }.values.sum(0.0)
      sum_component_clg_loads = results.select { |k, _v| k.start_with? 'Component Load: Cooling:' }.values.sum(0.0)
      total_htg_load_delivered = results['Load: Heating: Delivered (MBtu)']
      total_clg_load_delivered = results['Load: Cooling: Delivered (MBtu)']
      abs_htg_load_delta = (total_htg_load_delivered - sum_component_htg_loads).abs
      abs_clg_load_delta = (total_clg_load_delivered - sum_component_clg_loads).abs
      avg_htg_load = ([total_htg_load_delivered, sum_component_htg_loads].sum / 2.0)
      avg_clg_load = ([total_clg_load_delivered, sum_component_clg_loads].sum / 2.0)
      if avg_htg_load > 0
        abs_htg_load_frac = abs_htg_load_delta / avg_htg_load
      end
      if avg_clg_load > 0
        abs_clg_load_frac = abs_clg_load_delta / avg_clg_load
      end
      # Check that the difference is less than 1.5 MBtu or less than 10%
      if hpxml.total_fraction_heat_load_served > 0
        assert((abs_htg_load_delta < 1.5) || (!abs_htg_load_frac.nil? && abs_htg_load_frac < 0.1))
      end
      if hpxml.total_fraction_cool_load_served > 0
        assert((abs_clg_load_delta < 1.5) || (!abs_clg_load_frac.nil? && abs_clg_load_frac < 0.1))
      end
    end

    return results
  end

  def _get_bill_results(bill_csv_path)
    # Grab all outputs from reporting measure CSV bill results
    results = {}
    if File.exist? bill_csv_path
      CSV.foreach(bill_csv_path) do |row|
        next if row.nil? || (row.size < 2)

        results[row[0]] = Float(row[1])
      end
    end

    return results
  end

  def _verify_outputs(rundir, hpxml_path, results, hpxml)
    assert(File.exist? File.join(rundir, 'eplusout.msgpack'))

    sqlFile = OpenStudio::SqlFile.new(File.join(rundir, 'eplusout.sql'), false)

    # Collapse windows further using same logic as measure.rb
    hpxml.windows.each do |window|
      window.fraction_operable = nil
    end
    hpxml.collapse_enclosure_surfaces()
    hpxml.delete_adiabatic_subsurfaces()

    # Check run.log warnings
    File.readlines(File.join(rundir, 'run.log')).each do |log_line|
      next if log_line.strip.empty?
      next if log_line.start_with? 'Info: '
      next if log_line.start_with? 'Executing command'
      next if log_line.include? 'Could not find state average'

      if hpxml_path.include? 'base-atticroof-conditioned.xml'
        next if log_line.include?('Ducts are entirely within conditioned space but there is moderate leakage to the outside. Leakage to the outside is typically zero or near-zero in these situations, consider revising leakage values. Leakage will be modeled as heat lost to the ambient environment.')
      end
      if hpxml.clothes_washers.empty?
        next if log_line.include? 'No clothes washer specified, the model will not include clothes washer energy use.'
      end
      if hpxml.clothes_dryers.empty?
        next if log_line.include? 'No clothes dryer specified, the model will not include clothes dryer energy use.'
      end
      if hpxml.dishwashers.empty?
        next if log_line.include? 'No dishwasher specified, the model will not include dishwasher energy use.'
      end
      if hpxml.refrigerators.empty?
        next if log_line.include? 'No refrigerator specified, the model will not include refrigerator energy use.'
      end
      if hpxml.cooking_ranges.empty?
        next if log_line.include? 'No cooking range specified, the model will not include cooking range/oven energy use.'
      end
      if hpxml.water_heating_systems.empty?
        next if log_line.include? 'No water heating specified, the model will not include water heating energy use.'
      end
      if (hpxml.heating_systems + hpxml.heat_pumps).select { |h| h.fraction_heat_load_served.to_f > 0 }.empty?
        next if log_line.include? 'No space heating specified, the model will not include space heating energy use.'
      end
      if (hpxml.cooling_systems + hpxml.heat_pumps).select { |c| c.fraction_cool_load_served.to_f > 0 }.empty?
        next if log_line.include? 'No space cooling specified, the model will not include space cooling energy use.'
      end
      if hpxml.plug_loads.select { |p| p.plug_load_type == HPXML::PlugLoadTypeOther }.empty?
        next if log_line.include? "No '#{HPXML::PlugLoadTypeOther}' plug loads specified, the model will not include misc plug load energy use."
      end
      if hpxml.plug_loads.select { |p| p.plug_load_type == HPXML::PlugLoadTypeTelevision }.empty?
        next if log_line.include? "No '#{HPXML::PlugLoadTypeTelevision}' plug loads specified, the model will not include television plug load energy use."
      end
      if hpxml.lighting_groups.empty?
        next if log_line.include? 'No interior lighting specified, the model will not include interior lighting energy use.'
        next if log_line.include? 'No exterior lighting specified, the model will not include exterior lighting energy use.'
        next if log_line.include? 'No garage lighting specified, the model will not include garage lighting energy use.'
      end
      if hpxml.windows.empty?
        next if log_line.include? 'No windows specified, the model will not include window heat transfer.'
      end
      if hpxml.pv_systems.empty? && !hpxml.batteries.empty? && hpxml.header.schedules_filepaths.empty?
        next if log_line.include? 'Battery without PV specified, and no charging/discharging schedule provided; battery is assumed to operate as backup and will not be modeled.'
      end
      if hpxml_path.include? 'base-location-capetown-zaf.xml'
        next if log_line.include? 'OS Message: Minutes field (60) on line 9 of EPW file'
        next if log_line.include? 'Could not find a marginal Electricity rate.'
        next if log_line.include? 'Could not find a marginal Natural Gas rate.'
      end
      if !hpxml.hvac_distributions.select { |d| d.distribution_system_type == HPXML::HVACDistributionTypeDSE }.empty?
        next if log_line.include? 'DSE is not currently supported when calculating utility bills.'
      end
      if !hpxml.header.unavailable_periods.empty?
        next if log_line.include? 'It is not possible to eliminate all HVAC/DHW energy use (e.g. crankcase/defrost energy, water heater parasitics) in EnergyPlus during an unavailable period.'
      end

      flunk "Unexpected run.log warning found for #{File.basename(hpxml_path)}: #{log_line}"
    end

    # Check for unexpected warnings
    File.readlines(File.join(rundir, 'eplusout.err')).each do |err_line|
      next unless err_line.include? '** Warning **'

      # General
      next if err_line.include? 'Schedule:Constant="ALWAYS ON CONTINUOUS", Blank Schedule Type Limits Name input'
      next if err_line.include? 'Schedule:Constant="ALWAYS OFF DISCRETE", Blank Schedule Type Limits Name input'
      next if err_line.include? 'Entered Zone Volumes differ from calculated zone volume'
      next if err_line.include? 'PerformancePrecisionTradeoffs: Carroll MRT radiant exchange method is selected.'
      next if err_line.include?('CalculateZoneVolume') && err_line.include?('not fully enclosed')
      next if err_line.include? 'do not define an enclosure'
      next if err_line.include? 'Pump nominal power or motor efficiency is set to 0'
      next if err_line.include? 'volume flow rate per watt of rated total cooling capacity is out of range'
      next if err_line.include? 'volume flow rate per watt of rated total heating capacity is out of range'
      next if err_line.include? 'Timestep: Requested number'
      next if err_line.include? 'The Standard Ratings is calculated for'
      next if err_line.include?('WetBulb not converged after') && err_line.include?('iterations(PsyTwbFnTdbWPb)')
      next if err_line.include? 'Inside surface heat balance did not converge with Max Temp Difference'
      next if err_line.include? 'Inside surface heat balance convergence problem continues'
      next if err_line.include? 'Missing temperature setpoint for LeavingSetpointModulated mode' # These warnings are fine, simulation continues with assigning plant loop setpoint to boiler, which is the expected one
      next if err_line.include?('Glycol: Temperature') && err_line.include?('out of range (too low) for fluid')
      next if err_line.include?('Glycol: Temperature') && err_line.include?('out of range (too high) for fluid')
      next if err_line.include? 'Plant loop exceeding upper temperature limit'
      next if err_line.include? 'Plant loop falling below lower temperature limit'
      next if err_line.include?('Foundation:Kiva') && err_line.include?('wall surfaces with more than four vertices') # TODO: Check alternative approach
      next if err_line.include? 'Temperature out of range [-100. to 200.] (PsyPsatFnTemp)'
      next if err_line.include? 'Enthalpy out of range (PsyTsatFnHPb)'
      next if err_line.include? 'Full load outlet air dry-bulb temperature < 2C. This indicates the possibility of coil frost/freeze.'
      next if err_line.include? 'Full load outlet temperature indicates a possibility of frost/freeze error continues.'
      next if err_line.include? 'Air-cooled condenser inlet dry-bulb temperature below 0 C.'
      next if err_line.include? 'Low condenser dry-bulb temperature error continues.'
      next if err_line.include? 'Coil control failed'
      next if err_line.include? 'sensible part-load ratio out of range error continues'
      next if err_line.include? 'Iteration limit exceeded in calculating sensible part-load ratio error continues'
      next if err_line.include?('setupIHGOutputs: Output variables=Zone Other Equipment') && err_line.include?('are not available.')
      next if err_line.include?('setupIHGOutputs: Output variables=Space Other Equipment') && err_line.include?('are not available')
      next if err_line.include? 'Actual air mass flow rate is smaller than 25% of water-to-air heat pump coil rated air flow rate.' # FUTURE: Remove this when https://github.com/NREL/EnergyPlus/issues/9125 is resolved
      next if err_line.include? 'DetailedSkyDiffuseModeling is chosen but not needed as either the shading transmittance for shading devices does not change throughout the year'
      next if err_line.include? 'View factors not complete'
      next if err_line.include?('CheckSimpleWAHPRatedCurvesOutputs') && err_line.include?('WaterToAirHeatPump:EquationFit') # FIXME: Check these

      # HPWHs
      if hpxml.water_heating_systems.select { |wh| wh.water_heater_type == HPXML::WaterHeaterTypeHeatPump }.size > 0
        next if err_line.include? 'Recovery Efficiency and Energy Factor could not be calculated during the test for standard ratings'
        next if err_line.include? 'SimHVAC: Maximum iterations (20) exceeded for all HVAC loops'
        next if err_line.include? 'Rated air volume flow rate per watt of rated total water heating capacity is out of range'
        next if err_line.include? 'For object = Coil:WaterHeating:AirToWaterHeatPump:Wrapped'
        next if err_line.include? 'Enthalpy out of range (PsyTsatFnHPb)'
      end
      if hpxml.water_heating_systems.select { |wh| wh.water_heater_type == HPXML::WaterHeaterTypeHeatPump && wh.location == HPXML::LocationOtherExterior }.size > 0
        next if err_line.include? 'Water heater tank set point temperature is greater than or equal to the cut-in temperature of the heat pump water heater.'
      end
      # Stratified tank WHs
      if hpxml.water_heating_systems.select { |wh| wh.tank_model_type == HPXML::WaterHeaterTankModelTypeStratified }.size > 0
        next if err_line.include? 'Recovery Efficiency and Energy Factor could not be calculated during the test for standard ratings'
      end
      # HP defrost curves
      if hpxml.heat_pumps.select { |hp| [HPXML::HVACTypeHeatPumpAirToAir, HPXML::HVACTypeHeatPumpMiniSplit, HPXML::HVACTypeHeatPumpPTHP, HPXML::HVACTypeHeatPumpRoom].include? hp.heat_pump_type }.size > 0
        next if err_line.include?('GetDXCoils: Coil:Heating:DX') && err_line.include?('curve values')
      end
      if hpxml.cooling_systems.select { |c| c.cooling_system_type == HPXML::HVACTypeEvaporativeCooler }.size > 0
        # Evap cooler model is not really using Controller:MechanicalVentilation object, so these warnings of ignoring some features are fine.
        # OS requires a Controller:MechanicalVentilation to be attached to the oa controller, however it's not required by E+.
        # Manually removing Controller:MechanicalVentilation from idf eliminates these two warnings.
        # FUTURE: Can we update OS to allow removing it?
        next if err_line.include?('Zone') && err_line.include?('is not accounted for by Controller:MechanicalVentilation object')
        next if err_line.include?('PEOPLE object for zone') && err_line.include?('is not accounted for by Controller:MechanicalVentilation object')
        # "The only valid controller type for an AirLoopHVAC is Controller:WaterCoil.", evap cooler doesn't need one.
        next if err_line.include?('GetAirPathData: AirLoopHVAC') && err_line.include?('has no Controllers')
        # input "Autosize" for Fixed Minimum Air Flow Rate is added by OS translation, now set it to 0 to skip potential sizing process, though no way to prevent this warning.
        next if err_line.include? 'Since Zone Minimum Air Flow Input Method = CONSTANT, input for Fixed Minimum Air Flow Rate will be ignored'
      end
      if hpxml.hvac_distributions.select { |d| d.air_type.to_s == HPXML::AirTypeFanCoil }.size > 0
        next if err_line.include? 'In calculating the design coil UA for Coil:Cooling:Water' # Warning for unused cooling coil for fan coil
      end
      if hpxml_path.include?('ground-to-air-heat-pump-cooling-only.xml') || hpxml_path.include?('ground-to-air-heat-pump-heating-only.xml')
        next if err_line.include? 'COIL:HEATING:WATERTOAIRHEATPUMP:EQUATIONFIT' # heating capacity is > 20% different than cooling capacity; safe to ignore
      end
      if hpxml.solar_thermal_systems.size > 0
        next if err_line.include? 'Supply Side is storing excess heat the majority of the time.'
      end
      if !hpxml.header.unavailable_periods.empty?
        next if err_line.include? 'Target water temperature is greater than the hot water temperature'
        next if err_line.include? 'Target water temperature should be less than or equal to the hot water temperature'
      end

      flunk "Unexpected eplusout.err warning found for #{File.basename(hpxml_path)}: #{err_line}"
    end

    # Check for unused objects/schedules/constructions warnings
    num_unused_objects = 0
    num_unused_schedules = 0
    num_unused_constructions = 0
    File.readlines(File.join(rundir, 'eplusout.err')).each do |err_line|
      if err_line.include? 'unused objects in input'
        num_unused_objects = Integer(err_line.split(' ')[3])
      elsif err_line.include? 'unused schedules in input'
        num_unused_schedules = Integer(err_line.split(' ')[3])
      elsif err_line.include? 'unused constructions in input'
        num_unused_constructions = Integer(err_line.split(' ')[6])
      end
    end
    assert_equal(0, num_unused_objects)
    assert_equal(0, num_unused_schedules)
    assert_equal(0, num_unused_constructions)

    # Check for Output:Meter and Output:Variable warnings
    num_invalid_output_meters = 0
    num_invalid_output_variables = 0
    File.readlines(File.join(rundir, 'eplusout.err')).each do |err_line|
      if err_line.include? 'Output:Meter: invalid Key Name'
        num_invalid_output_meters += 1
      elsif err_line.include?('Key=') && err_line.include?('VarName=')
        num_invalid_output_variables += 1
      end
    end
    assert_equal(0, num_invalid_output_meters)
    assert_equal(0, num_invalid_output_variables)

    # Timestep
    timestep = hpxml.header.timestep
    if timestep.nil?
      timestep = 60
    end
    query = 'SELECT NumTimestepsPerHour FROM Simulations'
    sql_value = sqlFile.execAndReturnFirstDouble(query).get
    assert_equal(60 / timestep, sql_value)

    # Conditioned Floor Area
    if (hpxml.total_fraction_cool_load_served > 0) || (hpxml.total_fraction_heat_load_served > 0) # EnergyPlus will only report conditioned floor area if there is an HVAC system
      hpxml_value = hpxml.building_construction.conditioned_floor_area
      if hpxml.has_location(HPXML::LocationCrawlspaceConditioned)
        hpxml_value += hpxml.slabs.select { |s| s.interior_adjacent_to == HPXML::LocationCrawlspaceConditioned }.map { |s| s.area }.sum
      end
      query = "SELECT Value FROM TabularDataWithStrings WHERE ReportName='InputVerificationandResultsSummary' AND ReportForString='Entire Facility' AND TableName='Zone Summary' AND RowName='Conditioned Total' AND ColumnName='Area' AND Units='m2'"
      sql_value = UnitConversions.convert(sqlFile.execAndReturnFirstDouble(query).get, 'm^2', 'ft^2')
      assert_in_epsilon(hpxml_value, sql_value, 0.1)
    end

    # Enclosure Roofs
    hpxml.roofs.each do |roof|
      roof_id = roof.id.upcase

      # R-value
      hpxml_value = roof.insulation_assembly_r_value
      if hpxml_path.include? 'ASHRAE_Standard_140'
        # Compare R-value w/o film
        hpxml_value -= Material.AirFilmRoofASHRAE140.rvalue
        hpxml_value -= Material.AirFilmOutsideASHRAE140.rvalue
        query = "SELECT AVG(Value) FROM TabularDataWithStrings WHERE ReportName='EnvelopeSummary' AND ReportForString='Entire Facility' AND TableName='Opaque Exterior' AND (RowName='#{roof_id}' OR RowName LIKE '#{roof_id}:%') AND ColumnName='U-Factor no Film' AND Units='W/m2-K'"
      else
        # Compare R-value w/ film
        query = "SELECT AVG(Value) FROM TabularDataWithStrings WHERE ReportName='EnvelopeSummary' AND ReportForString='Entire Facility' AND TableName='Opaque Exterior' AND (RowName='#{roof_id}' OR RowName LIKE '#{roof_id}:%') AND ColumnName='U-Factor with Film' AND Units='W/m2-K'"
      end
      sql_value = 1.0 / UnitConversions.convert(sqlFile.execAndReturnFirstDouble(query).get, 'W/(m^2*K)', 'Btu/(hr*ft^2*F)')
      assert_in_epsilon(hpxml_value, sql_value, 0.1)

      # Net area
      hpxml_value = roof.area
      hpxml.skylights.each do |subsurface|
        next if subsurface.roof_idref.upcase != roof_id

        hpxml_value -= subsurface.area
      end
      query = "SELECT SUM(Value) FROM TabularDataWithStrings WHERE ReportName='EnvelopeSummary' AND ReportForString='Entire Facility' AND TableName='Opaque Exterior' AND (RowName='#{roof_id}' OR RowName LIKE '#{roof_id}:%') AND ColumnName='Net Area' AND Units='m2'"
      sql_value = UnitConversions.convert(sqlFile.execAndReturnFirstDouble(query).get, 'm^2', 'ft^2')
      assert_operator(sql_value, :>, 0.01)
      assert_in_epsilon(hpxml_value, sql_value, 0.1)

      # Solar absorptance
      hpxml_value = roof.solar_absorptance
      query = "SELECT AVG(Value) FROM TabularDataWithStrings WHERE ReportName='EnvelopeSummary' AND ReportForString='Entire Facility' AND TableName='Opaque Exterior' AND (RowName='#{roof_id}' OR RowName LIKE '#{roof_id}:%') AND ColumnName='Reflectance'"
      sql_value = 1.0 - sqlFile.execAndReturnFirstDouble(query).get
      assert_in_epsilon(hpxml_value, sql_value, 0.01)

      # Tilt
      hpxml_value = UnitConversions.convert(Math.atan(roof.pitch / 12.0), 'rad', 'deg')
      query = "SELECT AVG(Value) FROM TabularDataWithStrings WHERE ReportName='EnvelopeSummary' AND ReportForString='Entire Facility' AND TableName='Opaque Exterior' AND (RowName='#{roof_id}' OR RowName LIKE '#{roof_id}:%') AND ColumnName='Tilt' AND Units='deg'"
      sql_value = sqlFile.execAndReturnFirstDouble(query).get
      assert_in_epsilon(hpxml_value, sql_value, 0.01)

      # Azimuth
      next unless (not roof.azimuth.nil?) && (Float(roof.pitch) > 0)

      hpxml_value = roof.azimuth
      query = "SELECT AVG(Value) FROM TabularDataWithStrings WHERE ReportName='EnvelopeSummary' AND ReportForString='Entire Facility' AND TableName='Opaque Exterior' AND (RowName='#{roof_id}' OR RowName LIKE '#{roof_id}:%') AND ColumnName='Azimuth' AND Units='deg'"
      sql_value = sqlFile.execAndReturnFirstDouble(query).get
      assert_in_epsilon(hpxml_value, sql_value, 0.01)
    end

    # Enclosure Foundations
    # Ensure Kiva instances have perimeter fraction of 1.0 as we explicitly define them to end up this way.
    num_kiva_instances = 0
    File.readlines(File.join(rundir, 'eplusout.eio')).each do |eio_line|
      next unless eio_line.downcase.start_with? 'foundation kiva'

      kiva_perim_frac = Float(eio_line.split(',')[5])
      assert_equal(1.0, kiva_perim_frac)

      num_kiva_instances += 1
    end

    if hpxml_path.include? 'ASHRAE_Standard_140'
      # nop
    elsif hpxml_path.include? 'real_homes'
      # nop
    elsif hpxml.building_construction.residential_facility_type == HPXML::ResidentialTypeApartment
      # no foundation, above dwelling unit
      assert_equal(0, num_kiva_instances)
    elsif hpxml.slabs.empty?
      assert_equal(0, num_kiva_instances)
    else
<<<<<<< HEAD
      num_expected_kiva_instances = { 'base-foundation-ambient.xml' => 0,                # no foundation in contact w/ ground
                                      'base-enclosure-floortypes.xml' => 0,              # no foundation in contact w/ ground
                                      'base-foundation-belly-wing-skirt.xml' => 0,       # no foundation in contact w/ ground
                                      'base-foundation-belly-wing-no-skirt.xml' => 0,    # no foundation in contact w/ ground
                                      'base-foundation-multiple.xml' => 2,               # additional instance for 2nd foundation type
=======
      num_expected_kiva_instances = { 'base-foundation-multiple.xml' => 2,               # additional instance for 2nd foundation type
>>>>>>> 119ca175
                                      'base-enclosure-2stories-garage.xml' => 2,         # additional instance for garage
                                      'base-foundation-basement-garage.xml' => 2,        # additional instance for garage
                                      'base-enclosure-garage.xml' => 2,                  # additional instance for garage
                                      'base-foundation-walkout-basement.xml' => 4,       # 3 foundation walls plus a no-wall exposed perimeter
                                      'base-foundation-complex.xml' => 10,               # lots of foundations for testing
                                      'base-pv-battery-garage.xml' => 2 }                # additional instance for garage
      num_expected = num_expected_kiva_instances[File.basename(hpxml_path)]
      num_expected = 1 if num_expected.nil?
      assert_equal(num_expected, num_kiva_instances)
    end

    # Enclosure Foundation Slabs
    num_slabs = hpxml.slabs.size
    if (num_slabs <= 1) && (num_kiva_instances <= 1) # The slab surfaces may be combined in these situations, so skip tests
      hpxml.slabs.each do |slab|
        slab_id = slab.id.upcase

        # Exposed Area
        hpxml_value = Float(slab.area)
        query = "SELECT Value FROM TabularDataWithStrings WHERE ReportName='EnvelopeSummary' AND ReportForString='Entire Facility' AND TableName='Opaque Exterior' AND RowName='#{slab_id}' AND ColumnName='Gross Area' AND Units='m2'"
        sql_value = UnitConversions.convert(sqlFile.execAndReturnFirstDouble(query).get, 'm^2', 'ft^2')
        assert_operator(sql_value, :>, 0.01)
        assert_in_epsilon(hpxml_value, sql_value, 0.1)

        # Tilt
        query = "SELECT Value FROM TabularDataWithStrings WHERE ReportName='EnvelopeSummary' AND ReportForString='Entire Facility' AND TableName='Opaque Exterior' AND RowName='#{slab_id}' AND ColumnName='Tilt' AND Units='deg'"
        sql_value = sqlFile.execAndReturnFirstDouble(query).get
        assert_in_epsilon(180.0, sql_value, 0.01)
      end
    end

    # Enclosure Walls/RimJoists/FoundationWalls
    (hpxml.walls + hpxml.rim_joists + hpxml.foundation_walls).each do |wall|
      wall_id = wall.id.upcase

      if wall.is_adiabatic
        # Adiabatic surfaces have their "BaseSurfaceIndex" as their "ExtBoundCond" in "Surfaces" table in SQL simulation results
        query_base_surf_idx = "SELECT BaseSurfaceIndex FROM Surfaces WHERE SurfaceName='#{wall_id}'"
        query_ext_bound = "SELECT ExtBoundCond FROM Surfaces WHERE SurfaceName='#{wall_id}'"
        sql_value_base_surf_idx = sqlFile.execAndReturnFirstDouble(query_base_surf_idx).get
        sql_value_ext_bound_cond = sqlFile.execAndReturnFirstDouble(query_ext_bound).get
        assert_equal(sql_value_base_surf_idx, sql_value_ext_bound_cond)
      end

      if wall.is_exterior
        table_name = 'Opaque Exterior'
      else
        table_name = 'Opaque Interior'
      end

      # R-value
      if (not wall.insulation_assembly_r_value.nil?) && (not wall.is_a? HPXML::FoundationWall) # FoundationWalls use Foundation:Kiva for insulation
        hpxml_value = wall.insulation_assembly_r_value
        if hpxml_path.include? 'ASHRAE_Standard_140'
          # Compare R-value w/o film
          hpxml_value -= Material.AirFilmVerticalASHRAE140.rvalue
          if wall.is_exterior
            hpxml_value -= Material.AirFilmOutsideASHRAE140.rvalue
          else
            hpxml_value -= Material.AirFilmVerticalASHRAE140.rvalue
          end
          query = "SELECT AVG(Value) FROM TabularDataWithStrings WHERE ReportName='EnvelopeSummary' AND ReportForString='Entire Facility' AND TableName='#{table_name}' AND (RowName='#{wall_id}' OR RowName LIKE '#{wall_id}:%') AND ColumnName='U-Factor no Film' AND Units='W/m2-K'"
        elsif wall.is_interior
          # Compare R-value w/o film
          hpxml_value -= Material.AirFilmVertical.rvalue
          hpxml_value -= Material.AirFilmVertical.rvalue
          query = "SELECT AVG(Value) FROM TabularDataWithStrings WHERE ReportName='EnvelopeSummary' AND ReportForString='Entire Facility' AND TableName='#{table_name}' AND (RowName='#{wall_id}' OR RowName LIKE '#{wall_id}:%') AND ColumnName='U-Factor no Film' AND Units='W/m2-K'"
        else
          # Compare R-value w/ film
          query = "SELECT AVG(Value) FROM TabularDataWithStrings WHERE ReportName='EnvelopeSummary' AND ReportForString='Entire Facility' AND TableName='#{table_name}' AND (RowName='#{wall_id}' OR RowName LIKE '#{wall_id}:%') AND ColumnName='U-Factor with Film' AND Units='W/m2-K'"
        end
        sql_value = 1.0 / UnitConversions.convert(sqlFile.execAndReturnFirstDouble(query).get, 'W/(m^2*K)', 'Btu/(hr*ft^2*F)')
        assert_in_epsilon(hpxml_value, sql_value, 0.1)
      end

      # Net area
      hpxml_value = wall.area
      (hpxml.windows + hpxml.doors).each do |subsurface|
        next if subsurface.wall_idref.upcase != wall_id

        hpxml_value -= subsurface.area
      end
      if wall.exterior_adjacent_to == HPXML::LocationGround
        # Calculate total length of walls
        wall_total_length = 0
        hpxml.foundation_walls.each do |foundation_wall|
          next unless foundation_wall.exterior_adjacent_to == HPXML::LocationGround
          next unless wall.interior_adjacent_to == foundation_wall.interior_adjacent_to

          wall_total_length += foundation_wall.area / foundation_wall.height
        end

        # Calculate total slab exposed perimeter
        slab_exposed_length = 0
        hpxml.slabs.each do |slab|
          next unless wall.interior_adjacent_to == slab.interior_adjacent_to

          slab_exposed_length += slab.exposed_perimeter
        end

        # Calculate exposed foundation wall area
        if slab_exposed_length < wall_total_length
          hpxml_value *= (slab_exposed_length / wall_total_length)
        end
      end
      if (hpxml.foundation_walls.include? wall) && (not wall.is_exterior)
        # interzonal foundation walls: only above-grade portion modeled
        hpxml_value *= (wall.height - wall.depth_below_grade) / wall.height
      end
      if wall.is_exterior
        query = "SELECT SUM(Value) FROM TabularDataWithStrings WHERE ReportName='EnvelopeSummary' AND ReportForString='Entire Facility' AND TableName='#{table_name}' AND (RowName='#{wall_id}' OR RowName LIKE '#{wall_id}:%' OR RowName LIKE '#{wall_id} %') AND ColumnName='Net Area' AND Units='m2'"
      else
        query = "SELECT SUM(Value) FROM TabularDataWithStrings WHERE ReportName='EnvelopeSummary' AND ReportForString='Entire Facility' AND TableName='#{table_name}' AND (RowName='#{wall_id}' OR RowName LIKE '#{wall_id}:%') AND ColumnName='Net Area' AND Units='m2'"
      end
      sql_value = UnitConversions.convert(sqlFile.execAndReturnFirstDouble(query).get, 'm^2', 'ft^2')
      assert_operator(sql_value, :>, 0.01)
      assert_in_epsilon(hpxml_value, sql_value, 0.1)

      # Solar absorptance
      if wall.respond_to?(:solar_absorptance) && (not wall.solar_absorptance.nil?)
        hpxml_value = wall.solar_absorptance
        query = "SELECT AVG(Value) FROM TabularDataWithStrings WHERE ReportName='EnvelopeSummary' AND ReportForString='Entire Facility' AND TableName='#{table_name}' AND (RowName='#{wall_id}' OR RowName LIKE '#{wall_id}:%') AND ColumnName='Reflectance'"
        sql_value = 1.0 - sqlFile.execAndReturnFirstDouble(query).get
        assert_in_epsilon(hpxml_value, sql_value, 0.01)
      end

      # Tilt
      query = "SELECT AVG(Value) FROM TabularDataWithStrings WHERE ReportName='EnvelopeSummary' AND ReportForString='Entire Facility' AND TableName='#{table_name}' AND (RowName='#{wall_id}' OR RowName LIKE '#{wall_id}:%') AND ColumnName='Tilt' AND Units='deg'"
      sql_value = sqlFile.execAndReturnFirstDouble(query).get
      assert_in_epsilon(90.0, sql_value, 0.01)

      # Azimuth
      next if wall.azimuth.nil?

      hpxml_value = wall.azimuth
      query = "SELECT AVG(Value) FROM TabularDataWithStrings WHERE ReportName='EnvelopeSummary' AND ReportForString='Entire Facility' AND TableName='#{table_name}' AND (RowName='#{wall_id}' OR RowName LIKE '#{wall_id}:%') AND ColumnName='Azimuth' AND Units='deg'"
      sql_value = sqlFile.execAndReturnFirstDouble(query).get
      assert_in_epsilon(hpxml_value, sql_value, 0.01)
    end

    # Enclosure Floors
    hpxml.floors.each do |floor|
      floor_id = floor.id.upcase

      if floor.is_adiabatic
        # Adiabatic surfaces have their "BaseSurfaceIndex" as their "ExtBoundCond" in "Surfaces" table in SQL simulation results
        query_base_surf_idx = "SELECT BaseSurfaceIndex FROM Surfaces WHERE SurfaceName='#{floor_id}'"
        query_ext_bound = "SELECT ExtBoundCond FROM Surfaces WHERE SurfaceName='#{floor_id}'"
        sql_value_base_surf_idx = sqlFile.execAndReturnFirstDouble(query_base_surf_idx).get
        sql_value_ext_bound_cond = sqlFile.execAndReturnFirstDouble(query_ext_bound).get
        assert_equal(sql_value_base_surf_idx, sql_value_ext_bound_cond)
      end

      if floor.is_exterior
        table_name = 'Opaque Exterior'
      else
        table_name = 'Opaque Interior'
      end

      # R-value
      hpxml_value = floor.insulation_assembly_r_value
      if hpxml_path.include? 'ASHRAE_Standard_140'
        # Compare R-value w/o film
        if floor.is_exterior # Raised floor
          hpxml_value -= Material.AirFilmFloorASHRAE140.rvalue
          hpxml_value -= Material.AirFilmFloorZeroWindASHRAE140.rvalue
        elsif floor.is_ceiling # Attic floor
          hpxml_value -= Material.AirFilmFloorASHRAE140.rvalue
          hpxml_value -= Material.AirFilmFloorASHRAE140.rvalue
        end
        query = "SELECT AVG(Value) FROM TabularDataWithStrings WHERE ReportName='EnvelopeSummary' AND ReportForString='Entire Facility' AND TableName='#{table_name}' AND RowName='#{floor_id}' AND ColumnName='U-Factor no Film' AND Units='W/m2-K'"
      elsif floor.is_interior
        # Compare R-value w/o film
        if floor.is_ceiling
          hpxml_value -= Material.AirFilmFloorAverage.rvalue
          hpxml_value -= Material.AirFilmFloorAverage.rvalue
        else
          hpxml_value -= Material.AirFilmFloorReduced.rvalue
          hpxml_value -= Material.AirFilmFloorReduced.rvalue
        end
        query = "SELECT AVG(Value) FROM TabularDataWithStrings WHERE ReportName='EnvelopeSummary' AND ReportForString='Entire Facility' AND TableName='#{table_name}' AND RowName='#{floor_id}' AND ColumnName='U-Factor no Film' AND Units='W/m2-K'"
      else
        # Compare R-value w/ film
        query = "SELECT AVG(Value) FROM TabularDataWithStrings WHERE ReportName='EnvelopeSummary' AND ReportForString='Entire Facility' AND TableName='#{table_name}' AND RowName='#{floor_id}' AND ColumnName='U-Factor with Film' AND Units='W/m2-K'"
      end
      sql_value = 1.0 / UnitConversions.convert(sqlFile.execAndReturnFirstDouble(query).get, 'W/(m^2*K)', 'Btu/(hr*ft^2*F)')
      assert_in_epsilon(hpxml_value, sql_value, 0.1)

      # Area
      hpxml_value = floor.area
      query = "SELECT SUM(Value) FROM TabularDataWithStrings WHERE ReportName='EnvelopeSummary' AND ReportForString='Entire Facility' AND TableName='#{table_name}' AND RowName='#{floor_id}' AND ColumnName='Net Area' AND Units='m2'"
      sql_value = UnitConversions.convert(sqlFile.execAndReturnFirstDouble(query).get, 'm^2', 'ft^2')
      assert_operator(sql_value, :>, 0.01)
      assert_in_epsilon(hpxml_value, sql_value, 0.1)

      # Tilt
      if floor.is_ceiling
        hpxml_value = 0
      else
        hpxml_value = 180
      end
      query = "SELECT AVG(Value) FROM TabularDataWithStrings WHERE ReportName='EnvelopeSummary' AND ReportForString='Entire Facility' AND TableName='#{table_name}' AND RowName='#{floor_id}' AND ColumnName='Tilt' AND Units='deg'"
      sql_value = sqlFile.execAndReturnFirstDouble(query).get
      assert_in_epsilon(hpxml_value, sql_value, 0.01)
    end

    # Enclosure Windows/Skylights
    (hpxml.windows + hpxml.skylights).each do |subsurface|
      subsurface_id = subsurface.id.upcase

      if subsurface.is_exterior
        table_name = 'Exterior Fenestration'
      else
        table_name = 'Interior Door'
      end

      # Area
      if subsurface.is_exterior
        col_name = 'Area of Multiplied Openings'
      else
        col_name = 'Gross Area'
      end
      hpxml_value = subsurface.area
      query = "SELECT Value FROM TabularDataWithStrings WHERE ReportName='EnvelopeSummary' AND ReportForString='Entire Facility' AND TableName='#{table_name}' AND RowName='#{subsurface_id}' AND ColumnName='#{col_name}' AND Units='m2'"
      sql_value = UnitConversions.convert(sqlFile.execAndReturnFirstDouble(query).get, 'm^2', 'ft^2')
      assert_operator(sql_value, :>, 0.01)
      assert_in_epsilon(hpxml_value, sql_value, 0.1)

      # U-Factor
      if subsurface.is_exterior
        col_name = 'Glass U-Factor'
      else
        col_name = 'U-Factor no Film'
      end
      hpxml_value = Constructions.get_ufactor_shgc_adjusted_by_storms(subsurface.storm_type, subsurface.ufactor, subsurface.shgc)[0]
      if subsurface.is_interior
        hpxml_value = 1.0 / (1.0 / hpxml_value - Material.AirFilmVertical.rvalue)
        hpxml_value = 1.0 / (1.0 / hpxml_value - Material.AirFilmVertical.rvalue)
      end
      if subsurface.is_a? HPXML::Skylight
        hpxml_value /= 1.2 # converted to the 20-deg slope from the vertical position by multiplying the tested value at vertical
      end
      query = "SELECT Value FROM TabularDataWithStrings WHERE ReportName='EnvelopeSummary' AND ReportForString='Entire Facility' AND TableName='#{table_name}' AND RowName='#{subsurface_id}' AND ColumnName='#{col_name}' AND Units='W/m2-K'"
      sql_value = UnitConversions.convert(sqlFile.execAndReturnFirstDouble(query).get, 'W/(m^2*K)', 'Btu/(hr*ft^2*F)')
      assert_in_epsilon(hpxml_value, sql_value, 0.02)

      next unless subsurface.is_exterior

      # SHGC
      hpxml_value = Constructions.get_ufactor_shgc_adjusted_by_storms(subsurface.storm_type, subsurface.ufactor, subsurface.shgc)[1]
      query = "SELECT Value FROM TabularDataWithStrings WHERE ReportName='EnvelopeSummary' AND ReportForString='Entire Facility' AND TableName='#{table_name}' AND RowName='#{subsurface_id}' AND ColumnName='Glass SHGC'"
      sql_value = sqlFile.execAndReturnFirstDouble(query).get
      assert_in_delta(hpxml_value, sql_value, 0.01)

      # Azimuth
      hpxml_value = subsurface.azimuth
      query = "SELECT Value FROM TabularDataWithStrings WHERE ReportName='EnvelopeSummary' AND ReportForString='Entire Facility' AND TableName='#{table_name}' AND RowName='#{subsurface_id}' AND ColumnName='Azimuth' AND Units='deg'"
      sql_value = sqlFile.execAndReturnFirstDouble(query).get
      assert_in_epsilon(hpxml_value, sql_value, 0.01)

      # Tilt
      if subsurface.is_a? HPXML::Window
        query = "SELECT Value FROM TabularDataWithStrings WHERE ReportName='EnvelopeSummary' AND ReportForString='Entire Facility' AND TableName='#{table_name}' AND RowName='#{subsurface_id}' AND ColumnName='Tilt' AND Units='deg'"
        sql_value = sqlFile.execAndReturnFirstDouble(query).get
        assert_in_epsilon(90.0, sql_value, 0.01)
      elsif subsurface.is_a? HPXML::Skylight
        hpxml_value = nil
        hpxml.roofs.each do |roof|
          next if roof.id != subsurface.roof_idref

          hpxml_value = UnitConversions.convert(Math.atan(roof.pitch / 12.0), 'rad', 'deg')
        end
        query = "SELECT Value FROM TabularDataWithStrings WHERE ReportName='EnvelopeSummary' AND ReportForString='Entire Facility' AND TableName='#{table_name}' AND RowName='#{subsurface_id}' AND ColumnName='Tilt' AND Units='deg'"
        sql_value = sqlFile.execAndReturnFirstDouble(query).get
        assert_in_epsilon(hpxml_value, sql_value, 0.01)
      else
        flunk "Subsurface '#{subsurface_id}' should have either AttachedToWall or AttachedToRoof element."
      end
    end

    # Enclosure Doors
    hpxml.doors.each do |door|
      door_id = door.id.upcase

      if door.wall.is_exterior
        table_name = 'Exterior Door'
      else
        table_name = 'Interior Door'
      end

      # Area
      if not door.area.nil?
        hpxml_value = door.area
        query = "SELECT Value FROM TabularDataWithStrings WHERE ReportName='EnvelopeSummary' AND ReportForString='Entire Facility' AND TableName='#{table_name}' AND RowName='#{door_id}' AND ColumnName='Gross Area' AND Units='m2'"
        sql_value = UnitConversions.convert(sqlFile.execAndReturnFirstDouble(query).get, 'm^2', 'ft^2')
        assert_operator(sql_value, :>, 0.01)
        assert_in_epsilon(hpxml_value, sql_value, 0.1)
      end

      # R-Value
      next if door.r_value.nil?

      if door.is_exterior
        col_name = 'U-Factor with Film'
      else
        col_name = 'U-Factor no Film'
      end
      hpxml_value = door.r_value
      if door.is_interior
        hpxml_value -= Material.AirFilmVertical.rvalue
        hpxml_value -= Material.AirFilmVertical.rvalue
      end
      query = "SELECT Value FROM TabularDataWithStrings WHERE ReportName='EnvelopeSummary' AND ReportForString='Entire Facility' AND TableName='#{table_name}' AND RowName='#{door_id}' AND ColumnName='#{col_name}' AND Units='W/m2-K'"
      sql_value = 1.0 / UnitConversions.convert(sqlFile.execAndReturnFirstDouble(query).get, 'W/(m^2*K)', 'Btu/(hr*ft^2*F)')
      assert_in_epsilon(hpxml_value, sql_value, 0.1)
    end

    # HVAC Load Fractions
    if (not hpxml_path.include? 'location-miami') && (not hpxml_path.include? 'location-honolulu') && (not hpxml_path.include? 'location-phoenix')
      htg_energy = results.select { |k, _v| (k.include?(': Heating (MBtu)') || k.include?(': Heating Fans/Pumps (MBtu)')) && !k.include?('Load') }.values.sum(0.0)
      assert_equal(hpxml.total_fraction_heat_load_served > 0, htg_energy > 0)
    end
    clg_energy = results.select { |k, _v| (k.include?(': Cooling (MBtu)') || k.include?(': Cooling Fans/Pumps (MBtu)')) && !k.include?('Load') }.values.sum(0.0)
    assert_equal(hpxml.total_fraction_cool_load_served > 0, clg_energy > 0)

    # Mechanical Ventilation
    whole_vent_fans = hpxml.ventilation_fans.select { |vent_mech| vent_mech.used_for_whole_building_ventilation && !vent_mech.is_cfis_supplemental_fan? }
    local_vent_fans = hpxml.ventilation_fans.select { |vent_mech| vent_mech.used_for_local_ventilation }
    fan_cfis = whole_vent_fans.select { |vent_mech| vent_mech.fan_type == HPXML::MechVentTypeCFIS }
    fan_sup = whole_vent_fans.select { |vent_mech| vent_mech.fan_type == HPXML::MechVentTypeSupply }
    fan_exh = whole_vent_fans.select { |vent_mech| vent_mech.fan_type == HPXML::MechVentTypeExhaust }
    fan_bal = whole_vent_fans.select { |vent_mech| [HPXML::MechVentTypeBalanced, HPXML::MechVentTypeERV, HPXML::MechVentTypeHRV].include?(vent_mech.fan_type) }
    vent_fan_kitchen = local_vent_fans.select { |vent_mech| vent_mech.fan_location == HPXML::LocationKitchen }
    vent_fan_bath = local_vent_fans.select { |vent_mech| vent_mech.fan_location == HPXML::LocationBath }

    if not (fan_cfis + fan_sup + fan_exh + fan_bal + vent_fan_kitchen + vent_fan_bath).empty?
      mv_energy = UnitConversions.convert(results['End Use: Electricity: Mech Vent (MBtu)'], 'MBtu', 'GJ')

      if not fan_cfis.empty?
        if (fan_sup + fan_exh + fan_bal + vent_fan_kitchen + vent_fan_bath).empty?
          # CFIS only, check for positive mech vent energy that is less than the energy if it had run 24/7
          fan_gj = fan_cfis.map { |vent_mech| UnitConversions.convert(vent_mech.unit_fan_power * vent_mech.hours_in_operation * 365.0, 'Wh', 'GJ') }.sum(0.0)
          assert_operator(mv_energy, :>, 0)
          assert_operator(mv_energy, :<, fan_gj)
        end
      else
        # Supply, exhaust, ERV, HRV, etc., check for appropriate mech vent energy
        fan_gj = 0
        if not fan_sup.empty?
          fan_gj += fan_sup.map { |vent_mech| UnitConversions.convert(vent_mech.unit_fan_power * vent_mech.hours_in_operation * 365.0, 'Wh', 'GJ') }.sum(0.0)
        end
        if not fan_exh.empty?
          fan_gj += fan_exh.map { |vent_mech| UnitConversions.convert(vent_mech.unit_fan_power * vent_mech.hours_in_operation * 365.0, 'Wh', 'GJ') }.sum(0.0)
        end
        if not fan_bal.empty?
          fan_gj += fan_bal.map { |vent_mech| UnitConversions.convert(vent_mech.unit_fan_power * vent_mech.hours_in_operation * 365.0, 'Wh', 'GJ') }.sum(0.0)
        end
        if not vent_fan_kitchen.empty?
          fan_gj += vent_fan_kitchen.map { |vent_kitchen| UnitConversions.convert(vent_kitchen.unit_fan_power * vent_kitchen.hours_in_operation * vent_kitchen.count * 365.0, 'Wh', 'GJ') }.sum(0.0)
        end
        if not vent_fan_bath.empty?
          fan_gj += vent_fan_bath.map { |vent_bath| UnitConversions.convert(vent_bath.unit_fan_power * vent_bath.hours_in_operation * vent_bath.count * 365.0, 'Wh', 'GJ') }.sum(0.0)
        end
        # Maximum error that can be caused by rounding
        assert_in_delta(mv_energy, fan_gj, 0.006)
      end
    end

    tabular_map = { HPXML::ClothesWasher => Constants.ObjectNameClothesWasher,
                    HPXML::ClothesDryer => Constants.ObjectNameClothesDryer,
                    HPXML::Refrigerator => Constants.ObjectNameRefrigerator,
                    HPXML::Dishwasher => Constants.ObjectNameDishwasher,
                    HPXML::CookingRange => Constants.ObjectNameCookingRange }

    (hpxml.clothes_washers + hpxml.clothes_dryers + hpxml.refrigerators + hpxml.dishwashers + hpxml.cooking_ranges).each do |appliance|
      next unless hpxml.water_heating_systems.size > 0

      # Location
      hpxml_value = appliance.location
      if hpxml_value.nil? || HPXML::conditioned_locations.include?(hpxml_value) || [HPXML::LocationOtherHeatedSpace, HPXML::LocationOtherMultifamilyBufferSpace, HPXML::LocationOtherNonFreezingSpace].include?(hpxml_value)
        hpxml_value = HPXML::LocationLivingSpace
      end
      tabular_value = tabular_map[appliance.class]
      query = "SELECT Value FROM TabularDataWithStrings WHERE TableName='ElectricEquipment Internal Gains Nominal' AND ColumnName='Zone Name' AND RowName=(SELECT RowName FROM TabularDataWithStrings WHERE TableName='ElectricEquipment Internal Gains Nominal' AND ColumnName='Name' AND Value='#{tabular_value.upcase}')"
      sql_value = sqlFile.execAndReturnFirstString(query).get
      assert_equal(hpxml_value.upcase, sql_value)
    end

    # Lighting
    ltg_energy = results.select { |k, _v| k.include? 'End Use: Electricity: Lighting' }.values.sum(0.0)
    if not (hpxml_path.include?('vacancy-year-round') || hpxml_path.include?('residents-0'))
      assert_equal(hpxml.lighting_groups.size > 0, ltg_energy > 0)
    else
      assert_operator(hpxml.lighting_groups.size, :>, 0)
      assert_equal(0, ltg_energy)
    end

    # Get fuels
    htg_fuels = []
    htg_backup_fuels = []
    wh_fuels = []
    hpxml.heating_systems.each do |heating_system|
      if heating_system.is_heat_pump_backup_system
        htg_backup_fuels << heating_system.heating_system_fuel
      else
        htg_fuels << heating_system.heating_system_fuel
      end
    end
    hpxml.cooling_systems.each do |cooling_system|
      if cooling_system.has_integrated_heating
        htg_fuels << cooling_system.integrated_heating_system_fuel
      end
    end
    hpxml.heat_pumps.each do |heat_pump|
      if heat_pump.fraction_heat_load_served > 0
        htg_backup_fuels << heat_pump.backup_heating_fuel
      end
    end
    hpxml.water_heating_systems.each do |water_heating_system|
      related_hvac = water_heating_system.related_hvac_system
      if related_hvac.nil?
        wh_fuels << water_heating_system.fuel_type
      elsif related_hvac.respond_to? :heating_system_fuel
        wh_fuels << related_hvac.heating_system_fuel
      end
    end

    is_warm_climate = false
    if ['USA_FL_Miami.Intl.AP.722020_TMY3.epw',
        'USA_HI_Honolulu.Intl.AP.911820_TMY3.epw',
        'USA_AZ_Phoenix-Sky.Harbor.Intl.AP.722780_TMY3.epw'].include? hpxml.climate_and_risk_zones.weather_station_epw_filepath
      is_warm_climate = true
    end

    # Fuel consumption checks
    [HPXML::FuelTypeNaturalGas,
     HPXML::FuelTypeOil,
     HPXML::FuelTypeKerosene,
     HPXML::FuelTypePropane,
     HPXML::FuelTypeWoodCord,
     HPXML::FuelTypeWoodPellets,
     HPXML::FuelTypeCoal].each do |fuel|
      fuel_name = fuel.split.map(&:capitalize).join(' ')
      fuel_name += ' Cord' if fuel_name == 'Wood'
      energy_htg = results.fetch("End Use: #{fuel_name}: Heating (MBtu)", 0)
      energy_hp_backup = results.fetch("End Use: #{fuel_name}: Heating Heat Pump Backup (MBtu)", 0)
      energy_dhw = results.fetch("End Use: #{fuel_name}: Hot Water (MBtu)", 0)
      energy_cd = results.fetch("End Use: #{fuel_name}: Clothes Dryer (MBtu)", 0)
      energy_cr = results.fetch("End Use: #{fuel_name}: Range/Oven (MBtu)", 0)
      if htg_fuels.include? fuel
        if (not hpxml_path.include? 'autosize') && (not is_warm_climate)
          assert_operator(energy_htg, :>, 0)
        end
      else
        assert_equal(0, energy_htg)
      end
      if htg_backup_fuels.include? fuel
        if (not hpxml_path.include? 'autosize') && (not is_warm_climate)
          assert_operator(energy_hp_backup, :>, 0)
        end
      else
        assert_equal(0, energy_hp_backup)
      end
      if wh_fuels.include? fuel
        assert_operator(energy_dhw, :>, 0)
      else
        assert_equal(0, energy_dhw)
      end
      if (hpxml.clothes_dryers.size > 0) && (hpxml.clothes_dryers[0].fuel_type == fuel)
        assert_operator(energy_cd, :>, 0)
      else
        assert_equal(0, energy_cd)
      end
      if (hpxml.cooking_ranges.size > 0) && (hpxml.cooking_ranges[0].fuel_type == fuel)
        assert_operator(energy_cr, :>, 0)
      else
        assert_equal(0, energy_cr)
      end
    end

    # Check unmet hours
    unmet_hours_htg = results.select { |k, _v| k.include? 'Unmet Hours: Heating' }.values.sum(0.0)
    unmet_hours_clg = results.select { |k, _v| k.include? 'Unmet Hours: Cooling' }.values.sum(0.0)
    if hpxml_path.include? 'base-hvac-undersized.xml'
      assert_operator(unmet_hours_htg, :>, 1000)
      assert_operator(unmet_hours_clg, :>, 1000)
    else
      if hpxml.total_fraction_heat_load_served == 0
        assert_equal(0, unmet_hours_htg)
      else
        assert_operator(unmet_hours_htg, :<, 350)
      end
      if hpxml.total_fraction_cool_load_served == 0
        assert_equal(0, unmet_hours_clg)
      else
        assert_operator(unmet_hours_clg, :<, 350)
      end
    end

    sqlFile.close

    # Ensure sql file is immediately freed; otherwise we can get
    # errors on Windows when trying to delete this file.
    GC.start()
  end

  def _write_results(results, csv_out)
    require 'csv'

    output_keys = []
    results.values.each do |xml_results|
      xml_results.keys.each do |key|
        next if output_keys.include? key

        output_keys << key
      end
    end

    CSV.open(csv_out, 'w') do |csv|
      csv << ['HPXML'] + output_keys
      results.sort.each do |xml, xml_results|
        csv_row = [xml]
        output_keys.each do |key|
          if xml_results[key].nil?
            csv_row << 0
          else
            csv_row << xml_results[key]
          end
        end
        csv << csv_row
      end
    end

    puts "Wrote results to #{csv_out}."
  end

  def _write_ashrae_140_results(all_results, csv_out)
    require 'csv'

    htg_loads = {}
    clg_loads = {}
    CSV.open(csv_out, 'w') do |csv|
      csv << ['Test Case', 'Annual Heating Load [MMBtu]', 'Annual Cooling Load [MMBtu]']
      all_results.sort.each do |xml, xml_results|
        next unless xml.include? 'C.xml'

        htg_load = xml_results['Load: Heating: Delivered (MBtu)'].round(2)
        csv << [File.basename(xml), htg_load, 'N/A']
        test_name = File.basename(xml, File.extname(xml))
        htg_loads[test_name] = htg_load
      end
      all_results.sort.each do |xml, xml_results|
        next unless xml.include? 'L.xml'

        clg_load = xml_results['Load: Cooling: Delivered (MBtu)'].round(2)
        csv << [File.basename(xml), 'N/A', clg_load]
        test_name = File.basename(xml, File.extname(xml))
        clg_loads[test_name] = clg_load
      end
    end

    puts "Wrote ASHRAE 140 results to #{csv_out}."
  end
end<|MERGE_RESOLUTION|>--- conflicted
+++ resolved
@@ -736,15 +736,7 @@
     elsif hpxml.slabs.empty?
       assert_equal(0, num_kiva_instances)
     else
-<<<<<<< HEAD
-      num_expected_kiva_instances = { 'base-foundation-ambient.xml' => 0,                # no foundation in contact w/ ground
-                                      'base-enclosure-floortypes.xml' => 0,              # no foundation in contact w/ ground
-                                      'base-foundation-belly-wing-skirt.xml' => 0,       # no foundation in contact w/ ground
-                                      'base-foundation-belly-wing-no-skirt.xml' => 0,    # no foundation in contact w/ ground
-                                      'base-foundation-multiple.xml' => 2,               # additional instance for 2nd foundation type
-=======
       num_expected_kiva_instances = { 'base-foundation-multiple.xml' => 2,               # additional instance for 2nd foundation type
->>>>>>> 119ca175
                                       'base-enclosure-2stories-garage.xml' => 2,         # additional instance for garage
                                       'base-foundation-basement-garage.xml' => 2,        # additional instance for garage
                                       'base-enclosure-garage.xml' => 2,                  # additional instance for garage
