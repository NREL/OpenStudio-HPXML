--- conflicted
+++ resolved
@@ -603,13 +603,11 @@
       if hpxml.hvac_distributions.select { |d| d.hydronic_and_air_type.to_s == HPXML::HydronicAndAirTypeFanCoil }.size > 0
         next if err_line.include? 'In calculating the design coil UA for Coil:Cooling:Water' # Warning for unused cooling coil for fan coil
       end
-<<<<<<< HEAD
+      if hpxml_path.include? 'base-enclosure-split-surfaces2.xml'
+        next if err_line.include? 'GetSurfaceData: Very small surface area' # FUTURE: Prevent this warning
+      end
       if hpxml_path.include?('base-schedules-stochastic.xml') || hpxml_path.include?('base-schedules-user-specified.xml')
         next if err_line.include?('GetCurrentScheduleValue: Schedule=') && err_line.include?('is a Schedule:File')
-=======
-      if hpxml_path.include? 'base-enclosure-split-surfaces2.xml'
-        next if err_line.include? 'GetSurfaceData: Very small surface area' # FUTURE: Prevent this warning
->>>>>>> 9addb48f
       end
 
       flunk "Unexpected warning found: #{err_line}"
