# frozen_string_literal: true

require_relative '../../HPXMLtoOpenStudio/resources/minitest_helper'
require 'openstudio'
require 'openstudio/ruleset/ShowRunnerOutput'
require 'minitest/autorun'
require 'fileutils'
require_relative '../../HPXMLtoOpenStudio/measure.rb'
require_relative '../../HPXMLtoOpenStudio/resources/constants'
require_relative '../../HPXMLtoOpenStudio/resources/meta_measure'
require_relative '../../HPXMLtoOpenStudio/resources/unit_conversions'
require_relative '../../HPXMLtoOpenStudio/resources/xmlhelper'

class HPXMLTest < MiniTest::Test
  @@simulation_runtime_key = 'Simulation Runtime'
  @@workflow_runtime_key = 'Workflow Runtime'

  @@os_log = OpenStudio::StringStreamLogSink.new
  @@os_log.setLogLevel(OpenStudio::Warn)

  def test_simulations
    this_dir = File.dirname(__FILE__)
    results_dir = File.join(this_dir, 'results')
    _rm_path(results_dir)

    sample_files_dir = File.absolute_path(File.join(this_dir, '..', 'sample_files'))
    autosize_dir = File.absolute_path(File.join(this_dir, '..', 'sample_files', 'hvac_autosizing'))
    ashrae_140_dir = File.absolute_path(File.join(this_dir, 'ASHRAE_Standard_140'))

    test_dirs = [sample_files_dir,
                 autosize_dir,
                 ashrae_140_dir]

    xmls = []
    test_dirs.each do |test_dir|
      Dir["#{test_dir}/*.xml"].sort.each do |xml|
        xmls << File.absolute_path(xml)
      end
    end

    # Test simulations
    puts "Running #{xmls.size} HPXML files..."
    all_results = {}
    all_sizing_results = {}
    xmls.each do |xml|
      all_results[xml], all_sizing_results[xml] = _run_xml(xml, this_dir)
    end

    Dir.mkdir(results_dir)
    _write_summary_results(results_dir, all_results)
    _write_hvac_sizing_results(results_dir, all_sizing_results)
    _write_ashrae_140_results(results_dir, all_results, ashrae_140_dir) # FUTURE: Add Pub 002 stringent acceptance criteria
  end

  def test_run_simulation_rb
    # Check that simulation works using run_simulation.rb script
    os_cli = OpenStudio.getOpenStudioCLI
    rb_path = File.join(File.dirname(__FILE__), '..', 'run_simulation.rb')
    xml = File.join(File.dirname(__FILE__), '..', 'sample_files', 'base.xml')
    command = "#{os_cli} #{rb_path} -x #{xml} --debug"
    system(command, err: File::NULL)

    # Check for output files
    sql_path = File.join(File.dirname(xml), 'run', 'eplusout.sql')
    assert(File.exist? sql_path)
    csv_output_path = File.join(File.dirname(xml), 'run', 'results_annual.csv')
    assert(File.exist? csv_output_path)

    # Check for debug files
    osm_path = File.join(File.dirname(xml), 'run', 'in.osm')
    assert(File.exist? osm_path)
    hpxml_defaults_path = File.join(File.dirname(xml), 'run', 'in.xml')
    assert(File.exist? hpxml_defaults_path)
  end

  def test_template_osw
    # Check that simulation works using template.osw
    require 'json'

    os_cli = OpenStudio.getOpenStudioCLI
    osw_path = File.join(File.dirname(__FILE__), '..', 'template.osw')

    # Create derivative OSW for testing
    osw_path_test = osw_path.gsub('.osw', '_test.osw')
    FileUtils.cp(osw_path, osw_path_test)

    # Turn on debug mode
    json = JSON.parse(File.read(osw_path_test), symbolize_names: true)
    json[:steps][0][:arguments][:debug] = true

    if Dir.exist? File.join(File.dirname(__FILE__), '..', '..', 'project')
      # CI checks out the repo as "project", so update dir name
      json[:steps][0][:measure_dir_name] = 'project'
    end

    File.open(osw_path_test, 'w') do |f|
      f.write(JSON.pretty_generate(json))
    end

    command = "#{os_cli} run -w #{osw_path_test}"
    system(command, err: File::NULL)

    # Check for output files
    sql_path = File.join(File.dirname(osw_path_test), 'run', 'eplusout.sql')
    assert(File.exist? sql_path)
    csv_output_path = File.join(File.dirname(osw_path_test), 'run', 'results_annual.csv')
    assert(File.exist? csv_output_path)

    # Check for debug files
    osm_path = File.join(File.dirname(osw_path_test), 'run', 'in.osm')
    assert(File.exist? osm_path)
    hpxml_defaults_path = File.join(File.dirname(osw_path_test), 'run', 'in.xml')
    assert(File.exist? hpxml_defaults_path)

    # Cleanup
    File.delete(osw_path_test)
  end

  def test_weather_cache
    this_dir = File.dirname(__FILE__)
    cache_orig = File.join(this_dir, '..', '..', 'weather', 'USA_CO_Denver.Intl.AP.725650_TMY3-cache.csv')
    cache_bak = cache_orig + '.bak'
    File.rename(cache_orig, cache_bak)
    _run_xml(File.absolute_path(File.join(this_dir, '..', 'sample_files', 'base.xml')), this_dir)
    File.rename(cache_bak, cache_orig) # Put original file back
  end

  def test_invalid
    this_dir = File.dirname(__FILE__)
    sample_files_dir = File.join(this_dir, '..', 'sample_files')

    expected_error_msgs = { 'appliances-location-unconditioned-space.xml' => ['Expected [1] element(s) but found 0 element(s) for xpath: /HPXML/Building/BuildingDetails/Appliances/ClothesWasher: [not(Location)] |',
                                                                              'Expected [1] element(s) but found 0 element(s) for xpath: /HPXML/Building/BuildingDetails/Appliances/ClothesDryer: [not(Location)] |',
                                                                              'Expected [1] element(s) but found 0 element(s) for xpath: /HPXML/Building/BuildingDetails/Appliances/Dishwasher: [not(Location)] |',
                                                                              'Expected [1] element(s) but found 0 element(s) for xpath: /HPXML/Building/BuildingDetails/Appliances/Refrigerator: [not(Location)] |',
                                                                              'Expected [1] element(s) but found 0 element(s) for xpath: /HPXML/Building/BuildingDetails/Appliances/CookingRange: [not(Location)] |'],
                            'cfis-with-hydronic-distribution.xml' => ["Attached HVAC distribution system 'HVACDistribution' cannot be hydronic for ventilation fan 'MechanicalVentilation'."],
                            'clothes-dryer-location.xml' => ["ClothesDryer location is 'garage' but building does not have this location specified."],
                            'clothes-washer-location.xml' => ["ClothesWasher location is 'garage' but building does not have this location specified."],
                            'cooking-range-location.xml' => ["CookingRange location is 'garage' but building does not have this location specified."],
                            'dishwasher-location.xml' => ["Dishwasher location is 'garage' but building does not have this location specified."],
                            'dhw-frac-load-served.xml' => ['Expected FractionDHWLoadServed to sum to 1, but calculated sum is 1.15.'],
                            'duct-location.xml' => ["Duct location is 'garage' but building does not have this location specified."],
                            'duct-location-unconditioned-space.xml' => ['Expected [0, 2] element(s) but found 1 element(s) for xpath: /HPXML/Building/BuildingDetails/Systems/HVAC/HVACDistribution/DistributionSystemType/AirDistribution/Ducts[DuctType="supply" or DuctType="return"]: DuctSurfaceArea | DuctLocation[text()='],
                            'duplicate-id.xml' => ["Duplicate SystemIdentifier IDs detected for 'Wall'."],
                            'enclosure-attic-missing-roof.xml' => ['There must be at least one roof adjacent to attic - unvented.'],
                            'enclosure-basement-missing-exterior-foundation-wall.xml' => ['There must be at least one exterior foundation wall adjacent to basement - unconditioned.'],
                            'enclosure-basement-missing-slab.xml' => ['There must be at least one slab adjacent to basement - unconditioned.'],
                            'enclosure-garage-missing-exterior-wall.xml' => ['There must be at least one exterior wall/foundation wall adjacent to garage.'],
                            'enclosure-garage-missing-roof-ceiling.xml' => ['There must be at least one roof/ceiling adjacent to garage.'],
                            'enclosure-garage-missing-slab.xml' => ['There must be at least one slab adjacent to garage.'],
                            'enclosure-living-missing-ceiling-roof.xml' => ['There must be at least one ceiling/roof adjacent to conditioned space.'],
                            'enclosure-living-missing-exterior-wall.xml' => ['There must be at least one exterior wall adjacent to conditioned space.'],
                            'enclosure-living-missing-floor-slab.xml' => ['There must be at least one floor/slab adjacent to conditioned space.'],
                            'heat-pump-mixed-fixed-and-autosize-capacities.xml' => ["HeatPump 'HeatPump' must have both HeatingCapacity and HeatingCapacity17F provided or not provided."],
                            'heat-pump-mixed-fixed-and-autosize-capacities2.xml' => ["HeatPump 'HeatPump' must have both HeatingCapacity and BackupHeatingCapacity provided or not provided."],
                            'hvac-invalid-distribution-system-type.xml' => ["Incorrect HVAC distribution system type for HVAC type: 'Furnace'. Should be one of: ["],
                            'hvac-distribution-multiple-attached-cooling.xml' => ["Multiple cooling systems found attached to distribution system 'HVACDistribution2'."],
                            'hvac-distribution-multiple-attached-heating.xml' => ["Multiple heating systems found attached to distribution system 'HVACDistribution'."],
                            'hvac-dse-multiple-attached-cooling.xml' => ["Multiple cooling systems found attached to distribution system 'HVACDistribution'."],
                            'hvac-dse-multiple-attached-heating.xml' => ["Multiple heating systems found attached to distribution system 'HVACDistribution'."],
                            'hvac-frac-load-served.xml' => ['Expected FractionCoolLoadServed to sum to <= 1, but calculated sum is 1.2.',
                                                            'Expected FractionHeatLoadServed to sum to <= 1, but calculated sum is 1.1.'],
                            'hvac-distribution-return-duct-leakage-missing.xml' => ["Return ducts exist but leakage was not specified for distribution system 'HVACDistribution'."],
                            'invalid-distribution-cfa-served.xml' => ['The total conditioned floor area served by the HVAC distribution system(s) for heating is larger than the conditioned floor area of the building.',
                                                                      'The total conditioned floor area served by the HVAC distribution system(s) for cooling is larger than the conditioned floor area of the building.'],
                            'invalid-epw-filepath.xml' => ["foo.epw' could not be found."],
                            'invalid-neighbor-shading-azimuth.xml' => ['A neighbor building has an azimuth (145) not equal to the azimuth of any wall.'],
                            'invalid-relatedhvac-dhw-indirect.xml' => ["RelatedHVACSystem 'HeatingSystem_bad' not found for water heating system 'WaterHeater'"],
                            'invalid-relatedhvac-desuperheater.xml' => ["RelatedHVACSystem 'CoolingSystem_bad' not found for water heating system 'WaterHeater'."],
                            'invalid-timestep.xml' => ['Timestep (45) must be one of: 60, 30, 20, 15, 12, 10, 6, 5, 4, 3, 2, 1.'],
                            'invalid-runperiod.xml' => ['End Day of Month (31) must be one of: 1, 2, 3, 4, 5, 6, 7, 8, 9, 10, 11, 12, 13, 14, 15, 16, 17, 18, 19, 20, 21, 22, 23, 24, 25, 26, 27, 28, 29, 30.'],
                            'invalid-window-height.xml' => ["For Window 'WindowEast', overhangs distance to bottom (2.0) must be greater than distance to top (2.0)."],
                            'invalid-window-interior-shading.xml' => ["SummerShadingCoefficient (0.85) must be less than or equal to WinterShadingCoefficient (0.7) for window 'WindowNorth'."],
                            'invalid-wmo.xml' => ["Weather station WMO '999999' could not be found in"],
                            'lighting-fractions.xml' => ['Sum of fractions of interior lighting (1.15) is greater than 1.'],
                            'mismatched-slab-and-foundation-wall.xml' => ["Foundation wall 'FoundationWall' is adjacent to 'basement - conditioned' but no corresponding slab was found adjacent to"],
                            'missing-elements.xml' => ['Expected [1] element(s) but found 0 element(s) for xpath: /HPXML/Building/BuildingDetails/BuildingSummary/BuildingConstruction: NumberofConditionedFloors',
                                                       'Expected [1] element(s) but found 0 element(s) for xpath: /HPXML/Building/BuildingDetails/BuildingSummary/BuildingConstruction: ConditionedFloorArea'],
                            'missing-duct-location.xml' => ['Expected [0, 2] element(s) but found 1 element(s) for xpath: /HPXML/Building/BuildingDetails/Systems/HVAC/HVACDistribution/DistributionSystemType/AirDistribution/Ducts[DuctType="supply" or DuctType="return"]: DuctSurfaceArea | DuctLocation[text()='],
                            'missing-duct-location-and-surface-area.xml' => ['Error: The location and surface area of all ducts must be provided or blank.'],
                            'net-area-negative-wall.xml' => ["Calculated a negative net surface area for surface 'Wall'."],
                            'net-area-negative-roof.xml' => ["Calculated a negative net surface area for surface 'Roof'."],
                            'orphaned-hvac-distribution.xml' => ["Distribution system 'HVACDistribution' found but no HVAC system attached to it."],
                            'refrigerator-location.xml' => ["Refrigerator location is 'garage' but building does not have this location specified."],
                            'repeated-relatedhvac-dhw-indirect.xml' => ["RelatedHVACSystem 'HeatingSystem' is attached to multiple water heating systems."],
                            'repeated-relatedhvac-desuperheater.xml' => ["RelatedHVACSystem 'CoolingSystem' is attached to multiple water heating systems."],
                            'slab-zero-exposed-perimeter.xml' => ["Exposed perimeter for Slab 'Slab' must be greater than zero."],
                            'solar-thermal-system-with-combi-tankless.xml' => ["Water heating system 'WaterHeater' connected to solar thermal system 'SolarThermalSystem' cannot be a space-heating boiler."],
                            'solar-thermal-system-with-desuperheater.xml' => ["Water heating system 'WaterHeater' connected to solar thermal system 'SolarThermalSystem' cannot be attached to a desuperheater."],
                            'solar-thermal-system-with-dhw-indirect.xml' => ["Water heating system 'WaterHeater' connected to solar thermal system 'SolarThermalSystem' cannot be a space-heating boiler."],
                            'unattached-cfis.xml' => ["Attached HVAC distribution system 'foobar' not found for ventilation fan 'MechanicalVentilation'."],
                            'unattached-door.xml' => ["Attached wall 'foobar' not found for door 'DoorNorth'."],
                            'unattached-hvac-distribution.xml' => ["Attached HVAC distribution system 'foobar' not found for HVAC system 'HeatingSystem'."],
                            'unattached-skylight.xml' => ["Attached roof 'foobar' not found for skylight 'SkylightNorth'."],
                            'unattached-solar-thermal-system.xml' => ["Attached water heating system 'foobar' not found for solar thermal system 'SolarThermalSystem'."],
                            'unattached-window.xml' => ["Attached wall 'foobar' not found for window 'WindowNorth'."],
                            'water-heater-location.xml' => ["WaterHeatingSystem location is 'crawlspace - vented' but building does not have this location specified."],
                            'water-heater-location-other.xml' => ['Expected [1] element(s) but found 0 element(s) for xpath: /HPXML/Building/BuildingDetails/Systems/WaterHeating/WaterHeatingSystem: [not(Location)] |'],
                            'refrigerators-multiple-primary.xml' => ['More than one refrigerator designated as the primary.'],
                            'refrigerators-no-primary.xml' => ['Could not find a primary refrigerator.'] }

    # Test simulations
    Dir["#{sample_files_dir}/invalid_files/*.xml"].sort.each do |xml|
      _run_xml(File.absolute_path(xml), this_dir, true, expected_error_msgs[File.basename(xml)])
    end
  end

  def _run_xml(xml, this_dir, expect_error = false, expect_error_msgs = nil)
    print "Testing #{File.basename(xml)}...\n"
    rundir = File.join(this_dir, 'run')
    _test_schema_validation(this_dir, xml) unless expect_error
    results, sizing_results = _test_simulation(this_dir, xml, rundir, expect_error, expect_error_msgs)
    return results, sizing_results
  end

  def _get_results(rundir, sim_time, workflow_time, annual_csv_path, xml)
    # Grab all outputs from reporting measure CSV annual results
    results = {}
    CSV.foreach(annual_csv_path) do |row|
      next if row.nil? || (row.size < 2)

      results[row[0]] = Float(row[1])
    end

    sql_path = File.join(rundir, 'eplusout.sql')
    sqlFile = OpenStudio::SqlFile.new(sql_path, false)

    # Obtain HVAC capacities
    # TODO: Add to reporting measure?
    htg_cap_w = 0
    for spd in [4, 2]
      # Get capacity of highest speed for multi-speed coil
      query = "SELECT SUM(Value) FROM ComponentSizes WHERE CompType='Coil:Heating:DX:MultiSpeed' AND Description LIKE '%User-Specified Speed #{spd}%Capacity' AND Units='W'"
      htg_cap_w += sqlFile.execAndReturnFirstDouble(query).get
      break if htg_cap_w > 0
    end
    query = "SELECT SUM(Value) FROM ComponentSizes WHERE ((CompType LIKE 'Coil:Heating:%' OR CompType LIKE 'Boiler:%' OR CompType LIKE 'ZONEHVAC:BASEBOARD:%') AND CompType!='Coil:Heating:DX:MultiSpeed') AND Description LIKE '%User-Specified%Capacity' AND Units='W'"
    htg_cap_w += sqlFile.execAndReturnFirstDouble(query).get
    results['Capacity: Heating (W)'] = htg_cap_w

    clg_cap_w = 0
    for spd in [4, 2]
      # Get capacity of highest speed for multi-speed coil
      query = "SELECT SUM(Value) FROM ComponentSizes WHERE CompType='Coil:Cooling:DX:MultiSpeed' AND Description LIKE 'User-Specified Speed #{spd}%Total%Capacity' AND Units='W'"
      clg_cap_w += sqlFile.execAndReturnFirstDouble(query).get
      break if clg_cap_w > 0
    end
    query = "SELECT SUM(Value) FROM ComponentSizes WHERE CompType LIKE 'Coil:Cooling:%' AND CompType!='Coil:Cooling:DX:MultiSpeed' AND Description LIKE '%User-Specified%Total%Capacity' AND Units='W'"
    clg_cap_w += sqlFile.execAndReturnFirstDouble(query).get
    results['Capacity: Cooling (W)'] = clg_cap_w

    sqlFile.close

    # Check discrepancy between total load and sum of component loads
    if not xml.include? 'ASHRAE_Standard_140'
      sum_component_htg_loads = results.select { |k, v| k.start_with? 'Component Load: Heating:' }.map { |k, v| v }.inject(0, :+)
      sum_component_clg_loads = results.select { |k, v| k.start_with? 'Component Load: Cooling:' }.map { |k, v| v }.inject(0, :+)
      residual_htg_load = results['Load: Heating (MBtu)'] - sum_component_htg_loads
      residual_clg_load = results['Load: Cooling (MBtu)'] - sum_component_clg_loads
      assert_operator(residual_htg_load.abs, :<, 0.5)
      assert_operator(residual_clg_load.abs, :<, 0.5)
    end

    results[@@simulation_runtime_key] = sim_time
    results[@@workflow_runtime_key] = workflow_time

    return results
  end

  def _test_simulation(this_dir, xml, rundir, expect_error, expect_error_msgs)
    # Uses meta_measure workflow for faster simulations
    # TODO: Merge code with workflow/run_simulation.rb

    # Setup
    _rm_path(rundir)
    Dir.mkdir(rundir)

    workflow_start = Time.now
    model = OpenStudio::Model::Model.new
    runner = OpenStudio::Measure::OSRunner.new(OpenStudio::WorkflowJSON.new)
    measures_dir = File.join(this_dir, '..', '..')

    measures = {}

    # Add HPXML translator measure to workflow
    measure_subdir = 'HPXMLtoOpenStudio'
    args = {}
    args['hpxml_path'] = xml
    if xml.include? 'ASHRAE_Standard_140'
      args['weather_dir'] = File.join(File.dirname(xml), 'weather')
    else
      args['weather_dir'] = 'weather'
    end
    args['output_dir'] = File.absolute_path(rundir)
    args['debug'] = true
    update_args_hash(measures, measure_subdir, args)

    # Add reporting measure to workflow
    measure_subdir = 'SimulationOutputReport'
    args = {}
    args['timeseries_frequency'] = 'hourly'
    args['include_timeseries_fuel_consumptions'] = true
    args['include_timeseries_end_use_consumptions'] = false
    args['include_timeseries_hot_water_uses'] = false
    args['include_timeseries_total_loads'] = false
    args['include_timeseries_component_loads'] = false
    args['include_timeseries_zone_temperatures'] = false
    args['include_timeseries_airflows'] = false
    args['include_timeseries_weather'] = false
    update_args_hash(measures, measure_subdir, args)

    # Apply measure
    success = apply_measures(measures_dir, measures, runner, model)
    report_measure_errors_warnings(runner, rundir, false)

    if expect_error
      assert_equal(false, success)

      if expect_error_msgs.nil?
        flunk "No error message defined for #{File.basename(xml)}."
      else
        run_log = File.readlines(File.join(rundir, 'run.log')).map(&:strip)
        expect_error_msgs.each do |error_msg|
          found_error_msg = false
          run_log.each do |run_line|
            next unless run_line.include? error_msg

            found_error_msg = true
            break
          end
          assert(found_error_msg)
        end
      end

      return
    else
      show_output(runner.result) unless success
      assert_equal(true, success)
    end

    # Add output variables for CFIS tests
    if xml.include? 'cfis'
      infil_program = nil
      model.getEnergyManagementSystemPrograms.each do |ems_program|
        next unless ems_program.name.to_s.start_with? Constants.ObjectNameInfiltration

        infil_program = ems_program
      end

      ems_output_var = OpenStudio::Model::EnergyManagementSystemOutputVariable.new(model, 'CFIS_fan_w')
      ems_output_var.setName("#{Constants.ObjectNameMechanicalVentilation} cfis fan power".gsub(' ', '_'))
      ems_output_var.setTypeOfDataInVariable('Averaged')
      ems_output_var.setUpdateFrequency('ZoneTimestep')
      ems_output_var.setEMSProgramOrSubroutineName(infil_program)
      ems_output_var.setUnits('W')

      @cfis_fan_power_output_var = OpenStudio::Model::OutputVariable.new(ems_output_var.name.to_s, model)
      @cfis_fan_power_output_var.setReportingFrequency('runperiod')
      @cfis_fan_power_output_var.setKeyValue('EMS')

      ems_output_var = OpenStudio::Model::EnergyManagementSystemOutputVariable.new(model, 'QWHV')
      ems_output_var.setName("#{Constants.ObjectNameMechanicalVentilation} cfis flow rate".gsub(' ', '_'))
      ems_output_var.setTypeOfDataInVariable('Averaged')
      ems_output_var.setUpdateFrequency('ZoneTimestep')
      ems_output_var.setEMSProgramOrSubroutineName(infil_program)
      ems_output_var.setUnits('m3/s')

      @cfis_flow_rate_output_var = OpenStudio::Model::OutputVariable.new(ems_output_var.name.to_s, model)
      @cfis_flow_rate_output_var.setReportingFrequency('runperiod')
      @cfis_flow_rate_output_var.setKeyValue('EMS')
    end

    # Add output variables for combi system energy check
    output_var = OpenStudio::Model::OutputVariable.new('Water Heater Source Side Heat Transfer Energy', model)
    output_var.setReportingFrequency('runperiod')
    output_var.setKeyValue('*')
    output_var = OpenStudio::Model::OutputVariable.new('Baseboard Total Heating Energy', model)
    output_var.setReportingFrequency('runperiod')
    output_var.setKeyValue('*')
    output_var = OpenStudio::Model::OutputVariable.new('Boiler Heating Energy', model) # This is needed for energy checking if there's boiler not connected to combi systems.
    output_var.setReportingFrequency('runperiod')
    output_var.setKeyValue('*')
    model.getHeatExchangerFluidToFluids.each do |hx|
      output_var = OpenStudio::Model::OutputVariable.new('Fluid Heat Exchanger Heat Transfer Energy', model)
      output_var.setReportingFrequency('runperiod')
      output_var.setKeyValue(hx.name.to_s)
    end

    # Translate model to IDF
    forward_translator = OpenStudio::EnergyPlus::ForwardTranslator.new
    forward_translator.setExcludeLCCObjects(true)
    model_idf = forward_translator.translateModel(model)
    report_ft_errors_warnings(forward_translator, rundir)

    # Apply reporting measure output requests
    apply_energyplus_output_requests(measures_dir, measures, runner, model, model_idf)

    # Write IDF to file
    File.open(File.join(rundir, 'in.idf'), 'w') { |f| f << model_idf.to_s }

    # Run EnergyPlus
    # getEnergyPlusDirectory can be unreliable, using getOpenStudioCLI instead
    ep_path = File.absolute_path(File.join(OpenStudio.getOpenStudioCLI.to_s, '..', '..', 'EnergyPlus', 'energyplus'))
    command = "cd #{rundir} && #{ep_path} -w in.epw in.idf > stdout-energyplus"
    simulation_start = Time.now
    system(command, err: File::NULL)
    sim_time = (Time.now - simulation_start).round(1)
    workflow_time = (Time.now - workflow_start).round(1)
    puts "Completed #{File.basename(xml)} simulation in #{sim_time}, workflow in #{workflow_time}s."

    # Apply reporting measures
    runner.setLastEnergyPlusSqlFilePath(File.join(rundir, 'eplusout.sql'))
    success = apply_measures(measures_dir, measures, runner, model, true, 'OpenStudio::Measure::ReportingMeasure')
    report_measure_errors_warnings(runner, rundir, false)
    runner.resetLastEnergyPlusSqlFilePath

    show_output(runner.result) unless success
    assert_equal(true, success)

    report_os_warnings(rundir)

    annual_csv_path = File.join(rundir, 'results_annual.csv')
    timeseries_csv_path = File.join(rundir, 'results_timeseries.csv')
    assert(File.exist? annual_csv_path)
    assert(File.exist? timeseries_csv_path)

    results = _get_results(rundir, sim_time, workflow_time, annual_csv_path, xml)

    # Verify simulation outputs
    _verify_simulation_outputs(runner, rundir, xml, results)

    # Get HVAC sizing outputs
    sizing_results = _get_sizing_results(runner)

    return results, sizing_results
  end

  def report_measure_errors_warnings(runner, rundir, debug)
    # Report warnings/errors
    File.open(File.join(rundir, 'run.log'), 'w') do |f|
      if debug
        runner.result.stepInfo.each do |s|
          f << "Info: #{s}\n"
        end
      end
      runner.result.stepWarnings.each do |s|
        f << "Warning: #{s}\n"
      end
      runner.result.stepErrors.each do |s|
        f << "Error: #{s}\n"
      end
    end
  end

  def report_ft_errors_warnings(forward_translator, rundir)
    # Report warnings/errors
    File.open(File.join(rundir, 'run.log'), 'a') do |f|
      forward_translator.warnings.each do |s|
        f << "FT Warning: #{s.logMessage}\n"
      end
      forward_translator.errors.each do |s|
        f << "FT Error: #{s.logMessage}\n"
      end
    end
  end

  def report_os_warnings(rundir)
    File.open(File.join(rundir, 'run.log'), 'a') do |f|
      @@os_log.logMessages.each do |s|
        f << "OS Message: #{s.logMessage}\n"
      end
    end
    @@os_log.resetStringStream
  end

  def _get_sizing_results(runner)
    results = {}
    runner.result.stepInfo.each do |s_info|
      s_info.split("\n").each do |s|
        next unless s.start_with?('Heat ') || s.start_with?('Cool ')
        next unless s.include? '='

        vals = s.split('=')
        prop = vals[0].strip
        vals = vals[1].split(' ')
        value = Float(vals[0].strip)
        prop += " [#{vals[1].strip}]" # add units
        results[prop] = 0.0 if results[prop].nil?
        results[prop] += value
      end
    end
    assert(!results.empty?)
    return results
  end

  def _verify_simulation_outputs(runner, rundir, hpxml_path, results)
<<<<<<< HEAD
=======
    # Check that eplusout.err has no lines that include "Blank Schedule Type Limits Name input"
    # Check that eplusout.err has no lines that include "FixViewFactors: View factors not complete"
    # Check that eplusout.err has no lines that include "GetHTSurfaceData: Surfaces with interface to Ground found but no "Ground Temperatures" were input"
    File.readlines(File.join(rundir, 'eplusout.err')).each do |err_line|
      next if err_line.include? 'Schedule:Constant="ALWAYS ON CONTINUOUS", Blank Schedule Type Limits Name input'
      next if err_line.include? 'Schedule:Constant="ALWAYS OFF DISCRETE", Blank Schedule Type Limits Name input'

      assert_equal(err_line.include?('Blank Schedule Type Limits Name input'), false)
      assert_equal(err_line.include?('FixViewFactors: View factors not complete'), false)
      assert_equal(err_line.include?('GetHTSurfaceData: Surfaces with interface to Ground found but no "Ground Temperatures" were input'), false)
    end

    # Check run.log warnings
    File.readlines(File.join(rundir, 'run.log')).each do |log_line|
      next if log_line.include? 'Warning: Could not load nokogiri, no HPXML validation performed.'
      next if log_line.include? 'Cannot find current Workflow Step'
      next if log_line.include? 'Data will be treated as typical (TMY)'
      next if log_line.include? 'WorkflowStepResult value called with undefined stepResult'
      next if log_line.include?("Object of type 'Schedule:Constant' and named 'Always") && log_line.include?('points to an object named') && log_line.include?('but that object cannot be located')
      next if log_line.include? "-cache.csv' could not be found; regenerating it."
      next if log_line.include? 'Appears there are no design condition fields in the EPW file'
      next if log_line.include?('Warning: HVACDistribution') && log_line.include?('has ducts entirely within conditioned space but there is non-zero leakage to the outside.')
      # TODO: Remove once https://github.com/NREL/OpenStudio/pull/3999 is available
      next if log_line.include? "OS Message: 'Propane' is deprecated for Coil_Heating_GasFields:FuelType, use 'Propane' instead"

      flunk "Unexpected warning found in run.log: #{log_line}"
    end

>>>>>>> 09dbbeaf
    sql_path = File.join(rundir, 'eplusout.sql')
    assert(File.exist? sql_path)

    sqlFile = OpenStudio::SqlFile.new(sql_path, false)
    hpxml_defaults_path = File.join(rundir, 'in.xml')
    hpxml = HPXML.new(hpxml_path: hpxml_defaults_path)

    # Collapse windows further using same logic as measure.rb
    hpxml.windows.each do |window|
      window.fraction_operable = nil
    end
    hpxml.collapse_enclosure_surfaces()

    # Check for unexpected warnings
    File.readlines(File.join(rundir, 'eplusout.err')).each do |err_line|
      next unless err_line.include? '** Warning **'

      # General
      next if err_line.include? 'Schedule:Constant="ALWAYS ON CONTINUOUS", Blank Schedule Type Limits Name input'
      next if err_line.include? 'Schedule:Constant="ALWAYS OFF DISCRETE", Blank Schedule Type Limits Name input'
      next if err_line.include? 'Output:Meter: invalid Key Name'
      next if err_line.include? 'Entered Zone Volumes differ from calculated zone volume'
      next if err_line.include?('CalculateZoneVolume') && err_line.include?('not fully enclosed')
      next if err_line.include?('GetInputViewFactors') && err_line.include?('not enough values')
      next if err_line.include? 'Pump nominal power or motor efficiency is set to 0'
      next if err_line.include? 'volume flow rate per watt of rated total cooling capacity is out of range'
      next if err_line.include? 'volume flow rate per watt of rated total heating capacity is out of range'
      next if err_line.include? 'The following Report Variables were requested but not generated'
      next if err_line.include? 'Timestep: Requested number'
      next if err_line.include? 'The Standard Ratings is calculated for'
      next if err_line.include?('CheckUsedConstructions') && err_line.include?('nominally unused constructions')
      next if err_line.include?('WetBulb not converged after') && err_line.include?('iterations(PsyTwbFnTdbWPb)')
      # HPWHs
      if hpxml.water_heating_systems.select { |wh| wh.water_heater_type == HPXML::WaterHeaterTypeHeatPump }.size > 0
        next if err_line.include? 'Recovery Efficiency and Energy Factor could not be calculated during the test for standard ratings'
        next if err_line.include? 'SimHVAC: Maximum iterations (20) exceeded for all HVAC loops'
      end
      # HP defrost curves
      if hpxml.heat_pumps.select { |hp| [HPXML::HVACTypeHeatPumpAirToAir, HPXML::HVACTypeHeatPumpMiniSplit].include? hp.heat_pump_type }.size > 0
        next if err_line.include?('GetDXCoils: Coil:Heating:DX') && err_line.include?('curve values')
      end
      # FUTURE: Remove when https://github.com/NREL/EnergyPlus/pull/8073 is available
      if hpxml_path.include? 'ASHRAE_Standard_140'
        next if err_line.include?('SurfaceProperty:ExposedFoundationPerimeter') && err_line.include?('Total Exposed Perimeter is greater than the perimeter')
      end
      # Stratified water heater bug in EnergyPlus; no way to prevent this via OS.
      if (hpxml.solar_thermal_systems.size > 0) || (hpxml.water_heating_systems.select { |wh| wh.water_heater_type == HPXML::WaterHeaterTypeHeatPump }.size > 0)
        next if err_line.include? 'More Additional Loss Coefficients were entered than the number of nodes; extra coefficients will not be used'
      end
      if hpxml_path.include?('base-dhw-tank-heat-pump-outside.xml') || hpxml_path.include?('base-hvac-flowrate.xml')
        next if err_line.include? 'Full load outlet air dry-bulb temperature < 2C. This indicates the possibility of coil frost/freeze.'
        next if err_line.include? 'Full load outlet temperature indicates a possibility of frost/freeze error continues.'
      end
      next if err_line.include? 'Missing temperature setpoint for LeavingSetpointModulated mode' # These warnings are fine, simulation continues with assigning plant loop setpoint to boiler, which is the expected one

      # Evap cooler model is not really using Controller:MechanicalVentilation object, so these warnings of ignoring some features are fine. OS requires a Controller:MechanicalVentilation to be attached to the oa controller, however, it's not required by E+, removing Controller:MechanicalVentilation from idf eliminates these two warnings. Question: Can OS allow removing it in the future?
      next if err_line.include?('Zone') && err_line.include?('is not accounted for by Controller:MechanicalVentilation object')
      next if err_line.include?('PEOPLE object for zone') && err_line.include?('is not accounted for by Controller:MechanicalVentilation object')
      # "The only valid controller type for an AirLoopHVAC is Controller:WaterCoil.", evap cooler doesn't need one.
      next if err_line.include?('GetAirPathData: AirLoopHVAC') && err_line.include?('has no Controllers')
      # input "Autosize" for Fixed Minimum Air Flow Rate is added by OS translation, now set it to 0 to skip potential sizing process, though no way to prevent this warning.
      next if err_line.include? 'Since Zone Minimum Air Flow Input Method = CONSTANT, input for Fixed Minimum Air Flow Rate will be ignored'

      # TODO: Eliminate these warnings?

      # SHW:
      next if err_line.include?('Glycol: Temperature') && err_line.include?('out of range (too low) for fluid')
      next if err_line.include?('Glycol: Temperature') && err_line.include?('out of range (too high) for fluid')
      next if err_line.include? 'Plant loop exceeding upper temperature limit'

      # Room AC:
      next if err_line.include? 'GetDXCoils: Coil:Cooling:DX:SingleSpeed="ROOM AC CLG COIL" curve values' # TODO: Check w/ Jon

      next if err_line.include?('Foundation:Kiva') && err_line.include?('wall surfaces with more than four vertices') # TODO: Check alternative approach

      if hpxml_path.include?('base-misc-timestep-10-mins.xml') || hpxml_path.include?('ASHRAE_Standard_140')
        next if err_line.include? 'Temperature out of range [-100. to 200.] (PsyPsatFnTemp)'
      end

      flunk "Unexpected warning found: #{err_line}"
    end

    # Timestep
    timestep = hpxml.header.timestep
    if timestep.nil?
      timestep = 60
    end
    query = 'SELECT NumTimestepsPerHour FROM Simulations'
    sql_value = sqlFile.execAndReturnFirstDouble(query).get
    assert_equal(60 / timestep, sql_value)

    # Conditioned Floor Area
    sum_hvac_load_frac = 0.0
    (hpxml.heating_systems + hpxml.heat_pumps).each do |heating_system|
      sum_hvac_load_frac += heating_system.fraction_heat_load_served.to_f
    end
    (hpxml.cooling_systems + hpxml.heat_pumps).each do |cooling_system|
      sum_hvac_load_frac += cooling_system.fraction_cool_load_served.to_f
    end
    if sum_hvac_load_frac > 0 # EnergyPlus will only report conditioned floor area if there is an HVAC system
      hpxml_value = hpxml.building_construction.conditioned_floor_area
      query = "SELECT Value FROM TabularDataWithStrings WHERE ReportName='InputVerificationandResultsSummary' AND ReportForString='Entire Facility' AND TableName='Zone Summary' AND RowName='Conditioned Total' AND ColumnName='Area' AND Units='m2'"
      sql_value = UnitConversions.convert(sqlFile.execAndReturnFirstDouble(query).get, 'm^2', 'ft^2')
      # Subtract duct return plenum conditioned floor area
      query = "SELECT SUM(Value) FROM TabularDataWithStrings WHERE ReportName='InputVerificationandResultsSummary' AND ReportForString='Entire Facility' AND TableName='Zone Summary' AND RowName LIKE '%RET AIR ZONE' AND ColumnName='Area' AND Units='m2'"
      sql_value -= UnitConversions.convert(sqlFile.execAndReturnFirstDouble(query).get, 'm^2', 'ft^2')
      assert_in_epsilon(hpxml_value, sql_value, 0.01)
    end

    # Enclosure Roofs
    hpxml.roofs.each do |roof|
      roof_id = roof.id.upcase

      # R-value
      hpxml_value = roof.insulation_assembly_r_value
      if hpxml_path.include? 'ASHRAE_Standard_140'
        # Compare R-value w/o film
        hpxml_value -= Material.AirFilmRoofASHRAE140.rvalue
        hpxml_value -= Material.AirFilmOutsideASHRAE140.rvalue
        query = "SELECT AVG(Value) FROM TabularDataWithStrings WHERE ReportName='EnvelopeSummary' AND ReportForString='Entire Facility' AND TableName='Opaque Exterior' AND (RowName='#{roof_id}' OR RowName LIKE '#{roof_id}:%') AND ColumnName='U-Factor no Film' AND Units='W/m2-K'"
      else
        # Compare R-value w/ film
        query = "SELECT AVG(Value) FROM TabularDataWithStrings WHERE ReportName='EnvelopeSummary' AND ReportForString='Entire Facility' AND TableName='Opaque Exterior' AND (RowName='#{roof_id}' OR RowName LIKE '#{roof_id}:%') AND ColumnName='U-Factor with Film' AND Units='W/m2-K'"
      end
      sql_value = 1.0 / UnitConversions.convert(sqlFile.execAndReturnFirstDouble(query).get, 'W/(m^2*K)', 'Btu/(hr*ft^2*F)')
      assert_in_epsilon(hpxml_value, sql_value, 0.1) # TODO: Higher due to outside air film?

      # Net area
      hpxml_value = roof.area
      hpxml.skylights.each do |subsurface|
        next if subsurface.roof_idref.upcase != roof_id

        hpxml_value -= subsurface.area
      end
      query = "SELECT SUM(Value) FROM TabularDataWithStrings WHERE ReportName='EnvelopeSummary' AND ReportForString='Entire Facility' AND TableName='Opaque Exterior' AND (RowName='#{roof_id}' OR RowName LIKE '#{roof_id}:%') AND ColumnName='Net Area' AND Units='m2'"
      sql_value = UnitConversions.convert(sqlFile.execAndReturnFirstDouble(query).get, 'm^2', 'ft^2')
      assert_operator(sql_value, :>, 0.01)
      assert_in_epsilon(hpxml_value, sql_value, 0.01)

      # Solar absorptance
      hpxml_value = roof.solar_absorptance
      query = "SELECT AVG(Value) FROM TabularDataWithStrings WHERE ReportName='EnvelopeSummary' AND ReportForString='Entire Facility' AND TableName='Opaque Exterior' AND (RowName='#{roof_id}' OR RowName LIKE '#{roof_id}:%') AND ColumnName='Reflectance'"
      sql_value = 1.0 - sqlFile.execAndReturnFirstDouble(query).get
      assert_in_epsilon(hpxml_value, sql_value, 0.01)

      # Tilt
      hpxml_value = UnitConversions.convert(Math.atan(roof.pitch / 12.0), 'rad', 'deg')
      query = "SELECT AVG(Value) FROM TabularDataWithStrings WHERE ReportName='EnvelopeSummary' AND ReportForString='Entire Facility' AND TableName='Opaque Exterior' AND (RowName='#{roof_id}' OR RowName LIKE '#{roof_id}:%') AND ColumnName='Tilt' AND Units='deg'"
      sql_value = sqlFile.execAndReturnFirstDouble(query).get
      assert_in_epsilon(hpxml_value, sql_value, 0.01)

      # Azimuth
      next unless (not roof.azimuth.nil?) && (Float(roof.pitch) > 0)

      hpxml_value = roof.azimuth
      query = "SELECT AVG(Value) FROM TabularDataWithStrings WHERE ReportName='EnvelopeSummary' AND ReportForString='Entire Facility' AND TableName='Opaque Exterior' AND (RowName='#{roof_id}' OR RowName LIKE '#{roof_id}:%') AND ColumnName='Azimuth' AND Units='deg'"
      sql_value = sqlFile.execAndReturnFirstDouble(query).get
      assert_in_epsilon(hpxml_value, sql_value, 0.01)
    end

    # Enclosure Foundations
    # Ensure Kiva instances have perimeter fraction of 1.0 as we explicitly define them to end up this way.
    num_kiva_instances = 0
    File.readlines(File.join(rundir, 'eplusout.eio')).each do |eio_line|
      next unless eio_line.downcase.start_with? 'foundation kiva'

      kiva_perim_frac = Float(eio_line.split(',')[5])
      assert_equal(1.0, kiva_perim_frac)

      num_kiva_instances += 1
    end

    num_expected_kiva_instances = { 'base-foundation-ambient.xml' => 0,               # no foundation in contact w/ ground
                                    'base-foundation-multiple.xml' => 2,              # additional instance for 2nd foundation type
                                    'base-enclosure-2stories-garage.xml' => 2,        # additional instance for garage
                                    'base-enclosure-garage.xml' => 2,                 # additional instance for garage
                                    'base-enclosure-other-housing-unit.xml' => 0,     # no foundation in contact w/ ground
                                    'base-enclosure-other-heated-space.xml' => 0,     # no foundation in contact w/ ground
                                    'base-enclosure-other-non-freezing-space.xml' => 0, # no foundation in contact w/ ground
                                    'base-enclosure-other-multifamily-buffer-space.xml' => 0, # no foundation in contact w/ ground
                                    'base-foundation-walkout-basement.xml' => 4, # 3 foundation walls plus a no-wall exposed perimeter
                                    'base-foundation-complex.xml' => 10,
                                    'base-misc-large-uncommon-loads.xml' => 2,
                                    'base-misc-large-uncommon-loads2.xml' => 2 }

    if hpxml_path.include? 'ASHRAE_Standard_140'
      # nop
    elsif not num_expected_kiva_instances[File.basename(hpxml_path)].nil?
      assert_equal(num_expected_kiva_instances[File.basename(hpxml_path)], num_kiva_instances)
    else
      assert_equal(1, num_kiva_instances)
    end

    # Enclosure Foundation Slabs
    num_slabs = hpxml.slabs.size
    if (num_slabs <= 1) && (num_kiva_instances <= 1) # The slab surfaces may be combined in these situations, so skip tests
      hpxml.slabs.each do |slab|
        slab_id = slab.id.upcase

        # Exposed Area
        hpxml_value = Float(slab.area)
        query = "SELECT Value FROM TabularDataWithStrings WHERE ReportName='EnvelopeSummary' AND ReportForString='Entire Facility' AND TableName='Opaque Exterior' AND RowName='#{slab_id}' AND ColumnName='Gross Area' AND Units='m2'"
        sql_value = UnitConversions.convert(sqlFile.execAndReturnFirstDouble(query).get, 'm^2', 'ft^2')
        assert_operator(sql_value, :>, 0.01)
        assert_in_epsilon(hpxml_value, sql_value, 0.01)

        # Tilt
        query = "SELECT Value FROM TabularDataWithStrings WHERE ReportName='EnvelopeSummary' AND ReportForString='Entire Facility' AND TableName='Opaque Exterior' AND RowName='#{slab_id}' AND ColumnName='Tilt' AND Units='deg'"
        sql_value = sqlFile.execAndReturnFirstDouble(query).get
        assert_in_epsilon(180.0, sql_value, 0.01)
      end
    end

    # Enclosure Walls/RimJoists/FoundationWalls
    (hpxml.walls + hpxml.rim_joists + hpxml.foundation_walls).each do |wall|
      next unless wall.is_exterior

      wall_id = wall.id.upcase

      # R-value
      if (not wall.insulation_assembly_r_value.nil?) && (not hpxml_path.include? 'base-foundation-unconditioned-basement-assembly-r.xml') # This file uses Foundation:Kiva for insulation, so skip it
        hpxml_value = wall.insulation_assembly_r_value
        if hpxml_path.include? 'ASHRAE_Standard_140'
          # Compare R-value w/o film
          hpxml_value -= Material.AirFilmVerticalASHRAE140.rvalue
          hpxml_value -= Material.AirFilmOutsideASHRAE140.rvalue
          query = "SELECT AVG(Value) FROM TabularDataWithStrings WHERE ReportName='EnvelopeSummary' AND ReportForString='Entire Facility' AND TableName='Opaque Exterior' AND (RowName='#{wall_id}' OR RowName LIKE '#{wall_id}:%') AND ColumnName='U-Factor no Film' AND Units='W/m2-K'"
        else
          # Compare R-value w/ film
          query = "SELECT AVG(Value) FROM TabularDataWithStrings WHERE ReportName='EnvelopeSummary' AND ReportForString='Entire Facility' AND TableName='Opaque Exterior' AND (RowName='#{wall_id}' OR RowName LIKE '#{wall_id}:%') AND ColumnName='U-Factor with Film' AND Units='W/m2-K'"
        end
        sql_value = 1.0 / UnitConversions.convert(sqlFile.execAndReturnFirstDouble(query).get, 'W/(m^2*K)', 'Btu/(hr*ft^2*F)')
        assert_in_epsilon(hpxml_value, sql_value, 0.03)
      end

      # Net area
      hpxml_value = wall.area
      (hpxml.windows + hpxml.doors).each do |subsurface|
        next if subsurface.wall_idref.upcase != wall_id

        hpxml_value -= subsurface.area
      end
      if wall.exterior_adjacent_to == HPXML::LocationGround
        # Calculate total length of walls
        wall_total_length = 0
        hpxml.foundation_walls.each do |foundation_wall|
          next unless foundation_wall.exterior_adjacent_to == HPXML::LocationGround
          next unless wall.interior_adjacent_to == foundation_wall.interior_adjacent_to

          wall_total_length += foundation_wall.area / foundation_wall.height
        end

        # Calculate total slab exposed perimeter
        slab_exposed_length = 0
        hpxml.slabs.each do |slab|
          next unless wall.interior_adjacent_to == slab.interior_adjacent_to

          slab_exposed_length += slab.exposed_perimeter
        end

        # Calculate exposed foundation wall area
        if slab_exposed_length < wall_total_length
          hpxml_value *= (slab_exposed_length / wall_total_length)
        end
      end
      query = "SELECT SUM(Value) FROM TabularDataWithStrings WHERE ReportName='EnvelopeSummary' AND ReportForString='Entire Facility' AND TableName='Opaque Exterior' AND (RowName='#{wall_id}' OR RowName LIKE '#{wall_id}:%' OR RowName LIKE '#{wall_id} %') AND ColumnName='Net Area' AND Units='m2'"
      sql_value = UnitConversions.convert(sqlFile.execAndReturnFirstDouble(query).get, 'm^2', 'ft^2')
      assert_operator(sql_value, :>, 0.01)
      assert_in_epsilon(hpxml_value, sql_value, 0.01)

      # Solar absorptance
      if wall.respond_to? :solar_absorptance
        hpxml_value = wall.solar_absorptance
        query = "SELECT AVG(Value) FROM TabularDataWithStrings WHERE ReportName='EnvelopeSummary' AND ReportForString='Entire Facility' AND TableName='Opaque Exterior' AND (RowName='#{wall_id}' OR RowName LIKE '#{wall_id}:%') AND ColumnName='Reflectance'"
        sql_value = 1.0 - sqlFile.execAndReturnFirstDouble(query).get
        assert_in_epsilon(hpxml_value, sql_value, 0.01)
      end

      # Tilt
      query = "SELECT AVG(Value) FROM TabularDataWithStrings WHERE ReportName='EnvelopeSummary' AND ReportForString='Entire Facility' AND TableName='Opaque Exterior' AND (RowName='#{wall_id}' OR RowName LIKE '#{wall_id}:%') AND ColumnName='Tilt' AND Units='deg'"
      sql_value = sqlFile.execAndReturnFirstDouble(query).get
      assert_in_epsilon(90.0, sql_value, 0.01)

      # Azimuth
      next unless not wall.azimuth.nil?

      hpxml_value = wall.azimuth
      query = "SELECT AVG(Value) FROM TabularDataWithStrings WHERE ReportName='EnvelopeSummary' AND ReportForString='Entire Facility' AND TableName='Opaque Exterior' AND (RowName='#{wall_id}' OR RowName LIKE '#{wall_id}:%') AND ColumnName='Azimuth' AND Units='deg'"
      sql_value = sqlFile.execAndReturnFirstDouble(query).get
      assert_in_epsilon(hpxml_value, sql_value, 0.01)
    end

    # Enclosure FrameFloors
    hpxml.frame_floors.each do |frame_floor|
      next unless frame_floor.is_exterior

      frame_floor_id = frame_floor.id.upcase

      # R-value
      hpxml_value = frame_floor.insulation_assembly_r_value
      if hpxml_path.include? 'ASHRAE_Standard_140'
        # Compare R-value w/o film
        if frame_floor.is_exterior # Raised floor
          hpxml_value -= Material.AirFilmFloorASHRAE140.rvalue
          hpxml_value -= Material.AirFilmFloorZeroWindASHRAE140.rvalue
        elsif frame_floor.is_ceiling # Attic floor
          hpxml_value -= Material.AirFilmFloorASHRAE140.rvalue
          hpxml_value -= Material.AirFilmFloorASHRAE140.rvalue
        end
        query = "SELECT AVG(Value) FROM TabularDataWithStrings WHERE ReportName='EnvelopeSummary' AND ReportForString='Entire Facility' AND TableName='Opaque Exterior' AND RowName='#{frame_floor_id}' AND ColumnName='U-Factor no Film' AND Units='W/m2-K'"
      else
        # Compare R-value w/ film
        query = "SELECT AVG(Value) FROM TabularDataWithStrings WHERE ReportName='EnvelopeSummary' AND ReportForString='Entire Facility' AND TableName='Opaque Exterior' AND RowName='#{frame_floor_id}' AND ColumnName='U-Factor with Film' AND Units='W/m2-K'"
      end
      sql_value = 1.0 / UnitConversions.convert(sqlFile.execAndReturnFirstDouble(query).get, 'W/(m^2*K)', 'Btu/(hr*ft^2*F)')
      assert_in_epsilon(hpxml_value, sql_value, 0.03)

      # Area
      hpxml_value = frame_floor.area
      query = "SELECT SUM(Value) FROM TabularDataWithStrings WHERE ReportName='EnvelopeSummary' AND ReportForString='Entire Facility' AND TableName='Opaque Exterior' AND RowName='#{frame_floor_id}' AND ColumnName='Net Area' AND Units='m2'"
      sql_value = UnitConversions.convert(sqlFile.execAndReturnFirstDouble(query).get, 'm^2', 'ft^2')
      assert_operator(sql_value, :>, 0.01)
      assert_in_epsilon(hpxml_value, sql_value, 0.01)

      # Tilt
      if frame_floor.is_ceiling
        hpxml_value = 0
      else
        hpxml_value = 180
      end
      query = "SELECT AVG(Value) FROM TabularDataWithStrings WHERE ReportName='EnvelopeSummary' AND ReportForString='Entire Facility' AND TableName='Opaque Exterior' AND RowName='#{frame_floor_id}' AND ColumnName='Tilt' AND Units='deg'"
      sql_value = sqlFile.execAndReturnFirstDouble(query).get
      assert_in_epsilon(hpxml_value, sql_value, 0.01)
    end

    # Enclosure Windows/Skylights
    (hpxml.windows + hpxml.skylights).each do |subsurface|
      next unless subsurface.is_exterior

      subsurface_id = subsurface.id.upcase

      # Area
      hpxml_value = subsurface.area
      query = "SELECT Value FROM TabularDataWithStrings WHERE ReportName='EnvelopeSummary' AND ReportForString='Entire Facility' AND TableName='Exterior Fenestration' AND RowName='#{subsurface_id}' AND ColumnName='Area of Multiplied Openings' AND Units='m2'"
      sql_value = UnitConversions.convert(sqlFile.execAndReturnFirstDouble(query).get, 'm^2', 'ft^2')
      assert_operator(sql_value, :>, 0.01)
      assert_in_epsilon(hpxml_value, sql_value, 0.02)

      # U-Factor
      hpxml_value = subsurface.ufactor
      query = "SELECT Value FROM TabularDataWithStrings WHERE ReportName='EnvelopeSummary' AND ReportForString='Entire Facility' AND TableName='Exterior Fenestration' AND RowName='#{subsurface_id}' AND ColumnName='Glass U-Factor' AND Units='W/m2-K'"
      sql_value = UnitConversions.convert(sqlFile.execAndReturnFirstDouble(query).get, 'W/(m^2*K)', 'Btu/(hr*ft^2*F)')
      assert_in_epsilon(hpxml_value, sql_value, 0.02)

      # SHGC
      # TODO: Affected by interior shading

      # Azimuth
      hpxml_value = subsurface.azimuth
      query = "SELECT Value FROM TabularDataWithStrings WHERE ReportName='EnvelopeSummary' AND ReportForString='Entire Facility' AND TableName='Exterior Fenestration' AND RowName='#{subsurface_id}' AND ColumnName='Azimuth' AND Units='deg'"
      sql_value = sqlFile.execAndReturnFirstDouble(query).get
      assert_in_epsilon(hpxml_value, sql_value, 0.01)

      # Tilt
      if subsurface.respond_to? :wall_idref
        query = "SELECT Value FROM TabularDataWithStrings WHERE ReportName='EnvelopeSummary' AND ReportForString='Entire Facility' AND TableName='Exterior Fenestration' AND RowName='#{subsurface_id}' AND ColumnName='Tilt' AND Units='deg'"
        sql_value = sqlFile.execAndReturnFirstDouble(query).get
        assert_in_epsilon(90.0, sql_value, 0.01)
      elsif subsurface.respond_to? :roof_idref
        hpxml_value = nil
        hpxml.roofs.each do |roof|
          next if roof.id != subsurface.roof_idref

          hpxml_value = UnitConversions.convert(Math.atan(roof.pitch / 12.0), 'rad', 'deg')
        end
        query = "SELECT Value FROM TabularDataWithStrings WHERE ReportName='EnvelopeSummary' AND ReportForString='Entire Facility' AND TableName='Exterior Fenestration' AND RowName='#{subsurface_id}' AND ColumnName='Tilt' AND Units='deg'"
        sql_value = sqlFile.execAndReturnFirstDouble(query).get
        assert_in_epsilon(hpxml_value, sql_value, 0.01)
      else
        flunk "Subsurface '#{subsurface_id}' should have either AttachedToWall or AttachedToRoof element."
      end
    end

    # Enclosure Doors
    hpxml.doors.each do |door|
      next unless door.wall.is_exterior

      door_id = door.id.upcase

      # Area
      if not door.area.nil?
        hpxml_value = door.area
        query = "SELECT Value FROM TabularDataWithStrings WHERE ReportName='EnvelopeSummary' AND ReportForString='Entire Facility' AND TableName='Exterior Door' AND RowName='#{door_id}' AND ColumnName='Gross Area' AND Units='m2'"
        sql_value = UnitConversions.convert(sqlFile.execAndReturnFirstDouble(query).get, 'm^2', 'ft^2')
        assert_operator(sql_value, :>, 0.01)
        assert_in_epsilon(hpxml_value, sql_value, 0.01)
      end

      # R-Value
      next unless not door.r_value.nil?

      hpxml_value = door.r_value
      query = "SELECT Value FROM TabularDataWithStrings WHERE ReportName='EnvelopeSummary' AND ReportForString='Entire Facility' AND TableName='Exterior Door' AND RowName='#{door_id}' AND ColumnName='U-Factor with Film' AND Units='W/m2-K'"
      sql_value = 1.0 / UnitConversions.convert(sqlFile.execAndReturnFirstDouble(query).get, 'W/(m^2*K)', 'Btu/(hr*ft^2*F)')
      assert_in_epsilon(hpxml_value, sql_value, 0.02)
    end

    # HVAC Heating Systems
    num_htg_sys = hpxml.heating_systems.size
    hpxml.heating_systems.each do |heating_system|
      htg_sys_type = heating_system.heating_system_type
      htg_sys_fuel = heating_system.heating_system_fuel
      htg_load_frac = heating_system.fraction_heat_load_served

      next unless htg_load_frac > 0

      # Electric Auxiliary Energy
      # For now, skip if multiple equipment
      next unless (num_htg_sys == 1) && [HPXML::HVACTypeFurnace, HPXML::HVACTypeBoiler, HPXML::HVACTypeWallFurnace, HPXML::HVACTypeFloorFurnace, HPXML::HVACTypeStove].include?(htg_sys_type) && (htg_sys_fuel != HPXML::FuelTypeElectricity)

      if not heating_system.electric_auxiliary_energy.nil?
        hpxml_value = heating_system.electric_auxiliary_energy / 2.08
      else
        furnace_capacity_kbtuh = nil
        if htg_sys_type == HPXML::HVACTypeFurnace
          query = "SELECT Value FROM TabularDataWithStrings WHERE ReportName='EquipmentSummary' AND ReportForString='Entire Facility' AND TableName='Heating Coils' AND RowName LIKE '%#{Constants.ObjectNameFurnace.upcase}%' AND ColumnName='Nominal Total Capacity' AND Units='W'"
          furnace_capacity_kbtuh = UnitConversions.convert(sqlFile.execAndReturnFirstDouble(query).get, 'W', 'kBtu/hr')
        end
        hpxml_value = HVAC.get_default_eae(htg_sys_type, htg_sys_fuel, htg_load_frac, furnace_capacity_kbtuh) / 2.08
      end

      if htg_sys_type == HPXML::HVACTypeBoiler
        query = "SELECT Value FROM TabularDataWithStrings WHERE ReportName='EquipmentSummary' AND ReportForString='Entire Facility' AND TableName='Pumps' AND RowName LIKE '%#{Constants.ObjectNameBoiler.upcase}%' AND ColumnName='Electric Power' AND Units='W'"
        sql_value = sqlFile.execAndReturnFirstDouble(query).get
      elsif htg_sys_type == HPXML::HVACTypeFurnace
        # Ratio fan power based on heating airflow rate divided by fan airflow rate since the
        # fan is sized based on cooling.
        query = "SELECT Value FROM TabularDataWithStrings WHERE ReportName='EquipmentSummary' AND ReportForString='Entire Facility' AND TableName='Fans' AND RowName LIKE '%#{Constants.ObjectNameFurnace.upcase}%' AND ColumnName='Rated Electric Power' AND Units='W'"
        query_fan_airflow = "SELECT Value FROM TabularDataWithStrings WHERE ReportName='ComponentSizingSummary' AND ReportForString='Entire Facility' AND TableName='Fan:OnOff' AND RowName LIKE '%#{Constants.ObjectNameFurnace.upcase}%' AND ColumnName='User-Specified Maximum Flow Rate' AND Units='m3/s'"
        query_htg_airflow = "SELECT Value FROM TabularDataWithStrings WHERE ReportName='ComponentSizingSummary' AND ReportForString='Entire Facility' AND TableName='AirLoopHVAC:UnitarySystem' AND RowName LIKE '%#{Constants.ObjectNameFurnace.upcase}%' AND ColumnName='User-Specified Heating Supply Air Flow Rate' AND Units='m3/s'"
        sql_value = sqlFile.execAndReturnFirstDouble(query).get
        sql_value_fan_airflow = sqlFile.execAndReturnFirstDouble(query_fan_airflow).get
        sql_value_htg_airflow = sqlFile.execAndReturnFirstDouble(query_htg_airflow).get
        sql_value *= sql_value_htg_airflow / sql_value_fan_airflow
      elsif (htg_sys_type == HPXML::HVACTypeStove) || (htg_sys_type == HPXML::HVACTypeWallFurnace) || (htg_sys_type == HPXML::HVACTypeFloorFurnace)
        query = "SELECT AVG(Value) FROM TabularDataWithStrings WHERE ReportName='EquipmentSummary' AND ReportForString='Entire Facility' AND TableName='Fans' AND RowName LIKE '%#{Constants.ObjectNameUnitHeater.upcase}%' AND ColumnName='Rated Electric Power' AND Units='W'"
        sql_value = sqlFile.execAndReturnFirstDouble(query).get
      else
        flunk "Unexpected heating system type '#{htg_sys_type}'."
      end
      assert_in_epsilon(hpxml_value, sql_value, 0.01)
    end

    # HVAC Capacities
    htg_cap = nil
    clg_cap = nil
    hpxml.heating_systems.each do |heating_system|
      htg_sys_cap = heating_system.heating_capacity.to_f
      if htg_sys_cap > 0
        htg_cap = 0 if htg_cap.nil?
        htg_cap += htg_sys_cap
      end
    end
    hpxml.cooling_systems.each do |cooling_system|
      clg_sys_cap = cooling_system.cooling_capacity.to_f
      if clg_sys_cap > 0
        clg_cap = 0 if clg_cap.nil?
        clg_cap += Float(clg_sys_cap)
      end
    end
    hpxml.heat_pumps.each do |heat_pump|
      hp_type = heat_pump.heat_pump_type
      hp_cap_clg = heat_pump.cooling_capacity.to_f
      hp_cap_htg = heat_pump.heating_capacity.to_f
      clg_cap_mult = 1.0
      htg_cap_mult = 1.0
      if hp_type == HPXML::HVACTypeHeatPumpMiniSplit
        # TODO: Generalize this
        clg_cap_mult = 1.20
        htg_cap_mult = 1.20
      elsif (hp_type == HPXML::HVACTypeHeatPumpAirToAir) && (heat_pump.cooling_efficiency_seer > 21)
        # TODO: Generalize this
        htg_cap_mult = 1.17
      end
      supp_hp_cap = heat_pump.backup_heating_capacity.to_f
      if hp_cap_clg > 0
        clg_cap = 0 if clg_cap.nil?
        clg_cap += (hp_cap_clg * clg_cap_mult)
      end
      if hp_cap_htg > 0
        htg_cap = 0 if htg_cap.nil?
        htg_cap += (hp_cap_htg * htg_cap_mult)
      end
      if supp_hp_cap > 0
        htg_cap = 0 if htg_cap.nil?
        htg_cap += supp_hp_cap
      end
    end
    if not clg_cap.nil?
      sql_value = UnitConversions.convert(results['Capacity: Cooling (W)'], 'W', 'Btu/hr')
      if clg_cap == 0
        assert_operator(sql_value, :<, 1)
      elsif clg_cap > 0
        assert_in_epsilon(clg_cap, sql_value, 0.01)
      else # autosized
        assert_operator(sql_value, :>, 1)
      end
    end
    if not htg_cap.nil?
      sql_value = UnitConversions.convert(results['Capacity: Heating (W)'], 'W', 'Btu/hr')
      if htg_cap == 0
        assert_operator(sql_value, :<, 1)
      elsif htg_cap > 0
        assert_in_epsilon(htg_cap, sql_value, 0.01)
      else # autosized
        assert_operator(sql_value, :>, 1)
      end
    end

    # HVAC Load Fractions
    htg_load_frac = 0.0
    clg_load_frac = 0.0
    (hpxml.heating_systems + hpxml.heat_pumps).each do |heating_system|
      htg_load_frac += heating_system.fraction_heat_load_served.to_f
    end
    (hpxml.cooling_systems + hpxml.heat_pumps).each do |cooling_system|
      clg_load_frac += cooling_system.fraction_cool_load_served.to_f
    end
    if not hpxml_path.include? 'location-miami'
      htg_energy = results.select { |k, v| (k.include?(': Heating (MBtu)') || k.include?(': Heating Fans/Pumps (MBtu)')) && !k.include?('Load') }.map { |k, v| v }.inject(0, :+)
      assert_equal(htg_load_frac > 0, htg_energy > 0)
    end
    clg_energy = results.select { |k, v| (k.include?(': Cooling (MBtu)') || k.include?(': Cooling Fans/Pumps (MBtu)')) && !k.include?('Load') }.map { |k, v| v }.inject(0, :+)
    assert_equal(clg_load_frac > 0, clg_energy > 0)

    # Unmet Load
    if (htg_load_frac == 0.0) && (clg_load_frac == 0.0)
      assert_in_epsilon(results['Unmet Load: Heating (MBtu)'], results['Load: Heating (MBtu)'], 0.005)
      assert_in_epsilon(results['Unmet Load: Cooling (MBtu)'], results['Load: Cooling (MBtu)'], 0.005)
    end

    # Water Heater
    if hpxml.water_heating_systems.size > 0
      query = "SELECT SUM(ABS(VariableValue)/1000000000) FROM ReportVariableData WHERE ReportVariableDataDictionaryIndex IN (SELECT ReportVariableDataDictionaryIndex FROM ReportVariableDataDictionary WHERE VariableType='Sum' AND VariableName='Fluid Heat Exchanger Heat Transfer Energy' AND ReportingFrequency='Run Period' AND VariableUnits='J')"
      combi_hx_load = sqlFile.execAndReturnFirstDouble(query).get.round(2)
      query = "SELECT SUM(ABS(VariableValue)/1000000000) FROM ReportVariableData WHERE ReportVariableDataDictionaryIndex IN (SELECT ReportVariableDataDictionaryIndex FROM ReportVariableDataDictionary WHERE VariableType='Sum' AND VariableName='Boiler Heating Energy' AND ReportingFrequency='Run Period' AND VariableUnits='J')"
      combi_htg_load = sqlFile.execAndReturnFirstDouble(query).get.round(2)

      if (combi_htg_load > 0) && (combi_hx_load > 0)
        # Check combi system energy balance
        query = "SELECT SUM(ABS(VariableValue)/1000000000) FROM ReportVariableData WHERE ReportVariableDataDictionaryIndex IN (SELECT ReportVariableDataDictionaryIndex FROM ReportVariableDataDictionary WHERE VariableType='Sum' AND VariableName='Water Heater Source Side Heat Transfer Energy' AND VariableUnits='J')"
        combi_tank_source_load = sqlFile.execAndReturnFirstDouble(query).get.round(2)
        assert_in_epsilon(combi_hx_load, combi_tank_source_load, 0.02)

        # Check boiler, hx, pump, heating coil energy balance
        query = "SELECT SUM(ABS(VariableValue)/1000000000) FROM ReportVariableData WHERE ReportVariableDataDictionaryIndex IN (SELECT ReportVariableDataDictionaryIndex FROM ReportVariableDataDictionary WHERE VariableType='Sum' AND VariableName='Baseboard Total Heating Energy' AND VariableUnits='J')"
        boiler_space_heating_load = sqlFile.execAndReturnFirstDouble(query).get.round(2)
        assert_in_epsilon(combi_hx_load + boiler_space_heating_load, combi_htg_load, 0.02)
      end
    end

    # Mechanical Ventilation
    vent_fan_whole_house = nil
    vent_fan_kitchen = nil
    vent_fan_bath = nil
    hpxml.ventilation_fans.each do |ventilation_fan|
      if ventilation_fan.used_for_local_ventilation
        if ventilation_fan.fan_location == HPXML::LocationKitchen
          vent_fan_kitchen = ventilation_fan
        elsif ventilation_fan.fan_location == HPXML::LocationBath
          vent_fan_bath = ventilation_fan
        end
      elsif ventilation_fan.used_for_whole_building_ventilation
        vent_fan_whole_house = ventilation_fan
      end
    end
    if (not vent_fan_whole_house.nil?) || (not vent_fan_kitchen.nil?) || (not vent_fan_bath.nil?)
      mv_energy = results['Electricity: Mech Vent (MBtu)']

      if (not vent_fan_whole_house.nil?) && (vent_fan_whole_house.fan_type == HPXML::MechVentTypeCFIS)
        # CFIS, check for positive mech vent energy that is less than the energy if it had run 24/7
        fan_gj = UnitConversions.convert(vent_fan_whole_house.fan_power * vent_fan_whole_house.hours_in_operation * 365.0, 'Wh', 'GJ')
        if fan_gj > 0
          assert_operator(mv_energy, :>, 0)
          assert_operator(mv_energy, :<, fan_gj)
        else
          assert_equal(mv_energy, 0.0)
        end

        # CFIS Fan power
        hpxml_value = vent_fan_whole_house.fan_power
        query = "SELECT Value FROM ReportData WHERE ReportDataDictionaryIndex IN (SELECT ReportDataDictionaryIndex FROM ReportDataDictionary WHERE Name='#{@cfis_fan_power_output_var.variableName}' AND ReportingFrequency='Run Period')"
        sql_value = sqlFile.execAndReturnFirstDouble(query).get
        assert_in_delta(hpxml_value, sql_value, 0.01)

        # CFIS Flow rate
        hpxml_value = vent_fan_whole_house.tested_flow_rate * vent_fan_whole_house.hours_in_operation / 24.0
        query = "SELECT Value FROM ReportData WHERE ReportDataDictionaryIndex IN (SELECT ReportDataDictionaryIndex FROM ReportDataDictionary WHERE Name='#{@cfis_flow_rate_output_var.variableName}' AND ReportingFrequency='Run Period')"
        sql_value = UnitConversions.convert(sqlFile.execAndReturnFirstDouble(query).get, 'm^3/s', 'cfm')
        assert_in_delta(hpxml_value, sql_value, 0.01)
      else
        # Supply, exhaust, ERV, HRV, etc., check for appropriate mech vent energy
        fan_gj = 0
        if not vent_fan_whole_house.nil?
          fan_gj += UnitConversions.convert(vent_fan_whole_house.fan_power * vent_fan_whole_house.hours_in_operation * 365.0, 'Wh', 'GJ')
        end
        if not vent_fan_kitchen.nil?
          fan_gj += UnitConversions.convert(vent_fan_kitchen.fan_power * vent_fan_kitchen.hours_in_operation * 365.0, 'Wh', 'GJ')
        end
        if not vent_fan_bath.nil?
          fan_gj += UnitConversions.convert(vent_fan_bath.fan_power * vent_fan_bath.hours_in_operation * vent_fan_bath.quantity * 365.0, 'Wh', 'GJ')
        end
        assert_in_delta(mv_energy, fan_gj, 0.11)
      end
    end

    # Clothes Washer
    if (hpxml.clothes_washers.size > 0) && (hpxml.water_heating_systems.size > 0)
      # Location
      hpxml_value = hpxml.clothes_washers[0].location
      if hpxml_value.nil? || (hpxml_value == HPXML::LocationBasementConditioned) || (hpxml_value == HPXML::LocationOther)
        hpxml_value = HPXML::LocationLivingSpace
      end
      query = "SELECT Value FROM TabularDataWithStrings WHERE TableName='ElectricEquipment Internal Gains Nominal' AND ColumnName='Zone Name' AND RowName=(SELECT RowName FROM TabularDataWithStrings WHERE TableName='ElectricEquipment Internal Gains Nominal' AND ColumnName='Name' AND Value='#{Constants.ObjectNameClothesWasher.upcase}')"
      sql_value = sqlFile.execAndReturnFirstString(query).get
      assert_equal(hpxml_value.upcase, sql_value)
    end

    # Clothes Dryer
    if (hpxml.clothes_dryers.size > 0) && (hpxml.water_heating_systems.size > 0)
      # Location
      hpxml_value = hpxml.clothes_dryers[0].location
      if hpxml_value.nil? || (hpxml_value == HPXML::LocationBasementConditioned) || (hpxml_value == HPXML::LocationOther)
        hpxml_value = HPXML::LocationLivingSpace
      end
      query = "SELECT Value FROM TabularDataWithStrings WHERE TableName='ElectricEquipment Internal Gains Nominal' AND ColumnName='Zone Name' AND RowName=(SELECT RowName FROM TabularDataWithStrings WHERE TableName='ElectricEquipment Internal Gains Nominal' AND ColumnName='Name' AND Value='#{Constants.ObjectNameClothesDryer.upcase}')"
      sql_value = sqlFile.execAndReturnFirstString(query).get
      assert_equal(hpxml_value.upcase, sql_value)
    end

    # Refrigerator
    if hpxml.refrigerators.size > 0
      # Location
      hpxml_value = hpxml.refrigerators[0].location
      if hpxml_value.nil? || (hpxml_value == HPXML::LocationBasementConditioned) || (hpxml_value == HPXML::LocationOther)
        hpxml_value = HPXML::LocationLivingSpace
      end
      query = "SELECT Value FROM TabularDataWithStrings WHERE TableName='ElectricEquipment Internal Gains Nominal' AND ColumnName='Zone Name' AND RowName=(SELECT RowName FROM TabularDataWithStrings WHERE TableName='ElectricEquipment Internal Gains Nominal' AND ColumnName='Name' AND Value='#{Constants.ObjectNameRefrigerator.upcase}')"
      sql_value = sqlFile.execAndReturnFirstString(query).get
      assert_equal(hpxml_value.upcase, sql_value)
    end

    # DishWasher
    if (hpxml.dishwashers.size > 0) && (hpxml.water_heating_systems.size > 0)
      # Location
      hpxml_value = hpxml.dishwashers[0].location
      if hpxml_value.nil? || (hpxml_value == HPXML::LocationBasementConditioned) || (hpxml_value == HPXML::LocationOther)
        hpxml_value = HPXML::LocationLivingSpace
      end
      query = "SELECT Value FROM TabularDataWithStrings WHERE TableName='ElectricEquipment Internal Gains Nominal' AND ColumnName='Zone Name' AND RowName=(SELECT RowName FROM TabularDataWithStrings WHERE TableName='ElectricEquipment Internal Gains Nominal' AND ColumnName='Name' AND Value='#{Constants.ObjectNameDishwasher.upcase}')"
      sql_value = sqlFile.execAndReturnFirstString(query).get
      assert_equal(hpxml_value.upcase, sql_value)
    end

    # Cooking Range
    if hpxml.cooking_ranges.size > 0
      # Location
      hpxml_value = hpxml.cooking_ranges[0].location
      if hpxml_value.nil? || (hpxml_value == HPXML::LocationBasementConditioned) || (hpxml_value == HPXML::LocationOther)
        hpxml_value = HPXML::LocationLivingSpace
      end
      query = "SELECT Value FROM TabularDataWithStrings WHERE TableName='ElectricEquipment Internal Gains Nominal' AND ColumnName='Zone Name' AND RowName=(SELECT RowName FROM TabularDataWithStrings WHERE TableName='ElectricEquipment Internal Gains Nominal' AND ColumnName='Name' AND Value='#{Constants.ObjectNameCookingRange.upcase}')"
      sql_value = sqlFile.execAndReturnFirstString(query).get
      assert_equal(hpxml_value.upcase, sql_value)
    end

    # Lighting
    ltg_energy = results.select { |k, v| k.include? 'Electricity: Lighting' }.map { |k, v| v }.inject(0, :+)
    assert_equal(hpxml.lighting_groups.size > 0, ltg_energy > 0)

    # Get fuels
    htg_fuels = []
    hpxml.heating_systems.each do |heating_system|
      htg_fuels << heating_system.heating_system_fuel
    end
    hpxml.heat_pumps.each do |heat_pump|
      htg_fuels << heat_pump.backup_heating_fuel
    end
    wh_fuels = []
    hpxml.water_heating_systems.each do |water_heating_system|
      related_hvac = water_heating_system.related_hvac_system
      if related_hvac.nil?
        wh_fuels << water_heating_system.fuel_type
      elsif related_hvac.respond_to? :heating_system_fuel
        wh_fuels << related_hvac.heating_system_fuel
      end
    end

    # Fuel consumption checks
    [HPXML::FuelTypeNaturalGas,
     HPXML::FuelTypeOil,
     HPXML::FuelTypePropane,
     HPXML::FuelTypeWood,
     HPXML::FuelTypeWoodPellets].each do |fuel|
      fuel_name = fuel.split.map(&:capitalize).join(' ')
      fuel_name += ' Cord' if fuel_name == 'Wood'
      energy_htg = results.fetch("#{fuel_name}: Heating (MBtu)", 0)
      energy_dhw = results.fetch("#{fuel_name}: Hot Water (MBtu)", 0)
      energy_cd = results.fetch("#{fuel_name}: Clothes Dryer (MBtu)", 0)
      energy_cr = results.fetch("#{fuel_name}: Range/Oven (MBtu)", 0)
      if htg_fuels.include?(fuel) && (not hpxml_path.include? 'location-miami')
        assert_operator(energy_htg, :>, 0)
      else
        assert_equal(0, energy_htg)
      end
      if wh_fuels.include? fuel
        assert_operator(energy_dhw, :>, 0)
      else
        assert_equal(0, energy_dhw)
      end
      if (hpxml.clothes_dryers.size > 0) && (hpxml.clothes_dryers[0].fuel_type == fuel)
        assert_operator(energy_cd, :>, 0)
      else
        assert_equal(0, energy_cd)
      end
      if (hpxml.cooking_ranges.size > 0) && (hpxml.cooking_ranges[0].fuel_type == fuel)
        assert_operator(energy_cr, :>, 0)
      else
        assert_equal(0, energy_cr)
      end
    end

    sqlFile.close
  end

  def _write_summary_results(results_dir, results)
    require 'csv'
    csv_out = File.join(results_dir, 'results.csv')

    output_keys = []
    results.each do |xml, xml_results|
      output_keys = xml_results.keys
      break
    end

    column_headers = ['HPXML']
    output_keys.each do |key|
      column_headers << key
    end

    CSV.open(csv_out, 'w') do |csv|
      csv << column_headers
      results.sort.each do |xml, xml_results|
        csv_row = [xml]
        output_keys.each do |key|
          if xml_results[key].nil?
            csv_row << 0
          else
            csv_row << xml_results[key]
          end
        end
        csv << csv_row
      end
    end

    puts "Wrote summary results to #{csv_out}."
  end

  def _write_hvac_sizing_results(results_dir, all_sizing_results)
    require 'csv'
    csv_out = File.join(results_dir, 'results_hvac_sizing.csv')

    output_keys = nil
    all_sizing_results.each do |xml, xml_results|
      output_keys = xml_results.keys
      break
    end
    return if output_keys.nil?

    CSV.open(csv_out, 'w') do |csv|
      csv << ['HPXML'] + output_keys
      all_sizing_results.sort.each do |xml, xml_results|
        csv_row = [xml]
        output_keys.each do |key|
          csv_row << xml_results[key]
        end
        csv << csv_row
      end
    end

    puts "Wrote HVAC sizing results to #{csv_out}."
  end

  def _write_ashrae_140_results(results_dir, all_results, ashrae_140_dir)
    require 'csv'
    csv_out = File.join(results_dir, 'results_ashrae_140.csv')

    CSV.open(csv_out, 'w') do |csv|
      csv << ['Test Case', 'Annual Heating Load [MMBtu]', 'Annual Cooling Load [MMBtu]']
      all_results.sort.each do |xml, xml_results|
        next unless xml.include? ashrae_140_dir
        next unless xml.include? 'C.xml'

        csv << [File.basename(xml), xml_results['Load: Heating (MBtu)'].round(2), 'N/A']
      end
      all_results.sort.each do |xml, xml_results|
        next unless xml.include? ashrae_140_dir
        next unless xml.include? 'L.xml'

        csv << [File.basename(xml), 'N/A', xml_results['Load: Cooling (MBtu)'].round(2)]
      end
    end

    puts "Wrote ASHRAE 140 results to #{csv_out}."
  end

  def _test_schema_validation(this_dir, xml)
    # TODO: Remove this when schema validation is included with CLI calls
    schemas_dir = File.absolute_path(File.join(this_dir, '..', '..', 'HPXMLtoOpenStudio', 'resources'))
    hpxml_doc = Oga.parse_xml(File.read(xml))
    errors = XMLHelper.validate(hpxml_doc.to_xml, File.join(schemas_dir, 'HPXML.xsd'), nil)
    if errors.size > 0
      puts "#{xml}: #{errors}"
    end
    assert_equal(0, errors.size)
  end

  def _display_result_epsilon(xml, result1, result2, key)
    epsilon = (result1 - result2).abs / [result1, result2].min
    puts "#{xml}: epsilon=#{epsilon.round(5)} [#{key}]"
  end

  def _display_result_delta(xml, result1, result2, key)
    delta = (result1 - result2).abs
    puts "#{xml}: delta=#{delta.round(5)} [#{key}]"
  end

  def _rm_path(path)
    if Dir.exist?(path)
      FileUtils.rm_r(path)
    end
    while true
      break if not Dir.exist?(path)

      sleep(0.01)
    end
  end
end

def components
  return { 'Total' => 'tot',
           'Roofs' => 'roofs',
           'Ceilings' => 'ceilings',
           'Walls' => 'walls',
           'Rim Joists' => 'rim_joists',
           'Foundation Walls' => 'foundation_walls',
           'Doors' => 'doors',
           'Windows' => 'windows',
           'Skylights' => 'skylights',
           'Floors' => 'floors',
           'Slabs' => 'slabs',
           'Internal Mass' => 'internal_mass',
           'Infiltration' => 'infil',
           'Natural Ventilation' => 'natvent',
           'Mechanical Ventilation' => 'mechvent',
           'Whole House Fan' => 'whf',
           'Ducts' => 'ducts',
           'Internal Gains' => 'intgains' }
end<|MERGE_RESOLUTION|>--- conflicted
+++ resolved
@@ -495,20 +495,6 @@
   end
 
   def _verify_simulation_outputs(runner, rundir, hpxml_path, results)
-<<<<<<< HEAD
-=======
-    # Check that eplusout.err has no lines that include "Blank Schedule Type Limits Name input"
-    # Check that eplusout.err has no lines that include "FixViewFactors: View factors not complete"
-    # Check that eplusout.err has no lines that include "GetHTSurfaceData: Surfaces with interface to Ground found but no "Ground Temperatures" were input"
-    File.readlines(File.join(rundir, 'eplusout.err')).each do |err_line|
-      next if err_line.include? 'Schedule:Constant="ALWAYS ON CONTINUOUS", Blank Schedule Type Limits Name input'
-      next if err_line.include? 'Schedule:Constant="ALWAYS OFF DISCRETE", Blank Schedule Type Limits Name input'
-
-      assert_equal(err_line.include?('Blank Schedule Type Limits Name input'), false)
-      assert_equal(err_line.include?('FixViewFactors: View factors not complete'), false)
-      assert_equal(err_line.include?('GetHTSurfaceData: Surfaces with interface to Ground found but no "Ground Temperatures" were input'), false)
-    end
-
     # Check run.log warnings
     File.readlines(File.join(rundir, 'run.log')).each do |log_line|
       next if log_line.include? 'Warning: Could not load nokogiri, no HPXML validation performed.'
@@ -525,7 +511,6 @@
       flunk "Unexpected warning found in run.log: #{log_line}"
     end
 
->>>>>>> 09dbbeaf
     sql_path = File.join(rundir, 'eplusout.sql')
     assert(File.exist? sql_path)
 
