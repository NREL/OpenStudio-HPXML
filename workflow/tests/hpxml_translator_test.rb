# frozen_string_literal: true

require_relative '../../HPXMLtoOpenStudio/resources/minitest_helper'
require 'openstudio'
require 'fileutils'
require 'parallel'
require_relative '../../HPXMLtoOpenStudio/measure.rb'

class HPXMLTest < Minitest::Test
  def setup
    @this_dir = File.dirname(__FILE__)
    @results_dir = File.join(@this_dir, 'results')
    FileUtils.mkdir_p @results_dir

    schema_path = File.join(File.dirname(__FILE__), '..', '..', 'HPXMLtoOpenStudio', 'resources', 'hpxml_schema', 'HPXML.xsd')
    @schema_validator = XMLValidator.get_schema_validator(schema_path)
    @schematron_path = File.join(File.dirname(__FILE__), '..', '..', 'HPXMLtoOpenStudio', 'resources', 'hpxml_schematron', 'EPvalidator.xml')
  end

  def test_simulations
    results_out = File.join(@results_dir, 'results.csv')
    File.delete(results_out) if File.exist? results_out
    bills_out = File.join(@results_dir, 'results_bills.csv')
    File.delete(bills_out) if File.exist? bills_out

    xmls = []
    sample_files_dirs = [File.absolute_path(File.join(@this_dir, '..', 'sample_files')),
                         File.absolute_path(File.join(@this_dir, '..', 'real_homes'))]
    sample_files_dirs.each do |sample_files_dir|
      Dir["#{sample_files_dir}/*.xml"].sort.each do |xml|
        next if xml.end_with? '-10x.xml'
<<<<<<< HEAD
        next if xml.include? 'base-multiple-buildings' # Tested by test_multiple_buildings()
        # FIXME: Need to address these files
        # Misc:
        next if xml.include? 'base-bldgtype-multifamily-shared-ground-loop-ground-to-air-heat-pump'
        next if xml.include? '-dehumidifier'
        # Battery:
        # Both batteries do not charge equally because they both use
        # TrackFacilityElectricDemandStoreExcessOnSite; need to create
        # meters with electricity usage *for each unit* and switch to
        # TrackMeterDemandStoreExcessOnSite?
        next if xml.include? 'battery'
        next if xml.include? 'base-misc-defaults'
        next if xml.include? 'base-misc-emissions.xml'
        next if xml.include? 'base-residents-5.xml'
        # Won't work until https://github.com/NREL/EnergyPlus/pull/10131
        # is available in E+
        next if xml.include? 'base-bldgtype-multifamily-shared-mechvent-multiple'
=======
        next if xml.include? 'base-multiple-buildings.xml' # Tested by test_multiple_buildings()
        next if xml.include? 'base-bldgtype-multifamily-shared-mechvent-multiple' # FIXME: Won't work w/ unit multipliers until https://github.com/NREL/EnergyPlus/pull/10131 is available in E+
>>>>>>> 340080c2

        xmls << File.absolute_path(xml)
      end
    end

    # Test simulations
    puts "Running #{xmls.size} HPXML files..."
    all_results = {}
    all_bill_results = {}
    Parallel.map(xmls, in_threads: Parallel.processor_count) do |xml|
      xml_name = File.basename(xml)
      results = _run_xml(xml, Parallel.worker_number)
      all_results[xml_name], all_bill_results[xml_name], timeseries_results = results

      # Also run with a 10x unit multiplier (2 identical dwelling units each with a 5x
      # unit multiplier) and check how the results compare to the original run
      _run_xml(xml, Parallel.worker_number, true, all_results[xml_name], timeseries_results)
    end

    _write_results(all_results.sort_by { |k, _v| k.downcase }.to_h, results_out)
    _write_results(all_bill_results.sort_by { |k, _v| k.downcase }.to_h, bills_out)
  end

  def test_ashrae_140
    ashrae140_out = File.join(@results_dir, 'results_ashrae_140.csv')
    File.delete(ashrae140_out) if File.exist? ashrae140_out

    xmls = []
    ashrae_140_dir = File.absolute_path(File.join(@this_dir, 'ASHRAE_Standard_140'))
    Dir["#{ashrae_140_dir}/*.xml"].sort.each do |xml|
      xmls << File.absolute_path(xml)
    end

    # Test simulations
    puts "Running #{xmls.size} HPXML files..."
    all_results = {}
    Parallel.map(xmls, in_threads: Parallel.processor_count) do |xml|
      xml_name = File.basename(xml)
      all_results[xml_name], _, _ = _run_xml(xml, Parallel.worker_number)
    end

    _write_ashrae_140_results(all_results.sort_by { |k, _v| k.downcase }.to_h, ashrae140_out)
  end

  def test_run_simulation_output_formats
    # Check that the simulation produces outputs in the appropriate format
    ['csv', 'json', 'msgpack', 'csv_dview'].each do |output_format|
      rb_path = File.join(File.dirname(__FILE__), '..', 'run_simulation.rb')
      xml = File.join(File.dirname(__FILE__), '..', 'sample_files', 'base.xml')
      command = "\"#{OpenStudio.getOpenStudioCLI}\" \"#{rb_path}\" -x \"#{xml}\" --debug --hourly ALL --output-format #{output_format}"
      system(command, err: File::NULL)

      output_format = 'csv' if output_format == 'csv_dview'

      # Check for output files
      assert(File.exist? File.join(File.dirname(xml), 'run', 'eplusout.msgpack'))
      assert(File.exist? File.join(File.dirname(xml), 'run', "results_annual.#{output_format}"))
      assert(File.exist? File.join(File.dirname(xml), 'run', "results_timeseries.#{output_format}"))
      assert(File.exist?(File.join(File.dirname(xml), 'run', "results_bills.#{output_format}")))

      # Check for debug files
      osm_path = File.join(File.dirname(xml), 'run', 'in.osm')
      assert(File.exist? osm_path)
      hpxml_defaults_path = File.join(File.dirname(xml), 'run', 'in.xml')
      assert(File.exist? hpxml_defaults_path)

      next unless output_format == 'msgpack'

      # Check timeseries output isn't rounded
      require 'msgpack'
      data = MessagePack.unpack(File.read(File.join(File.dirname(xml), 'run', "results_timeseries.#{output_format}"), mode: 'rb'))
      value = data['Energy Use']['Total (kBtu)'][0]
      assert_operator((value - value.round(8)).abs, :>, 0)
    end
  end

  def test_run_simulation_epjson_input
    # Check that we can run a simulation using epJSON (instead of IDF) if requested
    rb_path = File.join(File.dirname(__FILE__), '..', 'run_simulation.rb')
    xml = File.join(File.dirname(__FILE__), '..', 'sample_files', 'base.xml')
    command = "\"#{OpenStudio.getOpenStudioCLI}\" \"#{rb_path}\" -x \"#{xml}\" --ep-input-format epjson"
    system(command, err: File::NULL)

    # Check for epjson file
    assert(File.exist? File.join(File.dirname(xml), 'run', 'in.epJSON'))

    # Check for output files
    assert(File.exist? File.join(File.dirname(xml), 'run', 'eplusout.msgpack'))
    assert(File.exist? File.join(File.dirname(xml), 'run', 'results_annual.csv'))
  end

  def test_run_simulation_idf_input
    # Check that we can run a simulation using IDF (instead of epJSON) if requested
    rb_path = File.join(File.dirname(__FILE__), '..', 'run_simulation.rb')
    xml = File.join(File.dirname(__FILE__), '..', 'sample_files', 'base.xml')
    command = "\"#{OpenStudio.getOpenStudioCLI}\" \"#{rb_path}\" -x \"#{xml}\" --ep-input-format idf"
    system(command, err: File::NULL)

    # Check for idf file
    assert(File.exist? File.join(File.dirname(xml), 'run', 'in.idf'))

    # Check for output files
    assert(File.exist? File.join(File.dirname(xml), 'run', 'eplusout.msgpack'))
    assert(File.exist? File.join(File.dirname(xml), 'run', 'results_annual.csv'))
  end

  def test_run_simulation_faster_performance
    # Run w/ --skip-validation and w/o --add-component-loads arguments
    rb_path = File.join(File.dirname(__FILE__), '..', 'run_simulation.rb')
    xml = File.join(File.dirname(__FILE__), '..', 'sample_files', 'base.xml')
    command = "\"#{OpenStudio.getOpenStudioCLI}\" \"#{rb_path}\" -x \"#{xml}\" --skip-validation"
    system(command, err: File::NULL)

    # Check for output files
    assert(File.exist? File.join(File.dirname(xml), 'run', 'eplusout.msgpack'))
    assert(File.exist? File.join(File.dirname(xml), 'run', 'results_annual.csv'))

    # Check component loads don't exist
    component_loads = {}
    CSV.read(File.join(File.dirname(xml), 'run', 'results_annual.csv'), headers: false).each do |data|
      next unless data[0].to_s.start_with? 'Component Load'

      component_loads[data[0]] = Float(data[1])
    end
    assert_equal(0, component_loads.size)
  end

  def test_run_simulation_detailed_occupancy_schedules
    [false, true].each do |debug|
      # Check that the simulation produces stochastic schedules if requested
      sample_files_path = File.join(File.dirname(__FILE__), '..', 'sample_files')
      tmp_hpxml_path = File.join(sample_files_path, 'tmp.xml')
      hpxml = HPXML.new(hpxml_path: File.join(sample_files_path, 'base.xml'))
      XMLHelper.write_file(hpxml.to_doc, tmp_hpxml_path)

      rb_path = File.join(File.dirname(__FILE__), '..', 'run_simulation.rb')
      xml = File.absolute_path(tmp_hpxml_path)
      command = "\"#{OpenStudio.getOpenStudioCLI}\" \"#{rb_path}\" -x \"#{xml}\" --add-stochastic-schedules"
      command += ' -d' if debug
      system(command, err: File::NULL)

      # Check for output files
      assert(File.exist? File.join(File.dirname(xml), 'run', 'eplusout.msgpack'))
      assert(File.exist? File.join(File.dirname(xml), 'run', 'results_annual.csv'))
      assert(File.exist? File.join(File.dirname(xml), 'run', 'in.schedules.csv'))
      assert(File.exist? File.join(File.dirname(xml), 'run', 'stochastic.csv'))

      # Check stochastic.csv headers
      schedules = CSV.read(File.join(File.dirname(xml), 'run', 'stochastic.csv'), headers: true)
      if debug
        assert(schedules.headers.include?(SchedulesFile::ColumnSleeping))
      else
        refute(schedules.headers.include?(SchedulesFile::ColumnSleeping))
      end

      # Cleanup
      File.delete(tmp_hpxml_path) if File.exist? tmp_hpxml_path
    end
  end

  def test_run_simulation_timeseries_outputs
    [true, false].each do |invalid_variable_only|
      # Check that the simulation produces timeseries with requested outputs
      rb_path = File.join(File.dirname(__FILE__), '..', 'run_simulation.rb')
      xml = File.join(File.dirname(__FILE__), '..', 'sample_files', 'base.xml')
      command = "\"#{OpenStudio.getOpenStudioCLI}\" \"#{rb_path}\" -x \"#{xml}\""
      if not invalid_variable_only
        command += ' --hourly ALL'
        command += " --add-timeseries-output-variable 'Zone People Occupant Count'"
        command += " --add-timeseries-output-variable 'Zone People Total Heating Energy'"
      end
      command += " --add-timeseries-output-variable 'Foobar Variable'" # Test invalid output variable request
      system(command, err: File::NULL)

      # Check for output files
      assert(File.exist? File.join(File.dirname(xml), 'run', 'eplusout.msgpack'))
      assert(File.exist? File.join(File.dirname(xml), 'run', 'results_annual.csv'))
      if not invalid_variable_only
        assert(File.exist? File.join(File.dirname(xml), 'run', 'results_timeseries.csv'))
        # Check timeseries columns exist
        timeseries_rows = CSV.read(File.join(File.dirname(xml), 'run', 'results_timeseries.csv'))
        assert_equal(1, timeseries_rows[0].select { |r| r == 'Time' }.size)
        assert_equal(1, timeseries_rows[0].select { |r| r == 'Zone People Occupant Count: Conditioned Space' }.size)
        assert_equal(1, timeseries_rows[0].select { |r| r == 'Zone People Total Heating Energy: Conditioned Space' }.size)
      else
        refute(File.exist? File.join(File.dirname(xml), 'run', 'results_timeseries.csv'))
      end

      # Check run.log has warning about missing Foobar Variable
      assert(File.exist? File.join(File.dirname(xml), 'run', 'run.log'))
      log_lines = File.readlines(File.join(File.dirname(xml), 'run', 'run.log')).map(&:strip)
      assert(log_lines.include? "Warning: Request for output variable 'Foobar Variable' returned no key values.")
    end
  end

  def test_run_defaulted_in_xml
    # Check that if we simulate the in.xml file (HPXML w/ defaults), we get
    # the same results as the original HPXML.

    # Run base.xml
    rb_path = File.join(File.dirname(__FILE__), '..', 'run_simulation.rb')
    xml = File.join(File.dirname(__FILE__), '..', 'sample_files', 'base.xml')
    command = "\"#{OpenStudio.getOpenStudioCLI}\" \"#{rb_path}\" -x \"#{xml}\""
    system(command, err: File::NULL)
    assert(File.exist? File.join(File.dirname(xml), 'run', 'results_annual.csv'))
    base_results = CSV.read(File.join(File.dirname(xml), 'run', 'results_annual.csv'))

    # Run in.xml (generated from base.xml)
    xml2 = File.join(File.dirname(xml), 'run', 'in.xml')
    command = "\"#{OpenStudio.getOpenStudioCLI}\" \"#{rb_path}\" -x \"#{xml2}\""
    system(command, err: File::NULL)
    assert(File.exist? File.join(File.dirname(xml2), 'run', 'results_annual.csv'))
    default_results = CSV.read(File.join(File.dirname(xml2), 'run', 'results_annual.csv'))

    # Check two output files are identical
    assert_equal(base_results, default_results)
  end

  def test_template_osws
    # Check that simulation works using template-*.osw
    require 'json'

    ['template-run-hpxml.osw',
     'template-run-hpxml-with-stochastic-occupancy.osw',
     'template-run-hpxml-with-stochastic-occupancy-subset.osw',
     'template-build-and-run-hpxml-with-stochastic-occupancy.osw'].each do |osw_name|
      osw_path = File.join(File.dirname(__FILE__), '..', osw_name)

      # Create derivative OSW for testing
      osw_path_test = osw_path.gsub('.osw', '_test.osw')
      FileUtils.cp(osw_path, osw_path_test)

      # Turn on debug mode
      json = JSON.parse(File.read(osw_path_test), symbolize_names: true)
      measure_index = json[:steps].find_index { |m| m[:measure_dir_name] == 'HPXMLtoOpenStudio' }
      json[:steps][measure_index][:arguments][:debug] = true

      if Dir.exist? File.join(File.dirname(__FILE__), '..', '..', 'project')
        # CI checks out the repo as "project", so update dir name
        json[:steps][measure_index][:measure_dir_name] = 'project'
      end

      File.open(osw_path_test, 'w') do |f|
        f.write(JSON.pretty_generate(json))
      end

      command = "\"#{OpenStudio.getOpenStudioCLI}\" run -w \"#{osw_path_test}\""
      system(command, err: File::NULL)

      # Check for output files
      assert(File.exist? File.join(File.dirname(osw_path_test), 'run', 'eplusout.msgpack'))
      assert(File.exist? File.join(File.dirname(osw_path_test), 'run', 'results_annual.csv'))

      # Check for debug files
      assert(File.exist? File.join(File.dirname(osw_path_test), 'run', 'in.osm'))
      hpxml_defaults_path = File.join(File.dirname(osw_path_test), 'run', 'in.xml')
      assert(File.exist? hpxml_defaults_path)

      # Cleanup
      File.delete(osw_path_test)
      xml_path_test = File.join(File.dirname(__FILE__), '..', 'run', 'built.xml')
      File.delete(xml_path_test) if File.exist?(xml_path_test)
      xml_path_test = File.join(File.dirname(__FILE__), '..', 'run', 'built-stochastic-schedules.xml')
      File.delete(xml_path_test) if File.exist?(xml_path_test)
    end
  end

  def test_multiple_buildings
    sample_files_dir = File.join(File.dirname(__FILE__), '..', 'sample_files')
    Dir["#{sample_files_dir}/base-multiple-buildings*.xml"].sort.each do |xml|
      rb_path = File.join(File.dirname(__FILE__), '..', 'run_simulation.rb')
      csv_output_path = File.join(File.dirname(xml), 'run', 'results_annual.csv')
      run_log = File.join(File.dirname(xml), 'run', 'run.log')

      # Check successful simulation when providing correct building ID
      command = "\"#{OpenStudio.getOpenStudioCLI}\" \"#{rb_path}\" -x \"#{xml}\" --building-id MyBuilding_2"
      system(command, err: File::NULL)
      assert_equal(true, File.exist?(csv_output_path))

      # Check that we have exactly one warning (i.e., check we are only validating a single Building element against schematron)
      assert_equal(1, File.readlines(run_log).select { |l| l.include? 'Warning: No clothes dryer specified, the model will not include clothes dryer energy use.' }.size)

      # Check unsuccessful simulation when providing incorrect building ID
      command = "\"#{OpenStudio.getOpenStudioCLI}\" \"#{rb_path}\" -x \"#{xml}\" --building-id MyFoo"
      system(command, err: File::NULL)
      assert_equal(false, File.exist?(csv_output_path))
      assert_equal(1, File.readlines(run_log).select { |l| l.include? "Could not find Building element with ID 'MyFoo'." }.size)

      # Check unsuccessful simulation when not providing building ID
      command = "\"#{OpenStudio.getOpenStudioCLI}\" \"#{rb_path}\" -x \"#{xml}\""
      system(command, err: File::NULL)
      assert_equal(false, File.exist?(csv_output_path))
      assert_equal(1, File.readlines(run_log).select { |l| l.include? 'Multiple Building elements defined in HPXML file; Building ID argument must be provided.' }.size)

      # Check successful simulation when running whole building
      command = "\"#{OpenStudio.getOpenStudioCLI}\" \"#{rb_path}\" -x \"#{xml}\" --building-id ALL"
      system(command, err: File::NULL)
      assert_equal(true, File.exist?(csv_output_path))

      # Check that we now have three warnings, one for each Building element
      assert_equal(3, File.readlines(run_log).select { |l| l.include? 'Warning: No clothes dryer specified, the model will not include clothes dryer energy use.' }.size)
    end
  end

  def test_release_zips
    # Check release zips successfully created
    top_dir = File.join(@this_dir, '..', '..')
    command = "\"#{OpenStudio.getOpenStudioCLI}\" \"#{File.join(top_dir, 'tasks.rb')}\" create_release_zips"
    system(command)
    assert_equal(1, Dir["#{top_dir}/*.zip"].size)

    # Check successful running of simulation from release zips
    require 'zip'
    Zip.on_exists_proc = true
    Dir["#{top_dir}/OpenStudio-HPXML*.zip"].each do |zip_path|
      Zip::File.open(zip_path) do |zip_file|
        zip_file.each do |f|
          FileUtils.mkdir_p(File.dirname(f.name)) unless File.exist?(File.dirname(f.name))
          zip_file.extract(f, f.name)
        end
      end

      # Test run_simulation.rb
      command = "\"#{OpenStudio.getOpenStudioCLI}\" OpenStudio-HPXML/workflow/run_simulation.rb -x OpenStudio-HPXML/workflow/sample_files/base.xml"
      system(command)
      assert(File.exist? 'OpenStudio-HPXML/workflow/sample_files/run/results_annual.csv')

      File.delete(zip_path)
      rm_path('OpenStudio-HPXML')
    end
  end

  private

  def _run_xml(xml, worker_num, apply_unit_multiplier = false, results_1x = nil, timeseries_results_1x = nil)
    unit_multiplier = 1
    if apply_unit_multiplier
      hpxml = HPXML.new(hpxml_path: xml, building_id: 'ALL')
      hpxml.buildings.each do |hpxml_bldg|
        next unless hpxml_bldg.building_construction.number_of_units.nil?

        hpxml_bldg.building_construction.number_of_units = 1
      end
      orig_multiplier = hpxml.buildings.map { |hpxml_bldg| hpxml_bldg.building_construction.number_of_units }.sum

      # Create copy of the HPXML where the number of Building elements is doubled
      # and each Building is assigned a unit multiplier of 5 (2x5=10).
      n_bldgs = hpxml.buildings.size
      for i in 0..n_bldgs - 1
        hpxml_bldg = hpxml.buildings[i]
        if hpxml_bldg.dehumidifiers.size > 0
          # FIXME: Dehumidifiers currently don't give good results w/ unit multipliers
        elsif hpxml_bldg.heat_pumps.select { |hp| hp.heat_pump_type == HPXML::HVACTypeHeatPumpGroundToAir }.size > 0
          # FIXME: GSHPs currently don't give good results w/ unit multipliers
        elsif hpxml_bldg.batteries.size > 0
          # FIXME: Batteries currently don't work with whole SFA/MF buildings
          return
        else
          hpxml_bldg.building_construction.number_of_units *= 5
        end
        hpxml.buildings << hpxml_bldg.dup
      end
      xml.gsub!('.xml', '-10x.xml')
      hpxml_doc = hpxml.to_doc()
      hpxml.set_unique_hpxml_ids(hpxml_doc)
      XMLHelper.write_file(hpxml_doc, xml)
      unit_multiplier = hpxml.buildings.map { |hpxml_bldg| hpxml_bldg.building_construction.number_of_units }.sum / orig_multiplier
    end

    print "Testing #{File.basename(xml)}...\n"
    rundir = File.join(@this_dir, "test#{worker_num}")

    # Uses 'monthly' to verify timeseries results match annual results via error-checking
    # inside the ReportSimulationOutput measure.
    cli_path = OpenStudio.getOpenStudioCLI
    command = "\"#{cli_path}\" \"#{File.join(File.dirname(__FILE__), '../run_simulation.rb')}\" -x \"#{xml}\" --add-component-loads -o \"#{rundir}\" --debug --monthly ALL"
    if unit_multiplier > 1
      command += ' -b ALL'
    end
    success = system(command)

    if unit_multiplier > 1
      # Clean up
      File.delete(xml)
      xml.gsub!('-10x.xml', '.xml')
    end

    rundir = File.join(rundir, 'run')

    # Check results
    print "Simulation failed: #{xml}.\n" unless success
    assert_equal(true, success)

    # Check for output files
    annual_csv_path = File.join(rundir, 'results_annual.csv')
    timeseries_csv_path = File.join(rundir, 'results_timeseries.csv')
    bills_csv_path = File.join(rundir, 'results_bills.csv')
    assert(File.exist? annual_csv_path)
    assert(File.exist? timeseries_csv_path)

    # Check outputs
    hpxml_defaults_path = File.join(rundir, 'in.xml')
    schematron_validator = XMLValidator.get_schematron_validator(@schematron_path)
    hpxml = HPXML.new(hpxml_path: hpxml_defaults_path, schema_validator: @schema_validator, schematron_validator: schematron_validator, building_id: 'ALL') # Validate in.xml to ensure it can be run back through OS-HPXML
    if not hpxml.errors.empty?
      puts 'ERRORS:'
      hpxml.errors.each do |error|
        puts error
      end
      flunk "EPvalidator.xml error in #{hpxml_defaults_path}."
    end
    bill_results = _get_bill_results(bills_csv_path)
    results = _get_simulation_results(annual_csv_path)
    timeseries_results = _get_simulation_timeseries_results(timeseries_csv_path)
    _verify_outputs(rundir, xml, results, hpxml, unit_multiplier)
    if unit_multiplier > 1
      _check_unit_multiplier_results(hpxml.buildings[0], results_1x, results, timeseries_results_1x, timeseries_results, unit_multiplier)
    end

    return results, bill_results, timeseries_results
  end

  def _get_simulation_results(annual_csv_path)
    # Grab all outputs from reporting measure CSV annual results
    results = {}
    CSV.foreach(annual_csv_path) do |row|
      next if row.nil? || (row.size < 2)

      results[row[0]] = Float(row[1])
    end

    return results
  end

  def _get_simulation_timeseries_results(timeseries_csv_path)
    results = {}
    headers = nil
    CSV.foreach(timeseries_csv_path).with_index do |row, i|
      row = row[1..-1] # Skip time column
      if i == 0 # Header row
        headers = row
        next
      elsif i == 1 # Units row
        headers = headers.zip(row).map { |header, units| "#{header} (#{units})" }
        next
      end

      for i in 0..row.size - 1
        results[headers[i]] = [] if results[headers[i]].nil?
        results[headers[i]] << Float(row[i])
      end
    end

    return results
  end

  def _get_bill_results(bill_csv_path)
    # Grab all outputs (except monthly) from reporting measure CSV bill results
    results = {}
    if File.exist? bill_csv_path
      CSV.foreach(bill_csv_path) do |row|
        next if row.nil? || (row.size < 2)
        next if (1..12).to_a.any? { |month| row[0].include?(": Month #{month}:") }

        results[row[0]] = Float(row[1])
      end
    end

    return results
  end

  def _verify_outputs(rundir, hpxml_path, results, hpxml, unit_multiplier)
    assert(File.exist? File.join(rundir, 'eplusout.msgpack'))

    hpxml_header = hpxml.header
    hpxml_bldg = hpxml.buildings[0]
    sqlFile = OpenStudio::SqlFile.new(File.join(rundir, 'eplusout.sql'), false)

    # Collapse windows further using same logic as measure.rb
    hpxml_bldg.windows.each do |window|
      window.fraction_operable = nil
    end
    hpxml_bldg.collapse_enclosure_surfaces()
    hpxml_bldg.delete_adiabatic_subsurfaces()

    # Check run.log warnings
    File.readlines(File.join(rundir, 'run.log')).each do |message|
      next if message.strip.empty?
      next if message.start_with? 'Info: '
      next if message.start_with? 'Executing command'
      next if message.include? 'Could not find state average'

      if hpxml_bldg.clothes_washers.empty?
        next if message.include? 'No clothes washer specified, the model will not include clothes washer energy use.'
      end
      if hpxml_bldg.clothes_dryers.empty?
        next if message.include? 'No clothes dryer specified, the model will not include clothes dryer energy use.'
      end
      if hpxml_bldg.dishwashers.empty?
        next if message.include? 'No dishwasher specified, the model will not include dishwasher energy use.'
      end
      if hpxml_bldg.refrigerators.empty?
        next if message.include? 'No refrigerator specified, the model will not include refrigerator energy use.'
      end
      if hpxml_bldg.cooking_ranges.empty?
        next if message.include? 'No cooking range specified, the model will not include cooking range/oven energy use.'
      end
      if hpxml_bldg.water_heating_systems.empty?
        next if message.include? 'No water heating specified, the model will not include water heating energy use.'
      end
      if (hpxml_bldg.heating_systems + hpxml_bldg.heat_pumps).select { |h| h.fraction_heat_load_served.to_f > 0 }.empty?
        next if message.include? 'No space heating specified, the model will not include space heating energy use.'
      end
      if (hpxml_bldg.cooling_systems + hpxml_bldg.heat_pumps).select { |c| c.fraction_cool_load_served.to_f > 0 }.empty?
        next if message.include? 'No space cooling specified, the model will not include space cooling energy use.'
      end
      if hpxml_bldg.plug_loads.select { |p| p.plug_load_type == HPXML::PlugLoadTypeOther }.empty?
        next if message.include? "No '#{HPXML::PlugLoadTypeOther}' plug loads specified, the model will not include misc plug load energy use."
      end
      if hpxml_bldg.plug_loads.select { |p| p.plug_load_type == HPXML::PlugLoadTypeTelevision }.empty?
        next if message.include? "No '#{HPXML::PlugLoadTypeTelevision}' plug loads specified, the model will not include television plug load energy use."
      end
      if hpxml_bldg.lighting_groups.empty?
        next if message.include? 'No interior lighting specified, the model will not include interior lighting energy use.'
        next if message.include? 'No exterior lighting specified, the model will not include exterior lighting energy use.'
        next if message.include? 'No garage lighting specified, the model will not include garage lighting energy use.'
      end
      if hpxml_bldg.windows.empty?
        next if message.include? 'No windows specified, the model will not include window heat transfer.'
      end
      if hpxml_bldg.pv_systems.empty? && !hpxml_bldg.batteries.empty? && hpxml_bldg.header.schedules_filepaths.empty?
        next if message.include? 'Battery without PV specified, and no charging/discharging schedule provided; battery is assumed to operate as backup and will not be modeled.'
      end
      if hpxml_path.include? 'base-location-capetown-zaf.xml'
        next if message.include? 'OS Message: Minutes field (60) on line 9 of EPW file'
        next if message.include? 'Could not find a marginal Electricity rate.'
        next if message.include? 'Could not find a marginal Natural Gas rate.'
      end
      if !hpxml_bldg.hvac_distributions.select { |d| d.distribution_system_type == HPXML::HVACDistributionTypeDSE }.empty?
        next if message.include? 'DSE is not currently supported when calculating utility bills.'
      end
      if !hpxml_header.unavailable_periods.select { |up| up.column_name == 'Power Outage' }.empty?
        next if message.include? 'It is not possible to eliminate all HVAC energy use (e.g. crankcase/defrost energy) in EnergyPlus during an unavailable period.'
        next if message.include? 'It is not possible to eliminate all water heater energy use (e.g. parasitics) in EnergyPlus during an unavailable period.'
      end
      if hpxml_path.include? 'base-location-AMY-2012.xml'
        next if message.include? 'No design condition info found; calculating design conditions from EPW weather data.'
      end
      if hpxml_bldg.building_construction.number_of_units > 1
        next if message.include? 'NumberofUnits is greater than 1, indicating that the HPXML Building represents multiple dwelling units; simulation outputs will reflect this unit multiplier.'
      end

      # FIXME: Revert this eventually
      next if message.include? 'Cannot currently handle an HPXML with multiple Building elements'

      flunk "Unexpected run.log message found for #{File.basename(hpxml_path)}: #{message}"
    end

    # Check for unexpected eplusout.err messages
    messages = []
    message = nil
    File.readlines(File.join(rundir, 'eplusout.err')).each do |err_line|
      if err_line.include?('** Warning **') || err_line.include?('** Severe  **') || err_line.include?('**  Fatal  **')
        messages << message unless message.nil?
        message = err_line
      else
        message += err_line unless message.nil?
      end
    end

    messages.each do |message|
      # General
      next if message.include? 'Schedule:Constant="ALWAYS ON CONTINUOUS", Blank Schedule Type Limits Name input'
      next if message.include? 'Schedule:Constant="ALWAYS ON DISCRETE", Blank Schedule Type Limits Name input'
      next if message.include? 'Schedule:Constant="ALWAYS OFF DISCRETE", Blank Schedule Type Limits Name input'
      next if message.include? 'Entered Zone Volumes differ from calculated zone volume'
      next if message.include? 'PerformancePrecisionTradeoffs: Carroll MRT radiant exchange method is selected.'
      next if message.include?('CalculateZoneVolume') && message.include?('not fully enclosed')
      next if message.include? 'do not define an enclosure'
      next if message.include? 'Pump nominal power or motor efficiency is set to 0'
      next if message.include? 'volume flow rate per watt of rated total cooling capacity is out of range'
      next if message.include? 'volume flow rate per watt of rated total heating capacity is out of range'
      next if message.include? 'The Standard Ratings is calculated for'
      next if message.include?('WetBulb not converged after') && message.include?('iterations(PsyTwbFnTdbWPb)')
      next if message.include? 'Inside surface heat balance did not converge with Max Temp Difference'
      next if message.include? 'Inside surface heat balance convergence problem continues'
      next if message.include?('Glycol: Temperature') && message.include?('out of range (too low) for fluid')
      next if message.include?('Glycol: Temperature') && message.include?('out of range (too high) for fluid')
      next if message.include? 'Plant loop exceeding upper temperature limit'
      next if message.include? 'Plant loop falling below lower temperature limit'
      next if message.include?('Foundation:Kiva') && message.include?('wall surfaces with more than four vertices') # TODO: Check alternative approach
      next if message.include? 'Temperature out of range [-100. to 200.] (PsyPsatFnTemp)'
      next if message.include? 'Enthalpy out of range (PsyTsatFnHPb)'
      next if message.include? 'Full load outlet air dry-bulb temperature < 2C. This indicates the possibility of coil frost/freeze.'
      next if message.include? 'Full load outlet temperature indicates a possibility of frost/freeze error continues.'
      next if message.include? 'Air-cooled condenser inlet dry-bulb temperature below 0 C.'
      next if message.include? 'Low condenser dry-bulb temperature error continues.'
      next if message.include? 'Coil control failed'
      next if message.include? 'sensible part-load ratio out of range error continues'
      next if message.include? 'Iteration limit exceeded in calculating sensible part-load ratio error continues'
      next if message.include?('setupIHGOutputs: Output variables=Zone Other Equipment') && message.include?('are not available.')
      next if message.include?('setupIHGOutputs: Output variables=Space Other Equipment') && message.include?('are not available')
      next if message.include? 'DetailedSkyDiffuseModeling is chosen but not needed as either the shading transmittance for shading devices does not change throughout the year'
      next if message.include? 'View factors not complete'

      # HPWHs
      if hpxml_bldg.water_heating_systems.select { |wh| wh.water_heater_type == HPXML::WaterHeaterTypeHeatPump }.size > 0
        next if message.include? 'Recovery Efficiency and Energy Factor could not be calculated during the test for standard ratings'
        next if message.include? 'SimHVAC: Maximum iterations (20) exceeded for all HVAC loops'
        next if message.include? 'Rated air volume flow rate per watt of rated total water heating capacity is out of range'
        next if message.include? 'For object = Coil:WaterHeating:AirToWaterHeatPump:Wrapped'
        next if message.include? 'Enthalpy out of range (PsyTsatFnHPb)'
        next if message.include?('CheckWarmupConvergence: Loads Initialization') && message.include?('did not converge after 25 warmup days')
      end
      # HPWHs outside
      if hpxml_bldg.water_heating_systems.select { |wh| wh.water_heater_type == HPXML::WaterHeaterTypeHeatPump && wh.location == HPXML::LocationOtherExterior }.size > 0
        next if message.include? 'Water heater tank set point temperature is greater than or equal to the cut-in temperature of the heat pump water heater.'
      end
      # Stratified tank WHs
      if hpxml_bldg.water_heating_systems.select { |wh| wh.tank_model_type == HPXML::WaterHeaterTankModelTypeStratified }.size > 0
        next if message.include? 'Recovery Efficiency and Energy Factor could not be calculated during the test for standard ratings'
      end
      # HP defrost curves
      if hpxml_bldg.heat_pumps.select { |hp| [HPXML::HVACTypeHeatPumpAirToAir, HPXML::HVACTypeHeatPumpMiniSplit, HPXML::HVACTypeHeatPumpPTHP, HPXML::HVACTypeHeatPumpRoom].include? hp.heat_pump_type }.size > 0
        next if message.include?('GetDXCoils: Coil:Heating:DX') && message.include?('curve values') && message.include?('Defrost Energy Input Ratio Function of Temperature Curve')
      end
      # variable system SHR adjustment
      if (hpxml_bldg.heat_pumps + hpxml_bldg.cooling_systems).select { |hp| hp.compressor_type == HPXML::HVACCompressorTypeVariableSpeed }.size > 0
        next if message.include?('CalcCBF: SHR adjusted to achieve valid outlet air properties and the simulation continues.')
      end
      # Evaporative coolers
      if hpxml_bldg.cooling_systems.select { |c| c.cooling_system_type == HPXML::HVACTypeEvaporativeCooler }.size > 0
        # Evap cooler model is not really using Controller:MechanicalVentilation object, so these warnings of ignoring some features are fine.
        # OS requires a Controller:MechanicalVentilation to be attached to the oa controller, however it's not required by E+.
        # Manually removing Controller:MechanicalVentilation from idf eliminates these two warnings.
        # FUTURE: Can we update OS to allow removing it?
        next if message.include?('Zone') && message.include?('is not accounted for by Controller:MechanicalVentilation object')
        next if message.include?('PEOPLE object for zone') && message.include?('is not accounted for by Controller:MechanicalVentilation object')
        # "The only valid controller type for an AirLoopHVAC is Controller:WaterCoil.", evap cooler doesn't need one.
        next if message.include?('GetAirPathData: AirLoopHVAC') && message.include?('has no Controllers')
        # input "Autosize" for Fixed Minimum Air Flow Rate is added by OS translation, now set it to 0 to skip potential sizing process, though no way to prevent this warning.
        next if message.include? 'Since Zone Minimum Air Flow Input Method = CONSTANT, input for Fixed Minimum Air Flow Rate will be ignored'
      end
      # Fan coil distribution
      if hpxml_bldg.hvac_distributions.select { |d| d.air_type.to_s == HPXML::AirTypeFanCoil }.size > 0
        next if message.include? 'In calculating the design coil UA for Coil:Cooling:Water' # Warning for unused cooling coil for fan coil
      end
      # Boilers
      if hpxml_bldg.heating_systems.select { |h| h.heating_system_type == HPXML::HVACTypeBoiler }.size > 0
        next if message.include? 'Missing temperature setpoint for LeavingSetpointModulated mode' # These warnings are fine, simulation continues with assigning plant loop setpoint to boiler, which is the expected one
      end
      # GSHPs
      if hpxml_bldg.heat_pumps.select { |hp| hp.heat_pump_type == HPXML::HVACTypeHeatPumpGroundToAir }.size > 0
        next if message.include?('CheckSimpleWAHPRatedCurvesOutputs') && message.include?('WaterToAirHeatPump:EquationFit') # FUTURE: Check these
        next if message.include? 'Actual air mass flow rate is smaller than 25% of water-to-air heat pump coil rated air flow rate.' # FUTURE: Remove this when https://github.com/NREL/EnergyPlus/issues/9125 is resolved
      end
      # GSHPs with only heating or cooling
      if hpxml_bldg.heat_pumps.select { |hp| hp.heat_pump_type == HPXML::HVACTypeHeatPumpGroundToAir && (hp.fraction_heat_load_served == 0 || hp.fraction_cool_load_served == 0) }.size > 0
        next if message.include? 'heating capacity is disproportionate (> 20% different) to total cooling capacity' # safe to ignore
      end
      # Solar thermal systems
      if hpxml_bldg.solar_thermal_systems.size > 0
        next if message.include? 'Supply Side is storing excess heat the majority of the time.'
      end
      # Unavailability periods
      if !hpxml_header.unavailable_periods.empty?
        next if message.include? 'Target water temperature is greater than the hot water temperature'
        next if message.include? 'Target water temperature should be less than or equal to the hot water temperature'
      end
      # Simulation w/ timesteps longer than 15-minutes
      timestep = hpxml_header.timestep.nil? ? 60 : hpxml_header.timestep
      if timestep > 15
        next if message.include?('Timestep: Requested number') && message.include?('is less than the suggested minimum')
      end

      flunk "Unexpected eplusout.err message found for #{File.basename(hpxml_path)}: #{message}"
    end

    # Check for unused objects/schedules/constructions warnings
    num_unused_objects = 0
    num_unused_schedules = 0
    num_unused_constructions = 0
    File.readlines(File.join(rundir, 'eplusout.err')).each do |err_line|
      if err_line.include? 'unused objects in input'
        num_unused_objects = Integer(err_line.split(' ')[3])
      elsif err_line.include? 'unused schedules in input'
        num_unused_schedules = Integer(err_line.split(' ')[3])
      elsif err_line.include? 'unused constructions in input'
        num_unused_constructions = Integer(err_line.split(' ')[6])
      end
    end
    assert_equal(0, num_unused_objects)
    assert_equal(0, num_unused_schedules)
    assert_equal(0, num_unused_constructions)

    # Check for Output:Meter and Output:Variable warnings
    num_invalid_output_meters = 0
    num_invalid_output_variables = 0
    File.readlines(File.join(rundir, 'eplusout.err')).each do |err_line|
      if err_line.include? 'Output:Meter: invalid Key Name'
        num_invalid_output_meters += 1
      elsif err_line.include?('Key=') && err_line.include?('VarName=')
        num_invalid_output_variables += 1
      end
    end
    assert_equal(0, num_invalid_output_meters)
    assert_equal(0, num_invalid_output_variables)

    # Check discrepancy between total load and sum of component loads
    if not hpxml_path.include? 'ASHRAE_Standard_140'
      sum_component_htg_loads = results.select { |k, _v| k.start_with? 'Component Load: Heating:' }.values.sum(0.0)
      sum_component_clg_loads = results.select { |k, _v| k.start_with? 'Component Load: Cooling:' }.values.sum(0.0)
      total_htg_load_delivered = results['Load: Heating: Delivered (MBtu)']
      total_clg_load_delivered = results['Load: Cooling: Delivered (MBtu)']
      abs_htg_load_delta = (total_htg_load_delivered - sum_component_htg_loads).abs
      abs_clg_load_delta = (total_clg_load_delivered - sum_component_clg_loads).abs
      avg_htg_load = [total_htg_load_delivered, sum_component_htg_loads].sum / 2.0
      avg_clg_load = [total_clg_load_delivered, sum_component_clg_loads].sum / 2.0
      if avg_htg_load > 0
        abs_htg_load_frac = abs_htg_load_delta / avg_htg_load
      end
      if avg_clg_load > 0
        abs_clg_load_frac = abs_clg_load_delta / avg_clg_load
      end
      # Check that the difference is less than 1.5 MBtu or less than 10%
      assert((abs_htg_load_delta < 1.5 * unit_multiplier) || (!abs_htg_load_frac.nil? && abs_htg_load_frac < 0.1))
      assert((abs_clg_load_delta < 1.5 * unit_multiplier) || (!abs_clg_load_frac.nil? && abs_clg_load_frac < 0.1))
    end

    return if (hpxml.buildings.size > 1) || (hpxml_bldg.building_construction.number_of_units > 1)

    # Timestep
    timestep = hpxml_header.timestep.nil? ? 60 : hpxml_header.timestep
    query = 'SELECT NumTimestepsPerHour FROM Simulations'
    sql_value = sqlFile.execAndReturnFirstDouble(query).get
    assert_equal(60 / timestep, sql_value)

    # Conditioned Floor Area
    if (hpxml_bldg.total_fraction_cool_load_served > 0) || (hpxml_bldg.total_fraction_heat_load_served > 0) # EnergyPlus will only report conditioned floor area if there is an HVAC system
      hpxml_value = hpxml_bldg.building_construction.conditioned_floor_area
      if hpxml_bldg.has_location(HPXML::LocationCrawlspaceConditioned)
        hpxml_value += hpxml_bldg.slabs.select { |s| s.interior_adjacent_to == HPXML::LocationCrawlspaceConditioned }.map { |s| s.area }.sum
      end
      query = "SELECT Value FROM TabularDataWithStrings WHERE ReportName='InputVerificationandResultsSummary' AND ReportForString='Entire Facility' AND TableName='Zone Summary' AND RowName='Conditioned Total' AND ColumnName='Area' AND Units='m2'"
      sql_value = UnitConversions.convert(sqlFile.execAndReturnFirstDouble(query).get, 'm^2', 'ft^2')
      assert_in_epsilon(hpxml_value, sql_value, 0.1)
    end

    # Enclosure Roofs
    hpxml_bldg.roofs.each do |roof|
      roof_id = roof.id.upcase

      # R-value
      hpxml_value = roof.insulation_assembly_r_value
      if hpxml_path.include? 'ASHRAE_Standard_140'
        # Compare R-value w/o film
        hpxml_value -= Material.AirFilmRoofASHRAE140.rvalue
        hpxml_value -= Material.AirFilmOutsideASHRAE140.rvalue
        query = "SELECT AVG(Value) FROM TabularDataWithStrings WHERE ReportName='EnvelopeSummary' AND ReportForString='Entire Facility' AND TableName='Opaque Exterior' AND (RowName='#{roof_id}' OR RowName LIKE '#{roof_id}:%') AND ColumnName='U-Factor no Film' AND Units='W/m2-K'"
      else
        # Compare R-value w/ film
        query = "SELECT AVG(Value) FROM TabularDataWithStrings WHERE ReportName='EnvelopeSummary' AND ReportForString='Entire Facility' AND TableName='Opaque Exterior' AND (RowName='#{roof_id}' OR RowName LIKE '#{roof_id}:%') AND ColumnName='U-Factor with Film' AND Units='W/m2-K'"
      end
      sql_value = 1.0 / UnitConversions.convert(sqlFile.execAndReturnFirstDouble(query).get, 'W/(m^2*K)', 'Btu/(hr*ft^2*F)')
      assert_in_epsilon(hpxml_value, sql_value, 0.1)

      # Net area
      hpxml_value = roof.area
      hpxml_bldg.skylights.each do |subsurface|
        next if subsurface.roof_idref.upcase != roof_id

        hpxml_value -= subsurface.area
      end
      query = "SELECT SUM(Value) FROM TabularDataWithStrings WHERE ReportName='EnvelopeSummary' AND ReportForString='Entire Facility' AND TableName='Opaque Exterior' AND (RowName='#{roof_id}' OR RowName LIKE '#{roof_id}:%') AND ColumnName='Net Area' AND Units='m2'"
      sql_value = UnitConversions.convert(sqlFile.execAndReturnFirstDouble(query).get, 'm^2', 'ft^2')
      assert_operator(sql_value, :>, 0.01)
      assert_in_epsilon(hpxml_value, sql_value, 0.1)

      # Solar absorptance
      hpxml_value = roof.solar_absorptance
      query = "SELECT AVG(Value) FROM TabularDataWithStrings WHERE ReportName='EnvelopeSummary' AND ReportForString='Entire Facility' AND TableName='Opaque Exterior' AND (RowName='#{roof_id}' OR RowName LIKE '#{roof_id}:%') AND ColumnName='Reflectance'"
      sql_value = 1.0 - sqlFile.execAndReturnFirstDouble(query).get
      assert_in_epsilon(hpxml_value, sql_value, 0.01)

      # Tilt
      hpxml_value = UnitConversions.convert(Math.atan(roof.pitch / 12.0), 'rad', 'deg')
      query = "SELECT AVG(Value) FROM TabularDataWithStrings WHERE ReportName='EnvelopeSummary' AND ReportForString='Entire Facility' AND TableName='Opaque Exterior' AND (RowName='#{roof_id}' OR RowName LIKE '#{roof_id}:%') AND ColumnName='Tilt' AND Units='deg'"
      sql_value = sqlFile.execAndReturnFirstDouble(query).get
      assert_in_epsilon(hpxml_value, sql_value, 0.01)

      # Azimuth
      next unless (not roof.azimuth.nil?) && (Float(roof.pitch) > 0)

      hpxml_value = roof.azimuth
      query = "SELECT AVG(Value) FROM TabularDataWithStrings WHERE ReportName='EnvelopeSummary' AND ReportForString='Entire Facility' AND TableName='Opaque Exterior' AND (RowName='#{roof_id}' OR RowName LIKE '#{roof_id}:%') AND ColumnName='Azimuth' AND Units='deg'"
      sql_value = sqlFile.execAndReturnFirstDouble(query).get
      assert_in_epsilon(hpxml_value, sql_value, 0.01)
    end

    # Enclosure Foundations
    # Ensure Kiva instances have perimeter fraction of 1.0 as we explicitly define them to end up this way.
    num_kiva_instances = 0
    File.readlines(File.join(rundir, 'eplusout.eio')).each do |eio_line|
      next unless eio_line.downcase.start_with? 'foundation kiva'

      kiva_perim_frac = Float(eio_line.split(',')[5])
      assert_equal(1.0, kiva_perim_frac)

      num_kiva_instances += 1
    end

    # Enclosure Foundation Slabs
    num_slabs = hpxml_bldg.slabs.size
    if (num_slabs <= 1) && (num_kiva_instances <= 1) # The slab surfaces may be combined in these situations, so skip tests
      hpxml_bldg.slabs.each do |slab|
        slab_id = slab.id.upcase

        # Exposed Area
        hpxml_value = Float(slab.area)
        query = "SELECT Value FROM TabularDataWithStrings WHERE ReportName='EnvelopeSummary' AND ReportForString='Entire Facility' AND TableName='Opaque Exterior' AND RowName='#{slab_id}' AND ColumnName='Gross Area' AND Units='m2'"
        sql_value = UnitConversions.convert(sqlFile.execAndReturnFirstDouble(query).get, 'm^2', 'ft^2')
        assert_operator(sql_value, :>, 0.01)
        assert_in_epsilon(hpxml_value, sql_value, 0.1)

        # Tilt
        query = "SELECT Value FROM TabularDataWithStrings WHERE ReportName='EnvelopeSummary' AND ReportForString='Entire Facility' AND TableName='Opaque Exterior' AND RowName='#{slab_id}' AND ColumnName='Tilt' AND Units='deg'"
        sql_value = sqlFile.execAndReturnFirstDouble(query).get
        assert_in_epsilon(180.0, sql_value, 0.01)
      end
    end

    # Enclosure Walls/RimJoists/FoundationWalls
    (hpxml_bldg.walls + hpxml_bldg.rim_joists + hpxml_bldg.foundation_walls).each do |wall|
      wall_id = wall.id.upcase

      if wall.is_adiabatic
        # Adiabatic surfaces have their "BaseSurfaceIndex" as their "ExtBoundCond" in "Surfaces" table in SQL simulation results
        query_base_surf_idx = "SELECT BaseSurfaceIndex FROM Surfaces WHERE SurfaceName='#{wall_id}'"
        query_ext_bound = "SELECT ExtBoundCond FROM Surfaces WHERE SurfaceName='#{wall_id}'"
        sql_value_base_surf_idx = sqlFile.execAndReturnFirstDouble(query_base_surf_idx).get
        sql_value_ext_bound_cond = sqlFile.execAndReturnFirstDouble(query_ext_bound).get
        assert_equal(sql_value_base_surf_idx, sql_value_ext_bound_cond)
      end

      if wall.is_exterior
        table_name = 'Opaque Exterior'
      else
        table_name = 'Opaque Interior'
      end

      # R-value
      if (not wall.insulation_assembly_r_value.nil?) && (not wall.is_a? HPXML::FoundationWall) # FoundationWalls use Foundation:Kiva for insulation
        hpxml_value = wall.insulation_assembly_r_value
        if hpxml_path.include? 'ASHRAE_Standard_140'
          # Compare R-value w/o film
          hpxml_value -= Material.AirFilmVerticalASHRAE140.rvalue
          if wall.is_exterior
            hpxml_value -= Material.AirFilmOutsideASHRAE140.rvalue
          else
            hpxml_value -= Material.AirFilmVerticalASHRAE140.rvalue
          end
          query = "SELECT AVG(Value) FROM TabularDataWithStrings WHERE ReportName='EnvelopeSummary' AND ReportForString='Entire Facility' AND TableName='#{table_name}' AND (RowName='#{wall_id}' OR RowName LIKE '#{wall_id}:%') AND ColumnName='U-Factor no Film' AND Units='W/m2-K'"
        elsif wall.is_interior
          # Compare R-value w/o film
          hpxml_value -= Material.AirFilmVertical.rvalue
          hpxml_value -= Material.AirFilmVertical.rvalue
          query = "SELECT AVG(Value) FROM TabularDataWithStrings WHERE ReportName='EnvelopeSummary' AND ReportForString='Entire Facility' AND TableName='#{table_name}' AND (RowName='#{wall_id}' OR RowName LIKE '#{wall_id}:%') AND ColumnName='U-Factor no Film' AND Units='W/m2-K'"
        else
          # Compare R-value w/ film
          query = "SELECT AVG(Value) FROM TabularDataWithStrings WHERE ReportName='EnvelopeSummary' AND ReportForString='Entire Facility' AND TableName='#{table_name}' AND (RowName='#{wall_id}' OR RowName LIKE '#{wall_id}:%') AND ColumnName='U-Factor with Film' AND Units='W/m2-K'"
        end
        sql_value = 1.0 / UnitConversions.convert(sqlFile.execAndReturnFirstDouble(query).get, 'W/(m^2*K)', 'Btu/(hr*ft^2*F)')
        assert_in_epsilon(hpxml_value, sql_value, 0.1)
      end

      # Net area
      hpxml_value = wall.net_area
      if wall.is_a? HPXML::FoundationWall
        if wall.is_exterior
          # only modeling portion of foundation wall that is exposed perimeter
          hpxml_value *= wall.exposed_fraction
        else
          # interzonal foundation walls: only above-grade portion modeled
          hpxml_value *= (wall.height - wall.depth_below_grade) / wall.height
        end
      end
      if wall.is_exterior
        query = "SELECT SUM(Value) FROM TabularDataWithStrings WHERE ReportName='EnvelopeSummary' AND ReportForString='Entire Facility' AND TableName='#{table_name}' AND (RowName='#{wall_id}' OR RowName LIKE '#{wall_id}:%' OR RowName LIKE '#{wall_id} %') AND ColumnName='Net Area' AND Units='m2'"
      else
        query = "SELECT SUM(Value) FROM TabularDataWithStrings WHERE ReportName='EnvelopeSummary' AND ReportForString='Entire Facility' AND TableName='#{table_name}' AND (RowName='#{wall_id}' OR RowName LIKE '#{wall_id}:%') AND ColumnName='Net Area' AND Units='m2'"
      end
      sql_value = UnitConversions.convert(sqlFile.execAndReturnFirstDouble(query).get, 'm^2', 'ft^2')
      assert_operator(sql_value, :>, 0.01)
      assert_in_epsilon(hpxml_value, sql_value, 0.1)

      # Solar absorptance
      if wall.respond_to?(:solar_absorptance) && (not wall.solar_absorptance.nil?)
        hpxml_value = wall.solar_absorptance
        query = "SELECT AVG(Value) FROM TabularDataWithStrings WHERE ReportName='EnvelopeSummary' AND ReportForString='Entire Facility' AND TableName='#{table_name}' AND (RowName='#{wall_id}' OR RowName LIKE '#{wall_id}:%') AND ColumnName='Reflectance'"
        sql_value = 1.0 - sqlFile.execAndReturnFirstDouble(query).get
        assert_in_epsilon(hpxml_value, sql_value, 0.01)
      end

      # Tilt
      query = "SELECT AVG(Value) FROM TabularDataWithStrings WHERE ReportName='EnvelopeSummary' AND ReportForString='Entire Facility' AND TableName='#{table_name}' AND (RowName='#{wall_id}' OR RowName LIKE '#{wall_id}:%') AND ColumnName='Tilt' AND Units='deg'"
      sql_value = sqlFile.execAndReturnFirstDouble(query).get
      assert_in_epsilon(90.0, sql_value, 0.01)

      # Azimuth
      next if wall.azimuth.nil?

      hpxml_value = wall.azimuth
      query = "SELECT AVG(Value) FROM TabularDataWithStrings WHERE ReportName='EnvelopeSummary' AND ReportForString='Entire Facility' AND TableName='#{table_name}' AND (RowName='#{wall_id}' OR RowName LIKE '#{wall_id}:%') AND ColumnName='Azimuth' AND Units='deg'"
      sql_value = sqlFile.execAndReturnFirstDouble(query).get
      assert_in_epsilon(hpxml_value, sql_value, 0.01)
    end

    # Enclosure Floors
    hpxml_bldg.floors.each do |floor|
      floor_id = floor.id.upcase

      if floor.is_adiabatic
        # Adiabatic surfaces have their "BaseSurfaceIndex" as their "ExtBoundCond" in "Surfaces" table in SQL simulation results
        query_base_surf_idx = "SELECT BaseSurfaceIndex FROM Surfaces WHERE SurfaceName='#{floor_id}'"
        query_ext_bound = "SELECT ExtBoundCond FROM Surfaces WHERE SurfaceName='#{floor_id}'"
        sql_value_base_surf_idx = sqlFile.execAndReturnFirstDouble(query_base_surf_idx).get
        sql_value_ext_bound_cond = sqlFile.execAndReturnFirstDouble(query_ext_bound).get
        assert_equal(sql_value_base_surf_idx, sql_value_ext_bound_cond)
      end

      if floor.is_exterior
        table_name = 'Opaque Exterior'
      else
        table_name = 'Opaque Interior'
      end

      # R-value
      hpxml_value = floor.insulation_assembly_r_value
      if hpxml_path.include? 'ASHRAE_Standard_140'
        # Compare R-value w/o film
        if floor.is_exterior # Raised floor
          hpxml_value -= Material.AirFilmFloorASHRAE140.rvalue
          hpxml_value -= Material.AirFilmFloorZeroWindASHRAE140.rvalue
        elsif floor.is_ceiling # Attic floor
          hpxml_value -= Material.AirFilmFloorASHRAE140.rvalue
          hpxml_value -= Material.AirFilmFloorASHRAE140.rvalue
        end
        query = "SELECT AVG(Value) FROM TabularDataWithStrings WHERE ReportName='EnvelopeSummary' AND ReportForString='Entire Facility' AND TableName='#{table_name}' AND RowName='#{floor_id}' AND ColumnName='U-Factor no Film' AND Units='W/m2-K'"
      elsif floor.is_interior
        # Compare R-value w/o film
        if floor.is_ceiling
          hpxml_value -= Material.AirFilmFloorAverage.rvalue
          hpxml_value -= Material.AirFilmFloorAverage.rvalue
        else
          hpxml_value -= Material.AirFilmFloorReduced.rvalue
          hpxml_value -= Material.AirFilmFloorReduced.rvalue
        end
        query = "SELECT AVG(Value) FROM TabularDataWithStrings WHERE ReportName='EnvelopeSummary' AND ReportForString='Entire Facility' AND TableName='#{table_name}' AND RowName='#{floor_id}' AND ColumnName='U-Factor no Film' AND Units='W/m2-K'"
      else
        # Compare R-value w/ film
        query = "SELECT AVG(Value) FROM TabularDataWithStrings WHERE ReportName='EnvelopeSummary' AND ReportForString='Entire Facility' AND TableName='#{table_name}' AND RowName='#{floor_id}' AND ColumnName='U-Factor with Film' AND Units='W/m2-K'"
      end
      sql_value = 1.0 / UnitConversions.convert(sqlFile.execAndReturnFirstDouble(query).get, 'W/(m^2*K)', 'Btu/(hr*ft^2*F)')
      assert_in_epsilon(hpxml_value, sql_value, 0.1)

      # Area
      hpxml_value = floor.area
      query = "SELECT SUM(Value) FROM TabularDataWithStrings WHERE ReportName='EnvelopeSummary' AND ReportForString='Entire Facility' AND TableName='#{table_name}' AND RowName='#{floor_id}' AND ColumnName='Net Area' AND Units='m2'"
      sql_value = UnitConversions.convert(sqlFile.execAndReturnFirstDouble(query).get, 'm^2', 'ft^2')
      assert_operator(sql_value, :>, 0.01)
      assert_in_epsilon(hpxml_value, sql_value, 0.1)

      # Tilt
      if floor.is_ceiling
        hpxml_value = 0
      else
        hpxml_value = 180
      end
      query = "SELECT AVG(Value) FROM TabularDataWithStrings WHERE ReportName='EnvelopeSummary' AND ReportForString='Entire Facility' AND TableName='#{table_name}' AND RowName='#{floor_id}' AND ColumnName='Tilt' AND Units='deg'"
      sql_value = sqlFile.execAndReturnFirstDouble(query).get
      assert_in_epsilon(hpxml_value, sql_value, 0.01)
    end

    # Enclosure Windows/Skylights
    (hpxml_bldg.windows + hpxml_bldg.skylights).each do |subsurface|
      subsurface_id = subsurface.id.upcase

      if subsurface.is_exterior
        table_name = 'Exterior Fenestration'
      else
        table_name = 'Interior Door'
      end

      # Area
      if subsurface.is_exterior
        col_name = 'Area of Multiplied Openings'
      else
        col_name = 'Gross Area'
      end
      hpxml_value = subsurface.area
      query = "SELECT Value FROM TabularDataWithStrings WHERE ReportName='EnvelopeSummary' AND ReportForString='Entire Facility' AND TableName='#{table_name}' AND RowName='#{subsurface_id}' AND ColumnName='#{col_name}' AND Units='m2'"
      sql_value = UnitConversions.convert(sqlFile.execAndReturnFirstDouble(query).get, 'm^2', 'ft^2')
      assert_operator(sql_value, :>, 0.01)
      assert_in_epsilon(hpxml_value, sql_value, 0.1)

      # U-Factor
      if subsurface.is_exterior
        col_name = 'Glass U-Factor'
      else
        col_name = 'U-Factor no Film'
      end
      hpxml_value = Constructions.get_ufactor_shgc_adjusted_by_storms(subsurface.storm_type, subsurface.ufactor, subsurface.shgc)[0]
      if subsurface.is_interior
        hpxml_value = 1.0 / (1.0 / hpxml_value - Material.AirFilmVertical.rvalue)
        hpxml_value = 1.0 / (1.0 / hpxml_value - Material.AirFilmVertical.rvalue)
      end
      if subsurface.is_a? HPXML::Skylight
        hpxml_value /= 1.2 # converted to the 20-deg slope from the vertical position by multiplying the tested value at vertical
      end
      query = "SELECT Value FROM TabularDataWithStrings WHERE ReportName='EnvelopeSummary' AND ReportForString='Entire Facility' AND TableName='#{table_name}' AND RowName='#{subsurface_id}' AND ColumnName='#{col_name}' AND Units='W/m2-K'"
      sql_value = UnitConversions.convert(sqlFile.execAndReturnFirstDouble(query).get, 'W/(m^2*K)', 'Btu/(hr*ft^2*F)')
      assert_in_epsilon(hpxml_value, sql_value, 0.02)

      next unless subsurface.is_exterior

      # SHGC
      hpxml_value = Constructions.get_ufactor_shgc_adjusted_by_storms(subsurface.storm_type, subsurface.ufactor, subsurface.shgc)[1]
      query = "SELECT Value FROM TabularDataWithStrings WHERE ReportName='EnvelopeSummary' AND ReportForString='Entire Facility' AND TableName='#{table_name}' AND RowName='#{subsurface_id}' AND ColumnName='Glass SHGC'"
      sql_value = sqlFile.execAndReturnFirstDouble(query).get
      assert_in_delta(hpxml_value, sql_value, 0.01)

      # Azimuth
      hpxml_value = subsurface.azimuth
      query = "SELECT Value FROM TabularDataWithStrings WHERE ReportName='EnvelopeSummary' AND ReportForString='Entire Facility' AND TableName='#{table_name}' AND RowName='#{subsurface_id}' AND ColumnName='Azimuth' AND Units='deg'"
      sql_value = sqlFile.execAndReturnFirstDouble(query).get
      assert_in_epsilon(hpxml_value, sql_value, 0.01)

      # Tilt
      if subsurface.is_a? HPXML::Window
        query = "SELECT Value FROM TabularDataWithStrings WHERE ReportName='EnvelopeSummary' AND ReportForString='Entire Facility' AND TableName='#{table_name}' AND RowName='#{subsurface_id}' AND ColumnName='Tilt' AND Units='deg'"
        sql_value = sqlFile.execAndReturnFirstDouble(query).get
        assert_in_epsilon(90.0, sql_value, 0.01)
      elsif subsurface.is_a? HPXML::Skylight
        hpxml_value = nil
        hpxml_bldg.roofs.each do |roof|
          next if roof.id != subsurface.roof_idref

          hpxml_value = UnitConversions.convert(Math.atan(roof.pitch / 12.0), 'rad', 'deg')
        end
        query = "SELECT Value FROM TabularDataWithStrings WHERE ReportName='EnvelopeSummary' AND ReportForString='Entire Facility' AND TableName='#{table_name}' AND RowName='#{subsurface_id}' AND ColumnName='Tilt' AND Units='deg'"
        sql_value = sqlFile.execAndReturnFirstDouble(query).get
        assert_in_epsilon(hpxml_value, sql_value, 0.01)
      else
        flunk "Subsurface '#{subsurface_id}' should have either AttachedToWall or AttachedToRoof element."
      end
    end

    # Enclosure Doors
    hpxml_bldg.doors.each do |door|
      door_id = door.id.upcase

      if door.wall.is_exterior
        table_name = 'Exterior Door'
      else
        table_name = 'Interior Door'
      end

      # Area
      if not door.area.nil?
        hpxml_value = door.area
        query = "SELECT Value FROM TabularDataWithStrings WHERE ReportName='EnvelopeSummary' AND ReportForString='Entire Facility' AND TableName='#{table_name}' AND RowName='#{door_id}' AND ColumnName='Gross Area' AND Units='m2'"
        sql_value = UnitConversions.convert(sqlFile.execAndReturnFirstDouble(query).get, 'm^2', 'ft^2')
        assert_operator(sql_value, :>, 0.01)
        assert_in_epsilon(hpxml_value, sql_value, 0.1)
      end

      # R-Value
      next if door.r_value.nil?

      if door.is_exterior
        col_name = 'U-Factor with Film'
      else
        col_name = 'U-Factor no Film'
      end
      hpxml_value = door.r_value
      if door.is_interior
        hpxml_value -= Material.AirFilmVertical.rvalue
        hpxml_value -= Material.AirFilmVertical.rvalue
      end
      query = "SELECT Value FROM TabularDataWithStrings WHERE ReportName='EnvelopeSummary' AND ReportForString='Entire Facility' AND TableName='#{table_name}' AND RowName='#{door_id}' AND ColumnName='#{col_name}' AND Units='W/m2-K'"
      sql_value = 1.0 / UnitConversions.convert(sqlFile.execAndReturnFirstDouble(query).get, 'W/(m^2*K)', 'Btu/(hr*ft^2*F)')
      assert_in_epsilon(hpxml_value, sql_value, 0.1)
    end

    # HVAC Load Fractions
    if (not hpxml_path.include? 'location-miami') && (not hpxml_path.include? 'location-honolulu') && (not hpxml_path.include? 'location-phoenix')
      htg_energy = results.select { |k, _v| (k.include?(': Heating (MBtu)') || k.include?(': Heating Fans/Pumps (MBtu)')) && !k.include?('Load') }.values.sum(0.0)
      assert_equal(hpxml_bldg.total_fraction_heat_load_served > 0, htg_energy > 0)
    end
    clg_energy = results.select { |k, _v| (k.include?(': Cooling (MBtu)') || k.include?(': Cooling Fans/Pumps (MBtu)')) && !k.include?('Load') }.values.sum(0.0)
    assert_equal(hpxml_bldg.total_fraction_cool_load_served > 0, clg_energy > 0)

    # Mechanical Ventilation
    whole_vent_fans = hpxml_bldg.ventilation_fans.select { |vent_mech| vent_mech.used_for_whole_building_ventilation && !vent_mech.is_cfis_supplemental_fan? }
    local_vent_fans = hpxml_bldg.ventilation_fans.select { |vent_mech| vent_mech.used_for_local_ventilation }
    fan_cfis = whole_vent_fans.select { |vent_mech| vent_mech.fan_type == HPXML::MechVentTypeCFIS }
    fan_sup = whole_vent_fans.select { |vent_mech| vent_mech.fan_type == HPXML::MechVentTypeSupply }
    fan_exh = whole_vent_fans.select { |vent_mech| vent_mech.fan_type == HPXML::MechVentTypeExhaust }
    fan_bal = whole_vent_fans.select { |vent_mech| [HPXML::MechVentTypeBalanced, HPXML::MechVentTypeERV, HPXML::MechVentTypeHRV].include?(vent_mech.fan_type) }
    vent_fan_kitchen = local_vent_fans.select { |vent_mech| vent_mech.fan_location == HPXML::LocationKitchen }
    vent_fan_bath = local_vent_fans.select { |vent_mech| vent_mech.fan_location == HPXML::LocationBath }

    if not (fan_cfis + fan_sup + fan_exh + fan_bal + vent_fan_kitchen + vent_fan_bath).empty?
      mv_energy = UnitConversions.convert(results['End Use: Electricity: Mech Vent (MBtu)'], 'MBtu', 'GJ')

      if not fan_cfis.empty?
        if (fan_sup + fan_exh + fan_bal + vent_fan_kitchen + vent_fan_bath).empty?
          # CFIS only, check for positive mech vent energy that is less than the energy if it had run 24/7
          fan_gj = fan_cfis.map { |vent_mech| UnitConversions.convert(vent_mech.unit_fan_power * vent_mech.hours_in_operation * 365.0, 'Wh', 'GJ') }.sum(0.0)
          assert_operator(mv_energy, :>, 0)
          assert_operator(mv_energy, :<, fan_gj)
        end
      else
        # Supply, exhaust, ERV, HRV, etc., check for appropriate mech vent energy
        fan_gj = 0
        if not fan_sup.empty?
          fan_gj += fan_sup.map { |vent_mech| UnitConversions.convert(vent_mech.unit_fan_power * vent_mech.hours_in_operation * 365.0, 'Wh', 'GJ') }.sum(0.0)
        end
        if not fan_exh.empty?
          fan_gj += fan_exh.map { |vent_mech| UnitConversions.convert(vent_mech.unit_fan_power * vent_mech.hours_in_operation * 365.0, 'Wh', 'GJ') }.sum(0.0)
        end
        if not fan_bal.empty?
          fan_gj += fan_bal.map { |vent_mech| UnitConversions.convert(vent_mech.unit_fan_power * vent_mech.hours_in_operation * 365.0, 'Wh', 'GJ') }.sum(0.0)
        end
        if not vent_fan_kitchen.empty?
          fan_gj += vent_fan_kitchen.map { |vent_kitchen| UnitConversions.convert(vent_kitchen.unit_fan_power * vent_kitchen.hours_in_operation * vent_kitchen.count * 365.0, 'Wh', 'GJ') }.sum(0.0)
        end
        if not vent_fan_bath.empty?
          fan_gj += vent_fan_bath.map { |vent_bath| UnitConversions.convert(vent_bath.unit_fan_power * vent_bath.hours_in_operation * vent_bath.count * 365.0, 'Wh', 'GJ') }.sum(0.0)
        end
        # Maximum error that can be caused by rounding
        assert_in_delta(mv_energy, fan_gj, 0.006)
      end
    end

    tabular_map = { HPXML::ClothesWasher => Constants.ObjectNameClothesWasher,
                    HPXML::ClothesDryer => Constants.ObjectNameClothesDryer,
                    HPXML::Refrigerator => Constants.ObjectNameRefrigerator,
                    HPXML::Dishwasher => Constants.ObjectNameDishwasher,
                    HPXML::CookingRange => Constants.ObjectNameCookingRange }

    (hpxml_bldg.clothes_washers + hpxml_bldg.clothes_dryers + hpxml_bldg.refrigerators + hpxml_bldg.dishwashers + hpxml_bldg.cooking_ranges).each do |appliance|
      next unless hpxml_bldg.water_heating_systems.size > 0

      # Location
      hpxml_value = appliance.location
      if hpxml_value.nil? || HPXML::conditioned_locations.include?(hpxml_value) || [HPXML::LocationOtherHeatedSpace, HPXML::LocationOtherMultifamilyBufferSpace, HPXML::LocationOtherNonFreezingSpace].include?(hpxml_value)
        hpxml_value = HPXML::LocationConditionedSpace
      end
      tabular_value = tabular_map[appliance.class]
      query = "SELECT Value FROM TabularDataWithStrings WHERE TableName='ElectricEquipment Internal Gains Nominal' AND ColumnName='Zone Name' AND RowName=(SELECT RowName FROM TabularDataWithStrings WHERE TableName='ElectricEquipment Internal Gains Nominal' AND ColumnName='Name' AND Value='#{tabular_value.upcase}')"
      sql_value = sqlFile.execAndReturnFirstString(query).get
      assert_equal(hpxml_value.upcase, sql_value)
    end

    # Lighting
    ltg_energy = results.select { |k, _v| k.include? 'End Use: Electricity: Lighting' }.values.sum(0.0)
    if not (hpxml_path.include?('vacancy-year-round') || hpxml_path.include?('residents-0'))
      assert_equal(hpxml_bldg.lighting_groups.size > 0, ltg_energy > 0)
    else
      assert_operator(hpxml_bldg.lighting_groups.size, :>, 0)
      assert_equal(0, ltg_energy)
    end

    # Get fuels
    htg_fuels = []
    htg_backup_fuels = []
    wh_fuels = []
    hpxml_bldg.heating_systems.each do |heating_system|
      if heating_system.is_heat_pump_backup_system
        htg_backup_fuels << heating_system.heating_system_fuel
      else
        htg_fuels << heating_system.heating_system_fuel
      end
    end
    hpxml_bldg.cooling_systems.each do |cooling_system|
      if cooling_system.has_integrated_heating
        htg_fuels << cooling_system.integrated_heating_system_fuel
      end
    end
    hpxml_bldg.heat_pumps.each do |heat_pump|
      if heat_pump.fraction_heat_load_served > 0
        htg_backup_fuels << heat_pump.backup_heating_fuel
      end
    end
    hpxml_bldg.water_heating_systems.each do |water_heating_system|
      related_hvac = water_heating_system.related_hvac_system
      if related_hvac.nil?
        wh_fuels << water_heating_system.fuel_type
      elsif related_hvac.respond_to? :heating_system_fuel
        wh_fuels << related_hvac.heating_system_fuel
      end
    end

    is_warm_climate = false
    if ['USA_FL_Miami.Intl.AP.722020_TMY3.epw',
        'USA_HI_Honolulu.Intl.AP.911820_TMY3.epw',
        'USA_AZ_Phoenix-Sky.Harbor.Intl.AP.722780_TMY3.epw'].include? hpxml_bldg.climate_and_risk_zones.weather_station_epw_filepath
      is_warm_climate = true
    end

    # Fuel consumption checks
    [HPXML::FuelTypeNaturalGas,
     HPXML::FuelTypeOil,
     HPXML::FuelTypeKerosene,
     HPXML::FuelTypePropane,
     HPXML::FuelTypeWoodCord,
     HPXML::FuelTypeWoodPellets,
     HPXML::FuelTypeCoal].each do |fuel|
      fuel_name = fuel.split.map(&:capitalize).join(' ')
      fuel_name += ' Cord' if fuel_name == 'Wood'
      energy_htg = results.fetch("End Use: #{fuel_name}: Heating (MBtu)", 0)
      energy_hp_backup = results.fetch("End Use: #{fuel_name}: Heating Heat Pump Backup (MBtu)", 0)
      energy_dhw = results.fetch("End Use: #{fuel_name}: Hot Water (MBtu)", 0)
      energy_cd = results.fetch("End Use: #{fuel_name}: Clothes Dryer (MBtu)", 0)
      energy_cr = results.fetch("End Use: #{fuel_name}: Range/Oven (MBtu)", 0)
      if htg_fuels.include? fuel
        if (not hpxml_path.include? 'autosize') && (not is_warm_climate)
          assert_operator(energy_htg, :>, 0)
        end
      else
        assert_equal(0, energy_htg)
      end
      if htg_backup_fuels.include? fuel
        if (not hpxml_path.include? 'autosize') && (not is_warm_climate)
          assert_operator(energy_hp_backup, :>, 0)
        end
      else
        assert_equal(0, energy_hp_backup)
      end
      if wh_fuels.include? fuel
        assert_operator(energy_dhw, :>, 0)
      else
        assert_equal(0, energy_dhw)
      end
      if (hpxml_bldg.clothes_dryers.size > 0) && (hpxml_bldg.clothes_dryers[0].fuel_type == fuel)
        assert_operator(energy_cd, :>, 0)
      else
        assert_equal(0, energy_cd)
      end
      if (hpxml_bldg.cooking_ranges.size > 0) && (hpxml_bldg.cooking_ranges[0].fuel_type == fuel)
        assert_operator(energy_cr, :>, 0)
      else
        assert_equal(0, energy_cr)
      end
    end

    # Check unmet hours
    unmet_hours_htg = results.select { |k, _v| k.include? 'Unmet Hours: Heating' }.values.sum(0.0)
    unmet_hours_clg = results.select { |k, _v| k.include? 'Unmet Hours: Cooling' }.values.sum(0.0)
    if hpxml_path.include? 'base-hvac-undersized.xml'
      assert_operator(unmet_hours_htg, :>, 1000)
      assert_operator(unmet_hours_clg, :>, 1000)
    else
      if hpxml_bldg.total_fraction_heat_load_served == 0
        assert_equal(0, unmet_hours_htg)
      else
        assert_operator(unmet_hours_htg, :<, 350)
      end
      if hpxml_bldg.total_fraction_cool_load_served == 0
        assert_equal(0, unmet_hours_clg)
      else
        assert_operator(unmet_hours_clg, :<, 350)
      end
    end

    sqlFile.close

    # Ensure sql file is immediately freed; otherwise we can get
    # errors on Windows when trying to delete this file.
    GC.start()
  end

  def _check_unit_multiplier_results(hpxml_bldg, annual_results_1x, annual_results_10x, timeseries_results_1x, timeseries_results_10x, unit_multiplier)
    # Check that results_10x are expected compared to results_1x

    def get_tolerances(key)
      # FIXME: Tighten these tolerances
      if key.include?('(MBtu)') || key.include?('(kBtu)') || key.include?('(kWh)')
        # Check that the energy difference is less than 0.5 MBtu or less than 5%
        abs_delta_tol = 0.5 # MBtu
        abs_frac_tol = 0.05
        if key.include?('(kBtu)')
          abs_delta_tol = UnitConversions.convert(abs_delta_tol, 'MBtu', 'kBtu')
        elsif key.include?('(kWh)')
          abs_delta_tol = UnitConversions.convert(abs_delta_tol, 'MBtu', 'kWh')
        end
      elsif key.include?('Peak Electricity:')
        # Check that the peak electricity difference is less than 1000 W or less than 10%
        # Wider tolerances than others because a small change in when an event (like the
        # water heating firing) occurs can significantly impact the peak.
        abs_delta_tol = 1000.0
        abs_frac_tol = 0.1
      elsif key.include?('Peak Load:')
        # Check that the peak load difference is less than 0.5 kBtu/hr or less than 5%
        abs_delta_tol = 0.5
        abs_frac_tol = 0.05
      elsif key.include?('Hot Water:')
        # Check that the hot water usage difference is less than 10 gal/yr or less than 2%
        abs_delta_tol = 10.0
        abs_frac_tol = 0.02
      elsif key.include?('Resilience: Battery')
        # Check that the battery resilience difference is less than 1 hr or less than 1%
        abs_delta_tol = 1.0
        abs_frac_tol = 0.01
      elsif key.include?('HVAC Capacity:') || key.include?('HVAC Design Load:')
        # Check that the HVAC capacity/design load difference is less than 500 Btu/h or less than 1%
        abs_delta_tol = 500.0
        abs_frac_tol = 0.01
      elsif key.include?('Airflow:')
        # Check that airflow rate difference is less than 0.1 cfm or less than 1%
        abs_delta_tol = 0.1
        abs_frac_tol = 0.01
      elsif key.include?('Unmet Hours:')
        # Check that the unmet hours difference is less than 20 hrs
        abs_delta_tol = 20
        abs_frac_tol = nil
      elsif key.include?('HVAC Design Temperature:') || key.include?('Weather:')
        # Check that there is no difference
        abs_delta_tol = 0
        abs_frac_tol = nil
      else
        fail "Unexpected results key: #{key}."
      end

      return abs_delta_tol, abs_frac_tol
    end

    # Number of systems and thermal zones change between the 1x and 10x runs,
    # so remove these from the comparison
    ['System Use:', 'Temperature:'].each do |key|
      annual_results_1x.delete_if { |k, _v| k.start_with? key }
      annual_results_10x.delete_if { |k, _v| k.start_with? key }
      timeseries_results_1x.delete_if { |k, _v| k.start_with? key }
      timeseries_results_10x.delete_if { |k, _v| k.start_with? key }
    end

    # Compare annual and timeseries results
    assert_equal(annual_results_1x.keys.sort, annual_results_10x.keys.sort)
    assert_equal(timeseries_results_1x.keys.sort, timeseries_results_10x.keys.sort)

    { annual_results_1x => annual_results_10x,
      timeseries_results_1x => timeseries_results_10x }.each do |results_1x, results_10x|
      results_1x.each do |key, vals_1x|
        abs_delta_tol, abs_frac_tol = get_tolerances(key)

        vals_10x = results_10x[key]
        if not vals_1x.is_a? Array
          vals_1x = [vals_1x]
          vals_10x = [vals_10x]
        end

        vals_1x.zip(vals_10x).each do |val_1x, val_10x|
          if not (key.include?('Unmet Hours') ||
                  key.include?('HVAC Design Temperature') ||
                  key.include?('Weather'))
            # These outputs shouldn't change based on the unit multiplier
            val_1x *= unit_multiplier
          end

          abs_val_delta = (val_1x - val_10x).abs
          avg_val = [val_1x, val_10x].sum / 2.0
          if avg_val > 0
            abs_val_frac = abs_val_delta / avg_val
          end

          # FIXME: Address these
          if hpxml_bldg.water_heating_systems.select { |wh| wh.water_heater_type == HPXML::WaterHeaterTypeHeatPump }.size > 0
            next if key.include?('Airflow:')
            next if key.include?('Peak')
          end
          if hpxml_bldg.water_heating_systems.select { |wh| [HPXML::WaterHeaterTypeCombiStorage, HPXML::WaterHeaterTypeCombiTankless].include? wh.water_heater_type }.size > 0
            next if key.include?('Hot Water')
          end

          # Uncomment these lines to debug:
          # if val_1x != 0 or val_10x != 0
          #   puts "[#{key}] 1x=#{val_1x} 10x=#{val_10x}"
          # end
          if abs_frac_tol.nil?
            if abs_delta_tol == 0
              assert_equal(val_1x, val_10x)
            else
              assert_in_delta(val_1x, val_10x, abs_delta_tol)
            end
          else
            assert((abs_val_delta <= abs_delta_tol) || (!abs_val_frac.nil? && abs_val_frac <= abs_frac_tol))
          end
        end
      end
    end
  end

  def _write_results(results, csv_out)
    require 'csv'

    output_keys = []
    results.values.each do |xml_results|
      # Don't include emissions and system uses in output file/CI results
      xml_results.delete_if { |k, _v| k.start_with? 'Emissions:' }
      xml_results.delete_if { |k, _v| k.start_with? 'System Use:' }

      xml_results.keys.each do |key|
        next if output_keys.include? key

        output_keys << key
      end
    end

    CSV.open(csv_out, 'w') do |csv|
      csv << ['HPXML'] + output_keys
      results.sort.each do |xml, xml_results|
        csv_row = [xml]
        output_keys.each do |key|
          if xml_results[key].nil?
            csv_row << 0
          else
            csv_row << xml_results[key]
          end
        end
        csv << csv_row
      end
    end

    puts "Wrote results to #{csv_out}."
  end

  def _write_ashrae_140_results(all_results, csv_out)
    require 'csv'

    htg_loads = {}
    clg_loads = {}
    CSV.open(csv_out, 'w') do |csv|
      csv << ['Test Case', 'Annual Heating Load [MMBtu]', 'Annual Cooling Load [MMBtu]']
      all_results.sort.each do |xml, xml_results|
        next unless xml.include? 'C.xml'

        htg_load = xml_results['Load: Heating: Delivered (MBtu)'].round(2)
        csv << [File.basename(xml), htg_load, 'N/A']
        test_name = File.basename(xml, File.extname(xml))
        htg_loads[test_name] = htg_load
      end
      all_results.sort.each do |xml, xml_results|
        next unless xml.include? 'L.xml'

        clg_load = xml_results['Load: Cooling: Delivered (MBtu)'].round(2)
        csv << [File.basename(xml), 'N/A', clg_load]
        test_name = File.basename(xml, File.extname(xml))
        clg_loads[test_name] = clg_load
      end
    end

    puts "Wrote ASHRAE 140 results to #{csv_out}."
  end
end<|MERGE_RESOLUTION|>--- conflicted
+++ resolved
@@ -29,28 +29,8 @@
     sample_files_dirs.each do |sample_files_dir|
       Dir["#{sample_files_dir}/*.xml"].sort.each do |xml|
         next if xml.end_with? '-10x.xml'
-<<<<<<< HEAD
         next if xml.include? 'base-multiple-buildings' # Tested by test_multiple_buildings()
-        # FIXME: Need to address these files
-        # Misc:
-        next if xml.include? 'base-bldgtype-multifamily-shared-ground-loop-ground-to-air-heat-pump'
-        next if xml.include? '-dehumidifier'
-        # Battery:
-        # Both batteries do not charge equally because they both use
-        # TrackFacilityElectricDemandStoreExcessOnSite; need to create
-        # meters with electricity usage *for each unit* and switch to
-        # TrackMeterDemandStoreExcessOnSite?
-        next if xml.include? 'battery'
-        next if xml.include? 'base-misc-defaults'
-        next if xml.include? 'base-misc-emissions.xml'
-        next if xml.include? 'base-residents-5.xml'
-        # Won't work until https://github.com/NREL/EnergyPlus/pull/10131
-        # is available in E+
-        next if xml.include? 'base-bldgtype-multifamily-shared-mechvent-multiple'
-=======
-        next if xml.include? 'base-multiple-buildings.xml' # Tested by test_multiple_buildings()
         next if xml.include? 'base-bldgtype-multifamily-shared-mechvent-multiple' # FIXME: Won't work w/ unit multipliers until https://github.com/NREL/EnergyPlus/pull/10131 is available in E+
->>>>>>> 340080c2
 
         xmls << File.absolute_path(xml)
       end
