--- conflicted
+++ resolved
@@ -513,14 +513,9 @@
       if !hpxml.hvac_distributions.select { |d| d.distribution_system_type == HPXML::HVACDistributionTypeDSE }.empty?
         next if message.include? 'DSE is not currently supported when calculating utility bills.'
       end
-<<<<<<< HEAD
-      if !hpxml.header.unavailable_periods.empty?
-        next if message.include? 'It is not possible to eliminate all HVAC/DHW energy use (e.g. crankcase/defrost energy, water heater parasitics) in EnergyPlus during an unavailable period.'
-=======
       if !hpxml.header.unavailable_periods.select { |up| up.column_name == 'Power Outage' }.empty?
-        next if log_line.include? 'It is not possible to eliminate all HVAC energy use (e.g. crankcase/defrost energy) in EnergyPlus during an unavailable period.'
-        next if log_line.include? 'It is not possible to eliminate all water heater energy use (e.g. parasitics) in EnergyPlus during an unavailable period.'
->>>>>>> 53f21b95
+        next if message.include? 'It is not possible to eliminate all HVAC energy use (e.g. crankcase/defrost energy) in EnergyPlus during an unavailable period.'
+        next if message.include? 'It is not possible to eliminate all water heater energy use (e.g. parasitics) in EnergyPlus during an unavailable period.'
       end
 
       flunk "Unexpected run.log message found for #{File.basename(hpxml_path)}: #{message}"
