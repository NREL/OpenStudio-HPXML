--- conflicted
+++ resolved
@@ -717,11 +717,7 @@
       if hpxml.solar_thermal_systems.size > 0
         next if err_line.include? 'Supply Side is storing excess heat the majority of the time.'
       end
-<<<<<<< HEAD
-      if hpxml_path.include?('base-schedules-stochastic.xml') || hpxml_path.include?('base-schedules-stochastic-vacant.xml') || hpxml_path.include?('base-schedules-user-specified.xml')
-=======
       if hpxml_path.include?('base-schedules-detailed')
->>>>>>> c92479db
         next if err_line.include?('GetCurrentScheduleValue: Schedule=') && err_line.include?('is a Schedule:File')
       end
 
