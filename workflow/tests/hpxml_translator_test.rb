--- conflicted
+++ resolved
@@ -743,40 +743,31 @@
 
       next unless htg_load_frac > 0
 
-      # Electric Auxiliary Energy
+      # Fan energy
       # For now, skip if multiple equipment
-<<<<<<< HEAD
       next unless (num_htg_sys == 1) && [HPXML::HVACTypeBoiler].include?(htg_sys_type) && (htg_sys_fuel != HPXML::FuelTypeElectricity)
-=======
-      next unless (num_htg_sys == 1) && [HPXML::HVACTypeFurnace, HPXML::HVACTypeBoiler, HPXML::HVACTypeWallFurnace, HPXML::HVACTypeFloorFurnace, HPXML::HVACTypeStove].include?(htg_sys_type) && (htg_sys_fuel != HPXML::FuelTypeElectricity)
->>>>>>> 07f7574a
-
-      if not heating_system.electric_auxiliary_energy.nil?
-        hpxml_value = heating_system.electric_auxiliary_energy / 2.08
-      else
-        hpxml_value = HVAC.get_default_eae(htg_sys_fuel, htg_load_frac) / 2.08
-      end
 
       if htg_sys_type == HPXML::HVACTypeBoiler
         query = "SELECT Value FROM TabularDataWithStrings WHERE ReportName='EquipmentSummary' AND ReportForString='Entire Facility' AND TableName='Pumps' AND RowName LIKE '%#{Constants.ObjectNameBoiler.upcase}%' AND ColumnName='Electric Power' AND Units='W'"
         sql_value = sqlFile.execAndReturnFirstDouble(query).get
+        hpxml_value = heating_system.electric_auxiliary_energy / 2.08
+        assert_in_epsilon(hpxml_value, sql_value, 0.01)
       elsif htg_sys_type == HPXML::HVACTypeFurnace
         # Ratio fan power based on heating airflow rate divided by fan airflow rate since the
         # fan is sized based on cooling.
-        query = "SELECT Value FROM TabularDataWithStrings WHERE ReportName='EquipmentSummary' AND ReportForString='Entire Facility' AND TableName='Fans' AND RowName LIKE '%#{Constants.ObjectNameFurnace.upcase}%' AND ColumnName='Rated Electric Power' AND Units='W'"
-        query_fan_airflow = "SELECT Value FROM TabularDataWithStrings WHERE ReportName='ComponentSizingSummary' AND ReportForString='Entire Facility' AND TableName='Fan:OnOff' AND RowName LIKE '%#{Constants.ObjectNameFurnace.upcase}%' AND ColumnName='User-Specified Maximum Flow Rate' AND Units='m3/s'"
-        query_htg_airflow = "SELECT Value FROM TabularDataWithStrings WHERE ReportName='ComponentSizingSummary' AND ReportForString='Entire Facility' AND TableName='AirLoopHVAC:UnitarySystem' AND RowName LIKE '%#{Constants.ObjectNameFurnace.upcase}%' AND ColumnName='User-Specified Heating Supply Air Flow Rate' AND Units='m3/s'"
-        sql_value = sqlFile.execAndReturnFirstDouble(query).get
-        sql_value_fan_airflow = sqlFile.execAndReturnFirstDouble(query_fan_airflow).get
-        sql_value_htg_airflow = sqlFile.execAndReturnFirstDouble(query_htg_airflow).get
-        sql_value *= sql_value_htg_airflow / sql_value_fan_airflow
+        # query = "SELECT Value FROM TabularDataWithStrings WHERE ReportName='EquipmentSummary' AND ReportForString='Entire Facility' AND TableName='Fans' AND RowName LIKE '%#{Constants.ObjectNameFurnace.upcase}%' AND ColumnName='Rated Electric Power' AND Units='W'"
+        # query_fan_airflow = "SELECT Value FROM TabularDataWithStrings WHERE ReportName='ComponentSizingSummary' AND ReportForString='Entire Facility' AND TableName='Fan:OnOff' AND RowName LIKE '%#{Constants.ObjectNameFurnace.upcase}%' AND ColumnName='User-Specified Maximum Flow Rate' AND Units='m3/s'"
+        # query_htg_airflow = "SELECT Value FROM TabularDataWithStrings WHERE ReportName='ComponentSizingSummary' AND ReportForString='Entire Facility' AND TableName='AirLoopHVAC:UnitarySystem' AND RowName LIKE '%#{Constants.ObjectNameFurnace.upcase}%' AND ColumnName='User-Specified Heating Supply Air Flow Rate' AND Units='m3/s'"
+        # sql_value = sqlFile.execAndReturnFirstDouble(query).get
+        # sql_value_fan_airflow = sqlFile.execAndReturnFirstDouble(query_fan_airflow).get
+        # sql_value_htg_airflow = sqlFile.execAndReturnFirstDouble(query_htg_airflow).get
+        # sql_value *= sql_value_htg_airflow / sql_value_fan_airflow
       elsif (htg_sys_type == HPXML::HVACTypeStove) || (htg_sys_type == HPXML::HVACTypeWallFurnace) || (htg_sys_type == HPXML::HVACTypeFloorFurnace)
-        query = "SELECT AVG(Value) FROM TabularDataWithStrings WHERE ReportName='EquipmentSummary' AND ReportForString='Entire Facility' AND TableName='Fans' AND RowName LIKE '%#{Constants.ObjectNameUnitHeater.upcase}%' AND ColumnName='Rated Electric Power' AND Units='W'"
-        sql_value = sqlFile.execAndReturnFirstDouble(query).get
+        # query = "SELECT AVG(Value) FROM TabularDataWithStrings WHERE ReportName='EquipmentSummary' AND ReportForString='Entire Facility' AND TableName='Fans' AND RowName LIKE '%#{Constants.ObjectNameUnitHeater.upcase}%' AND ColumnName='Rated Electric Power' AND Units='W'"
+        # sql_value = sqlFile.execAndReturnFirstDouble(query).get
       else
         flunk "Unexpected heating system type '#{htg_sys_type}'."
       end
-      assert_in_epsilon(hpxml_value, sql_value, 0.01)
     end
 
     # HVAC Capacities
