require_relative '../../HPXMLtoOpenStudio/resources/minitest_helper'
require 'openstudio'
require 'openstudio/ruleset/ShowRunnerOutput'
require 'minitest/autorun'
require 'fileutils'
require_relative '../../HPXMLtoOpenStudio/measure.rb'
require_relative '../../HPXMLtoOpenStudio/resources/constants'
require_relative '../../HPXMLtoOpenStudio/resources/meta_measure'
require_relative '../../HPXMLtoOpenStudio/resources/unit_conversions'
require_relative '../../HPXMLtoOpenStudio/resources/xmlhelper'

class HPXMLTest < MiniTest::Test
  @@simulation_runtime_key = 'Simulation Runtime'
  @@workflow_runtime_key = 'Workflow Runtime'

  def test_simulations
    OpenStudio::Logger.instance.standardOutLogger.setLogLevel(OpenStudio::Error)
    # OpenStudio::Logger.instance.standardOutLogger.setLogLevel(OpenStudio::Fatal)

    this_dir = File.dirname(__FILE__)
    results_dir = File.join(this_dir, 'results')
    _rm_path(results_dir)

    sample_files_dir = File.absolute_path(File.join(this_dir, '..', 'sample_files'))
    hvac_base_dir = File.absolute_path(File.join(this_dir, '..', 'sample_files', 'hvac_base'))
    hvac_multiple_dir = File.absolute_path(File.join(this_dir, '..', 'sample_files', 'hvac_multiple'))
    hvac_partial_dir = File.absolute_path(File.join(this_dir, '..', 'sample_files', 'hvac_partial'))
    hvac_load_fracs_dir = File.absolute_path(File.join(this_dir, '..', 'sample_files', 'hvac_load_fracs'))
    autosize_dir = File.absolute_path(File.join(this_dir, '..', 'sample_files', 'hvac_autosizing'))

    test_dirs = [sample_files_dir,
                 hvac_base_dir,
                 hvac_multiple_dir,
                 hvac_partial_dir,
                 hvac_load_fracs_dir,
                 autosize_dir]

    xmls = []
    test_dirs.each do |test_dir|
      Dir["#{test_dir}/base*.xml"].sort.each do |xml|
        xmls << File.absolute_path(xml)
      end
    end

    # Test simulations
    puts "Running #{xmls.size} HPXML files..."
    all_results = {}
    all_compload_results = {}
    all_sizing_results = {}
    xmls.each do |xml|
      all_results[xml], all_compload_results[xml], all_sizing_results[xml] = _run_xml(xml, this_dir)
    end

    Dir.mkdir(results_dir)
    _write_summary_results(results_dir, all_results)
    _write_component_load_results(results_dir, all_compload_results)
    _write_hvac_sizing_results(results_dir, all_sizing_results)

    # Cross simulation tests
    _test_multiple_hvac(xmls, hvac_multiple_dir, hvac_base_dir, all_results)
    _test_partial_hvac(xmls, hvac_partial_dir, hvac_base_dir, all_results)
    _test_hrv_erv_inputs(sample_files_dir, all_results)
    _test_heating_cooling_loads(xmls, hvac_base_dir, all_results)
    _test_collapsed_surfaces(all_results, sample_files_dir)
  end

  def test_run_simulation_rb
    # Check that simulation works using run_simulation.rb script
    os_cli = OpenStudio.getOpenStudioCLI
    rb_path = File.join(File.dirname(__FILE__), '..', 'run_simulation.rb')
    xml = File.join(File.dirname(__FILE__), '..', 'sample_files', 'base.xml')
    command = "#{os_cli} #{rb_path} -x #{xml} --debug"
    system(command, err: File::NULL)

    # Check for output files
    sql_path = File.join(File.dirname(xml), 'run', 'eplusout.sql')
    assert(File.exist? sql_path)
    csv_output_path = File.join(File.dirname(xml), 'run', 'results_annual.csv')
    assert(File.exist? csv_output_path)

    # Check for debug files
    osm_path = File.join(File.dirname(xml), 'run', 'in.osm')
    assert(File.exist? osm_path)
    hpxml_defaults_path = File.join(File.dirname(xml), 'run', 'in.xml')
    assert(File.exist? hpxml_defaults_path)
  end

  def test_template_osw
    # Check that simulation works using template.osw
    require 'json'

    os_cli = OpenStudio.getOpenStudioCLI
    osw_path = File.join(File.dirname(__FILE__), '..', 'template.osw')

    # Create derivative OSW for testing
    osw_path_test = osw_path.gsub('.osw', '_test.osw')
    FileUtils.cp(osw_path, osw_path_test)

    # Turn on debug mode
    json = JSON.parse(File.read(osw_path_test), symbolize_names: true)
    json[:steps][0][:arguments][:debug] = true

    if Dir.exist? File.join(File.dirname(__FILE__), '..', '..', 'project')
      # CI checks out the repo as "project", so update dir name
      json[:steps][0][:measure_dir_name] = 'project'
    end

    File.open(osw_path_test, 'w') do |f|
      f.write(JSON.pretty_generate(json))
    end

    command = "#{os_cli} run -w #{osw_path_test}"
    system(command, err: File::NULL)

    # Check for output files
    sql_path = File.join(File.dirname(osw_path_test), 'run', 'eplusout.sql')
    assert(File.exist? sql_path)
    csv_output_path = File.join(File.dirname(osw_path_test), 'run', 'results_annual.csv')
    assert(File.exist? csv_output_path)

    # Check for debug files
    osm_path = File.join(File.dirname(osw_path_test), 'run', 'in.osm')
    assert(File.exist? osm_path)
    hpxml_defaults_path = File.join(File.dirname(osw_path_test), 'run', 'in.xml')
    assert(File.exist? hpxml_defaults_path)

    # Cleanup
    File.delete(osw_path_test)
  end

  def test_weather_cache
    this_dir = File.dirname(__FILE__)
    cache_orig = File.join(this_dir, '..', '..', 'weather', 'USA_CO_Denver.Intl.AP.725650_TMY3-cache.csv')
    cache_bak = cache_orig + '.bak'
    File.rename(cache_orig, cache_bak)
    _run_xml(File.absolute_path(File.join(this_dir, '..', 'sample_files', 'base.xml')), this_dir)
    File.rename(cache_bak, cache_orig) # Put original file back
  end

  def test_invalid
    this_dir = File.dirname(__FILE__)
    sample_files_dir = File.join(this_dir, '..', 'sample_files')

    expected_error_msgs = { 'bad-wmo.xml' => ["Weather station WMO '999999' could not be found in"],
                            'bad-site-neighbor-azimuth.xml' => ['A neighbor building has an azimuth (145) not equal to the azimuth of any wall.'],
                            'cfis-with-hydronic-distribution.xml' => ["Attached HVAC distribution system 'HVACDistribution' cannot be hydronic for ventilation fan 'MechanicalVentilation'."],
                            'clothes-dryer-location.xml' => ["ClothesDryer location is 'garage' but building does not have this location specified."],
<<<<<<< HEAD
                            'clothes-washer-location.xml' => ["ClothesWasher location is 'garage' but building does not have this location specified."],
                            'appliances-location-unconditioned-space.xml' => ['Expected [1] element(s) but found 0 element(s) for xpath: /HPXML/Building/BuildingDetails/Appliances/ClothesWasher[Location=',
                                                                              'Expected [1] element(s) but found 0 element(s) for xpath: /HPXML/Building/BuildingDetails/Appliances/ClothesDryer[Location=',
                                                                              'Expected [1] element(s) but found 0 element(s) for xpath: /HPXML/Building/BuildingDetails/Appliances/Dishwasher[Location=',
                                                                              'Expected [1] element(s) but found 0 element(s) for xpath: /HPXML/Building/BuildingDetails/Appliances/Refrigerator[Location=',
                                                                              'Expected [1] element(s) but found 0 element(s) for xpath: /HPXML/Building/BuildingDetails/Appliances/CookingRange[Location='],
=======
                            'clothes-dryer-location-other.xml' => ['Expected [1] element(s) but found 0 element(s) for xpath: /HPXML/Building/BuildingDetails/Appliances/ClothesDryer[not(Location) or Location='],
                            'clothes-washer-location.xml' => ["ClothesWasher location is 'garage' but building does not have this location specified."],
                            'clothes-washer-location-other.xml' => ['Expected [1] element(s) but found 0 element(s) for xpath: /HPXML/Building/BuildingDetails/Appliances/ClothesWasher[not(Location) or Location='],
>>>>>>> 50f08783
                            'dhw-frac-load-served.xml' => ['Expected FractionDHWLoadServed to sum to 1, but calculated sum is 1.15.'],
                            'duct-location.xml' => ["Duct location is 'garage' but building does not have this location specified."],
                            'duct-location-unconditioned-space.xml' => ['Expected [1] element(s) but found 0 element(s) for xpath: /HPXML/Building/BuildingDetails/Systems/HVAC/HVACDistribution/DistributionSystemType/AirDistribution/Ducts[DuctType="supply" or DuctType="return"][DuctLocation='],
                            'duplicate-id.xml' => ["Duplicate SystemIdentifier IDs detected for 'Wall'."],
                            'heat-pump-mixed-fixed-and-autosize-capacities.xml' => ["HeatPump 'HeatPump' CoolingCapacity and HeatingCapacity must either both be auto-sized or fixed-sized."],
                            'heat-pump-mixed-fixed-and-autosize-capacities2.xml' => ["HeatPump 'HeatPump' CoolingCapacity and HeatingCapacity must either both be auto-sized or fixed-sized."],
                            'heat-pump-mixed-fixed-and-autosize-capacities3.xml' => ["HeatPump 'HeatPump' has HeatingCapacity17F provided but heating capacity is auto-sized."],
                            'heat-pump-mixed-fixed-and-autosize-capacities4.xml' => ["HeatPump 'HeatPump' BackupHeatingCapacity and HeatingCapacity must either both be auto-sized or fixed-sized."],
                            'hvac-invalid-distribution-system-type.xml' => ["Incorrect HVAC distribution system type for HVAC type: 'Furnace'. Should be one of: ["],
                            'hvac-distribution-multiple-attached-cooling.xml' => ["Multiple cooling systems found attached to distribution system 'HVACDistribution4'."],
                            'hvac-distribution-multiple-attached-heating.xml' => ["Multiple heating systems found attached to distribution system 'HVACDistribution3'."],
                            'hvac-dse-multiple-attached-cooling.xml' => ["Multiple cooling systems found attached to distribution system 'HVACDistribution'."],
                            'hvac-dse-multiple-attached-heating.xml' => ["Multiple heating systems found attached to distribution system 'HVACDistribution'."],
                            'hvac-frac-load-served.xml' => ['Expected FractionCoolLoadServed to sum to <= 1, but calculated sum is 1.2.',
                                                            'Expected FractionHeatLoadServed to sum to <= 1, but calculated sum is 1.1.'],
                            'hvac-distribution-return-duct-leakage-missing.xml' => ["Return ducts exist but leakage was not specified for distribution system 'HVACDistribution'."],
                            'invalid-relatedhvac-dhw-indirect.xml' => ["RelatedHVACSystem 'HeatingSystem_bad' not found for water heating system 'WaterHeater'"],
                            'invalid-relatedhvac-desuperheater.xml' => ["RelatedHVACSystem 'CoolingSystem_bad' not found for water heating system 'WaterHeater'."],
                            'invalid-timestep.xml' => ['Timestep (45) must be one of: 60, 30, 20, 15, 12, 10, 6, 5, 4, 3, 2, 1.'],
                            'invalid-runperiod.xml' => ['End Day of Month (31) must be one of: 1, 2, 3, 4, 5, 6, 7, 8, 9, 10, 11, 12, 13, 14, 15, 16, 17, 18, 19, 20, 21, 22, 23, 24, 25, 26, 27, 28, 29, 30.'],
                            'invalid-window-height.xml' => ["For Window 'WindowEast', overhangs distance to bottom (2.0) must be greater than distance to top (2.0)."],
                            'invalid-window-interior-shading.xml' => ["SummerShadingCoefficient (0.85) must be less than or equal to WinterShadingCoefficient (0.7) for window 'WindowNorth'."],
                            'lighting-fractions.xml' => ['Sum of fractions of interior lighting (1.05) is greater than 1.'],
                            'missing-elements.xml' => ['Expected [1] element(s) but found 0 element(s) for xpath: /HPXML/Building/BuildingDetails/BuildingSummary/BuildingConstruction/NumberofConditionedFloors',
                                                       'Expected [1] element(s) but found 0 element(s) for xpath: /HPXML/Building/BuildingDetails/BuildingSummary/BuildingConstruction/ConditionedFloorArea'],
                            'missing-surfaces.xml' => ["'garage' must have at least one floor surface."],
                            'net-area-negative-wall.xml' => ["Calculated a negative net surface area for surface 'Wall'."],
                            'net-area-negative-roof.xml' => ["Calculated a negative net surface area for surface 'Roof'."],
                            'orphaned-hvac-distribution.xml' => ["Distribution system 'HVACDistribution' found but no HVAC system attached to it."],
                            'refrigerator-location.xml' => ["Refrigerator location is 'garage' but building does not have this location specified."],
<<<<<<< HEAD
=======
                            'refrigerator-location-other.xml' => ['Expected [1] element(s) but found 0 element(s) for xpath: /HPXML/Building/BuildingDetails/Appliances/Refrigerator[not(Location) or Location='],
>>>>>>> 50f08783
                            'repeated-relatedhvac-dhw-indirect.xml' => ["RelatedHVACSystem 'HeatingSystem' is attached to multiple water heating systems."],
                            'repeated-relatedhvac-desuperheater.xml' => ["RelatedHVACSystem 'CoolingSystem' is attached to multiple water heating systems."],
                            'slab-zero-exposed-perimeter.xml' => ["Exposed perimeter for Slab 'Slab' must be greater than zero."],
                            'solar-thermal-system-with-combi-tankless.xml' => ["Water heating system 'WaterHeater' connected to solar thermal system 'SolarThermalSystem' cannot be a space-heating boiler."],
                            'solar-thermal-system-with-desuperheater.xml' => ["Water heating system 'WaterHeater' connected to solar thermal system 'SolarThermalSystem' cannot be attached to a desuperheater."],
                            'solar-thermal-system-with-dhw-indirect.xml' => ["Water heating system 'WaterHeater' connected to solar thermal system 'SolarThermalSystem' cannot be a space-heating boiler."],
                            'unattached-cfis.xml' => ["Attached HVAC distribution system 'foobar' not found for ventilation fan 'MechanicalVentilation'."],
                            'unattached-door.xml' => ["Attached wall 'foobar' not found for door 'DoorNorth'."],
                            'unattached-hvac-distribution.xml' => ["Attached HVAC distribution system 'foobar' not found for HVAC system 'HeatingSystem'."],
                            'unattached-skylight.xml' => ["Attached roof 'foobar' not found for skylight 'SkylightNorth'."],
                            'unattached-solar-thermal-system.xml' => ["Attached water heating system 'foobar' not found for solar thermal system 'SolarThermalSystem'."],
                            'unattached-window.xml' => ["Attached wall 'foobar' not found for window 'WindowNorth'."],
                            'water-heater-location.xml' => ["WaterHeatingSystem location is 'crawlspace - vented' but building does not have this location specified."],
<<<<<<< HEAD
                            'water-heater-location-other.xml' => ['Expected [1] element(s) but found 0 element(s) for xpath: /HPXML/Building/BuildingDetails/Systems/WaterHeating/WaterHeatingSystem[Location='],
                            'mismatched-slab-and-foundation-wall.xml' => ["Foundation wall 'FoundationWall' is adjacent to 'basement - conditioned' but no corresponding slab was found adjacent to"],
                            'attached-multifamily-window-outside-condition.xml' => ["Window 'WindowNorth' cannot be adjacent to 'other multifamily buffer space'. Check parent wall: 'WallMultifamilyBuffer'"] }
=======
                            'water-heater-location-other.xml' => ['Expected [1] element(s) but found 0 element(s) for xpath: /HPXML/Building/BuildingDetails/Systems/WaterHeating/WaterHeatingSystem[not(Location) or Location='],
                            'mismatched-slab-and-foundation-wall.xml' => ["Foundation wall 'FoundationWall' is adjacent to 'basement - conditioned' but no corresponding slab was found adjacent to"] }
>>>>>>> 50f08783

    # Test simulations
    Dir["#{sample_files_dir}/invalid_files/*.xml"].sort.each do |xml|
      _run_xml(File.absolute_path(xml), this_dir, true, expected_error_msgs[File.basename(xml)])
    end
  end

  def test_generalized_hvac
    # single-speed air conditioner
    seer_to_expected_eer = { 13 => 11.2, 14 => 12.1, 15 => 13.0, 16 => 13.6 }
    seer_to_expected_eer.each do |seer, expected_eer|
      fan_power_rated = HVAC.get_fan_power_rated(seer)
      actual_eer = HVAC.calc_EER_cooling_1spd(seer, fan_power_rated, HVAC.cOOL_EIR_FT_SPEC_AC)
      assert_in_epsilon(expected_eer, actual_eer, 0.01)
    end

    # single-speed air source heat pump
    hspf_to_seer = { 7.7 => 13, 8.2 => 14, 8.5 => 15 }
    seer_to_expected_eer = { 13 => 11.31, 14 => 12.21, 15 => 13.12 }
    seer_to_expected_eer.each do |seer, expected_eer|
      fan_power_rated = HVAC.get_fan_power_rated(seer)
      actual_eer = HVAC.calc_EER_cooling_1spd(seer, fan_power_rated, HVAC.cOOL_EIR_FT_SPEC_ASHP)
      assert_in_epsilon(expected_eer, actual_eer, 0.01)
    end
    hspf_to_expected_cop = { 7.7 => 3.09, 8.2 => 3.35, 8.5 => 3.51 }
    hspf_to_expected_cop.each do |hspf, expected_cop|
      fan_power_rated = HVAC.get_fan_power_rated(hspf_to_seer[hspf])
      actual_cop = HVAC.calc_COP_heating_1spd(hspf, HVAC.get_c_d_heating(1, hspf), fan_power_rated, HVAC.hEAT_EIR_FT_SPEC_ASHP, HVAC.hEAT_CAP_FT_SPEC_ASHP)
      assert_in_epsilon(expected_cop, actual_cop, 0.01)
    end

    # two-speed air conditioner
    seer_to_expected_eers = { 16 => [13.8, 12.7], 17 => [14.7, 13.6], 18 => [15.5, 14.5], 21 => [18.2, 17.2] }
    seer_to_expected_eers.each do |seer, expected_eers|
      fan_power_rated = HVAC.get_fan_power_rated(seer)
      actual_eers = HVAC.calc_EERs_cooling_2spd(nil, seer, HVAC.get_c_d_cooling(2, seer), HVAC.two_speed_capacity_ratios, HVAC.two_speed_fan_speed_ratios_cooling, fan_power_rated, HVAC.cOOL_EIR_FT_SPEC_AC(2), HVAC.cOOL_CAP_FT_SPEC_AC(2))
      expected_eers.zip(actual_eers).each do |expected_eer, actual_eer|
        assert_in_epsilon(expected_eer, actual_eer, 0.01)
      end
    end

    # two-speed air source heat pump
    hspf_to_seer = { 8.6 => 16, 8.7 => 17, 9.3 => 18, 9.5 => 19 }
    seer_to_expected_eers = { 16 => [13.2, 12.2], 17 => [14.1, 13.0], 18 => [14.9, 13.9], 19 => [15.7, 14.7] }
    seer_to_expected_eers.each do |seer, expected_eers|
      fan_power_rated = HVAC.get_fan_power_rated(seer)
      actual_eers = HVAC.calc_EERs_cooling_2spd(nil, seer, HVAC.get_c_d_cooling(2, seer), HVAC.two_speed_capacity_ratios, HVAC.two_speed_fan_speed_ratios_cooling, fan_power_rated, HVAC.cOOL_EIR_FT_SPEC_ASHP(2), HVAC.cOOL_CAP_FT_SPEC_ASHP(2))
      expected_eers.zip(actual_eers).each do |expected_eer, actual_eer|
        assert_in_epsilon(expected_eer, actual_eer, 0.01)
      end
    end
    hspf_to_expected_cops = { 8.6 => [3.85, 3.34], 8.7 => [3.90, 3.41], 9.3 => [4.24, 3.83], 9.5 => [4.35, 3.98] }
    hspf_to_expected_cops.each do |hspf, expected_cops|
      fan_power_rated = HVAC.get_fan_power_rated(hspf_to_seer[hspf])
      actual_cops = HVAC.calc_COPs_heating_2spd(hspf, HVAC.get_c_d_heating(2, hspf), HVAC.two_speed_capacity_ratios, HVAC.two_speed_fan_speed_ratios_heating, fan_power_rated, HVAC.hEAT_EIR_FT_SPEC_ASHP(2), HVAC.hEAT_CAP_FT_SPEC_ASHP(2))
      expected_cops.zip(actual_cops).each do |expected_cop, actual_cop|
        assert_in_epsilon(expected_cop, actual_cop, 0.01)
      end
    end

    # variable-speed air conditioner
    capacity_ratios = HVAC.variable_speed_capacity_ratios_cooling
    fan_speed_ratios = HVAC.variable_speed_fan_speed_ratios_cooling
    cap_ratio_seer = [capacity_ratios[0], capacity_ratios[1], capacity_ratios[3]]
    fan_speed_seer = [fan_speed_ratios[0], fan_speed_ratios[1], fan_speed_ratios[3]]
    seer_to_expected_eers = { 24.5 => [19.5, 20.2, 19.7, 18.3] }
    seer_to_expected_eers.each do |seer, expected_eers|
      fan_power_rated = HVAC.get_fan_power_rated(seer)
      actual_eers = HVAC.calc_EERs_cooling_4spd(nil, seer, HVAC.get_c_d_cooling(4, seer), cap_ratio_seer, fan_speed_seer, fan_power_rated, HVAC.cOOL_EIR_FT_SPEC_AC([0, 1, 4]), HVAC.cOOL_CAP_FT_SPEC_AC([0, 1, 4]))
      expected_eers.zip(actual_eers).each do |expected_eer, actual_eer|
        assert_in_epsilon(expected_eer, actual_eer, 0.01)
      end
    end

    # variable-speed air source heat pump
    capacity_ratios = HVAC.variable_speed_capacity_ratios_cooling
    fan_speed_ratios = HVAC.variable_speed_fan_speed_ratios_cooling
    cap_ratio_seer = [capacity_ratios[0], capacity_ratios[1], capacity_ratios[3]]
    fan_speed_seer = [fan_speed_ratios[0], fan_speed_ratios[1], fan_speed_ratios[3]]
    seer_to_expected_eers = { 22.0 => [17.49, 18.09, 17.64, 16.43], 24.5 => [19.5, 20.2, 19.7, 18.3] }
    seer_to_expected_eers.each do |seer, expected_eers|
      fan_power_rated = HVAC.get_fan_power_rated(seer)
      actual_eers = HVAC.calc_EERs_cooling_4spd(nil, seer, HVAC.get_c_d_cooling(4, seer), cap_ratio_seer, fan_speed_seer, fan_power_rated, HVAC.cOOL_EIR_FT_SPEC_ASHP([0, 1, 4]), HVAC.cOOL_CAP_FT_SPEC_ASHP([0, 1, 4]))
      expected_eers.zip(actual_eers).each do |expected_eer, actual_eer|
        assert_in_epsilon(expected_eer, actual_eer, 0.01)
      end
    end
    capacity_ratios = HVAC.variable_speed_capacity_ratios_heating
    fan_speed_ratios = HVAC.variable_speed_fan_speed_ratios_heating
    hspf_to_expected_cops = { 10.0 => [5.18, 4.48, 3.83, 3.67] }
    hspf_to_expected_cops.each do |hspf, expected_cops|
      fan_power_rated = 0.14
      actual_cops = HVAC.calc_COPs_heating_4spd(nil, hspf, HVAC.get_c_d_heating(4, hspf), capacity_ratios, fan_speed_ratios, fan_power_rated, HVAC.hEAT_EIR_FT_SPEC_ASHP(4), HVAC.hEAT_CAP_FT_SPEC_ASHP(4))
      expected_cops.zip(actual_cops).each do |expected_cop, actual_cop|
        assert_in_epsilon(expected_cop, actual_cop, 0.01)
      end
    end
  end

  def _run_xml(xml, this_dir, expect_error = false, expect_error_msgs = nil)
    print "Testing #{File.basename(xml)}...\n"
    rundir = File.join(this_dir, 'run')
    _test_schema_validation(this_dir, xml) unless expect_error
    results, compload_results, sizing_results = _test_simulation(this_dir, xml, rundir, expect_error, expect_error_msgs)
    return results, compload_results, sizing_results
  end

  def _get_results(rundir, sim_time, workflow_time)
    sql_path = File.join(rundir, 'eplusout.sql')
    sqlFile = OpenStudio::SqlFile.new(sql_path, false)

    tdws = 'TabularDataWithStrings'
    abups = 'AnnualBuildingUtilityPerformanceSummary'
    ef = 'Entire Facility'
    eubs = 'End Uses By Subcategory'
    s = 'Subcategory'

    # Obtain fueltypes
    query = "SELECT ColumnName FROM #{tdws} WHERE ReportName='#{abups}' AND ReportForString='#{ef}' AND TableName='#{eubs}' and ColumnName!='#{s}'"
    fueltypes = sqlFile.execAndReturnVectorOfString(query).get

    # Obtain units
    query = "SELECT Units FROM #{tdws} WHERE ReportName='#{abups}' AND ReportForString='#{ef}' AND TableName='#{eubs}' and ColumnName!='#{s}'"
    units = sqlFile.execAndReturnVectorOfString(query).get

    # Obtain categories
    query = "SELECT RowName FROM #{tdws} WHERE ReportName='#{abups}' AND ReportForString='#{ef}' AND TableName='#{eubs}' AND ColumnName='#{s}'"
    categories = sqlFile.execAndReturnVectorOfString(query).get
    # Fill in blanks based on previous non-blank value
    full_categories = []
    (0..categories.size - 1).each do |i|
      full_categories << categories[i]
      next if full_categories[i].size > 0

      full_categories[i] = full_categories[i - 1]
    end
    full_categories *= fueltypes.uniq.size # Expand to size of fueltypes

    # Obtain subcategories
    query = "SELECT Value FROM #{tdws} WHERE ReportName='#{abups}' AND ReportForString='#{ef}' AND TableName='#{eubs}' AND ColumnName='#{s}'"
    subcategories = sqlFile.execAndReturnVectorOfString(query).get
    subcategories *= fueltypes.uniq.size # Expand to size of fueltypes

    # Obtain starting position of results
    query = "SELECT MIN(TabularDataIndex) FROM #{tdws} WHERE ReportName='#{abups}' AND ReportForString='#{ef}' AND TableName='#{eubs}' AND ColumnName='#{fueltypes[0]}'"
    starting_index = sqlFile.execAndReturnFirstInt(query).get

    # TabularDataWithStrings table is positional, so we access results by position.
    # TODO: When using E+ 9.3, update these queries based on https://github.com/NREL/EnergyPlus/pull/7584
    results = {}
    fueltypes.zip(full_categories, subcategories, units).each_with_index do |(fueltype, category, subcategory, fuel_units), index|
      next if ['District Cooling', 'District Heating'].include? fueltype # Exclude ideal loads results
      next if subcategory.end_with? Constants.ObjectNameWaterHeaterAdjustment(nil) # Exclude water heater EC_adj, will retrieve later with higher precision

      query = "SELECT Value FROM #{tdws} WHERE ReportName='#{abups}' AND ReportForString='#{ef}' AND TableName='#{eubs}' AND TabularDataIndex='#{starting_index + index}'"
      val = sqlFile.execAndReturnFirstDouble(query).get
      next if val == 0

      results[[fueltype, category, subcategory, fuel_units]] = val
    end

    # Obtain water heater EC_adj
    new_key = ['Any', 'Water Systems', 'EC_adj', 'GJ']
    query = "SELECT SUM(VariableValue/1000000000) FROM ReportVariableData WHERE ReportVariableDataDictionaryIndex IN (SELECT ReportVariableDataDictionaryIndex FROM ReportVariableDataDictionary WHERE VariableType='Sum' AND KeyValue='EMS' AND VariableName LIKE '%#{Constants.ObjectNameWaterHeaterAdjustment(nil)} outvar' AND ReportingFrequency='Run Period' AND VariableUnits='J')"
    results[new_key] = sqlFile.execAndReturnFirstDouble(query).get.round(2)

    # Disaggregate any crankcase and defrost energy from results
    query = "SELECT SUM(Value)/1000000000 FROM ReportData WHERE ReportDataDictionaryIndex IN (SELECT ReportDataDictionaryIndex FROM ReportDataDictionary WHERE Name='Cooling Coil Crankcase Heater Electric Energy' AND ReportingFrequency='Run Period')"
    sql_value = sqlFile.execAndReturnFirstDouble(query)
    if sql_value.is_initialized
      cooling_crankcase = sql_value.get.round(2)
      if cooling_crankcase > 0
        results[['Electricity', 'Cooling', 'General', 'GJ']] -= cooling_crankcase
        results[['Electricity', 'Cooling', 'Crankcase', 'GJ']] = cooling_crankcase
      end
    end
    query = "SELECT SUM(Value)/1000000000 FROM ReportData WHERE ReportDataDictionaryIndex IN (SELECT ReportDataDictionaryIndex FROM ReportDataDictionary WHERE Name='Heating Coil Crankcase Heater Electric Energy' AND ReportingFrequency='Run Period')"
    sql_value = sqlFile.execAndReturnFirstDouble(query)
    if sql_value.is_initialized
      heating_crankcase = sql_value.get.round(2)
      if heating_crankcase > 0
        results[['Electricity', 'Heating', 'General', 'GJ']] -= heating_crankcase
        results[['Electricity', 'Heating', 'Crankcase', 'GJ']] = heating_crankcase
      end
    end
    query = "SELECT SUM(Value)/1000000000 FROM ReportData WHERE ReportDataDictionaryIndex IN (SELECT ReportDataDictionaryIndex FROM ReportDataDictionary WHERE Name='Heating Coil Defrost Electric Energy' AND ReportingFrequency='Run Period')"
    sql_value = sqlFile.execAndReturnFirstDouble(query)
    if sql_value.is_initialized
      heating_defrost = sql_value.get.round(2)
      if heating_defrost > 0
        results[['Electricity', 'Heating', 'General', 'GJ']] -= heating_defrost
        results[['Electricity', 'Heating', 'Defrost', 'GJ']] = heating_defrost
      end
    end

    # Obtain hot water use
    query = "SELECT SUM(VariableValue) FROM ReportVariableData WHERE ReportVariableDataDictionaryIndex IN (SELECT ReportVariableDataDictionaryIndex FROM ReportVariableDataDictionary WHERE VariableName='Water Use Equipment Hot Water Volume' AND VariableUnits='m3' AND ReportingFrequency='Run Period')"
    results[['Volume', 'Hot Water', 'General', 'gal']] = UnitConversions.convert(sqlFile.execAndReturnFirstDouble(query).get, 'm^3', 'gal').round(2)

    # Obtain HVAC capacities
    query = "SELECT SUM(Value) FROM ComponentSizes WHERE (CompType LIKE 'Coil:Heating:%' OR CompType LIKE 'Boiler:%' OR CompType LIKE 'ZONEHVAC:BASEBOARD:%') AND Description LIKE '%User-Specified%Capacity' AND Description NOT LIKE '%Supplemental%' AND Units='W'"
    results[['Capacity', 'Heating', 'General', 'W']] = sqlFile.execAndReturnFirstDouble(query).get.round(2)

    query = "SELECT SUM(Value) FROM ComponentSizes WHERE CompType LIKE 'Coil:Cooling:%' AND Description LIKE '%User-Specified%Total%Capacity' AND Units='W'"
    results[['Capacity', 'Cooling', 'General', 'W']] = sqlFile.execAndReturnFirstDouble(query).get.round(2)

    # Obtain loads
    # TODO: Move to reporting measure tests or workflow tests (and remove temporary components() method)

    compload_results = {}

    { 'Heating' => 'htg', 'Cooling' => 'clg' }.each do |mode, mode_var|
      query = "SELECT SUM(VariableValue/1000000000) FROM ReportMeterData WHERE ReportMeterDataDictionaryIndex = (SELECT ReportMeterDataDictionaryIndex FROM ReportMeterDataDictionary WHERE VariableName='#{mode}:District#{mode}' AND ReportingFrequency='Run Period' AND VariableUnits='J')"
      compload_results["#{mode} - Unmet"] = sqlFile.execAndReturnFirstDouble(query).get
    end

    { 'Heating' => 'htg', 'Cooling' => 'clg' }.each do |mode, mode_var|
      compload_results["#{mode} - Sum"] = 0
      components.each do |component, component_var|
        query = "SELECT VariableValue/1000000000 FROM ReportVariableData WHERE ReportVariableDataDictionaryIndex = (SELECT ReportVariableDataDictionaryIndex FROM ReportVariableDataDictionary WHERE VariableType='Sum' AND KeyValue='EMS' AND VariableName='loads_#{mode_var}_#{component_var}_outvar' AND ReportingFrequency='Run Period' AND VariableUnits='J')"
        compload_results["#{mode} - #{component}"] = sqlFile.execAndReturnFirstDouble(query).get
        compload_results["#{mode} - Sum"] += compload_results["#{mode} - #{component}"] unless component == 'Total'
      end
    end

    # Discrepancy between total and sum of components
    compload_results['Heating - Residual'] = compload_results['Heating - Total'] - compload_results['Heating - Sum']
    compload_results['Cooling - Residual'] = compload_results['Cooling - Total'] - compload_results['Cooling - Sum']

    sqlFile.close

    assert_operator(compload_results['Heating - Residual'].abs, :<, 0.45)
    assert_operator(compload_results['Cooling - Residual'].abs, :<, 0.45)

    results[@@simulation_runtime_key] = sim_time
    results[@@workflow_runtime_key] = workflow_time

    return results, compload_results
  end

  def _test_simulation(this_dir, xml, rundir, expect_error, expect_error_msgs)
    # Uses meta_measure workflow for faster simulations
    # TODO: Merge code with workflow/run_simulation.rb

    # Setup
    _rm_path(rundir)
    Dir.mkdir(rundir)

    workflow_start = Time.now
    model = OpenStudio::Model::Model.new
    runner = OpenStudio::Measure::OSRunner.new(OpenStudio::WorkflowJSON.new)
    measures_dir = File.join(this_dir, '..', '..')

    measures = {}

    # Add HPXML translator measure to workflow
    measure_subdir = 'HPXMLtoOpenStudio'
    args = {}
    args['hpxml_path'] = xml
    args['weather_dir'] = 'weather'
    args['output_dir'] = File.absolute_path(rundir)
    args['debug'] = true
    update_args_hash(measures, measure_subdir, args)

    # Add reporting measure to workflow
    measure_subdir = 'SimulationOutputReport'
    args = {}
    args['timeseries_frequency'] = 'hourly'
    args['include_timeseries_zone_temperatures'] = true
    args['include_timeseries_fuel_consumptions'] = true
    args['include_timeseries_end_use_consumptions'] = true
    args['include_timeseries_total_loads'] = true
    args['include_timeseries_component_loads'] = true
    update_args_hash(measures, measure_subdir, args)

    # Apply measure
    success = apply_measures(measures_dir, measures, runner, model)

    # Report warnings/errors
    File.open(File.join(rundir, 'run.log'), 'w') do |f|
      runner.result.stepWarnings.each do |s|
        f << "Warning: #{s}\n"
      end
      runner.result.stepErrors.each do |s|
        f << "Error: #{s}\n"
      end
    end

    if expect_error
      assert_equal(false, success)

      if expect_error_msgs.nil?
        flunk "No error message defined for #{File.basename(xml)}."
      else
        run_log = File.readlines(File.join(rundir, 'run.log')).map(&:strip)
        expect_error_msgs.each do |error_msg|
          found_error_msg = false
          run_log.each do |run_line|
            next unless run_line.include? error_msg

            found_error_msg = true
            break
          end
          assert(found_error_msg)
        end
      end

      return
    else
      # show_output(runner.result)
      assert_equal(true, success)
    end

    # Add output variables for crankcase and defrost energy
    vars = ['Cooling Coil Crankcase Heater Electric Energy',
            'Heating Coil Crankcase Heater Electric Energy',
            'Heating Coil Defrost Electric Energy']
    vars.each do |var|
      output_var = OpenStudio::Model::OutputVariable.new(var, model)
      output_var.setReportingFrequency('runperiod')
      output_var.setKeyValue('*')
    end

    # Add output variables for CFIS tests
    @cfis_fan_power_output_var = OpenStudio::Model::OutputVariable.new("#{Constants.ObjectNameMechanicalVentilation} cfis fan power".gsub(' ', '_'), model)
    @cfis_fan_power_output_var.setReportingFrequency('runperiod')
    @cfis_fan_power_output_var.setKeyValue('EMS')

    @cfis_flow_rate_output_var = OpenStudio::Model::OutputVariable.new("#{Constants.ObjectNameMechanicalVentilation} cfis flow rate".gsub(' ', '_'), model)
    @cfis_flow_rate_output_var.setReportingFrequency('runperiod')
    @cfis_flow_rate_output_var.setKeyValue('EMS')

    # Add output variables for hot water volume
    output_var = OpenStudio::Model::OutputVariable.new('Water Use Equipment Hot Water Volume', model)
    output_var.setReportingFrequency('runperiod')
    output_var.setKeyValue('*')

    # Add output variables for combi system energy check
    # TODO: Move to reporting measure tests or workflow tests
    output_var = OpenStudio::Model::OutputVariable.new('Water Heater Source Side Heat Transfer Energy', model)
    output_var.setReportingFrequency('runperiod')
    output_var.setKeyValue('*')
    output_var = OpenStudio::Model::OutputVariable.new('Baseboard Total Heating Energy', model)
    output_var.setReportingFrequency('runperiod')
    output_var.setKeyValue('*')
    output_var = OpenStudio::Model::OutputVariable.new('Boiler Heating Energy', model) # This is needed for energy checking if there's boiler not connected to combi systems.
    output_var.setReportingFrequency('runperiod')
    output_var.setKeyValue('*')

    # Add output meters for component loads check
    # TODO: Move to reporting measure tests or workflow tests
    ['Cooling:EnergyTransfer', 'Heating:EnergyTransfer', 'Cooling:DistrictCooling', 'Heating:DistrictHeating'].each do |meter_name|
      output_meter = OpenStudio::Model::OutputMeter.new(model)
      output_meter.setName(meter_name)
      output_meter.setReportingFrequency('runperiod')
    end
    loads_program = model.getModelObjectByName(Constants.ObjectNameComponentLoadsProgram.gsub(' ', '_')).get.to_EnergyManagementSystemProgram.get
    { 'Heating' => 'htg', 'Cooling' => 'clg' }.each do |mode, mode_var|
      components.each do |component, component_var|
        ems_output_var = OpenStudio::Model::EnergyManagementSystemOutputVariable.new(model, "loads_#{mode_var}_#{component_var}")
        ems_output_var.setName("loads_#{mode_var}_#{component_var}_outvar")
        ems_output_var.setTypeOfDataInVariable('Summed')
        ems_output_var.setUpdateFrequency('ZoneTimestep')
        ems_output_var.setEMSProgramOrSubroutineName(loads_program)
        ems_output_var.setUnits('J')

        output_var = OpenStudio::Model::OutputVariable.new(ems_output_var.name.to_s, model)
        output_var.setReportingFrequency('runperiod')
        output_var.setKeyValue('*')
      end
    end

    # Add output variables for EC_adj test
    # TODO: Move to reporting measure tests or workflow tests
    model.getEnergyManagementSystemOutputVariables.each do |emsov|
      next unless emsov.name.to_s.include? Constants.ObjectNameWaterHeaterAdjustment(nil)

      output_var = OpenStudio::Model::OutputVariable.new(emsov.name.to_s, model)
      output_var.setReportingFrequency('runperiod')
      output_var.setKeyValue('*')
    end
    model.getHeatExchangerFluidToFluids.each do |hx|
      output_var = OpenStudio::Model::OutputVariable.new('Fluid Heat Exchanger Heat Transfer Energy', model)
      output_var.setReportingFrequency('runperiod')
      output_var.setKeyValue(hx.name.to_s)
    end

    # Translate model to IDF
    forward_translator = OpenStudio::EnergyPlus::ForwardTranslator.new
    forward_translator.setExcludeLCCObjects(true)
    model_idf = forward_translator.translateModel(model)

    # Apply reporting measure output requests
    apply_energyplus_output_requests(measures_dir, measures, runner, model, model_idf)

    # Write IDF to file
    File.open(File.join(rundir, 'in.idf'), 'w') { |f| f << model_idf.to_s }

    # Run EnergyPlus
    # getEnergyPlusDirectory can be unreliable, using getOpenStudioCLI instead
    ep_path = File.absolute_path(File.join(OpenStudio.getOpenStudioCLI.to_s, '..', '..', 'EnergyPlus', 'energyplus'))
    command = "cd #{rundir} && #{ep_path} -w in.epw in.idf > stdout-energyplus"
    simulation_start = Time.now
    system(command, err: File::NULL)
    sim_time = (Time.now - simulation_start).round(1)
    workflow_time = (Time.now - workflow_start).round(1)
    puts "Completed #{File.basename(xml)} simulation in #{sim_time}, workflow in #{workflow_time}s."

    # Apply reporting measures
    runner.setLastEnergyPlusSqlFilePath(File.join(rundir, 'eplusout.sql'))
    success = apply_measures(measures_dir, measures, runner, model, true, 'OpenStudio::Measure::ReportingMeasure')
    runner.resetLastEnergyPlusSqlFilePath

    # Report warnings/errors
    File.open(File.join(rundir, 'run.log'), 'a') do |f|
      runner.result.stepWarnings.each do |s|
        f << "Warning: #{s}\n"
      end
      runner.result.stepErrors.each do |s|
        f << "Error: #{s}\n"
      end
    end

    assert_equal(true, success)
    assert(File.exist? File.join(rundir, 'results_annual.csv'))
    assert(File.exist? File.join(rundir, 'results_timeseries.csv'))

    results, compload_results = _get_results(rundir, sim_time, workflow_time)

    # Verify simulation outputs
    _verify_simulation_outputs(runner, rundir, xml, results)

    # Get HVAC sizing outputs
    sizing_results = _get_sizing_results(runner)

    return results, compload_results, sizing_results
  end

  def _get_sizing_results(runner)
    results = {}
    runner.result.stepInfo.each do |s_info|
      s_info.split("\n").each do |s|
        next unless s.start_with?('Heat ') || s.start_with?('Cool ')
        next unless s.include? '='

        vals = s.split('=')
        prop = vals[0].strip
        vals = vals[1].split(' ')
        value = Float(vals[0].strip)
        prop += " [#{vals[1].strip}]" # add units
        results[prop] = 0.0 if results[prop].nil?
        results[prop] += value
      end
    end
    assert(!results.empty?)
    return results
  end

  def _verify_simulation_outputs(runner, rundir, hpxml_path, results)
    # Check that eplusout.err has no lines that include "Blank Schedule Type Limits Name input"
    # Check that eplusout.err has no lines that include "FixViewFactors: View factors not complete"
    File.readlines(File.join(rundir, 'eplusout.err')).each do |err_line|
      next if err_line.include? 'Schedule:Constant="ALWAYS ON CONTINUOUS", Blank Schedule Type Limits Name input'
      next if err_line.include? 'Schedule:Constant="ALWAYS OFF DISCRETE", Blank Schedule Type Limits Name input'

      assert_equal(err_line.include?('Blank Schedule Type Limits Name input'), false)
      assert_equal(err_line.include?('FixViewFactors: View factors not complete'), false)
    end

    sql_path = File.join(rundir, 'eplusout.sql')
    assert(File.exist? sql_path)

    sqlFile = OpenStudio::SqlFile.new(sql_path, false)
    hpxml_defaults_path = File.join(rundir, 'in.xml')
    hpxml = HPXML.new(hpxml_path: hpxml_defaults_path)

    # Timestep
    timestep = hpxml.header.timestep
    if timestep.nil?
      timestep = 60
    end
    query = 'SELECT NumTimestepsPerHour FROM Simulations'
    sql_value = sqlFile.execAndReturnFirstDouble(query).get
    assert_equal(60 / timestep, sql_value)

    # Conditioned Floor Area
    sum_hvac_load_frac = 0.0
    (hpxml.heating_systems + hpxml.heat_pumps).each do |heating_system|
      sum_hvac_load_frac += heating_system.fraction_heat_load_served.to_f
    end
    (hpxml.cooling_systems + hpxml.heat_pumps).each do |cooling_system|
      sum_hvac_load_frac += cooling_system.fraction_cool_load_served.to_f
    end
    if sum_hvac_load_frac > 0 # EnergyPlus will only report conditioned floor area if there is an HVAC system
      hpxml_value = hpxml.building_construction.conditioned_floor_area
      query = "SELECT Value FROM TabularDataWithStrings WHERE ReportName='InputVerificationandResultsSummary' AND ReportForString='Entire Facility' AND TableName='Zone Summary' AND RowName='Conditioned Total' AND ColumnName='Area' AND Units='m2'"
      sql_value = UnitConversions.convert(sqlFile.execAndReturnFirstDouble(query).get, 'm^2', 'ft^2')
      # Subtract duct return plenum conditioned floor area
      query = "SELECT SUM(Value) FROM TabularDataWithStrings WHERE ReportName='InputVerificationandResultsSummary' AND ReportForString='Entire Facility' AND TableName='Zone Summary' AND RowName LIKE '%RET AIR ZONE' AND ColumnName='Area' AND Units='m2'"
      sql_value -= UnitConversions.convert(sqlFile.execAndReturnFirstDouble(query).get, 'm^2', 'ft^2')
      assert_in_epsilon(hpxml_value, sql_value, 0.01)
    end

    # Enclosure Roofs
    hpxml.roofs.each do |roof|
      roof_id = roof.id.upcase

      # R-value
      hpxml_value = roof.insulation_assembly_r_value
      query = "SELECT AVG(Value) FROM TabularDataWithStrings WHERE ReportName='EnvelopeSummary' AND ReportForString='Entire Facility' AND TableName='Opaque Exterior' AND (RowName='#{roof_id}' OR RowName LIKE '#{roof_id}:%') AND ColumnName='U-Factor with Film' AND Units='W/m2-K'"
      sql_value = 1.0 / UnitConversions.convert(sqlFile.execAndReturnFirstDouble(query).get, 'W/(m^2*K)', 'Btu/(hr*ft^2*F)')
      assert_in_epsilon(hpxml_value, sql_value, 0.1) # TODO: Higher due to outside air film?

      # Net area
      hpxml_value = roof.area
      hpxml.skylights.each do |subsurface|
        next if subsurface.roof_idref.upcase != roof_id

        hpxml_value -= subsurface.area
      end
      query = "SELECT SUM(Value) FROM TabularDataWithStrings WHERE ReportName='EnvelopeSummary' AND ReportForString='Entire Facility' AND TableName='Opaque Exterior' AND (RowName='#{roof_id}' OR RowName LIKE '#{roof_id}:%') AND ColumnName='Net Area' AND Units='m2'"
      sql_value = UnitConversions.convert(sqlFile.execAndReturnFirstDouble(query).get, 'm^2', 'ft^2')
      assert_in_epsilon(hpxml_value, sql_value, 0.01)

      # Solar absorptance
      hpxml_value = roof.solar_absorptance
      query = "SELECT AVG(Value) FROM TabularDataWithStrings WHERE ReportName='EnvelopeSummary' AND ReportForString='Entire Facility' AND TableName='Opaque Exterior' AND (RowName='#{roof_id}' OR RowName LIKE '#{roof_id}:%') AND ColumnName='Reflectance'"
      sql_value = 1.0 - sqlFile.execAndReturnFirstDouble(query).get
      assert_in_epsilon(hpxml_value, sql_value, 0.01)

      # Tilt
      hpxml_value = UnitConversions.convert(Math.atan(roof.pitch / 12.0), 'rad', 'deg')
      query = "SELECT AVG(Value) FROM TabularDataWithStrings WHERE ReportName='EnvelopeSummary' AND ReportForString='Entire Facility' AND TableName='Opaque Exterior' AND (RowName='#{roof_id}' OR RowName LIKE '#{roof_id}:%') AND ColumnName='Tilt' AND Units='deg'"
      sql_value = sqlFile.execAndReturnFirstDouble(query).get
      assert_in_epsilon(hpxml_value, sql_value, 0.01)

      # Azimuth
      next unless (not roof.azimuth.nil?) && (Float(roof.pitch) > 0)

      hpxml_value = roof.azimuth
      query = "SELECT AVG(Value) FROM TabularDataWithStrings WHERE ReportName='EnvelopeSummary' AND ReportForString='Entire Facility' AND TableName='Opaque Exterior' AND (RowName='#{roof_id}' OR RowName LIKE '#{roof_id}:%') AND ColumnName='Azimuth' AND Units='deg'"
      sql_value = sqlFile.execAndReturnFirstDouble(query).get
      assert_in_epsilon(hpxml_value, sql_value, 0.01)
    end

    # Enclosure Foundations
    # Ensure Kiva instances have perimeter fraction of 1.0 as we explicitly define them to end up this way.
    num_kiva_instances = 0
    File.readlines(File.join(rundir, 'eplusout.eio')).each do |eio_line|
      next unless eio_line.downcase.start_with? 'foundation kiva'

      kiva_perim_frac = Float(eio_line.split(',')[5])
      assert_equal(1.0, kiva_perim_frac)

      num_kiva_instances += 1
    end

    num_expected_kiva_instances = { 'base-foundation-ambient.xml' => 0,               # no foundation in contact w/ ground
                                    'base-foundation-multiple.xml' => 2,              # additional instance for 2nd foundation type
                                    'base-enclosure-2stories-garage.xml' => 2,        # additional instance for garage
                                    'base-enclosure-garage.xml' => 2,                 # additional instance for garage
                                    'base-enclosure-adiabatic-surfaces.xml' => 0,     # no foundation in contact w/ ground
                                    'base-foundation-walkout-basement.xml' => 4,      # 3 foundation walls plus a no-wall exposed perimeter
                                    'base-foundation-complex.xml' => 10 }

    if not num_expected_kiva_instances[File.basename(hpxml_path)].nil?
      assert_equal(num_expected_kiva_instances[File.basename(hpxml_path)], num_kiva_instances)
    else
      assert_equal(1, num_kiva_instances)
    end

    # Enclosure Foundation Slabs
    num_slabs = hpxml.slabs.size
    if (num_slabs <= 1) && (num_kiva_instances <= 1) # The slab surfaces may be combined in these situations, so skip tests
      hpxml.slabs.each do |slab|
        slab_id = slab.id.upcase

        # Exposed Area
        hpxml_value = Float(slab.area)
        query = "SELECT Value FROM TabularDataWithStrings WHERE ReportName='EnvelopeSummary' AND ReportForString='Entire Facility' AND TableName='Opaque Exterior' AND RowName='#{slab_id}' AND ColumnName='Gross Area' AND Units='m2'"
        sql_value = UnitConversions.convert(sqlFile.execAndReturnFirstDouble(query).get, 'm^2', 'ft^2')
        assert_in_epsilon(hpxml_value, sql_value, 0.01)

        # Tilt
        query = "SELECT Value FROM TabularDataWithStrings WHERE ReportName='EnvelopeSummary' AND ReportForString='Entire Facility' AND TableName='Opaque Exterior' AND RowName='#{slab_id}' AND ColumnName='Tilt' AND Units='deg'"
        sql_value = sqlFile.execAndReturnFirstDouble(query).get
        assert_in_epsilon(180.0, sql_value, 0.01)
      end
    end

    # Enclosure Walls/RimJoists/FoundationWalls
    (hpxml.walls + hpxml.rim_joists + hpxml.foundation_walls).each do |wall|
      next unless [HPXML::LocationOutside, HPXML::LocationGround].include? wall.exterior_adjacent_to

      wall_id = wall.id.upcase

      # R-value
      if (not wall.insulation_assembly_r_value.nil?) && (not hpxml_path.include? 'base-foundation-unconditioned-basement-assembly-r.xml') # This file uses Foundation:Kiva for insulation, so skip it
        hpxml_value = wall.insulation_assembly_r_value
        query = "SELECT AVG(Value) FROM TabularDataWithStrings WHERE ReportName='EnvelopeSummary' AND ReportForString='Entire Facility' AND TableName='Opaque Exterior' AND (RowName='#{wall_id}' OR RowName LIKE '#{wall_id}:%') AND ColumnName='U-Factor with Film' AND Units='W/m2-K'"
        sql_value = 1.0 / UnitConversions.convert(sqlFile.execAndReturnFirstDouble(query).get, 'W/(m^2*K)', 'Btu/(hr*ft^2*F)')
        assert_in_epsilon(hpxml_value, sql_value, 0.03)
      end

      # Net area
      hpxml_value = wall.area
      (hpxml.windows + hpxml.doors).each do |subsurface|
        next if subsurface.wall_idref.upcase != wall_id

        hpxml_value -= subsurface.area
      end
      if wall.exterior_adjacent_to == HPXML::LocationGround
        # Calculate total length of walls
        wall_total_length = 0
        hpxml.foundation_walls.each do |foundation_wall|
          next unless foundation_wall.exterior_adjacent_to == HPXML::LocationGround
          next unless wall.interior_adjacent_to == foundation_wall.interior_adjacent_to

          wall_total_length += foundation_wall.area / foundation_wall.height
        end

        # Calculate total slab exposed perimeter
        slab_exposed_length = 0
        hpxml.slabs.each do |slab|
          next unless wall.interior_adjacent_to == slab.interior_adjacent_to

          slab_exposed_length += slab.exposed_perimeter
        end

        # Calculate exposed foundation wall area
        if slab_exposed_length < wall_total_length
          hpxml_value *= (slab_exposed_length / wall_total_length)
        end
      end
      query = "SELECT SUM(Value) FROM TabularDataWithStrings WHERE ReportName='EnvelopeSummary' AND ReportForString='Entire Facility' AND TableName='Opaque Exterior' AND (RowName='#{wall_id}' OR RowName LIKE '#{wall_id}:%' OR RowName LIKE '#{wall_id} %') AND ColumnName='Net Area' AND Units='m2'"
      sql_value = UnitConversions.convert(sqlFile.execAndReturnFirstDouble(query).get, 'm^2', 'ft^2')
      assert_in_epsilon(hpxml_value, sql_value, 0.01)

      # Solar absorptance
      if wall.respond_to? :solar_absorptance
        hpxml_value = wall.solar_absorptance
        query = "SELECT AVG(Value) FROM TabularDataWithStrings WHERE ReportName='EnvelopeSummary' AND ReportForString='Entire Facility' AND TableName='Opaque Exterior' AND (RowName='#{wall_id}' OR RowName LIKE '#{wall_id}:%') AND ColumnName='Reflectance'"
        sql_value = 1.0 - sqlFile.execAndReturnFirstDouble(query).get
        assert_in_epsilon(hpxml_value, sql_value, 0.01)
      end

      # Tilt
      query = "SELECT AVG(Value) FROM TabularDataWithStrings WHERE ReportName='EnvelopeSummary' AND ReportForString='Entire Facility' AND TableName='Opaque Exterior' AND (RowName='#{wall_id}' OR RowName LIKE '#{wall_id}:%') AND ColumnName='Tilt' AND Units='deg'"
      sql_value = sqlFile.execAndReturnFirstDouble(query).get
      assert_in_epsilon(90.0, sql_value, 0.01)

      # Azimuth
      next unless not wall.azimuth.nil?

      hpxml_value = wall.azimuth
      query = "SELECT AVG(Value) FROM TabularDataWithStrings WHERE ReportName='EnvelopeSummary' AND ReportForString='Entire Facility' AND TableName='Opaque Exterior' AND (RowName='#{wall_id}' OR RowName LIKE '#{wall_id}:%') AND ColumnName='Azimuth' AND Units='deg'"
      sql_value = sqlFile.execAndReturnFirstDouble(query).get
      assert_in_epsilon(hpxml_value, sql_value, 0.01)
    end

    # TODO: Enclosure FrameFloors

    # Enclosure Windows/Skylights
    (hpxml.windows + hpxml.skylights).each do |subsurface|
      subsurface_id = subsurface.id.upcase

      # Area
      hpxml_value = subsurface.area
      query = "SELECT Value FROM TabularDataWithStrings WHERE ReportName='EnvelopeSummary' AND ReportForString='Entire Facility' AND TableName='Exterior Fenestration' AND RowName='#{subsurface_id}' AND ColumnName='Area of Multiplied Openings' AND Units='m2'"
      sql_value = UnitConversions.convert(sqlFile.execAndReturnFirstDouble(query).get, 'm^2', 'ft^2')
      assert_in_epsilon(hpxml_value, sql_value, 0.02)

      # U-Factor
      hpxml_value = subsurface.ufactor
      query = "SELECT Value FROM TabularDataWithStrings WHERE ReportName='EnvelopeSummary' AND ReportForString='Entire Facility' AND TableName='Exterior Fenestration' AND RowName='#{subsurface_id}' AND ColumnName='Glass U-Factor' AND Units='W/m2-K'"
      sql_value = UnitConversions.convert(sqlFile.execAndReturnFirstDouble(query).get, 'W/(m^2*K)', 'Btu/(hr*ft^2*F)')
      assert_in_epsilon(hpxml_value, sql_value, 0.01)

      # SHGC
      # TODO: Affected by interior shading

      # Azimuth
      hpxml_value = subsurface.azimuth
      query = "SELECT Value FROM TabularDataWithStrings WHERE ReportName='EnvelopeSummary' AND ReportForString='Entire Facility' AND TableName='Exterior Fenestration' AND RowName='#{subsurface_id}' AND ColumnName='Azimuth' AND Units='deg'"
      sql_value = sqlFile.execAndReturnFirstDouble(query).get
      assert_in_epsilon(hpxml_value, sql_value, 0.01)

      # Tilt
      if subsurface.respond_to? :wall_idref
        query = "SELECT Value FROM TabularDataWithStrings WHERE ReportName='EnvelopeSummary' AND ReportForString='Entire Facility' AND TableName='Exterior Fenestration' AND RowName='#{subsurface_id}' AND ColumnName='Tilt' AND Units='deg'"
        sql_value = sqlFile.execAndReturnFirstDouble(query).get
        assert_in_epsilon(90.0, sql_value, 0.01)
      elsif subsurface.respond_to? :roof_idref
        hpxml_value = nil
        hpxml.roofs.each do |roof|
          next if roof.id != subsurface.roof_idref

          hpxml_value = UnitConversions.convert(Math.atan(roof.pitch / 12.0), 'rad', 'deg')
        end
        query = "SELECT Value FROM TabularDataWithStrings WHERE ReportName='EnvelopeSummary' AND ReportForString='Entire Facility' AND TableName='Exterior Fenestration' AND RowName='#{subsurface_id}' AND ColumnName='Tilt' AND Units='deg'"
        sql_value = sqlFile.execAndReturnFirstDouble(query).get
        assert_in_epsilon(hpxml_value, sql_value, 0.01)
      else
        flunk "Subsurface '#{subsurface_id}' should have either AttachedToWall or AttachedToRoof element."
      end
    end

    # Enclosure Doors
    hpxml.doors.each do |door|
      door_id = door.id.upcase

      # only outdoor doors will appear on the exterior door table
      next unless [HPXML::LocationOutside, HPXML::LocationGround].include? door.wall.exterior_adjacent_to

      # Area
      if not door.area.nil?
        hpxml_value = door.area
        query = "SELECT Value FROM TabularDataWithStrings WHERE ReportName='EnvelopeSummary' AND ReportForString='Entire Facility' AND TableName='Exterior Door' AND RowName='#{door_id}' AND ColumnName='Gross Area' AND Units='m2'"
        sql_value = UnitConversions.convert(sqlFile.execAndReturnFirstDouble(query).get, 'm^2', 'ft^2')
        assert_in_epsilon(hpxml_value, sql_value, 0.01)
      end

      # R-Value
      next unless not door.r_value.nil?

      hpxml_value = door.r_value
      query = "SELECT Value FROM TabularDataWithStrings WHERE ReportName='EnvelopeSummary' AND ReportForString='Entire Facility' AND TableName='Exterior Door' AND RowName='#{door_id}' AND ColumnName='U-Factor with Film' AND Units='W/m2-K'"
      sql_value = 1.0 / UnitConversions.convert(sqlFile.execAndReturnFirstDouble(query).get, 'W/(m^2*K)', 'Btu/(hr*ft^2*F)')
      assert_in_epsilon(hpxml_value, sql_value, 0.02)
    end

    # HVAC Heating Systems

    num_htg_sys = hpxml.heating_systems.size
    hpxml.heating_systems.each do |heating_system|
      htg_sys_type = heating_system.heating_system_type
      htg_sys_fuel = heating_system.heating_system_fuel
      htg_load_frac = heating_system.fraction_heat_load_served

      next unless htg_load_frac > 0

      # Electric Auxiliary Energy
      # For now, skip if multiple equipment
      next unless (num_htg_sys == 1) && [HPXML::HVACTypeFurnace, HPXML::HVACTypeBoiler, HPXML::HVACTypeWallFurnace, HPXML::HVACTypeStove].include?(htg_sys_type) && (htg_sys_fuel != HPXML::FuelTypeElectricity)

      if not heating_system.electric_auxiliary_energy.nil?
        hpxml_value = heating_system.electric_auxiliary_energy / 2.08
      else
        furnace_capacity_kbtuh = nil
        if htg_sys_type == HPXML::HVACTypeFurnace
          query = "SELECT Value FROM TabularDataWithStrings WHERE ReportName='EquipmentSummary' AND ReportForString='Entire Facility' AND TableName='Heating Coils' AND RowName LIKE '%#{Constants.ObjectNameFurnace.upcase}%' AND ColumnName='Nominal Total Capacity' AND Units='W'"
          furnace_capacity_kbtuh = UnitConversions.convert(sqlFile.execAndReturnFirstDouble(query).get, 'W', 'kBtu/hr')
        end
        hpxml_value = HVAC.get_default_eae(htg_sys_type, htg_sys_fuel, htg_load_frac, furnace_capacity_kbtuh) / 2.08
      end

      if htg_sys_type == HPXML::HVACTypeBoiler
        query = "SELECT Value FROM TabularDataWithStrings WHERE ReportName='EquipmentSummary' AND ReportForString='Entire Facility' AND TableName='Pumps' AND RowName LIKE '%#{Constants.ObjectNameBoiler.upcase}%' AND ColumnName='Electric Power' AND Units='W'"
        sql_value = sqlFile.execAndReturnFirstDouble(query).get
      elsif htg_sys_type == HPXML::HVACTypeFurnace

        # Ratio fan power based on heating airflow rate divided by fan airflow rate since the
        # fan is sized based on cooling.
        query = "SELECT Value FROM TabularDataWithStrings WHERE ReportName='EquipmentSummary' AND ReportForString='Entire Facility' AND TableName='Fans' AND RowName LIKE '%#{Constants.ObjectNameFurnace.upcase}%' AND ColumnName='Rated Electric Power' AND Units='W'"
        query_fan_airflow = "SELECT Value FROM TabularDataWithStrings WHERE ReportName='ComponentSizingSummary' AND ReportForString='Entire Facility' AND TableName='Fan:OnOff' AND RowName LIKE '%#{Constants.ObjectNameFurnace.upcase}%' AND ColumnName='User-Specified Maximum Flow Rate' AND Units='m3/s'"
        query_htg_airflow = "SELECT Value FROM TabularDataWithStrings WHERE ReportName='ComponentSizingSummary' AND ReportForString='Entire Facility' AND TableName='AirLoopHVAC:UnitarySystem' AND RowName LIKE '%#{Constants.ObjectNameFurnace.upcase}%' AND ColumnName='User-Specified Heating Supply Air Flow Rate' AND Units='m3/s'"
        sql_value = sqlFile.execAndReturnFirstDouble(query).get
        sql_value_fan_airflow = sqlFile.execAndReturnFirstDouble(query_fan_airflow).get
        sql_value_htg_airflow = sqlFile.execAndReturnFirstDouble(query_htg_airflow).get
        sql_value *= sql_value_htg_airflow / sql_value_fan_airflow
      elsif (htg_sys_type == HPXML::HVACTypeStove) || (htg_sys_type == HPXML::HVACTypeWallFurnace)
        query = "SELECT AVG(Value) FROM TabularDataWithStrings WHERE ReportName='EquipmentSummary' AND ReportForString='Entire Facility' AND TableName='Fans' AND RowName LIKE '%#{Constants.ObjectNameUnitHeater.upcase}%' AND ColumnName='Rated Electric Power' AND Units='W'"
        sql_value = sqlFile.execAndReturnFirstDouble(query).get
      else
        flunk "Unexpected heating system type '#{htg_sys_type}'."
      end
      assert_in_epsilon(hpxml_value, sql_value, 0.01)
    end

    # HVAC Capacities
    htg_cap = nil
    clg_cap = nil
    has_multispeed_dx_heating_coil = false # FIXME: Remove this when https://github.com/NREL/EnergyPlus/issues/7381 is fixed
    has_gshp_coil = false # FIXME: Remove this when https://github.com/NREL/EnergyPlus/issues/7381 is fixed
    hpxml.heating_systems.each do |heating_system|
      htg_sys_cap = heating_system.heating_capacity
      if htg_sys_cap > 0
        htg_cap = 0 if htg_cap.nil?
        htg_cap += htg_sys_cap
      end
    end
    hpxml.cooling_systems.each do |cooling_system|
      clg_sys_cap = cooling_system.cooling_capacity
      if (not clg_sys_cap.nil?) && (Float(clg_sys_cap) > 0)
        clg_cap = 0 if clg_cap.nil?
        clg_cap += Float(clg_sys_cap)
      end
    end
    hpxml.heat_pumps.each do |heat_pump|
      hp_type = heat_pump.heat_pump_type
      hp_cap_clg = heat_pump.cooling_capacity
      hp_cap_htg = heat_pump.heating_capacity
      if hp_type == HPXML::HVACTypeHeatPumpMiniSplit
        hp_cap_clg *= 1.20 # TODO: Generalize this
        hp_cap_htg *= 1.20 # TODO: Generalize this
      end
      supp_hp_cap = heat_pump.backup_heating_capacity.to_f
      if hp_cap_clg > 0
        clg_cap = 0 if clg_cap.nil?
        clg_cap += hp_cap_clg
      end
      if hp_cap_htg > 0
        htg_cap = 0 if htg_cap.nil?
        htg_cap += hp_cap_htg
      end
      if supp_hp_cap > 0
        htg_cap = 0 if htg_cap.nil?
        htg_cap += supp_hp_cap
      end
      if heat_pump.cooling_efficiency_seer.to_f > 15
        has_multispeed_dx_heating_coil = true
      end
      if hp_type == HPXML::HVACTypeHeatPumpGroundToAir
        has_gshp_coil = true
      end
    end
    if not clg_cap.nil?
      sql_value = UnitConversions.convert(results[['Capacity', 'Cooling', 'General', 'W']], 'W', 'Btu/hr')
      if clg_cap == 0
        assert_operator(sql_value, :<, 1)
      elsif clg_cap > 0
        assert_in_epsilon(clg_cap, sql_value, 0.01)
      else # autosized
        assert_operator(sql_value, :>, 1)
      end
    end
    if (not htg_cap.nil?) && (not (has_multispeed_dx_heating_coil || has_gshp_coil))
      sql_value = UnitConversions.convert(results[['Capacity', 'Heating', 'General', 'W']], 'W', 'Btu/hr')
      if htg_cap == 0
        assert_operator(sql_value, :<, 1)
      elsif htg_cap > 0
        assert_in_epsilon(htg_cap, sql_value, 0.01)
      else # autosized
        assert_operator(sql_value, :>, 1)
      end
    end

    # HVAC Load Fractions
    htg_load_frac = 0.0
    clg_load_frac = 0.0
    (hpxml.heating_systems + hpxml.heat_pumps).each do |heating_system|
      htg_load_frac += heating_system.fraction_heat_load_served.to_f
    end
    (hpxml.cooling_systems + hpxml.heat_pumps).each do |cooling_system|
      clg_load_frac += cooling_system.fraction_cool_load_served.to_f
    end
    if htg_load_frac == 0
      found_htg_energy = false
      results.keys.each do |k|
        next unless (k[1] == 'Heating') && (k[0] != 'Capacity')

        found_htg_energy = true
      end
      assert_equal(false, found_htg_energy)
    end
    if clg_load_frac == 0
      found_clg_energy = false
      results.keys.each do |k|
        next unless (k[1] == 'Cooling') && (k[0] != 'Capacity')

        found_clg_energy = true
      end
      assert_equal(false, found_clg_energy)
    end

    # Water Heater
    if hpxml.water_heating_systems.size > 0
      # EC_adj, compare calculated value to value obtained from simulation results
      calculated_ec_adj = nil
      runner.result.stepInfo.each do |s|
        next unless s.start_with? 'EC_adj='

        calculated_ec_adj = Float(s.gsub('EC_adj=', ''))
      end

      # Obtain water heating energy consumption and adjusted water heating energy consumption
      water_heater_energy = 0.0
      water_heater_adj_energy = 0.0
      results.keys.each do |k|
        next unless (k[1] == 'Water Systems') && (k[3] == 'GJ')

        if k[2] == 'EC_adj'
          water_heater_adj_energy += results[k]
        else
          water_heater_energy += results[k]
        end
      end

      # Add any combi water heating energy use
      query = "SELECT SUM(ABS(VariableValue)/1000000000) FROM ReportVariableData WHERE ReportVariableDataDictionaryIndex IN (SELECT ReportVariableDataDictionaryIndex FROM ReportVariableDataDictionary WHERE VariableType='Sum' AND VariableName='Fluid Heat Exchanger Heat Transfer Energy' AND ReportingFrequency='Run Period' AND VariableUnits='J')"
      combi_hx_load = sqlFile.execAndReturnFirstDouble(query).get.round(2)
      query = "SELECT SUM(ABS(VariableValue)/1000000000) FROM ReportVariableData WHERE ReportVariableDataDictionaryIndex IN (SELECT ReportVariableDataDictionaryIndex FROM ReportVariableDataDictionary WHERE VariableType='Sum' AND VariableName='Boiler Heating Energy' AND ReportingFrequency='Run Period' AND VariableUnits='J')"
      combi_htg_load = sqlFile.execAndReturnFirstDouble(query).get.round(2)
      if (combi_htg_load > 0) && (combi_hx_load > 0)
        results.keys.each do |k|
          next unless (k[1] == 'Heating') && (k[3] == 'GJ')

          water_heater_energy += (results[k] * combi_hx_load / combi_htg_load)
        end
      end

      simulated_ec_adj = (water_heater_energy + water_heater_adj_energy) / water_heater_energy
      assert_in_epsilon(calculated_ec_adj, simulated_ec_adj, 0.02)

      # check_combi_system_energy_balance
      if (combi_htg_load > 0) && (combi_hx_load > 0)
        query = "SELECT SUM(ABS(VariableValue)/1000000000) FROM ReportVariableData WHERE ReportVariableDataDictionaryIndex IN (SELECT ReportVariableDataDictionaryIndex FROM ReportVariableDataDictionary WHERE VariableType='Sum' AND VariableName='Water Heater Source Side Heat Transfer Energy' AND VariableUnits='J')"
        combi_tank_source_load = sqlFile.execAndReturnFirstDouble(query).get.round(2)
        assert_in_epsilon(combi_hx_load, combi_tank_source_load, 0.02)

        # Check boiler, hx, pump, heating coil energy balance
        query = "SELECT SUM(ABS(VariableValue)/1000000000) FROM ReportVariableData WHERE ReportVariableDataDictionaryIndex IN (SELECT ReportVariableDataDictionaryIndex FROM ReportVariableDataDictionary WHERE VariableType='Sum' AND VariableName='Baseboard Total Heating Energy' AND VariableUnits='J')"
        boiler_space_heating_load = sqlFile.execAndReturnFirstDouble(query).get.round(2)
        assert_in_epsilon(combi_hx_load + boiler_space_heating_load, combi_htg_load, 0.02)
      end
    end

    # Mechanical Ventilation
    hpxml.ventilation_fans.each do |ventilation_fan|
      next unless ventilation_fan.used_for_whole_building_ventilation

      mv_energy = 0.0
      results.keys.each do |k|
        next if (k[0] != 'Electricity') || (k[1] != 'Interior Equipment') || (not k[2].start_with? Constants.ObjectNameMechanicalVentilation)

        mv_energy = results[k]
      end
      fan_w = ventilation_fan.fan_power
      hrs_per_day = ventilation_fan.hours_in_operation
      if not ventilation_fan.distribution_system_idref.nil?
        # CFIS, check for positive mech vent energy that is less than the energy if it had run 24/7
        fan_kwhs = UnitConversions.convert(fan_w * hrs_per_day * 365.0, 'Wh', 'GJ')
        if fan_kwhs > 0
          assert_operator(mv_energy, :>, 0)
          assert_operator(mv_energy, :<, fan_kwhs)
        else
          assert_equal(mv_energy, 0.0)
        end
      else
        # Supply, exhaust, ERV, HRV, etc., check for appropriate mech vent energy
        fan_kwhs = UnitConversions.convert(fan_w * hrs_per_day * 365.0, 'Wh', 'GJ')
        assert_in_delta(mv_energy, fan_kwhs, 0.1)
      end

      # CFIS
      next unless ventilation_fan.fan_type == HPXML::MechVentTypeCFIS

      # Fan power
      hpxml_value = fan_w
      query = "SELECT Value FROM ReportData WHERE ReportDataDictionaryIndex IN (SELECT ReportDataDictionaryIndex FROM ReportDataDictionary WHERE Name='#{@cfis_fan_power_output_var.variableName}' AND ReportingFrequency='Run Period')"
      sql_value = sqlFile.execAndReturnFirstDouble(query).get
      assert_in_delta(hpxml_value, sql_value, 0.01)

      # Flow rate
      hpxml_value = ventilation_fan.tested_flow_rate * hrs_per_day / 24.0
      query = "SELECT Value FROM ReportData WHERE ReportDataDictionaryIndex IN (SELECT ReportDataDictionaryIndex FROM ReportDataDictionary WHERE Name='#{@cfis_flow_rate_output_var.variableName}' AND ReportingFrequency='Run Period')"
      sql_value = UnitConversions.convert(sqlFile.execAndReturnFirstDouble(query).get, 'm^3/s', 'cfm')
      assert_in_delta(hpxml_value, sql_value, 0.01)
    end

    # Clothes Washer
    if (hpxml.clothes_washers.size > 0) && (hpxml.water_heating_systems.size > 0)
      # Location
      hpxml_value = hpxml.clothes_washers[0].location
      if hpxml_value.nil? || (hpxml_value == HPXML::LocationBasementConditioned) || (hpxml_value == HPXML::LocationOther)
        hpxml_value = HPXML::LocationLivingSpace
      end
      query = "SELECT Value FROM TabularDataWithStrings WHERE TableName='ElectricEquipment Internal Gains Nominal' AND ColumnName='Zone Name' AND RowName=(SELECT RowName FROM TabularDataWithStrings WHERE TableName='ElectricEquipment Internal Gains Nominal' AND ColumnName='Name' AND Value='#{Constants.ObjectNameClothesWasher.upcase}')"
      sql_value = sqlFile.execAndReturnFirstString(query).get
      assert_equal(hpxml_value.upcase, sql_value)
    end

    # Clothes Dryer
    if (hpxml.clothes_dryers.size > 0) && (hpxml.water_heating_systems.size > 0)
      # Location
      hpxml_value = hpxml.clothes_dryers[0].location
      if hpxml_value.nil? || (hpxml_value == HPXML::LocationBasementConditioned) || (hpxml_value == HPXML::LocationOther)
        hpxml_value = HPXML::LocationLivingSpace
      end
      query = "SELECT Value FROM TabularDataWithStrings WHERE TableName='ElectricEquipment Internal Gains Nominal' AND ColumnName='Zone Name' AND RowName=(SELECT RowName FROM TabularDataWithStrings WHERE TableName='ElectricEquipment Internal Gains Nominal' AND ColumnName='Name' AND Value='#{Constants.ObjectNameClothesDryer.upcase}')"
      sql_value = sqlFile.execAndReturnFirstString(query).get
      assert_equal(hpxml_value.upcase, sql_value)
    end

    # Refrigerator
    if hpxml.refrigerators.size > 0
      # Location
      hpxml_value = hpxml.refrigerators[0].location
      if hpxml_value.nil? || (hpxml_value == HPXML::LocationBasementConditioned) || (hpxml_value == HPXML::LocationOther)
        hpxml_value = HPXML::LocationLivingSpace
      end
      query = "SELECT Value FROM TabularDataWithStrings WHERE TableName='ElectricEquipment Internal Gains Nominal' AND ColumnName='Zone Name' AND RowName=(SELECT RowName FROM TabularDataWithStrings WHERE TableName='ElectricEquipment Internal Gains Nominal' AND ColumnName='Name' AND Value='#{Constants.ObjectNameRefrigerator.upcase}')"
      sql_value = sqlFile.execAndReturnFirstString(query).get
      assert_equal(hpxml_value.upcase, sql_value)
    end

    # DishWasher
    if (hpxml.dishwashers.size > 0) && (hpxml.water_heating_systems.size > 0)
      # Location
      hpxml_value = hpxml.dishwashers[0].location
      if hpxml_value.nil? || (hpxml_value == HPXML::LocationBasementConditioned) || (hpxml_value == HPXML::LocationOther)
        hpxml_value = HPXML::LocationLivingSpace
      end
      query = "SELECT Value FROM TabularDataWithStrings WHERE TableName='ElectricEquipment Internal Gains Nominal' AND ColumnName='Zone Name' AND RowName=(SELECT RowName FROM TabularDataWithStrings WHERE TableName='ElectricEquipment Internal Gains Nominal' AND ColumnName='Name' AND Value='#{Constants.ObjectNameDishwasher.upcase}')"
      sql_value = sqlFile.execAndReturnFirstString(query).get
      assert_equal(hpxml_value.upcase, sql_value)
    end

    # Cooking Range
    if hpxml.cooking_ranges.size > 0
      # Location
      hpxml_value = hpxml.cooking_ranges[0].location
      if hpxml_value.nil? || (hpxml_value == HPXML::LocationBasementConditioned) || (hpxml_value == HPXML::LocationOther)
        hpxml_value = HPXML::LocationLivingSpace
      end
      query = "SELECT Value FROM TabularDataWithStrings WHERE TableName='ElectricEquipment Internal Gains Nominal' AND ColumnName='Zone Name' AND RowName=(SELECT RowName FROM TabularDataWithStrings WHERE TableName='ElectricEquipment Internal Gains Nominal' AND ColumnName='Name' AND Value='#{Constants.ObjectNameCookingRange.upcase}')"
      sql_value = sqlFile.execAndReturnFirstString(query).get
      assert_equal(hpxml_value.upcase, sql_value)
    end

    # Lighting
    found_ltg_energy = false
    results.keys.each do |k|
      next unless k[1].include? 'Lighting'

      found_ltg_energy = true
    end
    assert_equal(hpxml.lighting_groups.size > 0, found_ltg_energy)

    # Get fuels
    htg_fuels = []
    hpxml.heating_systems.each do |heating_system|
      htg_fuels << heating_system.heating_system_fuel
    end
    hpxml.heat_pumps.each do |heat_pump|
      htg_fuels << heat_pump.backup_heating_fuel
    end
    wh_fuels = []
    hpxml.water_heating_systems.each do |water_heating_system|
      wh_fuels << water_heating_system.fuel_type
    end

    # Natural Gas check
    ng_htg = results.fetch(['Natural Gas', 'Heating', 'General', 'GJ'], 0) + results.fetch(['Natural Gas', 'Heating', 'Other', 'GJ'], 0)
    ng_dhw = results.fetch(['Natural Gas', 'Water Systems', 'General', 'GJ'], 0)
    ng_cd = results.fetch(['Natural Gas', 'Interior Equipment', 'clothes dryer', 'GJ'], 0)
    ng_cr = results.fetch(['Natural Gas', 'Interior Equipment', 'cooking range', 'GJ'], 0)
    if (not hpxml_path.include? 'location-miami') && htg_fuels.include?(HPXML::FuelTypeNaturalGas)
      assert_operator(ng_htg, :>, 0)
    else
      assert_equal(ng_htg, 0)
    end
    if wh_fuels.include? HPXML::FuelTypeNaturalGas
      assert_operator(ng_dhw, :>, 0)
    else
      assert_equal(ng_dhw, 0)
    end
    if (hpxml.clothes_dryers.size > 0) && (hpxml.clothes_dryers[0].fuel_type == HPXML::FuelTypeNaturalGas)
      assert_operator(ng_cd, :>, 0)
    else
      assert_equal(ng_cd, 0)
    end
    if (hpxml.cooking_ranges.size > 0) && (hpxml.cooking_ranges[0].fuel_type == HPXML::FuelTypeNaturalGas)
      assert_operator(ng_cr, :>, 0)
    else
      assert_equal(ng_cr, 0)
    end

    # Additional Fuel check
    af_htg = results.fetch(['Additional Fuel', 'Heating', 'General', 'GJ'], 0) + results.fetch(['Additional Fuel', 'Heating', 'Other', 'GJ'], 0)
    af_dhw = results.fetch(['Additional Fuel', 'Water Systems', 'General', 'GJ'], 0)
    af_cd = results.fetch(['Additional Fuel', 'Interior Equipment', 'clothes dryer', 'GJ'], 0)
    af_cr = results.fetch(['Additional Fuel', 'Interior Equipment', 'cooking range', 'GJ'], 0)
    if (not hpxml_path.include? 'location-miami') && (htg_fuels.include?(HPXML::FuelTypeOil) || htg_fuels.include?(HPXML::FuelTypePropane) || htg_fuels.include?(HPXML::FuelTypeWood) || htg_fuels.include?(HPXML::FuelTypeWoodPellets))
      assert_operator(af_htg, :>, 0)
    else
      assert_equal(af_htg, 0)
    end
    if wh_fuels.include?(HPXML::FuelTypeOil) || wh_fuels.include?(HPXML::FuelTypePropane) || wh_fuels.include?(HPXML::FuelTypeWood) || wh_fuels.include?(HPXML::FuelTypeWoodPellets)
      assert_operator(af_dhw, :>, 0)
    else
      assert_equal(af_dhw, 0)
    end
    if (hpxml.clothes_dryers.size > 0) && [HPXML::FuelTypeOil, HPXML::FuelTypePropane, HPXML::FuelTypeWood, HPXML::FuelTypeWoodPellets].include?(hpxml.clothes_dryers[0].fuel_type)
      assert_operator(af_cd, :>, 0)
    else
      assert_equal(af_cd, 0)
    end
    if (hpxml.cooking_ranges.size > 0) && [HPXML::FuelTypeOil, HPXML::FuelTypePropane, HPXML::FuelTypeWood, HPXML::FuelTypeWoodPellets].include?(hpxml.cooking_ranges[0].fuel_type)
      assert_operator(af_cr, :>, 0)
    else
      assert_equal(af_cr, 0)
    end

    sqlFile.close
  end

  def _write_summary_results(results_dir, results)
    require 'csv'
    csv_out = File.join(results_dir, 'results.csv')

    # Get all keys across simulations for output columns
    output_keys = []
    results.each do |xml, xml_results|
      xml_results.keys.each do |key|
        next if not key.is_a? Array
        next if output_keys.include? key

        output_keys << key
      end
    end
    output_keys.sort!

    # Append runtimes at the end
    output_keys << @@simulation_runtime_key
    output_keys << @@workflow_runtime_key

    column_headers = ['HPXML']
    output_keys.each do |key|
      if key.is_a? Array
        column_headers << "#{key[0]}: #{key[1]}: #{key[2]} [#{key[3]}]"
      else
        column_headers << key
      end
    end

    CSV.open(csv_out, 'w') do |csv|
      csv << column_headers
      results.sort.each do |xml, xml_results|
        csv_row = [xml]
        output_keys.each do |key|
          if xml_results[key].nil?
            csv_row << 0
          else
            csv_row << xml_results[key]
          end
        end
        csv << csv_row
      end
    end

    puts "Wrote summary results to #{csv_out}."
  end

  def _write_component_load_results(results_dir, all_compload_results)
    require 'csv'
    csv_out = File.join(results_dir, 'results_component_loads.csv')

    output_keys = nil
    all_compload_results.each do |xml, xml_results|
      output_keys = xml_results.keys
      break
    end
    return if output_keys.nil?

    CSV.open(csv_out, 'w') do |csv|
      csv << ['HPXML'] + output_keys
      all_compload_results.sort.each do |xml, xml_results|
        csv_row = [xml]
        output_keys.each do |key|
          csv_row << xml_results[key]
        end
        csv << csv_row
      end
    end

    puts "Wrote component load results to #{csv_out}."
  end

  def _write_hvac_sizing_results(results_dir, all_sizing_results)
    require 'csv'
    csv_out = File.join(results_dir, 'results_hvac_sizing.csv')

    output_keys = nil
    all_sizing_results.each do |xml, xml_results|
      output_keys = xml_results.keys
      break
    end
    return if output_keys.nil?

    CSV.open(csv_out, 'w') do |csv|
      csv << ['HPXML'] + output_keys
      all_sizing_results.sort.each do |xml, xml_results|
        csv_row = [xml]
        output_keys.each do |key|
          csv_row << xml_results[key]
        end
        csv << csv_row
      end
    end

    puts "Wrote HVAC sizing results to #{csv_out}."
  end

  def _test_schema_validation(this_dir, xml)
    # TODO: Remove this when schema validation is included with CLI calls
    schemas_dir = File.absolute_path(File.join(this_dir, '..', '..', 'HPXMLtoOpenStudio', 'resources'))
    hpxml_doc = REXML::Document.new(File.read(xml))
    errors = XMLHelper.validate(hpxml_doc.to_s, File.join(schemas_dir, 'HPXML.xsd'), nil)
    if errors.size > 0
      puts "#{xml}: #{errors}"
    end
    assert_equal(0, errors.size)
  end

  def _test_hrv_erv_inputs(sample_files_dir, all_results)
    # Compare HRV and ERV results that use different inputs
    ['hrv', 'erv'].each do |mv_type|
      puts "#{mv_type.upcase} test results:"

      base_xml = "#{sample_files_dir}/base-mechvent-#{mv_type}.xml"
      results_base = all_results[base_xml]
      next if results_base.nil?

      Dir["#{sample_files_dir}/base-mechvent-#{mv_type}-*.xml"].sort.each do |xml|
        results = all_results[xml]
        next if results.nil?

        # Compare results
        results_base.keys.each do |k|
          next if [@@simulation_runtime_key, @@workflow_runtime_key].include? k

          result_base = results_base[k].to_f
          result = results[k].to_f
          next if (result_base == 0.0) && (result == 0.0)

          _display_result_epsilon(xml, result_base, result, k)
          assert_in_epsilon(result_base, result, 0.02)
        end
      end
    end
  end

  def _test_heating_cooling_loads(xmls, hvac_base_dir, all_results)
    puts 'Heating/Cooling Loads test results:'

    base_xml = "#{hvac_base_dir}/base-hvac-ideal-air-base.xml"
    results_base = all_results[File.absolute_path(base_xml)]
    return if results_base.nil?

    xmls.sort.each do |xml|
      next if not xml.include? hvac_base_dir

      xml_compare = File.absolute_path(xml)
      results_compare = all_results[xml_compare]
      next if results_compare.nil?

      # Compare results
      results_compare.keys.each do |k|
        next if not ['Heating', 'Cooling'].include? k[1]

        result_base = results_base[k].to_f
        result_compare = results_compare[k].to_f
        next if (result_base <= 0.1) || (result_compare <= 0.1)

        _display_result_delta(xml, result_base, result_compare, k)
        assert_in_delta(result_base, result_compare, 0.25)
      end
    end
  end

  def _test_multiple_hvac(xmls, hvac_multiple_dir, hvac_base_dir, all_results)
    # Compare end use results for three of an HVAC system to results for one HVAC system.
    puts 'Multiple HVAC test results:'
    xmls.sort.each do |xml|
      next if not xml.include? hvac_multiple_dir
      next if xml.include? 'evap-cooler' # skipping because W/cfm varies as a function of airflow rate

      xml_x3 = File.absolute_path(xml)
      xml_x1 = File.absolute_path(xml.gsub(hvac_multiple_dir, hvac_base_dir).gsub('-x3.xml', '-base.xml'))

      results_x3 = all_results[xml_x3]
      results_x1 = all_results[xml_x1]
      next if results_x1.nil?

      # Compare results
      results_x3.keys.each do |k|
        next unless ['Heating', 'Cooling'].include? k[1]
        next unless ['General'].include? k[2] # Exclude crankcase/defrost

        result_x1 = results_x1[k].to_f
        result_x3 = results_x3[k].to_f
        next if (result_x1 == 0.0) && (result_x3 == 0.0)

        _display_result_epsilon(xml, result_x1, result_x3, k)
        if result_x1 > 1.0
          assert_in_epsilon(result_x1, result_x3, 0.12)
        else
          assert_in_delta(result_x1, result_x3, 0.1)
        end
      end
    end
  end

  def _test_partial_hvac(xmls, hvac_partial_dir, hvac_base_dir, all_results)
    # Compare end use results for a partial HVAC system to a full HVAC system.
    puts 'Partial HVAC test results:'
    xmls.sort.each do |xml|
      next if not xml.include? hvac_partial_dir
      next if xml.include? 'evap-cooler' # skipping because W/cfm varies as a function of airflow rate

      xml_33 = File.absolute_path(xml)
      xml_100 = File.absolute_path(xml.gsub(hvac_partial_dir, hvac_base_dir).gsub('-33percent.xml', '-base.xml'))

      results_33 = all_results[xml_33]
      results_100 = all_results[xml_100]
      next if results_100.nil?

      # Compare results
      results_33.keys.each do |k|
        next unless ['Heating', 'Cooling'].include? k[1]
        next unless ['General'].include? k[2] # Exclude crankcase/defrost

        result_33 = results_33[k].to_f
        result_100 = results_100[k].to_f
        next if (result_33 == 0.0) && (result_100 == 0.0)

        _display_result_epsilon(xml, result_33, result_100 / 3.0, k)
        if result_33 > 1.0
          assert_in_epsilon(result_33, result_100 / 3.0, 0.12)
        else
          assert_in_delta(result_33, result_100 / 3.0, 0.1)
        end
      end
    end
  end

  def _test_collapsed_surfaces(all_results, sample_files_dir)
    results_base = all_results[File.absolute_path("#{sample_files_dir}/base-enclosure-skylights.xml")]
    results_collapsed = all_results[File.absolute_path("#{sample_files_dir}/base-enclosure-split-surfaces.xml")]
    return if results_base.nil? || results_collapsed.nil?

    # Compare results
    results_base.keys.each do |k|
      next if [@@simulation_runtime_key, @@workflow_runtime_key].include? k

      assert_equal(results_base[k].to_f, results_collapsed[k].to_f)
    end
  end

  def _display_result_epsilon(xml, result1, result2, key)
    epsilon = (result1 - result2).abs / [result1, result2].min
    puts "#{xml}: epsilon=#{epsilon.round(5)} [#{key}]"
  end

  def _display_result_delta(xml, result1, result2, key)
    delta = (result1 - result2).abs
    puts "#{xml}: delta=#{delta.round(5)} [#{key}]"
  end

  def _rm_path(path)
    if Dir.exist?(path)
      FileUtils.rm_r(path)
    end
    while true
      break if not Dir.exist?(path)

      sleep(0.01)
    end
  end
end

def components
  return { 'Total' => 'tot',
           'Roofs' => 'roofs',
           'Ceilings' => 'ceilings',
           'Walls' => 'walls',
           'Rim Joists' => 'rim_joists',
           'Foundation Walls' => 'foundation_walls',
           'Doors' => 'doors',
           'Windows' => 'windows',
           'Skylights' => 'skylights',
           'Floors' => 'floors',
           'Slabs' => 'slabs',
           'Internal Mass' => 'internal_mass',
           'Infiltration' => 'infil',
           'Natural Ventilation' => 'natvent',
           'Mechanical Ventilation' => 'mechvent',
           'Whole House Fan' => 'whf',
           'Ducts' => 'ducts',
           'Internal Gains' => 'intgains' }
end<|MERGE_RESOLUTION|>--- conflicted
+++ resolved
@@ -145,18 +145,12 @@
                             'bad-site-neighbor-azimuth.xml' => ['A neighbor building has an azimuth (145) not equal to the azimuth of any wall.'],
                             'cfis-with-hydronic-distribution.xml' => ["Attached HVAC distribution system 'HVACDistribution' cannot be hydronic for ventilation fan 'MechanicalVentilation'."],
                             'clothes-dryer-location.xml' => ["ClothesDryer location is 'garage' but building does not have this location specified."],
-<<<<<<< HEAD
                             'clothes-washer-location.xml' => ["ClothesWasher location is 'garage' but building does not have this location specified."],
-                            'appliances-location-unconditioned-space.xml' => ['Expected [1] element(s) but found 0 element(s) for xpath: /HPXML/Building/BuildingDetails/Appliances/ClothesWasher[Location=',
-                                                                              'Expected [1] element(s) but found 0 element(s) for xpath: /HPXML/Building/BuildingDetails/Appliances/ClothesDryer[Location=',
-                                                                              'Expected [1] element(s) but found 0 element(s) for xpath: /HPXML/Building/BuildingDetails/Appliances/Dishwasher[Location=',
-                                                                              'Expected [1] element(s) but found 0 element(s) for xpath: /HPXML/Building/BuildingDetails/Appliances/Refrigerator[Location=',
-                                                                              'Expected [1] element(s) but found 0 element(s) for xpath: /HPXML/Building/BuildingDetails/Appliances/CookingRange[Location='],
-=======
-                            'clothes-dryer-location-other.xml' => ['Expected [1] element(s) but found 0 element(s) for xpath: /HPXML/Building/BuildingDetails/Appliances/ClothesDryer[not(Location) or Location='],
-                            'clothes-washer-location.xml' => ["ClothesWasher location is 'garage' but building does not have this location specified."],
-                            'clothes-washer-location-other.xml' => ['Expected [1] element(s) but found 0 element(s) for xpath: /HPXML/Building/BuildingDetails/Appliances/ClothesWasher[not(Location) or Location='],
->>>>>>> 50f08783
+                            'appliances-location-unconditioned-space.xml' => ['Expected [1] element(s) but found 0 element(s) for xpath: /HPXML/Building/BuildingDetails/Appliances/ClothesWasher[not(Location) or Location=',
+                                                                              'Expected [1] element(s) but found 0 element(s) for xpath: /HPXML/Building/BuildingDetails/Appliances/ClothesDryer[not(Location) or Location=',
+                                                                              'Expected [1] element(s) but found 0 element(s) for xpath: /HPXML/Building/BuildingDetails/Appliances/Dishwasher[not(Location) or Location=',
+                                                                              'Expected [1] element(s) but found 0 element(s) for xpath: /HPXML/Building/BuildingDetails/Appliances/Refrigerator[not(Location) or Location=',
+                                                                              'Expected [1] element(s) but found 0 element(s) for xpath: /HPXML/Building/BuildingDetails/Appliances/CookingRange[not(Location) or Location='],
                             'dhw-frac-load-served.xml' => ['Expected FractionDHWLoadServed to sum to 1, but calculated sum is 1.15.'],
                             'duct-location.xml' => ["Duct location is 'garage' but building does not have this location specified."],
                             'duct-location-unconditioned-space.xml' => ['Expected [1] element(s) but found 0 element(s) for xpath: /HPXML/Building/BuildingDetails/Systems/HVAC/HVACDistribution/DistributionSystemType/AirDistribution/Ducts[DuctType="supply" or DuctType="return"][DuctLocation='],
@@ -187,10 +181,6 @@
                             'net-area-negative-roof.xml' => ["Calculated a negative net surface area for surface 'Roof'."],
                             'orphaned-hvac-distribution.xml' => ["Distribution system 'HVACDistribution' found but no HVAC system attached to it."],
                             'refrigerator-location.xml' => ["Refrigerator location is 'garage' but building does not have this location specified."],
-<<<<<<< HEAD
-=======
-                            'refrigerator-location-other.xml' => ['Expected [1] element(s) but found 0 element(s) for xpath: /HPXML/Building/BuildingDetails/Appliances/Refrigerator[not(Location) or Location='],
->>>>>>> 50f08783
                             'repeated-relatedhvac-dhw-indirect.xml' => ["RelatedHVACSystem 'HeatingSystem' is attached to multiple water heating systems."],
                             'repeated-relatedhvac-desuperheater.xml' => ["RelatedHVACSystem 'CoolingSystem' is attached to multiple water heating systems."],
                             'slab-zero-exposed-perimeter.xml' => ["Exposed perimeter for Slab 'Slab' must be greater than zero."],
@@ -204,14 +194,9 @@
                             'unattached-solar-thermal-system.xml' => ["Attached water heating system 'foobar' not found for solar thermal system 'SolarThermalSystem'."],
                             'unattached-window.xml' => ["Attached wall 'foobar' not found for window 'WindowNorth'."],
                             'water-heater-location.xml' => ["WaterHeatingSystem location is 'crawlspace - vented' but building does not have this location specified."],
-<<<<<<< HEAD
-                            'water-heater-location-other.xml' => ['Expected [1] element(s) but found 0 element(s) for xpath: /HPXML/Building/BuildingDetails/Systems/WaterHeating/WaterHeatingSystem[Location='],
+                            'water-heater-location-other.xml' => ['Expected [1] element(s) but found 0 element(s) for xpath: /HPXML/Building/BuildingDetails/Systems/WaterHeating/WaterHeatingSystem[not(Location) or Location='],
                             'mismatched-slab-and-foundation-wall.xml' => ["Foundation wall 'FoundationWall' is adjacent to 'basement - conditioned' but no corresponding slab was found adjacent to"],
                             'attached-multifamily-window-outside-condition.xml' => ["Window 'WindowNorth' cannot be adjacent to 'other multifamily buffer space'. Check parent wall: 'WallMultifamilyBuffer'"] }
-=======
-                            'water-heater-location-other.xml' => ['Expected [1] element(s) but found 0 element(s) for xpath: /HPXML/Building/BuildingDetails/Systems/WaterHeating/WaterHeatingSystem[not(Location) or Location='],
-                            'mismatched-slab-and-foundation-wall.xml' => ["Foundation wall 'FoundationWall' is adjacent to 'basement - conditioned' but no corresponding slab was found adjacent to"] }
->>>>>>> 50f08783
 
     # Test simulations
     Dir["#{sample_files_dir}/invalid_files/*.xml"].sort.each do |xml|
