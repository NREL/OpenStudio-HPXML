# frozen_string_literal: true

require_relative '../../HPXMLtoOpenStudio/resources/minitest_helper'
require 'openstudio'
require 'fileutils'
require 'parallel'
require_relative '../../HPXMLtoOpenStudio/measure.rb'
require_relative '../../HPXMLtoOpenStudio/resources/constants'
require_relative '../../HPXMLtoOpenStudio/resources/meta_measure'
require_relative '../../HPXMLtoOpenStudio/resources/unit_conversions'
require_relative '../../HPXMLtoOpenStudio/resources/xmlhelper'

class HPXMLTest < MiniTest::Test
  def setup
    @this_dir = File.dirname(__FILE__)
    @results_dir = File.join(@this_dir, 'results')
    FileUtils.mkdir_p @results_dir
  end

  def test_simulations
    results_out = File.join(@results_dir, 'results.csv')
    File.delete(results_out) if File.exist? results_out
    sizing_out = File.join(@results_dir, 'results_hvac_sizing.csv')
    File.delete(sizing_out) if File.exist? sizing_out

    xmls = []
    sample_files_dir = File.absolute_path(File.join(@this_dir, '..', 'sample_files'))
    Dir["#{sample_files_dir}/*.xml"].sort.each do |xml|
      xmls << File.absolute_path(xml)
    end

    # Test simulations
    puts "Running #{xmls.size} HPXML files..."
    all_results = {}
    all_sizing_results = {}
    Parallel.map(xmls, in_threads: Parallel.processor_count) do |xml|
      xml_name = File.basename(xml)
      all_results[xml_name], all_sizing_results[xml_name] = _run_xml(xml, Parallel.worker_number)
    end

    _write_summary_results(all_results.sort_by { |k, v| k.downcase }.to_h, results_out)
    _write_hvac_sizing_results(all_sizing_results.sort_by { |k, v| k.downcase }.to_h, sizing_out)
  end

  def test_ashrae_140
    ashrae140_out = File.join(@results_dir, 'results_ashrae_140.csv')
    File.delete(ashrae140_out) if File.exist? ashrae140_out

    xmls = []
    ashrae_140_dir = File.absolute_path(File.join(@this_dir, 'ASHRAE_Standard_140'))
    Dir["#{ashrae_140_dir}/*.xml"].sort.each do |xml|
      xmls << File.absolute_path(xml)
    end

    # Test simulations
    puts "Running #{xmls.size} HPXML files..."
    all_results = {}
    all_sizing_results = {}
    Parallel.map(xmls, in_threads: Parallel.processor_count) do |xml|
      xml_name = File.basename(xml)
      all_results[xml_name], all_sizing_results[xml_name] = _run_xml(xml, Parallel.worker_number)
    end

    _write_ashrae_140_results(all_results.sort_by { |k, v| k.downcase }.to_h, ashrae140_out)
  end

  def test_run_simulation_json_output
    # Check that the simulation produces JSON outputs (instead of CSV outputs) if requested
    os_cli = OpenStudio.getOpenStudioCLI
    rb_path = File.join(File.dirname(__FILE__), '..', 'run_simulation.rb')
    xml = File.join(File.dirname(__FILE__), '..', 'sample_files', 'base.xml')
    command = "#{os_cli} #{rb_path} -x #{xml} --debug --hourly ALL --output-format json"
    system(command, err: File::NULL)

    # Check for output files
    sql_path = File.join(File.dirname(xml), 'run', 'eplusout.sql')
    assert(File.exist? sql_path)
    json_output_path = File.join(File.dirname(xml), 'run', 'results_annual.json')
    assert(File.exist? json_output_path)
    json_output_path = File.join(File.dirname(xml), 'run', 'results_timeseries.json')
    assert(File.exist? json_output_path)

    # Check for debug files
    osm_path = File.join(File.dirname(xml), 'run', 'in.osm')
    assert(File.exist? osm_path)
    hpxml_defaults_path = File.join(File.dirname(xml), 'run', 'in.xml')
    assert(File.exist? hpxml_defaults_path)
  end

  def test_run_simulation_epjson_input
    # Check that we can run a simulation using epJSON (instead of IDF) if requested
    os_cli = OpenStudio.getOpenStudioCLI
    rb_path = File.join(File.dirname(__FILE__), '..', 'run_simulation.rb')
    xml = File.join(File.dirname(__FILE__), '..', 'sample_files', 'base.xml')
    command = "#{os_cli} #{rb_path} -x #{xml} --ep-input-format epjson"
    system(command, err: File::NULL)

    # Check for epjson file
    epjson = File.join(File.dirname(xml), 'run', 'in.epJSON')
    assert(File.exist? epjson)

    # Check for output files
    sql_path = File.join(File.dirname(xml), 'run', 'eplusout.sql')
    assert(File.exist? sql_path)
    csv_output_path = File.join(File.dirname(xml), 'run', 'results_annual.csv')
    assert(File.exist? csv_output_path)
  end

  def test_run_simulation_idf_input
    # Check that we can run a simulation using IDF (instead of epJSON) if requested
    os_cli = OpenStudio.getOpenStudioCLI
    rb_path = File.join(File.dirname(__FILE__), '..', 'run_simulation.rb')
    xml = File.join(File.dirname(__FILE__), '..', 'sample_files', 'base.xml')
    command = "#{os_cli} #{rb_path} -x #{xml} --ep-input-format idf"
    system(command, err: File::NULL)

    # Check for idf file
    idf = File.join(File.dirname(xml), 'run', 'in.idf')
    assert(File.exist? idf)

    # Check for output files
    sql_path = File.join(File.dirname(xml), 'run', 'eplusout.sql')
    assert(File.exist? sql_path)
    csv_output_path = File.join(File.dirname(xml), 'run', 'results_annual.csv')
    assert(File.exist? csv_output_path)
  end

  def test_run_simulation_faster_performance
    # Run w/ --skip-validation and w/o --add-component-loads arguments
    os_cli = OpenStudio.getOpenStudioCLI
    rb_path = File.join(File.dirname(__FILE__), '..', 'run_simulation.rb')
    xml = File.join(File.dirname(__FILE__), '..', 'sample_files', 'base.xml')
    command = "#{os_cli} #{rb_path} -x #{xml} --skip-validation"
    system(command, err: File::NULL)

    # Check for output files
    sql_path = File.join(File.dirname(xml), 'run', 'eplusout.sql')
    assert(File.exist? sql_path)
    csv_output_path = File.join(File.dirname(xml), 'run', 'results_annual.csv')
    assert(File.exist? csv_output_path)

    # Check component loads don't exist
    component_loads = {}
    CSV.read(csv_output_path, headers: false).each do |data|
      next unless data[0].to_s.start_with? 'Component Load'

      component_loads[data[0]] = Float(data[1])
    end
    assert_equal(0, component_loads.size)
  end

  def test_template_osw
    # Check that simulation works using template.osw
    require 'json'

    os_cli = OpenStudio.getOpenStudioCLI
    osw_path = File.join(File.dirname(__FILE__), '..', 'template.osw')

    # Create derivative OSW for testing
    osw_path_test = osw_path.gsub('.osw', '_test.osw')
    FileUtils.cp(osw_path, osw_path_test)

    # Turn on debug mode
    json = JSON.parse(File.read(osw_path_test), symbolize_names: true)
    json[:steps][0][:arguments][:debug] = true

    if Dir.exist? File.join(File.dirname(__FILE__), '..', '..', 'project')
      # CI checks out the repo as "project", so update dir name
      json[:steps][0][:measure_dir_name] = 'project'
    end

    File.open(osw_path_test, 'w') do |f|
      f.write(JSON.pretty_generate(json))
    end

    command = "#{os_cli} run -w #{osw_path_test}"
    system(command, err: File::NULL)

    # Check for output files
    sql_path = File.join(File.dirname(osw_path_test), 'run', 'eplusout.sql')
    assert(File.exist? sql_path)
    csv_output_path = File.join(File.dirname(osw_path_test), 'run', 'results_annual.csv')
    assert(File.exist? csv_output_path)

    # Check for debug files
    osm_path = File.join(File.dirname(osw_path_test), 'run', 'in.osm')
    assert(File.exist? osm_path)
    hpxml_defaults_path = File.join(File.dirname(osw_path_test), 'run', 'in.xml')
    assert(File.exist? hpxml_defaults_path)

    # Cleanup
    File.delete(osw_path_test)
  end

  def test_weather_cache
    cache_orig = File.join(@this_dir, '..', '..', 'weather', 'USA_CO_Denver.Intl.AP.725650_TMY3-cache.csv')
    cache_bak = cache_orig + '.bak'
    File.rename(cache_orig, cache_bak)
    _run_xml(File.absolute_path(File.join(@this_dir, '..', 'sample_files', 'base.xml')))
    File.rename(cache_bak, cache_orig) # Put original file back
  end

  def test_invalid
    sample_files_dir = File.join(@this_dir, '..', 'sample_files')

    expected_error_msgs = { 'boiler-invalid-afue.xml' => ['Expected AnnualHeatingEfficiency[Units="AFUE"]/Value to be less than or equal to 1'],
                            'cfis-with-hydronic-distribution.xml' => ["Attached HVAC distribution system 'HVACDistribution' cannot be hydronic for ventilation fan 'MechanicalVentilation'."],
                            'clothes-dryer-location.xml' => ['A location is specified as "garage" but no surfaces were found adjacent to this space type.'],
                            'clothes-washer-location.xml' => ['A location is specified as "garage" but no surfaces were found adjacent to this space type.'],
                            'cooking-range-location.xml' => ['A location is specified as "garage" but no surfaces were found adjacent to this space type.'],
                            'dehumidifier-fraction-served.xml' => ['Expected FractionDehumidificationLoadServed to sum to <= 1, but calculated sum is 1.1.'],
                            'dehumidifier-setpoints.xml' => ['All dehumidifiers must have the same setpoint but multiple setpoints were specified.'],
                            'dishwasher-location.xml' => ['A location is specified as "garage" but no surfaces were found adjacent to this space type.'],
                            'dhw-frac-load-served.xml' => ['Expected FractionDHWLoadServed to sum to 1, but calculated sum is 1.15.'],
                            'dhw-invalid-ef-tank.xml' => ['Expected EnergyFactor to be less than 1 [context: /HPXML/Building/BuildingDetails/Systems/WaterHeating/WaterHeatingSystem[WaterHeaterType="storage water heater"]]'],
                            'dhw-invalid-uef-tank-heat-pump.xml' => ['Expected UniformEnergyFactor to be greater than 1 [context: /HPXML/Building/BuildingDetails/Systems/WaterHeating/WaterHeatingSystem[WaterHeaterType="heat pump water heater"]]'],
                            'duct-leakage-cfm25.xml' => ['Expected Value to be greater than or equal to 0 [context: /HPXML/Building/BuildingDetails/Systems/HVAC/HVACDistribution/DistributionSystemType/AirDistribution/DuctLeakageMeasurement/DuctLeakage[Units="CFM25"]]'],
                            'duct-leakage-percent.xml' => ['Expected Value to be less than 1 [context: /HPXML/Building/BuildingDetails/Systems/HVAC/HVACDistribution/DistributionSystemType/AirDistribution/DuctLeakageMeasurement/DuctLeakage[Units="Percent"]]'],
                            'duct-location.xml' => ['A location is specified as "garage" but no surfaces were found adjacent to this space type.'],
                            'duct-location-unconditioned-space.xml' => ["Expected DuctLocation to be 'living space' or 'basement - conditioned' or 'basement - unconditioned' or 'crawlspace - vented' or 'crawlspace - unvented' or 'attic - vented' or 'attic - unvented' or 'garage' or 'exterior wall' or 'under slab' or 'roof deck' or 'outside' or 'other housing unit' or 'other heated space' or 'other multifamily buffer space' or 'other non-freezing space' [context: /HPXML/Building/BuildingDetails/Systems/HVAC/HVACDistribution/DistributionSystemType/AirDistribution/Ducts]"],
                            'duplicate-id.xml' => ["Duplicate SystemIdentifier IDs detected for 'WindowNorth'."],
                            'enclosure-attic-missing-roof.xml' => ['There must be at least one roof adjacent to "attic - unvented". [context: /HPXML/Building/BuildingDetails/Enclosure[*/*[InteriorAdjacentTo="attic - unvented" or ExteriorAdjacentTo="attic - unvented"]]]'],
                            'enclosure-basement-missing-exterior-foundation-wall.xml' => ['There must be at least one exterior foundation wall adjacent to "basement - unconditioned". [context: /HPXML/Building/BuildingDetails/Enclosure[*/*[InteriorAdjacentTo="basement - unconditioned" or ExteriorAdjacentTo="basement - unconditioned"]]]'],
                            'enclosure-basement-missing-slab.xml' => ['There must be at least one slab adjacent to "basement - unconditioned". [context: /HPXML/Building/BuildingDetails/Enclosure[*/*[InteriorAdjacentTo="basement - unconditioned" or ExteriorAdjacentTo="basement - unconditioned"]]]'],
                            'enclosure-floor-area-exceeds-cfa.xml' => ['Expected ConditionedFloorArea to be greater than or equal to the sum of conditioned slab/floor areas. [context: /HPXML/Building/BuildingDetails/BuildingSummary/BuildingConstruction]'],
                            'enclosure-floor-area-exceeds-cfa2.xml' => ['Expected ConditionedFloorArea to be greater than or equal to the sum of conditioned slab/floor areas. [context: /HPXML/Building/BuildingDetails/BuildingSummary/BuildingConstruction]'],
                            'enclosure-garage-missing-exterior-wall.xml' => ['There must be at least one exterior wall/foundation wall adjacent to "garage". [context: /HPXML/Building/BuildingDetails/Enclosure[*/*[InteriorAdjacentTo="garage" or ExteriorAdjacentTo="garage"]]]'],
                            'enclosure-garage-missing-roof-ceiling.xml' => ['There must be at least one roof/ceiling adjacent to "garage". [context: /HPXML/Building/BuildingDetails/Enclosure[*/*[InteriorAdjacentTo="garage" or ExteriorAdjacentTo="garage"]]]'],
                            'enclosure-garage-missing-slab.xml' => ['There must be at least one slab adjacent to "garage". [context: /HPXML/Building/BuildingDetails/Enclosure[*/*[InteriorAdjacentTo="garage" or ExteriorAdjacentTo="garage"]]]'],
                            'enclosure-living-missing-ceiling-roof.xml' => ['There must be at least one ceiling/roof adjacent to conditioned space. [context: /HPXML/Building/BuildingDetails/Enclosure[*/*[InteriorAdjacentTo="living space"]]]',
                                                                            'There must be at least one floor adjacent to "attic - unvented". [context: /HPXML/Building/BuildingDetails/Enclosure[*/*[InteriorAdjacentTo="attic - unvented" or ExteriorAdjacentTo="attic - unvented"]]]'],
                            'enclosure-living-missing-exterior-wall.xml' => ['There must be at least one exterior wall adjacent to conditioned space. [context: /HPXML/Building/BuildingDetails/Enclosure[*/*[InteriorAdjacentTo="living space"]]]'],
                            'enclosure-living-missing-floor-slab.xml' => ['There must be at least one floor/slab adjacent to conditioned space. [context: /HPXML/Building/BuildingDetails/Enclosure[*/*[InteriorAdjacentTo="living space"]]]'],
                            'frac-sensible-plug-load.xml' => ['Expected extension/FracSensible to be greater than or equal to 0 [context: /HPXML/Building/BuildingDetails/MiscLoads/PlugLoad[PlugLoadType="other" or PlugLoadType="TV other" or PlugLoadType="electric vehicle charging" or PlugLoadType="well pump"]]'],
                            'frac-total-plug-load.xml' => ['Expected sum of extension/FracSensible and extension/FracLatent to be less than or equal to 1 [context: /HPXML/Building/BuildingDetails/MiscLoads/PlugLoad[PlugLoadType="other" or PlugLoadType="TV other" or PlugLoadType="electric vehicle charging" or PlugLoadType="well pump"]]'],
                            'frac-sensible-fuel-load.xml' => ['Expected extension/FracSensible to be greater than or equal to 0 [context: /HPXML/Building/BuildingDetails/MiscLoads/FuelLoad[FuelLoadType="grill" or FuelLoadType="lighting" or FuelLoadType="fireplace"]]'],
                            'frac-total-fuel-load.xml' => ['Expected sum of extension/FracSensible and extension/FracLatent to be less than or equal to 1 [context: /HPXML/Building/BuildingDetails/MiscLoads/FuelLoad[FuelLoadType="grill" or FuelLoadType="lighting" or FuelLoadType="fireplace"]]'],
                            'furnace-invalid-afue.xml' => ['Expected AnnualHeatingEfficiency[Units="AFUE"]/Value to be less than or equal to 1'],
                            'generator-output-greater-than-consumption.xml' => ['Expected AnnualConsumptionkBtu to be greater than AnnualOutputkWh*3412 [context: /HPXML/Building/BuildingDetails/Systems/extension/Generators/Generator]'],
                            'generator-number-of-bedrooms-served.xml' => ['Expected NumberofBedroomsServed to be greater than ../../../../BuildingSummary/BuildingConstruction/NumberofBedrooms [context: /HPXML/Building/BuildingDetails/Systems/extension/Generators/Generator[IsSharedSystem="true"]]'],
                            'heat-pump-mixed-fixed-and-autosize-capacities.xml' => ['Expected 0 or 2 element(s) for xpath: HeatingCapacity | BackupHeatingCapacity [context: /HPXML/Building/BuildingDetails/Systems/HVAC/HVACPlant/HeatPump[BackupSystemFuel]]'],
                            'hvac-invalid-distribution-system-type.xml' => ["Incorrect HVAC distribution system type for HVAC type: 'Furnace'. Should be one of: ["],
                            'hvac-distribution-multiple-attached-cooling.xml' => ["Multiple cooling systems found attached to distribution system 'HVACDistribution2'."],
                            'hvac-distribution-multiple-attached-heating.xml' => ["Multiple heating systems found attached to distribution system 'HVACDistribution'."],
                            'hvac-dse-multiple-attached-cooling.xml' => ["Multiple cooling systems found attached to distribution system 'HVACDistribution'."],
                            'hvac-dse-multiple-attached-heating.xml' => ["Multiple heating systems found attached to distribution system 'HVACDistribution'."],
                            'hvac-frac-load-served.xml' => ['Expected FractionCoolLoadServed to sum to <= 1, but calculated sum is 1.2.',
                                                            'Expected FractionHeatLoadServed to sum to <= 1, but calculated sum is 1.1.'],
                            'hvac-distribution-return-duct-leakage-missing.xml' => ['Expected 1 element(s) for xpath: DuctLeakageMeasurement[DuctType="return"]/DuctLeakage[(Units="CFM25" or Units="Percent") and TotalOrToOutside="to outside"] [context: /HPXML/Building/BuildingDetails/Systems/HVAC/HVACDistribution/DistributionSystemType/AirDistribution[AirDistributionType[text()="regular velocity" or text()="gravity"]]]'],
                            'hvac-inconsistent-fan-powers.xml' => ["Fan powers for heating system 'HeatingSystem' and cooling system 'CoolingSystem' are attached to a single distribution system and therefore must be the same."],
                            'hvac-shared-negative-seer-eq.xml' => ["Negative SEER equivalent calculated for cooling system 'CoolingSystem', double check inputs."],
                            'invalid-assembly-effective-rvalue.xml' => ['Expected Insulation/AssemblyEffectiveRValue to be greater than 0 [context: /HPXML/Building/BuildingDetails/Enclosure/Walls/Wall]'],
                            'invalid-datatype-boolean.xml' => ["Cannot convert 'FOOBAR' to boolean for Roof/RadiantBarrier."],
                            'invalid-datatype-integer.xml' => ["Cannot convert '2.5' to integer for BuildingConstruction/NumberofBedrooms."],
                            'invalid-datatype-float.xml' => ["Cannot convert 'FOOBAR' to float for Slab/extension/CarpetFraction."],
                            'invalid-daylight-saving.xml' => ['Daylight Saving End Day of Month (31) must be one of: 1, 2, 3, 4, 5, 6, 7, 8, 9, 10, 11, 12, 13, 14, 15, 16, 17, 18, 19, 20, 21, 22, 23, 24, 25, 26, 27, 28, 29, 30.'],
                            'invalid-distribution-cfa-served.xml' => ['The total conditioned floor area served by the HVAC distribution system(s) for heating is larger than the conditioned floor area of the building.',
                                                                      'The total conditioned floor area served by the HVAC distribution system(s) for cooling is larger than the conditioned floor area of the building.'],
                            'invalid-epw-filepath.xml' => ["foo.epw' could not be found."],
                            'invalid-facility-type-equipment.xml' => ['Expected 1 element(s) for xpath: ../../../BuildingSummary/BuildingConstruction[ResidentialFacilityType[text()="single-family attached" or text()="apartment unit"]] [context: /HPXML/Building/BuildingDetails/Systems/WaterHeating/WaterHeatingSystem[IsSharedSystem="true"]]',
                                                                      'Expected 1 element(s) for xpath: ../../BuildingSummary/BuildingConstruction[ResidentialFacilityType[text()="single-family attached" or text()="apartment unit"]] [context: /HPXML/Building/BuildingDetails/Appliances/ClothesWasher[IsSharedAppliance="true"]]',
                                                                      'Expected 1 element(s) for xpath: ../../BuildingSummary/BuildingConstruction[ResidentialFacilityType[text()="single-family attached" or text()="apartment unit"]] [context: /HPXML/Building/BuildingDetails/Appliances/ClothesDryer[IsSharedAppliance="true"]]',
                                                                      'Expected 1 element(s) for xpath: ../../BuildingSummary/BuildingConstruction[ResidentialFacilityType[text()="single-family attached" or text()="apartment unit"]] [context: /HPXML/Building/BuildingDetails/Appliances/Dishwasher[IsSharedAppliance="true"]]'],
                            'invalid-facility-type-surfaces.xml' => ["The building is of type 'single-family detached' but the surface 'RimJoistOther' is adjacent to Attached/Multifamily space 'other housing unit'.",
                                                                     "The building is of type 'single-family detached' but the surface 'WallOther' is adjacent to Attached/Multifamily space 'other housing unit'.",
                                                                     "The building is of type 'single-family detached' but the surface 'FoundationWallOther' is adjacent to Attached/Multifamily space 'other housing unit'.",
                                                                     "The building is of type 'single-family detached' but the surface 'FloorOther' is adjacent to Attached/Multifamily space 'other housing unit'.",
                                                                     "The building is of type 'single-family detached' but the surface 'CeilingOther' is adjacent to Attached/Multifamily space 'other housing unit'."],
                            'invalid-foundation-wall-properties.xml' => ['Expected DepthBelowGrade to be less than or equal to Height [context: /HPXML/Building/BuildingDetails/Enclosure/FoundationWalls/FoundationWall]',
                                                                         'Expected extension/DistanceToBottomOfInsulation to be greater than or equal to extension/DistanceToTopOfInsulation [context: /HPXML/Building/BuildingDetails/Enclosure/FoundationWalls/FoundationWall/Insulation/Layer[InstallationType="continuous - exterior" or InstallationType="continuous - interior"]]',
                                                                         'Expected extension/DistanceToBottomOfInsulation to be less than or equal to ../../Height [context: /HPXML/Building/BuildingDetails/Enclosure/FoundationWalls/FoundationWall/Insulation/Layer[InstallationType="continuous - exterior" or InstallationType="continuous - interior"]]'],
                            'invalid-id.xml' => ["Empty SystemIdentifier ID ('') detected for skylights."],
                            'invalid-id2.xml' => ['Expected id attribute for SystemIdentifier [context: /HPXML/Building/BuildingDetails/Enclosure/Skylights/Skylight]'],
                            'invalid-infiltration-volume.xml' => ['Expected InfiltrationVolume to be greater than or equal to ../../../BuildingSummary/BuildingConstruction/ConditionedBuildingVolume [context: /HPXML/Building/BuildingDetails/Enclosure/AirInfiltration/AirInfiltrationMeasurement[BuildingAirLeakage/UnitofMeasure[text()="ACH" or text()="CFM"]]]'],
                            'invalid-input-parameters.xml' => ["Expected Transaction to be 'create' or 'update' [context: /HPXML/XMLTransactionHeaderInformation]",
                                                               "Expected SiteType to be 'rural' or 'suburban' or 'urban' [context: /HPXML/Building/BuildingDetails/BuildingSummary/Site]",
                                                               "Expected Year to be '2012' or '2009' or '2006' or '2003' [context: /HPXML/Building/BuildingDetails/ClimateandRiskZones/ClimateZoneIECC]",
                                                               'Expected Azimuth to be less than 360 [context: /HPXML/Building/BuildingDetails/Enclosure/Roofs/Roof]',
                                                               'Expected RadiantBarrierGrade to be less than or equal to 3 [context: /HPXML/Building/BuildingDetails/Enclosure/Roofs/Roof]',
                                                               'Expected EnergyFactor to be less than or equal to 5 [context: /HPXML/Building/BuildingDetails/Appliances/Dishwasher]'],
                            'invalid-neighbor-shading-azimuth.xml' => ['A neighbor building has an azimuth (145) not equal to the azimuth of any wall.'],
                            'invalid-number-of-bedrooms-served.xml' => ['Expected extension/NumberofBedroomsServed to be greater than ../../../BuildingSummary/BuildingConstruction/NumberofBedrooms [context: /HPXML/Building/BuildingDetails/Systems/Photovoltaics/PVSystem[IsSharedSystem="true"]]'],
                            'invalid-number-of-conditioned-floors.xml' => ['Expected NumberofConditionedFloors to be greater than or equal to NumberofConditionedFloorsAboveGrade [context: /HPXML/Building/BuildingDetails/BuildingSummary/BuildingConstruction]'],
                            'invalid-number-of-units-served.xml' => ['Expected NumberofUnitsServed to be greater than 1 [context: /HPXML/Building/BuildingDetails/Systems/WaterHeating/WaterHeatingSystem[IsSharedSystem="true"]]'],
                            'invalid-relatedhvac-dhw-indirect.xml' => ["RelatedHVACSystem 'HeatingSystem_bad' not found for water heating system 'WaterHeater'"],
                            'invalid-relatedhvac-desuperheater.xml' => ["RelatedHVACSystem 'CoolingSystem_bad' not found for water heating system 'WaterHeater'."],
                            'invalid-schema-version.xml' => ['HPXML version 3.0 is required.'],
                            'invalid-shared-vent-in-unit-flowrate.xml' => ['Expected extension/InUnitFlowRate to be less than RatedFlowRate [context: /HPXML/Building/BuildingDetails/Systems/MechanicalVentilation/VentilationFans/VentilationFan[UsedForWholeBuildingVentilation="true" and IsSharedSystem="true"]]'],
                            'invalid-timestep.xml' => ['Timestep (45) must be one of: 60, 30, 20, 15, 12, 10, 6, 5, 4, 3, 2, 1.'],
                            'invalid-runperiod.xml' => ['Run Period End Day of Month (31) must be one of: 1, 2, 3, 4, 5, 6, 7, 8, 9, 10, 11, 12, 13, 14, 15, 16, 17, 18, 19, 20, 21, 22, 23, 24, 25, 26, 27, 28, 29, 30.'],
                            'invalid-window-height.xml' => ['Expected DistanceToBottomOfWindow to be greater than DistanceToTopOfWindow [context: /HPXML/Building/BuildingDetails/Enclosure/Windows/Window/Overhangs]'],
                            'lighting-fractions.xml' => ['Sum of fractions of interior lighting (1.15) is greater than 1.'],
                            'missing-elements.xml' => ['Expected 1 element(s) for xpath: NumberofConditionedFloors [context: /HPXML/Building/BuildingDetails/BuildingSummary/BuildingConstruction]',
                                                       'Expected 1 element(s) for xpath: ConditionedFloorArea [context: /HPXML/Building/BuildingDetails/BuildingSummary/BuildingConstruction]'],
                            'missing-duct-location.xml' => ['Expected 0 or 2 element(s) for xpath: DuctSurfaceArea | DuctLocation [context: /HPXML/Building/BuildingDetails/Systems/HVAC/HVACDistribution/DistributionSystemType/AirDistribution/Ducts]'],
                            'multifamily-reference-appliance.xml' => ["The building is of type 'single-family detached' but"],
                            'multifamily-reference-duct.xml' => ["The building is of type 'single-family detached' but"],
                            'multifamily-reference-surface.xml' => ["The building is of type 'single-family detached' but"],
                            'multifamily-reference-water-heater.xml' => ["The building is of type 'single-family detached' but"],
                            'multiple-buildings-without-building-id.xml' => ['Multiple Building elements defined in HPXML file; Building ID argument must be provided.'],
                            'multiple-buildings-wrong-building-id.xml' => ["Could not find Building element with ID 'MyFoo'."],
                            'multiple-shared-cooling-systems.xml' => ['More than one shared cooling system found.'],
                            'multiple-shared-heating-systems.xml' => ['More than one shared heating system found.'],
                            'net-area-negative-wall.xml' => ["Calculated a negative net surface area for surface 'Wall'."],
                            'net-area-negative-roof.xml' => ["Calculated a negative net surface area for surface 'Roof'."],
                            'num-bedrooms-exceeds-limit.xml' => ['Expected NumberofBedrooms to be less than or equal to (ConditionedFloorArea-120)/70 [context: /HPXML/Building/BuildingDetails/BuildingSummary/BuildingConstruction]'],
                            'orphaned-hvac-distribution.xml' => ["Distribution system 'HVACDistribution' found but no HVAC system attached to it."],
                            'refrigerator-location.xml' => ['A location is specified as "garage" but no surfaces were found adjacent to this space type.'],
                            'refrigerators-multiple-primary.xml' => ['More than one refrigerator designated as the primary.'],
                            'refrigerators-no-primary.xml' => ['Could not find a primary refrigerator.'],
                            'repeated-relatedhvac-dhw-indirect.xml' => ["RelatedHVACSystem 'HeatingSystem' is attached to multiple water heating systems."],
                            'repeated-relatedhvac-desuperheater.xml' => ["RelatedHVACSystem 'CoolingSystem' is attached to multiple water heating systems."],
                            'slab-zero-exposed-perimeter.xml' => ['Expected ExposedPerimeter to be greater than 0 [context: /HPXML/Building/BuildingDetails/Enclosure/Slabs/Slab]'],
                            'solar-fraction-one.xml' => ['Expected SolarFraction to be less than 1 [context: /HPXML/Building/BuildingDetails/Systems/SolarThermal/SolarThermalSystem]'],
                            'solar-thermal-system-with-combi-tankless.xml' => ["Water heating system 'WaterHeater' connected to solar thermal system 'SolarThermalSystem' cannot be a space-heating boiler."],
                            'solar-thermal-system-with-desuperheater.xml' => ["Water heating system 'WaterHeater' connected to solar thermal system 'SolarThermalSystem' cannot be attached to a desuperheater."],
                            'solar-thermal-system-with-dhw-indirect.xml' => ["Water heating system 'WaterHeater' connected to solar thermal system 'SolarThermalSystem' cannot be a space-heating boiler."],
                            'unattached-cfis.xml' => ["Attached HVAC distribution system 'foobar' not found for ventilation fan 'MechanicalVentilation'."],
                            'unattached-door.xml' => ["Attached wall 'foobar' not found for door 'DoorNorth'."],
                            'unattached-hvac-distribution.xml' => ["Attached HVAC distribution system 'foobar' not found for HVAC system 'HeatingSystem'."],
                            'unattached-skylight.xml' => ["Attached roof 'foobar' not found for skylight 'SkylightNorth'."],
                            'unattached-solar-thermal-system.xml' => ["Attached water heating system 'foobar' not found for solar thermal system 'SolarThermalSystem'."],
                            'unattached-shared-clothes-washer-water-heater.xml' => ["Attached water heating system 'foobar' not found for clothes washer"],
                            'unattached-shared-dishwasher-water-heater.xml' => ["Attached water heating system 'foobar' not found for dishwasher"],
                            'unattached-window.xml' => ["Attached wall 'foobar' not found for window 'WindowNorth'."],
                            'water-heater-location.xml' => ['A location is specified as "crawlspace - vented" but no surfaces were found adjacent to this space type.'],
                            'water-heater-location-other.xml' => ["Expected Location to be 'living space' or 'basement - unconditioned' or 'basement - conditioned' or 'attic - unvented' or 'attic - vented' or 'garage' or 'crawlspace - unvented' or 'crawlspace - vented' or 'other exterior' or 'other housing unit' or 'other heated space' or 'other multifamily buffer space' or 'other non-freezing space' [context: /HPXML/Building/BuildingDetails/Systems/WaterHeating/WaterHeatingSystem]"] }

    # Test simulations
    xmls = Dir["#{sample_files_dir}/invalid_files/*.xml"].sort
    Parallel.map(xmls, in_threads: Parallel.processor_count) do |xml|
      _run_xml(File.absolute_path(xml), Parallel.worker_number, true, expected_error_msgs[File.basename(xml)])
    end
  end

  def test_release_zips
    # Check release zips successfully created
    top_dir = File.join(@this_dir, '..', '..')
    command = "#{OpenStudio.getOpenStudioCLI} #{File.join(top_dir, 'tasks.rb')} create_release_zips"
    system(command)
    assert_equal(2, Dir["#{top_dir}/*.zip"].size)

    # Check successful running of simulation from release zips
    Dir["#{top_dir}/OpenStudio-HPXML*.zip"].each do |zip|
      unzip_file = OpenStudio::UnzipFile.new(zip)
      unzip_file.extractAllFiles(OpenStudio::toPath(top_dir))
      command = "#{OpenStudio.getOpenStudioCLI} OpenStudio-HPXML/workflow/run_simulation.rb -x OpenStudio-HPXML/workflow/sample_files/base.xml"
      system(command)
      assert(File.exist? 'OpenStudio-HPXML/workflow/sample_files/run/results_annual.csv')
      File.delete(zip)
      rm_path('OpenStudio-HPXML')
    end
  end

  private

  def _run_xml(xml, worker_num = nil, expect_error = false, expect_error_msgs = nil)
    print "Testing #{File.basename(xml)}...\n"
    rundir = File.join(@this_dir, "test#{worker_num}")

    # Uses 'monthly' to verify timeseries results match annual results via error-checking
    # inside the SimulationOutputReport measure.
    cli_path = OpenStudio.getOpenStudioCLI
    building_id = ''
    if xml.include? 'base-multiple-buildings.xml'
      building_id = '--building-id MyBuilding'
    elsif xml.include? 'multiple-buildings-wrong-building-id.xml'
      building_id = '--building-id MyFoo'
    end
    command = "\"#{cli_path}\" \"#{File.join(File.dirname(__FILE__), '../run_simulation.rb')}\" -x #{xml} --add-component-loads -o #{rundir} --debug --monthly ALL #{building_id}"
    workflow_start = Time.now
    success = system(command)
    workflow_time = Time.now - workflow_start

    rundir = File.join(rundir, 'run')

    # Check results
    if expect_error
      assert_equal(false, success)

      if expect_error_msgs.nil?
        flunk "No error message defined for #{File.basename(xml)}."
      else
        run_log = File.readlines(File.join(rundir, 'run.log')).map(&:strip)
        n_errors = 0
        expect_error_msgs.each_with_index do |error_msg, i|
          found_error_msg = false
          run_log.each do |run_line|
            next unless run_line.start_with? 'Error: '

            n_errors += 1 if i == 0

            next unless run_line.include? error_msg

            found_error_msg = true
          end
          assert(found_error_msg)
        end
        assert_equal(n_errors, expect_error_msgs.size)
      end

      return
    end

    assert_equal(true, success)

    # Check for output files
    annual_csv_path = File.join(rundir, 'results_annual.csv')
    timeseries_csv_path = File.join(rundir, 'results_timeseries.csv')
    assert(File.exist? annual_csv_path)
    assert(File.exist? timeseries_csv_path)

    # Get results
    results = _get_simulation_results(annual_csv_path, xml)

    # Check outputs
    hpxml_defaults_path = File.join(rundir, 'in.xml')
    stron_paths = [File.join(File.dirname(__FILE__), '..', '..', 'HPXMLtoOpenStudio', 'resources', 'EPvalidator.xml')]
    hpxml = HPXML.new(hpxml_path: hpxml_defaults_path, schematron_validators: stron_paths) # Validate in.xml to ensure it can be run back through OS-HPXML
    if not hpxml.errors.empty?
      puts 'ERRORS:'
      hpxml.errors.each do |error|
        puts error
      end
      flunk "EPvalidator.xml error in #{hpxml_defaults_path}."
    end
    sizing_results = _get_hvac_sizing_results(hpxml, xml)
    _verify_outputs(rundir, xml, results, hpxml)

    return results, sizing_results
  end

  def _get_simulation_results(annual_csv_path, xml)
    # Grab all outputs from reporting measure CSV annual results
    results = {}
    CSV.foreach(annual_csv_path) do |row|
      next if row.nil? || (row.size < 2)

      results[row[0]] = Float(row[1])
    end

    # Check discrepancy between total load and sum of component loads
    if not xml.include? 'ASHRAE_Standard_140'
      sum_component_htg_loads = results.select { |k, v| k.start_with? 'Component Load: Heating:' }.map { |k, v| v }.sum(0.0)
      sum_component_clg_loads = results.select { |k, v| k.start_with? 'Component Load: Cooling:' }.map { |k, v| v }.sum(0.0)
      residual_htg_load = results['Load: Heating (MBtu)'] - sum_component_htg_loads
      residual_clg_load = results['Load: Cooling (MBtu)'] - sum_component_clg_loads
      assert_operator(residual_htg_load.abs, :<, 0.5)
      assert_operator(residual_clg_load.abs, :<, 0.5)
    end

    return results
  end

  def _get_hvac_sizing_results(hpxml, xml)
    results = {}
    return if xml.include? 'ASHRAE_Standard_140'

    # Heating design loads
    hpxml.hvac_plant.class::HDL_ATTRS.each do |attr, element_name|
      results["heating_load_#{attr.to_s.gsub('hdl_', '')} [Btuh]"] = hpxml.hvac_plant.send(attr.to_s)
    end

    # Cooling sensible design loads
    hpxml.hvac_plant.class::CDL_SENS_ATTRS.each do |attr, element_name|
      results["cooling_load_#{attr.to_s.gsub('cdl_', '')} [Btuh]"] = hpxml.hvac_plant.send(attr.to_s)
    end

    # Cooling latent design loads
    hpxml.hvac_plant.class::CDL_LAT_ATTRS.each do |attr, element_name|
      results["cooling_load_#{attr.to_s.gsub('cdl_', '')} [Btuh]"] = hpxml.hvac_plant.send(attr.to_s)
    end

    # Heating capacities/airflows
    results['heating_capacity [Btuh]'] = 0.0
    results['heating_backup_capacity [Btuh]'] = 0.0
    results['heating_airflow [cfm]'] = 0.0
    (hpxml.heating_systems + hpxml.heat_pumps).each do |htg_sys|
      results['heating_capacity [Btuh]'] += htg_sys.heating_capacity
      if htg_sys.respond_to? :backup_heating_capacity
        results['heating_backup_capacity [Btuh]'] += htg_sys.backup_heating_capacity
      end
      results['heating_airflow [cfm]'] += htg_sys.heating_airflow_cfm
    end

    # Cooling capacity/airflows
    results['cooling_capacity [Btuh]'] = 0.0
    results['cooling_airflow [cfm]'] = 0.0
    (hpxml.cooling_systems + hpxml.heat_pumps).each do |clg_sys|
      results['cooling_capacity [Btuh]'] += clg_sys.cooling_capacity
      results['cooling_airflow [cfm]'] += clg_sys.cooling_airflow_cfm
    end

    assert(!results.empty?)

    if (hpxml.heating_systems + hpxml.heat_pumps).select { |h| h.fraction_heat_load_served.to_f > 0 }.empty?
      # No heating equipment; check for zero heating capacities/airflows/duct loads
      assert_equal(0.0, results['heating_capacity [Btuh]'])
      assert_equal(0.0, results['heating_backup_capacity [Btuh]'])
      assert_equal(0.0, results['heating_airflow [cfm]'])
      assert_equal(0.0, results['heating_load_ducts [Btuh]'])
    end
    if (hpxml.cooling_systems + hpxml.heat_pumps).select { |c| c.fraction_cool_load_served.to_f > 0 }.empty?
      # No cooling equipment; check for zero cooling capacities/airflows/duct loads
      assert_equal(0.0, results['cooling_capacity [Btuh]'])
      assert_equal(0.0, results['cooling_airflow [cfm]'])
      assert_equal(0.0, results['cooling_load_sens_ducts [Btuh]'])
      assert_equal(0.0, results['cooling_load_lat_ducts [Btuh]'])
    end
    if hpxml.hvac_distributions.map { |dist| dist.ducts.size }.empty?
      # No ducts; check for zero duct loads
      assert_equal(0.0, results['heating_load_ducts [Btuh]'])
      assert_equal(0.0, results['cooling_load_sens_ducts [Btuh]'])
      assert_equal(0.0, results['cooling_load_lat_ducts [Btuh]'])
    end

    return results
  end

  def _verify_outputs(rundir, hpxml_path, results, hpxml)
    sql_path = File.join(rundir, 'eplusout.sql')
    assert(File.exist? sql_path)

    sqlFile = OpenStudio::SqlFile.new(sql_path, false)

    # Collapse windows further using same logic as measure.rb
    hpxml.windows.each do |window|
      window.fraction_operable = nil
    end
    hpxml.collapse_enclosure_surfaces()

    # Check run.log warnings
    File.readlines(File.join(rundir, 'run.log')).each do |log_line|
      next if log_line.strip.empty?
      next if log_line.include? 'Warning: Could not load nokogiri, no HPXML validation performed.'
      next if log_line.start_with? 'Info: '
      next if log_line.start_with? 'Executing command'
      next if log_line.include? "-cache.csv' could not be found; regenerating it."

      if hpxml_path.include? 'base-atticroof-conditioned.xml'
        next if log_line.include?('Ducts are entirely within conditioned space but there is moderate leakage to the outside. Leakage to the outside is typically zero or near-zero in these situations, consider revising leakage values. Leakage will be modeled as heat lost to the ambient environment.')
      end
      if hpxml.clothes_washers.empty?
        next if log_line.include? 'No clothes washer specified, the model will not include clothes washer energy use.'
      end
      if hpxml.clothes_dryers.empty?
        next if log_line.include? 'No clothes dryer specified, the model will not include clothes dryer energy use.'
      end
      if hpxml.dishwashers.empty?
        next if log_line.include? 'No dishwasher specified, the model will not include dishwasher energy use.'
      end
      if hpxml.refrigerators.empty?
        next if log_line.include? 'No refrigerator specified, the model will not include refrigerator energy use.'
      end
      if hpxml.cooking_ranges.empty?
        next if log_line.include? 'No cooking range specified, the model will not include cooking range/oven energy use.'
      end
      if hpxml.water_heating_systems.empty?
        next if log_line.include? 'No water heating specified, the model will not include water heating energy use.'
      end
      if (hpxml.heating_systems + hpxml.heat_pumps).select { |h| h.fraction_heat_load_served.to_f > 0 }.empty?
        next if log_line.include? 'No space heating specified, the model will not include space heating energy use.'
      end
      if (hpxml.cooling_systems + hpxml.heat_pumps).select { |c| c.fraction_cool_load_served.to_f > 0 }.empty?
        next if log_line.include? 'No space cooling specified, the model will not include space cooling energy use.'
      end
      if hpxml.plug_loads.select { |p| p.plug_load_type == HPXML::PlugLoadTypeOther }.empty?
        next if log_line.include? "No '#{HPXML::PlugLoadTypeOther}' plug loads specified, the model will not include misc plug load energy use."
      end
      if hpxml.plug_loads.select { |p| p.plug_load_type == HPXML::PlugLoadTypeTelevision }.empty?
        next if log_line.include? "No '#{HPXML::PlugLoadTypeTelevision}' plug loads specified, the model will not include television plug load energy use."
      end
      if hpxml.lighting_groups.empty?
        next if log_line.include? 'No lighting specified, the model will not include lighting energy use.'
      end
      if hpxml.windows.empty?
        next if log_line.include? 'No windows specified, the model will not include window heat transfer.'
      end

      flunk "Unexpected warning found in run.log: #{log_line}"
    end

    # Check for unexpected warnings
    File.readlines(File.join(rundir, 'eplusout.err')).each do |err_line|
      next unless err_line.include? '** Warning **'

      # General
      next if err_line.include? 'Schedule:Constant="ALWAYS ON CONTINUOUS", Blank Schedule Type Limits Name input'
      next if err_line.include? 'Schedule:Constant="ALWAYS OFF DISCRETE", Blank Schedule Type Limits Name input'
      next if err_line.include? 'Output:Meter: invalid Key Name'
      next if err_line.include? 'Entered Zone Volumes differ from calculated zone volume'
      next if err_line.include?('CalculateZoneVolume') && err_line.include?('not fully enclosed')
      next if err_line.include?('GetInputViewFactors') && err_line.include?('not enough values')
      next if err_line.include? 'Pump nominal power or motor efficiency is set to 0'
      next if err_line.include? 'volume flow rate per watt of rated total cooling capacity is out of range'
      next if err_line.include? 'volume flow rate per watt of rated total heating capacity is out of range'
      next if err_line.include? 'The following Report Variables were requested but not generated'
      next if err_line.include? 'Timestep: Requested number'
      next if err_line.include? 'The Standard Ratings is calculated for'
      next if err_line.include?('CheckUsedConstructions') && err_line.include?('nominally unused constructions')
      next if err_line.include?('WetBulb not converged after') && err_line.include?('iterations(PsyTwbFnTdbWPb)')
      next if err_line.include? 'Inside surface heat balance did not converge with Max Temp Difference'
      next if err_line.include? 'Missing temperature setpoint for LeavingSetpointModulated mode' # These warnings are fine, simulation continues with assigning plant loop setpoint to boiler, which is the expected one
      next if err_line.include?('Glycol: Temperature') && err_line.include?('out of range (too low) for fluid')
      next if err_line.include?('Glycol: Temperature') && err_line.include?('out of range (too high) for fluid')
      next if err_line.include? 'Plant loop exceeding upper temperature limit'
      next if err_line.include? 'Plant loop falling below lower temperature limit'
      next if err_line.include?('Foundation:Kiva') && err_line.include?('wall surfaces with more than four vertices') # TODO: Check alternative approach
      next if err_line.include? 'Temperature out of range [-100. to 200.] (PsyPsatFnTemp)'
      next if err_line.include? 'Enthalpy out of range (PsyTsatFnHPb)'
      next if err_line.include? 'Full load outlet air dry-bulb temperature < 2C. This indicates the possibility of coil frost/freeze.'
      next if err_line.include? 'Full load outlet temperature indicates a possibility of frost/freeze error continues.'
      next if err_line.include? 'Air-cooled condenser inlet dry-bulb temperature below 0 C.'
      next if err_line.include? 'Low condenser dry-bulb temperature error continues.'

      # HPWHs
      if hpxml.water_heating_systems.select { |wh| wh.water_heater_type == HPXML::WaterHeaterTypeHeatPump }.size > 0
        next if err_line.include? 'Recovery Efficiency and Energy Factor could not be calculated during the test for standard ratings'
        next if err_line.include? 'SimHVAC: Maximum iterations (20) exceeded for all HVAC loops'
        next if err_line.include? 'Rated air volume flow rate per watt of rated total water heating capacity is out of range'
        next if err_line.include? 'For object = Coil:WaterHeating:AirToWaterHeatPump:Wrapped'
        next if err_line.include? 'Enthalpy out of range (PsyTsatFnHPb)'
      end
      # HP defrost curves
      if hpxml.heat_pumps.select { |hp| [HPXML::HVACTypeHeatPumpAirToAir, HPXML::HVACTypeHeatPumpMiniSplit].include? hp.heat_pump_type }.size > 0
        next if err_line.include?('GetDXCoils: Coil:Heating:DX') && err_line.include?('curve values')
      end
      if hpxml.cooling_systems.select { |c| c.cooling_system_type == HPXML::HVACTypeEvaporativeCooler }.size > 0
        # Evap cooler model is not really using Controller:MechanicalVentilation object, so these warnings of ignoring some features are fine.
        # OS requires a Controller:MechanicalVentilation to be attached to the oa controller, however it's not required by E+.
        # Manually removing Controller:MechanicalVentilation from idf eliminates these two warnings.
        # FUTURE: Can we update OS to allow removing it?
        next if err_line.include?('Zone') && err_line.include?('is not accounted for by Controller:MechanicalVentilation object')
        next if err_line.include?('PEOPLE object for zone') && err_line.include?('is not accounted for by Controller:MechanicalVentilation object')
        # "The only valid controller type for an AirLoopHVAC is Controller:WaterCoil.", evap cooler doesn't need one.
        next if err_line.include?('GetAirPathData: AirLoopHVAC') && err_line.include?('has no Controllers')
        # input "Autosize" for Fixed Minimum Air Flow Rate is added by OS translation, now set it to 0 to skip potential sizing process, though no way to prevent this warning.
        next if err_line.include? 'Since Zone Minimum Air Flow Input Method = CONSTANT, input for Fixed Minimum Air Flow Rate will be ignored'
      end
      if hpxml.hvac_distributions.select { |d| d.air_type.to_s == HPXML::AirTypeFanCoil }.size > 0
        next if err_line.include? 'In calculating the design coil UA for Coil:Cooling:Water' # Warning for unused cooling coil for fan coil
      end
      if hpxml_path.include?('ground-to-air-heat-pump-cooling-only.xml') || hpxml_path.include?('ground-to-air-heat-pump-heating-only.xml')
        next if err_line.include? 'COIL:HEATING:WATERTOAIRHEATPUMP:EQUATIONFIT' # heating capacity is > 20% different than cooling capacity; safe to ignore
      end
<<<<<<< HEAD
      if hpxml_path.include?('base-schedules-stochastic.xml') || hpxml_path.include?('base-schedules-stochastic-vacant.xml') || hpxml_path.include?('base-schedules-user-specified.xml')
        next if err_line.include?('GetCurrentScheduleValue: Schedule=') && err_line.include?('is a Schedule:File')
=======
      if hpxml.solar_thermal_systems.size > 0
        next if err_line.include? 'Supply Side is storing excess heat the majority of the time.'
>>>>>>> 5c6f3149
      end

      flunk "Unexpected warning found: #{err_line}"
    end

    # Timestep
    timestep = hpxml.header.timestep
    if timestep.nil?
      timestep = 60
    end
    query = 'SELECT NumTimestepsPerHour FROM Simulations'
    sql_value = sqlFile.execAndReturnFirstDouble(query).get
    assert_equal(60 / timestep, sql_value)

    # Conditioned Floor Area
    if (hpxml.total_fraction_cool_load_served > 0) || (hpxml.total_fraction_heat_load_served > 0) # EnergyPlus will only report conditioned floor area if there is an HVAC system
      hpxml_value = hpxml.building_construction.conditioned_floor_area
      query = "SELECT Value FROM TabularDataWithStrings WHERE ReportName='InputVerificationandResultsSummary' AND ReportForString='Entire Facility' AND TableName='Zone Summary' AND RowName='Conditioned Total' AND ColumnName='Area' AND Units='m2'"
      sql_value = UnitConversions.convert(sqlFile.execAndReturnFirstDouble(query).get, 'm^2', 'ft^2')
      assert_in_epsilon(hpxml_value, sql_value, 0.1)
    end

    # Enclosure Roofs
    hpxml.roofs.each do |roof|
      roof_id = roof.id.upcase

      # R-value
      hpxml_value = roof.insulation_assembly_r_value
      if hpxml_path.include? 'ASHRAE_Standard_140'
        # Compare R-value w/o film
        hpxml_value -= Material.AirFilmRoofASHRAE140.rvalue
        hpxml_value -= Material.AirFilmOutsideASHRAE140.rvalue
        query = "SELECT AVG(Value) FROM TabularDataWithStrings WHERE ReportName='EnvelopeSummary' AND ReportForString='Entire Facility' AND TableName='Opaque Exterior' AND (RowName='#{roof_id}' OR RowName LIKE '#{roof_id}:%') AND ColumnName='U-Factor no Film' AND Units='W/m2-K'"
      else
        # Compare R-value w/ film
        query = "SELECT AVG(Value) FROM TabularDataWithStrings WHERE ReportName='EnvelopeSummary' AND ReportForString='Entire Facility' AND TableName='Opaque Exterior' AND (RowName='#{roof_id}' OR RowName LIKE '#{roof_id}:%') AND ColumnName='U-Factor with Film' AND Units='W/m2-K'"
      end
      sql_value = 1.0 / UnitConversions.convert(sqlFile.execAndReturnFirstDouble(query).get, 'W/(m^2*K)', 'Btu/(hr*ft^2*F)')
      assert_in_epsilon(hpxml_value, sql_value, 0.1)

      # Net area
      hpxml_value = roof.area
      hpxml.skylights.each do |subsurface|
        next if subsurface.roof_idref.upcase != roof_id

        hpxml_value -= subsurface.area
      end
      query = "SELECT SUM(Value) FROM TabularDataWithStrings WHERE ReportName='EnvelopeSummary' AND ReportForString='Entire Facility' AND TableName='Opaque Exterior' AND (RowName='#{roof_id}' OR RowName LIKE '#{roof_id}:%') AND ColumnName='Net Area' AND Units='m2'"
      sql_value = UnitConversions.convert(sqlFile.execAndReturnFirstDouble(query).get, 'm^2', 'ft^2')
      assert_operator(sql_value, :>, 0.01)
      assert_in_epsilon(hpxml_value, sql_value, 0.1)

      # Solar absorptance
      hpxml_value = roof.solar_absorptance
      query = "SELECT AVG(Value) FROM TabularDataWithStrings WHERE ReportName='EnvelopeSummary' AND ReportForString='Entire Facility' AND TableName='Opaque Exterior' AND (RowName='#{roof_id}' OR RowName LIKE '#{roof_id}:%') AND ColumnName='Reflectance'"
      sql_value = 1.0 - sqlFile.execAndReturnFirstDouble(query).get
      assert_in_epsilon(hpxml_value, sql_value, 0.01)

      # Tilt
      hpxml_value = UnitConversions.convert(Math.atan(roof.pitch / 12.0), 'rad', 'deg')
      query = "SELECT AVG(Value) FROM TabularDataWithStrings WHERE ReportName='EnvelopeSummary' AND ReportForString='Entire Facility' AND TableName='Opaque Exterior' AND (RowName='#{roof_id}' OR RowName LIKE '#{roof_id}:%') AND ColumnName='Tilt' AND Units='deg'"
      sql_value = sqlFile.execAndReturnFirstDouble(query).get
      assert_in_epsilon(hpxml_value, sql_value, 0.01)

      # Azimuth
      next unless (not roof.azimuth.nil?) && (Float(roof.pitch) > 0)

      hpxml_value = roof.azimuth
      query = "SELECT AVG(Value) FROM TabularDataWithStrings WHERE ReportName='EnvelopeSummary' AND ReportForString='Entire Facility' AND TableName='Opaque Exterior' AND (RowName='#{roof_id}' OR RowName LIKE '#{roof_id}:%') AND ColumnName='Azimuth' AND Units='deg'"
      sql_value = sqlFile.execAndReturnFirstDouble(query).get
      assert_in_epsilon(hpxml_value, sql_value, 0.01)
    end

    # Enclosure Foundations
    # Ensure Kiva instances have perimeter fraction of 1.0 as we explicitly define them to end up this way.
    num_kiva_instances = 0
    File.readlines(File.join(rundir, 'eplusout.eio')).each do |eio_line|
      next unless eio_line.downcase.start_with? 'foundation kiva'

      kiva_perim_frac = Float(eio_line.split(',')[5])
      assert_equal(1.0, kiva_perim_frac)

      num_kiva_instances += 1
    end

    if hpxml_path.include? 'ASHRAE_Standard_140'
      # nop
    elsif hpxml_path.include? 'base-bldgtype-multifamily'
      assert_equal(0, num_kiva_instances)                                                # no foundation, above dwelling unit
    else
      num_expected_kiva_instances = { 'base-foundation-ambient.xml' => 0,                # no foundation in contact w/ ground
                                      'base-foundation-multiple.xml' => 2,               # additional instance for 2nd foundation type
                                      'base-enclosure-2stories-garage.xml' => 2,         # additional instance for garage
                                      'base-foundation-basement-garage.xml' => 2,        # additional instance for garage
                                      'base-enclosure-garage.xml' => 2,                  # additional instance for garage
                                      'base-foundation-walkout-basement.xml' => 4,       # 3 foundation walls plus a no-wall exposed perimeter
                                      'base-foundation-complex.xml' => 10,               # lots of foundations for testing
                                      'base-enclosure-split-surfaces2.xml' => 81 }       # lots of foundations for testing

      if not num_expected_kiva_instances[File.basename(hpxml_path)].nil?
        assert_equal(num_expected_kiva_instances[File.basename(hpxml_path)], num_kiva_instances)
      else
        assert_equal(1, num_kiva_instances)
      end
    end

    # Enclosure Foundation Slabs
    num_slabs = hpxml.slabs.size
    if (num_slabs <= 1) && (num_kiva_instances <= 1) # The slab surfaces may be combined in these situations, so skip tests
      hpxml.slabs.each do |slab|
        slab_id = slab.id.upcase

        # Exposed Area
        hpxml_value = Float(slab.area)
        query = "SELECT Value FROM TabularDataWithStrings WHERE ReportName='EnvelopeSummary' AND ReportForString='Entire Facility' AND TableName='Opaque Exterior' AND RowName='#{slab_id}' AND ColumnName='Gross Area' AND Units='m2'"
        sql_value = UnitConversions.convert(sqlFile.execAndReturnFirstDouble(query).get, 'm^2', 'ft^2')
        assert_operator(sql_value, :>, 0.01)
        assert_in_epsilon(hpxml_value, sql_value, 0.1)

        # Tilt
        query = "SELECT Value FROM TabularDataWithStrings WHERE ReportName='EnvelopeSummary' AND ReportForString='Entire Facility' AND TableName='Opaque Exterior' AND RowName='#{slab_id}' AND ColumnName='Tilt' AND Units='deg'"
        sql_value = sqlFile.execAndReturnFirstDouble(query).get
        assert_in_epsilon(180.0, sql_value, 0.01)
      end
    end

    # Enclosure Walls/RimJoists/FoundationWalls
    (hpxml.walls + hpxml.rim_joists + hpxml.foundation_walls).each do |wall|
      wall_id = wall.id.upcase

      if wall.is_adiabatic
        # Adiabatic surfaces have their "BaseSurfaceIndex" as their "ExtBoundCond" in "Surfaces" table in SQL simulation results
        query_base_surf_idx = "SELECT BaseSurfaceIndex FROM Surfaces WHERE SurfaceName='#{wall_id}'"
        query_ext_bound = "SELECT ExtBoundCond FROM Surfaces WHERE SurfaceName='#{wall_id}'"
        sql_value_base_surf_idx = sqlFile.execAndReturnFirstDouble(query_base_surf_idx).get
        sql_value_ext_bound_cond = sqlFile.execAndReturnFirstDouble(query_ext_bound).get
        assert_equal(sql_value_base_surf_idx, sql_value_ext_bound_cond)
      end

      if wall.is_exterior
        table_name = 'Opaque Exterior'
      else
        table_name = 'Opaque Interior'
      end

      # R-value
      if (not wall.insulation_assembly_r_value.nil?) && (not hpxml_path.include? 'base-foundation-unconditioned-basement-assembly-r.xml') # This file uses Foundation:Kiva for insulation, so skip it
        hpxml_value = wall.insulation_assembly_r_value
        if hpxml_path.include? 'ASHRAE_Standard_140'
          # Compare R-value w/o film
          hpxml_value -= Material.AirFilmVerticalASHRAE140.rvalue
          if wall.is_exterior
            hpxml_value -= Material.AirFilmOutsideASHRAE140.rvalue
          else
            hpxml_value -= Material.AirFilmVerticalASHRAE140.rvalue
          end
          query = "SELECT AVG(Value) FROM TabularDataWithStrings WHERE ReportName='EnvelopeSummary' AND ReportForString='Entire Facility' AND TableName='#{table_name}' AND (RowName='#{wall_id}' OR RowName LIKE '#{wall_id}:%') AND ColumnName='U-Factor no Film' AND Units='W/m2-K'"
        elsif wall.is_interior
          # Compare R-value w/o film
          hpxml_value -= Material.AirFilmVertical.rvalue
          hpxml_value -= Material.AirFilmVertical.rvalue
          query = "SELECT AVG(Value) FROM TabularDataWithStrings WHERE ReportName='EnvelopeSummary' AND ReportForString='Entire Facility' AND TableName='#{table_name}' AND (RowName='#{wall_id}' OR RowName LIKE '#{wall_id}:%') AND ColumnName='U-Factor no Film' AND Units='W/m2-K'"
        else
          # Compare R-value w/ film
          query = "SELECT AVG(Value) FROM TabularDataWithStrings WHERE ReportName='EnvelopeSummary' AND ReportForString='Entire Facility' AND TableName='#{table_name}' AND (RowName='#{wall_id}' OR RowName LIKE '#{wall_id}:%') AND ColumnName='U-Factor with Film' AND Units='W/m2-K'"
        end
        sql_value = 1.0 / UnitConversions.convert(sqlFile.execAndReturnFirstDouble(query).get, 'W/(m^2*K)', 'Btu/(hr*ft^2*F)')
        assert_in_epsilon(hpxml_value, sql_value, 0.1)
      end

      # Net area
      hpxml_value = wall.area
      (hpxml.windows + hpxml.doors).each do |subsurface|
        next if subsurface.wall_idref.upcase != wall_id

        hpxml_value -= subsurface.area
      end
      if wall.exterior_adjacent_to == HPXML::LocationGround
        # Calculate total length of walls
        wall_total_length = 0
        hpxml.foundation_walls.each do |foundation_wall|
          next unless foundation_wall.exterior_adjacent_to == HPXML::LocationGround
          next unless wall.interior_adjacent_to == foundation_wall.interior_adjacent_to

          wall_total_length += foundation_wall.area / foundation_wall.height
        end

        # Calculate total slab exposed perimeter
        slab_exposed_length = 0
        hpxml.slabs.each do |slab|
          next unless wall.interior_adjacent_to == slab.interior_adjacent_to

          slab_exposed_length += slab.exposed_perimeter
        end

        # Calculate exposed foundation wall area
        if slab_exposed_length < wall_total_length
          hpxml_value *= (slab_exposed_length / wall_total_length)
        end
      end
      if (hpxml.foundation_walls.include? wall) && (not wall.is_exterior)
        # interzonal foundation walls: only above-grade portion modeled
        hpxml_value *= (wall.height - wall.depth_below_grade) / wall.height
      end
      if wall.is_exterior
        query = "SELECT SUM(Value) FROM TabularDataWithStrings WHERE ReportName='EnvelopeSummary' AND ReportForString='Entire Facility' AND TableName='#{table_name}' AND (RowName='#{wall_id}' OR RowName LIKE '#{wall_id}:%' OR RowName LIKE '#{wall_id} %') AND ColumnName='Net Area' AND Units='m2'"
      else
        query = "SELECT SUM(Value) FROM TabularDataWithStrings WHERE ReportName='EnvelopeSummary' AND ReportForString='Entire Facility' AND TableName='#{table_name}' AND (RowName='#{wall_id}' OR RowName LIKE '#{wall_id}:%') AND ColumnName='Net Area' AND Units='m2'"
      end
      sql_value = UnitConversions.convert(sqlFile.execAndReturnFirstDouble(query).get, 'm^2', 'ft^2')
      assert_operator(sql_value, :>, 0.01)
      assert_in_epsilon(hpxml_value, sql_value, 0.1)

      # Solar absorptance
      if wall.respond_to? :solar_absorptance
        hpxml_value = wall.solar_absorptance
        query = "SELECT AVG(Value) FROM TabularDataWithStrings WHERE ReportName='EnvelopeSummary' AND ReportForString='Entire Facility' AND TableName='#{table_name}' AND (RowName='#{wall_id}' OR RowName LIKE '#{wall_id}:%') AND ColumnName='Reflectance'"
        sql_value = 1.0 - sqlFile.execAndReturnFirstDouble(query).get
        assert_in_epsilon(hpxml_value, sql_value, 0.01)
      end

      # Tilt
      query = "SELECT AVG(Value) FROM TabularDataWithStrings WHERE ReportName='EnvelopeSummary' AND ReportForString='Entire Facility' AND TableName='#{table_name}' AND (RowName='#{wall_id}' OR RowName LIKE '#{wall_id}:%') AND ColumnName='Tilt' AND Units='deg'"
      sql_value = sqlFile.execAndReturnFirstDouble(query).get
      assert_in_epsilon(90.0, sql_value, 0.01)

      # Azimuth
      next if wall.azimuth.nil?

      hpxml_value = wall.azimuth
      query = "SELECT AVG(Value) FROM TabularDataWithStrings WHERE ReportName='EnvelopeSummary' AND ReportForString='Entire Facility' AND TableName='#{table_name}' AND (RowName='#{wall_id}' OR RowName LIKE '#{wall_id}:%') AND ColumnName='Azimuth' AND Units='deg'"
      sql_value = sqlFile.execAndReturnFirstDouble(query).get
      assert_in_epsilon(hpxml_value, sql_value, 0.01)
    end

    # Enclosure FrameFloors
    hpxml.frame_floors.each do |frame_floor|
      frame_floor_id = frame_floor.id.upcase

      if frame_floor.is_adiabatic
        # Adiabatic surfaces have their "BaseSurfaceIndex" as their "ExtBoundCond" in "Surfaces" table in SQL simulation results
        query_base_surf_idx = "SELECT BaseSurfaceIndex FROM Surfaces WHERE SurfaceName='#{frame_floor_id}'"
        query_ext_bound = "SELECT ExtBoundCond FROM Surfaces WHERE SurfaceName='#{frame_floor_id}'"
        sql_value_base_surf_idx = sqlFile.execAndReturnFirstDouble(query_base_surf_idx).get
        sql_value_ext_bound_cond = sqlFile.execAndReturnFirstDouble(query_ext_bound).get
        assert_equal(sql_value_base_surf_idx, sql_value_ext_bound_cond)
      end

      if frame_floor.is_exterior
        table_name = 'Opaque Exterior'
      else
        table_name = 'Opaque Interior'
      end

      # R-value
      hpxml_value = frame_floor.insulation_assembly_r_value
      if hpxml_path.include? 'ASHRAE_Standard_140'
        # Compare R-value w/o film
        if frame_floor.is_exterior # Raised floor
          hpxml_value -= Material.AirFilmFloorASHRAE140.rvalue
          hpxml_value -= Material.AirFilmFloorZeroWindASHRAE140.rvalue
        elsif frame_floor.is_ceiling # Attic floor
          hpxml_value -= Material.AirFilmFloorASHRAE140.rvalue
          hpxml_value -= Material.AirFilmFloorASHRAE140.rvalue
        end
        query = "SELECT AVG(Value) FROM TabularDataWithStrings WHERE ReportName='EnvelopeSummary' AND ReportForString='Entire Facility' AND TableName='#{table_name}' AND RowName='#{frame_floor_id}' AND ColumnName='U-Factor no Film' AND Units='W/m2-K'"
      elsif frame_floor.is_interior
        # Compare R-value w/o film
        if frame_floor.is_ceiling
          hpxml_value -= Material.AirFilmFloorAverage.rvalue
          hpxml_value -= Material.AirFilmFloorAverage.rvalue
        else
          hpxml_value -= Material.AirFilmFloorReduced.rvalue
          hpxml_value -= Material.AirFilmFloorReduced.rvalue
        end
        query = "SELECT AVG(Value) FROM TabularDataWithStrings WHERE ReportName='EnvelopeSummary' AND ReportForString='Entire Facility' AND TableName='#{table_name}' AND RowName='#{frame_floor_id}' AND ColumnName='U-Factor no Film' AND Units='W/m2-K'"
      else
        # Compare R-value w/ film
        query = "SELECT AVG(Value) FROM TabularDataWithStrings WHERE ReportName='EnvelopeSummary' AND ReportForString='Entire Facility' AND TableName='#{table_name}' AND RowName='#{frame_floor_id}' AND ColumnName='U-Factor with Film' AND Units='W/m2-K'"
      end
      sql_value = 1.0 / UnitConversions.convert(sqlFile.execAndReturnFirstDouble(query).get, 'W/(m^2*K)', 'Btu/(hr*ft^2*F)')
      assert_in_epsilon(hpxml_value, sql_value, 0.1)

      # Area
      hpxml_value = frame_floor.area
      query = "SELECT SUM(Value) FROM TabularDataWithStrings WHERE ReportName='EnvelopeSummary' AND ReportForString='Entire Facility' AND TableName='#{table_name}' AND RowName='#{frame_floor_id}' AND ColumnName='Net Area' AND Units='m2'"
      sql_value = UnitConversions.convert(sqlFile.execAndReturnFirstDouble(query).get, 'm^2', 'ft^2')
      assert_operator(sql_value, :>, 0.01)
      assert_in_epsilon(hpxml_value, sql_value, 0.1)

      # Tilt
      if frame_floor.is_ceiling
        hpxml_value = 0
      else
        hpxml_value = 180
      end
      query = "SELECT AVG(Value) FROM TabularDataWithStrings WHERE ReportName='EnvelopeSummary' AND ReportForString='Entire Facility' AND TableName='#{table_name}' AND RowName='#{frame_floor_id}' AND ColumnName='Tilt' AND Units='deg'"
      sql_value = sqlFile.execAndReturnFirstDouble(query).get
      assert_in_epsilon(hpxml_value, sql_value, 0.01)
    end

    # Enclosure Windows/Skylights
    (hpxml.windows + hpxml.skylights).each do |subsurface|
      subsurface_id = subsurface.id.upcase

      if subsurface.is_exterior
        table_name = 'Exterior Fenestration'
      else
        table_name = 'Interior Door'
      end

      # Area
      if subsurface.is_exterior
        col_name = 'Area of Multiplied Openings'
      else
        col_name = 'Gross Area'
      end
      hpxml_value = subsurface.area
      query = "SELECT Value FROM TabularDataWithStrings WHERE ReportName='EnvelopeSummary' AND ReportForString='Entire Facility' AND TableName='#{table_name}' AND RowName='#{subsurface_id}' AND ColumnName='#{col_name}' AND Units='m2'"
      sql_value = UnitConversions.convert(sqlFile.execAndReturnFirstDouble(query).get, 'm^2', 'ft^2')
      assert_operator(sql_value, :>, 0.01)
      assert_in_epsilon(hpxml_value, sql_value, 0.1)

      # U-Factor
      if subsurface.is_exterior
        col_name = 'Glass U-Factor'
      else
        col_name = 'U-Factor no Film'
      end
      hpxml_value = subsurface.ufactor
      if subsurface.is_interior
        hpxml_value = 1.0 / (1.0 / hpxml_value - Material.AirFilmVertical.rvalue)
        hpxml_value = 1.0 / (1.0 / hpxml_value - Material.AirFilmVertical.rvalue)
      end
      query = "SELECT Value FROM TabularDataWithStrings WHERE ReportName='EnvelopeSummary' AND ReportForString='Entire Facility' AND TableName='#{table_name}' AND RowName='#{subsurface_id}' AND ColumnName='#{col_name}' AND Units='W/m2-K'"
      sql_value = UnitConversions.convert(sqlFile.execAndReturnFirstDouble(query).get, 'W/(m^2*K)', 'Btu/(hr*ft^2*F)')
      if subsurface.is_a? HPXML::Skylight
        sql_value *= 1.2 # Convert back from vertical position to NFRC 20-degree slope
      end
      assert_in_epsilon(hpxml_value, sql_value, 0.02)

      next unless subsurface.is_exterior

      # SHGC
      hpxml_value = subsurface.shgc
      query = "SELECT Value FROM TabularDataWithStrings WHERE ReportName='EnvelopeSummary' AND ReportForString='Entire Facility' AND TableName='#{table_name}' AND RowName='#{subsurface_id}' AND ColumnName='Glass SHGC'"
      sql_value = sqlFile.execAndReturnFirstDouble(query).get
      assert_in_delta(hpxml_value, sql_value, 0.01)

      # Azimuth
      hpxml_value = subsurface.azimuth
      query = "SELECT Value FROM TabularDataWithStrings WHERE ReportName='EnvelopeSummary' AND ReportForString='Entire Facility' AND TableName='#{table_name}' AND RowName='#{subsurface_id}' AND ColumnName='Azimuth' AND Units='deg'"
      sql_value = sqlFile.execAndReturnFirstDouble(query).get
      assert_in_epsilon(hpxml_value, sql_value, 0.01)

      # Tilt
      if subsurface.respond_to? :wall_idref
        query = "SELECT Value FROM TabularDataWithStrings WHERE ReportName='EnvelopeSummary' AND ReportForString='Entire Facility' AND TableName='#{table_name}' AND RowName='#{subsurface_id}' AND ColumnName='Tilt' AND Units='deg'"
        sql_value = sqlFile.execAndReturnFirstDouble(query).get
        assert_in_epsilon(90.0, sql_value, 0.01)
      elsif subsurface.respond_to? :roof_idref
        hpxml_value = nil
        hpxml.roofs.each do |roof|
          next if roof.id != subsurface.roof_idref

          hpxml_value = UnitConversions.convert(Math.atan(roof.pitch / 12.0), 'rad', 'deg')
        end
        query = "SELECT Value FROM TabularDataWithStrings WHERE ReportName='EnvelopeSummary' AND ReportForString='Entire Facility' AND TableName='#{table_name}' AND RowName='#{subsurface_id}' AND ColumnName='Tilt' AND Units='deg'"
        sql_value = sqlFile.execAndReturnFirstDouble(query).get
        assert_in_epsilon(hpxml_value, sql_value, 0.01)
      else
        flunk "Subsurface '#{subsurface_id}' should have either AttachedToWall or AttachedToRoof element."
      end
    end

    # Enclosure Doors
    hpxml.doors.each do |door|
      door_id = door.id.upcase

      if door.wall.is_exterior
        table_name = 'Exterior Door'
      else
        table_name = 'Interior Door'
      end

      # Area
      if not door.area.nil?
        hpxml_value = door.area
        query = "SELECT Value FROM TabularDataWithStrings WHERE ReportName='EnvelopeSummary' AND ReportForString='Entire Facility' AND TableName='#{table_name}' AND RowName='#{door_id}' AND ColumnName='Gross Area' AND Units='m2'"
        sql_value = UnitConversions.convert(sqlFile.execAndReturnFirstDouble(query).get, 'm^2', 'ft^2')
        assert_operator(sql_value, :>, 0.01)
        assert_in_epsilon(hpxml_value, sql_value, 0.1)
      end

      # R-Value
      next if door.r_value.nil?

      if door.is_exterior
        col_name = 'U-Factor with Film'
      else
        col_name = 'U-Factor no Film'
      end
      hpxml_value = door.r_value
      if door.is_interior
        hpxml_value -= Material.AirFilmVertical.rvalue
        hpxml_value -= Material.AirFilmVertical.rvalue
      end
      query = "SELECT Value FROM TabularDataWithStrings WHERE ReportName='EnvelopeSummary' AND ReportForString='Entire Facility' AND TableName='#{table_name}' AND RowName='#{door_id}' AND ColumnName='#{col_name}' AND Units='W/m2-K'"
      sql_value = 1.0 / UnitConversions.convert(sqlFile.execAndReturnFirstDouble(query).get, 'W/(m^2*K)', 'Btu/(hr*ft^2*F)')
      assert_in_epsilon(hpxml_value, sql_value, 0.1)
    end

    # HVAC Load Fractions
    if (not hpxml_path.include? 'location-miami') && (not hpxml_path.include? 'location-honolulu') && (not hpxml_path.include? 'location-phoenix')
      htg_energy = results.select { |k, v| (k.include?(': Heating (MBtu)') || k.include?(': Heating Fans/Pumps (MBtu)')) && !k.include?('Load') }.map { |k, v| v }.sum(0.0)
      assert_equal(hpxml.total_fraction_heat_load_served > 0, htg_energy > 0)
    end
    clg_energy = results.select { |k, v| (k.include?(': Cooling (MBtu)') || k.include?(': Cooling Fans/Pumps (MBtu)')) && !k.include?('Load') }.map { |k, v| v }.sum(0.0)
    assert_equal(hpxml.total_fraction_cool_load_served > 0, clg_energy > 0)

    # Mechanical Ventilation
    fan_cfis = hpxml.ventilation_fans.select { |vent_mech| vent_mech.used_for_whole_building_ventilation && (vent_mech.fan_type == HPXML::MechVentTypeCFIS) }
    fan_sup = hpxml.ventilation_fans.select { |vent_mech| vent_mech.used_for_whole_building_ventilation && (vent_mech.fan_type == HPXML::MechVentTypeSupply) }
    fan_exh = hpxml.ventilation_fans.select { |vent_mech| vent_mech.used_for_whole_building_ventilation && (vent_mech.fan_type == HPXML::MechVentTypeExhaust) }
    fan_bal = hpxml.ventilation_fans.select { |vent_mech| vent_mech.used_for_whole_building_ventilation && [HPXML::MechVentTypeBalanced, HPXML::MechVentTypeERV, HPXML::MechVentTypeHRV].include?(vent_mech.fan_type) }
    vent_fan_kitchen = hpxml.ventilation_fans.select { |vent_mech| vent_mech.used_for_local_ventilation && (vent_mech.fan_location == HPXML::LocationKitchen) }
    vent_fan_bath = hpxml.ventilation_fans.select { |vent_mech| vent_mech.used_for_local_ventilation && (vent_mech.fan_location == HPXML::LocationBath) }

    if not (fan_cfis + fan_sup + fan_exh + fan_bal + vent_fan_kitchen + vent_fan_bath).empty?
      mv_energy = UnitConversions.convert(results['End Use: Electricity: Mech Vent (MBtu)'], 'MBtu', 'GJ')

      if not fan_cfis.empty?
        if (fan_sup + fan_exh + fan_bal + vent_fan_kitchen + vent_fan_bath).empty?
          # CFIS only, check for positive mech vent energy that is less than the energy if it had run 24/7
          fan_gj = fan_cfis.map { |vent_mech| UnitConversions.convert(vent_mech.unit_fan_power * vent_mech.hours_in_operation * 365.0, 'Wh', 'GJ') }.sum(0.0)
          assert_operator(mv_energy, :>, 0)
          assert_operator(mv_energy, :<, fan_gj)
        end
      else
        # Supply, exhaust, ERV, HRV, etc., check for appropriate mech vent energy
        fan_gj = 0
        if not fan_sup.empty?
          fan_gj += fan_sup.map { |vent_mech| UnitConversions.convert(vent_mech.unit_fan_power * vent_mech.hours_in_operation * 365.0, 'Wh', 'GJ') }.sum(0.0)
        end
        if not fan_exh.empty?
          fan_gj += fan_exh.map { |vent_mech| UnitConversions.convert(vent_mech.unit_fan_power * vent_mech.hours_in_operation * 365.0, 'Wh', 'GJ') }.sum(0.0)
        end
        if not fan_bal.empty?
          fan_gj += fan_bal.map { |vent_mech| UnitConversions.convert(vent_mech.unit_fan_power * vent_mech.hours_in_operation * 365.0, 'Wh', 'GJ') }.sum(0.0)
        end
        if not vent_fan_kitchen.empty?
          fan_gj += vent_fan_kitchen.map { |vent_kitchen| UnitConversions.convert(vent_kitchen.unit_fan_power * vent_kitchen.hours_in_operation * vent_kitchen.quantity * 365.0, 'Wh', 'GJ') }.sum(0.0)
        end
        if not vent_fan_bath.empty?
          fan_gj += vent_fan_bath.map { |vent_bath| UnitConversions.convert(vent_bath.unit_fan_power * vent_bath.hours_in_operation * vent_bath.quantity * 365.0, 'Wh', 'GJ') }.sum(0.0)
        end
        # Maximum error that can be caused by rounding
        assert_in_delta(mv_energy, fan_gj, 0.006)
      end
    end

    # Clothes Washer
    if (hpxml.clothes_washers.size > 0) && (hpxml.water_heating_systems.size > 0)
      # Location
      hpxml_value = hpxml.clothes_washers[0].location
      if hpxml_value.nil? || [HPXML::LocationBasementConditioned, HPXML::LocationOtherHousingUnit, HPXML::LocationOtherHeatedSpace, HPXML::LocationOtherMultifamilyBufferSpace, HPXML::LocationOtherNonFreezingSpace].include?(hpxml_value)
        hpxml_value = HPXML::LocationLivingSpace
      end
      query = "SELECT Value FROM TabularDataWithStrings WHERE TableName='ElectricEquipment Internal Gains Nominal' AND ColumnName='Zone Name' AND RowName=(SELECT RowName FROM TabularDataWithStrings WHERE TableName='ElectricEquipment Internal Gains Nominal' AND ColumnName='Name' AND Value='#{Constants.ObjectNameClothesWasher.upcase}')"
      sql_value = sqlFile.execAndReturnFirstString(query).get
      assert_equal(hpxml_value.upcase, sql_value)
    end

    # Clothes Dryer
    if (hpxml.clothes_dryers.size > 0) && (hpxml.water_heating_systems.size > 0)
      # Location
      hpxml_value = hpxml.clothes_dryers[0].location
      if hpxml_value.nil? || [HPXML::LocationBasementConditioned, HPXML::LocationOtherHousingUnit, HPXML::LocationOtherHeatedSpace, HPXML::LocationOtherMultifamilyBufferSpace, HPXML::LocationOtherNonFreezingSpace].include?(hpxml_value)
        hpxml_value = HPXML::LocationLivingSpace
      end
      query = "SELECT Value FROM TabularDataWithStrings WHERE TableName='ElectricEquipment Internal Gains Nominal' AND ColumnName='Zone Name' AND RowName=(SELECT RowName FROM TabularDataWithStrings WHERE TableName='ElectricEquipment Internal Gains Nominal' AND ColumnName='Name' AND Value='#{Constants.ObjectNameClothesDryer.upcase}')"
      sql_value = sqlFile.execAndReturnFirstString(query).get
      assert_equal(hpxml_value.upcase, sql_value)
    end

    # Refrigerator
    if hpxml.refrigerators.size > 0
      # Location
      hpxml_value = hpxml.refrigerators[0].location
      if hpxml_value.nil? || [HPXML::LocationBasementConditioned, HPXML::LocationOtherHousingUnit, HPXML::LocationOtherHeatedSpace, HPXML::LocationOtherMultifamilyBufferSpace, HPXML::LocationOtherNonFreezingSpace].include?(hpxml_value)
        hpxml_value = HPXML::LocationLivingSpace
      end
      query = "SELECT Value FROM TabularDataWithStrings WHERE TableName='ElectricEquipment Internal Gains Nominal' AND ColumnName='Zone Name' AND RowName=(SELECT RowName FROM TabularDataWithStrings WHERE TableName='ElectricEquipment Internal Gains Nominal' AND ColumnName='Name' AND Value='#{Constants.ObjectNameRefrigerator.upcase}')"
      sql_value = sqlFile.execAndReturnFirstString(query).get
      assert_equal(hpxml_value.upcase, sql_value)
    end

    # DishWasher
    if (hpxml.dishwashers.size > 0) && (hpxml.water_heating_systems.size > 0)
      # Location
      hpxml_value = hpxml.dishwashers[0].location
      if hpxml_value.nil? || [HPXML::LocationBasementConditioned, HPXML::LocationOtherHousingUnit, HPXML::LocationOtherHeatedSpace, HPXML::LocationOtherMultifamilyBufferSpace, HPXML::LocationOtherNonFreezingSpace].include?(hpxml_value)
        hpxml_value = HPXML::LocationLivingSpace
      end
      query = "SELECT Value FROM TabularDataWithStrings WHERE TableName='ElectricEquipment Internal Gains Nominal' AND ColumnName='Zone Name' AND RowName=(SELECT RowName FROM TabularDataWithStrings WHERE TableName='ElectricEquipment Internal Gains Nominal' AND ColumnName='Name' AND Value='#{Constants.ObjectNameDishwasher.upcase}')"
      sql_value = sqlFile.execAndReturnFirstString(query).get
      assert_equal(hpxml_value.upcase, sql_value)
    end

    # Cooking Range
    if hpxml.cooking_ranges.size > 0
      # Location
      hpxml_value = hpxml.cooking_ranges[0].location
      if hpxml_value.nil? || [HPXML::LocationBasementConditioned, HPXML::LocationOtherHousingUnit, HPXML::LocationOtherHeatedSpace, HPXML::LocationOtherMultifamilyBufferSpace, HPXML::LocationOtherNonFreezingSpace].include?(hpxml_value)
        hpxml_value = HPXML::LocationLivingSpace
      end
      query = "SELECT Value FROM TabularDataWithStrings WHERE TableName='ElectricEquipment Internal Gains Nominal' AND ColumnName='Zone Name' AND RowName=(SELECT RowName FROM TabularDataWithStrings WHERE TableName='ElectricEquipment Internal Gains Nominal' AND ColumnName='Name' AND Value='#{Constants.ObjectNameCookingRange.upcase}')"
      sql_value = sqlFile.execAndReturnFirstString(query).get
      assert_equal(hpxml_value.upcase, sql_value)
    end

    # Lighting
    ltg_energy = results.select { |k, v| k.include? 'End Use: Electricity: Lighting' }.map { |k, v| v }.sum(0.0)
    if hpxml.header.schedules_path.nil?
      assert_equal(hpxml.lighting_groups.size > 0, ltg_energy > 0)
    end

    # Get fuels
    htg_fuels = []
    hpxml.heating_systems.each do |heating_system|
      htg_fuels << heating_system.heating_system_fuel
    end
    hpxml.heat_pumps.each do |heat_pump|
      htg_fuels << heat_pump.backup_heating_fuel
    end
    wh_fuels = []
    hpxml.water_heating_systems.each do |water_heating_system|
      related_hvac = water_heating_system.related_hvac_system
      if related_hvac.nil?
        wh_fuels << water_heating_system.fuel_type
      elsif related_hvac.respond_to? :heating_system_fuel
        wh_fuels << related_hvac.heating_system_fuel
      end
    end

    # Fuel consumption checks
    [HPXML::FuelTypeNaturalGas,
     HPXML::FuelTypeOil,
     HPXML::FuelTypeKerosene,
     HPXML::FuelTypePropane,
     HPXML::FuelTypeWoodCord,
     HPXML::FuelTypeWoodPellets,
     HPXML::FuelTypeCoal].each do |fuel|
      fuel_name = fuel.split.map(&:capitalize).join(' ')
      fuel_name += ' Cord' if fuel_name == 'Wood'
      energy_htg = results.fetch("End Use: #{fuel_name}: Heating (MBtu)", 0)
      energy_dhw = results.fetch("End Use: #{fuel_name}: Hot Water (MBtu)", 0)
      energy_cd = results.fetch("End Use: #{fuel_name}: Clothes Dryer (MBtu)", 0)
      energy_cr = results.fetch("End Use: #{fuel_name}: Range/Oven (MBtu)", 0)
      if htg_fuels.include?(fuel) && (not hpxml_path.include? 'location-miami') && (not hpxml_path.include? 'location-honolulu') && (not hpxml_path.include? 'location-phoenix')
        assert_operator(energy_htg, :>, 0)
      else
        assert_equal(0, energy_htg)
      end
      if wh_fuels.include? fuel
        assert_operator(energy_dhw, :>, 0)
      else
        assert_equal(0, energy_dhw)
      end
      if (hpxml.clothes_dryers.size > 0) && (hpxml.clothes_dryers[0].fuel_type == fuel)
        assert_operator(energy_cd, :>, 0)
      else
        assert_equal(0, energy_cd)
      end
      if (hpxml.cooking_ranges.size > 0) && (hpxml.cooking_ranges[0].fuel_type == fuel)
        assert_operator(energy_cr, :>, 0)
      else
        assert_equal(0, energy_cr)
      end
    end

    # Check unmet loads
    unmet_htg_load = results.select { |k, v| k.include? 'Unmet Load: Heating' }.map { |k, v| v }.sum(0.0)
    unmet_clg_load = results.select { |k, v| k.include? 'Unmet Load: Cooling' }.map { |k, v| v }.sum(0.0)
    if hpxml_path.include? 'base-hvac-undersized.xml'
      assert_operator(unmet_htg_load, :>, 0.5)
      assert_operator(unmet_clg_load, :>, 0.5)
    else
      assert_operator(unmet_htg_load, :<, 0.5)
      assert_operator(unmet_clg_load, :<, 0.5)
    end

    sqlFile.close
  end

  def _write_summary_results(results, csv_out)
    require 'csv'

    output_keys = []
    results.each do |xml, xml_results|
      output_keys = xml_results.keys
      break
    end

    column_headers = ['HPXML']
    output_keys.each do |key|
      column_headers << key
    end

    CSV.open(csv_out, 'w') do |csv|
      csv << column_headers
      results.sort.each do |xml, xml_results|
        csv_row = [xml]
        output_keys.each do |key|
          if xml_results[key].nil?
            csv_row << 0
          else
            csv_row << xml_results[key]
          end
        end
        csv << csv_row
      end
    end

    puts "Wrote summary results to #{csv_out}."
  end

  def _write_hvac_sizing_results(all_sizing_results, csv_out)
    require 'csv'

    output_keys = nil
    all_sizing_results.each do |xml, xml_results|
      output_keys = xml_results.keys
      break
    end
    return if output_keys.nil?

    CSV.open(csv_out, 'w') do |csv|
      csv << ['HPXML'] + output_keys
      all_sizing_results.sort.each do |xml, xml_results|
        csv_row = [xml]
        output_keys.each do |key|
          csv_row << xml_results[key]
        end
        csv << csv_row
      end
    end

    puts "Wrote HVAC sizing results to #{csv_out}."
  end

  def _write_ashrae_140_results(all_results, csv_out)
    require 'csv'

    htg_loads = {}
    clg_loads = {}
    CSV.open(csv_out, 'w') do |csv|
      csv << ['Test Case', 'Annual Heating Load [MMBtu]', 'Annual Cooling Load [MMBtu]']
      all_results.sort.each do |xml, xml_results|
        next unless xml.include? 'C.xml'

        htg_load = xml_results['Load: Heating (MBtu)'].round(2)
        csv << [File.basename(xml), htg_load, 'N/A']
        test_name = File.basename(xml, File.extname(xml))
        htg_loads[test_name] = htg_load
      end
      all_results.sort.each do |xml, xml_results|
        next unless xml.include? 'L.xml'

        clg_load = xml_results['Load: Cooling (MBtu)'].round(2)
        csv << [File.basename(xml), 'N/A', clg_load]
        test_name = File.basename(xml, File.extname(xml))
        clg_loads[test_name] = clg_load
      end
    end

    puts "Wrote ASHRAE 140 results to #{csv_out}."
  end
end<|MERGE_RESOLUTION|>--- conflicted
+++ resolved
@@ -643,13 +643,11 @@
       if hpxml_path.include?('ground-to-air-heat-pump-cooling-only.xml') || hpxml_path.include?('ground-to-air-heat-pump-heating-only.xml')
         next if err_line.include? 'COIL:HEATING:WATERTOAIRHEATPUMP:EQUATIONFIT' # heating capacity is > 20% different than cooling capacity; safe to ignore
       end
-<<<<<<< HEAD
+      if hpxml.solar_thermal_systems.size > 0
+        next if err_line.include? 'Supply Side is storing excess heat the majority of the time.'
+      end
       if hpxml_path.include?('base-schedules-stochastic.xml') || hpxml_path.include?('base-schedules-stochastic-vacant.xml') || hpxml_path.include?('base-schedules-user-specified.xml')
         next if err_line.include?('GetCurrentScheduleValue: Schedule=') && err_line.include?('is a Schedule:File')
-=======
-      if hpxml.solar_thermal_systems.size > 0
-        next if err_line.include? 'Supply Side is storing excess heat the majority of the time.'
->>>>>>> 5c6f3149
       end
 
       flunk "Unexpected warning found: #{err_line}"
