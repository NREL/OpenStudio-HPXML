--- conflicted
+++ resolved
@@ -30,9 +30,6 @@
     sample_files_dirs.each do |sample_files_dir|
       Dir["#{sample_files_dir}/*.xml"].sort.each do |xml|
         next if xml.include? 'base-multiple-buildings.xml' # This is tested in test_multiple_building_ids
-        # FIXME: Need to address new required PLF curve
-        next if xml.include? 'ground-to-air'
-        next if xml.include? 'base-hvac-multiple.xml'
 
         xmls << File.absolute_path(xml)
       end
@@ -42,7 +39,7 @@
     puts "Running #{xmls.size} HPXML files..."
     all_results = {}
     all_bill_results = {}
-    Parallel.map(xmls, in_threads: 1) do |xml|
+    Parallel.map(xmls, in_threads: Parallel.processor_count) do |xml|
       xml_name = File.basename(xml)
       all_results[xml_name], all_bill_results[xml_name] = _run_xml(xml, Parallel.worker_number)
     end
@@ -247,7 +244,6 @@
   end
 
   def test_template_osws
-    skip # FIXME: Temporarily disabled
     # Check that simulation works using template-*.osw
     require 'json'
 
@@ -421,9 +417,8 @@
         abs_clg_load_frac = abs_clg_load_delta / avg_clg_load
       end
       # Check that the difference is less than 1.5 MBtu or less than 10%
-      # FIXME: Temporarily disabled
-      # assert((abs_htg_load_delta < 1.5) || (!abs_htg_load_frac.nil? && abs_htg_load_frac < 0.1))
-      # assert((abs_clg_load_delta < 1.5) || (!abs_clg_load_frac.nil? && abs_clg_load_frac < 0.1))
+      assert((abs_htg_load_delta < 1.5) || (!abs_htg_load_frac.nil? && abs_htg_load_frac < 0.1))
+      assert((abs_clg_load_delta < 1.5) || (!abs_clg_load_frac.nil? && abs_clg_load_frac < 0.1))
     end
 
     return results
@@ -571,11 +566,7 @@
       # FIXME: Double-check this. May be addressed by https://github.com/NREL/OpenStudio-HPXML/pull/1175?
       next if message.include?('The shading transmittance for shading devices may change throughout the year') && message.include?('Choose Shading Calculation Update Frequency Method = Timestep in the ShadowCalculation object to capture all shading impacts')
       # FIXME: Double-check this.
-<<<<<<< HEAD
-      next if message.include? 'Multiple speed fan will be appiled to this unit. The speed number is determined by load.'
-=======
       next if message.include? 'Multiple speed fan will be applied to this unit. The speed number is determined by load.'
->>>>>>> 1a5804cd
 
       # HPWHs
       if hpxml.water_heating_systems.select { |wh| wh.water_heater_type == HPXML::WaterHeaterTypeHeatPump }.size > 0
