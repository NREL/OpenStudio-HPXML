# frozen_string_literal: true

require_relative '../../HPXMLtoOpenStudio/resources/minitest_helper'
require 'openstudio'
require 'openstudio/measure/ShowRunnerOutput'
require 'minitest/autorun'
require 'fileutils'
require_relative '../../HPXMLtoOpenStudio/measure.rb'
require_relative '../../HPXMLtoOpenStudio/resources/constants'
require_relative '../../HPXMLtoOpenStudio/resources/meta_measure'
require_relative '../../HPXMLtoOpenStudio/resources/unit_conversions'
require_relative '../../HPXMLtoOpenStudio/resources/xmlhelper'

class HPXMLTest < MiniTest::Test
  @@simulation_runtime_key = 'Simulation Runtime'
  @@workflow_runtime_key = 'Workflow Runtime'

  @@os_log = OpenStudio::StringStreamLogSink.new
  @@os_log.setLogLevel(OpenStudio::Warn)

  def test_simulations
    this_dir = File.dirname(__FILE__)
    results_dir = File.join(this_dir, 'results')
    rm_path(results_dir)

    sample_files_dir = File.absolute_path(File.join(this_dir, '..', 'sample_files'))
    autosize_dir = File.absolute_path(File.join(this_dir, '..', 'sample_files', 'hvac_autosizing'))
    ashrae_140_dir = File.absolute_path(File.join(this_dir, 'ASHRAE_Standard_140'))

    test_dirs = [sample_files_dir,
                 autosize_dir,
                 ashrae_140_dir]

    xmls = []
    test_dirs.each do |test_dir|
      Dir["#{test_dir}/*.xml"].sort.each do |xml|
        xmls << File.absolute_path(xml)
      end
    end

    # Test simulations
    puts "Running #{xmls.size} HPXML files..."
    all_results = {}
    all_sizing_results = {}
    xmls.each do |xml|
      all_results[xml], all_sizing_results[xml] = _run_xml(xml, this_dir)
    end

    Dir.mkdir(results_dir)
    _write_summary_results(results_dir, all_results)
    _write_hvac_sizing_results(results_dir, all_sizing_results)
    _write_and_check_ashrae_140_results(results_dir, all_results, ashrae_140_dir)
  end

  def test_run_simulation_rb
    # Check that simulation works using run_simulation.rb script
    os_cli = OpenStudio.getOpenStudioCLI
    rb_path = File.join(File.dirname(__FILE__), '..', 'run_simulation.rb')
    xml = File.join(File.dirname(__FILE__), '..', 'sample_files', 'base.xml')
    command = "#{os_cli} #{rb_path} -x #{xml} --debug --hourly ALL"
    system(command, err: File::NULL)

    # Check for output files
    sql_path = File.join(File.dirname(xml), 'run', 'eplusout.sql')
    assert(File.exist? sql_path)
    csv_output_path = File.join(File.dirname(xml), 'run', 'results_annual.csv')
    assert(File.exist? csv_output_path)
    csv_output_path = File.join(File.dirname(xml), 'run', 'results_timeseries.csv')
    assert(File.exist? csv_output_path)

    # Check for debug files
    osm_path = File.join(File.dirname(xml), 'run', 'in.osm')
    assert(File.exist? osm_path)
    hpxml_defaults_path = File.join(File.dirname(xml), 'run', 'in.xml')
    assert(File.exist? hpxml_defaults_path)
  end

  def test_template_osw
    # Check that simulation works using template.osw
    require 'json'

    os_cli = OpenStudio.getOpenStudioCLI
    osw_path = File.join(File.dirname(__FILE__), '..', 'template.osw')

    # Create derivative OSW for testing
    osw_path_test = osw_path.gsub('.osw', '_test.osw')
    FileUtils.cp(osw_path, osw_path_test)

    # Turn on debug mode
    json = JSON.parse(File.read(osw_path_test), symbolize_names: true)
    json[:steps][0][:arguments][:debug] = true

    if Dir.exist? File.join(File.dirname(__FILE__), '..', '..', 'project')
      # CI checks out the repo as "project", so update dir name
      json[:steps][0][:measure_dir_name] = 'project'
    end

    File.open(osw_path_test, 'w') do |f|
      f.write(JSON.pretty_generate(json))
    end

    command = "#{os_cli} run -w #{osw_path_test}"
    system(command, err: File::NULL)

    # Check for output files
    sql_path = File.join(File.dirname(osw_path_test), 'run', 'eplusout.sql')
    assert(File.exist? sql_path)
    csv_output_path = File.join(File.dirname(osw_path_test), 'run', 'results_annual.csv')
    assert(File.exist? csv_output_path)

    # Check for debug files
    osm_path = File.join(File.dirname(osw_path_test), 'run', 'in.osm')
    assert(File.exist? osm_path)
    hpxml_defaults_path = File.join(File.dirname(osw_path_test), 'run', 'in.xml')
    assert(File.exist? hpxml_defaults_path)

    # Cleanup
    File.delete(osw_path_test)
  end

  def test_weather_cache
    this_dir = File.dirname(__FILE__)
    cache_orig = File.join(this_dir, '..', '..', 'weather', 'USA_CO_Denver.Intl.AP.725650_TMY3-cache.csv')
    cache_bak = cache_orig + '.bak'
    File.rename(cache_orig, cache_bak)
    _run_xml(File.absolute_path(File.join(this_dir, '..', 'sample_files', 'base.xml')), this_dir)
    File.rename(cache_bak, cache_orig) # Put original file back
  end

  def test_invalid
    this_dir = File.dirname(__FILE__)
    sample_files_dir = File.join(this_dir, '..', 'sample_files')

    expected_error_msgs = { 'appliances-location-unconditioned-space.xml' => ['Expected 1 element(s) for xpath: /HPXML/Building/BuildingDetails/Appliances/ClothesWasher: [not(Location)] |',
                                                                              'Expected 1 element(s) for xpath: /HPXML/Building/BuildingDetails/Appliances/ClothesDryer: [not(Location)] |',
                                                                              'Expected 1 element(s) for xpath: /HPXML/Building/BuildingDetails/Appliances/Dishwasher: [not(Location)] |',
                                                                              'Expected 1 element(s) for xpath: /HPXML/Building/BuildingDetails/Appliances/Refrigerator: [not(Location)] |',
                                                                              'Expected 1 element(s) for xpath: /HPXML/Building/BuildingDetails/Appliances/CookingRange: [not(Location)] |'],
                            'cfis-with-hydronic-distribution.xml' => ["Attached HVAC distribution system 'HVACDistribution' cannot be hydronic for ventilation fan 'MechanicalVentilation'."],
                            'clothes-dryer-location.xml' => ["ClothesDryer location is 'garage' but building does not have this location specified."],
                            'clothes-washer-location.xml' => ["ClothesWasher location is 'garage' but building does not have this location specified."],
                            'cooking-range-location.xml' => ["CookingRange location is 'garage' but building does not have this location specified."],
                            'dishwasher-location.xml' => ["Dishwasher location is 'garage' but building does not have this location specified."],
                            'dhw-frac-load-served.xml' => ['Expected FractionDHWLoadServed to sum to 1, but calculated sum is 1.15.'],
                            'duct-location.xml' => ["Duct location is 'garage' but building does not have this location specified."],
                            'duct-location-unconditioned-space.xml' => ['Expected 0 or 2 element(s) for xpath: /HPXML/Building/BuildingDetails/Systems/HVAC/HVACDistribution/DistributionSystemType/AirDistribution/Ducts[DuctType="supply" or DuctType="return"]: DuctSurfaceArea | DuctLocation[text()='],
                            'duplicate-id.xml' => ["Duplicate SystemIdentifier IDs detected for 'Wall'."],
                            'enclosure-attic-missing-roof.xml' => ['There must be at least one roof adjacent to attic - unvented.'],
                            'enclosure-basement-missing-exterior-foundation-wall.xml' => ['There must be at least one exterior foundation wall adjacent to basement - unconditioned.'],
                            'enclosure-basement-missing-slab.xml' => ['There must be at least one slab adjacent to basement - unconditioned.'],
                            'enclosure-garage-missing-exterior-wall.xml' => ['There must be at least one exterior wall/foundation wall adjacent to garage.'],
                            'enclosure-garage-missing-roof-ceiling.xml' => ['There must be at least one roof/ceiling adjacent to garage.'],
                            'enclosure-garage-missing-slab.xml' => ['There must be at least one slab adjacent to garage.'],
                            'enclosure-living-missing-ceiling-roof.xml' => ['There must be at least one ceiling/roof adjacent to conditioned space.'],
                            'enclosure-living-missing-exterior-wall.xml' => ['There must be at least one exterior wall adjacent to conditioned space.'],
                            'enclosure-living-missing-floor-slab.xml' => ['There must be at least one floor/slab adjacent to conditioned space.'],
                            'heat-pump-mixed-fixed-and-autosize-capacities.xml' => ["HeatPump 'HeatPump' must have both HeatingCapacity and HeatingCapacity17F provided or not provided."],
                            'heat-pump-mixed-fixed-and-autosize-capacities2.xml' => ["HeatPump 'HeatPump' must have both HeatingCapacity and BackupHeatingCapacity provided or not provided."],
                            'hvac-invalid-distribution-system-type.xml' => ["Incorrect HVAC distribution system type for HVAC type: 'Furnace'. Should be one of: ["],
                            'hvac-distribution-multiple-attached-cooling.xml' => ["Multiple cooling systems found attached to distribution system 'HVACDistribution2'."],
                            'hvac-distribution-multiple-attached-heating.xml' => ["Multiple heating systems found attached to distribution system 'HVACDistribution'."],
                            'hvac-dse-multiple-attached-cooling.xml' => ["Multiple cooling systems found attached to distribution system 'HVACDistribution'."],
                            'hvac-dse-multiple-attached-heating.xml' => ["Multiple heating systems found attached to distribution system 'HVACDistribution'."],
                            'hvac-frac-load-served.xml' => ['Expected FractionCoolLoadServed to sum to <= 1, but calculated sum is 1.2.',
                                                            'Expected FractionHeatLoadServed to sum to <= 1, but calculated sum is 1.1.'],
                            'hvac-distribution-return-duct-leakage-missing.xml' => ["Return ducts exist but leakage was not specified for distribution system 'HVACDistribution'."],
                            'invalid-calendar-year.xml' => ['Calendar Year (20018) must be between 1600 and 9999.'],
                            'invalid-distribution-cfa-served.xml' => ['The total conditioned floor area served by the HVAC distribution system(s) for heating is larger than the conditioned floor area of the building.',
                                                                      'The total conditioned floor area served by the HVAC distribution system(s) for cooling is larger than the conditioned floor area of the building.'],
                            'invalid-epw-filepath.xml' => ["foo.epw' could not be found."],
                            'invalid-facility-type.xml' => ['Expected 1 element(s) for xpath: /HPXML/Building/BuildingDetails/Systems/WaterHeating/WaterHeatingSystem[IsSharedSystem="true"]: ../../../BuildingSummary/BuildingConstruction[ResidentialFacilityType[text()="single-family attached" or text()="apartment unit"]]',
                                                            'Expected 1 element(s) for xpath: /HPXML/Building/BuildingDetails/Appliances/ClothesWasher[IsSharedAppliance="true"]: ../../BuildingSummary/BuildingConstruction[ResidentialFacilityType[text()="single-family attached" or text()="apartment unit"]]',
                                                            'Expected 1 element(s) for xpath: /HPXML/Building/BuildingDetails/Appliances/ClothesDryer[IsSharedAppliance="true"]: ../../BuildingSummary/BuildingConstruction[ResidentialFacilityType[text()="single-family attached" or text()="apartment unit"]]',
                                                            'Expected 1 element(s) for xpath: /HPXML/Building/BuildingDetails/Appliances/Dishwasher[IsSharedAppliance="true"]: ../../BuildingSummary/BuildingConstruction[ResidentialFacilityType[text()="single-family attached" or text()="apartment unit"]]',
                                                            "The building is of type 'single-family detached' but the surface",
                                                            "The building is of type 'single-family detached' but the object",
                                                            "The building is of type 'single-family detached' but the HVAC distribution"],
                            'invalid-neighbor-shading-azimuth.xml' => ['A neighbor building has an azimuth (145) not equal to the azimuth of any wall.'],
                            'invalid-relatedhvac-dhw-indirect.xml' => ["RelatedHVACSystem 'HeatingSystem_bad' not found for water heating system 'WaterHeater'"],
                            'invalid-relatedhvac-desuperheater.xml' => ["RelatedHVACSystem 'CoolingSystem_bad' not found for water heating system 'WaterHeater'."],
                            'invalid-timestep.xml' => ['Timestep (45) must be one of: 60, 30, 20, 15, 12, 10, 6, 5, 4, 3, 2, 1.'],
                            'invalid-runperiod.xml' => ['Run Period End Day of Month (31) must be one of: 1, 2, 3, 4, 5, 6, 7, 8, 9, 10, 11, 12, 13, 14, 15, 16, 17, 18, 19, 20, 21, 22, 23, 24, 25, 26, 27, 28, 29, 30.'],
                            'invalid-window-height.xml' => ["For Window 'WindowEast', overhangs distance to bottom (2.0) must be greater than distance to top (2.0)."],
                            'invalid-daylight-saving.xml' => ['Daylight Saving End Day of Month (31) must be one of: 1, 2, 3, 4, 5, 6, 7, 8, 9, 10, 11, 12, 13, 14, 15, 16, 17, 18, 19, 20, 21, 22, 23, 24, 25, 26, 27, 28, 29, 30.'],
                            'lighting-fractions.xml' => ['Sum of fractions of interior lighting (1.15) is greater than 1.'],
                            'mismatched-slab-and-foundation-wall.xml' => ["Foundation wall 'FoundationWall' is adjacent to 'basement - conditioned' but no corresponding slab was found adjacent to"],
                            'missing-elements.xml' => ['Expected 1 element(s) for xpath: /HPXML/Building/BuildingDetails/BuildingSummary/BuildingConstruction: NumberofConditionedFloors',
                                                       'Expected 1 element(s) for xpath: /HPXML/Building/BuildingDetails/BuildingSummary/BuildingConstruction: ConditionedFloorArea'],
                            'missing-duct-location.xml' => ['Expected 0 or 2 element(s) for xpath: /HPXML/Building/BuildingDetails/Systems/HVAC/HVACDistribution/DistributionSystemType/AirDistribution/Ducts[DuctType="supply" or DuctType="return"]: DuctSurfaceArea | DuctLocation[text()='],
                            'missing-duct-location-and-surface-area.xml' => ['Error: The location and surface area of all ducts must be provided or blank.'],
                            'multifamily-reference-appliance.xml' => ["The building is of type 'single-family detached' but"],
                            'multifamily-reference-duct.xml' => ["The building is of type 'single-family detached' but"],
                            'multifamily-reference-surface.xml' => ["The building is of type 'single-family detached' but"],
                            'multifamily-reference-water-heater.xml' => ["The building is of type 'single-family detached' but"],
                            'net-area-negative-wall.xml' => ["Calculated a negative net surface area for surface 'Wall'."],
                            'net-area-negative-roof.xml' => ["Calculated a negative net surface area for surface 'Roof'."],
                            'orphaned-hvac-distribution.xml' => ["Distribution system 'HVACDistribution' found but no HVAC system attached to it."],
                            'refrigerator-location.xml' => ["Refrigerator location is 'garage' but building does not have this location specified."],
                            'repeated-relatedhvac-dhw-indirect.xml' => ["RelatedHVACSystem 'HeatingSystem' is attached to multiple water heating systems."],
                            'repeated-relatedhvac-desuperheater.xml' => ["RelatedHVACSystem 'CoolingSystem' is attached to multiple water heating systems."],
                            'slab-zero-exposed-perimeter.xml' => ["Exposed perimeter for Slab 'Slab' must be greater than zero."],
                            'solar-thermal-system-with-combi-tankless.xml' => ["Water heating system 'WaterHeater' connected to solar thermal system 'SolarThermalSystem' cannot be a space-heating boiler."],
                            'solar-thermal-system-with-desuperheater.xml' => ["Water heating system 'WaterHeater' connected to solar thermal system 'SolarThermalSystem' cannot be attached to a desuperheater."],
                            'solar-thermal-system-with-dhw-indirect.xml' => ["Water heating system 'WaterHeater' connected to solar thermal system 'SolarThermalSystem' cannot be a space-heating boiler."],
                            'unattached-cfis.xml' => ["Attached HVAC distribution system 'foobar' not found for ventilation fan 'MechanicalVentilation'."],
                            'unattached-door.xml' => ["Attached wall 'foobar' not found for door 'DoorNorth'."],
                            'unattached-hvac-distribution.xml' => ["Attached HVAC distribution system 'foobar' not found for HVAC system 'HeatingSystem'."],
                            'unattached-skylight.xml' => ["Attached roof 'foobar' not found for skylight 'SkylightNorth'."],
                            'unattached-solar-thermal-system.xml' => ["Attached water heating system 'foobar' not found for solar thermal system 'SolarThermalSystem'."],
                            'unattached-shared-clothes-washer-water-heater.xml' => ["Attached water heating system 'foobar' not found for clothes washer"],
                            'unattached-shared-dishwasher-water-heater.xml' => ["Attached water heating system 'foobar' not found for dishwasher"],
                            'unattached-window.xml' => ["Attached wall 'foobar' not found for window 'WindowNorth'."],
                            'water-heater-location.xml' => ["WaterHeatingSystem location is 'crawlspace - vented' but building does not have this location specified."],
                            'water-heater-location-other.xml' => ['Expected 1 element(s) for xpath: /HPXML/Building/BuildingDetails/Systems/WaterHeating/WaterHeatingSystem: [not(Location)] |'],
                            'refrigerators-multiple-primary.xml' => ['More than one refrigerator designated as the primary.'],
                            'refrigerators-no-primary.xml' => ['Could not find a primary refrigerator.'] }

    # Test simulations
    Dir["#{sample_files_dir}/invalid_files/*.xml"].sort.each do |xml|
      _run_xml(File.absolute_path(xml), this_dir, true, expected_error_msgs[File.basename(xml)])
    end
  end

  def _run_xml(xml, this_dir, expect_error = false, expect_error_msgs = nil)
    print "Testing #{File.basename(xml)}...\n"
    rundir = File.join(this_dir, 'run')

    measures_dir = File.join(this_dir, '..', '..')

    measures = {}

    # Add HPXML translator measure to workflow
    measure_subdir = 'HPXMLtoOpenStudio'
    args = {}
    args['hpxml_path'] = xml
    args['output_dir'] = File.absolute_path(rundir)
    args['debug'] = true
    update_args_hash(measures, measure_subdir, args)

    # Add reporting measure to workflow
    measure_subdir = 'SimulationOutputReport'
    args = {}
    args['timeseries_frequency'] = 'monthly'
    args['include_timeseries_fuel_consumptions'] = true
    args['include_timeseries_end_use_consumptions'] = true
    args['include_timeseries_hot_water_uses'] = true
    args['include_timeseries_total_loads'] = true
    args['include_timeseries_component_loads'] = true
    args['include_timeseries_zone_temperatures'] = true
    args['include_timeseries_airflows'] = true
    args['include_timeseries_weather'] = true
    update_args_hash(measures, measure_subdir, args)

    # Add output variables for combi system energy check and CFIS
    output_vars = [['Water Heater Source Side Heat Transfer Energy', 'runperiod', '*'],
                   ['Baseboard Total Heating Energy', 'runperiod', '*'],
                   ['Boiler Heating Energy', 'runperiod', '*'],
                   ['Fluid Heat Exchanger Heat Transfer Energy', 'runperiod', '*'],
                   ['Fan Electricity Rate', 'runperiod', '*'],
                   ['Fan Runtime Fraction', 'runperiod', '*'],
                   ['Electric Equipment Electricity Energy', 'runperiod', Constants.ObjectNameMechanicalVentilationHouseFanCFIS],
                   ['Boiler Part Load Ratio', 'runperiod', Constants.ObjectNameBoiler],
                   ['Pump Electricity Rate', 'runperiod', Constants.ObjectNameBoiler + ' hydronic pump'],
                   ['Unitary System Part Load Ratio', 'runperiod', Constants.ObjectNameGroundSourceHeatPump + ' unitary system'],
                   ['Pump Electricity Rate', 'runperiod', Constants.ObjectNameGroundSourceHeatPump + ' pump']]
    # Run workflow
    workflow_start = Time.now
    results = run_hpxml_workflow(rundir, xml, measures, measures_dir,
                                 debug: true, output_vars: output_vars,
                                 run_measures_only: expect_error)
    workflow_time = (Time.now - workflow_start).round(1)
    success = results[:success]
    runner = results[:runner]
    sim_time = results[:sim_time]
    puts "Completed in #{workflow_time} seconds."
    puts

    # Check results
    if expect_error
      assert_equal(false, success)

      if expect_error_msgs.nil?
        flunk "No error message defined for #{File.basename(xml)}."
      else
        run_log = File.readlines(File.join(rundir, 'run.log')).map(&:strip)
        expect_error_msgs.each do |error_msg|
          found_error_msg = false
          run_log.each do |run_line|
            next unless run_line.include? error_msg

            found_error_msg = true
            break
          end
          assert(found_error_msg)
        end
      end

      return
    end

    show_output(runner.result) unless success
    assert_equal(true, success)

    # Check for output files
    annual_csv_path = File.join(rundir, 'results_annual.csv')
    timeseries_csv_path = File.join(rundir, 'results_timeseries.csv')
    assert(File.exist? annual_csv_path)
    assert(File.exist? timeseries_csv_path)

    # Get results
    results = _get_results(rundir, sim_time, workflow_time, annual_csv_path, xml)
    sizing_results = _get_sizing_results(rundir)

    # Check outputs
    _verify_outputs(runner, rundir, xml, results)

    return results, sizing_results
  end

  def _get_results(rundir, sim_time, workflow_time, annual_csv_path, xml)
    # Grab all outputs from reporting measure CSV annual results
    results = {}
    CSV.foreach(annual_csv_path) do |row|
      next if row.nil? || (row.size < 2)

      results[row[0]] = Float(row[1])
    end

    sql_path = File.join(rundir, 'eplusout.sql')
    sqlFile = OpenStudio::SqlFile.new(sql_path, false)

    # Obtain HVAC capacities
    # TODO: Add to reporting measure?
    htg_cap_w = 0
    for spd in [4, 2]
      # Get capacity of highest speed for multi-speed coil
      query = "SELECT SUM(Value) FROM ComponentSizes WHERE CompType='Coil:Heating:DX:MultiSpeed' AND Description LIKE '%User-Specified Speed #{spd}%Capacity' AND Units='W'"
      htg_cap_w += sqlFile.execAndReturnFirstDouble(query).get
      break if htg_cap_w > 0
    end
    query = "SELECT SUM(Value) FROM ComponentSizes WHERE ((CompType LIKE 'Coil:Heating:%' OR CompType LIKE 'Boiler:%' OR CompType LIKE 'ZONEHVAC:BASEBOARD:%') AND CompType!='Coil:Heating:DX:MultiSpeed') AND Description LIKE '%User-Specified%Capacity' AND Units='W'"
    htg_cap_w += sqlFile.execAndReturnFirstDouble(query).get
    results['Capacity: Heating (W)'] = htg_cap_w

    clg_cap_w = 0
    for spd in [4, 2]
      # Get capacity of highest speed for multi-speed coil
      query = "SELECT SUM(Value) FROM ComponentSizes WHERE CompType='Coil:Cooling:DX:MultiSpeed' AND Description LIKE 'User-Specified Speed #{spd}%Total%Capacity' AND Units='W'"
      clg_cap_w += sqlFile.execAndReturnFirstDouble(query).get
      break if clg_cap_w > 0
    end
    query = "SELECT SUM(Value) FROM ComponentSizes WHERE CompType LIKE 'Coil:Cooling:%' AND CompType!='Coil:Cooling:DX:MultiSpeed' AND Description LIKE '%User-Specified%Total%Capacity' AND Units='W'"
    clg_cap_w += sqlFile.execAndReturnFirstDouble(query).get
    results['Capacity: Cooling (W)'] = clg_cap_w

    sqlFile.close

    # Check discrepancy between total load and sum of component loads
    if not xml.include? 'ASHRAE_Standard_140'
      sum_component_htg_loads = results.select { |k, v| k.start_with? 'Component Load: Heating:' }.map { |k, v| v }.sum(0.0)
      sum_component_clg_loads = results.select { |k, v| k.start_with? 'Component Load: Cooling:' }.map { |k, v| v }.sum(0.0)
      residual_htg_load = results['Load: Heating (MBtu)'] - sum_component_htg_loads
      residual_clg_load = results['Load: Cooling (MBtu)'] - sum_component_clg_loads
      assert_operator(residual_htg_load.abs, :<, 0.5)
      assert_operator(residual_clg_load.abs, :<, 0.5)
    end

    results[@@simulation_runtime_key] = sim_time
    results[@@workflow_runtime_key] = workflow_time

    return results
  end

  def _get_sizing_results(rundir)
    results = {}
    File.readlines(File.join(rundir, 'run.log')).each do |s|
      next unless s.start_with?('Heat ') || s.start_with?('Cool ')
      next unless s.include? '='

      vals = s.split('=')
      prop = vals[0].strip
      vals = vals[1].split(' ')
      value = Float(vals[0].strip)
      prop += " [#{vals[1].strip}]" # add units
      results[prop] = 0.0 if results[prop].nil?
      results[prop] += value
    end
    assert(!results.empty?)
    return results
  end

  def _verify_outputs(runner, rundir, hpxml_path, results)
    sql_path = File.join(rundir, 'eplusout.sql')
    assert(File.exist? sql_path)

    sqlFile = OpenStudio::SqlFile.new(sql_path, false)
    hpxml_defaults_path = File.join(rundir, 'in.xml')
    hpxml = HPXML.new(hpxml_path: hpxml_defaults_path)
    HVAC.apply_shared_systems(hpxml)

    # Collapse windows further using same logic as measure.rb
    hpxml.windows.each do |window|
      window.fraction_operable = nil
    end
    hpxml.collapse_enclosure_surfaces()

    # Check run.log warnings
    File.readlines(File.join(rundir, 'run.log')).each do |log_line|
      next if log_line.strip.empty?
      next if log_line.include? 'Warning: Could not load nokogiri, no HPXML validation performed.'
      next if log_line.start_with? 'Info: '
      next if log_line.start_with? 'Executing command'
      next if (log_line.start_with?('Heat ') || log_line.start_with?('Cool ')) && log_line.include?('=')
      next if log_line.include? "-cache.csv' could not be found; regenerating it."
      next if log_line.include?('Warning: HVACDistribution') && log_line.include?('has ducts entirely within conditioned space but there is non-zero leakage to the outside.')

      if hpxml.clothes_washers.empty?
        next if log_line.include? 'No clothes washer specified, the model will not include clothes washer energy use.'
      end
      if hpxml.clothes_dryers.empty?
        next if log_line.include? 'No clothes dryer specified, the model will not include clothes dryer energy use.'
      end
      if hpxml.dishwashers.empty?
        next if log_line.include? 'No dishwasher specified, the model will not include dishwasher energy use.'
      end
      if hpxml.refrigerators.empty?
        next if log_line.include? 'No refrigerator specified, the model will not include refrigerator energy use.'
      end
      if hpxml.cooking_ranges.empty?
        next if log_line.include? 'No cooking range specified, the model will not include cooking range/oven energy use.'
      end
      if hpxml.water_heating_systems.empty?
        next if log_line.include? 'No water heater specified, the model will not include water heating energy use.'
      end
      if (hpxml.heating_systems + hpxml.heat_pumps).select { |h| h.fraction_heat_load_served.to_f > 0 }.empty?
        next if log_line.include? 'No heating system specified, the model will not include space heating energy use.'
      end
      if (hpxml.cooling_systems + hpxml.heat_pumps).select { |c| c.fraction_cool_load_served.to_f > 0 }.empty?
        next if log_line.include? 'No cooling system specified, the model will not include space cooling energy use.'
      end
      if hpxml.plug_loads.select { |p| p.plug_load_type == HPXML::PlugLoadTypeOther }.empty?
        next if log_line.include? "No '#{HPXML::PlugLoadTypeOther}' plug loads specified, the model will not include misc plug load energy use."
      end
      if hpxml.plug_loads.select { |p| p.plug_load_type == HPXML::PlugLoadTypeTelevision }.empty?
        next if log_line.include? "No '#{HPXML::PlugLoadTypeTelevision}' plug loads specified, the model will not include television plug load energy use."
      end
      if hpxml.lighting_groups.empty?
        next if log_line.include? 'No lighting specified, the model will not include lighting energy use.'
      end

      flunk "Unexpected warning found in run.log: #{log_line}"
    end

    # Check for unexpected warnings
    File.readlines(File.join(rundir, 'eplusout.err')).each do |err_line|
      next unless err_line.include? '** Warning **'

      # General
      next if err_line.include? 'Schedule:Constant="ALWAYS ON CONTINUOUS", Blank Schedule Type Limits Name input'
      next if err_line.include? 'Schedule:Constant="ALWAYS OFF DISCRETE", Blank Schedule Type Limits Name input'
      next if err_line.include? 'Output:Meter: invalid Key Name'
      next if err_line.include? 'Entered Zone Volumes differ from calculated zone volume'
      next if err_line.include?('CalculateZoneVolume') && err_line.include?('not fully enclosed')
      next if err_line.include?('GetInputViewFactors') && err_line.include?('not enough values')
      next if err_line.include? 'Pump nominal power or motor efficiency is set to 0'
      next if err_line.include? 'volume flow rate per watt of rated total cooling capacity is out of range'
      next if err_line.include? 'volume flow rate per watt of rated total heating capacity is out of range'
      next if err_line.include? 'The following Report Variables were requested but not generated'
      next if err_line.include? 'Timestep: Requested number'
      next if err_line.include? 'The Standard Ratings is calculated for'
      next if err_line.include?('CheckUsedConstructions') && err_line.include?('nominally unused constructions')
      next if err_line.include?('WetBulb not converged after') && err_line.include?('iterations(PsyTwbFnTdbWPb)')
      next if err_line.include? 'Inside surface heat balance did not converge with Max Temp Difference'
      next if err_line.include? 'Missing temperature setpoint for LeavingSetpointModulated mode' # These warnings are fine, simulation continues with assigning plant loop setpoint to boiler, which is the expected one
      next if err_line.include?('Glycol: Temperature') && err_line.include?('out of range (too low) for fluid')
      next if err_line.include?('Glycol: Temperature') && err_line.include?('out of range (too high) for fluid')
      next if err_line.include? 'Plant loop exceeding upper temperature limit'
      next if err_line.include?('Foundation:Kiva') && err_line.include?('wall surfaces with more than four vertices') # TODO: Check alternative approach
      next if err_line.include? 'Temperature out of range [-100. to 200.] (PsyPsatFnTemp)'
      next if err_line.include? 'Full load outlet air dry-bulb temperature < 2C. This indicates the possibility of coil frost/freeze.'
      next if err_line.include? 'Full load outlet temperature indicates a possibility of frost/freeze error continues.'

      # HPWHs
      if hpxml.water_heating_systems.select { |wh| wh.water_heater_type == HPXML::WaterHeaterTypeHeatPump }.size > 0
        next if err_line.include? 'Recovery Efficiency and Energy Factor could not be calculated during the test for standard ratings'
        next if err_line.include? 'SimHVAC: Maximum iterations (20) exceeded for all HVAC loops'
      end
      # HP defrost curves
      if hpxml.heat_pumps.select { |hp| [HPXML::HVACTypeHeatPumpAirToAir, HPXML::HVACTypeHeatPumpMiniSplit].include? hp.heat_pump_type }.size > 0
        next if err_line.include?('GetDXCoils: Coil:Heating:DX') && err_line.include?('curve values')
      end
<<<<<<< HEAD
      # FUTURE: Remove when https://github.com/NREL/EnergyPlus/pull/8073 is available
      if hpxml_path.include? 'ASHRAE_Standard_140'
        next if err_line.include?('SurfaceProperty:ExposedFoundationPerimeter') && err_line.include?('Total Exposed Perimeter is greater than the perimeter')
      end
      # FUTURE: Remove when https://github.com/NREL/EnergyPlus/issues/8163 is addressed
      if (hpxml.solar_thermal_systems.size > 0) || (hpxml.water_heating_systems.select { |wh| wh.water_heater_type == HPXML::WaterHeaterTypeHeatPump }.size > 0)
        next if err_line.include? 'More Additional Loss Coefficients were entered than the number of nodes; extra coefficients will not be used'
      end
      if hpxml_path.include?('base-dhw-tank-heat-pump-outside.xml')
        next if err_line.include? 'Full load outlet air dry-bulb temperature < 2C. This indicates the possibility of coil frost/freeze.'
        next if err_line.include? 'Full load outlet temperature indicates a possibility of frost/freeze error continues.'
      end
      next if err_line.include? 'Missing temperature setpoint for LeavingSetpointModulated mode' # These warnings are fine, simulation continues with assigning plant loop setpoint to boiler, which is the expected one

=======
>>>>>>> 8d739d01
      if hpxml.cooling_systems.select { |c| c.cooling_system_type == HPXML::HVACTypeEvaporativeCooler }.size > 0
        # Evap cooler model is not really using Controller:MechanicalVentilation object, so these warnings of ignoring some features are fine.
        # OS requires a Controller:MechanicalVentilation to be attached to the oa controller, however it's not required by E+.
        # Manually removing Controller:MechanicalVentilation from idf eliminates these two warnings.
        # FUTURE: Can we update OS to allow removing it?
        next if err_line.include?('Zone') && err_line.include?('is not accounted for by Controller:MechanicalVentilation object')
        next if err_line.include?('PEOPLE object for zone') && err_line.include?('is not accounted for by Controller:MechanicalVentilation object')
        # "The only valid controller type for an AirLoopHVAC is Controller:WaterCoil.", evap cooler doesn't need one.
        next if err_line.include?('GetAirPathData: AirLoopHVAC') && err_line.include?('has no Controllers')
        # input "Autosize" for Fixed Minimum Air Flow Rate is added by OS translation, now set it to 0 to skip potential sizing process, though no way to prevent this warning.
        next if err_line.include? 'Since Zone Minimum Air Flow Input Method = CONSTANT, input for Fixed Minimum Air Flow Rate will be ignored'
      end
      if hpxml.cooling_systems.select { |c| c.cooling_system_type == HPXML::HVACTypeRoomAirConditioner }.size > 0
        next if err_line.include? 'GetDXCoils: Coil:Cooling:DX:SingleSpeed="ROOM AC CLG COIL" curve values' # TODO: Double-check curves
      end
      if hpxml_path.include? 'fan-coil' # Warning for unused coil
        next if err_line.include? 'In calculating the design coil UA for Coil:Cooling:Water'
      end

      flunk "Unexpected warning found: #{err_line}"
    end

    # Timestep
    timestep = hpxml.header.timestep
    if timestep.nil?
      timestep = 60
    end
    query = 'SELECT NumTimestepsPerHour FROM Simulations'
    sql_value = sqlFile.execAndReturnFirstDouble(query).get
    assert_equal(60 / timestep, sql_value)

    # Conditioned Floor Area
    if (hpxml.total_fraction_cool_load_served > 0) || (hpxml.total_fraction_heat_load_served > 0) # EnergyPlus will only report conditioned floor area if there is an HVAC system
      hpxml_value = hpxml.building_construction.conditioned_floor_area
      query = "SELECT Value FROM TabularDataWithStrings WHERE ReportName='InputVerificationandResultsSummary' AND ReportForString='Entire Facility' AND TableName='Zone Summary' AND RowName='Conditioned Total' AND ColumnName='Area' AND Units='m2'"
      sql_value = UnitConversions.convert(sqlFile.execAndReturnFirstDouble(query).get, 'm^2', 'ft^2')
      assert_in_epsilon(hpxml_value, sql_value, 0.01)
    end

    # Enclosure Roofs
    hpxml.roofs.each do |roof|
      roof_id = roof.id.upcase

      # R-value
      hpxml_value = roof.insulation_assembly_r_value
      if hpxml_path.include? 'ASHRAE_Standard_140'
        # Compare R-value w/o film
        hpxml_value -= Material.AirFilmRoofASHRAE140.rvalue
        hpxml_value -= Material.AirFilmOutsideASHRAE140.rvalue
        query = "SELECT AVG(Value) FROM TabularDataWithStrings WHERE ReportName='EnvelopeSummary' AND ReportForString='Entire Facility' AND TableName='Opaque Exterior' AND (RowName='#{roof_id}' OR RowName LIKE '#{roof_id}:%') AND ColumnName='U-Factor no Film' AND Units='W/m2-K'"
      else
        # Compare R-value w/ film
        query = "SELECT AVG(Value) FROM TabularDataWithStrings WHERE ReportName='EnvelopeSummary' AND ReportForString='Entire Facility' AND TableName='Opaque Exterior' AND (RowName='#{roof_id}' OR RowName LIKE '#{roof_id}:%') AND ColumnName='U-Factor with Film' AND Units='W/m2-K'"
      end
      sql_value = 1.0 / UnitConversions.convert(sqlFile.execAndReturnFirstDouble(query).get, 'W/(m^2*K)', 'Btu/(hr*ft^2*F)')
      assert_in_epsilon(hpxml_value, sql_value, 0.1) # TODO: Higher due to outside air film?

      # Net area
      hpxml_value = roof.area
      hpxml.skylights.each do |subsurface|
        next if subsurface.roof_idref.upcase != roof_id

        hpxml_value -= subsurface.area
      end
      query = "SELECT SUM(Value) FROM TabularDataWithStrings WHERE ReportName='EnvelopeSummary' AND ReportForString='Entire Facility' AND TableName='Opaque Exterior' AND (RowName='#{roof_id}' OR RowName LIKE '#{roof_id}:%') AND ColumnName='Net Area' AND Units='m2'"
      sql_value = UnitConversions.convert(sqlFile.execAndReturnFirstDouble(query).get, 'm^2', 'ft^2')
      assert_operator(sql_value, :>, 0.01)
      assert_in_epsilon(hpxml_value, sql_value, 0.01)

      # Solar absorptance
      hpxml_value = roof.solar_absorptance
      query = "SELECT AVG(Value) FROM TabularDataWithStrings WHERE ReportName='EnvelopeSummary' AND ReportForString='Entire Facility' AND TableName='Opaque Exterior' AND (RowName='#{roof_id}' OR RowName LIKE '#{roof_id}:%') AND ColumnName='Reflectance'"
      sql_value = 1.0 - sqlFile.execAndReturnFirstDouble(query).get
      assert_in_epsilon(hpxml_value, sql_value, 0.01)

      # Tilt
      hpxml_value = UnitConversions.convert(Math.atan(roof.pitch / 12.0), 'rad', 'deg')
      query = "SELECT AVG(Value) FROM TabularDataWithStrings WHERE ReportName='EnvelopeSummary' AND ReportForString='Entire Facility' AND TableName='Opaque Exterior' AND (RowName='#{roof_id}' OR RowName LIKE '#{roof_id}:%') AND ColumnName='Tilt' AND Units='deg'"
      sql_value = sqlFile.execAndReturnFirstDouble(query).get
      assert_in_epsilon(hpxml_value, sql_value, 0.01)

      # Azimuth
      next unless (not roof.azimuth.nil?) && (Float(roof.pitch) > 0)

      hpxml_value = roof.azimuth
      query = "SELECT AVG(Value) FROM TabularDataWithStrings WHERE ReportName='EnvelopeSummary' AND ReportForString='Entire Facility' AND TableName='Opaque Exterior' AND (RowName='#{roof_id}' OR RowName LIKE '#{roof_id}:%') AND ColumnName='Azimuth' AND Units='deg'"
      sql_value = sqlFile.execAndReturnFirstDouble(query).get
      assert_in_epsilon(hpxml_value, sql_value, 0.01)
    end

    # Enclosure Foundations
    # Ensure Kiva instances have perimeter fraction of 1.0 as we explicitly define them to end up this way.
    num_kiva_instances = 0
    File.readlines(File.join(rundir, 'eplusout.eio')).each do |eio_line|
      next unless eio_line.downcase.start_with? 'foundation kiva'

      kiva_perim_frac = Float(eio_line.split(',')[5])
      assert_equal(1.0, kiva_perim_frac)

      num_kiva_instances += 1
    end

    num_expected_kiva_instances = { 'base-foundation-ambient.xml' => 0,                       # no foundation in contact w/ ground
                                    'base-foundation-multiple.xml' => 2,                      # additional instance for 2nd foundation type
                                    'base-enclosure-2stories-garage.xml' => 2,                # additional instance for garage
                                    'base-enclosure-garage.xml' => 2,                         # additional instance for garage
                                    'base-enclosure-other-housing-unit.xml' => 0,             # no foundation in contact w/ ground
                                    'base-enclosure-other-heated-space.xml' => 0,             # no foundation in contact w/ ground
                                    'base-enclosure-other-non-freezing-space.xml' => 0,       # no foundation in contact w/ ground
                                    'base-enclosure-other-multifamily-buffer-space.xml' => 0, # no foundation in contact w/ ground
                                    'base-enclosure-common-surfaces.xml' => 2,                # additional instance for vented crawlspace
                                    'base-foundation-walkout-basement.xml' => 4,              # 3 foundation walls plus a no-wall exposed perimeter
                                    'base-foundation-complex.xml' => 10,
                                    'base-misc-loads-large-uncommon.xml' => 2,
                                    'base-misc-loads-large-uncommon2.xml' => 2 }

    if hpxml_path.include? 'ASHRAE_Standard_140'
      # nop
    elsif not num_expected_kiva_instances[File.basename(hpxml_path)].nil?
      assert_equal(num_expected_kiva_instances[File.basename(hpxml_path)], num_kiva_instances)
    else
      assert_equal(1, num_kiva_instances)
    end

    # Enclosure Foundation Slabs
    num_slabs = hpxml.slabs.size
    if (num_slabs <= 1) && (num_kiva_instances <= 1) # The slab surfaces may be combined in these situations, so skip tests
      hpxml.slabs.each do |slab|
        slab_id = slab.id.upcase

        # Exposed Area
        hpxml_value = Float(slab.area)
        query = "SELECT Value FROM TabularDataWithStrings WHERE ReportName='EnvelopeSummary' AND ReportForString='Entire Facility' AND TableName='Opaque Exterior' AND RowName='#{slab_id}' AND ColumnName='Gross Area' AND Units='m2'"
        sql_value = UnitConversions.convert(sqlFile.execAndReturnFirstDouble(query).get, 'm^2', 'ft^2')
        assert_operator(sql_value, :>, 0.01)
        assert_in_epsilon(hpxml_value, sql_value, 0.01)

        # Tilt
        query = "SELECT Value FROM TabularDataWithStrings WHERE ReportName='EnvelopeSummary' AND ReportForString='Entire Facility' AND TableName='Opaque Exterior' AND RowName='#{slab_id}' AND ColumnName='Tilt' AND Units='deg'"
        sql_value = sqlFile.execAndReturnFirstDouble(query).get
        assert_in_epsilon(180.0, sql_value, 0.01)
      end
    end

    # Enclosure Walls/RimJoists/FoundationWalls
    (hpxml.walls + hpxml.rim_joists + hpxml.foundation_walls).each do |wall|
      wall_id = wall.id.upcase

      if wall.is_adiabatic
        # Adiabatic surfaces have their "BaseSurfaceIndex" as their "ExtBoundCond" in "Surfaces" table in SQL simulation results
        query_base_surf_idx = "SELECT BaseSurfaceIndex FROM Surfaces WHERE SurfaceName='#{wall_id}'"
        query_ext_bound = "SELECT ExtBoundCond FROM Surfaces WHERE SurfaceName='#{wall_id}'"
        sql_value_base_surf_idx = sqlFile.execAndReturnFirstDouble(query_base_surf_idx).get
        sql_value_ext_bound_cond = sqlFile.execAndReturnFirstDouble(query_ext_bound).get
        assert_equal(sql_value_base_surf_idx, sql_value_ext_bound_cond)
      end

      if wall.is_exterior
        table_name = 'Opaque Exterior'
      else
        table_name = 'Opaque Interior'
      end

      # R-value
      if (not wall.insulation_assembly_r_value.nil?) && (not hpxml_path.include? 'base-foundation-unconditioned-basement-assembly-r.xml') # This file uses Foundation:Kiva for insulation, so skip it
        hpxml_value = wall.insulation_assembly_r_value
        if hpxml_path.include? 'ASHRAE_Standard_140'
          # Compare R-value w/o film
          hpxml_value -= Material.AirFilmVerticalASHRAE140.rvalue
          if wall.is_exterior
            hpxml_value -= Material.AirFilmOutsideASHRAE140.rvalue
          else
            hpxml_value -= Material.AirFilmVerticalASHRAE140.rvalue
          end
          query = "SELECT AVG(Value) FROM TabularDataWithStrings WHERE ReportName='EnvelopeSummary' AND ReportForString='Entire Facility' AND TableName='#{table_name}' AND (RowName='#{wall_id}' OR RowName LIKE '#{wall_id}:%') AND ColumnName='U-Factor no Film' AND Units='W/m2-K'"
        elsif wall.is_interior
          # Compare R-value w/o film
          hpxml_value -= Material.AirFilmVertical.rvalue
          hpxml_value -= Material.AirFilmVertical.rvalue
          query = "SELECT AVG(Value) FROM TabularDataWithStrings WHERE ReportName='EnvelopeSummary' AND ReportForString='Entire Facility' AND TableName='#{table_name}' AND (RowName='#{wall_id}' OR RowName LIKE '#{wall_id}:%') AND ColumnName='U-Factor no Film' AND Units='W/m2-K'"
        else
          # Compare R-value w/ film
          query = "SELECT AVG(Value) FROM TabularDataWithStrings WHERE ReportName='EnvelopeSummary' AND ReportForString='Entire Facility' AND TableName='#{table_name}' AND (RowName='#{wall_id}' OR RowName LIKE '#{wall_id}:%') AND ColumnName='U-Factor with Film' AND Units='W/m2-K'"
        end
        sql_value = 1.0 / UnitConversions.convert(sqlFile.execAndReturnFirstDouble(query).get, 'W/(m^2*K)', 'Btu/(hr*ft^2*F)')
        assert_in_epsilon(hpxml_value, sql_value, 0.03)
      end

      # Net area
      hpxml_value = wall.area
      (hpxml.windows + hpxml.doors).each do |subsurface|
        next if subsurface.wall_idref.upcase != wall_id

        hpxml_value -= subsurface.area
      end
      if wall.exterior_adjacent_to == HPXML::LocationGround
        # Calculate total length of walls
        wall_total_length = 0
        hpxml.foundation_walls.each do |foundation_wall|
          next unless foundation_wall.exterior_adjacent_to == HPXML::LocationGround
          next unless wall.interior_adjacent_to == foundation_wall.interior_adjacent_to

          wall_total_length += foundation_wall.area / foundation_wall.height
        end

        # Calculate total slab exposed perimeter
        slab_exposed_length = 0
        hpxml.slabs.each do |slab|
          next unless wall.interior_adjacent_to == slab.interior_adjacent_to

          slab_exposed_length += slab.exposed_perimeter
        end

        # Calculate exposed foundation wall area
        if slab_exposed_length < wall_total_length
          hpxml_value *= (slab_exposed_length / wall_total_length)
        end
      end
      if (hpxml.foundation_walls.include? wall) && (not wall.is_exterior)
        # interzonal foundation walls: only above-grade portion modeled
        hpxml_value *= (wall.height - wall.depth_below_grade) / wall.height
      end
      if wall.is_exterior
        query = "SELECT SUM(Value) FROM TabularDataWithStrings WHERE ReportName='EnvelopeSummary' AND ReportForString='Entire Facility' AND TableName='#{table_name}' AND (RowName='#{wall_id}' OR RowName LIKE '#{wall_id}:%' OR RowName LIKE '#{wall_id} %') AND ColumnName='Net Area' AND Units='m2'"
      else
        query = "SELECT SUM(Value) FROM TabularDataWithStrings WHERE ReportName='EnvelopeSummary' AND ReportForString='Entire Facility' AND TableName='#{table_name}' AND (RowName='#{wall_id}' OR RowName LIKE '#{wall_id}:%') AND ColumnName='Net Area' AND Units='m2'"
      end
      sql_value = UnitConversions.convert(sqlFile.execAndReturnFirstDouble(query).get, 'm^2', 'ft^2')
      assert_operator(sql_value, :>, 0.01)
      assert_in_epsilon(hpxml_value, sql_value, 0.01)

      # Solar absorptance
      if wall.respond_to? :solar_absorptance
        hpxml_value = wall.solar_absorptance
        query = "SELECT AVG(Value) FROM TabularDataWithStrings WHERE ReportName='EnvelopeSummary' AND ReportForString='Entire Facility' AND TableName='#{table_name}' AND (RowName='#{wall_id}' OR RowName LIKE '#{wall_id}:%') AND ColumnName='Reflectance'"
        sql_value = 1.0 - sqlFile.execAndReturnFirstDouble(query).get
        assert_in_epsilon(hpxml_value, sql_value, 0.01)
      end

      # Tilt
      query = "SELECT AVG(Value) FROM TabularDataWithStrings WHERE ReportName='EnvelopeSummary' AND ReportForString='Entire Facility' AND TableName='#{table_name}' AND (RowName='#{wall_id}' OR RowName LIKE '#{wall_id}:%') AND ColumnName='Tilt' AND Units='deg'"
      sql_value = sqlFile.execAndReturnFirstDouble(query).get
      assert_in_epsilon(90.0, sql_value, 0.01)

      # Azimuth
      next if wall.azimuth.nil?

      hpxml_value = wall.azimuth
      query = "SELECT AVG(Value) FROM TabularDataWithStrings WHERE ReportName='EnvelopeSummary' AND ReportForString='Entire Facility' AND TableName='#{table_name}' AND (RowName='#{wall_id}' OR RowName LIKE '#{wall_id}:%') AND ColumnName='Azimuth' AND Units='deg'"
      sql_value = sqlFile.execAndReturnFirstDouble(query).get
      assert_in_epsilon(hpxml_value, sql_value, 0.01)
    end

    # Enclosure FrameFloors
    hpxml.frame_floors.each do |frame_floor|
      frame_floor_id = frame_floor.id.upcase

      if frame_floor.is_adiabatic
        # Adiabatic surfaces have their "BaseSurfaceIndex" as their "ExtBoundCond" in "Surfaces" table in SQL simulation results
        query_base_surf_idx = "SELECT BaseSurfaceIndex FROM Surfaces WHERE SurfaceName='#{frame_floor_id}'"
        query_ext_bound = "SELECT ExtBoundCond FROM Surfaces WHERE SurfaceName='#{frame_floor_id}'"
        sql_value_base_surf_idx = sqlFile.execAndReturnFirstDouble(query_base_surf_idx).get
        sql_value_ext_bound_cond = sqlFile.execAndReturnFirstDouble(query_ext_bound).get
        assert_equal(sql_value_base_surf_idx, sql_value_ext_bound_cond)
      end

      if frame_floor.is_exterior
        table_name = 'Opaque Exterior'
      else
        table_name = 'Opaque Interior'
      end

      # R-value
      hpxml_value = frame_floor.insulation_assembly_r_value
      if hpxml_path.include? 'ASHRAE_Standard_140'
        # Compare R-value w/o film
        if frame_floor.is_exterior # Raised floor
          hpxml_value -= Material.AirFilmFloorASHRAE140.rvalue
          hpxml_value -= Material.AirFilmFloorZeroWindASHRAE140.rvalue
        elsif frame_floor.is_ceiling # Attic floor
          hpxml_value -= Material.AirFilmFloorASHRAE140.rvalue
          hpxml_value -= Material.AirFilmFloorASHRAE140.rvalue
        end
        query = "SELECT AVG(Value) FROM TabularDataWithStrings WHERE ReportName='EnvelopeSummary' AND ReportForString='Entire Facility' AND TableName='#{table_name}' AND RowName='#{frame_floor_id}' AND ColumnName='U-Factor no Film' AND Units='W/m2-K'"
      elsif frame_floor.is_interior
        # Compare R-value w/o film
        if frame_floor.is_ceiling
          hpxml_value -= Material.AirFilmFloorAverage.rvalue
          hpxml_value -= Material.AirFilmFloorAverage.rvalue
        else
          hpxml_value -= Material.AirFilmFloorReduced.rvalue
          hpxml_value -= Material.AirFilmFloorReduced.rvalue
        end
        query = "SELECT AVG(Value) FROM TabularDataWithStrings WHERE ReportName='EnvelopeSummary' AND ReportForString='Entire Facility' AND TableName='#{table_name}' AND RowName='#{frame_floor_id}' AND ColumnName='U-Factor no Film' AND Units='W/m2-K'"
      else
        # Compare R-value w/ film
        query = "SELECT AVG(Value) FROM TabularDataWithStrings WHERE ReportName='EnvelopeSummary' AND ReportForString='Entire Facility' AND TableName='#{table_name}' AND RowName='#{frame_floor_id}' AND ColumnName='U-Factor with Film' AND Units='W/m2-K'"
      end
      sql_value = 1.0 / UnitConversions.convert(sqlFile.execAndReturnFirstDouble(query).get, 'W/(m^2*K)', 'Btu/(hr*ft^2*F)')
      assert_in_epsilon(hpxml_value, sql_value, 0.03)

      # Area
      hpxml_value = frame_floor.area
      query = "SELECT SUM(Value) FROM TabularDataWithStrings WHERE ReportName='EnvelopeSummary' AND ReportForString='Entire Facility' AND TableName='#{table_name}' AND RowName='#{frame_floor_id}' AND ColumnName='Net Area' AND Units='m2'"
      sql_value = UnitConversions.convert(sqlFile.execAndReturnFirstDouble(query).get, 'm^2', 'ft^2')
      assert_operator(sql_value, :>, 0.01)
      assert_in_epsilon(hpxml_value, sql_value, 0.01)

      # Tilt
      if frame_floor.is_ceiling
        hpxml_value = 0
      else
        hpxml_value = 180
      end
      query = "SELECT AVG(Value) FROM TabularDataWithStrings WHERE ReportName='EnvelopeSummary' AND ReportForString='Entire Facility' AND TableName='#{table_name}' AND RowName='#{frame_floor_id}' AND ColumnName='Tilt' AND Units='deg'"
      sql_value = sqlFile.execAndReturnFirstDouble(query).get
      assert_in_epsilon(hpxml_value, sql_value, 0.01)
    end

    # Enclosure Windows/Skylights
    (hpxml.windows + hpxml.skylights).each do |subsurface|
      subsurface_id = subsurface.id.upcase

      if subsurface.is_exterior
        table_name = 'Exterior Fenestration'
      else
        table_name = 'Interior Door'
      end

      # Area
      if subsurface.is_exterior
        col_name = 'Area of Multiplied Openings'
      else
        col_name = 'Gross Area'
      end
      hpxml_value = subsurface.area
      query = "SELECT Value FROM TabularDataWithStrings WHERE ReportName='EnvelopeSummary' AND ReportForString='Entire Facility' AND TableName='#{table_name}' AND RowName='#{subsurface_id}' AND ColumnName='#{col_name}' AND Units='m2'"
      sql_value = UnitConversions.convert(sqlFile.execAndReturnFirstDouble(query).get, 'm^2', 'ft^2')
      assert_operator(sql_value, :>, 0.01)
      assert_in_epsilon(hpxml_value, sql_value, 0.02)

      # U-Factor
      if subsurface.is_exterior
        col_name = 'Glass U-Factor'
      else
        col_name = 'U-Factor no Film'
      end
      hpxml_value = subsurface.ufactor
      if subsurface.is_interior
        hpxml_value = 1.0 / (1.0 / hpxml_value - Material.AirFilmVertical.rvalue)
        hpxml_value = 1.0 / (1.0 / hpxml_value - Material.AirFilmVertical.rvalue)
      end
      query = "SELECT Value FROM TabularDataWithStrings WHERE ReportName='EnvelopeSummary' AND ReportForString='Entire Facility' AND TableName='#{table_name}' AND RowName='#{subsurface_id}' AND ColumnName='#{col_name}' AND Units='W/m2-K'"
      sql_value = UnitConversions.convert(sqlFile.execAndReturnFirstDouble(query).get, 'W/(m^2*K)', 'Btu/(hr*ft^2*F)')
      if subsurface.is_a? HPXML::Skylight
        sql_value *= 1.2 # Convert back from vertical position to NFRC 20-degree slope
      end
      assert_in_epsilon(hpxml_value, sql_value, 0.02)

      next unless subsurface.is_exterior

      # SHGC
      hpxml_value = subsurface.shgc
      query = "SELECT Value FROM TabularDataWithStrings WHERE ReportName='EnvelopeSummary' AND ReportForString='Entire Facility' AND TableName='#{table_name}' AND RowName='#{subsurface_id}' AND ColumnName='Glass SHGC'"
      sql_value = sqlFile.execAndReturnFirstDouble(query).get
      assert_in_delta(hpxml_value, sql_value, 0.01)

      # Azimuth
      hpxml_value = subsurface.azimuth
      query = "SELECT Value FROM TabularDataWithStrings WHERE ReportName='EnvelopeSummary' AND ReportForString='Entire Facility' AND TableName='#{table_name}' AND RowName='#{subsurface_id}' AND ColumnName='Azimuth' AND Units='deg'"
      sql_value = sqlFile.execAndReturnFirstDouble(query).get
      assert_in_epsilon(hpxml_value, sql_value, 0.01)

      # Tilt
      if subsurface.respond_to? :wall_idref
        query = "SELECT Value FROM TabularDataWithStrings WHERE ReportName='EnvelopeSummary' AND ReportForString='Entire Facility' AND TableName='#{table_name}' AND RowName='#{subsurface_id}' AND ColumnName='Tilt' AND Units='deg'"
        sql_value = sqlFile.execAndReturnFirstDouble(query).get
        assert_in_epsilon(90.0, sql_value, 0.01)
      elsif subsurface.respond_to? :roof_idref
        hpxml_value = nil
        hpxml.roofs.each do |roof|
          next if roof.id != subsurface.roof_idref

          hpxml_value = UnitConversions.convert(Math.atan(roof.pitch / 12.0), 'rad', 'deg')
        end
        query = "SELECT Value FROM TabularDataWithStrings WHERE ReportName='EnvelopeSummary' AND ReportForString='Entire Facility' AND TableName='#{table_name}' AND RowName='#{subsurface_id}' AND ColumnName='Tilt' AND Units='deg'"
        sql_value = sqlFile.execAndReturnFirstDouble(query).get
        assert_in_epsilon(hpxml_value, sql_value, 0.01)
      else
        flunk "Subsurface '#{subsurface_id}' should have either AttachedToWall or AttachedToRoof element."
      end
    end

    # Enclosure Doors
    hpxml.doors.each do |door|
      door_id = door.id.upcase

      if door.wall.is_exterior
        table_name = 'Exterior Door'
      else
        table_name = 'Interior Door'
      end

      # Area
      if not door.area.nil?
        hpxml_value = door.area
        query = "SELECT Value FROM TabularDataWithStrings WHERE ReportName='EnvelopeSummary' AND ReportForString='Entire Facility' AND TableName='#{table_name}' AND RowName='#{door_id}' AND ColumnName='Gross Area' AND Units='m2'"
        sql_value = UnitConversions.convert(sqlFile.execAndReturnFirstDouble(query).get, 'm^2', 'ft^2')
        assert_operator(sql_value, :>, 0.01)
        assert_in_epsilon(hpxml_value, sql_value, 0.01)
      end

      # R-Value
      next if door.r_value.nil?

      if door.is_exterior
        col_name = 'U-Factor with Film'
      else
        col_name = 'U-Factor no Film'
      end
      hpxml_value = door.r_value
      if door.is_interior
        hpxml_value -= Material.AirFilmVertical.rvalue
        hpxml_value -= Material.AirFilmVertical.rvalue
      end
      query = "SELECT Value FROM TabularDataWithStrings WHERE ReportName='EnvelopeSummary' AND ReportForString='Entire Facility' AND TableName='#{table_name}' AND RowName='#{door_id}' AND ColumnName='#{col_name}' AND Units='W/m2-K'"
      sql_value = 1.0 / UnitConversions.convert(sqlFile.execAndReturnFirstDouble(query).get, 'W/(m^2*K)', 'Btu/(hr*ft^2*F)')
      assert_in_epsilon(hpxml_value, sql_value, 0.02)
    end

    # HVAC Heating Systems
    num_htg_sys = hpxml.heating_systems.size
    hpxml.heating_systems.each do |heating_system|
      htg_sys_type = heating_system.heating_system_type
      htg_sys_fuel = heating_system.heating_system_fuel

      next unless heating_system.fraction_heat_load_served > 0

      next unless (num_htg_sys == 1) && (htg_sys_type == HPXML::HVACTypeBoiler) && (htg_sys_fuel != HPXML::FuelTypeElectricity)
      next if hpxml.water_heating_systems.select { |wh| [HPXML::WaterHeaterTypeCombiStorage, HPXML::WaterHeaterTypeCombiTankless].include? wh.water_heater_type }.size > 0 # Skip combi systems

      if not heating_system.electric_auxiliary_energy.nil?
        hpxml_value = heating_system.electric_auxiliary_energy / 2.08
      else
        hpxml_value = HVAC.get_default_boiler_eae(heating_system) / 2.08
      end

<<<<<<< HEAD
      # Compare pump power from timeseries output
      query = "SELECT VariableValue FROM ReportVariableData WHERE ReportVariableDataDictionaryIndex IN (SELECT ReportVariableDataDictionaryIndex FROM ReportVariableDataDictionary WHERE VariableType='Avg' AND VariableName='Boiler Part Load Ratio' AND ReportingFrequency='Run Period')"
      avg_plr = sqlFile.execAndReturnFirstDouble(query).get
      query = "SELECT VariableValue FROM ReportVariableData WHERE ReportVariableDataDictionaryIndex IN (SELECT ReportVariableDataDictionaryIndex FROM ReportVariableDataDictionary WHERE VariableType='Avg' AND VariableName='Pump Electric Power' AND ReportingFrequency='Run Period')"
      avg_w = sqlFile.execAndReturnFirstDouble(query).get
      sql_value = avg_w / avg_plr
      assert_in_epsilon(sql_value, hpxml_value, 0.02)
=======
      if htg_sys_type == HPXML::HVACTypeBoiler
        next if hpxml.water_heating_systems.select { |wh| [HPXML::WaterHeaterTypeCombiStorage, HPXML::WaterHeaterTypeCombiTankless].include? wh.water_heater_type }.size > 0 # Skip combi systems

        # Compare pump power from timeseries output
        query = "SELECT VariableValue FROM ReportVariableData WHERE ReportVariableDataDictionaryIndex IN (SELECT ReportVariableDataDictionaryIndex FROM ReportVariableDataDictionary WHERE VariableType='Avg' AND VariableName='Boiler Part Load Ratio' AND ReportingFrequency='Run Period')"
        avg_plr = sqlFile.execAndReturnFirstDouble(query).get
        query = "SELECT VariableValue FROM ReportVariableData WHERE ReportVariableDataDictionaryIndex IN (SELECT ReportVariableDataDictionaryIndex FROM ReportVariableDataDictionary WHERE VariableType='Avg' AND VariableName='Pump Electricity Rate' AND ReportingFrequency='Run Period')"
        avg_w = sqlFile.execAndReturnFirstDouble(query).get
        sql_value = avg_w / avg_plr
        assert_in_epsilon(sql_value, hpxml_value, 0.05)
      else
        next if hpxml.cooling_systems.size + hpxml.heat_pumps.size > 0 # Skip if other system types (which could result in A) multiple supply fans or B) different supply fan power consumption in the cooling season)

        # Compare fan power from timeseries output
        query = "SELECT VariableValue FROM ReportVariableData WHERE ReportVariableDataDictionaryIndex IN (SELECT ReportVariableDataDictionaryIndex FROM ReportVariableDataDictionary WHERE VariableType='Avg' AND VariableName='Fan Runtime Fraction' and KeyValue LIKE '% SUPPLY FAN' AND ReportingFrequency='Run Period')"
        avg_rtf = sqlFile.execAndReturnFirstDouble(query).get
        query = "SELECT VariableValue FROM ReportVariableData WHERE ReportVariableDataDictionaryIndex IN (SELECT ReportVariableDataDictionaryIndex FROM ReportVariableDataDictionary WHERE VariableType='Avg' AND VariableName='Fan Electricity Rate' and KeyValue LIKE '% SUPPLY FAN' AND ReportingFrequency='Run Period')"
        avg_w = sqlFile.execAndReturnFirstDouble(query).get
        sql_value = avg_w / avg_rtf
        assert_in_epsilon(sql_value, hpxml_value, 0.05)
      end
>>>>>>> 8d739d01
    end

    # HVAC Heat Pumps
    num_hps = hpxml.heat_pumps.size
    hpxml.heat_pumps.each do |heat_pump|
      next unless heat_pump.fraction_heat_load_served > 0
      next unless (num_hps == 1) && heat_pump.heat_pump_type == HPXML::HVACTypeHeatPumpGroundToAir

      # Compare pump power from timeseries output
      hpxml_value = heat_pump.pump_watts_per_ton * UnitConversions.convert(results['Capacity: Cooling (W)'], 'W', 'ton')
      query = "SELECT VariableValue FROM ReportVariableData WHERE ReportVariableDataDictionaryIndex IN (SELECT ReportVariableDataDictionaryIndex FROM ReportVariableDataDictionary WHERE VariableType='Avg' AND VariableName='Unitary System Part Load Ratio' AND ReportingFrequency='Run Period')"
      avg_plr = sqlFile.execAndReturnFirstDouble(query).get
      query = "SELECT VariableValue FROM ReportVariableData WHERE ReportVariableDataDictionaryIndex IN (SELECT ReportVariableDataDictionaryIndex FROM ReportVariableDataDictionary WHERE VariableType='Avg' AND VariableName='Pump Electricity Rate' AND ReportingFrequency='Run Period')"
      avg_w = sqlFile.execAndReturnFirstDouble(query).get
      sql_value = avg_w / avg_plr
      assert_in_epsilon(sql_value, hpxml_value, 0.05)
    end

    # HVAC Capacities
    htg_cap = nil
    clg_cap = nil
    hpxml.heating_systems.each do |heating_system|
      htg_sys_cap = heating_system.heating_capacity.to_f
      if htg_sys_cap > 0
        htg_cap = 0 if htg_cap.nil?
        htg_cap += htg_sys_cap
      end
    end
    hpxml.cooling_systems.each do |cooling_system|
      clg_sys_cap = cooling_system.cooling_capacity.to_f
      clg_cap_mult = 1.0
      if cooling_system.cooling_system_type == HPXML::HVACTypeMiniSplitAirConditioner
        # TODO: Generalize this
        clg_cap_mult = 1.20
      end
      if clg_sys_cap > 0
        clg_cap = 0 if clg_cap.nil?
        clg_cap += (clg_sys_cap * clg_cap_mult)
      end
    end
    hpxml.heat_pumps.each do |heat_pump|
      hp_cap_clg = heat_pump.cooling_capacity.to_f
      hp_cap_htg = heat_pump.heating_capacity.to_f
      clg_cap_mult = 1.0
      htg_cap_mult = 1.0
      if heat_pump.heat_pump_type == HPXML::HVACTypeHeatPumpMiniSplit
        # TODO: Generalize this
        clg_cap_mult = 1.20
        htg_cap_mult = 1.20
      elsif (heat_pump.heat_pump_type == HPXML::HVACTypeHeatPumpAirToAir) && (heat_pump.cooling_efficiency_seer > 21)
        # TODO: Generalize this
        htg_cap_mult = 1.17
      end
      supp_hp_cap = heat_pump.backup_heating_capacity.to_f
      if hp_cap_clg > 0
        clg_cap = 0 if clg_cap.nil?
        clg_cap += (hp_cap_clg * clg_cap_mult)
      end
      if hp_cap_htg > 0
        htg_cap = 0 if htg_cap.nil?
        htg_cap += (hp_cap_htg * htg_cap_mult)
      end
      if supp_hp_cap > 0
        htg_cap = 0 if htg_cap.nil?
        htg_cap += supp_hp_cap
      end
    end
    if not clg_cap.nil?
      sql_value = UnitConversions.convert(results['Capacity: Cooling (W)'], 'W', 'Btu/hr')
      if clg_cap == 0
        assert_operator(sql_value, :<, 1)
      elsif clg_cap > 0
        if hpxml.header.allow_increased_fixed_capacities
          assert_operator(sql_value, :>=, clg_cap)
        else
          assert_in_epsilon(clg_cap, sql_value, 0.01)
        end
      else # autosized
        assert_operator(sql_value, :>, 1)
      end
    end
    if not htg_cap.nil?
      sql_value = UnitConversions.convert(results['Capacity: Heating (W)'], 'W', 'Btu/hr')
      if htg_cap == 0
        assert_operator(sql_value, :<, 1)
      elsif htg_cap > 0
        if hpxml.header.allow_increased_fixed_capacities
          assert_operator(sql_value, :>=, htg_cap)
        else
          assert_in_epsilon(htg_cap, sql_value, 0.01)
        end
      else # autosized
        assert_operator(sql_value, :>, 1)
      end
    end

    # HVAC Load Fractions
    if not hpxml_path.include? 'location-miami'
      htg_energy = results.select { |k, v| (k.include?(': Heating (MBtu)') || k.include?(': Heating Fans/Pumps (MBtu)')) && !k.include?('Load') }.map { |k, v| v }.sum(0.0)
      assert_equal(hpxml.total_fraction_heat_load_served > 0, htg_energy > 0)
    end
    clg_energy = results.select { |k, v| (k.include?(': Cooling (MBtu)') || k.include?(': Cooling Fans/Pumps (MBtu)')) && !k.include?('Load') }.map { |k, v| v }.sum(0.0)
    assert_equal(hpxml.total_fraction_cool_load_served > 0, clg_energy > 0)

    # Water Heater
    if hpxml.water_heating_systems.select { |wh| [HPXML::WaterHeaterTypeCombiStorage, HPXML::WaterHeaterTypeCombiTankless].include? wh.water_heater_type }.size > 0
      query = "SELECT SUM(ABS(VariableValue)/1000000000) FROM ReportVariableData WHERE ReportVariableDataDictionaryIndex IN (SELECT ReportVariableDataDictionaryIndex FROM ReportVariableDataDictionary WHERE VariableType='Sum' AND VariableName='Fluid Heat Exchanger Heat Transfer Energy' AND ReportingFrequency='Run Period' AND VariableUnits='J')"
      combi_hx_load = sqlFile.execAndReturnFirstDouble(query).get.round(2)
      query = "SELECT SUM(ABS(VariableValue)/1000000000) FROM ReportVariableData WHERE ReportVariableDataDictionaryIndex IN (SELECT ReportVariableDataDictionaryIndex FROM ReportVariableDataDictionary WHERE VariableType='Sum' AND VariableName='Boiler Heating Energy' AND ReportingFrequency='Run Period' AND VariableUnits='J')"
      combi_htg_load = sqlFile.execAndReturnFirstDouble(query).get.round(2)

      # Check combi system energy balance
      query = "SELECT SUM(ABS(VariableValue)/1000000000) FROM ReportVariableData WHERE ReportVariableDataDictionaryIndex IN (SELECT ReportVariableDataDictionaryIndex FROM ReportVariableDataDictionary WHERE VariableType='Sum' AND VariableName='Water Heater Source Side Heat Transfer Energy' AND VariableUnits='J')"
      combi_tank_source_load = sqlFile.execAndReturnFirstDouble(query).get.round(2)
      assert_in_epsilon(combi_hx_load, combi_tank_source_load, 0.02)

      # Check boiler, hx, pump, heating coil energy balance
      query = "SELECT SUM(ABS(VariableValue)/1000000000) FROM ReportVariableData WHERE ReportVariableDataDictionaryIndex IN (SELECT ReportVariableDataDictionaryIndex FROM ReportVariableDataDictionary WHERE VariableType='Sum' AND VariableName='Baseboard Total Heating Energy' AND VariableUnits='J')"
      boiler_space_heating_load = sqlFile.execAndReturnFirstDouble(query).get.round(2)
      assert_in_epsilon(combi_hx_load + boiler_space_heating_load, combi_htg_load, 0.02)
    end

    # Mechanical Ventilation
    fan_cfis = hpxml.ventilation_fans.select { |vent_mech| vent_mech.used_for_whole_building_ventilation && (vent_mech.fan_type == HPXML::MechVentTypeCFIS) }
    fan_sup = hpxml.ventilation_fans.select { |vent_mech| vent_mech.used_for_whole_building_ventilation && (vent_mech.fan_type == HPXML::MechVentTypeSupply) }
    fan_exh = hpxml.ventilation_fans.select { |vent_mech| vent_mech.used_for_whole_building_ventilation && (vent_mech.fan_type == HPXML::MechVentTypeExhaust) }
    fan_bal = hpxml.ventilation_fans.select { |vent_mech| vent_mech.used_for_whole_building_ventilation && [HPXML::MechVentTypeBalanced, HPXML::MechVentTypeERV, HPXML::MechVentTypeHRV].include?(vent_mech.fan_type) }
    vent_fan_kitchen = hpxml.ventilation_fans.select { |vent_mech| vent_mech.used_for_local_ventilation && (vent_mech.fan_location == HPXML::LocationKitchen) }
    vent_fan_bath = hpxml.ventilation_fans.select { |vent_mech| vent_mech.used_for_local_ventilation && (vent_mech.fan_location == HPXML::LocationBath) }

    if not (fan_cfis + fan_sup + fan_exh + fan_bal + vent_fan_kitchen + vent_fan_bath).empty?
      mv_energy = UnitConversions.convert(results['Electricity: Mech Vent (MBtu)'], 'MBtu', 'GJ')

      if not fan_cfis.empty?
        # CFIS, check for positive mech vent energy that is less than the energy if it had run 24/7
        # CFIS Fan energy
        query = "SELECT SUM(ABS(VariableValue)/1000000000) FROM ReportVariableData WHERE ReportVariableDataDictionaryIndex IN (SELECT ReportVariableDataDictionaryIndex FROM ReportVariableDataDictionary WHERE VariableType='Sum' AND KeyValue LIKE '#{Constants.ObjectNameMechanicalVentilationHouseFanCFIS.upcase}%' AND VariableName='Electric Equipment Electricity Energy' AND ReportingFrequency='Run Period' AND VariableUnits='J')"
        cfis_energy = sqlFile.execAndReturnFirstDouble(query).get
        fan_gj = fan_cfis.map { |vent_mech| UnitConversions.convert(vent_mech.unit_fan_power * vent_mech.hours_in_operation * 365.0, 'Wh', 'GJ') }.sum(0.0)
        if fan_gj > 0
          assert_operator(cfis_energy, :>, 0)
          assert_operator(cfis_energy, :<, fan_gj)
        else
          assert_equal(cfis_energy, 0.0)
        end

        mv_energy -= cfis_energy
      end

      # Supply, exhaust, ERV, HRV, etc., check for appropriate mech vent energy
      fan_gj = 0
      if not fan_sup.empty?
        fan_gj += fan_sup.map { |vent_mech| UnitConversions.convert(vent_mech.unit_fan_power * vent_mech.hours_in_operation * 365.0, 'Wh', 'GJ') }.sum(0.0)
      end
      if not fan_exh.empty?
        fan_gj += fan_exh.map { |vent_mech| UnitConversions.convert(vent_mech.unit_fan_power * vent_mech.hours_in_operation * 365.0, 'Wh', 'GJ') }.sum(0.0)
      end
      if not fan_bal.empty?
        fan_gj += fan_bal.map { |vent_mech| UnitConversions.convert(vent_mech.unit_fan_power * vent_mech.hours_in_operation * 365.0, 'Wh', 'GJ') }.sum(0.0)
      end
      if not vent_fan_kitchen.empty?
        fan_gj += vent_fan_kitchen.map { |vent_kitchen| UnitConversions.convert(vent_kitchen.unit_fan_power * vent_kitchen.hours_in_operation * vent_kitchen.quantity * 365.0, 'Wh', 'GJ') }.sum(0.0)
      end
      if not vent_fan_bath.empty?
        fan_gj += vent_fan_bath.map { |vent_bath| UnitConversions.convert(vent_bath.unit_fan_power * vent_bath.hours_in_operation * vent_bath.quantity * 365.0, 'Wh', 'GJ') }.sum(0.0)
      end
      # Maximum error that can be caused by rounding
      assert_in_delta(mv_energy, fan_gj, 0.006)
    end

    # Clothes Washer
    if (hpxml.clothes_washers.size > 0) && (hpxml.water_heating_systems.size > 0)
      # Location
      hpxml_value = hpxml.clothes_washers[0].location
      if hpxml_value.nil? || [HPXML::LocationBasementConditioned, HPXML::LocationOtherHousingUnit, HPXML::LocationOtherHeatedSpace, HPXML::LocationOtherMultifamilyBufferSpace, HPXML::LocationOtherNonFreezingSpace].include?(hpxml_value)
        hpxml_value = HPXML::LocationLivingSpace
      end
      query = "SELECT Value FROM TabularDataWithStrings WHERE TableName='ElectricEquipment Internal Gains Nominal' AND ColumnName='Zone Name' AND RowName=(SELECT RowName FROM TabularDataWithStrings WHERE TableName='ElectricEquipment Internal Gains Nominal' AND ColumnName='Name' AND Value='#{Constants.ObjectNameClothesWasher.upcase}')"
      sql_value = sqlFile.execAndReturnFirstString(query).get
      assert_equal(hpxml_value.upcase, sql_value)
    end

    # Clothes Dryer
    if (hpxml.clothes_dryers.size > 0) && (hpxml.water_heating_systems.size > 0)
      # Location
      hpxml_value = hpxml.clothes_dryers[0].location
      if hpxml_value.nil? || [HPXML::LocationBasementConditioned, HPXML::LocationOtherHousingUnit, HPXML::LocationOtherHeatedSpace, HPXML::LocationOtherMultifamilyBufferSpace, HPXML::LocationOtherNonFreezingSpace].include?(hpxml_value)
        hpxml_value = HPXML::LocationLivingSpace
      end
      query = "SELECT Value FROM TabularDataWithStrings WHERE TableName='ElectricEquipment Internal Gains Nominal' AND ColumnName='Zone Name' AND RowName=(SELECT RowName FROM TabularDataWithStrings WHERE TableName='ElectricEquipment Internal Gains Nominal' AND ColumnName='Name' AND Value='#{Constants.ObjectNameClothesDryer.upcase}')"
      sql_value = sqlFile.execAndReturnFirstString(query).get
      assert_equal(hpxml_value.upcase, sql_value)
    end

    # Refrigerator
    if hpxml.refrigerators.size > 0
      # Location
      hpxml_value = hpxml.refrigerators[0].location
      if hpxml_value.nil? || [HPXML::LocationBasementConditioned, HPXML::LocationOtherHousingUnit, HPXML::LocationOtherHeatedSpace, HPXML::LocationOtherMultifamilyBufferSpace, HPXML::LocationOtherNonFreezingSpace].include?(hpxml_value)
        hpxml_value = HPXML::LocationLivingSpace
      end
      query = "SELECT Value FROM TabularDataWithStrings WHERE TableName='ElectricEquipment Internal Gains Nominal' AND ColumnName='Zone Name' AND RowName=(SELECT RowName FROM TabularDataWithStrings WHERE TableName='ElectricEquipment Internal Gains Nominal' AND ColumnName='Name' AND Value='#{Constants.ObjectNameRefrigerator.upcase}')"
      sql_value = sqlFile.execAndReturnFirstString(query).get
      assert_equal(hpxml_value.upcase, sql_value)
    end

    # DishWasher
    if (hpxml.dishwashers.size > 0) && (hpxml.water_heating_systems.size > 0)
      # Location
      hpxml_value = hpxml.dishwashers[0].location
      if hpxml_value.nil? || [HPXML::LocationBasementConditioned, HPXML::LocationOtherHousingUnit, HPXML::LocationOtherHeatedSpace, HPXML::LocationOtherMultifamilyBufferSpace, HPXML::LocationOtherNonFreezingSpace].include?(hpxml_value)
        hpxml_value = HPXML::LocationLivingSpace
      end
      query = "SELECT Value FROM TabularDataWithStrings WHERE TableName='ElectricEquipment Internal Gains Nominal' AND ColumnName='Zone Name' AND RowName=(SELECT RowName FROM TabularDataWithStrings WHERE TableName='ElectricEquipment Internal Gains Nominal' AND ColumnName='Name' AND Value='#{Constants.ObjectNameDishwasher.upcase}')"
      sql_value = sqlFile.execAndReturnFirstString(query).get
      assert_equal(hpxml_value.upcase, sql_value)
    end

    # Cooking Range
    if hpxml.cooking_ranges.size > 0
      # Location
      hpxml_value = hpxml.cooking_ranges[0].location
      if hpxml_value.nil? || [HPXML::LocationBasementConditioned, HPXML::LocationOtherHousingUnit, HPXML::LocationOtherHeatedSpace, HPXML::LocationOtherMultifamilyBufferSpace, HPXML::LocationOtherNonFreezingSpace].include?(hpxml_value)
        hpxml_value = HPXML::LocationLivingSpace
      end
      query = "SELECT Value FROM TabularDataWithStrings WHERE TableName='ElectricEquipment Internal Gains Nominal' AND ColumnName='Zone Name' AND RowName=(SELECT RowName FROM TabularDataWithStrings WHERE TableName='ElectricEquipment Internal Gains Nominal' AND ColumnName='Name' AND Value='#{Constants.ObjectNameCookingRange.upcase}')"
      sql_value = sqlFile.execAndReturnFirstString(query).get
      assert_equal(hpxml_value.upcase, sql_value)
    end

    # Lighting
    ltg_energy = results.select { |k, v| k.include? 'Electricity: Lighting' }.map { |k, v| v }.sum(0.0)
    assert_equal(hpxml.lighting_groups.size > 0, ltg_energy > 0)

    # Get fuels
    htg_fuels = []
    hpxml.heating_systems.each do |heating_system|
      htg_fuels << heating_system.heating_system_fuel
    end
    hpxml.heat_pumps.each do |heat_pump|
      htg_fuels << heat_pump.backup_heating_fuel
    end
    wh_fuels = []
    hpxml.water_heating_systems.each do |water_heating_system|
      related_hvac = water_heating_system.related_hvac_system
      if related_hvac.nil?
        wh_fuels << water_heating_system.fuel_type
      elsif related_hvac.respond_to? :heating_system_fuel
        wh_fuels << related_hvac.heating_system_fuel
      end
    end

    # Fuel consumption checks
    [HPXML::FuelTypeNaturalGas,
     HPXML::FuelTypeOil,
     HPXML::FuelTypeKerosene,
     HPXML::FuelTypePropane,
     HPXML::FuelTypeWoodCord,
     HPXML::FuelTypeWoodPellets,
     HPXML::FuelTypeCoal].each do |fuel|
      fuel_name = fuel.split.map(&:capitalize).join(' ')
      fuel_name += ' Cord' if fuel_name == 'Wood'
      energy_htg = results.fetch("#{fuel_name}: Heating (MBtu)", 0)
      energy_dhw = results.fetch("#{fuel_name}: Hot Water (MBtu)", 0)
      energy_cd = results.fetch("#{fuel_name}: Clothes Dryer (MBtu)", 0)
      energy_cr = results.fetch("#{fuel_name}: Range/Oven (MBtu)", 0)
      if htg_fuels.include?(fuel) && (not hpxml_path.include? 'location-miami')
        assert_operator(energy_htg, :>, 0)
      else
        assert_equal(0, energy_htg)
      end
      if wh_fuels.include? fuel
        assert_operator(energy_dhw, :>, 0)
      else
        assert_equal(0, energy_dhw)
      end
      if (hpxml.clothes_dryers.size > 0) && (hpxml.clothes_dryers[0].fuel_type == fuel)
        assert_operator(energy_cd, :>, 0)
      else
        assert_equal(0, energy_cd)
      end
      if (hpxml.cooking_ranges.size > 0) && (hpxml.cooking_ranges[0].fuel_type == fuel)
        assert_operator(energy_cr, :>, 0)
      else
        assert_equal(0, energy_cr)
      end
    end

    sqlFile.close
  end

  def _write_summary_results(results_dir, results)
    require 'csv'
    csv_out = File.join(results_dir, 'results.csv')

    output_keys = []
    results.each do |xml, xml_results|
      output_keys = xml_results.keys
      break
    end

    column_headers = ['HPXML']
    output_keys.each do |key|
      column_headers << key
    end

    CSV.open(csv_out, 'w') do |csv|
      csv << column_headers
      results.sort.each do |xml, xml_results|
        csv_row = [xml]
        output_keys.each do |key|
          if xml_results[key].nil?
            csv_row << 0
          else
            csv_row << xml_results[key]
          end
        end
        csv << csv_row
      end
    end

    puts "Wrote summary results to #{csv_out}."
  end

  def _write_hvac_sizing_results(results_dir, all_sizing_results)
    require 'csv'
    csv_out = File.join(results_dir, 'results_hvac_sizing.csv')

    output_keys = nil
    all_sizing_results.each do |xml, xml_results|
      output_keys = xml_results.keys
      break
    end
    return if output_keys.nil?

    CSV.open(csv_out, 'w') do |csv|
      csv << ['HPXML'] + output_keys
      all_sizing_results.sort.each do |xml, xml_results|
        csv_row = [xml]
        output_keys.each do |key|
          csv_row << xml_results[key]
        end
        csv << csv_row
      end
    end

    puts "Wrote HVAC sizing results to #{csv_out}."
  end

  def _write_and_check_ashrae_140_results(results_dir, all_results, ashrae_140_dir)
    require 'csv'
    csv_out = File.join(results_dir, 'results_ashrae_140.csv')

    htg_loads = {}
    clg_loads = {}
    CSV.open(csv_out, 'w') do |csv|
      csv << ['Test Case', 'Annual Heating Load [MMBtu]', 'Annual Cooling Load [MMBtu]']
      all_results.sort.each do |xml, xml_results|
        next unless xml.include? ashrae_140_dir
        next unless xml.include? 'C.xml'

        htg_load = xml_results['Load: Heating (MBtu)'].round(2)
        csv << [File.basename(xml), htg_load, 'N/A']
        test_name = File.basename(xml, File.extname(xml))
        htg_loads[test_name] = htg_load
      end
      all_results.sort.each do |xml, xml_results|
        next unless xml.include? ashrae_140_dir
        next unless xml.include? 'L.xml'

        clg_load = xml_results['Load: Cooling (MBtu)'].round(2)
        csv << [File.basename(xml), 'N/A', clg_load]
        test_name = File.basename(xml, File.extname(xml))
        clg_loads[test_name] = clg_load
      end
    end

    puts "Wrote ASHRAE 140 results to #{csv_out}."

    # TODO: Add updated HERS acceptance criteria once the E+ simple
    # window model bugfix is available.
    # FUTURE: Switch to stringent HERS acceptance criteria once it's based on
    # TMY3.
  end

  def _display_result_epsilon(xml, result1, result2, key)
    epsilon = (result1 - result2).abs / [result1, result2].min
    puts "#{xml}: epsilon=#{epsilon.round(5)} [#{key}]"
  end

  def _display_result_delta(xml, result1, result2, key)
    delta = (result1 - result2).abs
    puts "#{xml}: delta=#{delta.round(5)} [#{key}]"
  end
end

def components
  return { 'Total' => 'tot',
           'Roofs' => 'roofs',
           'Ceilings' => 'ceilings',
           'Walls' => 'walls',
           'Rim Joists' => 'rim_joists',
           'Foundation Walls' => 'foundation_walls',
           'Doors' => 'doors',
           'Windows' => 'windows',
           'Skylights' => 'skylights',
           'Floors' => 'floors',
           'Slabs' => 'slabs',
           'Internal Mass' => 'internal_mass',
           'Infiltration' => 'infil',
           'Natural Ventilation' => 'natvent',
           'Mechanical Ventilation' => 'mechvent',
           'Whole House Fan' => 'whf',
           'Ducts' => 'ducts',
           'Internal Gains' => 'intgains' }
end<|MERGE_RESOLUTION|>--- conflicted
+++ resolved
@@ -489,23 +489,6 @@
       if hpxml.heat_pumps.select { |hp| [HPXML::HVACTypeHeatPumpAirToAir, HPXML::HVACTypeHeatPumpMiniSplit].include? hp.heat_pump_type }.size > 0
         next if err_line.include?('GetDXCoils: Coil:Heating:DX') && err_line.include?('curve values')
       end
-<<<<<<< HEAD
-      # FUTURE: Remove when https://github.com/NREL/EnergyPlus/pull/8073 is available
-      if hpxml_path.include? 'ASHRAE_Standard_140'
-        next if err_line.include?('SurfaceProperty:ExposedFoundationPerimeter') && err_line.include?('Total Exposed Perimeter is greater than the perimeter')
-      end
-      # FUTURE: Remove when https://github.com/NREL/EnergyPlus/issues/8163 is addressed
-      if (hpxml.solar_thermal_systems.size > 0) || (hpxml.water_heating_systems.select { |wh| wh.water_heater_type == HPXML::WaterHeaterTypeHeatPump }.size > 0)
-        next if err_line.include? 'More Additional Loss Coefficients were entered than the number of nodes; extra coefficients will not be used'
-      end
-      if hpxml_path.include?('base-dhw-tank-heat-pump-outside.xml')
-        next if err_line.include? 'Full load outlet air dry-bulb temperature < 2C. This indicates the possibility of coil frost/freeze.'
-        next if err_line.include? 'Full load outlet temperature indicates a possibility of frost/freeze error continues.'
-      end
-      next if err_line.include? 'Missing temperature setpoint for LeavingSetpointModulated mode' # These warnings are fine, simulation continues with assigning plant loop setpoint to boiler, which is the expected one
-
-=======
->>>>>>> 8d739d01
       if hpxml.cooling_systems.select { |c| c.cooling_system_type == HPXML::HVACTypeEvaporativeCooler }.size > 0
         # Evap cooler model is not really using Controller:MechanicalVentilation object, so these warnings of ignoring some features are fine.
         # OS requires a Controller:MechanicalVentilation to be attached to the oa controller, however it's not required by E+.
@@ -953,15 +936,6 @@
         hpxml_value = HVAC.get_default_boiler_eae(heating_system) / 2.08
       end
 
-<<<<<<< HEAD
-      # Compare pump power from timeseries output
-      query = "SELECT VariableValue FROM ReportVariableData WHERE ReportVariableDataDictionaryIndex IN (SELECT ReportVariableDataDictionaryIndex FROM ReportVariableDataDictionary WHERE VariableType='Avg' AND VariableName='Boiler Part Load Ratio' AND ReportingFrequency='Run Period')"
-      avg_plr = sqlFile.execAndReturnFirstDouble(query).get
-      query = "SELECT VariableValue FROM ReportVariableData WHERE ReportVariableDataDictionaryIndex IN (SELECT ReportVariableDataDictionaryIndex FROM ReportVariableDataDictionary WHERE VariableType='Avg' AND VariableName='Pump Electric Power' AND ReportingFrequency='Run Period')"
-      avg_w = sqlFile.execAndReturnFirstDouble(query).get
-      sql_value = avg_w / avg_plr
-      assert_in_epsilon(sql_value, hpxml_value, 0.02)
-=======
       if htg_sys_type == HPXML::HVACTypeBoiler
         next if hpxml.water_heating_systems.select { |wh| [HPXML::WaterHeaterTypeCombiStorage, HPXML::WaterHeaterTypeCombiTankless].include? wh.water_heater_type }.size > 0 # Skip combi systems
 
@@ -983,7 +957,6 @@
         sql_value = avg_w / avg_rtf
         assert_in_epsilon(sql_value, hpxml_value, 0.05)
       end
->>>>>>> 8d739d01
     end
 
     # HVAC Heat Pumps
