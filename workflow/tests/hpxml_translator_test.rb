# frozen_string_literal: true

require_relative '../../HPXMLtoOpenStudio/resources/minitest_helper'
require 'openstudio'
require 'fileutils'
require 'parallel'
require_relative '../../HPXMLtoOpenStudio/measure.rb'

class HPXMLTest < Minitest::Test
  def setup
    @this_dir = File.dirname(__FILE__)
    @results_dir = File.join(@this_dir, 'results')
    FileUtils.mkdir_p @results_dir

    schema_path = File.join(File.dirname(__FILE__), '..', '..', 'HPXMLtoOpenStudio', 'resources', 'hpxml_schema', 'HPXML.xsd')
    @schema_validator = XMLValidator.get_schema_validator(schema_path)
    schematron_path = File.join(File.dirname(__FILE__), '..', '..', 'HPXMLtoOpenStudio', 'resources', 'hpxml_schematron', 'EPvalidator.xml')
    @schematron_validator = XMLValidator.get_schematron_validator(schematron_path)
  end

  def test_simulations
    results_out = File.join(@results_dir, 'results.csv')
    File.delete(results_out) if File.exist? results_out
    bills_out = File.join(@results_dir, 'results_bills.csv')
    File.delete(bills_out) if File.exist? bills_out

    xmls = []
    sample_files_dirs = [File.absolute_path(File.join(@this_dir, '..', 'sample_files')),
                         File.absolute_path(File.join(@this_dir, '..', 'real_homes'))]
    sample_files_dirs.each do |sample_files_dir|
      Dir["#{sample_files_dir}/*.xml"].sort.each do |xml|
        next if xml.include? 'base-multiple-buildings.xml' # This is tested in test_multiple_building_ids

        xmls << File.absolute_path(xml)
      end
    end

    # Test simulations
    puts "Running #{xmls.size} HPXML files..."
    all_results = {}
    all_bill_results = {}
    Parallel.map(xmls, in_threads: Parallel.processor_count) do |xml|
      xml_name = File.basename(xml)
      all_results[xml_name], all_bill_results[xml_name] = _run_xml(xml, Parallel.worker_number)
    end

    _write_results(all_results.sort_by { |k, _v| k.downcase }.to_h, results_out)
    _write_results(all_bill_results.sort_by { |k, _v| k.downcase }.to_h, bills_out)
  end

  def test_ashrae_140
    ashrae140_out = File.join(@results_dir, 'results_ashrae_140.csv')
    File.delete(ashrae140_out) if File.exist? ashrae140_out

    xmls = []
    ashrae_140_dir = File.absolute_path(File.join(@this_dir, 'ASHRAE_Standard_140'))
    Dir["#{ashrae_140_dir}/*.xml"].sort.each do |xml|
      xmls << File.absolute_path(xml)
    end

    # Test simulations
    puts "Running #{xmls.size} HPXML files..."
    all_results = {}
    Parallel.map(xmls, in_threads: Parallel.processor_count) do |xml|
      xml_name = File.basename(xml)
      all_results[xml_name], _, _ = _run_xml(xml, Parallel.worker_number)
    end

    _write_ashrae_140_results(all_results.sort_by { |k, _v| k.downcase }.to_h, ashrae140_out)
  end

  def test_run_simulation_output_formats
    # Check that the simulation produces outputs in the appropriate format
    ['csv', 'json', 'msgpack', 'csv_dview'].each do |output_format|
      rb_path = File.join(File.dirname(__FILE__), '..', 'run_simulation.rb')
      xml = File.join(File.dirname(__FILE__), '..', 'sample_files', 'base.xml')
      command = "\"#{OpenStudio.getOpenStudioCLI}\" \"#{rb_path}\" -x \"#{xml}\" --debug --hourly ALL --output-format #{output_format}"
      system(command, err: File::NULL)

      output_format = 'csv' if output_format == 'csv_dview'

      # Check for output files
      assert(File.exist? File.join(File.dirname(xml), 'run', 'eplusout.msgpack'))
      assert(File.exist? File.join(File.dirname(xml), 'run', "results_annual.#{output_format}"))
      assert(File.exist? File.join(File.dirname(xml), 'run', "results_timeseries.#{output_format}"))
      assert(File.exist?(File.join(File.dirname(xml), 'run', "results_bills.#{output_format}")))

      # Check for debug files
      osm_path = File.join(File.dirname(xml), 'run', 'in.osm')
      assert(File.exist? osm_path)
      hpxml_defaults_path = File.join(File.dirname(xml), 'run', 'in.xml')
      assert(File.exist? hpxml_defaults_path)

      next unless output_format == 'msgpack'

      # Check timeseries output isn't rounded
      require 'msgpack'
      data = MessagePack.unpack(File.read(File.join(File.dirname(xml), 'run', "results_timeseries.#{output_format}"), mode: 'rb'))
      value = data['Energy Use']['Total (kBtu)'][0]
      assert_operator((value - value.round(8)).abs, :>, 0)
    end
  end

  def test_run_simulation_epjson_input
    # Check that we can run a simulation using epJSON (instead of IDF) if requested
    rb_path = File.join(File.dirname(__FILE__), '..', 'run_simulation.rb')
    xml = File.join(File.dirname(__FILE__), '..', 'sample_files', 'base.xml')
    command = "\"#{OpenStudio.getOpenStudioCLI}\" \"#{rb_path}\" -x \"#{xml}\" --ep-input-format epjson"
    system(command, err: File::NULL)

    # Check for epjson file
    assert(File.exist? File.join(File.dirname(xml), 'run', 'in.epJSON'))

    # Check for output files
    assert(File.exist? File.join(File.dirname(xml), 'run', 'eplusout.msgpack'))
    assert(File.exist? File.join(File.dirname(xml), 'run', 'results_annual.csv'))
  end

  def test_run_simulation_idf_input
    # Check that we can run a simulation using IDF (instead of epJSON) if requested
    rb_path = File.join(File.dirname(__FILE__), '..', 'run_simulation.rb')
    xml = File.join(File.dirname(__FILE__), '..', 'sample_files', 'base.xml')
    command = "\"#{OpenStudio.getOpenStudioCLI}\" \"#{rb_path}\" -x \"#{xml}\" --ep-input-format idf"
    system(command, err: File::NULL)

    # Check for idf file
    assert(File.exist? File.join(File.dirname(xml), 'run', 'in.idf'))

    # Check for output files
    assert(File.exist? File.join(File.dirname(xml), 'run', 'eplusout.msgpack'))
    assert(File.exist? File.join(File.dirname(xml), 'run', 'results_annual.csv'))
  end

  def test_run_simulation_faster_performance
    # Run w/ --skip-validation and w/o --add-component-loads arguments
    rb_path = File.join(File.dirname(__FILE__), '..', 'run_simulation.rb')
    xml = File.join(File.dirname(__FILE__), '..', 'sample_files', 'base.xml')
    command = "\"#{OpenStudio.getOpenStudioCLI}\" \"#{rb_path}\" -x \"#{xml}\" --skip-validation"
    system(command, err: File::NULL)

    # Check for output files
    assert(File.exist? File.join(File.dirname(xml), 'run', 'eplusout.msgpack'))
    assert(File.exist? File.join(File.dirname(xml), 'run', 'results_annual.csv'))

    # Check component loads don't exist
    component_loads = {}
    CSV.read(File.join(File.dirname(xml), 'run', 'results_annual.csv'), headers: false).each do |data|
      next unless data[0].to_s.start_with? 'Component Load'

      component_loads[data[0]] = Float(data[1])
    end
    assert_equal(0, component_loads.size)
  end

  def test_run_simulation_detailed_occupancy_schedules
    [false, true].each do |debug|
      # Check that the simulation produces stochastic schedules if requested
      sample_files_path = File.join(File.dirname(__FILE__), '..', 'sample_files')
      tmp_hpxml_path = File.join(sample_files_path, 'tmp.xml')
      hpxml = HPXML.new(hpxml_path: File.join(sample_files_path, 'base.xml'))
      XMLHelper.write_file(hpxml.to_oga, tmp_hpxml_path)

      rb_path = File.join(File.dirname(__FILE__), '..', 'run_simulation.rb')
      xml = File.absolute_path(tmp_hpxml_path)
      command = "\"#{OpenStudio.getOpenStudioCLI}\" \"#{rb_path}\" -x \"#{xml}\" --add-stochastic-schedules"
      command += ' -d' if debug
      system(command, err: File::NULL)

      # Check for output files
      assert(File.exist? File.join(File.dirname(xml), 'run', 'eplusout.msgpack'))
      assert(File.exist? File.join(File.dirname(xml), 'run', 'results_annual.csv'))
      assert(File.exist? File.join(File.dirname(xml), 'run', 'in.schedules.csv'))
      assert(File.exist? File.join(File.dirname(xml), 'run', 'stochastic.csv'))

      # Check stochastic.csv headers
      schedules = CSV.read(File.join(File.dirname(xml), 'run', 'stochastic.csv'), headers: true)
      if debug
        assert(schedules.headers.include?(SchedulesFile::ColumnSleeping))
      else
        refute(schedules.headers.include?(SchedulesFile::ColumnSleeping))
      end

      # Cleanup
      File.delete(tmp_hpxml_path) if File.exist? tmp_hpxml_path
    end
  end

  def test_run_simulation_timeseries_outputs
    [true, false].each do |invalid_variable_only|
      # Check that the simulation produces timeseries with requested outputs
      rb_path = File.join(File.dirname(__FILE__), '..', 'run_simulation.rb')
      xml = File.join(File.dirname(__FILE__), '..', 'sample_files', 'base.xml')
      command = "\"#{OpenStudio.getOpenStudioCLI}\" \"#{rb_path}\" -x \"#{xml}\""
      if not invalid_variable_only
        command += ' --hourly ALL'
        command += " --add-timeseries-output-variable 'Zone People Occupant Count'"
        command += " --add-timeseries-output-variable 'Zone People Total Heating Energy'"
      end
      command += " --add-timeseries-output-variable 'Foobar Variable'" # Test invalid output variable request
      system(command, err: File::NULL)

      # Check for output files
      assert(File.exist? File.join(File.dirname(xml), 'run', 'eplusout.msgpack'))
      assert(File.exist? File.join(File.dirname(xml), 'run', 'results_annual.csv'))
      if not invalid_variable_only
        assert(File.exist? File.join(File.dirname(xml), 'run', 'results_timeseries.csv'))
        # Check timeseries columns exist
        timeseries_rows = CSV.read(File.join(File.dirname(xml), 'run', 'results_timeseries.csv'))
        assert_equal(1, timeseries_rows[0].select { |r| r == 'Time' }.size)
        assert_equal(1, timeseries_rows[0].select { |r| r == 'Zone People Occupant Count: Living Space' }.size)
        assert_equal(1, timeseries_rows[0].select { |r| r == 'Zone People Total Heating Energy: Living Space' }.size)
      else
        refute(File.exist? File.join(File.dirname(xml), 'run', 'results_timeseries.csv'))
      end

      # Check run.log has warning about missing Foobar Variable
      assert(File.exist? File.join(File.dirname(xml), 'run', 'run.log'))
      log_lines = File.readlines(File.join(File.dirname(xml), 'run', 'run.log')).map(&:strip)
      assert(log_lines.include? "Warning: Request for output variable 'Foobar Variable' returned no key values.")
    end
  end

  def test_run_defaulted_in_xml
    # Check that if we simulate the in.xml file (HPXML w/ defaults), we get
    # the same results as the original HPXML.

    # Run base.xml
    rb_path = File.join(File.dirname(__FILE__), '..', 'run_simulation.rb')
    xml = File.join(File.dirname(__FILE__), '..', 'sample_files', 'base.xml')
    command = "\"#{OpenStudio.getOpenStudioCLI}\" \"#{rb_path}\" -x \"#{xml}\""
    system(command, err: File::NULL)
    assert(File.exist? File.join(File.dirname(xml), 'run', 'results_annual.csv'))
    base_results = CSV.read(File.join(File.dirname(xml), 'run', 'results_annual.csv'))

    # Run in.xml (generated from base.xml)
    xml2 = File.join(File.dirname(xml), 'run', 'in.xml')
    command = "\"#{OpenStudio.getOpenStudioCLI}\" \"#{rb_path}\" -x \"#{xml2}\""
    system(command, err: File::NULL)
    assert(File.exist? File.join(File.dirname(xml2), 'run', 'results_annual.csv'))
    default_results = CSV.read(File.join(File.dirname(xml2), 'run', 'results_annual.csv'))

    # Check two output files are identical
    assert_equal(base_results, default_results)
  end

  def test_template_osws
    # Check that simulation works using template-*.osw
    require 'json'

    ['template-run-hpxml.osw',
     'template-run-hpxml-with-stochastic-occupancy.osw',
     'template-run-hpxml-with-stochastic-occupancy-subset.osw',
     'template-build-and-run-hpxml-with-stochastic-occupancy.osw'].each do |osw_name|
      osw_path = File.join(File.dirname(__FILE__), '..', osw_name)

      # Create derivative OSW for testing
      osw_path_test = osw_path.gsub('.osw', '_test.osw')
      FileUtils.cp(osw_path, osw_path_test)

      # Turn on debug mode
      json = JSON.parse(File.read(osw_path_test), symbolize_names: true)
      measure_index = json[:steps].find_index { |m| m[:measure_dir_name] == 'HPXMLtoOpenStudio' }
      json[:steps][measure_index][:arguments][:debug] = true

      if Dir.exist? File.join(File.dirname(__FILE__), '..', '..', 'project')
        # CI checks out the repo as "project", so update dir name
        json[:steps][measure_index][:measure_dir_name] = 'project'
      end

      File.open(osw_path_test, 'w') do |f|
        f.write(JSON.pretty_generate(json))
      end

      command = "\"#{OpenStudio.getOpenStudioCLI}\" run -w \"#{osw_path_test}\""
      system(command, err: File::NULL)

      # Check for output files
      assert(File.exist? File.join(File.dirname(osw_path_test), 'run', 'eplusout.msgpack'))
      assert(File.exist? File.join(File.dirname(osw_path_test), 'run', 'results_annual.csv'))

      # Check for debug files
      assert(File.exist? File.join(File.dirname(osw_path_test), 'run', 'in.osm'))
      hpxml_defaults_path = File.join(File.dirname(osw_path_test), 'run', 'in.xml')
      assert(File.exist? hpxml_defaults_path)

      # Cleanup
      File.delete(osw_path_test)
      xml_path_test = File.join(File.dirname(__FILE__), '..', 'run', 'built.xml')
      File.delete(xml_path_test) if File.exist?(xml_path_test)
      xml_path_test = File.join(File.dirname(__FILE__), '..', 'run', 'built-stochastic-schedules.xml')
      File.delete(xml_path_test) if File.exist?(xml_path_test)
    end
  end

  def test_multiple_building_ids
    rb_path = File.join(File.dirname(__FILE__), '..', 'run_simulation.rb')
    xml = File.join(File.dirname(__FILE__), '..', 'sample_files', 'base-multiple-buildings.xml')
    csv_output_path = File.join(File.dirname(xml), 'run', 'results_annual.csv')
    run_log = File.join(File.dirname(xml), 'run', 'run.log')

    # Check successful simulation when providing correct building ID
    command = "\"#{OpenStudio.getOpenStudioCLI}\" \"#{rb_path}\" -x \"#{xml}\" --building-id MyBuilding"
    system(command, err: File::NULL)
    assert_equal(true, File.exist?(csv_output_path))

    # Check that we have exactly one warning (i.e., check we are only validating a single Building element against schematron)
    assert_equal(1, File.readlines(run_log).select { |l| l.include? 'Warning: No clothes dryer specified, the model will not include clothes dryer energy use.' }.size)

    # Check unsuccessful simulation when providing incorrect building ID
    command = "\"#{OpenStudio.getOpenStudioCLI}\" \"#{rb_path}\" -x \"#{xml}\" --building-id MyFoo"
    system(command, err: File::NULL)
    assert_equal(false, File.exist?(csv_output_path))
    assert_equal(1, File.readlines(run_log).select { |l| l.include? "Could not find Building element with ID 'MyFoo'." }.size)

    # Check unsuccessful simulation when not providing building ID
    command = "\"#{OpenStudio.getOpenStudioCLI}\" \"#{rb_path}\" -x \"#{xml}\""
    system(command, err: File::NULL)
    assert_equal(false, File.exist?(csv_output_path))
    assert_equal(1, File.readlines(run_log).select { |l| l.include? 'Multiple Building elements defined in HPXML file; Building ID argument must be provided.' }.size)
  end

  def test_release_zips
    # Check release zips successfully created
    top_dir = File.join(@this_dir, '..', '..')
    command = "\"#{OpenStudio.getOpenStudioCLI}\" \"#{File.join(top_dir, 'tasks.rb')}\" create_release_zips"
    system(command)
    assert_equal(1, Dir["#{top_dir}/*.zip"].size)

    # Check successful running of simulation from release zips
    require 'zip'
    Zip.on_exists_proc = true
    Dir["#{top_dir}/OpenStudio-HPXML*.zip"].each do |zip_path|
      Zip::File.open(zip_path) do |zip_file|
        zip_file.each do |f|
          FileUtils.mkdir_p(File.dirname(f.name)) unless File.exist?(File.dirname(f.name))
          zip_file.extract(f, f.name)
        end
      end

      # Test run_simulation.rb
      command = "\"#{OpenStudio.getOpenStudioCLI}\" OpenStudio-HPXML/workflow/run_simulation.rb -x OpenStudio-HPXML/workflow/sample_files/base.xml"
      system(command)
      assert(File.exist? 'OpenStudio-HPXML/workflow/sample_files/run/results_annual.csv')

      File.delete(zip_path)
      rm_path('OpenStudio-HPXML')
    end
  end

  private

  def _run_xml(xml, worker_num = nil)
    print "Testing #{File.basename(xml)}...\n"
    rundir = File.join(@this_dir, "test#{worker_num}")

    # Uses 'monthly' to verify timeseries results match annual results via error-checking
    # inside the ReportSimulationOutput measure.
    cli_path = OpenStudio.getOpenStudioCLI
    command = "\"#{cli_path}\" \"#{File.join(File.dirname(__FILE__), '../run_simulation.rb')}\" -x \"#{xml}\" --add-component-loads -o \"#{rundir}\" --debug --monthly ALL"
    success = system(command)

    rundir = File.join(rundir, 'run')

    # Check results
    print "Simulation failed: #{xml}.\n" unless success
    assert_equal(true, success)

    # Check for output files
    annual_csv_path = File.join(rundir, 'results_annual.csv')
    timeseries_csv_path = File.join(rundir, 'results_timeseries.csv')
    bills_csv_path = File.join(rundir, 'results_bills.csv')
    assert(File.exist? annual_csv_path)
    assert(File.exist? timeseries_csv_path)

    # Check outputs
    hpxml_defaults_path = File.join(rundir, 'in.xml')
    hpxml = HPXML.new(hpxml_path: hpxml_defaults_path, schema_validator: @schema_validator, schematron_validator: @schematron_validator) # Validate in.xml to ensure it can be run back through OS-HPXML
    if not hpxml.errors.empty?
      puts 'ERRORS:'
      hpxml.errors.each do |error|
        puts error
      end
      flunk "EPvalidator.xml error in #{hpxml_defaults_path}."
    end
    bill_results = _get_bill_results(bills_csv_path)
    results = _get_simulation_results(annual_csv_path, xml)
    _verify_outputs(rundir, xml, results, hpxml)

    return results, bill_results
  end

  def _get_simulation_results(annual_csv_path, xml)
    # Grab all outputs from reporting measure CSV annual results
    results = {}
    CSV.foreach(annual_csv_path) do |row|
      next if row.nil? || (row.size < 2)
      next if row[0].start_with? 'System Use:'
      next if row[0].start_with? 'Emissions:'

      results[row[0]] = Float(row[1])
    end

    # Check discrepancy between total load and sum of component loads
    if not xml.include? 'ASHRAE_Standard_140'
      sum_component_htg_loads = results.select { |k, _v| k.start_with? 'Component Load: Heating:' }.values.sum(0.0)
      sum_component_clg_loads = results.select { |k, _v| k.start_with? 'Component Load: Cooling:' }.values.sum(0.0)
      total_htg_load_delivered = results['Load: Heating: Delivered (MBtu)']
      total_clg_load_delivered = results['Load: Cooling: Delivered (MBtu)']
      abs_htg_load_delta = (total_htg_load_delivered - sum_component_htg_loads).abs
      abs_clg_load_delta = (total_clg_load_delivered - sum_component_clg_loads).abs
      avg_htg_load = ([total_htg_load_delivered, sum_component_htg_loads].sum / 2.0)
      avg_clg_load = ([total_clg_load_delivered, sum_component_clg_loads].sum / 2.0)
      if avg_htg_load > 0
        abs_htg_load_frac = abs_htg_load_delta / avg_htg_load
      end
      if avg_clg_load > 0
        abs_clg_load_frac = abs_clg_load_delta / avg_clg_load
      end
      # Check that the difference is less than 1.5 MBtu or less than 10%
      assert((abs_htg_load_delta < 1.5) || (!abs_htg_load_frac.nil? && abs_htg_load_frac < 0.1))
      assert((abs_clg_load_delta < 1.5) || (!abs_clg_load_frac.nil? && abs_clg_load_frac < 0.1))
    end

    return results
  end

  def _get_bill_results(bill_csv_path)
    # Grab all outputs (except monthly) from reporting measure CSV bill results
    results = {}
    if File.exist? bill_csv_path
      CSV.foreach(bill_csv_path) do |row|
        next if row.nil? || (row.size < 2)
        next if (1..12).to_a.any? { |month| row[0].include?(": Month #{month}:") }

        results[row[0]] = Float(row[1])
      end
    end

    return results
  end

  def _verify_outputs(rundir, hpxml_path, results, hpxml)
    assert(File.exist? File.join(rundir, 'eplusout.msgpack'))

    sqlFile = OpenStudio::SqlFile.new(File.join(rundir, 'eplusout.sql'), false)

    # Collapse windows further using same logic as measure.rb
    hpxml.windows.each do |window|
      window.fraction_operable = nil
    end
    hpxml.collapse_enclosure_surfaces()
    hpxml.delete_adiabatic_subsurfaces()

    # Check run.log warnings
    File.readlines(File.join(rundir, 'run.log')).each do |message|
      next if message.strip.empty?
      next if message.start_with? 'Info: '
      next if message.start_with? 'Executing command'
      next if message.include? 'Could not find state average'

      if hpxml.clothes_washers.empty?
        next if message.include? 'No clothes washer specified, the model will not include clothes washer energy use.'
      end
      if hpxml.clothes_dryers.empty?
        next if message.include? 'No clothes dryer specified, the model will not include clothes dryer energy use.'
      end
      if hpxml.dishwashers.empty?
        next if message.include? 'No dishwasher specified, the model will not include dishwasher energy use.'
      end
      if hpxml.refrigerators.empty?
        next if message.include? 'No refrigerator specified, the model will not include refrigerator energy use.'
      end
      if hpxml.cooking_ranges.empty?
        next if message.include? 'No cooking range specified, the model will not include cooking range/oven energy use.'
      end
      if hpxml.water_heating_systems.empty?
        next if message.include? 'No water heating specified, the model will not include water heating energy use.'
      end
      if (hpxml.heating_systems + hpxml.heat_pumps).select { |h| h.fraction_heat_load_served.to_f > 0 }.empty?
        next if message.include? 'No space heating specified, the model will not include space heating energy use.'
      end
      if (hpxml.cooling_systems + hpxml.heat_pumps).select { |c| c.fraction_cool_load_served.to_f > 0 }.empty?
        next if message.include? 'No space cooling specified, the model will not include space cooling energy use.'
      end
      if hpxml.plug_loads.select { |p| p.plug_load_type == HPXML::PlugLoadTypeOther }.empty?
        next if message.include? "No '#{HPXML::PlugLoadTypeOther}' plug loads specified, the model will not include misc plug load energy use."
      end
      if hpxml.plug_loads.select { |p| p.plug_load_type == HPXML::PlugLoadTypeTelevision }.empty?
        next if message.include? "No '#{HPXML::PlugLoadTypeTelevision}' plug loads specified, the model will not include television plug load energy use."
      end
      if hpxml.lighting_groups.empty?
        next if message.include? 'No interior lighting specified, the model will not include interior lighting energy use.'
        next if message.include? 'No exterior lighting specified, the model will not include exterior lighting energy use.'
        next if message.include? 'No garage lighting specified, the model will not include garage lighting energy use.'
      end
      if hpxml.windows.empty?
        next if message.include? 'No windows specified, the model will not include window heat transfer.'
      end
      if hpxml.pv_systems.empty? && !hpxml.batteries.empty? && hpxml.header.schedules_filepaths.empty?
        next if message.include? 'Battery without PV specified, and no charging/discharging schedule provided; battery is assumed to operate as backup and will not be modeled.'
      end
      if hpxml_path.include? 'base-location-capetown-zaf.xml'
        next if message.include? 'OS Message: Minutes field (60) on line 9 of EPW file'
        next if message.include? 'Could not find a marginal Electricity rate.'
        next if message.include? 'Could not find a marginal Natural Gas rate.'
      end
      if !hpxml.hvac_distributions.select { |d| d.distribution_system_type == HPXML::HVACDistributionTypeDSE }.empty?
        next if message.include? 'DSE is not currently supported when calculating utility bills.'
      end
      if !hpxml.header.unavailable_periods.select { |up| up.column_name == 'Power Outage' }.empty?
        next if message.include? 'It is not possible to eliminate all HVAC energy use (e.g. crankcase/defrost energy) in EnergyPlus during an unavailable period.'
        next if message.include? 'It is not possible to eliminate all water heater energy use (e.g. parasitics) in EnergyPlus during an unavailable period.'
      end
      if hpxml_path.include? 'base-location-AMY-2012.xml'
        next if message.include? 'No design condition info found; calculating design conditions from EPW weather data.'
      end

      flunk "Unexpected run.log message found for #{File.basename(hpxml_path)}: #{message}"
    end

    # Check for unexpected eplusout.err messages
    messages = []
    message = nil
    File.readlines(File.join(rundir, 'eplusout.err')).each do |err_line|
      if err_line.include?('** Warning **') || err_line.include?('** Severe  **') || err_line.include?('**  Fatal  **')
        messages << message unless message.nil?
        message = err_line
      else
        message += err_line unless message.nil?
      end
    end

    messages.each do |message|
      # General
      next if message.include? 'Schedule:Constant="ALWAYS ON CONTINUOUS", Blank Schedule Type Limits Name input'
      next if message.include? 'Schedule:Constant="ALWAYS OFF DISCRETE", Blank Schedule Type Limits Name input'
      next if message.include? 'Entered Zone Volumes differ from calculated zone volume'
      next if message.include? 'PerformancePrecisionTradeoffs: Carroll MRT radiant exchange method is selected.'
      next if message.include?('CalculateZoneVolume') && message.include?('not fully enclosed')
      next if message.include? 'do not define an enclosure'
      next if message.include? 'Pump nominal power or motor efficiency is set to 0'
      next if message.include? 'volume flow rate per watt of rated total cooling capacity is out of range'
      next if message.include? 'volume flow rate per watt of rated total heating capacity is out of range'
      next if message.include? 'The Standard Ratings is calculated for'
      next if message.include?('WetBulb not converged after') && message.include?('iterations(PsyTwbFnTdbWPb)')
      next if message.include? 'Inside surface heat balance did not converge with Max Temp Difference'
      next if message.include? 'Inside surface heat balance convergence problem continues'
      next if message.include?('Glycol: Temperature') && message.include?('out of range (too low) for fluid')
      next if message.include?('Glycol: Temperature') && message.include?('out of range (too high) for fluid')
      next if message.include? 'Plant loop exceeding upper temperature limit'
      next if message.include? 'Plant loop falling below lower temperature limit'
      next if message.include?('Foundation:Kiva') && message.include?('wall surfaces with more than four vertices') # TODO: Check alternative approach
      next if message.include? 'Temperature out of range [-100. to 200.] (PsyPsatFnTemp)'
      next if message.include? 'Enthalpy out of range (PsyTsatFnHPb)'
      next if message.include? 'Full load outlet air dry-bulb temperature < 2C. This indicates the possibility of coil frost/freeze.'
      next if message.include? 'Full load outlet temperature indicates a possibility of frost/freeze error continues.'
      next if message.include? 'Air-cooled condenser inlet dry-bulb temperature below 0 C.'
      next if message.include? 'Low condenser dry-bulb temperature error continues.'
      next if message.include? 'Coil control failed'
      next if message.include? 'sensible part-load ratio out of range error continues'
      next if message.include? 'Iteration limit exceeded in calculating sensible part-load ratio error continues'
      next if message.include?('setupIHGOutputs: Output variables=Zone Other Equipment') && message.include?('are not available.')
      next if message.include?('setupIHGOutputs: Output variables=Space Other Equipment') && message.include?('are not available')
      next if message.include? 'DetailedSkyDiffuseModeling is chosen but not needed as either the shading transmittance for shading devices does not change throughout the year'
      next if message.include? 'View factors not complete'

      # HPWHs
      if hpxml.water_heating_systems.select { |wh| wh.water_heater_type == HPXML::WaterHeaterTypeHeatPump }.size > 0
        next if message.include? 'Recovery Efficiency and Energy Factor could not be calculated during the test for standard ratings'
        next if message.include? 'SimHVAC: Maximum iterations (20) exceeded for all HVAC loops'
        next if message.include? 'Rated air volume flow rate per watt of rated total water heating capacity is out of range'
        next if message.include? 'For object = Coil:WaterHeating:AirToWaterHeatPump:Wrapped'
        next if message.include? 'Enthalpy out of range (PsyTsatFnHPb)'
        next if message.include?('CheckWarmupConvergence: Loads Initialization') && message.include?('did not converge after 25 warmup days')
      end
      # HPWHs outside
      if hpxml.water_heating_systems.select { |wh| wh.water_heater_type == HPXML::WaterHeaterTypeHeatPump && wh.location == HPXML::LocationOtherExterior }.size > 0
        next if message.include? 'Water heater tank set point temperature is greater than or equal to the cut-in temperature of the heat pump water heater.'
      end
      # Stratified tank WHs
      if hpxml.water_heating_systems.select { |wh| wh.tank_model_type == HPXML::WaterHeaterTankModelTypeStratified }.size > 0
        next if message.include? 'Recovery Efficiency and Energy Factor could not be calculated during the test for standard ratings'
      end
      # HP defrost curves
      if hpxml.heat_pumps.select { |hp| [HPXML::HVACTypeHeatPumpAirToAir, HPXML::HVACTypeHeatPumpMiniSplit, HPXML::HVACTypeHeatPumpPTHP, HPXML::HVACTypeHeatPumpRoom].include? hp.heat_pump_type }.size > 0
        next if message.include?('GetDXCoils: Coil:Heating:DX') && message.include?('curve values') && message.include?('Defrost Energy Input Ratio Function of Temperature Curve')
      end
      # variable system SHR adjustment
      if (hpxml.heat_pumps + hpxml.cooling_systems).select { |hp| hp.compressor_type == HPXML::HVACCompressorTypeVariableSpeed }.size > 0
        next if message.include?('CalcCBF: SHR adjusted to achieve valid outlet air properties and the simulation continues.')
      end
<<<<<<< HEAD
=======
      # Evaporative coolers
>>>>>>> 80c9fcbf
      if hpxml.cooling_systems.select { |c| c.cooling_system_type == HPXML::HVACTypeEvaporativeCooler }.size > 0
        # Evap cooler model is not really using Controller:MechanicalVentilation object, so these warnings of ignoring some features are fine.
        # OS requires a Controller:MechanicalVentilation to be attached to the oa controller, however it's not required by E+.
        # Manually removing Controller:MechanicalVentilation from idf eliminates these two warnings.
        # FUTURE: Can we update OS to allow removing it?
        next if message.include?('Zone') && message.include?('is not accounted for by Controller:MechanicalVentilation object')
        next if message.include?('PEOPLE object for zone') && message.include?('is not accounted for by Controller:MechanicalVentilation object')
        # "The only valid controller type for an AirLoopHVAC is Controller:WaterCoil.", evap cooler doesn't need one.
        next if message.include?('GetAirPathData: AirLoopHVAC') && message.include?('has no Controllers')
        # input "Autosize" for Fixed Minimum Air Flow Rate is added by OS translation, now set it to 0 to skip potential sizing process, though no way to prevent this warning.
        next if message.include? 'Since Zone Minimum Air Flow Input Method = CONSTANT, input for Fixed Minimum Air Flow Rate will be ignored'
      end
      # Fan coil distribution
      if hpxml.hvac_distributions.select { |d| d.air_type.to_s == HPXML::AirTypeFanCoil }.size > 0
        next if message.include? 'In calculating the design coil UA for Coil:Cooling:Water' # Warning for unused cooling coil for fan coil
      end
      # Boilers
      if hpxml.heating_systems.select{ |h| h.heating_system_type == HPXML::HVACTypeBoiler }.size > 0
        next if message.include? 'Missing temperature setpoint for LeavingSetpointModulated mode' # These warnings are fine, simulation continues with assigning plant loop setpoint to boiler, which is the expected one
      end
      # GSHPs
      if hpxml.heat_pumps.select{ |hp| hp.heat_pump_type == HPXML::HVACTypeHeatPumpGroundToAir }.size > 0
        next if message.include?('CheckSimpleWAHPRatedCurvesOutputs') && message.include?('WaterToAirHeatPump:EquationFit') # FUTURE: Check these
        next if message.include? 'Actual air mass flow rate is smaller than 25% of water-to-air heat pump coil rated air flow rate.' # FUTURE: Remove this when https://github.com/NREL/EnergyPlus/issues/9125 is resolved
      end
      # GSHPs with only heating or cooling
      if hpxml.heat_pumps.select{ |hp| hp.heat_pump_type == HPXML::HVACTypeHeatPumpGroundToAir && (hp.fraction_heat_load_served == 0 || hp.fraction_cool_load_served == 0) }.size > 0
        next if message.include? 'heating capacity is disproportionate (> 20% different) to total cooling capacity' # safe to ignore
      end
      # Solar thermal systems
      if hpxml.solar_thermal_systems.size > 0
        next if message.include? 'Supply Side is storing excess heat the majority of the time.'
      end
      # Unavailability periods
      if !hpxml.header.unavailable_periods.empty?
        next if message.include? 'Target water temperature is greater than the hot water temperature'
        next if message.include? 'Target water temperature should be less than or equal to the hot water temperature'
      end
      # Simulation w/ timesteps longer than 15-minutes
      timestep = hpxml.header.timestep.nil? ? 60 : hpxml.header.timestep
      if timestep > 15
        next if message.include?('Timestep: Requested number') && message.include?('is less than the suggested minimum')
      end

      flunk "Unexpected eplusout.err message found for #{File.basename(hpxml_path)}: #{message}"
    end

    # Check for unused objects/schedules/constructions warnings
    num_unused_objects = 0
    num_unused_schedules = 0
    num_unused_constructions = 0
    File.readlines(File.join(rundir, 'eplusout.err')).each do |err_line|
      if err_line.include? 'unused objects in input'
        num_unused_objects = Integer(err_line.split(' ')[3])
      elsif err_line.include? 'unused schedules in input'
        num_unused_schedules = Integer(err_line.split(' ')[3])
      elsif err_line.include? 'unused constructions in input'
        num_unused_constructions = Integer(err_line.split(' ')[6])
      end
    end
    assert_equal(0, num_unused_objects)
    assert_equal(0, num_unused_schedules)
    assert_equal(0, num_unused_constructions)

    # Check for Output:Meter and Output:Variable warnings
    num_invalid_output_meters = 0
    num_invalid_output_variables = 0
    File.readlines(File.join(rundir, 'eplusout.err')).each do |err_line|
      if err_line.include? 'Output:Meter: invalid Key Name'
        num_invalid_output_meters += 1
      elsif err_line.include?('Key=') && err_line.include?('VarName=')
        num_invalid_output_variables += 1
      end
    end
    assert_equal(0, num_invalid_output_meters)
    assert_equal(0, num_invalid_output_variables)

    # Timestep
    timestep = hpxml.header.timestep.nil? ? 60 : hpxml.header.timestep
    query = 'SELECT NumTimestepsPerHour FROM Simulations'
    sql_value = sqlFile.execAndReturnFirstDouble(query).get
    assert_equal(60 / timestep, sql_value)

    # Conditioned Floor Area
    if (hpxml.total_fraction_cool_load_served > 0) || (hpxml.total_fraction_heat_load_served > 0) # EnergyPlus will only report conditioned floor area if there is an HVAC system
      hpxml_value = hpxml.building_construction.conditioned_floor_area
      if hpxml.has_location(HPXML::LocationCrawlspaceConditioned)
        hpxml_value += hpxml.slabs.select { |s| s.interior_adjacent_to == HPXML::LocationCrawlspaceConditioned }.map { |s| s.area }.sum
      end
      query = "SELECT Value FROM TabularDataWithStrings WHERE ReportName='InputVerificationandResultsSummary' AND ReportForString='Entire Facility' AND TableName='Zone Summary' AND RowName='Conditioned Total' AND ColumnName='Area' AND Units='m2'"
      sql_value = UnitConversions.convert(sqlFile.execAndReturnFirstDouble(query).get, 'm^2', 'ft^2')
      assert_in_epsilon(hpxml_value, sql_value, 0.1)
    end

    # Enclosure Roofs
    hpxml.roofs.each do |roof|
      roof_id = roof.id.upcase

      # R-value
      hpxml_value = roof.insulation_assembly_r_value
      if hpxml_path.include? 'ASHRAE_Standard_140'
        # Compare R-value w/o film
        hpxml_value -= Material.AirFilmRoofASHRAE140.rvalue
        hpxml_value -= Material.AirFilmOutsideASHRAE140.rvalue
        query = "SELECT AVG(Value) FROM TabularDataWithStrings WHERE ReportName='EnvelopeSummary' AND ReportForString='Entire Facility' AND TableName='Opaque Exterior' AND (RowName='#{roof_id}' OR RowName LIKE '#{roof_id}:%') AND ColumnName='U-Factor no Film' AND Units='W/m2-K'"
      else
        # Compare R-value w/ film
        query = "SELECT AVG(Value) FROM TabularDataWithStrings WHERE ReportName='EnvelopeSummary' AND ReportForString='Entire Facility' AND TableName='Opaque Exterior' AND (RowName='#{roof_id}' OR RowName LIKE '#{roof_id}:%') AND ColumnName='U-Factor with Film' AND Units='W/m2-K'"
      end
      sql_value = 1.0 / UnitConversions.convert(sqlFile.execAndReturnFirstDouble(query).get, 'W/(m^2*K)', 'Btu/(hr*ft^2*F)')
      assert_in_epsilon(hpxml_value, sql_value, 0.1)

      # Net area
      hpxml_value = roof.area
      hpxml.skylights.each do |subsurface|
        next if subsurface.roof_idref.upcase != roof_id

        hpxml_value -= subsurface.area
      end
      query = "SELECT SUM(Value) FROM TabularDataWithStrings WHERE ReportName='EnvelopeSummary' AND ReportForString='Entire Facility' AND TableName='Opaque Exterior' AND (RowName='#{roof_id}' OR RowName LIKE '#{roof_id}:%') AND ColumnName='Net Area' AND Units='m2'"
      sql_value = UnitConversions.convert(sqlFile.execAndReturnFirstDouble(query).get, 'm^2', 'ft^2')
      assert_operator(sql_value, :>, 0.01)
      assert_in_epsilon(hpxml_value, sql_value, 0.1)

      # Solar absorptance
      hpxml_value = roof.solar_absorptance
      query = "SELECT AVG(Value) FROM TabularDataWithStrings WHERE ReportName='EnvelopeSummary' AND ReportForString='Entire Facility' AND TableName='Opaque Exterior' AND (RowName='#{roof_id}' OR RowName LIKE '#{roof_id}:%') AND ColumnName='Reflectance'"
      sql_value = 1.0 - sqlFile.execAndReturnFirstDouble(query).get
      assert_in_epsilon(hpxml_value, sql_value, 0.01)

      # Tilt
      hpxml_value = UnitConversions.convert(Math.atan(roof.pitch / 12.0), 'rad', 'deg')
      query = "SELECT AVG(Value) FROM TabularDataWithStrings WHERE ReportName='EnvelopeSummary' AND ReportForString='Entire Facility' AND TableName='Opaque Exterior' AND (RowName='#{roof_id}' OR RowName LIKE '#{roof_id}:%') AND ColumnName='Tilt' AND Units='deg'"
      sql_value = sqlFile.execAndReturnFirstDouble(query).get
      assert_in_epsilon(hpxml_value, sql_value, 0.01)

      # Azimuth
      next unless (not roof.azimuth.nil?) && (Float(roof.pitch) > 0)

      hpxml_value = roof.azimuth
      query = "SELECT AVG(Value) FROM TabularDataWithStrings WHERE ReportName='EnvelopeSummary' AND ReportForString='Entire Facility' AND TableName='Opaque Exterior' AND (RowName='#{roof_id}' OR RowName LIKE '#{roof_id}:%') AND ColumnName='Azimuth' AND Units='deg'"
      sql_value = sqlFile.execAndReturnFirstDouble(query).get
      assert_in_epsilon(hpxml_value, sql_value, 0.01)
    end

    # Enclosure Foundations
    # Ensure Kiva instances have perimeter fraction of 1.0 as we explicitly define them to end up this way.
    num_kiva_instances = 0
    File.readlines(File.join(rundir, 'eplusout.eio')).each do |eio_line|
      next unless eio_line.downcase.start_with? 'foundation kiva'

      kiva_perim_frac = Float(eio_line.split(',')[5])
      assert_equal(1.0, kiva_perim_frac)

      num_kiva_instances += 1
    end

    # Enclosure Foundation Slabs
    num_slabs = hpxml.slabs.size
    if (num_slabs <= 1) && (num_kiva_instances <= 1) # The slab surfaces may be combined in these situations, so skip tests
      hpxml.slabs.each do |slab|
        slab_id = slab.id.upcase

        # Exposed Area
        hpxml_value = Float(slab.area)
        query = "SELECT Value FROM TabularDataWithStrings WHERE ReportName='EnvelopeSummary' AND ReportForString='Entire Facility' AND TableName='Opaque Exterior' AND RowName='#{slab_id}' AND ColumnName='Gross Area' AND Units='m2'"
        sql_value = UnitConversions.convert(sqlFile.execAndReturnFirstDouble(query).get, 'm^2', 'ft^2')
        assert_operator(sql_value, :>, 0.01)
        assert_in_epsilon(hpxml_value, sql_value, 0.1)

        # Tilt
        query = "SELECT Value FROM TabularDataWithStrings WHERE ReportName='EnvelopeSummary' AND ReportForString='Entire Facility' AND TableName='Opaque Exterior' AND RowName='#{slab_id}' AND ColumnName='Tilt' AND Units='deg'"
        sql_value = sqlFile.execAndReturnFirstDouble(query).get
        assert_in_epsilon(180.0, sql_value, 0.01)
      end
    end

    # Enclosure Walls/RimJoists/FoundationWalls
    (hpxml.walls + hpxml.rim_joists + hpxml.foundation_walls).each do |wall|
      wall_id = wall.id.upcase

      if wall.is_adiabatic
        # Adiabatic surfaces have their "BaseSurfaceIndex" as their "ExtBoundCond" in "Surfaces" table in SQL simulation results
        query_base_surf_idx = "SELECT BaseSurfaceIndex FROM Surfaces WHERE SurfaceName='#{wall_id}'"
        query_ext_bound = "SELECT ExtBoundCond FROM Surfaces WHERE SurfaceName='#{wall_id}'"
        sql_value_base_surf_idx = sqlFile.execAndReturnFirstDouble(query_base_surf_idx).get
        sql_value_ext_bound_cond = sqlFile.execAndReturnFirstDouble(query_ext_bound).get
        assert_equal(sql_value_base_surf_idx, sql_value_ext_bound_cond)
      end

      if wall.is_exterior
        table_name = 'Opaque Exterior'
      else
        table_name = 'Opaque Interior'
      end

      # R-value
      if (not wall.insulation_assembly_r_value.nil?) && (not wall.is_a? HPXML::FoundationWall) # FoundationWalls use Foundation:Kiva for insulation
        hpxml_value = wall.insulation_assembly_r_value
        if hpxml_path.include? 'ASHRAE_Standard_140'
          # Compare R-value w/o film
          hpxml_value -= Material.AirFilmVerticalASHRAE140.rvalue
          if wall.is_exterior
            hpxml_value -= Material.AirFilmOutsideASHRAE140.rvalue
          else
            hpxml_value -= Material.AirFilmVerticalASHRAE140.rvalue
          end
          query = "SELECT AVG(Value) FROM TabularDataWithStrings WHERE ReportName='EnvelopeSummary' AND ReportForString='Entire Facility' AND TableName='#{table_name}' AND (RowName='#{wall_id}' OR RowName LIKE '#{wall_id}:%') AND ColumnName='U-Factor no Film' AND Units='W/m2-K'"
        elsif wall.is_interior
          # Compare R-value w/o film
          hpxml_value -= Material.AirFilmVertical.rvalue
          hpxml_value -= Material.AirFilmVertical.rvalue
          query = "SELECT AVG(Value) FROM TabularDataWithStrings WHERE ReportName='EnvelopeSummary' AND ReportForString='Entire Facility' AND TableName='#{table_name}' AND (RowName='#{wall_id}' OR RowName LIKE '#{wall_id}:%') AND ColumnName='U-Factor no Film' AND Units='W/m2-K'"
        else
          # Compare R-value w/ film
          query = "SELECT AVG(Value) FROM TabularDataWithStrings WHERE ReportName='EnvelopeSummary' AND ReportForString='Entire Facility' AND TableName='#{table_name}' AND (RowName='#{wall_id}' OR RowName LIKE '#{wall_id}:%') AND ColumnName='U-Factor with Film' AND Units='W/m2-K'"
        end
        sql_value = 1.0 / UnitConversions.convert(sqlFile.execAndReturnFirstDouble(query).get, 'W/(m^2*K)', 'Btu/(hr*ft^2*F)')
        assert_in_epsilon(hpxml_value, sql_value, 0.1)
      end

      # Net area
      hpxml_value = wall.net_area
      if wall.is_a? HPXML::FoundationWall
        if wall.is_exterior
          # only modeling portion of foundation wall that is exposed perimeter
          hpxml_value *= wall.exposed_fraction
        else
          # interzonal foundation walls: only above-grade portion modeled
          hpxml_value *= (wall.height - wall.depth_below_grade) / wall.height
        end
      end
      if wall.is_exterior
        query = "SELECT SUM(Value) FROM TabularDataWithStrings WHERE ReportName='EnvelopeSummary' AND ReportForString='Entire Facility' AND TableName='#{table_name}' AND (RowName='#{wall_id}' OR RowName LIKE '#{wall_id}:%' OR RowName LIKE '#{wall_id} %') AND ColumnName='Net Area' AND Units='m2'"
      else
        query = "SELECT SUM(Value) FROM TabularDataWithStrings WHERE ReportName='EnvelopeSummary' AND ReportForString='Entire Facility' AND TableName='#{table_name}' AND (RowName='#{wall_id}' OR RowName LIKE '#{wall_id}:%') AND ColumnName='Net Area' AND Units='m2'"
      end
      sql_value = UnitConversions.convert(sqlFile.execAndReturnFirstDouble(query).get, 'm^2', 'ft^2')
      assert_operator(sql_value, :>, 0.01)
      assert_in_epsilon(hpxml_value, sql_value, 0.1)

      # Solar absorptance
      if wall.respond_to?(:solar_absorptance) && (not wall.solar_absorptance.nil?)
        hpxml_value = wall.solar_absorptance
        query = "SELECT AVG(Value) FROM TabularDataWithStrings WHERE ReportName='EnvelopeSummary' AND ReportForString='Entire Facility' AND TableName='#{table_name}' AND (RowName='#{wall_id}' OR RowName LIKE '#{wall_id}:%') AND ColumnName='Reflectance'"
        sql_value = 1.0 - sqlFile.execAndReturnFirstDouble(query).get
        assert_in_epsilon(hpxml_value, sql_value, 0.01)
      end

      # Tilt
      query = "SELECT AVG(Value) FROM TabularDataWithStrings WHERE ReportName='EnvelopeSummary' AND ReportForString='Entire Facility' AND TableName='#{table_name}' AND (RowName='#{wall_id}' OR RowName LIKE '#{wall_id}:%') AND ColumnName='Tilt' AND Units='deg'"
      sql_value = sqlFile.execAndReturnFirstDouble(query).get
      assert_in_epsilon(90.0, sql_value, 0.01)

      # Azimuth
      next if wall.azimuth.nil?

      hpxml_value = wall.azimuth
      query = "SELECT AVG(Value) FROM TabularDataWithStrings WHERE ReportName='EnvelopeSummary' AND ReportForString='Entire Facility' AND TableName='#{table_name}' AND (RowName='#{wall_id}' OR RowName LIKE '#{wall_id}:%') AND ColumnName='Azimuth' AND Units='deg'"
      sql_value = sqlFile.execAndReturnFirstDouble(query).get
      assert_in_epsilon(hpxml_value, sql_value, 0.01)
    end

    # Enclosure Floors
    hpxml.floors.each do |floor|
      floor_id = floor.id.upcase

      if floor.is_adiabatic
        # Adiabatic surfaces have their "BaseSurfaceIndex" as their "ExtBoundCond" in "Surfaces" table in SQL simulation results
        query_base_surf_idx = "SELECT BaseSurfaceIndex FROM Surfaces WHERE SurfaceName='#{floor_id}'"
        query_ext_bound = "SELECT ExtBoundCond FROM Surfaces WHERE SurfaceName='#{floor_id}'"
        sql_value_base_surf_idx = sqlFile.execAndReturnFirstDouble(query_base_surf_idx).get
        sql_value_ext_bound_cond = sqlFile.execAndReturnFirstDouble(query_ext_bound).get
        assert_equal(sql_value_base_surf_idx, sql_value_ext_bound_cond)
      end

      if floor.is_exterior
        table_name = 'Opaque Exterior'
      else
        table_name = 'Opaque Interior'
      end

      # R-value
      hpxml_value = floor.insulation_assembly_r_value
      if hpxml_path.include? 'ASHRAE_Standard_140'
        # Compare R-value w/o film
        if floor.is_exterior # Raised floor
          hpxml_value -= Material.AirFilmFloorASHRAE140.rvalue
          hpxml_value -= Material.AirFilmFloorZeroWindASHRAE140.rvalue
        elsif floor.is_ceiling # Attic floor
          hpxml_value -= Material.AirFilmFloorASHRAE140.rvalue
          hpxml_value -= Material.AirFilmFloorASHRAE140.rvalue
        end
        query = "SELECT AVG(Value) FROM TabularDataWithStrings WHERE ReportName='EnvelopeSummary' AND ReportForString='Entire Facility' AND TableName='#{table_name}' AND RowName='#{floor_id}' AND ColumnName='U-Factor no Film' AND Units='W/m2-K'"
      elsif floor.is_interior
        # Compare R-value w/o film
        if floor.is_ceiling
          hpxml_value -= Material.AirFilmFloorAverage.rvalue
          hpxml_value -= Material.AirFilmFloorAverage.rvalue
        else
          hpxml_value -= Material.AirFilmFloorReduced.rvalue
          hpxml_value -= Material.AirFilmFloorReduced.rvalue
        end
        query = "SELECT AVG(Value) FROM TabularDataWithStrings WHERE ReportName='EnvelopeSummary' AND ReportForString='Entire Facility' AND TableName='#{table_name}' AND RowName='#{floor_id}' AND ColumnName='U-Factor no Film' AND Units='W/m2-K'"
      else
        # Compare R-value w/ film
        query = "SELECT AVG(Value) FROM TabularDataWithStrings WHERE ReportName='EnvelopeSummary' AND ReportForString='Entire Facility' AND TableName='#{table_name}' AND RowName='#{floor_id}' AND ColumnName='U-Factor with Film' AND Units='W/m2-K'"
      end
      sql_value = 1.0 / UnitConversions.convert(sqlFile.execAndReturnFirstDouble(query).get, 'W/(m^2*K)', 'Btu/(hr*ft^2*F)')
      assert_in_epsilon(hpxml_value, sql_value, 0.1)

      # Area
      hpxml_value = floor.area
      query = "SELECT SUM(Value) FROM TabularDataWithStrings WHERE ReportName='EnvelopeSummary' AND ReportForString='Entire Facility' AND TableName='#{table_name}' AND RowName='#{floor_id}' AND ColumnName='Net Area' AND Units='m2'"
      sql_value = UnitConversions.convert(sqlFile.execAndReturnFirstDouble(query).get, 'm^2', 'ft^2')
      assert_operator(sql_value, :>, 0.01)
      assert_in_epsilon(hpxml_value, sql_value, 0.1)

      # Tilt
      if floor.is_ceiling
        hpxml_value = 0
      else
        hpxml_value = 180
      end
      query = "SELECT AVG(Value) FROM TabularDataWithStrings WHERE ReportName='EnvelopeSummary' AND ReportForString='Entire Facility' AND TableName='#{table_name}' AND RowName='#{floor_id}' AND ColumnName='Tilt' AND Units='deg'"
      sql_value = sqlFile.execAndReturnFirstDouble(query).get
      assert_in_epsilon(hpxml_value, sql_value, 0.01)
    end

    # Enclosure Windows/Skylights
    (hpxml.windows + hpxml.skylights).each do |subsurface|
      subsurface_id = subsurface.id.upcase

      if subsurface.is_exterior
        table_name = 'Exterior Fenestration'
      else
        table_name = 'Interior Door'
      end

      # Area
      if subsurface.is_exterior
        col_name = 'Area of Multiplied Openings'
      else
        col_name = 'Gross Area'
      end
      hpxml_value = subsurface.area
      query = "SELECT Value FROM TabularDataWithStrings WHERE ReportName='EnvelopeSummary' AND ReportForString='Entire Facility' AND TableName='#{table_name}' AND RowName='#{subsurface_id}' AND ColumnName='#{col_name}' AND Units='m2'"
      sql_value = UnitConversions.convert(sqlFile.execAndReturnFirstDouble(query).get, 'm^2', 'ft^2')
      assert_operator(sql_value, :>, 0.01)
      assert_in_epsilon(hpxml_value, sql_value, 0.1)

      # U-Factor
      if subsurface.is_exterior
        col_name = 'Glass U-Factor'
      else
        col_name = 'U-Factor no Film'
      end
      hpxml_value = Constructions.get_ufactor_shgc_adjusted_by_storms(subsurface.storm_type, subsurface.ufactor, subsurface.shgc)[0]
      if subsurface.is_interior
        hpxml_value = 1.0 / (1.0 / hpxml_value - Material.AirFilmVertical.rvalue)
        hpxml_value = 1.0 / (1.0 / hpxml_value - Material.AirFilmVertical.rvalue)
      end
      if subsurface.is_a? HPXML::Skylight
        hpxml_value /= 1.2 # converted to the 20-deg slope from the vertical position by multiplying the tested value at vertical
      end
      query = "SELECT Value FROM TabularDataWithStrings WHERE ReportName='EnvelopeSummary' AND ReportForString='Entire Facility' AND TableName='#{table_name}' AND RowName='#{subsurface_id}' AND ColumnName='#{col_name}' AND Units='W/m2-K'"
      sql_value = UnitConversions.convert(sqlFile.execAndReturnFirstDouble(query).get, 'W/(m^2*K)', 'Btu/(hr*ft^2*F)')
      assert_in_epsilon(hpxml_value, sql_value, 0.02)

      next unless subsurface.is_exterior

      # SHGC
      hpxml_value = Constructions.get_ufactor_shgc_adjusted_by_storms(subsurface.storm_type, subsurface.ufactor, subsurface.shgc)[1]
      query = "SELECT Value FROM TabularDataWithStrings WHERE ReportName='EnvelopeSummary' AND ReportForString='Entire Facility' AND TableName='#{table_name}' AND RowName='#{subsurface_id}' AND ColumnName='Glass SHGC'"
      sql_value = sqlFile.execAndReturnFirstDouble(query).get
      assert_in_delta(hpxml_value, sql_value, 0.01)

      # Azimuth
      hpxml_value = subsurface.azimuth
      query = "SELECT Value FROM TabularDataWithStrings WHERE ReportName='EnvelopeSummary' AND ReportForString='Entire Facility' AND TableName='#{table_name}' AND RowName='#{subsurface_id}' AND ColumnName='Azimuth' AND Units='deg'"
      sql_value = sqlFile.execAndReturnFirstDouble(query).get
      assert_in_epsilon(hpxml_value, sql_value, 0.01)

      # Tilt
      if subsurface.is_a? HPXML::Window
        query = "SELECT Value FROM TabularDataWithStrings WHERE ReportName='EnvelopeSummary' AND ReportForString='Entire Facility' AND TableName='#{table_name}' AND RowName='#{subsurface_id}' AND ColumnName='Tilt' AND Units='deg'"
        sql_value = sqlFile.execAndReturnFirstDouble(query).get
        assert_in_epsilon(90.0, sql_value, 0.01)
      elsif subsurface.is_a? HPXML::Skylight
        hpxml_value = nil
        hpxml.roofs.each do |roof|
          next if roof.id != subsurface.roof_idref

          hpxml_value = UnitConversions.convert(Math.atan(roof.pitch / 12.0), 'rad', 'deg')
        end
        query = "SELECT Value FROM TabularDataWithStrings WHERE ReportName='EnvelopeSummary' AND ReportForString='Entire Facility' AND TableName='#{table_name}' AND RowName='#{subsurface_id}' AND ColumnName='Tilt' AND Units='deg'"
        sql_value = sqlFile.execAndReturnFirstDouble(query).get
        assert_in_epsilon(hpxml_value, sql_value, 0.01)
      else
        flunk "Subsurface '#{subsurface_id}' should have either AttachedToWall or AttachedToRoof element."
      end
    end

    # Enclosure Doors
    hpxml.doors.each do |door|
      door_id = door.id.upcase

      if door.wall.is_exterior
        table_name = 'Exterior Door'
      else
        table_name = 'Interior Door'
      end

      # Area
      if not door.area.nil?
        hpxml_value = door.area
        query = "SELECT Value FROM TabularDataWithStrings WHERE ReportName='EnvelopeSummary' AND ReportForString='Entire Facility' AND TableName='#{table_name}' AND RowName='#{door_id}' AND ColumnName='Gross Area' AND Units='m2'"
        sql_value = UnitConversions.convert(sqlFile.execAndReturnFirstDouble(query).get, 'm^2', 'ft^2')
        assert_operator(sql_value, :>, 0.01)
        assert_in_epsilon(hpxml_value, sql_value, 0.1)
      end

      # R-Value
      next if door.r_value.nil?

      if door.is_exterior
        col_name = 'U-Factor with Film'
      else
        col_name = 'U-Factor no Film'
      end
      hpxml_value = door.r_value
      if door.is_interior
        hpxml_value -= Material.AirFilmVertical.rvalue
        hpxml_value -= Material.AirFilmVertical.rvalue
      end
      query = "SELECT Value FROM TabularDataWithStrings WHERE ReportName='EnvelopeSummary' AND ReportForString='Entire Facility' AND TableName='#{table_name}' AND RowName='#{door_id}' AND ColumnName='#{col_name}' AND Units='W/m2-K'"
      sql_value = 1.0 / UnitConversions.convert(sqlFile.execAndReturnFirstDouble(query).get, 'W/(m^2*K)', 'Btu/(hr*ft^2*F)')
      assert_in_epsilon(hpxml_value, sql_value, 0.1)
    end

    # HVAC Load Fractions
    if (not hpxml_path.include? 'location-miami') && (not hpxml_path.include? 'location-honolulu') && (not hpxml_path.include? 'location-phoenix')
      htg_energy = results.select { |k, _v| (k.include?(': Heating (MBtu)') || k.include?(': Heating Fans/Pumps (MBtu)')) && !k.include?('Load') }.values.sum(0.0)
      assert_equal(hpxml.total_fraction_heat_load_served > 0, htg_energy > 0)
    end
    clg_energy = results.select { |k, _v| (k.include?(': Cooling (MBtu)') || k.include?(': Cooling Fans/Pumps (MBtu)')) && !k.include?('Load') }.values.sum(0.0)
    assert_equal(hpxml.total_fraction_cool_load_served > 0, clg_energy > 0)

    # Mechanical Ventilation
    whole_vent_fans = hpxml.ventilation_fans.select { |vent_mech| vent_mech.used_for_whole_building_ventilation && !vent_mech.is_cfis_supplemental_fan? }
    local_vent_fans = hpxml.ventilation_fans.select { |vent_mech| vent_mech.used_for_local_ventilation }
    fan_cfis = whole_vent_fans.select { |vent_mech| vent_mech.fan_type == HPXML::MechVentTypeCFIS }
    fan_sup = whole_vent_fans.select { |vent_mech| vent_mech.fan_type == HPXML::MechVentTypeSupply }
    fan_exh = whole_vent_fans.select { |vent_mech| vent_mech.fan_type == HPXML::MechVentTypeExhaust }
    fan_bal = whole_vent_fans.select { |vent_mech| [HPXML::MechVentTypeBalanced, HPXML::MechVentTypeERV, HPXML::MechVentTypeHRV].include?(vent_mech.fan_type) }
    vent_fan_kitchen = local_vent_fans.select { |vent_mech| vent_mech.fan_location == HPXML::LocationKitchen }
    vent_fan_bath = local_vent_fans.select { |vent_mech| vent_mech.fan_location == HPXML::LocationBath }

    if not (fan_cfis + fan_sup + fan_exh + fan_bal + vent_fan_kitchen + vent_fan_bath).empty?
      mv_energy = UnitConversions.convert(results['End Use: Electricity: Mech Vent (MBtu)'], 'MBtu', 'GJ')

      if not fan_cfis.empty?
        if (fan_sup + fan_exh + fan_bal + vent_fan_kitchen + vent_fan_bath).empty?
          # CFIS only, check for positive mech vent energy that is less than the energy if it had run 24/7
          fan_gj = fan_cfis.map { |vent_mech| UnitConversions.convert(vent_mech.unit_fan_power * vent_mech.hours_in_operation * 365.0, 'Wh', 'GJ') }.sum(0.0)
          assert_operator(mv_energy, :>, 0)
          assert_operator(mv_energy, :<, fan_gj)
        end
      else
        # Supply, exhaust, ERV, HRV, etc., check for appropriate mech vent energy
        fan_gj = 0
        if not fan_sup.empty?
          fan_gj += fan_sup.map { |vent_mech| UnitConversions.convert(vent_mech.unit_fan_power * vent_mech.hours_in_operation * 365.0, 'Wh', 'GJ') }.sum(0.0)
        end
        if not fan_exh.empty?
          fan_gj += fan_exh.map { |vent_mech| UnitConversions.convert(vent_mech.unit_fan_power * vent_mech.hours_in_operation * 365.0, 'Wh', 'GJ') }.sum(0.0)
        end
        if not fan_bal.empty?
          fan_gj += fan_bal.map { |vent_mech| UnitConversions.convert(vent_mech.unit_fan_power * vent_mech.hours_in_operation * 365.0, 'Wh', 'GJ') }.sum(0.0)
        end
        if not vent_fan_kitchen.empty?
          fan_gj += vent_fan_kitchen.map { |vent_kitchen| UnitConversions.convert(vent_kitchen.unit_fan_power * vent_kitchen.hours_in_operation * vent_kitchen.count * 365.0, 'Wh', 'GJ') }.sum(0.0)
        end
        if not vent_fan_bath.empty?
          fan_gj += vent_fan_bath.map { |vent_bath| UnitConversions.convert(vent_bath.unit_fan_power * vent_bath.hours_in_operation * vent_bath.count * 365.0, 'Wh', 'GJ') }.sum(0.0)
        end
        # Maximum error that can be caused by rounding
        assert_in_delta(mv_energy, fan_gj, 0.006)
      end
    end

    tabular_map = { HPXML::ClothesWasher => Constants.ObjectNameClothesWasher,
                    HPXML::ClothesDryer => Constants.ObjectNameClothesDryer,
                    HPXML::Refrigerator => Constants.ObjectNameRefrigerator,
                    HPXML::Dishwasher => Constants.ObjectNameDishwasher,
                    HPXML::CookingRange => Constants.ObjectNameCookingRange }

    (hpxml.clothes_washers + hpxml.clothes_dryers + hpxml.refrigerators + hpxml.dishwashers + hpxml.cooking_ranges).each do |appliance|
      next unless hpxml.water_heating_systems.size > 0

      # Location
      hpxml_value = appliance.location
      if hpxml_value.nil? || HPXML::conditioned_locations.include?(hpxml_value) || [HPXML::LocationOtherHeatedSpace, HPXML::LocationOtherMultifamilyBufferSpace, HPXML::LocationOtherNonFreezingSpace].include?(hpxml_value)
        hpxml_value = HPXML::LocationLivingSpace
      end
      tabular_value = tabular_map[appliance.class]
      query = "SELECT Value FROM TabularDataWithStrings WHERE TableName='ElectricEquipment Internal Gains Nominal' AND ColumnName='Zone Name' AND RowName=(SELECT RowName FROM TabularDataWithStrings WHERE TableName='ElectricEquipment Internal Gains Nominal' AND ColumnName='Name' AND Value='#{tabular_value.upcase}')"
      sql_value = sqlFile.execAndReturnFirstString(query).get
      assert_equal(hpxml_value.upcase, sql_value)
    end

    # Lighting
    ltg_energy = results.select { |k, _v| k.include? 'End Use: Electricity: Lighting' }.values.sum(0.0)
    if not (hpxml_path.include?('vacancy-year-round') || hpxml_path.include?('residents-0'))
      assert_equal(hpxml.lighting_groups.size > 0, ltg_energy > 0)
    else
      assert_operator(hpxml.lighting_groups.size, :>, 0)
      assert_equal(0, ltg_energy)
    end

    # Get fuels
    htg_fuels = []
    htg_backup_fuels = []
    wh_fuels = []
    hpxml.heating_systems.each do |heating_system|
      if heating_system.is_heat_pump_backup_system
        htg_backup_fuels << heating_system.heating_system_fuel
      else
        htg_fuels << heating_system.heating_system_fuel
      end
    end
    hpxml.cooling_systems.each do |cooling_system|
      if cooling_system.has_integrated_heating
        htg_fuels << cooling_system.integrated_heating_system_fuel
      end
    end
    hpxml.heat_pumps.each do |heat_pump|
      if heat_pump.fraction_heat_load_served > 0
        htg_backup_fuels << heat_pump.backup_heating_fuel
      end
    end
    hpxml.water_heating_systems.each do |water_heating_system|
      related_hvac = water_heating_system.related_hvac_system
      if related_hvac.nil?
        wh_fuels << water_heating_system.fuel_type
      elsif related_hvac.respond_to? :heating_system_fuel
        wh_fuels << related_hvac.heating_system_fuel
      end
    end

    is_warm_climate = false
    if ['USA_FL_Miami.Intl.AP.722020_TMY3.epw',
        'USA_HI_Honolulu.Intl.AP.911820_TMY3.epw',
        'USA_AZ_Phoenix-Sky.Harbor.Intl.AP.722780_TMY3.epw'].include? hpxml.climate_and_risk_zones.weather_station_epw_filepath
      is_warm_climate = true
    end

    # Fuel consumption checks
    [HPXML::FuelTypeNaturalGas,
     HPXML::FuelTypeOil,
     HPXML::FuelTypeKerosene,
     HPXML::FuelTypePropane,
     HPXML::FuelTypeWoodCord,
     HPXML::FuelTypeWoodPellets,
     HPXML::FuelTypeCoal].each do |fuel|
      fuel_name = fuel.split.map(&:capitalize).join(' ')
      fuel_name += ' Cord' if fuel_name == 'Wood'
      energy_htg = results.fetch("End Use: #{fuel_name}: Heating (MBtu)", 0)
      energy_hp_backup = results.fetch("End Use: #{fuel_name}: Heating Heat Pump Backup (MBtu)", 0)
      energy_dhw = results.fetch("End Use: #{fuel_name}: Hot Water (MBtu)", 0)
      energy_cd = results.fetch("End Use: #{fuel_name}: Clothes Dryer (MBtu)", 0)
      energy_cr = results.fetch("End Use: #{fuel_name}: Range/Oven (MBtu)", 0)
      if htg_fuels.include? fuel
        if (not hpxml_path.include? 'autosize') && (not is_warm_climate)
          assert_operator(energy_htg, :>, 0)
        end
      else
        assert_equal(0, energy_htg)
      end
      if htg_backup_fuels.include? fuel
        if (not hpxml_path.include? 'autosize') && (not is_warm_climate)
          assert_operator(energy_hp_backup, :>, 0)
        end
      else
        assert_equal(0, energy_hp_backup)
      end
      if wh_fuels.include? fuel
        assert_operator(energy_dhw, :>, 0)
      else
        assert_equal(0, energy_dhw)
      end
      if (hpxml.clothes_dryers.size > 0) && (hpxml.clothes_dryers[0].fuel_type == fuel)
        assert_operator(energy_cd, :>, 0)
      else
        assert_equal(0, energy_cd)
      end
      if (hpxml.cooking_ranges.size > 0) && (hpxml.cooking_ranges[0].fuel_type == fuel)
        assert_operator(energy_cr, :>, 0)
      else
        assert_equal(0, energy_cr)
      end
    end

    # Check unmet hours
    unmet_hours_htg = results.select { |k, _v| k.include? 'Unmet Hours: Heating' }.values.sum(0.0)
    unmet_hours_clg = results.select { |k, _v| k.include? 'Unmet Hours: Cooling' }.values.sum(0.0)
    if hpxml_path.include? 'base-hvac-undersized.xml'
      assert_operator(unmet_hours_htg, :>, 1000)
      assert_operator(unmet_hours_clg, :>, 1000)
    else
      if hpxml.total_fraction_heat_load_served == 0
        assert_equal(0, unmet_hours_htg)
      else
        assert_operator(unmet_hours_htg, :<, 350)
      end
      if hpxml.total_fraction_cool_load_served == 0
        assert_equal(0, unmet_hours_clg)
      else
        assert_operator(unmet_hours_clg, :<, 350)
      end
    end

    sqlFile.close

    # Ensure sql file is immediately freed; otherwise we can get
    # errors on Windows when trying to delete this file.
    GC.start()
  end

  def _write_results(results, csv_out)
    require 'csv'

    output_keys = []
    results.values.each do |xml_results|
      xml_results.keys.each do |key|
        next if output_keys.include? key

        output_keys << key
      end
    end

    CSV.open(csv_out, 'w') do |csv|
      csv << ['HPXML'] + output_keys
      results.sort.each do |xml, xml_results|
        csv_row = [xml]
        output_keys.each do |key|
          if xml_results[key].nil?
            csv_row << 0
          else
            csv_row << xml_results[key]
          end
        end
        csv << csv_row
      end
    end

    puts "Wrote results to #{csv_out}."
  end

  def _write_ashrae_140_results(all_results, csv_out)
    require 'csv'

    htg_loads = {}
    clg_loads = {}
    CSV.open(csv_out, 'w') do |csv|
      csv << ['Test Case', 'Annual Heating Load [MMBtu]', 'Annual Cooling Load [MMBtu]']
      all_results.sort.each do |xml, xml_results|
        next unless xml.include? 'C.xml'

        htg_load = xml_results['Load: Heating: Delivered (MBtu)'].round(2)
        csv << [File.basename(xml), htg_load, 'N/A']
        test_name = File.basename(xml, File.extname(xml))
        htg_loads[test_name] = htg_load
      end
      all_results.sort.each do |xml, xml_results|
        next unless xml.include? 'L.xml'

        clg_load = xml_results['Load: Cooling: Delivered (MBtu)'].round(2)
        csv << [File.basename(xml), 'N/A', clg_load]
        test_name = File.basename(xml, File.extname(xml))
        clg_loads[test_name] = clg_load
      end
    end

    puts "Wrote ASHRAE 140 results to #{csv_out}."
  end
end<|MERGE_RESOLUTION|>--- conflicted
+++ resolved
@@ -589,10 +589,7 @@
       if (hpxml.heat_pumps + hpxml.cooling_systems).select { |hp| hp.compressor_type == HPXML::HVACCompressorTypeVariableSpeed }.size > 0
         next if message.include?('CalcCBF: SHR adjusted to achieve valid outlet air properties and the simulation continues.')
       end
-<<<<<<< HEAD
-=======
       # Evaporative coolers
->>>>>>> 80c9fcbf
       if hpxml.cooling_systems.select { |c| c.cooling_system_type == HPXML::HVACTypeEvaporativeCooler }.size > 0
         # Evap cooler model is not really using Controller:MechanicalVentilation object, so these warnings of ignoring some features are fine.
         # OS requires a Controller:MechanicalVentilation to be attached to the oa controller, however it's not required by E+.
