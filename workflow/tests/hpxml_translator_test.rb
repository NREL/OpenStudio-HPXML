--- conflicted
+++ resolved
@@ -478,7 +478,6 @@
     if not xml.include? 'ASHRAE_Standard_140'
       sum_component_htg_loads = results.select { |k, v| k.start_with? 'Component Load: Heating:' }.map { |k, v| v }.sum(0.0)
       sum_component_clg_loads = results.select { |k, v| k.start_with? 'Component Load: Cooling:' }.map { |k, v| v }.sum(0.0)
-<<<<<<< HEAD
       total_htg_load = results['Load: Heating: Delivered (MBtu)']
       total_clg_load = results['Load: Cooling: Delivered (MBtu)']
       abs_htg_load_delta = (total_htg_load - sum_component_htg_loads).abs
@@ -488,12 +487,6 @@
       # Check that the difference is less than 0.5MBtu or less than 10%
       assert((abs_htg_load_delta < 0.5) || (abs_htg_load_frac < 0.1))
       assert((abs_clg_load_delta < 0.5) || (abs_clg_load_frac < 0.1))
-=======
-      residual_htg_load = results['Load: Heating: Delivered (MBtu)'] - sum_component_htg_loads
-      residual_clg_load = results['Load: Cooling: Delivered (MBtu)'] - sum_component_clg_loads
-      assert_operator(residual_htg_load.abs, :<, 0.6)
-      assert_operator(residual_clg_load.abs, :<, 0.6)
->>>>>>> b7c478ab
     end
 
     return results
