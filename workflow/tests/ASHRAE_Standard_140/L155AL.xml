<<<<<<< HEAD
<?xml version='1.0' encoding='UTF-8'?>
<HPXML xmlns='http://hpxmlonline.com/2019/10' xmlns:xsi='http://www.w3.org/2001/XMLSchema-instance' xsi:schemaLocation='http://hpxmlonline.com/2019/10' schemaVersion='4.0'>
  <XMLTransactionHeaderInformation>
    <XMLType>HPXML</XMLType>
    <XMLGeneratedBy>tasks.rb</XMLGeneratedBy>
    <CreatedDateAndTime>2000-01-01T00:00:00-07:00</CreatedDateAndTime>
    <Transaction>create</Transaction>
  </XMLTransactionHeaderInformation>
  <SoftwareInfo>
    <extension>
      <ApplyASHRAE140Assumptions>true</ApplyASHRAE140Assumptions>
      <AdditionalProperties>
        <ParentHPXMLFile>L150AL.xml</ParentHPXMLFile>
      </AdditionalProperties>
    </extension>
  </SoftwareInfo>
  <Building>
    <BuildingID id='MyBuilding'/>
    <ProjectStatus>
      <EventType>proposed workscope</EventType>
    </ProjectStatus>
    <BuildingDetails>
      <BuildingSummary>
        <Site>
          <Surroundings>stand-alone</Surroundings>
          <VerticalSurroundings>no units above or below</VerticalSurroundings>
        </Site>
        <BuildingOccupancy>
          <NumberofResidents>0.0</NumberofResidents>
        </BuildingOccupancy>
        <BuildingConstruction>
          <ResidentialFacilityType>single-family detached</ResidentialFacilityType>
          <NumberofConditionedFloors>1.0</NumberofConditionedFloors>
          <NumberofConditionedFloorsAboveGrade>1.0</NumberofConditionedFloorsAboveGrade>
          <NumberofBedrooms>3</NumberofBedrooms>
          <ConditionedFloorArea>1539.0</ConditionedFloorArea>
          <ConditionedBuildingVolume>12312.0</ConditionedBuildingVolume>
        </BuildingConstruction>
      </BuildingSummary>
      <ClimateandRiskZones>
        <WeatherStation>
          <SystemIdentifier id='WeatherStation'/>
          <Name>USA_NV_Las.Vegas-McCarran.Intl.AP.723860_TMY3</Name>
          <extension>
            <EPWFilePath>USA_NV_Las.Vegas-McCarran.Intl.AP.723860_TMY3.epw</EPWFilePath>
          </extension>
        </WeatherStation>
      </ClimateandRiskZones>
      <Enclosure>
        <AirInfiltration>
          <AirInfiltrationMeasurement>
            <SystemIdentifier id='AirInfiltrationMeasurement1'/>
            <BuildingAirLeakage>
              <UnitofMeasure>ACHnatural</UnitofMeasure>
              <AirLeakage>0.67</AirLeakage>
            </BuildingAirLeakage>
            <InfiltrationVolume>12312.0</InfiltrationVolume>
          </AirInfiltrationMeasurement>
        </AirInfiltration>
        <Attics>
          <Attic>
            <SystemIdentifier id='Attic1'/>
            <AtticType>
              <Attic>
                <Vented>true</Vented>
              </Attic>
            </AtticType>
            <VentilationRate>
              <UnitofMeasure>ACHnatural</UnitofMeasure>
              <Value>2.4</Value>
            </VentilationRate>
            <AttachedToRoof idref='Roof1'/>
            <AttachedToRoof idref='Roof2'/>
            <AttachedToWall idref='Wall5'/>
            <AttachedToWall idref='Wall6'/>
            <AttachedToFrameFloor idref='FrameFloor2'/>
          </Attic>
        </Attics>
        <Roofs>
          <Roof>
            <SystemIdentifier id='Roof1'/>
            <InteriorAdjacentTo>attic - vented</InteriorAdjacentTo>
            <Area>811.1</Area>
            <Azimuth>0</Azimuth>
            <RoofType>asphalt or fiberglass shingles</RoofType>
            <SolarAbsorptance>0.6</SolarAbsorptance>
            <Emittance>0.9</Emittance>
            <Pitch>4.0</Pitch>
            <RadiantBarrier>false</RadiantBarrier>
            <Insulation>
              <SystemIdentifier id='Roof1Insulation'/>
              <AssemblyEffectiveRValue>1.99</AssemblyEffectiveRValue>
            </Insulation>
          </Roof>
          <Roof>
            <SystemIdentifier id='Roof2'/>
            <InteriorAdjacentTo>attic - vented</InteriorAdjacentTo>
            <Area>811.1</Area>
            <Azimuth>180</Azimuth>
            <RoofType>asphalt or fiberglass shingles</RoofType>
            <SolarAbsorptance>0.6</SolarAbsorptance>
            <Emittance>0.9</Emittance>
            <Pitch>4.0</Pitch>
            <RadiantBarrier>false</RadiantBarrier>
            <Insulation>
              <SystemIdentifier id='Roof2Insulation'/>
              <AssemblyEffectiveRValue>1.99</AssemblyEffectiveRValue>
            </Insulation>
          </Roof>
        </Roofs>
        <Walls>
          <Wall>
            <SystemIdentifier id='Wall1'/>
            <ExteriorAdjacentTo>outside</ExteriorAdjacentTo>
            <InteriorAdjacentTo>living space</InteriorAdjacentTo>
            <WallType>
              <WoodStud/>
            </WallType>
            <Area>456.0</Area>
            <Azimuth>0</Azimuth>
            <Siding>wood siding</Siding>
            <SolarAbsorptance>0.6</SolarAbsorptance>
            <Emittance>0.9</Emittance>
            <InteriorFinish>
              <Type>gypsum board</Type>
              <Thickness>0.5</Thickness>
            </InteriorFinish>
            <Insulation>
              <SystemIdentifier id='Wall1Insulation'/>
              <AssemblyEffectiveRValue>11.76</AssemblyEffectiveRValue>
            </Insulation>
          </Wall>
          <Wall>
            <SystemIdentifier id='Wall2'/>
            <ExteriorAdjacentTo>outside</ExteriorAdjacentTo>
            <InteriorAdjacentTo>living space</InteriorAdjacentTo>
            <WallType>
              <WoodStud/>
            </WallType>
            <Area>216.0</Area>
            <Azimuth>90</Azimuth>
            <Siding>wood siding</Siding>
            <SolarAbsorptance>0.6</SolarAbsorptance>
            <Emittance>0.9</Emittance>
            <InteriorFinish>
              <Type>gypsum board</Type>
              <Thickness>0.5</Thickness>
            </InteriorFinish>
            <Insulation>
              <SystemIdentifier id='Wall2Insulation'/>
              <AssemblyEffectiveRValue>11.76</AssemblyEffectiveRValue>
            </Insulation>
          </Wall>
          <Wall>
            <SystemIdentifier id='Wall3'/>
            <ExteriorAdjacentTo>outside</ExteriorAdjacentTo>
            <InteriorAdjacentTo>living space</InteriorAdjacentTo>
            <WallType>
              <WoodStud/>
            </WallType>
            <Area>456.0</Area>
            <Azimuth>180</Azimuth>
            <Siding>wood siding</Siding>
            <SolarAbsorptance>0.6</SolarAbsorptance>
            <Emittance>0.9</Emittance>
            <InteriorFinish>
              <Type>gypsum board</Type>
              <Thickness>0.5</Thickness>
            </InteriorFinish>
            <Insulation>
              <SystemIdentifier id='Wall3Insulation'/>
              <AssemblyEffectiveRValue>11.76</AssemblyEffectiveRValue>
            </Insulation>
          </Wall>
          <Wall>
            <SystemIdentifier id='Wall4'/>
            <ExteriorAdjacentTo>outside</ExteriorAdjacentTo>
            <InteriorAdjacentTo>living space</InteriorAdjacentTo>
            <WallType>
              <WoodStud/>
            </WallType>
            <Area>216.0</Area>
            <Azimuth>270</Azimuth>
            <Siding>wood siding</Siding>
            <SolarAbsorptance>0.6</SolarAbsorptance>
            <Emittance>0.9</Emittance>
            <InteriorFinish>
              <Type>gypsum board</Type>
              <Thickness>0.5</Thickness>
            </InteriorFinish>
            <Insulation>
              <SystemIdentifier id='Wall4Insulation'/>
              <AssemblyEffectiveRValue>11.76</AssemblyEffectiveRValue>
            </Insulation>
          </Wall>
          <Wall>
            <SystemIdentifier id='Wall5'/>
            <ExteriorAdjacentTo>outside</ExteriorAdjacentTo>
            <InteriorAdjacentTo>attic - vented</InteriorAdjacentTo>
            <AtticWallType>gable</AtticWallType>
            <WallType>
              <WoodStud/>
            </WallType>
            <Area>60.7</Area>
            <Azimuth>90</Azimuth>
            <Siding>wood siding</Siding>
            <SolarAbsorptance>0.6</SolarAbsorptance>
            <Emittance>0.9</Emittance>
            <Insulation>
              <SystemIdentifier id='Wall5Insulation'/>
              <AssemblyEffectiveRValue>2.15</AssemblyEffectiveRValue>
            </Insulation>
          </Wall>
          <Wall>
            <SystemIdentifier id='Wall6'/>
            <ExteriorAdjacentTo>outside</ExteriorAdjacentTo>
            <InteriorAdjacentTo>attic - vented</InteriorAdjacentTo>
            <AtticWallType>gable</AtticWallType>
            <WallType>
              <WoodStud/>
            </WallType>
            <Area>60.7</Area>
            <Azimuth>270</Azimuth>
            <Siding>wood siding</Siding>
            <SolarAbsorptance>0.6</SolarAbsorptance>
            <Emittance>0.9</Emittance>
            <Insulation>
              <SystemIdentifier id='Wall6Insulation'/>
              <AssemblyEffectiveRValue>2.15</AssemblyEffectiveRValue>
            </Insulation>
          </Wall>
        </Walls>
        <FrameFloors>
          <FrameFloor>
            <SystemIdentifier id='FrameFloor1'/>
            <ExteriorAdjacentTo>outside</ExteriorAdjacentTo>
            <InteriorAdjacentTo>living space</InteriorAdjacentTo>
            <Area>1539.0</Area>
            <Insulation>
              <SystemIdentifier id='FrameFloor1Insulation'/>
              <AssemblyEffectiveRValue>14.15</AssemblyEffectiveRValue>
            </Insulation>
          </FrameFloor>
          <FrameFloor>
            <SystemIdentifier id='FrameFloor2'/>
            <ExteriorAdjacentTo>attic - vented</ExteriorAdjacentTo>
            <InteriorAdjacentTo>living space</InteriorAdjacentTo>
            <Area>1539.0</Area>
            <InteriorFinish>
              <Type>gypsum board</Type>
              <Thickness>0.5</Thickness>
            </InteriorFinish>
            <Insulation>
              <SystemIdentifier id='FrameFloor2Insulation'/>
              <AssemblyEffectiveRValue>18.45</AssemblyEffectiveRValue>
            </Insulation>
          </FrameFloor>
        </FrameFloors>
        <Windows>
          <Window>
            <SystemIdentifier id='Window1'/>
            <Area>270.0</Area>
            <Azimuth>180</Azimuth>
            <UFactor>1.039</UFactor>
            <SHGC>0.67</SHGC>
            <InteriorShading>
              <SystemIdentifier id='Window1InteriorShading'/>
              <SummerShadingCoefficient>1.0</SummerShadingCoefficient>
              <WinterShadingCoefficient>1.0</WinterShadingCoefficient>
            </InteriorShading>
            <Overhangs>
              <Depth>2.5</Depth>
              <DistanceToTopOfWindow>1.0</DistanceToTopOfWindow>
              <DistanceToBottomOfWindow>6.0</DistanceToBottomOfWindow>
            </Overhangs>
            <FractionOperable>0.0</FractionOperable>
            <AttachedToWall idref='Wall3'/>
          </Window>
        </Windows>
        <Doors>
          <Door>
            <SystemIdentifier id='Door1'/>
            <AttachedToWall idref='Wall3'/>
            <Area>20.0</Area>
            <Azimuth>180</Azimuth>
            <RValue>3.04</RValue>
          </Door>
          <Door>
            <SystemIdentifier id='Door2'/>
            <AttachedToWall idref='Wall3'/>
            <Area>20.0</Area>
            <Azimuth>0</Azimuth>
            <RValue>3.04</RValue>
          </Door>
        </Doors>
      </Enclosure>
      <Systems>
        <HVAC>
          <HVACControl>
            <SystemIdentifier id='HVACControl1'/>
            <SetpointTempHeatingSeason>68.0</SetpointTempHeatingSeason>
            <SetpointTempCoolingSeason>78.0</SetpointTempCoolingSeason>
          </HVACControl>
        </HVAC>
      </Systems>
      <MiscLoads>
        <PlugLoad>
          <SystemIdentifier id='PlugLoad1'/>
          <PlugLoadType>other</PlugLoadType>
          <Load>
            <Units>kWh/year</Units>
            <Value>7302.0</Value>
          </Load>
          <extension>
            <FracSensible>0.822</FracSensible>
            <FracLatent>0.178</FracLatent>
            <WeekdayScheduleFractions>0.0203, 0.0203, 0.0203, 0.0203, 0.0203, 0.0339, 0.0426, 0.0852, 0.0497, 0.0304, 0.0304, 0.0406, 0.0304, 0.0254, 0.0264, 0.0264, 0.0386, 0.0416, 0.0447, 0.0700, 0.0700, 0.0731, 0.0731, 0.0660</WeekdayScheduleFractions>
            <WeekendScheduleFractions>0.0203, 0.0203, 0.0203, 0.0203, 0.0203, 0.0339, 0.0426, 0.0852, 0.0497, 0.0304, 0.0304, 0.0406, 0.0304, 0.0254, 0.0264, 0.0264, 0.0386, 0.0416, 0.0447, 0.0700, 0.0700, 0.0731, 0.0731, 0.0660</WeekendScheduleFractions>
            <MonthlyScheduleMultipliers>1.0, 1.0, 1.0, 1.0, 1.0, 1.0, 1.0, 1.0, 1.0, 1.0, 1.0, 1.0</MonthlyScheduleMultipliers>
          </extension>
        </PlugLoad>
      </MiscLoads>
    </BuildingDetails>
  </Building>
=======
<?xml version='1.0' encoding='UTF-8'?>
<HPXML xmlns='http://hpxmlonline.com/2019/10' xmlns:xsi='http://www.w3.org/2001/XMLSchema-instance' xsi:schemaLocation='http://hpxmlonline.com/2019/10' schemaVersion='4.0'>
  <XMLTransactionHeaderInformation>
    <XMLType>HPXML</XMLType>
    <XMLGeneratedBy>tasks.rb</XMLGeneratedBy>
    <CreatedDateAndTime>2000-01-01T00:00:00-07:00</CreatedDateAndTime>
    <Transaction>create</Transaction>
  </XMLTransactionHeaderInformation>
  <SoftwareInfo>
    <extension>
      <ApplyASHRAE140Assumptions>true</ApplyASHRAE140Assumptions>
      <AdditionalProperties>
        <ParentHPXMLFile>L150AL.xml</ParentHPXMLFile>
      </AdditionalProperties>
    </extension>
  </SoftwareInfo>
  <Building>
    <BuildingID id='MyBuilding'/>
    <ProjectStatus>
      <EventType>proposed workscope</EventType>
    </ProjectStatus>
    <BuildingDetails>
      <BuildingSummary>
        <Site>
          <Surroundings>stand-alone</Surroundings>
          <VerticalSurroundings>no units above or below</VerticalSurroundings>
        </Site>
        <BuildingOccupancy>
          <NumberofResidents>0.0</NumberofResidents>
        </BuildingOccupancy>
        <BuildingConstruction>
          <ResidentialFacilityType>single-family detached</ResidentialFacilityType>
          <NumberofConditionedFloors>1.0</NumberofConditionedFloors>
          <NumberofConditionedFloorsAboveGrade>1.0</NumberofConditionedFloorsAboveGrade>
          <NumberofBedrooms>3</NumberofBedrooms>
          <ConditionedFloorArea>1539.0</ConditionedFloorArea>
          <ConditionedBuildingVolume>12312.0</ConditionedBuildingVolume>
        </BuildingConstruction>
      </BuildingSummary>
      <ClimateandRiskZones>
        <WeatherStation>
          <SystemIdentifier id='WeatherStation'/>
          <Name>USA_NV_Las.Vegas-McCarran.Intl.AP.723860_TMY3</Name>
          <extension>
            <EPWFilePath>USA_NV_Las.Vegas-McCarran.Intl.AP.723860_TMY3.epw</EPWFilePath>
          </extension>
        </WeatherStation>
      </ClimateandRiskZones>
      <Enclosure>
        <AirInfiltration>
          <AirInfiltrationMeasurement>
            <SystemIdentifier id='AirInfiltrationMeasurement1'/>
            <BuildingAirLeakage>
              <UnitofMeasure>ACHnatural</UnitofMeasure>
              <AirLeakage>0.67</AirLeakage>
            </BuildingAirLeakage>
            <InfiltrationVolume>12312.0</InfiltrationVolume>
          </AirInfiltrationMeasurement>
        </AirInfiltration>
        <Attics>
          <Attic>
            <SystemIdentifier id='Attic1'/>
            <AtticType>
              <Attic>
                <Vented>true</Vented>
              </Attic>
            </AtticType>
            <VentilationRate>
              <UnitofMeasure>ACHnatural</UnitofMeasure>
              <Value>2.4</Value>
            </VentilationRate>
            <AttachedToRoof idref='Roof1'/>
            <AttachedToRoof idref='Roof2'/>
            <AttachedToWall idref='Wall5'/>
            <AttachedToWall idref='Wall6'/>
            <AttachedToFloor idref='Floor2'/>
          </Attic>
        </Attics>
        <Roofs>
          <Roof>
            <SystemIdentifier id='Roof1'/>
            <InteriorAdjacentTo>attic - vented</InteriorAdjacentTo>
            <Area>811.1</Area>
            <Azimuth>0</Azimuth>
            <RoofType>asphalt or fiberglass shingles</RoofType>
            <SolarAbsorptance>0.6</SolarAbsorptance>
            <Emittance>0.9</Emittance>
            <Pitch>4.0</Pitch>
            <RadiantBarrier>false</RadiantBarrier>
            <Insulation>
              <SystemIdentifier id='Roof1Insulation'/>
              <AssemblyEffectiveRValue>1.99</AssemblyEffectiveRValue>
            </Insulation>
          </Roof>
          <Roof>
            <SystemIdentifier id='Roof2'/>
            <InteriorAdjacentTo>attic - vented</InteriorAdjacentTo>
            <Area>811.1</Area>
            <Azimuth>180</Azimuth>
            <RoofType>asphalt or fiberglass shingles</RoofType>
            <SolarAbsorptance>0.6</SolarAbsorptance>
            <Emittance>0.9</Emittance>
            <Pitch>4.0</Pitch>
            <RadiantBarrier>false</RadiantBarrier>
            <Insulation>
              <SystemIdentifier id='Roof2Insulation'/>
              <AssemblyEffectiveRValue>1.99</AssemblyEffectiveRValue>
            </Insulation>
          </Roof>
        </Roofs>
        <Walls>
          <Wall>
            <SystemIdentifier id='Wall1'/>
            <ExteriorAdjacentTo>outside</ExteriorAdjacentTo>
            <InteriorAdjacentTo>living space</InteriorAdjacentTo>
            <WallType>
              <WoodStud/>
            </WallType>
            <Area>456.0</Area>
            <Azimuth>0</Azimuth>
            <Siding>wood siding</Siding>
            <SolarAbsorptance>0.6</SolarAbsorptance>
            <Emittance>0.9</Emittance>
            <InteriorFinish>
              <Type>gypsum board</Type>
              <Thickness>0.5</Thickness>
            </InteriorFinish>
            <Insulation>
              <SystemIdentifier id='Wall1Insulation'/>
              <AssemblyEffectiveRValue>11.76</AssemblyEffectiveRValue>
            </Insulation>
          </Wall>
          <Wall>
            <SystemIdentifier id='Wall2'/>
            <ExteriorAdjacentTo>outside</ExteriorAdjacentTo>
            <InteriorAdjacentTo>living space</InteriorAdjacentTo>
            <WallType>
              <WoodStud/>
            </WallType>
            <Area>216.0</Area>
            <Azimuth>90</Azimuth>
            <Siding>wood siding</Siding>
            <SolarAbsorptance>0.6</SolarAbsorptance>
            <Emittance>0.9</Emittance>
            <InteriorFinish>
              <Type>gypsum board</Type>
              <Thickness>0.5</Thickness>
            </InteriorFinish>
            <Insulation>
              <SystemIdentifier id='Wall2Insulation'/>
              <AssemblyEffectiveRValue>11.76</AssemblyEffectiveRValue>
            </Insulation>
          </Wall>
          <Wall>
            <SystemIdentifier id='Wall3'/>
            <ExteriorAdjacentTo>outside</ExteriorAdjacentTo>
            <InteriorAdjacentTo>living space</InteriorAdjacentTo>
            <WallType>
              <WoodStud/>
            </WallType>
            <Area>456.0</Area>
            <Azimuth>180</Azimuth>
            <Siding>wood siding</Siding>
            <SolarAbsorptance>0.6</SolarAbsorptance>
            <Emittance>0.9</Emittance>
            <InteriorFinish>
              <Type>gypsum board</Type>
              <Thickness>0.5</Thickness>
            </InteriorFinish>
            <Insulation>
              <SystemIdentifier id='Wall3Insulation'/>
              <AssemblyEffectiveRValue>11.76</AssemblyEffectiveRValue>
            </Insulation>
          </Wall>
          <Wall>
            <SystemIdentifier id='Wall4'/>
            <ExteriorAdjacentTo>outside</ExteriorAdjacentTo>
            <InteriorAdjacentTo>living space</InteriorAdjacentTo>
            <WallType>
              <WoodStud/>
            </WallType>
            <Area>216.0</Area>
            <Azimuth>270</Azimuth>
            <Siding>wood siding</Siding>
            <SolarAbsorptance>0.6</SolarAbsorptance>
            <Emittance>0.9</Emittance>
            <InteriorFinish>
              <Type>gypsum board</Type>
              <Thickness>0.5</Thickness>
            </InteriorFinish>
            <Insulation>
              <SystemIdentifier id='Wall4Insulation'/>
              <AssemblyEffectiveRValue>11.76</AssemblyEffectiveRValue>
            </Insulation>
          </Wall>
          <Wall>
            <SystemIdentifier id='Wall5'/>
            <ExteriorAdjacentTo>outside</ExteriorAdjacentTo>
            <InteriorAdjacentTo>attic - vented</InteriorAdjacentTo>
            <AtticWallType>gable</AtticWallType>
            <WallType>
              <WoodStud/>
            </WallType>
            <Area>60.7</Area>
            <Azimuth>90</Azimuth>
            <Siding>wood siding</Siding>
            <SolarAbsorptance>0.6</SolarAbsorptance>
            <Emittance>0.9</Emittance>
            <Insulation>
              <SystemIdentifier id='Wall5Insulation'/>
              <AssemblyEffectiveRValue>2.15</AssemblyEffectiveRValue>
            </Insulation>
          </Wall>
          <Wall>
            <SystemIdentifier id='Wall6'/>
            <ExteriorAdjacentTo>outside</ExteriorAdjacentTo>
            <InteriorAdjacentTo>attic - vented</InteriorAdjacentTo>
            <AtticWallType>gable</AtticWallType>
            <WallType>
              <WoodStud/>
            </WallType>
            <Area>60.7</Area>
            <Azimuth>270</Azimuth>
            <Siding>wood siding</Siding>
            <SolarAbsorptance>0.6</SolarAbsorptance>
            <Emittance>0.9</Emittance>
            <Insulation>
              <SystemIdentifier id='Wall6Insulation'/>
              <AssemblyEffectiveRValue>2.15</AssemblyEffectiveRValue>
            </Insulation>
          </Wall>
        </Walls>
        <Floors>
          <Floor>
            <SystemIdentifier id='Floor1'/>
            <ExteriorAdjacentTo>outside</ExteriorAdjacentTo>
            <InteriorAdjacentTo>living space</InteriorAdjacentTo>
            <Area>1539.0</Area>
            <Insulation>
              <SystemIdentifier id='Floor1Insulation'/>
              <AssemblyEffectiveRValue>14.15</AssemblyEffectiveRValue>
            </Insulation>
          </Floor>
          <Floor>
            <SystemIdentifier id='Floor2'/>
            <ExteriorAdjacentTo>attic - vented</ExteriorAdjacentTo>
            <InteriorAdjacentTo>living space</InteriorAdjacentTo>
            <Area>1539.0</Area>
            <InteriorFinish>
              <Type>gypsum board</Type>
              <Thickness>0.5</Thickness>
            </InteriorFinish>
            <Insulation>
              <SystemIdentifier id='Floor2Insulation'/>
              <AssemblyEffectiveRValue>18.45</AssemblyEffectiveRValue>
            </Insulation>
          </Floor>
        </Floors>
        <Windows>
          <Window>
            <SystemIdentifier id='Window1'/>
            <Area>270.0</Area>
            <Azimuth>180</Azimuth>
            <UFactor>1.039</UFactor>
            <SHGC>0.67</SHGC>
            <InteriorShading>
              <SystemIdentifier id='Window1InteriorShading'/>
              <SummerShadingCoefficient>1.0</SummerShadingCoefficient>
              <WinterShadingCoefficient>1.0</WinterShadingCoefficient>
            </InteriorShading>
            <Overhangs>
              <Depth>2.5</Depth>
              <DistanceToTopOfWindow>1.0</DistanceToTopOfWindow>
              <DistanceToBottomOfWindow>6.0</DistanceToBottomOfWindow>
            </Overhangs>
            <FractionOperable>0.0</FractionOperable>
            <AttachedToWall idref='Wall3'/>
          </Window>
        </Windows>
        <Doors>
          <Door>
            <SystemIdentifier id='Door1'/>
            <AttachedToWall idref='Wall3'/>
            <Area>20.0</Area>
            <Azimuth>180</Azimuth>
            <RValue>3.04</RValue>
          </Door>
          <Door>
            <SystemIdentifier id='Door2'/>
            <AttachedToWall idref='Wall3'/>
            <Area>20.0</Area>
            <Azimuth>0</Azimuth>
            <RValue>3.04</RValue>
          </Door>
        </Doors>
      </Enclosure>
      <Systems>
        <HVAC>
          <HVACControl>
            <SystemIdentifier id='HVACControl1'/>
            <SetpointTempHeatingSeason>68.0</SetpointTempHeatingSeason>
            <SetpointTempCoolingSeason>78.0</SetpointTempCoolingSeason>
          </HVACControl>
        </HVAC>
      </Systems>
      <MiscLoads>
        <PlugLoad>
          <SystemIdentifier id='PlugLoad1'/>
          <PlugLoadType>other</PlugLoadType>
          <Load>
            <Units>kWh/year</Units>
            <Value>7302.0</Value>
          </Load>
          <extension>
            <FracSensible>0.822</FracSensible>
            <FracLatent>0.178</FracLatent>
            <WeekdayScheduleFractions>0.0203, 0.0203, 0.0203, 0.0203, 0.0203, 0.0339, 0.0426, 0.0852, 0.0497, 0.0304, 0.0304, 0.0406, 0.0304, 0.0254, 0.0264, 0.0264, 0.0386, 0.0416, 0.0447, 0.0700, 0.0700, 0.0731, 0.0731, 0.0660</WeekdayScheduleFractions>
            <WeekendScheduleFractions>0.0203, 0.0203, 0.0203, 0.0203, 0.0203, 0.0339, 0.0426, 0.0852, 0.0497, 0.0304, 0.0304, 0.0406, 0.0304, 0.0254, 0.0264, 0.0264, 0.0386, 0.0416, 0.0447, 0.0700, 0.0700, 0.0731, 0.0731, 0.0660</WeekendScheduleFractions>
            <MonthlyScheduleMultipliers>1.0, 1.0, 1.0, 1.0, 1.0, 1.0, 1.0, 1.0, 1.0, 1.0, 1.0, 1.0</MonthlyScheduleMultipliers>
          </extension>
        </PlugLoad>
      </MiscLoads>
    </BuildingDetails>
  </Building>
>>>>>>> f18de3dc
</HPXML><|MERGE_RESOLUTION|>--- conflicted
+++ resolved
@@ -1,329 +1,3 @@
-<<<<<<< HEAD
-<?xml version='1.0' encoding='UTF-8'?>
-<HPXML xmlns='http://hpxmlonline.com/2019/10' xmlns:xsi='http://www.w3.org/2001/XMLSchema-instance' xsi:schemaLocation='http://hpxmlonline.com/2019/10' schemaVersion='4.0'>
-  <XMLTransactionHeaderInformation>
-    <XMLType>HPXML</XMLType>
-    <XMLGeneratedBy>tasks.rb</XMLGeneratedBy>
-    <CreatedDateAndTime>2000-01-01T00:00:00-07:00</CreatedDateAndTime>
-    <Transaction>create</Transaction>
-  </XMLTransactionHeaderInformation>
-  <SoftwareInfo>
-    <extension>
-      <ApplyASHRAE140Assumptions>true</ApplyASHRAE140Assumptions>
-      <AdditionalProperties>
-        <ParentHPXMLFile>L150AL.xml</ParentHPXMLFile>
-      </AdditionalProperties>
-    </extension>
-  </SoftwareInfo>
-  <Building>
-    <BuildingID id='MyBuilding'/>
-    <ProjectStatus>
-      <EventType>proposed workscope</EventType>
-    </ProjectStatus>
-    <BuildingDetails>
-      <BuildingSummary>
-        <Site>
-          <Surroundings>stand-alone</Surroundings>
-          <VerticalSurroundings>no units above or below</VerticalSurroundings>
-        </Site>
-        <BuildingOccupancy>
-          <NumberofResidents>0.0</NumberofResidents>
-        </BuildingOccupancy>
-        <BuildingConstruction>
-          <ResidentialFacilityType>single-family detached</ResidentialFacilityType>
-          <NumberofConditionedFloors>1.0</NumberofConditionedFloors>
-          <NumberofConditionedFloorsAboveGrade>1.0</NumberofConditionedFloorsAboveGrade>
-          <NumberofBedrooms>3</NumberofBedrooms>
-          <ConditionedFloorArea>1539.0</ConditionedFloorArea>
-          <ConditionedBuildingVolume>12312.0</ConditionedBuildingVolume>
-        </BuildingConstruction>
-      </BuildingSummary>
-      <ClimateandRiskZones>
-        <WeatherStation>
-          <SystemIdentifier id='WeatherStation'/>
-          <Name>USA_NV_Las.Vegas-McCarran.Intl.AP.723860_TMY3</Name>
-          <extension>
-            <EPWFilePath>USA_NV_Las.Vegas-McCarran.Intl.AP.723860_TMY3.epw</EPWFilePath>
-          </extension>
-        </WeatherStation>
-      </ClimateandRiskZones>
-      <Enclosure>
-        <AirInfiltration>
-          <AirInfiltrationMeasurement>
-            <SystemIdentifier id='AirInfiltrationMeasurement1'/>
-            <BuildingAirLeakage>
-              <UnitofMeasure>ACHnatural</UnitofMeasure>
-              <AirLeakage>0.67</AirLeakage>
-            </BuildingAirLeakage>
-            <InfiltrationVolume>12312.0</InfiltrationVolume>
-          </AirInfiltrationMeasurement>
-        </AirInfiltration>
-        <Attics>
-          <Attic>
-            <SystemIdentifier id='Attic1'/>
-            <AtticType>
-              <Attic>
-                <Vented>true</Vented>
-              </Attic>
-            </AtticType>
-            <VentilationRate>
-              <UnitofMeasure>ACHnatural</UnitofMeasure>
-              <Value>2.4</Value>
-            </VentilationRate>
-            <AttachedToRoof idref='Roof1'/>
-            <AttachedToRoof idref='Roof2'/>
-            <AttachedToWall idref='Wall5'/>
-            <AttachedToWall idref='Wall6'/>
-            <AttachedToFrameFloor idref='FrameFloor2'/>
-          </Attic>
-        </Attics>
-        <Roofs>
-          <Roof>
-            <SystemIdentifier id='Roof1'/>
-            <InteriorAdjacentTo>attic - vented</InteriorAdjacentTo>
-            <Area>811.1</Area>
-            <Azimuth>0</Azimuth>
-            <RoofType>asphalt or fiberglass shingles</RoofType>
-            <SolarAbsorptance>0.6</SolarAbsorptance>
-            <Emittance>0.9</Emittance>
-            <Pitch>4.0</Pitch>
-            <RadiantBarrier>false</RadiantBarrier>
-            <Insulation>
-              <SystemIdentifier id='Roof1Insulation'/>
-              <AssemblyEffectiveRValue>1.99</AssemblyEffectiveRValue>
-            </Insulation>
-          </Roof>
-          <Roof>
-            <SystemIdentifier id='Roof2'/>
-            <InteriorAdjacentTo>attic - vented</InteriorAdjacentTo>
-            <Area>811.1</Area>
-            <Azimuth>180</Azimuth>
-            <RoofType>asphalt or fiberglass shingles</RoofType>
-            <SolarAbsorptance>0.6</SolarAbsorptance>
-            <Emittance>0.9</Emittance>
-            <Pitch>4.0</Pitch>
-            <RadiantBarrier>false</RadiantBarrier>
-            <Insulation>
-              <SystemIdentifier id='Roof2Insulation'/>
-              <AssemblyEffectiveRValue>1.99</AssemblyEffectiveRValue>
-            </Insulation>
-          </Roof>
-        </Roofs>
-        <Walls>
-          <Wall>
-            <SystemIdentifier id='Wall1'/>
-            <ExteriorAdjacentTo>outside</ExteriorAdjacentTo>
-            <InteriorAdjacentTo>living space</InteriorAdjacentTo>
-            <WallType>
-              <WoodStud/>
-            </WallType>
-            <Area>456.0</Area>
-            <Azimuth>0</Azimuth>
-            <Siding>wood siding</Siding>
-            <SolarAbsorptance>0.6</SolarAbsorptance>
-            <Emittance>0.9</Emittance>
-            <InteriorFinish>
-              <Type>gypsum board</Type>
-              <Thickness>0.5</Thickness>
-            </InteriorFinish>
-            <Insulation>
-              <SystemIdentifier id='Wall1Insulation'/>
-              <AssemblyEffectiveRValue>11.76</AssemblyEffectiveRValue>
-            </Insulation>
-          </Wall>
-          <Wall>
-            <SystemIdentifier id='Wall2'/>
-            <ExteriorAdjacentTo>outside</ExteriorAdjacentTo>
-            <InteriorAdjacentTo>living space</InteriorAdjacentTo>
-            <WallType>
-              <WoodStud/>
-            </WallType>
-            <Area>216.0</Area>
-            <Azimuth>90</Azimuth>
-            <Siding>wood siding</Siding>
-            <SolarAbsorptance>0.6</SolarAbsorptance>
-            <Emittance>0.9</Emittance>
-            <InteriorFinish>
-              <Type>gypsum board</Type>
-              <Thickness>0.5</Thickness>
-            </InteriorFinish>
-            <Insulation>
-              <SystemIdentifier id='Wall2Insulation'/>
-              <AssemblyEffectiveRValue>11.76</AssemblyEffectiveRValue>
-            </Insulation>
-          </Wall>
-          <Wall>
-            <SystemIdentifier id='Wall3'/>
-            <ExteriorAdjacentTo>outside</ExteriorAdjacentTo>
-            <InteriorAdjacentTo>living space</InteriorAdjacentTo>
-            <WallType>
-              <WoodStud/>
-            </WallType>
-            <Area>456.0</Area>
-            <Azimuth>180</Azimuth>
-            <Siding>wood siding</Siding>
-            <SolarAbsorptance>0.6</SolarAbsorptance>
-            <Emittance>0.9</Emittance>
-            <InteriorFinish>
-              <Type>gypsum board</Type>
-              <Thickness>0.5</Thickness>
-            </InteriorFinish>
-            <Insulation>
-              <SystemIdentifier id='Wall3Insulation'/>
-              <AssemblyEffectiveRValue>11.76</AssemblyEffectiveRValue>
-            </Insulation>
-          </Wall>
-          <Wall>
-            <SystemIdentifier id='Wall4'/>
-            <ExteriorAdjacentTo>outside</ExteriorAdjacentTo>
-            <InteriorAdjacentTo>living space</InteriorAdjacentTo>
-            <WallType>
-              <WoodStud/>
-            </WallType>
-            <Area>216.0</Area>
-            <Azimuth>270</Azimuth>
-            <Siding>wood siding</Siding>
-            <SolarAbsorptance>0.6</SolarAbsorptance>
-            <Emittance>0.9</Emittance>
-            <InteriorFinish>
-              <Type>gypsum board</Type>
-              <Thickness>0.5</Thickness>
-            </InteriorFinish>
-            <Insulation>
-              <SystemIdentifier id='Wall4Insulation'/>
-              <AssemblyEffectiveRValue>11.76</AssemblyEffectiveRValue>
-            </Insulation>
-          </Wall>
-          <Wall>
-            <SystemIdentifier id='Wall5'/>
-            <ExteriorAdjacentTo>outside</ExteriorAdjacentTo>
-            <InteriorAdjacentTo>attic - vented</InteriorAdjacentTo>
-            <AtticWallType>gable</AtticWallType>
-            <WallType>
-              <WoodStud/>
-            </WallType>
-            <Area>60.7</Area>
-            <Azimuth>90</Azimuth>
-            <Siding>wood siding</Siding>
-            <SolarAbsorptance>0.6</SolarAbsorptance>
-            <Emittance>0.9</Emittance>
-            <Insulation>
-              <SystemIdentifier id='Wall5Insulation'/>
-              <AssemblyEffectiveRValue>2.15</AssemblyEffectiveRValue>
-            </Insulation>
-          </Wall>
-          <Wall>
-            <SystemIdentifier id='Wall6'/>
-            <ExteriorAdjacentTo>outside</ExteriorAdjacentTo>
-            <InteriorAdjacentTo>attic - vented</InteriorAdjacentTo>
-            <AtticWallType>gable</AtticWallType>
-            <WallType>
-              <WoodStud/>
-            </WallType>
-            <Area>60.7</Area>
-            <Azimuth>270</Azimuth>
-            <Siding>wood siding</Siding>
-            <SolarAbsorptance>0.6</SolarAbsorptance>
-            <Emittance>0.9</Emittance>
-            <Insulation>
-              <SystemIdentifier id='Wall6Insulation'/>
-              <AssemblyEffectiveRValue>2.15</AssemblyEffectiveRValue>
-            </Insulation>
-          </Wall>
-        </Walls>
-        <FrameFloors>
-          <FrameFloor>
-            <SystemIdentifier id='FrameFloor1'/>
-            <ExteriorAdjacentTo>outside</ExteriorAdjacentTo>
-            <InteriorAdjacentTo>living space</InteriorAdjacentTo>
-            <Area>1539.0</Area>
-            <Insulation>
-              <SystemIdentifier id='FrameFloor1Insulation'/>
-              <AssemblyEffectiveRValue>14.15</AssemblyEffectiveRValue>
-            </Insulation>
-          </FrameFloor>
-          <FrameFloor>
-            <SystemIdentifier id='FrameFloor2'/>
-            <ExteriorAdjacentTo>attic - vented</ExteriorAdjacentTo>
-            <InteriorAdjacentTo>living space</InteriorAdjacentTo>
-            <Area>1539.0</Area>
-            <InteriorFinish>
-              <Type>gypsum board</Type>
-              <Thickness>0.5</Thickness>
-            </InteriorFinish>
-            <Insulation>
-              <SystemIdentifier id='FrameFloor2Insulation'/>
-              <AssemblyEffectiveRValue>18.45</AssemblyEffectiveRValue>
-            </Insulation>
-          </FrameFloor>
-        </FrameFloors>
-        <Windows>
-          <Window>
-            <SystemIdentifier id='Window1'/>
-            <Area>270.0</Area>
-            <Azimuth>180</Azimuth>
-            <UFactor>1.039</UFactor>
-            <SHGC>0.67</SHGC>
-            <InteriorShading>
-              <SystemIdentifier id='Window1InteriorShading'/>
-              <SummerShadingCoefficient>1.0</SummerShadingCoefficient>
-              <WinterShadingCoefficient>1.0</WinterShadingCoefficient>
-            </InteriorShading>
-            <Overhangs>
-              <Depth>2.5</Depth>
-              <DistanceToTopOfWindow>1.0</DistanceToTopOfWindow>
-              <DistanceToBottomOfWindow>6.0</DistanceToBottomOfWindow>
-            </Overhangs>
-            <FractionOperable>0.0</FractionOperable>
-            <AttachedToWall idref='Wall3'/>
-          </Window>
-        </Windows>
-        <Doors>
-          <Door>
-            <SystemIdentifier id='Door1'/>
-            <AttachedToWall idref='Wall3'/>
-            <Area>20.0</Area>
-            <Azimuth>180</Azimuth>
-            <RValue>3.04</RValue>
-          </Door>
-          <Door>
-            <SystemIdentifier id='Door2'/>
-            <AttachedToWall idref='Wall3'/>
-            <Area>20.0</Area>
-            <Azimuth>0</Azimuth>
-            <RValue>3.04</RValue>
-          </Door>
-        </Doors>
-      </Enclosure>
-      <Systems>
-        <HVAC>
-          <HVACControl>
-            <SystemIdentifier id='HVACControl1'/>
-            <SetpointTempHeatingSeason>68.0</SetpointTempHeatingSeason>
-            <SetpointTempCoolingSeason>78.0</SetpointTempCoolingSeason>
-          </HVACControl>
-        </HVAC>
-      </Systems>
-      <MiscLoads>
-        <PlugLoad>
-          <SystemIdentifier id='PlugLoad1'/>
-          <PlugLoadType>other</PlugLoadType>
-          <Load>
-            <Units>kWh/year</Units>
-            <Value>7302.0</Value>
-          </Load>
-          <extension>
-            <FracSensible>0.822</FracSensible>
-            <FracLatent>0.178</FracLatent>
-            <WeekdayScheduleFractions>0.0203, 0.0203, 0.0203, 0.0203, 0.0203, 0.0339, 0.0426, 0.0852, 0.0497, 0.0304, 0.0304, 0.0406, 0.0304, 0.0254, 0.0264, 0.0264, 0.0386, 0.0416, 0.0447, 0.0700, 0.0700, 0.0731, 0.0731, 0.0660</WeekdayScheduleFractions>
-            <WeekendScheduleFractions>0.0203, 0.0203, 0.0203, 0.0203, 0.0203, 0.0339, 0.0426, 0.0852, 0.0497, 0.0304, 0.0304, 0.0406, 0.0304, 0.0254, 0.0264, 0.0264, 0.0386, 0.0416, 0.0447, 0.0700, 0.0700, 0.0731, 0.0731, 0.0660</WeekendScheduleFractions>
-            <MonthlyScheduleMultipliers>1.0, 1.0, 1.0, 1.0, 1.0, 1.0, 1.0, 1.0, 1.0, 1.0, 1.0, 1.0</MonthlyScheduleMultipliers>
-          </extension>
-        </PlugLoad>
-      </MiscLoads>
-    </BuildingDetails>
-  </Building>
-=======
 <?xml version='1.0' encoding='UTF-8'?>
 <HPXML xmlns='http://hpxmlonline.com/2019/10' xmlns:xsi='http://www.w3.org/2001/XMLSchema-instance' xsi:schemaLocation='http://hpxmlonline.com/2019/10' schemaVersion='4.0'>
   <XMLTransactionHeaderInformation>
@@ -648,5 +322,4 @@
       </MiscLoads>
     </BuildingDetails>
   </Building>
->>>>>>> f18de3dc
 </HPXML>