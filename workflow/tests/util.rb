# frozen_string_literal: true

def run_simulation_tests(xmls)
  # Run simulations
  puts "Running #{xmls.size} HPXML files..."
  all_annual_results = {}
  Parallel.map(xmls, in_threads: Parallel.processor_count) do |xml|
    next if xml.end_with? '-10x.xml'

    xml_name = File.basename(xml)
    results = _run_xml(xml, Parallel.worker_number)
    all_annual_results[xml_name], monthly_results = results

    next unless xml.include?('sample_files') || xml.include?('real_homes') # Exclude e.g. ASHRAE 140 files
    next if xml.include? 'base-bldgtype-mf-whole-building' # Already has multiple dwelling units

    # Also run with a 10x unit multiplier (2 identical dwelling units each with a 5x
    # unit multiplier) and check how the results compare to the original run
    _run_xml(xml, Parallel.worker_number, true, all_annual_results[xml_name], monthly_results)
  end

  return all_annual_results
end

def _run_xml(xml, worker_num, apply_unit_multiplier = false, annual_results_1x = nil, monthly_results_1x = nil)
  unit_multiplier = 1
  if apply_unit_multiplier
    hpxml = HPXML.new(hpxml_path: xml)
    hpxml.buildings.each do |hpxml_bldg|
      next unless hpxml_bldg.building_construction.number_of_units.nil?

      hpxml_bldg.building_construction.number_of_units = 1
    end
    orig_multiplier = hpxml.buildings.map { |hpxml_bldg| hpxml_bldg.building_construction.number_of_units }.sum

    # Create copy of the HPXML where the number of Building elements is doubled
    # and each Building is assigned a unit multiplier of 5 (2x5=10).
    n_bldgs = hpxml.buildings.size
    for i in 0..n_bldgs - 1
      hpxml_bldg = hpxml.buildings[i]
      if hpxml_bldg.dehumidifiers.size > 0
        # FUTURE: Dehumidifiers currently don't give desired results w/ unit multipliers
        # https://github.com/NREL/OpenStudio-HPXML/issues/1499
      elsif hpxml_bldg.heat_pumps.select { |hp| hp.heat_pump_type == HPXML::HVACTypeHeatPumpGroundToAir }.size > 0
        # FUTURE: GSHPs currently don't give desired results w/ unit multipliers
        # https://github.com/NREL/OpenStudio-HPXML/issues/1499
      elsif xml.include? 'max-power-ratio-schedule'
        # FUTURE: Maximum power ratio schedule currently gives inconsistent component load results w/ unit multipliers
        # https://github.com/NREL/OpenStudio-HPXML/issues/1610
      elsif hpxml_bldg.batteries.size > 0
        # FUTURE: Batteries currently don't work with whole SFA/MF buildings
        # https://github.com/NREL/OpenStudio-HPXML/issues/1499
        return
      else
        hpxml_bldg.building_construction.number_of_units *= 5
      end
      hpxml.buildings << hpxml_bldg.dup
    end
    unit_multiplier = hpxml.buildings.map { |hpxml_bldg| hpxml_bldg.building_construction.number_of_units }.sum / orig_multiplier
    if unit_multiplier > 1
      hpxml.header.whole_sfa_or_mf_building_sim = true
    end
    xml.gsub!('.xml', '-10x.xml')
    hpxml_doc = hpxml.to_doc()
    hpxml.set_unique_hpxml_ids(hpxml_doc)
    XMLHelper.write_file(hpxml_doc, xml)
  end

  print "Testing #{File.basename(xml)}...\n"

  rundir = File.join(File.dirname(__FILE__), "test#{worker_num}")
  # Uses 'monthly' to verify timeseries results match annual results via error-checking
  # inside the ReportSimulationOutput measure.
  cli_path = OpenStudio.getOpenStudioCLI
  command = "\"#{cli_path}\" \"#{File.join(File.dirname(__FILE__), '../run_simulation.rb')}\" -x \"#{xml}\" --add-component-loads -o \"#{rundir}\" --debug --monthly ALL"
  success = system(command)

  if unit_multiplier > 1
    # Clean up
    File.delete(xml)
    xml.gsub!('-10x.xml', '.xml')
  end

  rundir = File.join(rundir, 'run')

  # Check results
  print "Simulation failed: #{xml}.\n" unless success
  assert_equal(true, success)

  # Check for output files
  annual_csv_path = File.join(rundir, 'results_annual.csv')
  monthly_csv_path = File.join(rundir, 'results_timeseries.csv')
  bills_csv_path = File.join(rundir, 'results_bills.csv')
  assert(File.exist? annual_csv_path)
  assert(File.exist? monthly_csv_path)

  # Check outputs
  hpxml_defaults_path = File.join(rundir, 'in.xml')
  schema_validator = XMLValidator.get_schema_validator(File.join(File.dirname(__FILE__), '..', '..', 'HPXMLtoOpenStudio', 'resources', 'hpxml_schema', 'HPXML.xsd'))
  schematron_validator = XMLValidator.get_schematron_validator(File.join(File.dirname(__FILE__), '..', '..', 'HPXMLtoOpenStudio', 'resources', 'hpxml_schematron', 'EPvalidator.xml'))
  hpxml = HPXML.new(hpxml_path: hpxml_defaults_path, schema_validator: schema_validator, schematron_validator: schematron_validator) # Validate in.xml to ensure it can be run back through OS-HPXML
  if not hpxml.errors.empty?
    puts 'ERRORS:'
    hpxml.errors.each do |error|
      puts error
    end
    flunk "EPvalidator.xml error in #{hpxml_defaults_path}."
  end
  annual_results = _get_simulation_annual_results(annual_csv_path, bills_csv_path)
  monthly_results = _get_simulation_monthly_results(monthly_csv_path)
  _verify_outputs(rundir, xml, annual_results, hpxml, unit_multiplier)
  if unit_multiplier > 1
    _check_unit_multiplier_results(hpxml.buildings[0], annual_results_1x, annual_results, monthly_results_1x, monthly_results, unit_multiplier)
  end

  return annual_results, monthly_results
end

def _get_simulation_annual_results(annual_csv_path, bills_csv_path)
  # Grab all outputs from reporting measure CSV annual results
  results = {}
  CSV.foreach(annual_csv_path) do |row|
    next if row.nil? || (row.size < 2)

    results[row[0]] = Float(row[1])
  end

  # Grab all outputs (except monthly) from reporting measure CSV bill results
  if File.exist? bills_csv_path
    CSV.foreach(bills_csv_path) do |row|
      next if row.nil? || (row.size < 2)
      next if (1..12).to_a.any? { |month| row[0].include?(": Month #{month}:") }

      results["Utility Bills: #{row[0]}"] = Float(row[1])
    end
  end

  return results
end

def _get_simulation_monthly_results(monthly_csv_path)
  results = {}
  headers = nil
  CSV.foreach(monthly_csv_path).with_index do |row, i|
    row = row[1..-1] # Skip time column
    if i == 0 # Header row
      headers = row
      next
    elsif i == 1 # Units row
      headers = headers.zip(row).map { |header, units| "#{header} (#{units})" }
      next
    end

    for i in 0..row.size - 1
      results[headers[i]] = [] if results[headers[i]].nil?
      results[headers[i]] << Float(row[i])
    end
  end

  return results
end

def _verify_outputs(rundir, hpxml_path, results, hpxml, unit_multiplier)
  assert(File.exist? File.join(rundir, 'eplusout.msgpack'))

  hpxml_header = hpxml.header
  hpxml_bldg = hpxml.buildings[0]
  sqlFile = OpenStudio::SqlFile.new(File.join(rundir, 'eplusout.sql'), false)

  # Collapse windows further using same logic as measure.rb
  hpxml_bldg.windows.each do |window|
    window.fraction_operable = nil
  end
  hpxml_bldg.collapse_enclosure_surfaces()
  hpxml_bldg.delete_adiabatic_subsurfaces()

  # Check for unexpected run.log messages
  File.readlines(File.join(rundir, 'run.log')).each do |message|
    next if message.strip.empty?
    next if message.start_with? 'Info: '
    next if message.start_with? 'Executing command'
    next if message.include? 'Could not find state average'

    if hpxml_bldg.clothes_washers.empty?
      next if message.include? 'No clothes washer specified, the model will not include clothes washer energy use.'
    end
    if hpxml_bldg.clothes_dryers.empty?
      next if message.include? 'No clothes dryer specified, the model will not include clothes dryer energy use.'
    end
    if hpxml_bldg.dishwashers.empty?
      next if message.include? 'No dishwasher specified, the model will not include dishwasher energy use.'
    end
    if hpxml_bldg.refrigerators.empty?
      next if message.include? 'No refrigerator specified, the model will not include refrigerator energy use.'
    end
    if hpxml_bldg.cooking_ranges.empty?
      next if message.include? 'No cooking range specified, the model will not include cooking range/oven energy use.'
    end
    if hpxml_bldg.water_heating_systems.empty?
      next if message.include? 'No water heating specified, the model will not include water heating energy use.'
    end
    if (hpxml_bldg.heating_systems + hpxml_bldg.heat_pumps).select { |h| h.fraction_heat_load_served.to_f > 0 }.empty?
      next if message.include? 'No space heating specified, the model will not include space heating energy use.'
    end
    if (hpxml_bldg.cooling_systems + hpxml_bldg.heat_pumps).select { |c| c.fraction_cool_load_served.to_f > 0 }.empty?
      next if message.include? 'No space cooling specified, the model will not include space cooling energy use.'
    end
    if hpxml_bldg.plug_loads.select { |p| p.plug_load_type == HPXML::PlugLoadTypeOther }.empty?
      next if message.include? "No '#{HPXML::PlugLoadTypeOther}' plug loads specified, the model will not include misc plug load energy use."
    end
    if hpxml_bldg.plug_loads.select { |p| p.plug_load_type == HPXML::PlugLoadTypeTelevision }.empty?
      next if message.include? "No '#{HPXML::PlugLoadTypeTelevision}' plug loads specified, the model will not include television plug load energy use."
    end
    if hpxml_bldg.lighting_groups.empty?
      next if message.include? 'No interior lighting specified, the model will not include interior lighting energy use.'
      next if message.include? 'No exterior lighting specified, the model will not include exterior lighting energy use.'
      next if message.include? 'No garage lighting specified, the model will not include garage lighting energy use.'
    end
    if hpxml_bldg.windows.empty?
      next if message.include? 'No windows specified, the model will not include window heat transfer.'
    end
    if hpxml_bldg.pv_systems.empty? && !hpxml_bldg.batteries.empty? && hpxml_bldg.header.schedules_filepaths.empty?
      next if message.include? 'Battery without PV specified, and no charging/discharging schedule provided; battery is assumed to operate as backup and will not be modeled.'
    end
    if hpxml_path.include? 'base-location-capetown-zaf.xml'
      next if message.include? 'OS Message: Minutes field (60) on line 9 of EPW file'
      next if message.include? 'Could not find a marginal Electricity rate.'
      next if message.include? 'Could not find a marginal Natural Gas rate.'
    end
    if !hpxml_bldg.hvac_distributions.select { |d| d.distribution_system_type == HPXML::HVACDistributionTypeDSE }.empty?
      next if message.include? 'DSE is not currently supported when calculating utility bills.'
    end
    if !hpxml_header.unavailable_periods.select { |up| up.column_name == 'Power Outage' }.empty?
      next if message.include? 'It is not possible to eliminate all HVAC energy use (e.g. crankcase/defrost energy) in EnergyPlus during an unavailable period.'
      next if message.include? 'It is not possible to eliminate all water heater energy use (e.g. parasitics) in EnergyPlus during an unavailable period.'
    end
    if hpxml_bldg.climate_and_risk_zones.weather_station_epw_filepath.include? 'US_CO_Boulder_AMY_2012.epw'
      next if message.include? 'No design condition info found; calculating design conditions from EPW weather data.'
    end
    if hpxml_bldg.building_construction.number_of_units > 1
      next if message.include? 'NumberofUnits is greater than 1, indicating that the HPXML Building represents multiple dwelling units; simulation outputs will reflect this unit multiplier.'
    end
    if hpxml_path.include? 'base-hvac-multiple.xml'
      next if message.include? 'Reached a minimum of 1 borehole; setting bore depth to the minimum'
    end

    # FUTURE: Revert this eventually
    # https://github.com/NREL/OpenStudio-HPXML/issues/1499
    if hpxml_header.utility_bill_scenarios.has_detailed_electric_rates
      uses_unit_multipliers = hpxml.buildings.select { |hpxml_bldg| hpxml_bldg.building_construction.number_of_units > 1 }.size > 0
      if uses_unit_multipliers || hpxml.buildings.size > 1
        next if message.include? 'Cannot currently calculate utility bills based on detailed electric rates for an HPXML with unit multipliers.'
      end
    end

    flunk "Unexpected run.log message found for #{File.basename(hpxml_path)}: #{message}"
  end

  # Check for unexpected eplusout.err messages
  messages = []
  message = nil
  File.readlines(File.join(rundir, 'eplusout.err')).each do |err_line|
    if err_line.include?('** Warning **') || err_line.include?('** Severe  **') || err_line.include?('**  Fatal  **')
      messages << message unless message.nil?
      message = err_line
    else
      message += err_line unless message.nil?
    end
  end

  messages.each do |message|
    # General
    next if message.include? 'Schedule:Constant="ALWAYS ON CONTINUOUS", Blank Schedule Type Limits Name input'
    next if message.include? 'Schedule:Constant="ALWAYS ON DISCRETE", Blank Schedule Type Limits Name input'
    next if message.include? 'Schedule:Constant="ALWAYS OFF DISCRETE", Blank Schedule Type Limits Name input'
    next if message.include? 'Entered Zone Volumes differ from calculated zone volume'
    next if message.include? 'PerformancePrecisionTradeoffs: Carroll MRT radiant exchange method is selected.'
    next if message.include?('CalculateZoneVolume') && message.include?('not fully enclosed')
    next if message.include? 'do not define an enclosure'
    next if message.include? 'Pump nominal power or motor efficiency is set to 0'
    next if message.include? 'volume flow rate per watt of rated total cooling capacity is out of range'
    next if message.include? 'volume flow rate per watt of rated total heating capacity is out of range'
    next if message.include? 'The Standard Ratings is calculated for'
    next if message.include?('WetBulb not converged after') && message.include?('iterations(PsyTwbFnTdbWPb)')
    next if message.include? 'Inside surface heat balance did not converge with Max Temp Difference'
    next if message.include? 'Inside surface heat balance convergence problem continues'
    next if message.include?('Glycol: Temperature') && message.include?('out of range (too low) for fluid')
    next if message.include?('Glycol: Temperature') && message.include?('out of range (too high) for fluid')
    next if message.include? 'Plant loop exceeding upper temperature limit'
    next if message.include? 'Plant loop falling below lower temperature limit'
    next if message.include?('Foundation:Kiva') && message.include?('wall surfaces with more than four vertices') # TODO: Check alternative approach
    next if message.include? 'Temperature out of range [-100. to 200.] (PsyPsatFnTemp)'
    next if message.include? 'Enthalpy out of range (PsyTsatFnHPb)'
    next if message.include? 'Full load outlet air dry-bulb temperature < 2C. This indicates the possibility of coil frost/freeze.'
    next if message.include? 'Full load outlet temperature indicates a possibility of frost/freeze error continues.'
    next if message.include? 'Air-cooled condenser inlet dry-bulb temperature below 0 C.'
    next if message.include? 'Low condenser dry-bulb temperature error continues.'
    next if message.include? 'Coil control failed'
    next if message.include? 'sensible part-load ratio out of range error continues'
    next if message.include? 'Iteration limit exceeded in calculating sensible part-load ratio error continues'
    next if message.include?('setupIHGOutputs: Output variables=Zone Other Equipment') && message.include?('are not available.')
    next if message.include?('setupIHGOutputs: Output variables=Space Other Equipment') && message.include?('are not available')
    next if message.include? 'Multiple speed fan will be applied to this unit. The speed number is determined by load.'

    # HPWHs
    if hpxml_bldg.water_heating_systems.select { |wh| wh.water_heater_type == HPXML::WaterHeaterTypeHeatPump }.size > 0
      next if message.include? 'Recovery Efficiency and Energy Factor could not be calculated during the test for standard ratings'
      next if message.include? 'SimHVAC: Maximum iterations (20) exceeded for all HVAC loops'
      next if message.include? 'Rated air volume flow rate per watt of rated total water heating capacity is out of range'
      next if message.include? 'For object = Coil:WaterHeating:AirToWaterHeatPump:Wrapped'
      next if message.include? 'Enthalpy out of range (PsyTsatFnHPb)'
      next if message.include?('CheckWarmupConvergence: Loads Initialization') && message.include?('did not converge after 25 warmup days')
    end
    # HPWHs outside
    if hpxml_bldg.water_heating_systems.select { |wh| wh.water_heater_type == HPXML::WaterHeaterTypeHeatPump && wh.location == HPXML::LocationOtherExterior }.size > 0
      next if message.include? 'Water heater tank set point temperature is greater than or equal to the cut-in temperature of the heat pump water heater.'
    end
    # Stratified tank WHs
    if hpxml_bldg.water_heating_systems.select { |wh| wh.tank_model_type == HPXML::WaterHeaterTankModelTypeStratified }.size > 0
      next if message.include? 'Recovery Efficiency and Energy Factor could not be calculated during the test for standard ratings'
    end
    # HP defrost curves
    if hpxml_bldg.heat_pumps.select { |hp| [HPXML::HVACTypeHeatPumpAirToAir, HPXML::HVACTypeHeatPumpMiniSplit, HPXML::HVACTypeHeatPumpPTHP, HPXML::HVACTypeHeatPumpRoom].include? hp.heat_pump_type }.size > 0
      next if message.include?('GetDXCoils: Coil:Heating:DX') && message.include?('curve values') && message.include?('Defrost Energy Input Ratio Function of Temperature Curve')
    end
    # variable system SHR adjustment
    if (hpxml_bldg.heat_pumps + hpxml_bldg.cooling_systems).select { |hp| hp.compressor_type == HPXML::HVACCompressorTypeVariableSpeed }.size > 0
      next if message.include?('CalcCBF: SHR adjusted to achieve valid outlet air properties and the simulation continues.')
    end
    # Evaporative coolers
    if hpxml_bldg.cooling_systems.select { |c| c.cooling_system_type == HPXML::HVACTypeEvaporativeCooler }.size > 0
      # Evap cooler model is not really using Controller:MechanicalVentilation object, so these warnings of ignoring some features are fine.
      # OS requires a Controller:MechanicalVentilation to be attached to the oa controller, however it's not required by E+.
      # Manually removing Controller:MechanicalVentilation from idf eliminates these two warnings.
      # FUTURE: Can we update OS to allow removing it?
      next if message.include?('Zone') && message.include?('is not accounted for by Controller:MechanicalVentilation object')
      next if message.include?('PEOPLE object for zone') && message.include?('is not accounted for by Controller:MechanicalVentilation object')
      # "The only valid controller type for an AirLoopHVAC is Controller:WaterCoil.", evap cooler doesn't need one.
      next if message.include?('GetAirPathData: AirLoopHVAC') && message.include?('has no Controllers')
      # input "Autosize" for Fixed Minimum Air Flow Rate is added by OS translation, now set it to 0 to skip potential sizing process, though no way to prevent this warning.
      next if message.include? 'Since Zone Minimum Air Flow Input Method = CONSTANT, input for Fixed Minimum Air Flow Rate will be ignored'
    end
    # Fan coil distribution
    if hpxml_bldg.hvac_distributions.select { |d| d.air_type.to_s == HPXML::AirTypeFanCoil }.size > 0
      next if message.include? 'In calculating the design coil UA for Coil:Cooling:Water' # Warning for unused cooling coil for fan coil
    end
    # Boilers
    if hpxml_bldg.heating_systems.select { |h| h.heating_system_type == HPXML::HVACTypeBoiler }.size > 0
      next if message.include? 'Missing temperature setpoint for LeavingSetpointModulated mode' # These warnings are fine, simulation continues with assigning plant loop setpoint to boiler, which is the expected one
    end
    # GSHPs
    if hpxml_bldg.heat_pumps.select { |hp| hp.heat_pump_type == HPXML::HVACTypeHeatPumpGroundToAir }.size > 0
      next if message.include?('CheckSimpleWAHPRatedCurvesOutputs') && message.include?('WaterToAirHeatPump:EquationFit') # FUTURE: Check these
      next if message.include? 'Actual air mass flow rate is smaller than 25% of water-to-air heat pump coil rated air flow rate.' # FUTURE: Remove this when https://github.com/NREL/EnergyPlus/issues/9125 is resolved
    end
    # GSHPs with only heating or cooling
    if hpxml_bldg.heat_pumps.select { |hp| hp.heat_pump_type == HPXML::HVACTypeHeatPumpGroundToAir && (hp.fraction_heat_load_served == 0 || hp.fraction_cool_load_served == 0) }.size > 0
      next if message.include? 'heating capacity is disproportionate (> 20% different) to total cooling capacity' # safe to ignore
    end
    # Solar thermal systems
    if hpxml_bldg.solar_thermal_systems.size > 0
      next if message.include? 'Supply Side is storing excess heat the majority of the time.'
    end
    # Unavailability periods
    if !hpxml_header.unavailable_periods.empty?
      next if message.include? 'Target water temperature is greater than the hot water temperature'
      next if message.include? 'Target water temperature should be less than or equal to the hot water temperature'
    end
    # Simulation w/ timesteps longer than 15-minutes
    timestep = hpxml_header.timestep.nil? ? 60 : hpxml_header.timestep
    if timestep > 15
      next if message.include?('Timestep: Requested number') && message.include?('is less than the suggested minimum')
    end
    # Location doesn't match EPW station
    if hpxml_path.include? 'base-location-detailed.xml'
      next if message.include? 'Weather file location will be used rather than entered (IDF) Location object.'
    end
    # TODO: Check why this house produces this warning
    if hpxml_path.include? 'house044.xml'
      next if message.include? 'FixViewFactors: View factors not complete. Check for bad surface descriptions or unenclosed zone'
    end
    # TODO: Check why this warning occurs
    if hpxml_path.include? 'base-bldgtype-mf-whole-building'
      next if message.include? 'SHR adjusted to achieve valid outlet air properties and the simulation continues.'
    end

    flunk "Unexpected eplusout.err message found for #{File.basename(hpxml_path)}: #{message}"
  end

  # Check for unused objects/schedules/constructions warnings
  num_unused_objects = 0
  num_unused_schedules = 0
  num_unused_constructions = 0
  File.readlines(File.join(rundir, 'eplusout.err')).each do |err_line|
    if err_line.include? 'unused objects in input'
      num_unused_objects = Integer(err_line.split(' ')[3])
    elsif err_line.include? 'unused schedules in input'
      num_unused_schedules = Integer(err_line.split(' ')[3])
    elsif err_line.include? 'unused constructions in input'
      num_unused_constructions = Integer(err_line.split(' ')[6])
    end
  end
  assert_equal(0, num_unused_objects)
  assert_equal(0, num_unused_schedules)
  assert_equal(0, num_unused_constructions)

  # Check for Output:Meter and Output:Variable warnings
  num_invalid_output_meters = 0
  num_invalid_output_variables = 0
  File.readlines(File.join(rundir, 'eplusout.err')).each do |err_line|
    if err_line.include? 'Output:Meter: invalid Key Name'
      num_invalid_output_meters += 1
    elsif err_line.include?('Key=') && err_line.include?('VarName=')
      num_invalid_output_variables += 1
    end
  end
  assert_equal(0, num_invalid_output_meters)
  assert_equal(0, num_invalid_output_variables)

  # Check discrepancy between total load and sum of component loads
  if not hpxml_path.include? 'ASHRAE_Standard_140'
    sum_component_htg_loads = results.select { |k, _v| k.start_with? 'Component Load: Heating:' }.values.sum(0.0)
    sum_component_clg_loads = results.select { |k, _v| k.start_with? 'Component Load: Cooling:' }.values.sum(0.0)
    total_htg_load_delivered = results['Load: Heating: Delivered (MBtu)']
    total_clg_load_delivered = results['Load: Cooling: Delivered (MBtu)']
    abs_htg_load_delta = (total_htg_load_delivered - sum_component_htg_loads).abs
    abs_clg_load_delta = (total_clg_load_delivered - sum_component_clg_loads).abs
    avg_htg_load = [total_htg_load_delivered, sum_component_htg_loads].sum / 2.0
    avg_clg_load = [total_clg_load_delivered, sum_component_clg_loads].sum / 2.0
    if avg_htg_load > 0
      abs_htg_load_frac = abs_htg_load_delta / avg_htg_load
    end
    if avg_clg_load > 0
      abs_clg_load_frac = abs_clg_load_delta / avg_clg_load
    end
    # Check that the difference is less than 1.5 MBtu or less than 10%
    assert((abs_htg_load_delta < 1.5 * unit_multiplier) || (!abs_htg_load_frac.nil? && abs_htg_load_frac < 0.1))
    assert((abs_clg_load_delta < 1.5 * unit_multiplier) || (!abs_clg_load_frac.nil? && abs_clg_load_frac < 0.1))
  end

  return if (hpxml.buildings.size > 1) || (hpxml_bldg.building_construction.number_of_units > 1)

  # Timestep
  timestep = hpxml_header.timestep.nil? ? 60 : hpxml_header.timestep
  query = 'SELECT NumTimestepsPerHour FROM Simulations'
  sql_value = sqlFile.execAndReturnFirstDouble(query).get
  assert_equal(60 / timestep, sql_value)

  # Conditioned Floor Area
  if (hpxml_bldg.total_fraction_cool_load_served > 0) || (hpxml_bldg.total_fraction_heat_load_served > 0) # EnergyPlus will only report conditioned floor area if there is an HVAC system
    hpxml_value = hpxml_bldg.building_construction.conditioned_floor_area
    if hpxml_bldg.has_location(HPXML::LocationCrawlspaceConditioned)
      hpxml_value += hpxml_bldg.slabs.select { |s| s.interior_adjacent_to == HPXML::LocationCrawlspaceConditioned }.map { |s| s.area }.sum
    end
    query = "SELECT Value FROM TabularDataWithStrings WHERE ReportName='InputVerificationandResultsSummary' AND ReportForString='Entire Facility' AND TableName='Zone Summary' AND RowName='Conditioned Total' AND ColumnName='Area' AND Units='m2'"
    sql_value = UnitConversions.convert(sqlFile.execAndReturnFirstDouble(query).get, 'm^2', 'ft^2')
    assert_in_epsilon(hpxml_value, sql_value, 0.1)
  end

  # Enclosure Roofs
  hpxml_bldg.roofs.each do |roof|
    roof_id = roof.id.upcase

    # R-value
    hpxml_value = roof.insulation_assembly_r_value
    if hpxml_path.include? 'ASHRAE_Standard_140'
      # Compare R-value w/o film
      hpxml_value -= Material.AirFilmRoofASHRAE140.rvalue
      hpxml_value -= Material.AirFilmOutsideASHRAE140.rvalue
      query = "SELECT AVG(Value) FROM TabularDataWithStrings WHERE ReportName='EnvelopeSummary' AND ReportForString='Entire Facility' AND TableName='Opaque Exterior' AND (RowName='#{roof_id}' OR RowName LIKE '#{roof_id}:%') AND ColumnName='U-Factor no Film' AND Units='W/m2-K'"
    else
      # Compare R-value w/ film
      query = "SELECT AVG(Value) FROM TabularDataWithStrings WHERE ReportName='EnvelopeSummary' AND ReportForString='Entire Facility' AND TableName='Opaque Exterior' AND (RowName='#{roof_id}' OR RowName LIKE '#{roof_id}:%') AND ColumnName='U-Factor with Film' AND Units='W/m2-K'"
    end
    sql_value = 1.0 / UnitConversions.convert(sqlFile.execAndReturnFirstDouble(query).get, 'W/(m^2*K)', 'Btu/(hr*ft^2*F)')
    assert_in_epsilon(hpxml_value, sql_value, 0.1)

    # Net area
    hpxml_value = roof.area
    hpxml_bldg.skylights.each do |subsurface|
      next if subsurface.roof_idref.upcase != roof_id

      hpxml_value -= subsurface.area
    end
    query = "SELECT SUM(Value) FROM TabularDataWithStrings WHERE ReportName='EnvelopeSummary' AND ReportForString='Entire Facility' AND TableName='Opaque Exterior' AND (RowName='#{roof_id}' OR RowName LIKE '#{roof_id}:%') AND ColumnName='Net Area' AND Units='m2'"
    sql_value = UnitConversions.convert(sqlFile.execAndReturnFirstDouble(query).get, 'm^2', 'ft^2')
    assert_operator(sql_value, :>, 0.01)
    assert_in_epsilon(hpxml_value, sql_value, 0.1)

    # Solar absorptance
    hpxml_value = roof.solar_absorptance
    query = "SELECT AVG(Value) FROM TabularDataWithStrings WHERE ReportName='EnvelopeSummary' AND ReportForString='Entire Facility' AND TableName='Opaque Exterior' AND (RowName='#{roof_id}' OR RowName LIKE '#{roof_id}:%') AND ColumnName='Reflectance'"
    sql_value = 1.0 - sqlFile.execAndReturnFirstDouble(query).get
    assert_in_epsilon(hpxml_value, sql_value, 0.01)

    # Tilt
    hpxml_value = UnitConversions.convert(Math.atan(roof.pitch / 12.0), 'rad', 'deg')
    query = "SELECT AVG(Value) FROM TabularDataWithStrings WHERE ReportName='EnvelopeSummary' AND ReportForString='Entire Facility' AND TableName='Opaque Exterior' AND (RowName='#{roof_id}' OR RowName LIKE '#{roof_id}:%') AND ColumnName='Tilt' AND Units='deg'"
    sql_value = sqlFile.execAndReturnFirstDouble(query).get
    assert_in_epsilon(hpxml_value, sql_value, 0.01)

    # Azimuth
    next unless (not roof.azimuth.nil?) && (Float(roof.pitch) > 0)

    hpxml_value = roof.azimuth
    query = "SELECT AVG(Value) FROM TabularDataWithStrings WHERE ReportName='EnvelopeSummary' AND ReportForString='Entire Facility' AND TableName='Opaque Exterior' AND (RowName='#{roof_id}' OR RowName LIKE '#{roof_id}:%') AND ColumnName='Azimuth' AND Units='deg'"
    sql_value = sqlFile.execAndReturnFirstDouble(query).get
    assert_in_epsilon(hpxml_value, sql_value, 0.01)
  end

  # Enclosure Foundations
  # Ensure Kiva instances have perimeter fraction of 1.0 as we explicitly define them to end up this way.
  num_kiva_instances = 0
  File.readlines(File.join(rundir, 'eplusout.eio')).each do |eio_line|
    next unless eio_line.downcase.start_with? 'foundation kiva'

    kiva_perim_frac = Float(eio_line.split(',')[5])
    assert_equal(1.0, kiva_perim_frac)

    num_kiva_instances += 1
  end

  # Enclosure Foundation Slabs
  num_slabs = hpxml_bldg.slabs.size
  if (num_slabs <= 1) && (num_kiva_instances <= 1) # The slab surfaces may be combined in these situations, so skip tests
    hpxml_bldg.slabs.each do |slab|
      slab_id = slab.id.upcase

      # Exposed Area
      hpxml_value = Float(slab.area)
      query = "SELECT Value FROM TabularDataWithStrings WHERE ReportName='EnvelopeSummary' AND ReportForString='Entire Facility' AND TableName='Opaque Exterior' AND RowName='#{slab_id}' AND ColumnName='Gross Area' AND Units='m2'"
      sql_value = UnitConversions.convert(sqlFile.execAndReturnFirstDouble(query).get, 'm^2', 'ft^2')
      assert_operator(sql_value, :>, 0.01)
      assert_in_epsilon(hpxml_value, sql_value, 0.1)

      # Tilt
      query = "SELECT Value FROM TabularDataWithStrings WHERE ReportName='EnvelopeSummary' AND ReportForString='Entire Facility' AND TableName='Opaque Exterior' AND RowName='#{slab_id}' AND ColumnName='Tilt' AND Units='deg'"
      sql_value = sqlFile.execAndReturnFirstDouble(query).get
      assert_in_epsilon(180.0, sql_value, 0.01)
    end
  end

  # Enclosure Walls/RimJoists/FoundationWalls
  (hpxml_bldg.walls + hpxml_bldg.rim_joists + hpxml_bldg.foundation_walls).each do |wall|
    wall_id = wall.id.upcase

    if wall.is_adiabatic
      # Adiabatic surfaces have their "BaseSurfaceIndex" as their "ExtBoundCond" in "Surfaces" table in SQL simulation results
      query_base_surf_idx = "SELECT BaseSurfaceIndex FROM Surfaces WHERE SurfaceName='#{wall_id}'"
      query_ext_bound = "SELECT ExtBoundCond FROM Surfaces WHERE SurfaceName='#{wall_id}'"
      sql_value_base_surf_idx = sqlFile.execAndReturnFirstDouble(query_base_surf_idx).get
      sql_value_ext_bound_cond = sqlFile.execAndReturnFirstDouble(query_ext_bound).get
      assert_equal(sql_value_base_surf_idx, sql_value_ext_bound_cond)
    end

    if wall.is_exterior
      table_name = 'Opaque Exterior'
    else
      table_name = 'Opaque Interior'
    end

    # R-value
    if (not wall.insulation_assembly_r_value.nil?) && (not wall.is_a? HPXML::FoundationWall) # FoundationWalls use Foundation:Kiva for insulation
      hpxml_value = wall.insulation_assembly_r_value
      if hpxml_path.include? 'ASHRAE_Standard_140'
        # Compare R-value w/o film
        hpxml_value -= Material.AirFilmVerticalASHRAE140.rvalue
        if wall.is_exterior
          hpxml_value -= Material.AirFilmOutsideASHRAE140.rvalue
        else
          hpxml_value -= Material.AirFilmVerticalASHRAE140.rvalue
        end
        query = "SELECT AVG(Value) FROM TabularDataWithStrings WHERE ReportName='EnvelopeSummary' AND ReportForString='Entire Facility' AND TableName='#{table_name}' AND (RowName='#{wall_id}' OR RowName LIKE '#{wall_id}:%') AND ColumnName='U-Factor no Film' AND Units='W/m2-K'"
      elsif wall.is_interior
        # Compare R-value w/o film
        hpxml_value -= Material.AirFilmVertical.rvalue
        hpxml_value -= Material.AirFilmVertical.rvalue
        query = "SELECT AVG(Value) FROM TabularDataWithStrings WHERE ReportName='EnvelopeSummary' AND ReportForString='Entire Facility' AND TableName='#{table_name}' AND (RowName='#{wall_id}' OR RowName LIKE '#{wall_id}:%') AND ColumnName='U-Factor no Film' AND Units='W/m2-K'"
      else
        # Compare R-value w/ film
        query = "SELECT AVG(Value) FROM TabularDataWithStrings WHERE ReportName='EnvelopeSummary' AND ReportForString='Entire Facility' AND TableName='#{table_name}' AND (RowName='#{wall_id}' OR RowName LIKE '#{wall_id}:%') AND ColumnName='U-Factor with Film' AND Units='W/m2-K'"
      end
      sql_value = 1.0 / UnitConversions.convert(sqlFile.execAndReturnFirstDouble(query).get, 'W/(m^2*K)', 'Btu/(hr*ft^2*F)')
      assert_in_epsilon(hpxml_value, sql_value, 0.1)
    end

    # Net area
    hpxml_value = wall.net_area
    if wall.is_a? HPXML::FoundationWall
      if wall.is_exterior
        # only modeling portion of foundation wall that is exposed perimeter
        hpxml_value *= wall.exposed_fraction
      else
        # interzonal foundation walls: only above-grade portion modeled
        hpxml_value *= (wall.height - wall.depth_below_grade) / wall.height
      end
    end
    if wall.is_exterior
      query = "SELECT SUM(Value) FROM TabularDataWithStrings WHERE ReportName='EnvelopeSummary' AND ReportForString='Entire Facility' AND TableName='#{table_name}' AND (RowName='#{wall_id}' OR RowName LIKE '#{wall_id}:%' OR RowName LIKE '#{wall_id} %') AND ColumnName='Net Area' AND Units='m2'"
    else
      query = "SELECT SUM(Value) FROM TabularDataWithStrings WHERE ReportName='EnvelopeSummary' AND ReportForString='Entire Facility' AND TableName='#{table_name}' AND (RowName='#{wall_id}' OR RowName LIKE '#{wall_id}:%') AND ColumnName='Net Area' AND Units='m2'"
    end
    sql_value = UnitConversions.convert(sqlFile.execAndReturnFirstDouble(query).get, 'm^2', 'ft^2')
    assert_operator(sql_value, :>, 0.01)
    assert_in_epsilon(hpxml_value, sql_value, 0.1)

    # Solar absorptance
    if wall.respond_to?(:solar_absorptance) && (not wall.solar_absorptance.nil?)
      hpxml_value = wall.solar_absorptance
      query = "SELECT AVG(Value) FROM TabularDataWithStrings WHERE ReportName='EnvelopeSummary' AND ReportForString='Entire Facility' AND TableName='#{table_name}' AND (RowName='#{wall_id}' OR RowName LIKE '#{wall_id}:%') AND ColumnName='Reflectance'"
      sql_value = 1.0 - sqlFile.execAndReturnFirstDouble(query).get
      assert_in_epsilon(hpxml_value, sql_value, 0.01)
    end

    # Tilt
    query = "SELECT AVG(Value) FROM TabularDataWithStrings WHERE ReportName='EnvelopeSummary' AND ReportForString='Entire Facility' AND TableName='#{table_name}' AND (RowName='#{wall_id}' OR RowName LIKE '#{wall_id}:%') AND ColumnName='Tilt' AND Units='deg'"
    sql_value = sqlFile.execAndReturnFirstDouble(query).get
    assert_in_epsilon(90.0, sql_value, 0.01)

    # Azimuth
    next if wall.azimuth.nil?

    hpxml_value = wall.azimuth
    query = "SELECT AVG(Value) FROM TabularDataWithStrings WHERE ReportName='EnvelopeSummary' AND ReportForString='Entire Facility' AND TableName='#{table_name}' AND (RowName='#{wall_id}' OR RowName LIKE '#{wall_id}:%') AND ColumnName='Azimuth' AND Units='deg'"
    sql_value = sqlFile.execAndReturnFirstDouble(query).get
    assert_in_epsilon(hpxml_value, sql_value, 0.01)
  end

  # Enclosure Floors
  hpxml_bldg.floors.each do |floor|
    floor_id = floor.id.upcase

    if floor.is_adiabatic
      # Adiabatic surfaces have their "BaseSurfaceIndex" as their "ExtBoundCond" in "Surfaces" table in SQL simulation results
      query_base_surf_idx = "SELECT BaseSurfaceIndex FROM Surfaces WHERE SurfaceName='#{floor_id}'"
      query_ext_bound = "SELECT ExtBoundCond FROM Surfaces WHERE SurfaceName='#{floor_id}'"
      sql_value_base_surf_idx = sqlFile.execAndReturnFirstDouble(query_base_surf_idx).get
      sql_value_ext_bound_cond = sqlFile.execAndReturnFirstDouble(query_ext_bound).get
      assert_equal(sql_value_base_surf_idx, sql_value_ext_bound_cond)
    end

    if floor.is_exterior
      table_name = 'Opaque Exterior'
    else
      table_name = 'Opaque Interior'
    end

    # R-value
    hpxml_value = floor.insulation_assembly_r_value
    if hpxml_path.include? 'ASHRAE_Standard_140'
      # Compare R-value w/o film
      if floor.is_exterior # Raised floor
        hpxml_value -= Material.AirFilmFloorASHRAE140.rvalue
        hpxml_value -= Material.AirFilmFloorZeroWindASHRAE140.rvalue
      elsif floor.is_ceiling # Attic floor
        hpxml_value -= Material.AirFilmFloorASHRAE140.rvalue
        hpxml_value -= Material.AirFilmFloorASHRAE140.rvalue
      end
      query = "SELECT AVG(Value) FROM TabularDataWithStrings WHERE ReportName='EnvelopeSummary' AND ReportForString='Entire Facility' AND TableName='#{table_name}' AND RowName='#{floor_id}' AND ColumnName='U-Factor no Film' AND Units='W/m2-K'"
    elsif floor.is_interior
      # Compare R-value w/o film
      if floor.is_ceiling
        hpxml_value -= Material.AirFilmFloorAverage.rvalue
        hpxml_value -= Material.AirFilmFloorAverage.rvalue
      else
        hpxml_value -= Material.AirFilmFloorReduced.rvalue
        hpxml_value -= Material.AirFilmFloorReduced.rvalue
      end
      query = "SELECT AVG(Value) FROM TabularDataWithStrings WHERE ReportName='EnvelopeSummary' AND ReportForString='Entire Facility' AND TableName='#{table_name}' AND RowName='#{floor_id}' AND ColumnName='U-Factor no Film' AND Units='W/m2-K'"
    else
      # Compare R-value w/ film
      query = "SELECT AVG(Value) FROM TabularDataWithStrings WHERE ReportName='EnvelopeSummary' AND ReportForString='Entire Facility' AND TableName='#{table_name}' AND RowName='#{floor_id}' AND ColumnName='U-Factor with Film' AND Units='W/m2-K'"
    end
    sql_value = 1.0 / UnitConversions.convert(sqlFile.execAndReturnFirstDouble(query).get, 'W/(m^2*K)', 'Btu/(hr*ft^2*F)')
    assert_in_epsilon(hpxml_value, sql_value, 0.1)

    # Area
    hpxml_value = floor.area
    query = "SELECT SUM(Value) FROM TabularDataWithStrings WHERE ReportName='EnvelopeSummary' AND ReportForString='Entire Facility' AND TableName='#{table_name}' AND RowName='#{floor_id}' AND ColumnName='Net Area' AND Units='m2'"
    sql_value = UnitConversions.convert(sqlFile.execAndReturnFirstDouble(query).get, 'm^2', 'ft^2')
    assert_operator(sql_value, :>, 0.01)
    assert_in_epsilon(hpxml_value, sql_value, 0.1)

    # Tilt
    if floor.is_ceiling
      hpxml_value = 0
    else
      hpxml_value = 180
    end
    query = "SELECT AVG(Value) FROM TabularDataWithStrings WHERE ReportName='EnvelopeSummary' AND ReportForString='Entire Facility' AND TableName='#{table_name}' AND RowName='#{floor_id}' AND ColumnName='Tilt' AND Units='deg'"
    sql_value = sqlFile.execAndReturnFirstDouble(query).get
    assert_in_epsilon(hpxml_value, sql_value, 0.01)
  end

  # Enclosure Windows/Skylights
  (hpxml_bldg.windows + hpxml_bldg.skylights).each do |subsurface|
    subsurface_id = subsurface.id.upcase

    if subsurface.is_exterior
      table_name = 'Exterior Fenestration'
    else
      table_name = 'Interior Door'
    end

    # Area
    if subsurface.is_exterior
      col_name = 'Area of Multiplied Openings'
    else
      col_name = 'Gross Area'
    end
    hpxml_value = subsurface.area
    query = "SELECT Value FROM TabularDataWithStrings WHERE ReportName='EnvelopeSummary' AND ReportForString='Entire Facility' AND TableName='#{table_name}' AND RowName='#{subsurface_id}' AND ColumnName='#{col_name}' AND Units='m2'"
    sql_value = UnitConversions.convert(sqlFile.execAndReturnFirstDouble(query).get, 'm^2', 'ft^2')
    assert_operator(sql_value, :>, 0.01)
    assert_in_epsilon(hpxml_value, sql_value, 0.1)

    # U-Factor
    if subsurface.is_exterior
      col_name = 'Glass U-Factor'
    else
      col_name = 'U-Factor no Film'
    end
    hpxml_value = Constructions.get_ufactor_shgc_adjusted_by_storms(subsurface.storm_type, subsurface.ufactor, subsurface.shgc)[0]
    if subsurface.is_interior
      hpxml_value = 1.0 / (1.0 / hpxml_value - Material.AirFilmVertical.rvalue)
      hpxml_value = 1.0 / (1.0 / hpxml_value - Material.AirFilmVertical.rvalue)
    end
    if subsurface.is_a? HPXML::Skylight
      hpxml_value /= 1.2 # converted to the 20-deg slope from the vertical position by multiplying the tested value at vertical
    end
    query = "SELECT Value FROM TabularDataWithStrings WHERE ReportName='EnvelopeSummary' AND ReportForString='Entire Facility' AND TableName='#{table_name}' AND RowName='#{subsurface_id}' AND ColumnName='#{col_name}' AND Units='W/m2-K'"
    sql_value = UnitConversions.convert(sqlFile.execAndReturnFirstDouble(query).get, 'W/(m^2*K)', 'Btu/(hr*ft^2*F)')
    assert_in_epsilon(hpxml_value, sql_value, 0.02)

    next unless subsurface.is_exterior

    # SHGC
    hpxml_value = Constructions.get_ufactor_shgc_adjusted_by_storms(subsurface.storm_type, subsurface.ufactor, subsurface.shgc)[1]
    query = "SELECT Value FROM TabularDataWithStrings WHERE ReportName='EnvelopeSummary' AND ReportForString='Entire Facility' AND TableName='#{table_name}' AND RowName='#{subsurface_id}' AND ColumnName='Glass SHGC'"
    sql_value = sqlFile.execAndReturnFirstDouble(query).get
    assert_in_delta(hpxml_value, sql_value, 0.01)

    # Azimuth
    hpxml_value = subsurface.azimuth
    query = "SELECT Value FROM TabularDataWithStrings WHERE ReportName='EnvelopeSummary' AND ReportForString='Entire Facility' AND TableName='#{table_name}' AND RowName='#{subsurface_id}' AND ColumnName='Azimuth' AND Units='deg'"
    sql_value = sqlFile.execAndReturnFirstDouble(query).get
    assert_in_epsilon(hpxml_value, sql_value, 0.01)

    # Tilt
    if subsurface.is_a? HPXML::Window
      query = "SELECT Value FROM TabularDataWithStrings WHERE ReportName='EnvelopeSummary' AND ReportForString='Entire Facility' AND TableName='#{table_name}' AND RowName='#{subsurface_id}' AND ColumnName='Tilt' AND Units='deg'"
      sql_value = sqlFile.execAndReturnFirstDouble(query).get
      assert_in_epsilon(90.0, sql_value, 0.01)
    elsif subsurface.is_a? HPXML::Skylight
      hpxml_value = nil
      hpxml_bldg.roofs.each do |roof|
        next if roof.id != subsurface.roof_idref

        hpxml_value = UnitConversions.convert(Math.atan(roof.pitch / 12.0), 'rad', 'deg')
      end
      query = "SELECT Value FROM TabularDataWithStrings WHERE ReportName='EnvelopeSummary' AND ReportForString='Entire Facility' AND TableName='#{table_name}' AND RowName='#{subsurface_id}' AND ColumnName='Tilt' AND Units='deg'"
      sql_value = sqlFile.execAndReturnFirstDouble(query).get
      assert_in_epsilon(hpxml_value, sql_value, 0.01)
    else
      flunk "Subsurface '#{subsurface_id}' should have either AttachedToWall or AttachedToRoof element."
    end
  end

  # Enclosure Doors
  hpxml_bldg.doors.each do |door|
    door_id = door.id.upcase

    if door.wall.is_exterior
      table_name = 'Exterior Door'
    else
      table_name = 'Interior Door'
    end

    # Area
    if not door.area.nil?
      hpxml_value = door.area
      query = "SELECT Value FROM TabularDataWithStrings WHERE ReportName='EnvelopeSummary' AND ReportForString='Entire Facility' AND TableName='#{table_name}' AND RowName='#{door_id}' AND ColumnName='Gross Area' AND Units='m2'"
      sql_value = UnitConversions.convert(sqlFile.execAndReturnFirstDouble(query).get, 'm^2', 'ft^2')
      assert_operator(sql_value, :>, 0.01)
      assert_in_epsilon(hpxml_value, sql_value, 0.1)
    end

    # R-Value
    next if door.r_value.nil?

    if door.is_exterior
      col_name = 'U-Factor with Film'
    else
      col_name = 'U-Factor no Film'
    end
    hpxml_value = door.r_value
    if door.is_interior
      hpxml_value -= Material.AirFilmVertical.rvalue
      hpxml_value -= Material.AirFilmVertical.rvalue
    end
    query = "SELECT Value FROM TabularDataWithStrings WHERE ReportName='EnvelopeSummary' AND ReportForString='Entire Facility' AND TableName='#{table_name}' AND RowName='#{door_id}' AND ColumnName='#{col_name}' AND Units='W/m2-K'"
    sql_value = 1.0 / UnitConversions.convert(sqlFile.execAndReturnFirstDouble(query).get, 'W/(m^2*K)', 'Btu/(hr*ft^2*F)')
    assert_in_epsilon(hpxml_value, sql_value, 0.1)
  end

  # HVAC Load Fractions
  if (not hpxml_path.include? 'location-miami') && (not hpxml_path.include? 'location-honolulu') && (not hpxml_path.include? 'location-phoenix')
    htg_energy = results.select { |k, _v| (k.include?(': Heating (MBtu)') || k.include?(': Heating Fans/Pumps (MBtu)')) && !k.include?('Load') }.values.sum(0.0)
    assert_equal(hpxml_bldg.total_fraction_heat_load_served > 0, htg_energy > 0)
  end
  clg_energy = results.select { |k, _v| (k.include?(': Cooling (MBtu)') || k.include?(': Cooling Fans/Pumps (MBtu)')) && !k.include?('Load') }.values.sum(0.0)
  assert_equal(hpxml_bldg.total_fraction_cool_load_served > 0, clg_energy > 0)

  # Mechanical Ventilation
  whole_vent_fans = hpxml_bldg.ventilation_fans.select { |vent_mech| vent_mech.used_for_whole_building_ventilation && !vent_mech.is_cfis_supplemental_fan? }
  local_vent_fans = hpxml_bldg.ventilation_fans.select { |vent_mech| vent_mech.used_for_local_ventilation }
  fan_cfis = whole_vent_fans.select { |vent_mech| vent_mech.fan_type == HPXML::MechVentTypeCFIS }
  fan_sup = whole_vent_fans.select { |vent_mech| vent_mech.fan_type == HPXML::MechVentTypeSupply }
  fan_exh = whole_vent_fans.select { |vent_mech| vent_mech.fan_type == HPXML::MechVentTypeExhaust }
  fan_bal = whole_vent_fans.select { |vent_mech| [HPXML::MechVentTypeBalanced, HPXML::MechVentTypeERV, HPXML::MechVentTypeHRV].include?(vent_mech.fan_type) }
  vent_fan_kitchen = local_vent_fans.select { |vent_mech| vent_mech.fan_location == HPXML::LocationKitchen }
  vent_fan_bath = local_vent_fans.select { |vent_mech| vent_mech.fan_location == HPXML::LocationBath }

  if not (fan_cfis + fan_sup + fan_exh + fan_bal + vent_fan_kitchen + vent_fan_bath).empty?
    mv_energy = UnitConversions.convert(results['End Use: Electricity: Mech Vent (MBtu)'], 'MBtu', 'GJ')

    if not fan_cfis.empty?
      if (fan_sup + fan_exh + fan_bal + vent_fan_kitchen + vent_fan_bath).empty?
        # CFIS only, check for positive mech vent energy that is less than the energy if it had run 24/7
        fan_gj = fan_cfis.map { |vent_mech| UnitConversions.convert(vent_mech.unit_fan_power * vent_mech.hours_in_operation * 365.0, 'Wh', 'GJ') }.sum(0.0)
        assert_operator(mv_energy, :>, 0)
        assert_operator(mv_energy, :<, fan_gj)
      end
    else
      # Supply, exhaust, ERV, HRV, etc., check for appropriate mech vent energy
      fan_gj = 0
      if not fan_sup.empty?
        fan_gj += fan_sup.map { |vent_mech| UnitConversions.convert(vent_mech.unit_fan_power * vent_mech.hours_in_operation * 365.0, 'Wh', 'GJ') }.sum(0.0)
      end
      if not fan_exh.empty?
        fan_gj += fan_exh.map { |vent_mech| UnitConversions.convert(vent_mech.unit_fan_power * vent_mech.hours_in_operation * 365.0, 'Wh', 'GJ') }.sum(0.0)
      end
      if not fan_bal.empty?
        fan_gj += fan_bal.map { |vent_mech| UnitConversions.convert(vent_mech.unit_fan_power * vent_mech.hours_in_operation * 365.0, 'Wh', 'GJ') }.sum(0.0)
      end
      if not vent_fan_kitchen.empty?
        fan_gj += vent_fan_kitchen.map { |vent_kitchen| UnitConversions.convert(vent_kitchen.unit_fan_power * vent_kitchen.hours_in_operation * vent_kitchen.count * 365.0, 'Wh', 'GJ') }.sum(0.0)
      end
      if not vent_fan_bath.empty?
        fan_gj += vent_fan_bath.map { |vent_bath| UnitConversions.convert(vent_bath.unit_fan_power * vent_bath.hours_in_operation * vent_bath.count * 365.0, 'Wh', 'GJ') }.sum(0.0)
      end
      # Maximum error that can be caused by rounding
      assert_in_delta(mv_energy, fan_gj, 0.006)
    end
  end

  tabular_map = { HPXML::ClothesWasher => Constants.ObjectNameClothesWasher,
                  HPXML::ClothesDryer => Constants.ObjectNameClothesDryer,
                  HPXML::Refrigerator => Constants.ObjectNameRefrigerator,
                  HPXML::Dishwasher => Constants.ObjectNameDishwasher,
                  HPXML::CookingRange => Constants.ObjectNameCookingRange }

  (hpxml_bldg.clothes_washers + hpxml_bldg.clothes_dryers + hpxml_bldg.refrigerators + hpxml_bldg.dishwashers + hpxml_bldg.cooking_ranges).each do |appliance|
    next unless hpxml_bldg.water_heating_systems.size > 0

    # Location
    hpxml_value = appliance.location
    if hpxml_value.nil? || HPXML::conditioned_locations.include?(hpxml_value) || [HPXML::LocationOtherHeatedSpace, HPXML::LocationOtherMultifamilyBufferSpace, HPXML::LocationOtherNonFreezingSpace].include?(hpxml_value)
      hpxml_value = HPXML::LocationConditionedSpace
    end
    tabular_value = tabular_map[appliance.class]
    query = "SELECT Value FROM TabularDataWithStrings WHERE TableName='ElectricEquipment Internal Gains Nominal' AND ColumnName='Zone Name' AND RowName=(SELECT RowName FROM TabularDataWithStrings WHERE TableName='ElectricEquipment Internal Gains Nominal' AND ColumnName='Name' AND Value='#{tabular_value.upcase}')"
    sql_value = sqlFile.execAndReturnFirstString(query).get
    assert_equal(hpxml_value.upcase, sql_value)
  end

  # Lighting
  ltg_energy = results.select { |k, _v| k.include? 'End Use: Electricity: Lighting' }.values.sum(0.0)
  if not (hpxml_path.include?('vacancy-year-round') || hpxml_path.include?('residents-0'))
    assert_equal(hpxml_bldg.lighting_groups.size > 0, ltg_energy > 0)
  else
    assert_operator(hpxml_bldg.lighting_groups.size, :>, 0)
    assert_equal(0, ltg_energy)
  end

  # Get fuels
  htg_fuels = []
  htg_backup_fuels = []
  wh_fuels = []
  hpxml_bldg.heating_systems.each do |heating_system|
    if heating_system.is_heat_pump_backup_system
      htg_backup_fuels << heating_system.heating_system_fuel
    else
      htg_fuels << heating_system.heating_system_fuel
    end
  end
  hpxml_bldg.cooling_systems.each do |cooling_system|
    if cooling_system.has_integrated_heating
      htg_fuels << cooling_system.integrated_heating_system_fuel
    end
  end
  hpxml_bldg.heat_pumps.each do |heat_pump|
    if heat_pump.fraction_heat_load_served > 0
      htg_backup_fuels << heat_pump.backup_heating_fuel
    end
  end
  hpxml_bldg.water_heating_systems.each do |water_heating_system|
    related_hvac = water_heating_system.related_hvac_system
    if related_hvac.nil?
      wh_fuels << water_heating_system.fuel_type
    elsif related_hvac.respond_to? :heating_system_fuel
      wh_fuels << related_hvac.heating_system_fuel
    end
  end

  is_warm_climate = false
  if ['USA_FL_Miami.Intl.AP.722020_TMY3.epw',
      'USA_HI_Honolulu.Intl.AP.911820_TMY3.epw',
      'USA_AZ_Phoenix-Sky.Harbor.Intl.AP.722780_TMY3.epw'].include? hpxml_bldg.climate_and_risk_zones.weather_station_epw_filepath
    is_warm_climate = true
  end

  # Fuel consumption checks
  [HPXML::FuelTypeNaturalGas,
   HPXML::FuelTypeOil,
   HPXML::FuelTypeKerosene,
   HPXML::FuelTypePropane,
   HPXML::FuelTypeWoodCord,
   HPXML::FuelTypeWoodPellets,
   HPXML::FuelTypeCoal].each do |fuel|
    fuel_name = fuel.split.map(&:capitalize).join(' ')
    fuel_name += ' Cord' if fuel_name == 'Wood'
    energy_htg = results.fetch("End Use: #{fuel_name}: Heating (MBtu)", 0)
    energy_hp_backup = results.fetch("End Use: #{fuel_name}: Heating Heat Pump Backup (MBtu)", 0)
    energy_dhw = results.fetch("End Use: #{fuel_name}: Hot Water (MBtu)", 0)
    energy_cd = results.fetch("End Use: #{fuel_name}: Clothes Dryer (MBtu)", 0)
    energy_cr = results.fetch("End Use: #{fuel_name}: Range/Oven (MBtu)", 0)
    if htg_fuels.include? fuel
      if (not hpxml_path.include? 'autosize') && (not is_warm_climate)
        assert_operator(energy_htg, :>, 0)
      end
    else
      assert_equal(0, energy_htg)
    end
    if htg_backup_fuels.include? fuel
      if (not hpxml_path.include? 'autosize') && (not is_warm_climate)
        assert_operator(energy_hp_backup, :>, 0)
      end
    else
      assert_equal(0, energy_hp_backup)
    end
    if wh_fuels.include? fuel
      assert_operator(energy_dhw, :>, 0)
    else
      assert_equal(0, energy_dhw)
    end
    if (hpxml_bldg.clothes_dryers.size > 0) && (hpxml_bldg.clothes_dryers[0].fuel_type == fuel)
      assert_operator(energy_cd, :>, 0)
    else
      assert_equal(0, energy_cd)
    end
    if (hpxml_bldg.cooking_ranges.size > 0) && (hpxml_bldg.cooking_ranges[0].fuel_type == fuel)
      assert_operator(energy_cr, :>, 0)
    else
      assert_equal(0, energy_cr)
    end
  end

  # Check unmet hours
  unmet_hours_htg = results.select { |k, _v| k.include? 'Unmet Hours: Heating' }.values.sum(0.0)
  unmet_hours_clg = results.select { |k, _v| k.include? 'Unmet Hours: Cooling' }.values.sum(0.0)
  if hpxml_path.include? 'base-hvac-undersized.xml'
    assert_operator(unmet_hours_htg, :>, 1000)
    assert_operator(unmet_hours_clg, :>, 1000)
  else
    if hpxml_bldg.total_fraction_heat_load_served == 0
      assert_equal(0, unmet_hours_htg)
    else
<<<<<<< HEAD
      assert_operator(unmet_hours_htg, :<, 425)
=======
      assert_operator(unmet_hours_htg, :<, 500)
>>>>>>> 7e22d7a2
    end
    if hpxml_bldg.total_fraction_cool_load_served == 0
      assert_equal(0, unmet_hours_clg)
    else
<<<<<<< HEAD
      assert_operator(unmet_hours_clg, :<, 425)
=======
      assert_operator(unmet_hours_clg, :<, 500)
>>>>>>> 7e22d7a2
    end
  end

  sqlFile.close

  # Ensure sql file is immediately freed; otherwise we can get
  # errors on Windows when trying to delete this file.
  GC.start()
end

def _check_unit_multiplier_results(hpxml_bldg, annual_results_1x, annual_results_10x, monthly_results_1x, monthly_results_10x, unit_multiplier)
  # Check that results_10x are expected compared to results_1x

  def get_tolerances(key)
    if key.include?('(MBtu)') || key.include?('(kBtu)') || key.include?('(kWh)')
      # Check that the energy difference is less than 0.5 MBtu or less than 5%
      abs_delta_tol = 0.5 # MBtu
      abs_frac_tol = 0.05
      if key.include?('(kBtu)')
        abs_delta_tol = UnitConversions.convert(abs_delta_tol, 'MBtu', 'kBtu')
      elsif key.include?('(kWh)')
        abs_delta_tol = UnitConversions.convert(abs_delta_tol, 'MBtu', 'kWh')
      end
    elsif key.include?('Peak Electricity:')
      # Check that the peak electricity difference is less than 500 W or less than 5%
      # Wider tolerances than others because a small change in when an event (like the
      # water heating firing) occurs can significantly impact the peak.
      abs_delta_tol = 500.0
      abs_frac_tol = 0.05
    elsif key.include?('Peak Load:')
      # Check that the peak load difference is less than 0.2 kBtu/hr or less than 5%
      abs_delta_tol = 0.2
      abs_frac_tol = 0.05
    elsif key.include?('Hot Water:')
      # Check that the hot water usage difference is less than 10 gal/yr or less than 2%
      abs_delta_tol = 10.0
      abs_frac_tol = 0.02
    elsif key.include?('Resilience: Battery')
      # Check that the battery resilience difference is less than 1 hr or less than 1%
      abs_delta_tol = 1.0
      abs_frac_tol = 0.01
    elsif key.include?('Airflow:')
      # Check that airflow rate difference is less than 0.2 cfm or less than 0.5%
      abs_delta_tol = 0.2
      abs_frac_tol = 0.005
    elsif key.include?('Unmet Hours:')
      # Check that the unmet hours difference is less than 10 hrs
      abs_delta_tol = 10
      abs_frac_tol = nil
    elsif key.include?('HVAC Capacity:') || key.include?('HVAC Design Load:') || key.include?('HVAC Design Temperature:') || key.include?('Weather:')
      # Check that there is no difference
      abs_delta_tol = 0
      abs_frac_tol = nil
    elsif key.include?('Emissions:')
      # Check that the emissions difference is less than 100 lb or less than 5%
      abs_delta_tol = 100
      abs_frac_tol = 0.05
    else
      fail "Unexpected results key: #{key}."
    end

    return abs_delta_tol, abs_frac_tol
  end

  # Number of systems and thermal zones change between the 1x and 10x runs,
  # so remove these from the comparison
  annual_results_1x = annual_results_1x.dup
  annual_results_10x = annual_results_10x.dup
  ['System Use:', 'Temperature:', 'Utility Bills:'].each do |key|
    annual_results_1x.delete_if { |k, _v| k.start_with? key }
    annual_results_10x.delete_if { |k, _v| k.start_with? key }
    monthly_results_1x.delete_if { |k, _v| k.start_with? key }
    monthly_results_10x.delete_if { |k, _v| k.start_with? key }
  end

  # Compare annual and monthly results
  assert_equal(annual_results_1x.keys.sort, annual_results_10x.keys.sort)
  assert_equal(monthly_results_1x.keys.sort, monthly_results_10x.keys.sort)

  { annual_results_1x => annual_results_10x,
    monthly_results_1x => monthly_results_10x }.each do |results_1x, results_10x|
    results_1x.each do |key, vals_1x|
      abs_delta_tol, abs_frac_tol = get_tolerances(key)

      vals_10x = results_10x[key]
      if not vals_1x.is_a? Array
        vals_1x = [vals_1x]
        vals_10x = [vals_10x]
      end

      vals_1x.zip(vals_10x).each do |val_1x, val_10x|
        if not (key.include?('Unmet Hours') ||
                key.include?('HVAC Design Temperature') ||
                key.include?('Weather'))
          # These outputs shouldn't change based on the unit multiplier
          val_1x *= unit_multiplier
        end

        abs_val_delta = (val_1x - val_10x).abs
        avg_val = [val_1x, val_10x].sum / 2.0
        if avg_val > 0
          abs_val_frac = abs_val_delta / avg_val
        end

        # FUTURE: Address these
        if hpxml_bldg.water_heating_systems.select { |wh| wh.water_heater_type == HPXML::WaterHeaterTypeHeatPump }.size > 0
          next if key.include?('Airflow:')
          next if key.include?('Peak')
        end
        if hpxml_bldg.water_heating_systems.select { |wh| [HPXML::WaterHeaterTypeCombiStorage, HPXML::WaterHeaterTypeCombiTankless].include? wh.water_heater_type }.size > 0
          next if key.include?('Hot Water')
        end

        # Uncomment these lines to debug:
        # if val_1x != 0 or val_10x != 0
        #   puts "[#{key}] 1x=#{val_1x} 10x=#{val_10x}"
        # end
        if abs_frac_tol.nil?
          if abs_delta_tol == 0
            assert_equal(val_1x, val_10x)
          else
            assert_in_delta(val_1x, val_10x, abs_delta_tol)
          end
        else
          assert((abs_val_delta <= abs_delta_tol) || (!abs_val_frac.nil? && abs_val_frac <= abs_frac_tol))
        end
      end
    end
  end
end

def _write_results(results, csv_out)
  require 'csv'

  output_groups = {
    'energy' => ['Energy Use', 'Fuel Use', 'End Use'],
    'loads' => ['Load', 'Component Load'],
    'hvac' => ['HVAC Design Temperature', 'HVAC Capacity', 'HVAC Design Load'],
    'misc' => ['Unmet Hours', 'Hot Water', 'Peak Electricity', 'Peak Load', 'Resilience'],
    'bills' => ['Utility Bills'],
  }

  output_groups.each do |output_group, key_types|
    output_keys = []
    key_types.each do |key_type|
      results.values.each do |xml_results|
        xml_results.keys.each do |key|
          next if output_keys.include? key
          next if key_type != key.split(':')[0]

          output_keys << key
        end
      end
    end

    this_csv_out = csv_out.gsub('.csv', "_#{output_group}.csv")

    CSV.open(this_csv_out, 'w') do |csv|
      csv << ['HPXML'] + output_keys
      results.sort.each do |xml, xml_results|
        csv_row = [xml]
        output_keys.each do |key|
          if xml_results[key].nil?
            csv_row << 0
          else
            csv_row << xml_results[key]
          end
        end
        csv << csv_row
      end
    end
  end

  puts "Wrote results to #{csv_out.gsub('.csv', '_*.csv')}."
end<|MERGE_RESOLUTION|>--- conflicted
+++ resolved
@@ -976,20 +976,12 @@
     if hpxml_bldg.total_fraction_heat_load_served == 0
       assert_equal(0, unmet_hours_htg)
     else
-<<<<<<< HEAD
-      assert_operator(unmet_hours_htg, :<, 425)
-=======
       assert_operator(unmet_hours_htg, :<, 500)
->>>>>>> 7e22d7a2
     end
     if hpxml_bldg.total_fraction_cool_load_served == 0
       assert_equal(0, unmet_hours_clg)
     else
-<<<<<<< HEAD
-      assert_operator(unmet_hours_clg, :<, 425)
-=======
       assert_operator(unmet_hours_clg, :<, 500)
->>>>>>> 7e22d7a2
     end
   end
 
