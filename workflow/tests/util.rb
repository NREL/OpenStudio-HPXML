# frozen_string_literal: true

def run_simulation_tests(xmls)
  # Run simulations
  puts "Running #{xmls.size} HPXML files..."
  all_annual_results = {}
  Parallel.map(xmls, in_threads: Parallel.processor_count) do |xml|
    next if xml.end_with? '-10x.xml'

    xml_name = File.basename(xml)
    results = _run_xml(xml, Parallel.worker_number)
    all_annual_results[xml_name], monthly_results = results

    next unless xml.include?('sample_files') || xml.include?('real_homes') # Exclude e.g. ASHRAE 140 files
    next if xml.include? 'base-bldgtype-mf-whole-building' # Already has multiple dwelling units

    # Also run with a 10x unit multiplier (2 identical dwelling units each with a 5x
    # unit multiplier) and check how the results compare to the original run
    _run_xml(xml, Parallel.worker_number, true, all_annual_results[xml_name], monthly_results)
  end

  return all_annual_results
end

def _run_xml(xml, worker_num, apply_unit_multiplier = false, annual_results_1x = nil, monthly_results_1x = nil)
  unit_multiplier = 1
  if apply_unit_multiplier
    hpxml = HPXML.new(hpxml_path: xml)
    hpxml.buildings.each do |hpxml_bldg|
      next unless hpxml_bldg.building_construction.number_of_units.nil?

      hpxml_bldg.building_construction.number_of_units = 1
    end
    orig_multiplier = hpxml.buildings.map { |hpxml_bldg| hpxml_bldg.building_construction.number_of_units }.sum

    # Create copy of the HPXML where the number of Building elements is doubled
    # and each Building is assigned a unit multiplier of 5 (2x5=10).
    n_bldgs = hpxml.buildings.size
    for i in 0..n_bldgs - 1
      hpxml_bldg = hpxml.buildings[i]
      if hpxml_bldg.dehumidifiers.size > 0
        # FUTURE: Dehumidifiers currently don't give desired results w/ unit multipliers
        # https://github.com/NREL/OpenStudio-HPXML/issues/1499
      elsif hpxml_bldg.heat_pumps.select { |hp| hp.heat_pump_type == HPXML::HVACTypeHeatPumpGroundToAir }.size > 0
        # FUTURE: GSHPs currently don't give desired results w/ unit multipliers
        # https://github.com/NREL/OpenStudio-HPXML/issues/1499
      elsif xml.include? 'max-power-ratio-schedule'
        # FUTURE: Maximum power ratio schedule currently gives inconsistent component load results w/ unit multipliers
        # https://github.com/NREL/OpenStudio-HPXML/issues/1610
      elsif hpxml_bldg.batteries.size > 0
        # FUTURE: Batteries currently don't work with whole SFA/MF buildings
        # https://github.com/NREL/OpenStudio-HPXML/issues/1499
        return
      else
        hpxml_bldg.building_construction.number_of_units *= 5
      end
      hpxml.buildings << hpxml_bldg.dup
    end
    unit_multiplier = hpxml.buildings.map { |hpxml_bldg| hpxml_bldg.building_construction.number_of_units }.sum / orig_multiplier
    if unit_multiplier > 1
      hpxml.header.whole_sfa_or_mf_building_sim = true
    end
    xml.gsub!('.xml', '-10x.xml')
    hpxml_doc = hpxml.to_doc()
    hpxml.set_unique_hpxml_ids(hpxml_doc)
    XMLHelper.write_file(hpxml_doc, xml)
  end

  print "Testing #{File.basename(xml)}...\n"

  rundir = File.join(File.dirname(__FILE__), "test#{worker_num}")
  # Uses 'monthly' to verify timeseries results match annual results via error-checking
  # inside the ReportSimulationOutput measure.
  cli_path = OpenStudio.getOpenStudioCLI
  command = "\"#{cli_path}\" \"#{File.join(File.dirname(__FILE__), '../run_simulation.rb')}\" -x \"#{xml}\" --add-component-loads -o \"#{rundir}\" --debug --monthly ALL"
  success = system(command)

  if unit_multiplier > 1
    # Clean up
    File.delete(xml)
    xml.gsub!('-10x.xml', '.xml')
  end

  rundir = File.join(rundir, 'run')

  # Check results
  print "Simulation failed: #{xml}.\n" unless success
  assert_equal(true, success)

  # Check for output files
  annual_csv_path = File.join(rundir, 'results_annual.csv')
  monthly_csv_path = File.join(rundir, 'results_timeseries.csv')
  bills_csv_path = File.join(rundir, 'results_bills.csv')
  assert(File.exist? annual_csv_path)
  assert(File.exist? monthly_csv_path)

  # Check outputs
  hpxml_defaults_path = File.join(rundir, 'in.xml')
  schema_validator = XMLValidator.get_schema_validator(File.join(File.dirname(__FILE__), '..', '..', 'HPXMLtoOpenStudio', 'resources', 'hpxml_schema', 'HPXML.xsd'))
  schematron_validator = XMLValidator.get_schematron_validator(File.join(File.dirname(__FILE__), '..', '..', 'HPXMLtoOpenStudio', 'resources', 'hpxml_schematron', 'EPvalidator.xml'))
  hpxml = HPXML.new(hpxml_path: hpxml_defaults_path, schema_validator: schema_validator, schematron_validator: schematron_validator) # Validate in.xml to ensure it can be run back through OS-HPXML
  if not hpxml.errors.empty?
    puts 'ERRORS:'
    hpxml.errors.each do |error|
      puts error
    end
    flunk "EPvalidator.xml error in #{hpxml_defaults_path}."
  end
  annual_results = _get_simulation_annual_results(annual_csv_path, bills_csv_path)
  monthly_results = _get_simulation_monthly_results(monthly_csv_path)
  _verify_outputs(rundir, xml, annual_results, hpxml, unit_multiplier)
  if unit_multiplier > 1
    _check_unit_multiplier_results(hpxml.buildings[0], annual_results_1x, annual_results, monthly_results_1x, monthly_results, unit_multiplier)
  end

  return annual_results, monthly_results
end

def _get_simulation_annual_results(annual_csv_path, bills_csv_path)
  # Grab all outputs from reporting measure CSV annual results
  results = {}
  CSV.foreach(annual_csv_path) do |row|
    next if row.nil? || (row.size < 2)

    results[row[0]] = Float(row[1])
  end

  # Grab all outputs (except monthly) from reporting measure CSV bill results
  if File.exist? bills_csv_path
    CSV.foreach(bills_csv_path) do |row|
      next if row.nil? || (row.size < 2)
      next if (1..12).to_a.any? { |month| row[0].include?(": Month #{month}:") }

      results["Utility Bills: #{row[0]}"] = Float(row[1])
    end
  end

  return results
end

def _get_simulation_monthly_results(monthly_csv_path)
  results = {}
  headers = nil
  CSV.foreach(monthly_csv_path).with_index do |row, i|
    row = row[1..-1] # Skip time column
    if i == 0 # Header row
      headers = row
      next
    elsif i == 1 # Units row
      headers = headers.zip(row).map { |header, units| "#{header} (#{units})" }
      next
    end

    for i in 0..row.size - 1
      results[headers[i]] = [] if results[headers[i]].nil?
      results[headers[i]] << Float(row[i])
    end
  end

  return results
end

def _verify_outputs(rundir, hpxml_path, results, hpxml, unit_multiplier)
  assert(File.exist? File.join(rundir, 'eplusout.msgpack'))

  hpxml_header = hpxml.header
  hpxml_bldg = hpxml.buildings[0]
  sqlFile = OpenStudio::SqlFile.new(File.join(rundir, 'eplusout.sql'), false)

  # Collapse windows further using same logic as measure.rb
  hpxml_bldg.windows.each do |window|
    window.fraction_operable = nil
  end
  hpxml_bldg.collapse_enclosure_surfaces()
  hpxml_bldg.delete_adiabatic_subsurfaces()

  # Check for unexpected run.log messages
  File.readlines(File.join(rundir, 'run.log')).each do |message|
    next if message.strip.empty?
    next if message.start_with? 'Info: '
    next if message.start_with? 'Executing command'
    next if message.include? 'Could not find state average'

    if hpxml_bldg.clothes_washers.empty?
      next if message.include? 'No clothes washer specified, the model will not include clothes washer energy use.'
    end
    if hpxml_bldg.clothes_dryers.empty?
      next if message.include? 'No clothes dryer specified, the model will not include clothes dryer energy use.'
    end
    if hpxml_bldg.dishwashers.empty?
      next if message.include? 'No dishwasher specified, the model will not include dishwasher energy use.'
    end
    if hpxml_bldg.refrigerators.empty?
      next if message.include? 'No refrigerator specified, the model will not include refrigerator energy use.'
    end
    if hpxml_bldg.cooking_ranges.empty?
      next if message.include? 'No cooking range specified, the model will not include cooking range/oven energy use.'
    end
    if hpxml_bldg.water_heating_systems.empty?
      next if message.include? 'No water heating specified, the model will not include water heating energy use.'
    end
    if (hpxml_bldg.heating_systems + hpxml_bldg.heat_pumps).select { |h| h.fraction_heat_load_served.to_f > 0 }.empty?
      next if message.include? 'No space heating specified, the model will not include space heating energy use.'
    end
    if (hpxml_bldg.cooling_systems + hpxml_bldg.heat_pumps).select { |c| c.fraction_cool_load_served.to_f > 0 }.empty?
      next if message.include? 'No space cooling specified, the model will not include space cooling energy use.'
    end
    if hpxml_bldg.plug_loads.select { |p| p.plug_load_type == HPXML::PlugLoadTypeOther }.empty?
      next if message.include? "No '#{HPXML::PlugLoadTypeOther}' plug loads specified, the model will not include misc plug load energy use."
    end
    if hpxml_bldg.plug_loads.select { |p| p.plug_load_type == HPXML::PlugLoadTypeTelevision }.empty?
      next if message.include? "No '#{HPXML::PlugLoadTypeTelevision}' plug loads specified, the model will not include television plug load energy use."
    end
    if hpxml_bldg.lighting_groups.empty?
      next if message.include? 'No interior lighting specified, the model will not include interior lighting energy use.'
      next if message.include? 'No exterior lighting specified, the model will not include exterior lighting energy use.'
      next if message.include? 'No garage lighting specified, the model will not include garage lighting energy use.'
    end
    if hpxml_bldg.windows.empty?
      next if message.include? 'No windows specified, the model will not include window heat transfer.'
    end
    if hpxml_bldg.pv_systems.empty? && !hpxml_bldg.batteries.empty? && hpxml_bldg.header.schedules_filepaths.empty?
      next if message.include? 'Battery without PV specified, and no charging/discharging schedule provided; battery is assumed to operate as backup and will not be modeled.'
    end
    if hpxml_path.include? 'base-location-capetown-zaf.xml'
      next if message.include? 'OS Message: Minutes field (60) on line 9 of EPW file'
      next if message.include? 'Could not find a marginal Electricity rate.'
      next if message.include? 'Could not find a marginal Natural Gas rate.'
    end
    if !hpxml_bldg.hvac_distributions.select { |d| d.distribution_system_type == HPXML::HVACDistributionTypeDSE }.empty?
      next if message.include? 'DSE is not currently supported when calculating utility bills.'
    end
    if !hpxml_header.unavailable_periods.select { |up| up.column_name == 'Power Outage' }.empty?
      next if message.include? 'It is not possible to eliminate all HVAC energy use (e.g. crankcase/defrost energy) in EnergyPlus during an unavailable period.'
      next if message.include? 'It is not possible to eliminate all water heater energy use (e.g. parasitics) in EnergyPlus during an unavailable period.'
    end
    if hpxml_bldg.climate_and_risk_zones.weather_station_epw_filepath.include? 'US_CO_Boulder_AMY_2012.epw'
      next if message.include? 'No design condition info found; calculating design conditions from EPW weather data.'
    end
    if hpxml_bldg.building_construction.number_of_units > 1
      next if message.include? 'NumberofUnits is greater than 1, indicating that the HPXML Building represents multiple dwelling units; simulation outputs will reflect this unit multiplier.'
    end
    if hpxml_path.include? 'base-hvac-multiple.xml'
      next if message.include? 'Reached a minimum of 1 borehole; setting bore depth to the minimum'
    end

    # FUTURE: Revert this eventually
    # https://github.com/NREL/OpenStudio-HPXML/issues/1499
    if hpxml_header.utility_bill_scenarios.has_detailed_electric_rates
      uses_unit_multipliers = hpxml.buildings.select { |hpxml_bldg| hpxml_bldg.building_construction.number_of_units > 1 }.size > 0
      if uses_unit_multipliers || hpxml.buildings.size > 1
        next if message.include? 'Cannot currently calculate utility bills based on detailed electric rates for an HPXML with unit multipliers.'
      end
    end

    flunk "Unexpected run.log message found for #{File.basename(hpxml_path)}: #{message}"
  end

  # Check for unexpected eplusout.err messages
  messages = []
  message = nil
  File.readlines(File.join(rundir, 'eplusout.err')).each do |err_line|
    if err_line.include?('** Warning **') || err_line.include?('** Severe  **') || err_line.include?('**  Fatal  **')
      messages << message unless message.nil?
      message = err_line
    else
      message += err_line unless message.nil?
    end
  end

  messages.each do |message|
    # General
    next if message.include? 'Schedule:Constant="ALWAYS ON CONTINUOUS", Blank Schedule Type Limits Name input'
    next if message.include? 'Schedule:Constant="ALWAYS ON DISCRETE", Blank Schedule Type Limits Name input'
    next if message.include? 'Schedule:Constant="ALWAYS OFF DISCRETE", Blank Schedule Type Limits Name input'
    next if message.include? 'Entered Zone Volumes differ from calculated zone volume'
    next if message.include? 'PerformancePrecisionTradeoffs: Carroll MRT radiant exchange method is selected.'
    next if message.include?('CalculateZoneVolume') && message.include?('not fully enclosed')
    next if message.include? 'do not define an enclosure'
    next if message.include? 'Pump nominal power or motor efficiency is set to 0'
    next if message.include? 'volume flow rate per watt of rated total cooling capacity is out of range'
    next if message.include? 'volume flow rate per watt of rated total heating capacity is out of range'
    next if message.include? 'The Standard Ratings is calculated for'
    next if message.include?('WetBulb not converged after') && message.include?('iterations(PsyTwbFnTdbWPb)')
    next if message.include? 'Inside surface heat balance did not converge with Max Temp Difference'
    next if message.include? 'Inside surface heat balance convergence problem continues'
    next if message.include?('Glycol: Temperature') && message.include?('out of range (too low) for fluid')
    next if message.include?('Glycol: Temperature') && message.include?('out of range (too high) for fluid')
    next if message.include? 'Plant loop exceeding upper temperature limit'
    next if message.include? 'Plant loop falling below lower temperature limit'
    next if message.include?('Foundation:Kiva') && message.include?('wall surfaces with more than four vertices') # TODO: Check alternative approach
    next if message.include? 'Temperature out of range [-100. to 200.] (PsyPsatFnTemp)'
    next if message.include? 'Enthalpy out of range (PsyTsatFnHPb)'
    next if message.include? 'Full load outlet air dry-bulb temperature < 2C. This indicates the possibility of coil frost/freeze.'
    next if message.include? 'Full load outlet temperature indicates a possibility of frost/freeze error continues.'
    next if message.include? 'Air-cooled condenser inlet dry-bulb temperature below 0 C.'
    next if message.include? 'Low condenser dry-bulb temperature error continues.'
    next if message.include? 'Coil control failed'
    next if message.include? 'sensible part-load ratio out of range error continues'
    next if message.include? 'Iteration limit exceeded in calculating sensible part-load ratio error continues'
    next if message.include?('setupIHGOutputs: Output variables=Zone Other Equipment') && message.include?('are not available.')
    next if message.include?('setupIHGOutputs: Output variables=Space Other Equipment') && message.include?('are not available')
    next if message.include? 'Multiple speed fan will be applied to this unit. The speed number is determined by load.'

    # HPWHs
    if hpxml_bldg.water_heating_systems.select { |wh| wh.water_heater_type == HPXML::WaterHeaterTypeHeatPump }.size > 0
      next if message.include? 'Recovery Efficiency and Energy Factor could not be calculated during the test for standard ratings'
      next if message.include? 'SimHVAC: Maximum iterations (20) exceeded for all HVAC loops'
      next if message.include? 'Rated air volume flow rate per watt of rated total water heating capacity is out of range'
      next if message.include? 'For object = Coil:WaterHeating:AirToWaterHeatPump:Wrapped'
      next if message.include? 'Enthalpy out of range (PsyTsatFnHPb)'
      next if message.include?('CheckWarmupConvergence: Loads Initialization') && message.include?('did not converge after 25 warmup days')
    end
    # HPWHs outside
    if hpxml_bldg.water_heating_systems.select { |wh| wh.water_heater_type == HPXML::WaterHeaterTypeHeatPump && wh.location == HPXML::LocationOtherExterior }.size > 0
      next if message.include? 'Water heater tank set point temperature is greater than or equal to the cut-in temperature of the heat pump water heater.'
    end
    # Stratified tank WHs
    if hpxml_bldg.water_heating_systems.select { |wh| wh.tank_model_type == HPXML::WaterHeaterTankModelTypeStratified }.size > 0
      next if message.include? 'Recovery Efficiency and Energy Factor could not be calculated during the test for standard ratings'
    end
    # HP defrost curves
    if hpxml_bldg.heat_pumps.select { |hp| [HPXML::HVACTypeHeatPumpAirToAir, HPXML::HVACTypeHeatPumpMiniSplit, HPXML::HVACTypeHeatPumpPTHP, HPXML::HVACTypeHeatPumpRoom].include? hp.heat_pump_type }.size > 0
      next if message.include?('GetDXCoils: Coil:Heating:DX') && message.include?('curve values') && message.include?('Defrost Energy Input Ratio Function of Temperature Curve')
    end
    # variable system SHR adjustment
    if (hpxml_bldg.heat_pumps + hpxml_bldg.cooling_systems).select { |hp| hp.compressor_type == HPXML::HVACCompressorTypeVariableSpeed }.size > 0
      next if message.include?('CalcCBF: SHR adjusted to achieve valid outlet air properties and the simulation continues.')
    end
    # Evaporative coolers
    if hpxml_bldg.cooling_systems.select { |c| c.cooling_system_type == HPXML::HVACTypeEvaporativeCooler }.size > 0
      # Evap cooler model is not really using Controller:MechanicalVentilation object, so these warnings of ignoring some features are fine.
      # OS requires a Controller:MechanicalVentilation to be attached to the oa controller, however it's not required by E+.
      # Manually removing Controller:MechanicalVentilation from idf eliminates these two warnings.
      # FUTURE: Can we update OS to allow removing it?
      next if message.include?('Zone') && message.include?('is not accounted for by Controller:MechanicalVentilation object')
      next if message.include?('PEOPLE object for zone') && message.include?('is not accounted for by Controller:MechanicalVentilation object')
      # "The only valid controller type for an AirLoopHVAC is Controller:WaterCoil.", evap cooler doesn't need one.
      next if message.include?('GetAirPathData: AirLoopHVAC') && message.include?('has no Controllers')
      # input "Autosize" for Fixed Minimum Air Flow Rate is added by OS translation, now set it to 0 to skip potential sizing process, though no way to prevent this warning.
      next if message.include? 'Since Zone Minimum Air Flow Input Method = CONSTANT, input for Fixed Minimum Air Flow Rate will be ignored'
    end
    # Fan coil distribution
    if hpxml_bldg.hvac_distributions.select { |d| d.air_type.to_s == HPXML::AirTypeFanCoil }.size > 0
      next if message.include? 'In calculating the design coil UA for Coil:Cooling:Water' # Warning for unused cooling coil for fan coil
    end
    # Boilers
    if hpxml_bldg.heating_systems.select { |h| h.heating_system_type == HPXML::HVACTypeBoiler }.size > 0
      next if message.include? 'Missing temperature setpoint for LeavingSetpointModulated mode' # These warnings are fine, simulation continues with assigning plant loop setpoint to boiler, which is the expected one
    end
    # GSHPs
    if hpxml_bldg.heat_pumps.select { |hp| hp.heat_pump_type == HPXML::HVACTypeHeatPumpGroundToAir }.size > 0
      next if message.include?('CheckSimpleWAHPRatedCurvesOutputs') && message.include?('WaterToAirHeatPump:EquationFit') # FUTURE: Check these
      next if message.include? 'Actual air mass flow rate is smaller than 25% of water-to-air heat pump coil rated air flow rate.' # FUTURE: Remove this when https://github.com/NREL/EnergyPlus/issues/9125 is resolved
    end
    # GSHPs with only heating or cooling
    if hpxml_bldg.heat_pumps.select { |hp| hp.heat_pump_type == HPXML::HVACTypeHeatPumpGroundToAir && (hp.fraction_heat_load_served == 0 || hp.fraction_cool_load_served == 0) }.size > 0
      next if message.include? 'heating capacity is disproportionate (> 20% different) to total cooling capacity' # safe to ignore
    end
    # Solar thermal systems
    if hpxml_bldg.solar_thermal_systems.size > 0
      next if message.include? 'Supply Side is storing excess heat the majority of the time.'
    end
    # Unavailability periods
    if !hpxml_header.unavailable_periods.empty?
      next if message.include? 'Target water temperature is greater than the hot water temperature'
      next if message.include? 'Target water temperature should be less than or equal to the hot water temperature'
    end
    # Simulation w/ timesteps longer than 15-minutes
    timestep = hpxml_header.timestep.nil? ? 60 : hpxml_header.timestep
    if timestep > 15
      next if message.include?('Timestep: Requested number') && message.include?('is less than the suggested minimum')
    end
    # Location doesn't match EPW station
    if hpxml_path.include? 'base-location-detailed.xml'
      next if message.include? 'Weather file location will be used rather than entered (IDF) Location object.'
    end
    # Coil speed level EMS
    if hpxml_bldg.header.geb_onoff_thermostat_deadband
      next if message.include?('Wrong coil speed EMS override value, for unit=') && message.include?('Exceeding maximum coil speed level.') # FIXME: speed level actuator throws this error when speed is set to 1 but no load
    end
    # TODO: Check why this house produces this warning
    if hpxml_path.include? 'house044.xml'
      next if message.include? 'FixViewFactors: View factors not complete. Check for bad surface descriptions or unenclosed zone'
    end
    # TODO: Check why this warning occurs
    if hpxml_path.include? 'base-bldgtype-mf-whole-building'
      next if message.include? 'SHR adjusted to achieve valid outlet air properties and the simulation continues.'
    end

    flunk "Unexpected eplusout.err message found for #{File.basename(hpxml_path)}: #{message}"
  end

  # Check for unused objects/schedules/constructions warnings
  num_unused_objects = 0
  num_unused_schedules = 0
  num_unused_constructions = 0
  File.readlines(File.join(rundir, 'eplusout.err')).each do |err_line|
    if err_line.include? 'unused objects in input'
      num_unused_objects = Integer(err_line.split(' ')[3])
    elsif err_line.include? 'unused schedules in input'
      num_unused_schedules = Integer(err_line.split(' ')[3])
    elsif err_line.include? 'unused constructions in input'
      num_unused_constructions = Integer(err_line.split(' ')[6])
    end
  end
  assert_equal(0, num_unused_objects)
  assert_equal(0, num_unused_schedules)
  assert_equal(0, num_unused_constructions)

  # Check for Output:Meter and Output:Variable warnings
  num_invalid_output_meters = 0
  num_invalid_output_variables = 0
  File.readlines(File.join(rundir, 'eplusout.err')).each do |err_line|
    if err_line.include? 'Output:Meter: invalid Key Name'
      num_invalid_output_meters += 1
    elsif err_line.include?('Key=') && err_line.include?('VarName=')
      num_invalid_output_variables += 1
    end
  end
  assert_equal(0, num_invalid_output_meters)
  assert_equal(0, num_invalid_output_variables)

  # Check discrepancy between total load and sum of component loads
  if not hpxml_path.include? 'ASHRAE_Standard_140'
    sum_component_htg_loads = results.select { |k, _v| k.start_with? 'Component Load: Heating:' }.values.sum(0.0)
    sum_component_clg_loads = results.select { |k, _v| k.start_with? 'Component Load: Cooling:' }.values.sum(0.0)
    total_htg_load_delivered = results['Load: Heating: Delivered (MBtu)']
    total_clg_load_delivered = results['Load: Cooling: Delivered (MBtu)']
    abs_htg_load_delta = (total_htg_load_delivered - sum_component_htg_loads).abs
    abs_clg_load_delta = (total_clg_load_delivered - sum_component_clg_loads).abs
    avg_htg_load = [total_htg_load_delivered, sum_component_htg_loads].sum / 2.0
    avg_clg_load = [total_clg_load_delivered, sum_component_clg_loads].sum / 2.0
    if avg_htg_load > 0
      abs_htg_load_frac = abs_htg_load_delta / avg_htg_load
    end
    if avg_clg_load > 0
      abs_clg_load_frac = abs_clg_load_delta / avg_clg_load
    end
    # Check that the difference is less than 1.5 MBtu or less than 10%
    assert((abs_htg_load_delta < 1.5 * unit_multiplier) || (!abs_htg_load_frac.nil? && abs_htg_load_frac < 0.1))
    assert((abs_clg_load_delta < 1.5 * unit_multiplier) || (!abs_clg_load_frac.nil? && abs_clg_load_frac < 0.1))
  end

  return if (hpxml.buildings.size > 1) || (hpxml_bldg.building_construction.number_of_units > 1)

  # Timestep
  timestep = hpxml_header.timestep.nil? ? 60 : hpxml_header.timestep
  query = 'SELECT NumTimestepsPerHour FROM Simulations'
  sql_value = sqlFile.execAndReturnFirstDouble(query).get
  assert_equal(60 / timestep, sql_value)

  # Conditioned Floor Area
  if (hpxml_bldg.total_fraction_cool_load_served > 0) || (hpxml_bldg.total_fraction_heat_load_served > 0) # EnergyPlus will only report conditioned floor area if there is an HVAC system
    hpxml_value = hpxml_bldg.building_construction.conditioned_floor_area
    if hpxml_bldg.has_location(HPXML::LocationCrawlspaceConditioned)
      hpxml_value += hpxml_bldg.slabs.select { |s| s.interior_adjacent_to == HPXML::LocationCrawlspaceConditioned }.map { |s| s.area }.sum
    end
    query = "SELECT Value FROM TabularDataWithStrings WHERE ReportName='InputVerificationandResultsSummary' AND ReportForString='Entire Facility' AND TableName='Zone Summary' AND RowName='Conditioned Total' AND ColumnName='Area' AND Units='m2'"
    sql_value = UnitConversions.convert(sqlFile.execAndReturnFirstDouble(query).get, 'm^2', 'ft^2')
    assert_in_epsilon(hpxml_value, sql_value, 0.1)
  end

  # Enclosure Roofs
  hpxml_bldg.roofs.each do |roof|
    roof_id = roof.id.upcase

    # R-value
    hpxml_value = roof.insulation_assembly_r_value
    if hpxml_path.include? 'ASHRAE_Standard_140'
      # Compare R-value w/o film
      hpxml_value -= Material.AirFilmRoofASHRAE140.rvalue
      hpxml_value -= Material.AirFilmOutsideASHRAE140.rvalue
      query = "SELECT AVG(Value) FROM TabularDataWithStrings WHERE ReportName='EnvelopeSummary' AND ReportForString='Entire Facility' AND TableName='Opaque Exterior' AND (RowName='#{roof_id}' OR RowName LIKE '#{roof_id}:%') AND ColumnName='U-Factor no Film' AND Units='W/m2-K'"
    else
      # Compare R-value w/ film
      query = "SELECT AVG(Value) FROM TabularDataWithStrings WHERE ReportName='EnvelopeSummary' AND ReportForString='Entire Facility' AND TableName='Opaque Exterior' AND (RowName='#{roof_id}' OR RowName LIKE '#{roof_id}:%') AND ColumnName='U-Factor with Film' AND Units='W/m2-K'"
    end
    sql_value = 1.0 / UnitConversions.convert(sqlFile.execAndReturnFirstDouble(query).get, 'W/(m^2*K)', 'Btu/(hr*ft^2*F)')
    assert_in_epsilon(hpxml_value, sql_value, 0.1)

    # Net area
    hpxml_value = roof.area
    hpxml_bldg.skylights.each do |subsurface|
      next if subsurface.roof_idref.upcase != roof_id

      hpxml_value -= subsurface.area
    end
    query = "SELECT SUM(Value) FROM TabularDataWithStrings WHERE ReportName='EnvelopeSummary' AND ReportForString='Entire Facility' AND TableName='Opaque Exterior' AND (RowName='#{roof_id}' OR RowName LIKE '#{roof_id}:%') AND ColumnName='Net Area' AND Units='m2'"
    sql_value = UnitConversions.convert(sqlFile.execAndReturnFirstDouble(query).get, 'm^2', 'ft^2')
    assert_operator(sql_value, :>, 0.01)
    assert_in_epsilon(hpxml_value, sql_value, 0.1)

    # Solar absorptance
    hpxml_value = roof.solar_absorptance
    query = "SELECT AVG(Value) FROM TabularDataWithStrings WHERE ReportName='EnvelopeSummary' AND ReportForString='Entire Facility' AND TableName='Opaque Exterior' AND (RowName='#{roof_id}' OR RowName LIKE '#{roof_id}:%') AND ColumnName='Reflectance'"
    sql_value = 1.0 - sqlFile.execAndReturnFirstDouble(query).get
    assert_in_epsilon(hpxml_value, sql_value, 0.01)

    # Tilt
    hpxml_value = UnitConversions.convert(Math.atan(roof.pitch / 12.0), 'rad', 'deg')
    query = "SELECT AVG(Value) FROM TabularDataWithStrings WHERE ReportName='EnvelopeSummary' AND ReportForString='Entire Facility' AND TableName='Opaque Exterior' AND (RowName='#{roof_id}' OR RowName LIKE '#{roof_id}:%') AND ColumnName='Tilt' AND Units='deg'"
    sql_value = sqlFile.execAndReturnFirstDouble(query).get
    assert_in_epsilon(hpxml_value, sql_value, 0.01)

    # Azimuth
    next unless (not roof.azimuth.nil?) && (Float(roof.pitch) > 0)

    hpxml_value = roof.azimuth
    query = "SELECT AVG(Value) FROM TabularDataWithStrings WHERE ReportName='EnvelopeSummary' AND ReportForString='Entire Facility' AND TableName='Opaque Exterior' AND (RowName='#{roof_id}' OR RowName LIKE '#{roof_id}:%') AND ColumnName='Azimuth' AND Units='deg'"
    sql_value = sqlFile.execAndReturnFirstDouble(query).get
    assert_in_epsilon(hpxml_value, sql_value, 0.01)
  end

  # Enclosure Foundations
  # Ensure Kiva instances have perimeter fraction of 1.0 as we explicitly define them to end up this way.
  num_kiva_instances = 0
  File.readlines(File.join(rundir, 'eplusout.eio')).each do |eio_line|
    next unless eio_line.downcase.start_with? 'foundation kiva'

    kiva_perim_frac = Float(eio_line.split(',')[5])
    assert_equal(1.0, kiva_perim_frac)

    num_kiva_instances += 1
  end

  # Enclosure Foundation Slabs
  num_slabs = hpxml_bldg.slabs.size
  if (num_slabs <= 1) && (num_kiva_instances <= 1) # The slab surfaces may be combined in these situations, so skip tests
    hpxml_bldg.slabs.each do |slab|
      slab_id = slab.id.upcase

      # Exposed Area
      hpxml_value = Float(slab.area)
      query = "SELECT Value FROM TabularDataWithStrings WHERE ReportName='EnvelopeSummary' AND ReportForString='Entire Facility' AND TableName='Opaque Exterior' AND RowName='#{slab_id}' AND ColumnName='Gross Area' AND Units='m2'"
      sql_value = UnitConversions.convert(sqlFile.execAndReturnFirstDouble(query).get, 'm^2', 'ft^2')
      assert_operator(sql_value, :>, 0.01)
      assert_in_epsilon(hpxml_value, sql_value, 0.1)

      # Tilt
      query = "SELECT Value FROM TabularDataWithStrings WHERE ReportName='EnvelopeSummary' AND ReportForString='Entire Facility' AND TableName='Opaque Exterior' AND RowName='#{slab_id}' AND ColumnName='Tilt' AND Units='deg'"
      sql_value = sqlFile.execAndReturnFirstDouble(query).get
      assert_in_epsilon(180.0, sql_value, 0.01)
    end
  end

  # Enclosure Walls/RimJoists/FoundationWalls
  (hpxml_bldg.walls + hpxml_bldg.rim_joists + hpxml_bldg.foundation_walls).each do |wall|
    wall_id = wall.id.upcase

    if wall.is_adiabatic
      # Adiabatic surfaces have their "BaseSurfaceIndex" as their "ExtBoundCond" in "Surfaces" table in SQL simulation results
      query_base_surf_idx = "SELECT BaseSurfaceIndex FROM Surfaces WHERE SurfaceName='#{wall_id}'"
      query_ext_bound = "SELECT ExtBoundCond FROM Surfaces WHERE SurfaceName='#{wall_id}'"
      sql_value_base_surf_idx = sqlFile.execAndReturnFirstDouble(query_base_surf_idx).get
      sql_value_ext_bound_cond = sqlFile.execAndReturnFirstDouble(query_ext_bound).get
      assert_equal(sql_value_base_surf_idx, sql_value_ext_bound_cond)
    end

    if wall.is_exterior
      table_name = 'Opaque Exterior'
    else
      table_name = 'Opaque Interior'
    end

    # R-value
    if (not wall.insulation_assembly_r_value.nil?) && (not wall.is_a? HPXML::FoundationWall) # FoundationWalls use Foundation:Kiva for insulation
      hpxml_value = wall.insulation_assembly_r_value
      if hpxml_path.include? 'ASHRAE_Standard_140'
        # Compare R-value w/o film
        hpxml_value -= Material.AirFilmVerticalASHRAE140.rvalue
        if wall.is_exterior
          hpxml_value -= Material.AirFilmOutsideASHRAE140.rvalue
        else
          hpxml_value -= Material.AirFilmVerticalASHRAE140.rvalue
        end
        query = "SELECT AVG(Value) FROM TabularDataWithStrings WHERE ReportName='EnvelopeSummary' AND ReportForString='Entire Facility' AND TableName='#{table_name}' AND (RowName='#{wall_id}' OR RowName LIKE '#{wall_id}:%') AND ColumnName='U-Factor no Film' AND Units='W/m2-K'"
      elsif wall.is_interior
        # Compare R-value w/o film
        hpxml_value -= Material.AirFilmVertical.rvalue
        hpxml_value -= Material.AirFilmVertical.rvalue
        query = "SELECT AVG(Value) FROM TabularDataWithStrings WHERE ReportName='EnvelopeSummary' AND ReportForString='Entire Facility' AND TableName='#{table_name}' AND (RowName='#{wall_id}' OR RowName LIKE '#{wall_id}:%') AND ColumnName='U-Factor no Film' AND Units='W/m2-K'"
      else
        # Compare R-value w/ film
        query = "SELECT AVG(Value) FROM TabularDataWithStrings WHERE ReportName='EnvelopeSummary' AND ReportForString='Entire Facility' AND TableName='#{table_name}' AND (RowName='#{wall_id}' OR RowName LIKE '#{wall_id}:%') AND ColumnName='U-Factor with Film' AND Units='W/m2-K'"
      end
      sql_value = 1.0 / UnitConversions.convert(sqlFile.execAndReturnFirstDouble(query).get, 'W/(m^2*K)', 'Btu/(hr*ft^2*F)')
      assert_in_epsilon(hpxml_value, sql_value, 0.1)
    end

    # Net area
    hpxml_value = wall.net_area
    if wall.is_a? HPXML::FoundationWall
      if wall.is_exterior
        # only modeling portion of foundation wall that is exposed perimeter
        hpxml_value *= wall.exposed_fraction
      else
        # interzonal foundation walls: only above-grade portion modeled
        hpxml_value *= (wall.height - wall.depth_below_grade) / wall.height
      end
    end
    if wall.is_exterior
      query = "SELECT SUM(Value) FROM TabularDataWithStrings WHERE ReportName='EnvelopeSummary' AND ReportForString='Entire Facility' AND TableName='#{table_name}' AND (RowName='#{wall_id}' OR RowName LIKE '#{wall_id}:%' OR RowName LIKE '#{wall_id} %') AND ColumnName='Net Area' AND Units='m2'"
    else
      query = "SELECT SUM(Value) FROM TabularDataWithStrings WHERE ReportName='EnvelopeSummary' AND ReportForString='Entire Facility' AND TableName='#{table_name}' AND (RowName='#{wall_id}' OR RowName LIKE '#{wall_id}:%') AND ColumnName='Net Area' AND Units='m2'"
    end
    sql_value = UnitConversions.convert(sqlFile.execAndReturnFirstDouble(query).get, 'm^2', 'ft^2')
    assert_operator(sql_value, :>, 0.01)
    assert_in_epsilon(hpxml_value, sql_value, 0.1)

    # Solar absorptance
    if wall.respond_to?(:solar_absorptance) && (not wall.solar_absorptance.nil?)
      hpxml_value = wall.solar_absorptance
      query = "SELECT AVG(Value) FROM TabularDataWithStrings WHERE ReportName='EnvelopeSummary' AND ReportForString='Entire Facility' AND TableName='#{table_name}' AND (RowName='#{wall_id}' OR RowName LIKE '#{wall_id}:%') AND ColumnName='Reflectance'"
      sql_value = 1.0 - sqlFile.execAndReturnFirstDouble(query).get
      assert_in_epsilon(hpxml_value, sql_value, 0.01)
    end

    # Tilt
    query = "SELECT AVG(Value) FROM TabularDataWithStrings WHERE ReportName='EnvelopeSummary' AND ReportForString='Entire Facility' AND TableName='#{table_name}' AND (RowName='#{wall_id}' OR RowName LIKE '#{wall_id}:%') AND ColumnName='Tilt' AND Units='deg'"
    sql_value = sqlFile.execAndReturnFirstDouble(query).get
    assert_in_epsilon(90.0, sql_value, 0.01)

    # Azimuth
    next if wall.azimuth.nil?

    hpxml_value = wall.azimuth
    query = "SELECT AVG(Value) FROM TabularDataWithStrings WHERE ReportName='EnvelopeSummary' AND ReportForString='Entire Facility' AND TableName='#{table_name}' AND (RowName='#{wall_id}' OR RowName LIKE '#{wall_id}:%') AND ColumnName='Azimuth' AND Units='deg'"
    sql_value = sqlFile.execAndReturnFirstDouble(query).get
    assert_in_epsilon(hpxml_value, sql_value, 0.01)
  end

  # Enclosure Floors
  hpxml_bldg.floors.each do |floor|
    floor_id = floor.id.upcase

    if floor.is_adiabatic
      # Adiabatic surfaces have their "BaseSurfaceIndex" as their "ExtBoundCond" in "Surfaces" table in SQL simulation results
      query_base_surf_idx = "SELECT BaseSurfaceIndex FROM Surfaces WHERE SurfaceName='#{floor_id}'"
      query_ext_bound = "SELECT ExtBoundCond FROM Surfaces WHERE SurfaceName='#{floor_id}'"
      sql_value_base_surf_idx = sqlFile.execAndReturnFirstDouble(query_base_surf_idx).get
      sql_value_ext_bound_cond = sqlFile.execAndReturnFirstDouble(query_ext_bound).get
      assert_equal(sql_value_base_surf_idx, sql_value_ext_bound_cond)
    end

    if floor.is_exterior
      table_name = 'Opaque Exterior'
    else
      table_name = 'Opaque Interior'
    end

    # R-value
    hpxml_value = floor.insulation_assembly_r_value
    if hpxml_path.include? 'ASHRAE_Standard_140'
      # Compare R-value w/o film
      if floor.is_exterior # Raised floor
        hpxml_value -= Material.AirFilmFloorASHRAE140.rvalue
        hpxml_value -= Material.AirFilmFloorZeroWindASHRAE140.rvalue
      elsif floor.is_ceiling # Attic floor
        hpxml_value -= Material.AirFilmFloorASHRAE140.rvalue
        hpxml_value -= Material.AirFilmFloorASHRAE140.rvalue
      end
      query = "SELECT AVG(Value) FROM TabularDataWithStrings WHERE ReportName='EnvelopeSummary' AND ReportForString='Entire Facility' AND TableName='#{table_name}' AND RowName='#{floor_id}' AND ColumnName='U-Factor no Film' AND Units='W/m2-K'"
    elsif floor.is_interior
      # Compare R-value w/o film
      if floor.is_ceiling
        hpxml_value -= Material.AirFilmFloorAverage.rvalue
        hpxml_value -= Material.AirFilmFloorAverage.rvalue
      else
        hpxml_value -= Material.AirFilmFloorReduced.rvalue
        hpxml_value -= Material.AirFilmFloorReduced.rvalue
      end
      query = "SELECT AVG(Value) FROM TabularDataWithStrings WHERE ReportName='EnvelopeSummary' AND ReportForString='Entire Facility' AND TableName='#{table_name}' AND RowName='#{floor_id}' AND ColumnName='U-Factor no Film' AND Units='W/m2-K'"
    else
      # Compare R-value w/ film
      query = "SELECT AVG(Value) FROM TabularDataWithStrings WHERE ReportName='EnvelopeSummary' AND ReportForString='Entire Facility' AND TableName='#{table_name}' AND RowName='#{floor_id}' AND ColumnName='U-Factor with Film' AND Units='W/m2-K'"
    end
    sql_value = 1.0 / UnitConversions.convert(sqlFile.execAndReturnFirstDouble(query).get, 'W/(m^2*K)', 'Btu/(hr*ft^2*F)')
    assert_in_epsilon(hpxml_value, sql_value, 0.1)

    # Area
    hpxml_value = floor.area
    query = "SELECT SUM(Value) FROM TabularDataWithStrings WHERE ReportName='EnvelopeSummary' AND ReportForString='Entire Facility' AND TableName='#{table_name}' AND RowName='#{floor_id}' AND ColumnName='Net Area' AND Units='m2'"
    sql_value = UnitConversions.convert(sqlFile.execAndReturnFirstDouble(query).get, 'm^2', 'ft^2')
    assert_operator(sql_value, :>, 0.01)
    assert_in_epsilon(hpxml_value, sql_value, 0.1)

    # Tilt
    if floor.is_ceiling
      hpxml_value = 0
    else
      hpxml_value = 180
    end
    query = "SELECT AVG(Value) FROM TabularDataWithStrings WHERE ReportName='EnvelopeSummary' AND ReportForString='Entire Facility' AND TableName='#{table_name}' AND RowName='#{floor_id}' AND ColumnName='Tilt' AND Units='deg'"
    sql_value = sqlFile.execAndReturnFirstDouble(query).get
    assert_in_epsilon(hpxml_value, sql_value, 0.01)
  end

  # Enclosure Windows/Skylights
  (hpxml_bldg.windows + hpxml_bldg.skylights).each do |subsurface|
    subsurface_id = subsurface.id.upcase

    if subsurface.is_exterior
      table_name = 'Exterior Fenestration'
    else
      table_name = 'Interior Door'
    end

    # Area
    if subsurface.is_exterior
      col_name = 'Area of Multiplied Openings'
    else
      col_name = 'Gross Area'
    end
    hpxml_value = subsurface.area
    query = "SELECT Value FROM TabularDataWithStrings WHERE ReportName='EnvelopeSummary' AND ReportForString='Entire Facility' AND TableName='#{table_name}' AND RowName='#{subsurface_id}' AND ColumnName='#{col_name}' AND Units='m2'"
    sql_value = UnitConversions.convert(sqlFile.execAndReturnFirstDouble(query).get, 'm^2', 'ft^2')
    assert_operator(sql_value, :>, 0.01)
    assert_in_epsilon(hpxml_value, sql_value, 0.1)

    # U-Factor
    if subsurface.is_exterior
      col_name = 'Glass U-Factor'
    else
      col_name = 'U-Factor no Film'
    end
    hpxml_value = Constructions.get_ufactor_shgc_adjusted_by_storms(subsurface.storm_type, subsurface.ufactor, subsurface.shgc)[0]
    if subsurface.is_interior
      hpxml_value = 1.0 / (1.0 / hpxml_value - Material.AirFilmVertical.rvalue)
      hpxml_value = 1.0 / (1.0 / hpxml_value - Material.AirFilmVertical.rvalue)
    end
    if subsurface.is_a? HPXML::Skylight
      hpxml_value /= 1.2 # converted to the 20-deg slope from the vertical position by multiplying the tested value at vertical
    end
    query = "SELECT Value FROM TabularDataWithStrings WHERE ReportName='EnvelopeSummary' AND ReportForString='Entire Facility' AND TableName='#{table_name}' AND RowName='#{subsurface_id}' AND ColumnName='#{col_name}' AND Units='W/m2-K'"
    sql_value = UnitConversions.convert(sqlFile.execAndReturnFirstDouble(query).get, 'W/(m^2*K)', 'Btu/(hr*ft^2*F)')
    assert_in_epsilon(hpxml_value, sql_value, 0.02)

    next unless subsurface.is_exterior

    # SHGC
    hpxml_value = Constructions.get_ufactor_shgc_adjusted_by_storms(subsurface.storm_type, subsurface.ufactor, subsurface.shgc)[1]
    query = "SELECT Value FROM TabularDataWithStrings WHERE ReportName='EnvelopeSummary' AND ReportForString='Entire Facility' AND TableName='#{table_name}' AND RowName='#{subsurface_id}' AND ColumnName='Glass SHGC'"
    sql_value = sqlFile.execAndReturnFirstDouble(query).get
    assert_in_delta(hpxml_value, sql_value, 0.01)

    # Azimuth
    hpxml_value = subsurface.azimuth
    query = "SELECT Value FROM TabularDataWithStrings WHERE ReportName='EnvelopeSummary' AND ReportForString='Entire Facility' AND TableName='#{table_name}' AND RowName='#{subsurface_id}' AND ColumnName='Azimuth' AND Units='deg'"
    sql_value = sqlFile.execAndReturnFirstDouble(query).get
    assert_in_epsilon(hpxml_value, sql_value, 0.01)

    # Tilt
    if subsurface.is_a? HPXML::Window
      query = "SELECT Value FROM TabularDataWithStrings WHERE ReportName='EnvelopeSummary' AND ReportForString='Entire Facility' AND TableName='#{table_name}' AND RowName='#{subsurface_id}' AND ColumnName='Tilt' AND Units='deg'"
      sql_value = sqlFile.execAndReturnFirstDouble(query).get
      assert_in_epsilon(90.0, sql_value, 0.01)
    elsif subsurface.is_a? HPXML::Skylight
      hpxml_value = nil
      hpxml_bldg.roofs.each do |roof|
        next if roof.id != subsurface.roof_idref

        hpxml_value = UnitConversions.convert(Math.atan(roof.pitch / 12.0), 'rad', 'deg')
      end
      query = "SELECT Value FROM TabularDataWithStrings WHERE ReportName='EnvelopeSummary' AND ReportForString='Entire Facility' AND TableName='#{table_name}' AND RowName='#{subsurface_id}' AND ColumnName='Tilt' AND Units='deg'"
      sql_value = sqlFile.execAndReturnFirstDouble(query).get
      assert_in_epsilon(hpxml_value, sql_value, 0.01)
    else
      flunk "Subsurface '#{subsurface_id}' should have either AttachedToWall or AttachedToRoof element."
    end
  end

  # Enclosure Doors
  hpxml_bldg.doors.each do |door|
    door_id = door.id.upcase

    if door.wall.is_exterior
      table_name = 'Exterior Door'
    else
      table_name = 'Interior Door'
    end

    # Area
    if not door.area.nil?
      hpxml_value = door.area
      query = "SELECT Value FROM TabularDataWithStrings WHERE ReportName='EnvelopeSummary' AND ReportForString='Entire Facility' AND TableName='#{table_name}' AND RowName='#{door_id}' AND ColumnName='Gross Area' AND Units='m2'"
      sql_value = UnitConversions.convert(sqlFile.execAndReturnFirstDouble(query).get, 'm^2', 'ft^2')
      assert_operator(sql_value, :>, 0.01)
      assert_in_epsilon(hpxml_value, sql_value, 0.1)
    end

    # R-Value
    next if door.r_value.nil?

    if door.is_exterior
      col_name = 'U-Factor with Film'
    else
      col_name = 'U-Factor no Film'
    end
    hpxml_value = door.r_value
    if door.is_interior
      hpxml_value -= Material.AirFilmVertical.rvalue
      hpxml_value -= Material.AirFilmVertical.rvalue
    end
    query = "SELECT Value FROM TabularDataWithStrings WHERE ReportName='EnvelopeSummary' AND ReportForString='Entire Facility' AND TableName='#{table_name}' AND RowName='#{door_id}' AND ColumnName='#{col_name}' AND Units='W/m2-K'"
    sql_value = 1.0 / UnitConversions.convert(sqlFile.execAndReturnFirstDouble(query).get, 'W/(m^2*K)', 'Btu/(hr*ft^2*F)')
    assert_in_epsilon(hpxml_value, sql_value, 0.1)
  end

  # HVAC Load Fractions
  if (not hpxml_path.include? 'location-miami') && (not hpxml_path.include? 'location-honolulu') && (not hpxml_path.include? 'location-phoenix')
    htg_energy = results.select { |k, _v| (k.include?(': Heating (MBtu)') || k.include?(': Heating Fans/Pumps (MBtu)')) && !k.include?('Load') }.values.sum(0.0)
    assert_equal(hpxml_bldg.total_fraction_heat_load_served > 0, htg_energy > 0)
  end
  clg_energy = results.select { |k, _v| (k.include?(': Cooling (MBtu)') || k.include?(': Cooling Fans/Pumps (MBtu)')) && !k.include?('Load') }.values.sum(0.0)
  assert_equal(hpxml_bldg.total_fraction_cool_load_served > 0, clg_energy > 0)

  # Mechanical Ventilation
  whole_vent_fans = hpxml_bldg.ventilation_fans.select { |vent_mech| vent_mech.used_for_whole_building_ventilation && !vent_mech.is_cfis_supplemental_fan? }
  local_vent_fans = hpxml_bldg.ventilation_fans.select { |vent_mech| vent_mech.used_for_local_ventilation }
  fan_cfis = whole_vent_fans.select { |vent_mech| vent_mech.fan_type == HPXML::MechVentTypeCFIS }
  fan_sup = whole_vent_fans.select { |vent_mech| vent_mech.fan_type == HPXML::MechVentTypeSupply }
  fan_exh = whole_vent_fans.select { |vent_mech| vent_mech.fan_type == HPXML::MechVentTypeExhaust }
  fan_bal = whole_vent_fans.select { |vent_mech| [HPXML::MechVentTypeBalanced, HPXML::MechVentTypeERV, HPXML::MechVentTypeHRV].include?(vent_mech.fan_type) }
  vent_fan_kitchen = local_vent_fans.select { |vent_mech| vent_mech.fan_location == HPXML::LocationKitchen }
  vent_fan_bath = local_vent_fans.select { |vent_mech| vent_mech.fan_location == HPXML::LocationBath }

  if not (fan_cfis + fan_sup + fan_exh + fan_bal + vent_fan_kitchen + vent_fan_bath).empty?
    mv_energy = UnitConversions.convert(results['End Use: Electricity: Mech Vent (MBtu)'], 'MBtu', 'GJ')

    if not fan_cfis.empty?
      if (fan_sup + fan_exh + fan_bal + vent_fan_kitchen + vent_fan_bath).empty?
        # CFIS only, check for positive mech vent energy that is less than the energy if it had run 24/7
        fan_gj = fan_cfis.map { |vent_mech| UnitConversions.convert(vent_mech.unit_fan_power * vent_mech.hours_in_operation * 365.0, 'Wh', 'GJ') }.sum(0.0)
        assert_operator(mv_energy, :>, 0)
        assert_operator(mv_energy, :<, fan_gj)
      end
    else
      # Supply, exhaust, ERV, HRV, etc., check for appropriate mech vent energy
      fan_gj = 0
      if not fan_sup.empty?
        fan_gj += fan_sup.map { |vent_mech| UnitConversions.convert(vent_mech.unit_fan_power * vent_mech.hours_in_operation * 365.0, 'Wh', 'GJ') }.sum(0.0)
      end
      if not fan_exh.empty?
        fan_gj += fan_exh.map { |vent_mech| UnitConversions.convert(vent_mech.unit_fan_power * vent_mech.hours_in_operation * 365.0, 'Wh', 'GJ') }.sum(0.0)
      end
      if not fan_bal.empty?
        fan_gj += fan_bal.map { |vent_mech| UnitConversions.convert(vent_mech.unit_fan_power * vent_mech.hours_in_operation * 365.0, 'Wh', 'GJ') }.sum(0.0)
      end
      if not vent_fan_kitchen.empty?
        fan_gj += vent_fan_kitchen.map { |vent_kitchen| UnitConversions.convert(vent_kitchen.unit_fan_power * vent_kitchen.hours_in_operation * vent_kitchen.count * 365.0, 'Wh', 'GJ') }.sum(0.0)
      end
      if not vent_fan_bath.empty?
        fan_gj += vent_fan_bath.map { |vent_bath| UnitConversions.convert(vent_bath.unit_fan_power * vent_bath.hours_in_operation * vent_bath.count * 365.0, 'Wh', 'GJ') }.sum(0.0)
      end
      # Maximum error that can be caused by rounding
      assert_in_delta(mv_energy, fan_gj, 0.006)
    end
  end

  tabular_map = { HPXML::ClothesWasher => Constants.ObjectNameClothesWasher,
                  HPXML::ClothesDryer => Constants.ObjectNameClothesDryer,
                  HPXML::Refrigerator => Constants.ObjectNameRefrigerator,
                  HPXML::Dishwasher => Constants.ObjectNameDishwasher,
                  HPXML::CookingRange => Constants.ObjectNameCookingRange }

  (hpxml_bldg.clothes_washers + hpxml_bldg.clothes_dryers + hpxml_bldg.refrigerators + hpxml_bldg.dishwashers + hpxml_bldg.cooking_ranges).each do |appliance|
    next unless hpxml_bldg.water_heating_systems.size > 0

    # Location
    hpxml_value = appliance.location
    if hpxml_value.nil? || HPXML::conditioned_locations.include?(hpxml_value) || [HPXML::LocationOtherHeatedSpace, HPXML::LocationOtherMultifamilyBufferSpace, HPXML::LocationOtherNonFreezingSpace].include?(hpxml_value)
      hpxml_value = HPXML::LocationConditionedSpace
    end
    tabular_value = tabular_map[appliance.class]
    query = "SELECT Value FROM TabularDataWithStrings WHERE TableName='ElectricEquipment Internal Gains Nominal' AND ColumnName='Zone Name' AND RowName=(SELECT RowName FROM TabularDataWithStrings WHERE TableName='ElectricEquipment Internal Gains Nominal' AND ColumnName='Name' AND Value='#{tabular_value.upcase}')"
    sql_value = sqlFile.execAndReturnFirstString(query).get
    assert_equal(hpxml_value.upcase, sql_value)
  end

  # Lighting
  ltg_energy = results.select { |k, _v| k.include? 'End Use: Electricity: Lighting' }.values.sum(0.0)
  if not (hpxml_path.include?('vacancy-year-round') || hpxml_path.include?('residents-0'))
    assert_equal(hpxml_bldg.lighting_groups.size > 0, ltg_energy > 0)
  else
    assert_operator(hpxml_bldg.lighting_groups.size, :>, 0)
    assert_equal(0, ltg_energy)
  end

  # Get fuels
  htg_fuels = []
  htg_backup_fuels = []
  wh_fuels = []
  hpxml_bldg.heating_systems.each do |heating_system|
    if heating_system.is_heat_pump_backup_system
      htg_backup_fuels << heating_system.heating_system_fuel
    else
      htg_fuels << heating_system.heating_system_fuel
    end
  end
  hpxml_bldg.cooling_systems.each do |cooling_system|
    if cooling_system.has_integrated_heating
      htg_fuels << cooling_system.integrated_heating_system_fuel
    end
  end
  hpxml_bldg.heat_pumps.each do |heat_pump|
    if heat_pump.fraction_heat_load_served > 0
      htg_backup_fuels << heat_pump.backup_heating_fuel
    end
  end
  hpxml_bldg.water_heating_systems.each do |water_heating_system|
    related_hvac = water_heating_system.related_hvac_system
    if related_hvac.nil?
      wh_fuels << water_heating_system.fuel_type
    elsif related_hvac.respond_to? :heating_system_fuel
      wh_fuels << related_hvac.heating_system_fuel
    end
  end

  is_warm_climate = false
  if ['USA_FL_Miami.Intl.AP.722020_TMY3.epw',
      'USA_HI_Honolulu.Intl.AP.911820_TMY3.epw',
      'USA_AZ_Phoenix-Sky.Harbor.Intl.AP.722780_TMY3.epw'].include? hpxml_bldg.climate_and_risk_zones.weather_station_epw_filepath
    is_warm_climate = true
  end

  # Fuel consumption checks
  [HPXML::FuelTypeNaturalGas,
   HPXML::FuelTypeOil,
   HPXML::FuelTypeKerosene,
   HPXML::FuelTypePropane,
   HPXML::FuelTypeWoodCord,
   HPXML::FuelTypeWoodPellets,
   HPXML::FuelTypeCoal].each do |fuel|
    fuel_name = fuel.split.map(&:capitalize).join(' ')
    fuel_name += ' Cord' if fuel_name == 'Wood'
    energy_htg = results.fetch("End Use: #{fuel_name}: Heating (MBtu)", 0)
    energy_hp_backup = results.fetch("End Use: #{fuel_name}: Heating Heat Pump Backup (MBtu)", 0)
    energy_dhw = results.fetch("End Use: #{fuel_name}: Hot Water (MBtu)", 0)
    energy_cd = results.fetch("End Use: #{fuel_name}: Clothes Dryer (MBtu)", 0)
    energy_cr = results.fetch("End Use: #{fuel_name}: Range/Oven (MBtu)", 0)
    if htg_fuels.include? fuel
      if (not hpxml_path.include? 'autosize') && (not is_warm_climate)
        assert_operator(energy_htg, :>, 0)
      end
    else
      assert_equal(0, energy_htg)
    end
    if htg_backup_fuels.include? fuel
      if (not hpxml_path.include? 'autosize') && (not is_warm_climate)
        assert_operator(energy_hp_backup, :>, 0)
      end
    else
      assert_equal(0, energy_hp_backup)
    end
    if wh_fuels.include? fuel
      assert_operator(energy_dhw, :>, 0)
    else
      assert_equal(0, energy_dhw)
    end
    if (hpxml_bldg.clothes_dryers.size > 0) && (hpxml_bldg.clothes_dryers[0].fuel_type == fuel)
      assert_operator(energy_cd, :>, 0)
    else
      assert_equal(0, energy_cd)
    end
    if (hpxml_bldg.cooking_ranges.size > 0) && (hpxml_bldg.cooking_ranges[0].fuel_type == fuel)
      assert_operator(energy_cr, :>, 0)
    else
      assert_equal(0, energy_cr)
    end
  end

  # Check unmet hours
  unmet_hours_htg = results.select { |k, _v| k.include? 'Unmet Hours: Heating' }.values.sum(0.0)
  unmet_hours_clg = results.select { |k, _v| k.include? 'Unmet Hours: Cooling' }.values.sum(0.0)
  if hpxml_path.include? 'base-hvac-undersized.xml'
    assert_operator(unmet_hours_htg, :>, 1000)
    assert_operator(unmet_hours_clg, :>, 1000)
  else
    if hpxml_bldg.total_fraction_heat_load_served == 0
      assert_equal(0, unmet_hours_htg)
    else
<<<<<<< HEAD
      # for realistic backup staging, unmet hours are expected.
      assert_operator(unmet_hours_htg, :<, 400) unless hpxml_path.include? 'multistage-backup'
=======
      assert_operator(unmet_hours_htg, :<, 500)
>>>>>>> b4903c02
    end
    if hpxml_bldg.total_fraction_cool_load_served == 0
      assert_equal(0, unmet_hours_clg)
    else
      assert_operator(unmet_hours_clg, :<, 500)
    end
  end

  sqlFile.close

  # Ensure sql file is immediately freed; otherwise we can get
  # errors on Windows when trying to delete this file.
  GC.start()
end

def _check_unit_multiplier_results(hpxml_bldg, annual_results_1x, annual_results_10x, monthly_results_1x, monthly_results_10x, unit_multiplier)
  # Check that results_10x are expected compared to results_1x

  def get_tolerances(key)
    if key.include?('(MBtu)') || key.include?('(kBtu)') || key.include?('(kWh)')
      # Check that the energy difference is less than 0.5 MBtu or less than 5%
      abs_delta_tol = 0.5 # MBtu
      abs_frac_tol = 0.05
      if key.include?('(kBtu)')
        abs_delta_tol = UnitConversions.convert(abs_delta_tol, 'MBtu', 'kBtu')
      elsif key.include?('(kWh)')
        abs_delta_tol = UnitConversions.convert(abs_delta_tol, 'MBtu', 'kWh')
      end
    elsif key.include?('Peak Electricity:')
      # Check that the peak electricity difference is less than 500 W or less than 5%
      # Wider tolerances than others because a small change in when an event (like the
      # water heating firing) occurs can significantly impact the peak.
      abs_delta_tol = 500.0
      abs_frac_tol = 0.05
    elsif key.include?('Peak Load:')
      # Check that the peak load difference is less than 0.2 kBtu/hr or less than 5%
      abs_delta_tol = 0.2
      abs_frac_tol = 0.05
    elsif key.include?('Hot Water:')
      # Check that the hot water usage difference is less than 10 gal/yr or less than 2%
      abs_delta_tol = 10.0
      abs_frac_tol = 0.02
    elsif key.include?('Resilience: Battery')
      # Check that the battery resilience difference is less than 1 hr or less than 1%
      abs_delta_tol = 1.0
      abs_frac_tol = 0.01
    elsif key.include?('Airflow:')
      # Check that airflow rate difference is less than 0.2 cfm or less than 0.5%
      abs_delta_tol = 0.2
      abs_frac_tol = 0.005
    elsif key.include?('Unmet Hours:')
      # Check that the unmet hours difference is less than 10 hrs
      abs_delta_tol = 10
      abs_frac_tol = nil
    elsif key.include?('HVAC Capacity:') || key.include?('HVAC Design Load:') || key.include?('HVAC Design Temperature:') || key.include?('Weather:')
      # Check that there is no difference
      abs_delta_tol = 0
      abs_frac_tol = nil
    elsif key.include?('Emissions:')
      # Check that the emissions difference is less than 100 lb or less than 5%
      abs_delta_tol = 100
      abs_frac_tol = 0.05
    else
      fail "Unexpected results key: #{key}."
    end

    return abs_delta_tol, abs_frac_tol
  end

  # Number of systems and thermal zones change between the 1x and 10x runs,
  # so remove these from the comparison
  annual_results_1x = annual_results_1x.dup
  annual_results_10x = annual_results_10x.dup
  ['System Use:', 'Temperature:', 'Utility Bills:'].each do |key|
    annual_results_1x.delete_if { |k, _v| k.start_with? key }
    annual_results_10x.delete_if { |k, _v| k.start_with? key }
    monthly_results_1x.delete_if { |k, _v| k.start_with? key }
    monthly_results_10x.delete_if { |k, _v| k.start_with? key }
  end

  # Compare annual and monthly results
  assert_equal(annual_results_1x.keys.sort, annual_results_10x.keys.sort)
  assert_equal(monthly_results_1x.keys.sort, monthly_results_10x.keys.sort)

  { annual_results_1x => annual_results_10x,
    monthly_results_1x => monthly_results_10x }.each do |results_1x, results_10x|
    results_1x.each do |key, vals_1x|
      abs_delta_tol, abs_frac_tol = get_tolerances(key)

      vals_10x = results_10x[key]
      if not vals_1x.is_a? Array
        vals_1x = [vals_1x]
        vals_10x = [vals_10x]
      end

      vals_1x.zip(vals_10x).each do |val_1x, val_10x|
        if not (key.include?('Unmet Hours') ||
                key.include?('HVAC Design Temperature') ||
                key.include?('Weather'))
          # These outputs shouldn't change based on the unit multiplier
          val_1x *= unit_multiplier
        end

        abs_val_delta = (val_1x - val_10x).abs
        avg_val = [val_1x, val_10x].sum / 2.0
        if avg_val > 0
          abs_val_frac = abs_val_delta / avg_val
        end

        # FUTURE: Address these
        if hpxml_bldg.water_heating_systems.select { |wh| wh.water_heater_type == HPXML::WaterHeaterTypeHeatPump }.size > 0
          next if key.include?('Airflow:')
          next if key.include?('Peak')
        end
        if hpxml_bldg.water_heating_systems.select { |wh| [HPXML::WaterHeaterTypeCombiStorage, HPXML::WaterHeaterTypeCombiTankless].include? wh.water_heater_type }.size > 0
          next if key.include?('Hot Water')
        end

        # Uncomment these lines to debug:
        # if val_1x != 0 or val_10x != 0
        #   puts "[#{key}] 1x=#{val_1x} 10x=#{val_10x}"
        # end
        if abs_frac_tol.nil?
          if abs_delta_tol == 0
            assert_equal(val_1x, val_10x)
          else
            assert_in_delta(val_1x, val_10x, abs_delta_tol)
          end
        else
          assert((abs_val_delta <= abs_delta_tol) || (!abs_val_frac.nil? && abs_val_frac <= abs_frac_tol))
        end
      end
    end
  end
end

def _write_results(results, csv_out)
  require 'csv'

  output_groups = {
    'energy' => ['Energy Use', 'Fuel Use', 'End Use'],
    'loads' => ['Load', 'Component Load'],
    'hvac' => ['HVAC Design Temperature', 'HVAC Capacity', 'HVAC Design Load'],
    'misc' => ['Unmet Hours', 'Hot Water', 'Peak Electricity', 'Peak Load', 'Resilience'],
    'bills' => ['Utility Bills'],
  }

  output_groups.each do |output_group, key_types|
    output_keys = []
    key_types.each do |key_type|
      results.values.each do |xml_results|
        xml_results.keys.each do |key|
          next if output_keys.include? key
          next if key_type != key.split(':')[0]

          output_keys << key
        end
      end
    end

    this_csv_out = csv_out.gsub('.csv', "_#{output_group}.csv")

    CSV.open(this_csv_out, 'w') do |csv|
      csv << ['HPXML'] + output_keys
      results.sort.each do |xml, xml_results|
        csv_row = [xml]
        output_keys.each do |key|
          if xml_results[key].nil?
            csv_row << 0
          else
            csv_row << xml_results[key]
          end
        end
        csv << csv_row
      end
    end
  end

  puts "Wrote results to #{csv_out.gsub('.csv', '_*.csv')}."
end<|MERGE_RESOLUTION|>--- conflicted
+++ resolved
@@ -980,12 +980,8 @@
     if hpxml_bldg.total_fraction_heat_load_served == 0
       assert_equal(0, unmet_hours_htg)
     else
-<<<<<<< HEAD
       # for realistic backup staging, unmet hours are expected.
-      assert_operator(unmet_hours_htg, :<, 400) unless hpxml_path.include? 'multistage-backup'
-=======
-      assert_operator(unmet_hours_htg, :<, 500)
->>>>>>> b4903c02
+      assert_operator(unmet_hours_htg, :<, 500) unless hpxml_path.include? 'multistage-backup'
     end
     if hpxml_bldg.total_fraction_cool_load_served == 0
       assert_equal(0, unmet_hours_clg)
