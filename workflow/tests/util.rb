--- conflicted
+++ resolved
@@ -271,13 +271,8 @@
     if !hpxml_header.unavailable_periods.select { |up| (up.column_name == 'No Space Heating') || (up.column_name == 'No Space Cooling') }.empty?
       next if message.include? 'It is not possible to eliminate all HVAC energy use (e.g. crankcase/defrost energy) in EnergyPlus during an unavailable period.'
     end
-<<<<<<< HEAD
     if hpxml.buildings.any? { |hpxml_bldg| hpxml_bldg.climate_and_risk_zones.weather_station_epw_filepath.include? 'US_CO_Boulder_AMY_2012.epw' }
-      next if message.include? 'No design condition info found; calculating design conditions from EPW weather data.'
-=======
-    if hpxml_bldg.climate_and_risk_zones.weather_station_epw_filepath.include? 'US_CO_Boulder_AMY_2012.epw'
       next if message.include? 'No EPW design conditions found; calculating design conditions from EPW weather data.'
->>>>>>> 50c73b53
     end
     if hpxml.buildings.any? { |hpxml_bldg| hpxml_bldg.building_construction.number_of_units > 1 }
       next if message.include? 'NumberofUnits is greater than 1, indicating that the HPXML Building represents multiple dwelling units; simulation outputs will reflect this unit multiplier.'
@@ -379,17 +374,7 @@
       next if message.include?('CalcCBF: SHR adjusted to achieve valid outlet air properties and the simulation continues.')
     end
     # Evaporative coolers
-<<<<<<< HEAD
     if hpxml.buildings.any? { |hpxml_bldg| hpxml_bldg.cooling_systems.count { |c| c.cooling_system_type == HPXML::HVACTypeEvaporativeCooler } > 0 }
-      # Evap cooler model is not really using Controller:MechanicalVentilation object, so these warnings of ignoring some features are fine.
-      # OS requires a Controller:MechanicalVentilation to be attached to the oa controller, however it's not required by E+.
-      # Manually removing Controller:MechanicalVentilation from idf eliminates these two warnings.
-      # FUTURE: Can we update OS to allow removing it?
-      next if message.include?('Zone') && message.include?('is not accounted for by Controller:MechanicalVentilation object')
-      next if message.include?('PEOPLE object for zone') && message.include?('is not accounted for by Controller:MechanicalVentilation object')
-=======
-    if hpxml_bldg.cooling_systems.count { |c| c.cooling_system_type == HPXML::HVACTypeEvaporativeCooler } > 0
->>>>>>> 50c73b53
       # "The only valid controller type for an AirLoopHVAC is Controller:WaterCoil.", evap cooler doesn't need one.
       next if message.include?('GetAirPathData: AirLoopHVAC') && message.include?('has no Controllers')
       # input "Autosize" for Fixed Minimum Air Flow Rate is added by OS translation, now set it to 0 to skip potential sizing process, though no way to prevent this warning.
