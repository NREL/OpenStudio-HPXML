--- conflicted
+++ resolved
@@ -257,16 +257,14 @@
     if hpxml_path.include? 'base-zones'
       next if message.include? 'While multiple conditioned zones are specified, the EnergyPlus model will only include a single conditioned thermal zone.'
     end
-<<<<<<< HEAD
     if hpxml_path.include?('dhw') && hpxml_path.include?('undersized')
       next if message.include? 'Hot water setpoint should typically be greater than or equal to 110 deg-F'
-=======
+    end
     if hpxml_bldg.windows.any? { |w| w.exterior_shading_type == 'external overhangs' && w.overhangs_depth.to_f > 0 }
       next if message.include? "Exterior shading type is 'external overhangs', but overhangs are explicitly defined; exterior shading type will be ignored."
     end
     if hpxml_bldg.windows.any? { |w| w.exterior_shading_type == 'building' } && hpxml_bldg.neighbor_buildings.size > 0
       next if message.include? "Exterior shading type is 'building', but neighbor buildings are explicitly defined; exterior shading type will be ignored."
->>>>>>> 845b6ab2
     end
 
     # FUTURE: Revert this eventually
