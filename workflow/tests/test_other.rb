# frozen_string_literal: true

require_relative '../../HPXMLtoOpenStudio/resources/minitest_helper'
require 'openstudio'
require 'fileutils'
require 'parallel'
require_relative '../../HPXMLtoOpenStudio/measure.rb'
require_relative 'util.rb'

class WorkflowOtherTest < Minitest::Test
  def test_run_simulation_output_formats
    # Check that the simulation produces outputs in the appropriate format
    ['csv', 'json', 'msgpack', 'csv_dview'].each do |output_format|
      rb_path = File.join(File.dirname(__FILE__), '..', 'run_simulation.rb')
      xml = File.join(File.dirname(__FILE__), '..', 'sample_files', 'base.xml')
      command = "\"#{OpenStudio.getOpenStudioCLI}\" \"#{rb_path}\" -x \"#{xml}\" --debug --hourly ALL --output-format #{output_format}"
      system(command, err: File::NULL)

      output_format = 'csv' if output_format == 'csv_dview'

      # Check for output files
      assert(File.exist? File.join(File.dirname(xml), 'run', 'eplusout.msgpack')) # Produced because --debug flag if used
      assert(File.exist? File.join(File.dirname(xml), 'run', "results_annual.#{output_format}"))
      assert(File.exist? File.join(File.dirname(xml), 'run', "results_timeseries.#{output_format}"))
      assert(File.exist?(File.join(File.dirname(xml), 'run', "results_bills.#{output_format}")))
      assert(File.exist?(File.join(File.dirname(xml), 'run', "results_design_load_details.#{output_format}")))

      # Check for debug files
      osm_path = File.join(File.dirname(xml), 'run', 'in.osm')
      assert(File.exist? osm_path)
      hpxml_defaults_path = File.join(File.dirname(xml), 'run', 'in.xml')
      assert(File.exist? hpxml_defaults_path)

      next unless output_format == 'msgpack'

      # Check timeseries output isn't rounded
      require 'msgpack'
      data = MessagePack.unpack(File.read(File.join(File.dirname(xml), 'run', "results_timeseries.#{output_format}"), mode: 'rb'))
      value = data['Energy Use']['Total (kBtu)'][0]
      assert_operator((value - value.round(8)).abs, :>, 0)
    end
  end

  def test_run_simulation_epjson_input
    # Check that we can run a simulation using epJSON (instead of IDF) if requested
    rb_path = File.join(File.dirname(__FILE__), '..', 'run_simulation.rb')
    xml = File.join(File.dirname(__FILE__), '..', 'sample_files', 'base.xml')
    command = "\"#{OpenStudio.getOpenStudioCLI}\" \"#{rb_path}\" -x \"#{xml}\" --ep-input-format epjson"
    system(command, err: File::NULL)

    # Check for epjson file
    assert(File.exist? File.join(File.dirname(xml), 'run', 'in.epJSON'))

    # Check for output files
    assert(File.exist? File.join(File.dirname(xml), 'run', 'results_annual.csv'))

    # Check for no E+ msgpack files
    refute(File.exist? File.join(File.dirname(xml), 'run', 'eplusout.msgpack'))
  end

  def test_run_simulation_idf_input
    # Check that we can run a simulation using IDF (instead of epJSON) if requested
    rb_path = File.join(File.dirname(__FILE__), '..', 'run_simulation.rb')
    xml = File.join(File.dirname(__FILE__), '..', 'sample_files', 'base.xml')
    command = "\"#{OpenStudio.getOpenStudioCLI}\" \"#{rb_path}\" -x \"#{xml}\" --ep-input-format idf"
    system(command, err: File::NULL)

    # Check for idf file
    assert(File.exist? File.join(File.dirname(xml), 'run', 'in.idf'))

    # Check for output files
    assert(File.exist? File.join(File.dirname(xml), 'run', 'results_annual.csv'))

    # Check for no E+ msgpack files
    refute(File.exist? File.join(File.dirname(xml), 'run', 'eplusout.msgpack'))
  end

  def test_run_simulation_faster_performance
    # Run w/ --skip-validation and w/o --add-component-loads arguments
    rb_path = File.join(File.dirname(__FILE__), '..', 'run_simulation.rb')
    xml = File.join(File.dirname(__FILE__), '..', 'sample_files', 'base.xml')
    command = "\"#{OpenStudio.getOpenStudioCLI}\" \"#{rb_path}\" -x \"#{xml}\" --skip-validation"
    system(command, err: File::NULL)

    # Check for output files
    assert(File.exist? File.join(File.dirname(xml), 'run', 'results_annual.csv'))

    # Check for no E+ msgpack files
    refute(File.exist? File.join(File.dirname(xml), 'run', 'eplusout.msgpack'))

    # Check component loads don't exist
    component_loads = {}
    CSV.read(File.join(File.dirname(xml), 'run', 'results_annual.csv'), headers: false).each do |data|
      next unless data[0].to_s.start_with? 'Component Load'

      component_loads[data[0]] = Float(data[1])
    end
    assert_equal(0, component_loads.size)
  end

  def test_run_simulation_stochastic_occupancy_schedules
    hpxml_names = ['base-schedules-simple.xml',
                   'base-misc-loads-large-uncommon.xml',
                   'base-misc-loads-large-uncommon2.xml',
                   'base-lighting-ceiling-fans.xml']

    hpxml_names.each do |hpxml_name|
      [false, true].each do |debug|
        # Check that the simulation produces stochastic schedules if requested
        sample_files_path = File.join(File.dirname(__FILE__), '..', 'sample_files')
        tmp_hpxml_path = File.join(sample_files_path, 'tmp.xml')
        hpxml = HPXML.new(hpxml_path: File.join(sample_files_path, hpxml_name))
        XMLHelper.write_file(hpxml.to_doc, tmp_hpxml_path)

        rb_path = File.join(File.dirname(__FILE__), '..', 'run_simulation.rb')
        xml = File.absolute_path(tmp_hpxml_path)
        command = "\"#{OpenStudio.getOpenStudioCLI}\" \"#{rb_path}\" -x \"#{xml}\" --add-stochastic-schedules"
        command += ' -d' if debug
        system(command, err: File::NULL)

        # Check for output files
        assert(File.exist? File.join(File.dirname(xml), 'run', 'results_annual.csv'))
        assert(File.exist? File.join(File.dirname(xml), 'run', 'in.schedules.csv'))
        assert(File.exist? File.join(File.dirname(xml), 'run', 'stochastic.csv'))

        # Check for E+ msgpack files
        if debug
          assert(File.exist? File.join(File.dirname(xml), 'run', 'eplusout.msgpack'))
        else
          refute(File.exist? File.join(File.dirname(xml), 'run', 'eplusout.msgpack'))
        end

        # Check stochastic.csv headers
        schedules = CSV.read(File.join(File.dirname(xml), 'run', 'stochastic.csv'), headers: true)
        if debug
          assert(schedules.headers.include?(SchedulesFile::Columns[:Sleeping].name))
        else
          refute(schedules.headers.include?(SchedulesFile::Columns[:Sleeping].name))
        end

        # Check run.log has no warnings about both simple and detailed schedules
        assert(File.exist? File.join(File.dirname(xml), 'run', 'run.log'))
        log_lines = File.readlines(File.join(File.dirname(xml), 'run', 'run.log')).map(&:strip)
        refute(log_lines.any? { |log_line| log_line.include?('will be ignored') })

        # Cleanup
        File.delete(tmp_hpxml_path) if File.exist? tmp_hpxml_path
      end
    end
  end

  def test_run_simulation_timeseries_outputs
    [true, false].each do |invalid_variable_only|
      # Check that the simulation produces timeseries with requested outputs
      rb_path = File.join(File.dirname(__FILE__), '..', 'run_simulation.rb')
      xml = File.join(File.dirname(__FILE__), '..', 'sample_files', 'base.xml')
      command = "\"#{OpenStudio.getOpenStudioCLI}\" \"#{rb_path}\" -x \"#{xml}\""
      if not invalid_variable_only
        command += ' --hourly ALL'
        command += " --hourly 'Zone People Occupant Count'"
        command += " --hourly 'Zone People Total Heating Energy'"
        command += " --hourly 'MainsWater:Facility'"
      end
      command += " --hourly 'Foobar Variable'" # Test invalid output variable request
      command += " --hourly 'Foobar:Meter'" # Test invalid output variable request
      system(command, err: File::NULL)

      # Check for output files
      assert(File.exist? File.join(File.dirname(xml), 'run', 'results_annual.csv'))

      # Check for no E+ msgpack files
      refute(File.exist? File.join(File.dirname(xml), 'run', 'eplusout.msgpack'))

      timeseries_output_path = File.join(File.dirname(xml), 'run', 'results_timeseries.csv')
      if not invalid_variable_only
        assert(File.exist? timeseries_output_path)
        # Check timeseries columns exist
        timeseries_rows = CSV.read(timeseries_output_path)
        assert_equal(1, timeseries_rows[0].count { |r| r == 'Time' })
        assert_equal(1, timeseries_rows[0].count { |r| r == 'Zone People Occupant Count: Conditioned Space' })
        assert_equal(1, timeseries_rows[0].count { |r| r == 'Zone People Total Heating Energy: Conditioned Space' })
        assert_equal(1, timeseries_rows[0].count { |r| r == 'MainsWater:Facility' })
      else
        refute(File.exist? timeseries_output_path)
      end

      # Check run.log has warning about missing Foobar Variable & Meter
      assert(File.exist? File.join(File.dirname(xml), 'run', 'run.log'))
      log_lines = File.readlines(File.join(File.dirname(xml), 'run', 'run.log')).map(&:strip)
      assert(log_lines.include? "Warning: Request for output variable 'Foobar Variable' returned no results.")
      assert(log_lines.include? "Warning: Request for output meter 'Foobar:Meter' returned no results.")
    end
  end

  def test_run_simulation_timeseries_outputs_comma
    # Check that the simulation produces timeseries with requested outputs
    rb_path = File.join(File.dirname(__FILE__), '..', 'run_simulation.rb')
    xml = File.join(File.dirname(__FILE__), '..', 'sample_files', 'base.xml')
    command = "\"#{OpenStudio.getOpenStudioCLI}\" \"#{rb_path}\" -x \"#{xml}\" --hourly 'Zone People Occupant Count,MainsWater:Facility'"
    success = system(command, err: File::NULL)

    refute(success)
  end

  def test_run_simulation_mixed_timeseries_frequencies
    # Check that we can correctly skip the EnergyPlus simulation and reporting measures
    rb_path = File.join(File.dirname(__FILE__), '..', 'run_simulation.rb')
    xml = File.join(File.dirname(__FILE__), '..', 'sample_files', 'base.xml')
    command = "\"#{OpenStudio.getOpenStudioCLI}\" \"#{rb_path}\" -x \"#{xml}\" --timestep weather --hourly enduses --daily temperatures --monthly ALL --monthly 'Zone People Total Heating Energy' --daily 'MainsWater:Facility'"
    system(command, err: File::NULL)

    # Check for output files
    assert(File.exist? File.join(File.dirname(xml), 'run', 'results_annual.csv'))
    assert(File.exist? File.join(File.dirname(xml), 'run', 'results_timeseries_timestep.csv'))
    assert(File.exist? File.join(File.dirname(xml), 'run', 'results_timeseries_hourly.csv'))
    assert(File.exist? File.join(File.dirname(xml), 'run', 'results_timeseries_daily.csv'))
    assert(File.exist? File.join(File.dirname(xml), 'run', 'results_timeseries_monthly.csv'))

    # Check for no E+ msgpack files
    refute(File.exist? File.join(File.dirname(xml), 'run', 'eplusout.msgpack'))

    # Check timeseries columns exist
    { 'timestep' => ['Weather:'],
      'hourly' => ['End Use:'],
      'daily' => ['Temperature:', 'MainsWater:Facility'],
      'monthly' => ['End Use:', 'Fuel Use:', 'Zone People Total Heating Energy:'] }.each do |freq, col_names|
      timeseries_rows = CSV.read(File.join(File.dirname(xml), 'run', "results_timeseries_#{freq}.csv"))
      assert_equal(1, timeseries_rows[0].count { |r| r == 'Time' })
      col_names.each do |col_name|
        assert(timeseries_rows[0].count { |r| r.start_with? col_name } > 0)
      end
    end
  end

  def test_run_simulation_skip_simulation
    # Check that we can correctly skip the EnergyPlus simulation and reporting measures
    rb_path = File.join(File.dirname(__FILE__), '..', 'run_simulation.rb')
    xml = File.join(File.dirname(__FILE__), '..', 'sample_files', 'base.xml')
    command = "\"#{OpenStudio.getOpenStudioCLI}\" \"#{rb_path}\" -x \"#{xml}\" --skip-simulation"
    system(command, err: File::NULL)

    # Check for in.xml HPXML file
    assert(File.exist? File.join(File.dirname(xml), 'run', 'in.xml'))

    # Check for annual results (design load/capacities only)
    assert(File.exist? File.join(File.dirname(xml), 'run', 'results_annual.csv'))

    # Check for no idf or output file
    refute(File.exist? File.join(File.dirname(xml), 'run', 'in.idf'))
    refute(File.exist? File.join(File.dirname(xml), 'run', 'eplusout.msgpack'))
  end

<<<<<<< HEAD
  def test_run_defaulted_in_xml_with_hvac_installation_quality
=======
  def test_run_simulation_electric_panel_outputs
    # Check that the simulation produces electric panel only when requested

    # Run base.xml (no panel information or calculation types)
    rb_path = File.join(File.dirname(__FILE__), '..', 'run_simulation.rb')
    xml = File.join(File.dirname(__FILE__), '..', 'sample_files', 'base.xml')
    command = "\"#{OpenStudio.getOpenStudioCLI}\" \"#{rb_path}\" -x \"#{xml}\""
    system(command, err: File::NULL)

    # Check for output files
    refute(File.exist? File.join(File.dirname(xml), 'run', 'results_panel.csv'))

    # Run base-detailed-electric-panel-no-calculation-types.xml (panel information but no calculation types)
    xml = File.join(File.dirname(__FILE__), '..', 'sample_files', 'base-detailed-electric-panel-no-calculation-types.xml')
    command = "\"#{OpenStudio.getOpenStudioCLI}\" \"#{rb_path}\" -x \"#{xml}\""
    system(command, err: File::NULL)

    # Check for output files
    refute(File.exist? File.join(File.dirname(xml), 'run', 'results_panel.csv'))

    # Run base-detailed-electric-panel.xml (both panel information and calculation types)
    xml = File.join(File.dirname(__FILE__), '..', 'sample_files', 'base-detailed-electric-panel.xml')
    command = "\"#{OpenStudio.getOpenStudioCLI}\" \"#{rb_path}\" -x \"#{xml}\""
    system(command, err: File::NULL)

    # Check for output files
    assert(File.exist? File.join(File.dirname(xml), 'run', 'results_panel.csv'))
  end

  def test_run_defaulted_in_xml
>>>>>>> 50c73b53
    # Check that if we simulate the in.xml file (HPXML w/ defaults), we get
    # the same results as the original HPXML for a home with HVAC installation
    # defects.

    rb_path = File.join(File.dirname(__FILE__), '..', 'run_simulation.rb')
    sample_files_path = File.join(File.dirname(__FILE__), '..', 'sample_files')

    tmp_hpxml_path = File.join(sample_files_path, 'tmp.xml')
    hpxml = HPXML.new(hpxml_path: File.join(sample_files_path, 'base-hvac-install-quality-air-to-air-heat-pump-1-speed.xml'))
    hpxml.buildings[0].header.allow_increased_fixed_capacities = true
    hpxml.buildings[0].heat_pumps[0].heating_capacity /= 10.0
    hpxml.buildings[0].heat_pumps[0].cooling_capacity /= 10.0
    hpxml.buildings[0].heat_pumps[0].backup_heating_capacity /= 10.0
    hpxml.buildings[0].heat_pumps[0].heating_design_airflow_cfm /= 10.0
    hpxml.buildings[0].heat_pumps[0].cooling_design_airflow_cfm /= 10.0
    XMLHelper.write_file(hpxml.to_doc, tmp_hpxml_path)

    command = "\"#{OpenStudio.getOpenStudioCLI}\" \"#{rb_path}\" -x \"#{tmp_hpxml_path}\""
    system(command, err: File::NULL)
    assert(File.exist? File.join(File.dirname(tmp_hpxml_path), 'run', 'results_annual.csv'))
    base_results = CSV.read(File.join(File.dirname(tmp_hpxml_path), 'run', 'results_annual.csv'))

    # Run in.xml (generated from base.xml)
    in_xml = File.join(File.dirname(tmp_hpxml_path), 'run', 'in.xml')
    command = "\"#{OpenStudio.getOpenStudioCLI}\" \"#{rb_path}\" -x \"#{in_xml}\""
    system(command, err: File::NULL)
    assert(File.exist? File.join(File.dirname(in_xml), 'run', 'results_annual.csv'))
    default_results = CSV.read(File.join(File.dirname(in_xml), 'run', 'results_annual.csv'))

    # Check two output files are identical
    assert_equal(base_results, default_results)

    # Cleanup
    File.delete(tmp_hpxml_path) if File.exist? tmp_hpxml_path
  end

  def test_template_osws
    # Check that simulation works using template-*.osw
    require 'json'

    ['template-run-hpxml.osw',
     'template-run-hpxml-with-stochastic-occupancy.osw',
     'template-run-hpxml-with-stochastic-occupancy-subset.osw',
     'template-build-and-run-hpxml-with-stochastic-occupancy.osw',
     'template-build-hpxml.osw'].each do |osw_name|
      osw_path = File.join(File.dirname(__FILE__), '..', osw_name)

      skip_simulation = (osw_name == 'template-build-hpxml.osw')

      # Create derivative OSW for testing
      osw_path_test = osw_path.gsub('.osw', '_test.osw')
      FileUtils.cp(osw_path, osw_path_test)

      # Turn on debug mode
      if not skip_simulation
        json = JSON.parse(File.read(osw_path_test), symbolize_names: true)
        measure_index = json[:steps].find_index { |m| m[:measure_dir_name] == 'HPXMLtoOpenStudio' }
        json[:steps][measure_index][:arguments][:debug] = true
      end

      if Dir.exist? File.join(File.dirname(__FILE__), '..', '..', 'project')
        # CI checks out the repo as "project", so update dir name
        json[:steps][measure_index][:measure_dir_name] = 'project'
      end

      File.open(osw_path_test, 'w') do |f|
        f.write(JSON.pretty_generate(json))
      end

      cli_arg = ''
      if skip_simulation
        cli_arg = ' -m' # Run measures only
      end

      command = "\"#{OpenStudio.getOpenStudioCLI}\" run -w#{cli_arg} \"#{osw_path_test}\""
      system(command, err: File::NULL)

      # Check for output files
      assert(File.exist? File.join(File.dirname(osw_path_test), 'run', 'eplusout.msgpack')) unless skip_simulation
      assert(File.exist? File.join(File.dirname(osw_path_test), 'run', 'results_annual.csv')) unless skip_simulation

      # Check for debug files
      assert(File.exist? File.join(File.dirname(osw_path_test), 'run', 'in.osm')) unless skip_simulation
      hpxml_defaults_path = File.join(File.dirname(osw_path_test), 'run', 'in.xml')
      assert(File.exist? hpxml_defaults_path) unless skip_simulation

      # Cleanup
      File.delete(osw_path_test)
      xml_path_test = File.join(File.dirname(__FILE__), '..', 'run', 'built.xml')
      File.delete(xml_path_test) if File.exist?(xml_path_test)
      xml_path_test = File.join(File.dirname(__FILE__), '..', 'run', 'built-stochastic-schedules.xml')
      File.delete(xml_path_test) if File.exist?(xml_path_test)
    end
  end

  def test_mf_building_simulations
    rb_path = File.join(File.dirname(__FILE__), '..', 'run_simulation.rb')
    sample_files_path = File.join(File.dirname(__FILE__), '..', 'sample_files')
    csv_output_path = File.join(sample_files_path, 'run', 'results_annual.csv')
    bills_csv_path = File.join(sample_files_path, 'run', 'results_bills.csv')
    run_log = File.join(sample_files_path, 'run', 'run.log')
    dryer_warning_msg = 'Warning: No clothes dryer specified, the model will not include clothes dryer energy use.'

    [true, false].each do |whole_sfa_or_mf_building_sim|
      tmp_hpxml_path = File.join(sample_files_path, 'tmp.xml')
      hpxml = HPXML.new(hpxml_path: File.join(sample_files_path, 'base-bldgtype-mf-whole-building.xml'))
      hpxml.header.whole_sfa_or_mf_building_sim = whole_sfa_or_mf_building_sim
      XMLHelper.write_file(hpxml.to_doc, tmp_hpxml_path)

      # Check for when building-id argument is not provided
      command = "\"#{OpenStudio.getOpenStudioCLI}\" \"#{rb_path}\" -x \"#{tmp_hpxml_path}\""
      system(command, err: File::NULL)
      if whole_sfa_or_mf_building_sim
        # Simulation should be successful
        assert_equal(true, File.exist?(csv_output_path))
        assert_equal(true, File.exist?(bills_csv_path))

        # Check that we have multiple warnings, one for each Building element
        assert_equal(6, File.readlines(run_log).count { |l| l.include? dryer_warning_msg })
      else
        # Simulation should be unsuccessful (building_id or WholeSFAorMFBuildingSimulation=true is required)
        assert_equal(false, File.exist?(csv_output_path))
        assert_equal(false, File.exist?(bills_csv_path))
        assert_equal(1, File.readlines(run_log).count { |l| l.include? 'Multiple Building elements defined in HPXML file; provide Building ID argument or set WholeSFAorMFBuildingSimulation=true.' })
      end

      # Check for when building-id argument is provided
      command = "\"#{OpenStudio.getOpenStudioCLI}\" \"#{rb_path}\" -x \"#{tmp_hpxml_path}\" --building-id MyBuilding_2"
      system(command, err: File::NULL)
      if whole_sfa_or_mf_building_sim
        # Simulation should be successful (WholeSFAorMFBuildingSimulation is true, so building-id argument is ignored)
        # Note: We don't want to override WholeSFAorMFBuildingSimulation because we may have Schematron validation based on it, and it would be wrong to
        # validate the HPXML for one use case (whole building model) while running it for a different unit case (individual dwelling unit model).
        assert_equal(true, File.exist?(csv_output_path))
        assert_equal(true, File.exist?(bills_csv_path))
        assert_equal(1, File.readlines(run_log).count { |l| l.include? 'Multiple Building elements defined in HPXML file and WholeSFAorMFBuildingSimulation=true; Building ID argument will be ignored.' })
      else
        # Simulation should be successful
        assert_equal(true, File.exist?(csv_output_path))
        assert_equal(true, File.exist?(bills_csv_path))

        # Check that we have exactly one warning (i.e., check we are only validating a single Building element against schematron)
        assert_equal(1, File.readlines(run_log).count { |l| l.include? dryer_warning_msg })
      end

      next unless not whole_sfa_or_mf_building_sim

      # Check for when building-id argument is invalid (incorrect building ID)
      # Simulation should be unsuccessful
      command = "\"#{OpenStudio.getOpenStudioCLI}\" \"#{rb_path}\" -x \"#{tmp_hpxml_path}\" --building-id MyFoo"
      system(command, err: File::NULL)
      assert_equal(false, File.exist?(csv_output_path))
      assert_equal(false, File.exist?(bills_csv_path))
      assert_equal(1, File.readlines(run_log).count { |l| l.include? "Could not find Building element with ID 'MyFoo'." })

      # Cleanup
      File.delete(tmp_hpxml_path) if File.exist? tmp_hpxml_path
    end
  end

  def test_release_zips
    # Check release zips successfully created
    top_dir = File.join(File.dirname(__FILE__), '..', '..')
    command = "\"#{OpenStudio.getOpenStudioCLI}\" \"#{File.join(top_dir, 'tasks.rb')}\" create_release_zips"
    system(command)
    assert_equal(1, Dir["#{top_dir}/*.zip"].size)

    # Check successful running of simulation from release zips
    require 'zip'
    Zip.on_exists_proc = true
    Dir["#{top_dir}/OpenStudio-HPXML*.zip"].each do |zip_path|
      Zip::File.open(zip_path) do |zip_file|
        zip_file.each do |f|
          FileUtils.mkdir_p(File.dirname(f.name)) unless File.exist?(File.dirname(f.name))
          zip_file.extract(f, f.name)
        end
      end

      # Test run_simulation.rb
      command = "\"#{OpenStudio.getOpenStudioCLI}\" OpenStudio-HPXML/workflow/run_simulation.rb -x OpenStudio-HPXML/workflow/sample_files/base.xml"
      system(command)
      assert(File.exist? 'OpenStudio-HPXML/workflow/sample_files/run/results_annual.csv')

      File.delete(zip_path)
      rm_path('OpenStudio-HPXML')
    end
  end
end<|MERGE_RESOLUTION|>--- conflicted
+++ resolved
@@ -250,9 +250,6 @@
     refute(File.exist? File.join(File.dirname(xml), 'run', 'eplusout.msgpack'))
   end
 
-<<<<<<< HEAD
-  def test_run_defaulted_in_xml_with_hvac_installation_quality
-=======
   def test_run_simulation_electric_panel_outputs
     # Check that the simulation produces electric panel only when requested
 
@@ -282,8 +279,7 @@
     assert(File.exist? File.join(File.dirname(xml), 'run', 'results_panel.csv'))
   end
 
-  def test_run_defaulted_in_xml
->>>>>>> 50c73b53
+  def test_run_defaulted_in_xml_with_hvac_installation_quality
     # Check that if we simulate the in.xml file (HPXML w/ defaults), we get
     # the same results as the original HPXML for a home with HVAC installation
     # defects.
