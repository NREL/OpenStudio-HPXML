--- conflicted
+++ resolved
@@ -250,9 +250,6 @@
     refute(File.exist? File.join(File.dirname(xml), 'run', 'eplusout.msgpack'))
   end
 
-<<<<<<< HEAD
-  def test_run_defaulted_in_xml_with_hvac_installation_quality
-=======
   def test_run_simulation_electric_panel_outputs
     # Check that the simulation produces electric panel only when requested
 
@@ -283,41 +280,26 @@
   end
 
   def test_run_defaulted_in_xml
->>>>>>> 31ee3db0
     # Check that if we simulate the in.xml file (HPXML w/ defaults), we get
-    # the same results as the original HPXML for a home with HVAC installation
-    # defects.
-
-    rb_path = File.join(File.dirname(__FILE__), '..', 'run_simulation.rb')
-    sample_files_path = File.join(File.dirname(__FILE__), '..', 'sample_files')
-
-    tmp_hpxml_path = File.join(sample_files_path, 'tmp.xml')
-    hpxml = HPXML.new(hpxml_path: File.join(sample_files_path, 'base-hvac-install-quality-air-to-air-heat-pump-1-speed.xml'))
-    hpxml.buildings[0].header.allow_increased_fixed_capacities = true
-    hpxml.buildings[0].heat_pumps[0].heating_capacity /= 10.0
-    hpxml.buildings[0].heat_pumps[0].cooling_capacity /= 10.0
-    hpxml.buildings[0].heat_pumps[0].backup_heating_capacity /= 10.0
-    hpxml.buildings[0].heat_pumps[0].heating_design_airflow_cfm /= 10.0
-    hpxml.buildings[0].heat_pumps[0].cooling_design_airflow_cfm /= 10.0
-    XMLHelper.write_file(hpxml.to_doc, tmp_hpxml_path)
-
-    command = "\"#{OpenStudio.getOpenStudioCLI}\" \"#{rb_path}\" -x \"#{tmp_hpxml_path}\""
-    system(command, err: File::NULL)
-    assert(File.exist? File.join(File.dirname(tmp_hpxml_path), 'run', 'results_annual.csv'))
-    base_results = CSV.read(File.join(File.dirname(tmp_hpxml_path), 'run', 'results_annual.csv'))
+    # the same results as the original HPXML.
+
+    # Run base.xml
+    rb_path = File.join(File.dirname(__FILE__), '..', 'run_simulation.rb')
+    xml = File.join(File.dirname(__FILE__), '..', 'sample_files', 'base.xml')
+    command = "\"#{OpenStudio.getOpenStudioCLI}\" \"#{rb_path}\" -x \"#{xml}\""
+    system(command, err: File::NULL)
+    assert(File.exist? File.join(File.dirname(xml), 'run', 'results_annual.csv'))
+    base_results = CSV.read(File.join(File.dirname(xml), 'run', 'results_annual.csv'))
 
     # Run in.xml (generated from base.xml)
-    in_xml = File.join(File.dirname(tmp_hpxml_path), 'run', 'in.xml')
-    command = "\"#{OpenStudio.getOpenStudioCLI}\" \"#{rb_path}\" -x \"#{in_xml}\""
-    system(command, err: File::NULL)
-    assert(File.exist? File.join(File.dirname(in_xml), 'run', 'results_annual.csv'))
-    default_results = CSV.read(File.join(File.dirname(in_xml), 'run', 'results_annual.csv'))
+    xml2 = File.join(File.dirname(xml), 'run', 'in.xml')
+    command = "\"#{OpenStudio.getOpenStudioCLI}\" \"#{rb_path}\" -x \"#{xml2}\""
+    system(command, err: File::NULL)
+    assert(File.exist? File.join(File.dirname(xml2), 'run', 'results_annual.csv'))
+    default_results = CSV.read(File.join(File.dirname(xml2), 'run', 'results_annual.csv'))
 
     # Check two output files are identical
     assert_equal(base_results, default_results)
-
-    # Cleanup
-    File.delete(tmp_hpxml_path) if File.exist? tmp_hpxml_path
   end
 
   def test_template_osws
