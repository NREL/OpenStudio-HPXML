<?xml version='1.0' encoding='UTF-8'?>
<HPXML xmlns='http://hpxmlonline.com/2019/10' xmlns:xsi='http://www.w3.org/2001/XMLSchema-instance' xsi:schemaLocation='http://hpxmlonline.com/2019/10' schemaVersion='3.0'>
  <XMLTransactionHeaderInformation>
    <XMLType>HPXML</XMLType>
    <XMLGeneratedBy>Rakefile</XMLGeneratedBy>
    <CreatedDateAndTime>2000-01-01T00:00:00-07:00</CreatedDateAndTime>
    <Transaction>create</Transaction>
  </XMLTransactionHeaderInformation>
  <SoftwareInfo>
    <extension>
      <SimulationControl>
        <Timestep>60</Timestep>
      </SimulationControl>
    </extension>
  </SoftwareInfo>
  <Building>
    <BuildingID id='MyBuilding'/>
    <ProjectStatus>
      <EventType>proposed workscope</EventType>
    </ProjectStatus>
    <BuildingDetails>
      <BuildingSummary>
        <Site>
          <FuelTypesAvailable>
            <Fuel>electricity</Fuel>
            <Fuel>natural gas</Fuel>
          </FuelTypesAvailable>
        </Site>
        <BuildingOccupancy>
          <NumberofResidents>3.0</NumberofResidents>
        </BuildingOccupancy>
        <BuildingConstruction>
          <ResidentialFacilityType>single-family detached</ResidentialFacilityType>
          <NumberofConditionedFloors>2</NumberofConditionedFloors>
          <NumberofConditionedFloorsAboveGrade>1</NumberofConditionedFloorsAboveGrade>
          <NumberofBedrooms>3</NumberofBedrooms>
          <ConditionedFloorArea>2700.0</ConditionedFloorArea>
          <ConditionedBuildingVolume>21600.0</ConditionedBuildingVolume>
        </BuildingConstruction>
      </BuildingSummary>
      <ClimateandRiskZones>
        <ClimateZoneIECC>
          <Year>2006</Year>
          <ClimateZone>5B</ClimateZone>
        </ClimateZoneIECC>
        <WeatherStation>
          <SystemIdentifier id='WeatherStation'/>
          <Name>Denver, CO</Name>
          <WMO>725650</WMO>
        </WeatherStation>
      </ClimateandRiskZones>
      <Enclosure>
        <AirInfiltration>
          <AirInfiltrationMeasurement>
            <SystemIdentifier id='InfiltrationMeasurement'/>
            <HousePressure>50.0</HousePressure>
            <BuildingAirLeakage>
              <UnitofMeasure>ACH</UnitofMeasure>
              <AirLeakage>3.0</AirLeakage>
            </BuildingAirLeakage>
            <InfiltrationVolume>21600.0</InfiltrationVolume>
          </AirInfiltrationMeasurement>
        </AirInfiltration>
        <Attics>
          <Attic>
            <SystemIdentifier id='UnventedAttic'/>
            <AtticType>
              <Attic>
                <Vented>false</Vented>
              </Attic>
            </AtticType>
            <WithinInfiltrationVolume>false</WithinInfiltrationVolume>
          </Attic>
        </Attics>
        <Foundations>
          <Foundation>
            <SystemIdentifier id='ConditionedBasement'/>
            <FoundationType>
              <Basement>
                <Conditioned>true</Conditioned>
              </Basement>
            </FoundationType>
          </Foundation>
        </Foundations>
        <Roofs>
          <Roof>
            <SystemIdentifier id='Roof'/>
            <InteriorAdjacentTo>attic - unvented</InteriorAdjacentTo>
            <Area>1510.0</Area>
            <SolarAbsorptance>0.7</SolarAbsorptance>
            <Emittance>0.92</Emittance>
            <Pitch>6.0</Pitch>
            <RadiantBarrier>false</RadiantBarrier>
            <Insulation>
              <SystemIdentifier id='RoofInsulation'/>
              <AssemblyEffectiveRValue>2.3</AssemblyEffectiveRValue>
            </Insulation>
          </Roof>
        </Roofs>
        <RimJoists>
          <RimJoist>
            <SystemIdentifier id='RimJoistFoundation'/>
            <ExteriorAdjacentTo>outside</ExteriorAdjacentTo>
            <InteriorAdjacentTo>basement - conditioned</InteriorAdjacentTo>
            <Area>116.0</Area>
            <SolarAbsorptance>0.7</SolarAbsorptance>
            <Emittance>0.92</Emittance>
            <Insulation>
              <SystemIdentifier id='RimJoistFoundationInsulation'/>
              <AssemblyEffectiveRValue>23.0</AssemblyEffectiveRValue>
            </Insulation>
          </RimJoist>
        </RimJoists>
        <Walls>
          <Wall>
            <SystemIdentifier id='Wall'/>
            <ExteriorAdjacentTo>outside</ExteriorAdjacentTo>
            <InteriorAdjacentTo>living space</InteriorAdjacentTo>
            <WallType>
              <WoodStud/>
            </WallType>
            <Area>1200.0</Area>
            <SolarAbsorptance>0.7</SolarAbsorptance>
            <Emittance>0.92</Emittance>
            <Insulation>
              <SystemIdentifier id='WallInsulation'/>
              <AssemblyEffectiveRValue>23.0</AssemblyEffectiveRValue>
            </Insulation>
          </Wall>
          <Wall>
            <SystemIdentifier id='WallAtticGable'/>
            <ExteriorAdjacentTo>outside</ExteriorAdjacentTo>
            <InteriorAdjacentTo>attic - unvented</InteriorAdjacentTo>
            <WallType>
              <WoodStud/>
            </WallType>
            <Area>290.0</Area>
            <SolarAbsorptance>0.7</SolarAbsorptance>
            <Emittance>0.92</Emittance>
            <Insulation>
              <SystemIdentifier id='WallAtticGableInsulation'/>
              <AssemblyEffectiveRValue>4.0</AssemblyEffectiveRValue>
            </Insulation>
          </Wall>
        </Walls>
        <FoundationWalls>
          <FoundationWall>
            <SystemIdentifier id='FoundationWall'/>
            <ExteriorAdjacentTo>ground</ExteriorAdjacentTo>
            <InteriorAdjacentTo>basement - conditioned</InteriorAdjacentTo>
            <Height>8.0</Height>
            <Area>1200.0</Area>
            <Thickness>8.0</Thickness>
            <DepthBelowGrade>7.0</DepthBelowGrade>
            <Insulation>
              <SystemIdentifier id='FoundationWallInsulation'/>
              <Layer>
                <InstallationType>continuous - exterior</InstallationType>
                <NominalRValue>8.9</NominalRValue>
                <extension>
                  <DistanceToTopOfInsulation>0.0</DistanceToTopOfInsulation>
                  <DistanceToBottomOfInsulation>8.0</DistanceToBottomOfInsulation>
                </extension>
              </Layer>
              <Layer>
                <InstallationType>continuous - interior</InstallationType>
                <NominalRValue>0.0</NominalRValue>
                <extension>
                  <DistanceToTopOfInsulation>0.0</DistanceToTopOfInsulation>
                  <DistanceToBottomOfInsulation>0.0</DistanceToBottomOfInsulation>
                </extension>
              </Layer>
            </Insulation>
          </FoundationWall>
        </FoundationWalls>
        <FrameFloors>
          <FrameFloor>
            <SystemIdentifier id='FloorBelowAttic'/>
            <ExteriorAdjacentTo>attic - unvented</ExteriorAdjacentTo>
            <InteriorAdjacentTo>living space</InteriorAdjacentTo>
            <Area>1350.0</Area>
            <Insulation>
              <SystemIdentifier id='FloorBelowAtticInsulation'/>
              <AssemblyEffectiveRValue>39.3</AssemblyEffectiveRValue>
            </Insulation>
          </FrameFloor>
        </FrameFloors>
        <Slabs>
          <Slab>
            <SystemIdentifier id='Slab'/>
            <InteriorAdjacentTo>basement - conditioned</InteriorAdjacentTo>
            <Area>1350.0</Area>
            <Thickness>4.0</Thickness>
            <ExposedPerimeter>150.0</ExposedPerimeter>
            <PerimeterInsulationDepth>0.0</PerimeterInsulationDepth>
            <UnderSlabInsulationWidth>0.0</UnderSlabInsulationWidth>
            <PerimeterInsulation>
              <SystemIdentifier id='SlabPerimeterInsulation'/>
              <Layer>
                <InstallationType>continuous</InstallationType>
                <NominalRValue>0.0</NominalRValue>
              </Layer>
            </PerimeterInsulation>
            <UnderSlabInsulation>
              <SystemIdentifier id='SlabUnderSlabInsulation'/>
              <Layer>
                <InstallationType>continuous</InstallationType>
                <NominalRValue>0.0</NominalRValue>
              </Layer>
            </UnderSlabInsulation>
            <extension>
              <CarpetFraction>0.0</CarpetFraction>
              <CarpetRValue>0.0</CarpetRValue>
            </extension>
          </Slab>
        </Slabs>
        <Windows>
          <Window>
            <SystemIdentifier id='WindowNorth'/>
            <Area>108.0</Area>
            <Azimuth>0</Azimuth>
            <UFactor>0.33</UFactor>
            <SHGC>0.45</SHGC>
            <InteriorShading>
              <SystemIdentifier id='WindowNorthInteriorShading'/>
              <SummerShadingCoefficient>0.7</SummerShadingCoefficient>
              <WinterShadingCoefficient>0.85</WinterShadingCoefficient>
            </InteriorShading>
            <FractionOperable>0.67</FractionOperable>
            <AttachedToWall idref='Wall'/>
          </Window>
          <Window>
            <SystemIdentifier id='WindowSouth'/>
            <Area>108.0</Area>
            <Azimuth>180</Azimuth>
            <UFactor>0.33</UFactor>
            <SHGC>0.45</SHGC>
            <InteriorShading>
              <SystemIdentifier id='WindowSouthInteriorShading'/>
              <SummerShadingCoefficient>0.7</SummerShadingCoefficient>
              <WinterShadingCoefficient>0.85</WinterShadingCoefficient>
            </InteriorShading>
            <FractionOperable>0.67</FractionOperable>
            <AttachedToWall idref='Wall'/>
          </Window>
          <Window>
            <SystemIdentifier id='WindowEast'/>
            <Area>72.0</Area>
            <Azimuth>90</Azimuth>
            <UFactor>0.33</UFactor>
            <SHGC>0.45</SHGC>
            <InteriorShading>
              <SystemIdentifier id='WindowEastInteriorShading'/>
              <SummerShadingCoefficient>0.7</SummerShadingCoefficient>
              <WinterShadingCoefficient>0.85</WinterShadingCoefficient>
            </InteriorShading>
            <FractionOperable>0.67</FractionOperable>
            <AttachedToWall idref='Wall'/>
          </Window>
          <Window>
            <SystemIdentifier id='WindowWest'/>
            <Area>72.0</Area>
            <Azimuth>270</Azimuth>
            <UFactor>0.33</UFactor>
            <SHGC>0.45</SHGC>
            <InteriorShading>
              <SystemIdentifier id='WindowWestInteriorShading'/>
              <SummerShadingCoefficient>0.7</SummerShadingCoefficient>
              <WinterShadingCoefficient>0.85</WinterShadingCoefficient>
            </InteriorShading>
            <FractionOperable>0.67</FractionOperable>
            <AttachedToWall idref='Wall'/>
          </Window>
        </Windows>
        <Doors>
          <Door>
            <SystemIdentifier id='DoorNorth'/>
            <AttachedToWall idref='Wall'/>
            <Area>40.0</Area>
            <Azimuth>0</Azimuth>
            <RValue>4.4</RValue>
          </Door>
          <Door>
            <SystemIdentifier id='DoorSouth'/>
            <AttachedToWall idref='Wall'/>
            <Area>40.0</Area>
            <Azimuth>180</Azimuth>
            <RValue>4.4</RValue>
          </Door>
        </Doors>
      </Enclosure>
      <Systems>
        <HVAC>
          <HVACPlant>
            <HeatingSystem>
              <SystemIdentifier id='HeatingSystem'/>
              <DistributionSystem idref='HVACDistribution'/>
              <HeatingSystemType>
                <Furnace/>
              </HeatingSystemType>
              <HeatingSystemFuel>electricity</HeatingSystemFuel>
              <HeatingCapacity>6400.0</HeatingCapacity>
              <AnnualHeatingEfficiency>
                <Units>AFUE</Units>
                <Value>1.0</Value>
              </AnnualHeatingEfficiency>
              <FractionHeatLoadServed>0.1</FractionHeatLoadServed>
            </HeatingSystem>
            <HeatingSystem>
              <SystemIdentifier id='HeatingSystem2'/>
              <DistributionSystem idref='HVACDistribution2'/>
              <HeatingSystemType>
                <Furnace/>
              </HeatingSystemType>
              <HeatingSystemFuel>natural gas</HeatingSystemFuel>
              <HeatingCapacity>6400.0</HeatingCapacity>
              <AnnualHeatingEfficiency>
                <Units>AFUE</Units>
                <Value>0.92</Value>
              </AnnualHeatingEfficiency>
              <FractionHeatLoadServed>0.1</FractionHeatLoadServed>
              <ElectricAuxiliaryEnergy>700.0</ElectricAuxiliaryEnergy>
            </HeatingSystem>
            <HeatingSystem>
              <SystemIdentifier id='HeatingSystem3'/>
              <DistributionSystem idref='HVACDistribution3'/>
              <HeatingSystemType>
                <Boiler/>
              </HeatingSystemType>
              <HeatingSystemFuel>electricity</HeatingSystemFuel>
              <HeatingCapacity>6400.0</HeatingCapacity>
              <AnnualHeatingEfficiency>
                <Units>AFUE</Units>
                <Value>1.0</Value>
              </AnnualHeatingEfficiency>
              <FractionHeatLoadServed>0.1</FractionHeatLoadServed>
            </HeatingSystem>
            <HeatingSystem>
              <SystemIdentifier id='HeatingSystem4'/>
              <DistributionSystem idref='HVACDistribution4'/>
              <HeatingSystemType>
                <Boiler/>
              </HeatingSystemType>
              <HeatingSystemFuel>natural gas</HeatingSystemFuel>
              <HeatingCapacity>6400.0</HeatingCapacity>
              <AnnualHeatingEfficiency>
                <Units>AFUE</Units>
                <Value>0.92</Value>
              </AnnualHeatingEfficiency>
              <FractionHeatLoadServed>0.1</FractionHeatLoadServed>
              <ElectricAuxiliaryEnergy>200.0</ElectricAuxiliaryEnergy>
            </HeatingSystem>
            <HeatingSystem>
              <SystemIdentifier id='HeatingSystem5'/>
              <HeatingSystemType>
                <ElectricResistance/>
              </HeatingSystemType>
              <HeatingSystemFuel>electricity</HeatingSystemFuel>
              <HeatingCapacity>6400.0</HeatingCapacity>
              <AnnualHeatingEfficiency>
                <Units>Percent</Units>
                <Value>1.0</Value>
              </AnnualHeatingEfficiency>
              <FractionHeatLoadServed>0.1</FractionHeatLoadServed>
<<<<<<< HEAD
              <extension>
                <BlowerWattPerCFM>0.5</BlowerWattPerCFM>
              </extension>
=======
>>>>>>> ae80b147
            </HeatingSystem>
            <HeatingSystem>
              <SystemIdentifier id='HeatingSystem6'/>
              <HeatingSystemType>
                <Stove/>
              </HeatingSystemType>
              <HeatingSystemFuel>fuel oil</HeatingSystemFuel>
              <HeatingCapacity>6400.0</HeatingCapacity>
              <AnnualHeatingEfficiency>
                <Units>Percent</Units>
                <Value>0.8</Value>
              </AnnualHeatingEfficiency>
              <FractionHeatLoadServed>0.1</FractionHeatLoadServed>
              <extension>
                <BlowerWattPerCFM>0.2</BlowerWattPerCFM>
              </extension>
            </HeatingSystem>
            <HeatingSystem>
              <SystemIdentifier id='HeatingSystem7'/>
              <HeatingSystemType>
                <WallFurnace/>
              </HeatingSystemType>
              <HeatingSystemFuel>propane</HeatingSystemFuel>
              <HeatingCapacity>6400.0</HeatingCapacity>
              <AnnualHeatingEfficiency>
                <Units>AFUE</Units>
                <Value>0.8</Value>
              </AnnualHeatingEfficiency>
              <FractionHeatLoadServed>0.1</FractionHeatLoadServed>
              <extension>
                <BlowerWattPerCFM>0.2</BlowerWattPerCFM>
              </extension>
            </HeatingSystem>
            <CoolingSystem>
              <SystemIdentifier id='CoolingSystem'/>
              <DistributionSystem idref='HVACDistribution2'/>
              <CoolingSystemType>central air conditioner</CoolingSystemType>
              <CoolingSystemFuel>electricity</CoolingSystemFuel>
              <CoolingCapacity>9600.0</CoolingCapacity>
              <CompressorType>single stage</CompressorType>
              <FractionCoolLoadServed>0.2</FractionCoolLoadServed>
              <AnnualCoolingEfficiency>
                <Units>SEER</Units>
                <Value>13.0</Value>
              </AnnualCoolingEfficiency>
              <SensibleHeatFraction>0.73</SensibleHeatFraction>
            </CoolingSystem>
            <CoolingSystem>
              <SystemIdentifier id='CoolingSystem2'/>
              <CoolingSystemType>room air conditioner</CoolingSystemType>
              <CoolingSystemFuel>electricity</CoolingSystemFuel>
              <CoolingCapacity>9600.0</CoolingCapacity>
              <FractionCoolLoadServed>0.2</FractionCoolLoadServed>
              <AnnualCoolingEfficiency>
                <Units>EER</Units>
                <Value>8.5</Value>
              </AnnualCoolingEfficiency>
              <SensibleHeatFraction>0.65</SensibleHeatFraction>
            </CoolingSystem>
            <HeatPump>
              <SystemIdentifier id='HeatPump'/>
              <DistributionSystem idref='HVACDistribution5'/>
              <HeatPumpType>air-to-air</HeatPumpType>
              <HeatPumpFuel>electricity</HeatPumpFuel>
              <HeatingCapacity>4800.0</HeatingCapacity>
              <HeatingCapacity17F>3024.0</HeatingCapacity17F>
              <CoolingCapacity>4800.0</CoolingCapacity>
              <CompressorType>single stage</CompressorType>
              <CoolingSensibleHeatFraction>0.73</CoolingSensibleHeatFraction>
              <BackupSystemFuel>electricity</BackupSystemFuel>
              <BackupAnnualHeatingEfficiency>
                <Units>Percent</Units>
                <Value>1.0</Value>
              </BackupAnnualHeatingEfficiency>
              <BackupHeatingCapacity>3412.0</BackupHeatingCapacity>
              <FractionHeatLoadServed>0.1</FractionHeatLoadServed>
              <FractionCoolLoadServed>0.2</FractionCoolLoadServed>
              <AnnualCoolingEfficiency>
                <Units>SEER</Units>
                <Value>13.0</Value>
              </AnnualCoolingEfficiency>
              <AnnualHeatingEfficiency>
                <Units>HSPF</Units>
                <Value>7.7</Value>
              </AnnualHeatingEfficiency>
            </HeatPump>
            <HeatPump>
              <SystemIdentifier id='HeatPump2'/>
              <DistributionSystem idref='HVACDistribution6'/>
              <HeatPumpType>ground-to-air</HeatPumpType>
              <HeatPumpFuel>electricity</HeatPumpFuel>
              <HeatingCapacity>4800.0</HeatingCapacity>
              <CoolingCapacity>4800.0</CoolingCapacity>
              <CoolingSensibleHeatFraction>0.73</CoolingSensibleHeatFraction>
              <BackupSystemFuel>electricity</BackupSystemFuel>
              <BackupAnnualHeatingEfficiency>
                <Units>Percent</Units>
                <Value>1.0</Value>
              </BackupAnnualHeatingEfficiency>
              <BackupHeatingCapacity>3412.0</BackupHeatingCapacity>
              <FractionHeatLoadServed>0.1</FractionHeatLoadServed>
              <FractionCoolLoadServed>0.2</FractionCoolLoadServed>
              <AnnualCoolingEfficiency>
                <Units>EER</Units>
                <Value>16.6</Value>
              </AnnualCoolingEfficiency>
              <AnnualHeatingEfficiency>
                <Units>COP</Units>
                <Value>3.6</Value>
              </AnnualHeatingEfficiency>
            </HeatPump>
            <HeatPump>
              <SystemIdentifier id='HeatPump3'/>
              <HeatPumpType>mini-split</HeatPumpType>
              <HeatPumpFuel>electricity</HeatPumpFuel>
              <HeatingCapacity>4800.0</HeatingCapacity>
              <HeatingCapacity17F>2723.076923076923</HeatingCapacity17F>
              <CoolingCapacity>4800.0</CoolingCapacity>
              <CoolingSensibleHeatFraction>0.73</CoolingSensibleHeatFraction>
              <BackupSystemFuel>electricity</BackupSystemFuel>
              <BackupAnnualHeatingEfficiency>
                <Units>Percent</Units>
                <Value>1.0</Value>
              </BackupAnnualHeatingEfficiency>
              <BackupHeatingCapacity>3412.0</BackupHeatingCapacity>
              <FractionHeatLoadServed>0.1</FractionHeatLoadServed>
              <FractionCoolLoadServed>0.2</FractionCoolLoadServed>
              <AnnualCoolingEfficiency>
                <Units>SEER</Units>
                <Value>19.0</Value>
              </AnnualCoolingEfficiency>
              <AnnualHeatingEfficiency>
                <Units>HSPF</Units>
                <Value>10.0</Value>
              </AnnualHeatingEfficiency>
            </HeatPump>
          </HVACPlant>
          <HVACControl>
            <SystemIdentifier id='HVACControl'/>
            <ControlType>manual thermostat</ControlType>
            <SetpointTempHeatingSeason>68.0</SetpointTempHeatingSeason>
            <SetpointTempCoolingSeason>78.0</SetpointTempCoolingSeason>
          </HVACControl>
          <HVACDistribution>
            <SystemIdentifier id='HVACDistribution'/>
            <DistributionSystemType>
              <AirDistribution>
                <DuctLeakageMeasurement>
                  <DuctType>supply</DuctType>
                  <DuctLeakage>
                    <Units>CFM25</Units>
                    <Value>75.0</Value>
                    <TotalOrToOutside>to outside</TotalOrToOutside>
                  </DuctLeakage>
                </DuctLeakageMeasurement>
                <DuctLeakageMeasurement>
                  <DuctType>return</DuctType>
                  <DuctLeakage>
                    <Units>CFM25</Units>
                    <Value>25.0</Value>
                    <TotalOrToOutside>to outside</TotalOrToOutside>
                  </DuctLeakage>
                </DuctLeakageMeasurement>
                <Ducts>
                  <DuctType>supply</DuctType>
                  <DuctInsulationRValue>8.0</DuctInsulationRValue>
                  <DuctLocation>attic - unvented</DuctLocation>
                  <DuctSurfaceArea>75.0</DuctSurfaceArea>
                </Ducts>
                <Ducts>
                  <DuctType>supply</DuctType>
                  <DuctInsulationRValue>8.0</DuctInsulationRValue>
                  <DuctLocation>outside</DuctLocation>
                  <DuctSurfaceArea>75.0</DuctSurfaceArea>
                </Ducts>
                <Ducts>
                  <DuctType>return</DuctType>
                  <DuctInsulationRValue>4.0</DuctInsulationRValue>
                  <DuctLocation>attic - unvented</DuctLocation>
                  <DuctSurfaceArea>25.0</DuctSurfaceArea>
                </Ducts>
                <Ducts>
                  <DuctType>return</DuctType>
                  <DuctInsulationRValue>4.0</DuctInsulationRValue>
                  <DuctLocation>outside</DuctLocation>
                  <DuctSurfaceArea>25.0</DuctSurfaceArea>
                </Ducts>
              </AirDistribution>
            </DistributionSystemType>
          </HVACDistribution>
          <HVACDistribution>
            <SystemIdentifier id='HVACDistribution2'/>
            <DistributionSystemType>
              <AirDistribution>
                <DuctLeakageMeasurement>
                  <DuctType>supply</DuctType>
                  <DuctLeakage>
                    <Units>CFM25</Units>
                    <Value>75.0</Value>
                    <TotalOrToOutside>to outside</TotalOrToOutside>
                  </DuctLeakage>
                </DuctLeakageMeasurement>
                <DuctLeakageMeasurement>
                  <DuctType>return</DuctType>
                  <DuctLeakage>
                    <Units>CFM25</Units>
                    <Value>25.0</Value>
                    <TotalOrToOutside>to outside</TotalOrToOutside>
                  </DuctLeakage>
                </DuctLeakageMeasurement>
                <Ducts>
                  <DuctType>supply</DuctType>
                  <DuctInsulationRValue>8.0</DuctInsulationRValue>
                  <DuctLocation>attic - unvented</DuctLocation>
                  <DuctSurfaceArea>75.0</DuctSurfaceArea>
                </Ducts>
                <Ducts>
                  <DuctType>supply</DuctType>
                  <DuctInsulationRValue>8.0</DuctInsulationRValue>
                  <DuctLocation>outside</DuctLocation>
                  <DuctSurfaceArea>75.0</DuctSurfaceArea>
                </Ducts>
                <Ducts>
                  <DuctType>return</DuctType>
                  <DuctInsulationRValue>4.0</DuctInsulationRValue>
                  <DuctLocation>attic - unvented</DuctLocation>
                  <DuctSurfaceArea>25.0</DuctSurfaceArea>
                </Ducts>
                <Ducts>
                  <DuctType>return</DuctType>
                  <DuctInsulationRValue>4.0</DuctInsulationRValue>
                  <DuctLocation>outside</DuctLocation>
                  <DuctSurfaceArea>25.0</DuctSurfaceArea>
                </Ducts>
              </AirDistribution>
            </DistributionSystemType>
          </HVACDistribution>
          <HVACDistribution>
            <SystemIdentifier id='HVACDistribution3'/>
            <DistributionSystemType>
              <HydronicDistribution/>
            </DistributionSystemType>
          </HVACDistribution>
          <HVACDistribution>
            <SystemIdentifier id='HVACDistribution4'/>
            <DistributionSystemType>
              <HydronicDistribution/>
            </DistributionSystemType>
          </HVACDistribution>
          <HVACDistribution>
            <SystemIdentifier id='HVACDistribution5'/>
            <DistributionSystemType>
              <AirDistribution>
                <DuctLeakageMeasurement>
                  <DuctType>supply</DuctType>
                  <DuctLeakage>
                    <Units>CFM25</Units>
                    <Value>75.0</Value>
                    <TotalOrToOutside>to outside</TotalOrToOutside>
                  </DuctLeakage>
                </DuctLeakageMeasurement>
                <DuctLeakageMeasurement>
                  <DuctType>return</DuctType>
                  <DuctLeakage>
                    <Units>CFM25</Units>
                    <Value>25.0</Value>
                    <TotalOrToOutside>to outside</TotalOrToOutside>
                  </DuctLeakage>
                </DuctLeakageMeasurement>
                <Ducts>
                  <DuctType>supply</DuctType>
                  <DuctInsulationRValue>8.0</DuctInsulationRValue>
                  <DuctLocation>attic - unvented</DuctLocation>
                  <DuctSurfaceArea>75.0</DuctSurfaceArea>
                </Ducts>
                <Ducts>
                  <DuctType>supply</DuctType>
                  <DuctInsulationRValue>8.0</DuctInsulationRValue>
                  <DuctLocation>outside</DuctLocation>
                  <DuctSurfaceArea>75.0</DuctSurfaceArea>
                </Ducts>
                <Ducts>
                  <DuctType>return</DuctType>
                  <DuctInsulationRValue>4.0</DuctInsulationRValue>
                  <DuctLocation>attic - unvented</DuctLocation>
                  <DuctSurfaceArea>25.0</DuctSurfaceArea>
                </Ducts>
                <Ducts>
                  <DuctType>return</DuctType>
                  <DuctInsulationRValue>4.0</DuctInsulationRValue>
                  <DuctLocation>outside</DuctLocation>
                  <DuctSurfaceArea>25.0</DuctSurfaceArea>
                </Ducts>
              </AirDistribution>
            </DistributionSystemType>
          </HVACDistribution>
          <HVACDistribution>
            <SystemIdentifier id='HVACDistribution6'/>
            <DistributionSystemType>
              <AirDistribution>
                <DuctLeakageMeasurement>
                  <DuctType>supply</DuctType>
                  <DuctLeakage>
                    <Units>CFM25</Units>
                    <Value>75.0</Value>
                    <TotalOrToOutside>to outside</TotalOrToOutside>
                  </DuctLeakage>
                </DuctLeakageMeasurement>
                <DuctLeakageMeasurement>
                  <DuctType>return</DuctType>
                  <DuctLeakage>
                    <Units>CFM25</Units>
                    <Value>25.0</Value>
                    <TotalOrToOutside>to outside</TotalOrToOutside>
                  </DuctLeakage>
                </DuctLeakageMeasurement>
                <Ducts>
                  <DuctType>supply</DuctType>
                  <DuctInsulationRValue>8.0</DuctInsulationRValue>
                  <DuctLocation>attic - unvented</DuctLocation>
                  <DuctSurfaceArea>75.0</DuctSurfaceArea>
                </Ducts>
                <Ducts>
                  <DuctType>supply</DuctType>
                  <DuctInsulationRValue>8.0</DuctInsulationRValue>
                  <DuctLocation>outside</DuctLocation>
                  <DuctSurfaceArea>75.0</DuctSurfaceArea>
                </Ducts>
                <Ducts>
                  <DuctType>return</DuctType>
                  <DuctInsulationRValue>4.0</DuctInsulationRValue>
                  <DuctLocation>attic - unvented</DuctLocation>
                  <DuctSurfaceArea>25.0</DuctSurfaceArea>
                </Ducts>
                <Ducts>
                  <DuctType>return</DuctType>
                  <DuctInsulationRValue>4.0</DuctInsulationRValue>
                  <DuctLocation>outside</DuctLocation>
                  <DuctSurfaceArea>25.0</DuctSurfaceArea>
                </Ducts>
              </AirDistribution>
            </DistributionSystemType>
          </HVACDistribution>
        </HVAC>
        <WaterHeating>
          <WaterHeatingSystem>
            <SystemIdentifier id='WaterHeater'/>
            <FuelType>electricity</FuelType>
            <WaterHeaterType>storage water heater</WaterHeaterType>
            <Location>living space</Location>
            <TankVolume>40.0</TankVolume>
            <FractionDHWLoadServed>1.0</FractionDHWLoadServed>
            <HeatingCapacity>18767.0</HeatingCapacity>
            <EnergyFactor>0.95</EnergyFactor>
            <HotWaterTemperature>125.0</HotWaterTemperature>
          </WaterHeatingSystem>
          <HotWaterDistribution>
            <SystemIdentifier id='HotWaterDstribution'/>
            <SystemType>
              <Standard>
                <PipingLength>50.0</PipingLength>
              </Standard>
            </SystemType>
            <PipeInsulation>
              <PipeRValue>0.0</PipeRValue>
            </PipeInsulation>
          </HotWaterDistribution>
          <WaterFixture>
            <SystemIdentifier id='WaterFixture'/>
            <WaterFixtureType>shower head</WaterFixtureType>
            <LowFlow>true</LowFlow>
          </WaterFixture>
          <WaterFixture>
            <SystemIdentifier id='WaterFixture2'/>
            <WaterFixtureType>faucet</WaterFixtureType>
            <LowFlow>false</LowFlow>
          </WaterFixture>
        </WaterHeating>
      </Systems>
      <Appliances>
        <ClothesWasher>
          <SystemIdentifier id='ClothesWasher'/>
          <Location>living space</Location>
          <IntegratedModifiedEnergyFactor>1.21</IntegratedModifiedEnergyFactor>
          <RatedAnnualkWh>380.0</RatedAnnualkWh>
          <LabelElectricRate>0.12</LabelElectricRate>
          <LabelGasRate>1.09</LabelGasRate>
          <LabelAnnualGasCost>27.0</LabelAnnualGasCost>
          <LabelUsage>6.0</LabelUsage>
          <Capacity>3.2</Capacity>
        </ClothesWasher>
        <ClothesDryer>
          <SystemIdentifier id='ClothesDryer'/>
          <Location>living space</Location>
          <FuelType>electricity</FuelType>
          <CombinedEnergyFactor>3.73</CombinedEnergyFactor>
          <ControlType>timer</ControlType>
        </ClothesDryer>
        <Dishwasher>
          <SystemIdentifier id='Dishwasher'/>
          <RatedAnnualkWh>307.0</RatedAnnualkWh>
          <PlaceSettingCapacity>12</PlaceSettingCapacity>
          <LabelElectricRate>0.12</LabelElectricRate>
          <LabelGasRate>1.09</LabelGasRate>
          <LabelAnnualGasCost>22.32</LabelAnnualGasCost>
          <LabelUsage>4.0</LabelUsage>
        </Dishwasher>
        <Refrigerator>
          <SystemIdentifier id='Refrigerator'/>
          <Location>living space</Location>
          <RatedAnnualkWh>650.0</RatedAnnualkWh>
        </Refrigerator>
        <CookingRange>
          <SystemIdentifier id='Range'/>
          <FuelType>electricity</FuelType>
          <IsInduction>false</IsInduction>
        </CookingRange>
        <Oven>
          <SystemIdentifier id='Oven'/>
          <IsConvection>false</IsConvection>
        </Oven>
      </Appliances>
      <Lighting>
        <LightingGroup>
          <SystemIdentifier id='Lighting_TierI_Interior'/>
          <Location>interior</Location>
          <FractionofUnitsInLocation>0.5</FractionofUnitsInLocation>
          <ThirdPartyCertification>ERI Tier I</ThirdPartyCertification>
        </LightingGroup>
        <LightingGroup>
          <SystemIdentifier id='Lighting_TierI_Exterior'/>
          <Location>exterior</Location>
          <FractionofUnitsInLocation>0.5</FractionofUnitsInLocation>
          <ThirdPartyCertification>ERI Tier I</ThirdPartyCertification>
        </LightingGroup>
        <LightingGroup>
          <SystemIdentifier id='Lighting_TierI_Garage'/>
          <Location>garage</Location>
          <FractionofUnitsInLocation>0.5</FractionofUnitsInLocation>
          <ThirdPartyCertification>ERI Tier I</ThirdPartyCertification>
        </LightingGroup>
        <LightingGroup>
          <SystemIdentifier id='Lighting_TierII_Interior'/>
          <Location>interior</Location>
          <FractionofUnitsInLocation>0.25</FractionofUnitsInLocation>
          <ThirdPartyCertification>ERI Tier II</ThirdPartyCertification>
        </LightingGroup>
        <LightingGroup>
          <SystemIdentifier id='Lighting_TierII_Exterior'/>
          <Location>exterior</Location>
          <FractionofUnitsInLocation>0.25</FractionofUnitsInLocation>
          <ThirdPartyCertification>ERI Tier II</ThirdPartyCertification>
        </LightingGroup>
        <LightingGroup>
          <SystemIdentifier id='Lighting_TierII_Garage'/>
          <Location>garage</Location>
          <FractionofUnitsInLocation>0.25</FractionofUnitsInLocation>
          <ThirdPartyCertification>ERI Tier II</ThirdPartyCertification>
        </LightingGroup>
      </Lighting>
      <MiscLoads>
        <PlugLoad>
          <SystemIdentifier id='PlugLoadMisc'/>
          <PlugLoadType>other</PlugLoadType>
          <Load>
            <Units>kWh/year</Units>
            <Value>2457.0</Value>
          </Load>
          <extension>
            <FracSensible>0.855</FracSensible>
            <FracLatent>0.045</FracLatent>
          </extension>
        </PlugLoad>
        <PlugLoad>
          <SystemIdentifier id='PlugLoadMisc2'/>
          <PlugLoadType>TV other</PlugLoadType>
          <Load>
            <Units>kWh/year</Units>
            <Value>620.0</Value>
          </Load>
          <extension>
            <FracSensible>1.0</FracSensible>
            <FracLatent>0.0</FracLatent>
          </extension>
        </PlugLoad>
        <extension>
          <WeekdayScheduleFractions>0.04, 0.037, 0.037, 0.036, 0.033, 0.036, 0.043, 0.047, 0.034, 0.023, 0.024, 0.025, 0.024, 0.028, 0.031, 0.032, 0.039, 0.053, 0.063, 0.067, 0.071, 0.069, 0.059, 0.05</WeekdayScheduleFractions>
          <WeekendScheduleFractions>0.04, 0.037, 0.037, 0.036, 0.033, 0.036, 0.043, 0.047, 0.034, 0.023, 0.024, 0.025, 0.024, 0.028, 0.031, 0.032, 0.039, 0.053, 0.063, 0.067, 0.071, 0.069, 0.059, 0.05</WeekendScheduleFractions>
          <MonthlyScheduleMultipliers>1.248, 1.257, 0.993, 0.989, 0.993, 0.827, 0.821, 0.821, 0.827, 0.99, 0.987, 1.248</MonthlyScheduleMultipliers>
        </extension>
      </MiscLoads>
    </BuildingDetails>
  </Building>
</HPXML><|MERGE_RESOLUTION|>--- conflicted
+++ resolved
@@ -319,7 +319,9 @@
                 <Value>0.92</Value>
               </AnnualHeatingEfficiency>
               <FractionHeatLoadServed>0.1</FractionHeatLoadServed>
-              <ElectricAuxiliaryEnergy>700.0</ElectricAuxiliaryEnergy>
+              <extension>
+                <BlowerWattPerCFM>0.5</BlowerWattPerCFM>
+              </extension>
             </HeatingSystem>
             <HeatingSystem>
               <SystemIdentifier id='HeatingSystem3'/>
@@ -362,12 +364,6 @@
                 <Value>1.0</Value>
               </AnnualHeatingEfficiency>
               <FractionHeatLoadServed>0.1</FractionHeatLoadServed>
-<<<<<<< HEAD
-              <extension>
-                <BlowerWattPerCFM>0.5</BlowerWattPerCFM>
-              </extension>
-=======
->>>>>>> ae80b147
             </HeatingSystem>
             <HeatingSystem>
               <SystemIdentifier id='HeatingSystem6'/>
