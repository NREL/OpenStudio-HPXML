<?xml version='1.0' encoding='UTF-8'?>
<HPXML xmlns='http://hpxmlonline.com/2023/09' schemaVersion='4.0'>
  <XMLTransactionHeaderInformation>
    <XMLType>HPXML</XMLType>
    <XMLGeneratedBy>tasks.rb</XMLGeneratedBy>
    <CreatedDateAndTime>2000-01-01T00:00:00-07:00</CreatedDateAndTime>
    <Transaction>create</Transaction>
  </XMLTransactionHeaderInformation>
  <SoftwareInfo>
    <extension>
      <SimulationControl>
        <Timestep>60</Timestep>
      </SimulationControl>
      <UtilityBillScenarios>
        <UtilityBillScenario>
          <Name>Bills</Name>
        </UtilityBillScenario>
      </UtilityBillScenarios>
    </extension>
  </SoftwareInfo>
  <Building>
    <BuildingID id='MyBuilding'/>
    <Site>
      <SiteID id='SiteID'/>
      <Address>
        <StateCode>CO</StateCode>
      </Address>
    </Site>
    <ProjectStatus>
      <EventType>proposed workscope</EventType>
    </ProjectStatus>
    <BuildingDetails>
      <BuildingSummary>
        <Site>
          <SiteType>suburban</SiteType>
          <Surroundings>stand-alone</Surroundings>
          <VerticalSurroundings>no units above or below</VerticalSurroundings>
          <AzimuthOfFrontOfHome>180</AzimuthOfFrontOfHome>
          <FuelTypesAvailable>
            <Fuel>electricity</Fuel>
            <Fuel>natural gas</Fuel>
          </FuelTypesAvailable>
        </Site>
        <BuildingConstruction>
          <ResidentialFacilityType>single-family detached</ResidentialFacilityType>
          <NumberofConditionedFloors>2.0</NumberofConditionedFloors>
          <NumberofConditionedFloorsAboveGrade>1.0</NumberofConditionedFloorsAboveGrade>
          <AverageCeilingHeight>8.0</AverageCeilingHeight>
          <NumberofBedrooms>3</NumberofBedrooms>
          <NumberofBathrooms>2</NumberofBathrooms>
          <ConditionedFloorArea>2700.0</ConditionedFloorArea>
          <ConditionedBuildingVolume>21600.0</ConditionedBuildingVolume>
        </BuildingConstruction>
      </BuildingSummary>
      <ClimateandRiskZones>
        <ClimateZoneIECC>
          <Year>2006</Year>
          <ClimateZone>5B</ClimateZone>
        </ClimateZoneIECC>
        <WeatherStation>
          <SystemIdentifier id='WeatherStation'/>
          <Name>USA_CO_Denver.Intl.AP.725650_TMY3</Name>
          <extension>
            <EPWFilePath>USA_CO_Denver.Intl.AP.725650_TMY3.epw</EPWFilePath>
          </extension>
        </WeatherStation>
      </ClimateandRiskZones>
      <Enclosure>
        <AirInfiltration>
          <AirInfiltrationMeasurement>
            <SystemIdentifier id='AirInfiltrationMeasurement1'/>
            <HousePressure>50.0</HousePressure>
            <BuildingAirLeakage>
              <UnitofMeasure>ACH</UnitofMeasure>
              <AirLeakage>3.0</AirLeakage>
            </BuildingAirLeakage>
            <InfiltrationVolume>21600.0</InfiltrationVolume>
          </AirInfiltrationMeasurement>
        </AirInfiltration>
        <Attics>
          <Attic>
            <SystemIdentifier id='Attic1'/>
            <AtticType>
              <Attic>
                <Vented>false</Vented>
              </Attic>
            </AtticType>
            <WithinInfiltrationVolume>false</WithinInfiltrationVolume>
            <AttachedToRoof idref='Roof1'/>
            <AttachedToWall idref='Wall2'/>
            <AttachedToFloor idref='Floor1'/>
          </Attic>
        </Attics>
        <Foundations>
          <Foundation>
            <SystemIdentifier id='Foundation1'/>
            <FoundationType>
              <Basement>
                <Conditioned>true</Conditioned>
              </Basement>
            </FoundationType>
            <AttachedToRimJoist idref='RimJoist1'/>
            <AttachedToFoundationWall idref='FoundationWall1'/>
            <AttachedToSlab idref='Slab1'/>
          </Foundation>
        </Foundations>
        <Roofs>
          <Roof>
            <SystemIdentifier id='Roof1'/>
            <InteriorAdjacentTo>attic - unvented</InteriorAdjacentTo>
            <Area>1509.3</Area>
            <RoofType>asphalt or fiberglass shingles</RoofType>
            <SolarAbsorptance>0.7</SolarAbsorptance>
            <Emittance>0.92</Emittance>
            <Pitch>6.0</Pitch>
            <Insulation>
              <SystemIdentifier id='Roof1Insulation'/>
              <AssemblyEffectiveRValue>2.3</AssemblyEffectiveRValue>
            </Insulation>
          </Roof>
        </Roofs>
        <RimJoists>
          <RimJoist>
            <SystemIdentifier id='RimJoist1'/>
            <ExteriorAdjacentTo>outside</ExteriorAdjacentTo>
            <InteriorAdjacentTo>basement - conditioned</InteriorAdjacentTo>
            <Area>115.6</Area>
            <Siding>wood siding</Siding>
            <SolarAbsorptance>0.7</SolarAbsorptance>
            <Emittance>0.92</Emittance>
            <Insulation>
              <SystemIdentifier id='RimJoist1Insulation'/>
              <AssemblyEffectiveRValue>23.0</AssemblyEffectiveRValue>
            </Insulation>
          </RimJoist>
        </RimJoists>
        <Walls>
          <Wall>
            <SystemIdentifier id='Wall1'/>
            <ExteriorAdjacentTo>outside</ExteriorAdjacentTo>
            <InteriorAdjacentTo>conditioned space</InteriorAdjacentTo>
            <WallType>
              <WoodStud/>
            </WallType>
            <Area>1200.0</Area>
            <Siding>wood siding</Siding>
            <SolarAbsorptance>0.7</SolarAbsorptance>
            <Emittance>0.92</Emittance>
            <InteriorFinish>
              <Type>gypsum board</Type>
            </InteriorFinish>
            <Insulation>
              <SystemIdentifier id='Wall1Insulation'/>
              <AssemblyEffectiveRValue>23.0</AssemblyEffectiveRValue>
            </Insulation>
          </Wall>
          <Wall>
            <SystemIdentifier id='Wall2'/>
            <ExteriorAdjacentTo>outside</ExteriorAdjacentTo>
            <InteriorAdjacentTo>attic - unvented</InteriorAdjacentTo>
            <AtticWallType>gable</AtticWallType>
            <WallType>
              <WoodStud/>
            </WallType>
            <Area>225.0</Area>
            <Siding>wood siding</Siding>
            <SolarAbsorptance>0.7</SolarAbsorptance>
            <Emittance>0.92</Emittance>
            <Insulation>
              <SystemIdentifier id='Wall2Insulation'/>
              <AssemblyEffectiveRValue>4.0</AssemblyEffectiveRValue>
            </Insulation>
          </Wall>
        </Walls>
        <FoundationWalls>
          <FoundationWall>
            <SystemIdentifier id='FoundationWall1'/>
            <ExteriorAdjacentTo>ground</ExteriorAdjacentTo>
            <InteriorAdjacentTo>basement - conditioned</InteriorAdjacentTo>
            <Height>8.0</Height>
            <Area>1200.0</Area>
            <Thickness>8.0</Thickness>
            <DepthBelowGrade>7.0</DepthBelowGrade>
            <InteriorFinish>
              <Type>gypsum board</Type>
            </InteriorFinish>
            <Insulation>
              <SystemIdentifier id='FoundationWall1Insulation'/>
              <Layer>
                <InstallationType>continuous - exterior</InstallationType>
                <NominalRValue>8.9</NominalRValue>
                <DistanceToTopOfInsulation>0.0</DistanceToTopOfInsulation>
                <DistanceToBottomOfInsulation>8.0</DistanceToBottomOfInsulation>
              </Layer>
              <Layer>
                <InstallationType>continuous - interior</InstallationType>
                <NominalRValue>0.0</NominalRValue>
              </Layer>
            </Insulation>
          </FoundationWall>
        </FoundationWalls>
        <Floors>
          <Floor>
            <SystemIdentifier id='Floor1'/>
            <ExteriorAdjacentTo>attic - unvented</ExteriorAdjacentTo>
            <InteriorAdjacentTo>conditioned space</InteriorAdjacentTo>
            <FloorOrCeiling>ceiling</FloorOrCeiling>
            <FloorType>
              <WoodFrame/>
            </FloorType>
            <Area>1350.0</Area>
            <InteriorFinish>
              <Type>gypsum board</Type>
            </InteriorFinish>
            <Insulation>
              <SystemIdentifier id='Floor1Insulation'/>
              <AssemblyEffectiveRValue>39.3</AssemblyEffectiveRValue>
            </Insulation>
          </Floor>
        </Floors>
        <Slabs>
          <Slab>
            <SystemIdentifier id='Slab1'/>
            <InteriorAdjacentTo>basement - conditioned</InteriorAdjacentTo>
            <Area>1350.0</Area>
            <Thickness>4.0</Thickness>
            <ExposedPerimeter>150.0</ExposedPerimeter>
            <PerimeterInsulation>
              <SystemIdentifier id='Slab1PerimeterInsulation'/>
              <Layer>
                <NominalRValue>0.0</NominalRValue>
                <InsulationDepth>0.0</InsulationDepth>
              </Layer>
            </PerimeterInsulation>
            <UnderSlabInsulation>
              <SystemIdentifier id='Slab1UnderSlabInsulation'/>
              <Layer>
                <NominalRValue>0.0</NominalRValue>
                <InsulationWidth>0.0</InsulationWidth>
              </Layer>
            </UnderSlabInsulation>
            <extension>
              <CarpetFraction>0.0</CarpetFraction>
              <CarpetRValue>0.0</CarpetRValue>
            </extension>
          </Slab>
        </Slabs>
        <Windows>
          <Window>
            <SystemIdentifier id='Window1'/>
            <Area>108.0</Area>
            <Azimuth>0</Azimuth>
            <UFactor>0.33</UFactor>
            <SHGC>0.45</SHGC>
            <InteriorShading>
              <SystemIdentifier id='Window1InteriorShading'/>
              <SummerShadingCoefficient>0.7</SummerShadingCoefficient>
              <WinterShadingCoefficient>0.85</WinterShadingCoefficient>
            </InteriorShading>
            <FractionOperable>0.67</FractionOperable>
            <AttachedToWall idref='Wall1'/>
          </Window>
          <Window>
            <SystemIdentifier id='Window2'/>
            <Area>72.0</Area>
            <Azimuth>90</Azimuth>
            <UFactor>0.33</UFactor>
            <SHGC>0.45</SHGC>
            <InteriorShading>
              <SystemIdentifier id='Window2InteriorShading'/>
              <SummerShadingCoefficient>0.7</SummerShadingCoefficient>
              <WinterShadingCoefficient>0.85</WinterShadingCoefficient>
            </InteriorShading>
            <FractionOperable>0.67</FractionOperable>
            <AttachedToWall idref='Wall1'/>
          </Window>
          <Window>
            <SystemIdentifier id='Window3'/>
            <Area>108.0</Area>
            <Azimuth>180</Azimuth>
            <UFactor>0.33</UFactor>
            <SHGC>0.45</SHGC>
            <InteriorShading>
              <SystemIdentifier id='Window3InteriorShading'/>
              <SummerShadingCoefficient>0.7</SummerShadingCoefficient>
              <WinterShadingCoefficient>0.85</WinterShadingCoefficient>
            </InteriorShading>
            <FractionOperable>0.67</FractionOperable>
            <AttachedToWall idref='Wall1'/>
          </Window>
          <Window>
            <SystemIdentifier id='Window4'/>
            <Area>72.0</Area>
            <Azimuth>270</Azimuth>
            <UFactor>0.33</UFactor>
            <SHGC>0.45</SHGC>
            <InteriorShading>
              <SystemIdentifier id='Window4InteriorShading'/>
              <SummerShadingCoefficient>0.7</SummerShadingCoefficient>
              <WinterShadingCoefficient>0.85</WinterShadingCoefficient>
            </InteriorShading>
            <FractionOperable>0.67</FractionOperable>
            <AttachedToWall idref='Wall1'/>
          </Window>
        </Windows>
        <Doors>
          <Door>
            <SystemIdentifier id='Door1'/>
            <AttachedToWall idref='Wall1'/>
            <Area>40.0</Area>
            <Azimuth>180</Azimuth>
            <RValue>4.4</RValue>
          </Door>
        </Doors>
      </Enclosure>
      <Systems>
        <HVAC>
          <HVACPlant>
            <PrimarySystems>
              <PrimaryHeatingSystem idref='HeatPump1'/>
              <PrimaryCoolingSystem idref='HeatPump1'/>
            </PrimarySystems>
            <HeatingSystem>
              <SystemIdentifier id='HeatingSystem1'/>
              <HeatingSystemType>
                <Stove/>
              </HeatingSystemType>
              <HeatingSystemFuel>fuel oil</HeatingSystemFuel>
              <HeatingCapacity>60000.0</HeatingCapacity>
              <AnnualHeatingEfficiency>
                <Units>Percent</Units>
                <Value>0.6</Value>
              </AnnualHeatingEfficiency>
              <extension>
                <FanPowerWatts>40.0</FanPowerWatts>
              </extension>
            </HeatingSystem>
            <HeatPump>
              <SystemIdentifier id='HeatPump1'/>
              <DistributionSystem idref='HVACDistribution1'/>
              <HeatPumpType>ground-to-air</HeatPumpType>
              <HeatPumpFuel>electricity</HeatPumpFuel>
              <HeatingCapacity>36000.0</HeatingCapacity>
              <CoolingCapacity>36000.0</CoolingCapacity>
<<<<<<< HEAD
              <CompressorType>single stage</CompressorType>
              <CoolingSensibleHeatFraction>0.73</CoolingSensibleHeatFraction>
=======
>>>>>>> c0452c5d
              <BackupType>separate</BackupType>
              <BackupSystem idref='HeatingSystem1'/>
              <FractionHeatLoadServed>1.0</FractionHeatLoadServed>
              <FractionCoolLoadServed>1.0</FractionCoolLoadServed>
              <AnnualCoolingEfficiency>
                <Units>EER</Units>
                <Value>18.6</Value>
              </AnnualCoolingEfficiency>
              <AnnualHeatingEfficiency>
                <Units>COP</Units>
                <Value>3.8</Value>
              </AnnualHeatingEfficiency>
              <extension>
                <PumpPowerWattsPerTon>100.0</PumpPowerWattsPerTon>
              </extension>
            </HeatPump>
          </HVACPlant>
          <HVACControl>
            <SystemIdentifier id='HVACControl1'/>
            <SetpointTempHeatingSeason>68.0</SetpointTempHeatingSeason>
            <SetpointTempCoolingSeason>78.0</SetpointTempCoolingSeason>
          </HVACControl>
          <HVACDistribution>
            <SystemIdentifier id='HVACDistribution1'/>
            <DistributionSystemType>
              <AirDistribution>
                <AirDistributionType>regular velocity</AirDistributionType>
                <DuctLeakageMeasurement>
                  <DuctType>supply</DuctType>
                  <DuctLeakage>
                    <Units>CFM25</Units>
                    <Value>75.0</Value>
                    <TotalOrToOutside>to outside</TotalOrToOutside>
                  </DuctLeakage>
                </DuctLeakageMeasurement>
                <DuctLeakageMeasurement>
                  <DuctType>return</DuctType>
                  <DuctLeakage>
                    <Units>CFM25</Units>
                    <Value>25.0</Value>
                    <TotalOrToOutside>to outside</TotalOrToOutside>
                  </DuctLeakage>
                </DuctLeakageMeasurement>
                <Ducts>
                  <SystemIdentifier id='Ducts1'/>
                  <DuctType>supply</DuctType>
                  <DuctInsulationRValue>4.0</DuctInsulationRValue>
                  <DuctLocation>attic - unvented</DuctLocation>
                  <DuctSurfaceArea>150.0</DuctSurfaceArea>
                </Ducts>
                <Ducts>
                  <SystemIdentifier id='Ducts2'/>
                  <DuctType>return</DuctType>
                  <DuctInsulationRValue>0.0</DuctInsulationRValue>
                  <DuctLocation>attic - unvented</DuctLocation>
                  <DuctSurfaceArea>50.0</DuctSurfaceArea>
                </Ducts>
              </AirDistribution>
            </DistributionSystemType>
          </HVACDistribution>
        </HVAC>
        <WaterHeating>
          <WaterHeatingSystem>
            <SystemIdentifier id='WaterHeatingSystem1'/>
            <FuelType>electricity</FuelType>
            <WaterHeaterType>storage water heater</WaterHeaterType>
            <Location>conditioned space</Location>
            <TankVolume>40.0</TankVolume>
            <FractionDHWLoadServed>1.0</FractionDHWLoadServed>
            <HeatingCapacity>18767.0</HeatingCapacity>
            <EnergyFactor>0.95</EnergyFactor>
            <HotWaterTemperature>125.0</HotWaterTemperature>
          </WaterHeatingSystem>
          <HotWaterDistribution>
            <SystemIdentifier id='HotWaterDistribution1'/>
            <SystemType>
              <Standard>
                <PipingLength>50.0</PipingLength>
              </Standard>
            </SystemType>
            <PipeInsulation>
              <PipeRValue>0.0</PipeRValue>
            </PipeInsulation>
          </HotWaterDistribution>
          <WaterFixture>
            <SystemIdentifier id='WaterFixture1'/>
            <WaterFixtureType>shower head</WaterFixtureType>
            <LowFlow>true</LowFlow>
          </WaterFixture>
          <WaterFixture>
            <SystemIdentifier id='WaterFixture2'/>
            <WaterFixtureType>faucet</WaterFixtureType>
            <LowFlow>false</LowFlow>
          </WaterFixture>
        </WaterHeating>
      </Systems>
      <Appliances>
        <ClothesWasher>
          <SystemIdentifier id='ClothesWasher1'/>
          <Location>conditioned space</Location>
          <IntegratedModifiedEnergyFactor>1.21</IntegratedModifiedEnergyFactor>
          <RatedAnnualkWh>380.0</RatedAnnualkWh>
          <LabelElectricRate>0.12</LabelElectricRate>
          <LabelGasRate>1.09</LabelGasRate>
          <LabelAnnualGasCost>27.0</LabelAnnualGasCost>
          <LabelUsage>6.0</LabelUsage>
          <Capacity>3.2</Capacity>
        </ClothesWasher>
        <ClothesDryer>
          <SystemIdentifier id='ClothesDryer1'/>
          <Location>conditioned space</Location>
          <FuelType>electricity</FuelType>
          <CombinedEnergyFactor>3.73</CombinedEnergyFactor>
          <Vented>true</Vented>
          <VentedFlowRate>150.0</VentedFlowRate>
        </ClothesDryer>
        <Dishwasher>
          <SystemIdentifier id='Dishwasher1'/>
          <Location>conditioned space</Location>
          <RatedAnnualkWh>307.0</RatedAnnualkWh>
          <PlaceSettingCapacity>12</PlaceSettingCapacity>
          <LabelElectricRate>0.12</LabelElectricRate>
          <LabelGasRate>1.09</LabelGasRate>
          <LabelAnnualGasCost>22.32</LabelAnnualGasCost>
          <LabelUsage>4.0</LabelUsage>
        </Dishwasher>
        <Refrigerator>
          <SystemIdentifier id='Refrigerator1'/>
          <Location>conditioned space</Location>
          <RatedAnnualkWh>650.0</RatedAnnualkWh>
        </Refrigerator>
        <CookingRange>
          <SystemIdentifier id='CookingRange1'/>
          <Location>conditioned space</Location>
          <FuelType>electricity</FuelType>
          <IsInduction>false</IsInduction>
        </CookingRange>
        <Oven>
          <SystemIdentifier id='Oven1'/>
          <IsConvection>false</IsConvection>
        </Oven>
      </Appliances>
      <Lighting>
        <LightingGroup>
          <SystemIdentifier id='LightingGroup1'/>
          <Location>interior</Location>
          <FractionofUnitsInLocation>0.4</FractionofUnitsInLocation>
          <LightingType>
            <CompactFluorescent/>
          </LightingType>
        </LightingGroup>
        <LightingGroup>
          <SystemIdentifier id='LightingGroup2'/>
          <Location>interior</Location>
          <FractionofUnitsInLocation>0.1</FractionofUnitsInLocation>
          <LightingType>
            <FluorescentTube/>
          </LightingType>
        </LightingGroup>
        <LightingGroup>
          <SystemIdentifier id='LightingGroup3'/>
          <Location>interior</Location>
          <FractionofUnitsInLocation>0.25</FractionofUnitsInLocation>
          <LightingType>
            <LightEmittingDiode/>
          </LightingType>
        </LightingGroup>
        <LightingGroup>
          <SystemIdentifier id='LightingGroup4'/>
          <Location>exterior</Location>
          <FractionofUnitsInLocation>0.4</FractionofUnitsInLocation>
          <LightingType>
            <CompactFluorescent/>
          </LightingType>
        </LightingGroup>
        <LightingGroup>
          <SystemIdentifier id='LightingGroup5'/>
          <Location>exterior</Location>
          <FractionofUnitsInLocation>0.1</FractionofUnitsInLocation>
          <LightingType>
            <FluorescentTube/>
          </LightingType>
        </LightingGroup>
        <LightingGroup>
          <SystemIdentifier id='LightingGroup6'/>
          <Location>exterior</Location>
          <FractionofUnitsInLocation>0.25</FractionofUnitsInLocation>
          <LightingType>
            <LightEmittingDiode/>
          </LightingType>
        </LightingGroup>
      </Lighting>
      <MiscLoads>
        <PlugLoad>
          <SystemIdentifier id='PlugLoad1'/>
          <PlugLoadType>TV other</PlugLoadType>
          <Load>
            <Units>kWh/year</Units>
            <Value>620.0</Value>
          </Load>
        </PlugLoad>
        <PlugLoad>
          <SystemIdentifier id='PlugLoad2'/>
          <PlugLoadType>other</PlugLoadType>
          <Load>
            <Units>kWh/year</Units>
            <Value>2457.0</Value>
          </Load>
          <extension>
            <FracSensible>0.855</FracSensible>
            <FracLatent>0.045</FracLatent>
          </extension>
        </PlugLoad>
      </MiscLoads>
    </BuildingDetails>
  </Building>
</HPXML><|MERGE_RESOLUTION|>--- conflicted
+++ resolved
@@ -342,11 +342,7 @@
               <HeatPumpFuel>electricity</HeatPumpFuel>
               <HeatingCapacity>36000.0</HeatingCapacity>
               <CoolingCapacity>36000.0</CoolingCapacity>
-<<<<<<< HEAD
               <CompressorType>single stage</CompressorType>
-              <CoolingSensibleHeatFraction>0.73</CoolingSensibleHeatFraction>
-=======
->>>>>>> c0452c5d
               <BackupType>separate</BackupType>
               <BackupSystem idref='HeatingSystem1'/>
               <FractionHeatLoadServed>1.0</FractionHeatLoadServed>
