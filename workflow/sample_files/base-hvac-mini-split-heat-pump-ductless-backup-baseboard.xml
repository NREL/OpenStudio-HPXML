<?xml version='1.0' encoding='UTF-8'?>
<HPXML xmlns='http://hpxmlonline.com/2023/09' schemaVersion='4.2'>
  <XMLTransactionHeaderInformation>
    <XMLType>HPXML</XMLType>
    <XMLGeneratedBy>tasks.rb</XMLGeneratedBy>
    <CreatedDateAndTime>2000-01-01T00:00:00-07:00</CreatedDateAndTime>
    <Transaction>create</Transaction>
  </XMLTransactionHeaderInformation>
  <SoftwareInfo>
    <extension>
      <SimulationControl>
        <Timestep>60</Timestep>
      </SimulationControl>
      <UtilityBillScenarios>
        <UtilityBillScenario>
          <Name>Bills</Name>
        </UtilityBillScenario>
      </UtilityBillScenarios>
    </extension>
  </SoftwareInfo>
  <Building>
    <BuildingID id='MyBuilding'/>
    <Site>
      <SiteID id='SiteID'/>
      <Address>
        <StateCode>CO</StateCode>
      </Address>
    </Site>
    <ProjectStatus>
      <EventType>proposed workscope</EventType>
    </ProjectStatus>
    <BuildingDetails>
      <BuildingSummary>
        <Site>
          <SiteType>suburban</SiteType>
          <Surroundings>stand-alone</Surroundings>
          <VerticalSurroundings>no units above or below</VerticalSurroundings>
          <AzimuthOfFrontOfHome>180</AzimuthOfFrontOfHome>
          <FuelTypesAvailable>
            <Fuel>electricity</Fuel>
            <Fuel>natural gas</Fuel>
          </FuelTypesAvailable>
        </Site>
        <BuildingConstruction>
          <ResidentialFacilityType>single-family detached</ResidentialFacilityType>
          <NumberofConditionedFloors>2.0</NumberofConditionedFloors>
          <NumberofConditionedFloorsAboveGrade>1.0</NumberofConditionedFloorsAboveGrade>
          <AverageCeilingHeight>8.0</AverageCeilingHeight>
          <NumberofBedrooms>3</NumberofBedrooms>
          <NumberofBathrooms>2</NumberofBathrooms>
          <ConditionedFloorArea>2700.0</ConditionedFloorArea>
          <ConditionedBuildingVolume>21600.0</ConditionedBuildingVolume>
        </BuildingConstruction>
      </BuildingSummary>
      <ClimateandRiskZones>
        <ClimateZoneIECC>
          <Year>2006</Year>
          <ClimateZone>5B</ClimateZone>
        </ClimateZoneIECC>
        <WeatherStation>
          <SystemIdentifier id='WeatherStation'/>
          <Name>USA_CO_Denver.Intl.AP.725650_TMY3</Name>
          <extension>
            <EPWFilePath>USA_CO_Denver.Intl.AP.725650_TMY3.epw</EPWFilePath>
          </extension>
        </WeatherStation>
      </ClimateandRiskZones>
      <Enclosure>
        <AirInfiltration>
          <AirInfiltrationMeasurement>
            <SystemIdentifier id='AirInfiltrationMeasurement1'/>
            <HousePressure>50.0</HousePressure>
            <BuildingAirLeakage>
              <UnitofMeasure>ACH</UnitofMeasure>
              <AirLeakage>3.0</AirLeakage>
            </BuildingAirLeakage>
            <InfiltrationVolume>21600.0</InfiltrationVolume>
          </AirInfiltrationMeasurement>
        </AirInfiltration>
        <Attics>
          <Attic>
            <SystemIdentifier id='Attic1'/>
            <AtticType>
              <Attic>
                <Vented>false</Vented>
              </Attic>
            </AtticType>
            <WithinInfiltrationVolume>false</WithinInfiltrationVolume>
            <AttachedToRoof idref='Roof1'/>
            <AttachedToWall idref='Wall2'/>
            <AttachedToFloor idref='Floor1'/>
          </Attic>
        </Attics>
        <Foundations>
          <Foundation>
            <SystemIdentifier id='Foundation1'/>
            <FoundationType>
              <Basement>
                <Conditioned>true</Conditioned>
              </Basement>
            </FoundationType>
            <AttachedToRimJoist idref='RimJoist1'/>
            <AttachedToFoundationWall idref='FoundationWall1'/>
            <AttachedToSlab idref='Slab1'/>
          </Foundation>
        </Foundations>
        <Roofs>
          <Roof>
            <SystemIdentifier id='Roof1'/>
            <InteriorAdjacentTo>attic - unvented</InteriorAdjacentTo>
            <Area>1509.3</Area>
            <RoofType>asphalt or fiberglass shingles</RoofType>
            <SolarAbsorptance>0.7</SolarAbsorptance>
            <Emittance>0.92</Emittance>
            <Pitch>6.0</Pitch>
            <Insulation>
              <SystemIdentifier id='Roof1Insulation'/>
              <AssemblyEffectiveRValue>2.3</AssemblyEffectiveRValue>
            </Insulation>
          </Roof>
        </Roofs>
        <RimJoists>
          <RimJoist>
            <SystemIdentifier id='RimJoist1'/>
            <ExteriorAdjacentTo>outside</ExteriorAdjacentTo>
            <InteriorAdjacentTo>basement - conditioned</InteriorAdjacentTo>
            <Area>115.6</Area>
            <Siding>wood siding</Siding>
            <SolarAbsorptance>0.7</SolarAbsorptance>
            <Emittance>0.92</Emittance>
            <Insulation>
              <SystemIdentifier id='RimJoist1Insulation'/>
              <AssemblyEffectiveRValue>23.0</AssemblyEffectiveRValue>
            </Insulation>
          </RimJoist>
        </RimJoists>
        <Walls>
          <Wall>
            <SystemIdentifier id='Wall1'/>
            <ExteriorAdjacentTo>outside</ExteriorAdjacentTo>
            <InteriorAdjacentTo>conditioned space</InteriorAdjacentTo>
            <WallType>
              <WoodStud/>
            </WallType>
            <Area>1200.0</Area>
            <Siding>wood siding</Siding>
            <SolarAbsorptance>0.7</SolarAbsorptance>
            <Emittance>0.92</Emittance>
            <InteriorFinish>
              <Type>gypsum board</Type>
            </InteriorFinish>
            <Insulation>
              <SystemIdentifier id='Wall1Insulation'/>
              <AssemblyEffectiveRValue>23.0</AssemblyEffectiveRValue>
            </Insulation>
          </Wall>
          <Wall>
            <SystemIdentifier id='Wall2'/>
            <ExteriorAdjacentTo>outside</ExteriorAdjacentTo>
            <InteriorAdjacentTo>attic - unvented</InteriorAdjacentTo>
            <AtticWallType>gable</AtticWallType>
            <WallType>
              <WoodStud/>
            </WallType>
            <Area>225.0</Area>
            <Siding>wood siding</Siding>
            <SolarAbsorptance>0.7</SolarAbsorptance>
            <Emittance>0.92</Emittance>
            <Insulation>
              <SystemIdentifier id='Wall2Insulation'/>
              <AssemblyEffectiveRValue>4.0</AssemblyEffectiveRValue>
            </Insulation>
          </Wall>
        </Walls>
        <FoundationWalls>
          <FoundationWall>
            <SystemIdentifier id='FoundationWall1'/>
            <ExteriorAdjacentTo>ground</ExteriorAdjacentTo>
            <InteriorAdjacentTo>basement - conditioned</InteriorAdjacentTo>
            <Type>solid concrete</Type>
            <Height>8.0</Height>
            <Area>1200.0</Area>
            <DepthBelowGrade>7.0</DepthBelowGrade>
            <InteriorFinish>
              <Type>gypsum board</Type>
            </InteriorFinish>
            <Insulation>
              <SystemIdentifier id='FoundationWall1Insulation'/>
              <Layer>
                <InstallationType>continuous - exterior</InstallationType>
                <NominalRValue>10.0</NominalRValue>
              </Layer>
              <Layer>
                <InstallationType>continuous - interior</InstallationType>
                <NominalRValue>0.0</NominalRValue>
              </Layer>
            </Insulation>
          </FoundationWall>
        </FoundationWalls>
        <Floors>
          <Floor>
            <SystemIdentifier id='Floor1'/>
            <ExteriorAdjacentTo>attic - unvented</ExteriorAdjacentTo>
            <InteriorAdjacentTo>conditioned space</InteriorAdjacentTo>
            <FloorOrCeiling>ceiling</FloorOrCeiling>
            <FloorType>
              <WoodFrame/>
            </FloorType>
            <Area>1350.0</Area>
            <InteriorFinish>
              <Type>gypsum board</Type>
            </InteriorFinish>
            <Insulation>
              <SystemIdentifier id='Floor1Insulation'/>
              <AssemblyEffectiveRValue>39.3</AssemblyEffectiveRValue>
            </Insulation>
          </Floor>
        </Floors>
        <Slabs>
          <Slab>
            <SystemIdentifier id='Slab1'/>
            <InteriorAdjacentTo>basement - conditioned</InteriorAdjacentTo>
            <Area>1350.0</Area>
            <ExposedPerimeter>150.0</ExposedPerimeter>
            <PerimeterInsulation>
              <SystemIdentifier id='Slab1PerimeterInsulation'/>
              <Layer>
                <NominalRValue>0.0</NominalRValue>
                <InsulationDepth>0.0</InsulationDepth>
              </Layer>
            </PerimeterInsulation>
            <UnderSlabInsulation>
              <SystemIdentifier id='Slab1UnderSlabInsulation'/>
              <Layer>
                <NominalRValue>0.0</NominalRValue>
                <InsulationWidth>0.0</InsulationWidth>
              </Layer>
            </UnderSlabInsulation>
            <extension>
              <CarpetFraction>0.0</CarpetFraction>
              <CarpetRValue>0.0</CarpetRValue>
            </extension>
          </Slab>
        </Slabs>
        <Windows>
          <Window>
            <SystemIdentifier id='Window1'/>
            <Area>108.0</Area>
            <Azimuth>0</Azimuth>
            <UFactor>0.33</UFactor>
            <SHGC>0.45</SHGC>
            <InteriorShading>
              <SystemIdentifier id='Window1InteriorShading'/>
              <SummerShadingCoefficient>0.7</SummerShadingCoefficient>
              <WinterShadingCoefficient>0.85</WinterShadingCoefficient>
            </InteriorShading>
            <FractionOperable>0.67</FractionOperable>
            <AttachedToWall idref='Wall1'/>
          </Window>
          <Window>
            <SystemIdentifier id='Window2'/>
            <Area>72.0</Area>
            <Azimuth>90</Azimuth>
            <UFactor>0.33</UFactor>
            <SHGC>0.45</SHGC>
            <InteriorShading>
              <SystemIdentifier id='Window2InteriorShading'/>
              <SummerShadingCoefficient>0.7</SummerShadingCoefficient>
              <WinterShadingCoefficient>0.85</WinterShadingCoefficient>
            </InteriorShading>
            <FractionOperable>0.67</FractionOperable>
            <AttachedToWall idref='Wall1'/>
          </Window>
          <Window>
            <SystemIdentifier id='Window3'/>
            <Area>108.0</Area>
            <Azimuth>180</Azimuth>
            <UFactor>0.33</UFactor>
            <SHGC>0.45</SHGC>
            <InteriorShading>
              <SystemIdentifier id='Window3InteriorShading'/>
              <SummerShadingCoefficient>0.7</SummerShadingCoefficient>
              <WinterShadingCoefficient>0.85</WinterShadingCoefficient>
            </InteriorShading>
            <FractionOperable>0.67</FractionOperable>
            <AttachedToWall idref='Wall1'/>
          </Window>
          <Window>
            <SystemIdentifier id='Window4'/>
            <Area>72.0</Area>
            <Azimuth>270</Azimuth>
            <UFactor>0.33</UFactor>
            <SHGC>0.45</SHGC>
            <InteriorShading>
              <SystemIdentifier id='Window4InteriorShading'/>
              <SummerShadingCoefficient>0.7</SummerShadingCoefficient>
              <WinterShadingCoefficient>0.85</WinterShadingCoefficient>
            </InteriorShading>
            <FractionOperable>0.67</FractionOperable>
            <AttachedToWall idref='Wall1'/>
          </Window>
        </Windows>
        <Doors>
          <Door>
            <SystemIdentifier id='Door1'/>
            <AttachedToWall idref='Wall1'/>
            <Area>40.0</Area>
            <Azimuth>180</Azimuth>
            <RValue>4.4</RValue>
          </Door>
        </Doors>
      </Enclosure>
      <Systems>
        <HVAC>
          <HVACPlant>
            <PrimarySystems>
              <PrimaryHeatingSystem idref='HeatPump1'/>
              <PrimaryCoolingSystem idref='HeatPump1'/>
            </PrimarySystems>
            <HeatingSystem>
              <SystemIdentifier id='HeatingSystem1'/>
              <HeatingSystemType>
                <ElectricResistance/>
              </HeatingSystemType>
              <HeatingSystemFuel>electricity</HeatingSystemFuel>
              <HeatingCapacity>60000.0</HeatingCapacity>
              <AnnualHeatingEfficiency>
                <Units>Percent</Units>
                <Value>1.0</Value>
              </AnnualHeatingEfficiency>
            </HeatingSystem>
            <HeatPump>
              <SystemIdentifier id='HeatPump1'/>
              <HeatPumpType>mini-split</HeatPumpType>
              <HeatPumpFuel>electricity</HeatPumpFuel>
              <HeatingCapacity>18000.0</HeatingCapacity>
              <CoolingCapacity>18000.0</CoolingCapacity>
              <CompressorType>variable speed</CompressorType>
              <BackupType>separate</BackupType>
              <BackupSystem idref='HeatingSystem1'/>
              <FractionHeatLoadServed>1.0</FractionHeatLoadServed>
              <FractionCoolLoadServed>1.0</FractionCoolLoadServed>
              <AnnualCoolingEfficiency>
                <Units>SEER</Units>
                <Value>19.0</Value>
              </AnnualCoolingEfficiency>
              <AnnualHeatingEfficiency>
                <Units>HSPF</Units>
                <Value>10.0</Value>
              </AnnualHeatingEfficiency>
<<<<<<< HEAD
              <extension>
                <HeatingCapacityFraction17F>0.6</HeatingCapacityFraction17F>
              </extension>
=======
>>>>>>> 1187602d
            </HeatPump>
          </HVACPlant>
          <HVACControl>
            <SystemIdentifier id='HVACControl1'/>
            <SetpointTempHeatingSeason>68.0</SetpointTempHeatingSeason>
            <SetpointTempCoolingSeason>78.0</SetpointTempCoolingSeason>
          </HVACControl>
        </HVAC>
        <WaterHeating>
          <WaterHeatingSystem>
            <SystemIdentifier id='WaterHeatingSystem1'/>
            <FuelType>electricity</FuelType>
            <WaterHeaterType>storage water heater</WaterHeaterType>
            <Location>conditioned space</Location>
            <TankVolume>40.0</TankVolume>
            <FractionDHWLoadServed>1.0</FractionDHWLoadServed>
            <HeatingCapacity>18767.0</HeatingCapacity>
            <EnergyFactor>0.95</EnergyFactor>
            <HotWaterTemperature>125.0</HotWaterTemperature>
          </WaterHeatingSystem>
          <HotWaterDistribution>
            <SystemIdentifier id='HotWaterDistribution1'/>
            <SystemType>
              <Standard>
                <PipingLength>50.0</PipingLength>
              </Standard>
            </SystemType>
            <PipeInsulation>
              <PipeRValue>0.0</PipeRValue>
            </PipeInsulation>
          </HotWaterDistribution>
          <WaterFixture>
            <SystemIdentifier id='WaterFixture1'/>
            <WaterFixtureType>shower head</WaterFixtureType>
            <LowFlow>true</LowFlow>
          </WaterFixture>
          <WaterFixture>
            <SystemIdentifier id='WaterFixture2'/>
            <WaterFixtureType>faucet</WaterFixtureType>
            <LowFlow>false</LowFlow>
          </WaterFixture>
        </WaterHeating>
      </Systems>
      <Appliances>
        <ClothesWasher>
          <SystemIdentifier id='ClothesWasher1'/>
          <Location>conditioned space</Location>
          <IntegratedModifiedEnergyFactor>1.21</IntegratedModifiedEnergyFactor>
          <RatedAnnualkWh>380.0</RatedAnnualkWh>
          <LabelElectricRate>0.12</LabelElectricRate>
          <LabelGasRate>1.09</LabelGasRate>
          <LabelAnnualGasCost>27.0</LabelAnnualGasCost>
          <LabelUsage>6.0</LabelUsage>
          <Capacity>3.2</Capacity>
        </ClothesWasher>
        <ClothesDryer>
          <SystemIdentifier id='ClothesDryer1'/>
          <Location>conditioned space</Location>
          <FuelType>electricity</FuelType>
          <CombinedEnergyFactor>3.73</CombinedEnergyFactor>
          <Vented>true</Vented>
          <VentedFlowRate>150.0</VentedFlowRate>
        </ClothesDryer>
        <Dishwasher>
          <SystemIdentifier id='Dishwasher1'/>
          <Location>conditioned space</Location>
          <RatedAnnualkWh>307.0</RatedAnnualkWh>
          <PlaceSettingCapacity>12</PlaceSettingCapacity>
          <LabelElectricRate>0.12</LabelElectricRate>
          <LabelGasRate>1.09</LabelGasRate>
          <LabelAnnualGasCost>22.32</LabelAnnualGasCost>
          <LabelUsage>4.0</LabelUsage>
        </Dishwasher>
        <Refrigerator>
          <SystemIdentifier id='Refrigerator1'/>
          <Location>conditioned space</Location>
          <RatedAnnualkWh>650.0</RatedAnnualkWh>
        </Refrigerator>
        <CookingRange>
          <SystemIdentifier id='CookingRange1'/>
          <Location>conditioned space</Location>
          <FuelType>electricity</FuelType>
          <IsInduction>false</IsInduction>
        </CookingRange>
        <Oven>
          <SystemIdentifier id='Oven1'/>
          <IsConvection>false</IsConvection>
        </Oven>
      </Appliances>
      <Lighting>
        <LightingGroup>
          <SystemIdentifier id='LightingGroup1'/>
          <Location>interior</Location>
          <FractionofUnitsInLocation>0.4</FractionofUnitsInLocation>
          <LightingType>
            <CompactFluorescent/>
          </LightingType>
        </LightingGroup>
        <LightingGroup>
          <SystemIdentifier id='LightingGroup2'/>
          <Location>interior</Location>
          <FractionofUnitsInLocation>0.1</FractionofUnitsInLocation>
          <LightingType>
            <FluorescentTube/>
          </LightingType>
        </LightingGroup>
        <LightingGroup>
          <SystemIdentifier id='LightingGroup3'/>
          <Location>interior</Location>
          <FractionofUnitsInLocation>0.25</FractionofUnitsInLocation>
          <LightingType>
            <LightEmittingDiode/>
          </LightingType>
        </LightingGroup>
        <LightingGroup>
          <SystemIdentifier id='LightingGroup4'/>
          <Location>exterior</Location>
          <FractionofUnitsInLocation>0.4</FractionofUnitsInLocation>
          <LightingType>
            <CompactFluorescent/>
          </LightingType>
        </LightingGroup>
        <LightingGroup>
          <SystemIdentifier id='LightingGroup5'/>
          <Location>exterior</Location>
          <FractionofUnitsInLocation>0.1</FractionofUnitsInLocation>
          <LightingType>
            <FluorescentTube/>
          </LightingType>
        </LightingGroup>
        <LightingGroup>
          <SystemIdentifier id='LightingGroup6'/>
          <Location>exterior</Location>
          <FractionofUnitsInLocation>0.25</FractionofUnitsInLocation>
          <LightingType>
            <LightEmittingDiode/>
          </LightingType>
        </LightingGroup>
      </Lighting>
      <MiscLoads>
        <PlugLoad>
          <SystemIdentifier id='PlugLoad1'/>
          <PlugLoadType>TV other</PlugLoadType>
        </PlugLoad>
        <PlugLoad>
          <SystemIdentifier id='PlugLoad2'/>
          <PlugLoadType>other</PlugLoadType>
        </PlugLoad>
      </MiscLoads>
    </BuildingDetails>
  </Building>
</HPXML><|MERGE_RESOLUTION|>--- conflicted
+++ resolved
@@ -348,12 +348,6 @@
                 <Units>HSPF</Units>
                 <Value>10.0</Value>
               </AnnualHeatingEfficiency>
-<<<<<<< HEAD
-              <extension>
-                <HeatingCapacityFraction17F>0.6</HeatingCapacityFraction17F>
-              </extension>
-=======
->>>>>>> 1187602d
             </HeatPump>
           </HVACPlant>
           <HVACControl>
