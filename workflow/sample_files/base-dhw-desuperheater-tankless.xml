--- conflicted
+++ resolved
@@ -1,570 +1,567 @@
-<?xml version='1.0' encoding='UTF-8'?>
-<HPXML xmlns='http://hpxmlonline.com/2019/10' xmlns:xsi='http://www.w3.org/2001/XMLSchema-instance' xsi:schemaLocation='http://hpxmlonline.com/2019/10' schemaVersion='4.0'>
-  <XMLTransactionHeaderInformation>
-    <XMLType>HPXML</XMLType>
-    <XMLGeneratedBy>tasks.rb</XMLGeneratedBy>
-    <CreatedDateAndTime>2000-01-01T00:00:00-07:00</CreatedDateAndTime>
-    <Transaction>create</Transaction>
-  </XMLTransactionHeaderInformation>
-  <SoftwareInfo>
-    <extension>
-      <SimulationControl>
-        <Timestep>60</Timestep>
-      </SimulationControl>
-      <AdditionalProperties>
-        <ParentHPXMLFile>base-hvac-central-ac-only-1-speed.xml</ParentHPXMLFile>
-      </AdditionalProperties>
-      <UtilityBillScenarios>
-        <UtilityBillScenario>
-          <Name>Bills</Name>
-        </UtilityBillScenario>
-      </UtilityBillScenarios>
-    </extension>
-  </SoftwareInfo>
-  <Building>
-    <BuildingID id='MyBuilding'/>
-    <Site>
-      <SiteID id='SiteID'/>
-      <Address>
-        <StateCode>CO</StateCode>
-      </Address>
-    </Site>
-    <ProjectStatus>
-      <EventType>proposed workscope</EventType>
-    </ProjectStatus>
-    <BuildingDetails>
-      <BuildingSummary>
-        <Site>
-          <SiteType>suburban</SiteType>
-          <Surroundings>stand-alone</Surroundings>
-          <VerticalSurroundings>no units above or below</VerticalSurroundings>
-          <AzimuthOfFrontOfHome>180</AzimuthOfFrontOfHome>
-          <FuelTypesAvailable>
-            <Fuel>electricity</Fuel>
-            <Fuel>natural gas</Fuel>
-          </FuelTypesAvailable>
-        </Site>
-        <BuildingOccupancy>
-          <NumberofResidents>3.0</NumberofResidents>
-        </BuildingOccupancy>
-        <BuildingConstruction>
-          <ResidentialFacilityType>single-family detached</ResidentialFacilityType>
-          <NumberofConditionedFloors>2.0</NumberofConditionedFloors>
-          <NumberofConditionedFloorsAboveGrade>1.0</NumberofConditionedFloorsAboveGrade>
-          <AverageCeilingHeight>8.0</AverageCeilingHeight>
-          <NumberofBedrooms>3</NumberofBedrooms>
-          <NumberofBathrooms>2</NumberofBathrooms>
-          <ConditionedFloorArea>2700.0</ConditionedFloorArea>
-          <ConditionedBuildingVolume>21600.0</ConditionedBuildingVolume>
-        </BuildingConstruction>
-      </BuildingSummary>
-      <ClimateandRiskZones>
-        <ClimateZoneIECC>
-          <Year>2006</Year>
-          <ClimateZone>5B</ClimateZone>
-        </ClimateZoneIECC>
-        <WeatherStation>
-          <SystemIdentifier id='WeatherStation'/>
-          <Name>USA_CO_Denver.Intl.AP.725650_TMY3</Name>
-          <extension>
-            <EPWFilePath>USA_CO_Denver.Intl.AP.725650_TMY3.epw</EPWFilePath>
-          </extension>
-        </WeatherStation>
-      </ClimateandRiskZones>
-      <Enclosure>
-        <AirInfiltration>
-          <AirInfiltrationMeasurement>
-            <SystemIdentifier id='AirInfiltrationMeasurement1'/>
-            <HousePressure>50.0</HousePressure>
-            <BuildingAirLeakage>
-              <UnitofMeasure>ACH</UnitofMeasure>
-              <AirLeakage>3.0</AirLeakage>
-            </BuildingAirLeakage>
-            <InfiltrationVolume>21600.0</InfiltrationVolume>
-          </AirInfiltrationMeasurement>
-        </AirInfiltration>
-        <Attics>
-          <Attic>
-            <SystemIdentifier id='Attic1'/>
-            <AtticType>
-              <Attic>
-                <Vented>false</Vented>
-              </Attic>
-            </AtticType>
-            <WithinInfiltrationVolume>false</WithinInfiltrationVolume>
-            <AttachedToRoof idref='Roof1'/>
-            <AttachedToWall idref='Wall2'/>
-            <AttachedToFloor idref='Floor1'/>
-          </Attic>
-        </Attics>
-        <Foundations>
-          <Foundation>
-            <SystemIdentifier id='Foundation1'/>
-            <FoundationType>
-              <Basement>
-                <Conditioned>true</Conditioned>
-              </Basement>
-            </FoundationType>
-            <AttachedToRimJoist idref='RimJoist1'/>
-            <AttachedToFoundationWall idref='FoundationWall1'/>
-            <AttachedToSlab idref='Slab1'/>
-          </Foundation>
-        </Foundations>
-        <Roofs>
-          <Roof>
-            <SystemIdentifier id='Roof1'/>
-            <InteriorAdjacentTo>attic - unvented</InteriorAdjacentTo>
-            <Area>1509.4</Area>
-            <RoofType>asphalt or fiberglass shingles</RoofType>
-            <SolarAbsorptance>0.7</SolarAbsorptance>
-            <Emittance>0.92</Emittance>
-            <Pitch>6.0</Pitch>
-            <RadiantBarrier>false</RadiantBarrier>
-            <Insulation>
-              <SystemIdentifier id='Roof1Insulation'/>
-              <AssemblyEffectiveRValue>2.3</AssemblyEffectiveRValue>
-            </Insulation>
-          </Roof>
-        </Roofs>
-        <RimJoists>
-          <RimJoist>
-            <SystemIdentifier id='RimJoist1'/>
-            <ExteriorAdjacentTo>outside</ExteriorAdjacentTo>
-            <InteriorAdjacentTo>basement - conditioned</InteriorAdjacentTo>
-            <Area>115.6</Area>
-            <Siding>wood siding</Siding>
-            <SolarAbsorptance>0.7</SolarAbsorptance>
-            <Emittance>0.92</Emittance>
-            <Insulation>
-              <SystemIdentifier id='RimJoist1Insulation'/>
-              <AssemblyEffectiveRValue>23.0</AssemblyEffectiveRValue>
-            </Insulation>
-          </RimJoist>
-        </RimJoists>
-        <Walls>
-          <Wall>
-            <SystemIdentifier id='Wall1'/>
-            <ExteriorAdjacentTo>outside</ExteriorAdjacentTo>
-            <InteriorAdjacentTo>living space</InteriorAdjacentTo>
-            <WallType>
-              <WoodStud/>
-            </WallType>
-            <Area>1200.0</Area>
-            <Siding>wood siding</Siding>
-            <SolarAbsorptance>0.7</SolarAbsorptance>
-            <Emittance>0.92</Emittance>
-            <InteriorFinish>
-              <Type>gypsum board</Type>
-            </InteriorFinish>
-            <Insulation>
-              <SystemIdentifier id='Wall1Insulation'/>
-              <AssemblyEffectiveRValue>23.0</AssemblyEffectiveRValue>
-            </Insulation>
-          </Wall>
-          <Wall>
-            <SystemIdentifier id='Wall2'/>
-            <ExteriorAdjacentTo>outside</ExteriorAdjacentTo>
-            <InteriorAdjacentTo>attic - unvented</InteriorAdjacentTo>
-            <AtticWallType>gable</AtticWallType>
-            <WallType>
-              <WoodStud/>
-            </WallType>
-            <Area>225.0</Area>
-            <Siding>wood siding</Siding>
-            <SolarAbsorptance>0.7</SolarAbsorptance>
-            <Emittance>0.92</Emittance>
-            <Insulation>
-              <SystemIdentifier id='Wall2Insulation'/>
-              <AssemblyEffectiveRValue>4.0</AssemblyEffectiveRValue>
-            </Insulation>
-          </Wall>
-        </Walls>
-        <FoundationWalls>
-          <FoundationWall>
-            <SystemIdentifier id='FoundationWall1'/>
-            <ExteriorAdjacentTo>ground</ExteriorAdjacentTo>
-            <InteriorAdjacentTo>basement - conditioned</InteriorAdjacentTo>
-            <Height>8.0</Height>
-            <Area>1200.0</Area>
-            <Thickness>8.0</Thickness>
-            <DepthBelowGrade>7.0</DepthBelowGrade>
-            <InteriorFinish>
-              <Type>gypsum board</Type>
-            </InteriorFinish>
-            <Insulation>
-              <SystemIdentifier id='FoundationWall1Insulation'/>
-              <Layer>
-                <InstallationType>continuous - exterior</InstallationType>
-                <NominalRValue>8.9</NominalRValue>
-                <DistanceToTopOfInsulation>0.0</DistanceToTopOfInsulation>
-                <DistanceToBottomOfInsulation>8.0</DistanceToBottomOfInsulation>
-              </Layer>
-              <Layer>
-                <InstallationType>continuous - interior</InstallationType>
-                <NominalRValue>0.0</NominalRValue>
-              </Layer>
-            </Insulation>
-          </FoundationWall>
-        </FoundationWalls>
-        <Floors>
-          <Floor>
-            <SystemIdentifier id='Floor1'/>
-            <ExteriorAdjacentTo>attic - unvented</ExteriorAdjacentTo>
-            <InteriorAdjacentTo>living space</InteriorAdjacentTo>
-<<<<<<< HEAD
-            <FloorType>
-              <WoodFrame/>
-            </FloorType>
-=======
-            <FloorOrCeiling>ceiling</FloorOrCeiling>
->>>>>>> b2b96fe2
-            <Area>1350.0</Area>
-            <InteriorFinish>
-              <Type>gypsum board</Type>
-            </InteriorFinish>
-            <Insulation>
-              <SystemIdentifier id='Floor1Insulation'/>
-              <AssemblyEffectiveRValue>39.3</AssemblyEffectiveRValue>
-            </Insulation>
-          </Floor>
-        </Floors>
-        <Slabs>
-          <Slab>
-            <SystemIdentifier id='Slab1'/>
-            <InteriorAdjacentTo>basement - conditioned</InteriorAdjacentTo>
-            <Area>1350.0</Area>
-            <Thickness>4.0</Thickness>
-            <ExposedPerimeter>150.0</ExposedPerimeter>
-            <PerimeterInsulation>
-              <SystemIdentifier id='Slab1PerimeterInsulation'/>
-              <Layer>
-                <NominalRValue>0.0</NominalRValue>
-                <InsulationDepth>0.0</InsulationDepth>
-              </Layer>
-            </PerimeterInsulation>
-            <UnderSlabInsulation>
-              <SystemIdentifier id='Slab1UnderSlabInsulation'/>
-              <Layer>
-                <NominalRValue>0.0</NominalRValue>
-                <InsulationWidth>0.0</InsulationWidth>
-              </Layer>
-            </UnderSlabInsulation>
-            <extension>
-              <CarpetFraction>0.0</CarpetFraction>
-              <CarpetRValue>0.0</CarpetRValue>
-            </extension>
-          </Slab>
-        </Slabs>
-        <Windows>
-          <Window>
-            <SystemIdentifier id='Window1'/>
-            <Area>108.0</Area>
-            <Azimuth>0</Azimuth>
-            <UFactor>0.33</UFactor>
-            <SHGC>0.45</SHGC>
-            <InteriorShading>
-              <SystemIdentifier id='Window1InteriorShading'/>
-              <SummerShadingCoefficient>0.7</SummerShadingCoefficient>
-              <WinterShadingCoefficient>0.85</WinterShadingCoefficient>
-            </InteriorShading>
-            <FractionOperable>0.67</FractionOperable>
-            <AttachedToWall idref='Wall1'/>
-          </Window>
-          <Window>
-            <SystemIdentifier id='Window2'/>
-            <Area>72.0</Area>
-            <Azimuth>90</Azimuth>
-            <UFactor>0.33</UFactor>
-            <SHGC>0.45</SHGC>
-            <InteriorShading>
-              <SystemIdentifier id='Window2InteriorShading'/>
-              <SummerShadingCoefficient>0.7</SummerShadingCoefficient>
-              <WinterShadingCoefficient>0.85</WinterShadingCoefficient>
-            </InteriorShading>
-            <FractionOperable>0.67</FractionOperable>
-            <AttachedToWall idref='Wall1'/>
-          </Window>
-          <Window>
-            <SystemIdentifier id='Window3'/>
-            <Area>108.0</Area>
-            <Azimuth>180</Azimuth>
-            <UFactor>0.33</UFactor>
-            <SHGC>0.45</SHGC>
-            <InteriorShading>
-              <SystemIdentifier id='Window3InteriorShading'/>
-              <SummerShadingCoefficient>0.7</SummerShadingCoefficient>
-              <WinterShadingCoefficient>0.85</WinterShadingCoefficient>
-            </InteriorShading>
-            <FractionOperable>0.67</FractionOperable>
-            <AttachedToWall idref='Wall1'/>
-          </Window>
-          <Window>
-            <SystemIdentifier id='Window4'/>
-            <Area>72.0</Area>
-            <Azimuth>270</Azimuth>
-            <UFactor>0.33</UFactor>
-            <SHGC>0.45</SHGC>
-            <InteriorShading>
-              <SystemIdentifier id='Window4InteriorShading'/>
-              <SummerShadingCoefficient>0.7</SummerShadingCoefficient>
-              <WinterShadingCoefficient>0.85</WinterShadingCoefficient>
-            </InteriorShading>
-            <FractionOperable>0.67</FractionOperable>
-            <AttachedToWall idref='Wall1'/>
-          </Window>
-        </Windows>
-        <Doors>
-          <Door>
-            <SystemIdentifier id='Door1'/>
-            <AttachedToWall idref='Wall1'/>
-            <Area>40.0</Area>
-            <Azimuth>180</Azimuth>
-            <RValue>4.4</RValue>
-          </Door>
-        </Doors>
-      </Enclosure>
-      <Systems>
-        <HVAC>
-          <HVACPlant>
-            <PrimarySystems>
-              <PrimaryCoolingSystem idref='CoolingSystem1'/>
-            </PrimarySystems>
-            <CoolingSystem>
-              <SystemIdentifier id='CoolingSystem1'/>
-              <DistributionSystem idref='HVACDistribution1'/>
-              <CoolingSystemType>central air conditioner</CoolingSystemType>
-              <CoolingSystemFuel>electricity</CoolingSystemFuel>
-              <CoolingCapacity>24000.0</CoolingCapacity>
-              <CompressorType>single stage</CompressorType>
-              <FractionCoolLoadServed>1.0</FractionCoolLoadServed>
-              <AnnualCoolingEfficiency>
-                <Units>SEER</Units>
-                <Value>13.0</Value>
-              </AnnualCoolingEfficiency>
-              <SensibleHeatFraction>0.73</SensibleHeatFraction>
-            </CoolingSystem>
-          </HVACPlant>
-          <HVACControl>
-            <SystemIdentifier id='HVACControl1'/>
-            <SetpointTempCoolingSeason>78.0</SetpointTempCoolingSeason>
-          </HVACControl>
-          <HVACDistribution>
-            <SystemIdentifier id='HVACDistribution1'/>
-            <DistributionSystemType>
-              <AirDistribution>
-                <AirDistributionType>regular velocity</AirDistributionType>
-                <DuctLeakageMeasurement>
-                  <DuctType>supply</DuctType>
-                  <DuctLeakage>
-                    <Units>CFM25</Units>
-                    <Value>75.0</Value>
-                    <TotalOrToOutside>to outside</TotalOrToOutside>
-                  </DuctLeakage>
-                </DuctLeakageMeasurement>
-                <DuctLeakageMeasurement>
-                  <DuctType>return</DuctType>
-                  <DuctLeakage>
-                    <Units>CFM25</Units>
-                    <Value>25.0</Value>
-                    <TotalOrToOutside>to outside</TotalOrToOutside>
-                  </DuctLeakage>
-                </DuctLeakageMeasurement>
-                <Ducts>
-                  <SystemIdentifier id='Ducts1'/>
-                  <DuctType>supply</DuctType>
-                  <DuctInsulationRValue>4.0</DuctInsulationRValue>
-                  <DuctLocation>attic - unvented</DuctLocation>
-                  <DuctSurfaceArea>150.0</DuctSurfaceArea>
-                </Ducts>
-                <Ducts>
-                  <SystemIdentifier id='Ducts2'/>
-                  <DuctType>return</DuctType>
-                  <DuctInsulationRValue>0.0</DuctInsulationRValue>
-                  <DuctLocation>attic - unvented</DuctLocation>
-                  <DuctSurfaceArea>50.0</DuctSurfaceArea>
-                </Ducts>
-              </AirDistribution>
-            </DistributionSystemType>
-          </HVACDistribution>
-        </HVAC>
-        <WaterHeating>
-          <WaterHeatingSystem>
-            <SystemIdentifier id='WaterHeatingSystem1'/>
-            <FuelType>electricity</FuelType>
-            <WaterHeaterType>instantaneous water heater</WaterHeaterType>
-            <Location>living space</Location>
-            <FractionDHWLoadServed>1.0</FractionDHWLoadServed>
-            <EnergyFactor>0.99</EnergyFactor>
-            <HotWaterTemperature>125.0</HotWaterTemperature>
-            <UsesDesuperheater>true</UsesDesuperheater>
-            <RelatedHVACSystem idref='CoolingSystem1'/>
-          </WaterHeatingSystem>
-          <HotWaterDistribution>
-            <SystemIdentifier id='HotWaterDistribution1'/>
-            <SystemType>
-              <Standard>
-                <PipingLength>50.0</PipingLength>
-              </Standard>
-            </SystemType>
-            <PipeInsulation>
-              <PipeRValue>0.0</PipeRValue>
-            </PipeInsulation>
-          </HotWaterDistribution>
-          <WaterFixture>
-            <SystemIdentifier id='WaterFixture1'/>
-            <WaterFixtureType>shower head</WaterFixtureType>
-            <LowFlow>true</LowFlow>
-          </WaterFixture>
-          <WaterFixture>
-            <SystemIdentifier id='WaterFixture2'/>
-            <WaterFixtureType>faucet</WaterFixtureType>
-            <LowFlow>false</LowFlow>
-          </WaterFixture>
-        </WaterHeating>
-      </Systems>
-      <Appliances>
-        <ClothesWasher>
-          <SystemIdentifier id='ClothesWasher1'/>
-          <Location>living space</Location>
-          <IntegratedModifiedEnergyFactor>1.21</IntegratedModifiedEnergyFactor>
-          <RatedAnnualkWh>380.0</RatedAnnualkWh>
-          <LabelElectricRate>0.12</LabelElectricRate>
-          <LabelGasRate>1.09</LabelGasRate>
-          <LabelAnnualGasCost>27.0</LabelAnnualGasCost>
-          <LabelUsage>6.0</LabelUsage>
-          <Capacity>3.2</Capacity>
-        </ClothesWasher>
-        <ClothesDryer>
-          <SystemIdentifier id='ClothesDryer1'/>
-          <Location>living space</Location>
-          <FuelType>electricity</FuelType>
-          <CombinedEnergyFactor>3.73</CombinedEnergyFactor>
-          <Vented>true</Vented>
-          <VentedFlowRate>150.0</VentedFlowRate>
-        </ClothesDryer>
-        <Dishwasher>
-          <SystemIdentifier id='Dishwasher1'/>
-          <Location>living space</Location>
-          <RatedAnnualkWh>307.0</RatedAnnualkWh>
-          <PlaceSettingCapacity>12</PlaceSettingCapacity>
-          <LabelElectricRate>0.12</LabelElectricRate>
-          <LabelGasRate>1.09</LabelGasRate>
-          <LabelAnnualGasCost>22.32</LabelAnnualGasCost>
-          <LabelUsage>4.0</LabelUsage>
-        </Dishwasher>
-        <Refrigerator>
-          <SystemIdentifier id='Refrigerator1'/>
-          <Location>living space</Location>
-          <RatedAnnualkWh>650.0</RatedAnnualkWh>
-          <PrimaryIndicator>true</PrimaryIndicator>
-        </Refrigerator>
-        <CookingRange>
-          <SystemIdentifier id='CookingRange1'/>
-          <Location>living space</Location>
-          <FuelType>electricity</FuelType>
-          <IsInduction>false</IsInduction>
-        </CookingRange>
-        <Oven>
-          <SystemIdentifier id='Oven1'/>
-          <IsConvection>false</IsConvection>
-        </Oven>
-      </Appliances>
-      <Lighting>
-        <LightingGroup>
-          <SystemIdentifier id='LightingGroup1'/>
-          <Location>interior</Location>
-          <FractionofUnitsInLocation>0.4</FractionofUnitsInLocation>
-          <LightingType>
-            <CompactFluorescent/>
-          </LightingType>
-        </LightingGroup>
-        <LightingGroup>
-          <SystemIdentifier id='LightingGroup2'/>
-          <Location>exterior</Location>
-          <FractionofUnitsInLocation>0.4</FractionofUnitsInLocation>
-          <LightingType>
-            <CompactFluorescent/>
-          </LightingType>
-        </LightingGroup>
-        <LightingGroup>
-          <SystemIdentifier id='LightingGroup3'/>
-          <Location>garage</Location>
-          <FractionofUnitsInLocation>0.4</FractionofUnitsInLocation>
-          <LightingType>
-            <CompactFluorescent/>
-          </LightingType>
-        </LightingGroup>
-        <LightingGroup>
-          <SystemIdentifier id='LightingGroup4'/>
-          <Location>interior</Location>
-          <FractionofUnitsInLocation>0.1</FractionofUnitsInLocation>
-          <LightingType>
-            <FluorescentTube/>
-          </LightingType>
-        </LightingGroup>
-        <LightingGroup>
-          <SystemIdentifier id='LightingGroup5'/>
-          <Location>exterior</Location>
-          <FractionofUnitsInLocation>0.1</FractionofUnitsInLocation>
-          <LightingType>
-            <FluorescentTube/>
-          </LightingType>
-        </LightingGroup>
-        <LightingGroup>
-          <SystemIdentifier id='LightingGroup6'/>
-          <Location>garage</Location>
-          <FractionofUnitsInLocation>0.1</FractionofUnitsInLocation>
-          <LightingType>
-            <FluorescentTube/>
-          </LightingType>
-        </LightingGroup>
-        <LightingGroup>
-          <SystemIdentifier id='LightingGroup7'/>
-          <Location>interior</Location>
-          <FractionofUnitsInLocation>0.25</FractionofUnitsInLocation>
-          <LightingType>
-            <LightEmittingDiode/>
-          </LightingType>
-        </LightingGroup>
-        <LightingGroup>
-          <SystemIdentifier id='LightingGroup8'/>
-          <Location>exterior</Location>
-          <FractionofUnitsInLocation>0.25</FractionofUnitsInLocation>
-          <LightingType>
-            <LightEmittingDiode/>
-          </LightingType>
-        </LightingGroup>
-        <LightingGroup>
-          <SystemIdentifier id='LightingGroup9'/>
-          <Location>garage</Location>
-          <FractionofUnitsInLocation>0.25</FractionofUnitsInLocation>
-          <LightingType>
-            <LightEmittingDiode/>
-          </LightingType>
-        </LightingGroup>
-      </Lighting>
-      <MiscLoads>
-        <PlugLoad>
-          <SystemIdentifier id='PlugLoad1'/>
-          <PlugLoadType>TV other</PlugLoadType>
-          <Load>
-            <Units>kWh/year</Units>
-            <Value>620.0</Value>
-          </Load>
-        </PlugLoad>
-        <PlugLoad>
-          <SystemIdentifier id='PlugLoad2'/>
-          <PlugLoadType>other</PlugLoadType>
-          <Load>
-            <Units>kWh/year</Units>
-            <Value>2457.0</Value>
-          </Load>
-          <extension>
-            <FracSensible>0.855</FracSensible>
-            <FracLatent>0.045</FracLatent>
-          </extension>
-        </PlugLoad>
-      </MiscLoads>
-    </BuildingDetails>
-  </Building>
+<?xml version='1.0' encoding='UTF-8'?>
+<HPXML xmlns='http://hpxmlonline.com/2019/10' xmlns:xsi='http://www.w3.org/2001/XMLSchema-instance' xsi:schemaLocation='http://hpxmlonline.com/2019/10' schemaVersion='4.0'>
+  <XMLTransactionHeaderInformation>
+    <XMLType>HPXML</XMLType>
+    <XMLGeneratedBy>tasks.rb</XMLGeneratedBy>
+    <CreatedDateAndTime>2000-01-01T00:00:00-07:00</CreatedDateAndTime>
+    <Transaction>create</Transaction>
+  </XMLTransactionHeaderInformation>
+  <SoftwareInfo>
+    <extension>
+      <SimulationControl>
+        <Timestep>60</Timestep>
+      </SimulationControl>
+      <AdditionalProperties>
+        <ParentHPXMLFile>base-hvac-central-ac-only-1-speed.xml</ParentHPXMLFile>
+      </AdditionalProperties>
+      <UtilityBillScenarios>
+        <UtilityBillScenario>
+          <Name>Bills</Name>
+        </UtilityBillScenario>
+      </UtilityBillScenarios>
+    </extension>
+  </SoftwareInfo>
+  <Building>
+    <BuildingID id='MyBuilding'/>
+    <Site>
+      <SiteID id='SiteID'/>
+      <Address>
+        <StateCode>CO</StateCode>
+      </Address>
+    </Site>
+    <ProjectStatus>
+      <EventType>proposed workscope</EventType>
+    </ProjectStatus>
+    <BuildingDetails>
+      <BuildingSummary>
+        <Site>
+          <SiteType>suburban</SiteType>
+          <Surroundings>stand-alone</Surroundings>
+          <VerticalSurroundings>no units above or below</VerticalSurroundings>
+          <AzimuthOfFrontOfHome>180</AzimuthOfFrontOfHome>
+          <FuelTypesAvailable>
+            <Fuel>electricity</Fuel>
+            <Fuel>natural gas</Fuel>
+          </FuelTypesAvailable>
+        </Site>
+        <BuildingOccupancy>
+          <NumberofResidents>3.0</NumberofResidents>
+        </BuildingOccupancy>
+        <BuildingConstruction>
+          <ResidentialFacilityType>single-family detached</ResidentialFacilityType>
+          <NumberofConditionedFloors>2.0</NumberofConditionedFloors>
+          <NumberofConditionedFloorsAboveGrade>1.0</NumberofConditionedFloorsAboveGrade>
+          <AverageCeilingHeight>8.0</AverageCeilingHeight>
+          <NumberofBedrooms>3</NumberofBedrooms>
+          <NumberofBathrooms>2</NumberofBathrooms>
+          <ConditionedFloorArea>2700.0</ConditionedFloorArea>
+          <ConditionedBuildingVolume>21600.0</ConditionedBuildingVolume>
+        </BuildingConstruction>
+      </BuildingSummary>
+      <ClimateandRiskZones>
+        <ClimateZoneIECC>
+          <Year>2006</Year>
+          <ClimateZone>5B</ClimateZone>
+        </ClimateZoneIECC>
+        <WeatherStation>
+          <SystemIdentifier id='WeatherStation'/>
+          <Name>USA_CO_Denver.Intl.AP.725650_TMY3</Name>
+          <extension>
+            <EPWFilePath>USA_CO_Denver.Intl.AP.725650_TMY3.epw</EPWFilePath>
+          </extension>
+        </WeatherStation>
+      </ClimateandRiskZones>
+      <Enclosure>
+        <AirInfiltration>
+          <AirInfiltrationMeasurement>
+            <SystemIdentifier id='AirInfiltrationMeasurement1'/>
+            <HousePressure>50.0</HousePressure>
+            <BuildingAirLeakage>
+              <UnitofMeasure>ACH</UnitofMeasure>
+              <AirLeakage>3.0</AirLeakage>
+            </BuildingAirLeakage>
+            <InfiltrationVolume>21600.0</InfiltrationVolume>
+          </AirInfiltrationMeasurement>
+        </AirInfiltration>
+        <Attics>
+          <Attic>
+            <SystemIdentifier id='Attic1'/>
+            <AtticType>
+              <Attic>
+                <Vented>false</Vented>
+              </Attic>
+            </AtticType>
+            <WithinInfiltrationVolume>false</WithinInfiltrationVolume>
+            <AttachedToRoof idref='Roof1'/>
+            <AttachedToWall idref='Wall2'/>
+            <AttachedToFloor idref='Floor1'/>
+          </Attic>
+        </Attics>
+        <Foundations>
+          <Foundation>
+            <SystemIdentifier id='Foundation1'/>
+            <FoundationType>
+              <Basement>
+                <Conditioned>true</Conditioned>
+              </Basement>
+            </FoundationType>
+            <AttachedToRimJoist idref='RimJoist1'/>
+            <AttachedToFoundationWall idref='FoundationWall1'/>
+            <AttachedToSlab idref='Slab1'/>
+          </Foundation>
+        </Foundations>
+        <Roofs>
+          <Roof>
+            <SystemIdentifier id='Roof1'/>
+            <InteriorAdjacentTo>attic - unvented</InteriorAdjacentTo>
+            <Area>1509.4</Area>
+            <RoofType>asphalt or fiberglass shingles</RoofType>
+            <SolarAbsorptance>0.7</SolarAbsorptance>
+            <Emittance>0.92</Emittance>
+            <Pitch>6.0</Pitch>
+            <RadiantBarrier>false</RadiantBarrier>
+            <Insulation>
+              <SystemIdentifier id='Roof1Insulation'/>
+              <AssemblyEffectiveRValue>2.3</AssemblyEffectiveRValue>
+            </Insulation>
+          </Roof>
+        </Roofs>
+        <RimJoists>
+          <RimJoist>
+            <SystemIdentifier id='RimJoist1'/>
+            <ExteriorAdjacentTo>outside</ExteriorAdjacentTo>
+            <InteriorAdjacentTo>basement - conditioned</InteriorAdjacentTo>
+            <Area>115.6</Area>
+            <Siding>wood siding</Siding>
+            <SolarAbsorptance>0.7</SolarAbsorptance>
+            <Emittance>0.92</Emittance>
+            <Insulation>
+              <SystemIdentifier id='RimJoist1Insulation'/>
+              <AssemblyEffectiveRValue>23.0</AssemblyEffectiveRValue>
+            </Insulation>
+          </RimJoist>
+        </RimJoists>
+        <Walls>
+          <Wall>
+            <SystemIdentifier id='Wall1'/>
+            <ExteriorAdjacentTo>outside</ExteriorAdjacentTo>
+            <InteriorAdjacentTo>living space</InteriorAdjacentTo>
+            <WallType>
+              <WoodStud/>
+            </WallType>
+            <Area>1200.0</Area>
+            <Siding>wood siding</Siding>
+            <SolarAbsorptance>0.7</SolarAbsorptance>
+            <Emittance>0.92</Emittance>
+            <InteriorFinish>
+              <Type>gypsum board</Type>
+            </InteriorFinish>
+            <Insulation>
+              <SystemIdentifier id='Wall1Insulation'/>
+              <AssemblyEffectiveRValue>23.0</AssemblyEffectiveRValue>
+            </Insulation>
+          </Wall>
+          <Wall>
+            <SystemIdentifier id='Wall2'/>
+            <ExteriorAdjacentTo>outside</ExteriorAdjacentTo>
+            <InteriorAdjacentTo>attic - unvented</InteriorAdjacentTo>
+            <AtticWallType>gable</AtticWallType>
+            <WallType>
+              <WoodStud/>
+            </WallType>
+            <Area>225.0</Area>
+            <Siding>wood siding</Siding>
+            <SolarAbsorptance>0.7</SolarAbsorptance>
+            <Emittance>0.92</Emittance>
+            <Insulation>
+              <SystemIdentifier id='Wall2Insulation'/>
+              <AssemblyEffectiveRValue>4.0</AssemblyEffectiveRValue>
+            </Insulation>
+          </Wall>
+        </Walls>
+        <FoundationWalls>
+          <FoundationWall>
+            <SystemIdentifier id='FoundationWall1'/>
+            <ExteriorAdjacentTo>ground</ExteriorAdjacentTo>
+            <InteriorAdjacentTo>basement - conditioned</InteriorAdjacentTo>
+            <Height>8.0</Height>
+            <Area>1200.0</Area>
+            <Thickness>8.0</Thickness>
+            <DepthBelowGrade>7.0</DepthBelowGrade>
+            <InteriorFinish>
+              <Type>gypsum board</Type>
+            </InteriorFinish>
+            <Insulation>
+              <SystemIdentifier id='FoundationWall1Insulation'/>
+              <Layer>
+                <InstallationType>continuous - exterior</InstallationType>
+                <NominalRValue>8.9</NominalRValue>
+                <DistanceToTopOfInsulation>0.0</DistanceToTopOfInsulation>
+                <DistanceToBottomOfInsulation>8.0</DistanceToBottomOfInsulation>
+              </Layer>
+              <Layer>
+                <InstallationType>continuous - interior</InstallationType>
+                <NominalRValue>0.0</NominalRValue>
+              </Layer>
+            </Insulation>
+          </FoundationWall>
+        </FoundationWalls>
+        <Floors>
+          <Floor>
+            <SystemIdentifier id='Floor1'/>
+            <ExteriorAdjacentTo>attic - unvented</ExteriorAdjacentTo>
+            <InteriorAdjacentTo>living space</InteriorAdjacentTo>
+            <FloorOrCeiling>ceiling</FloorOrCeiling>
+            <FloorType>
+              <WoodFrame/>
+            </FloorType>
+            <Area>1350.0</Area>
+            <InteriorFinish>
+              <Type>gypsum board</Type>
+            </InteriorFinish>
+            <Insulation>
+              <SystemIdentifier id='Floor1Insulation'/>
+              <AssemblyEffectiveRValue>39.3</AssemblyEffectiveRValue>
+            </Insulation>
+          </Floor>
+        </Floors>
+        <Slabs>
+          <Slab>
+            <SystemIdentifier id='Slab1'/>
+            <InteriorAdjacentTo>basement - conditioned</InteriorAdjacentTo>
+            <Area>1350.0</Area>
+            <Thickness>4.0</Thickness>
+            <ExposedPerimeter>150.0</ExposedPerimeter>
+            <PerimeterInsulation>
+              <SystemIdentifier id='Slab1PerimeterInsulation'/>
+              <Layer>
+                <NominalRValue>0.0</NominalRValue>
+                <InsulationDepth>0.0</InsulationDepth>
+              </Layer>
+            </PerimeterInsulation>
+            <UnderSlabInsulation>
+              <SystemIdentifier id='Slab1UnderSlabInsulation'/>
+              <Layer>
+                <NominalRValue>0.0</NominalRValue>
+                <InsulationWidth>0.0</InsulationWidth>
+              </Layer>
+            </UnderSlabInsulation>
+            <extension>
+              <CarpetFraction>0.0</CarpetFraction>
+              <CarpetRValue>0.0</CarpetRValue>
+            </extension>
+          </Slab>
+        </Slabs>
+        <Windows>
+          <Window>
+            <SystemIdentifier id='Window1'/>
+            <Area>108.0</Area>
+            <Azimuth>0</Azimuth>
+            <UFactor>0.33</UFactor>
+            <SHGC>0.45</SHGC>
+            <InteriorShading>
+              <SystemIdentifier id='Window1InteriorShading'/>
+              <SummerShadingCoefficient>0.7</SummerShadingCoefficient>
+              <WinterShadingCoefficient>0.85</WinterShadingCoefficient>
+            </InteriorShading>
+            <FractionOperable>0.67</FractionOperable>
+            <AttachedToWall idref='Wall1'/>
+          </Window>
+          <Window>
+            <SystemIdentifier id='Window2'/>
+            <Area>72.0</Area>
+            <Azimuth>90</Azimuth>
+            <UFactor>0.33</UFactor>
+            <SHGC>0.45</SHGC>
+            <InteriorShading>
+              <SystemIdentifier id='Window2InteriorShading'/>
+              <SummerShadingCoefficient>0.7</SummerShadingCoefficient>
+              <WinterShadingCoefficient>0.85</WinterShadingCoefficient>
+            </InteriorShading>
+            <FractionOperable>0.67</FractionOperable>
+            <AttachedToWall idref='Wall1'/>
+          </Window>
+          <Window>
+            <SystemIdentifier id='Window3'/>
+            <Area>108.0</Area>
+            <Azimuth>180</Azimuth>
+            <UFactor>0.33</UFactor>
+            <SHGC>0.45</SHGC>
+            <InteriorShading>
+              <SystemIdentifier id='Window3InteriorShading'/>
+              <SummerShadingCoefficient>0.7</SummerShadingCoefficient>
+              <WinterShadingCoefficient>0.85</WinterShadingCoefficient>
+            </InteriorShading>
+            <FractionOperable>0.67</FractionOperable>
+            <AttachedToWall idref='Wall1'/>
+          </Window>
+          <Window>
+            <SystemIdentifier id='Window4'/>
+            <Area>72.0</Area>
+            <Azimuth>270</Azimuth>
+            <UFactor>0.33</UFactor>
+            <SHGC>0.45</SHGC>
+            <InteriorShading>
+              <SystemIdentifier id='Window4InteriorShading'/>
+              <SummerShadingCoefficient>0.7</SummerShadingCoefficient>
+              <WinterShadingCoefficient>0.85</WinterShadingCoefficient>
+            </InteriorShading>
+            <FractionOperable>0.67</FractionOperable>
+            <AttachedToWall idref='Wall1'/>
+          </Window>
+        </Windows>
+        <Doors>
+          <Door>
+            <SystemIdentifier id='Door1'/>
+            <AttachedToWall idref='Wall1'/>
+            <Area>40.0</Area>
+            <Azimuth>180</Azimuth>
+            <RValue>4.4</RValue>
+          </Door>
+        </Doors>
+      </Enclosure>
+      <Systems>
+        <HVAC>
+          <HVACPlant>
+            <PrimarySystems>
+              <PrimaryCoolingSystem idref='CoolingSystem1'/>
+            </PrimarySystems>
+            <CoolingSystem>
+              <SystemIdentifier id='CoolingSystem1'/>
+              <DistributionSystem idref='HVACDistribution1'/>
+              <CoolingSystemType>central air conditioner</CoolingSystemType>
+              <CoolingSystemFuel>electricity</CoolingSystemFuel>
+              <CoolingCapacity>24000.0</CoolingCapacity>
+              <CompressorType>single stage</CompressorType>
+              <FractionCoolLoadServed>1.0</FractionCoolLoadServed>
+              <AnnualCoolingEfficiency>
+                <Units>SEER</Units>
+                <Value>13.0</Value>
+              </AnnualCoolingEfficiency>
+              <SensibleHeatFraction>0.73</SensibleHeatFraction>
+            </CoolingSystem>
+          </HVACPlant>
+          <HVACControl>
+            <SystemIdentifier id='HVACControl1'/>
+            <SetpointTempCoolingSeason>78.0</SetpointTempCoolingSeason>
+          </HVACControl>
+          <HVACDistribution>
+            <SystemIdentifier id='HVACDistribution1'/>
+            <DistributionSystemType>
+              <AirDistribution>
+                <AirDistributionType>regular velocity</AirDistributionType>
+                <DuctLeakageMeasurement>
+                  <DuctType>supply</DuctType>
+                  <DuctLeakage>
+                    <Units>CFM25</Units>
+                    <Value>75.0</Value>
+                    <TotalOrToOutside>to outside</TotalOrToOutside>
+                  </DuctLeakage>
+                </DuctLeakageMeasurement>
+                <DuctLeakageMeasurement>
+                  <DuctType>return</DuctType>
+                  <DuctLeakage>
+                    <Units>CFM25</Units>
+                    <Value>25.0</Value>
+                    <TotalOrToOutside>to outside</TotalOrToOutside>
+                  </DuctLeakage>
+                </DuctLeakageMeasurement>
+                <Ducts>
+                  <SystemIdentifier id='Ducts1'/>
+                  <DuctType>supply</DuctType>
+                  <DuctInsulationRValue>4.0</DuctInsulationRValue>
+                  <DuctLocation>attic - unvented</DuctLocation>
+                  <DuctSurfaceArea>150.0</DuctSurfaceArea>
+                </Ducts>
+                <Ducts>
+                  <SystemIdentifier id='Ducts2'/>
+                  <DuctType>return</DuctType>
+                  <DuctInsulationRValue>0.0</DuctInsulationRValue>
+                  <DuctLocation>attic - unvented</DuctLocation>
+                  <DuctSurfaceArea>50.0</DuctSurfaceArea>
+                </Ducts>
+              </AirDistribution>
+            </DistributionSystemType>
+          </HVACDistribution>
+        </HVAC>
+        <WaterHeating>
+          <WaterHeatingSystem>
+            <SystemIdentifier id='WaterHeatingSystem1'/>
+            <FuelType>electricity</FuelType>
+            <WaterHeaterType>instantaneous water heater</WaterHeaterType>
+            <Location>living space</Location>
+            <FractionDHWLoadServed>1.0</FractionDHWLoadServed>
+            <EnergyFactor>0.99</EnergyFactor>
+            <HotWaterTemperature>125.0</HotWaterTemperature>
+            <UsesDesuperheater>true</UsesDesuperheater>
+            <RelatedHVACSystem idref='CoolingSystem1'/>
+          </WaterHeatingSystem>
+          <HotWaterDistribution>
+            <SystemIdentifier id='HotWaterDistribution1'/>
+            <SystemType>
+              <Standard>
+                <PipingLength>50.0</PipingLength>
+              </Standard>
+            </SystemType>
+            <PipeInsulation>
+              <PipeRValue>0.0</PipeRValue>
+            </PipeInsulation>
+          </HotWaterDistribution>
+          <WaterFixture>
+            <SystemIdentifier id='WaterFixture1'/>
+            <WaterFixtureType>shower head</WaterFixtureType>
+            <LowFlow>true</LowFlow>
+          </WaterFixture>
+          <WaterFixture>
+            <SystemIdentifier id='WaterFixture2'/>
+            <WaterFixtureType>faucet</WaterFixtureType>
+            <LowFlow>false</LowFlow>
+          </WaterFixture>
+        </WaterHeating>
+      </Systems>
+      <Appliances>
+        <ClothesWasher>
+          <SystemIdentifier id='ClothesWasher1'/>
+          <Location>living space</Location>
+          <IntegratedModifiedEnergyFactor>1.21</IntegratedModifiedEnergyFactor>
+          <RatedAnnualkWh>380.0</RatedAnnualkWh>
+          <LabelElectricRate>0.12</LabelElectricRate>
+          <LabelGasRate>1.09</LabelGasRate>
+          <LabelAnnualGasCost>27.0</LabelAnnualGasCost>
+          <LabelUsage>6.0</LabelUsage>
+          <Capacity>3.2</Capacity>
+        </ClothesWasher>
+        <ClothesDryer>
+          <SystemIdentifier id='ClothesDryer1'/>
+          <Location>living space</Location>
+          <FuelType>electricity</FuelType>
+          <CombinedEnergyFactor>3.73</CombinedEnergyFactor>
+          <Vented>true</Vented>
+          <VentedFlowRate>150.0</VentedFlowRate>
+        </ClothesDryer>
+        <Dishwasher>
+          <SystemIdentifier id='Dishwasher1'/>
+          <Location>living space</Location>
+          <RatedAnnualkWh>307.0</RatedAnnualkWh>
+          <PlaceSettingCapacity>12</PlaceSettingCapacity>
+          <LabelElectricRate>0.12</LabelElectricRate>
+          <LabelGasRate>1.09</LabelGasRate>
+          <LabelAnnualGasCost>22.32</LabelAnnualGasCost>
+          <LabelUsage>4.0</LabelUsage>
+        </Dishwasher>
+        <Refrigerator>
+          <SystemIdentifier id='Refrigerator1'/>
+          <Location>living space</Location>
+          <RatedAnnualkWh>650.0</RatedAnnualkWh>
+          <PrimaryIndicator>true</PrimaryIndicator>
+        </Refrigerator>
+        <CookingRange>
+          <SystemIdentifier id='CookingRange1'/>
+          <Location>living space</Location>
+          <FuelType>electricity</FuelType>
+          <IsInduction>false</IsInduction>
+        </CookingRange>
+        <Oven>
+          <SystemIdentifier id='Oven1'/>
+          <IsConvection>false</IsConvection>
+        </Oven>
+      </Appliances>
+      <Lighting>
+        <LightingGroup>
+          <SystemIdentifier id='LightingGroup1'/>
+          <Location>interior</Location>
+          <FractionofUnitsInLocation>0.4</FractionofUnitsInLocation>
+          <LightingType>
+            <CompactFluorescent/>
+          </LightingType>
+        </LightingGroup>
+        <LightingGroup>
+          <SystemIdentifier id='LightingGroup2'/>
+          <Location>exterior</Location>
+          <FractionofUnitsInLocation>0.4</FractionofUnitsInLocation>
+          <LightingType>
+            <CompactFluorescent/>
+          </LightingType>
+        </LightingGroup>
+        <LightingGroup>
+          <SystemIdentifier id='LightingGroup3'/>
+          <Location>garage</Location>
+          <FractionofUnitsInLocation>0.4</FractionofUnitsInLocation>
+          <LightingType>
+            <CompactFluorescent/>
+          </LightingType>
+        </LightingGroup>
+        <LightingGroup>
+          <SystemIdentifier id='LightingGroup4'/>
+          <Location>interior</Location>
+          <FractionofUnitsInLocation>0.1</FractionofUnitsInLocation>
+          <LightingType>
+            <FluorescentTube/>
+          </LightingType>
+        </LightingGroup>
+        <LightingGroup>
+          <SystemIdentifier id='LightingGroup5'/>
+          <Location>exterior</Location>
+          <FractionofUnitsInLocation>0.1</FractionofUnitsInLocation>
+          <LightingType>
+            <FluorescentTube/>
+          </LightingType>
+        </LightingGroup>
+        <LightingGroup>
+          <SystemIdentifier id='LightingGroup6'/>
+          <Location>garage</Location>
+          <FractionofUnitsInLocation>0.1</FractionofUnitsInLocation>
+          <LightingType>
+            <FluorescentTube/>
+          </LightingType>
+        </LightingGroup>
+        <LightingGroup>
+          <SystemIdentifier id='LightingGroup7'/>
+          <Location>interior</Location>
+          <FractionofUnitsInLocation>0.25</FractionofUnitsInLocation>
+          <LightingType>
+            <LightEmittingDiode/>
+          </LightingType>
+        </LightingGroup>
+        <LightingGroup>
+          <SystemIdentifier id='LightingGroup8'/>
+          <Location>exterior</Location>
+          <FractionofUnitsInLocation>0.25</FractionofUnitsInLocation>
+          <LightingType>
+            <LightEmittingDiode/>
+          </LightingType>
+        </LightingGroup>
+        <LightingGroup>
+          <SystemIdentifier id='LightingGroup9'/>
+          <Location>garage</Location>
+          <FractionofUnitsInLocation>0.25</FractionofUnitsInLocation>
+          <LightingType>
+            <LightEmittingDiode/>
+          </LightingType>
+        </LightingGroup>
+      </Lighting>
+      <MiscLoads>
+        <PlugLoad>
+          <SystemIdentifier id='PlugLoad1'/>
+          <PlugLoadType>TV other</PlugLoadType>
+          <Load>
+            <Units>kWh/year</Units>
+            <Value>620.0</Value>
+          </Load>
+        </PlugLoad>
+        <PlugLoad>
+          <SystemIdentifier id='PlugLoad2'/>
+          <PlugLoadType>other</PlugLoadType>
+          <Load>
+            <Units>kWh/year</Units>
+            <Value>2457.0</Value>
+          </Load>
+          <extension>
+            <FracSensible>0.855</FracSensible>
+            <FracLatent>0.045</FracLatent>
+          </extension>
+        </PlugLoad>
+      </MiscLoads>
+    </BuildingDetails>
+  </Building>
 </HPXML>