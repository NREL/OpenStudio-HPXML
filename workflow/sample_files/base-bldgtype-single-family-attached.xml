<?xml version='1.0' encoding='UTF-8'?>
<HPXML xmlns='http://hpxmlonline.com/2019/10' xmlns:xsi='http://www.w3.org/2001/XMLSchema-instance' xsi:schemaLocation='http://hpxmlonline.com/2019/10' schemaVersion='3.0'>
  <XMLTransactionHeaderInformation>
    <XMLType>HPXML</XMLType>
    <XMLGeneratedBy>tasks.rb</XMLGeneratedBy>
    <CreatedDateAndTime>2000-01-01T00:00:00-07:00</CreatedDateAndTime>
    <Transaction>create</Transaction>
  </XMLTransactionHeaderInformation>
  <SoftwareInfo>
    <extension>
      <SimulationControl>
        <Timestep>60</Timestep>
      </SimulationControl>
    </extension>
  </SoftwareInfo>
  <Building>
    <BuildingID id='MyBuilding'/>
    <Site>
      <SiteID id='SiteID'/>
      <Address>
        <StateCode>CO</StateCode>
      </Address>
    </Site>
    <ProjectStatus>
      <EventType>proposed workscope</EventType>
    </ProjectStatus>
    <BuildingDetails>
      <BuildingSummary>
        <Site>
          <SiteType>suburban</SiteType>
          <FuelTypesAvailable>
            <Fuel>electricity</Fuel>
            <Fuel>natural gas</Fuel>
          </FuelTypesAvailable>
        </Site>
        <BuildingOccupancy>
          <NumberofResidents>3.0</NumberofResidents>
        </BuildingOccupancy>
        <BuildingConstruction>
          <ResidentialFacilityType>single-family attached</ResidentialFacilityType>
          <NumberofConditionedFloors>2.0</NumberofConditionedFloors>
          <NumberofConditionedFloorsAboveGrade>1.0</NumberofConditionedFloorsAboveGrade>
          <NumberofBedrooms>3</NumberofBedrooms>
          <NumberofBathrooms>2</NumberofBathrooms>
          <ConditionedFloorArea>1800.0</ConditionedFloorArea>
          <ConditionedBuildingVolume>14400.0</ConditionedBuildingVolume>
        </BuildingConstruction>
      </BuildingSummary>
      <ClimateandRiskZones>
        <ClimateZoneIECC>
          <Year>2006</Year>
          <ClimateZone>5B</ClimateZone>
        </ClimateZoneIECC>
        <WeatherStation>
          <SystemIdentifier id='WeatherStation'/>
          <Name>Denver, CO</Name>
          <extension>
            <EPWFilePath>USA_CO_Denver.Intl.AP.725650_TMY3.epw</EPWFilePath>
          </extension>
        </WeatherStation>
      </ClimateandRiskZones>
      <Enclosure>
        <AirInfiltration>
          <AirInfiltrationMeasurement>
            <SystemIdentifier id='InfiltrationMeasurement'/>
            <HousePressure>50.0</HousePressure>
            <BuildingAirLeakage>
              <UnitofMeasure>ACH</UnitofMeasure>
              <AirLeakage>3.0</AirLeakage>
            </BuildingAirLeakage>
            <InfiltrationVolume>14400.0</InfiltrationVolume>
          </AirInfiltrationMeasurement>
        </AirInfiltration>
        <Attics>
          <Attic>
            <SystemIdentifier id='UnventedAttic'/>
            <AtticType>
              <Attic>
                <Vented>false</Vented>
              </Attic>
            </AtticType>
            <WithinInfiltrationVolume>false</WithinInfiltrationVolume>
          </Attic>
        </Attics>
        <Foundations>
          <Foundation>
            <SystemIdentifier id='ConditionedBasement'/>
            <FoundationType>
              <Basement>
                <Conditioned>true</Conditioned>
              </Basement>
            </FoundationType>
          </Foundation>
        </Foundations>
        <Roofs>
          <Roof>
            <SystemIdentifier id='Roof'/>
            <InteriorAdjacentTo>attic - unvented</InteriorAdjacentTo>
            <Area>1006.0</Area>
            <RoofType>asphalt or fiberglass shingles</RoofType>
            <SolarAbsorptance>0.7</SolarAbsorptance>
            <Emittance>0.92</Emittance>
            <Pitch>6.0</Pitch>
            <RadiantBarrier>false</RadiantBarrier>
            <Insulation>
              <SystemIdentifier id='RoofInsulation'/>
              <AssemblyEffectiveRValue>2.3</AssemblyEffectiveRValue>
            </Insulation>
          </Roof>
        </Roofs>
        <RimJoists>
          <RimJoist>
            <SystemIdentifier id='RimJoistFoundation'/>
            <ExteriorAdjacentTo>outside</ExteriorAdjacentTo>
            <InteriorAdjacentTo>basement - conditioned</InteriorAdjacentTo>
            <Area>116.0</Area>
            <Siding>wood siding</Siding>
            <SolarAbsorptance>0.7</SolarAbsorptance>
            <Emittance>0.92</Emittance>
            <Insulation>
              <SystemIdentifier id='RimJoistFoundationInsulation'/>
              <AssemblyEffectiveRValue>23.0</AssemblyEffectiveRValue>
            </Insulation>
          </RimJoist>
        </RimJoists>
        <Walls>
          <Wall>
            <SystemIdentifier id='Wall'/>
            <ExteriorAdjacentTo>outside</ExteriorAdjacentTo>
            <InteriorAdjacentTo>living space</InteriorAdjacentTo>
            <WallType>
              <WoodStud/>
            </WallType>
            <Area>686.0</Area>
            <Siding>wood siding</Siding>
            <SolarAbsorptance>0.7</SolarAbsorptance>
            <Emittance>0.92</Emittance>
            <InteriorFinish>
              <Type>gypsum board</Type>
            </InteriorFinish>
            <Insulation>
              <SystemIdentifier id='WallInsulation'/>
              <AssemblyEffectiveRValue>23.0</AssemblyEffectiveRValue>
            </Insulation>
          </Wall>
          <Wall>
            <SystemIdentifier id='WallOther'/>
            <ExteriorAdjacentTo>other housing unit</ExteriorAdjacentTo>
            <InteriorAdjacentTo>living space</InteriorAdjacentTo>
            <WallType>
              <WoodStud/>
            </WallType>
            <Area>294.0</Area>
            <SolarAbsorptance>0.7</SolarAbsorptance>
            <Emittance>0.92</Emittance>
            <InteriorFinish>
              <Type>gypsum board</Type>
            </InteriorFinish>
            <Insulation>
              <SystemIdentifier id='WallOtherInsulation'/>
              <AssemblyEffectiveRValue>4.0</AssemblyEffectiveRValue>
            </Insulation>
          </Wall>
          <Wall>
            <SystemIdentifier id='WallAtticGable'/>
            <ExteriorAdjacentTo>outside</ExteriorAdjacentTo>
            <InteriorAdjacentTo>attic - unvented</InteriorAdjacentTo>
            <WallType>
              <WoodStud/>
            </WallType>
            <Area>169.0</Area>
            <Siding>wood siding</Siding>
            <SolarAbsorptance>0.7</SolarAbsorptance>
            <Emittance>0.92</Emittance>
            <Insulation>
              <SystemIdentifier id='WallAtticGableInsulation'/>
              <AssemblyEffectiveRValue>4.0</AssemblyEffectiveRValue>
            </Insulation>
          </Wall>
          <Wall>
            <SystemIdentifier id='WallAtticOther'/>
            <ExteriorAdjacentTo>attic - unvented</ExteriorAdjacentTo>
            <InteriorAdjacentTo>attic - unvented</InteriorAdjacentTo>
            <WallType>
              <WoodStud/>
            </WallType>
            <Area>169.0</Area>
            <SolarAbsorptance>0.7</SolarAbsorptance>
            <Emittance>0.92</Emittance>
            <Insulation>
              <SystemIdentifier id='WallAtticOtherInsulation'/>
              <AssemblyEffectiveRValue>4.0</AssemblyEffectiveRValue>
            </Insulation>
          </Wall>
        </Walls>
        <FoundationWalls>
          <FoundationWall>
            <SystemIdentifier id='FoundationWall'/>
            <ExteriorAdjacentTo>ground</ExteriorAdjacentTo>
            <InteriorAdjacentTo>basement - conditioned</InteriorAdjacentTo>
            <Height>8.0</Height>
            <Area>686.0</Area>
            <Thickness>8.0</Thickness>
            <DepthBelowGrade>7.0</DepthBelowGrade>
            <InteriorFinish>
              <Type>gypsum board</Type>
            </InteriorFinish>
            <Insulation>
              <SystemIdentifier id='FoundationWallInsulation'/>
              <Layer>
                <InstallationType>continuous - exterior</InstallationType>
                <NominalRValue>8.9</NominalRValue>
                <extension>
                  <DistanceToTopOfInsulation>0.0</DistanceToTopOfInsulation>
                  <DistanceToBottomOfInsulation>8.0</DistanceToBottomOfInsulation>
                </extension>
              </Layer>
              <Layer>
                <InstallationType>continuous - interior</InstallationType>
                <NominalRValue>0.0</NominalRValue>
                <extension>
                  <DistanceToTopOfInsulation>0.0</DistanceToTopOfInsulation>
                  <DistanceToBottomOfInsulation>0.0</DistanceToBottomOfInsulation>
                </extension>
              </Layer>
            </Insulation>
          </FoundationWall>
          <FoundationWall>
            <SystemIdentifier id='FoundationWallOther'/>
            <ExteriorAdjacentTo>basement - conditioned</ExteriorAdjacentTo>
            <InteriorAdjacentTo>basement - conditioned</InteriorAdjacentTo>
            <Height>8.0</Height>
            <Area>294.0</Area>
            <Thickness>8.0</Thickness>
            <DepthBelowGrade>7.0</DepthBelowGrade>
            <InteriorFinish>
              <Type>gypsum board</Type>
            </InteriorFinish>
            <Insulation>
              <SystemIdentifier id='FoundationWallOtherInsulation'/>
              <Layer>
                <InstallationType>continuous - exterior</InstallationType>
                <NominalRValue>0.0</NominalRValue>
                <extension>
                  <DistanceToTopOfInsulation>0.0</DistanceToTopOfInsulation>
                  <DistanceToBottomOfInsulation>0.0</DistanceToBottomOfInsulation>
                </extension>
              </Layer>
              <Layer>
                <InstallationType>continuous - interior</InstallationType>
                <NominalRValue>0.0</NominalRValue>
                <extension>
                  <DistanceToTopOfInsulation>0.0</DistanceToTopOfInsulation>
                  <DistanceToBottomOfInsulation>0.0</DistanceToBottomOfInsulation>
                </extension>
              </Layer>
            </Insulation>
          </FoundationWall>
        </FoundationWalls>
<<<<<<< HEAD
        <Ceilings>
          <Ceiling>
            <SystemIdentifier id='Ceiling'/>
=======
        <FrameFloors>
          <FrameFloor>
            <SystemIdentifier id='CeilingBelowAttic'/>
>>>>>>> ce85f47b
            <ExteriorAdjacentTo>attic - unvented</ExteriorAdjacentTo>
            <InteriorAdjacentTo>living space</InteriorAdjacentTo>
            <Area>900.0</Area>
            <InteriorFinish>
              <Type>gypsum board</Type>
            </InteriorFinish>
            <Insulation>
<<<<<<< HEAD
              <SystemIdentifier id='CeilingInsulation'/>
=======
              <SystemIdentifier id='CeilingBelowAtticInsulation'/>
>>>>>>> ce85f47b
              <AssemblyEffectiveRValue>39.3</AssemblyEffectiveRValue>
            </Insulation>
          </Ceiling>
        </Ceilings>
        <Slabs>
          <Slab>
            <SystemIdentifier id='Slab'/>
            <InteriorAdjacentTo>basement - conditioned</InteriorAdjacentTo>
            <Area>900.0</Area>
            <Thickness>4.0</Thickness>
            <ExposedPerimeter>86.0</ExposedPerimeter>
            <PerimeterInsulationDepth>0.0</PerimeterInsulationDepth>
            <UnderSlabInsulationWidth>0.0</UnderSlabInsulationWidth>
            <PerimeterInsulation>
              <SystemIdentifier id='SlabPerimeterInsulation'/>
              <Layer>
                <NominalRValue>0.0</NominalRValue>
              </Layer>
            </PerimeterInsulation>
            <UnderSlabInsulation>
              <SystemIdentifier id='SlabUnderSlabInsulation'/>
              <Layer>
                <NominalRValue>0.0</NominalRValue>
              </Layer>
            </UnderSlabInsulation>
            <extension>
              <CarpetFraction>0.0</CarpetFraction>
              <CarpetRValue>0.0</CarpetRValue>
            </extension>
          </Slab>
        </Slabs>
        <Windows>
          <Window>
            <SystemIdentifier id='WindowNorth'/>
            <Area>35.4</Area>
            <Azimuth>0</Azimuth>
            <UFactor>0.33</UFactor>
            <SHGC>0.45</SHGC>
            <InteriorShading>
              <SystemIdentifier id='WindowNorthInteriorShading'/>
              <SummerShadingCoefficient>0.7</SummerShadingCoefficient>
              <WinterShadingCoefficient>0.85</WinterShadingCoefficient>
            </InteriorShading>
            <FractionOperable>0.67</FractionOperable>
            <AttachedToWall idref='Wall'/>
          </Window>
          <Window>
            <SystemIdentifier id='WindowSouth'/>
            <Area>35.4</Area>
            <Azimuth>180</Azimuth>
            <UFactor>0.33</UFactor>
            <SHGC>0.45</SHGC>
            <InteriorShading>
              <SystemIdentifier id='WindowSouthInteriorShading'/>
              <SummerShadingCoefficient>0.7</SummerShadingCoefficient>
              <WinterShadingCoefficient>0.85</WinterShadingCoefficient>
            </InteriorShading>
            <FractionOperable>0.67</FractionOperable>
            <AttachedToWall idref='Wall'/>
          </Window>
          <Window>
            <SystemIdentifier id='WindowWest'/>
            <Area>53.0</Area>
            <Azimuth>270</Azimuth>
            <UFactor>0.33</UFactor>
            <SHGC>0.45</SHGC>
            <InteriorShading>
              <SystemIdentifier id='WindowWestInteriorShading'/>
              <SummerShadingCoefficient>0.7</SummerShadingCoefficient>
              <WinterShadingCoefficient>0.85</WinterShadingCoefficient>
            </InteriorShading>
            <FractionOperable>0.67</FractionOperable>
            <AttachedToWall idref='Wall'/>
          </Window>
        </Windows>
        <Doors>
          <Door>
            <SystemIdentifier id='DoorNorth'/>
            <AttachedToWall idref='Wall'/>
            <Area>20.0</Area>
            <Azimuth>0</Azimuth>
            <RValue>4.4</RValue>
          </Door>
          <Door>
            <SystemIdentifier id='DoorSouth'/>
            <AttachedToWall idref='Wall'/>
            <Area>20.0</Area>
            <Azimuth>180</Azimuth>
            <RValue>4.4</RValue>
          </Door>
        </Doors>
      </Enclosure>
      <Systems>
        <HVAC>
          <HVACPlant>
            <HeatingSystem>
              <SystemIdentifier id='HeatingSystem'/>
              <DistributionSystem idref='HVACDistribution'/>
              <HeatingSystemType>
                <Furnace/>
              </HeatingSystemType>
              <HeatingSystemFuel>natural gas</HeatingSystemFuel>
              <HeatingCapacity>24000.0</HeatingCapacity>
              <AnnualHeatingEfficiency>
                <Units>AFUE</Units>
                <Value>0.92</Value>
              </AnnualHeatingEfficiency>
              <FractionHeatLoadServed>1.0</FractionHeatLoadServed>
            </HeatingSystem>
            <CoolingSystem>
              <SystemIdentifier id='CoolingSystem'/>
              <DistributionSystem idref='HVACDistribution'/>
              <CoolingSystemType>central air conditioner</CoolingSystemType>
              <CoolingSystemFuel>electricity</CoolingSystemFuel>
              <CoolingCapacity>24000.0</CoolingCapacity>
              <CompressorType>single stage</CompressorType>
              <FractionCoolLoadServed>1.0</FractionCoolLoadServed>
              <AnnualCoolingEfficiency>
                <Units>SEER</Units>
                <Value>13.0</Value>
              </AnnualCoolingEfficiency>
              <SensibleHeatFraction>0.73</SensibleHeatFraction>
            </CoolingSystem>
          </HVACPlant>
          <HVACControl>
            <SystemIdentifier id='HVACControl'/>
            <ControlType>manual thermostat</ControlType>
            <SetpointTempHeatingSeason>68.0</SetpointTempHeatingSeason>
            <SetpointTempCoolingSeason>78.0</SetpointTempCoolingSeason>
          </HVACControl>
          <HVACDistribution>
            <SystemIdentifier id='HVACDistribution'/>
            <DistributionSystemType>
              <AirDistribution>
                <AirDistributionType>regular velocity</AirDistributionType>
                <DuctLeakageMeasurement>
                  <DuctType>supply</DuctType>
                  <DuctLeakage>
                    <Units>CFM25</Units>
                    <Value>75.0</Value>
                    <TotalOrToOutside>to outside</TotalOrToOutside>
                  </DuctLeakage>
                </DuctLeakageMeasurement>
                <DuctLeakageMeasurement>
                  <DuctType>return</DuctType>
                  <DuctLeakage>
                    <Units>CFM25</Units>
                    <Value>25.0</Value>
                    <TotalOrToOutside>to outside</TotalOrToOutside>
                  </DuctLeakage>
                </DuctLeakageMeasurement>
                <Ducts>
                  <DuctType>supply</DuctType>
                  <DuctInsulationRValue>4.0</DuctInsulationRValue>
                  <DuctLocation>attic - unvented</DuctLocation>
                  <DuctSurfaceArea>150.0</DuctSurfaceArea>
                </Ducts>
                <Ducts>
                  <DuctType>return</DuctType>
                  <DuctInsulationRValue>0.0</DuctInsulationRValue>
                  <DuctLocation>attic - unvented</DuctLocation>
                  <DuctSurfaceArea>50.0</DuctSurfaceArea>
                </Ducts>
                <NumberofReturnRegisters>2</NumberofReturnRegisters>
              </AirDistribution>
            </DistributionSystemType>
            <ConditionedFloorAreaServed>1800.0</ConditionedFloorAreaServed>
          </HVACDistribution>
        </HVAC>
        <WaterHeating>
          <WaterHeatingSystem>
            <SystemIdentifier id='WaterHeater'/>
            <FuelType>electricity</FuelType>
            <WaterHeaterType>storage water heater</WaterHeaterType>
            <Location>living space</Location>
            <TankVolume>40.0</TankVolume>
            <FractionDHWLoadServed>1.0</FractionDHWLoadServed>
            <HeatingCapacity>18767.0</HeatingCapacity>
            <EnergyFactor>0.95</EnergyFactor>
            <HotWaterTemperature>125.0</HotWaterTemperature>
          </WaterHeatingSystem>
          <HotWaterDistribution>
            <SystemIdentifier id='HotWaterDistribution'/>
            <SystemType>
              <Standard>
                <PipingLength>50.0</PipingLength>
              </Standard>
            </SystemType>
            <PipeInsulation>
              <PipeRValue>0.0</PipeRValue>
            </PipeInsulation>
          </HotWaterDistribution>
          <WaterFixture>
            <SystemIdentifier id='WaterFixture'/>
            <WaterFixtureType>shower head</WaterFixtureType>
            <LowFlow>true</LowFlow>
          </WaterFixture>
          <WaterFixture>
            <SystemIdentifier id='WaterFixture2'/>
            <WaterFixtureType>faucet</WaterFixtureType>
            <LowFlow>false</LowFlow>
          </WaterFixture>
        </WaterHeating>
      </Systems>
      <Appliances>
        <ClothesWasher>
          <SystemIdentifier id='ClothesWasher'/>
          <Location>living space</Location>
          <IntegratedModifiedEnergyFactor>1.21</IntegratedModifiedEnergyFactor>
          <RatedAnnualkWh>380.0</RatedAnnualkWh>
          <LabelElectricRate>0.12</LabelElectricRate>
          <LabelGasRate>1.09</LabelGasRate>
          <LabelAnnualGasCost>27.0</LabelAnnualGasCost>
          <LabelUsage>6.0</LabelUsage>
          <Capacity>3.2</Capacity>
        </ClothesWasher>
        <ClothesDryer>
          <SystemIdentifier id='ClothesDryer'/>
          <Location>living space</Location>
          <FuelType>electricity</FuelType>
          <CombinedEnergyFactor>3.73</CombinedEnergyFactor>
          <Vented>true</Vented>
          <VentedFlowRate>150.0</VentedFlowRate>
        </ClothesDryer>
        <Dishwasher>
          <SystemIdentifier id='Dishwasher'/>
          <Location>living space</Location>
          <RatedAnnualkWh>307.0</RatedAnnualkWh>
          <PlaceSettingCapacity>12</PlaceSettingCapacity>
          <LabelElectricRate>0.12</LabelElectricRate>
          <LabelGasRate>1.09</LabelGasRate>
          <LabelAnnualGasCost>22.32</LabelAnnualGasCost>
          <LabelUsage>4.0</LabelUsage>
        </Dishwasher>
        <Refrigerator>
          <SystemIdentifier id='Refrigerator'/>
          <Location>living space</Location>
          <RatedAnnualkWh>650.0</RatedAnnualkWh>
          <PrimaryIndicator>true</PrimaryIndicator>
        </Refrigerator>
        <CookingRange>
          <SystemIdentifier id='Range'/>
          <Location>living space</Location>
          <FuelType>electricity</FuelType>
          <IsInduction>false</IsInduction>
        </CookingRange>
        <Oven>
          <SystemIdentifier id='Oven'/>
          <IsConvection>false</IsConvection>
        </Oven>
      </Appliances>
      <Lighting>
        <LightingGroup>
          <SystemIdentifier id='Lighting_CFL_Interior'/>
          <Location>interior</Location>
          <FractionofUnitsInLocation>0.4</FractionofUnitsInLocation>
          <LightingType>
            <CompactFluorescent/>
          </LightingType>
        </LightingGroup>
        <LightingGroup>
          <SystemIdentifier id='Lighting_CFL_Exterior'/>
          <Location>exterior</Location>
          <FractionofUnitsInLocation>0.4</FractionofUnitsInLocation>
          <LightingType>
            <CompactFluorescent/>
          </LightingType>
        </LightingGroup>
        <LightingGroup>
          <SystemIdentifier id='Lighting_CFL_Garage'/>
          <Location>garage</Location>
          <FractionofUnitsInLocation>0.4</FractionofUnitsInLocation>
          <LightingType>
            <CompactFluorescent/>
          </LightingType>
        </LightingGroup>
        <LightingGroup>
          <SystemIdentifier id='Lighting_LFL_Interior'/>
          <Location>interior</Location>
          <FractionofUnitsInLocation>0.1</FractionofUnitsInLocation>
          <LightingType>
            <FluorescentTube/>
          </LightingType>
        </LightingGroup>
        <LightingGroup>
          <SystemIdentifier id='Lighting_LFL_Exterior'/>
          <Location>exterior</Location>
          <FractionofUnitsInLocation>0.1</FractionofUnitsInLocation>
          <LightingType>
            <FluorescentTube/>
          </LightingType>
        </LightingGroup>
        <LightingGroup>
          <SystemIdentifier id='Lighting_LFL_Garage'/>
          <Location>garage</Location>
          <FractionofUnitsInLocation>0.1</FractionofUnitsInLocation>
          <LightingType>
            <FluorescentTube/>
          </LightingType>
        </LightingGroup>
        <LightingGroup>
          <SystemIdentifier id='Lighting_LED_Interior'/>
          <Location>interior</Location>
          <FractionofUnitsInLocation>0.25</FractionofUnitsInLocation>
          <LightingType>
            <LightEmittingDiode/>
          </LightingType>
        </LightingGroup>
        <LightingGroup>
          <SystemIdentifier id='Lighting_LED_Exterior'/>
          <Location>exterior</Location>
          <FractionofUnitsInLocation>0.25</FractionofUnitsInLocation>
          <LightingType>
            <LightEmittingDiode/>
          </LightingType>
        </LightingGroup>
        <LightingGroup>
          <SystemIdentifier id='Lighting_LED_Garage'/>
          <Location>garage</Location>
          <FractionofUnitsInLocation>0.25</FractionofUnitsInLocation>
          <LightingType>
            <LightEmittingDiode/>
          </LightingType>
        </LightingGroup>
      </Lighting>
      <MiscLoads>
        <PlugLoad>
          <SystemIdentifier id='PlugLoadMisc'/>
          <PlugLoadType>other</PlugLoadType>
          <Load>
            <Units>kWh/year</Units>
            <Value>1638.0</Value>
          </Load>
          <extension>
            <FracSensible>0.855</FracSensible>
            <FracLatent>0.045</FracLatent>
          </extension>
        </PlugLoad>
        <PlugLoad>
          <SystemIdentifier id='PlugLoadMisc2'/>
          <PlugLoadType>TV other</PlugLoadType>
          <Load>
            <Units>kWh/year</Units>
            <Value>620.0</Value>
          </Load>
        </PlugLoad>
      </MiscLoads>
    </BuildingDetails>
  </Building>
</HPXML><|MERGE_RESOLUTION|>--- conflicted
+++ resolved
@@ -257,15 +257,9 @@
             </Insulation>
           </FoundationWall>
         </FoundationWalls>
-<<<<<<< HEAD
         <Ceilings>
           <Ceiling>
-            <SystemIdentifier id='Ceiling'/>
-=======
-        <FrameFloors>
-          <FrameFloor>
             <SystemIdentifier id='CeilingBelowAttic'/>
->>>>>>> ce85f47b
             <ExteriorAdjacentTo>attic - unvented</ExteriorAdjacentTo>
             <InteriorAdjacentTo>living space</InteriorAdjacentTo>
             <Area>900.0</Area>
@@ -273,11 +267,7 @@
               <Type>gypsum board</Type>
             </InteriorFinish>
             <Insulation>
-<<<<<<< HEAD
-              <SystemIdentifier id='CeilingInsulation'/>
-=======
               <SystemIdentifier id='CeilingBelowAtticInsulation'/>
->>>>>>> ce85f47b
               <AssemblyEffectiveRValue>39.3</AssemblyEffectiveRValue>
             </Insulation>
           </Ceiling>
