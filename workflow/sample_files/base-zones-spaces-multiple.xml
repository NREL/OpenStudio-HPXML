<?xml version='1.0' encoding='UTF-8'?>
<HPXML xmlns='http://hpxmlonline.com/2023/09' schemaVersion='4.0'>
  <XMLTransactionHeaderInformation>
    <XMLType>HPXML</XMLType>
    <XMLGeneratedBy>tasks.rb</XMLGeneratedBy>
    <CreatedDateAndTime>2000-01-01T00:00:00-07:00</CreatedDateAndTime>
    <Transaction>create</Transaction>
  </XMLTransactionHeaderInformation>
  <SoftwareInfo>
    <extension>
      <SimulationControl>
        <Timestep>60</Timestep>
      </SimulationControl>
      <UtilityBillScenarios>
        <UtilityBillScenario>
          <Name>Bills</Name>
        </UtilityBillScenario>
      </UtilityBillScenarios>
    </extension>
  </SoftwareInfo>
  <Building>
    <BuildingID id='MyBuilding'/>
    <Site>
      <SiteID id='SiteID'/>
      <Address>
        <StateCode>CO</StateCode>
      </Address>
    </Site>
    <ProjectStatus>
      <EventType>proposed workscope</EventType>
    </ProjectStatus>
    <BuildingDetails>
      <BuildingSummary>
        <Site>
          <SiteType>suburban</SiteType>
          <Surroundings>stand-alone</Surroundings>
          <VerticalSurroundings>no units above or below</VerticalSurroundings>
          <AzimuthOfFrontOfHome>180</AzimuthOfFrontOfHome>
          <FuelTypesAvailable>
            <Fuel>electricity</Fuel>
            <Fuel>natural gas</Fuel>
          </FuelTypesAvailable>
        </Site>
        <BuildingConstruction>
          <ResidentialFacilityType>single-family detached</ResidentialFacilityType>
          <NumberofConditionedFloors>2.0</NumberofConditionedFloors>
          <NumberofConditionedFloorsAboveGrade>1.0</NumberofConditionedFloorsAboveGrade>
          <AverageCeilingHeight>8.0</AverageCeilingHeight>
          <NumberofBedrooms>3</NumberofBedrooms>
          <NumberofBathrooms>2</NumberofBathrooms>
          <ConditionedFloorArea>2700.0</ConditionedFloorArea>
          <ConditionedBuildingVolume>21600.0</ConditionedBuildingVolume>
        </BuildingConstruction>
      </BuildingSummary>
      <ClimateandRiskZones>
        <ClimateZoneIECC>
          <Year>2006</Year>
          <ClimateZone>5B</ClimateZone>
        </ClimateZoneIECC>
        <WeatherStation>
          <SystemIdentifier id='WeatherStation'/>
          <Name>USA_CO_Denver.Intl.AP.725650_TMY3</Name>
          <extension>
            <EPWFilePath>USA_CO_Denver.Intl.AP.725650_TMY3.epw</EPWFilePath>
          </extension>
        </WeatherStation>
      </ClimateandRiskZones>
      <Zones>
        <Zone>
          <SystemIdentifier id='AGConditionedZone'/>
          <ZoneType>conditioned</ZoneType>
          <Spaces>
            <Space>
              <SystemIdentifier id='Space1'/>
              <FloorArea>850.0</FloorArea>
              <extension>
                <ManualJInputs>
                  <InternalLoadsSensible>1000.0</InternalLoadsSensible>
                  <InternalLoadsLatent>100.0</InternalLoadsLatent>
                  <NumberofOccupants>2.0</NumberofOccupants>
                </ManualJInputs>
              </extension>
            </Space>
            <Space>
              <SystemIdentifier id='Space2'/>
              <FloorArea>500.0</FloorArea>
              <extension>
                <ManualJInputs>
                  <InternalLoadsSensible>0.0</InternalLoadsSensible>
                  <InternalLoadsLatent>0.0</InternalLoadsLatent>
                  <NumberofOccupants>0.0</NumberofOccupants>
                </ManualJInputs>
              </extension>
            </Space>
          </Spaces>
        </Zone>
        <Zone>
          <SystemIdentifier id='BGConditionedZone'/>
          <ZoneType>conditioned</ZoneType>
          <Spaces>
            <Space>
              <SystemIdentifier id='Space3'/>
              <FloorArea>1000.0</FloorArea>
              <extension>
                <ManualJInputs>
                  <InternalLoadsSensible>1400.0</InternalLoadsSensible>
                  <InternalLoadsLatent>200.0</InternalLoadsLatent>
                  <NumberofOccupants>1.0</NumberofOccupants>
                </ManualJInputs>
              </extension>
            </Space>
            <Space>
              <SystemIdentifier id='Space4'/>
              <FloorArea>350.0</FloorArea>
              <extension>
                <ManualJInputs>
                  <InternalLoadsSensible>600.0</InternalLoadsSensible>
                  <InternalLoadsLatent>0.0</InternalLoadsLatent>
                  <NumberofOccupants>1.0</NumberofOccupants>
                </ManualJInputs>
              </extension>
            </Space>
          </Spaces>
        </Zone>
        <Zone>
          <SystemIdentifier id='GarageZone'/>
          <ZoneType>unconditioned</ZoneType>
          <Spaces>
            <Space>
              <SystemIdentifier id='GarageSpace'/>
              <FloorArea>600.0</FloorArea>
            </Space>
          </Spaces>
        </Zone>
      </Zones>
      <Enclosure>
        <AirInfiltration>
          <AirInfiltrationMeasurement>
            <SystemIdentifier id='AirInfiltrationMeasurement1'/>
            <HousePressure>50.0</HousePressure>
            <BuildingAirLeakage>
              <UnitofMeasure>ACH</UnitofMeasure>
              <AirLeakage>3.0</AirLeakage>
            </BuildingAirLeakage>
            <InfiltrationVolume>21600.0</InfiltrationVolume>
          </AirInfiltrationMeasurement>
        </AirInfiltration>
        <Attics>
          <Attic>
            <SystemIdentifier id='Attic1'/>
            <AtticType>
              <Attic>
                <Vented>false</Vented>
              </Attic>
            </AtticType>
            <WithinInfiltrationVolume>false</WithinInfiltrationVolume>
            <AttachedToRoof idref='Roof1'/>
            <AttachedToWall idref='Wall4'/>
            <AttachedToFloor idref='Floor1'/>
            <AttachedToFloor idref='Floor2Space1'/>
            <AttachedToFloor idref='Floor2Space2'/>
          </Attic>
        </Attics>
        <Foundations>
          <Foundation>
            <SystemIdentifier id='Foundation1'/>
            <FoundationType>
              <Basement>
                <Conditioned>true</Conditioned>
              </Basement>
            </FoundationType>
            <AttachedToRimJoist idref='RimJoist1Space3'/>
            <AttachedToRimJoist idref='RimJoist1Space4'/>
            <AttachedToFoundationWall idref='FoundationWall1Space3'/>
            <AttachedToFoundationWall idref='FoundationWall1Space4'/>
            <AttachedToSlab idref='Slab2Space3'/>
            <AttachedToSlab idref='Slab2Space4'/>
          </Foundation>
        </Foundations>
        <Roofs>
          <Roof>
            <SystemIdentifier id='Roof1'/>
            <InteriorAdjacentTo>attic - unvented</InteriorAdjacentTo>
            <Area>2180.2</Area>
            <RoofType>asphalt or fiberglass shingles</RoofType>
            <SolarAbsorptance>0.7</SolarAbsorptance>
            <Emittance>0.92</Emittance>
            <Pitch>6.0</Pitch>
            <Insulation>
              <SystemIdentifier id='Roof1Insulation'/>
              <AssemblyEffectiveRValue>2.3</AssemblyEffectiveRValue>
            </Insulation>
          </Roof>
        </Roofs>
        <RimJoists>
          <RimJoist>
            <SystemIdentifier id='RimJoist1Space3'/>
            <AttachedToSpace idref='Space3'/>
            <ExteriorAdjacentTo>outside</ExteriorAdjacentTo>
            <InteriorAdjacentTo>basement - conditioned</InteriorAdjacentTo>
            <Area>85.6</Area>
            <Siding>wood siding</Siding>
            <SolarAbsorptance>0.7</SolarAbsorptance>
            <Emittance>0.92</Emittance>
            <Insulation>
              <SystemIdentifier id='Space3RimJoist1Insulation'/>
              <AssemblyEffectiveRValue>23.0</AssemblyEffectiveRValue>
            </Insulation>
          </RimJoist>
          <RimJoist>
            <SystemIdentifier id='RimJoist1Space4'/>
            <AttachedToSpace idref='Space4'/>
            <ExteriorAdjacentTo>outside</ExteriorAdjacentTo>
            <InteriorAdjacentTo>basement - conditioned</InteriorAdjacentTo>
            <Area>30.0</Area>
            <Siding>wood siding</Siding>
            <SolarAbsorptance>0.7</SolarAbsorptance>
            <Emittance>0.92</Emittance>
            <Insulation>
              <SystemIdentifier id='Space4RimJoist1Insulation'/>
              <AssemblyEffectiveRValue>23.0</AssemblyEffectiveRValue>
            </Insulation>
          </RimJoist>
        </RimJoists>
        <Walls>
          <Wall>
            <SystemIdentifier id='Wall1'/>
            <AttachedToSpace idref='GarageSpace'/>
            <ExteriorAdjacentTo>outside</ExteriorAdjacentTo>
            <InteriorAdjacentTo>garage</InteriorAdjacentTo>
            <WallType>
              <WoodStud/>
            </WallType>
            <Area>560.0</Area>
            <Siding>wood siding</Siding>
            <SolarAbsorptance>0.7</SolarAbsorptance>
            <Emittance>0.92</Emittance>
            <Insulation>
              <SystemIdentifier id='Wall1Insulation'/>
              <AssemblyEffectiveRValue>4.0</AssemblyEffectiveRValue>
            </Insulation>
          </Wall>
          <Wall>
            <SystemIdentifier id='Wall4'/>
            <ExteriorAdjacentTo>outside</ExteriorAdjacentTo>
            <InteriorAdjacentTo>attic - unvented</InteriorAdjacentTo>
            <AtticWallType>gable</AtticWallType>
            <WallType>
              <WoodStud/>
            </WallType>
            <Area>337.5</Area>
            <Siding>wood siding</Siding>
            <SolarAbsorptance>0.7</SolarAbsorptance>
            <Emittance>0.92</Emittance>
            <Insulation>
              <SystemIdentifier id='Wall4Insulation'/>
              <AssemblyEffectiveRValue>4.0</AssemblyEffectiveRValue>
            </Insulation>
          </Wall>
          <Wall>
            <SystemIdentifier id='Wall3Space1'/>
            <AttachedToSpace idref='Space1'/>
            <ExteriorAdjacentTo>garage</ExteriorAdjacentTo>
            <InteriorAdjacentTo>conditioned space</InteriorAdjacentTo>
            <WallType>
              <WoodStud/>
            </WallType>
            <Area>151.1</Area>
            <SolarAbsorptance>0.7</SolarAbsorptance>
            <Emittance>0.92</Emittance>
            <InteriorFinish>
              <Type>gypsum board</Type>
            </InteriorFinish>
            <Insulation>
              <SystemIdentifier id='Wall3InsulationSpace1'/>
              <AssemblyEffectiveRValue>23.0</AssemblyEffectiveRValue>
            </Insulation>
          </Wall>
          <Wall>
            <SystemIdentifier id='Wall3Space2'/>
            <AttachedToSpace idref='Space2'/>
            <ExteriorAdjacentTo>garage</ExteriorAdjacentTo>
            <InteriorAdjacentTo>conditioned space</InteriorAdjacentTo>
            <WallType>
              <WoodStud/>
            </WallType>
            <Area>88.9</Area>
            <SolarAbsorptance>0.7</SolarAbsorptance>
            <Emittance>0.92</Emittance>
            <InteriorFinish>
              <Type>gypsum board</Type>
            </InteriorFinish>
            <Insulation>
              <SystemIdentifier id='Wall3InsulationSpace2'/>
              <AssemblyEffectiveRValue>23.0</AssemblyEffectiveRValue>
            </Insulation>
          </Wall>
          <Wall>
            <SystemIdentifier id='Wall2Space1'/>
            <AttachedToSpace idref='Space1'/>
            <ExteriorAdjacentTo>outside</ExteriorAdjacentTo>
            <InteriorAdjacentTo>conditioned space</InteriorAdjacentTo>
            <WallType>
              <WoodStud/>
            </WallType>
            <Area>604.4</Area>
            <Siding>wood siding</Siding>
            <SolarAbsorptance>0.7</SolarAbsorptance>
            <Emittance>0.92</Emittance>
            <InteriorFinish>
              <Type>gypsum board</Type>
            </InteriorFinish>
            <Insulation>
              <SystemIdentifier id='Wall2InsulationSpace1'/>
              <AssemblyEffectiveRValue>23.0</AssemblyEffectiveRValue>
            </Insulation>
          </Wall>
          <Wall>
            <SystemIdentifier id='Wall2Space2'/>
            <AttachedToSpace idref='Space2'/>
            <ExteriorAdjacentTo>outside</ExteriorAdjacentTo>
            <InteriorAdjacentTo>conditioned space</InteriorAdjacentTo>
            <WallType>
              <WoodStud/>
            </WallType>
            <Area>355.6</Area>
            <Siding>wood siding</Siding>
            <SolarAbsorptance>0.7</SolarAbsorptance>
            <Emittance>0.92</Emittance>
            <InteriorFinish>
              <Type>gypsum board</Type>
            </InteriorFinish>
            <Insulation>
              <SystemIdentifier id='Wall2InsulationSpace2'/>
              <AssemblyEffectiveRValue>23.0</AssemblyEffectiveRValue>
            </Insulation>
          </Wall>
        </Walls>
        <FoundationWalls>
          <FoundationWall>
            <SystemIdentifier id='FoundationWall1Space3'/>
            <AttachedToSpace idref='Space3'/>
            <ExteriorAdjacentTo>ground</ExteriorAdjacentTo>
            <InteriorAdjacentTo>basement - conditioned</InteriorAdjacentTo>
            <Height>8.0</Height>
            <Area>888.9</Area>
            <Thickness>8.0</Thickness>
            <DepthBelowGrade>7.0</DepthBelowGrade>
            <InteriorFinish>
              <Type>gypsum board</Type>
            </InteriorFinish>
            <Insulation>
              <SystemIdentifier id='Space3FoundationWall1Insulation'/>
              <Layer>
                <InstallationType>continuous - exterior</InstallationType>
                <NominalRValue>8.9</NominalRValue>
                <DistanceToTopOfInsulation>0.0</DistanceToTopOfInsulation>
                <DistanceToBottomOfInsulation>8.0</DistanceToBottomOfInsulation>
              </Layer>
              <Layer>
                <InstallationType>continuous - interior</InstallationType>
                <NominalRValue>0.0</NominalRValue>
              </Layer>
            </Insulation>
          </FoundationWall>
          <FoundationWall>
            <SystemIdentifier id='FoundationWall1Space4'/>
            <AttachedToSpace idref='Space4'/>
            <ExteriorAdjacentTo>ground</ExteriorAdjacentTo>
            <InteriorAdjacentTo>basement - conditioned</InteriorAdjacentTo>
            <Height>8.0</Height>
            <Area>311.1</Area>
            <Thickness>8.0</Thickness>
            <DepthBelowGrade>7.0</DepthBelowGrade>
            <InteriorFinish>
              <Type>gypsum board</Type>
            </InteriorFinish>
            <Insulation>
              <SystemIdentifier id='Space4FoundationWall1Insulation'/>
              <Layer>
                <InstallationType>continuous - exterior</InstallationType>
                <NominalRValue>8.9</NominalRValue>
                <DistanceToTopOfInsulation>0.0</DistanceToTopOfInsulation>
                <DistanceToBottomOfInsulation>8.0</DistanceToBottomOfInsulation>
              </Layer>
              <Layer>
                <InstallationType>continuous - interior</InstallationType>
                <NominalRValue>0.0</NominalRValue>
              </Layer>
            </Insulation>
          </FoundationWall>
        </FoundationWalls>
        <Floors>
          <Floor>
            <SystemIdentifier id='Floor1'/>
            <AttachedToSpace idref='GarageSpace'/>
            <ExteriorAdjacentTo>attic - unvented</ExteriorAdjacentTo>
            <InteriorAdjacentTo>garage</InteriorAdjacentTo>
            <FloorOrCeiling>ceiling</FloorOrCeiling>
            <FloorType>
              <WoodFrame/>
            </FloorType>
            <Area>600.0</Area>
            <Insulation>
              <SystemIdentifier id='Floor1Insulation'/>
              <AssemblyEffectiveRValue>2.1</AssemblyEffectiveRValue>
            </Insulation>
          </Floor>
          <Floor>
            <SystemIdentifier id='Floor2Space1'/>
            <AttachedToSpace idref='Space1'/>
            <ExteriorAdjacentTo>attic - unvented</ExteriorAdjacentTo>
            <InteriorAdjacentTo>conditioned space</InteriorAdjacentTo>
            <FloorOrCeiling>ceiling</FloorOrCeiling>
            <FloorType>
              <WoodFrame/>
            </FloorType>
            <Area>850.0</Area>
            <InteriorFinish>
              <Type>gypsum board</Type>
            </InteriorFinish>
            <Insulation>
              <SystemIdentifier id='Floor2InsulationSpace1'/>
              <AssemblyEffectiveRValue>39.3</AssemblyEffectiveRValue>
            </Insulation>
          </Floor>
          <Floor>
            <SystemIdentifier id='Floor2Space2'/>
            <AttachedToSpace idref='Space2'/>
            <ExteriorAdjacentTo>attic - unvented</ExteriorAdjacentTo>
            <InteriorAdjacentTo>conditioned space</InteriorAdjacentTo>
            <FloorOrCeiling>ceiling</FloorOrCeiling>
            <FloorType>
              <WoodFrame/>
            </FloorType>
            <Area>500.0</Area>
            <InteriorFinish>
              <Type>gypsum board</Type>
            </InteriorFinish>
            <Insulation>
              <SystemIdentifier id='Floor2InsulationSpace2'/>
              <AssemblyEffectiveRValue>39.3</AssemblyEffectiveRValue>
            </Insulation>
          </Floor>
        </Floors>
        <Slabs>
          <Slab>
            <SystemIdentifier id='Slab1'/>
            <AttachedToSpace idref='GarageSpace'/>
            <InteriorAdjacentTo>garage</InteriorAdjacentTo>
            <Area>600.0</Area>
            <Thickness>4.0</Thickness>
            <ExposedPerimeter>70.0</ExposedPerimeter>
            <PerimeterInsulation>
              <SystemIdentifier id='Slab1PerimeterInsulation'/>
              <Layer>
                <NominalRValue>0.0</NominalRValue>
                <InsulationDepth>0.0</InsulationDepth>
              </Layer>
            </PerimeterInsulation>
            <UnderSlabInsulation>
              <SystemIdentifier id='Slab1UnderSlabInsulation'/>
              <Layer>
                <NominalRValue>0.0</NominalRValue>
                <InsulationWidth>0.0</InsulationWidth>
              </Layer>
            </UnderSlabInsulation>
            <extension>
              <CarpetFraction>0.0</CarpetFraction>
              <CarpetRValue>0.0</CarpetRValue>
            </extension>
          </Slab>
          <Slab>
            <SystemIdentifier id='Slab2Space3'/>
            <AttachedToSpace idref='Space3'/>
            <InteriorAdjacentTo>basement - conditioned</InteriorAdjacentTo>
            <Area>1000.0</Area>
            <Thickness>4.0</Thickness>
            <ExposedPerimeter>88.9</ExposedPerimeter>
            <PerimeterInsulation>
              <SystemIdentifier id='Slab2PerimeterInsulationSpace3'/>
              <Layer>
                <NominalRValue>0.0</NominalRValue>
                <InsulationDepth>0.0</InsulationDepth>
              </Layer>
            </PerimeterInsulation>
            <UnderSlabInsulation>
              <SystemIdentifier id='Slab2UnderSlabInsulationSpace3'/>
              <Layer>
                <NominalRValue>0.0</NominalRValue>
                <InsulationWidth>0.0</InsulationWidth>
              </Layer>
            </UnderSlabInsulation>
            <extension>
              <CarpetFraction>0.0</CarpetFraction>
              <CarpetRValue>0.0</CarpetRValue>
            </extension>
          </Slab>
          <Slab>
            <SystemIdentifier id='Slab2Space4'/>
            <AttachedToSpace idref='Space4'/>
            <InteriorAdjacentTo>basement - conditioned</InteriorAdjacentTo>
            <Area>350.0</Area>
            <Thickness>4.0</Thickness>
            <ExposedPerimeter>31.1</ExposedPerimeter>
            <PerimeterInsulation>
              <SystemIdentifier id='Slab2PerimeterInsulationSpace4'/>
              <Layer>
                <NominalRValue>0.0</NominalRValue>
                <InsulationDepth>0.0</InsulationDepth>
              </Layer>
            </PerimeterInsulation>
            <UnderSlabInsulation>
              <SystemIdentifier id='Slab2UnderSlabInsulationSpace4'/>
              <Layer>
                <NominalRValue>0.0</NominalRValue>
                <InsulationWidth>0.0</InsulationWidth>
              </Layer>
            </UnderSlabInsulation>
            <extension>
              <CarpetFraction>0.0</CarpetFraction>
              <CarpetRValue>0.0</CarpetRValue>
            </extension>
          </Slab>
        </Slabs>
        <Windows>
          <Window>
            <SystemIdentifier id='Window1Space1'/>
            <Area>68.0</Area>
            <Azimuth>0</Azimuth>
            <UFactor>0.33</UFactor>
            <SHGC>0.45</SHGC>
            <InteriorShading>
              <SystemIdentifier id='Window1InteriorShadingSpace1'/>
              <SummerShadingCoefficient>0.7</SummerShadingCoefficient>
              <WinterShadingCoefficient>0.85</WinterShadingCoefficient>
            </InteriorShading>
            <FractionOperable>0.67</FractionOperable>
            <AttachedToWall idref='Wall2Space1'/>
          </Window>
          <Window>
            <SystemIdentifier id='Window2Space1'/>
            <Area>45.3</Area>
            <Azimuth>90</Azimuth>
            <UFactor>0.33</UFactor>
            <SHGC>0.45</SHGC>
            <InteriorShading>
              <SystemIdentifier id='Window2InteriorShadingSpace1'/>
              <SummerShadingCoefficient>0.7</SummerShadingCoefficient>
              <WinterShadingCoefficient>0.85</WinterShadingCoefficient>
            </InteriorShading>
            <FractionOperable>0.67</FractionOperable>
            <AttachedToWall idref='Wall2Space1'/>
          </Window>
          <Window>
            <SystemIdentifier id='Window3Space1'/>
            <Area>7.6</Area>
            <Azimuth>180</Azimuth>
            <UFactor>0.33</UFactor>
            <SHGC>0.45</SHGC>
            <InteriorShading>
              <SystemIdentifier id='Window3InteriorShadingSpace1'/>
              <SummerShadingCoefficient>0.7</SummerShadingCoefficient>
              <WinterShadingCoefficient>0.85</WinterShadingCoefficient>
            </InteriorShading>
            <FractionOperable>0.67</FractionOperable>
            <AttachedToWall idref='Wall2Space1'/>
          </Window>
          <Window>
            <SystemIdentifier id='Window4Space1'/>
            <Area>45.3</Area>
            <Azimuth>270</Azimuth>
            <UFactor>0.33</UFactor>
            <SHGC>0.45</SHGC>
            <InteriorShading>
              <SystemIdentifier id='Window4InteriorShadingSpace1'/>
              <SummerShadingCoefficient>0.7</SummerShadingCoefficient>
              <WinterShadingCoefficient>0.85</WinterShadingCoefficient>
            </InteriorShading>
            <FractionOperable>0.67</FractionOperable>
            <AttachedToWall idref='Wall2Space1'/>
          </Window>
          <Window>
            <SystemIdentifier id='Window1Space2'/>
            <Area>40.0</Area>
            <Azimuth>0</Azimuth>
            <UFactor>0.33</UFactor>
            <SHGC>0.45</SHGC>
            <InteriorShading>
              <SystemIdentifier id='Window1InteriorShadingSpace2'/>
              <SummerShadingCoefficient>0.7</SummerShadingCoefficient>
              <WinterShadingCoefficient>0.85</WinterShadingCoefficient>
            </InteriorShading>
            <FractionOperable>0.67</FractionOperable>
            <AttachedToWall idref='Wall2Space2'/>
          </Window>
          <Window>
            <SystemIdentifier id='Window2Space2'/>
            <Area>26.7</Area>
            <Azimuth>90</Azimuth>
            <UFactor>0.33</UFactor>
            <SHGC>0.45</SHGC>
            <InteriorShading>
              <SystemIdentifier id='Window2InteriorShadingSpace2'/>
              <SummerShadingCoefficient>0.7</SummerShadingCoefficient>
              <WinterShadingCoefficient>0.85</WinterShadingCoefficient>
            </InteriorShading>
            <FractionOperable>0.67</FractionOperable>
            <AttachedToWall idref='Wall2Space2'/>
          </Window>
          <Window>
            <SystemIdentifier id='Window3Space2'/>
            <Area>4.4</Area>
            <Azimuth>180</Azimuth>
            <UFactor>0.33</UFactor>
            <SHGC>0.45</SHGC>
            <InteriorShading>
              <SystemIdentifier id='Window3InteriorShadingSpace2'/>
              <SummerShadingCoefficient>0.7</SummerShadingCoefficient>
              <WinterShadingCoefficient>0.85</WinterShadingCoefficient>
            </InteriorShading>
            <FractionOperable>0.67</FractionOperable>
            <AttachedToWall idref='Wall2Space2'/>
          </Window>
          <Window>
            <SystemIdentifier id='Window4Space2'/>
            <Area>26.7</Area>
            <Azimuth>270</Azimuth>
            <UFactor>0.33</UFactor>
            <SHGC>0.45</SHGC>
            <InteriorShading>
              <SystemIdentifier id='Window4InteriorShadingSpace2'/>
              <SummerShadingCoefficient>0.7</SummerShadingCoefficient>
              <WinterShadingCoefficient>0.85</WinterShadingCoefficient>
            </InteriorShading>
            <FractionOperable>0.67</FractionOperable>
            <AttachedToWall idref='Wall2Space2'/>
          </Window>
        </Windows>
        <Doors>
          <Door>
            <SystemIdentifier id='Door1Space1'/>
            <AttachedToWall idref='Wall2Space1'/>
            <Area>20.0</Area>
            <Azimuth>180</Azimuth>
            <RValue>4.4</RValue>
          </Door>
          <Door>
            <SystemIdentifier id='Door1Space2'/>
            <AttachedToWall idref='Wall2Space2'/>
            <Area>20.0</Area>
            <Azimuth>180</Azimuth>
            <RValue>4.4</RValue>
          </Door>
          <Door>
            <SystemIdentifier id='Door3'/>
            <AttachedToWall idref='Wall1'/>
            <Area>70.0</Area>
            <Azimuth>180</Azimuth>
            <RValue>4.4</RValue>
          </Door>
        </Doors>
      </Enclosure>
      <Systems>
        <HVAC>
          <HVACPlant>
            <PrimarySystems>
              <PrimaryHeatingSystem idref='HeatingSystem1'/>
              <PrimaryCoolingSystem idref='CoolingSystem1'/>
            </PrimarySystems>
            <HeatingSystem>
              <SystemIdentifier id='HeatingSystem1'/>
              <AttachedToZone idref='AGConditionedZone'/>
              <DistributionSystem idref='HVACDistribution1'/>
              <HeatingSystemType>
                <Furnace/>
              </HeatingSystemType>
              <HeatingSystemFuel>natural gas</HeatingSystemFuel>
              <HeatingCapacity>18000.0</HeatingCapacity>
              <AnnualHeatingEfficiency>
                <Units>AFUE</Units>
                <Value>0.92</Value>
              </AnnualHeatingEfficiency>
              <FractionHeatLoadServed>0.5</FractionHeatLoadServed>
            </HeatingSystem>
            <HeatingSystem>
              <SystemIdentifier id='HeatingSystem2'/>
              <AttachedToZone idref='BGConditionedZone'/>
              <DistributionSystem idref='HVACDistribution2'/>
              <HeatingSystemType>
                <Furnace/>
              </HeatingSystemType>
              <HeatingSystemFuel>natural gas</HeatingSystemFuel>
              <HeatingCapacity>18000.0</HeatingCapacity>
              <AnnualHeatingEfficiency>
                <Units>AFUE</Units>
                <Value>0.92</Value>
              </AnnualHeatingEfficiency>
              <FractionHeatLoadServed>0.5</FractionHeatLoadServed>
            </HeatingSystem>
            <CoolingSystem>
              <SystemIdentifier id='CoolingSystem1'/>
              <AttachedToZone idref='AGConditionedZone'/>
              <DistributionSystem idref='HVACDistribution1'/>
              <CoolingSystemType>central air conditioner</CoolingSystemType>
              <CoolingSystemFuel>electricity</CoolingSystemFuel>
              <CoolingCapacity>12000.0</CoolingCapacity>
              <CompressorType>single stage</CompressorType>
              <FractionCoolLoadServed>0.5</FractionCoolLoadServed>
              <AnnualCoolingEfficiency>
                <Units>SEER</Units>
                <Value>13.0</Value>
              </AnnualCoolingEfficiency>
<<<<<<< HEAD
              <extension>
                <CrankcaseHeaterPowerWatts>25.0</CrankcaseHeaterPowerWatts>
              </extension>
=======
>>>>>>> c0452c5d
            </CoolingSystem>
            <CoolingSystem>
              <SystemIdentifier id='CoolingSystem2'/>
              <AttachedToZone idref='BGConditionedZone'/>
              <DistributionSystem idref='HVACDistribution2'/>
              <CoolingSystemType>central air conditioner</CoolingSystemType>
              <CoolingSystemFuel>electricity</CoolingSystemFuel>
              <CoolingCapacity>12000.0</CoolingCapacity>
              <CompressorType>single stage</CompressorType>
              <FractionCoolLoadServed>0.5</FractionCoolLoadServed>
              <AnnualCoolingEfficiency>
                <Units>SEER</Units>
                <Value>13.0</Value>
              </AnnualCoolingEfficiency>
<<<<<<< HEAD
              <extension>
                <CrankcaseHeaterPowerWatts>25.0</CrankcaseHeaterPowerWatts>
              </extension>
=======
>>>>>>> c0452c5d
            </CoolingSystem>
          </HVACPlant>
          <HVACControl>
            <SystemIdentifier id='HVACControl1'/>
            <SetpointTempHeatingSeason>68.0</SetpointTempHeatingSeason>
            <SetpointTempCoolingSeason>78.0</SetpointTempCoolingSeason>
          </HVACControl>
          <HVACDistribution>
            <SystemIdentifier id='HVACDistribution1'/>
            <DistributionSystemType>
              <AirDistribution>
                <AirDistributionType>regular velocity</AirDistributionType>
                <DuctLeakageMeasurement>
                  <DuctType>supply</DuctType>
                  <DuctLeakage>
                    <Units>CFM25</Units>
                    <Value>37.5</Value>
                    <TotalOrToOutside>to outside</TotalOrToOutside>
                  </DuctLeakage>
                </DuctLeakageMeasurement>
                <DuctLeakageMeasurement>
                  <DuctType>return</DuctType>
                  <DuctLeakage>
                    <Units>CFM25</Units>
                    <Value>12.5</Value>
                    <TotalOrToOutside>to outside</TotalOrToOutside>
                  </DuctLeakage>
                </DuctLeakageMeasurement>
                <Ducts>
                  <SystemIdentifier id='Ducts1'/>
                  <DuctType>supply</DuctType>
                  <DuctInsulationRValue>4.0</DuctInsulationRValue>
                  <DuctLocation>garage</DuctLocation>
                  <DuctSurfaceArea>75.0</DuctSurfaceArea>
                </Ducts>
                <Ducts>
                  <SystemIdentifier id='Ducts2'/>
                  <DuctType>return</DuctType>
                  <DuctInsulationRValue>0.0</DuctInsulationRValue>
                  <DuctLocation>garage</DuctLocation>
                  <DuctSurfaceArea>25.0</DuctSurfaceArea>
                </Ducts>
              </AirDistribution>
            </DistributionSystemType>
          </HVACDistribution>
          <HVACDistribution>
            <SystemIdentifier id='HVACDistribution2'/>
            <DistributionSystemType>
              <AirDistribution>
                <AirDistributionType>regular velocity</AirDistributionType>
                <DuctLeakageMeasurement>
                  <DuctType>supply</DuctType>
                  <DuctLeakage>
                    <Units>CFM25</Units>
                    <Value>37.5</Value>
                    <TotalOrToOutside>to outside</TotalOrToOutside>
                  </DuctLeakage>
                </DuctLeakageMeasurement>
                <DuctLeakageMeasurement>
                  <DuctType>return</DuctType>
                  <DuctLeakage>
                    <Units>CFM25</Units>
                    <Value>12.5</Value>
                    <TotalOrToOutside>to outside</TotalOrToOutside>
                  </DuctLeakage>
                </DuctLeakageMeasurement>
                <Ducts>
                  <SystemIdentifier id='Ducts3'/>
                  <DuctType>supply</DuctType>
                  <DuctInsulationRValue>4.0</DuctInsulationRValue>
                  <DuctLocation>garage</DuctLocation>
                  <DuctSurfaceArea>75.0</DuctSurfaceArea>
                </Ducts>
                <Ducts>
                  <SystemIdentifier id='Ducts4'/>
                  <DuctType>return</DuctType>
                  <DuctInsulationRValue>0.0</DuctInsulationRValue>
                  <DuctLocation>garage</DuctLocation>
                  <DuctSurfaceArea>25.0</DuctSurfaceArea>
                </Ducts>
              </AirDistribution>
            </DistributionSystemType>
          </HVACDistribution>
        </HVAC>
        <WaterHeating>
          <WaterHeatingSystem>
            <SystemIdentifier id='WaterHeatingSystem1'/>
            <FuelType>electricity</FuelType>
            <WaterHeaterType>storage water heater</WaterHeaterType>
            <Location>garage</Location>
            <TankVolume>40.0</TankVolume>
            <FractionDHWLoadServed>1.0</FractionDHWLoadServed>
            <HeatingCapacity>18767.0</HeatingCapacity>
            <EnergyFactor>0.95</EnergyFactor>
            <HotWaterTemperature>125.0</HotWaterTemperature>
          </WaterHeatingSystem>
          <HotWaterDistribution>
            <SystemIdentifier id='HotWaterDistribution1'/>
            <SystemType>
              <Standard>
                <PipingLength>50.0</PipingLength>
              </Standard>
            </SystemType>
            <PipeInsulation>
              <PipeRValue>0.0</PipeRValue>
            </PipeInsulation>
          </HotWaterDistribution>
          <WaterFixture>
            <SystemIdentifier id='WaterFixture1'/>
            <WaterFixtureType>shower head</WaterFixtureType>
            <LowFlow>true</LowFlow>
          </WaterFixture>
          <WaterFixture>
            <SystemIdentifier id='WaterFixture2'/>
            <WaterFixtureType>faucet</WaterFixtureType>
            <LowFlow>false</LowFlow>
          </WaterFixture>
        </WaterHeating>
      </Systems>
      <Appliances>
        <ClothesWasher>
          <SystemIdentifier id='ClothesWasher1'/>
          <Location>garage</Location>
          <IntegratedModifiedEnergyFactor>1.21</IntegratedModifiedEnergyFactor>
          <RatedAnnualkWh>380.0</RatedAnnualkWh>
          <LabelElectricRate>0.12</LabelElectricRate>
          <LabelGasRate>1.09</LabelGasRate>
          <LabelAnnualGasCost>27.0</LabelAnnualGasCost>
          <LabelUsage>6.0</LabelUsage>
          <Capacity>3.2</Capacity>
        </ClothesWasher>
        <ClothesDryer>
          <SystemIdentifier id='ClothesDryer1'/>
          <Location>garage</Location>
          <FuelType>electricity</FuelType>
          <CombinedEnergyFactor>3.73</CombinedEnergyFactor>
          <Vented>true</Vented>
          <VentedFlowRate>150.0</VentedFlowRate>
        </ClothesDryer>
        <Dishwasher>
          <SystemIdentifier id='Dishwasher1'/>
          <Location>garage</Location>
          <RatedAnnualkWh>307.0</RatedAnnualkWh>
          <PlaceSettingCapacity>12</PlaceSettingCapacity>
          <LabelElectricRate>0.12</LabelElectricRate>
          <LabelGasRate>1.09</LabelGasRate>
          <LabelAnnualGasCost>22.32</LabelAnnualGasCost>
          <LabelUsage>4.0</LabelUsage>
        </Dishwasher>
        <Refrigerator>
          <SystemIdentifier id='Refrigerator1'/>
          <Location>garage</Location>
          <RatedAnnualkWh>650.0</RatedAnnualkWh>
        </Refrigerator>
        <CookingRange>
          <SystemIdentifier id='CookingRange1'/>
          <Location>garage</Location>
          <FuelType>electricity</FuelType>
          <IsInduction>false</IsInduction>
        </CookingRange>
        <Oven>
          <SystemIdentifier id='Oven1'/>
          <IsConvection>false</IsConvection>
        </Oven>
      </Appliances>
      <Lighting>
        <LightingGroup>
          <SystemIdentifier id='LightingGroup1'/>
          <Location>interior</Location>
          <FractionofUnitsInLocation>0.4</FractionofUnitsInLocation>
          <LightingType>
            <CompactFluorescent/>
          </LightingType>
        </LightingGroup>
        <LightingGroup>
          <SystemIdentifier id='LightingGroup2'/>
          <Location>interior</Location>
          <FractionofUnitsInLocation>0.1</FractionofUnitsInLocation>
          <LightingType>
            <FluorescentTube/>
          </LightingType>
        </LightingGroup>
        <LightingGroup>
          <SystemIdentifier id='LightingGroup3'/>
          <Location>interior</Location>
          <FractionofUnitsInLocation>0.25</FractionofUnitsInLocation>
          <LightingType>
            <LightEmittingDiode/>
          </LightingType>
        </LightingGroup>
        <LightingGroup>
          <SystemIdentifier id='LightingGroup4'/>
          <Location>exterior</Location>
          <FractionofUnitsInLocation>0.4</FractionofUnitsInLocation>
          <LightingType>
            <CompactFluorescent/>
          </LightingType>
        </LightingGroup>
        <LightingGroup>
          <SystemIdentifier id='LightingGroup5'/>
          <Location>exterior</Location>
          <FractionofUnitsInLocation>0.1</FractionofUnitsInLocation>
          <LightingType>
            <FluorescentTube/>
          </LightingType>
        </LightingGroup>
        <LightingGroup>
          <SystemIdentifier id='LightingGroup6'/>
          <Location>exterior</Location>
          <FractionofUnitsInLocation>0.25</FractionofUnitsInLocation>
          <LightingType>
            <LightEmittingDiode/>
          </LightingType>
        </LightingGroup>
        <LightingGroup>
          <SystemIdentifier id='LightingGroup7'/>
          <Location>garage</Location>
          <FractionofUnitsInLocation>0.4</FractionofUnitsInLocation>
          <LightingType>
            <CompactFluorescent/>
          </LightingType>
        </LightingGroup>
        <LightingGroup>
          <SystemIdentifier id='LightingGroup8'/>
          <Location>garage</Location>
          <FractionofUnitsInLocation>0.1</FractionofUnitsInLocation>
          <LightingType>
            <FluorescentTube/>
          </LightingType>
        </LightingGroup>
        <LightingGroup>
          <SystemIdentifier id='LightingGroup9'/>
          <Location>garage</Location>
          <FractionofUnitsInLocation>0.25</FractionofUnitsInLocation>
          <LightingType>
            <LightEmittingDiode/>
          </LightingType>
        </LightingGroup>
      </Lighting>
      <MiscLoads>
        <PlugLoad>
          <SystemIdentifier id='PlugLoad1'/>
          <PlugLoadType>TV other</PlugLoadType>
          <Load>
            <Units>kWh/year</Units>
            <Value>620.0</Value>
          </Load>
        </PlugLoad>
        <PlugLoad>
          <SystemIdentifier id='PlugLoad2'/>
          <PlugLoadType>other</PlugLoadType>
          <Load>
            <Units>kWh/year</Units>
            <Value>2457.0</Value>
          </Load>
          <extension>
            <FracSensible>0.855</FracSensible>
            <FracLatent>0.045</FracLatent>
          </extension>
        </PlugLoad>
      </MiscLoads>
    </BuildingDetails>
  </Building>
</HPXML><|MERGE_RESOLUTION|>--- conflicted
+++ resolved
@@ -711,12 +711,6 @@
                 <Units>SEER</Units>
                 <Value>13.0</Value>
               </AnnualCoolingEfficiency>
-<<<<<<< HEAD
-              <extension>
-                <CrankcaseHeaterPowerWatts>25.0</CrankcaseHeaterPowerWatts>
-              </extension>
-=======
->>>>>>> c0452c5d
             </CoolingSystem>
             <CoolingSystem>
               <SystemIdentifier id='CoolingSystem2'/>
@@ -731,12 +725,6 @@
                 <Units>SEER</Units>
                 <Value>13.0</Value>
               </AnnualCoolingEfficiency>
-<<<<<<< HEAD
-              <extension>
-                <CrankcaseHeaterPowerWatts>25.0</CrankcaseHeaterPowerWatts>
-              </extension>
-=======
->>>>>>> c0452c5d
             </CoolingSystem>
           </HVACPlant>
           <HVACControl>
