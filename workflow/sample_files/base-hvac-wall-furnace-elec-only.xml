--- conflicted
+++ resolved
@@ -319,11 +319,7 @@
               </AnnualHeatingEfficiency>
               <FractionHeatLoadServed>1.0</FractionHeatLoadServed>
               <extension>
-<<<<<<< HEAD
-                <FanPowerWattsPerCFM>0.5</FanPowerWattsPerCFM>
-=======
                 <FanPowerWatts>0.0</FanPowerWatts>
->>>>>>> ab78f816
               </extension>
             </HeatingSystem>
           </HVACPlant>
