--- conflicted
+++ resolved
@@ -211,13 +211,10 @@
             <SystemIdentifier id='Floor1'/>
             <ExteriorAdjacentTo>attic - unvented</ExteriorAdjacentTo>
             <InteriorAdjacentTo>living space</InteriorAdjacentTo>
-<<<<<<< HEAD
+            <FloorOrCeiling>ceiling</FloorOrCeiling>
             <FloorType>
               <WoodFrame/>
             </FloorType>
-=======
-            <FloorOrCeiling>ceiling</FloorOrCeiling>
->>>>>>> b2b96fe2
             <Area>1350.0</Area>
             <InteriorFinish>
               <Type>gypsum board</Type>
