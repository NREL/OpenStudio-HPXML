<<<<<<< HEAD
<?xml version='1.0' encoding='UTF-8'?>
<HPXML xmlns='http://hpxmlonline.com/2019/10' xmlns:xsi='http://www.w3.org/2001/XMLSchema-instance' xsi:schemaLocation='http://hpxmlonline.com/2019/10' schemaVersion='4.0'>
  <XMLTransactionHeaderInformation>
    <XMLType>HPXML</XMLType>
    <XMLGeneratedBy>tasks.rb</XMLGeneratedBy>
    <CreatedDateAndTime>2000-01-01T00:00:00-07:00</CreatedDateAndTime>
    <Transaction>create</Transaction>
  </XMLTransactionHeaderInformation>
  <SoftwareInfo>
    <extension>
      <SimulationControl>
        <Timestep>60</Timestep>
      </SimulationControl>
      <AdditionalProperties>
        <ParentHPXMLFile>base.xml</ParentHPXMLFile>
      </AdditionalProperties>
      <UtilityBillScenarios>
        <UtilityBillScenario>
          <Name>Bills</Name>
        </UtilityBillScenario>
      </UtilityBillScenarios>
    </extension>
  </SoftwareInfo>
  <Building>
    <BuildingID id='MyBuilding'/>
    <Site>
      <SiteID id='SiteID'/>
      <Address>
        <StateCode>CO</StateCode>
      </Address>
    </Site>
    <ProjectStatus>
      <EventType>proposed workscope</EventType>
    </ProjectStatus>
    <BuildingDetails>
      <BuildingSummary>
        <Site>
          <SiteType>suburban</SiteType>
          <Surroundings>stand-alone</Surroundings>
          <VerticalSurroundings>no units above or below</VerticalSurroundings>
          <AzimuthOfFrontOfHome>180</AzimuthOfFrontOfHome>
          <FuelTypesAvailable>
            <Fuel>electricity</Fuel>
            <Fuel>natural gas</Fuel>
          </FuelTypesAvailable>
        </Site>
        <BuildingOccupancy>
          <NumberofResidents>3.0</NumberofResidents>
          <extension>
            <WeekdayScheduleFractions>0.061, 0.061, 0.061, 0.061, 0.061, 0.061, 0.061, 0.053, 0.025, 0.015, 0.015, 0.015, 0.015, 0.015, 0.015, 0.015, 0.018, 0.033, 0.054, 0.054, 0.054, 0.061, 0.061, 0.061</WeekdayScheduleFractions>
            <WeekendScheduleFractions>0.061, 0.061, 0.061, 0.061, 0.061, 0.061, 0.061, 0.053, 0.025, 0.015, 0.015, 0.015, 0.015, 0.015, 0.015, 0.015, 0.018, 0.033, 0.054, 0.054, 0.054, 0.061, 0.061, 0.061</WeekendScheduleFractions>
            <MonthlyScheduleMultipliers>1.0, 1.0, 1.0, 1.0, 1.0, 1.0, 1.0, 1.0, 1.0, 1.0, 1.0, 1.0</MonthlyScheduleMultipliers>
          </extension>
        </BuildingOccupancy>
        <BuildingConstruction>
          <ResidentialFacilityType>single-family detached</ResidentialFacilityType>
          <NumberofConditionedFloors>2.0</NumberofConditionedFloors>
          <NumberofConditionedFloorsAboveGrade>1.0</NumberofConditionedFloorsAboveGrade>
          <AverageCeilingHeight>8.0</AverageCeilingHeight>
          <NumberofBedrooms>3</NumberofBedrooms>
          <NumberofBathrooms>2</NumberofBathrooms>
          <ConditionedFloorArea>2700.0</ConditionedFloorArea>
          <ConditionedBuildingVolume>21600.0</ConditionedBuildingVolume>
        </BuildingConstruction>
      </BuildingSummary>
      <ClimateandRiskZones>
        <ClimateZoneIECC>
          <Year>2006</Year>
          <ClimateZone>5B</ClimateZone>
        </ClimateZoneIECC>
        <WeatherStation>
          <SystemIdentifier id='WeatherStation'/>
          <Name>USA_CO_Denver.Intl.AP.725650_TMY3</Name>
          <extension>
            <EPWFilePath>USA_CO_Denver.Intl.AP.725650_TMY3.epw</EPWFilePath>
          </extension>
        </WeatherStation>
      </ClimateandRiskZones>
      <Enclosure>
        <AirInfiltration>
          <AirInfiltrationMeasurement>
            <SystemIdentifier id='AirInfiltrationMeasurement1'/>
            <HousePressure>50.0</HousePressure>
            <BuildingAirLeakage>
              <UnitofMeasure>ACH</UnitofMeasure>
              <AirLeakage>3.0</AirLeakage>
            </BuildingAirLeakage>
            <InfiltrationVolume>21600.0</InfiltrationVolume>
          </AirInfiltrationMeasurement>
        </AirInfiltration>
        <Attics>
          <Attic>
            <SystemIdentifier id='Attic1'/>
            <AtticType>
              <Attic>
                <Vented>false</Vented>
              </Attic>
            </AtticType>
            <WithinInfiltrationVolume>false</WithinInfiltrationVolume>
            <AttachedToRoof idref='Roof1'/>
            <AttachedToWall idref='Wall2'/>
            <AttachedToFrameFloor idref='FrameFloor1'/>
          </Attic>
        </Attics>
        <Foundations>
          <Foundation>
            <SystemIdentifier id='Foundation1'/>
            <FoundationType>
              <Basement>
                <Conditioned>true</Conditioned>
              </Basement>
            </FoundationType>
            <AttachedToRimJoist idref='RimJoist1'/>
            <AttachedToFoundationWall idref='FoundationWall1'/>
            <AttachedToSlab idref='Slab1'/>
          </Foundation>
        </Foundations>
        <Roofs>
          <Roof>
            <SystemIdentifier id='Roof1'/>
            <InteriorAdjacentTo>attic - unvented</InteriorAdjacentTo>
            <Area>1509.4</Area>
            <RoofType>asphalt or fiberglass shingles</RoofType>
            <SolarAbsorptance>0.7</SolarAbsorptance>
            <Emittance>0.92</Emittance>
            <Pitch>6.0</Pitch>
            <RadiantBarrier>false</RadiantBarrier>
            <Insulation>
              <SystemIdentifier id='Roof1Insulation'/>
              <AssemblyEffectiveRValue>2.3</AssemblyEffectiveRValue>
            </Insulation>
          </Roof>
        </Roofs>
        <RimJoists>
          <RimJoist>
            <SystemIdentifier id='RimJoist1'/>
            <ExteriorAdjacentTo>outside</ExteriorAdjacentTo>
            <InteriorAdjacentTo>basement - conditioned</InteriorAdjacentTo>
            <Area>115.6</Area>
            <Siding>wood siding</Siding>
            <SolarAbsorptance>0.7</SolarAbsorptance>
            <Emittance>0.92</Emittance>
            <Insulation>
              <SystemIdentifier id='RimJoist1Insulation'/>
              <AssemblyEffectiveRValue>23.0</AssemblyEffectiveRValue>
            </Insulation>
          </RimJoist>
        </RimJoists>
        <Walls>
          <Wall>
            <SystemIdentifier id='Wall1'/>
            <ExteriorAdjacentTo>outside</ExteriorAdjacentTo>
            <InteriorAdjacentTo>living space</InteriorAdjacentTo>
            <WallType>
              <WoodStud/>
            </WallType>
            <Area>1200.0</Area>
            <Siding>wood siding</Siding>
            <SolarAbsorptance>0.7</SolarAbsorptance>
            <Emittance>0.92</Emittance>
            <InteriorFinish>
              <Type>gypsum board</Type>
            </InteriorFinish>
            <Insulation>
              <SystemIdentifier id='Wall1Insulation'/>
              <AssemblyEffectiveRValue>23.0</AssemblyEffectiveRValue>
            </Insulation>
          </Wall>
          <Wall>
            <SystemIdentifier id='Wall2'/>
            <ExteriorAdjacentTo>outside</ExteriorAdjacentTo>
            <InteriorAdjacentTo>attic - unvented</InteriorAdjacentTo>
            <AtticWallType>gable</AtticWallType>
            <WallType>
              <WoodStud/>
            </WallType>
            <Area>225.0</Area>
            <Siding>wood siding</Siding>
            <SolarAbsorptance>0.7</SolarAbsorptance>
            <Emittance>0.92</Emittance>
            <Insulation>
              <SystemIdentifier id='Wall2Insulation'/>
              <AssemblyEffectiveRValue>4.0</AssemblyEffectiveRValue>
            </Insulation>
          </Wall>
        </Walls>
        <FoundationWalls>
          <FoundationWall>
            <SystemIdentifier id='FoundationWall1'/>
            <ExteriorAdjacentTo>ground</ExteriorAdjacentTo>
            <InteriorAdjacentTo>basement - conditioned</InteriorAdjacentTo>
            <Height>8.0</Height>
            <Area>1200.0</Area>
            <Thickness>8.0</Thickness>
            <DepthBelowGrade>7.0</DepthBelowGrade>
            <InteriorFinish>
              <Type>gypsum board</Type>
            </InteriorFinish>
            <Insulation>
              <SystemIdentifier id='FoundationWall1Insulation'/>
              <Layer>
                <InstallationType>continuous - exterior</InstallationType>
                <NominalRValue>8.9</NominalRValue>
                <DistanceToTopOfInsulation>0.0</DistanceToTopOfInsulation>
                <DistanceToBottomOfInsulation>8.0</DistanceToBottomOfInsulation>
              </Layer>
              <Layer>
                <InstallationType>continuous - interior</InstallationType>
                <NominalRValue>0.0</NominalRValue>
              </Layer>
            </Insulation>
          </FoundationWall>
        </FoundationWalls>
        <FrameFloors>
          <FrameFloor>
            <SystemIdentifier id='FrameFloor1'/>
            <ExteriorAdjacentTo>attic - unvented</ExteriorAdjacentTo>
            <InteriorAdjacentTo>living space</InteriorAdjacentTo>
            <Area>1350.0</Area>
            <InteriorFinish>
              <Type>gypsum board</Type>
            </InteriorFinish>
            <Insulation>
              <SystemIdentifier id='FrameFloor1Insulation'/>
              <AssemblyEffectiveRValue>39.3</AssemblyEffectiveRValue>
            </Insulation>
          </FrameFloor>
        </FrameFloors>
        <Slabs>
          <Slab>
            <SystemIdentifier id='Slab1'/>
            <InteriorAdjacentTo>basement - conditioned</InteriorAdjacentTo>
            <Area>1350.0</Area>
            <Thickness>4.0</Thickness>
            <ExposedPerimeter>150.0</ExposedPerimeter>
            <PerimeterInsulation>
              <SystemIdentifier id='Slab1PerimeterInsulation'/>
              <Layer>
                <NominalRValue>0.0</NominalRValue>
                <InsulationDepth>0.0</InsulationDepth>
              </Layer>
            </PerimeterInsulation>
            <UnderSlabInsulation>
              <SystemIdentifier id='Slab1UnderSlabInsulation'/>
              <Layer>
                <NominalRValue>0.0</NominalRValue>
                <InsulationWidth>0.0</InsulationWidth>
              </Layer>
            </UnderSlabInsulation>
            <extension>
              <CarpetFraction>0.0</CarpetFraction>
              <CarpetRValue>0.0</CarpetRValue>
            </extension>
          </Slab>
        </Slabs>
        <Windows>
          <Window>
            <SystemIdentifier id='Window1'/>
            <Area>108.0</Area>
            <Azimuth>0</Azimuth>
            <UFactor>0.33</UFactor>
            <SHGC>0.45</SHGC>
            <InteriorShading>
              <SystemIdentifier id='Window1InteriorShading'/>
              <SummerShadingCoefficient>0.7</SummerShadingCoefficient>
              <WinterShadingCoefficient>0.85</WinterShadingCoefficient>
            </InteriorShading>
            <FractionOperable>0.67</FractionOperable>
            <AttachedToWall idref='Wall1'/>
          </Window>
          <Window>
            <SystemIdentifier id='Window2'/>
            <Area>72.0</Area>
            <Azimuth>90</Azimuth>
            <UFactor>0.33</UFactor>
            <SHGC>0.45</SHGC>
            <InteriorShading>
              <SystemIdentifier id='Window2InteriorShading'/>
              <SummerShadingCoefficient>0.7</SummerShadingCoefficient>
              <WinterShadingCoefficient>0.85</WinterShadingCoefficient>
            </InteriorShading>
            <FractionOperable>0.67</FractionOperable>
            <AttachedToWall idref='Wall1'/>
          </Window>
          <Window>
            <SystemIdentifier id='Window3'/>
            <Area>108.0</Area>
            <Azimuth>180</Azimuth>
            <UFactor>0.33</UFactor>
            <SHGC>0.45</SHGC>
            <InteriorShading>
              <SystemIdentifier id='Window3InteriorShading'/>
              <SummerShadingCoefficient>0.7</SummerShadingCoefficient>
              <WinterShadingCoefficient>0.85</WinterShadingCoefficient>
            </InteriorShading>
            <FractionOperable>0.67</FractionOperable>
            <AttachedToWall idref='Wall1'/>
          </Window>
          <Window>
            <SystemIdentifier id='Window4'/>
            <Area>72.0</Area>
            <Azimuth>270</Azimuth>
            <UFactor>0.33</UFactor>
            <SHGC>0.45</SHGC>
            <InteriorShading>
              <SystemIdentifier id='Window4InteriorShading'/>
              <SummerShadingCoefficient>0.7</SummerShadingCoefficient>
              <WinterShadingCoefficient>0.85</WinterShadingCoefficient>
            </InteriorShading>
            <FractionOperable>0.67</FractionOperable>
            <AttachedToWall idref='Wall1'/>
          </Window>
        </Windows>
        <Doors>
          <Door>
            <SystemIdentifier id='Door1'/>
            <AttachedToWall idref='Wall1'/>
            <Area>40.0</Area>
            <Azimuth>180</Azimuth>
            <RValue>4.4</RValue>
          </Door>
        </Doors>
      </Enclosure>
      <Systems>
        <HVAC>
          <HVACPlant>
            <PrimarySystems>
              <PrimaryHeatingSystem idref='HeatingSystem1'/>
              <PrimaryCoolingSystem idref='CoolingSystem1'/>
            </PrimarySystems>
            <HeatingSystem>
              <SystemIdentifier id='HeatingSystem1'/>
              <DistributionSystem idref='HVACDistribution1'/>
              <HeatingSystemType>
                <Furnace/>
              </HeatingSystemType>
              <HeatingSystemFuel>natural gas</HeatingSystemFuel>
              <HeatingCapacity>36000.0</HeatingCapacity>
              <AnnualHeatingEfficiency>
                <Units>AFUE</Units>
                <Value>0.92</Value>
              </AnnualHeatingEfficiency>
              <FractionHeatLoadServed>1.0</FractionHeatLoadServed>
            </HeatingSystem>
            <CoolingSystem>
              <SystemIdentifier id='CoolingSystem1'/>
              <DistributionSystem idref='HVACDistribution1'/>
              <CoolingSystemType>central air conditioner</CoolingSystemType>
              <CoolingSystemFuel>electricity</CoolingSystemFuel>
              <CoolingCapacity>24000.0</CoolingCapacity>
              <CompressorType>single stage</CompressorType>
              <FractionCoolLoadServed>1.0</FractionCoolLoadServed>
              <AnnualCoolingEfficiency>
                <Units>SEER</Units>
                <Value>13.0</Value>
              </AnnualCoolingEfficiency>
              <SensibleHeatFraction>0.73</SensibleHeatFraction>
            </CoolingSystem>
          </HVACPlant>
          <HVACControl>
            <SystemIdentifier id='HVACControl1'/>
            <SetpointTempHeatingSeason>68.0</SetpointTempHeatingSeason>
            <SetpointTempCoolingSeason>78.0</SetpointTempCoolingSeason>
          </HVACControl>
          <HVACDistribution>
            <SystemIdentifier id='HVACDistribution1'/>
            <DistributionSystemType>
              <AirDistribution>
                <AirDistributionType>regular velocity</AirDistributionType>
                <DuctLeakageMeasurement>
                  <DuctType>supply</DuctType>
                  <DuctLeakage>
                    <Units>CFM25</Units>
                    <Value>75.0</Value>
                    <TotalOrToOutside>to outside</TotalOrToOutside>
                  </DuctLeakage>
                </DuctLeakageMeasurement>
                <DuctLeakageMeasurement>
                  <DuctType>return</DuctType>
                  <DuctLeakage>
                    <Units>CFM25</Units>
                    <Value>25.0</Value>
                    <TotalOrToOutside>to outside</TotalOrToOutside>
                  </DuctLeakage>
                </DuctLeakageMeasurement>
                <Ducts>
                  <DuctType>supply</DuctType>
                  <DuctInsulationRValue>4.0</DuctInsulationRValue>
                  <DuctLocation>attic - unvented</DuctLocation>
                  <DuctSurfaceArea>150.0</DuctSurfaceArea>
                </Ducts>
                <Ducts>
                  <DuctType>return</DuctType>
                  <DuctInsulationRValue>0.0</DuctInsulationRValue>
                  <DuctLocation>attic - unvented</DuctLocation>
                  <DuctSurfaceArea>50.0</DuctSurfaceArea>
                </Ducts>
              </AirDistribution>
            </DistributionSystemType>
          </HVACDistribution>
        </HVAC>
        <WaterHeating>
          <WaterHeatingSystem>
            <SystemIdentifier id='WaterHeatingSystem1'/>
            <FuelType>electricity</FuelType>
            <WaterHeaterType>storage water heater</WaterHeaterType>
            <Location>living space</Location>
            <TankVolume>40.0</TankVolume>
            <FractionDHWLoadServed>1.0</FractionDHWLoadServed>
            <HeatingCapacity>18767.0</HeatingCapacity>
            <EnergyFactor>0.95</EnergyFactor>
            <HotWaterTemperature>125.0</HotWaterTemperature>
          </WaterHeatingSystem>
          <HotWaterDistribution>
            <SystemIdentifier id='HotWaterDistribution1'/>
            <SystemType>
              <Standard>
                <PipingLength>50.0</PipingLength>
              </Standard>
            </SystemType>
            <PipeInsulation>
              <PipeRValue>0.0</PipeRValue>
            </PipeInsulation>
          </HotWaterDistribution>
          <WaterFixture>
            <SystemIdentifier id='WaterFixture1'/>
            <WaterFixtureType>shower head</WaterFixtureType>
            <LowFlow>true</LowFlow>
          </WaterFixture>
          <WaterFixture>
            <SystemIdentifier id='WaterFixture2'/>
            <WaterFixtureType>faucet</WaterFixtureType>
            <LowFlow>false</LowFlow>
          </WaterFixture>
          <extension>
            <WaterFixturesWeekdayScheduleFractions>0.012, 0.006, 0.004, 0.005, 0.010, 0.034, 0.078, 0.087, 0.080, 0.067, 0.056, 0.047, 0.040, 0.035, 0.033, 0.031, 0.039, 0.051, 0.060, 0.060, 0.055, 0.048, 0.038, 0.026</WaterFixturesWeekdayScheduleFractions>
            <WaterFixturesWeekendScheduleFractions>0.012, 0.006, 0.004, 0.005, 0.010, 0.034, 0.078, 0.087, 0.080, 0.067, 0.056, 0.047, 0.040, 0.035, 0.033, 0.031, 0.039, 0.051, 0.060, 0.060, 0.055, 0.048, 0.038, 0.026</WaterFixturesWeekendScheduleFractions>
            <WaterFixturesMonthlyScheduleMultipliers>1.0, 1.0, 1.0, 1.0, 1.0, 1.0, 1.0, 1.0, 1.0, 1.0, 1.0, 1.0</WaterFixturesMonthlyScheduleMultipliers>
          </extension>
        </WaterHeating>
      </Systems>
      <Appliances>
        <ClothesWasher>
          <SystemIdentifier id='ClothesWasher1'/>
          <Location>living space</Location>
          <IntegratedModifiedEnergyFactor>1.21</IntegratedModifiedEnergyFactor>
          <RatedAnnualkWh>380.0</RatedAnnualkWh>
          <LabelElectricRate>0.12</LabelElectricRate>
          <LabelGasRate>1.09</LabelGasRate>
          <LabelAnnualGasCost>27.0</LabelAnnualGasCost>
          <LabelUsage>6.0</LabelUsage>
          <Capacity>3.2</Capacity>
          <extension>
            <WeekdayScheduleFractions>0.009, 0.007, 0.004, 0.004, 0.007, 0.011, 0.022, 0.049, 0.073, 0.086, 0.084, 0.075, 0.067, 0.060, 0.049, 0.052, 0.050, 0.049, 0.049, 0.049, 0.049, 0.047, 0.032, 0.017</WeekdayScheduleFractions>
            <WeekendScheduleFractions>0.009, 0.007, 0.004, 0.004, 0.007, 0.011, 0.022, 0.049, 0.073, 0.086, 0.084, 0.075, 0.067, 0.060, 0.049, 0.052, 0.050, 0.049, 0.049, 0.049, 0.049, 0.047, 0.032, 0.017</WeekendScheduleFractions>
            <MonthlyScheduleMultipliers>1.011, 1.002, 1.022, 1.020, 1.022, 0.996, 0.999, 0.999, 0.996, 0.964, 0.959, 1.011</MonthlyScheduleMultipliers>
          </extension>
        </ClothesWasher>
        <ClothesDryer>
          <SystemIdentifier id='ClothesDryer1'/>
          <Location>living space</Location>
          <FuelType>electricity</FuelType>
          <CombinedEnergyFactor>3.73</CombinedEnergyFactor>
          <Vented>true</Vented>
          <VentedFlowRate>150.0</VentedFlowRate>
          <extension>
            <WeekdayScheduleFractions>0.010, 0.006, 0.004, 0.002, 0.004, 0.006, 0.016, 0.032, 0.048, 0.068, 0.078, 0.081, 0.074, 0.067, 0.057, 0.061, 0.055, 0.054, 0.051, 0.051, 0.052, 0.054, 0.044, 0.024</WeekdayScheduleFractions>
            <WeekendScheduleFractions>0.010, 0.006, 0.004, 0.002, 0.004, 0.006, 0.016, 0.032, 0.048, 0.068, 0.078, 0.081, 0.074, 0.067, 0.057, 0.061, 0.055, 0.054, 0.051, 0.051, 0.052, 0.054, 0.044, 0.024</WeekendScheduleFractions>
            <MonthlyScheduleMultipliers>1.0, 1.0, 1.0, 1.0, 1.0, 1.0, 1.0, 1.0, 1.0, 1.0, 1.0, 1.0</MonthlyScheduleMultipliers>
          </extension>
        </ClothesDryer>
        <Dishwasher>
          <SystemIdentifier id='Dishwasher1'/>
          <Location>living space</Location>
          <RatedAnnualkWh>307.0</RatedAnnualkWh>
          <PlaceSettingCapacity>12</PlaceSettingCapacity>
          <LabelElectricRate>0.12</LabelElectricRate>
          <LabelGasRate>1.09</LabelGasRate>
          <LabelAnnualGasCost>22.32</LabelAnnualGasCost>
          <LabelUsage>4.0</LabelUsage>
          <extension>
            <WeekdayScheduleFractions>0.015, 0.007, 0.005, 0.003, 0.003, 0.010, 0.020, 0.031, 0.058, 0.065, 0.056, 0.048, 0.041, 0.046, 0.036, 0.038, 0.038, 0.049, 0.087, 0.111, 0.090, 0.067, 0.044, 0.031</WeekdayScheduleFractions>
            <WeekendScheduleFractions>0.015, 0.007, 0.005, 0.003, 0.003, 0.010, 0.020, 0.031, 0.058, 0.065, 0.056, 0.048, 0.041, 0.046, 0.036, 0.038, 0.038, 0.049, 0.087, 0.111, 0.090, 0.067, 0.044, 0.031</WeekendScheduleFractions>
            <MonthlyScheduleMultipliers>1.097, 1.097, 0.991, 0.987, 0.991, 0.890, 0.896, 0.896, 0.890, 1.085, 1.085, 1.097</MonthlyScheduleMultipliers>
          </extension>
        </Dishwasher>
        <Refrigerator>
          <SystemIdentifier id='Refrigerator1'/>
          <Location>living space</Location>
          <RatedAnnualkWh>650.0</RatedAnnualkWh>
          <PrimaryIndicator>true</PrimaryIndicator>
          <extension>
            <WeekdayScheduleFractions>0.040, 0.039, 0.038, 0.037, 0.036, 0.036, 0.038, 0.040, 0.041, 0.041, 0.040, 0.040, 0.042, 0.042, 0.042, 0.041, 0.044, 0.048, 0.050, 0.048, 0.047, 0.046, 0.044, 0.041</WeekdayScheduleFractions>
            <WeekendScheduleFractions>0.040, 0.039, 0.038, 0.037, 0.036, 0.036, 0.038, 0.040, 0.041, 0.041, 0.040, 0.040, 0.042, 0.042, 0.042, 0.041, 0.044, 0.048, 0.050, 0.048, 0.047, 0.046, 0.044, 0.041</WeekendScheduleFractions>
            <MonthlyScheduleMultipliers>0.837, 0.835, 1.084, 1.084, 1.084, 1.096, 1.096, 1.096, 1.096, 0.931, 0.925, 0.837</MonthlyScheduleMultipliers>
          </extension>
        </Refrigerator>
        <CookingRange>
          <SystemIdentifier id='CookingRange1'/>
          <Location>living space</Location>
          <FuelType>electricity</FuelType>
          <IsInduction>false</IsInduction>
          <extension>
            <WeekdayScheduleFractions>0.007, 0.007, 0.004, 0.004, 0.007, 0.011, 0.025, 0.042, 0.046, 0.048, 0.042, 0.050, 0.057, 0.046, 0.057, 0.044, 0.092, 0.150, 0.117, 0.060, 0.035, 0.025, 0.016, 0.011</WeekdayScheduleFractions>
            <WeekendScheduleFractions>0.007, 0.007, 0.004, 0.004, 0.007, 0.011, 0.025, 0.042, 0.046, 0.048, 0.042, 0.050, 0.057, 0.046, 0.057, 0.044, 0.092, 0.150, 0.117, 0.060, 0.035, 0.025, 0.016, 0.011</WeekendScheduleFractions>
            <MonthlyScheduleMultipliers>1.097, 1.097, 0.991, 0.987, 0.991, 0.890, 0.896, 0.896, 0.890, 1.085, 1.085, 1.097</MonthlyScheduleMultipliers>
          </extension>
        </CookingRange>
        <Oven>
          <SystemIdentifier id='Oven1'/>
          <IsConvection>false</IsConvection>
        </Oven>
      </Appliances>
      <Lighting>
        <LightingGroup>
          <SystemIdentifier id='LightingGroup1'/>
          <Location>interior</Location>
          <FractionofUnitsInLocation>0.4</FractionofUnitsInLocation>
          <LightingType>
            <CompactFluorescent/>
          </LightingType>
        </LightingGroup>
        <LightingGroup>
          <SystemIdentifier id='LightingGroup2'/>
          <Location>exterior</Location>
          <FractionofUnitsInLocation>0.4</FractionofUnitsInLocation>
          <LightingType>
            <CompactFluorescent/>
          </LightingType>
        </LightingGroup>
        <LightingGroup>
          <SystemIdentifier id='LightingGroup3'/>
          <Location>garage</Location>
          <FractionofUnitsInLocation>0.4</FractionofUnitsInLocation>
          <LightingType>
            <CompactFluorescent/>
          </LightingType>
        </LightingGroup>
        <LightingGroup>
          <SystemIdentifier id='LightingGroup4'/>
          <Location>interior</Location>
          <FractionofUnitsInLocation>0.1</FractionofUnitsInLocation>
          <LightingType>
            <FluorescentTube/>
          </LightingType>
        </LightingGroup>
        <LightingGroup>
          <SystemIdentifier id='LightingGroup5'/>
          <Location>exterior</Location>
          <FractionofUnitsInLocation>0.1</FractionofUnitsInLocation>
          <LightingType>
            <FluorescentTube/>
          </LightingType>
        </LightingGroup>
        <LightingGroup>
          <SystemIdentifier id='LightingGroup6'/>
          <Location>garage</Location>
          <FractionofUnitsInLocation>0.1</FractionofUnitsInLocation>
          <LightingType>
            <FluorescentTube/>
          </LightingType>
        </LightingGroup>
        <LightingGroup>
          <SystemIdentifier id='LightingGroup7'/>
          <Location>interior</Location>
          <FractionofUnitsInLocation>0.25</FractionofUnitsInLocation>
          <LightingType>
            <LightEmittingDiode/>
          </LightingType>
        </LightingGroup>
        <LightingGroup>
          <SystemIdentifier id='LightingGroup8'/>
          <Location>exterior</Location>
          <FractionofUnitsInLocation>0.25</FractionofUnitsInLocation>
          <LightingType>
            <LightEmittingDiode/>
          </LightingType>
        </LightingGroup>
        <LightingGroup>
          <SystemIdentifier id='LightingGroup9'/>
          <Location>garage</Location>
          <FractionofUnitsInLocation>0.25</FractionofUnitsInLocation>
          <LightingType>
            <LightEmittingDiode/>
          </LightingType>
        </LightingGroup>
        <extension>
          <InteriorWeekdayScheduleFractions>0.124, 0.074, 0.050, 0.050, 0.053, 0.140, 0.330, 0.420, 0.430, 0.424, 0.411, 0.394, 0.382, 0.378, 0.378, 0.379, 0.386, 0.412, 0.484, 0.619, 0.783, 0.880, 0.597, 0.249</InteriorWeekdayScheduleFractions>
          <InteriorWeekendScheduleFractions>0.124, 0.074, 0.050, 0.050, 0.053, 0.140, 0.330, 0.420, 0.430, 0.424, 0.411, 0.394, 0.382, 0.378, 0.378, 0.379, 0.386, 0.412, 0.484, 0.619, 0.783, 0.880, 0.597, 0.249</InteriorWeekendScheduleFractions>
          <InteriorMonthlyScheduleMultipliers>1.075, 1.064951905, 1.0375, 1.0, 0.9625, 0.935048095, 0.925, 0.935048095, 0.9625, 1.0, 1.0375, 1.064951905</InteriorMonthlyScheduleMultipliers>
          <GarageWeekdayScheduleFractions>0.046, 0.046, 0.046, 0.046, 0.046, 0.037, 0.035, 0.034, 0.033, 0.028, 0.022, 0.015, 0.012, 0.011, 0.011, 0.012, 0.019, 0.037, 0.049, 0.065, 0.091, 0.105, 0.091, 0.063</GarageWeekdayScheduleFractions>
          <GarageWeekendScheduleFractions>0.046, 0.046, 0.045, 0.045, 0.046, 0.045, 0.044, 0.041, 0.036, 0.03, 0.024, 0.016, 0.012, 0.011, 0.011, 0.012, 0.019, 0.038, 0.048, 0.06, 0.083, 0.098, 0.085, 0.059</GarageWeekendScheduleFractions>
          <GarageMonthlyScheduleMultipliers>1.248, 1.257, 0.993, 0.989, 0.993, 0.827, 0.821, 0.821, 0.827, 0.99, 0.987, 1.248</GarageMonthlyScheduleMultipliers>
          <ExteriorWeekdayScheduleFractions>0.046, 0.046, 0.046, 0.046, 0.046, 0.037, 0.035, 0.034, 0.033, 0.028, 0.022, 0.015, 0.012, 0.011, 0.011, 0.012, 0.019, 0.037, 0.049, 0.065, 0.091, 0.105, 0.091, 0.063</ExteriorWeekdayScheduleFractions>
          <ExteriorWeekendScheduleFractions>0.046, 0.046, 0.045, 0.045, 0.046, 0.045, 0.044, 0.041, 0.036, 0.03, 0.024, 0.016, 0.012, 0.011, 0.011, 0.012, 0.019, 0.038, 0.048, 0.06, 0.083, 0.098, 0.085, 0.059</ExteriorWeekendScheduleFractions>
          <ExteriorMonthlyScheduleMultipliers>1.248, 1.257, 0.993, 0.989, 0.993, 0.827, 0.821, 0.821, 0.827, 0.99, 0.987, 1.248</ExteriorMonthlyScheduleMultipliers>
        </extension>
      </Lighting>
      <MiscLoads>
        <PlugLoad>
          <SystemIdentifier id='PlugLoad1'/>
          <PlugLoadType>TV other</PlugLoadType>
          <Load>
            <Units>kWh/year</Units>
            <Value>620.0</Value>
          </Load>
          <extension>
            <WeekdayScheduleFractions>0.045, 0.019, 0.01, 0.001, 0.001, 0.001, 0.005, 0.009, 0.018, 0.026, 0.032, 0.038, 0.04, 0.041, 0.043, 0.045, 0.05, 0.055, 0.07, 0.085, 0.097, 0.108, 0.089, 0.07</WeekdayScheduleFractions>
            <WeekendScheduleFractions>0.045, 0.019, 0.01, 0.001, 0.001, 0.001, 0.005, 0.009, 0.018, 0.026, 0.032, 0.038, 0.04, 0.041, 0.043, 0.045, 0.05, 0.055, 0.07, 0.085, 0.097, 0.108, 0.089, 0.07</WeekendScheduleFractions>
            <MonthlyScheduleMultipliers>1.137, 1.129, 0.961, 0.969, 0.961, 0.993, 0.996, 0.96, 0.993, 0.867, 0.86, 1.137</MonthlyScheduleMultipliers>
          </extension>
        </PlugLoad>
        <PlugLoad>
          <SystemIdentifier id='PlugLoad2'/>
          <PlugLoadType>other</PlugLoadType>
          <Load>
            <Units>kWh/year</Units>
            <Value>2457.0</Value>
          </Load>
          <extension>
            <FracSensible>0.855</FracSensible>
            <FracLatent>0.045</FracLatent>
            <WeekdayScheduleFractions>0.035, 0.033, 0.032, 0.031, 0.032, 0.033, 0.037, 0.042, 0.043, 0.043, 0.043, 0.044, 0.045, 0.045, 0.044, 0.046, 0.048, 0.052, 0.053, 0.05, 0.047, 0.045, 0.04, 0.036</WeekdayScheduleFractions>
            <WeekendScheduleFractions>0.035, 0.033, 0.032, 0.031, 0.032, 0.033, 0.037, 0.042, 0.043, 0.043, 0.043, 0.044, 0.045, 0.045, 0.044, 0.046, 0.048, 0.052, 0.053, 0.05, 0.047, 0.045, 0.04, 0.036</WeekendScheduleFractions>
            <MonthlyScheduleMultipliers>1.248, 1.257, 0.993, 0.989, 0.993, 0.827, 0.821, 0.821, 0.827, 0.99, 0.987, 1.248</MonthlyScheduleMultipliers>
          </extension>
        </PlugLoad>
      </MiscLoads>
    </BuildingDetails>
  </Building>
=======
<?xml version='1.0' encoding='UTF-8'?>
<HPXML xmlns='http://hpxmlonline.com/2019/10' xmlns:xsi='http://www.w3.org/2001/XMLSchema-instance' xsi:schemaLocation='http://hpxmlonline.com/2019/10' schemaVersion='4.0'>
  <XMLTransactionHeaderInformation>
    <XMLType>HPXML</XMLType>
    <XMLGeneratedBy>tasks.rb</XMLGeneratedBy>
    <CreatedDateAndTime>2000-01-01T00:00:00-07:00</CreatedDateAndTime>
    <Transaction>create</Transaction>
  </XMLTransactionHeaderInformation>
  <SoftwareInfo>
    <extension>
      <SimulationControl>
        <Timestep>60</Timestep>
      </SimulationControl>
      <AdditionalProperties>
        <ParentHPXMLFile>base.xml</ParentHPXMLFile>
      </AdditionalProperties>
      <UtilityBillScenarios>
        <UtilityBillScenario>
          <Name>Bills</Name>
        </UtilityBillScenario>
      </UtilityBillScenarios>
    </extension>
  </SoftwareInfo>
  <Building>
    <BuildingID id='MyBuilding'/>
    <Site>
      <SiteID id='SiteID'/>
      <Address>
        <StateCode>CO</StateCode>
      </Address>
    </Site>
    <ProjectStatus>
      <EventType>proposed workscope</EventType>
    </ProjectStatus>
    <BuildingDetails>
      <BuildingSummary>
        <Site>
          <SiteType>suburban</SiteType>
          <Surroundings>stand-alone</Surroundings>
          <VerticalSurroundings>no units above or below</VerticalSurroundings>
          <AzimuthOfFrontOfHome>180</AzimuthOfFrontOfHome>
          <FuelTypesAvailable>
            <Fuel>electricity</Fuel>
            <Fuel>natural gas</Fuel>
          </FuelTypesAvailable>
        </Site>
        <BuildingOccupancy>
          <NumberofResidents>3.0</NumberofResidents>
          <extension>
            <WeekdayScheduleFractions>0.061, 0.061, 0.061, 0.061, 0.061, 0.061, 0.061, 0.053, 0.025, 0.015, 0.015, 0.015, 0.015, 0.015, 0.015, 0.015, 0.018, 0.033, 0.054, 0.054, 0.054, 0.061, 0.061, 0.061</WeekdayScheduleFractions>
            <WeekendScheduleFractions>0.061, 0.061, 0.061, 0.061, 0.061, 0.061, 0.061, 0.053, 0.025, 0.015, 0.015, 0.015, 0.015, 0.015, 0.015, 0.015, 0.018, 0.033, 0.054, 0.054, 0.054, 0.061, 0.061, 0.061</WeekendScheduleFractions>
            <MonthlyScheduleMultipliers>1.0, 1.0, 1.0, 1.0, 1.0, 1.0, 1.0, 1.0, 1.0, 1.0, 1.0, 1.0</MonthlyScheduleMultipliers>
          </extension>
        </BuildingOccupancy>
        <BuildingConstruction>
          <ResidentialFacilityType>single-family detached</ResidentialFacilityType>
          <NumberofConditionedFloors>2.0</NumberofConditionedFloors>
          <NumberofConditionedFloorsAboveGrade>1.0</NumberofConditionedFloorsAboveGrade>
          <AverageCeilingHeight>8.0</AverageCeilingHeight>
          <NumberofBedrooms>3</NumberofBedrooms>
          <NumberofBathrooms>2</NumberofBathrooms>
          <ConditionedFloorArea>2700.0</ConditionedFloorArea>
          <ConditionedBuildingVolume>21600.0</ConditionedBuildingVolume>
        </BuildingConstruction>
      </BuildingSummary>
      <ClimateandRiskZones>
        <ClimateZoneIECC>
          <Year>2006</Year>
          <ClimateZone>5B</ClimateZone>
        </ClimateZoneIECC>
        <WeatherStation>
          <SystemIdentifier id='WeatherStation'/>
          <Name>USA_CO_Denver.Intl.AP.725650_TMY3</Name>
          <extension>
            <EPWFilePath>USA_CO_Denver.Intl.AP.725650_TMY3.epw</EPWFilePath>
          </extension>
        </WeatherStation>
      </ClimateandRiskZones>
      <Enclosure>
        <AirInfiltration>
          <AirInfiltrationMeasurement>
            <SystemIdentifier id='AirInfiltrationMeasurement1'/>
            <HousePressure>50.0</HousePressure>
            <BuildingAirLeakage>
              <UnitofMeasure>ACH</UnitofMeasure>
              <AirLeakage>3.0</AirLeakage>
            </BuildingAirLeakage>
            <InfiltrationVolume>21600.0</InfiltrationVolume>
          </AirInfiltrationMeasurement>
        </AirInfiltration>
        <Attics>
          <Attic>
            <SystemIdentifier id='Attic1'/>
            <AtticType>
              <Attic>
                <Vented>false</Vented>
              </Attic>
            </AtticType>
            <WithinInfiltrationVolume>false</WithinInfiltrationVolume>
            <AttachedToRoof idref='Roof1'/>
            <AttachedToWall idref='Wall2'/>
            <AttachedToFloor idref='Floor1'/>
          </Attic>
        </Attics>
        <Foundations>
          <Foundation>
            <SystemIdentifier id='Foundation1'/>
            <FoundationType>
              <Basement>
                <Conditioned>true</Conditioned>
              </Basement>
            </FoundationType>
            <AttachedToRimJoist idref='RimJoist1'/>
            <AttachedToFoundationWall idref='FoundationWall1'/>
            <AttachedToSlab idref='Slab1'/>
          </Foundation>
        </Foundations>
        <Roofs>
          <Roof>
            <SystemIdentifier id='Roof1'/>
            <InteriorAdjacentTo>attic - unvented</InteriorAdjacentTo>
            <Area>1509.4</Area>
            <RoofType>asphalt or fiberglass shingles</RoofType>
            <SolarAbsorptance>0.7</SolarAbsorptance>
            <Emittance>0.92</Emittance>
            <Pitch>6.0</Pitch>
            <RadiantBarrier>false</RadiantBarrier>
            <Insulation>
              <SystemIdentifier id='Roof1Insulation'/>
              <AssemblyEffectiveRValue>2.3</AssemblyEffectiveRValue>
            </Insulation>
          </Roof>
        </Roofs>
        <RimJoists>
          <RimJoist>
            <SystemIdentifier id='RimJoist1'/>
            <ExteriorAdjacentTo>outside</ExteriorAdjacentTo>
            <InteriorAdjacentTo>basement - conditioned</InteriorAdjacentTo>
            <Area>115.6</Area>
            <Siding>wood siding</Siding>
            <SolarAbsorptance>0.7</SolarAbsorptance>
            <Emittance>0.92</Emittance>
            <Insulation>
              <SystemIdentifier id='RimJoist1Insulation'/>
              <AssemblyEffectiveRValue>23.0</AssemblyEffectiveRValue>
            </Insulation>
          </RimJoist>
        </RimJoists>
        <Walls>
          <Wall>
            <SystemIdentifier id='Wall1'/>
            <ExteriorAdjacentTo>outside</ExteriorAdjacentTo>
            <InteriorAdjacentTo>living space</InteriorAdjacentTo>
            <WallType>
              <WoodStud/>
            </WallType>
            <Area>1200.0</Area>
            <Siding>wood siding</Siding>
            <SolarAbsorptance>0.7</SolarAbsorptance>
            <Emittance>0.92</Emittance>
            <InteriorFinish>
              <Type>gypsum board</Type>
            </InteriorFinish>
            <Insulation>
              <SystemIdentifier id='Wall1Insulation'/>
              <AssemblyEffectiveRValue>23.0</AssemblyEffectiveRValue>
            </Insulation>
          </Wall>
          <Wall>
            <SystemIdentifier id='Wall2'/>
            <ExteriorAdjacentTo>outside</ExteriorAdjacentTo>
            <InteriorAdjacentTo>attic - unvented</InteriorAdjacentTo>
            <AtticWallType>gable</AtticWallType>
            <WallType>
              <WoodStud/>
            </WallType>
            <Area>225.0</Area>
            <Siding>wood siding</Siding>
            <SolarAbsorptance>0.7</SolarAbsorptance>
            <Emittance>0.92</Emittance>
            <Insulation>
              <SystemIdentifier id='Wall2Insulation'/>
              <AssemblyEffectiveRValue>4.0</AssemblyEffectiveRValue>
            </Insulation>
          </Wall>
        </Walls>
        <FoundationWalls>
          <FoundationWall>
            <SystemIdentifier id='FoundationWall1'/>
            <ExteriorAdjacentTo>ground</ExteriorAdjacentTo>
            <InteriorAdjacentTo>basement - conditioned</InteriorAdjacentTo>
            <Height>8.0</Height>
            <Area>1200.0</Area>
            <Thickness>8.0</Thickness>
            <DepthBelowGrade>7.0</DepthBelowGrade>
            <InteriorFinish>
              <Type>gypsum board</Type>
            </InteriorFinish>
            <Insulation>
              <SystemIdentifier id='FoundationWall1Insulation'/>
              <Layer>
                <InstallationType>continuous - exterior</InstallationType>
                <NominalRValue>8.9</NominalRValue>
                <DistanceToTopOfInsulation>0.0</DistanceToTopOfInsulation>
                <DistanceToBottomOfInsulation>8.0</DistanceToBottomOfInsulation>
              </Layer>
              <Layer>
                <InstallationType>continuous - interior</InstallationType>
                <NominalRValue>0.0</NominalRValue>
              </Layer>
            </Insulation>
          </FoundationWall>
        </FoundationWalls>
        <Floors>
          <Floor>
            <SystemIdentifier id='Floor1'/>
            <ExteriorAdjacentTo>attic - unvented</ExteriorAdjacentTo>
            <InteriorAdjacentTo>living space</InteriorAdjacentTo>
            <Area>1350.0</Area>
            <InteriorFinish>
              <Type>gypsum board</Type>
            </InteriorFinish>
            <Insulation>
              <SystemIdentifier id='Floor1Insulation'/>
              <AssemblyEffectiveRValue>39.3</AssemblyEffectiveRValue>
            </Insulation>
          </Floor>
        </Floors>
        <Slabs>
          <Slab>
            <SystemIdentifier id='Slab1'/>
            <InteriorAdjacentTo>basement - conditioned</InteriorAdjacentTo>
            <Area>1350.0</Area>
            <Thickness>4.0</Thickness>
            <ExposedPerimeter>150.0</ExposedPerimeter>
            <PerimeterInsulation>
              <SystemIdentifier id='Slab1PerimeterInsulation'/>
              <Layer>
                <NominalRValue>0.0</NominalRValue>
                <InsulationDepth>0.0</InsulationDepth>
              </Layer>
            </PerimeterInsulation>
            <UnderSlabInsulation>
              <SystemIdentifier id='Slab1UnderSlabInsulation'/>
              <Layer>
                <NominalRValue>0.0</NominalRValue>
                <InsulationWidth>0.0</InsulationWidth>
              </Layer>
            </UnderSlabInsulation>
            <extension>
              <CarpetFraction>0.0</CarpetFraction>
              <CarpetRValue>0.0</CarpetRValue>
            </extension>
          </Slab>
        </Slabs>
        <Windows>
          <Window>
            <SystemIdentifier id='Window1'/>
            <Area>108.0</Area>
            <Azimuth>0</Azimuth>
            <UFactor>0.33</UFactor>
            <SHGC>0.45</SHGC>
            <InteriorShading>
              <SystemIdentifier id='Window1InteriorShading'/>
              <SummerShadingCoefficient>0.7</SummerShadingCoefficient>
              <WinterShadingCoefficient>0.85</WinterShadingCoefficient>
            </InteriorShading>
            <FractionOperable>0.67</FractionOperable>
            <AttachedToWall idref='Wall1'/>
          </Window>
          <Window>
            <SystemIdentifier id='Window2'/>
            <Area>72.0</Area>
            <Azimuth>90</Azimuth>
            <UFactor>0.33</UFactor>
            <SHGC>0.45</SHGC>
            <InteriorShading>
              <SystemIdentifier id='Window2InteriorShading'/>
              <SummerShadingCoefficient>0.7</SummerShadingCoefficient>
              <WinterShadingCoefficient>0.85</WinterShadingCoefficient>
            </InteriorShading>
            <FractionOperable>0.67</FractionOperable>
            <AttachedToWall idref='Wall1'/>
          </Window>
          <Window>
            <SystemIdentifier id='Window3'/>
            <Area>108.0</Area>
            <Azimuth>180</Azimuth>
            <UFactor>0.33</UFactor>
            <SHGC>0.45</SHGC>
            <InteriorShading>
              <SystemIdentifier id='Window3InteriorShading'/>
              <SummerShadingCoefficient>0.7</SummerShadingCoefficient>
              <WinterShadingCoefficient>0.85</WinterShadingCoefficient>
            </InteriorShading>
            <FractionOperable>0.67</FractionOperable>
            <AttachedToWall idref='Wall1'/>
          </Window>
          <Window>
            <SystemIdentifier id='Window4'/>
            <Area>72.0</Area>
            <Azimuth>270</Azimuth>
            <UFactor>0.33</UFactor>
            <SHGC>0.45</SHGC>
            <InteriorShading>
              <SystemIdentifier id='Window4InteriorShading'/>
              <SummerShadingCoefficient>0.7</SummerShadingCoefficient>
              <WinterShadingCoefficient>0.85</WinterShadingCoefficient>
            </InteriorShading>
            <FractionOperable>0.67</FractionOperable>
            <AttachedToWall idref='Wall1'/>
          </Window>
        </Windows>
        <Doors>
          <Door>
            <SystemIdentifier id='Door1'/>
            <AttachedToWall idref='Wall1'/>
            <Area>40.0</Area>
            <Azimuth>180</Azimuth>
            <RValue>4.4</RValue>
          </Door>
        </Doors>
      </Enclosure>
      <Systems>
        <HVAC>
          <HVACPlant>
            <PrimarySystems>
              <PrimaryHeatingSystem idref='HeatingSystem1'/>
              <PrimaryCoolingSystem idref='CoolingSystem1'/>
            </PrimarySystems>
            <HeatingSystem>
              <SystemIdentifier id='HeatingSystem1'/>
              <DistributionSystem idref='HVACDistribution1'/>
              <HeatingSystemType>
                <Furnace/>
              </HeatingSystemType>
              <HeatingSystemFuel>natural gas</HeatingSystemFuel>
              <HeatingCapacity>36000.0</HeatingCapacity>
              <AnnualHeatingEfficiency>
                <Units>AFUE</Units>
                <Value>0.92</Value>
              </AnnualHeatingEfficiency>
              <FractionHeatLoadServed>1.0</FractionHeatLoadServed>
            </HeatingSystem>
            <CoolingSystem>
              <SystemIdentifier id='CoolingSystem1'/>
              <DistributionSystem idref='HVACDistribution1'/>
              <CoolingSystemType>central air conditioner</CoolingSystemType>
              <CoolingSystemFuel>electricity</CoolingSystemFuel>
              <CoolingCapacity>24000.0</CoolingCapacity>
              <CompressorType>single stage</CompressorType>
              <FractionCoolLoadServed>1.0</FractionCoolLoadServed>
              <AnnualCoolingEfficiency>
                <Units>SEER</Units>
                <Value>13.0</Value>
              </AnnualCoolingEfficiency>
              <SensibleHeatFraction>0.73</SensibleHeatFraction>
            </CoolingSystem>
          </HVACPlant>
          <HVACControl>
            <SystemIdentifier id='HVACControl1'/>
            <SetpointTempHeatingSeason>68.0</SetpointTempHeatingSeason>
            <SetpointTempCoolingSeason>78.0</SetpointTempCoolingSeason>
          </HVACControl>
          <HVACDistribution>
            <SystemIdentifier id='HVACDistribution1'/>
            <DistributionSystemType>
              <AirDistribution>
                <AirDistributionType>regular velocity</AirDistributionType>
                <DuctLeakageMeasurement>
                  <DuctType>supply</DuctType>
                  <DuctLeakage>
                    <Units>CFM25</Units>
                    <Value>75.0</Value>
                    <TotalOrToOutside>to outside</TotalOrToOutside>
                  </DuctLeakage>
                </DuctLeakageMeasurement>
                <DuctLeakageMeasurement>
                  <DuctType>return</DuctType>
                  <DuctLeakage>
                    <Units>CFM25</Units>
                    <Value>25.0</Value>
                    <TotalOrToOutside>to outside</TotalOrToOutside>
                  </DuctLeakage>
                </DuctLeakageMeasurement>
                <Ducts>
                  <DuctType>supply</DuctType>
                  <DuctInsulationRValue>4.0</DuctInsulationRValue>
                  <DuctLocation>attic - unvented</DuctLocation>
                  <DuctSurfaceArea>150.0</DuctSurfaceArea>
                </Ducts>
                <Ducts>
                  <DuctType>return</DuctType>
                  <DuctInsulationRValue>0.0</DuctInsulationRValue>
                  <DuctLocation>attic - unvented</DuctLocation>
                  <DuctSurfaceArea>50.0</DuctSurfaceArea>
                </Ducts>
              </AirDistribution>
            </DistributionSystemType>
          </HVACDistribution>
        </HVAC>
        <WaterHeating>
          <WaterHeatingSystem>
            <SystemIdentifier id='WaterHeatingSystem1'/>
            <FuelType>electricity</FuelType>
            <WaterHeaterType>storage water heater</WaterHeaterType>
            <Location>living space</Location>
            <TankVolume>40.0</TankVolume>
            <FractionDHWLoadServed>1.0</FractionDHWLoadServed>
            <HeatingCapacity>18767.0</HeatingCapacity>
            <EnergyFactor>0.95</EnergyFactor>
            <HotWaterTemperature>125.0</HotWaterTemperature>
          </WaterHeatingSystem>
          <HotWaterDistribution>
            <SystemIdentifier id='HotWaterDistribution1'/>
            <SystemType>
              <Standard>
                <PipingLength>50.0</PipingLength>
              </Standard>
            </SystemType>
            <PipeInsulation>
              <PipeRValue>0.0</PipeRValue>
            </PipeInsulation>
          </HotWaterDistribution>
          <WaterFixture>
            <SystemIdentifier id='WaterFixture1'/>
            <WaterFixtureType>shower head</WaterFixtureType>
            <LowFlow>true</LowFlow>
          </WaterFixture>
          <WaterFixture>
            <SystemIdentifier id='WaterFixture2'/>
            <WaterFixtureType>faucet</WaterFixtureType>
            <LowFlow>false</LowFlow>
          </WaterFixture>
          <extension>
            <WaterFixturesWeekdayScheduleFractions>0.012, 0.006, 0.004, 0.005, 0.010, 0.034, 0.078, 0.087, 0.080, 0.067, 0.056, 0.047, 0.040, 0.035, 0.033, 0.031, 0.039, 0.051, 0.060, 0.060, 0.055, 0.048, 0.038, 0.026</WaterFixturesWeekdayScheduleFractions>
            <WaterFixturesWeekendScheduleFractions>0.012, 0.006, 0.004, 0.005, 0.010, 0.034, 0.078, 0.087, 0.080, 0.067, 0.056, 0.047, 0.040, 0.035, 0.033, 0.031, 0.039, 0.051, 0.060, 0.060, 0.055, 0.048, 0.038, 0.026</WaterFixturesWeekendScheduleFractions>
            <WaterFixturesMonthlyScheduleMultipliers>1.0, 1.0, 1.0, 1.0, 1.0, 1.0, 1.0, 1.0, 1.0, 1.0, 1.0, 1.0</WaterFixturesMonthlyScheduleMultipliers>
          </extension>
        </WaterHeating>
      </Systems>
      <Appliances>
        <ClothesWasher>
          <SystemIdentifier id='ClothesWasher1'/>
          <Location>living space</Location>
          <IntegratedModifiedEnergyFactor>1.21</IntegratedModifiedEnergyFactor>
          <RatedAnnualkWh>380.0</RatedAnnualkWh>
          <LabelElectricRate>0.12</LabelElectricRate>
          <LabelGasRate>1.09</LabelGasRate>
          <LabelAnnualGasCost>27.0</LabelAnnualGasCost>
          <LabelUsage>6.0</LabelUsage>
          <Capacity>3.2</Capacity>
          <extension>
            <WeekdayScheduleFractions>0.009, 0.007, 0.004, 0.004, 0.007, 0.011, 0.022, 0.049, 0.073, 0.086, 0.084, 0.075, 0.067, 0.060, 0.049, 0.052, 0.050, 0.049, 0.049, 0.049, 0.049, 0.047, 0.032, 0.017</WeekdayScheduleFractions>
            <WeekendScheduleFractions>0.009, 0.007, 0.004, 0.004, 0.007, 0.011, 0.022, 0.049, 0.073, 0.086, 0.084, 0.075, 0.067, 0.060, 0.049, 0.052, 0.050, 0.049, 0.049, 0.049, 0.049, 0.047, 0.032, 0.017</WeekendScheduleFractions>
            <MonthlyScheduleMultipliers>1.011, 1.002, 1.022, 1.020, 1.022, 0.996, 0.999, 0.999, 0.996, 0.964, 0.959, 1.011</MonthlyScheduleMultipliers>
          </extension>
        </ClothesWasher>
        <ClothesDryer>
          <SystemIdentifier id='ClothesDryer1'/>
          <Location>living space</Location>
          <FuelType>electricity</FuelType>
          <CombinedEnergyFactor>3.73</CombinedEnergyFactor>
          <Vented>true</Vented>
          <VentedFlowRate>150.0</VentedFlowRate>
          <extension>
            <WeekdayScheduleFractions>0.010, 0.006, 0.004, 0.002, 0.004, 0.006, 0.016, 0.032, 0.048, 0.068, 0.078, 0.081, 0.074, 0.067, 0.057, 0.061, 0.055, 0.054, 0.051, 0.051, 0.052, 0.054, 0.044, 0.024</WeekdayScheduleFractions>
            <WeekendScheduleFractions>0.010, 0.006, 0.004, 0.002, 0.004, 0.006, 0.016, 0.032, 0.048, 0.068, 0.078, 0.081, 0.074, 0.067, 0.057, 0.061, 0.055, 0.054, 0.051, 0.051, 0.052, 0.054, 0.044, 0.024</WeekendScheduleFractions>
            <MonthlyScheduleMultipliers>1.0, 1.0, 1.0, 1.0, 1.0, 1.0, 1.0, 1.0, 1.0, 1.0, 1.0, 1.0</MonthlyScheduleMultipliers>
          </extension>
        </ClothesDryer>
        <Dishwasher>
          <SystemIdentifier id='Dishwasher1'/>
          <Location>living space</Location>
          <RatedAnnualkWh>307.0</RatedAnnualkWh>
          <PlaceSettingCapacity>12</PlaceSettingCapacity>
          <LabelElectricRate>0.12</LabelElectricRate>
          <LabelGasRate>1.09</LabelGasRate>
          <LabelAnnualGasCost>22.32</LabelAnnualGasCost>
          <LabelUsage>4.0</LabelUsage>
          <extension>
            <WeekdayScheduleFractions>0.015, 0.007, 0.005, 0.003, 0.003, 0.010, 0.020, 0.031, 0.058, 0.065, 0.056, 0.048, 0.041, 0.046, 0.036, 0.038, 0.038, 0.049, 0.087, 0.111, 0.090, 0.067, 0.044, 0.031</WeekdayScheduleFractions>
            <WeekendScheduleFractions>0.015, 0.007, 0.005, 0.003, 0.003, 0.010, 0.020, 0.031, 0.058, 0.065, 0.056, 0.048, 0.041, 0.046, 0.036, 0.038, 0.038, 0.049, 0.087, 0.111, 0.090, 0.067, 0.044, 0.031</WeekendScheduleFractions>
            <MonthlyScheduleMultipliers>1.097, 1.097, 0.991, 0.987, 0.991, 0.890, 0.896, 0.896, 0.890, 1.085, 1.085, 1.097</MonthlyScheduleMultipliers>
          </extension>
        </Dishwasher>
        <Refrigerator>
          <SystemIdentifier id='Refrigerator1'/>
          <Location>living space</Location>
          <RatedAnnualkWh>650.0</RatedAnnualkWh>
          <PrimaryIndicator>true</PrimaryIndicator>
          <extension>
            <WeekdayScheduleFractions>0.040, 0.039, 0.038, 0.037, 0.036, 0.036, 0.038, 0.040, 0.041, 0.041, 0.040, 0.040, 0.042, 0.042, 0.042, 0.041, 0.044, 0.048, 0.050, 0.048, 0.047, 0.046, 0.044, 0.041</WeekdayScheduleFractions>
            <WeekendScheduleFractions>0.040, 0.039, 0.038, 0.037, 0.036, 0.036, 0.038, 0.040, 0.041, 0.041, 0.040, 0.040, 0.042, 0.042, 0.042, 0.041, 0.044, 0.048, 0.050, 0.048, 0.047, 0.046, 0.044, 0.041</WeekendScheduleFractions>
            <MonthlyScheduleMultipliers>0.837, 0.835, 1.084, 1.084, 1.084, 1.096, 1.096, 1.096, 1.096, 0.931, 0.925, 0.837</MonthlyScheduleMultipliers>
          </extension>
        </Refrigerator>
        <CookingRange>
          <SystemIdentifier id='CookingRange1'/>
          <Location>living space</Location>
          <FuelType>electricity</FuelType>
          <IsInduction>false</IsInduction>
          <extension>
            <WeekdayScheduleFractions>0.007, 0.007, 0.004, 0.004, 0.007, 0.011, 0.025, 0.042, 0.046, 0.048, 0.042, 0.050, 0.057, 0.046, 0.057, 0.044, 0.092, 0.150, 0.117, 0.060, 0.035, 0.025, 0.016, 0.011</WeekdayScheduleFractions>
            <WeekendScheduleFractions>0.007, 0.007, 0.004, 0.004, 0.007, 0.011, 0.025, 0.042, 0.046, 0.048, 0.042, 0.050, 0.057, 0.046, 0.057, 0.044, 0.092, 0.150, 0.117, 0.060, 0.035, 0.025, 0.016, 0.011</WeekendScheduleFractions>
            <MonthlyScheduleMultipliers>1.097, 1.097, 0.991, 0.987, 0.991, 0.890, 0.896, 0.896, 0.890, 1.085, 1.085, 1.097</MonthlyScheduleMultipliers>
          </extension>
        </CookingRange>
        <Oven>
          <SystemIdentifier id='Oven1'/>
          <IsConvection>false</IsConvection>
        </Oven>
      </Appliances>
      <Lighting>
        <LightingGroup>
          <SystemIdentifier id='LightingGroup1'/>
          <Location>interior</Location>
          <FractionofUnitsInLocation>0.4</FractionofUnitsInLocation>
          <LightingType>
            <CompactFluorescent/>
          </LightingType>
        </LightingGroup>
        <LightingGroup>
          <SystemIdentifier id='LightingGroup2'/>
          <Location>exterior</Location>
          <FractionofUnitsInLocation>0.4</FractionofUnitsInLocation>
          <LightingType>
            <CompactFluorescent/>
          </LightingType>
        </LightingGroup>
        <LightingGroup>
          <SystemIdentifier id='LightingGroup3'/>
          <Location>garage</Location>
          <FractionofUnitsInLocation>0.4</FractionofUnitsInLocation>
          <LightingType>
            <CompactFluorescent/>
          </LightingType>
        </LightingGroup>
        <LightingGroup>
          <SystemIdentifier id='LightingGroup4'/>
          <Location>interior</Location>
          <FractionofUnitsInLocation>0.1</FractionofUnitsInLocation>
          <LightingType>
            <FluorescentTube/>
          </LightingType>
        </LightingGroup>
        <LightingGroup>
          <SystemIdentifier id='LightingGroup5'/>
          <Location>exterior</Location>
          <FractionofUnitsInLocation>0.1</FractionofUnitsInLocation>
          <LightingType>
            <FluorescentTube/>
          </LightingType>
        </LightingGroup>
        <LightingGroup>
          <SystemIdentifier id='LightingGroup6'/>
          <Location>garage</Location>
          <FractionofUnitsInLocation>0.1</FractionofUnitsInLocation>
          <LightingType>
            <FluorescentTube/>
          </LightingType>
        </LightingGroup>
        <LightingGroup>
          <SystemIdentifier id='LightingGroup7'/>
          <Location>interior</Location>
          <FractionofUnitsInLocation>0.25</FractionofUnitsInLocation>
          <LightingType>
            <LightEmittingDiode/>
          </LightingType>
        </LightingGroup>
        <LightingGroup>
          <SystemIdentifier id='LightingGroup8'/>
          <Location>exterior</Location>
          <FractionofUnitsInLocation>0.25</FractionofUnitsInLocation>
          <LightingType>
            <LightEmittingDiode/>
          </LightingType>
        </LightingGroup>
        <LightingGroup>
          <SystemIdentifier id='LightingGroup9'/>
          <Location>garage</Location>
          <FractionofUnitsInLocation>0.25</FractionofUnitsInLocation>
          <LightingType>
            <LightEmittingDiode/>
          </LightingType>
        </LightingGroup>
        <extension>
          <InteriorWeekdayScheduleFractions>0.124, 0.074, 0.050, 0.050, 0.053, 0.140, 0.330, 0.420, 0.430, 0.424, 0.411, 0.394, 0.382, 0.378, 0.378, 0.379, 0.386, 0.412, 0.484, 0.619, 0.783, 0.880, 0.597, 0.249</InteriorWeekdayScheduleFractions>
          <InteriorWeekendScheduleFractions>0.124, 0.074, 0.050, 0.050, 0.053, 0.140, 0.330, 0.420, 0.430, 0.424, 0.411, 0.394, 0.382, 0.378, 0.378, 0.379, 0.386, 0.412, 0.484, 0.619, 0.783, 0.880, 0.597, 0.249</InteriorWeekendScheduleFractions>
          <InteriorMonthlyScheduleMultipliers>1.075, 1.064951905, 1.0375, 1.0, 0.9625, 0.935048095, 0.925, 0.935048095, 0.9625, 1.0, 1.0375, 1.064951905</InteriorMonthlyScheduleMultipliers>
          <GarageWeekdayScheduleFractions>0.046, 0.046, 0.046, 0.046, 0.046, 0.037, 0.035, 0.034, 0.033, 0.028, 0.022, 0.015, 0.012, 0.011, 0.011, 0.012, 0.019, 0.037, 0.049, 0.065, 0.091, 0.105, 0.091, 0.063</GarageWeekdayScheduleFractions>
          <GarageWeekendScheduleFractions>0.046, 0.046, 0.045, 0.045, 0.046, 0.045, 0.044, 0.041, 0.036, 0.03, 0.024, 0.016, 0.012, 0.011, 0.011, 0.012, 0.019, 0.038, 0.048, 0.06, 0.083, 0.098, 0.085, 0.059</GarageWeekendScheduleFractions>
          <GarageMonthlyScheduleMultipliers>1.248, 1.257, 0.993, 0.989, 0.993, 0.827, 0.821, 0.821, 0.827, 0.99, 0.987, 1.248</GarageMonthlyScheduleMultipliers>
          <ExteriorWeekdayScheduleFractions>0.046, 0.046, 0.046, 0.046, 0.046, 0.037, 0.035, 0.034, 0.033, 0.028, 0.022, 0.015, 0.012, 0.011, 0.011, 0.012, 0.019, 0.037, 0.049, 0.065, 0.091, 0.105, 0.091, 0.063</ExteriorWeekdayScheduleFractions>
          <ExteriorWeekendScheduleFractions>0.046, 0.046, 0.045, 0.045, 0.046, 0.045, 0.044, 0.041, 0.036, 0.03, 0.024, 0.016, 0.012, 0.011, 0.011, 0.012, 0.019, 0.038, 0.048, 0.06, 0.083, 0.098, 0.085, 0.059</ExteriorWeekendScheduleFractions>
          <ExteriorMonthlyScheduleMultipliers>1.248, 1.257, 0.993, 0.989, 0.993, 0.827, 0.821, 0.821, 0.827, 0.99, 0.987, 1.248</ExteriorMonthlyScheduleMultipliers>
        </extension>
      </Lighting>
      <MiscLoads>
        <PlugLoad>
          <SystemIdentifier id='PlugLoad1'/>
          <PlugLoadType>TV other</PlugLoadType>
          <Load>
            <Units>kWh/year</Units>
            <Value>620.0</Value>
          </Load>
          <extension>
            <WeekdayScheduleFractions>0.045, 0.019, 0.01, 0.001, 0.001, 0.001, 0.005, 0.009, 0.018, 0.026, 0.032, 0.038, 0.04, 0.041, 0.043, 0.045, 0.05, 0.055, 0.07, 0.085, 0.097, 0.108, 0.089, 0.07</WeekdayScheduleFractions>
            <WeekendScheduleFractions>0.045, 0.019, 0.01, 0.001, 0.001, 0.001, 0.005, 0.009, 0.018, 0.026, 0.032, 0.038, 0.04, 0.041, 0.043, 0.045, 0.05, 0.055, 0.07, 0.085, 0.097, 0.108, 0.089, 0.07</WeekendScheduleFractions>
            <MonthlyScheduleMultipliers>1.137, 1.129, 0.961, 0.969, 0.961, 0.993, 0.996, 0.96, 0.993, 0.867, 0.86, 1.137</MonthlyScheduleMultipliers>
          </extension>
        </PlugLoad>
        <PlugLoad>
          <SystemIdentifier id='PlugLoad2'/>
          <PlugLoadType>other</PlugLoadType>
          <Load>
            <Units>kWh/year</Units>
            <Value>2457.0</Value>
          </Load>
          <extension>
            <FracSensible>0.855</FracSensible>
            <FracLatent>0.045</FracLatent>
            <WeekdayScheduleFractions>0.035, 0.033, 0.032, 0.031, 0.032, 0.033, 0.037, 0.042, 0.043, 0.043, 0.043, 0.044, 0.045, 0.045, 0.044, 0.046, 0.048, 0.052, 0.053, 0.05, 0.047, 0.045, 0.04, 0.036</WeekdayScheduleFractions>
            <WeekendScheduleFractions>0.035, 0.033, 0.032, 0.031, 0.032, 0.033, 0.037, 0.042, 0.043, 0.043, 0.043, 0.044, 0.045, 0.045, 0.044, 0.046, 0.048, 0.052, 0.053, 0.05, 0.047, 0.045, 0.04, 0.036</WeekendScheduleFractions>
            <MonthlyScheduleMultipliers>1.248, 1.257, 0.993, 0.989, 0.993, 0.827, 0.821, 0.821, 0.827, 0.99, 0.987, 1.248</MonthlyScheduleMultipliers>
          </extension>
        </PlugLoad>
      </MiscLoads>
    </BuildingDetails>
  </Building>
>>>>>>> f18de3dc
</HPXML><|MERGE_RESOLUTION|>--- conflicted
+++ resolved
@@ -1,635 +1,3 @@
-<<<<<<< HEAD
-<?xml version='1.0' encoding='UTF-8'?>
-<HPXML xmlns='http://hpxmlonline.com/2019/10' xmlns:xsi='http://www.w3.org/2001/XMLSchema-instance' xsi:schemaLocation='http://hpxmlonline.com/2019/10' schemaVersion='4.0'>
-  <XMLTransactionHeaderInformation>
-    <XMLType>HPXML</XMLType>
-    <XMLGeneratedBy>tasks.rb</XMLGeneratedBy>
-    <CreatedDateAndTime>2000-01-01T00:00:00-07:00</CreatedDateAndTime>
-    <Transaction>create</Transaction>
-  </XMLTransactionHeaderInformation>
-  <SoftwareInfo>
-    <extension>
-      <SimulationControl>
-        <Timestep>60</Timestep>
-      </SimulationControl>
-      <AdditionalProperties>
-        <ParentHPXMLFile>base.xml</ParentHPXMLFile>
-      </AdditionalProperties>
-      <UtilityBillScenarios>
-        <UtilityBillScenario>
-          <Name>Bills</Name>
-        </UtilityBillScenario>
-      </UtilityBillScenarios>
-    </extension>
-  </SoftwareInfo>
-  <Building>
-    <BuildingID id='MyBuilding'/>
-    <Site>
-      <SiteID id='SiteID'/>
-      <Address>
-        <StateCode>CO</StateCode>
-      </Address>
-    </Site>
-    <ProjectStatus>
-      <EventType>proposed workscope</EventType>
-    </ProjectStatus>
-    <BuildingDetails>
-      <BuildingSummary>
-        <Site>
-          <SiteType>suburban</SiteType>
-          <Surroundings>stand-alone</Surroundings>
-          <VerticalSurroundings>no units above or below</VerticalSurroundings>
-          <AzimuthOfFrontOfHome>180</AzimuthOfFrontOfHome>
-          <FuelTypesAvailable>
-            <Fuel>electricity</Fuel>
-            <Fuel>natural gas</Fuel>
-          </FuelTypesAvailable>
-        </Site>
-        <BuildingOccupancy>
-          <NumberofResidents>3.0</NumberofResidents>
-          <extension>
-            <WeekdayScheduleFractions>0.061, 0.061, 0.061, 0.061, 0.061, 0.061, 0.061, 0.053, 0.025, 0.015, 0.015, 0.015, 0.015, 0.015, 0.015, 0.015, 0.018, 0.033, 0.054, 0.054, 0.054, 0.061, 0.061, 0.061</WeekdayScheduleFractions>
-            <WeekendScheduleFractions>0.061, 0.061, 0.061, 0.061, 0.061, 0.061, 0.061, 0.053, 0.025, 0.015, 0.015, 0.015, 0.015, 0.015, 0.015, 0.015, 0.018, 0.033, 0.054, 0.054, 0.054, 0.061, 0.061, 0.061</WeekendScheduleFractions>
-            <MonthlyScheduleMultipliers>1.0, 1.0, 1.0, 1.0, 1.0, 1.0, 1.0, 1.0, 1.0, 1.0, 1.0, 1.0</MonthlyScheduleMultipliers>
-          </extension>
-        </BuildingOccupancy>
-        <BuildingConstruction>
-          <ResidentialFacilityType>single-family detached</ResidentialFacilityType>
-          <NumberofConditionedFloors>2.0</NumberofConditionedFloors>
-          <NumberofConditionedFloorsAboveGrade>1.0</NumberofConditionedFloorsAboveGrade>
-          <AverageCeilingHeight>8.0</AverageCeilingHeight>
-          <NumberofBedrooms>3</NumberofBedrooms>
-          <NumberofBathrooms>2</NumberofBathrooms>
-          <ConditionedFloorArea>2700.0</ConditionedFloorArea>
-          <ConditionedBuildingVolume>21600.0</ConditionedBuildingVolume>
-        </BuildingConstruction>
-      </BuildingSummary>
-      <ClimateandRiskZones>
-        <ClimateZoneIECC>
-          <Year>2006</Year>
-          <ClimateZone>5B</ClimateZone>
-        </ClimateZoneIECC>
-        <WeatherStation>
-          <SystemIdentifier id='WeatherStation'/>
-          <Name>USA_CO_Denver.Intl.AP.725650_TMY3</Name>
-          <extension>
-            <EPWFilePath>USA_CO_Denver.Intl.AP.725650_TMY3.epw</EPWFilePath>
-          </extension>
-        </WeatherStation>
-      </ClimateandRiskZones>
-      <Enclosure>
-        <AirInfiltration>
-          <AirInfiltrationMeasurement>
-            <SystemIdentifier id='AirInfiltrationMeasurement1'/>
-            <HousePressure>50.0</HousePressure>
-            <BuildingAirLeakage>
-              <UnitofMeasure>ACH</UnitofMeasure>
-              <AirLeakage>3.0</AirLeakage>
-            </BuildingAirLeakage>
-            <InfiltrationVolume>21600.0</InfiltrationVolume>
-          </AirInfiltrationMeasurement>
-        </AirInfiltration>
-        <Attics>
-          <Attic>
-            <SystemIdentifier id='Attic1'/>
-            <AtticType>
-              <Attic>
-                <Vented>false</Vented>
-              </Attic>
-            </AtticType>
-            <WithinInfiltrationVolume>false</WithinInfiltrationVolume>
-            <AttachedToRoof idref='Roof1'/>
-            <AttachedToWall idref='Wall2'/>
-            <AttachedToFrameFloor idref='FrameFloor1'/>
-          </Attic>
-        </Attics>
-        <Foundations>
-          <Foundation>
-            <SystemIdentifier id='Foundation1'/>
-            <FoundationType>
-              <Basement>
-                <Conditioned>true</Conditioned>
-              </Basement>
-            </FoundationType>
-            <AttachedToRimJoist idref='RimJoist1'/>
-            <AttachedToFoundationWall idref='FoundationWall1'/>
-            <AttachedToSlab idref='Slab1'/>
-          </Foundation>
-        </Foundations>
-        <Roofs>
-          <Roof>
-            <SystemIdentifier id='Roof1'/>
-            <InteriorAdjacentTo>attic - unvented</InteriorAdjacentTo>
-            <Area>1509.4</Area>
-            <RoofType>asphalt or fiberglass shingles</RoofType>
-            <SolarAbsorptance>0.7</SolarAbsorptance>
-            <Emittance>0.92</Emittance>
-            <Pitch>6.0</Pitch>
-            <RadiantBarrier>false</RadiantBarrier>
-            <Insulation>
-              <SystemIdentifier id='Roof1Insulation'/>
-              <AssemblyEffectiveRValue>2.3</AssemblyEffectiveRValue>
-            </Insulation>
-          </Roof>
-        </Roofs>
-        <RimJoists>
-          <RimJoist>
-            <SystemIdentifier id='RimJoist1'/>
-            <ExteriorAdjacentTo>outside</ExteriorAdjacentTo>
-            <InteriorAdjacentTo>basement - conditioned</InteriorAdjacentTo>
-            <Area>115.6</Area>
-            <Siding>wood siding</Siding>
-            <SolarAbsorptance>0.7</SolarAbsorptance>
-            <Emittance>0.92</Emittance>
-            <Insulation>
-              <SystemIdentifier id='RimJoist1Insulation'/>
-              <AssemblyEffectiveRValue>23.0</AssemblyEffectiveRValue>
-            </Insulation>
-          </RimJoist>
-        </RimJoists>
-        <Walls>
-          <Wall>
-            <SystemIdentifier id='Wall1'/>
-            <ExteriorAdjacentTo>outside</ExteriorAdjacentTo>
-            <InteriorAdjacentTo>living space</InteriorAdjacentTo>
-            <WallType>
-              <WoodStud/>
-            </WallType>
-            <Area>1200.0</Area>
-            <Siding>wood siding</Siding>
-            <SolarAbsorptance>0.7</SolarAbsorptance>
-            <Emittance>0.92</Emittance>
-            <InteriorFinish>
-              <Type>gypsum board</Type>
-            </InteriorFinish>
-            <Insulation>
-              <SystemIdentifier id='Wall1Insulation'/>
-              <AssemblyEffectiveRValue>23.0</AssemblyEffectiveRValue>
-            </Insulation>
-          </Wall>
-          <Wall>
-            <SystemIdentifier id='Wall2'/>
-            <ExteriorAdjacentTo>outside</ExteriorAdjacentTo>
-            <InteriorAdjacentTo>attic - unvented</InteriorAdjacentTo>
-            <AtticWallType>gable</AtticWallType>
-            <WallType>
-              <WoodStud/>
-            </WallType>
-            <Area>225.0</Area>
-            <Siding>wood siding</Siding>
-            <SolarAbsorptance>0.7</SolarAbsorptance>
-            <Emittance>0.92</Emittance>
-            <Insulation>
-              <SystemIdentifier id='Wall2Insulation'/>
-              <AssemblyEffectiveRValue>4.0</AssemblyEffectiveRValue>
-            </Insulation>
-          </Wall>
-        </Walls>
-        <FoundationWalls>
-          <FoundationWall>
-            <SystemIdentifier id='FoundationWall1'/>
-            <ExteriorAdjacentTo>ground</ExteriorAdjacentTo>
-            <InteriorAdjacentTo>basement - conditioned</InteriorAdjacentTo>
-            <Height>8.0</Height>
-            <Area>1200.0</Area>
-            <Thickness>8.0</Thickness>
-            <DepthBelowGrade>7.0</DepthBelowGrade>
-            <InteriorFinish>
-              <Type>gypsum board</Type>
-            </InteriorFinish>
-            <Insulation>
-              <SystemIdentifier id='FoundationWall1Insulation'/>
-              <Layer>
-                <InstallationType>continuous - exterior</InstallationType>
-                <NominalRValue>8.9</NominalRValue>
-                <DistanceToTopOfInsulation>0.0</DistanceToTopOfInsulation>
-                <DistanceToBottomOfInsulation>8.0</DistanceToBottomOfInsulation>
-              </Layer>
-              <Layer>
-                <InstallationType>continuous - interior</InstallationType>
-                <NominalRValue>0.0</NominalRValue>
-              </Layer>
-            </Insulation>
-          </FoundationWall>
-        </FoundationWalls>
-        <FrameFloors>
-          <FrameFloor>
-            <SystemIdentifier id='FrameFloor1'/>
-            <ExteriorAdjacentTo>attic - unvented</ExteriorAdjacentTo>
-            <InteriorAdjacentTo>living space</InteriorAdjacentTo>
-            <Area>1350.0</Area>
-            <InteriorFinish>
-              <Type>gypsum board</Type>
-            </InteriorFinish>
-            <Insulation>
-              <SystemIdentifier id='FrameFloor1Insulation'/>
-              <AssemblyEffectiveRValue>39.3</AssemblyEffectiveRValue>
-            </Insulation>
-          </FrameFloor>
-        </FrameFloors>
-        <Slabs>
-          <Slab>
-            <SystemIdentifier id='Slab1'/>
-            <InteriorAdjacentTo>basement - conditioned</InteriorAdjacentTo>
-            <Area>1350.0</Area>
-            <Thickness>4.0</Thickness>
-            <ExposedPerimeter>150.0</ExposedPerimeter>
-            <PerimeterInsulation>
-              <SystemIdentifier id='Slab1PerimeterInsulation'/>
-              <Layer>
-                <NominalRValue>0.0</NominalRValue>
-                <InsulationDepth>0.0</InsulationDepth>
-              </Layer>
-            </PerimeterInsulation>
-            <UnderSlabInsulation>
-              <SystemIdentifier id='Slab1UnderSlabInsulation'/>
-              <Layer>
-                <NominalRValue>0.0</NominalRValue>
-                <InsulationWidth>0.0</InsulationWidth>
-              </Layer>
-            </UnderSlabInsulation>
-            <extension>
-              <CarpetFraction>0.0</CarpetFraction>
-              <CarpetRValue>0.0</CarpetRValue>
-            </extension>
-          </Slab>
-        </Slabs>
-        <Windows>
-          <Window>
-            <SystemIdentifier id='Window1'/>
-            <Area>108.0</Area>
-            <Azimuth>0</Azimuth>
-            <UFactor>0.33</UFactor>
-            <SHGC>0.45</SHGC>
-            <InteriorShading>
-              <SystemIdentifier id='Window1InteriorShading'/>
-              <SummerShadingCoefficient>0.7</SummerShadingCoefficient>
-              <WinterShadingCoefficient>0.85</WinterShadingCoefficient>
-            </InteriorShading>
-            <FractionOperable>0.67</FractionOperable>
-            <AttachedToWall idref='Wall1'/>
-          </Window>
-          <Window>
-            <SystemIdentifier id='Window2'/>
-            <Area>72.0</Area>
-            <Azimuth>90</Azimuth>
-            <UFactor>0.33</UFactor>
-            <SHGC>0.45</SHGC>
-            <InteriorShading>
-              <SystemIdentifier id='Window2InteriorShading'/>
-              <SummerShadingCoefficient>0.7</SummerShadingCoefficient>
-              <WinterShadingCoefficient>0.85</WinterShadingCoefficient>
-            </InteriorShading>
-            <FractionOperable>0.67</FractionOperable>
-            <AttachedToWall idref='Wall1'/>
-          </Window>
-          <Window>
-            <SystemIdentifier id='Window3'/>
-            <Area>108.0</Area>
-            <Azimuth>180</Azimuth>
-            <UFactor>0.33</UFactor>
-            <SHGC>0.45</SHGC>
-            <InteriorShading>
-              <SystemIdentifier id='Window3InteriorShading'/>
-              <SummerShadingCoefficient>0.7</SummerShadingCoefficient>
-              <WinterShadingCoefficient>0.85</WinterShadingCoefficient>
-            </InteriorShading>
-            <FractionOperable>0.67</FractionOperable>
-            <AttachedToWall idref='Wall1'/>
-          </Window>
-          <Window>
-            <SystemIdentifier id='Window4'/>
-            <Area>72.0</Area>
-            <Azimuth>270</Azimuth>
-            <UFactor>0.33</UFactor>
-            <SHGC>0.45</SHGC>
-            <InteriorShading>
-              <SystemIdentifier id='Window4InteriorShading'/>
-              <SummerShadingCoefficient>0.7</SummerShadingCoefficient>
-              <WinterShadingCoefficient>0.85</WinterShadingCoefficient>
-            </InteriorShading>
-            <FractionOperable>0.67</FractionOperable>
-            <AttachedToWall idref='Wall1'/>
-          </Window>
-        </Windows>
-        <Doors>
-          <Door>
-            <SystemIdentifier id='Door1'/>
-            <AttachedToWall idref='Wall1'/>
-            <Area>40.0</Area>
-            <Azimuth>180</Azimuth>
-            <RValue>4.4</RValue>
-          </Door>
-        </Doors>
-      </Enclosure>
-      <Systems>
-        <HVAC>
-          <HVACPlant>
-            <PrimarySystems>
-              <PrimaryHeatingSystem idref='HeatingSystem1'/>
-              <PrimaryCoolingSystem idref='CoolingSystem1'/>
-            </PrimarySystems>
-            <HeatingSystem>
-              <SystemIdentifier id='HeatingSystem1'/>
-              <DistributionSystem idref='HVACDistribution1'/>
-              <HeatingSystemType>
-                <Furnace/>
-              </HeatingSystemType>
-              <HeatingSystemFuel>natural gas</HeatingSystemFuel>
-              <HeatingCapacity>36000.0</HeatingCapacity>
-              <AnnualHeatingEfficiency>
-                <Units>AFUE</Units>
-                <Value>0.92</Value>
-              </AnnualHeatingEfficiency>
-              <FractionHeatLoadServed>1.0</FractionHeatLoadServed>
-            </HeatingSystem>
-            <CoolingSystem>
-              <SystemIdentifier id='CoolingSystem1'/>
-              <DistributionSystem idref='HVACDistribution1'/>
-              <CoolingSystemType>central air conditioner</CoolingSystemType>
-              <CoolingSystemFuel>electricity</CoolingSystemFuel>
-              <CoolingCapacity>24000.0</CoolingCapacity>
-              <CompressorType>single stage</CompressorType>
-              <FractionCoolLoadServed>1.0</FractionCoolLoadServed>
-              <AnnualCoolingEfficiency>
-                <Units>SEER</Units>
-                <Value>13.0</Value>
-              </AnnualCoolingEfficiency>
-              <SensibleHeatFraction>0.73</SensibleHeatFraction>
-            </CoolingSystem>
-          </HVACPlant>
-          <HVACControl>
-            <SystemIdentifier id='HVACControl1'/>
-            <SetpointTempHeatingSeason>68.0</SetpointTempHeatingSeason>
-            <SetpointTempCoolingSeason>78.0</SetpointTempCoolingSeason>
-          </HVACControl>
-          <HVACDistribution>
-            <SystemIdentifier id='HVACDistribution1'/>
-            <DistributionSystemType>
-              <AirDistribution>
-                <AirDistributionType>regular velocity</AirDistributionType>
-                <DuctLeakageMeasurement>
-                  <DuctType>supply</DuctType>
-                  <DuctLeakage>
-                    <Units>CFM25</Units>
-                    <Value>75.0</Value>
-                    <TotalOrToOutside>to outside</TotalOrToOutside>
-                  </DuctLeakage>
-                </DuctLeakageMeasurement>
-                <DuctLeakageMeasurement>
-                  <DuctType>return</DuctType>
-                  <DuctLeakage>
-                    <Units>CFM25</Units>
-                    <Value>25.0</Value>
-                    <TotalOrToOutside>to outside</TotalOrToOutside>
-                  </DuctLeakage>
-                </DuctLeakageMeasurement>
-                <Ducts>
-                  <DuctType>supply</DuctType>
-                  <DuctInsulationRValue>4.0</DuctInsulationRValue>
-                  <DuctLocation>attic - unvented</DuctLocation>
-                  <DuctSurfaceArea>150.0</DuctSurfaceArea>
-                </Ducts>
-                <Ducts>
-                  <DuctType>return</DuctType>
-                  <DuctInsulationRValue>0.0</DuctInsulationRValue>
-                  <DuctLocation>attic - unvented</DuctLocation>
-                  <DuctSurfaceArea>50.0</DuctSurfaceArea>
-                </Ducts>
-              </AirDistribution>
-            </DistributionSystemType>
-          </HVACDistribution>
-        </HVAC>
-        <WaterHeating>
-          <WaterHeatingSystem>
-            <SystemIdentifier id='WaterHeatingSystem1'/>
-            <FuelType>electricity</FuelType>
-            <WaterHeaterType>storage water heater</WaterHeaterType>
-            <Location>living space</Location>
-            <TankVolume>40.0</TankVolume>
-            <FractionDHWLoadServed>1.0</FractionDHWLoadServed>
-            <HeatingCapacity>18767.0</HeatingCapacity>
-            <EnergyFactor>0.95</EnergyFactor>
-            <HotWaterTemperature>125.0</HotWaterTemperature>
-          </WaterHeatingSystem>
-          <HotWaterDistribution>
-            <SystemIdentifier id='HotWaterDistribution1'/>
-            <SystemType>
-              <Standard>
-                <PipingLength>50.0</PipingLength>
-              </Standard>
-            </SystemType>
-            <PipeInsulation>
-              <PipeRValue>0.0</PipeRValue>
-            </PipeInsulation>
-          </HotWaterDistribution>
-          <WaterFixture>
-            <SystemIdentifier id='WaterFixture1'/>
-            <WaterFixtureType>shower head</WaterFixtureType>
-            <LowFlow>true</LowFlow>
-          </WaterFixture>
-          <WaterFixture>
-            <SystemIdentifier id='WaterFixture2'/>
-            <WaterFixtureType>faucet</WaterFixtureType>
-            <LowFlow>false</LowFlow>
-          </WaterFixture>
-          <extension>
-            <WaterFixturesWeekdayScheduleFractions>0.012, 0.006, 0.004, 0.005, 0.010, 0.034, 0.078, 0.087, 0.080, 0.067, 0.056, 0.047, 0.040, 0.035, 0.033, 0.031, 0.039, 0.051, 0.060, 0.060, 0.055, 0.048, 0.038, 0.026</WaterFixturesWeekdayScheduleFractions>
-            <WaterFixturesWeekendScheduleFractions>0.012, 0.006, 0.004, 0.005, 0.010, 0.034, 0.078, 0.087, 0.080, 0.067, 0.056, 0.047, 0.040, 0.035, 0.033, 0.031, 0.039, 0.051, 0.060, 0.060, 0.055, 0.048, 0.038, 0.026</WaterFixturesWeekendScheduleFractions>
-            <WaterFixturesMonthlyScheduleMultipliers>1.0, 1.0, 1.0, 1.0, 1.0, 1.0, 1.0, 1.0, 1.0, 1.0, 1.0, 1.0</WaterFixturesMonthlyScheduleMultipliers>
-          </extension>
-        </WaterHeating>
-      </Systems>
-      <Appliances>
-        <ClothesWasher>
-          <SystemIdentifier id='ClothesWasher1'/>
-          <Location>living space</Location>
-          <IntegratedModifiedEnergyFactor>1.21</IntegratedModifiedEnergyFactor>
-          <RatedAnnualkWh>380.0</RatedAnnualkWh>
-          <LabelElectricRate>0.12</LabelElectricRate>
-          <LabelGasRate>1.09</LabelGasRate>
-          <LabelAnnualGasCost>27.0</LabelAnnualGasCost>
-          <LabelUsage>6.0</LabelUsage>
-          <Capacity>3.2</Capacity>
-          <extension>
-            <WeekdayScheduleFractions>0.009, 0.007, 0.004, 0.004, 0.007, 0.011, 0.022, 0.049, 0.073, 0.086, 0.084, 0.075, 0.067, 0.060, 0.049, 0.052, 0.050, 0.049, 0.049, 0.049, 0.049, 0.047, 0.032, 0.017</WeekdayScheduleFractions>
-            <WeekendScheduleFractions>0.009, 0.007, 0.004, 0.004, 0.007, 0.011, 0.022, 0.049, 0.073, 0.086, 0.084, 0.075, 0.067, 0.060, 0.049, 0.052, 0.050, 0.049, 0.049, 0.049, 0.049, 0.047, 0.032, 0.017</WeekendScheduleFractions>
-            <MonthlyScheduleMultipliers>1.011, 1.002, 1.022, 1.020, 1.022, 0.996, 0.999, 0.999, 0.996, 0.964, 0.959, 1.011</MonthlyScheduleMultipliers>
-          </extension>
-        </ClothesWasher>
-        <ClothesDryer>
-          <SystemIdentifier id='ClothesDryer1'/>
-          <Location>living space</Location>
-          <FuelType>electricity</FuelType>
-          <CombinedEnergyFactor>3.73</CombinedEnergyFactor>
-          <Vented>true</Vented>
-          <VentedFlowRate>150.0</VentedFlowRate>
-          <extension>
-            <WeekdayScheduleFractions>0.010, 0.006, 0.004, 0.002, 0.004, 0.006, 0.016, 0.032, 0.048, 0.068, 0.078, 0.081, 0.074, 0.067, 0.057, 0.061, 0.055, 0.054, 0.051, 0.051, 0.052, 0.054, 0.044, 0.024</WeekdayScheduleFractions>
-            <WeekendScheduleFractions>0.010, 0.006, 0.004, 0.002, 0.004, 0.006, 0.016, 0.032, 0.048, 0.068, 0.078, 0.081, 0.074, 0.067, 0.057, 0.061, 0.055, 0.054, 0.051, 0.051, 0.052, 0.054, 0.044, 0.024</WeekendScheduleFractions>
-            <MonthlyScheduleMultipliers>1.0, 1.0, 1.0, 1.0, 1.0, 1.0, 1.0, 1.0, 1.0, 1.0, 1.0, 1.0</MonthlyScheduleMultipliers>
-          </extension>
-        </ClothesDryer>
-        <Dishwasher>
-          <SystemIdentifier id='Dishwasher1'/>
-          <Location>living space</Location>
-          <RatedAnnualkWh>307.0</RatedAnnualkWh>
-          <PlaceSettingCapacity>12</PlaceSettingCapacity>
-          <LabelElectricRate>0.12</LabelElectricRate>
-          <LabelGasRate>1.09</LabelGasRate>
-          <LabelAnnualGasCost>22.32</LabelAnnualGasCost>
-          <LabelUsage>4.0</LabelUsage>
-          <extension>
-            <WeekdayScheduleFractions>0.015, 0.007, 0.005, 0.003, 0.003, 0.010, 0.020, 0.031, 0.058, 0.065, 0.056, 0.048, 0.041, 0.046, 0.036, 0.038, 0.038, 0.049, 0.087, 0.111, 0.090, 0.067, 0.044, 0.031</WeekdayScheduleFractions>
-            <WeekendScheduleFractions>0.015, 0.007, 0.005, 0.003, 0.003, 0.010, 0.020, 0.031, 0.058, 0.065, 0.056, 0.048, 0.041, 0.046, 0.036, 0.038, 0.038, 0.049, 0.087, 0.111, 0.090, 0.067, 0.044, 0.031</WeekendScheduleFractions>
-            <MonthlyScheduleMultipliers>1.097, 1.097, 0.991, 0.987, 0.991, 0.890, 0.896, 0.896, 0.890, 1.085, 1.085, 1.097</MonthlyScheduleMultipliers>
-          </extension>
-        </Dishwasher>
-        <Refrigerator>
-          <SystemIdentifier id='Refrigerator1'/>
-          <Location>living space</Location>
-          <RatedAnnualkWh>650.0</RatedAnnualkWh>
-          <PrimaryIndicator>true</PrimaryIndicator>
-          <extension>
-            <WeekdayScheduleFractions>0.040, 0.039, 0.038, 0.037, 0.036, 0.036, 0.038, 0.040, 0.041, 0.041, 0.040, 0.040, 0.042, 0.042, 0.042, 0.041, 0.044, 0.048, 0.050, 0.048, 0.047, 0.046, 0.044, 0.041</WeekdayScheduleFractions>
-            <WeekendScheduleFractions>0.040, 0.039, 0.038, 0.037, 0.036, 0.036, 0.038, 0.040, 0.041, 0.041, 0.040, 0.040, 0.042, 0.042, 0.042, 0.041, 0.044, 0.048, 0.050, 0.048, 0.047, 0.046, 0.044, 0.041</WeekendScheduleFractions>
-            <MonthlyScheduleMultipliers>0.837, 0.835, 1.084, 1.084, 1.084, 1.096, 1.096, 1.096, 1.096, 0.931, 0.925, 0.837</MonthlyScheduleMultipliers>
-          </extension>
-        </Refrigerator>
-        <CookingRange>
-          <SystemIdentifier id='CookingRange1'/>
-          <Location>living space</Location>
-          <FuelType>electricity</FuelType>
-          <IsInduction>false</IsInduction>
-          <extension>
-            <WeekdayScheduleFractions>0.007, 0.007, 0.004, 0.004, 0.007, 0.011, 0.025, 0.042, 0.046, 0.048, 0.042, 0.050, 0.057, 0.046, 0.057, 0.044, 0.092, 0.150, 0.117, 0.060, 0.035, 0.025, 0.016, 0.011</WeekdayScheduleFractions>
-            <WeekendScheduleFractions>0.007, 0.007, 0.004, 0.004, 0.007, 0.011, 0.025, 0.042, 0.046, 0.048, 0.042, 0.050, 0.057, 0.046, 0.057, 0.044, 0.092, 0.150, 0.117, 0.060, 0.035, 0.025, 0.016, 0.011</WeekendScheduleFractions>
-            <MonthlyScheduleMultipliers>1.097, 1.097, 0.991, 0.987, 0.991, 0.890, 0.896, 0.896, 0.890, 1.085, 1.085, 1.097</MonthlyScheduleMultipliers>
-          </extension>
-        </CookingRange>
-        <Oven>
-          <SystemIdentifier id='Oven1'/>
-          <IsConvection>false</IsConvection>
-        </Oven>
-      </Appliances>
-      <Lighting>
-        <LightingGroup>
-          <SystemIdentifier id='LightingGroup1'/>
-          <Location>interior</Location>
-          <FractionofUnitsInLocation>0.4</FractionofUnitsInLocation>
-          <LightingType>
-            <CompactFluorescent/>
-          </LightingType>
-        </LightingGroup>
-        <LightingGroup>
-          <SystemIdentifier id='LightingGroup2'/>
-          <Location>exterior</Location>
-          <FractionofUnitsInLocation>0.4</FractionofUnitsInLocation>
-          <LightingType>
-            <CompactFluorescent/>
-          </LightingType>
-        </LightingGroup>
-        <LightingGroup>
-          <SystemIdentifier id='LightingGroup3'/>
-          <Location>garage</Location>
-          <FractionofUnitsInLocation>0.4</FractionofUnitsInLocation>
-          <LightingType>
-            <CompactFluorescent/>
-          </LightingType>
-        </LightingGroup>
-        <LightingGroup>
-          <SystemIdentifier id='LightingGroup4'/>
-          <Location>interior</Location>
-          <FractionofUnitsInLocation>0.1</FractionofUnitsInLocation>
-          <LightingType>
-            <FluorescentTube/>
-          </LightingType>
-        </LightingGroup>
-        <LightingGroup>
-          <SystemIdentifier id='LightingGroup5'/>
-          <Location>exterior</Location>
-          <FractionofUnitsInLocation>0.1</FractionofUnitsInLocation>
-          <LightingType>
-            <FluorescentTube/>
-          </LightingType>
-        </LightingGroup>
-        <LightingGroup>
-          <SystemIdentifier id='LightingGroup6'/>
-          <Location>garage</Location>
-          <FractionofUnitsInLocation>0.1</FractionofUnitsInLocation>
-          <LightingType>
-            <FluorescentTube/>
-          </LightingType>
-        </LightingGroup>
-        <LightingGroup>
-          <SystemIdentifier id='LightingGroup7'/>
-          <Location>interior</Location>
-          <FractionofUnitsInLocation>0.25</FractionofUnitsInLocation>
-          <LightingType>
-            <LightEmittingDiode/>
-          </LightingType>
-        </LightingGroup>
-        <LightingGroup>
-          <SystemIdentifier id='LightingGroup8'/>
-          <Location>exterior</Location>
-          <FractionofUnitsInLocation>0.25</FractionofUnitsInLocation>
-          <LightingType>
-            <LightEmittingDiode/>
-          </LightingType>
-        </LightingGroup>
-        <LightingGroup>
-          <SystemIdentifier id='LightingGroup9'/>
-          <Location>garage</Location>
-          <FractionofUnitsInLocation>0.25</FractionofUnitsInLocation>
-          <LightingType>
-            <LightEmittingDiode/>
-          </LightingType>
-        </LightingGroup>
-        <extension>
-          <InteriorWeekdayScheduleFractions>0.124, 0.074, 0.050, 0.050, 0.053, 0.140, 0.330, 0.420, 0.430, 0.424, 0.411, 0.394, 0.382, 0.378, 0.378, 0.379, 0.386, 0.412, 0.484, 0.619, 0.783, 0.880, 0.597, 0.249</InteriorWeekdayScheduleFractions>
-          <InteriorWeekendScheduleFractions>0.124, 0.074, 0.050, 0.050, 0.053, 0.140, 0.330, 0.420, 0.430, 0.424, 0.411, 0.394, 0.382, 0.378, 0.378, 0.379, 0.386, 0.412, 0.484, 0.619, 0.783, 0.880, 0.597, 0.249</InteriorWeekendScheduleFractions>
-          <InteriorMonthlyScheduleMultipliers>1.075, 1.064951905, 1.0375, 1.0, 0.9625, 0.935048095, 0.925, 0.935048095, 0.9625, 1.0, 1.0375, 1.064951905</InteriorMonthlyScheduleMultipliers>
-          <GarageWeekdayScheduleFractions>0.046, 0.046, 0.046, 0.046, 0.046, 0.037, 0.035, 0.034, 0.033, 0.028, 0.022, 0.015, 0.012, 0.011, 0.011, 0.012, 0.019, 0.037, 0.049, 0.065, 0.091, 0.105, 0.091, 0.063</GarageWeekdayScheduleFractions>
-          <GarageWeekendScheduleFractions>0.046, 0.046, 0.045, 0.045, 0.046, 0.045, 0.044, 0.041, 0.036, 0.03, 0.024, 0.016, 0.012, 0.011, 0.011, 0.012, 0.019, 0.038, 0.048, 0.06, 0.083, 0.098, 0.085, 0.059</GarageWeekendScheduleFractions>
-          <GarageMonthlyScheduleMultipliers>1.248, 1.257, 0.993, 0.989, 0.993, 0.827, 0.821, 0.821, 0.827, 0.99, 0.987, 1.248</GarageMonthlyScheduleMultipliers>
-          <ExteriorWeekdayScheduleFractions>0.046, 0.046, 0.046, 0.046, 0.046, 0.037, 0.035, 0.034, 0.033, 0.028, 0.022, 0.015, 0.012, 0.011, 0.011, 0.012, 0.019, 0.037, 0.049, 0.065, 0.091, 0.105, 0.091, 0.063</ExteriorWeekdayScheduleFractions>
-          <ExteriorWeekendScheduleFractions>0.046, 0.046, 0.045, 0.045, 0.046, 0.045, 0.044, 0.041, 0.036, 0.03, 0.024, 0.016, 0.012, 0.011, 0.011, 0.012, 0.019, 0.038, 0.048, 0.06, 0.083, 0.098, 0.085, 0.059</ExteriorWeekendScheduleFractions>
-          <ExteriorMonthlyScheduleMultipliers>1.248, 1.257, 0.993, 0.989, 0.993, 0.827, 0.821, 0.821, 0.827, 0.99, 0.987, 1.248</ExteriorMonthlyScheduleMultipliers>
-        </extension>
-      </Lighting>
-      <MiscLoads>
-        <PlugLoad>
-          <SystemIdentifier id='PlugLoad1'/>
-          <PlugLoadType>TV other</PlugLoadType>
-          <Load>
-            <Units>kWh/year</Units>
-            <Value>620.0</Value>
-          </Load>
-          <extension>
-            <WeekdayScheduleFractions>0.045, 0.019, 0.01, 0.001, 0.001, 0.001, 0.005, 0.009, 0.018, 0.026, 0.032, 0.038, 0.04, 0.041, 0.043, 0.045, 0.05, 0.055, 0.07, 0.085, 0.097, 0.108, 0.089, 0.07</WeekdayScheduleFractions>
-            <WeekendScheduleFractions>0.045, 0.019, 0.01, 0.001, 0.001, 0.001, 0.005, 0.009, 0.018, 0.026, 0.032, 0.038, 0.04, 0.041, 0.043, 0.045, 0.05, 0.055, 0.07, 0.085, 0.097, 0.108, 0.089, 0.07</WeekendScheduleFractions>
-            <MonthlyScheduleMultipliers>1.137, 1.129, 0.961, 0.969, 0.961, 0.993, 0.996, 0.96, 0.993, 0.867, 0.86, 1.137</MonthlyScheduleMultipliers>
-          </extension>
-        </PlugLoad>
-        <PlugLoad>
-          <SystemIdentifier id='PlugLoad2'/>
-          <PlugLoadType>other</PlugLoadType>
-          <Load>
-            <Units>kWh/year</Units>
-            <Value>2457.0</Value>
-          </Load>
-          <extension>
-            <FracSensible>0.855</FracSensible>
-            <FracLatent>0.045</FracLatent>
-            <WeekdayScheduleFractions>0.035, 0.033, 0.032, 0.031, 0.032, 0.033, 0.037, 0.042, 0.043, 0.043, 0.043, 0.044, 0.045, 0.045, 0.044, 0.046, 0.048, 0.052, 0.053, 0.05, 0.047, 0.045, 0.04, 0.036</WeekdayScheduleFractions>
-            <WeekendScheduleFractions>0.035, 0.033, 0.032, 0.031, 0.032, 0.033, 0.037, 0.042, 0.043, 0.043, 0.043, 0.044, 0.045, 0.045, 0.044, 0.046, 0.048, 0.052, 0.053, 0.05, 0.047, 0.045, 0.04, 0.036</WeekendScheduleFractions>
-            <MonthlyScheduleMultipliers>1.248, 1.257, 0.993, 0.989, 0.993, 0.827, 0.821, 0.821, 0.827, 0.99, 0.987, 1.248</MonthlyScheduleMultipliers>
-          </extension>
-        </PlugLoad>
-      </MiscLoads>
-    </BuildingDetails>
-  </Building>
-=======
 <?xml version='1.0' encoding='UTF-8'?>
 <HPXML xmlns='http://hpxmlonline.com/2019/10' xmlns:xsi='http://www.w3.org/2001/XMLSchema-instance' xsi:schemaLocation='http://hpxmlonline.com/2019/10' schemaVersion='4.0'>
   <XMLTransactionHeaderInformation>
@@ -1260,5 +628,4 @@
       </MiscLoads>
     </BuildingDetails>
   </Building>
->>>>>>> f18de3dc
 </HPXML>