--- conflicted
+++ resolved
@@ -318,11 +318,7 @@
               </AnnualHeatingEfficiency>
               <FractionHeatLoadServed>1.0</FractionHeatLoadServed>
               <extension>
-<<<<<<< HEAD
-                <FanPowerWattsPerCFM>0.5</FanPowerWattsPerCFM>
-=======
                 <FanPowerWatts>0.0</FanPowerWatts>
->>>>>>> ab78f816
               </extension>
             </HeatingSystem>
           </HVACPlant>
