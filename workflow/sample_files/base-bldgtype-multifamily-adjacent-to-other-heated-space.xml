<?xml version='1.0' encoding='UTF-8'?>
<HPXML xmlns='http://hpxmlonline.com/2019/10' xmlns:xsi='http://www.w3.org/2001/XMLSchema-instance' xsi:schemaLocation='http://hpxmlonline.com/2019/10' schemaVersion='4.0'>
  <XMLTransactionHeaderInformation>
    <XMLType>HPXML</XMLType>
    <XMLGeneratedBy>tasks.rb</XMLGeneratedBy>
    <CreatedDateAndTime>2000-01-01T00:00:00-07:00</CreatedDateAndTime>
    <Transaction>create</Transaction>
  </XMLTransactionHeaderInformation>
  <SoftwareInfo>
    <extension>
      <SimulationControl>
        <Timestep>60</Timestep>
      </SimulationControl>
    </extension>
  </SoftwareInfo>
  <Building>
    <BuildingID id='MyBuilding'/>
    <Site>
      <SiteID id='SiteID'/>
      <Address>
        <StateCode>CO</StateCode>
      </Address>
    </Site>
    <ProjectStatus>
      <EventType>proposed workscope</EventType>
    </ProjectStatus>
    <BuildingDetails>
      <BuildingSummary>
        <Site>
          <SiteType>suburban</SiteType>
          <Surroundings>attached on one side</Surroundings>
          <VerticalSurroundings>unit above and below</VerticalSurroundings>
          <AzimuthOfFrontOfHome>180</AzimuthOfFrontOfHome>
          <FuelTypesAvailable>
            <Fuel>electricity</Fuel>
            <Fuel>natural gas</Fuel>
          </FuelTypesAvailable>
        </Site>
        <BuildingOccupancy>
          <NumberofResidents>3.0</NumberofResidents>
        </BuildingOccupancy>
        <BuildingConstruction>
          <ResidentialFacilityType>apartment unit</ResidentialFacilityType>
          <NumberofConditionedFloors>1.0</NumberofConditionedFloors>
          <NumberofConditionedFloorsAboveGrade>1.0</NumberofConditionedFloorsAboveGrade>
          <AverageCeilingHeight>8.0</AverageCeilingHeight>
          <NumberofBedrooms>3</NumberofBedrooms>
          <NumberofBathrooms>2</NumberofBathrooms>
          <ConditionedFloorArea>900.0</ConditionedFloorArea>
          <ConditionedBuildingVolume>7200.0</ConditionedBuildingVolume>
        </BuildingConstruction>
      </BuildingSummary>
      <ClimateandRiskZones>
        <ClimateZoneIECC>
          <Year>2006</Year>
          <ClimateZone>5B</ClimateZone>
        </ClimateZoneIECC>
        <WeatherStation>
          <SystemIdentifier id='WeatherStation'/>
          <Name>USA_CO_Denver.Intl.AP.725650_TMY3</Name>
          <extension>
            <EPWFilePath>USA_CO_Denver.Intl.AP.725650_TMY3.epw</EPWFilePath>
          </extension>
        </WeatherStation>
      </ClimateandRiskZones>
      <Enclosure>
        <AirInfiltration>
          <AirInfiltrationMeasurement>
            <SystemIdentifier id='AirInfiltrationMeasurement1'/>
            <HousePressure>50.0</HousePressure>
            <BuildingAirLeakage>
              <UnitofMeasure>ACH</UnitofMeasure>
              <AirLeakage>3.0</AirLeakage>
            </BuildingAirLeakage>
            <InfiltrationVolume>7200.0</InfiltrationVolume>
          </AirInfiltrationMeasurement>
        </AirInfiltration>
        <Attics>
          <Attic>
            <SystemIdentifier id='Attic1'/>
            <AtticType>
              <BelowApartment/>
            </AtticType>
          </Attic>
        </Attics>
        <Foundations>
          <Foundation>
            <SystemIdentifier id='Foundation1'/>
            <FoundationType>
              <AboveApartment/>
            </FoundationType>
          </Foundation>
        </Foundations>
        <Walls>
          <Wall>
            <SystemIdentifier id='Wall1'/>
            <ExteriorAdjacentTo>outside</ExteriorAdjacentTo>
            <InteriorAdjacentTo>living space</InteriorAdjacentTo>
            <WallType>
              <WoodStud/>
            </WallType>
            <Area>685.9</Area>
            <Siding>wood siding</Siding>
            <SolarAbsorptance>0.7</SolarAbsorptance>
            <Emittance>0.92</Emittance>
            <InteriorFinish>
              <Type>gypsum board</Type>
            </InteriorFinish>
            <Insulation>
              <SystemIdentifier id='Wall1Insulation'/>
              <AssemblyEffectiveRValue>23.0</AssemblyEffectiveRValue>
            </Insulation>
          </Wall>
          <Wall>
            <SystemIdentifier id='Wall2'/>
            <ExteriorAdjacentTo>other heated space</ExteriorAdjacentTo>
            <InteriorAdjacentTo>living space</InteriorAdjacentTo>
            <WallType>
              <WoodStud/>
            </WallType>
            <Area>293.9</Area>
            <SolarAbsorptance>0.7</SolarAbsorptance>
            <Emittance>0.92</Emittance>
            <InteriorFinish>
              <Type>gypsum board</Type>
            </InteriorFinish>
            <Insulation>
              <SystemIdentifier id='Wall2Insulation'/>
              <AssemblyEffectiveRValue>23.0</AssemblyEffectiveRValue>
            </Insulation>
          </Wall>
        </Walls>
        <FrameFloors>
          <FrameFloor>
            <SystemIdentifier id='FrameFloor1'/>
            <ExteriorAdjacentTo>other heated space</ExteriorAdjacentTo>
            <InteriorAdjacentTo>living space</InteriorAdjacentTo>
            <Area>900.0</Area>
            <Insulation>
              <SystemIdentifier id='FrameFloor1Insulation'/>
              <AssemblyEffectiveRValue>18.7</AssemblyEffectiveRValue>
            </Insulation>
            <extension>
              <OtherSpaceAboveOrBelow>below</OtherSpaceAboveOrBelow>
            </extension>
          </FrameFloor>
          <FrameFloor>
            <SystemIdentifier id='FrameFloor2'/>
            <ExteriorAdjacentTo>other heated space</ExteriorAdjacentTo>
            <InteriorAdjacentTo>living space</InteriorAdjacentTo>
            <Area>900.0</Area>
            <InteriorFinish>
              <Type>gypsum board</Type>
            </InteriorFinish>
            <Insulation>
              <SystemIdentifier id='FrameFloor2Insulation'/>
              <AssemblyEffectiveRValue>18.7</AssemblyEffectiveRValue>
            </Insulation>
            <extension>
              <OtherSpaceAboveOrBelow>above</OtherSpaceAboveOrBelow>
            </extension>
          </FrameFloor>
        </FrameFloors>
        <Windows>
          <Window>
            <SystemIdentifier id='Window1'/>
<<<<<<< HEAD
            <Area>12.354999999999999</Area>
            <Azimuth>180</Azimuth>
=======
            <Area>12.4</Area>
            <Azimuth>0</Azimuth>
>>>>>>> 16cecbea
            <UFactor>0.33</UFactor>
            <SHGC>0.45</SHGC>
            <InteriorShading>
              <SystemIdentifier id='Window1InteriorShading'/>
              <SummerShadingCoefficient>0.7</SummerShadingCoefficient>
              <WinterShadingCoefficient>0.85</WinterShadingCoefficient>
            </InteriorShading>
            <FractionOperable>0.67</FractionOperable>
            <AttachedToWall idref='Wall1'/>
          </Window>
          <Window>
            <SystemIdentifier id='Window2'/>
<<<<<<< HEAD
            <Area>12.354999999999999</Area>
            <Azimuth>0</Azimuth>
=======
            <Area>12.4</Area>
            <Azimuth>180</Azimuth>
>>>>>>> 16cecbea
            <UFactor>0.33</UFactor>
            <SHGC>0.45</SHGC>
            <InteriorShading>
              <SystemIdentifier id='Window2InteriorShading'/>
              <SummerShadingCoefficient>0.7</SummerShadingCoefficient>
              <WinterShadingCoefficient>0.85</WinterShadingCoefficient>
            </InteriorShading>
            <FractionOperable>0.67</FractionOperable>
            <AttachedToWall idref='Wall1'/>
          </Window>
          <Window>
            <SystemIdentifier id='Window3'/>
            <Area>18.5</Area>
            <Azimuth>270</Azimuth>
            <UFactor>0.33</UFactor>
            <SHGC>0.45</SHGC>
            <InteriorShading>
              <SystemIdentifier id='Window3InteriorShading'/>
              <SummerShadingCoefficient>0.7</SummerShadingCoefficient>
              <WinterShadingCoefficient>0.85</WinterShadingCoefficient>
            </InteriorShading>
            <FractionOperable>0.67</FractionOperable>
            <AttachedToWall idref='Wall1'/>
          </Window>
        </Windows>
        <Doors>
          <Door>
            <SystemIdentifier id='Door1'/>
            <AttachedToWall idref='Wall1'/>
            <Area>20.0</Area>
            <Azimuth>180</Azimuth>
            <RValue>4.4</RValue>
          </Door>
          <Door>
            <SystemIdentifier id='Door2'/>
            <AttachedToWall idref='Wall2'/>
            <Area>20.0</Area>
            <Azimuth>0</Azimuth>
            <RValue>4.4</RValue>
          </Door>
        </Doors>
      </Enclosure>
      <Systems>
        <HVAC>
          <HVACPlant>
            <PrimarySystems>
              <PrimaryHeatingSystem idref='HeatingSystem1'/>
              <PrimaryCoolingSystem idref='CoolingSystem1'/>
            </PrimarySystems>
            <HeatingSystem>
              <SystemIdentifier id='HeatingSystem1'/>
              <DistributionSystem idref='HVACDistribution1'/>
              <HeatingSystemType>
                <Furnace/>
              </HeatingSystemType>
              <HeatingSystemFuel>natural gas</HeatingSystemFuel>
              <HeatingCapacity>12000.0</HeatingCapacity>
              <AnnualHeatingEfficiency>
                <Units>AFUE</Units>
                <Value>0.92</Value>
              </AnnualHeatingEfficiency>
              <FractionHeatLoadServed>1.0</FractionHeatLoadServed>
            </HeatingSystem>
            <CoolingSystem>
              <SystemIdentifier id='CoolingSystem1'/>
              <DistributionSystem idref='HVACDistribution1'/>
              <CoolingSystemType>central air conditioner</CoolingSystemType>
              <CoolingSystemFuel>electricity</CoolingSystemFuel>
              <CoolingCapacity>12000.0</CoolingCapacity>
              <CompressorType>single stage</CompressorType>
              <FractionCoolLoadServed>1.0</FractionCoolLoadServed>
              <AnnualCoolingEfficiency>
                <Units>SEER</Units>
                <Value>13.0</Value>
              </AnnualCoolingEfficiency>
              <SensibleHeatFraction>0.73</SensibleHeatFraction>
            </CoolingSystem>
          </HVACPlant>
          <HVACControl>
            <SystemIdentifier id='HVACControl1'/>
            <SetpointTempHeatingSeason>68.0</SetpointTempHeatingSeason>
            <SetpointTempCoolingSeason>78.0</SetpointTempCoolingSeason>
          </HVACControl>
          <HVACDistribution>
            <SystemIdentifier id='HVACDistribution1'/>
            <DistributionSystemType>
              <AirDistribution>
                <AirDistributionType>regular velocity</AirDistributionType>
                <DuctLeakageMeasurement>
                  <DuctType>supply</DuctType>
                  <DuctLeakage>
                    <Units>CFM25</Units>
                    <Value>0.0</Value>
                    <TotalOrToOutside>to outside</TotalOrToOutside>
                  </DuctLeakage>
                </DuctLeakageMeasurement>
                <DuctLeakageMeasurement>
                  <DuctType>return</DuctType>
                  <DuctLeakage>
                    <Units>CFM25</Units>
                    <Value>0.0</Value>
                    <TotalOrToOutside>to outside</TotalOrToOutside>
                  </DuctLeakage>
                </DuctLeakageMeasurement>
                <Ducts>
                  <DuctType>supply</DuctType>
                  <DuctInsulationRValue>0.0</DuctInsulationRValue>
                  <DuctLocation>other heated space</DuctLocation>
                  <DuctSurfaceArea>150.0</DuctSurfaceArea>
                </Ducts>
                <Ducts>
                  <DuctType>return</DuctType>
                  <DuctInsulationRValue>0.0</DuctInsulationRValue>
                  <DuctLocation>other heated space</DuctLocation>
                  <DuctSurfaceArea>50.0</DuctSurfaceArea>
                </Ducts>
                <NumberofReturnRegisters>1</NumberofReturnRegisters>
              </AirDistribution>
            </DistributionSystemType>
            <ConditionedFloorAreaServed>900.0</ConditionedFloorAreaServed>
          </HVACDistribution>
        </HVAC>
        <WaterHeating>
          <WaterHeatingSystem>
            <SystemIdentifier id='WaterHeatingSystem1'/>
            <FuelType>electricity</FuelType>
            <WaterHeaterType>storage water heater</WaterHeaterType>
            <Location>other heated space</Location>
            <TankVolume>40.0</TankVolume>
            <FractionDHWLoadServed>1.0</FractionDHWLoadServed>
            <HeatingCapacity>18767.0</HeatingCapacity>
            <EnergyFactor>0.95</EnergyFactor>
            <HotWaterTemperature>125.0</HotWaterTemperature>
          </WaterHeatingSystem>
          <HotWaterDistribution>
            <SystemIdentifier id='HotWaterDistribution1'/>
            <SystemType>
              <Standard>
                <PipingLength>50.0</PipingLength>
              </Standard>
            </SystemType>
            <PipeInsulation>
              <PipeRValue>0.0</PipeRValue>
            </PipeInsulation>
          </HotWaterDistribution>
          <WaterFixture>
            <SystemIdentifier id='WaterFixture1'/>
            <WaterFixtureType>shower head</WaterFixtureType>
            <LowFlow>true</LowFlow>
          </WaterFixture>
          <WaterFixture>
            <SystemIdentifier id='WaterFixture2'/>
            <WaterFixtureType>faucet</WaterFixtureType>
            <LowFlow>false</LowFlow>
          </WaterFixture>
        </WaterHeating>
      </Systems>
      <Appliances>
        <ClothesWasher>
          <SystemIdentifier id='ClothesWasher1'/>
          <Location>other heated space</Location>
          <IntegratedModifiedEnergyFactor>1.21</IntegratedModifiedEnergyFactor>
          <RatedAnnualkWh>380.0</RatedAnnualkWh>
          <LabelElectricRate>0.12</LabelElectricRate>
          <LabelGasRate>1.09</LabelGasRate>
          <LabelAnnualGasCost>27.0</LabelAnnualGasCost>
          <LabelUsage>6.0</LabelUsage>
          <Capacity>3.2</Capacity>
        </ClothesWasher>
        <ClothesDryer>
          <SystemIdentifier id='ClothesDryer1'/>
          <Location>other heated space</Location>
          <FuelType>electricity</FuelType>
          <CombinedEnergyFactor>3.73</CombinedEnergyFactor>
          <Vented>true</Vented>
          <VentedFlowRate>150.0</VentedFlowRate>
        </ClothesDryer>
        <Dishwasher>
          <SystemIdentifier id='Dishwasher1'/>
          <Location>other heated space</Location>
          <RatedAnnualkWh>307.0</RatedAnnualkWh>
          <PlaceSettingCapacity>12</PlaceSettingCapacity>
          <LabelElectricRate>0.12</LabelElectricRate>
          <LabelGasRate>1.09</LabelGasRate>
          <LabelAnnualGasCost>22.32</LabelAnnualGasCost>
          <LabelUsage>4.0</LabelUsage>
        </Dishwasher>
        <Refrigerator>
          <SystemIdentifier id='Refrigerator1'/>
          <Location>other heated space</Location>
          <RatedAnnualkWh>650.0</RatedAnnualkWh>
          <PrimaryIndicator>true</PrimaryIndicator>
        </Refrigerator>
        <CookingRange>
          <SystemIdentifier id='CookingRange1'/>
          <Location>other heated space</Location>
          <FuelType>electricity</FuelType>
          <IsInduction>false</IsInduction>
        </CookingRange>
        <Oven>
          <SystemIdentifier id='Oven1'/>
          <IsConvection>false</IsConvection>
        </Oven>
      </Appliances>
      <Lighting>
        <LightingGroup>
          <SystemIdentifier id='LightingGroup1'/>
          <Location>interior</Location>
          <FractionofUnitsInLocation>0.4</FractionofUnitsInLocation>
          <LightingType>
            <CompactFluorescent/>
          </LightingType>
        </LightingGroup>
        <LightingGroup>
          <SystemIdentifier id='LightingGroup2'/>
          <Location>exterior</Location>
          <FractionofUnitsInLocation>0.4</FractionofUnitsInLocation>
          <LightingType>
            <CompactFluorescent/>
          </LightingType>
        </LightingGroup>
        <LightingGroup>
          <SystemIdentifier id='LightingGroup3'/>
          <Location>garage</Location>
          <FractionofUnitsInLocation>0.4</FractionofUnitsInLocation>
          <LightingType>
            <CompactFluorescent/>
          </LightingType>
        </LightingGroup>
        <LightingGroup>
          <SystemIdentifier id='LightingGroup4'/>
          <Location>interior</Location>
          <FractionofUnitsInLocation>0.1</FractionofUnitsInLocation>
          <LightingType>
            <FluorescentTube/>
          </LightingType>
        </LightingGroup>
        <LightingGroup>
          <SystemIdentifier id='LightingGroup5'/>
          <Location>exterior</Location>
          <FractionofUnitsInLocation>0.1</FractionofUnitsInLocation>
          <LightingType>
            <FluorescentTube/>
          </LightingType>
        </LightingGroup>
        <LightingGroup>
          <SystemIdentifier id='LightingGroup6'/>
          <Location>garage</Location>
          <FractionofUnitsInLocation>0.1</FractionofUnitsInLocation>
          <LightingType>
            <FluorescentTube/>
          </LightingType>
        </LightingGroup>
        <LightingGroup>
          <SystemIdentifier id='LightingGroup7'/>
          <Location>interior</Location>
          <FractionofUnitsInLocation>0.25</FractionofUnitsInLocation>
          <LightingType>
            <LightEmittingDiode/>
          </LightingType>
        </LightingGroup>
        <LightingGroup>
          <SystemIdentifier id='LightingGroup8'/>
          <Location>exterior</Location>
          <FractionofUnitsInLocation>0.25</FractionofUnitsInLocation>
          <LightingType>
            <LightEmittingDiode/>
          </LightingType>
        </LightingGroup>
        <LightingGroup>
          <SystemIdentifier id='LightingGroup9'/>
          <Location>garage</Location>
          <FractionofUnitsInLocation>0.25</FractionofUnitsInLocation>
          <LightingType>
            <LightEmittingDiode/>
          </LightingType>
        </LightingGroup>
      </Lighting>
      <MiscLoads>
        <PlugLoad>
          <SystemIdentifier id='PlugLoad1'/>
          <PlugLoadType>TV other</PlugLoadType>
          <Load>
            <Units>kWh/year</Units>
            <Value>620.0</Value>
          </Load>
        </PlugLoad>
        <PlugLoad>
          <SystemIdentifier id='PlugLoad2'/>
          <PlugLoadType>other</PlugLoadType>
          <Load>
            <Units>kWh/year</Units>
            <Value>819.0</Value>
          </Load>
          <extension>
            <FracSensible>0.855</FracSensible>
            <FracLatent>0.045</FracLatent>
          </extension>
        </PlugLoad>
      </MiscLoads>
    </BuildingDetails>
  </Building>
</HPXML><|MERGE_RESOLUTION|>--- conflicted
+++ resolved
@@ -164,13 +164,8 @@
         <Windows>
           <Window>
             <SystemIdentifier id='Window1'/>
-<<<<<<< HEAD
-            <Area>12.354999999999999</Area>
-            <Azimuth>180</Azimuth>
-=======
             <Area>12.4</Area>
             <Azimuth>0</Azimuth>
->>>>>>> 16cecbea
             <UFactor>0.33</UFactor>
             <SHGC>0.45</SHGC>
             <InteriorShading>
@@ -183,13 +178,8 @@
           </Window>
           <Window>
             <SystemIdentifier id='Window2'/>
-<<<<<<< HEAD
-            <Area>12.354999999999999</Area>
-            <Azimuth>0</Azimuth>
-=======
             <Area>12.4</Area>
             <Azimuth>180</Azimuth>
->>>>>>> 16cecbea
             <UFactor>0.33</UFactor>
             <SHGC>0.45</SHGC>
             <InteriorShading>
