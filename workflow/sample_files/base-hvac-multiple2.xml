<?xml version='1.0' encoding='UTF-8'?>
<HPXML xmlns='http://hpxmlonline.com/2019/10' xmlns:xsi='http://www.w3.org/2001/XMLSchema-instance' xsi:schemaLocation='http://hpxmlonline.com/2019/10' schemaVersion='3.0'>
  <XMLTransactionHeaderInformation>
    <XMLType>HPXML</XMLType>
    <XMLGeneratedBy>tasks.rb</XMLGeneratedBy>
    <CreatedDateAndTime>2000-01-01T00:00:00-07:00</CreatedDateAndTime>
    <Transaction>create</Transaction>
  </XMLTransactionHeaderInformation>
  <SoftwareInfo>
    <extension>
      <SimulationControl>
        <Timestep>60</Timestep>
      </SimulationControl>
    </extension>
  </SoftwareInfo>
  <Building>
    <BuildingID id='MyBuilding'/>
    <Site>
      <SiteID id='SiteID'/>
      <Address>
        <StateCode>CO</StateCode>
      </Address>
    </Site>
    <ProjectStatus>
      <EventType>proposed workscope</EventType>
    </ProjectStatus>
    <BuildingDetails>
      <BuildingSummary>
        <Site>
          <SiteType>suburban</SiteType>
          <FuelTypesAvailable>
            <Fuel>electricity</Fuel>
            <Fuel>natural gas</Fuel>
          </FuelTypesAvailable>
        </Site>
        <BuildingOccupancy>
          <NumberofResidents>3.0</NumberofResidents>
        </BuildingOccupancy>
        <BuildingConstruction>
          <ResidentialFacilityType>single-family detached</ResidentialFacilityType>
          <NumberofConditionedFloors>2</NumberofConditionedFloors>
          <NumberofConditionedFloorsAboveGrade>1</NumberofConditionedFloorsAboveGrade>
          <NumberofBedrooms>3</NumberofBedrooms>
          <NumberofBathrooms>2</NumberofBathrooms>
          <ConditionedFloorArea>2700.0</ConditionedFloorArea>
          <ConditionedBuildingVolume>21600.0</ConditionedBuildingVolume>
        </BuildingConstruction>
      </BuildingSummary>
      <ClimateandRiskZones>
        <ClimateZoneIECC>
          <Year>2006</Year>
          <ClimateZone>5B</ClimateZone>
        </ClimateZoneIECC>
        <WeatherStation>
          <SystemIdentifier id='WeatherStation'/>
          <Name>Denver, CO</Name>
          <extension>
            <EPWFilePath>USA_CO_Denver.Intl.AP.725650_TMY3.epw</EPWFilePath>
          </extension>
        </WeatherStation>
      </ClimateandRiskZones>
      <Enclosure>
        <AirInfiltration>
          <AirInfiltrationMeasurement>
            <SystemIdentifier id='InfiltrationMeasurement'/>
            <HousePressure>50.0</HousePressure>
            <BuildingAirLeakage>
              <UnitofMeasure>ACH</UnitofMeasure>
              <AirLeakage>3.0</AirLeakage>
            </BuildingAirLeakage>
            <InfiltrationVolume>21600.0</InfiltrationVolume>
          </AirInfiltrationMeasurement>
        </AirInfiltration>
        <Attics>
          <Attic>
            <SystemIdentifier id='UnventedAttic'/>
            <AtticType>
              <Attic>
                <Vented>false</Vented>
              </Attic>
            </AtticType>
            <WithinInfiltrationVolume>false</WithinInfiltrationVolume>
          </Attic>
        </Attics>
        <Foundations>
          <Foundation>
            <SystemIdentifier id='ConditionedBasement'/>
            <FoundationType>
              <Basement>
                <Conditioned>true</Conditioned>
              </Basement>
            </FoundationType>
          </Foundation>
        </Foundations>
        <Roofs>
          <Roof>
            <SystemIdentifier id='Roof'/>
            <InteriorAdjacentTo>attic - unvented</InteriorAdjacentTo>
            <Area>1510.0</Area>
            <RoofType>asphalt or fiberglass shingles</RoofType>
            <SolarAbsorptance>0.7</SolarAbsorptance>
            <Emittance>0.92</Emittance>
            <Pitch>6.0</Pitch>
            <RadiantBarrier>false</RadiantBarrier>
            <Insulation>
              <SystemIdentifier id='RoofInsulation'/>
              <AssemblyEffectiveRValue>2.3</AssemblyEffectiveRValue>
            </Insulation>
          </Roof>
        </Roofs>
        <RimJoists>
          <RimJoist>
            <SystemIdentifier id='RimJoistFoundation'/>
            <ExteriorAdjacentTo>outside</ExteriorAdjacentTo>
            <InteriorAdjacentTo>basement - conditioned</InteriorAdjacentTo>
            <Area>116.0</Area>
            <Siding>wood siding</Siding>
            <SolarAbsorptance>0.7</SolarAbsorptance>
            <Emittance>0.92</Emittance>
            <Insulation>
              <SystemIdentifier id='RimJoistFoundationInsulation'/>
              <AssemblyEffectiveRValue>23.0</AssemblyEffectiveRValue>
            </Insulation>
          </RimJoist>
        </RimJoists>
        <Walls>
          <Wall>
            <SystemIdentifier id='Wall'/>
            <ExteriorAdjacentTo>outside</ExteriorAdjacentTo>
            <InteriorAdjacentTo>living space</InteriorAdjacentTo>
            <WallType>
              <WoodStud/>
            </WallType>
            <Area>1200.0</Area>
            <Siding>wood siding</Siding>
            <SolarAbsorptance>0.7</SolarAbsorptance>
            <Emittance>0.92</Emittance>
            <Insulation>
              <SystemIdentifier id='WallInsulation'/>
              <AssemblyEffectiveRValue>23.0</AssemblyEffectiveRValue>
            </Insulation>
          </Wall>
          <Wall>
            <SystemIdentifier id='WallAtticGable'/>
            <ExteriorAdjacentTo>outside</ExteriorAdjacentTo>
            <InteriorAdjacentTo>attic - unvented</InteriorAdjacentTo>
            <WallType>
              <WoodStud/>
            </WallType>
            <Area>290.0</Area>
            <Siding>wood siding</Siding>
            <SolarAbsorptance>0.7</SolarAbsorptance>
            <Emittance>0.92</Emittance>
            <Insulation>
              <SystemIdentifier id='WallAtticGableInsulation'/>
              <AssemblyEffectiveRValue>4.0</AssemblyEffectiveRValue>
            </Insulation>
          </Wall>
        </Walls>
        <FoundationWalls>
          <FoundationWall>
            <SystemIdentifier id='FoundationWall'/>
            <ExteriorAdjacentTo>ground</ExteriorAdjacentTo>
            <InteriorAdjacentTo>basement - conditioned</InteriorAdjacentTo>
            <Height>8.0</Height>
            <Area>1200.0</Area>
            <Thickness>8.0</Thickness>
            <DepthBelowGrade>7.0</DepthBelowGrade>
            <Insulation>
              <SystemIdentifier id='FoundationWallInsulation'/>
              <Layer>
                <InstallationType>continuous - exterior</InstallationType>
                <NominalRValue>8.9</NominalRValue>
                <extension>
                  <DistanceToTopOfInsulation>0.0</DistanceToTopOfInsulation>
                  <DistanceToBottomOfInsulation>8.0</DistanceToBottomOfInsulation>
                </extension>
              </Layer>
              <Layer>
                <InstallationType>continuous - interior</InstallationType>
                <NominalRValue>0.0</NominalRValue>
                <extension>
                  <DistanceToTopOfInsulation>0.0</DistanceToTopOfInsulation>
                  <DistanceToBottomOfInsulation>0.0</DistanceToBottomOfInsulation>
                </extension>
              </Layer>
            </Insulation>
          </FoundationWall>
        </FoundationWalls>
        <FrameFloors>
          <FrameFloor>
            <SystemIdentifier id='FloorBelowAttic'/>
            <ExteriorAdjacentTo>attic - unvented</ExteriorAdjacentTo>
            <InteriorAdjacentTo>living space</InteriorAdjacentTo>
            <Area>1350.0</Area>
            <Insulation>
              <SystemIdentifier id='FloorBelowAtticInsulation'/>
              <AssemblyEffectiveRValue>39.3</AssemblyEffectiveRValue>
            </Insulation>
          </FrameFloor>
        </FrameFloors>
        <Slabs>
          <Slab>
            <SystemIdentifier id='Slab'/>
            <InteriorAdjacentTo>basement - conditioned</InteriorAdjacentTo>
            <Area>1350.0</Area>
            <Thickness>4.0</Thickness>
            <ExposedPerimeter>150.0</ExposedPerimeter>
            <PerimeterInsulationDepth>0.0</PerimeterInsulationDepth>
            <UnderSlabInsulationWidth>0.0</UnderSlabInsulationWidth>
            <PerimeterInsulation>
              <SystemIdentifier id='SlabPerimeterInsulation'/>
              <Layer>
                <InstallationType>continuous</InstallationType>
                <NominalRValue>0.0</NominalRValue>
              </Layer>
            </PerimeterInsulation>
            <UnderSlabInsulation>
              <SystemIdentifier id='SlabUnderSlabInsulation'/>
              <Layer>
                <InstallationType>continuous</InstallationType>
                <NominalRValue>0.0</NominalRValue>
              </Layer>
            </UnderSlabInsulation>
            <extension>
              <CarpetFraction>0.0</CarpetFraction>
              <CarpetRValue>0.0</CarpetRValue>
            </extension>
          </Slab>
        </Slabs>
        <Windows>
          <Window>
            <SystemIdentifier id='WindowNorth'/>
            <Area>108.0</Area>
            <Azimuth>0</Azimuth>
            <UFactor>0.33</UFactor>
            <SHGC>0.45</SHGC>
            <InteriorShading>
              <SystemIdentifier id='WindowNorthInteriorShading'/>
              <SummerShadingCoefficient>0.7</SummerShadingCoefficient>
              <WinterShadingCoefficient>0.85</WinterShadingCoefficient>
            </InteriorShading>
            <FractionOperable>0.67</FractionOperable>
            <AttachedToWall idref='Wall'/>
          </Window>
          <Window>
            <SystemIdentifier id='WindowSouth'/>
            <Area>108.0</Area>
            <Azimuth>180</Azimuth>
            <UFactor>0.33</UFactor>
            <SHGC>0.45</SHGC>
            <InteriorShading>
              <SystemIdentifier id='WindowSouthInteriorShading'/>
              <SummerShadingCoefficient>0.7</SummerShadingCoefficient>
              <WinterShadingCoefficient>0.85</WinterShadingCoefficient>
            </InteriorShading>
            <FractionOperable>0.67</FractionOperable>
            <AttachedToWall idref='Wall'/>
          </Window>
          <Window>
            <SystemIdentifier id='WindowEast'/>
            <Area>72.0</Area>
            <Azimuth>90</Azimuth>
            <UFactor>0.33</UFactor>
            <SHGC>0.45</SHGC>
            <InteriorShading>
              <SystemIdentifier id='WindowEastInteriorShading'/>
              <SummerShadingCoefficient>0.7</SummerShadingCoefficient>
              <WinterShadingCoefficient>0.85</WinterShadingCoefficient>
            </InteriorShading>
            <FractionOperable>0.67</FractionOperable>
            <AttachedToWall idref='Wall'/>
          </Window>
          <Window>
            <SystemIdentifier id='WindowWest'/>
            <Area>72.0</Area>
            <Azimuth>270</Azimuth>
            <UFactor>0.33</UFactor>
            <SHGC>0.45</SHGC>
            <InteriorShading>
              <SystemIdentifier id='WindowWestInteriorShading'/>
              <SummerShadingCoefficient>0.7</SummerShadingCoefficient>
              <WinterShadingCoefficient>0.85</WinterShadingCoefficient>
            </InteriorShading>
            <FractionOperable>0.67</FractionOperable>
            <AttachedToWall idref='Wall'/>
          </Window>
        </Windows>
        <Doors>
          <Door>
            <SystemIdentifier id='DoorNorth'/>
            <AttachedToWall idref='Wall'/>
            <Area>40.0</Area>
            <Azimuth>0</Azimuth>
            <RValue>4.4</RValue>
          </Door>
          <Door>
            <SystemIdentifier id='DoorSouth'/>
            <AttachedToWall idref='Wall'/>
            <Area>40.0</Area>
            <Azimuth>180</Azimuth>
            <RValue>4.4</RValue>
          </Door>
        </Doors>
      </Enclosure>
      <Systems>
        <HVAC>
          <HVACPlant>
            <HeatingSystem>
              <SystemIdentifier id='HeatingSystem'/>
              <DistributionSystem idref='HVACDistribution'/>
              <HeatingSystemType>
                <Furnace/>
              </HeatingSystemType>
              <HeatingSystemFuel>electricity</HeatingSystemFuel>
              <HeatingCapacity>6400.0</HeatingCapacity>
              <AnnualHeatingEfficiency>
                <Units>AFUE</Units>
                <Value>1.0</Value>
              </AnnualHeatingEfficiency>
              <FractionHeatLoadServed>0.2</FractionHeatLoadServed>
            </HeatingSystem>
            <HeatingSystem>
              <SystemIdentifier id='HeatingSystem2'/>
              <DistributionSystem idref='HVACDistribution2'/>
              <HeatingSystemType>
                <Furnace/>
              </HeatingSystemType>
              <HeatingSystemFuel>electricity</HeatingSystemFuel>
              <HeatingCapacity>6400.0</HeatingCapacity>
              <AnnualHeatingEfficiency>
                <Units>AFUE</Units>
                <Value>0.92</Value>
              </AnnualHeatingEfficiency>
              <FractionHeatLoadServed>0.2</FractionHeatLoadServed>
              <extension>
<<<<<<< HEAD
                <FanPowerWattsPerCFM>0.2</FanPowerWattsPerCFM>
=======
                <FanPowerWattsPerCFM>0.5</FanPowerWattsPerCFM>
>>>>>>> 888601c7
              </extension>
            </HeatingSystem>
            <HeatingSystem>
              <SystemIdentifier id='HeatingSystem3'/>
              <DistributionSystem idref='HVACDistribution3'/>
              <HeatingSystemType>
                <Boiler/>
              </HeatingSystemType>
              <HeatingSystemFuel>electricity</HeatingSystemFuel>
              <HeatingCapacity>6400.0</HeatingCapacity>
              <AnnualHeatingEfficiency>
                <Units>AFUE</Units>
                <Value>1.0</Value>
              </AnnualHeatingEfficiency>
              <FractionHeatLoadServed>0.2</FractionHeatLoadServed>
            </HeatingSystem>
            <HeatingSystem>
              <SystemIdentifier id='HeatingSystem4'/>
              <HeatingSystemType>
                <ElectricResistance/>
              </HeatingSystemType>
              <HeatingSystemFuel>electricity</HeatingSystemFuel>
              <HeatingCapacity>3200.0</HeatingCapacity>
              <AnnualHeatingEfficiency>
                <Units>Percent</Units>
                <Value>1.0</Value>
              </AnnualHeatingEfficiency>
              <FractionHeatLoadServed>0.1</FractionHeatLoadServed>
            </HeatingSystem>
            <CoolingSystem>
              <SystemIdentifier id='CoolingSystem'/>
              <DistributionSystem idref='HVACDistribution'/>
              <CoolingSystemType>central air conditioner</CoolingSystemType>
              <CoolingSystemFuel>electricity</CoolingSystemFuel>
              <CoolingCapacity>12000.0</CoolingCapacity>
              <CompressorType>single stage</CompressorType>
              <FractionCoolLoadServed>0.25</FractionCoolLoadServed>
              <AnnualCoolingEfficiency>
                <Units>SEER</Units>
                <Value>13.0</Value>
              </AnnualCoolingEfficiency>
              <SensibleHeatFraction>0.73</SensibleHeatFraction>
            </CoolingSystem>
            <CoolingSystem>
              <SystemIdentifier id='CoolingSystem2'/>
              <DistributionSystem idref='HVACDistribution2'/>
              <CoolingSystemType>central air conditioner</CoolingSystemType>
              <CoolingSystemFuel>electricity</CoolingSystemFuel>
              <CoolingCapacity>9600.0</CoolingCapacity>
              <FractionCoolLoadServed>0.25</FractionCoolLoadServed>
              <AnnualCoolingEfficiency>
                <Units>SEER</Units>
                <Value>13.0</Value>
              </AnnualCoolingEfficiency>
              <SensibleHeatFraction>0.65</SensibleHeatFraction>
            </CoolingSystem>
            <HeatPump>
              <SystemIdentifier id='HeatPump'/>
              <DistributionSystem idref='HVACDistribution4'/>
              <HeatPumpType>air-to-air</HeatPumpType>
              <HeatPumpFuel>electricity</HeatPumpFuel>
              <HeatingCapacity>4800.0</HeatingCapacity>
              <HeatingCapacity17F>3024.0</HeatingCapacity17F>
              <CoolingCapacity>4800.0</CoolingCapacity>
              <CompressorType>single stage</CompressorType>
              <CoolingSensibleHeatFraction>0.73</CoolingSensibleHeatFraction>
              <BackupSystemFuel>electricity</BackupSystemFuel>
              <BackupAnnualHeatingEfficiency>
                <Units>Percent</Units>
                <Value>1.0</Value>
              </BackupAnnualHeatingEfficiency>
              <BackupHeatingCapacity>3412.0</BackupHeatingCapacity>
              <FractionHeatLoadServed>0.1</FractionHeatLoadServed>
              <FractionCoolLoadServed>0.2</FractionCoolLoadServed>
              <AnnualCoolingEfficiency>
                <Units>SEER</Units>
                <Value>13.0</Value>
              </AnnualCoolingEfficiency>
              <AnnualHeatingEfficiency>
                <Units>HSPF</Units>
                <Value>7.7</Value>
              </AnnualHeatingEfficiency>
            </HeatPump>
            <HeatPump>
              <SystemIdentifier id='HeatPump2'/>
              <DistributionSystem idref='HVACDistribution5'/>
              <HeatPumpType>ground-to-air</HeatPumpType>
              <HeatPumpFuel>electricity</HeatPumpFuel>
              <HeatingCapacity>4800.0</HeatingCapacity>
              <CoolingCapacity>4800.0</CoolingCapacity>
              <CoolingSensibleHeatFraction>0.73</CoolingSensibleHeatFraction>
              <BackupSystemFuel>electricity</BackupSystemFuel>
              <BackupAnnualHeatingEfficiency>
                <Units>Percent</Units>
                <Value>1.0</Value>
              </BackupAnnualHeatingEfficiency>
              <BackupHeatingCapacity>3412.0</BackupHeatingCapacity>
              <FractionHeatLoadServed>0.1</FractionHeatLoadServed>
              <FractionCoolLoadServed>0.2</FractionCoolLoadServed>
              <AnnualCoolingEfficiency>
                <Units>EER</Units>
                <Value>16.6</Value>
              </AnnualCoolingEfficiency>
              <AnnualHeatingEfficiency>
                <Units>COP</Units>
                <Value>3.6</Value>
              </AnnualHeatingEfficiency>
              <extension>
                <PumpPowerWattsPerTon>30.0</PumpPowerWattsPerTon>
              </extension>
            </HeatPump>
          </HVACPlant>
          <HVACControl>
            <SystemIdentifier id='HVACControl'/>
            <ControlType>manual thermostat</ControlType>
            <SetpointTempHeatingSeason>68.0</SetpointTempHeatingSeason>
            <SetpointTempCoolingSeason>78.0</SetpointTempCoolingSeason>
          </HVACControl>
          <HVACDistribution>
            <SystemIdentifier id='HVACDistribution'/>
            <DistributionSystemType>
              <AirDistribution>
                <DuctLeakageMeasurement>
                  <DuctType>supply</DuctType>
                  <DuctLeakage>
                    <Units>CFM25</Units>
                    <Value>75.0</Value>
                    <TotalOrToOutside>to outside</TotalOrToOutside>
                  </DuctLeakage>
                </DuctLeakageMeasurement>
                <DuctLeakageMeasurement>
                  <DuctType>return</DuctType>
                  <DuctLeakage>
                    <Units>CFM25</Units>
                    <Value>25.0</Value>
                    <TotalOrToOutside>to outside</TotalOrToOutside>
                  </DuctLeakage>
                </DuctLeakageMeasurement>
                <Ducts>
                  <DuctType>supply</DuctType>
                  <DuctInsulationRValue>8.0</DuctInsulationRValue>
                  <DuctLocation>attic - unvented</DuctLocation>
                  <DuctSurfaceArea>75.0</DuctSurfaceArea>
                </Ducts>
                <Ducts>
                  <DuctType>supply</DuctType>
                  <DuctInsulationRValue>8.0</DuctInsulationRValue>
                  <DuctLocation>outside</DuctLocation>
                  <DuctSurfaceArea>75.0</DuctSurfaceArea>
                </Ducts>
                <Ducts>
                  <DuctType>return</DuctType>
                  <DuctInsulationRValue>4.0</DuctInsulationRValue>
                  <DuctLocation>attic - unvented</DuctLocation>
                  <DuctSurfaceArea>25.0</DuctSurfaceArea>
                </Ducts>
                <Ducts>
                  <DuctType>return</DuctType>
                  <DuctInsulationRValue>4.0</DuctInsulationRValue>
                  <DuctLocation>outside</DuctLocation>
                  <DuctSurfaceArea>25.0</DuctSurfaceArea>
                </Ducts>
              </AirDistribution>
            </DistributionSystemType>
            <ConditionedFloorAreaServed>675.0</ConditionedFloorAreaServed>
          </HVACDistribution>
          <HVACDistribution>
            <SystemIdentifier id='HVACDistribution2'/>
            <DistributionSystemType>
              <AirDistribution>
                <DuctLeakageMeasurement>
                  <DuctType>supply</DuctType>
                  <DuctLeakage>
                    <Units>CFM25</Units>
                    <Value>75.0</Value>
                    <TotalOrToOutside>to outside</TotalOrToOutside>
                  </DuctLeakage>
                </DuctLeakageMeasurement>
                <DuctLeakageMeasurement>
                  <DuctType>return</DuctType>
                  <DuctLeakage>
                    <Units>CFM25</Units>
                    <Value>25.0</Value>
                    <TotalOrToOutside>to outside</TotalOrToOutside>
                  </DuctLeakage>
                </DuctLeakageMeasurement>
                <Ducts>
                  <DuctType>supply</DuctType>
                  <DuctInsulationRValue>8.0</DuctInsulationRValue>
                  <DuctLocation>attic - unvented</DuctLocation>
                  <DuctSurfaceArea>75.0</DuctSurfaceArea>
                </Ducts>
                <Ducts>
                  <DuctType>supply</DuctType>
                  <DuctInsulationRValue>8.0</DuctInsulationRValue>
                  <DuctLocation>outside</DuctLocation>
                  <DuctSurfaceArea>75.0</DuctSurfaceArea>
                </Ducts>
                <Ducts>
                  <DuctType>return</DuctType>
                  <DuctInsulationRValue>4.0</DuctInsulationRValue>
                  <DuctLocation>attic - unvented</DuctLocation>
                  <DuctSurfaceArea>25.0</DuctSurfaceArea>
                </Ducts>
                <Ducts>
                  <DuctType>return</DuctType>
                  <DuctInsulationRValue>4.0</DuctInsulationRValue>
                  <DuctLocation>outside</DuctLocation>
                  <DuctSurfaceArea>25.0</DuctSurfaceArea>
                </Ducts>
              </AirDistribution>
            </DistributionSystemType>
            <ConditionedFloorAreaServed>675.0</ConditionedFloorAreaServed>
          </HVACDistribution>
          <HVACDistribution>
            <SystemIdentifier id='HVACDistribution3'/>
            <DistributionSystemType>
              <HydronicDistribution>
                <HydronicDistributionType>baseboard</HydronicDistributionType>
              </HydronicDistribution>
            </DistributionSystemType>
          </HVACDistribution>
          <HVACDistribution>
            <SystemIdentifier id='HVACDistribution4'/>
            <DistributionSystemType>
              <AirDistribution>
                <DuctLeakageMeasurement>
                  <DuctType>supply</DuctType>
                  <DuctLeakage>
                    <Units>CFM25</Units>
                    <Value>75.0</Value>
                    <TotalOrToOutside>to outside</TotalOrToOutside>
                  </DuctLeakage>
                </DuctLeakageMeasurement>
                <DuctLeakageMeasurement>
                  <DuctType>return</DuctType>
                  <DuctLeakage>
                    <Units>CFM25</Units>
                    <Value>25.0</Value>
                    <TotalOrToOutside>to outside</TotalOrToOutside>
                  </DuctLeakage>
                </DuctLeakageMeasurement>
                <Ducts>
                  <DuctType>supply</DuctType>
                  <DuctInsulationRValue>8.0</DuctInsulationRValue>
                  <DuctLocation>attic - unvented</DuctLocation>
                  <DuctSurfaceArea>75.0</DuctSurfaceArea>
                </Ducts>
                <Ducts>
                  <DuctType>supply</DuctType>
                  <DuctInsulationRValue>8.0</DuctInsulationRValue>
                  <DuctLocation>outside</DuctLocation>
                  <DuctSurfaceArea>75.0</DuctSurfaceArea>
                </Ducts>
                <Ducts>
                  <DuctType>return</DuctType>
                  <DuctInsulationRValue>4.0</DuctInsulationRValue>
                  <DuctLocation>attic - unvented</DuctLocation>
                  <DuctSurfaceArea>25.0</DuctSurfaceArea>
                </Ducts>
                <Ducts>
                  <DuctType>return</DuctType>
                  <DuctInsulationRValue>4.0</DuctInsulationRValue>
                  <DuctLocation>outside</DuctLocation>
                  <DuctSurfaceArea>25.0</DuctSurfaceArea>
                </Ducts>
              </AirDistribution>
            </DistributionSystemType>
            <ConditionedFloorAreaServed>675.0</ConditionedFloorAreaServed>
          </HVACDistribution>
          <HVACDistribution>
            <SystemIdentifier id='HVACDistribution5'/>
            <DistributionSystemType>
              <AirDistribution>
                <DuctLeakageMeasurement>
                  <DuctType>supply</DuctType>
                  <DuctLeakage>
                    <Units>CFM25</Units>
                    <Value>75.0</Value>
                    <TotalOrToOutside>to outside</TotalOrToOutside>
                  </DuctLeakage>
                </DuctLeakageMeasurement>
                <DuctLeakageMeasurement>
                  <DuctType>return</DuctType>
                  <DuctLeakage>
                    <Units>CFM25</Units>
                    <Value>25.0</Value>
                    <TotalOrToOutside>to outside</TotalOrToOutside>
                  </DuctLeakage>
                </DuctLeakageMeasurement>
                <Ducts>
                  <DuctType>supply</DuctType>
                  <DuctInsulationRValue>8.0</DuctInsulationRValue>
                  <DuctLocation>attic - unvented</DuctLocation>
                  <DuctSurfaceArea>75.0</DuctSurfaceArea>
                </Ducts>
                <Ducts>
                  <DuctType>supply</DuctType>
                  <DuctInsulationRValue>8.0</DuctInsulationRValue>
                  <DuctLocation>outside</DuctLocation>
                  <DuctSurfaceArea>75.0</DuctSurfaceArea>
                </Ducts>
                <Ducts>
                  <DuctType>return</DuctType>
                  <DuctInsulationRValue>4.0</DuctInsulationRValue>
                  <DuctLocation>attic - unvented</DuctLocation>
                  <DuctSurfaceArea>25.0</DuctSurfaceArea>
                </Ducts>
                <Ducts>
                  <DuctType>return</DuctType>
                  <DuctInsulationRValue>4.0</DuctInsulationRValue>
                  <DuctLocation>outside</DuctLocation>
                  <DuctSurfaceArea>25.0</DuctSurfaceArea>
                </Ducts>
              </AirDistribution>
            </DistributionSystemType>
            <ConditionedFloorAreaServed>675.0</ConditionedFloorAreaServed>
          </HVACDistribution>
        </HVAC>
        <WaterHeating>
          <WaterHeatingSystem>
            <SystemIdentifier id='WaterHeater'/>
            <FuelType>electricity</FuelType>
            <WaterHeaterType>storage water heater</WaterHeaterType>
            <Location>living space</Location>
            <TankVolume>40.0</TankVolume>
            <FractionDHWLoadServed>1.0</FractionDHWLoadServed>
            <HeatingCapacity>18767.0</HeatingCapacity>
            <EnergyFactor>0.95</EnergyFactor>
            <HotWaterTemperature>125.0</HotWaterTemperature>
          </WaterHeatingSystem>
          <HotWaterDistribution>
            <SystemIdentifier id='HotWaterDistribution'/>
            <SystemType>
              <Standard>
                <PipingLength>50.0</PipingLength>
              </Standard>
            </SystemType>
            <PipeInsulation>
              <PipeRValue>0.0</PipeRValue>
            </PipeInsulation>
          </HotWaterDistribution>
          <WaterFixture>
            <SystemIdentifier id='WaterFixture'/>
            <WaterFixtureType>shower head</WaterFixtureType>
            <LowFlow>true</LowFlow>
          </WaterFixture>
          <WaterFixture>
            <SystemIdentifier id='WaterFixture2'/>
            <WaterFixtureType>faucet</WaterFixtureType>
            <LowFlow>false</LowFlow>
          </WaterFixture>
        </WaterHeating>
      </Systems>
      <Appliances>
        <ClothesWasher>
          <SystemIdentifier id='ClothesWasher'/>
          <Location>living space</Location>
          <IntegratedModifiedEnergyFactor>1.21</IntegratedModifiedEnergyFactor>
          <RatedAnnualkWh>380.0</RatedAnnualkWh>
          <LabelElectricRate>0.12</LabelElectricRate>
          <LabelGasRate>1.09</LabelGasRate>
          <LabelAnnualGasCost>27.0</LabelAnnualGasCost>
          <LabelUsage>6.0</LabelUsage>
          <Capacity>3.2</Capacity>
        </ClothesWasher>
        <ClothesDryer>
          <SystemIdentifier id='ClothesDryer'/>
          <Location>living space</Location>
          <FuelType>electricity</FuelType>
          <CombinedEnergyFactor>3.73</CombinedEnergyFactor>
          <ControlType>timer</ControlType>
          <extension>
            <IsVented>true</IsVented>
            <VentedFlowRate>150.0</VentedFlowRate>
          </extension>
        </ClothesDryer>
        <Dishwasher>
          <SystemIdentifier id='Dishwasher'/>
          <Location>living space</Location>
          <RatedAnnualkWh>307.0</RatedAnnualkWh>
          <PlaceSettingCapacity>12</PlaceSettingCapacity>
          <LabelElectricRate>0.12</LabelElectricRate>
          <LabelGasRate>1.09</LabelGasRate>
          <LabelAnnualGasCost>22.32</LabelAnnualGasCost>
          <LabelUsage>4.0</LabelUsage>
        </Dishwasher>
        <Refrigerator>
          <SystemIdentifier id='Refrigerator'/>
          <Location>living space</Location>
          <RatedAnnualkWh>650.0</RatedAnnualkWh>
          <PrimaryIndicator>true</PrimaryIndicator>
        </Refrigerator>
        <CookingRange>
          <SystemIdentifier id='Range'/>
          <Location>living space</Location>
          <FuelType>electricity</FuelType>
          <IsInduction>false</IsInduction>
        </CookingRange>
        <Oven>
          <SystemIdentifier id='Oven'/>
          <IsConvection>false</IsConvection>
        </Oven>
      </Appliances>
      <Lighting>
        <LightingGroup>
          <SystemIdentifier id='Lighting_CFL_Interior'/>
          <Location>interior</Location>
          <FractionofUnitsInLocation>0.4</FractionofUnitsInLocation>
          <LightingType>
            <CompactFluorescent/>
          </LightingType>
        </LightingGroup>
        <LightingGroup>
          <SystemIdentifier id='Lighting_CFL_Exterior'/>
          <Location>exterior</Location>
          <FractionofUnitsInLocation>0.4</FractionofUnitsInLocation>
          <LightingType>
            <CompactFluorescent/>
          </LightingType>
        </LightingGroup>
        <LightingGroup>
          <SystemIdentifier id='Lighting_CFL_Garage'/>
          <Location>garage</Location>
          <FractionofUnitsInLocation>0.4</FractionofUnitsInLocation>
          <LightingType>
            <CompactFluorescent/>
          </LightingType>
        </LightingGroup>
        <LightingGroup>
          <SystemIdentifier id='Lighting_LFL_Interior'/>
          <Location>interior</Location>
          <FractionofUnitsInLocation>0.1</FractionofUnitsInLocation>
          <LightingType>
            <FluorescentTube/>
          </LightingType>
        </LightingGroup>
        <LightingGroup>
          <SystemIdentifier id='Lighting_LFL_Exterior'/>
          <Location>exterior</Location>
          <FractionofUnitsInLocation>0.1</FractionofUnitsInLocation>
          <LightingType>
            <FluorescentTube/>
          </LightingType>
        </LightingGroup>
        <LightingGroup>
          <SystemIdentifier id='Lighting_LFL_Garage'/>
          <Location>garage</Location>
          <FractionofUnitsInLocation>0.1</FractionofUnitsInLocation>
          <LightingType>
            <FluorescentTube/>
          </LightingType>
        </LightingGroup>
        <LightingGroup>
          <SystemIdentifier id='Lighting_LED_Interior'/>
          <Location>interior</Location>
          <FractionofUnitsInLocation>0.25</FractionofUnitsInLocation>
          <LightingType>
            <LightEmittingDiode/>
          </LightingType>
        </LightingGroup>
        <LightingGroup>
          <SystemIdentifier id='Lighting_LED_Exterior'/>
          <Location>exterior</Location>
          <FractionofUnitsInLocation>0.25</FractionofUnitsInLocation>
          <LightingType>
            <LightEmittingDiode/>
          </LightingType>
        </LightingGroup>
        <LightingGroup>
          <SystemIdentifier id='Lighting_LED_Garage'/>
          <Location>garage</Location>
          <FractionofUnitsInLocation>0.25</FractionofUnitsInLocation>
          <LightingType>
            <LightEmittingDiode/>
          </LightingType>
        </LightingGroup>
      </Lighting>
      <MiscLoads>
        <PlugLoad>
          <SystemIdentifier id='PlugLoadMisc'/>
          <PlugLoadType>other</PlugLoadType>
          <Load>
            <Units>kWh/year</Units>
            <Value>2457.0</Value>
          </Load>
          <extension>
            <FracSensible>0.855</FracSensible>
            <FracLatent>0.045</FracLatent>
          </extension>
        </PlugLoad>
        <PlugLoad>
          <SystemIdentifier id='PlugLoadMisc2'/>
          <PlugLoadType>TV other</PlugLoadType>
          <Load>
            <Units>kWh/year</Units>
            <Value>620.0</Value>
          </Load>
        </PlugLoad>
      </MiscLoads>
    </BuildingDetails>
  </Building>
</HPXML><|MERGE_RESOLUTION|>--- conflicted
+++ resolved
@@ -334,11 +334,7 @@
               </AnnualHeatingEfficiency>
               <FractionHeatLoadServed>0.2</FractionHeatLoadServed>
               <extension>
-<<<<<<< HEAD
-                <FanPowerWattsPerCFM>0.2</FanPowerWattsPerCFM>
-=======
                 <FanPowerWattsPerCFM>0.5</FanPowerWattsPerCFM>
->>>>>>> 888601c7
               </extension>
             </HeatingSystem>
             <HeatingSystem>
