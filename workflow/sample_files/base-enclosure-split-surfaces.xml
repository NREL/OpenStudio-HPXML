<?xml version='1.0' encoding='UTF-8'?>
<HPXML xmlns='http://hpxmlonline.com/2019/10' xmlns:xsi='http://www.w3.org/2001/XMLSchema-instance' xsi:schemaLocation='http://hpxmlonline.com/2019/10' schemaVersion='4.0'>
  <XMLTransactionHeaderInformation>
    <XMLType>HPXML</XMLType>
    <XMLGeneratedBy>tasks.rb</XMLGeneratedBy>
    <CreatedDateAndTime>2000-01-01T00:00:00-07:00</CreatedDateAndTime>
    <Transaction>create</Transaction>
  </XMLTransactionHeaderInformation>
  <SoftwareInfo>
    <extension>
      <SimulationControl>
        <Timestep>60</Timestep>
      </SimulationControl>
      <AdditionalProperties>
        <ParentHPXMLFile>base-enclosure-skylights.xml</ParentHPXMLFile>
      </AdditionalProperties>
      <UtilityBillScenarios>
        <UtilityBillScenario>
          <Name>Bills</Name>
        </UtilityBillScenario>
      </UtilityBillScenarios>
    </extension>
  </SoftwareInfo>
  <Building>
    <BuildingID id='MyBuilding'/>
    <Site>
      <SiteID id='SiteID'/>
      <Address>
        <StateCode>CO</StateCode>
      </Address>
    </Site>
    <ProjectStatus>
      <EventType>proposed workscope</EventType>
    </ProjectStatus>
    <BuildingDetails>
      <BuildingSummary>
        <Site>
          <SiteType>suburban</SiteType>
          <Surroundings>stand-alone</Surroundings>
          <VerticalSurroundings>no units above or below</VerticalSurroundings>
          <AzimuthOfFrontOfHome>180</AzimuthOfFrontOfHome>
          <FuelTypesAvailable>
            <Fuel>electricity</Fuel>
            <Fuel>natural gas</Fuel>
          </FuelTypesAvailable>
        </Site>
        <BuildingOccupancy>
          <NumberofResidents>3.0</NumberofResidents>
        </BuildingOccupancy>
        <BuildingConstruction>
          <ResidentialFacilityType>single-family detached</ResidentialFacilityType>
          <NumberofConditionedFloors>2.0</NumberofConditionedFloors>
          <NumberofConditionedFloorsAboveGrade>1.0</NumberofConditionedFloorsAboveGrade>
          <AverageCeilingHeight>8.0</AverageCeilingHeight>
          <NumberofBedrooms>3</NumberofBedrooms>
          <NumberofBathrooms>2</NumberofBathrooms>
          <ConditionedFloorArea>2700.0</ConditionedFloorArea>
          <ConditionedBuildingVolume>21600.0</ConditionedBuildingVolume>
        </BuildingConstruction>
      </BuildingSummary>
      <ClimateandRiskZones>
        <ClimateZoneIECC>
          <Year>2006</Year>
          <ClimateZone>5B</ClimateZone>
        </ClimateZoneIECC>
        <WeatherStation>
          <SystemIdentifier id='WeatherStation'/>
          <Name>USA_CO_Denver.Intl.AP.725650_TMY3</Name>
          <extension>
            <EPWFilePath>USA_CO_Denver.Intl.AP.725650_TMY3.epw</EPWFilePath>
          </extension>
        </WeatherStation>
      </ClimateandRiskZones>
      <Enclosure>
        <AirInfiltration>
          <AirInfiltrationMeasurement>
            <SystemIdentifier id='AirInfiltrationMeasurement1'/>
            <HousePressure>50.0</HousePressure>
            <BuildingAirLeakage>
              <UnitofMeasure>ACH</UnitofMeasure>
              <AirLeakage>3.0</AirLeakage>
            </BuildingAirLeakage>
            <InfiltrationVolume>21600.0</InfiltrationVolume>
          </AirInfiltrationMeasurement>
        </AirInfiltration>
        <Attics>
          <Attic>
            <SystemIdentifier id='Attic1'/>
            <AtticType>
              <Attic>
                <Vented>false</Vented>
              </Attic>
            </AtticType>
            <WithinInfiltrationVolume>false</WithinInfiltrationVolume>
            <AttachedToRoof idref='Roof1'/>
            <AttachedToWall idref='Wall2'/>
            <AttachedToFloor idref='Floor1'/>
          </Attic>
        </Attics>
        <Foundations>
          <Foundation>
            <SystemIdentifier id='Foundation1'/>
            <FoundationType>
              <Basement>
                <Conditioned>true</Conditioned>
              </Basement>
            </FoundationType>
            <AttachedToRimJoist idref='RimJoist1'/>
            <AttachedToFoundationWall idref='FoundationWall1'/>
            <AttachedToSlab idref='Slab1'/>
          </Foundation>
        </Foundations>
        <Roofs>
          <Roof>
            <SystemIdentifier id='Roof1'/>
            <InteriorAdjacentTo>attic - unvented</InteriorAdjacentTo>
            <Area>167.7</Area>
            <RoofType>asphalt or fiberglass shingles</RoofType>
            <SolarAbsorptance>0.7</SolarAbsorptance>
            <Emittance>0.92</Emittance>
            <Pitch>6.0</Pitch>
            <RadiantBarrier>false</RadiantBarrier>
            <Insulation>
              <SystemIdentifier id='Roof1Insulation'/>
              <AssemblyEffectiveRValue>2.3</AssemblyEffectiveRValue>
            </Insulation>
          </Roof>
          <Roof>
            <SystemIdentifier id='Roof2'/>
            <InteriorAdjacentTo>attic - unvented</InteriorAdjacentTo>
            <Area>167.7</Area>
            <RoofType>asphalt or fiberglass shingles</RoofType>
            <SolarAbsorptance>0.7</SolarAbsorptance>
            <Emittance>0.92</Emittance>
            <Pitch>6.0</Pitch>
            <RadiantBarrier>false</RadiantBarrier>
            <Insulation>
              <SystemIdentifier id='Roof2Insulation'/>
              <AssemblyEffectiveRValue>2.3</AssemblyEffectiveRValue>
            </Insulation>
          </Roof>
          <Roof>
            <SystemIdentifier id='Roof3'/>
            <InteriorAdjacentTo>attic - unvented</InteriorAdjacentTo>
            <Area>167.7</Area>
            <RoofType>asphalt or fiberglass shingles</RoofType>
            <SolarAbsorptance>0.7</SolarAbsorptance>
            <Emittance>0.92</Emittance>
            <Pitch>6.0</Pitch>
            <RadiantBarrier>false</RadiantBarrier>
            <Insulation>
              <SystemIdentifier id='Roof3Insulation'/>
              <AssemblyEffectiveRValue>2.3</AssemblyEffectiveRValue>
            </Insulation>
          </Roof>
          <Roof>
            <SystemIdentifier id='Roof4'/>
            <InteriorAdjacentTo>attic - unvented</InteriorAdjacentTo>
            <Area>167.7</Area>
            <RoofType>asphalt or fiberglass shingles</RoofType>
            <SolarAbsorptance>0.7</SolarAbsorptance>
            <Emittance>0.92</Emittance>
            <Pitch>6.0</Pitch>
            <RadiantBarrier>false</RadiantBarrier>
            <Insulation>
              <SystemIdentifier id='Roof4Insulation'/>
              <AssemblyEffectiveRValue>2.3</AssemblyEffectiveRValue>
            </Insulation>
          </Roof>
          <Roof>
            <SystemIdentifier id='Roof5'/>
            <InteriorAdjacentTo>attic - unvented</InteriorAdjacentTo>
            <Area>167.7</Area>
            <RoofType>asphalt or fiberglass shingles</RoofType>
            <SolarAbsorptance>0.7</SolarAbsorptance>
            <Emittance>0.92</Emittance>
            <Pitch>6.0</Pitch>
            <RadiantBarrier>false</RadiantBarrier>
            <Insulation>
              <SystemIdentifier id='Roof5Insulation'/>
              <AssemblyEffectiveRValue>2.3</AssemblyEffectiveRValue>
            </Insulation>
          </Roof>
          <Roof>
            <SystemIdentifier id='Roof6'/>
            <InteriorAdjacentTo>attic - unvented</InteriorAdjacentTo>
            <Area>167.7</Area>
            <RoofType>asphalt or fiberglass shingles</RoofType>
            <SolarAbsorptance>0.7</SolarAbsorptance>
            <Emittance>0.92</Emittance>
            <Pitch>6.0</Pitch>
            <RadiantBarrier>false</RadiantBarrier>
            <Insulation>
              <SystemIdentifier id='Roof6Insulation'/>
              <AssemblyEffectiveRValue>2.3</AssemblyEffectiveRValue>
            </Insulation>
          </Roof>
          <Roof>
            <SystemIdentifier id='Roof7'/>
            <InteriorAdjacentTo>attic - unvented</InteriorAdjacentTo>
            <Area>167.7</Area>
            <RoofType>asphalt or fiberglass shingles</RoofType>
            <SolarAbsorptance>0.7</SolarAbsorptance>
            <Emittance>0.92</Emittance>
            <Pitch>6.0</Pitch>
            <RadiantBarrier>false</RadiantBarrier>
            <Insulation>
              <SystemIdentifier id='Roof7Insulation'/>
              <AssemblyEffectiveRValue>2.3</AssemblyEffectiveRValue>
            </Insulation>
          </Roof>
          <Roof>
            <SystemIdentifier id='Roof8'/>
            <InteriorAdjacentTo>attic - unvented</InteriorAdjacentTo>
            <Area>167.7</Area>
            <RoofType>asphalt or fiberglass shingles</RoofType>
            <SolarAbsorptance>0.7</SolarAbsorptance>
            <Emittance>0.92</Emittance>
            <Pitch>6.0</Pitch>
            <RadiantBarrier>false</RadiantBarrier>
            <Insulation>
              <SystemIdentifier id='Roof8Insulation'/>
              <AssemblyEffectiveRValue>2.3</AssemblyEffectiveRValue>
            </Insulation>
          </Roof>
          <Roof>
            <SystemIdentifier id='Roof9'/>
            <InteriorAdjacentTo>attic - unvented</InteriorAdjacentTo>
            <Area>167.7</Area>
            <RoofType>asphalt or fiberglass shingles</RoofType>
            <SolarAbsorptance>0.7</SolarAbsorptance>
            <Emittance>0.92</Emittance>
            <Pitch>6.0</Pitch>
            <RadiantBarrier>false</RadiantBarrier>
            <Insulation>
              <SystemIdentifier id='Roof9Insulation'/>
              <AssemblyEffectiveRValue>2.3</AssemblyEffectiveRValue>
            </Insulation>
          </Roof>
          <Roof>
            <SystemIdentifier id='Roof10'/>
            <InteriorAdjacentTo>attic - unvented</InteriorAdjacentTo>
            <Area>0.1</Area>
            <RoofType>asphalt or fiberglass shingles</RoofType>
            <SolarAbsorptance>0.7</SolarAbsorptance>
            <Emittance>0.92</Emittance>
            <Pitch>6.0</Pitch>
            <RadiantBarrier>false</RadiantBarrier>
            <Insulation>
              <SystemIdentifier id='Roof10Insulation'/>
              <AssemblyEffectiveRValue>2.3</AssemblyEffectiveRValue>
            </Insulation>
          </Roof>
        </Roofs>
        <RimJoists>
          <RimJoist>
            <SystemIdentifier id='RimJoist1'/>
            <ExteriorAdjacentTo>outside</ExteriorAdjacentTo>
            <InteriorAdjacentTo>basement - conditioned</InteriorAdjacentTo>
            <Area>12.8</Area>
            <Siding>wood siding</Siding>
            <SolarAbsorptance>0.7</SolarAbsorptance>
            <Emittance>0.92</Emittance>
            <Insulation>
              <SystemIdentifier id='RimJoist1Insulation'/>
              <AssemblyEffectiveRValue>23.0</AssemblyEffectiveRValue>
            </Insulation>
          </RimJoist>
          <RimJoist>
            <SystemIdentifier id='RimJoist2'/>
            <ExteriorAdjacentTo>outside</ExteriorAdjacentTo>
            <InteriorAdjacentTo>basement - conditioned</InteriorAdjacentTo>
            <Area>12.8</Area>
            <Siding>wood siding</Siding>
            <SolarAbsorptance>0.7</SolarAbsorptance>
            <Emittance>0.92</Emittance>
            <Insulation>
              <SystemIdentifier id='RimJoist2Insulation'/>
              <AssemblyEffectiveRValue>23.0</AssemblyEffectiveRValue>
            </Insulation>
          </RimJoist>
          <RimJoist>
            <SystemIdentifier id='RimJoist3'/>
            <ExteriorAdjacentTo>outside</ExteriorAdjacentTo>
            <InteriorAdjacentTo>basement - conditioned</InteriorAdjacentTo>
            <Area>12.8</Area>
            <Siding>wood siding</Siding>
            <SolarAbsorptance>0.7</SolarAbsorptance>
            <Emittance>0.92</Emittance>
            <Insulation>
              <SystemIdentifier id='RimJoist3Insulation'/>
              <AssemblyEffectiveRValue>23.0</AssemblyEffectiveRValue>
            </Insulation>
          </RimJoist>
          <RimJoist>
            <SystemIdentifier id='RimJoist4'/>
            <ExteriorAdjacentTo>outside</ExteriorAdjacentTo>
            <InteriorAdjacentTo>basement - conditioned</InteriorAdjacentTo>
            <Area>12.8</Area>
            <Siding>wood siding</Siding>
            <SolarAbsorptance>0.7</SolarAbsorptance>
            <Emittance>0.92</Emittance>
            <Insulation>
              <SystemIdentifier id='RimJoist4Insulation'/>
              <AssemblyEffectiveRValue>23.0</AssemblyEffectiveRValue>
            </Insulation>
          </RimJoist>
          <RimJoist>
            <SystemIdentifier id='RimJoist5'/>
            <ExteriorAdjacentTo>outside</ExteriorAdjacentTo>
            <InteriorAdjacentTo>basement - conditioned</InteriorAdjacentTo>
            <Area>12.8</Area>
            <Siding>wood siding</Siding>
            <SolarAbsorptance>0.7</SolarAbsorptance>
            <Emittance>0.92</Emittance>
            <Insulation>
              <SystemIdentifier id='RimJoist5Insulation'/>
              <AssemblyEffectiveRValue>23.0</AssemblyEffectiveRValue>
            </Insulation>
          </RimJoist>
          <RimJoist>
            <SystemIdentifier id='RimJoist6'/>
            <ExteriorAdjacentTo>outside</ExteriorAdjacentTo>
            <InteriorAdjacentTo>basement - conditioned</InteriorAdjacentTo>
            <Area>12.8</Area>
            <Siding>wood siding</Siding>
            <SolarAbsorptance>0.7</SolarAbsorptance>
            <Emittance>0.92</Emittance>
            <Insulation>
              <SystemIdentifier id='RimJoist6Insulation'/>
              <AssemblyEffectiveRValue>23.0</AssemblyEffectiveRValue>
            </Insulation>
          </RimJoist>
          <RimJoist>
            <SystemIdentifier id='RimJoist7'/>
            <ExteriorAdjacentTo>outside</ExteriorAdjacentTo>
            <InteriorAdjacentTo>basement - conditioned</InteriorAdjacentTo>
            <Area>12.8</Area>
            <Siding>wood siding</Siding>
            <SolarAbsorptance>0.7</SolarAbsorptance>
            <Emittance>0.92</Emittance>
            <Insulation>
              <SystemIdentifier id='RimJoist7Insulation'/>
              <AssemblyEffectiveRValue>23.0</AssemblyEffectiveRValue>
            </Insulation>
          </RimJoist>
          <RimJoist>
            <SystemIdentifier id='RimJoist8'/>
            <ExteriorAdjacentTo>outside</ExteriorAdjacentTo>
            <InteriorAdjacentTo>basement - conditioned</InteriorAdjacentTo>
            <Area>12.8</Area>
            <Siding>wood siding</Siding>
            <SolarAbsorptance>0.7</SolarAbsorptance>
            <Emittance>0.92</Emittance>
            <Insulation>
              <SystemIdentifier id='RimJoist8Insulation'/>
              <AssemblyEffectiveRValue>23.0</AssemblyEffectiveRValue>
            </Insulation>
          </RimJoist>
          <RimJoist>
            <SystemIdentifier id='RimJoist9'/>
            <ExteriorAdjacentTo>outside</ExteriorAdjacentTo>
            <InteriorAdjacentTo>basement - conditioned</InteriorAdjacentTo>
            <Area>12.8</Area>
            <Siding>wood siding</Siding>
            <SolarAbsorptance>0.7</SolarAbsorptance>
            <Emittance>0.92</Emittance>
            <Insulation>
              <SystemIdentifier id='RimJoist9Insulation'/>
              <AssemblyEffectiveRValue>23.0</AssemblyEffectiveRValue>
            </Insulation>
          </RimJoist>
          <RimJoist>
            <SystemIdentifier id='RimJoist10'/>
            <ExteriorAdjacentTo>outside</ExteriorAdjacentTo>
            <InteriorAdjacentTo>basement - conditioned</InteriorAdjacentTo>
            <Area>0.1</Area>
            <Siding>wood siding</Siding>
            <SolarAbsorptance>0.7</SolarAbsorptance>
            <Emittance>0.92</Emittance>
            <Insulation>
              <SystemIdentifier id='RimJoist10Insulation'/>
              <AssemblyEffectiveRValue>23.0</AssemblyEffectiveRValue>
            </Insulation>
          </RimJoist>
        </RimJoists>
        <Walls>
          <Wall>
            <SystemIdentifier id='Wall1'/>
            <ExteriorAdjacentTo>outside</ExteriorAdjacentTo>
            <InteriorAdjacentTo>living space</InteriorAdjacentTo>
            <WallType>
              <WoodStud/>
            </WallType>
            <Area>133.3</Area>
            <Siding>wood siding</Siding>
            <SolarAbsorptance>0.7</SolarAbsorptance>
            <Emittance>0.92</Emittance>
            <InteriorFinish>
              <Type>gypsum board</Type>
            </InteriorFinish>
            <Insulation>
              <SystemIdentifier id='Wall1Insulation'/>
              <AssemblyEffectiveRValue>23.0</AssemblyEffectiveRValue>
            </Insulation>
          </Wall>
          <Wall>
            <SystemIdentifier id='Wall2'/>
            <ExteriorAdjacentTo>outside</ExteriorAdjacentTo>
            <InteriorAdjacentTo>attic - unvented</InteriorAdjacentTo>
            <AtticWallType>gable</AtticWallType>
            <WallType>
              <WoodStud/>
            </WallType>
            <Area>25.0</Area>
            <Siding>wood siding</Siding>
            <SolarAbsorptance>0.7</SolarAbsorptance>
            <Emittance>0.92</Emittance>
            <Insulation>
              <SystemIdentifier id='Wall2Insulation'/>
              <AssemblyEffectiveRValue>4.0</AssemblyEffectiveRValue>
            </Insulation>
          </Wall>
          <Wall>
            <SystemIdentifier id='Wall3'/>
            <ExteriorAdjacentTo>outside</ExteriorAdjacentTo>
            <InteriorAdjacentTo>living space</InteriorAdjacentTo>
            <WallType>
              <WoodStud/>
            </WallType>
            <Area>133.3</Area>
            <Siding>wood siding</Siding>
            <SolarAbsorptance>0.7</SolarAbsorptance>
            <Emittance>0.92</Emittance>
            <InteriorFinish>
              <Type>gypsum board</Type>
            </InteriorFinish>
            <Insulation>
              <SystemIdentifier id='Wall3Insulation'/>
              <AssemblyEffectiveRValue>23.0</AssemblyEffectiveRValue>
            </Insulation>
          </Wall>
          <Wall>
            <SystemIdentifier id='Wall4'/>
            <ExteriorAdjacentTo>outside</ExteriorAdjacentTo>
            <InteriorAdjacentTo>living space</InteriorAdjacentTo>
            <WallType>
              <WoodStud/>
            </WallType>
            <Area>133.3</Area>
            <Siding>wood siding</Siding>
            <SolarAbsorptance>0.7</SolarAbsorptance>
            <Emittance>0.92</Emittance>
            <InteriorFinish>
              <Type>gypsum board</Type>
            </InteriorFinish>
            <Insulation>
              <SystemIdentifier id='Wall4Insulation'/>
              <AssemblyEffectiveRValue>23.0</AssemblyEffectiveRValue>
            </Insulation>
          </Wall>
          <Wall>
            <SystemIdentifier id='Wall5'/>
            <ExteriorAdjacentTo>outside</ExteriorAdjacentTo>
            <InteriorAdjacentTo>living space</InteriorAdjacentTo>
            <WallType>
              <WoodStud/>
            </WallType>
            <Area>133.3</Area>
            <Siding>wood siding</Siding>
            <SolarAbsorptance>0.7</SolarAbsorptance>
            <Emittance>0.92</Emittance>
            <InteriorFinish>
              <Type>gypsum board</Type>
            </InteriorFinish>
            <Insulation>
              <SystemIdentifier id='Wall5Insulation'/>
              <AssemblyEffectiveRValue>23.0</AssemblyEffectiveRValue>
            </Insulation>
          </Wall>
          <Wall>
            <SystemIdentifier id='Wall6'/>
            <ExteriorAdjacentTo>outside</ExteriorAdjacentTo>
            <InteriorAdjacentTo>living space</InteriorAdjacentTo>
            <WallType>
              <WoodStud/>
            </WallType>
            <Area>133.3</Area>
            <Siding>wood siding</Siding>
            <SolarAbsorptance>0.7</SolarAbsorptance>
            <Emittance>0.92</Emittance>
            <InteriorFinish>
              <Type>gypsum board</Type>
            </InteriorFinish>
            <Insulation>
              <SystemIdentifier id='Wall6Insulation'/>
              <AssemblyEffectiveRValue>23.0</AssemblyEffectiveRValue>
            </Insulation>
          </Wall>
          <Wall>
            <SystemIdentifier id='Wall7'/>
            <ExteriorAdjacentTo>outside</ExteriorAdjacentTo>
            <InteriorAdjacentTo>living space</InteriorAdjacentTo>
            <WallType>
              <WoodStud/>
            </WallType>
            <Area>133.3</Area>
            <Siding>wood siding</Siding>
            <SolarAbsorptance>0.7</SolarAbsorptance>
            <Emittance>0.92</Emittance>
            <InteriorFinish>
              <Type>gypsum board</Type>
            </InteriorFinish>
            <Insulation>
              <SystemIdentifier id='Wall7Insulation'/>
              <AssemblyEffectiveRValue>23.0</AssemblyEffectiveRValue>
            </Insulation>
          </Wall>
          <Wall>
            <SystemIdentifier id='Wall8'/>
            <ExteriorAdjacentTo>outside</ExteriorAdjacentTo>
            <InteriorAdjacentTo>living space</InteriorAdjacentTo>
            <WallType>
              <WoodStud/>
            </WallType>
            <Area>133.3</Area>
            <Siding>wood siding</Siding>
            <SolarAbsorptance>0.7</SolarAbsorptance>
            <Emittance>0.92</Emittance>
            <InteriorFinish>
              <Type>gypsum board</Type>
            </InteriorFinish>
            <Insulation>
              <SystemIdentifier id='Wall8Insulation'/>
              <AssemblyEffectiveRValue>23.0</AssemblyEffectiveRValue>
            </Insulation>
          </Wall>
          <Wall>
            <SystemIdentifier id='Wall9'/>
            <ExteriorAdjacentTo>outside</ExteriorAdjacentTo>
            <InteriorAdjacentTo>living space</InteriorAdjacentTo>
            <WallType>
              <WoodStud/>
            </WallType>
            <Area>133.3</Area>
            <Siding>wood siding</Siding>
            <SolarAbsorptance>0.7</SolarAbsorptance>
            <Emittance>0.92</Emittance>
            <InteriorFinish>
              <Type>gypsum board</Type>
            </InteriorFinish>
            <Insulation>
              <SystemIdentifier id='Wall9Insulation'/>
              <AssemblyEffectiveRValue>23.0</AssemblyEffectiveRValue>
            </Insulation>
          </Wall>
          <Wall>
            <SystemIdentifier id='Wall10'/>
            <ExteriorAdjacentTo>outside</ExteriorAdjacentTo>
            <InteriorAdjacentTo>living space</InteriorAdjacentTo>
            <WallType>
              <WoodStud/>
            </WallType>
            <Area>133.3</Area>
            <Siding>wood siding</Siding>
            <SolarAbsorptance>0.7</SolarAbsorptance>
            <Emittance>0.92</Emittance>
            <InteriorFinish>
              <Type>gypsum board</Type>
            </InteriorFinish>
            <Insulation>
              <SystemIdentifier id='Wall10Insulation'/>
              <AssemblyEffectiveRValue>23.0</AssemblyEffectiveRValue>
            </Insulation>
          </Wall>
          <Wall>
            <SystemIdentifier id='Wall11'/>
            <ExteriorAdjacentTo>outside</ExteriorAdjacentTo>
            <InteriorAdjacentTo>attic - unvented</InteriorAdjacentTo>
            <AtticWallType>gable</AtticWallType>
            <WallType>
              <WoodStud/>
            </WallType>
            <Area>25.0</Area>
            <Siding>wood siding</Siding>
            <SolarAbsorptance>0.7</SolarAbsorptance>
            <Emittance>0.92</Emittance>
            <Insulation>
              <SystemIdentifier id='Wall11Insulation'/>
              <AssemblyEffectiveRValue>4.0</AssemblyEffectiveRValue>
            </Insulation>
          </Wall>
          <Wall>
            <SystemIdentifier id='Wall12'/>
            <ExteriorAdjacentTo>outside</ExteriorAdjacentTo>
            <InteriorAdjacentTo>attic - unvented</InteriorAdjacentTo>
            <AtticWallType>gable</AtticWallType>
            <WallType>
              <WoodStud/>
            </WallType>
            <Area>25.0</Area>
            <Siding>wood siding</Siding>
            <SolarAbsorptance>0.7</SolarAbsorptance>
            <Emittance>0.92</Emittance>
            <Insulation>
              <SystemIdentifier id='Wall12Insulation'/>
              <AssemblyEffectiveRValue>4.0</AssemblyEffectiveRValue>
            </Insulation>
          </Wall>
          <Wall>
            <SystemIdentifier id='Wall13'/>
            <ExteriorAdjacentTo>outside</ExteriorAdjacentTo>
            <InteriorAdjacentTo>attic - unvented</InteriorAdjacentTo>
            <AtticWallType>gable</AtticWallType>
            <WallType>
              <WoodStud/>
            </WallType>
            <Area>25.0</Area>
            <Siding>wood siding</Siding>
            <SolarAbsorptance>0.7</SolarAbsorptance>
            <Emittance>0.92</Emittance>
            <Insulation>
              <SystemIdentifier id='Wall13Insulation'/>
              <AssemblyEffectiveRValue>4.0</AssemblyEffectiveRValue>
            </Insulation>
          </Wall>
          <Wall>
            <SystemIdentifier id='Wall14'/>
            <ExteriorAdjacentTo>outside</ExteriorAdjacentTo>
            <InteriorAdjacentTo>attic - unvented</InteriorAdjacentTo>
            <AtticWallType>gable</AtticWallType>
            <WallType>
              <WoodStud/>
            </WallType>
            <Area>25.0</Area>
            <Siding>wood siding</Siding>
            <SolarAbsorptance>0.7</SolarAbsorptance>
            <Emittance>0.92</Emittance>
            <Insulation>
              <SystemIdentifier id='Wall14Insulation'/>
              <AssemblyEffectiveRValue>4.0</AssemblyEffectiveRValue>
            </Insulation>
          </Wall>
          <Wall>
            <SystemIdentifier id='Wall15'/>
            <ExteriorAdjacentTo>outside</ExteriorAdjacentTo>
            <InteriorAdjacentTo>attic - unvented</InteriorAdjacentTo>
            <AtticWallType>gable</AtticWallType>
            <WallType>
              <WoodStud/>
            </WallType>
            <Area>25.0</Area>
            <Siding>wood siding</Siding>
            <SolarAbsorptance>0.7</SolarAbsorptance>
            <Emittance>0.92</Emittance>
            <Insulation>
              <SystemIdentifier id='Wall15Insulation'/>
              <AssemblyEffectiveRValue>4.0</AssemblyEffectiveRValue>
            </Insulation>
          </Wall>
          <Wall>
            <SystemIdentifier id='Wall16'/>
            <ExteriorAdjacentTo>outside</ExteriorAdjacentTo>
            <InteriorAdjacentTo>attic - unvented</InteriorAdjacentTo>
            <AtticWallType>gable</AtticWallType>
            <WallType>
              <WoodStud/>
            </WallType>
            <Area>25.0</Area>
            <Siding>wood siding</Siding>
            <SolarAbsorptance>0.7</SolarAbsorptance>
            <Emittance>0.92</Emittance>
            <Insulation>
              <SystemIdentifier id='Wall16Insulation'/>
              <AssemblyEffectiveRValue>4.0</AssemblyEffectiveRValue>
            </Insulation>
          </Wall>
          <Wall>
            <SystemIdentifier id='Wall17'/>
            <ExteriorAdjacentTo>outside</ExteriorAdjacentTo>
            <InteriorAdjacentTo>attic - unvented</InteriorAdjacentTo>
            <AtticWallType>gable</AtticWallType>
            <WallType>
              <WoodStud/>
            </WallType>
            <Area>25.0</Area>
            <Siding>wood siding</Siding>
            <SolarAbsorptance>0.7</SolarAbsorptance>
            <Emittance>0.92</Emittance>
            <Insulation>
              <SystemIdentifier id='Wall17Insulation'/>
              <AssemblyEffectiveRValue>4.0</AssemblyEffectiveRValue>
            </Insulation>
          </Wall>
          <Wall>
            <SystemIdentifier id='Wall18'/>
            <ExteriorAdjacentTo>outside</ExteriorAdjacentTo>
            <InteriorAdjacentTo>attic - unvented</InteriorAdjacentTo>
            <AtticWallType>gable</AtticWallType>
            <WallType>
              <WoodStud/>
            </WallType>
            <Area>25.0</Area>
            <Siding>wood siding</Siding>
            <SolarAbsorptance>0.7</SolarAbsorptance>
            <Emittance>0.92</Emittance>
            <Insulation>
              <SystemIdentifier id='Wall18Insulation'/>
              <AssemblyEffectiveRValue>4.0</AssemblyEffectiveRValue>
            </Insulation>
          </Wall>
          <Wall>
            <SystemIdentifier id='Wall19'/>
            <ExteriorAdjacentTo>outside</ExteriorAdjacentTo>
            <InteriorAdjacentTo>attic - unvented</InteriorAdjacentTo>
            <AtticWallType>gable</AtticWallType>
            <WallType>
              <WoodStud/>
            </WallType>
            <Area>0.1</Area>
            <Siding>wood siding</Siding>
            <SolarAbsorptance>0.7</SolarAbsorptance>
            <Emittance>0.92</Emittance>
            <Insulation>
              <SystemIdentifier id='Wall19Insulation'/>
              <AssemblyEffectiveRValue>4.0</AssemblyEffectiveRValue>
            </Insulation>
          </Wall>
        </Walls>
        <FoundationWalls>
          <FoundationWall>
            <SystemIdentifier id='FoundationWall1'/>
            <ExteriorAdjacentTo>ground</ExteriorAdjacentTo>
            <InteriorAdjacentTo>basement - conditioned</InteriorAdjacentTo>
            <Height>8.0</Height>
            <Area>133.3</Area>
            <Thickness>8.0</Thickness>
            <DepthBelowGrade>7.0</DepthBelowGrade>
            <InteriorFinish>
              <Type>gypsum board</Type>
            </InteriorFinish>
            <Insulation>
              <SystemIdentifier id='FoundationWall1Insulation'/>
              <Layer>
                <InstallationType>continuous - exterior</InstallationType>
                <NominalRValue>8.9</NominalRValue>
                <DistanceToTopOfInsulation>0.0</DistanceToTopOfInsulation>
                <DistanceToBottomOfInsulation>8.0</DistanceToBottomOfInsulation>
              </Layer>
              <Layer>
                <InstallationType>continuous - interior</InstallationType>
                <NominalRValue>0.0</NominalRValue>
              </Layer>
            </Insulation>
          </FoundationWall>
          <FoundationWall>
            <SystemIdentifier id='FoundationWall2'/>
            <ExteriorAdjacentTo>ground</ExteriorAdjacentTo>
            <InteriorAdjacentTo>basement - conditioned</InteriorAdjacentTo>
            <Height>8.0</Height>
            <Area>133.3</Area>
            <Thickness>8.0</Thickness>
            <DepthBelowGrade>7.0</DepthBelowGrade>
            <InteriorFinish>
              <Type>gypsum board</Type>
            </InteriorFinish>
            <Insulation>
              <SystemIdentifier id='FoundationWall2Insulation'/>
              <Layer>
                <InstallationType>continuous - exterior</InstallationType>
                <NominalRValue>8.9</NominalRValue>
                <DistanceToTopOfInsulation>0.0</DistanceToTopOfInsulation>
                <DistanceToBottomOfInsulation>8.0</DistanceToBottomOfInsulation>
              </Layer>
              <Layer>
                <InstallationType>continuous - interior</InstallationType>
                <NominalRValue>0.0</NominalRValue>
              </Layer>
            </Insulation>
          </FoundationWall>
          <FoundationWall>
            <SystemIdentifier id='FoundationWall3'/>
            <ExteriorAdjacentTo>ground</ExteriorAdjacentTo>
            <InteriorAdjacentTo>basement - conditioned</InteriorAdjacentTo>
            <Height>8.0</Height>
            <Area>133.3</Area>
            <Thickness>8.0</Thickness>
            <DepthBelowGrade>7.0</DepthBelowGrade>
            <InteriorFinish>
              <Type>gypsum board</Type>
            </InteriorFinish>
            <Insulation>
              <SystemIdentifier id='FoundationWall3Insulation'/>
              <Layer>
                <InstallationType>continuous - exterior</InstallationType>
                <NominalRValue>8.9</NominalRValue>
                <DistanceToTopOfInsulation>0.0</DistanceToTopOfInsulation>
                <DistanceToBottomOfInsulation>8.0</DistanceToBottomOfInsulation>
              </Layer>
              <Layer>
                <InstallationType>continuous - interior</InstallationType>
                <NominalRValue>0.0</NominalRValue>
              </Layer>
            </Insulation>
          </FoundationWall>
          <FoundationWall>
            <SystemIdentifier id='FoundationWall4'/>
            <ExteriorAdjacentTo>ground</ExteriorAdjacentTo>
            <InteriorAdjacentTo>basement - conditioned</InteriorAdjacentTo>
            <Height>8.0</Height>
            <Area>133.3</Area>
            <Thickness>8.0</Thickness>
            <DepthBelowGrade>7.0</DepthBelowGrade>
            <InteriorFinish>
              <Type>gypsum board</Type>
            </InteriorFinish>
            <Insulation>
              <SystemIdentifier id='FoundationWall4Insulation'/>
              <Layer>
                <InstallationType>continuous - exterior</InstallationType>
                <NominalRValue>8.9</NominalRValue>
                <DistanceToTopOfInsulation>0.0</DistanceToTopOfInsulation>
                <DistanceToBottomOfInsulation>8.0</DistanceToBottomOfInsulation>
              </Layer>
              <Layer>
                <InstallationType>continuous - interior</InstallationType>
                <NominalRValue>0.0</NominalRValue>
              </Layer>
            </Insulation>
          </FoundationWall>
          <FoundationWall>
            <SystemIdentifier id='FoundationWall5'/>
            <ExteriorAdjacentTo>ground</ExteriorAdjacentTo>
            <InteriorAdjacentTo>basement - conditioned</InteriorAdjacentTo>
            <Height>8.0</Height>
            <Area>133.3</Area>
            <Thickness>8.0</Thickness>
            <DepthBelowGrade>7.0</DepthBelowGrade>
            <InteriorFinish>
              <Type>gypsum board</Type>
            </InteriorFinish>
            <Insulation>
              <SystemIdentifier id='FoundationWall5Insulation'/>
              <Layer>
                <InstallationType>continuous - exterior</InstallationType>
                <NominalRValue>8.9</NominalRValue>
                <DistanceToTopOfInsulation>0.0</DistanceToTopOfInsulation>
                <DistanceToBottomOfInsulation>8.0</DistanceToBottomOfInsulation>
              </Layer>
              <Layer>
                <InstallationType>continuous - interior</InstallationType>
                <NominalRValue>0.0</NominalRValue>
              </Layer>
            </Insulation>
          </FoundationWall>
          <FoundationWall>
            <SystemIdentifier id='FoundationWall6'/>
            <ExteriorAdjacentTo>ground</ExteriorAdjacentTo>
            <InteriorAdjacentTo>basement - conditioned</InteriorAdjacentTo>
            <Height>8.0</Height>
            <Area>133.3</Area>
            <Thickness>8.0</Thickness>
            <DepthBelowGrade>7.0</DepthBelowGrade>
            <InteriorFinish>
              <Type>gypsum board</Type>
            </InteriorFinish>
            <Insulation>
              <SystemIdentifier id='FoundationWall6Insulation'/>
              <Layer>
                <InstallationType>continuous - exterior</InstallationType>
                <NominalRValue>8.9</NominalRValue>
                <DistanceToTopOfInsulation>0.0</DistanceToTopOfInsulation>
                <DistanceToBottomOfInsulation>8.0</DistanceToBottomOfInsulation>
              </Layer>
              <Layer>
                <InstallationType>continuous - interior</InstallationType>
                <NominalRValue>0.0</NominalRValue>
              </Layer>
            </Insulation>
          </FoundationWall>
          <FoundationWall>
            <SystemIdentifier id='FoundationWall7'/>
            <ExteriorAdjacentTo>ground</ExteriorAdjacentTo>
            <InteriorAdjacentTo>basement - conditioned</InteriorAdjacentTo>
            <Height>8.0</Height>
            <Area>133.3</Area>
            <Thickness>8.0</Thickness>
            <DepthBelowGrade>7.0</DepthBelowGrade>
            <InteriorFinish>
              <Type>gypsum board</Type>
            </InteriorFinish>
            <Insulation>
              <SystemIdentifier id='FoundationWall7Insulation'/>
              <Layer>
                <InstallationType>continuous - exterior</InstallationType>
                <NominalRValue>8.9</NominalRValue>
                <DistanceToTopOfInsulation>0.0</DistanceToTopOfInsulation>
                <DistanceToBottomOfInsulation>8.0</DistanceToBottomOfInsulation>
              </Layer>
              <Layer>
                <InstallationType>continuous - interior</InstallationType>
                <NominalRValue>0.0</NominalRValue>
              </Layer>
            </Insulation>
          </FoundationWall>
          <FoundationWall>
            <SystemIdentifier id='FoundationWall8'/>
            <ExteriorAdjacentTo>ground</ExteriorAdjacentTo>
            <InteriorAdjacentTo>basement - conditioned</InteriorAdjacentTo>
            <Height>8.0</Height>
            <Area>133.3</Area>
            <Thickness>8.0</Thickness>
            <DepthBelowGrade>7.0</DepthBelowGrade>
            <InteriorFinish>
              <Type>gypsum board</Type>
            </InteriorFinish>
            <Insulation>
              <SystemIdentifier id='FoundationWall8Insulation'/>
              <Layer>
                <InstallationType>continuous - exterior</InstallationType>
                <NominalRValue>8.9</NominalRValue>
                <DistanceToTopOfInsulation>0.0</DistanceToTopOfInsulation>
                <DistanceToBottomOfInsulation>8.0</DistanceToBottomOfInsulation>
              </Layer>
              <Layer>
                <InstallationType>continuous - interior</InstallationType>
                <NominalRValue>0.0</NominalRValue>
              </Layer>
            </Insulation>
          </FoundationWall>
          <FoundationWall>
            <SystemIdentifier id='FoundationWall9'/>
            <ExteriorAdjacentTo>ground</ExteriorAdjacentTo>
            <InteriorAdjacentTo>basement - conditioned</InteriorAdjacentTo>
            <Height>8.0</Height>
            <Area>133.3</Area>
            <Thickness>8.0</Thickness>
            <DepthBelowGrade>7.0</DepthBelowGrade>
            <InteriorFinish>
              <Type>gypsum board</Type>
            </InteriorFinish>
            <Insulation>
              <SystemIdentifier id='FoundationWall9Insulation'/>
              <Layer>
                <InstallationType>continuous - exterior</InstallationType>
                <NominalRValue>8.9</NominalRValue>
                <DistanceToTopOfInsulation>0.0</DistanceToTopOfInsulation>
                <DistanceToBottomOfInsulation>8.0</DistanceToBottomOfInsulation>
              </Layer>
              <Layer>
                <InstallationType>continuous - interior</InstallationType>
                <NominalRValue>0.0</NominalRValue>
              </Layer>
            </Insulation>
          </FoundationWall>
          <FoundationWall>
            <SystemIdentifier id='FoundationWall10'/>
            <ExteriorAdjacentTo>ground</ExteriorAdjacentTo>
            <InteriorAdjacentTo>basement - conditioned</InteriorAdjacentTo>
            <Height>8.0</Height>
            <Area>0.1</Area>
            <Thickness>8.0</Thickness>
            <DepthBelowGrade>7.0</DepthBelowGrade>
            <InteriorFinish>
              <Type>gypsum board</Type>
            </InteriorFinish>
            <Insulation>
              <SystemIdentifier id='FoundationWall10Insulation'/>
              <Layer>
                <InstallationType>continuous - exterior</InstallationType>
                <NominalRValue>8.9</NominalRValue>
                <DistanceToTopOfInsulation>0.0</DistanceToTopOfInsulation>
                <DistanceToBottomOfInsulation>8.0</DistanceToBottomOfInsulation>
              </Layer>
              <Layer>
                <InstallationType>continuous - interior</InstallationType>
                <NominalRValue>0.0</NominalRValue>
              </Layer>
            </Insulation>
          </FoundationWall>
        </FoundationWalls>
        <Floors>
          <Floor>
            <SystemIdentifier id='Floor1'/>
            <ExteriorAdjacentTo>attic - unvented</ExteriorAdjacentTo>
            <InteriorAdjacentTo>living space</InteriorAdjacentTo>
<<<<<<< HEAD
            <FloorType>
              <WoodFrame/>
            </FloorType>
=======
            <FloorOrCeiling>ceiling</FloorOrCeiling>
>>>>>>> b2b96fe2
            <Area>150.0</Area>
            <InteriorFinish>
              <Type>gypsum board</Type>
            </InteriorFinish>
            <Insulation>
              <SystemIdentifier id='Floor1Insulation'/>
              <AssemblyEffectiveRValue>39.3</AssemblyEffectiveRValue>
            </Insulation>
          </Floor>
          <Floor>
            <SystemIdentifier id='Floor2'/>
            <ExteriorAdjacentTo>attic - unvented</ExteriorAdjacentTo>
            <InteriorAdjacentTo>living space</InteriorAdjacentTo>
<<<<<<< HEAD
            <FloorType>
              <WoodFrame/>
            </FloorType>
=======
            <FloorOrCeiling>ceiling</FloorOrCeiling>
>>>>>>> b2b96fe2
            <Area>150.0</Area>
            <InteriorFinish>
              <Type>gypsum board</Type>
            </InteriorFinish>
            <Insulation>
              <SystemIdentifier id='Floor2Insulation'/>
              <AssemblyEffectiveRValue>39.3</AssemblyEffectiveRValue>
            </Insulation>
          </Floor>
          <Floor>
            <SystemIdentifier id='Floor3'/>
            <ExteriorAdjacentTo>attic - unvented</ExteriorAdjacentTo>
            <InteriorAdjacentTo>living space</InteriorAdjacentTo>
<<<<<<< HEAD
            <FloorType>
              <WoodFrame/>
            </FloorType>
=======
            <FloorOrCeiling>ceiling</FloorOrCeiling>
>>>>>>> b2b96fe2
            <Area>150.0</Area>
            <InteriorFinish>
              <Type>gypsum board</Type>
            </InteriorFinish>
            <Insulation>
              <SystemIdentifier id='Floor3Insulation'/>
              <AssemblyEffectiveRValue>39.3</AssemblyEffectiveRValue>
            </Insulation>
          </Floor>
          <Floor>
            <SystemIdentifier id='Floor4'/>
            <ExteriorAdjacentTo>attic - unvented</ExteriorAdjacentTo>
            <InteriorAdjacentTo>living space</InteriorAdjacentTo>
<<<<<<< HEAD
            <FloorType>
              <WoodFrame/>
            </FloorType>
=======
            <FloorOrCeiling>ceiling</FloorOrCeiling>
>>>>>>> b2b96fe2
            <Area>150.0</Area>
            <InteriorFinish>
              <Type>gypsum board</Type>
            </InteriorFinish>
            <Insulation>
              <SystemIdentifier id='Floor4Insulation'/>
              <AssemblyEffectiveRValue>39.3</AssemblyEffectiveRValue>
            </Insulation>
          </Floor>
          <Floor>
            <SystemIdentifier id='Floor5'/>
            <ExteriorAdjacentTo>attic - unvented</ExteriorAdjacentTo>
            <InteriorAdjacentTo>living space</InteriorAdjacentTo>
<<<<<<< HEAD
            <FloorType>
              <WoodFrame/>
            </FloorType>
=======
            <FloorOrCeiling>ceiling</FloorOrCeiling>
>>>>>>> b2b96fe2
            <Area>150.0</Area>
            <InteriorFinish>
              <Type>gypsum board</Type>
            </InteriorFinish>
            <Insulation>
              <SystemIdentifier id='Floor5Insulation'/>
              <AssemblyEffectiveRValue>39.3</AssemblyEffectiveRValue>
            </Insulation>
          </Floor>
          <Floor>
            <SystemIdentifier id='Floor6'/>
            <ExteriorAdjacentTo>attic - unvented</ExteriorAdjacentTo>
            <InteriorAdjacentTo>living space</InteriorAdjacentTo>
<<<<<<< HEAD
            <FloorType>
              <WoodFrame/>
            </FloorType>
=======
            <FloorOrCeiling>ceiling</FloorOrCeiling>
>>>>>>> b2b96fe2
            <Area>150.0</Area>
            <InteriorFinish>
              <Type>gypsum board</Type>
            </InteriorFinish>
            <Insulation>
              <SystemIdentifier id='Floor6Insulation'/>
              <AssemblyEffectiveRValue>39.3</AssemblyEffectiveRValue>
            </Insulation>
          </Floor>
          <Floor>
            <SystemIdentifier id='Floor7'/>
            <ExteriorAdjacentTo>attic - unvented</ExteriorAdjacentTo>
            <InteriorAdjacentTo>living space</InteriorAdjacentTo>
<<<<<<< HEAD
            <FloorType>
              <WoodFrame/>
            </FloorType>
=======
            <FloorOrCeiling>ceiling</FloorOrCeiling>
>>>>>>> b2b96fe2
            <Area>150.0</Area>
            <InteriorFinish>
              <Type>gypsum board</Type>
            </InteriorFinish>
            <Insulation>
              <SystemIdentifier id='Floor7Insulation'/>
              <AssemblyEffectiveRValue>39.3</AssemblyEffectiveRValue>
            </Insulation>
          </Floor>
          <Floor>
            <SystemIdentifier id='Floor8'/>
            <ExteriorAdjacentTo>attic - unvented</ExteriorAdjacentTo>
            <InteriorAdjacentTo>living space</InteriorAdjacentTo>
<<<<<<< HEAD
            <FloorType>
              <WoodFrame/>
            </FloorType>
=======
            <FloorOrCeiling>ceiling</FloorOrCeiling>
>>>>>>> b2b96fe2
            <Area>150.0</Area>
            <InteriorFinish>
              <Type>gypsum board</Type>
            </InteriorFinish>
            <Insulation>
              <SystemIdentifier id='Floor8Insulation'/>
              <AssemblyEffectiveRValue>39.3</AssemblyEffectiveRValue>
            </Insulation>
          </Floor>
          <Floor>
            <SystemIdentifier id='Floor9'/>
            <ExteriorAdjacentTo>attic - unvented</ExteriorAdjacentTo>
            <InteriorAdjacentTo>living space</InteriorAdjacentTo>
<<<<<<< HEAD
            <FloorType>
              <WoodFrame/>
            </FloorType>
=======
            <FloorOrCeiling>ceiling</FloorOrCeiling>
>>>>>>> b2b96fe2
            <Area>150.0</Area>
            <InteriorFinish>
              <Type>gypsum board</Type>
            </InteriorFinish>
            <Insulation>
              <SystemIdentifier id='Floor9Insulation'/>
              <AssemblyEffectiveRValue>39.3</AssemblyEffectiveRValue>
            </Insulation>
          </Floor>
          <Floor>
            <SystemIdentifier id='Floor10'/>
            <ExteriorAdjacentTo>attic - unvented</ExteriorAdjacentTo>
            <InteriorAdjacentTo>living space</InteriorAdjacentTo>
<<<<<<< HEAD
            <FloorType>
              <WoodFrame/>
            </FloorType>
=======
            <FloorOrCeiling>ceiling</FloorOrCeiling>
>>>>>>> b2b96fe2
            <Area>0.1</Area>
            <InteriorFinish>
              <Type>gypsum board</Type>
            </InteriorFinish>
            <Insulation>
              <SystemIdentifier id='Floor10Insulation'/>
              <AssemblyEffectiveRValue>39.3</AssemblyEffectiveRValue>
            </Insulation>
          </Floor>
        </Floors>
        <Slabs>
          <Slab>
            <SystemIdentifier id='Slab1'/>
            <InteriorAdjacentTo>basement - conditioned</InteriorAdjacentTo>
            <Area>150.0</Area>
            <Thickness>4.0</Thickness>
            <ExposedPerimeter>16.666666666666668</ExposedPerimeter>
            <PerimeterInsulation>
              <SystemIdentifier id='Slab1PerimeterInsulation'/>
              <Layer>
                <NominalRValue>0.0</NominalRValue>
                <InsulationDepth>0.0</InsulationDepth>
              </Layer>
            </PerimeterInsulation>
            <UnderSlabInsulation>
              <SystemIdentifier id='Slab1UnderSlabInsulation'/>
              <Layer>
                <NominalRValue>0.0</NominalRValue>
                <InsulationWidth>0.0</InsulationWidth>
              </Layer>
            </UnderSlabInsulation>
            <extension>
              <CarpetFraction>0.0</CarpetFraction>
              <CarpetRValue>0.0</CarpetRValue>
            </extension>
          </Slab>
          <Slab>
            <SystemIdentifier id='Slab2'/>
            <InteriorAdjacentTo>basement - conditioned</InteriorAdjacentTo>
            <Area>150.0</Area>
            <Thickness>4.0</Thickness>
            <ExposedPerimeter>16.666666666666668</ExposedPerimeter>
            <PerimeterInsulation>
              <SystemIdentifier id='Slab2PerimeterInsulation'/>
              <Layer>
                <NominalRValue>0.0</NominalRValue>
                <InsulationDepth>0.0</InsulationDepth>
              </Layer>
            </PerimeterInsulation>
            <UnderSlabInsulation>
              <SystemIdentifier id='Slab2UnderSlabInsulation'/>
              <Layer>
                <NominalRValue>0.0</NominalRValue>
                <InsulationWidth>0.0</InsulationWidth>
              </Layer>
            </UnderSlabInsulation>
            <extension>
              <CarpetFraction>0.0</CarpetFraction>
              <CarpetRValue>0.0</CarpetRValue>
            </extension>
          </Slab>
          <Slab>
            <SystemIdentifier id='Slab3'/>
            <InteriorAdjacentTo>basement - conditioned</InteriorAdjacentTo>
            <Area>150.0</Area>
            <Thickness>4.0</Thickness>
            <ExposedPerimeter>16.666666666666668</ExposedPerimeter>
            <PerimeterInsulation>
              <SystemIdentifier id='Slab3PerimeterInsulation'/>
              <Layer>
                <NominalRValue>0.0</NominalRValue>
                <InsulationDepth>0.0</InsulationDepth>
              </Layer>
            </PerimeterInsulation>
            <UnderSlabInsulation>
              <SystemIdentifier id='Slab3UnderSlabInsulation'/>
              <Layer>
                <NominalRValue>0.0</NominalRValue>
                <InsulationWidth>0.0</InsulationWidth>
              </Layer>
            </UnderSlabInsulation>
            <extension>
              <CarpetFraction>0.0</CarpetFraction>
              <CarpetRValue>0.0</CarpetRValue>
            </extension>
          </Slab>
          <Slab>
            <SystemIdentifier id='Slab4'/>
            <InteriorAdjacentTo>basement - conditioned</InteriorAdjacentTo>
            <Area>150.0</Area>
            <Thickness>4.0</Thickness>
            <ExposedPerimeter>16.666666666666668</ExposedPerimeter>
            <PerimeterInsulation>
              <SystemIdentifier id='Slab4PerimeterInsulation'/>
              <Layer>
                <NominalRValue>0.0</NominalRValue>
                <InsulationDepth>0.0</InsulationDepth>
              </Layer>
            </PerimeterInsulation>
            <UnderSlabInsulation>
              <SystemIdentifier id='Slab4UnderSlabInsulation'/>
              <Layer>
                <NominalRValue>0.0</NominalRValue>
                <InsulationWidth>0.0</InsulationWidth>
              </Layer>
            </UnderSlabInsulation>
            <extension>
              <CarpetFraction>0.0</CarpetFraction>
              <CarpetRValue>0.0</CarpetRValue>
            </extension>
          </Slab>
          <Slab>
            <SystemIdentifier id='Slab5'/>
            <InteriorAdjacentTo>basement - conditioned</InteriorAdjacentTo>
            <Area>150.0</Area>
            <Thickness>4.0</Thickness>
            <ExposedPerimeter>16.666666666666668</ExposedPerimeter>
            <PerimeterInsulation>
              <SystemIdentifier id='Slab5PerimeterInsulation'/>
              <Layer>
                <NominalRValue>0.0</NominalRValue>
                <InsulationDepth>0.0</InsulationDepth>
              </Layer>
            </PerimeterInsulation>
            <UnderSlabInsulation>
              <SystemIdentifier id='Slab5UnderSlabInsulation'/>
              <Layer>
                <NominalRValue>0.0</NominalRValue>
                <InsulationWidth>0.0</InsulationWidth>
              </Layer>
            </UnderSlabInsulation>
            <extension>
              <CarpetFraction>0.0</CarpetFraction>
              <CarpetRValue>0.0</CarpetRValue>
            </extension>
          </Slab>
          <Slab>
            <SystemIdentifier id='Slab6'/>
            <InteriorAdjacentTo>basement - conditioned</InteriorAdjacentTo>
            <Area>150.0</Area>
            <Thickness>4.0</Thickness>
            <ExposedPerimeter>16.666666666666668</ExposedPerimeter>
            <PerimeterInsulation>
              <SystemIdentifier id='Slab6PerimeterInsulation'/>
              <Layer>
                <NominalRValue>0.0</NominalRValue>
                <InsulationDepth>0.0</InsulationDepth>
              </Layer>
            </PerimeterInsulation>
            <UnderSlabInsulation>
              <SystemIdentifier id='Slab6UnderSlabInsulation'/>
              <Layer>
                <NominalRValue>0.0</NominalRValue>
                <InsulationWidth>0.0</InsulationWidth>
              </Layer>
            </UnderSlabInsulation>
            <extension>
              <CarpetFraction>0.0</CarpetFraction>
              <CarpetRValue>0.0</CarpetRValue>
            </extension>
          </Slab>
          <Slab>
            <SystemIdentifier id='Slab7'/>
            <InteriorAdjacentTo>basement - conditioned</InteriorAdjacentTo>
            <Area>150.0</Area>
            <Thickness>4.0</Thickness>
            <ExposedPerimeter>16.666666666666668</ExposedPerimeter>
            <PerimeterInsulation>
              <SystemIdentifier id='Slab7PerimeterInsulation'/>
              <Layer>
                <NominalRValue>0.0</NominalRValue>
                <InsulationDepth>0.0</InsulationDepth>
              </Layer>
            </PerimeterInsulation>
            <UnderSlabInsulation>
              <SystemIdentifier id='Slab7UnderSlabInsulation'/>
              <Layer>
                <NominalRValue>0.0</NominalRValue>
                <InsulationWidth>0.0</InsulationWidth>
              </Layer>
            </UnderSlabInsulation>
            <extension>
              <CarpetFraction>0.0</CarpetFraction>
              <CarpetRValue>0.0</CarpetRValue>
            </extension>
          </Slab>
          <Slab>
            <SystemIdentifier id='Slab8'/>
            <InteriorAdjacentTo>basement - conditioned</InteriorAdjacentTo>
            <Area>150.0</Area>
            <Thickness>4.0</Thickness>
            <ExposedPerimeter>16.666666666666668</ExposedPerimeter>
            <PerimeterInsulation>
              <SystemIdentifier id='Slab8PerimeterInsulation'/>
              <Layer>
                <NominalRValue>0.0</NominalRValue>
                <InsulationDepth>0.0</InsulationDepth>
              </Layer>
            </PerimeterInsulation>
            <UnderSlabInsulation>
              <SystemIdentifier id='Slab8UnderSlabInsulation'/>
              <Layer>
                <NominalRValue>0.0</NominalRValue>
                <InsulationWidth>0.0</InsulationWidth>
              </Layer>
            </UnderSlabInsulation>
            <extension>
              <CarpetFraction>0.0</CarpetFraction>
              <CarpetRValue>0.0</CarpetRValue>
            </extension>
          </Slab>
          <Slab>
            <SystemIdentifier id='Slab9'/>
            <InteriorAdjacentTo>basement - conditioned</InteriorAdjacentTo>
            <Area>150.0</Area>
            <Thickness>4.0</Thickness>
            <ExposedPerimeter>16.666666666666668</ExposedPerimeter>
            <PerimeterInsulation>
              <SystemIdentifier id='Slab9PerimeterInsulation'/>
              <Layer>
                <NominalRValue>0.0</NominalRValue>
                <InsulationDepth>0.0</InsulationDepth>
              </Layer>
            </PerimeterInsulation>
            <UnderSlabInsulation>
              <SystemIdentifier id='Slab9UnderSlabInsulation'/>
              <Layer>
                <NominalRValue>0.0</NominalRValue>
                <InsulationWidth>0.0</InsulationWidth>
              </Layer>
            </UnderSlabInsulation>
            <extension>
              <CarpetFraction>0.0</CarpetFraction>
              <CarpetRValue>0.0</CarpetRValue>
            </extension>
          </Slab>
          <Slab>
            <SystemIdentifier id='Slab10'/>
            <InteriorAdjacentTo>basement - conditioned</InteriorAdjacentTo>
            <Area>0.1</Area>
            <Thickness>4.0</Thickness>
            <ExposedPerimeter>16.666666666666668</ExposedPerimeter>
            <PerimeterInsulation>
              <SystemIdentifier id='Slab10PerimeterInsulation'/>
              <Layer>
                <NominalRValue>0.0</NominalRValue>
                <InsulationDepth>0.0</InsulationDepth>
              </Layer>
            </PerimeterInsulation>
            <UnderSlabInsulation>
              <SystemIdentifier id='Slab10UnderSlabInsulation'/>
              <Layer>
                <NominalRValue>0.0</NominalRValue>
                <InsulationWidth>0.0</InsulationWidth>
              </Layer>
            </UnderSlabInsulation>
            <extension>
              <CarpetFraction>0.0</CarpetFraction>
              <CarpetRValue>0.0</CarpetRValue>
            </extension>
          </Slab>
        </Slabs>
        <Windows>
          <Window>
            <SystemIdentifier id='Window1'/>
            <Area>12.0</Area>
            <Azimuth>0</Azimuth>
            <UFactor>0.33</UFactor>
            <SHGC>0.45</SHGC>
            <InteriorShading>
              <SystemIdentifier id='Window1InteriorShading'/>
              <SummerShadingCoefficient>0.7</SummerShadingCoefficient>
              <WinterShadingCoefficient>0.85</WinterShadingCoefficient>
            </InteriorShading>
            <FractionOperable>0.0</FractionOperable>
            <AttachedToWall idref='Wall1'/>
          </Window>
          <Window>
            <SystemIdentifier id='Window2'/>
            <Area>8.0</Area>
            <Azimuth>90</Azimuth>
            <UFactor>0.33</UFactor>
            <SHGC>0.45</SHGC>
            <InteriorShading>
              <SystemIdentifier id='Window2InteriorShading'/>
              <SummerShadingCoefficient>0.7</SummerShadingCoefficient>
              <WinterShadingCoefficient>0.85</WinterShadingCoefficient>
            </InteriorShading>
            <FractionOperable>0.0</FractionOperable>
            <AttachedToWall idref='Wall1'/>
          </Window>
          <Window>
            <SystemIdentifier id='Window3'/>
            <Area>12.0</Area>
            <Azimuth>180</Azimuth>
            <UFactor>0.33</UFactor>
            <SHGC>0.45</SHGC>
            <InteriorShading>
              <SystemIdentifier id='Window3InteriorShading'/>
              <SummerShadingCoefficient>0.7</SummerShadingCoefficient>
              <WinterShadingCoefficient>0.85</WinterShadingCoefficient>
            </InteriorShading>
            <FractionOperable>0.0</FractionOperable>
            <AttachedToWall idref='Wall1'/>
          </Window>
          <Window>
            <SystemIdentifier id='Window4'/>
            <Area>8.0</Area>
            <Azimuth>270</Azimuth>
            <UFactor>0.33</UFactor>
            <SHGC>0.45</SHGC>
            <InteriorShading>
              <SystemIdentifier id='Window4InteriorShading'/>
              <SummerShadingCoefficient>0.7</SummerShadingCoefficient>
              <WinterShadingCoefficient>0.85</WinterShadingCoefficient>
            </InteriorShading>
            <FractionOperable>0.0</FractionOperable>
            <AttachedToWall idref='Wall1'/>
          </Window>
          <Window>
            <SystemIdentifier id='Window5'/>
            <Area>12.0</Area>
            <Azimuth>0</Azimuth>
            <UFactor>0.33</UFactor>
            <SHGC>0.45</SHGC>
            <InteriorShading>
              <SystemIdentifier id='Window5InteriorShading'/>
              <SummerShadingCoefficient>0.7</SummerShadingCoefficient>
              <WinterShadingCoefficient>0.85</WinterShadingCoefficient>
            </InteriorShading>
            <FractionOperable>0.0</FractionOperable>
            <AttachedToWall idref='Wall3'/>
          </Window>
          <Window>
            <SystemIdentifier id='Window6'/>
            <Area>12.0</Area>
            <Azimuth>0</Azimuth>
            <UFactor>0.33</UFactor>
            <SHGC>0.45</SHGC>
            <InteriorShading>
              <SystemIdentifier id='Window6InteriorShading'/>
              <SummerShadingCoefficient>0.7</SummerShadingCoefficient>
              <WinterShadingCoefficient>0.85</WinterShadingCoefficient>
            </InteriorShading>
            <FractionOperable>0.0</FractionOperable>
            <AttachedToWall idref='Wall4'/>
          </Window>
          <Window>
            <SystemIdentifier id='Window7'/>
            <Area>12.0</Area>
            <Azimuth>0</Azimuth>
            <UFactor>0.33</UFactor>
            <SHGC>0.45</SHGC>
            <InteriorShading>
              <SystemIdentifier id='Window7InteriorShading'/>
              <SummerShadingCoefficient>0.7</SummerShadingCoefficient>
              <WinterShadingCoefficient>0.85</WinterShadingCoefficient>
            </InteriorShading>
            <FractionOperable>1.0</FractionOperable>
            <AttachedToWall idref='Wall5'/>
          </Window>
          <Window>
            <SystemIdentifier id='Window8'/>
            <Area>12.0</Area>
            <Azimuth>0</Azimuth>
            <UFactor>0.33</UFactor>
            <SHGC>0.45</SHGC>
            <InteriorShading>
              <SystemIdentifier id='Window8InteriorShading'/>
              <SummerShadingCoefficient>0.7</SummerShadingCoefficient>
              <WinterShadingCoefficient>0.85</WinterShadingCoefficient>
            </InteriorShading>
            <FractionOperable>1.0</FractionOperable>
            <AttachedToWall idref='Wall6'/>
          </Window>
          <Window>
            <SystemIdentifier id='Window9'/>
            <Area>12.0</Area>
            <Azimuth>0</Azimuth>
            <UFactor>0.33</UFactor>
            <SHGC>0.45</SHGC>
            <InteriorShading>
              <SystemIdentifier id='Window9InteriorShading'/>
              <SummerShadingCoefficient>0.7</SummerShadingCoefficient>
              <WinterShadingCoefficient>0.85</WinterShadingCoefficient>
            </InteriorShading>
            <FractionOperable>1.0</FractionOperable>
            <AttachedToWall idref='Wall7'/>
          </Window>
          <Window>
            <SystemIdentifier id='Window10'/>
            <Area>12.0</Area>
            <Azimuth>0</Azimuth>
            <UFactor>0.33</UFactor>
            <SHGC>0.45</SHGC>
            <InteriorShading>
              <SystemIdentifier id='Window10InteriorShading'/>
              <SummerShadingCoefficient>0.7</SummerShadingCoefficient>
              <WinterShadingCoefficient>0.85</WinterShadingCoefficient>
            </InteriorShading>
            <FractionOperable>1.0</FractionOperable>
            <AttachedToWall idref='Wall8'/>
          </Window>
          <Window>
            <SystemIdentifier id='Window11'/>
            <Area>12.0</Area>
            <Azimuth>0</Azimuth>
            <UFactor>0.33</UFactor>
            <SHGC>0.45</SHGC>
            <InteriorShading>
              <SystemIdentifier id='Window11InteriorShading'/>
              <SummerShadingCoefficient>0.7</SummerShadingCoefficient>
              <WinterShadingCoefficient>0.85</WinterShadingCoefficient>
            </InteriorShading>
            <FractionOperable>1.0</FractionOperable>
            <AttachedToWall idref='Wall9'/>
          </Window>
          <Window>
            <SystemIdentifier id='Window12'/>
            <Area>12.0</Area>
            <Azimuth>0</Azimuth>
            <UFactor>0.33</UFactor>
            <SHGC>0.45</SHGC>
            <InteriorShading>
              <SystemIdentifier id='Window12InteriorShading'/>
              <SummerShadingCoefficient>0.7</SummerShadingCoefficient>
              <WinterShadingCoefficient>0.85</WinterShadingCoefficient>
            </InteriorShading>
            <FractionOperable>1.0</FractionOperable>
            <AttachedToWall idref='Wall10'/>
          </Window>
          <Window>
            <SystemIdentifier id='Window13'/>
            <Area>8.0</Area>
            <Azimuth>90</Azimuth>
            <UFactor>0.33</UFactor>
            <SHGC>0.45</SHGC>
            <InteriorShading>
              <SystemIdentifier id='Window13InteriorShading'/>
              <SummerShadingCoefficient>0.7</SummerShadingCoefficient>
              <WinterShadingCoefficient>0.85</WinterShadingCoefficient>
            </InteriorShading>
            <FractionOperable>0.0</FractionOperable>
            <AttachedToWall idref='Wall3'/>
          </Window>
          <Window>
            <SystemIdentifier id='Window14'/>
            <Area>8.0</Area>
            <Azimuth>90</Azimuth>
            <UFactor>0.33</UFactor>
            <SHGC>0.45</SHGC>
            <InteriorShading>
              <SystemIdentifier id='Window14InteriorShading'/>
              <SummerShadingCoefficient>0.7</SummerShadingCoefficient>
              <WinterShadingCoefficient>0.85</WinterShadingCoefficient>
            </InteriorShading>
            <FractionOperable>0.0</FractionOperable>
            <AttachedToWall idref='Wall4'/>
          </Window>
          <Window>
            <SystemIdentifier id='Window15'/>
            <Area>8.0</Area>
            <Azimuth>90</Azimuth>
            <UFactor>0.33</UFactor>
            <SHGC>0.45</SHGC>
            <InteriorShading>
              <SystemIdentifier id='Window15InteriorShading'/>
              <SummerShadingCoefficient>0.7</SummerShadingCoefficient>
              <WinterShadingCoefficient>0.85</WinterShadingCoefficient>
            </InteriorShading>
            <FractionOperable>1.0</FractionOperable>
            <AttachedToWall idref='Wall5'/>
          </Window>
          <Window>
            <SystemIdentifier id='Window16'/>
            <Area>8.0</Area>
            <Azimuth>90</Azimuth>
            <UFactor>0.33</UFactor>
            <SHGC>0.45</SHGC>
            <InteriorShading>
              <SystemIdentifier id='Window16InteriorShading'/>
              <SummerShadingCoefficient>0.7</SummerShadingCoefficient>
              <WinterShadingCoefficient>0.85</WinterShadingCoefficient>
            </InteriorShading>
            <FractionOperable>1.0</FractionOperable>
            <AttachedToWall idref='Wall6'/>
          </Window>
          <Window>
            <SystemIdentifier id='Window17'/>
            <Area>8.0</Area>
            <Azimuth>90</Azimuth>
            <UFactor>0.33</UFactor>
            <SHGC>0.45</SHGC>
            <InteriorShading>
              <SystemIdentifier id='Window17InteriorShading'/>
              <SummerShadingCoefficient>0.7</SummerShadingCoefficient>
              <WinterShadingCoefficient>0.85</WinterShadingCoefficient>
            </InteriorShading>
            <FractionOperable>1.0</FractionOperable>
            <AttachedToWall idref='Wall7'/>
          </Window>
          <Window>
            <SystemIdentifier id='Window18'/>
            <Area>8.0</Area>
            <Azimuth>90</Azimuth>
            <UFactor>0.33</UFactor>
            <SHGC>0.45</SHGC>
            <InteriorShading>
              <SystemIdentifier id='Window18InteriorShading'/>
              <SummerShadingCoefficient>0.7</SummerShadingCoefficient>
              <WinterShadingCoefficient>0.85</WinterShadingCoefficient>
            </InteriorShading>
            <FractionOperable>1.0</FractionOperable>
            <AttachedToWall idref='Wall8'/>
          </Window>
          <Window>
            <SystemIdentifier id='Window19'/>
            <Area>8.0</Area>
            <Azimuth>90</Azimuth>
            <UFactor>0.33</UFactor>
            <SHGC>0.45</SHGC>
            <InteriorShading>
              <SystemIdentifier id='Window19InteriorShading'/>
              <SummerShadingCoefficient>0.7</SummerShadingCoefficient>
              <WinterShadingCoefficient>0.85</WinterShadingCoefficient>
            </InteriorShading>
            <FractionOperable>1.0</FractionOperable>
            <AttachedToWall idref='Wall9'/>
          </Window>
          <Window>
            <SystemIdentifier id='Window20'/>
            <Area>8.0</Area>
            <Azimuth>90</Azimuth>
            <UFactor>0.33</UFactor>
            <SHGC>0.45</SHGC>
            <InteriorShading>
              <SystemIdentifier id='Window20InteriorShading'/>
              <SummerShadingCoefficient>0.7</SummerShadingCoefficient>
              <WinterShadingCoefficient>0.85</WinterShadingCoefficient>
            </InteriorShading>
            <FractionOperable>1.0</FractionOperable>
            <AttachedToWall idref='Wall10'/>
          </Window>
          <Window>
            <SystemIdentifier id='Window21'/>
            <Area>12.0</Area>
            <Azimuth>180</Azimuth>
            <UFactor>0.33</UFactor>
            <SHGC>0.45</SHGC>
            <InteriorShading>
              <SystemIdentifier id='Window21InteriorShading'/>
              <SummerShadingCoefficient>0.7</SummerShadingCoefficient>
              <WinterShadingCoefficient>0.85</WinterShadingCoefficient>
            </InteriorShading>
            <FractionOperable>0.0</FractionOperable>
            <AttachedToWall idref='Wall3'/>
          </Window>
          <Window>
            <SystemIdentifier id='Window22'/>
            <Area>12.0</Area>
            <Azimuth>180</Azimuth>
            <UFactor>0.33</UFactor>
            <SHGC>0.45</SHGC>
            <InteriorShading>
              <SystemIdentifier id='Window22InteriorShading'/>
              <SummerShadingCoefficient>0.7</SummerShadingCoefficient>
              <WinterShadingCoefficient>0.85</WinterShadingCoefficient>
            </InteriorShading>
            <FractionOperable>0.0</FractionOperable>
            <AttachedToWall idref='Wall4'/>
          </Window>
          <Window>
            <SystemIdentifier id='Window23'/>
            <Area>12.0</Area>
            <Azimuth>180</Azimuth>
            <UFactor>0.33</UFactor>
            <SHGC>0.45</SHGC>
            <InteriorShading>
              <SystemIdentifier id='Window23InteriorShading'/>
              <SummerShadingCoefficient>0.7</SummerShadingCoefficient>
              <WinterShadingCoefficient>0.85</WinterShadingCoefficient>
            </InteriorShading>
            <FractionOperable>1.0</FractionOperable>
            <AttachedToWall idref='Wall5'/>
          </Window>
          <Window>
            <SystemIdentifier id='Window24'/>
            <Area>12.0</Area>
            <Azimuth>180</Azimuth>
            <UFactor>0.33</UFactor>
            <SHGC>0.45</SHGC>
            <InteriorShading>
              <SystemIdentifier id='Window24InteriorShading'/>
              <SummerShadingCoefficient>0.7</SummerShadingCoefficient>
              <WinterShadingCoefficient>0.85</WinterShadingCoefficient>
            </InteriorShading>
            <FractionOperable>1.0</FractionOperable>
            <AttachedToWall idref='Wall6'/>
          </Window>
          <Window>
            <SystemIdentifier id='Window25'/>
            <Area>12.0</Area>
            <Azimuth>180</Azimuth>
            <UFactor>0.33</UFactor>
            <SHGC>0.45</SHGC>
            <InteriorShading>
              <SystemIdentifier id='Window25InteriorShading'/>
              <SummerShadingCoefficient>0.7</SummerShadingCoefficient>
              <WinterShadingCoefficient>0.85</WinterShadingCoefficient>
            </InteriorShading>
            <FractionOperable>1.0</FractionOperable>
            <AttachedToWall idref='Wall7'/>
          </Window>
          <Window>
            <SystemIdentifier id='Window26'/>
            <Area>12.0</Area>
            <Azimuth>180</Azimuth>
            <UFactor>0.33</UFactor>
            <SHGC>0.45</SHGC>
            <InteriorShading>
              <SystemIdentifier id='Window26InteriorShading'/>
              <SummerShadingCoefficient>0.7</SummerShadingCoefficient>
              <WinterShadingCoefficient>0.85</WinterShadingCoefficient>
            </InteriorShading>
            <FractionOperable>1.0</FractionOperable>
            <AttachedToWall idref='Wall8'/>
          </Window>
          <Window>
            <SystemIdentifier id='Window27'/>
            <Area>12.0</Area>
            <Azimuth>180</Azimuth>
            <UFactor>0.33</UFactor>
            <SHGC>0.45</SHGC>
            <InteriorShading>
              <SystemIdentifier id='Window27InteriorShading'/>
              <SummerShadingCoefficient>0.7</SummerShadingCoefficient>
              <WinterShadingCoefficient>0.85</WinterShadingCoefficient>
            </InteriorShading>
            <FractionOperable>1.0</FractionOperable>
            <AttachedToWall idref='Wall9'/>
          </Window>
          <Window>
            <SystemIdentifier id='Window28'/>
            <Area>12.0</Area>
            <Azimuth>180</Azimuth>
            <UFactor>0.33</UFactor>
            <SHGC>0.45</SHGC>
            <InteriorShading>
              <SystemIdentifier id='Window28InteriorShading'/>
              <SummerShadingCoefficient>0.7</SummerShadingCoefficient>
              <WinterShadingCoefficient>0.85</WinterShadingCoefficient>
            </InteriorShading>
            <FractionOperable>1.0</FractionOperable>
            <AttachedToWall idref='Wall10'/>
          </Window>
          <Window>
            <SystemIdentifier id='Window29'/>
            <Area>8.0</Area>
            <Azimuth>270</Azimuth>
            <UFactor>0.33</UFactor>
            <SHGC>0.45</SHGC>
            <InteriorShading>
              <SystemIdentifier id='Window29InteriorShading'/>
              <SummerShadingCoefficient>0.7</SummerShadingCoefficient>
              <WinterShadingCoefficient>0.85</WinterShadingCoefficient>
            </InteriorShading>
            <FractionOperable>0.0</FractionOperable>
            <AttachedToWall idref='Wall3'/>
          </Window>
          <Window>
            <SystemIdentifier id='Window30'/>
            <Area>8.0</Area>
            <Azimuth>270</Azimuth>
            <UFactor>0.33</UFactor>
            <SHGC>0.45</SHGC>
            <InteriorShading>
              <SystemIdentifier id='Window30InteriorShading'/>
              <SummerShadingCoefficient>0.7</SummerShadingCoefficient>
              <WinterShadingCoefficient>0.85</WinterShadingCoefficient>
            </InteriorShading>
            <FractionOperable>0.0</FractionOperable>
            <AttachedToWall idref='Wall4'/>
          </Window>
          <Window>
            <SystemIdentifier id='Window31'/>
            <Area>8.0</Area>
            <Azimuth>270</Azimuth>
            <UFactor>0.33</UFactor>
            <SHGC>0.45</SHGC>
            <InteriorShading>
              <SystemIdentifier id='Window31InteriorShading'/>
              <SummerShadingCoefficient>0.7</SummerShadingCoefficient>
              <WinterShadingCoefficient>0.85</WinterShadingCoefficient>
            </InteriorShading>
            <FractionOperable>1.0</FractionOperable>
            <AttachedToWall idref='Wall5'/>
          </Window>
          <Window>
            <SystemIdentifier id='Window32'/>
            <Area>8.0</Area>
            <Azimuth>270</Azimuth>
            <UFactor>0.33</UFactor>
            <SHGC>0.45</SHGC>
            <InteriorShading>
              <SystemIdentifier id='Window32InteriorShading'/>
              <SummerShadingCoefficient>0.7</SummerShadingCoefficient>
              <WinterShadingCoefficient>0.85</WinterShadingCoefficient>
            </InteriorShading>
            <FractionOperable>1.0</FractionOperable>
            <AttachedToWall idref='Wall6'/>
          </Window>
          <Window>
            <SystemIdentifier id='Window33'/>
            <Area>8.0</Area>
            <Azimuth>270</Azimuth>
            <UFactor>0.33</UFactor>
            <SHGC>0.45</SHGC>
            <InteriorShading>
              <SystemIdentifier id='Window33InteriorShading'/>
              <SummerShadingCoefficient>0.7</SummerShadingCoefficient>
              <WinterShadingCoefficient>0.85</WinterShadingCoefficient>
            </InteriorShading>
            <FractionOperable>1.0</FractionOperable>
            <AttachedToWall idref='Wall7'/>
          </Window>
          <Window>
            <SystemIdentifier id='Window34'/>
            <Area>8.0</Area>
            <Azimuth>270</Azimuth>
            <UFactor>0.33</UFactor>
            <SHGC>0.45</SHGC>
            <InteriorShading>
              <SystemIdentifier id='Window34InteriorShading'/>
              <SummerShadingCoefficient>0.7</SummerShadingCoefficient>
              <WinterShadingCoefficient>0.85</WinterShadingCoefficient>
            </InteriorShading>
            <FractionOperable>1.0</FractionOperable>
            <AttachedToWall idref='Wall8'/>
          </Window>
          <Window>
            <SystemIdentifier id='Window35'/>
            <Area>8.0</Area>
            <Azimuth>270</Azimuth>
            <UFactor>0.33</UFactor>
            <SHGC>0.45</SHGC>
            <InteriorShading>
              <SystemIdentifier id='Window35InteriorShading'/>
              <SummerShadingCoefficient>0.7</SummerShadingCoefficient>
              <WinterShadingCoefficient>0.85</WinterShadingCoefficient>
            </InteriorShading>
            <FractionOperable>1.0</FractionOperable>
            <AttachedToWall idref='Wall9'/>
          </Window>
          <Window>
            <SystemIdentifier id='Window36'/>
            <Area>8.0</Area>
            <Azimuth>270</Azimuth>
            <UFactor>0.33</UFactor>
            <SHGC>0.45</SHGC>
            <InteriorShading>
              <SystemIdentifier id='Window36InteriorShading'/>
              <SummerShadingCoefficient>0.7</SummerShadingCoefficient>
              <WinterShadingCoefficient>0.85</WinterShadingCoefficient>
            </InteriorShading>
            <FractionOperable>1.0</FractionOperable>
            <AttachedToWall idref='Wall10'/>
          </Window>
          <Window>
            <SystemIdentifier id='Window37'/>
            <Area>0.1</Area>
            <Azimuth>270</Azimuth>
            <UFactor>0.33</UFactor>
            <SHGC>0.45</SHGC>
            <InteriorShading>
              <SystemIdentifier id='Window37InteriorShading'/>
              <SummerShadingCoefficient>0.7</SummerShadingCoefficient>
              <WinterShadingCoefficient>0.85</WinterShadingCoefficient>
            </InteriorShading>
            <FractionOperable>1.0</FractionOperable>
            <AttachedToWall idref='Wall10'/>
          </Window>
        </Windows>
        <Skylights>
          <Skylight>
            <SystemIdentifier id='Skylight1'/>
            <Area>1.7</Area>
            <Azimuth>0</Azimuth>
            <UFactor>0.33</UFactor>
            <SHGC>0.45</SHGC>
            <InteriorShading>
              <SystemIdentifier id='Skylight1InteriorShading'/>
              <SummerShadingCoefficient>1.0</SummerShadingCoefficient>
              <WinterShadingCoefficient>1.0</WinterShadingCoefficient>
            </InteriorShading>
            <AttachedToRoof idref='Roof1'/>
          </Skylight>
          <Skylight>
            <SystemIdentifier id='Skylight2'/>
            <Area>1.7</Area>
            <Azimuth>180</Azimuth>
            <UFactor>0.33</UFactor>
            <SHGC>0.45</SHGC>
            <InteriorShading>
              <SystemIdentifier id='Skylight2InteriorShading'/>
              <SummerShadingCoefficient>1.0</SummerShadingCoefficient>
              <WinterShadingCoefficient>1.0</WinterShadingCoefficient>
            </InteriorShading>
            <AttachedToRoof idref='Roof1'/>
          </Skylight>
          <Skylight>
            <SystemIdentifier id='Skylight3'/>
            <Area>1.7</Area>
            <Azimuth>0</Azimuth>
            <UFactor>0.33</UFactor>
            <SHGC>0.45</SHGC>
            <InteriorShading>
              <SystemIdentifier id='Skylight3InteriorShading'/>
              <SummerShadingCoefficient>1.0</SummerShadingCoefficient>
              <WinterShadingCoefficient>1.0</WinterShadingCoefficient>
            </InteriorShading>
            <AttachedToRoof idref='Roof2'/>
          </Skylight>
          <Skylight>
            <SystemIdentifier id='Skylight4'/>
            <Area>1.7</Area>
            <Azimuth>0</Azimuth>
            <UFactor>0.33</UFactor>
            <SHGC>0.45</SHGC>
            <InteriorShading>
              <SystemIdentifier id='Skylight4InteriorShading'/>
              <SummerShadingCoefficient>1.0</SummerShadingCoefficient>
              <WinterShadingCoefficient>1.0</WinterShadingCoefficient>
            </InteriorShading>
            <AttachedToRoof idref='Roof3'/>
          </Skylight>
          <Skylight>
            <SystemIdentifier id='Skylight5'/>
            <Area>1.7</Area>
            <Azimuth>0</Azimuth>
            <UFactor>0.33</UFactor>
            <SHGC>0.45</SHGC>
            <InteriorShading>
              <SystemIdentifier id='Skylight5InteriorShading'/>
              <SummerShadingCoefficient>1.0</SummerShadingCoefficient>
              <WinterShadingCoefficient>1.0</WinterShadingCoefficient>
            </InteriorShading>
            <AttachedToRoof idref='Roof4'/>
          </Skylight>
          <Skylight>
            <SystemIdentifier id='Skylight6'/>
            <Area>1.7</Area>
            <Azimuth>0</Azimuth>
            <UFactor>0.33</UFactor>
            <SHGC>0.45</SHGC>
            <InteriorShading>
              <SystemIdentifier id='Skylight6InteriorShading'/>
              <SummerShadingCoefficient>1.0</SummerShadingCoefficient>
              <WinterShadingCoefficient>1.0</WinterShadingCoefficient>
            </InteriorShading>
            <AttachedToRoof idref='Roof5'/>
          </Skylight>
          <Skylight>
            <SystemIdentifier id='Skylight7'/>
            <Area>1.7</Area>
            <Azimuth>0</Azimuth>
            <UFactor>0.33</UFactor>
            <SHGC>0.45</SHGC>
            <InteriorShading>
              <SystemIdentifier id='Skylight7InteriorShading'/>
              <SummerShadingCoefficient>1.0</SummerShadingCoefficient>
              <WinterShadingCoefficient>1.0</WinterShadingCoefficient>
            </InteriorShading>
            <AttachedToRoof idref='Roof6'/>
          </Skylight>
          <Skylight>
            <SystemIdentifier id='Skylight8'/>
            <Area>1.7</Area>
            <Azimuth>0</Azimuth>
            <UFactor>0.33</UFactor>
            <SHGC>0.45</SHGC>
            <InteriorShading>
              <SystemIdentifier id='Skylight8InteriorShading'/>
              <SummerShadingCoefficient>1.0</SummerShadingCoefficient>
              <WinterShadingCoefficient>1.0</WinterShadingCoefficient>
            </InteriorShading>
            <AttachedToRoof idref='Roof7'/>
          </Skylight>
          <Skylight>
            <SystemIdentifier id='Skylight9'/>
            <Area>1.7</Area>
            <Azimuth>0</Azimuth>
            <UFactor>0.33</UFactor>
            <SHGC>0.45</SHGC>
            <InteriorShading>
              <SystemIdentifier id='Skylight9InteriorShading'/>
              <SummerShadingCoefficient>1.0</SummerShadingCoefficient>
              <WinterShadingCoefficient>1.0</WinterShadingCoefficient>
            </InteriorShading>
            <AttachedToRoof idref='Roof8'/>
          </Skylight>
          <Skylight>
            <SystemIdentifier id='Skylight10'/>
            <Area>1.7</Area>
            <Azimuth>0</Azimuth>
            <UFactor>0.33</UFactor>
            <SHGC>0.45</SHGC>
            <InteriorShading>
              <SystemIdentifier id='Skylight10InteriorShading'/>
              <SummerShadingCoefficient>1.0</SummerShadingCoefficient>
              <WinterShadingCoefficient>1.0</WinterShadingCoefficient>
            </InteriorShading>
            <AttachedToRoof idref='Roof9'/>
          </Skylight>
          <Skylight>
            <SystemIdentifier id='Skylight11'/>
            <Area>1.7</Area>
            <Azimuth>180</Azimuth>
            <UFactor>0.33</UFactor>
            <SHGC>0.45</SHGC>
            <InteriorShading>
              <SystemIdentifier id='Skylight11InteriorShading'/>
              <SummerShadingCoefficient>1.0</SummerShadingCoefficient>
              <WinterShadingCoefficient>1.0</WinterShadingCoefficient>
            </InteriorShading>
            <AttachedToRoof idref='Roof2'/>
          </Skylight>
          <Skylight>
            <SystemIdentifier id='Skylight12'/>
            <Area>1.7</Area>
            <Azimuth>180</Azimuth>
            <UFactor>0.33</UFactor>
            <SHGC>0.45</SHGC>
            <InteriorShading>
              <SystemIdentifier id='Skylight12InteriorShading'/>
              <SummerShadingCoefficient>1.0</SummerShadingCoefficient>
              <WinterShadingCoefficient>1.0</WinterShadingCoefficient>
            </InteriorShading>
            <AttachedToRoof idref='Roof3'/>
          </Skylight>
          <Skylight>
            <SystemIdentifier id='Skylight13'/>
            <Area>1.7</Area>
            <Azimuth>180</Azimuth>
            <UFactor>0.33</UFactor>
            <SHGC>0.45</SHGC>
            <InteriorShading>
              <SystemIdentifier id='Skylight13InteriorShading'/>
              <SummerShadingCoefficient>1.0</SummerShadingCoefficient>
              <WinterShadingCoefficient>1.0</WinterShadingCoefficient>
            </InteriorShading>
            <AttachedToRoof idref='Roof4'/>
          </Skylight>
          <Skylight>
            <SystemIdentifier id='Skylight14'/>
            <Area>1.7</Area>
            <Azimuth>180</Azimuth>
            <UFactor>0.33</UFactor>
            <SHGC>0.45</SHGC>
            <InteriorShading>
              <SystemIdentifier id='Skylight14InteriorShading'/>
              <SummerShadingCoefficient>1.0</SummerShadingCoefficient>
              <WinterShadingCoefficient>1.0</WinterShadingCoefficient>
            </InteriorShading>
            <AttachedToRoof idref='Roof5'/>
          </Skylight>
          <Skylight>
            <SystemIdentifier id='Skylight15'/>
            <Area>1.7</Area>
            <Azimuth>180</Azimuth>
            <UFactor>0.33</UFactor>
            <SHGC>0.45</SHGC>
            <InteriorShading>
              <SystemIdentifier id='Skylight15InteriorShading'/>
              <SummerShadingCoefficient>1.0</SummerShadingCoefficient>
              <WinterShadingCoefficient>1.0</WinterShadingCoefficient>
            </InteriorShading>
            <AttachedToRoof idref='Roof6'/>
          </Skylight>
          <Skylight>
            <SystemIdentifier id='Skylight16'/>
            <Area>1.7</Area>
            <Azimuth>180</Azimuth>
            <UFactor>0.33</UFactor>
            <SHGC>0.45</SHGC>
            <InteriorShading>
              <SystemIdentifier id='Skylight16InteriorShading'/>
              <SummerShadingCoefficient>1.0</SummerShadingCoefficient>
              <WinterShadingCoefficient>1.0</WinterShadingCoefficient>
            </InteriorShading>
            <AttachedToRoof idref='Roof7'/>
          </Skylight>
          <Skylight>
            <SystemIdentifier id='Skylight17'/>
            <Area>1.7</Area>
            <Azimuth>180</Azimuth>
            <UFactor>0.33</UFactor>
            <SHGC>0.45</SHGC>
            <InteriorShading>
              <SystemIdentifier id='Skylight17InteriorShading'/>
              <SummerShadingCoefficient>1.0</SummerShadingCoefficient>
              <WinterShadingCoefficient>1.0</WinterShadingCoefficient>
            </InteriorShading>
            <AttachedToRoof idref='Roof8'/>
          </Skylight>
          <Skylight>
            <SystemIdentifier id='Skylight18'/>
            <Area>1.7</Area>
            <Azimuth>180</Azimuth>
            <UFactor>0.33</UFactor>
            <SHGC>0.45</SHGC>
            <InteriorShading>
              <SystemIdentifier id='Skylight18InteriorShading'/>
              <SummerShadingCoefficient>1.0</SummerShadingCoefficient>
              <WinterShadingCoefficient>1.0</WinterShadingCoefficient>
            </InteriorShading>
            <AttachedToRoof idref='Roof9'/>
          </Skylight>
          <Skylight>
            <SystemIdentifier id='Skylight19'/>
            <Area>0.1</Area>
            <Azimuth>180</Azimuth>
            <UFactor>0.33</UFactor>
            <SHGC>0.45</SHGC>
            <InteriorShading>
              <SystemIdentifier id='Skylight19InteriorShading'/>
              <SummerShadingCoefficient>1.0</SummerShadingCoefficient>
              <WinterShadingCoefficient>1.0</WinterShadingCoefficient>
            </InteriorShading>
            <AttachedToRoof idref='Roof9'/>
          </Skylight>
        </Skylights>
        <Doors>
          <Door>
            <SystemIdentifier id='Door1'/>
            <AttachedToWall idref='Wall1'/>
            <Area>4.4</Area>
            <Azimuth>180</Azimuth>
            <RValue>4.4</RValue>
          </Door>
          <Door>
            <SystemIdentifier id='Door2'/>
            <AttachedToWall idref='Wall3'/>
            <Area>4.4</Area>
            <Azimuth>180</Azimuth>
            <RValue>4.4</RValue>
          </Door>
          <Door>
            <SystemIdentifier id='Door3'/>
            <AttachedToWall idref='Wall4'/>
            <Area>4.4</Area>
            <Azimuth>180</Azimuth>
            <RValue>4.4</RValue>
          </Door>
          <Door>
            <SystemIdentifier id='Door4'/>
            <AttachedToWall idref='Wall5'/>
            <Area>4.4</Area>
            <Azimuth>180</Azimuth>
            <RValue>4.4</RValue>
          </Door>
          <Door>
            <SystemIdentifier id='Door5'/>
            <AttachedToWall idref='Wall6'/>
            <Area>4.4</Area>
            <Azimuth>180</Azimuth>
            <RValue>4.4</RValue>
          </Door>
          <Door>
            <SystemIdentifier id='Door6'/>
            <AttachedToWall idref='Wall7'/>
            <Area>4.4</Area>
            <Azimuth>180</Azimuth>
            <RValue>4.4</RValue>
          </Door>
          <Door>
            <SystemIdentifier id='Door7'/>
            <AttachedToWall idref='Wall8'/>
            <Area>4.4</Area>
            <Azimuth>180</Azimuth>
            <RValue>4.4</RValue>
          </Door>
          <Door>
            <SystemIdentifier id='Door8'/>
            <AttachedToWall idref='Wall9'/>
            <Area>4.4</Area>
            <Azimuth>180</Azimuth>
            <RValue>4.4</RValue>
          </Door>
          <Door>
            <SystemIdentifier id='Door9'/>
            <AttachedToWall idref='Wall10'/>
            <Area>4.4</Area>
            <Azimuth>180</Azimuth>
            <RValue>4.4</RValue>
          </Door>
          <Door>
            <SystemIdentifier id='Door10'/>
            <AttachedToWall idref='Wall10'/>
            <Area>0.1</Area>
            <Azimuth>180</Azimuth>
            <RValue>4.4</RValue>
          </Door>
        </Doors>
      </Enclosure>
      <Systems>
        <HVAC>
          <HVACPlant>
            <PrimarySystems>
              <PrimaryHeatingSystem idref='HeatingSystem1'/>
              <PrimaryCoolingSystem idref='CoolingSystem1'/>
            </PrimarySystems>
            <HeatingSystem>
              <SystemIdentifier id='HeatingSystem1'/>
              <DistributionSystem idref='HVACDistribution1'/>
              <HeatingSystemType>
                <Furnace/>
              </HeatingSystemType>
              <HeatingSystemFuel>natural gas</HeatingSystemFuel>
              <HeatingCapacity>36000.0</HeatingCapacity>
              <AnnualHeatingEfficiency>
                <Units>AFUE</Units>
                <Value>0.92</Value>
              </AnnualHeatingEfficiency>
              <FractionHeatLoadServed>1.0</FractionHeatLoadServed>
            </HeatingSystem>
            <CoolingSystem>
              <SystemIdentifier id='CoolingSystem1'/>
              <DistributionSystem idref='HVACDistribution1'/>
              <CoolingSystemType>central air conditioner</CoolingSystemType>
              <CoolingSystemFuel>electricity</CoolingSystemFuel>
              <CoolingCapacity>24000.0</CoolingCapacity>
              <CompressorType>single stage</CompressorType>
              <FractionCoolLoadServed>1.0</FractionCoolLoadServed>
              <AnnualCoolingEfficiency>
                <Units>SEER</Units>
                <Value>13.0</Value>
              </AnnualCoolingEfficiency>
              <SensibleHeatFraction>0.73</SensibleHeatFraction>
            </CoolingSystem>
          </HVACPlant>
          <HVACControl>
            <SystemIdentifier id='HVACControl1'/>
            <SetpointTempHeatingSeason>68.0</SetpointTempHeatingSeason>
            <SetpointTempCoolingSeason>78.0</SetpointTempCoolingSeason>
          </HVACControl>
          <HVACDistribution>
            <SystemIdentifier id='HVACDistribution1'/>
            <DistributionSystemType>
              <AirDistribution>
                <AirDistributionType>regular velocity</AirDistributionType>
                <DuctLeakageMeasurement>
                  <DuctType>supply</DuctType>
                  <DuctLeakage>
                    <Units>CFM25</Units>
                    <Value>75.0</Value>
                    <TotalOrToOutside>to outside</TotalOrToOutside>
                  </DuctLeakage>
                </DuctLeakageMeasurement>
                <DuctLeakageMeasurement>
                  <DuctType>return</DuctType>
                  <DuctLeakage>
                    <Units>CFM25</Units>
                    <Value>25.0</Value>
                    <TotalOrToOutside>to outside</TotalOrToOutside>
                  </DuctLeakage>
                </DuctLeakageMeasurement>
                <Ducts>
                  <SystemIdentifier id='Ducts1'/>
                  <DuctType>supply</DuctType>
                  <DuctInsulationRValue>4.0</DuctInsulationRValue>
                  <DuctLocation>attic - unvented</DuctLocation>
                  <DuctSurfaceArea>150.0</DuctSurfaceArea>
                </Ducts>
                <Ducts>
                  <SystemIdentifier id='Ducts2'/>
                  <DuctType>return</DuctType>
                  <DuctInsulationRValue>0.0</DuctInsulationRValue>
                  <DuctLocation>attic - unvented</DuctLocation>
                  <DuctSurfaceArea>50.0</DuctSurfaceArea>
                </Ducts>
              </AirDistribution>
            </DistributionSystemType>
          </HVACDistribution>
        </HVAC>
        <WaterHeating>
          <WaterHeatingSystem>
            <SystemIdentifier id='WaterHeatingSystem1'/>
            <FuelType>electricity</FuelType>
            <WaterHeaterType>storage water heater</WaterHeaterType>
            <Location>living space</Location>
            <TankVolume>40.0</TankVolume>
            <FractionDHWLoadServed>1.0</FractionDHWLoadServed>
            <HeatingCapacity>18767.0</HeatingCapacity>
            <EnergyFactor>0.95</EnergyFactor>
            <HotWaterTemperature>125.0</HotWaterTemperature>
          </WaterHeatingSystem>
          <HotWaterDistribution>
            <SystemIdentifier id='HotWaterDistribution1'/>
            <SystemType>
              <Standard>
                <PipingLength>50.0</PipingLength>
              </Standard>
            </SystemType>
            <PipeInsulation>
              <PipeRValue>0.0</PipeRValue>
            </PipeInsulation>
          </HotWaterDistribution>
          <WaterFixture>
            <SystemIdentifier id='WaterFixture1'/>
            <WaterFixtureType>shower head</WaterFixtureType>
            <LowFlow>true</LowFlow>
          </WaterFixture>
          <WaterFixture>
            <SystemIdentifier id='WaterFixture2'/>
            <WaterFixtureType>faucet</WaterFixtureType>
            <LowFlow>false</LowFlow>
          </WaterFixture>
        </WaterHeating>
      </Systems>
      <Appliances>
        <ClothesWasher>
          <SystemIdentifier id='ClothesWasher1'/>
          <Location>living space</Location>
          <IntegratedModifiedEnergyFactor>1.21</IntegratedModifiedEnergyFactor>
          <RatedAnnualkWh>380.0</RatedAnnualkWh>
          <LabelElectricRate>0.12</LabelElectricRate>
          <LabelGasRate>1.09</LabelGasRate>
          <LabelAnnualGasCost>27.0</LabelAnnualGasCost>
          <LabelUsage>6.0</LabelUsage>
          <Capacity>3.2</Capacity>
        </ClothesWasher>
        <ClothesDryer>
          <SystemIdentifier id='ClothesDryer1'/>
          <Location>living space</Location>
          <FuelType>electricity</FuelType>
          <CombinedEnergyFactor>3.73</CombinedEnergyFactor>
          <Vented>true</Vented>
          <VentedFlowRate>150.0</VentedFlowRate>
        </ClothesDryer>
        <Dishwasher>
          <SystemIdentifier id='Dishwasher1'/>
          <Location>living space</Location>
          <RatedAnnualkWh>307.0</RatedAnnualkWh>
          <PlaceSettingCapacity>12</PlaceSettingCapacity>
          <LabelElectricRate>0.12</LabelElectricRate>
          <LabelGasRate>1.09</LabelGasRate>
          <LabelAnnualGasCost>22.32</LabelAnnualGasCost>
          <LabelUsage>4.0</LabelUsage>
        </Dishwasher>
        <Refrigerator>
          <SystemIdentifier id='Refrigerator1'/>
          <Location>living space</Location>
          <RatedAnnualkWh>650.0</RatedAnnualkWh>
          <PrimaryIndicator>true</PrimaryIndicator>
        </Refrigerator>
        <CookingRange>
          <SystemIdentifier id='CookingRange1'/>
          <Location>living space</Location>
          <FuelType>electricity</FuelType>
          <IsInduction>false</IsInduction>
        </CookingRange>
        <Oven>
          <SystemIdentifier id='Oven1'/>
          <IsConvection>false</IsConvection>
        </Oven>
      </Appliances>
      <Lighting>
        <LightingGroup>
          <SystemIdentifier id='LightingGroup1'/>
          <Location>interior</Location>
          <FractionofUnitsInLocation>0.4</FractionofUnitsInLocation>
          <LightingType>
            <CompactFluorescent/>
          </LightingType>
        </LightingGroup>
        <LightingGroup>
          <SystemIdentifier id='LightingGroup2'/>
          <Location>exterior</Location>
          <FractionofUnitsInLocation>0.4</FractionofUnitsInLocation>
          <LightingType>
            <CompactFluorescent/>
          </LightingType>
        </LightingGroup>
        <LightingGroup>
          <SystemIdentifier id='LightingGroup3'/>
          <Location>garage</Location>
          <FractionofUnitsInLocation>0.4</FractionofUnitsInLocation>
          <LightingType>
            <CompactFluorescent/>
          </LightingType>
        </LightingGroup>
        <LightingGroup>
          <SystemIdentifier id='LightingGroup4'/>
          <Location>interior</Location>
          <FractionofUnitsInLocation>0.1</FractionofUnitsInLocation>
          <LightingType>
            <FluorescentTube/>
          </LightingType>
        </LightingGroup>
        <LightingGroup>
          <SystemIdentifier id='LightingGroup5'/>
          <Location>exterior</Location>
          <FractionofUnitsInLocation>0.1</FractionofUnitsInLocation>
          <LightingType>
            <FluorescentTube/>
          </LightingType>
        </LightingGroup>
        <LightingGroup>
          <SystemIdentifier id='LightingGroup6'/>
          <Location>garage</Location>
          <FractionofUnitsInLocation>0.1</FractionofUnitsInLocation>
          <LightingType>
            <FluorescentTube/>
          </LightingType>
        </LightingGroup>
        <LightingGroup>
          <SystemIdentifier id='LightingGroup7'/>
          <Location>interior</Location>
          <FractionofUnitsInLocation>0.25</FractionofUnitsInLocation>
          <LightingType>
            <LightEmittingDiode/>
          </LightingType>
        </LightingGroup>
        <LightingGroup>
          <SystemIdentifier id='LightingGroup8'/>
          <Location>exterior</Location>
          <FractionofUnitsInLocation>0.25</FractionofUnitsInLocation>
          <LightingType>
            <LightEmittingDiode/>
          </LightingType>
        </LightingGroup>
        <LightingGroup>
          <SystemIdentifier id='LightingGroup9'/>
          <Location>garage</Location>
          <FractionofUnitsInLocation>0.25</FractionofUnitsInLocation>
          <LightingType>
            <LightEmittingDiode/>
          </LightingType>
        </LightingGroup>
      </Lighting>
      <MiscLoads>
        <PlugLoad>
          <SystemIdentifier id='PlugLoad1'/>
          <PlugLoadType>TV other</PlugLoadType>
          <Load>
            <Units>kWh/year</Units>
            <Value>620.0</Value>
          </Load>
        </PlugLoad>
        <PlugLoad>
          <SystemIdentifier id='PlugLoad2'/>
          <PlugLoadType>other</PlugLoadType>
          <Load>
            <Units>kWh/year</Units>
            <Value>2457.0</Value>
          </Load>
          <extension>
            <FracSensible>0.855</FracSensible>
            <FracLatent>0.045</FracLatent>
          </extension>
        </PlugLoad>
      </MiscLoads>
    </BuildingDetails>
  </Building>
</HPXML><|MERGE_RESOLUTION|>--- conflicted
+++ resolved
@@ -1,2538 +1,2508 @@
-<?xml version='1.0' encoding='UTF-8'?>
-<HPXML xmlns='http://hpxmlonline.com/2019/10' xmlns:xsi='http://www.w3.org/2001/XMLSchema-instance' xsi:schemaLocation='http://hpxmlonline.com/2019/10' schemaVersion='4.0'>
-  <XMLTransactionHeaderInformation>
-    <XMLType>HPXML</XMLType>
-    <XMLGeneratedBy>tasks.rb</XMLGeneratedBy>
-    <CreatedDateAndTime>2000-01-01T00:00:00-07:00</CreatedDateAndTime>
-    <Transaction>create</Transaction>
-  </XMLTransactionHeaderInformation>
-  <SoftwareInfo>
-    <extension>
-      <SimulationControl>
-        <Timestep>60</Timestep>
-      </SimulationControl>
-      <AdditionalProperties>
-        <ParentHPXMLFile>base-enclosure-skylights.xml</ParentHPXMLFile>
-      </AdditionalProperties>
-      <UtilityBillScenarios>
-        <UtilityBillScenario>
-          <Name>Bills</Name>
-        </UtilityBillScenario>
-      </UtilityBillScenarios>
-    </extension>
-  </SoftwareInfo>
-  <Building>
-    <BuildingID id='MyBuilding'/>
-    <Site>
-      <SiteID id='SiteID'/>
-      <Address>
-        <StateCode>CO</StateCode>
-      </Address>
-    </Site>
-    <ProjectStatus>
-      <EventType>proposed workscope</EventType>
-    </ProjectStatus>
-    <BuildingDetails>
-      <BuildingSummary>
-        <Site>
-          <SiteType>suburban</SiteType>
-          <Surroundings>stand-alone</Surroundings>
-          <VerticalSurroundings>no units above or below</VerticalSurroundings>
-          <AzimuthOfFrontOfHome>180</AzimuthOfFrontOfHome>
-          <FuelTypesAvailable>
-            <Fuel>electricity</Fuel>
-            <Fuel>natural gas</Fuel>
-          </FuelTypesAvailable>
-        </Site>
-        <BuildingOccupancy>
-          <NumberofResidents>3.0</NumberofResidents>
-        </BuildingOccupancy>
-        <BuildingConstruction>
-          <ResidentialFacilityType>single-family detached</ResidentialFacilityType>
-          <NumberofConditionedFloors>2.0</NumberofConditionedFloors>
-          <NumberofConditionedFloorsAboveGrade>1.0</NumberofConditionedFloorsAboveGrade>
-          <AverageCeilingHeight>8.0</AverageCeilingHeight>
-          <NumberofBedrooms>3</NumberofBedrooms>
-          <NumberofBathrooms>2</NumberofBathrooms>
-          <ConditionedFloorArea>2700.0</ConditionedFloorArea>
-          <ConditionedBuildingVolume>21600.0</ConditionedBuildingVolume>
-        </BuildingConstruction>
-      </BuildingSummary>
-      <ClimateandRiskZones>
-        <ClimateZoneIECC>
-          <Year>2006</Year>
-          <ClimateZone>5B</ClimateZone>
-        </ClimateZoneIECC>
-        <WeatherStation>
-          <SystemIdentifier id='WeatherStation'/>
-          <Name>USA_CO_Denver.Intl.AP.725650_TMY3</Name>
-          <extension>
-            <EPWFilePath>USA_CO_Denver.Intl.AP.725650_TMY3.epw</EPWFilePath>
-          </extension>
-        </WeatherStation>
-      </ClimateandRiskZones>
-      <Enclosure>
-        <AirInfiltration>
-          <AirInfiltrationMeasurement>
-            <SystemIdentifier id='AirInfiltrationMeasurement1'/>
-            <HousePressure>50.0</HousePressure>
-            <BuildingAirLeakage>
-              <UnitofMeasure>ACH</UnitofMeasure>
-              <AirLeakage>3.0</AirLeakage>
-            </BuildingAirLeakage>
-            <InfiltrationVolume>21600.0</InfiltrationVolume>
-          </AirInfiltrationMeasurement>
-        </AirInfiltration>
-        <Attics>
-          <Attic>
-            <SystemIdentifier id='Attic1'/>
-            <AtticType>
-              <Attic>
-                <Vented>false</Vented>
-              </Attic>
-            </AtticType>
-            <WithinInfiltrationVolume>false</WithinInfiltrationVolume>
-            <AttachedToRoof idref='Roof1'/>
-            <AttachedToWall idref='Wall2'/>
-            <AttachedToFloor idref='Floor1'/>
-          </Attic>
-        </Attics>
-        <Foundations>
-          <Foundation>
-            <SystemIdentifier id='Foundation1'/>
-            <FoundationType>
-              <Basement>
-                <Conditioned>true</Conditioned>
-              </Basement>
-            </FoundationType>
-            <AttachedToRimJoist idref='RimJoist1'/>
-            <AttachedToFoundationWall idref='FoundationWall1'/>
-            <AttachedToSlab idref='Slab1'/>
-          </Foundation>
-        </Foundations>
-        <Roofs>
-          <Roof>
-            <SystemIdentifier id='Roof1'/>
-            <InteriorAdjacentTo>attic - unvented</InteriorAdjacentTo>
-            <Area>167.7</Area>
-            <RoofType>asphalt or fiberglass shingles</RoofType>
-            <SolarAbsorptance>0.7</SolarAbsorptance>
-            <Emittance>0.92</Emittance>
-            <Pitch>6.0</Pitch>
-            <RadiantBarrier>false</RadiantBarrier>
-            <Insulation>
-              <SystemIdentifier id='Roof1Insulation'/>
-              <AssemblyEffectiveRValue>2.3</AssemblyEffectiveRValue>
-            </Insulation>
-          </Roof>
-          <Roof>
-            <SystemIdentifier id='Roof2'/>
-            <InteriorAdjacentTo>attic - unvented</InteriorAdjacentTo>
-            <Area>167.7</Area>
-            <RoofType>asphalt or fiberglass shingles</RoofType>
-            <SolarAbsorptance>0.7</SolarAbsorptance>
-            <Emittance>0.92</Emittance>
-            <Pitch>6.0</Pitch>
-            <RadiantBarrier>false</RadiantBarrier>
-            <Insulation>
-              <SystemIdentifier id='Roof2Insulation'/>
-              <AssemblyEffectiveRValue>2.3</AssemblyEffectiveRValue>
-            </Insulation>
-          </Roof>
-          <Roof>
-            <SystemIdentifier id='Roof3'/>
-            <InteriorAdjacentTo>attic - unvented</InteriorAdjacentTo>
-            <Area>167.7</Area>
-            <RoofType>asphalt or fiberglass shingles</RoofType>
-            <SolarAbsorptance>0.7</SolarAbsorptance>
-            <Emittance>0.92</Emittance>
-            <Pitch>6.0</Pitch>
-            <RadiantBarrier>false</RadiantBarrier>
-            <Insulation>
-              <SystemIdentifier id='Roof3Insulation'/>
-              <AssemblyEffectiveRValue>2.3</AssemblyEffectiveRValue>
-            </Insulation>
-          </Roof>
-          <Roof>
-            <SystemIdentifier id='Roof4'/>
-            <InteriorAdjacentTo>attic - unvented</InteriorAdjacentTo>
-            <Area>167.7</Area>
-            <RoofType>asphalt or fiberglass shingles</RoofType>
-            <SolarAbsorptance>0.7</SolarAbsorptance>
-            <Emittance>0.92</Emittance>
-            <Pitch>6.0</Pitch>
-            <RadiantBarrier>false</RadiantBarrier>
-            <Insulation>
-              <SystemIdentifier id='Roof4Insulation'/>
-              <AssemblyEffectiveRValue>2.3</AssemblyEffectiveRValue>
-            </Insulation>
-          </Roof>
-          <Roof>
-            <SystemIdentifier id='Roof5'/>
-            <InteriorAdjacentTo>attic - unvented</InteriorAdjacentTo>
-            <Area>167.7</Area>
-            <RoofType>asphalt or fiberglass shingles</RoofType>
-            <SolarAbsorptance>0.7</SolarAbsorptance>
-            <Emittance>0.92</Emittance>
-            <Pitch>6.0</Pitch>
-            <RadiantBarrier>false</RadiantBarrier>
-            <Insulation>
-              <SystemIdentifier id='Roof5Insulation'/>
-              <AssemblyEffectiveRValue>2.3</AssemblyEffectiveRValue>
-            </Insulation>
-          </Roof>
-          <Roof>
-            <SystemIdentifier id='Roof6'/>
-            <InteriorAdjacentTo>attic - unvented</InteriorAdjacentTo>
-            <Area>167.7</Area>
-            <RoofType>asphalt or fiberglass shingles</RoofType>
-            <SolarAbsorptance>0.7</SolarAbsorptance>
-            <Emittance>0.92</Emittance>
-            <Pitch>6.0</Pitch>
-            <RadiantBarrier>false</RadiantBarrier>
-            <Insulation>
-              <SystemIdentifier id='Roof6Insulation'/>
-              <AssemblyEffectiveRValue>2.3</AssemblyEffectiveRValue>
-            </Insulation>
-          </Roof>
-          <Roof>
-            <SystemIdentifier id='Roof7'/>
-            <InteriorAdjacentTo>attic - unvented</InteriorAdjacentTo>
-            <Area>167.7</Area>
-            <RoofType>asphalt or fiberglass shingles</RoofType>
-            <SolarAbsorptance>0.7</SolarAbsorptance>
-            <Emittance>0.92</Emittance>
-            <Pitch>6.0</Pitch>
-            <RadiantBarrier>false</RadiantBarrier>
-            <Insulation>
-              <SystemIdentifier id='Roof7Insulation'/>
-              <AssemblyEffectiveRValue>2.3</AssemblyEffectiveRValue>
-            </Insulation>
-          </Roof>
-          <Roof>
-            <SystemIdentifier id='Roof8'/>
-            <InteriorAdjacentTo>attic - unvented</InteriorAdjacentTo>
-            <Area>167.7</Area>
-            <RoofType>asphalt or fiberglass shingles</RoofType>
-            <SolarAbsorptance>0.7</SolarAbsorptance>
-            <Emittance>0.92</Emittance>
-            <Pitch>6.0</Pitch>
-            <RadiantBarrier>false</RadiantBarrier>
-            <Insulation>
-              <SystemIdentifier id='Roof8Insulation'/>
-              <AssemblyEffectiveRValue>2.3</AssemblyEffectiveRValue>
-            </Insulation>
-          </Roof>
-          <Roof>
-            <SystemIdentifier id='Roof9'/>
-            <InteriorAdjacentTo>attic - unvented</InteriorAdjacentTo>
-            <Area>167.7</Area>
-            <RoofType>asphalt or fiberglass shingles</RoofType>
-            <SolarAbsorptance>0.7</SolarAbsorptance>
-            <Emittance>0.92</Emittance>
-            <Pitch>6.0</Pitch>
-            <RadiantBarrier>false</RadiantBarrier>
-            <Insulation>
-              <SystemIdentifier id='Roof9Insulation'/>
-              <AssemblyEffectiveRValue>2.3</AssemblyEffectiveRValue>
-            </Insulation>
-          </Roof>
-          <Roof>
-            <SystemIdentifier id='Roof10'/>
-            <InteriorAdjacentTo>attic - unvented</InteriorAdjacentTo>
-            <Area>0.1</Area>
-            <RoofType>asphalt or fiberglass shingles</RoofType>
-            <SolarAbsorptance>0.7</SolarAbsorptance>
-            <Emittance>0.92</Emittance>
-            <Pitch>6.0</Pitch>
-            <RadiantBarrier>false</RadiantBarrier>
-            <Insulation>
-              <SystemIdentifier id='Roof10Insulation'/>
-              <AssemblyEffectiveRValue>2.3</AssemblyEffectiveRValue>
-            </Insulation>
-          </Roof>
-        </Roofs>
-        <RimJoists>
-          <RimJoist>
-            <SystemIdentifier id='RimJoist1'/>
-            <ExteriorAdjacentTo>outside</ExteriorAdjacentTo>
-            <InteriorAdjacentTo>basement - conditioned</InteriorAdjacentTo>
-            <Area>12.8</Area>
-            <Siding>wood siding</Siding>
-            <SolarAbsorptance>0.7</SolarAbsorptance>
-            <Emittance>0.92</Emittance>
-            <Insulation>
-              <SystemIdentifier id='RimJoist1Insulation'/>
-              <AssemblyEffectiveRValue>23.0</AssemblyEffectiveRValue>
-            </Insulation>
-          </RimJoist>
-          <RimJoist>
-            <SystemIdentifier id='RimJoist2'/>
-            <ExteriorAdjacentTo>outside</ExteriorAdjacentTo>
-            <InteriorAdjacentTo>basement - conditioned</InteriorAdjacentTo>
-            <Area>12.8</Area>
-            <Siding>wood siding</Siding>
-            <SolarAbsorptance>0.7</SolarAbsorptance>
-            <Emittance>0.92</Emittance>
-            <Insulation>
-              <SystemIdentifier id='RimJoist2Insulation'/>
-              <AssemblyEffectiveRValue>23.0</AssemblyEffectiveRValue>
-            </Insulation>
-          </RimJoist>
-          <RimJoist>
-            <SystemIdentifier id='RimJoist3'/>
-            <ExteriorAdjacentTo>outside</ExteriorAdjacentTo>
-            <InteriorAdjacentTo>basement - conditioned</InteriorAdjacentTo>
-            <Area>12.8</Area>
-            <Siding>wood siding</Siding>
-            <SolarAbsorptance>0.7</SolarAbsorptance>
-            <Emittance>0.92</Emittance>
-            <Insulation>
-              <SystemIdentifier id='RimJoist3Insulation'/>
-              <AssemblyEffectiveRValue>23.0</AssemblyEffectiveRValue>
-            </Insulation>
-          </RimJoist>
-          <RimJoist>
-            <SystemIdentifier id='RimJoist4'/>
-            <ExteriorAdjacentTo>outside</ExteriorAdjacentTo>
-            <InteriorAdjacentTo>basement - conditioned</InteriorAdjacentTo>
-            <Area>12.8</Area>
-            <Siding>wood siding</Siding>
-            <SolarAbsorptance>0.7</SolarAbsorptance>
-            <Emittance>0.92</Emittance>
-            <Insulation>
-              <SystemIdentifier id='RimJoist4Insulation'/>
-              <AssemblyEffectiveRValue>23.0</AssemblyEffectiveRValue>
-            </Insulation>
-          </RimJoist>
-          <RimJoist>
-            <SystemIdentifier id='RimJoist5'/>
-            <ExteriorAdjacentTo>outside</ExteriorAdjacentTo>
-            <InteriorAdjacentTo>basement - conditioned</InteriorAdjacentTo>
-            <Area>12.8</Area>
-            <Siding>wood siding</Siding>
-            <SolarAbsorptance>0.7</SolarAbsorptance>
-            <Emittance>0.92</Emittance>
-            <Insulation>
-              <SystemIdentifier id='RimJoist5Insulation'/>
-              <AssemblyEffectiveRValue>23.0</AssemblyEffectiveRValue>
-            </Insulation>
-          </RimJoist>
-          <RimJoist>
-            <SystemIdentifier id='RimJoist6'/>
-            <ExteriorAdjacentTo>outside</ExteriorAdjacentTo>
-            <InteriorAdjacentTo>basement - conditioned</InteriorAdjacentTo>
-            <Area>12.8</Area>
-            <Siding>wood siding</Siding>
-            <SolarAbsorptance>0.7</SolarAbsorptance>
-            <Emittance>0.92</Emittance>
-            <Insulation>
-              <SystemIdentifier id='RimJoist6Insulation'/>
-              <AssemblyEffectiveRValue>23.0</AssemblyEffectiveRValue>
-            </Insulation>
-          </RimJoist>
-          <RimJoist>
-            <SystemIdentifier id='RimJoist7'/>
-            <ExteriorAdjacentTo>outside</ExteriorAdjacentTo>
-            <InteriorAdjacentTo>basement - conditioned</InteriorAdjacentTo>
-            <Area>12.8</Area>
-            <Siding>wood siding</Siding>
-            <SolarAbsorptance>0.7</SolarAbsorptance>
-            <Emittance>0.92</Emittance>
-            <Insulation>
-              <SystemIdentifier id='RimJoist7Insulation'/>
-              <AssemblyEffectiveRValue>23.0</AssemblyEffectiveRValue>
-            </Insulation>
-          </RimJoist>
-          <RimJoist>
-            <SystemIdentifier id='RimJoist8'/>
-            <ExteriorAdjacentTo>outside</ExteriorAdjacentTo>
-            <InteriorAdjacentTo>basement - conditioned</InteriorAdjacentTo>
-            <Area>12.8</Area>
-            <Siding>wood siding</Siding>
-            <SolarAbsorptance>0.7</SolarAbsorptance>
-            <Emittance>0.92</Emittance>
-            <Insulation>
-              <SystemIdentifier id='RimJoist8Insulation'/>
-              <AssemblyEffectiveRValue>23.0</AssemblyEffectiveRValue>
-            </Insulation>
-          </RimJoist>
-          <RimJoist>
-            <SystemIdentifier id='RimJoist9'/>
-            <ExteriorAdjacentTo>outside</ExteriorAdjacentTo>
-            <InteriorAdjacentTo>basement - conditioned</InteriorAdjacentTo>
-            <Area>12.8</Area>
-            <Siding>wood siding</Siding>
-            <SolarAbsorptance>0.7</SolarAbsorptance>
-            <Emittance>0.92</Emittance>
-            <Insulation>
-              <SystemIdentifier id='RimJoist9Insulation'/>
-              <AssemblyEffectiveRValue>23.0</AssemblyEffectiveRValue>
-            </Insulation>
-          </RimJoist>
-          <RimJoist>
-            <SystemIdentifier id='RimJoist10'/>
-            <ExteriorAdjacentTo>outside</ExteriorAdjacentTo>
-            <InteriorAdjacentTo>basement - conditioned</InteriorAdjacentTo>
-            <Area>0.1</Area>
-            <Siding>wood siding</Siding>
-            <SolarAbsorptance>0.7</SolarAbsorptance>
-            <Emittance>0.92</Emittance>
-            <Insulation>
-              <SystemIdentifier id='RimJoist10Insulation'/>
-              <AssemblyEffectiveRValue>23.0</AssemblyEffectiveRValue>
-            </Insulation>
-          </RimJoist>
-        </RimJoists>
-        <Walls>
-          <Wall>
-            <SystemIdentifier id='Wall1'/>
-            <ExteriorAdjacentTo>outside</ExteriorAdjacentTo>
-            <InteriorAdjacentTo>living space</InteriorAdjacentTo>
-            <WallType>
-              <WoodStud/>
-            </WallType>
-            <Area>133.3</Area>
-            <Siding>wood siding</Siding>
-            <SolarAbsorptance>0.7</SolarAbsorptance>
-            <Emittance>0.92</Emittance>
-            <InteriorFinish>
-              <Type>gypsum board</Type>
-            </InteriorFinish>
-            <Insulation>
-              <SystemIdentifier id='Wall1Insulation'/>
-              <AssemblyEffectiveRValue>23.0</AssemblyEffectiveRValue>
-            </Insulation>
-          </Wall>
-          <Wall>
-            <SystemIdentifier id='Wall2'/>
-            <ExteriorAdjacentTo>outside</ExteriorAdjacentTo>
-            <InteriorAdjacentTo>attic - unvented</InteriorAdjacentTo>
-            <AtticWallType>gable</AtticWallType>
-            <WallType>
-              <WoodStud/>
-            </WallType>
-            <Area>25.0</Area>
-            <Siding>wood siding</Siding>
-            <SolarAbsorptance>0.7</SolarAbsorptance>
-            <Emittance>0.92</Emittance>
-            <Insulation>
-              <SystemIdentifier id='Wall2Insulation'/>
-              <AssemblyEffectiveRValue>4.0</AssemblyEffectiveRValue>
-            </Insulation>
-          </Wall>
-          <Wall>
-            <SystemIdentifier id='Wall3'/>
-            <ExteriorAdjacentTo>outside</ExteriorAdjacentTo>
-            <InteriorAdjacentTo>living space</InteriorAdjacentTo>
-            <WallType>
-              <WoodStud/>
-            </WallType>
-            <Area>133.3</Area>
-            <Siding>wood siding</Siding>
-            <SolarAbsorptance>0.7</SolarAbsorptance>
-            <Emittance>0.92</Emittance>
-            <InteriorFinish>
-              <Type>gypsum board</Type>
-            </InteriorFinish>
-            <Insulation>
-              <SystemIdentifier id='Wall3Insulation'/>
-              <AssemblyEffectiveRValue>23.0</AssemblyEffectiveRValue>
-            </Insulation>
-          </Wall>
-          <Wall>
-            <SystemIdentifier id='Wall4'/>
-            <ExteriorAdjacentTo>outside</ExteriorAdjacentTo>
-            <InteriorAdjacentTo>living space</InteriorAdjacentTo>
-            <WallType>
-              <WoodStud/>
-            </WallType>
-            <Area>133.3</Area>
-            <Siding>wood siding</Siding>
-            <SolarAbsorptance>0.7</SolarAbsorptance>
-            <Emittance>0.92</Emittance>
-            <InteriorFinish>
-              <Type>gypsum board</Type>
-            </InteriorFinish>
-            <Insulation>
-              <SystemIdentifier id='Wall4Insulation'/>
-              <AssemblyEffectiveRValue>23.0</AssemblyEffectiveRValue>
-            </Insulation>
-          </Wall>
-          <Wall>
-            <SystemIdentifier id='Wall5'/>
-            <ExteriorAdjacentTo>outside</ExteriorAdjacentTo>
-            <InteriorAdjacentTo>living space</InteriorAdjacentTo>
-            <WallType>
-              <WoodStud/>
-            </WallType>
-            <Area>133.3</Area>
-            <Siding>wood siding</Siding>
-            <SolarAbsorptance>0.7</SolarAbsorptance>
-            <Emittance>0.92</Emittance>
-            <InteriorFinish>
-              <Type>gypsum board</Type>
-            </InteriorFinish>
-            <Insulation>
-              <SystemIdentifier id='Wall5Insulation'/>
-              <AssemblyEffectiveRValue>23.0</AssemblyEffectiveRValue>
-            </Insulation>
-          </Wall>
-          <Wall>
-            <SystemIdentifier id='Wall6'/>
-            <ExteriorAdjacentTo>outside</ExteriorAdjacentTo>
-            <InteriorAdjacentTo>living space</InteriorAdjacentTo>
-            <WallType>
-              <WoodStud/>
-            </WallType>
-            <Area>133.3</Area>
-            <Siding>wood siding</Siding>
-            <SolarAbsorptance>0.7</SolarAbsorptance>
-            <Emittance>0.92</Emittance>
-            <InteriorFinish>
-              <Type>gypsum board</Type>
-            </InteriorFinish>
-            <Insulation>
-              <SystemIdentifier id='Wall6Insulation'/>
-              <AssemblyEffectiveRValue>23.0</AssemblyEffectiveRValue>
-            </Insulation>
-          </Wall>
-          <Wall>
-            <SystemIdentifier id='Wall7'/>
-            <ExteriorAdjacentTo>outside</ExteriorAdjacentTo>
-            <InteriorAdjacentTo>living space</InteriorAdjacentTo>
-            <WallType>
-              <WoodStud/>
-            </WallType>
-            <Area>133.3</Area>
-            <Siding>wood siding</Siding>
-            <SolarAbsorptance>0.7</SolarAbsorptance>
-            <Emittance>0.92</Emittance>
-            <InteriorFinish>
-              <Type>gypsum board</Type>
-            </InteriorFinish>
-            <Insulation>
-              <SystemIdentifier id='Wall7Insulation'/>
-              <AssemblyEffectiveRValue>23.0</AssemblyEffectiveRValue>
-            </Insulation>
-          </Wall>
-          <Wall>
-            <SystemIdentifier id='Wall8'/>
-            <ExteriorAdjacentTo>outside</ExteriorAdjacentTo>
-            <InteriorAdjacentTo>living space</InteriorAdjacentTo>
-            <WallType>
-              <WoodStud/>
-            </WallType>
-            <Area>133.3</Area>
-            <Siding>wood siding</Siding>
-            <SolarAbsorptance>0.7</SolarAbsorptance>
-            <Emittance>0.92</Emittance>
-            <InteriorFinish>
-              <Type>gypsum board</Type>
-            </InteriorFinish>
-            <Insulation>
-              <SystemIdentifier id='Wall8Insulation'/>
-              <AssemblyEffectiveRValue>23.0</AssemblyEffectiveRValue>
-            </Insulation>
-          </Wall>
-          <Wall>
-            <SystemIdentifier id='Wall9'/>
-            <ExteriorAdjacentTo>outside</ExteriorAdjacentTo>
-            <InteriorAdjacentTo>living space</InteriorAdjacentTo>
-            <WallType>
-              <WoodStud/>
-            </WallType>
-            <Area>133.3</Area>
-            <Siding>wood siding</Siding>
-            <SolarAbsorptance>0.7</SolarAbsorptance>
-            <Emittance>0.92</Emittance>
-            <InteriorFinish>
-              <Type>gypsum board</Type>
-            </InteriorFinish>
-            <Insulation>
-              <SystemIdentifier id='Wall9Insulation'/>
-              <AssemblyEffectiveRValue>23.0</AssemblyEffectiveRValue>
-            </Insulation>
-          </Wall>
-          <Wall>
-            <SystemIdentifier id='Wall10'/>
-            <ExteriorAdjacentTo>outside</ExteriorAdjacentTo>
-            <InteriorAdjacentTo>living space</InteriorAdjacentTo>
-            <WallType>
-              <WoodStud/>
-            </WallType>
-            <Area>133.3</Area>
-            <Siding>wood siding</Siding>
-            <SolarAbsorptance>0.7</SolarAbsorptance>
-            <Emittance>0.92</Emittance>
-            <InteriorFinish>
-              <Type>gypsum board</Type>
-            </InteriorFinish>
-            <Insulation>
-              <SystemIdentifier id='Wall10Insulation'/>
-              <AssemblyEffectiveRValue>23.0</AssemblyEffectiveRValue>
-            </Insulation>
-          </Wall>
-          <Wall>
-            <SystemIdentifier id='Wall11'/>
-            <ExteriorAdjacentTo>outside</ExteriorAdjacentTo>
-            <InteriorAdjacentTo>attic - unvented</InteriorAdjacentTo>
-            <AtticWallType>gable</AtticWallType>
-            <WallType>
-              <WoodStud/>
-            </WallType>
-            <Area>25.0</Area>
-            <Siding>wood siding</Siding>
-            <SolarAbsorptance>0.7</SolarAbsorptance>
-            <Emittance>0.92</Emittance>
-            <Insulation>
-              <SystemIdentifier id='Wall11Insulation'/>
-              <AssemblyEffectiveRValue>4.0</AssemblyEffectiveRValue>
-            </Insulation>
-          </Wall>
-          <Wall>
-            <SystemIdentifier id='Wall12'/>
-            <ExteriorAdjacentTo>outside</ExteriorAdjacentTo>
-            <InteriorAdjacentTo>attic - unvented</InteriorAdjacentTo>
-            <AtticWallType>gable</AtticWallType>
-            <WallType>
-              <WoodStud/>
-            </WallType>
-            <Area>25.0</Area>
-            <Siding>wood siding</Siding>
-            <SolarAbsorptance>0.7</SolarAbsorptance>
-            <Emittance>0.92</Emittance>
-            <Insulation>
-              <SystemIdentifier id='Wall12Insulation'/>
-              <AssemblyEffectiveRValue>4.0</AssemblyEffectiveRValue>
-            </Insulation>
-          </Wall>
-          <Wall>
-            <SystemIdentifier id='Wall13'/>
-            <ExteriorAdjacentTo>outside</ExteriorAdjacentTo>
-            <InteriorAdjacentTo>attic - unvented</InteriorAdjacentTo>
-            <AtticWallType>gable</AtticWallType>
-            <WallType>
-              <WoodStud/>
-            </WallType>
-            <Area>25.0</Area>
-            <Siding>wood siding</Siding>
-            <SolarAbsorptance>0.7</SolarAbsorptance>
-            <Emittance>0.92</Emittance>
-            <Insulation>
-              <SystemIdentifier id='Wall13Insulation'/>
-              <AssemblyEffectiveRValue>4.0</AssemblyEffectiveRValue>
-            </Insulation>
-          </Wall>
-          <Wall>
-            <SystemIdentifier id='Wall14'/>
-            <ExteriorAdjacentTo>outside</ExteriorAdjacentTo>
-            <InteriorAdjacentTo>attic - unvented</InteriorAdjacentTo>
-            <AtticWallType>gable</AtticWallType>
-            <WallType>
-              <WoodStud/>
-            </WallType>
-            <Area>25.0</Area>
-            <Siding>wood siding</Siding>
-            <SolarAbsorptance>0.7</SolarAbsorptance>
-            <Emittance>0.92</Emittance>
-            <Insulation>
-              <SystemIdentifier id='Wall14Insulation'/>
-              <AssemblyEffectiveRValue>4.0</AssemblyEffectiveRValue>
-            </Insulation>
-          </Wall>
-          <Wall>
-            <SystemIdentifier id='Wall15'/>
-            <ExteriorAdjacentTo>outside</ExteriorAdjacentTo>
-            <InteriorAdjacentTo>attic - unvented</InteriorAdjacentTo>
-            <AtticWallType>gable</AtticWallType>
-            <WallType>
-              <WoodStud/>
-            </WallType>
-            <Area>25.0</Area>
-            <Siding>wood siding</Siding>
-            <SolarAbsorptance>0.7</SolarAbsorptance>
-            <Emittance>0.92</Emittance>
-            <Insulation>
-              <SystemIdentifier id='Wall15Insulation'/>
-              <AssemblyEffectiveRValue>4.0</AssemblyEffectiveRValue>
-            </Insulation>
-          </Wall>
-          <Wall>
-            <SystemIdentifier id='Wall16'/>
-            <ExteriorAdjacentTo>outside</ExteriorAdjacentTo>
-            <InteriorAdjacentTo>attic - unvented</InteriorAdjacentTo>
-            <AtticWallType>gable</AtticWallType>
-            <WallType>
-              <WoodStud/>
-            </WallType>
-            <Area>25.0</Area>
-            <Siding>wood siding</Siding>
-            <SolarAbsorptance>0.7</SolarAbsorptance>
-            <Emittance>0.92</Emittance>
-            <Insulation>
-              <SystemIdentifier id='Wall16Insulation'/>
-              <AssemblyEffectiveRValue>4.0</AssemblyEffectiveRValue>
-            </Insulation>
-          </Wall>
-          <Wall>
-            <SystemIdentifier id='Wall17'/>
-            <ExteriorAdjacentTo>outside</ExteriorAdjacentTo>
-            <InteriorAdjacentTo>attic - unvented</InteriorAdjacentTo>
-            <AtticWallType>gable</AtticWallType>
-            <WallType>
-              <WoodStud/>
-            </WallType>
-            <Area>25.0</Area>
-            <Siding>wood siding</Siding>
-            <SolarAbsorptance>0.7</SolarAbsorptance>
-            <Emittance>0.92</Emittance>
-            <Insulation>
-              <SystemIdentifier id='Wall17Insulation'/>
-              <AssemblyEffectiveRValue>4.0</AssemblyEffectiveRValue>
-            </Insulation>
-          </Wall>
-          <Wall>
-            <SystemIdentifier id='Wall18'/>
-            <ExteriorAdjacentTo>outside</ExteriorAdjacentTo>
-            <InteriorAdjacentTo>attic - unvented</InteriorAdjacentTo>
-            <AtticWallType>gable</AtticWallType>
-            <WallType>
-              <WoodStud/>
-            </WallType>
-            <Area>25.0</Area>
-            <Siding>wood siding</Siding>
-            <SolarAbsorptance>0.7</SolarAbsorptance>
-            <Emittance>0.92</Emittance>
-            <Insulation>
-              <SystemIdentifier id='Wall18Insulation'/>
-              <AssemblyEffectiveRValue>4.0</AssemblyEffectiveRValue>
-            </Insulation>
-          </Wall>
-          <Wall>
-            <SystemIdentifier id='Wall19'/>
-            <ExteriorAdjacentTo>outside</ExteriorAdjacentTo>
-            <InteriorAdjacentTo>attic - unvented</InteriorAdjacentTo>
-            <AtticWallType>gable</AtticWallType>
-            <WallType>
-              <WoodStud/>
-            </WallType>
-            <Area>0.1</Area>
-            <Siding>wood siding</Siding>
-            <SolarAbsorptance>0.7</SolarAbsorptance>
-            <Emittance>0.92</Emittance>
-            <Insulation>
-              <SystemIdentifier id='Wall19Insulation'/>
-              <AssemblyEffectiveRValue>4.0</AssemblyEffectiveRValue>
-            </Insulation>
-          </Wall>
-        </Walls>
-        <FoundationWalls>
-          <FoundationWall>
-            <SystemIdentifier id='FoundationWall1'/>
-            <ExteriorAdjacentTo>ground</ExteriorAdjacentTo>
-            <InteriorAdjacentTo>basement - conditioned</InteriorAdjacentTo>
-            <Height>8.0</Height>
-            <Area>133.3</Area>
-            <Thickness>8.0</Thickness>
-            <DepthBelowGrade>7.0</DepthBelowGrade>
-            <InteriorFinish>
-              <Type>gypsum board</Type>
-            </InteriorFinish>
-            <Insulation>
-              <SystemIdentifier id='FoundationWall1Insulation'/>
-              <Layer>
-                <InstallationType>continuous - exterior</InstallationType>
-                <NominalRValue>8.9</NominalRValue>
-                <DistanceToTopOfInsulation>0.0</DistanceToTopOfInsulation>
-                <DistanceToBottomOfInsulation>8.0</DistanceToBottomOfInsulation>
-              </Layer>
-              <Layer>
-                <InstallationType>continuous - interior</InstallationType>
-                <NominalRValue>0.0</NominalRValue>
-              </Layer>
-            </Insulation>
-          </FoundationWall>
-          <FoundationWall>
-            <SystemIdentifier id='FoundationWall2'/>
-            <ExteriorAdjacentTo>ground</ExteriorAdjacentTo>
-            <InteriorAdjacentTo>basement - conditioned</InteriorAdjacentTo>
-            <Height>8.0</Height>
-            <Area>133.3</Area>
-            <Thickness>8.0</Thickness>
-            <DepthBelowGrade>7.0</DepthBelowGrade>
-            <InteriorFinish>
-              <Type>gypsum board</Type>
-            </InteriorFinish>
-            <Insulation>
-              <SystemIdentifier id='FoundationWall2Insulation'/>
-              <Layer>
-                <InstallationType>continuous - exterior</InstallationType>
-                <NominalRValue>8.9</NominalRValue>
-                <DistanceToTopOfInsulation>0.0</DistanceToTopOfInsulation>
-                <DistanceToBottomOfInsulation>8.0</DistanceToBottomOfInsulation>
-              </Layer>
-              <Layer>
-                <InstallationType>continuous - interior</InstallationType>
-                <NominalRValue>0.0</NominalRValue>
-              </Layer>
-            </Insulation>
-          </FoundationWall>
-          <FoundationWall>
-            <SystemIdentifier id='FoundationWall3'/>
-            <ExteriorAdjacentTo>ground</ExteriorAdjacentTo>
-            <InteriorAdjacentTo>basement - conditioned</InteriorAdjacentTo>
-            <Height>8.0</Height>
-            <Area>133.3</Area>
-            <Thickness>8.0</Thickness>
-            <DepthBelowGrade>7.0</DepthBelowGrade>
-            <InteriorFinish>
-              <Type>gypsum board</Type>
-            </InteriorFinish>
-            <Insulation>
-              <SystemIdentifier id='FoundationWall3Insulation'/>
-              <Layer>
-                <InstallationType>continuous - exterior</InstallationType>
-                <NominalRValue>8.9</NominalRValue>
-                <DistanceToTopOfInsulation>0.0</DistanceToTopOfInsulation>
-                <DistanceToBottomOfInsulation>8.0</DistanceToBottomOfInsulation>
-              </Layer>
-              <Layer>
-                <InstallationType>continuous - interior</InstallationType>
-                <NominalRValue>0.0</NominalRValue>
-              </Layer>
-            </Insulation>
-          </FoundationWall>
-          <FoundationWall>
-            <SystemIdentifier id='FoundationWall4'/>
-            <ExteriorAdjacentTo>ground</ExteriorAdjacentTo>
-            <InteriorAdjacentTo>basement - conditioned</InteriorAdjacentTo>
-            <Height>8.0</Height>
-            <Area>133.3</Area>
-            <Thickness>8.0</Thickness>
-            <DepthBelowGrade>7.0</DepthBelowGrade>
-            <InteriorFinish>
-              <Type>gypsum board</Type>
-            </InteriorFinish>
-            <Insulation>
-              <SystemIdentifier id='FoundationWall4Insulation'/>
-              <Layer>
-                <InstallationType>continuous - exterior</InstallationType>
-                <NominalRValue>8.9</NominalRValue>
-                <DistanceToTopOfInsulation>0.0</DistanceToTopOfInsulation>
-                <DistanceToBottomOfInsulation>8.0</DistanceToBottomOfInsulation>
-              </Layer>
-              <Layer>
-                <InstallationType>continuous - interior</InstallationType>
-                <NominalRValue>0.0</NominalRValue>
-              </Layer>
-            </Insulation>
-          </FoundationWall>
-          <FoundationWall>
-            <SystemIdentifier id='FoundationWall5'/>
-            <ExteriorAdjacentTo>ground</ExteriorAdjacentTo>
-            <InteriorAdjacentTo>basement - conditioned</InteriorAdjacentTo>
-            <Height>8.0</Height>
-            <Area>133.3</Area>
-            <Thickness>8.0</Thickness>
-            <DepthBelowGrade>7.0</DepthBelowGrade>
-            <InteriorFinish>
-              <Type>gypsum board</Type>
-            </InteriorFinish>
-            <Insulation>
-              <SystemIdentifier id='FoundationWall5Insulation'/>
-              <Layer>
-                <InstallationType>continuous - exterior</InstallationType>
-                <NominalRValue>8.9</NominalRValue>
-                <DistanceToTopOfInsulation>0.0</DistanceToTopOfInsulation>
-                <DistanceToBottomOfInsulation>8.0</DistanceToBottomOfInsulation>
-              </Layer>
-              <Layer>
-                <InstallationType>continuous - interior</InstallationType>
-                <NominalRValue>0.0</NominalRValue>
-              </Layer>
-            </Insulation>
-          </FoundationWall>
-          <FoundationWall>
-            <SystemIdentifier id='FoundationWall6'/>
-            <ExteriorAdjacentTo>ground</ExteriorAdjacentTo>
-            <InteriorAdjacentTo>basement - conditioned</InteriorAdjacentTo>
-            <Height>8.0</Height>
-            <Area>133.3</Area>
-            <Thickness>8.0</Thickness>
-            <DepthBelowGrade>7.0</DepthBelowGrade>
-            <InteriorFinish>
-              <Type>gypsum board</Type>
-            </InteriorFinish>
-            <Insulation>
-              <SystemIdentifier id='FoundationWall6Insulation'/>
-              <Layer>
-                <InstallationType>continuous - exterior</InstallationType>
-                <NominalRValue>8.9</NominalRValue>
-                <DistanceToTopOfInsulation>0.0</DistanceToTopOfInsulation>
-                <DistanceToBottomOfInsulation>8.0</DistanceToBottomOfInsulation>
-              </Layer>
-              <Layer>
-                <InstallationType>continuous - interior</InstallationType>
-                <NominalRValue>0.0</NominalRValue>
-              </Layer>
-            </Insulation>
-          </FoundationWall>
-          <FoundationWall>
-            <SystemIdentifier id='FoundationWall7'/>
-            <ExteriorAdjacentTo>ground</ExteriorAdjacentTo>
-            <InteriorAdjacentTo>basement - conditioned</InteriorAdjacentTo>
-            <Height>8.0</Height>
-            <Area>133.3</Area>
-            <Thickness>8.0</Thickness>
-            <DepthBelowGrade>7.0</DepthBelowGrade>
-            <InteriorFinish>
-              <Type>gypsum board</Type>
-            </InteriorFinish>
-            <Insulation>
-              <SystemIdentifier id='FoundationWall7Insulation'/>
-              <Layer>
-                <InstallationType>continuous - exterior</InstallationType>
-                <NominalRValue>8.9</NominalRValue>
-                <DistanceToTopOfInsulation>0.0</DistanceToTopOfInsulation>
-                <DistanceToBottomOfInsulation>8.0</DistanceToBottomOfInsulation>
-              </Layer>
-              <Layer>
-                <InstallationType>continuous - interior</InstallationType>
-                <NominalRValue>0.0</NominalRValue>
-              </Layer>
-            </Insulation>
-          </FoundationWall>
-          <FoundationWall>
-            <SystemIdentifier id='FoundationWall8'/>
-            <ExteriorAdjacentTo>ground</ExteriorAdjacentTo>
-            <InteriorAdjacentTo>basement - conditioned</InteriorAdjacentTo>
-            <Height>8.0</Height>
-            <Area>133.3</Area>
-            <Thickness>8.0</Thickness>
-            <DepthBelowGrade>7.0</DepthBelowGrade>
-            <InteriorFinish>
-              <Type>gypsum board</Type>
-            </InteriorFinish>
-            <Insulation>
-              <SystemIdentifier id='FoundationWall8Insulation'/>
-              <Layer>
-                <InstallationType>continuous - exterior</InstallationType>
-                <NominalRValue>8.9</NominalRValue>
-                <DistanceToTopOfInsulation>0.0</DistanceToTopOfInsulation>
-                <DistanceToBottomOfInsulation>8.0</DistanceToBottomOfInsulation>
-              </Layer>
-              <Layer>
-                <InstallationType>continuous - interior</InstallationType>
-                <NominalRValue>0.0</NominalRValue>
-              </Layer>
-            </Insulation>
-          </FoundationWall>
-          <FoundationWall>
-            <SystemIdentifier id='FoundationWall9'/>
-            <ExteriorAdjacentTo>ground</ExteriorAdjacentTo>
-            <InteriorAdjacentTo>basement - conditioned</InteriorAdjacentTo>
-            <Height>8.0</Height>
-            <Area>133.3</Area>
-            <Thickness>8.0</Thickness>
-            <DepthBelowGrade>7.0</DepthBelowGrade>
-            <InteriorFinish>
-              <Type>gypsum board</Type>
-            </InteriorFinish>
-            <Insulation>
-              <SystemIdentifier id='FoundationWall9Insulation'/>
-              <Layer>
-                <InstallationType>continuous - exterior</InstallationType>
-                <NominalRValue>8.9</NominalRValue>
-                <DistanceToTopOfInsulation>0.0</DistanceToTopOfInsulation>
-                <DistanceToBottomOfInsulation>8.0</DistanceToBottomOfInsulation>
-              </Layer>
-              <Layer>
-                <InstallationType>continuous - interior</InstallationType>
-                <NominalRValue>0.0</NominalRValue>
-              </Layer>
-            </Insulation>
-          </FoundationWall>
-          <FoundationWall>
-            <SystemIdentifier id='FoundationWall10'/>
-            <ExteriorAdjacentTo>ground</ExteriorAdjacentTo>
-            <InteriorAdjacentTo>basement - conditioned</InteriorAdjacentTo>
-            <Height>8.0</Height>
-            <Area>0.1</Area>
-            <Thickness>8.0</Thickness>
-            <DepthBelowGrade>7.0</DepthBelowGrade>
-            <InteriorFinish>
-              <Type>gypsum board</Type>
-            </InteriorFinish>
-            <Insulation>
-              <SystemIdentifier id='FoundationWall10Insulation'/>
-              <Layer>
-                <InstallationType>continuous - exterior</InstallationType>
-                <NominalRValue>8.9</NominalRValue>
-                <DistanceToTopOfInsulation>0.0</DistanceToTopOfInsulation>
-                <DistanceToBottomOfInsulation>8.0</DistanceToBottomOfInsulation>
-              </Layer>
-              <Layer>
-                <InstallationType>continuous - interior</InstallationType>
-                <NominalRValue>0.0</NominalRValue>
-              </Layer>
-            </Insulation>
-          </FoundationWall>
-        </FoundationWalls>
-        <Floors>
-          <Floor>
-            <SystemIdentifier id='Floor1'/>
-            <ExteriorAdjacentTo>attic - unvented</ExteriorAdjacentTo>
-            <InteriorAdjacentTo>living space</InteriorAdjacentTo>
-<<<<<<< HEAD
-            <FloorType>
-              <WoodFrame/>
-            </FloorType>
-=======
-            <FloorOrCeiling>ceiling</FloorOrCeiling>
->>>>>>> b2b96fe2
-            <Area>150.0</Area>
-            <InteriorFinish>
-              <Type>gypsum board</Type>
-            </InteriorFinish>
-            <Insulation>
-              <SystemIdentifier id='Floor1Insulation'/>
-              <AssemblyEffectiveRValue>39.3</AssemblyEffectiveRValue>
-            </Insulation>
-          </Floor>
-          <Floor>
-            <SystemIdentifier id='Floor2'/>
-            <ExteriorAdjacentTo>attic - unvented</ExteriorAdjacentTo>
-            <InteriorAdjacentTo>living space</InteriorAdjacentTo>
-<<<<<<< HEAD
-            <FloorType>
-              <WoodFrame/>
-            </FloorType>
-=======
-            <FloorOrCeiling>ceiling</FloorOrCeiling>
->>>>>>> b2b96fe2
-            <Area>150.0</Area>
-            <InteriorFinish>
-              <Type>gypsum board</Type>
-            </InteriorFinish>
-            <Insulation>
-              <SystemIdentifier id='Floor2Insulation'/>
-              <AssemblyEffectiveRValue>39.3</AssemblyEffectiveRValue>
-            </Insulation>
-          </Floor>
-          <Floor>
-            <SystemIdentifier id='Floor3'/>
-            <ExteriorAdjacentTo>attic - unvented</ExteriorAdjacentTo>
-            <InteriorAdjacentTo>living space</InteriorAdjacentTo>
-<<<<<<< HEAD
-            <FloorType>
-              <WoodFrame/>
-            </FloorType>
-=======
-            <FloorOrCeiling>ceiling</FloorOrCeiling>
->>>>>>> b2b96fe2
-            <Area>150.0</Area>
-            <InteriorFinish>
-              <Type>gypsum board</Type>
-            </InteriorFinish>
-            <Insulation>
-              <SystemIdentifier id='Floor3Insulation'/>
-              <AssemblyEffectiveRValue>39.3</AssemblyEffectiveRValue>
-            </Insulation>
-          </Floor>
-          <Floor>
-            <SystemIdentifier id='Floor4'/>
-            <ExteriorAdjacentTo>attic - unvented</ExteriorAdjacentTo>
-            <InteriorAdjacentTo>living space</InteriorAdjacentTo>
-<<<<<<< HEAD
-            <FloorType>
-              <WoodFrame/>
-            </FloorType>
-=======
-            <FloorOrCeiling>ceiling</FloorOrCeiling>
->>>>>>> b2b96fe2
-            <Area>150.0</Area>
-            <InteriorFinish>
-              <Type>gypsum board</Type>
-            </InteriorFinish>
-            <Insulation>
-              <SystemIdentifier id='Floor4Insulation'/>
-              <AssemblyEffectiveRValue>39.3</AssemblyEffectiveRValue>
-            </Insulation>
-          </Floor>
-          <Floor>
-            <SystemIdentifier id='Floor5'/>
-            <ExteriorAdjacentTo>attic - unvented</ExteriorAdjacentTo>
-            <InteriorAdjacentTo>living space</InteriorAdjacentTo>
-<<<<<<< HEAD
-            <FloorType>
-              <WoodFrame/>
-            </FloorType>
-=======
-            <FloorOrCeiling>ceiling</FloorOrCeiling>
->>>>>>> b2b96fe2
-            <Area>150.0</Area>
-            <InteriorFinish>
-              <Type>gypsum board</Type>
-            </InteriorFinish>
-            <Insulation>
-              <SystemIdentifier id='Floor5Insulation'/>
-              <AssemblyEffectiveRValue>39.3</AssemblyEffectiveRValue>
-            </Insulation>
-          </Floor>
-          <Floor>
-            <SystemIdentifier id='Floor6'/>
-            <ExteriorAdjacentTo>attic - unvented</ExteriorAdjacentTo>
-            <InteriorAdjacentTo>living space</InteriorAdjacentTo>
-<<<<<<< HEAD
-            <FloorType>
-              <WoodFrame/>
-            </FloorType>
-=======
-            <FloorOrCeiling>ceiling</FloorOrCeiling>
->>>>>>> b2b96fe2
-            <Area>150.0</Area>
-            <InteriorFinish>
-              <Type>gypsum board</Type>
-            </InteriorFinish>
-            <Insulation>
-              <SystemIdentifier id='Floor6Insulation'/>
-              <AssemblyEffectiveRValue>39.3</AssemblyEffectiveRValue>
-            </Insulation>
-          </Floor>
-          <Floor>
-            <SystemIdentifier id='Floor7'/>
-            <ExteriorAdjacentTo>attic - unvented</ExteriorAdjacentTo>
-            <InteriorAdjacentTo>living space</InteriorAdjacentTo>
-<<<<<<< HEAD
-            <FloorType>
-              <WoodFrame/>
-            </FloorType>
-=======
-            <FloorOrCeiling>ceiling</FloorOrCeiling>
->>>>>>> b2b96fe2
-            <Area>150.0</Area>
-            <InteriorFinish>
-              <Type>gypsum board</Type>
-            </InteriorFinish>
-            <Insulation>
-              <SystemIdentifier id='Floor7Insulation'/>
-              <AssemblyEffectiveRValue>39.3</AssemblyEffectiveRValue>
-            </Insulation>
-          </Floor>
-          <Floor>
-            <SystemIdentifier id='Floor8'/>
-            <ExteriorAdjacentTo>attic - unvented</ExteriorAdjacentTo>
-            <InteriorAdjacentTo>living space</InteriorAdjacentTo>
-<<<<<<< HEAD
-            <FloorType>
-              <WoodFrame/>
-            </FloorType>
-=======
-            <FloorOrCeiling>ceiling</FloorOrCeiling>
->>>>>>> b2b96fe2
-            <Area>150.0</Area>
-            <InteriorFinish>
-              <Type>gypsum board</Type>
-            </InteriorFinish>
-            <Insulation>
-              <SystemIdentifier id='Floor8Insulation'/>
-              <AssemblyEffectiveRValue>39.3</AssemblyEffectiveRValue>
-            </Insulation>
-          </Floor>
-          <Floor>
-            <SystemIdentifier id='Floor9'/>
-            <ExteriorAdjacentTo>attic - unvented</ExteriorAdjacentTo>
-            <InteriorAdjacentTo>living space</InteriorAdjacentTo>
-<<<<<<< HEAD
-            <FloorType>
-              <WoodFrame/>
-            </FloorType>
-=======
-            <FloorOrCeiling>ceiling</FloorOrCeiling>
->>>>>>> b2b96fe2
-            <Area>150.0</Area>
-            <InteriorFinish>
-              <Type>gypsum board</Type>
-            </InteriorFinish>
-            <Insulation>
-              <SystemIdentifier id='Floor9Insulation'/>
-              <AssemblyEffectiveRValue>39.3</AssemblyEffectiveRValue>
-            </Insulation>
-          </Floor>
-          <Floor>
-            <SystemIdentifier id='Floor10'/>
-            <ExteriorAdjacentTo>attic - unvented</ExteriorAdjacentTo>
-            <InteriorAdjacentTo>living space</InteriorAdjacentTo>
-<<<<<<< HEAD
-            <FloorType>
-              <WoodFrame/>
-            </FloorType>
-=======
-            <FloorOrCeiling>ceiling</FloorOrCeiling>
->>>>>>> b2b96fe2
-            <Area>0.1</Area>
-            <InteriorFinish>
-              <Type>gypsum board</Type>
-            </InteriorFinish>
-            <Insulation>
-              <SystemIdentifier id='Floor10Insulation'/>
-              <AssemblyEffectiveRValue>39.3</AssemblyEffectiveRValue>
-            </Insulation>
-          </Floor>
-        </Floors>
-        <Slabs>
-          <Slab>
-            <SystemIdentifier id='Slab1'/>
-            <InteriorAdjacentTo>basement - conditioned</InteriorAdjacentTo>
-            <Area>150.0</Area>
-            <Thickness>4.0</Thickness>
-            <ExposedPerimeter>16.666666666666668</ExposedPerimeter>
-            <PerimeterInsulation>
-              <SystemIdentifier id='Slab1PerimeterInsulation'/>
-              <Layer>
-                <NominalRValue>0.0</NominalRValue>
-                <InsulationDepth>0.0</InsulationDepth>
-              </Layer>
-            </PerimeterInsulation>
-            <UnderSlabInsulation>
-              <SystemIdentifier id='Slab1UnderSlabInsulation'/>
-              <Layer>
-                <NominalRValue>0.0</NominalRValue>
-                <InsulationWidth>0.0</InsulationWidth>
-              </Layer>
-            </UnderSlabInsulation>
-            <extension>
-              <CarpetFraction>0.0</CarpetFraction>
-              <CarpetRValue>0.0</CarpetRValue>
-            </extension>
-          </Slab>
-          <Slab>
-            <SystemIdentifier id='Slab2'/>
-            <InteriorAdjacentTo>basement - conditioned</InteriorAdjacentTo>
-            <Area>150.0</Area>
-            <Thickness>4.0</Thickness>
-            <ExposedPerimeter>16.666666666666668</ExposedPerimeter>
-            <PerimeterInsulation>
-              <SystemIdentifier id='Slab2PerimeterInsulation'/>
-              <Layer>
-                <NominalRValue>0.0</NominalRValue>
-                <InsulationDepth>0.0</InsulationDepth>
-              </Layer>
-            </PerimeterInsulation>
-            <UnderSlabInsulation>
-              <SystemIdentifier id='Slab2UnderSlabInsulation'/>
-              <Layer>
-                <NominalRValue>0.0</NominalRValue>
-                <InsulationWidth>0.0</InsulationWidth>
-              </Layer>
-            </UnderSlabInsulation>
-            <extension>
-              <CarpetFraction>0.0</CarpetFraction>
-              <CarpetRValue>0.0</CarpetRValue>
-            </extension>
-          </Slab>
-          <Slab>
-            <SystemIdentifier id='Slab3'/>
-            <InteriorAdjacentTo>basement - conditioned</InteriorAdjacentTo>
-            <Area>150.0</Area>
-            <Thickness>4.0</Thickness>
-            <ExposedPerimeter>16.666666666666668</ExposedPerimeter>
-            <PerimeterInsulation>
-              <SystemIdentifier id='Slab3PerimeterInsulation'/>
-              <Layer>
-                <NominalRValue>0.0</NominalRValue>
-                <InsulationDepth>0.0</InsulationDepth>
-              </Layer>
-            </PerimeterInsulation>
-            <UnderSlabInsulation>
-              <SystemIdentifier id='Slab3UnderSlabInsulation'/>
-              <Layer>
-                <NominalRValue>0.0</NominalRValue>
-                <InsulationWidth>0.0</InsulationWidth>
-              </Layer>
-            </UnderSlabInsulation>
-            <extension>
-              <CarpetFraction>0.0</CarpetFraction>
-              <CarpetRValue>0.0</CarpetRValue>
-            </extension>
-          </Slab>
-          <Slab>
-            <SystemIdentifier id='Slab4'/>
-            <InteriorAdjacentTo>basement - conditioned</InteriorAdjacentTo>
-            <Area>150.0</Area>
-            <Thickness>4.0</Thickness>
-            <ExposedPerimeter>16.666666666666668</ExposedPerimeter>
-            <PerimeterInsulation>
-              <SystemIdentifier id='Slab4PerimeterInsulation'/>
-              <Layer>
-                <NominalRValue>0.0</NominalRValue>
-                <InsulationDepth>0.0</InsulationDepth>
-              </Layer>
-            </PerimeterInsulation>
-            <UnderSlabInsulation>
-              <SystemIdentifier id='Slab4UnderSlabInsulation'/>
-              <Layer>
-                <NominalRValue>0.0</NominalRValue>
-                <InsulationWidth>0.0</InsulationWidth>
-              </Layer>
-            </UnderSlabInsulation>
-            <extension>
-              <CarpetFraction>0.0</CarpetFraction>
-              <CarpetRValue>0.0</CarpetRValue>
-            </extension>
-          </Slab>
-          <Slab>
-            <SystemIdentifier id='Slab5'/>
-            <InteriorAdjacentTo>basement - conditioned</InteriorAdjacentTo>
-            <Area>150.0</Area>
-            <Thickness>4.0</Thickness>
-            <ExposedPerimeter>16.666666666666668</ExposedPerimeter>
-            <PerimeterInsulation>
-              <SystemIdentifier id='Slab5PerimeterInsulation'/>
-              <Layer>
-                <NominalRValue>0.0</NominalRValue>
-                <InsulationDepth>0.0</InsulationDepth>
-              </Layer>
-            </PerimeterInsulation>
-            <UnderSlabInsulation>
-              <SystemIdentifier id='Slab5UnderSlabInsulation'/>
-              <Layer>
-                <NominalRValue>0.0</NominalRValue>
-                <InsulationWidth>0.0</InsulationWidth>
-              </Layer>
-            </UnderSlabInsulation>
-            <extension>
-              <CarpetFraction>0.0</CarpetFraction>
-              <CarpetRValue>0.0</CarpetRValue>
-            </extension>
-          </Slab>
-          <Slab>
-            <SystemIdentifier id='Slab6'/>
-            <InteriorAdjacentTo>basement - conditioned</InteriorAdjacentTo>
-            <Area>150.0</Area>
-            <Thickness>4.0</Thickness>
-            <ExposedPerimeter>16.666666666666668</ExposedPerimeter>
-            <PerimeterInsulation>
-              <SystemIdentifier id='Slab6PerimeterInsulation'/>
-              <Layer>
-                <NominalRValue>0.0</NominalRValue>
-                <InsulationDepth>0.0</InsulationDepth>
-              </Layer>
-            </PerimeterInsulation>
-            <UnderSlabInsulation>
-              <SystemIdentifier id='Slab6UnderSlabInsulation'/>
-              <Layer>
-                <NominalRValue>0.0</NominalRValue>
-                <InsulationWidth>0.0</InsulationWidth>
-              </Layer>
-            </UnderSlabInsulation>
-            <extension>
-              <CarpetFraction>0.0</CarpetFraction>
-              <CarpetRValue>0.0</CarpetRValue>
-            </extension>
-          </Slab>
-          <Slab>
-            <SystemIdentifier id='Slab7'/>
-            <InteriorAdjacentTo>basement - conditioned</InteriorAdjacentTo>
-            <Area>150.0</Area>
-            <Thickness>4.0</Thickness>
-            <ExposedPerimeter>16.666666666666668</ExposedPerimeter>
-            <PerimeterInsulation>
-              <SystemIdentifier id='Slab7PerimeterInsulation'/>
-              <Layer>
-                <NominalRValue>0.0</NominalRValue>
-                <InsulationDepth>0.0</InsulationDepth>
-              </Layer>
-            </PerimeterInsulation>
-            <UnderSlabInsulation>
-              <SystemIdentifier id='Slab7UnderSlabInsulation'/>
-              <Layer>
-                <NominalRValue>0.0</NominalRValue>
-                <InsulationWidth>0.0</InsulationWidth>
-              </Layer>
-            </UnderSlabInsulation>
-            <extension>
-              <CarpetFraction>0.0</CarpetFraction>
-              <CarpetRValue>0.0</CarpetRValue>
-            </extension>
-          </Slab>
-          <Slab>
-            <SystemIdentifier id='Slab8'/>
-            <InteriorAdjacentTo>basement - conditioned</InteriorAdjacentTo>
-            <Area>150.0</Area>
-            <Thickness>4.0</Thickness>
-            <ExposedPerimeter>16.666666666666668</ExposedPerimeter>
-            <PerimeterInsulation>
-              <SystemIdentifier id='Slab8PerimeterInsulation'/>
-              <Layer>
-                <NominalRValue>0.0</NominalRValue>
-                <InsulationDepth>0.0</InsulationDepth>
-              </Layer>
-            </PerimeterInsulation>
-            <UnderSlabInsulation>
-              <SystemIdentifier id='Slab8UnderSlabInsulation'/>
-              <Layer>
-                <NominalRValue>0.0</NominalRValue>
-                <InsulationWidth>0.0</InsulationWidth>
-              </Layer>
-            </UnderSlabInsulation>
-            <extension>
-              <CarpetFraction>0.0</CarpetFraction>
-              <CarpetRValue>0.0</CarpetRValue>
-            </extension>
-          </Slab>
-          <Slab>
-            <SystemIdentifier id='Slab9'/>
-            <InteriorAdjacentTo>basement - conditioned</InteriorAdjacentTo>
-            <Area>150.0</Area>
-            <Thickness>4.0</Thickness>
-            <ExposedPerimeter>16.666666666666668</ExposedPerimeter>
-            <PerimeterInsulation>
-              <SystemIdentifier id='Slab9PerimeterInsulation'/>
-              <Layer>
-                <NominalRValue>0.0</NominalRValue>
-                <InsulationDepth>0.0</InsulationDepth>
-              </Layer>
-            </PerimeterInsulation>
-            <UnderSlabInsulation>
-              <SystemIdentifier id='Slab9UnderSlabInsulation'/>
-              <Layer>
-                <NominalRValue>0.0</NominalRValue>
-                <InsulationWidth>0.0</InsulationWidth>
-              </Layer>
-            </UnderSlabInsulation>
-            <extension>
-              <CarpetFraction>0.0</CarpetFraction>
-              <CarpetRValue>0.0</CarpetRValue>
-            </extension>
-          </Slab>
-          <Slab>
-            <SystemIdentifier id='Slab10'/>
-            <InteriorAdjacentTo>basement - conditioned</InteriorAdjacentTo>
-            <Area>0.1</Area>
-            <Thickness>4.0</Thickness>
-            <ExposedPerimeter>16.666666666666668</ExposedPerimeter>
-            <PerimeterInsulation>
-              <SystemIdentifier id='Slab10PerimeterInsulation'/>
-              <Layer>
-                <NominalRValue>0.0</NominalRValue>
-                <InsulationDepth>0.0</InsulationDepth>
-              </Layer>
-            </PerimeterInsulation>
-            <UnderSlabInsulation>
-              <SystemIdentifier id='Slab10UnderSlabInsulation'/>
-              <Layer>
-                <NominalRValue>0.0</NominalRValue>
-                <InsulationWidth>0.0</InsulationWidth>
-              </Layer>
-            </UnderSlabInsulation>
-            <extension>
-              <CarpetFraction>0.0</CarpetFraction>
-              <CarpetRValue>0.0</CarpetRValue>
-            </extension>
-          </Slab>
-        </Slabs>
-        <Windows>
-          <Window>
-            <SystemIdentifier id='Window1'/>
-            <Area>12.0</Area>
-            <Azimuth>0</Azimuth>
-            <UFactor>0.33</UFactor>
-            <SHGC>0.45</SHGC>
-            <InteriorShading>
-              <SystemIdentifier id='Window1InteriorShading'/>
-              <SummerShadingCoefficient>0.7</SummerShadingCoefficient>
-              <WinterShadingCoefficient>0.85</WinterShadingCoefficient>
-            </InteriorShading>
-            <FractionOperable>0.0</FractionOperable>
-            <AttachedToWall idref='Wall1'/>
-          </Window>
-          <Window>
-            <SystemIdentifier id='Window2'/>
-            <Area>8.0</Area>
-            <Azimuth>90</Azimuth>
-            <UFactor>0.33</UFactor>
-            <SHGC>0.45</SHGC>
-            <InteriorShading>
-              <SystemIdentifier id='Window2InteriorShading'/>
-              <SummerShadingCoefficient>0.7</SummerShadingCoefficient>
-              <WinterShadingCoefficient>0.85</WinterShadingCoefficient>
-            </InteriorShading>
-            <FractionOperable>0.0</FractionOperable>
-            <AttachedToWall idref='Wall1'/>
-          </Window>
-          <Window>
-            <SystemIdentifier id='Window3'/>
-            <Area>12.0</Area>
-            <Azimuth>180</Azimuth>
-            <UFactor>0.33</UFactor>
-            <SHGC>0.45</SHGC>
-            <InteriorShading>
-              <SystemIdentifier id='Window3InteriorShading'/>
-              <SummerShadingCoefficient>0.7</SummerShadingCoefficient>
-              <WinterShadingCoefficient>0.85</WinterShadingCoefficient>
-            </InteriorShading>
-            <FractionOperable>0.0</FractionOperable>
-            <AttachedToWall idref='Wall1'/>
-          </Window>
-          <Window>
-            <SystemIdentifier id='Window4'/>
-            <Area>8.0</Area>
-            <Azimuth>270</Azimuth>
-            <UFactor>0.33</UFactor>
-            <SHGC>0.45</SHGC>
-            <InteriorShading>
-              <SystemIdentifier id='Window4InteriorShading'/>
-              <SummerShadingCoefficient>0.7</SummerShadingCoefficient>
-              <WinterShadingCoefficient>0.85</WinterShadingCoefficient>
-            </InteriorShading>
-            <FractionOperable>0.0</FractionOperable>
-            <AttachedToWall idref='Wall1'/>
-          </Window>
-          <Window>
-            <SystemIdentifier id='Window5'/>
-            <Area>12.0</Area>
-            <Azimuth>0</Azimuth>
-            <UFactor>0.33</UFactor>
-            <SHGC>0.45</SHGC>
-            <InteriorShading>
-              <SystemIdentifier id='Window5InteriorShading'/>
-              <SummerShadingCoefficient>0.7</SummerShadingCoefficient>
-              <WinterShadingCoefficient>0.85</WinterShadingCoefficient>
-            </InteriorShading>
-            <FractionOperable>0.0</FractionOperable>
-            <AttachedToWall idref='Wall3'/>
-          </Window>
-          <Window>
-            <SystemIdentifier id='Window6'/>
-            <Area>12.0</Area>
-            <Azimuth>0</Azimuth>
-            <UFactor>0.33</UFactor>
-            <SHGC>0.45</SHGC>
-            <InteriorShading>
-              <SystemIdentifier id='Window6InteriorShading'/>
-              <SummerShadingCoefficient>0.7</SummerShadingCoefficient>
-              <WinterShadingCoefficient>0.85</WinterShadingCoefficient>
-            </InteriorShading>
-            <FractionOperable>0.0</FractionOperable>
-            <AttachedToWall idref='Wall4'/>
-          </Window>
-          <Window>
-            <SystemIdentifier id='Window7'/>
-            <Area>12.0</Area>
-            <Azimuth>0</Azimuth>
-            <UFactor>0.33</UFactor>
-            <SHGC>0.45</SHGC>
-            <InteriorShading>
-              <SystemIdentifier id='Window7InteriorShading'/>
-              <SummerShadingCoefficient>0.7</SummerShadingCoefficient>
-              <WinterShadingCoefficient>0.85</WinterShadingCoefficient>
-            </InteriorShading>
-            <FractionOperable>1.0</FractionOperable>
-            <AttachedToWall idref='Wall5'/>
-          </Window>
-          <Window>
-            <SystemIdentifier id='Window8'/>
-            <Area>12.0</Area>
-            <Azimuth>0</Azimuth>
-            <UFactor>0.33</UFactor>
-            <SHGC>0.45</SHGC>
-            <InteriorShading>
-              <SystemIdentifier id='Window8InteriorShading'/>
-              <SummerShadingCoefficient>0.7</SummerShadingCoefficient>
-              <WinterShadingCoefficient>0.85</WinterShadingCoefficient>
-            </InteriorShading>
-            <FractionOperable>1.0</FractionOperable>
-            <AttachedToWall idref='Wall6'/>
-          </Window>
-          <Window>
-            <SystemIdentifier id='Window9'/>
-            <Area>12.0</Area>
-            <Azimuth>0</Azimuth>
-            <UFactor>0.33</UFactor>
-            <SHGC>0.45</SHGC>
-            <InteriorShading>
-              <SystemIdentifier id='Window9InteriorShading'/>
-              <SummerShadingCoefficient>0.7</SummerShadingCoefficient>
-              <WinterShadingCoefficient>0.85</WinterShadingCoefficient>
-            </InteriorShading>
-            <FractionOperable>1.0</FractionOperable>
-            <AttachedToWall idref='Wall7'/>
-          </Window>
-          <Window>
-            <SystemIdentifier id='Window10'/>
-            <Area>12.0</Area>
-            <Azimuth>0</Azimuth>
-            <UFactor>0.33</UFactor>
-            <SHGC>0.45</SHGC>
-            <InteriorShading>
-              <SystemIdentifier id='Window10InteriorShading'/>
-              <SummerShadingCoefficient>0.7</SummerShadingCoefficient>
-              <WinterShadingCoefficient>0.85</WinterShadingCoefficient>
-            </InteriorShading>
-            <FractionOperable>1.0</FractionOperable>
-            <AttachedToWall idref='Wall8'/>
-          </Window>
-          <Window>
-            <SystemIdentifier id='Window11'/>
-            <Area>12.0</Area>
-            <Azimuth>0</Azimuth>
-            <UFactor>0.33</UFactor>
-            <SHGC>0.45</SHGC>
-            <InteriorShading>
-              <SystemIdentifier id='Window11InteriorShading'/>
-              <SummerShadingCoefficient>0.7</SummerShadingCoefficient>
-              <WinterShadingCoefficient>0.85</WinterShadingCoefficient>
-            </InteriorShading>
-            <FractionOperable>1.0</FractionOperable>
-            <AttachedToWall idref='Wall9'/>
-          </Window>
-          <Window>
-            <SystemIdentifier id='Window12'/>
-            <Area>12.0</Area>
-            <Azimuth>0</Azimuth>
-            <UFactor>0.33</UFactor>
-            <SHGC>0.45</SHGC>
-            <InteriorShading>
-              <SystemIdentifier id='Window12InteriorShading'/>
-              <SummerShadingCoefficient>0.7</SummerShadingCoefficient>
-              <WinterShadingCoefficient>0.85</WinterShadingCoefficient>
-            </InteriorShading>
-            <FractionOperable>1.0</FractionOperable>
-            <AttachedToWall idref='Wall10'/>
-          </Window>
-          <Window>
-            <SystemIdentifier id='Window13'/>
-            <Area>8.0</Area>
-            <Azimuth>90</Azimuth>
-            <UFactor>0.33</UFactor>
-            <SHGC>0.45</SHGC>
-            <InteriorShading>
-              <SystemIdentifier id='Window13InteriorShading'/>
-              <SummerShadingCoefficient>0.7</SummerShadingCoefficient>
-              <WinterShadingCoefficient>0.85</WinterShadingCoefficient>
-            </InteriorShading>
-            <FractionOperable>0.0</FractionOperable>
-            <AttachedToWall idref='Wall3'/>
-          </Window>
-          <Window>
-            <SystemIdentifier id='Window14'/>
-            <Area>8.0</Area>
-            <Azimuth>90</Azimuth>
-            <UFactor>0.33</UFactor>
-            <SHGC>0.45</SHGC>
-            <InteriorShading>
-              <SystemIdentifier id='Window14InteriorShading'/>
-              <SummerShadingCoefficient>0.7</SummerShadingCoefficient>
-              <WinterShadingCoefficient>0.85</WinterShadingCoefficient>
-            </InteriorShading>
-            <FractionOperable>0.0</FractionOperable>
-            <AttachedToWall idref='Wall4'/>
-          </Window>
-          <Window>
-            <SystemIdentifier id='Window15'/>
-            <Area>8.0</Area>
-            <Azimuth>90</Azimuth>
-            <UFactor>0.33</UFactor>
-            <SHGC>0.45</SHGC>
-            <InteriorShading>
-              <SystemIdentifier id='Window15InteriorShading'/>
-              <SummerShadingCoefficient>0.7</SummerShadingCoefficient>
-              <WinterShadingCoefficient>0.85</WinterShadingCoefficient>
-            </InteriorShading>
-            <FractionOperable>1.0</FractionOperable>
-            <AttachedToWall idref='Wall5'/>
-          </Window>
-          <Window>
-            <SystemIdentifier id='Window16'/>
-            <Area>8.0</Area>
-            <Azimuth>90</Azimuth>
-            <UFactor>0.33</UFactor>
-            <SHGC>0.45</SHGC>
-            <InteriorShading>
-              <SystemIdentifier id='Window16InteriorShading'/>
-              <SummerShadingCoefficient>0.7</SummerShadingCoefficient>
-              <WinterShadingCoefficient>0.85</WinterShadingCoefficient>
-            </InteriorShading>
-            <FractionOperable>1.0</FractionOperable>
-            <AttachedToWall idref='Wall6'/>
-          </Window>
-          <Window>
-            <SystemIdentifier id='Window17'/>
-            <Area>8.0</Area>
-            <Azimuth>90</Azimuth>
-            <UFactor>0.33</UFactor>
-            <SHGC>0.45</SHGC>
-            <InteriorShading>
-              <SystemIdentifier id='Window17InteriorShading'/>
-              <SummerShadingCoefficient>0.7</SummerShadingCoefficient>
-              <WinterShadingCoefficient>0.85</WinterShadingCoefficient>
-            </InteriorShading>
-            <FractionOperable>1.0</FractionOperable>
-            <AttachedToWall idref='Wall7'/>
-          </Window>
-          <Window>
-            <SystemIdentifier id='Window18'/>
-            <Area>8.0</Area>
-            <Azimuth>90</Azimuth>
-            <UFactor>0.33</UFactor>
-            <SHGC>0.45</SHGC>
-            <InteriorShading>
-              <SystemIdentifier id='Window18InteriorShading'/>
-              <SummerShadingCoefficient>0.7</SummerShadingCoefficient>
-              <WinterShadingCoefficient>0.85</WinterShadingCoefficient>
-            </InteriorShading>
-            <FractionOperable>1.0</FractionOperable>
-            <AttachedToWall idref='Wall8'/>
-          </Window>
-          <Window>
-            <SystemIdentifier id='Window19'/>
-            <Area>8.0</Area>
-            <Azimuth>90</Azimuth>
-            <UFactor>0.33</UFactor>
-            <SHGC>0.45</SHGC>
-            <InteriorShading>
-              <SystemIdentifier id='Window19InteriorShading'/>
-              <SummerShadingCoefficient>0.7</SummerShadingCoefficient>
-              <WinterShadingCoefficient>0.85</WinterShadingCoefficient>
-            </InteriorShading>
-            <FractionOperable>1.0</FractionOperable>
-            <AttachedToWall idref='Wall9'/>
-          </Window>
-          <Window>
-            <SystemIdentifier id='Window20'/>
-            <Area>8.0</Area>
-            <Azimuth>90</Azimuth>
-            <UFactor>0.33</UFactor>
-            <SHGC>0.45</SHGC>
-            <InteriorShading>
-              <SystemIdentifier id='Window20InteriorShading'/>
-              <SummerShadingCoefficient>0.7</SummerShadingCoefficient>
-              <WinterShadingCoefficient>0.85</WinterShadingCoefficient>
-            </InteriorShading>
-            <FractionOperable>1.0</FractionOperable>
-            <AttachedToWall idref='Wall10'/>
-          </Window>
-          <Window>
-            <SystemIdentifier id='Window21'/>
-            <Area>12.0</Area>
-            <Azimuth>180</Azimuth>
-            <UFactor>0.33</UFactor>
-            <SHGC>0.45</SHGC>
-            <InteriorShading>
-              <SystemIdentifier id='Window21InteriorShading'/>
-              <SummerShadingCoefficient>0.7</SummerShadingCoefficient>
-              <WinterShadingCoefficient>0.85</WinterShadingCoefficient>
-            </InteriorShading>
-            <FractionOperable>0.0</FractionOperable>
-            <AttachedToWall idref='Wall3'/>
-          </Window>
-          <Window>
-            <SystemIdentifier id='Window22'/>
-            <Area>12.0</Area>
-            <Azimuth>180</Azimuth>
-            <UFactor>0.33</UFactor>
-            <SHGC>0.45</SHGC>
-            <InteriorShading>
-              <SystemIdentifier id='Window22InteriorShading'/>
-              <SummerShadingCoefficient>0.7</SummerShadingCoefficient>
-              <WinterShadingCoefficient>0.85</WinterShadingCoefficient>
-            </InteriorShading>
-            <FractionOperable>0.0</FractionOperable>
-            <AttachedToWall idref='Wall4'/>
-          </Window>
-          <Window>
-            <SystemIdentifier id='Window23'/>
-            <Area>12.0</Area>
-            <Azimuth>180</Azimuth>
-            <UFactor>0.33</UFactor>
-            <SHGC>0.45</SHGC>
-            <InteriorShading>
-              <SystemIdentifier id='Window23InteriorShading'/>
-              <SummerShadingCoefficient>0.7</SummerShadingCoefficient>
-              <WinterShadingCoefficient>0.85</WinterShadingCoefficient>
-            </InteriorShading>
-            <FractionOperable>1.0</FractionOperable>
-            <AttachedToWall idref='Wall5'/>
-          </Window>
-          <Window>
-            <SystemIdentifier id='Window24'/>
-            <Area>12.0</Area>
-            <Azimuth>180</Azimuth>
-            <UFactor>0.33</UFactor>
-            <SHGC>0.45</SHGC>
-            <InteriorShading>
-              <SystemIdentifier id='Window24InteriorShading'/>
-              <SummerShadingCoefficient>0.7</SummerShadingCoefficient>
-              <WinterShadingCoefficient>0.85</WinterShadingCoefficient>
-            </InteriorShading>
-            <FractionOperable>1.0</FractionOperable>
-            <AttachedToWall idref='Wall6'/>
-          </Window>
-          <Window>
-            <SystemIdentifier id='Window25'/>
-            <Area>12.0</Area>
-            <Azimuth>180</Azimuth>
-            <UFactor>0.33</UFactor>
-            <SHGC>0.45</SHGC>
-            <InteriorShading>
-              <SystemIdentifier id='Window25InteriorShading'/>
-              <SummerShadingCoefficient>0.7</SummerShadingCoefficient>
-              <WinterShadingCoefficient>0.85</WinterShadingCoefficient>
-            </InteriorShading>
-            <FractionOperable>1.0</FractionOperable>
-            <AttachedToWall idref='Wall7'/>
-          </Window>
-          <Window>
-            <SystemIdentifier id='Window26'/>
-            <Area>12.0</Area>
-            <Azimuth>180</Azimuth>
-            <UFactor>0.33</UFactor>
-            <SHGC>0.45</SHGC>
-            <InteriorShading>
-              <SystemIdentifier id='Window26InteriorShading'/>
-              <SummerShadingCoefficient>0.7</SummerShadingCoefficient>
-              <WinterShadingCoefficient>0.85</WinterShadingCoefficient>
-            </InteriorShading>
-            <FractionOperable>1.0</FractionOperable>
-            <AttachedToWall idref='Wall8'/>
-          </Window>
-          <Window>
-            <SystemIdentifier id='Window27'/>
-            <Area>12.0</Area>
-            <Azimuth>180</Azimuth>
-            <UFactor>0.33</UFactor>
-            <SHGC>0.45</SHGC>
-            <InteriorShading>
-              <SystemIdentifier id='Window27InteriorShading'/>
-              <SummerShadingCoefficient>0.7</SummerShadingCoefficient>
-              <WinterShadingCoefficient>0.85</WinterShadingCoefficient>
-            </InteriorShading>
-            <FractionOperable>1.0</FractionOperable>
-            <AttachedToWall idref='Wall9'/>
-          </Window>
-          <Window>
-            <SystemIdentifier id='Window28'/>
-            <Area>12.0</Area>
-            <Azimuth>180</Azimuth>
-            <UFactor>0.33</UFactor>
-            <SHGC>0.45</SHGC>
-            <InteriorShading>
-              <SystemIdentifier id='Window28InteriorShading'/>
-              <SummerShadingCoefficient>0.7</SummerShadingCoefficient>
-              <WinterShadingCoefficient>0.85</WinterShadingCoefficient>
-            </InteriorShading>
-            <FractionOperable>1.0</FractionOperable>
-            <AttachedToWall idref='Wall10'/>
-          </Window>
-          <Window>
-            <SystemIdentifier id='Window29'/>
-            <Area>8.0</Area>
-            <Azimuth>270</Azimuth>
-            <UFactor>0.33</UFactor>
-            <SHGC>0.45</SHGC>
-            <InteriorShading>
-              <SystemIdentifier id='Window29InteriorShading'/>
-              <SummerShadingCoefficient>0.7</SummerShadingCoefficient>
-              <WinterShadingCoefficient>0.85</WinterShadingCoefficient>
-            </InteriorShading>
-            <FractionOperable>0.0</FractionOperable>
-            <AttachedToWall idref='Wall3'/>
-          </Window>
-          <Window>
-            <SystemIdentifier id='Window30'/>
-            <Area>8.0</Area>
-            <Azimuth>270</Azimuth>
-            <UFactor>0.33</UFactor>
-            <SHGC>0.45</SHGC>
-            <InteriorShading>
-              <SystemIdentifier id='Window30InteriorShading'/>
-              <SummerShadingCoefficient>0.7</SummerShadingCoefficient>
-              <WinterShadingCoefficient>0.85</WinterShadingCoefficient>
-            </InteriorShading>
-            <FractionOperable>0.0</FractionOperable>
-            <AttachedToWall idref='Wall4'/>
-          </Window>
-          <Window>
-            <SystemIdentifier id='Window31'/>
-            <Area>8.0</Area>
-            <Azimuth>270</Azimuth>
-            <UFactor>0.33</UFactor>
-            <SHGC>0.45</SHGC>
-            <InteriorShading>
-              <SystemIdentifier id='Window31InteriorShading'/>
-              <SummerShadingCoefficient>0.7</SummerShadingCoefficient>
-              <WinterShadingCoefficient>0.85</WinterShadingCoefficient>
-            </InteriorShading>
-            <FractionOperable>1.0</FractionOperable>
-            <AttachedToWall idref='Wall5'/>
-          </Window>
-          <Window>
-            <SystemIdentifier id='Window32'/>
-            <Area>8.0</Area>
-            <Azimuth>270</Azimuth>
-            <UFactor>0.33</UFactor>
-            <SHGC>0.45</SHGC>
-            <InteriorShading>
-              <SystemIdentifier id='Window32InteriorShading'/>
-              <SummerShadingCoefficient>0.7</SummerShadingCoefficient>
-              <WinterShadingCoefficient>0.85</WinterShadingCoefficient>
-            </InteriorShading>
-            <FractionOperable>1.0</FractionOperable>
-            <AttachedToWall idref='Wall6'/>
-          </Window>
-          <Window>
-            <SystemIdentifier id='Window33'/>
-            <Area>8.0</Area>
-            <Azimuth>270</Azimuth>
-            <UFactor>0.33</UFactor>
-            <SHGC>0.45</SHGC>
-            <InteriorShading>
-              <SystemIdentifier id='Window33InteriorShading'/>
-              <SummerShadingCoefficient>0.7</SummerShadingCoefficient>
-              <WinterShadingCoefficient>0.85</WinterShadingCoefficient>
-            </InteriorShading>
-            <FractionOperable>1.0</FractionOperable>
-            <AttachedToWall idref='Wall7'/>
-          </Window>
-          <Window>
-            <SystemIdentifier id='Window34'/>
-            <Area>8.0</Area>
-            <Azimuth>270</Azimuth>
-            <UFactor>0.33</UFactor>
-            <SHGC>0.45</SHGC>
-            <InteriorShading>
-              <SystemIdentifier id='Window34InteriorShading'/>
-              <SummerShadingCoefficient>0.7</SummerShadingCoefficient>
-              <WinterShadingCoefficient>0.85</WinterShadingCoefficient>
-            </InteriorShading>
-            <FractionOperable>1.0</FractionOperable>
-            <AttachedToWall idref='Wall8'/>
-          </Window>
-          <Window>
-            <SystemIdentifier id='Window35'/>
-            <Area>8.0</Area>
-            <Azimuth>270</Azimuth>
-            <UFactor>0.33</UFactor>
-            <SHGC>0.45</SHGC>
-            <InteriorShading>
-              <SystemIdentifier id='Window35InteriorShading'/>
-              <SummerShadingCoefficient>0.7</SummerShadingCoefficient>
-              <WinterShadingCoefficient>0.85</WinterShadingCoefficient>
-            </InteriorShading>
-            <FractionOperable>1.0</FractionOperable>
-            <AttachedToWall idref='Wall9'/>
-          </Window>
-          <Window>
-            <SystemIdentifier id='Window36'/>
-            <Area>8.0</Area>
-            <Azimuth>270</Azimuth>
-            <UFactor>0.33</UFactor>
-            <SHGC>0.45</SHGC>
-            <InteriorShading>
-              <SystemIdentifier id='Window36InteriorShading'/>
-              <SummerShadingCoefficient>0.7</SummerShadingCoefficient>
-              <WinterShadingCoefficient>0.85</WinterShadingCoefficient>
-            </InteriorShading>
-            <FractionOperable>1.0</FractionOperable>
-            <AttachedToWall idref='Wall10'/>
-          </Window>
-          <Window>
-            <SystemIdentifier id='Window37'/>
-            <Area>0.1</Area>
-            <Azimuth>270</Azimuth>
-            <UFactor>0.33</UFactor>
-            <SHGC>0.45</SHGC>
-            <InteriorShading>
-              <SystemIdentifier id='Window37InteriorShading'/>
-              <SummerShadingCoefficient>0.7</SummerShadingCoefficient>
-              <WinterShadingCoefficient>0.85</WinterShadingCoefficient>
-            </InteriorShading>
-            <FractionOperable>1.0</FractionOperable>
-            <AttachedToWall idref='Wall10'/>
-          </Window>
-        </Windows>
-        <Skylights>
-          <Skylight>
-            <SystemIdentifier id='Skylight1'/>
-            <Area>1.7</Area>
-            <Azimuth>0</Azimuth>
-            <UFactor>0.33</UFactor>
-            <SHGC>0.45</SHGC>
-            <InteriorShading>
-              <SystemIdentifier id='Skylight1InteriorShading'/>
-              <SummerShadingCoefficient>1.0</SummerShadingCoefficient>
-              <WinterShadingCoefficient>1.0</WinterShadingCoefficient>
-            </InteriorShading>
-            <AttachedToRoof idref='Roof1'/>
-          </Skylight>
-          <Skylight>
-            <SystemIdentifier id='Skylight2'/>
-            <Area>1.7</Area>
-            <Azimuth>180</Azimuth>
-            <UFactor>0.33</UFactor>
-            <SHGC>0.45</SHGC>
-            <InteriorShading>
-              <SystemIdentifier id='Skylight2InteriorShading'/>
-              <SummerShadingCoefficient>1.0</SummerShadingCoefficient>
-              <WinterShadingCoefficient>1.0</WinterShadingCoefficient>
-            </InteriorShading>
-            <AttachedToRoof idref='Roof1'/>
-          </Skylight>
-          <Skylight>
-            <SystemIdentifier id='Skylight3'/>
-            <Area>1.7</Area>
-            <Azimuth>0</Azimuth>
-            <UFactor>0.33</UFactor>
-            <SHGC>0.45</SHGC>
-            <InteriorShading>
-              <SystemIdentifier id='Skylight3InteriorShading'/>
-              <SummerShadingCoefficient>1.0</SummerShadingCoefficient>
-              <WinterShadingCoefficient>1.0</WinterShadingCoefficient>
-            </InteriorShading>
-            <AttachedToRoof idref='Roof2'/>
-          </Skylight>
-          <Skylight>
-            <SystemIdentifier id='Skylight4'/>
-            <Area>1.7</Area>
-            <Azimuth>0</Azimuth>
-            <UFactor>0.33</UFactor>
-            <SHGC>0.45</SHGC>
-            <InteriorShading>
-              <SystemIdentifier id='Skylight4InteriorShading'/>
-              <SummerShadingCoefficient>1.0</SummerShadingCoefficient>
-              <WinterShadingCoefficient>1.0</WinterShadingCoefficient>
-            </InteriorShading>
-            <AttachedToRoof idref='Roof3'/>
-          </Skylight>
-          <Skylight>
-            <SystemIdentifier id='Skylight5'/>
-            <Area>1.7</Area>
-            <Azimuth>0</Azimuth>
-            <UFactor>0.33</UFactor>
-            <SHGC>0.45</SHGC>
-            <InteriorShading>
-              <SystemIdentifier id='Skylight5InteriorShading'/>
-              <SummerShadingCoefficient>1.0</SummerShadingCoefficient>
-              <WinterShadingCoefficient>1.0</WinterShadingCoefficient>
-            </InteriorShading>
-            <AttachedToRoof idref='Roof4'/>
-          </Skylight>
-          <Skylight>
-            <SystemIdentifier id='Skylight6'/>
-            <Area>1.7</Area>
-            <Azimuth>0</Azimuth>
-            <UFactor>0.33</UFactor>
-            <SHGC>0.45</SHGC>
-            <InteriorShading>
-              <SystemIdentifier id='Skylight6InteriorShading'/>
-              <SummerShadingCoefficient>1.0</SummerShadingCoefficient>
-              <WinterShadingCoefficient>1.0</WinterShadingCoefficient>
-            </InteriorShading>
-            <AttachedToRoof idref='Roof5'/>
-          </Skylight>
-          <Skylight>
-            <SystemIdentifier id='Skylight7'/>
-            <Area>1.7</Area>
-            <Azimuth>0</Azimuth>
-            <UFactor>0.33</UFactor>
-            <SHGC>0.45</SHGC>
-            <InteriorShading>
-              <SystemIdentifier id='Skylight7InteriorShading'/>
-              <SummerShadingCoefficient>1.0</SummerShadingCoefficient>
-              <WinterShadingCoefficient>1.0</WinterShadingCoefficient>
-            </InteriorShading>
-            <AttachedToRoof idref='Roof6'/>
-          </Skylight>
-          <Skylight>
-            <SystemIdentifier id='Skylight8'/>
-            <Area>1.7</Area>
-            <Azimuth>0</Azimuth>
-            <UFactor>0.33</UFactor>
-            <SHGC>0.45</SHGC>
-            <InteriorShading>
-              <SystemIdentifier id='Skylight8InteriorShading'/>
-              <SummerShadingCoefficient>1.0</SummerShadingCoefficient>
-              <WinterShadingCoefficient>1.0</WinterShadingCoefficient>
-            </InteriorShading>
-            <AttachedToRoof idref='Roof7'/>
-          </Skylight>
-          <Skylight>
-            <SystemIdentifier id='Skylight9'/>
-            <Area>1.7</Area>
-            <Azimuth>0</Azimuth>
-            <UFactor>0.33</UFactor>
-            <SHGC>0.45</SHGC>
-            <InteriorShading>
-              <SystemIdentifier id='Skylight9InteriorShading'/>
-              <SummerShadingCoefficient>1.0</SummerShadingCoefficient>
-              <WinterShadingCoefficient>1.0</WinterShadingCoefficient>
-            </InteriorShading>
-            <AttachedToRoof idref='Roof8'/>
-          </Skylight>
-          <Skylight>
-            <SystemIdentifier id='Skylight10'/>
-            <Area>1.7</Area>
-            <Azimuth>0</Azimuth>
-            <UFactor>0.33</UFactor>
-            <SHGC>0.45</SHGC>
-            <InteriorShading>
-              <SystemIdentifier id='Skylight10InteriorShading'/>
-              <SummerShadingCoefficient>1.0</SummerShadingCoefficient>
-              <WinterShadingCoefficient>1.0</WinterShadingCoefficient>
-            </InteriorShading>
-            <AttachedToRoof idref='Roof9'/>
-          </Skylight>
-          <Skylight>
-            <SystemIdentifier id='Skylight11'/>
-            <Area>1.7</Area>
-            <Azimuth>180</Azimuth>
-            <UFactor>0.33</UFactor>
-            <SHGC>0.45</SHGC>
-            <InteriorShading>
-              <SystemIdentifier id='Skylight11InteriorShading'/>
-              <SummerShadingCoefficient>1.0</SummerShadingCoefficient>
-              <WinterShadingCoefficient>1.0</WinterShadingCoefficient>
-            </InteriorShading>
-            <AttachedToRoof idref='Roof2'/>
-          </Skylight>
-          <Skylight>
-            <SystemIdentifier id='Skylight12'/>
-            <Area>1.7</Area>
-            <Azimuth>180</Azimuth>
-            <UFactor>0.33</UFactor>
-            <SHGC>0.45</SHGC>
-            <InteriorShading>
-              <SystemIdentifier id='Skylight12InteriorShading'/>
-              <SummerShadingCoefficient>1.0</SummerShadingCoefficient>
-              <WinterShadingCoefficient>1.0</WinterShadingCoefficient>
-            </InteriorShading>
-            <AttachedToRoof idref='Roof3'/>
-          </Skylight>
-          <Skylight>
-            <SystemIdentifier id='Skylight13'/>
-            <Area>1.7</Area>
-            <Azimuth>180</Azimuth>
-            <UFactor>0.33</UFactor>
-            <SHGC>0.45</SHGC>
-            <InteriorShading>
-              <SystemIdentifier id='Skylight13InteriorShading'/>
-              <SummerShadingCoefficient>1.0</SummerShadingCoefficient>
-              <WinterShadingCoefficient>1.0</WinterShadingCoefficient>
-            </InteriorShading>
-            <AttachedToRoof idref='Roof4'/>
-          </Skylight>
-          <Skylight>
-            <SystemIdentifier id='Skylight14'/>
-            <Area>1.7</Area>
-            <Azimuth>180</Azimuth>
-            <UFactor>0.33</UFactor>
-            <SHGC>0.45</SHGC>
-            <InteriorShading>
-              <SystemIdentifier id='Skylight14InteriorShading'/>
-              <SummerShadingCoefficient>1.0</SummerShadingCoefficient>
-              <WinterShadingCoefficient>1.0</WinterShadingCoefficient>
-            </InteriorShading>
-            <AttachedToRoof idref='Roof5'/>
-          </Skylight>
-          <Skylight>
-            <SystemIdentifier id='Skylight15'/>
-            <Area>1.7</Area>
-            <Azimuth>180</Azimuth>
-            <UFactor>0.33</UFactor>
-            <SHGC>0.45</SHGC>
-            <InteriorShading>
-              <SystemIdentifier id='Skylight15InteriorShading'/>
-              <SummerShadingCoefficient>1.0</SummerShadingCoefficient>
-              <WinterShadingCoefficient>1.0</WinterShadingCoefficient>
-            </InteriorShading>
-            <AttachedToRoof idref='Roof6'/>
-          </Skylight>
-          <Skylight>
-            <SystemIdentifier id='Skylight16'/>
-            <Area>1.7</Area>
-            <Azimuth>180</Azimuth>
-            <UFactor>0.33</UFactor>
-            <SHGC>0.45</SHGC>
-            <InteriorShading>
-              <SystemIdentifier id='Skylight16InteriorShading'/>
-              <SummerShadingCoefficient>1.0</SummerShadingCoefficient>
-              <WinterShadingCoefficient>1.0</WinterShadingCoefficient>
-            </InteriorShading>
-            <AttachedToRoof idref='Roof7'/>
-          </Skylight>
-          <Skylight>
-            <SystemIdentifier id='Skylight17'/>
-            <Area>1.7</Area>
-            <Azimuth>180</Azimuth>
-            <UFactor>0.33</UFactor>
-            <SHGC>0.45</SHGC>
-            <InteriorShading>
-              <SystemIdentifier id='Skylight17InteriorShading'/>
-              <SummerShadingCoefficient>1.0</SummerShadingCoefficient>
-              <WinterShadingCoefficient>1.0</WinterShadingCoefficient>
-            </InteriorShading>
-            <AttachedToRoof idref='Roof8'/>
-          </Skylight>
-          <Skylight>
-            <SystemIdentifier id='Skylight18'/>
-            <Area>1.7</Area>
-            <Azimuth>180</Azimuth>
-            <UFactor>0.33</UFactor>
-            <SHGC>0.45</SHGC>
-            <InteriorShading>
-              <SystemIdentifier id='Skylight18InteriorShading'/>
-              <SummerShadingCoefficient>1.0</SummerShadingCoefficient>
-              <WinterShadingCoefficient>1.0</WinterShadingCoefficient>
-            </InteriorShading>
-            <AttachedToRoof idref='Roof9'/>
-          </Skylight>
-          <Skylight>
-            <SystemIdentifier id='Skylight19'/>
-            <Area>0.1</Area>
-            <Azimuth>180</Azimuth>
-            <UFactor>0.33</UFactor>
-            <SHGC>0.45</SHGC>
-            <InteriorShading>
-              <SystemIdentifier id='Skylight19InteriorShading'/>
-              <SummerShadingCoefficient>1.0</SummerShadingCoefficient>
-              <WinterShadingCoefficient>1.0</WinterShadingCoefficient>
-            </InteriorShading>
-            <AttachedToRoof idref='Roof9'/>
-          </Skylight>
-        </Skylights>
-        <Doors>
-          <Door>
-            <SystemIdentifier id='Door1'/>
-            <AttachedToWall idref='Wall1'/>
-            <Area>4.4</Area>
-            <Azimuth>180</Azimuth>
-            <RValue>4.4</RValue>
-          </Door>
-          <Door>
-            <SystemIdentifier id='Door2'/>
-            <AttachedToWall idref='Wall3'/>
-            <Area>4.4</Area>
-            <Azimuth>180</Azimuth>
-            <RValue>4.4</RValue>
-          </Door>
-          <Door>
-            <SystemIdentifier id='Door3'/>
-            <AttachedToWall idref='Wall4'/>
-            <Area>4.4</Area>
-            <Azimuth>180</Azimuth>
-            <RValue>4.4</RValue>
-          </Door>
-          <Door>
-            <SystemIdentifier id='Door4'/>
-            <AttachedToWall idref='Wall5'/>
-            <Area>4.4</Area>
-            <Azimuth>180</Azimuth>
-            <RValue>4.4</RValue>
-          </Door>
-          <Door>
-            <SystemIdentifier id='Door5'/>
-            <AttachedToWall idref='Wall6'/>
-            <Area>4.4</Area>
-            <Azimuth>180</Azimuth>
-            <RValue>4.4</RValue>
-          </Door>
-          <Door>
-            <SystemIdentifier id='Door6'/>
-            <AttachedToWall idref='Wall7'/>
-            <Area>4.4</Area>
-            <Azimuth>180</Azimuth>
-            <RValue>4.4</RValue>
-          </Door>
-          <Door>
-            <SystemIdentifier id='Door7'/>
-            <AttachedToWall idref='Wall8'/>
-            <Area>4.4</Area>
-            <Azimuth>180</Azimuth>
-            <RValue>4.4</RValue>
-          </Door>
-          <Door>
-            <SystemIdentifier id='Door8'/>
-            <AttachedToWall idref='Wall9'/>
-            <Area>4.4</Area>
-            <Azimuth>180</Azimuth>
-            <RValue>4.4</RValue>
-          </Door>
-          <Door>
-            <SystemIdentifier id='Door9'/>
-            <AttachedToWall idref='Wall10'/>
-            <Area>4.4</Area>
-            <Azimuth>180</Azimuth>
-            <RValue>4.4</RValue>
-          </Door>
-          <Door>
-            <SystemIdentifier id='Door10'/>
-            <AttachedToWall idref='Wall10'/>
-            <Area>0.1</Area>
-            <Azimuth>180</Azimuth>
-            <RValue>4.4</RValue>
-          </Door>
-        </Doors>
-      </Enclosure>
-      <Systems>
-        <HVAC>
-          <HVACPlant>
-            <PrimarySystems>
-              <PrimaryHeatingSystem idref='HeatingSystem1'/>
-              <PrimaryCoolingSystem idref='CoolingSystem1'/>
-            </PrimarySystems>
-            <HeatingSystem>
-              <SystemIdentifier id='HeatingSystem1'/>
-              <DistributionSystem idref='HVACDistribution1'/>
-              <HeatingSystemType>
-                <Furnace/>
-              </HeatingSystemType>
-              <HeatingSystemFuel>natural gas</HeatingSystemFuel>
-              <HeatingCapacity>36000.0</HeatingCapacity>
-              <AnnualHeatingEfficiency>
-                <Units>AFUE</Units>
-                <Value>0.92</Value>
-              </AnnualHeatingEfficiency>
-              <FractionHeatLoadServed>1.0</FractionHeatLoadServed>
-            </HeatingSystem>
-            <CoolingSystem>
-              <SystemIdentifier id='CoolingSystem1'/>
-              <DistributionSystem idref='HVACDistribution1'/>
-              <CoolingSystemType>central air conditioner</CoolingSystemType>
-              <CoolingSystemFuel>electricity</CoolingSystemFuel>
-              <CoolingCapacity>24000.0</CoolingCapacity>
-              <CompressorType>single stage</CompressorType>
-              <FractionCoolLoadServed>1.0</FractionCoolLoadServed>
-              <AnnualCoolingEfficiency>
-                <Units>SEER</Units>
-                <Value>13.0</Value>
-              </AnnualCoolingEfficiency>
-              <SensibleHeatFraction>0.73</SensibleHeatFraction>
-            </CoolingSystem>
-          </HVACPlant>
-          <HVACControl>
-            <SystemIdentifier id='HVACControl1'/>
-            <SetpointTempHeatingSeason>68.0</SetpointTempHeatingSeason>
-            <SetpointTempCoolingSeason>78.0</SetpointTempCoolingSeason>
-          </HVACControl>
-          <HVACDistribution>
-            <SystemIdentifier id='HVACDistribution1'/>
-            <DistributionSystemType>
-              <AirDistribution>
-                <AirDistributionType>regular velocity</AirDistributionType>
-                <DuctLeakageMeasurement>
-                  <DuctType>supply</DuctType>
-                  <DuctLeakage>
-                    <Units>CFM25</Units>
-                    <Value>75.0</Value>
-                    <TotalOrToOutside>to outside</TotalOrToOutside>
-                  </DuctLeakage>
-                </DuctLeakageMeasurement>
-                <DuctLeakageMeasurement>
-                  <DuctType>return</DuctType>
-                  <DuctLeakage>
-                    <Units>CFM25</Units>
-                    <Value>25.0</Value>
-                    <TotalOrToOutside>to outside</TotalOrToOutside>
-                  </DuctLeakage>
-                </DuctLeakageMeasurement>
-                <Ducts>
-                  <SystemIdentifier id='Ducts1'/>
-                  <DuctType>supply</DuctType>
-                  <DuctInsulationRValue>4.0</DuctInsulationRValue>
-                  <DuctLocation>attic - unvented</DuctLocation>
-                  <DuctSurfaceArea>150.0</DuctSurfaceArea>
-                </Ducts>
-                <Ducts>
-                  <SystemIdentifier id='Ducts2'/>
-                  <DuctType>return</DuctType>
-                  <DuctInsulationRValue>0.0</DuctInsulationRValue>
-                  <DuctLocation>attic - unvented</DuctLocation>
-                  <DuctSurfaceArea>50.0</DuctSurfaceArea>
-                </Ducts>
-              </AirDistribution>
-            </DistributionSystemType>
-          </HVACDistribution>
-        </HVAC>
-        <WaterHeating>
-          <WaterHeatingSystem>
-            <SystemIdentifier id='WaterHeatingSystem1'/>
-            <FuelType>electricity</FuelType>
-            <WaterHeaterType>storage water heater</WaterHeaterType>
-            <Location>living space</Location>
-            <TankVolume>40.0</TankVolume>
-            <FractionDHWLoadServed>1.0</FractionDHWLoadServed>
-            <HeatingCapacity>18767.0</HeatingCapacity>
-            <EnergyFactor>0.95</EnergyFactor>
-            <HotWaterTemperature>125.0</HotWaterTemperature>
-          </WaterHeatingSystem>
-          <HotWaterDistribution>
-            <SystemIdentifier id='HotWaterDistribution1'/>
-            <SystemType>
-              <Standard>
-                <PipingLength>50.0</PipingLength>
-              </Standard>
-            </SystemType>
-            <PipeInsulation>
-              <PipeRValue>0.0</PipeRValue>
-            </PipeInsulation>
-          </HotWaterDistribution>
-          <WaterFixture>
-            <SystemIdentifier id='WaterFixture1'/>
-            <WaterFixtureType>shower head</WaterFixtureType>
-            <LowFlow>true</LowFlow>
-          </WaterFixture>
-          <WaterFixture>
-            <SystemIdentifier id='WaterFixture2'/>
-            <WaterFixtureType>faucet</WaterFixtureType>
-            <LowFlow>false</LowFlow>
-          </WaterFixture>
-        </WaterHeating>
-      </Systems>
-      <Appliances>
-        <ClothesWasher>
-          <SystemIdentifier id='ClothesWasher1'/>
-          <Location>living space</Location>
-          <IntegratedModifiedEnergyFactor>1.21</IntegratedModifiedEnergyFactor>
-          <RatedAnnualkWh>380.0</RatedAnnualkWh>
-          <LabelElectricRate>0.12</LabelElectricRate>
-          <LabelGasRate>1.09</LabelGasRate>
-          <LabelAnnualGasCost>27.0</LabelAnnualGasCost>
-          <LabelUsage>6.0</LabelUsage>
-          <Capacity>3.2</Capacity>
-        </ClothesWasher>
-        <ClothesDryer>
-          <SystemIdentifier id='ClothesDryer1'/>
-          <Location>living space</Location>
-          <FuelType>electricity</FuelType>
-          <CombinedEnergyFactor>3.73</CombinedEnergyFactor>
-          <Vented>true</Vented>
-          <VentedFlowRate>150.0</VentedFlowRate>
-        </ClothesDryer>
-        <Dishwasher>
-          <SystemIdentifier id='Dishwasher1'/>
-          <Location>living space</Location>
-          <RatedAnnualkWh>307.0</RatedAnnualkWh>
-          <PlaceSettingCapacity>12</PlaceSettingCapacity>
-          <LabelElectricRate>0.12</LabelElectricRate>
-          <LabelGasRate>1.09</LabelGasRate>
-          <LabelAnnualGasCost>22.32</LabelAnnualGasCost>
-          <LabelUsage>4.0</LabelUsage>
-        </Dishwasher>
-        <Refrigerator>
-          <SystemIdentifier id='Refrigerator1'/>
-          <Location>living space</Location>
-          <RatedAnnualkWh>650.0</RatedAnnualkWh>
-          <PrimaryIndicator>true</PrimaryIndicator>
-        </Refrigerator>
-        <CookingRange>
-          <SystemIdentifier id='CookingRange1'/>
-          <Location>living space</Location>
-          <FuelType>electricity</FuelType>
-          <IsInduction>false</IsInduction>
-        </CookingRange>
-        <Oven>
-          <SystemIdentifier id='Oven1'/>
-          <IsConvection>false</IsConvection>
-        </Oven>
-      </Appliances>
-      <Lighting>
-        <LightingGroup>
-          <SystemIdentifier id='LightingGroup1'/>
-          <Location>interior</Location>
-          <FractionofUnitsInLocation>0.4</FractionofUnitsInLocation>
-          <LightingType>
-            <CompactFluorescent/>
-          </LightingType>
-        </LightingGroup>
-        <LightingGroup>
-          <SystemIdentifier id='LightingGroup2'/>
-          <Location>exterior</Location>
-          <FractionofUnitsInLocation>0.4</FractionofUnitsInLocation>
-          <LightingType>
-            <CompactFluorescent/>
-          </LightingType>
-        </LightingGroup>
-        <LightingGroup>
-          <SystemIdentifier id='LightingGroup3'/>
-          <Location>garage</Location>
-          <FractionofUnitsInLocation>0.4</FractionofUnitsInLocation>
-          <LightingType>
-            <CompactFluorescent/>
-          </LightingType>
-        </LightingGroup>
-        <LightingGroup>
-          <SystemIdentifier id='LightingGroup4'/>
-          <Location>interior</Location>
-          <FractionofUnitsInLocation>0.1</FractionofUnitsInLocation>
-          <LightingType>
-            <FluorescentTube/>
-          </LightingType>
-        </LightingGroup>
-        <LightingGroup>
-          <SystemIdentifier id='LightingGroup5'/>
-          <Location>exterior</Location>
-          <FractionofUnitsInLocation>0.1</FractionofUnitsInLocation>
-          <LightingType>
-            <FluorescentTube/>
-          </LightingType>
-        </LightingGroup>
-        <LightingGroup>
-          <SystemIdentifier id='LightingGroup6'/>
-          <Location>garage</Location>
-          <FractionofUnitsInLocation>0.1</FractionofUnitsInLocation>
-          <LightingType>
-            <FluorescentTube/>
-          </LightingType>
-        </LightingGroup>
-        <LightingGroup>
-          <SystemIdentifier id='LightingGroup7'/>
-          <Location>interior</Location>
-          <FractionofUnitsInLocation>0.25</FractionofUnitsInLocation>
-          <LightingType>
-            <LightEmittingDiode/>
-          </LightingType>
-        </LightingGroup>
-        <LightingGroup>
-          <SystemIdentifier id='LightingGroup8'/>
-          <Location>exterior</Location>
-          <FractionofUnitsInLocation>0.25</FractionofUnitsInLocation>
-          <LightingType>
-            <LightEmittingDiode/>
-          </LightingType>
-        </LightingGroup>
-        <LightingGroup>
-          <SystemIdentifier id='LightingGroup9'/>
-          <Location>garage</Location>
-          <FractionofUnitsInLocation>0.25</FractionofUnitsInLocation>
-          <LightingType>
-            <LightEmittingDiode/>
-          </LightingType>
-        </LightingGroup>
-      </Lighting>
-      <MiscLoads>
-        <PlugLoad>
-          <SystemIdentifier id='PlugLoad1'/>
-          <PlugLoadType>TV other</PlugLoadType>
-          <Load>
-            <Units>kWh/year</Units>
-            <Value>620.0</Value>
-          </Load>
-        </PlugLoad>
-        <PlugLoad>
-          <SystemIdentifier id='PlugLoad2'/>
-          <PlugLoadType>other</PlugLoadType>
-          <Load>
-            <Units>kWh/year</Units>
-            <Value>2457.0</Value>
-          </Load>
-          <extension>
-            <FracSensible>0.855</FracSensible>
-            <FracLatent>0.045</FracLatent>
-          </extension>
-        </PlugLoad>
-      </MiscLoads>
-    </BuildingDetails>
-  </Building>
+<?xml version='1.0' encoding='UTF-8'?>
+<HPXML xmlns='http://hpxmlonline.com/2019/10' xmlns:xsi='http://www.w3.org/2001/XMLSchema-instance' xsi:schemaLocation='http://hpxmlonline.com/2019/10' schemaVersion='4.0'>
+  <XMLTransactionHeaderInformation>
+    <XMLType>HPXML</XMLType>
+    <XMLGeneratedBy>tasks.rb</XMLGeneratedBy>
+    <CreatedDateAndTime>2000-01-01T00:00:00-07:00</CreatedDateAndTime>
+    <Transaction>create</Transaction>
+  </XMLTransactionHeaderInformation>
+  <SoftwareInfo>
+    <extension>
+      <SimulationControl>
+        <Timestep>60</Timestep>
+      </SimulationControl>
+      <AdditionalProperties>
+        <ParentHPXMLFile>base-enclosure-skylights.xml</ParentHPXMLFile>
+      </AdditionalProperties>
+      <UtilityBillScenarios>
+        <UtilityBillScenario>
+          <Name>Bills</Name>
+        </UtilityBillScenario>
+      </UtilityBillScenarios>
+    </extension>
+  </SoftwareInfo>
+  <Building>
+    <BuildingID id='MyBuilding'/>
+    <Site>
+      <SiteID id='SiteID'/>
+      <Address>
+        <StateCode>CO</StateCode>
+      </Address>
+    </Site>
+    <ProjectStatus>
+      <EventType>proposed workscope</EventType>
+    </ProjectStatus>
+    <BuildingDetails>
+      <BuildingSummary>
+        <Site>
+          <SiteType>suburban</SiteType>
+          <Surroundings>stand-alone</Surroundings>
+          <VerticalSurroundings>no units above or below</VerticalSurroundings>
+          <AzimuthOfFrontOfHome>180</AzimuthOfFrontOfHome>
+          <FuelTypesAvailable>
+            <Fuel>electricity</Fuel>
+            <Fuel>natural gas</Fuel>
+          </FuelTypesAvailable>
+        </Site>
+        <BuildingOccupancy>
+          <NumberofResidents>3.0</NumberofResidents>
+        </BuildingOccupancy>
+        <BuildingConstruction>
+          <ResidentialFacilityType>single-family detached</ResidentialFacilityType>
+          <NumberofConditionedFloors>2.0</NumberofConditionedFloors>
+          <NumberofConditionedFloorsAboveGrade>1.0</NumberofConditionedFloorsAboveGrade>
+          <AverageCeilingHeight>8.0</AverageCeilingHeight>
+          <NumberofBedrooms>3</NumberofBedrooms>
+          <NumberofBathrooms>2</NumberofBathrooms>
+          <ConditionedFloorArea>2700.0</ConditionedFloorArea>
+          <ConditionedBuildingVolume>21600.0</ConditionedBuildingVolume>
+        </BuildingConstruction>
+      </BuildingSummary>
+      <ClimateandRiskZones>
+        <ClimateZoneIECC>
+          <Year>2006</Year>
+          <ClimateZone>5B</ClimateZone>
+        </ClimateZoneIECC>
+        <WeatherStation>
+          <SystemIdentifier id='WeatherStation'/>
+          <Name>USA_CO_Denver.Intl.AP.725650_TMY3</Name>
+          <extension>
+            <EPWFilePath>USA_CO_Denver.Intl.AP.725650_TMY3.epw</EPWFilePath>
+          </extension>
+        </WeatherStation>
+      </ClimateandRiskZones>
+      <Enclosure>
+        <AirInfiltration>
+          <AirInfiltrationMeasurement>
+            <SystemIdentifier id='AirInfiltrationMeasurement1'/>
+            <HousePressure>50.0</HousePressure>
+            <BuildingAirLeakage>
+              <UnitofMeasure>ACH</UnitofMeasure>
+              <AirLeakage>3.0</AirLeakage>
+            </BuildingAirLeakage>
+            <InfiltrationVolume>21600.0</InfiltrationVolume>
+          </AirInfiltrationMeasurement>
+        </AirInfiltration>
+        <Attics>
+          <Attic>
+            <SystemIdentifier id='Attic1'/>
+            <AtticType>
+              <Attic>
+                <Vented>false</Vented>
+              </Attic>
+            </AtticType>
+            <WithinInfiltrationVolume>false</WithinInfiltrationVolume>
+            <AttachedToRoof idref='Roof1'/>
+            <AttachedToWall idref='Wall2'/>
+            <AttachedToFloor idref='Floor1'/>
+          </Attic>
+        </Attics>
+        <Foundations>
+          <Foundation>
+            <SystemIdentifier id='Foundation1'/>
+            <FoundationType>
+              <Basement>
+                <Conditioned>true</Conditioned>
+              </Basement>
+            </FoundationType>
+            <AttachedToRimJoist idref='RimJoist1'/>
+            <AttachedToFoundationWall idref='FoundationWall1'/>
+            <AttachedToSlab idref='Slab1'/>
+          </Foundation>
+        </Foundations>
+        <Roofs>
+          <Roof>
+            <SystemIdentifier id='Roof1'/>
+            <InteriorAdjacentTo>attic - unvented</InteriorAdjacentTo>
+            <Area>167.7</Area>
+            <RoofType>asphalt or fiberglass shingles</RoofType>
+            <SolarAbsorptance>0.7</SolarAbsorptance>
+            <Emittance>0.92</Emittance>
+            <Pitch>6.0</Pitch>
+            <RadiantBarrier>false</RadiantBarrier>
+            <Insulation>
+              <SystemIdentifier id='Roof1Insulation'/>
+              <AssemblyEffectiveRValue>2.3</AssemblyEffectiveRValue>
+            </Insulation>
+          </Roof>
+          <Roof>
+            <SystemIdentifier id='Roof2'/>
+            <InteriorAdjacentTo>attic - unvented</InteriorAdjacentTo>
+            <Area>167.7</Area>
+            <RoofType>asphalt or fiberglass shingles</RoofType>
+            <SolarAbsorptance>0.7</SolarAbsorptance>
+            <Emittance>0.92</Emittance>
+            <Pitch>6.0</Pitch>
+            <RadiantBarrier>false</RadiantBarrier>
+            <Insulation>
+              <SystemIdentifier id='Roof2Insulation'/>
+              <AssemblyEffectiveRValue>2.3</AssemblyEffectiveRValue>
+            </Insulation>
+          </Roof>
+          <Roof>
+            <SystemIdentifier id='Roof3'/>
+            <InteriorAdjacentTo>attic - unvented</InteriorAdjacentTo>
+            <Area>167.7</Area>
+            <RoofType>asphalt or fiberglass shingles</RoofType>
+            <SolarAbsorptance>0.7</SolarAbsorptance>
+            <Emittance>0.92</Emittance>
+            <Pitch>6.0</Pitch>
+            <RadiantBarrier>false</RadiantBarrier>
+            <Insulation>
+              <SystemIdentifier id='Roof3Insulation'/>
+              <AssemblyEffectiveRValue>2.3</AssemblyEffectiveRValue>
+            </Insulation>
+          </Roof>
+          <Roof>
+            <SystemIdentifier id='Roof4'/>
+            <InteriorAdjacentTo>attic - unvented</InteriorAdjacentTo>
+            <Area>167.7</Area>
+            <RoofType>asphalt or fiberglass shingles</RoofType>
+            <SolarAbsorptance>0.7</SolarAbsorptance>
+            <Emittance>0.92</Emittance>
+            <Pitch>6.0</Pitch>
+            <RadiantBarrier>false</RadiantBarrier>
+            <Insulation>
+              <SystemIdentifier id='Roof4Insulation'/>
+              <AssemblyEffectiveRValue>2.3</AssemblyEffectiveRValue>
+            </Insulation>
+          </Roof>
+          <Roof>
+            <SystemIdentifier id='Roof5'/>
+            <InteriorAdjacentTo>attic - unvented</InteriorAdjacentTo>
+            <Area>167.7</Area>
+            <RoofType>asphalt or fiberglass shingles</RoofType>
+            <SolarAbsorptance>0.7</SolarAbsorptance>
+            <Emittance>0.92</Emittance>
+            <Pitch>6.0</Pitch>
+            <RadiantBarrier>false</RadiantBarrier>
+            <Insulation>
+              <SystemIdentifier id='Roof5Insulation'/>
+              <AssemblyEffectiveRValue>2.3</AssemblyEffectiveRValue>
+            </Insulation>
+          </Roof>
+          <Roof>
+            <SystemIdentifier id='Roof6'/>
+            <InteriorAdjacentTo>attic - unvented</InteriorAdjacentTo>
+            <Area>167.7</Area>
+            <RoofType>asphalt or fiberglass shingles</RoofType>
+            <SolarAbsorptance>0.7</SolarAbsorptance>
+            <Emittance>0.92</Emittance>
+            <Pitch>6.0</Pitch>
+            <RadiantBarrier>false</RadiantBarrier>
+            <Insulation>
+              <SystemIdentifier id='Roof6Insulation'/>
+              <AssemblyEffectiveRValue>2.3</AssemblyEffectiveRValue>
+            </Insulation>
+          </Roof>
+          <Roof>
+            <SystemIdentifier id='Roof7'/>
+            <InteriorAdjacentTo>attic - unvented</InteriorAdjacentTo>
+            <Area>167.7</Area>
+            <RoofType>asphalt or fiberglass shingles</RoofType>
+            <SolarAbsorptance>0.7</SolarAbsorptance>
+            <Emittance>0.92</Emittance>
+            <Pitch>6.0</Pitch>
+            <RadiantBarrier>false</RadiantBarrier>
+            <Insulation>
+              <SystemIdentifier id='Roof7Insulation'/>
+              <AssemblyEffectiveRValue>2.3</AssemblyEffectiveRValue>
+            </Insulation>
+          </Roof>
+          <Roof>
+            <SystemIdentifier id='Roof8'/>
+            <InteriorAdjacentTo>attic - unvented</InteriorAdjacentTo>
+            <Area>167.7</Area>
+            <RoofType>asphalt or fiberglass shingles</RoofType>
+            <SolarAbsorptance>0.7</SolarAbsorptance>
+            <Emittance>0.92</Emittance>
+            <Pitch>6.0</Pitch>
+            <RadiantBarrier>false</RadiantBarrier>
+            <Insulation>
+              <SystemIdentifier id='Roof8Insulation'/>
+              <AssemblyEffectiveRValue>2.3</AssemblyEffectiveRValue>
+            </Insulation>
+          </Roof>
+          <Roof>
+            <SystemIdentifier id='Roof9'/>
+            <InteriorAdjacentTo>attic - unvented</InteriorAdjacentTo>
+            <Area>167.7</Area>
+            <RoofType>asphalt or fiberglass shingles</RoofType>
+            <SolarAbsorptance>0.7</SolarAbsorptance>
+            <Emittance>0.92</Emittance>
+            <Pitch>6.0</Pitch>
+            <RadiantBarrier>false</RadiantBarrier>
+            <Insulation>
+              <SystemIdentifier id='Roof9Insulation'/>
+              <AssemblyEffectiveRValue>2.3</AssemblyEffectiveRValue>
+            </Insulation>
+          </Roof>
+          <Roof>
+            <SystemIdentifier id='Roof10'/>
+            <InteriorAdjacentTo>attic - unvented</InteriorAdjacentTo>
+            <Area>0.1</Area>
+            <RoofType>asphalt or fiberglass shingles</RoofType>
+            <SolarAbsorptance>0.7</SolarAbsorptance>
+            <Emittance>0.92</Emittance>
+            <Pitch>6.0</Pitch>
+            <RadiantBarrier>false</RadiantBarrier>
+            <Insulation>
+              <SystemIdentifier id='Roof10Insulation'/>
+              <AssemblyEffectiveRValue>2.3</AssemblyEffectiveRValue>
+            </Insulation>
+          </Roof>
+        </Roofs>
+        <RimJoists>
+          <RimJoist>
+            <SystemIdentifier id='RimJoist1'/>
+            <ExteriorAdjacentTo>outside</ExteriorAdjacentTo>
+            <InteriorAdjacentTo>basement - conditioned</InteriorAdjacentTo>
+            <Area>12.8</Area>
+            <Siding>wood siding</Siding>
+            <SolarAbsorptance>0.7</SolarAbsorptance>
+            <Emittance>0.92</Emittance>
+            <Insulation>
+              <SystemIdentifier id='RimJoist1Insulation'/>
+              <AssemblyEffectiveRValue>23.0</AssemblyEffectiveRValue>
+            </Insulation>
+          </RimJoist>
+          <RimJoist>
+            <SystemIdentifier id='RimJoist2'/>
+            <ExteriorAdjacentTo>outside</ExteriorAdjacentTo>
+            <InteriorAdjacentTo>basement - conditioned</InteriorAdjacentTo>
+            <Area>12.8</Area>
+            <Siding>wood siding</Siding>
+            <SolarAbsorptance>0.7</SolarAbsorptance>
+            <Emittance>0.92</Emittance>
+            <Insulation>
+              <SystemIdentifier id='RimJoist2Insulation'/>
+              <AssemblyEffectiveRValue>23.0</AssemblyEffectiveRValue>
+            </Insulation>
+          </RimJoist>
+          <RimJoist>
+            <SystemIdentifier id='RimJoist3'/>
+            <ExteriorAdjacentTo>outside</ExteriorAdjacentTo>
+            <InteriorAdjacentTo>basement - conditioned</InteriorAdjacentTo>
+            <Area>12.8</Area>
+            <Siding>wood siding</Siding>
+            <SolarAbsorptance>0.7</SolarAbsorptance>
+            <Emittance>0.92</Emittance>
+            <Insulation>
+              <SystemIdentifier id='RimJoist3Insulation'/>
+              <AssemblyEffectiveRValue>23.0</AssemblyEffectiveRValue>
+            </Insulation>
+          </RimJoist>
+          <RimJoist>
+            <SystemIdentifier id='RimJoist4'/>
+            <ExteriorAdjacentTo>outside</ExteriorAdjacentTo>
+            <InteriorAdjacentTo>basement - conditioned</InteriorAdjacentTo>
+            <Area>12.8</Area>
+            <Siding>wood siding</Siding>
+            <SolarAbsorptance>0.7</SolarAbsorptance>
+            <Emittance>0.92</Emittance>
+            <Insulation>
+              <SystemIdentifier id='RimJoist4Insulation'/>
+              <AssemblyEffectiveRValue>23.0</AssemblyEffectiveRValue>
+            </Insulation>
+          </RimJoist>
+          <RimJoist>
+            <SystemIdentifier id='RimJoist5'/>
+            <ExteriorAdjacentTo>outside</ExteriorAdjacentTo>
+            <InteriorAdjacentTo>basement - conditioned</InteriorAdjacentTo>
+            <Area>12.8</Area>
+            <Siding>wood siding</Siding>
+            <SolarAbsorptance>0.7</SolarAbsorptance>
+            <Emittance>0.92</Emittance>
+            <Insulation>
+              <SystemIdentifier id='RimJoist5Insulation'/>
+              <AssemblyEffectiveRValue>23.0</AssemblyEffectiveRValue>
+            </Insulation>
+          </RimJoist>
+          <RimJoist>
+            <SystemIdentifier id='RimJoist6'/>
+            <ExteriorAdjacentTo>outside</ExteriorAdjacentTo>
+            <InteriorAdjacentTo>basement - conditioned</InteriorAdjacentTo>
+            <Area>12.8</Area>
+            <Siding>wood siding</Siding>
+            <SolarAbsorptance>0.7</SolarAbsorptance>
+            <Emittance>0.92</Emittance>
+            <Insulation>
+              <SystemIdentifier id='RimJoist6Insulation'/>
+              <AssemblyEffectiveRValue>23.0</AssemblyEffectiveRValue>
+            </Insulation>
+          </RimJoist>
+          <RimJoist>
+            <SystemIdentifier id='RimJoist7'/>
+            <ExteriorAdjacentTo>outside</ExteriorAdjacentTo>
+            <InteriorAdjacentTo>basement - conditioned</InteriorAdjacentTo>
+            <Area>12.8</Area>
+            <Siding>wood siding</Siding>
+            <SolarAbsorptance>0.7</SolarAbsorptance>
+            <Emittance>0.92</Emittance>
+            <Insulation>
+              <SystemIdentifier id='RimJoist7Insulation'/>
+              <AssemblyEffectiveRValue>23.0</AssemblyEffectiveRValue>
+            </Insulation>
+          </RimJoist>
+          <RimJoist>
+            <SystemIdentifier id='RimJoist8'/>
+            <ExteriorAdjacentTo>outside</ExteriorAdjacentTo>
+            <InteriorAdjacentTo>basement - conditioned</InteriorAdjacentTo>
+            <Area>12.8</Area>
+            <Siding>wood siding</Siding>
+            <SolarAbsorptance>0.7</SolarAbsorptance>
+            <Emittance>0.92</Emittance>
+            <Insulation>
+              <SystemIdentifier id='RimJoist8Insulation'/>
+              <AssemblyEffectiveRValue>23.0</AssemblyEffectiveRValue>
+            </Insulation>
+          </RimJoist>
+          <RimJoist>
+            <SystemIdentifier id='RimJoist9'/>
+            <ExteriorAdjacentTo>outside</ExteriorAdjacentTo>
+            <InteriorAdjacentTo>basement - conditioned</InteriorAdjacentTo>
+            <Area>12.8</Area>
+            <Siding>wood siding</Siding>
+            <SolarAbsorptance>0.7</SolarAbsorptance>
+            <Emittance>0.92</Emittance>
+            <Insulation>
+              <SystemIdentifier id='RimJoist9Insulation'/>
+              <AssemblyEffectiveRValue>23.0</AssemblyEffectiveRValue>
+            </Insulation>
+          </RimJoist>
+          <RimJoist>
+            <SystemIdentifier id='RimJoist10'/>
+            <ExteriorAdjacentTo>outside</ExteriorAdjacentTo>
+            <InteriorAdjacentTo>basement - conditioned</InteriorAdjacentTo>
+            <Area>0.1</Area>
+            <Siding>wood siding</Siding>
+            <SolarAbsorptance>0.7</SolarAbsorptance>
+            <Emittance>0.92</Emittance>
+            <Insulation>
+              <SystemIdentifier id='RimJoist10Insulation'/>
+              <AssemblyEffectiveRValue>23.0</AssemblyEffectiveRValue>
+            </Insulation>
+          </RimJoist>
+        </RimJoists>
+        <Walls>
+          <Wall>
+            <SystemIdentifier id='Wall1'/>
+            <ExteriorAdjacentTo>outside</ExteriorAdjacentTo>
+            <InteriorAdjacentTo>living space</InteriorAdjacentTo>
+            <WallType>
+              <WoodStud/>
+            </WallType>
+            <Area>133.3</Area>
+            <Siding>wood siding</Siding>
+            <SolarAbsorptance>0.7</SolarAbsorptance>
+            <Emittance>0.92</Emittance>
+            <InteriorFinish>
+              <Type>gypsum board</Type>
+            </InteriorFinish>
+            <Insulation>
+              <SystemIdentifier id='Wall1Insulation'/>
+              <AssemblyEffectiveRValue>23.0</AssemblyEffectiveRValue>
+            </Insulation>
+          </Wall>
+          <Wall>
+            <SystemIdentifier id='Wall2'/>
+            <ExteriorAdjacentTo>outside</ExteriorAdjacentTo>
+            <InteriorAdjacentTo>attic - unvented</InteriorAdjacentTo>
+            <AtticWallType>gable</AtticWallType>
+            <WallType>
+              <WoodStud/>
+            </WallType>
+            <Area>25.0</Area>
+            <Siding>wood siding</Siding>
+            <SolarAbsorptance>0.7</SolarAbsorptance>
+            <Emittance>0.92</Emittance>
+            <Insulation>
+              <SystemIdentifier id='Wall2Insulation'/>
+              <AssemblyEffectiveRValue>4.0</AssemblyEffectiveRValue>
+            </Insulation>
+          </Wall>
+          <Wall>
+            <SystemIdentifier id='Wall3'/>
+            <ExteriorAdjacentTo>outside</ExteriorAdjacentTo>
+            <InteriorAdjacentTo>living space</InteriorAdjacentTo>
+            <WallType>
+              <WoodStud/>
+            </WallType>
+            <Area>133.3</Area>
+            <Siding>wood siding</Siding>
+            <SolarAbsorptance>0.7</SolarAbsorptance>
+            <Emittance>0.92</Emittance>
+            <InteriorFinish>
+              <Type>gypsum board</Type>
+            </InteriorFinish>
+            <Insulation>
+              <SystemIdentifier id='Wall3Insulation'/>
+              <AssemblyEffectiveRValue>23.0</AssemblyEffectiveRValue>
+            </Insulation>
+          </Wall>
+          <Wall>
+            <SystemIdentifier id='Wall4'/>
+            <ExteriorAdjacentTo>outside</ExteriorAdjacentTo>
+            <InteriorAdjacentTo>living space</InteriorAdjacentTo>
+            <WallType>
+              <WoodStud/>
+            </WallType>
+            <Area>133.3</Area>
+            <Siding>wood siding</Siding>
+            <SolarAbsorptance>0.7</SolarAbsorptance>
+            <Emittance>0.92</Emittance>
+            <InteriorFinish>
+              <Type>gypsum board</Type>
+            </InteriorFinish>
+            <Insulation>
+              <SystemIdentifier id='Wall4Insulation'/>
+              <AssemblyEffectiveRValue>23.0</AssemblyEffectiveRValue>
+            </Insulation>
+          </Wall>
+          <Wall>
+            <SystemIdentifier id='Wall5'/>
+            <ExteriorAdjacentTo>outside</ExteriorAdjacentTo>
+            <InteriorAdjacentTo>living space</InteriorAdjacentTo>
+            <WallType>
+              <WoodStud/>
+            </WallType>
+            <Area>133.3</Area>
+            <Siding>wood siding</Siding>
+            <SolarAbsorptance>0.7</SolarAbsorptance>
+            <Emittance>0.92</Emittance>
+            <InteriorFinish>
+              <Type>gypsum board</Type>
+            </InteriorFinish>
+            <Insulation>
+              <SystemIdentifier id='Wall5Insulation'/>
+              <AssemblyEffectiveRValue>23.0</AssemblyEffectiveRValue>
+            </Insulation>
+          </Wall>
+          <Wall>
+            <SystemIdentifier id='Wall6'/>
+            <ExteriorAdjacentTo>outside</ExteriorAdjacentTo>
+            <InteriorAdjacentTo>living space</InteriorAdjacentTo>
+            <WallType>
+              <WoodStud/>
+            </WallType>
+            <Area>133.3</Area>
+            <Siding>wood siding</Siding>
+            <SolarAbsorptance>0.7</SolarAbsorptance>
+            <Emittance>0.92</Emittance>
+            <InteriorFinish>
+              <Type>gypsum board</Type>
+            </InteriorFinish>
+            <Insulation>
+              <SystemIdentifier id='Wall6Insulation'/>
+              <AssemblyEffectiveRValue>23.0</AssemblyEffectiveRValue>
+            </Insulation>
+          </Wall>
+          <Wall>
+            <SystemIdentifier id='Wall7'/>
+            <ExteriorAdjacentTo>outside</ExteriorAdjacentTo>
+            <InteriorAdjacentTo>living space</InteriorAdjacentTo>
+            <WallType>
+              <WoodStud/>
+            </WallType>
+            <Area>133.3</Area>
+            <Siding>wood siding</Siding>
+            <SolarAbsorptance>0.7</SolarAbsorptance>
+            <Emittance>0.92</Emittance>
+            <InteriorFinish>
+              <Type>gypsum board</Type>
+            </InteriorFinish>
+            <Insulation>
+              <SystemIdentifier id='Wall7Insulation'/>
+              <AssemblyEffectiveRValue>23.0</AssemblyEffectiveRValue>
+            </Insulation>
+          </Wall>
+          <Wall>
+            <SystemIdentifier id='Wall8'/>
+            <ExteriorAdjacentTo>outside</ExteriorAdjacentTo>
+            <InteriorAdjacentTo>living space</InteriorAdjacentTo>
+            <WallType>
+              <WoodStud/>
+            </WallType>
+            <Area>133.3</Area>
+            <Siding>wood siding</Siding>
+            <SolarAbsorptance>0.7</SolarAbsorptance>
+            <Emittance>0.92</Emittance>
+            <InteriorFinish>
+              <Type>gypsum board</Type>
+            </InteriorFinish>
+            <Insulation>
+              <SystemIdentifier id='Wall8Insulation'/>
+              <AssemblyEffectiveRValue>23.0</AssemblyEffectiveRValue>
+            </Insulation>
+          </Wall>
+          <Wall>
+            <SystemIdentifier id='Wall9'/>
+            <ExteriorAdjacentTo>outside</ExteriorAdjacentTo>
+            <InteriorAdjacentTo>living space</InteriorAdjacentTo>
+            <WallType>
+              <WoodStud/>
+            </WallType>
+            <Area>133.3</Area>
+            <Siding>wood siding</Siding>
+            <SolarAbsorptance>0.7</SolarAbsorptance>
+            <Emittance>0.92</Emittance>
+            <InteriorFinish>
+              <Type>gypsum board</Type>
+            </InteriorFinish>
+            <Insulation>
+              <SystemIdentifier id='Wall9Insulation'/>
+              <AssemblyEffectiveRValue>23.0</AssemblyEffectiveRValue>
+            </Insulation>
+          </Wall>
+          <Wall>
+            <SystemIdentifier id='Wall10'/>
+            <ExteriorAdjacentTo>outside</ExteriorAdjacentTo>
+            <InteriorAdjacentTo>living space</InteriorAdjacentTo>
+            <WallType>
+              <WoodStud/>
+            </WallType>
+            <Area>133.3</Area>
+            <Siding>wood siding</Siding>
+            <SolarAbsorptance>0.7</SolarAbsorptance>
+            <Emittance>0.92</Emittance>
+            <InteriorFinish>
+              <Type>gypsum board</Type>
+            </InteriorFinish>
+            <Insulation>
+              <SystemIdentifier id='Wall10Insulation'/>
+              <AssemblyEffectiveRValue>23.0</AssemblyEffectiveRValue>
+            </Insulation>
+          </Wall>
+          <Wall>
+            <SystemIdentifier id='Wall11'/>
+            <ExteriorAdjacentTo>outside</ExteriorAdjacentTo>
+            <InteriorAdjacentTo>attic - unvented</InteriorAdjacentTo>
+            <AtticWallType>gable</AtticWallType>
+            <WallType>
+              <WoodStud/>
+            </WallType>
+            <Area>25.0</Area>
+            <Siding>wood siding</Siding>
+            <SolarAbsorptance>0.7</SolarAbsorptance>
+            <Emittance>0.92</Emittance>
+            <Insulation>
+              <SystemIdentifier id='Wall11Insulation'/>
+              <AssemblyEffectiveRValue>4.0</AssemblyEffectiveRValue>
+            </Insulation>
+          </Wall>
+          <Wall>
+            <SystemIdentifier id='Wall12'/>
+            <ExteriorAdjacentTo>outside</ExteriorAdjacentTo>
+            <InteriorAdjacentTo>attic - unvented</InteriorAdjacentTo>
+            <AtticWallType>gable</AtticWallType>
+            <WallType>
+              <WoodStud/>
+            </WallType>
+            <Area>25.0</Area>
+            <Siding>wood siding</Siding>
+            <SolarAbsorptance>0.7</SolarAbsorptance>
+            <Emittance>0.92</Emittance>
+            <Insulation>
+              <SystemIdentifier id='Wall12Insulation'/>
+              <AssemblyEffectiveRValue>4.0</AssemblyEffectiveRValue>
+            </Insulation>
+          </Wall>
+          <Wall>
+            <SystemIdentifier id='Wall13'/>
+            <ExteriorAdjacentTo>outside</ExteriorAdjacentTo>
+            <InteriorAdjacentTo>attic - unvented</InteriorAdjacentTo>
+            <AtticWallType>gable</AtticWallType>
+            <WallType>
+              <WoodStud/>
+            </WallType>
+            <Area>25.0</Area>
+            <Siding>wood siding</Siding>
+            <SolarAbsorptance>0.7</SolarAbsorptance>
+            <Emittance>0.92</Emittance>
+            <Insulation>
+              <SystemIdentifier id='Wall13Insulation'/>
+              <AssemblyEffectiveRValue>4.0</AssemblyEffectiveRValue>
+            </Insulation>
+          </Wall>
+          <Wall>
+            <SystemIdentifier id='Wall14'/>
+            <ExteriorAdjacentTo>outside</ExteriorAdjacentTo>
+            <InteriorAdjacentTo>attic - unvented</InteriorAdjacentTo>
+            <AtticWallType>gable</AtticWallType>
+            <WallType>
+              <WoodStud/>
+            </WallType>
+            <Area>25.0</Area>
+            <Siding>wood siding</Siding>
+            <SolarAbsorptance>0.7</SolarAbsorptance>
+            <Emittance>0.92</Emittance>
+            <Insulation>
+              <SystemIdentifier id='Wall14Insulation'/>
+              <AssemblyEffectiveRValue>4.0</AssemblyEffectiveRValue>
+            </Insulation>
+          </Wall>
+          <Wall>
+            <SystemIdentifier id='Wall15'/>
+            <ExteriorAdjacentTo>outside</ExteriorAdjacentTo>
+            <InteriorAdjacentTo>attic - unvented</InteriorAdjacentTo>
+            <AtticWallType>gable</AtticWallType>
+            <WallType>
+              <WoodStud/>
+            </WallType>
+            <Area>25.0</Area>
+            <Siding>wood siding</Siding>
+            <SolarAbsorptance>0.7</SolarAbsorptance>
+            <Emittance>0.92</Emittance>
+            <Insulation>
+              <SystemIdentifier id='Wall15Insulation'/>
+              <AssemblyEffectiveRValue>4.0</AssemblyEffectiveRValue>
+            </Insulation>
+          </Wall>
+          <Wall>
+            <SystemIdentifier id='Wall16'/>
+            <ExteriorAdjacentTo>outside</ExteriorAdjacentTo>
+            <InteriorAdjacentTo>attic - unvented</InteriorAdjacentTo>
+            <AtticWallType>gable</AtticWallType>
+            <WallType>
+              <WoodStud/>
+            </WallType>
+            <Area>25.0</Area>
+            <Siding>wood siding</Siding>
+            <SolarAbsorptance>0.7</SolarAbsorptance>
+            <Emittance>0.92</Emittance>
+            <Insulation>
+              <SystemIdentifier id='Wall16Insulation'/>
+              <AssemblyEffectiveRValue>4.0</AssemblyEffectiveRValue>
+            </Insulation>
+          </Wall>
+          <Wall>
+            <SystemIdentifier id='Wall17'/>
+            <ExteriorAdjacentTo>outside</ExteriorAdjacentTo>
+            <InteriorAdjacentTo>attic - unvented</InteriorAdjacentTo>
+            <AtticWallType>gable</AtticWallType>
+            <WallType>
+              <WoodStud/>
+            </WallType>
+            <Area>25.0</Area>
+            <Siding>wood siding</Siding>
+            <SolarAbsorptance>0.7</SolarAbsorptance>
+            <Emittance>0.92</Emittance>
+            <Insulation>
+              <SystemIdentifier id='Wall17Insulation'/>
+              <AssemblyEffectiveRValue>4.0</AssemblyEffectiveRValue>
+            </Insulation>
+          </Wall>
+          <Wall>
+            <SystemIdentifier id='Wall18'/>
+            <ExteriorAdjacentTo>outside</ExteriorAdjacentTo>
+            <InteriorAdjacentTo>attic - unvented</InteriorAdjacentTo>
+            <AtticWallType>gable</AtticWallType>
+            <WallType>
+              <WoodStud/>
+            </WallType>
+            <Area>25.0</Area>
+            <Siding>wood siding</Siding>
+            <SolarAbsorptance>0.7</SolarAbsorptance>
+            <Emittance>0.92</Emittance>
+            <Insulation>
+              <SystemIdentifier id='Wall18Insulation'/>
+              <AssemblyEffectiveRValue>4.0</AssemblyEffectiveRValue>
+            </Insulation>
+          </Wall>
+          <Wall>
+            <SystemIdentifier id='Wall19'/>
+            <ExteriorAdjacentTo>outside</ExteriorAdjacentTo>
+            <InteriorAdjacentTo>attic - unvented</InteriorAdjacentTo>
+            <AtticWallType>gable</AtticWallType>
+            <WallType>
+              <WoodStud/>
+            </WallType>
+            <Area>0.1</Area>
+            <Siding>wood siding</Siding>
+            <SolarAbsorptance>0.7</SolarAbsorptance>
+            <Emittance>0.92</Emittance>
+            <Insulation>
+              <SystemIdentifier id='Wall19Insulation'/>
+              <AssemblyEffectiveRValue>4.0</AssemblyEffectiveRValue>
+            </Insulation>
+          </Wall>
+        </Walls>
+        <FoundationWalls>
+          <FoundationWall>
+            <SystemIdentifier id='FoundationWall1'/>
+            <ExteriorAdjacentTo>ground</ExteriorAdjacentTo>
+            <InteriorAdjacentTo>basement - conditioned</InteriorAdjacentTo>
+            <Height>8.0</Height>
+            <Area>133.3</Area>
+            <Thickness>8.0</Thickness>
+            <DepthBelowGrade>7.0</DepthBelowGrade>
+            <InteriorFinish>
+              <Type>gypsum board</Type>
+            </InteriorFinish>
+            <Insulation>
+              <SystemIdentifier id='FoundationWall1Insulation'/>
+              <Layer>
+                <InstallationType>continuous - exterior</InstallationType>
+                <NominalRValue>8.9</NominalRValue>
+                <DistanceToTopOfInsulation>0.0</DistanceToTopOfInsulation>
+                <DistanceToBottomOfInsulation>8.0</DistanceToBottomOfInsulation>
+              </Layer>
+              <Layer>
+                <InstallationType>continuous - interior</InstallationType>
+                <NominalRValue>0.0</NominalRValue>
+              </Layer>
+            </Insulation>
+          </FoundationWall>
+          <FoundationWall>
+            <SystemIdentifier id='FoundationWall2'/>
+            <ExteriorAdjacentTo>ground</ExteriorAdjacentTo>
+            <InteriorAdjacentTo>basement - conditioned</InteriorAdjacentTo>
+            <Height>8.0</Height>
+            <Area>133.3</Area>
+            <Thickness>8.0</Thickness>
+            <DepthBelowGrade>7.0</DepthBelowGrade>
+            <InteriorFinish>
+              <Type>gypsum board</Type>
+            </InteriorFinish>
+            <Insulation>
+              <SystemIdentifier id='FoundationWall2Insulation'/>
+              <Layer>
+                <InstallationType>continuous - exterior</InstallationType>
+                <NominalRValue>8.9</NominalRValue>
+                <DistanceToTopOfInsulation>0.0</DistanceToTopOfInsulation>
+                <DistanceToBottomOfInsulation>8.0</DistanceToBottomOfInsulation>
+              </Layer>
+              <Layer>
+                <InstallationType>continuous - interior</InstallationType>
+                <NominalRValue>0.0</NominalRValue>
+              </Layer>
+            </Insulation>
+          </FoundationWall>
+          <FoundationWall>
+            <SystemIdentifier id='FoundationWall3'/>
+            <ExteriorAdjacentTo>ground</ExteriorAdjacentTo>
+            <InteriorAdjacentTo>basement - conditioned</InteriorAdjacentTo>
+            <Height>8.0</Height>
+            <Area>133.3</Area>
+            <Thickness>8.0</Thickness>
+            <DepthBelowGrade>7.0</DepthBelowGrade>
+            <InteriorFinish>
+              <Type>gypsum board</Type>
+            </InteriorFinish>
+            <Insulation>
+              <SystemIdentifier id='FoundationWall3Insulation'/>
+              <Layer>
+                <InstallationType>continuous - exterior</InstallationType>
+                <NominalRValue>8.9</NominalRValue>
+                <DistanceToTopOfInsulation>0.0</DistanceToTopOfInsulation>
+                <DistanceToBottomOfInsulation>8.0</DistanceToBottomOfInsulation>
+              </Layer>
+              <Layer>
+                <InstallationType>continuous - interior</InstallationType>
+                <NominalRValue>0.0</NominalRValue>
+              </Layer>
+            </Insulation>
+          </FoundationWall>
+          <FoundationWall>
+            <SystemIdentifier id='FoundationWall4'/>
+            <ExteriorAdjacentTo>ground</ExteriorAdjacentTo>
+            <InteriorAdjacentTo>basement - conditioned</InteriorAdjacentTo>
+            <Height>8.0</Height>
+            <Area>133.3</Area>
+            <Thickness>8.0</Thickness>
+            <DepthBelowGrade>7.0</DepthBelowGrade>
+            <InteriorFinish>
+              <Type>gypsum board</Type>
+            </InteriorFinish>
+            <Insulation>
+              <SystemIdentifier id='FoundationWall4Insulation'/>
+              <Layer>
+                <InstallationType>continuous - exterior</InstallationType>
+                <NominalRValue>8.9</NominalRValue>
+                <DistanceToTopOfInsulation>0.0</DistanceToTopOfInsulation>
+                <DistanceToBottomOfInsulation>8.0</DistanceToBottomOfInsulation>
+              </Layer>
+              <Layer>
+                <InstallationType>continuous - interior</InstallationType>
+                <NominalRValue>0.0</NominalRValue>
+              </Layer>
+            </Insulation>
+          </FoundationWall>
+          <FoundationWall>
+            <SystemIdentifier id='FoundationWall5'/>
+            <ExteriorAdjacentTo>ground</ExteriorAdjacentTo>
+            <InteriorAdjacentTo>basement - conditioned</InteriorAdjacentTo>
+            <Height>8.0</Height>
+            <Area>133.3</Area>
+            <Thickness>8.0</Thickness>
+            <DepthBelowGrade>7.0</DepthBelowGrade>
+            <InteriorFinish>
+              <Type>gypsum board</Type>
+            </InteriorFinish>
+            <Insulation>
+              <SystemIdentifier id='FoundationWall5Insulation'/>
+              <Layer>
+                <InstallationType>continuous - exterior</InstallationType>
+                <NominalRValue>8.9</NominalRValue>
+                <DistanceToTopOfInsulation>0.0</DistanceToTopOfInsulation>
+                <DistanceToBottomOfInsulation>8.0</DistanceToBottomOfInsulation>
+              </Layer>
+              <Layer>
+                <InstallationType>continuous - interior</InstallationType>
+                <NominalRValue>0.0</NominalRValue>
+              </Layer>
+            </Insulation>
+          </FoundationWall>
+          <FoundationWall>
+            <SystemIdentifier id='FoundationWall6'/>
+            <ExteriorAdjacentTo>ground</ExteriorAdjacentTo>
+            <InteriorAdjacentTo>basement - conditioned</InteriorAdjacentTo>
+            <Height>8.0</Height>
+            <Area>133.3</Area>
+            <Thickness>8.0</Thickness>
+            <DepthBelowGrade>7.0</DepthBelowGrade>
+            <InteriorFinish>
+              <Type>gypsum board</Type>
+            </InteriorFinish>
+            <Insulation>
+              <SystemIdentifier id='FoundationWall6Insulation'/>
+              <Layer>
+                <InstallationType>continuous - exterior</InstallationType>
+                <NominalRValue>8.9</NominalRValue>
+                <DistanceToTopOfInsulation>0.0</DistanceToTopOfInsulation>
+                <DistanceToBottomOfInsulation>8.0</DistanceToBottomOfInsulation>
+              </Layer>
+              <Layer>
+                <InstallationType>continuous - interior</InstallationType>
+                <NominalRValue>0.0</NominalRValue>
+              </Layer>
+            </Insulation>
+          </FoundationWall>
+          <FoundationWall>
+            <SystemIdentifier id='FoundationWall7'/>
+            <ExteriorAdjacentTo>ground</ExteriorAdjacentTo>
+            <InteriorAdjacentTo>basement - conditioned</InteriorAdjacentTo>
+            <Height>8.0</Height>
+            <Area>133.3</Area>
+            <Thickness>8.0</Thickness>
+            <DepthBelowGrade>7.0</DepthBelowGrade>
+            <InteriorFinish>
+              <Type>gypsum board</Type>
+            </InteriorFinish>
+            <Insulation>
+              <SystemIdentifier id='FoundationWall7Insulation'/>
+              <Layer>
+                <InstallationType>continuous - exterior</InstallationType>
+                <NominalRValue>8.9</NominalRValue>
+                <DistanceToTopOfInsulation>0.0</DistanceToTopOfInsulation>
+                <DistanceToBottomOfInsulation>8.0</DistanceToBottomOfInsulation>
+              </Layer>
+              <Layer>
+                <InstallationType>continuous - interior</InstallationType>
+                <NominalRValue>0.0</NominalRValue>
+              </Layer>
+            </Insulation>
+          </FoundationWall>
+          <FoundationWall>
+            <SystemIdentifier id='FoundationWall8'/>
+            <ExteriorAdjacentTo>ground</ExteriorAdjacentTo>
+            <InteriorAdjacentTo>basement - conditioned</InteriorAdjacentTo>
+            <Height>8.0</Height>
+            <Area>133.3</Area>
+            <Thickness>8.0</Thickness>
+            <DepthBelowGrade>7.0</DepthBelowGrade>
+            <InteriorFinish>
+              <Type>gypsum board</Type>
+            </InteriorFinish>
+            <Insulation>
+              <SystemIdentifier id='FoundationWall8Insulation'/>
+              <Layer>
+                <InstallationType>continuous - exterior</InstallationType>
+                <NominalRValue>8.9</NominalRValue>
+                <DistanceToTopOfInsulation>0.0</DistanceToTopOfInsulation>
+                <DistanceToBottomOfInsulation>8.0</DistanceToBottomOfInsulation>
+              </Layer>
+              <Layer>
+                <InstallationType>continuous - interior</InstallationType>
+                <NominalRValue>0.0</NominalRValue>
+              </Layer>
+            </Insulation>
+          </FoundationWall>
+          <FoundationWall>
+            <SystemIdentifier id='FoundationWall9'/>
+            <ExteriorAdjacentTo>ground</ExteriorAdjacentTo>
+            <InteriorAdjacentTo>basement - conditioned</InteriorAdjacentTo>
+            <Height>8.0</Height>
+            <Area>133.3</Area>
+            <Thickness>8.0</Thickness>
+            <DepthBelowGrade>7.0</DepthBelowGrade>
+            <InteriorFinish>
+              <Type>gypsum board</Type>
+            </InteriorFinish>
+            <Insulation>
+              <SystemIdentifier id='FoundationWall9Insulation'/>
+              <Layer>
+                <InstallationType>continuous - exterior</InstallationType>
+                <NominalRValue>8.9</NominalRValue>
+                <DistanceToTopOfInsulation>0.0</DistanceToTopOfInsulation>
+                <DistanceToBottomOfInsulation>8.0</DistanceToBottomOfInsulation>
+              </Layer>
+              <Layer>
+                <InstallationType>continuous - interior</InstallationType>
+                <NominalRValue>0.0</NominalRValue>
+              </Layer>
+            </Insulation>
+          </FoundationWall>
+          <FoundationWall>
+            <SystemIdentifier id='FoundationWall10'/>
+            <ExteriorAdjacentTo>ground</ExteriorAdjacentTo>
+            <InteriorAdjacentTo>basement - conditioned</InteriorAdjacentTo>
+            <Height>8.0</Height>
+            <Area>0.1</Area>
+            <Thickness>8.0</Thickness>
+            <DepthBelowGrade>7.0</DepthBelowGrade>
+            <InteriorFinish>
+              <Type>gypsum board</Type>
+            </InteriorFinish>
+            <Insulation>
+              <SystemIdentifier id='FoundationWall10Insulation'/>
+              <Layer>
+                <InstallationType>continuous - exterior</InstallationType>
+                <NominalRValue>8.9</NominalRValue>
+                <DistanceToTopOfInsulation>0.0</DistanceToTopOfInsulation>
+                <DistanceToBottomOfInsulation>8.0</DistanceToBottomOfInsulation>
+              </Layer>
+              <Layer>
+                <InstallationType>continuous - interior</InstallationType>
+                <NominalRValue>0.0</NominalRValue>
+              </Layer>
+            </Insulation>
+          </FoundationWall>
+        </FoundationWalls>
+        <Floors>
+          <Floor>
+            <SystemIdentifier id='Floor1'/>
+            <ExteriorAdjacentTo>attic - unvented</ExteriorAdjacentTo>
+            <InteriorAdjacentTo>living space</InteriorAdjacentTo>
+            <FloorOrCeiling>ceiling</FloorOrCeiling>
+            <FloorType>
+              <WoodFrame/>
+            </FloorType>
+            <Area>150.0</Area>
+            <InteriorFinish>
+              <Type>gypsum board</Type>
+            </InteriorFinish>
+            <Insulation>
+              <SystemIdentifier id='Floor1Insulation'/>
+              <AssemblyEffectiveRValue>39.3</AssemblyEffectiveRValue>
+            </Insulation>
+          </Floor>
+          <Floor>
+            <SystemIdentifier id='Floor2'/>
+            <ExteriorAdjacentTo>attic - unvented</ExteriorAdjacentTo>
+            <InteriorAdjacentTo>living space</InteriorAdjacentTo>
+            <FloorOrCeiling>ceiling</FloorOrCeiling>
+            <FloorType>
+              <WoodFrame/>
+            </FloorType>
+            <Area>150.0</Area>
+            <InteriorFinish>
+              <Type>gypsum board</Type>
+            </InteriorFinish>
+            <Insulation>
+              <SystemIdentifier id='Floor2Insulation'/>
+              <AssemblyEffectiveRValue>39.3</AssemblyEffectiveRValue>
+            </Insulation>
+          </Floor>
+          <Floor>
+            <SystemIdentifier id='Floor3'/>
+            <ExteriorAdjacentTo>attic - unvented</ExteriorAdjacentTo>
+            <InteriorAdjacentTo>living space</InteriorAdjacentTo>
+            <FloorOrCeiling>ceiling</FloorOrCeiling>
+            <FloorType>
+              <WoodFrame/>
+            </FloorType>
+            <Area>150.0</Area>
+            <InteriorFinish>
+              <Type>gypsum board</Type>
+            </InteriorFinish>
+            <Insulation>
+              <SystemIdentifier id='Floor3Insulation'/>
+              <AssemblyEffectiveRValue>39.3</AssemblyEffectiveRValue>
+            </Insulation>
+          </Floor>
+          <Floor>
+            <SystemIdentifier id='Floor4'/>
+            <ExteriorAdjacentTo>attic - unvented</ExteriorAdjacentTo>
+            <InteriorAdjacentTo>living space</InteriorAdjacentTo>
+            <FloorOrCeiling>ceiling</FloorOrCeiling>
+            <FloorType>
+              <WoodFrame/>
+            </FloorType>
+            <Area>150.0</Area>
+            <InteriorFinish>
+              <Type>gypsum board</Type>
+            </InteriorFinish>
+            <Insulation>
+              <SystemIdentifier id='Floor4Insulation'/>
+              <AssemblyEffectiveRValue>39.3</AssemblyEffectiveRValue>
+            </Insulation>
+          </Floor>
+          <Floor>
+            <SystemIdentifier id='Floor5'/>
+            <ExteriorAdjacentTo>attic - unvented</ExteriorAdjacentTo>
+            <InteriorAdjacentTo>living space</InteriorAdjacentTo>
+            <FloorOrCeiling>ceiling</FloorOrCeiling>
+            <FloorType>
+              <WoodFrame/>
+            </FloorType>
+            <Area>150.0</Area>
+            <InteriorFinish>
+              <Type>gypsum board</Type>
+            </InteriorFinish>
+            <Insulation>
+              <SystemIdentifier id='Floor5Insulation'/>
+              <AssemblyEffectiveRValue>39.3</AssemblyEffectiveRValue>
+            </Insulation>
+          </Floor>
+          <Floor>
+            <SystemIdentifier id='Floor6'/>
+            <ExteriorAdjacentTo>attic - unvented</ExteriorAdjacentTo>
+            <InteriorAdjacentTo>living space</InteriorAdjacentTo>
+            <FloorOrCeiling>ceiling</FloorOrCeiling>
+            <FloorType>
+              <WoodFrame/>
+            </FloorType>
+            <Area>150.0</Area>
+            <InteriorFinish>
+              <Type>gypsum board</Type>
+            </InteriorFinish>
+            <Insulation>
+              <SystemIdentifier id='Floor6Insulation'/>
+              <AssemblyEffectiveRValue>39.3</AssemblyEffectiveRValue>
+            </Insulation>
+          </Floor>
+          <Floor>
+            <SystemIdentifier id='Floor7'/>
+            <ExteriorAdjacentTo>attic - unvented</ExteriorAdjacentTo>
+            <InteriorAdjacentTo>living space</InteriorAdjacentTo>
+            <FloorOrCeiling>ceiling</FloorOrCeiling>
+            <FloorType>
+              <WoodFrame/>
+            </FloorType>
+            <Area>150.0</Area>
+            <InteriorFinish>
+              <Type>gypsum board</Type>
+            </InteriorFinish>
+            <Insulation>
+              <SystemIdentifier id='Floor7Insulation'/>
+              <AssemblyEffectiveRValue>39.3</AssemblyEffectiveRValue>
+            </Insulation>
+          </Floor>
+          <Floor>
+            <SystemIdentifier id='Floor8'/>
+            <ExteriorAdjacentTo>attic - unvented</ExteriorAdjacentTo>
+            <InteriorAdjacentTo>living space</InteriorAdjacentTo>
+            <FloorOrCeiling>ceiling</FloorOrCeiling>
+            <FloorType>
+              <WoodFrame/>
+            </FloorType>
+            <Area>150.0</Area>
+            <InteriorFinish>
+              <Type>gypsum board</Type>
+            </InteriorFinish>
+            <Insulation>
+              <SystemIdentifier id='Floor8Insulation'/>
+              <AssemblyEffectiveRValue>39.3</AssemblyEffectiveRValue>
+            </Insulation>
+          </Floor>
+          <Floor>
+            <SystemIdentifier id='Floor9'/>
+            <ExteriorAdjacentTo>attic - unvented</ExteriorAdjacentTo>
+            <InteriorAdjacentTo>living space</InteriorAdjacentTo>
+            <FloorOrCeiling>ceiling</FloorOrCeiling>
+            <FloorType>
+              <WoodFrame/>
+            </FloorType>
+            <Area>150.0</Area>
+            <InteriorFinish>
+              <Type>gypsum board</Type>
+            </InteriorFinish>
+            <Insulation>
+              <SystemIdentifier id='Floor9Insulation'/>
+              <AssemblyEffectiveRValue>39.3</AssemblyEffectiveRValue>
+            </Insulation>
+          </Floor>
+          <Floor>
+            <SystemIdentifier id='Floor10'/>
+            <ExteriorAdjacentTo>attic - unvented</ExteriorAdjacentTo>
+            <InteriorAdjacentTo>living space</InteriorAdjacentTo>
+            <FloorOrCeiling>ceiling</FloorOrCeiling>
+            <FloorType>
+              <WoodFrame/>
+            </FloorType>
+            <Area>0.1</Area>
+            <InteriorFinish>
+              <Type>gypsum board</Type>
+            </InteriorFinish>
+            <Insulation>
+              <SystemIdentifier id='Floor10Insulation'/>
+              <AssemblyEffectiveRValue>39.3</AssemblyEffectiveRValue>
+            </Insulation>
+          </Floor>
+        </Floors>
+        <Slabs>
+          <Slab>
+            <SystemIdentifier id='Slab1'/>
+            <InteriorAdjacentTo>basement - conditioned</InteriorAdjacentTo>
+            <Area>150.0</Area>
+            <Thickness>4.0</Thickness>
+            <ExposedPerimeter>16.666666666666668</ExposedPerimeter>
+            <PerimeterInsulation>
+              <SystemIdentifier id='Slab1PerimeterInsulation'/>
+              <Layer>
+                <NominalRValue>0.0</NominalRValue>
+                <InsulationDepth>0.0</InsulationDepth>
+              </Layer>
+            </PerimeterInsulation>
+            <UnderSlabInsulation>
+              <SystemIdentifier id='Slab1UnderSlabInsulation'/>
+              <Layer>
+                <NominalRValue>0.0</NominalRValue>
+                <InsulationWidth>0.0</InsulationWidth>
+              </Layer>
+            </UnderSlabInsulation>
+            <extension>
+              <CarpetFraction>0.0</CarpetFraction>
+              <CarpetRValue>0.0</CarpetRValue>
+            </extension>
+          </Slab>
+          <Slab>
+            <SystemIdentifier id='Slab2'/>
+            <InteriorAdjacentTo>basement - conditioned</InteriorAdjacentTo>
+            <Area>150.0</Area>
+            <Thickness>4.0</Thickness>
+            <ExposedPerimeter>16.666666666666668</ExposedPerimeter>
+            <PerimeterInsulation>
+              <SystemIdentifier id='Slab2PerimeterInsulation'/>
+              <Layer>
+                <NominalRValue>0.0</NominalRValue>
+                <InsulationDepth>0.0</InsulationDepth>
+              </Layer>
+            </PerimeterInsulation>
+            <UnderSlabInsulation>
+              <SystemIdentifier id='Slab2UnderSlabInsulation'/>
+              <Layer>
+                <NominalRValue>0.0</NominalRValue>
+                <InsulationWidth>0.0</InsulationWidth>
+              </Layer>
+            </UnderSlabInsulation>
+            <extension>
+              <CarpetFraction>0.0</CarpetFraction>
+              <CarpetRValue>0.0</CarpetRValue>
+            </extension>
+          </Slab>
+          <Slab>
+            <SystemIdentifier id='Slab3'/>
+            <InteriorAdjacentTo>basement - conditioned</InteriorAdjacentTo>
+            <Area>150.0</Area>
+            <Thickness>4.0</Thickness>
+            <ExposedPerimeter>16.666666666666668</ExposedPerimeter>
+            <PerimeterInsulation>
+              <SystemIdentifier id='Slab3PerimeterInsulation'/>
+              <Layer>
+                <NominalRValue>0.0</NominalRValue>
+                <InsulationDepth>0.0</InsulationDepth>
+              </Layer>
+            </PerimeterInsulation>
+            <UnderSlabInsulation>
+              <SystemIdentifier id='Slab3UnderSlabInsulation'/>
+              <Layer>
+                <NominalRValue>0.0</NominalRValue>
+                <InsulationWidth>0.0</InsulationWidth>
+              </Layer>
+            </UnderSlabInsulation>
+            <extension>
+              <CarpetFraction>0.0</CarpetFraction>
+              <CarpetRValue>0.0</CarpetRValue>
+            </extension>
+          </Slab>
+          <Slab>
+            <SystemIdentifier id='Slab4'/>
+            <InteriorAdjacentTo>basement - conditioned</InteriorAdjacentTo>
+            <Area>150.0</Area>
+            <Thickness>4.0</Thickness>
+            <ExposedPerimeter>16.666666666666668</ExposedPerimeter>
+            <PerimeterInsulation>
+              <SystemIdentifier id='Slab4PerimeterInsulation'/>
+              <Layer>
+                <NominalRValue>0.0</NominalRValue>
+                <InsulationDepth>0.0</InsulationDepth>
+              </Layer>
+            </PerimeterInsulation>
+            <UnderSlabInsulation>
+              <SystemIdentifier id='Slab4UnderSlabInsulation'/>
+              <Layer>
+                <NominalRValue>0.0</NominalRValue>
+                <InsulationWidth>0.0</InsulationWidth>
+              </Layer>
+            </UnderSlabInsulation>
+            <extension>
+              <CarpetFraction>0.0</CarpetFraction>
+              <CarpetRValue>0.0</CarpetRValue>
+            </extension>
+          </Slab>
+          <Slab>
+            <SystemIdentifier id='Slab5'/>
+            <InteriorAdjacentTo>basement - conditioned</InteriorAdjacentTo>
+            <Area>150.0</Area>
+            <Thickness>4.0</Thickness>
+            <ExposedPerimeter>16.666666666666668</ExposedPerimeter>
+            <PerimeterInsulation>
+              <SystemIdentifier id='Slab5PerimeterInsulation'/>
+              <Layer>
+                <NominalRValue>0.0</NominalRValue>
+                <InsulationDepth>0.0</InsulationDepth>
+              </Layer>
+            </PerimeterInsulation>
+            <UnderSlabInsulation>
+              <SystemIdentifier id='Slab5UnderSlabInsulation'/>
+              <Layer>
+                <NominalRValue>0.0</NominalRValue>
+                <InsulationWidth>0.0</InsulationWidth>
+              </Layer>
+            </UnderSlabInsulation>
+            <extension>
+              <CarpetFraction>0.0</CarpetFraction>
+              <CarpetRValue>0.0</CarpetRValue>
+            </extension>
+          </Slab>
+          <Slab>
+            <SystemIdentifier id='Slab6'/>
+            <InteriorAdjacentTo>basement - conditioned</InteriorAdjacentTo>
+            <Area>150.0</Area>
+            <Thickness>4.0</Thickness>
+            <ExposedPerimeter>16.666666666666668</ExposedPerimeter>
+            <PerimeterInsulation>
+              <SystemIdentifier id='Slab6PerimeterInsulation'/>
+              <Layer>
+                <NominalRValue>0.0</NominalRValue>
+                <InsulationDepth>0.0</InsulationDepth>
+              </Layer>
+            </PerimeterInsulation>
+            <UnderSlabInsulation>
+              <SystemIdentifier id='Slab6UnderSlabInsulation'/>
+              <Layer>
+                <NominalRValue>0.0</NominalRValue>
+                <InsulationWidth>0.0</InsulationWidth>
+              </Layer>
+            </UnderSlabInsulation>
+            <extension>
+              <CarpetFraction>0.0</CarpetFraction>
+              <CarpetRValue>0.0</CarpetRValue>
+            </extension>
+          </Slab>
+          <Slab>
+            <SystemIdentifier id='Slab7'/>
+            <InteriorAdjacentTo>basement - conditioned</InteriorAdjacentTo>
+            <Area>150.0</Area>
+            <Thickness>4.0</Thickness>
+            <ExposedPerimeter>16.666666666666668</ExposedPerimeter>
+            <PerimeterInsulation>
+              <SystemIdentifier id='Slab7PerimeterInsulation'/>
+              <Layer>
+                <NominalRValue>0.0</NominalRValue>
+                <InsulationDepth>0.0</InsulationDepth>
+              </Layer>
+            </PerimeterInsulation>
+            <UnderSlabInsulation>
+              <SystemIdentifier id='Slab7UnderSlabInsulation'/>
+              <Layer>
+                <NominalRValue>0.0</NominalRValue>
+                <InsulationWidth>0.0</InsulationWidth>
+              </Layer>
+            </UnderSlabInsulation>
+            <extension>
+              <CarpetFraction>0.0</CarpetFraction>
+              <CarpetRValue>0.0</CarpetRValue>
+            </extension>
+          </Slab>
+          <Slab>
+            <SystemIdentifier id='Slab8'/>
+            <InteriorAdjacentTo>basement - conditioned</InteriorAdjacentTo>
+            <Area>150.0</Area>
+            <Thickness>4.0</Thickness>
+            <ExposedPerimeter>16.666666666666668</ExposedPerimeter>
+            <PerimeterInsulation>
+              <SystemIdentifier id='Slab8PerimeterInsulation'/>
+              <Layer>
+                <NominalRValue>0.0</NominalRValue>
+                <InsulationDepth>0.0</InsulationDepth>
+              </Layer>
+            </PerimeterInsulation>
+            <UnderSlabInsulation>
+              <SystemIdentifier id='Slab8UnderSlabInsulation'/>
+              <Layer>
+                <NominalRValue>0.0</NominalRValue>
+                <InsulationWidth>0.0</InsulationWidth>
+              </Layer>
+            </UnderSlabInsulation>
+            <extension>
+              <CarpetFraction>0.0</CarpetFraction>
+              <CarpetRValue>0.0</CarpetRValue>
+            </extension>
+          </Slab>
+          <Slab>
+            <SystemIdentifier id='Slab9'/>
+            <InteriorAdjacentTo>basement - conditioned</InteriorAdjacentTo>
+            <Area>150.0</Area>
+            <Thickness>4.0</Thickness>
+            <ExposedPerimeter>16.666666666666668</ExposedPerimeter>
+            <PerimeterInsulation>
+              <SystemIdentifier id='Slab9PerimeterInsulation'/>
+              <Layer>
+                <NominalRValue>0.0</NominalRValue>
+                <InsulationDepth>0.0</InsulationDepth>
+              </Layer>
+            </PerimeterInsulation>
+            <UnderSlabInsulation>
+              <SystemIdentifier id='Slab9UnderSlabInsulation'/>
+              <Layer>
+                <NominalRValue>0.0</NominalRValue>
+                <InsulationWidth>0.0</InsulationWidth>
+              </Layer>
+            </UnderSlabInsulation>
+            <extension>
+              <CarpetFraction>0.0</CarpetFraction>
+              <CarpetRValue>0.0</CarpetRValue>
+            </extension>
+          </Slab>
+          <Slab>
+            <SystemIdentifier id='Slab10'/>
+            <InteriorAdjacentTo>basement - conditioned</InteriorAdjacentTo>
+            <Area>0.1</Area>
+            <Thickness>4.0</Thickness>
+            <ExposedPerimeter>16.666666666666668</ExposedPerimeter>
+            <PerimeterInsulation>
+              <SystemIdentifier id='Slab10PerimeterInsulation'/>
+              <Layer>
+                <NominalRValue>0.0</NominalRValue>
+                <InsulationDepth>0.0</InsulationDepth>
+              </Layer>
+            </PerimeterInsulation>
+            <UnderSlabInsulation>
+              <SystemIdentifier id='Slab10UnderSlabInsulation'/>
+              <Layer>
+                <NominalRValue>0.0</NominalRValue>
+                <InsulationWidth>0.0</InsulationWidth>
+              </Layer>
+            </UnderSlabInsulation>
+            <extension>
+              <CarpetFraction>0.0</CarpetFraction>
+              <CarpetRValue>0.0</CarpetRValue>
+            </extension>
+          </Slab>
+        </Slabs>
+        <Windows>
+          <Window>
+            <SystemIdentifier id='Window1'/>
+            <Area>12.0</Area>
+            <Azimuth>0</Azimuth>
+            <UFactor>0.33</UFactor>
+            <SHGC>0.45</SHGC>
+            <InteriorShading>
+              <SystemIdentifier id='Window1InteriorShading'/>
+              <SummerShadingCoefficient>0.7</SummerShadingCoefficient>
+              <WinterShadingCoefficient>0.85</WinterShadingCoefficient>
+            </InteriorShading>
+            <FractionOperable>0.0</FractionOperable>
+            <AttachedToWall idref='Wall1'/>
+          </Window>
+          <Window>
+            <SystemIdentifier id='Window2'/>
+            <Area>8.0</Area>
+            <Azimuth>90</Azimuth>
+            <UFactor>0.33</UFactor>
+            <SHGC>0.45</SHGC>
+            <InteriorShading>
+              <SystemIdentifier id='Window2InteriorShading'/>
+              <SummerShadingCoefficient>0.7</SummerShadingCoefficient>
+              <WinterShadingCoefficient>0.85</WinterShadingCoefficient>
+            </InteriorShading>
+            <FractionOperable>0.0</FractionOperable>
+            <AttachedToWall idref='Wall1'/>
+          </Window>
+          <Window>
+            <SystemIdentifier id='Window3'/>
+            <Area>12.0</Area>
+            <Azimuth>180</Azimuth>
+            <UFactor>0.33</UFactor>
+            <SHGC>0.45</SHGC>
+            <InteriorShading>
+              <SystemIdentifier id='Window3InteriorShading'/>
+              <SummerShadingCoefficient>0.7</SummerShadingCoefficient>
+              <WinterShadingCoefficient>0.85</WinterShadingCoefficient>
+            </InteriorShading>
+            <FractionOperable>0.0</FractionOperable>
+            <AttachedToWall idref='Wall1'/>
+          </Window>
+          <Window>
+            <SystemIdentifier id='Window4'/>
+            <Area>8.0</Area>
+            <Azimuth>270</Azimuth>
+            <UFactor>0.33</UFactor>
+            <SHGC>0.45</SHGC>
+            <InteriorShading>
+              <SystemIdentifier id='Window4InteriorShading'/>
+              <SummerShadingCoefficient>0.7</SummerShadingCoefficient>
+              <WinterShadingCoefficient>0.85</WinterShadingCoefficient>
+            </InteriorShading>
+            <FractionOperable>0.0</FractionOperable>
+            <AttachedToWall idref='Wall1'/>
+          </Window>
+          <Window>
+            <SystemIdentifier id='Window5'/>
+            <Area>12.0</Area>
+            <Azimuth>0</Azimuth>
+            <UFactor>0.33</UFactor>
+            <SHGC>0.45</SHGC>
+            <InteriorShading>
+              <SystemIdentifier id='Window5InteriorShading'/>
+              <SummerShadingCoefficient>0.7</SummerShadingCoefficient>
+              <WinterShadingCoefficient>0.85</WinterShadingCoefficient>
+            </InteriorShading>
+            <FractionOperable>0.0</FractionOperable>
+            <AttachedToWall idref='Wall3'/>
+          </Window>
+          <Window>
+            <SystemIdentifier id='Window6'/>
+            <Area>12.0</Area>
+            <Azimuth>0</Azimuth>
+            <UFactor>0.33</UFactor>
+            <SHGC>0.45</SHGC>
+            <InteriorShading>
+              <SystemIdentifier id='Window6InteriorShading'/>
+              <SummerShadingCoefficient>0.7</SummerShadingCoefficient>
+              <WinterShadingCoefficient>0.85</WinterShadingCoefficient>
+            </InteriorShading>
+            <FractionOperable>0.0</FractionOperable>
+            <AttachedToWall idref='Wall4'/>
+          </Window>
+          <Window>
+            <SystemIdentifier id='Window7'/>
+            <Area>12.0</Area>
+            <Azimuth>0</Azimuth>
+            <UFactor>0.33</UFactor>
+            <SHGC>0.45</SHGC>
+            <InteriorShading>
+              <SystemIdentifier id='Window7InteriorShading'/>
+              <SummerShadingCoefficient>0.7</SummerShadingCoefficient>
+              <WinterShadingCoefficient>0.85</WinterShadingCoefficient>
+            </InteriorShading>
+            <FractionOperable>1.0</FractionOperable>
+            <AttachedToWall idref='Wall5'/>
+          </Window>
+          <Window>
+            <SystemIdentifier id='Window8'/>
+            <Area>12.0</Area>
+            <Azimuth>0</Azimuth>
+            <UFactor>0.33</UFactor>
+            <SHGC>0.45</SHGC>
+            <InteriorShading>
+              <SystemIdentifier id='Window8InteriorShading'/>
+              <SummerShadingCoefficient>0.7</SummerShadingCoefficient>
+              <WinterShadingCoefficient>0.85</WinterShadingCoefficient>
+            </InteriorShading>
+            <FractionOperable>1.0</FractionOperable>
+            <AttachedToWall idref='Wall6'/>
+          </Window>
+          <Window>
+            <SystemIdentifier id='Window9'/>
+            <Area>12.0</Area>
+            <Azimuth>0</Azimuth>
+            <UFactor>0.33</UFactor>
+            <SHGC>0.45</SHGC>
+            <InteriorShading>
+              <SystemIdentifier id='Window9InteriorShading'/>
+              <SummerShadingCoefficient>0.7</SummerShadingCoefficient>
+              <WinterShadingCoefficient>0.85</WinterShadingCoefficient>
+            </InteriorShading>
+            <FractionOperable>1.0</FractionOperable>
+            <AttachedToWall idref='Wall7'/>
+          </Window>
+          <Window>
+            <SystemIdentifier id='Window10'/>
+            <Area>12.0</Area>
+            <Azimuth>0</Azimuth>
+            <UFactor>0.33</UFactor>
+            <SHGC>0.45</SHGC>
+            <InteriorShading>
+              <SystemIdentifier id='Window10InteriorShading'/>
+              <SummerShadingCoefficient>0.7</SummerShadingCoefficient>
+              <WinterShadingCoefficient>0.85</WinterShadingCoefficient>
+            </InteriorShading>
+            <FractionOperable>1.0</FractionOperable>
+            <AttachedToWall idref='Wall8'/>
+          </Window>
+          <Window>
+            <SystemIdentifier id='Window11'/>
+            <Area>12.0</Area>
+            <Azimuth>0</Azimuth>
+            <UFactor>0.33</UFactor>
+            <SHGC>0.45</SHGC>
+            <InteriorShading>
+              <SystemIdentifier id='Window11InteriorShading'/>
+              <SummerShadingCoefficient>0.7</SummerShadingCoefficient>
+              <WinterShadingCoefficient>0.85</WinterShadingCoefficient>
+            </InteriorShading>
+            <FractionOperable>1.0</FractionOperable>
+            <AttachedToWall idref='Wall9'/>
+          </Window>
+          <Window>
+            <SystemIdentifier id='Window12'/>
+            <Area>12.0</Area>
+            <Azimuth>0</Azimuth>
+            <UFactor>0.33</UFactor>
+            <SHGC>0.45</SHGC>
+            <InteriorShading>
+              <SystemIdentifier id='Window12InteriorShading'/>
+              <SummerShadingCoefficient>0.7</SummerShadingCoefficient>
+              <WinterShadingCoefficient>0.85</WinterShadingCoefficient>
+            </InteriorShading>
+            <FractionOperable>1.0</FractionOperable>
+            <AttachedToWall idref='Wall10'/>
+          </Window>
+          <Window>
+            <SystemIdentifier id='Window13'/>
+            <Area>8.0</Area>
+            <Azimuth>90</Azimuth>
+            <UFactor>0.33</UFactor>
+            <SHGC>0.45</SHGC>
+            <InteriorShading>
+              <SystemIdentifier id='Window13InteriorShading'/>
+              <SummerShadingCoefficient>0.7</SummerShadingCoefficient>
+              <WinterShadingCoefficient>0.85</WinterShadingCoefficient>
+            </InteriorShading>
+            <FractionOperable>0.0</FractionOperable>
+            <AttachedToWall idref='Wall3'/>
+          </Window>
+          <Window>
+            <SystemIdentifier id='Window14'/>
+            <Area>8.0</Area>
+            <Azimuth>90</Azimuth>
+            <UFactor>0.33</UFactor>
+            <SHGC>0.45</SHGC>
+            <InteriorShading>
+              <SystemIdentifier id='Window14InteriorShading'/>
+              <SummerShadingCoefficient>0.7</SummerShadingCoefficient>
+              <WinterShadingCoefficient>0.85</WinterShadingCoefficient>
+            </InteriorShading>
+            <FractionOperable>0.0</FractionOperable>
+            <AttachedToWall idref='Wall4'/>
+          </Window>
+          <Window>
+            <SystemIdentifier id='Window15'/>
+            <Area>8.0</Area>
+            <Azimuth>90</Azimuth>
+            <UFactor>0.33</UFactor>
+            <SHGC>0.45</SHGC>
+            <InteriorShading>
+              <SystemIdentifier id='Window15InteriorShading'/>
+              <SummerShadingCoefficient>0.7</SummerShadingCoefficient>
+              <WinterShadingCoefficient>0.85</WinterShadingCoefficient>
+            </InteriorShading>
+            <FractionOperable>1.0</FractionOperable>
+            <AttachedToWall idref='Wall5'/>
+          </Window>
+          <Window>
+            <SystemIdentifier id='Window16'/>
+            <Area>8.0</Area>
+            <Azimuth>90</Azimuth>
+            <UFactor>0.33</UFactor>
+            <SHGC>0.45</SHGC>
+            <InteriorShading>
+              <SystemIdentifier id='Window16InteriorShading'/>
+              <SummerShadingCoefficient>0.7</SummerShadingCoefficient>
+              <WinterShadingCoefficient>0.85</WinterShadingCoefficient>
+            </InteriorShading>
+            <FractionOperable>1.0</FractionOperable>
+            <AttachedToWall idref='Wall6'/>
+          </Window>
+          <Window>
+            <SystemIdentifier id='Window17'/>
+            <Area>8.0</Area>
+            <Azimuth>90</Azimuth>
+            <UFactor>0.33</UFactor>
+            <SHGC>0.45</SHGC>
+            <InteriorShading>
+              <SystemIdentifier id='Window17InteriorShading'/>
+              <SummerShadingCoefficient>0.7</SummerShadingCoefficient>
+              <WinterShadingCoefficient>0.85</WinterShadingCoefficient>
+            </InteriorShading>
+            <FractionOperable>1.0</FractionOperable>
+            <AttachedToWall idref='Wall7'/>
+          </Window>
+          <Window>
+            <SystemIdentifier id='Window18'/>
+            <Area>8.0</Area>
+            <Azimuth>90</Azimuth>
+            <UFactor>0.33</UFactor>
+            <SHGC>0.45</SHGC>
+            <InteriorShading>
+              <SystemIdentifier id='Window18InteriorShading'/>
+              <SummerShadingCoefficient>0.7</SummerShadingCoefficient>
+              <WinterShadingCoefficient>0.85</WinterShadingCoefficient>
+            </InteriorShading>
+            <FractionOperable>1.0</FractionOperable>
+            <AttachedToWall idref='Wall8'/>
+          </Window>
+          <Window>
+            <SystemIdentifier id='Window19'/>
+            <Area>8.0</Area>
+            <Azimuth>90</Azimuth>
+            <UFactor>0.33</UFactor>
+            <SHGC>0.45</SHGC>
+            <InteriorShading>
+              <SystemIdentifier id='Window19InteriorShading'/>
+              <SummerShadingCoefficient>0.7</SummerShadingCoefficient>
+              <WinterShadingCoefficient>0.85</WinterShadingCoefficient>
+            </InteriorShading>
+            <FractionOperable>1.0</FractionOperable>
+            <AttachedToWall idref='Wall9'/>
+          </Window>
+          <Window>
+            <SystemIdentifier id='Window20'/>
+            <Area>8.0</Area>
+            <Azimuth>90</Azimuth>
+            <UFactor>0.33</UFactor>
+            <SHGC>0.45</SHGC>
+            <InteriorShading>
+              <SystemIdentifier id='Window20InteriorShading'/>
+              <SummerShadingCoefficient>0.7</SummerShadingCoefficient>
+              <WinterShadingCoefficient>0.85</WinterShadingCoefficient>
+            </InteriorShading>
+            <FractionOperable>1.0</FractionOperable>
+            <AttachedToWall idref='Wall10'/>
+          </Window>
+          <Window>
+            <SystemIdentifier id='Window21'/>
+            <Area>12.0</Area>
+            <Azimuth>180</Azimuth>
+            <UFactor>0.33</UFactor>
+            <SHGC>0.45</SHGC>
+            <InteriorShading>
+              <SystemIdentifier id='Window21InteriorShading'/>
+              <SummerShadingCoefficient>0.7</SummerShadingCoefficient>
+              <WinterShadingCoefficient>0.85</WinterShadingCoefficient>
+            </InteriorShading>
+            <FractionOperable>0.0</FractionOperable>
+            <AttachedToWall idref='Wall3'/>
+          </Window>
+          <Window>
+            <SystemIdentifier id='Window22'/>
+            <Area>12.0</Area>
+            <Azimuth>180</Azimuth>
+            <UFactor>0.33</UFactor>
+            <SHGC>0.45</SHGC>
+            <InteriorShading>
+              <SystemIdentifier id='Window22InteriorShading'/>
+              <SummerShadingCoefficient>0.7</SummerShadingCoefficient>
+              <WinterShadingCoefficient>0.85</WinterShadingCoefficient>
+            </InteriorShading>
+            <FractionOperable>0.0</FractionOperable>
+            <AttachedToWall idref='Wall4'/>
+          </Window>
+          <Window>
+            <SystemIdentifier id='Window23'/>
+            <Area>12.0</Area>
+            <Azimuth>180</Azimuth>
+            <UFactor>0.33</UFactor>
+            <SHGC>0.45</SHGC>
+            <InteriorShading>
+              <SystemIdentifier id='Window23InteriorShading'/>
+              <SummerShadingCoefficient>0.7</SummerShadingCoefficient>
+              <WinterShadingCoefficient>0.85</WinterShadingCoefficient>
+            </InteriorShading>
+            <FractionOperable>1.0</FractionOperable>
+            <AttachedToWall idref='Wall5'/>
+          </Window>
+          <Window>
+            <SystemIdentifier id='Window24'/>
+            <Area>12.0</Area>
+            <Azimuth>180</Azimuth>
+            <UFactor>0.33</UFactor>
+            <SHGC>0.45</SHGC>
+            <InteriorShading>
+              <SystemIdentifier id='Window24InteriorShading'/>
+              <SummerShadingCoefficient>0.7</SummerShadingCoefficient>
+              <WinterShadingCoefficient>0.85</WinterShadingCoefficient>
+            </InteriorShading>
+            <FractionOperable>1.0</FractionOperable>
+            <AttachedToWall idref='Wall6'/>
+          </Window>
+          <Window>
+            <SystemIdentifier id='Window25'/>
+            <Area>12.0</Area>
+            <Azimuth>180</Azimuth>
+            <UFactor>0.33</UFactor>
+            <SHGC>0.45</SHGC>
+            <InteriorShading>
+              <SystemIdentifier id='Window25InteriorShading'/>
+              <SummerShadingCoefficient>0.7</SummerShadingCoefficient>
+              <WinterShadingCoefficient>0.85</WinterShadingCoefficient>
+            </InteriorShading>
+            <FractionOperable>1.0</FractionOperable>
+            <AttachedToWall idref='Wall7'/>
+          </Window>
+          <Window>
+            <SystemIdentifier id='Window26'/>
+            <Area>12.0</Area>
+            <Azimuth>180</Azimuth>
+            <UFactor>0.33</UFactor>
+            <SHGC>0.45</SHGC>
+            <InteriorShading>
+              <SystemIdentifier id='Window26InteriorShading'/>
+              <SummerShadingCoefficient>0.7</SummerShadingCoefficient>
+              <WinterShadingCoefficient>0.85</WinterShadingCoefficient>
+            </InteriorShading>
+            <FractionOperable>1.0</FractionOperable>
+            <AttachedToWall idref='Wall8'/>
+          </Window>
+          <Window>
+            <SystemIdentifier id='Window27'/>
+            <Area>12.0</Area>
+            <Azimuth>180</Azimuth>
+            <UFactor>0.33</UFactor>
+            <SHGC>0.45</SHGC>
+            <InteriorShading>
+              <SystemIdentifier id='Window27InteriorShading'/>
+              <SummerShadingCoefficient>0.7</SummerShadingCoefficient>
+              <WinterShadingCoefficient>0.85</WinterShadingCoefficient>
+            </InteriorShading>
+            <FractionOperable>1.0</FractionOperable>
+            <AttachedToWall idref='Wall9'/>
+          </Window>
+          <Window>
+            <SystemIdentifier id='Window28'/>
+            <Area>12.0</Area>
+            <Azimuth>180</Azimuth>
+            <UFactor>0.33</UFactor>
+            <SHGC>0.45</SHGC>
+            <InteriorShading>
+              <SystemIdentifier id='Window28InteriorShading'/>
+              <SummerShadingCoefficient>0.7</SummerShadingCoefficient>
+              <WinterShadingCoefficient>0.85</WinterShadingCoefficient>
+            </InteriorShading>
+            <FractionOperable>1.0</FractionOperable>
+            <AttachedToWall idref='Wall10'/>
+          </Window>
+          <Window>
+            <SystemIdentifier id='Window29'/>
+            <Area>8.0</Area>
+            <Azimuth>270</Azimuth>
+            <UFactor>0.33</UFactor>
+            <SHGC>0.45</SHGC>
+            <InteriorShading>
+              <SystemIdentifier id='Window29InteriorShading'/>
+              <SummerShadingCoefficient>0.7</SummerShadingCoefficient>
+              <WinterShadingCoefficient>0.85</WinterShadingCoefficient>
+            </InteriorShading>
+            <FractionOperable>0.0</FractionOperable>
+            <AttachedToWall idref='Wall3'/>
+          </Window>
+          <Window>
+            <SystemIdentifier id='Window30'/>
+            <Area>8.0</Area>
+            <Azimuth>270</Azimuth>
+            <UFactor>0.33</UFactor>
+            <SHGC>0.45</SHGC>
+            <InteriorShading>
+              <SystemIdentifier id='Window30InteriorShading'/>
+              <SummerShadingCoefficient>0.7</SummerShadingCoefficient>
+              <WinterShadingCoefficient>0.85</WinterShadingCoefficient>
+            </InteriorShading>
+            <FractionOperable>0.0</FractionOperable>
+            <AttachedToWall idref='Wall4'/>
+          </Window>
+          <Window>
+            <SystemIdentifier id='Window31'/>
+            <Area>8.0</Area>
+            <Azimuth>270</Azimuth>
+            <UFactor>0.33</UFactor>
+            <SHGC>0.45</SHGC>
+            <InteriorShading>
+              <SystemIdentifier id='Window31InteriorShading'/>
+              <SummerShadingCoefficient>0.7</SummerShadingCoefficient>
+              <WinterShadingCoefficient>0.85</WinterShadingCoefficient>
+            </InteriorShading>
+            <FractionOperable>1.0</FractionOperable>
+            <AttachedToWall idref='Wall5'/>
+          </Window>
+          <Window>
+            <SystemIdentifier id='Window32'/>
+            <Area>8.0</Area>
+            <Azimuth>270</Azimuth>
+            <UFactor>0.33</UFactor>
+            <SHGC>0.45</SHGC>
+            <InteriorShading>
+              <SystemIdentifier id='Window32InteriorShading'/>
+              <SummerShadingCoefficient>0.7</SummerShadingCoefficient>
+              <WinterShadingCoefficient>0.85</WinterShadingCoefficient>
+            </InteriorShading>
+            <FractionOperable>1.0</FractionOperable>
+            <AttachedToWall idref='Wall6'/>
+          </Window>
+          <Window>
+            <SystemIdentifier id='Window33'/>
+            <Area>8.0</Area>
+            <Azimuth>270</Azimuth>
+            <UFactor>0.33</UFactor>
+            <SHGC>0.45</SHGC>
+            <InteriorShading>
+              <SystemIdentifier id='Window33InteriorShading'/>
+              <SummerShadingCoefficient>0.7</SummerShadingCoefficient>
+              <WinterShadingCoefficient>0.85</WinterShadingCoefficient>
+            </InteriorShading>
+            <FractionOperable>1.0</FractionOperable>
+            <AttachedToWall idref='Wall7'/>
+          </Window>
+          <Window>
+            <SystemIdentifier id='Window34'/>
+            <Area>8.0</Area>
+            <Azimuth>270</Azimuth>
+            <UFactor>0.33</UFactor>
+            <SHGC>0.45</SHGC>
+            <InteriorShading>
+              <SystemIdentifier id='Window34InteriorShading'/>
+              <SummerShadingCoefficient>0.7</SummerShadingCoefficient>
+              <WinterShadingCoefficient>0.85</WinterShadingCoefficient>
+            </InteriorShading>
+            <FractionOperable>1.0</FractionOperable>
+            <AttachedToWall idref='Wall8'/>
+          </Window>
+          <Window>
+            <SystemIdentifier id='Window35'/>
+            <Area>8.0</Area>
+            <Azimuth>270</Azimuth>
+            <UFactor>0.33</UFactor>
+            <SHGC>0.45</SHGC>
+            <InteriorShading>
+              <SystemIdentifier id='Window35InteriorShading'/>
+              <SummerShadingCoefficient>0.7</SummerShadingCoefficient>
+              <WinterShadingCoefficient>0.85</WinterShadingCoefficient>
+            </InteriorShading>
+            <FractionOperable>1.0</FractionOperable>
+            <AttachedToWall idref='Wall9'/>
+          </Window>
+          <Window>
+            <SystemIdentifier id='Window36'/>
+            <Area>8.0</Area>
+            <Azimuth>270</Azimuth>
+            <UFactor>0.33</UFactor>
+            <SHGC>0.45</SHGC>
+            <InteriorShading>
+              <SystemIdentifier id='Window36InteriorShading'/>
+              <SummerShadingCoefficient>0.7</SummerShadingCoefficient>
+              <WinterShadingCoefficient>0.85</WinterShadingCoefficient>
+            </InteriorShading>
+            <FractionOperable>1.0</FractionOperable>
+            <AttachedToWall idref='Wall10'/>
+          </Window>
+          <Window>
+            <SystemIdentifier id='Window37'/>
+            <Area>0.1</Area>
+            <Azimuth>270</Azimuth>
+            <UFactor>0.33</UFactor>
+            <SHGC>0.45</SHGC>
+            <InteriorShading>
+              <SystemIdentifier id='Window37InteriorShading'/>
+              <SummerShadingCoefficient>0.7</SummerShadingCoefficient>
+              <WinterShadingCoefficient>0.85</WinterShadingCoefficient>
+            </InteriorShading>
+            <FractionOperable>1.0</FractionOperable>
+            <AttachedToWall idref='Wall10'/>
+          </Window>
+        </Windows>
+        <Skylights>
+          <Skylight>
+            <SystemIdentifier id='Skylight1'/>
+            <Area>1.7</Area>
+            <Azimuth>0</Azimuth>
+            <UFactor>0.33</UFactor>
+            <SHGC>0.45</SHGC>
+            <InteriorShading>
+              <SystemIdentifier id='Skylight1InteriorShading'/>
+              <SummerShadingCoefficient>1.0</SummerShadingCoefficient>
+              <WinterShadingCoefficient>1.0</WinterShadingCoefficient>
+            </InteriorShading>
+            <AttachedToRoof idref='Roof1'/>
+          </Skylight>
+          <Skylight>
+            <SystemIdentifier id='Skylight2'/>
+            <Area>1.7</Area>
+            <Azimuth>180</Azimuth>
+            <UFactor>0.33</UFactor>
+            <SHGC>0.45</SHGC>
+            <InteriorShading>
+              <SystemIdentifier id='Skylight2InteriorShading'/>
+              <SummerShadingCoefficient>1.0</SummerShadingCoefficient>
+              <WinterShadingCoefficient>1.0</WinterShadingCoefficient>
+            </InteriorShading>
+            <AttachedToRoof idref='Roof1'/>
+          </Skylight>
+          <Skylight>
+            <SystemIdentifier id='Skylight3'/>
+            <Area>1.7</Area>
+            <Azimuth>0</Azimuth>
+            <UFactor>0.33</UFactor>
+            <SHGC>0.45</SHGC>
+            <InteriorShading>
+              <SystemIdentifier id='Skylight3InteriorShading'/>
+              <SummerShadingCoefficient>1.0</SummerShadingCoefficient>
+              <WinterShadingCoefficient>1.0</WinterShadingCoefficient>
+            </InteriorShading>
+            <AttachedToRoof idref='Roof2'/>
+          </Skylight>
+          <Skylight>
+            <SystemIdentifier id='Skylight4'/>
+            <Area>1.7</Area>
+            <Azimuth>0</Azimuth>
+            <UFactor>0.33</UFactor>
+            <SHGC>0.45</SHGC>
+            <InteriorShading>
+              <SystemIdentifier id='Skylight4InteriorShading'/>
+              <SummerShadingCoefficient>1.0</SummerShadingCoefficient>
+              <WinterShadingCoefficient>1.0</WinterShadingCoefficient>
+            </InteriorShading>
+            <AttachedToRoof idref='Roof3'/>
+          </Skylight>
+          <Skylight>
+            <SystemIdentifier id='Skylight5'/>
+            <Area>1.7</Area>
+            <Azimuth>0</Azimuth>
+            <UFactor>0.33</UFactor>
+            <SHGC>0.45</SHGC>
+            <InteriorShading>
+              <SystemIdentifier id='Skylight5InteriorShading'/>
+              <SummerShadingCoefficient>1.0</SummerShadingCoefficient>
+              <WinterShadingCoefficient>1.0</WinterShadingCoefficient>
+            </InteriorShading>
+            <AttachedToRoof idref='Roof4'/>
+          </Skylight>
+          <Skylight>
+            <SystemIdentifier id='Skylight6'/>
+            <Area>1.7</Area>
+            <Azimuth>0</Azimuth>
+            <UFactor>0.33</UFactor>
+            <SHGC>0.45</SHGC>
+            <InteriorShading>
+              <SystemIdentifier id='Skylight6InteriorShading'/>
+              <SummerShadingCoefficient>1.0</SummerShadingCoefficient>
+              <WinterShadingCoefficient>1.0</WinterShadingCoefficient>
+            </InteriorShading>
+            <AttachedToRoof idref='Roof5'/>
+          </Skylight>
+          <Skylight>
+            <SystemIdentifier id='Skylight7'/>
+            <Area>1.7</Area>
+            <Azimuth>0</Azimuth>
+            <UFactor>0.33</UFactor>
+            <SHGC>0.45</SHGC>
+            <InteriorShading>
+              <SystemIdentifier id='Skylight7InteriorShading'/>
+              <SummerShadingCoefficient>1.0</SummerShadingCoefficient>
+              <WinterShadingCoefficient>1.0</WinterShadingCoefficient>
+            </InteriorShading>
+            <AttachedToRoof idref='Roof6'/>
+          </Skylight>
+          <Skylight>
+            <SystemIdentifier id='Skylight8'/>
+            <Area>1.7</Area>
+            <Azimuth>0</Azimuth>
+            <UFactor>0.33</UFactor>
+            <SHGC>0.45</SHGC>
+            <InteriorShading>
+              <SystemIdentifier id='Skylight8InteriorShading'/>
+              <SummerShadingCoefficient>1.0</SummerShadingCoefficient>
+              <WinterShadingCoefficient>1.0</WinterShadingCoefficient>
+            </InteriorShading>
+            <AttachedToRoof idref='Roof7'/>
+          </Skylight>
+          <Skylight>
+            <SystemIdentifier id='Skylight9'/>
+            <Area>1.7</Area>
+            <Azimuth>0</Azimuth>
+            <UFactor>0.33</UFactor>
+            <SHGC>0.45</SHGC>
+            <InteriorShading>
+              <SystemIdentifier id='Skylight9InteriorShading'/>
+              <SummerShadingCoefficient>1.0</SummerShadingCoefficient>
+              <WinterShadingCoefficient>1.0</WinterShadingCoefficient>
+            </InteriorShading>
+            <AttachedToRoof idref='Roof8'/>
+          </Skylight>
+          <Skylight>
+            <SystemIdentifier id='Skylight10'/>
+            <Area>1.7</Area>
+            <Azimuth>0</Azimuth>
+            <UFactor>0.33</UFactor>
+            <SHGC>0.45</SHGC>
+            <InteriorShading>
+              <SystemIdentifier id='Skylight10InteriorShading'/>
+              <SummerShadingCoefficient>1.0</SummerShadingCoefficient>
+              <WinterShadingCoefficient>1.0</WinterShadingCoefficient>
+            </InteriorShading>
+            <AttachedToRoof idref='Roof9'/>
+          </Skylight>
+          <Skylight>
+            <SystemIdentifier id='Skylight11'/>
+            <Area>1.7</Area>
+            <Azimuth>180</Azimuth>
+            <UFactor>0.33</UFactor>
+            <SHGC>0.45</SHGC>
+            <InteriorShading>
+              <SystemIdentifier id='Skylight11InteriorShading'/>
+              <SummerShadingCoefficient>1.0</SummerShadingCoefficient>
+              <WinterShadingCoefficient>1.0</WinterShadingCoefficient>
+            </InteriorShading>
+            <AttachedToRoof idref='Roof2'/>
+          </Skylight>
+          <Skylight>
+            <SystemIdentifier id='Skylight12'/>
+            <Area>1.7</Area>
+            <Azimuth>180</Azimuth>
+            <UFactor>0.33</UFactor>
+            <SHGC>0.45</SHGC>
+            <InteriorShading>
+              <SystemIdentifier id='Skylight12InteriorShading'/>
+              <SummerShadingCoefficient>1.0</SummerShadingCoefficient>
+              <WinterShadingCoefficient>1.0</WinterShadingCoefficient>
+            </InteriorShading>
+            <AttachedToRoof idref='Roof3'/>
+          </Skylight>
+          <Skylight>
+            <SystemIdentifier id='Skylight13'/>
+            <Area>1.7</Area>
+            <Azimuth>180</Azimuth>
+            <UFactor>0.33</UFactor>
+            <SHGC>0.45</SHGC>
+            <InteriorShading>
+              <SystemIdentifier id='Skylight13InteriorShading'/>
+              <SummerShadingCoefficient>1.0</SummerShadingCoefficient>
+              <WinterShadingCoefficient>1.0</WinterShadingCoefficient>
+            </InteriorShading>
+            <AttachedToRoof idref='Roof4'/>
+          </Skylight>
+          <Skylight>
+            <SystemIdentifier id='Skylight14'/>
+            <Area>1.7</Area>
+            <Azimuth>180</Azimuth>
+            <UFactor>0.33</UFactor>
+            <SHGC>0.45</SHGC>
+            <InteriorShading>
+              <SystemIdentifier id='Skylight14InteriorShading'/>
+              <SummerShadingCoefficient>1.0</SummerShadingCoefficient>
+              <WinterShadingCoefficient>1.0</WinterShadingCoefficient>
+            </InteriorShading>
+            <AttachedToRoof idref='Roof5'/>
+          </Skylight>
+          <Skylight>
+            <SystemIdentifier id='Skylight15'/>
+            <Area>1.7</Area>
+            <Azimuth>180</Azimuth>
+            <UFactor>0.33</UFactor>
+            <SHGC>0.45</SHGC>
+            <InteriorShading>
+              <SystemIdentifier id='Skylight15InteriorShading'/>
+              <SummerShadingCoefficient>1.0</SummerShadingCoefficient>
+              <WinterShadingCoefficient>1.0</WinterShadingCoefficient>
+            </InteriorShading>
+            <AttachedToRoof idref='Roof6'/>
+          </Skylight>
+          <Skylight>
+            <SystemIdentifier id='Skylight16'/>
+            <Area>1.7</Area>
+            <Azimuth>180</Azimuth>
+            <UFactor>0.33</UFactor>
+            <SHGC>0.45</SHGC>
+            <InteriorShading>
+              <SystemIdentifier id='Skylight16InteriorShading'/>
+              <SummerShadingCoefficient>1.0</SummerShadingCoefficient>
+              <WinterShadingCoefficient>1.0</WinterShadingCoefficient>
+            </InteriorShading>
+            <AttachedToRoof idref='Roof7'/>
+          </Skylight>
+          <Skylight>
+            <SystemIdentifier id='Skylight17'/>
+            <Area>1.7</Area>
+            <Azimuth>180</Azimuth>
+            <UFactor>0.33</UFactor>
+            <SHGC>0.45</SHGC>
+            <InteriorShading>
+              <SystemIdentifier id='Skylight17InteriorShading'/>
+              <SummerShadingCoefficient>1.0</SummerShadingCoefficient>
+              <WinterShadingCoefficient>1.0</WinterShadingCoefficient>
+            </InteriorShading>
+            <AttachedToRoof idref='Roof8'/>
+          </Skylight>
+          <Skylight>
+            <SystemIdentifier id='Skylight18'/>
+            <Area>1.7</Area>
+            <Azimuth>180</Azimuth>
+            <UFactor>0.33</UFactor>
+            <SHGC>0.45</SHGC>
+            <InteriorShading>
+              <SystemIdentifier id='Skylight18InteriorShading'/>
+              <SummerShadingCoefficient>1.0</SummerShadingCoefficient>
+              <WinterShadingCoefficient>1.0</WinterShadingCoefficient>
+            </InteriorShading>
+            <AttachedToRoof idref='Roof9'/>
+          </Skylight>
+          <Skylight>
+            <SystemIdentifier id='Skylight19'/>
+            <Area>0.1</Area>
+            <Azimuth>180</Azimuth>
+            <UFactor>0.33</UFactor>
+            <SHGC>0.45</SHGC>
+            <InteriorShading>
+              <SystemIdentifier id='Skylight19InteriorShading'/>
+              <SummerShadingCoefficient>1.0</SummerShadingCoefficient>
+              <WinterShadingCoefficient>1.0</WinterShadingCoefficient>
+            </InteriorShading>
+            <AttachedToRoof idref='Roof9'/>
+          </Skylight>
+        </Skylights>
+        <Doors>
+          <Door>
+            <SystemIdentifier id='Door1'/>
+            <AttachedToWall idref='Wall1'/>
+            <Area>4.4</Area>
+            <Azimuth>180</Azimuth>
+            <RValue>4.4</RValue>
+          </Door>
+          <Door>
+            <SystemIdentifier id='Door2'/>
+            <AttachedToWall idref='Wall3'/>
+            <Area>4.4</Area>
+            <Azimuth>180</Azimuth>
+            <RValue>4.4</RValue>
+          </Door>
+          <Door>
+            <SystemIdentifier id='Door3'/>
+            <AttachedToWall idref='Wall4'/>
+            <Area>4.4</Area>
+            <Azimuth>180</Azimuth>
+            <RValue>4.4</RValue>
+          </Door>
+          <Door>
+            <SystemIdentifier id='Door4'/>
+            <AttachedToWall idref='Wall5'/>
+            <Area>4.4</Area>
+            <Azimuth>180</Azimuth>
+            <RValue>4.4</RValue>
+          </Door>
+          <Door>
+            <SystemIdentifier id='Door5'/>
+            <AttachedToWall idref='Wall6'/>
+            <Area>4.4</Area>
+            <Azimuth>180</Azimuth>
+            <RValue>4.4</RValue>
+          </Door>
+          <Door>
+            <SystemIdentifier id='Door6'/>
+            <AttachedToWall idref='Wall7'/>
+            <Area>4.4</Area>
+            <Azimuth>180</Azimuth>
+            <RValue>4.4</RValue>
+          </Door>
+          <Door>
+            <SystemIdentifier id='Door7'/>
+            <AttachedToWall idref='Wall8'/>
+            <Area>4.4</Area>
+            <Azimuth>180</Azimuth>
+            <RValue>4.4</RValue>
+          </Door>
+          <Door>
+            <SystemIdentifier id='Door8'/>
+            <AttachedToWall idref='Wall9'/>
+            <Area>4.4</Area>
+            <Azimuth>180</Azimuth>
+            <RValue>4.4</RValue>
+          </Door>
+          <Door>
+            <SystemIdentifier id='Door9'/>
+            <AttachedToWall idref='Wall10'/>
+            <Area>4.4</Area>
+            <Azimuth>180</Azimuth>
+            <RValue>4.4</RValue>
+          </Door>
+          <Door>
+            <SystemIdentifier id='Door10'/>
+            <AttachedToWall idref='Wall10'/>
+            <Area>0.1</Area>
+            <Azimuth>180</Azimuth>
+            <RValue>4.4</RValue>
+          </Door>
+        </Doors>
+      </Enclosure>
+      <Systems>
+        <HVAC>
+          <HVACPlant>
+            <PrimarySystems>
+              <PrimaryHeatingSystem idref='HeatingSystem1'/>
+              <PrimaryCoolingSystem idref='CoolingSystem1'/>
+            </PrimarySystems>
+            <HeatingSystem>
+              <SystemIdentifier id='HeatingSystem1'/>
+              <DistributionSystem idref='HVACDistribution1'/>
+              <HeatingSystemType>
+                <Furnace/>
+              </HeatingSystemType>
+              <HeatingSystemFuel>natural gas</HeatingSystemFuel>
+              <HeatingCapacity>36000.0</HeatingCapacity>
+              <AnnualHeatingEfficiency>
+                <Units>AFUE</Units>
+                <Value>0.92</Value>
+              </AnnualHeatingEfficiency>
+              <FractionHeatLoadServed>1.0</FractionHeatLoadServed>
+            </HeatingSystem>
+            <CoolingSystem>
+              <SystemIdentifier id='CoolingSystem1'/>
+              <DistributionSystem idref='HVACDistribution1'/>
+              <CoolingSystemType>central air conditioner</CoolingSystemType>
+              <CoolingSystemFuel>electricity</CoolingSystemFuel>
+              <CoolingCapacity>24000.0</CoolingCapacity>
+              <CompressorType>single stage</CompressorType>
+              <FractionCoolLoadServed>1.0</FractionCoolLoadServed>
+              <AnnualCoolingEfficiency>
+                <Units>SEER</Units>
+                <Value>13.0</Value>
+              </AnnualCoolingEfficiency>
+              <SensibleHeatFraction>0.73</SensibleHeatFraction>
+            </CoolingSystem>
+          </HVACPlant>
+          <HVACControl>
+            <SystemIdentifier id='HVACControl1'/>
+            <SetpointTempHeatingSeason>68.0</SetpointTempHeatingSeason>
+            <SetpointTempCoolingSeason>78.0</SetpointTempCoolingSeason>
+          </HVACControl>
+          <HVACDistribution>
+            <SystemIdentifier id='HVACDistribution1'/>
+            <DistributionSystemType>
+              <AirDistribution>
+                <AirDistributionType>regular velocity</AirDistributionType>
+                <DuctLeakageMeasurement>
+                  <DuctType>supply</DuctType>
+                  <DuctLeakage>
+                    <Units>CFM25</Units>
+                    <Value>75.0</Value>
+                    <TotalOrToOutside>to outside</TotalOrToOutside>
+                  </DuctLeakage>
+                </DuctLeakageMeasurement>
+                <DuctLeakageMeasurement>
+                  <DuctType>return</DuctType>
+                  <DuctLeakage>
+                    <Units>CFM25</Units>
+                    <Value>25.0</Value>
+                    <TotalOrToOutside>to outside</TotalOrToOutside>
+                  </DuctLeakage>
+                </DuctLeakageMeasurement>
+                <Ducts>
+                  <SystemIdentifier id='Ducts1'/>
+                  <DuctType>supply</DuctType>
+                  <DuctInsulationRValue>4.0</DuctInsulationRValue>
+                  <DuctLocation>attic - unvented</DuctLocation>
+                  <DuctSurfaceArea>150.0</DuctSurfaceArea>
+                </Ducts>
+                <Ducts>
+                  <SystemIdentifier id='Ducts2'/>
+                  <DuctType>return</DuctType>
+                  <DuctInsulationRValue>0.0</DuctInsulationRValue>
+                  <DuctLocation>attic - unvented</DuctLocation>
+                  <DuctSurfaceArea>50.0</DuctSurfaceArea>
+                </Ducts>
+              </AirDistribution>
+            </DistributionSystemType>
+          </HVACDistribution>
+        </HVAC>
+        <WaterHeating>
+          <WaterHeatingSystem>
+            <SystemIdentifier id='WaterHeatingSystem1'/>
+            <FuelType>electricity</FuelType>
+            <WaterHeaterType>storage water heater</WaterHeaterType>
+            <Location>living space</Location>
+            <TankVolume>40.0</TankVolume>
+            <FractionDHWLoadServed>1.0</FractionDHWLoadServed>
+            <HeatingCapacity>18767.0</HeatingCapacity>
+            <EnergyFactor>0.95</EnergyFactor>
+            <HotWaterTemperature>125.0</HotWaterTemperature>
+          </WaterHeatingSystem>
+          <HotWaterDistribution>
+            <SystemIdentifier id='HotWaterDistribution1'/>
+            <SystemType>
+              <Standard>
+                <PipingLength>50.0</PipingLength>
+              </Standard>
+            </SystemType>
+            <PipeInsulation>
+              <PipeRValue>0.0</PipeRValue>
+            </PipeInsulation>
+          </HotWaterDistribution>
+          <WaterFixture>
+            <SystemIdentifier id='WaterFixture1'/>
+            <WaterFixtureType>shower head</WaterFixtureType>
+            <LowFlow>true</LowFlow>
+          </WaterFixture>
+          <WaterFixture>
+            <SystemIdentifier id='WaterFixture2'/>
+            <WaterFixtureType>faucet</WaterFixtureType>
+            <LowFlow>false</LowFlow>
+          </WaterFixture>
+        </WaterHeating>
+      </Systems>
+      <Appliances>
+        <ClothesWasher>
+          <SystemIdentifier id='ClothesWasher1'/>
+          <Location>living space</Location>
+          <IntegratedModifiedEnergyFactor>1.21</IntegratedModifiedEnergyFactor>
+          <RatedAnnualkWh>380.0</RatedAnnualkWh>
+          <LabelElectricRate>0.12</LabelElectricRate>
+          <LabelGasRate>1.09</LabelGasRate>
+          <LabelAnnualGasCost>27.0</LabelAnnualGasCost>
+          <LabelUsage>6.0</LabelUsage>
+          <Capacity>3.2</Capacity>
+        </ClothesWasher>
+        <ClothesDryer>
+          <SystemIdentifier id='ClothesDryer1'/>
+          <Location>living space</Location>
+          <FuelType>electricity</FuelType>
+          <CombinedEnergyFactor>3.73</CombinedEnergyFactor>
+          <Vented>true</Vented>
+          <VentedFlowRate>150.0</VentedFlowRate>
+        </ClothesDryer>
+        <Dishwasher>
+          <SystemIdentifier id='Dishwasher1'/>
+          <Location>living space</Location>
+          <RatedAnnualkWh>307.0</RatedAnnualkWh>
+          <PlaceSettingCapacity>12</PlaceSettingCapacity>
+          <LabelElectricRate>0.12</LabelElectricRate>
+          <LabelGasRate>1.09</LabelGasRate>
+          <LabelAnnualGasCost>22.32</LabelAnnualGasCost>
+          <LabelUsage>4.0</LabelUsage>
+        </Dishwasher>
+        <Refrigerator>
+          <SystemIdentifier id='Refrigerator1'/>
+          <Location>living space</Location>
+          <RatedAnnualkWh>650.0</RatedAnnualkWh>
+          <PrimaryIndicator>true</PrimaryIndicator>
+        </Refrigerator>
+        <CookingRange>
+          <SystemIdentifier id='CookingRange1'/>
+          <Location>living space</Location>
+          <FuelType>electricity</FuelType>
+          <IsInduction>false</IsInduction>
+        </CookingRange>
+        <Oven>
+          <SystemIdentifier id='Oven1'/>
+          <IsConvection>false</IsConvection>
+        </Oven>
+      </Appliances>
+      <Lighting>
+        <LightingGroup>
+          <SystemIdentifier id='LightingGroup1'/>
+          <Location>interior</Location>
+          <FractionofUnitsInLocation>0.4</FractionofUnitsInLocation>
+          <LightingType>
+            <CompactFluorescent/>
+          </LightingType>
+        </LightingGroup>
+        <LightingGroup>
+          <SystemIdentifier id='LightingGroup2'/>
+          <Location>exterior</Location>
+          <FractionofUnitsInLocation>0.4</FractionofUnitsInLocation>
+          <LightingType>
+            <CompactFluorescent/>
+          </LightingType>
+        </LightingGroup>
+        <LightingGroup>
+          <SystemIdentifier id='LightingGroup3'/>
+          <Location>garage</Location>
+          <FractionofUnitsInLocation>0.4</FractionofUnitsInLocation>
+          <LightingType>
+            <CompactFluorescent/>
+          </LightingType>
+        </LightingGroup>
+        <LightingGroup>
+          <SystemIdentifier id='LightingGroup4'/>
+          <Location>interior</Location>
+          <FractionofUnitsInLocation>0.1</FractionofUnitsInLocation>
+          <LightingType>
+            <FluorescentTube/>
+          </LightingType>
+        </LightingGroup>
+        <LightingGroup>
+          <SystemIdentifier id='LightingGroup5'/>
+          <Location>exterior</Location>
+          <FractionofUnitsInLocation>0.1</FractionofUnitsInLocation>
+          <LightingType>
+            <FluorescentTube/>
+          </LightingType>
+        </LightingGroup>
+        <LightingGroup>
+          <SystemIdentifier id='LightingGroup6'/>
+          <Location>garage</Location>
+          <FractionofUnitsInLocation>0.1</FractionofUnitsInLocation>
+          <LightingType>
+            <FluorescentTube/>
+          </LightingType>
+        </LightingGroup>
+        <LightingGroup>
+          <SystemIdentifier id='LightingGroup7'/>
+          <Location>interior</Location>
+          <FractionofUnitsInLocation>0.25</FractionofUnitsInLocation>
+          <LightingType>
+            <LightEmittingDiode/>
+          </LightingType>
+        </LightingGroup>
+        <LightingGroup>
+          <SystemIdentifier id='LightingGroup8'/>
+          <Location>exterior</Location>
+          <FractionofUnitsInLocation>0.25</FractionofUnitsInLocation>
+          <LightingType>
+            <LightEmittingDiode/>
+          </LightingType>
+        </LightingGroup>
+        <LightingGroup>
+          <SystemIdentifier id='LightingGroup9'/>
+          <Location>garage</Location>
+          <FractionofUnitsInLocation>0.25</FractionofUnitsInLocation>
+          <LightingType>
+            <LightEmittingDiode/>
+          </LightingType>
+        </LightingGroup>
+      </Lighting>
+      <MiscLoads>
+        <PlugLoad>
+          <SystemIdentifier id='PlugLoad1'/>
+          <PlugLoadType>TV other</PlugLoadType>
+          <Load>
+            <Units>kWh/year</Units>
+            <Value>620.0</Value>
+          </Load>
+        </PlugLoad>
+        <PlugLoad>
+          <SystemIdentifier id='PlugLoad2'/>
+          <PlugLoadType>other</PlugLoadType>
+          <Load>
+            <Units>kWh/year</Units>
+            <Value>2457.0</Value>
+          </Load>
+          <extension>
+            <FracSensible>0.855</FracSensible>
+            <FracLatent>0.045</FracLatent>
+          </extension>
+        </PlugLoad>
+      </MiscLoads>
+    </BuildingDetails>
+  </Building>
 </HPXML>