--- conflicted
+++ resolved
@@ -690,12 +690,6 @@
                 <Units>SEER</Units>
                 <Value>13.0</Value>
               </AnnualCoolingEfficiency>
-<<<<<<< HEAD
-              <extension>
-                <CrankcaseHeaterPowerWatts>50.0</CrankcaseHeaterPowerWatts>
-              </extension>
-=======
->>>>>>> c0452c5d
             </CoolingSystem>
           </HVACPlant>
           <HVACControl>
