<?xml version='1.0' encoding='UTF-8'?>
<HPXML xmlns='http://hpxmlonline.com/2019/10' xmlns:xsi='http://www.w3.org/2001/XMLSchema-instance' xsi:schemaLocation='http://hpxmlonline.com/2019/10' schemaVersion='3.0'>
  <XMLTransactionHeaderInformation>
    <XMLType>HPXML</XMLType>
    <XMLGeneratedBy>tasks.rb</XMLGeneratedBy>
    <CreatedDateAndTime>2000-01-01T00:00:00-07:00</CreatedDateAndTime>
    <Transaction>create</Transaction>
  </XMLTransactionHeaderInformation>
  <SoftwareInfo>
    <extension>
      <SimulationControl>
        <Timestep>60</Timestep>
      </SimulationControl>
    </extension>
  </SoftwareInfo>
  <Building>
    <BuildingID id='MyBuilding'/>
    <ProjectStatus>
      <EventType>proposed workscope</EventType>
    </ProjectStatus>
    <BuildingDetails>
      <BuildingSummary>
        <Site>
          <SiteType>suburban</SiteType>
          <FuelTypesAvailable>
            <Fuel>electricity</Fuel>
            <Fuel>natural gas</Fuel>
          </FuelTypesAvailable>
        </Site>
        <BuildingOccupancy>
          <NumberofResidents>3.0</NumberofResidents>
        </BuildingOccupancy>
        <BuildingConstruction>
          <ResidentialFacilityType>single-family detached</ResidentialFacilityType>
          <NumberofConditionedFloors>3</NumberofConditionedFloors>
          <NumberofConditionedFloorsAboveGrade>2</NumberofConditionedFloorsAboveGrade>
          <NumberofBedrooms>3</NumberofBedrooms>
          <ConditionedFloorArea>3250.0</ConditionedFloorArea>
          <ConditionedBuildingVolume>26000.0</ConditionedBuildingVolume>
        </BuildingConstruction>
      </BuildingSummary>
      <ClimateandRiskZones>
        <ClimateZoneIECC>
          <Year>2006</Year>
          <ClimateZone>5B</ClimateZone>
        </ClimateZoneIECC>
        <WeatherStation>
          <SystemIdentifier id='WeatherStation'/>
          <Name>Denver, CO</Name>
          <WMO>725650</WMO>
        </WeatherStation>
      </ClimateandRiskZones>
      <Enclosure>
        <AirInfiltration>
          <AirInfiltrationMeasurement>
            <SystemIdentifier id='InfiltrationMeasurement'/>
            <HousePressure>50.0</HousePressure>
            <BuildingAirLeakage>
              <UnitofMeasure>ACH</UnitofMeasure>
              <AirLeakage>3.0</AirLeakage>
            </BuildingAirLeakage>
            <InfiltrationVolume>26000.0</InfiltrationVolume>
          </AirInfiltrationMeasurement>
        </AirInfiltration>
        <Attics>
          <Attic>
            <SystemIdentifier id='UnventedAttic'/>
            <AtticType>
              <Attic>
                <Vented>false</Vented>
              </Attic>
            </AtticType>
            <WithinInfiltrationVolume>false</WithinInfiltrationVolume>
          </Attic>
        </Attics>
        <Foundations>
          <Foundation>
            <SystemIdentifier id='ConditionedBasement'/>
            <FoundationType>
              <Basement>
                <Conditioned>true</Conditioned>
              </Basement>
            </FoundationType>
          </Foundation>
        </Foundations>
        <Roofs>
          <Roof>
            <SystemIdentifier id='Roof'/>
            <InteriorAdjacentTo>attic - unvented</InteriorAdjacentTo>
            <Area>1510.0</Area>
            <RoofType>asphalt or fiberglass shingles</RoofType>
            <SolarAbsorptance>0.7</SolarAbsorptance>
            <Emittance>0.92</Emittance>
            <Pitch>6.0</Pitch>
            <RadiantBarrier>false</RadiantBarrier>
            <Insulation>
              <SystemIdentifier id='RoofInsulation'/>
              <AssemblyEffectiveRValue>2.3</AssemblyEffectiveRValue>
            </Insulation>
          </Roof>
        </Roofs>
        <RimJoists>
          <RimJoist>
            <SystemIdentifier id='RimJoistFoundation'/>
            <ExteriorAdjacentTo>outside</ExteriorAdjacentTo>
            <InteriorAdjacentTo>basement - conditioned</InteriorAdjacentTo>
            <Area>116.0</Area>
            <Siding>wood siding</Siding>
            <SolarAbsorptance>0.7</SolarAbsorptance>
            <Emittance>0.92</Emittance>
            <Insulation>
              <SystemIdentifier id='RimJoistFoundationInsulation'/>
              <AssemblyEffectiveRValue>23.0</AssemblyEffectiveRValue>
            </Insulation>
          </RimJoist>
          <RimJoist>
            <SystemIdentifier id='RimJoist2ndStory'/>
            <ExteriorAdjacentTo>outside</ExteriorAdjacentTo>
            <InteriorAdjacentTo>living space</InteriorAdjacentTo>
            <Area>116.0</Area>
            <Siding>wood siding</Siding>
            <SolarAbsorptance>0.7</SolarAbsorptance>
            <Emittance>0.92</Emittance>
            <Insulation>
              <SystemIdentifier id='RimJoist2ndStoryInsulation'/>
              <AssemblyEffectiveRValue>23.0</AssemblyEffectiveRValue>
            </Insulation>
          </RimJoist>
        </RimJoists>
        <Walls>
          <Wall>
            <SystemIdentifier id='Wall'/>
            <ExteriorAdjacentTo>outside</ExteriorAdjacentTo>
            <InteriorAdjacentTo>living space</InteriorAdjacentTo>
            <WallType>
              <WoodStud/>
            </WallType>
<<<<<<< HEAD
            <Area>880.0</Area>
            <Siding>wood siding</Siding>
=======
            <Area>2080.0</Area>
>>>>>>> dd4d9524
            <SolarAbsorptance>0.7</SolarAbsorptance>
            <Emittance>0.92</Emittance>
            <Insulation>
              <SystemIdentifier id='WallInsulation'/>
              <AssemblyEffectiveRValue>23.0</AssemblyEffectiveRValue>
            </Insulation>
          </Wall>
          <Wall>
            <SystemIdentifier id='WallGarageInterior'/>
            <ExteriorAdjacentTo>garage</ExteriorAdjacentTo>
            <InteriorAdjacentTo>living space</InteriorAdjacentTo>
            <WallType>
              <WoodStud/>
            </WallType>
            <Area>320.0</Area>
            <Siding>wood siding</Siding>
            <SolarAbsorptance>0.7</SolarAbsorptance>
            <Emittance>0.92</Emittance>
            <Insulation>
              <SystemIdentifier id='WallGarageInteriorInsulation'/>
              <AssemblyEffectiveRValue>23.0</AssemblyEffectiveRValue>
            </Insulation>
          </Wall>
          <Wall>
            <SystemIdentifier id='WallGarageExterior'/>
            <ExteriorAdjacentTo>outside</ExteriorAdjacentTo>
            <InteriorAdjacentTo>garage</InteriorAdjacentTo>
            <WallType>
              <WoodStud/>
            </WallType>
<<<<<<< HEAD
            <Area>800.0</Area>
            <Siding>wood siding</Siding>
=======
            <Area>320.0</Area>
>>>>>>> dd4d9524
            <SolarAbsorptance>0.7</SolarAbsorptance>
            <Emittance>0.92</Emittance>
            <Insulation>
              <SystemIdentifier id='WallGarageExteriorInsulation'/>
              <AssemblyEffectiveRValue>4.0</AssemblyEffectiveRValue>
            </Insulation>
          </Wall>
          <Wall>
            <SystemIdentifier id='WallAtticGable'/>
            <ExteriorAdjacentTo>outside</ExteriorAdjacentTo>
            <InteriorAdjacentTo>attic - unvented</InteriorAdjacentTo>
            <WallType>
              <WoodStud/>
            </WallType>
            <Area>113.0</Area>
            <SolarAbsorptance>0.7</SolarAbsorptance>
            <Emittance>0.92</Emittance>
            <Insulation>
              <SystemIdentifier id='WallAtticGableInsulation'/>
              <AssemblyEffectiveRValue>4.0</AssemblyEffectiveRValue>
            </Insulation>
          </Wall>
        </Walls>
        <FoundationWalls>
          <FoundationWall>
            <SystemIdentifier id='FoundationWall'/>
            <ExteriorAdjacentTo>ground</ExteriorAdjacentTo>
            <InteriorAdjacentTo>basement - conditioned</InteriorAdjacentTo>
            <Height>8.0</Height>
            <Area>880.0</Area>
            <Thickness>8.0</Thickness>
            <DepthBelowGrade>7.0</DepthBelowGrade>
            <Insulation>
              <SystemIdentifier id='FoundationWallInsulation'/>
              <Layer>
                <InstallationType>continuous - exterior</InstallationType>
                <NominalRValue>8.9</NominalRValue>
                <extension>
                  <DistanceToTopOfInsulation>0.0</DistanceToTopOfInsulation>
                  <DistanceToBottomOfInsulation>8.0</DistanceToBottomOfInsulation>
                </extension>
              </Layer>
              <Layer>
                <InstallationType>continuous - interior</InstallationType>
                <NominalRValue>0.0</NominalRValue>
                <extension>
                  <DistanceToTopOfInsulation>0.0</DistanceToTopOfInsulation>
                  <DistanceToBottomOfInsulation>0.0</DistanceToBottomOfInsulation>
                </extension>
              </Layer>
            </Insulation>
          </FoundationWall>
        </FoundationWalls>
        <FrameFloors>
          <FrameFloor>
            <SystemIdentifier id='FloorBelowAttic'/>
            <ExteriorAdjacentTo>attic - unvented</ExteriorAdjacentTo>
            <InteriorAdjacentTo>living space</InteriorAdjacentTo>
            <Area>1350.0</Area>
            <Insulation>
              <SystemIdentifier id='FloorBelowAtticInsulation'/>
              <AssemblyEffectiveRValue>39.3</AssemblyEffectiveRValue>
            </Insulation>
          </FrameFloor>
          <FrameFloor>
            <SystemIdentifier id='FloorAboveGarage'/>
            <ExteriorAdjacentTo>garage</ExteriorAdjacentTo>
            <InteriorAdjacentTo>living space</InteriorAdjacentTo>
            <Area>400.0</Area>
            <Insulation>
              <SystemIdentifier id='FloorAboveGarageInsulation'/>
              <AssemblyEffectiveRValue>39.3</AssemblyEffectiveRValue>
            </Insulation>
          </FrameFloor>
        </FrameFloors>
        <Slabs>
          <Slab>
            <SystemIdentifier id='Slab'/>
            <InteriorAdjacentTo>basement - conditioned</InteriorAdjacentTo>
            <Area>950.0</Area>
            <Thickness>4.0</Thickness>
            <ExposedPerimeter>110.0</ExposedPerimeter>
            <PerimeterInsulationDepth>0.0</PerimeterInsulationDepth>
            <UnderSlabInsulationWidth>0.0</UnderSlabInsulationWidth>
            <PerimeterInsulation>
              <SystemIdentifier id='SlabPerimeterInsulation'/>
              <Layer>
                <InstallationType>continuous</InstallationType>
                <NominalRValue>0.0</NominalRValue>
              </Layer>
            </PerimeterInsulation>
            <UnderSlabInsulation>
              <SystemIdentifier id='SlabUnderSlabInsulation'/>
              <Layer>
                <InstallationType>continuous</InstallationType>
                <NominalRValue>0.0</NominalRValue>
              </Layer>
            </UnderSlabInsulation>
            <extension>
              <CarpetFraction>0.0</CarpetFraction>
              <CarpetRValue>0.0</CarpetRValue>
            </extension>
          </Slab>
          <Slab>
            <SystemIdentifier id='SlabUnderGarage'/>
            <InteriorAdjacentTo>garage</InteriorAdjacentTo>
            <Area>400.0</Area>
            <Thickness>4.0</Thickness>
            <ExposedPerimeter>40.0</ExposedPerimeter>
            <PerimeterInsulationDepth>0.0</PerimeterInsulationDepth>
            <UnderSlabInsulationWidth>0.0</UnderSlabInsulationWidth>
            <DepthBelowGrade>0.0</DepthBelowGrade>
            <PerimeterInsulation>
              <SystemIdentifier id='SlabUnderGaragePerimeterInsulation'/>
              <Layer>
                <InstallationType>continuous</InstallationType>
                <NominalRValue>0.0</NominalRValue>
              </Layer>
            </PerimeterInsulation>
            <UnderSlabInsulation>
              <SystemIdentifier id='SlabUnderGarageUnderSlabInsulation'/>
              <Layer>
                <InstallationType>continuous</InstallationType>
                <NominalRValue>0.0</NominalRValue>
              </Layer>
            </UnderSlabInsulation>
            <extension>
              <CarpetFraction>0.0</CarpetFraction>
              <CarpetRValue>0.0</CarpetRValue>
            </extension>
          </Slab>
        </Slabs>
        <Windows>
          <Window>
            <SystemIdentifier id='WindowNorth'/>
            <Area>216.0</Area>
            <Azimuth>0</Azimuth>
            <UFactor>0.33</UFactor>
            <SHGC>0.45</SHGC>
            <InteriorShading>
              <SystemIdentifier id='WindowNorthInteriorShading'/>
              <SummerShadingCoefficient>0.7</SummerShadingCoefficient>
              <WinterShadingCoefficient>0.85</WinterShadingCoefficient>
            </InteriorShading>
            <FractionOperable>0.67</FractionOperable>
            <AttachedToWall idref='Wall'/>
          </Window>
          <Window>
            <SystemIdentifier id='WindowSouth'/>
            <Area>216.0</Area>
            <Azimuth>180</Azimuth>
            <UFactor>0.33</UFactor>
            <SHGC>0.45</SHGC>
            <InteriorShading>
              <SystemIdentifier id='WindowSouthInteriorShading'/>
              <SummerShadingCoefficient>0.7</SummerShadingCoefficient>
              <WinterShadingCoefficient>0.85</WinterShadingCoefficient>
            </InteriorShading>
            <FractionOperable>0.67</FractionOperable>
            <AttachedToWall idref='Wall'/>
          </Window>
          <Window>
            <SystemIdentifier id='WindowEast'/>
            <Area>144.0</Area>
            <Azimuth>90</Azimuth>
            <UFactor>0.33</UFactor>
            <SHGC>0.45</SHGC>
            <InteriorShading>
              <SystemIdentifier id='WindowEastInteriorShading'/>
              <SummerShadingCoefficient>0.7</SummerShadingCoefficient>
              <WinterShadingCoefficient>0.85</WinterShadingCoefficient>
            </InteriorShading>
            <FractionOperable>0.67</FractionOperable>
            <AttachedToWall idref='Wall'/>
          </Window>
          <Window>
            <SystemIdentifier id='WindowWest'/>
            <Area>144.0</Area>
            <Azimuth>270</Azimuth>
            <UFactor>0.33</UFactor>
            <SHGC>0.45</SHGC>
            <InteriorShading>
              <SystemIdentifier id='WindowWestInteriorShading'/>
              <SummerShadingCoefficient>0.7</SummerShadingCoefficient>
              <WinterShadingCoefficient>0.85</WinterShadingCoefficient>
            </InteriorShading>
            <FractionOperable>0.67</FractionOperable>
            <AttachedToWall idref='Wall'/>
          </Window>
        </Windows>
        <Doors>
          <Door>
            <SystemIdentifier id='DoorNorth'/>
            <AttachedToWall idref='Wall'/>
            <Area>40.0</Area>
            <Azimuth>0</Azimuth>
            <RValue>4.4</RValue>
          </Door>
          <Door>
            <SystemIdentifier id='DoorSouth'/>
            <AttachedToWall idref='Wall'/>
            <Area>40.0</Area>
            <Azimuth>180</Azimuth>
            <RValue>4.4</RValue>
          </Door>
          <Door>
            <SystemIdentifier id='GarageDoorSouth'/>
            <AttachedToWall idref='WallGarageExterior'/>
            <Area>70.0</Area>
            <Azimuth>180</Azimuth>
            <RValue>4.4</RValue>
          </Door>
        </Doors>
      </Enclosure>
      <Systems>
        <HVAC>
          <HVACPlant>
            <HeatingSystem>
              <SystemIdentifier id='HeatingSystem'/>
              <DistributionSystem idref='HVACDistribution'/>
              <HeatingSystemType>
                <Furnace/>
              </HeatingSystemType>
              <HeatingSystemFuel>natural gas</HeatingSystemFuel>
              <HeatingCapacity>64000.0</HeatingCapacity>
              <AnnualHeatingEfficiency>
                <Units>AFUE</Units>
                <Value>0.92</Value>
              </AnnualHeatingEfficiency>
              <FractionHeatLoadServed>1.0</FractionHeatLoadServed>
            </HeatingSystem>
            <CoolingSystem>
              <SystemIdentifier id='CoolingSystem'/>
              <DistributionSystem idref='HVACDistribution'/>
              <CoolingSystemType>central air conditioner</CoolingSystemType>
              <CoolingSystemFuel>electricity</CoolingSystemFuel>
              <CoolingCapacity>48000.0</CoolingCapacity>
              <CompressorType>single stage</CompressorType>
              <FractionCoolLoadServed>1.0</FractionCoolLoadServed>
              <AnnualCoolingEfficiency>
                <Units>SEER</Units>
                <Value>13.0</Value>
              </AnnualCoolingEfficiency>
              <SensibleHeatFraction>0.73</SensibleHeatFraction>
            </CoolingSystem>
          </HVACPlant>
          <HVACControl>
            <SystemIdentifier id='HVACControl'/>
            <ControlType>manual thermostat</ControlType>
            <SetpointTempHeatingSeason>68.0</SetpointTempHeatingSeason>
            <SetpointTempCoolingSeason>78.0</SetpointTempCoolingSeason>
          </HVACControl>
          <HVACDistribution>
            <SystemIdentifier id='HVACDistribution'/>
            <DistributionSystemType>
              <AirDistribution>
                <DuctLeakageMeasurement>
                  <DuctType>supply</DuctType>
                  <DuctLeakage>
                    <Units>CFM25</Units>
                    <Value>75.0</Value>
                    <TotalOrToOutside>to outside</TotalOrToOutside>
                  </DuctLeakage>
                </DuctLeakageMeasurement>
                <DuctLeakageMeasurement>
                  <DuctType>return</DuctType>
                  <DuctLeakage>
                    <Units>CFM25</Units>
                    <Value>25.0</Value>
                    <TotalOrToOutside>to outside</TotalOrToOutside>
                  </DuctLeakage>
                </DuctLeakageMeasurement>
                <Ducts>
                  <DuctType>supply</DuctType>
                  <DuctInsulationRValue>4.0</DuctInsulationRValue>
                  <DuctLocation>attic - unvented</DuctLocation>
                  <DuctSurfaceArea>112.5</DuctSurfaceArea>
                </Ducts>
                <Ducts>
                  <DuctType>return</DuctType>
                  <DuctInsulationRValue>0.0</DuctInsulationRValue>
                  <DuctLocation>attic - unvented</DuctLocation>
                  <DuctSurfaceArea>37.5</DuctSurfaceArea>
                </Ducts>
                <Ducts>
                  <DuctType>supply</DuctType>
                  <DuctInsulationRValue>4.0</DuctInsulationRValue>
                  <DuctLocation>exterior wall</DuctLocation>
                  <DuctSurfaceArea>37.5</DuctSurfaceArea>
                </Ducts>
                <Ducts>
                  <DuctType>return</DuctType>
                  <DuctInsulationRValue>0.0</DuctInsulationRValue>
                  <DuctLocation>living space</DuctLocation>
                  <DuctSurfaceArea>12.5</DuctSurfaceArea>
                </Ducts>
              </AirDistribution>
            </DistributionSystemType>
            <ConditionedFloorAreaServed>3250.0</ConditionedFloorAreaServed>
          </HVACDistribution>
        </HVAC>
        <WaterHeating>
          <WaterHeatingSystem>
            <SystemIdentifier id='WaterHeater'/>
            <FuelType>electricity</FuelType>
            <WaterHeaterType>storage water heater</WaterHeaterType>
            <Location>living space</Location>
            <TankVolume>40.0</TankVolume>
            <FractionDHWLoadServed>1.0</FractionDHWLoadServed>
            <HeatingCapacity>18767.0</HeatingCapacity>
            <EnergyFactor>0.95</EnergyFactor>
            <HotWaterTemperature>125.0</HotWaterTemperature>
          </WaterHeatingSystem>
          <HotWaterDistribution>
            <SystemIdentifier id='HotWaterDstribution'/>
            <SystemType>
              <Standard>
                <PipingLength>50.0</PipingLength>
              </Standard>
            </SystemType>
            <PipeInsulation>
              <PipeRValue>0.0</PipeRValue>
            </PipeInsulation>
          </HotWaterDistribution>
          <WaterFixture>
            <SystemIdentifier id='WaterFixture'/>
            <WaterFixtureType>shower head</WaterFixtureType>
            <LowFlow>true</LowFlow>
          </WaterFixture>
          <WaterFixture>
            <SystemIdentifier id='WaterFixture2'/>
            <WaterFixtureType>faucet</WaterFixtureType>
            <LowFlow>false</LowFlow>
          </WaterFixture>
        </WaterHeating>
      </Systems>
      <Appliances>
        <ClothesWasher>
          <SystemIdentifier id='ClothesWasher'/>
          <Location>living space</Location>
          <IntegratedModifiedEnergyFactor>1.21</IntegratedModifiedEnergyFactor>
          <RatedAnnualkWh>380.0</RatedAnnualkWh>
          <LabelElectricRate>0.12</LabelElectricRate>
          <LabelGasRate>1.09</LabelGasRate>
          <LabelAnnualGasCost>27.0</LabelAnnualGasCost>
          <LabelUsage>6.0</LabelUsage>
          <Capacity>3.2</Capacity>
        </ClothesWasher>
        <ClothesDryer>
          <SystemIdentifier id='ClothesDryer'/>
          <Location>living space</Location>
          <FuelType>electricity</FuelType>
          <CombinedEnergyFactor>3.73</CombinedEnergyFactor>
          <ControlType>timer</ControlType>
        </ClothesDryer>
        <Dishwasher>
          <SystemIdentifier id='Dishwasher'/>
          <Location>living space</Location>
          <RatedAnnualkWh>307.0</RatedAnnualkWh>
          <PlaceSettingCapacity>12</PlaceSettingCapacity>
          <LabelElectricRate>0.12</LabelElectricRate>
          <LabelGasRate>1.09</LabelGasRate>
          <LabelAnnualGasCost>22.32</LabelAnnualGasCost>
          <LabelUsage>4.0</LabelUsage>
        </Dishwasher>
        <Refrigerator>
          <SystemIdentifier id='Refrigerator'/>
          <Location>living space</Location>
          <RatedAnnualkWh>650.0</RatedAnnualkWh>
        </Refrigerator>
        <CookingRange>
          <SystemIdentifier id='Range'/>
          <Location>living space</Location>
          <FuelType>electricity</FuelType>
          <IsInduction>false</IsInduction>
        </CookingRange>
        <Oven>
          <SystemIdentifier id='Oven'/>
          <IsConvection>false</IsConvection>
        </Oven>
      </Appliances>
      <Lighting>
        <LightingGroup>
          <SystemIdentifier id='Lighting_CFL_Interior'/>
          <Location>interior</Location>
          <FractionofUnitsInLocation>0.4</FractionofUnitsInLocation>
          <LightingType>
            <CompactFluorescent/>
          </LightingType>
        </LightingGroup>
        <LightingGroup>
          <SystemIdentifier id='Lighting_CFL_Exterior'/>
          <Location>exterior</Location>
          <FractionofUnitsInLocation>0.4</FractionofUnitsInLocation>
          <LightingType>
            <CompactFluorescent/>
          </LightingType>
        </LightingGroup>
        <LightingGroup>
          <SystemIdentifier id='Lighting_CFL_Garage'/>
          <Location>garage</Location>
          <FractionofUnitsInLocation>0.4</FractionofUnitsInLocation>
          <LightingType>
            <CompactFluorescent/>
          </LightingType>
        </LightingGroup>
        <LightingGroup>
          <SystemIdentifier id='Lighting_LFL_Interior'/>
          <Location>interior</Location>
          <FractionofUnitsInLocation>0.1</FractionofUnitsInLocation>
          <LightingType>
            <FluorescentTube/>
          </LightingType>
        </LightingGroup>
        <LightingGroup>
          <SystemIdentifier id='Lighting_LFL_Exterior'/>
          <Location>exterior</Location>
          <FractionofUnitsInLocation>0.1</FractionofUnitsInLocation>
          <LightingType>
            <FluorescentTube/>
          </LightingType>
        </LightingGroup>
        <LightingGroup>
          <SystemIdentifier id='Lighting_LFL_Garage'/>
          <Location>garage</Location>
          <FractionofUnitsInLocation>0.1</FractionofUnitsInLocation>
          <LightingType>
            <FluorescentTube/>
          </LightingType>
        </LightingGroup>
        <LightingGroup>
          <SystemIdentifier id='Lighting_LED_Interior'/>
          <Location>interior</Location>
          <FractionofUnitsInLocation>0.25</FractionofUnitsInLocation>
          <LightingType>
            <LightEmittingDiode/>
          </LightingType>
        </LightingGroup>
        <LightingGroup>
          <SystemIdentifier id='Lighting_LED_Exterior'/>
          <Location>exterior</Location>
          <FractionofUnitsInLocation>0.25</FractionofUnitsInLocation>
          <LightingType>
            <LightEmittingDiode/>
          </LightingType>
        </LightingGroup>
        <LightingGroup>
          <SystemIdentifier id='Lighting_LED_Garage'/>
          <Location>garage</Location>
          <FractionofUnitsInLocation>0.25</FractionofUnitsInLocation>
          <LightingType>
            <LightEmittingDiode/>
          </LightingType>
        </LightingGroup>
      </Lighting>
      <MiscLoads>
        <PlugLoad>
          <SystemIdentifier id='PlugLoadMisc'/>
          <PlugLoadType>other</PlugLoadType>
          <Load>
            <Units>kWh/year</Units>
            <Value>2957.5</Value>
          </Load>
          <extension>
            <FracSensible>0.855</FracSensible>
            <FracLatent>0.045</FracLatent>
          </extension>
        </PlugLoad>
        <PlugLoad>
          <SystemIdentifier id='PlugLoadMisc2'/>
          <PlugLoadType>TV other</PlugLoadType>
          <Load>
            <Units>kWh/year</Units>
            <Value>620.0</Value>
          </Load>
          <extension>
            <FracSensible>1.0</FracSensible>
            <FracLatent>0.0</FracLatent>
          </extension>
        </PlugLoad>
        <extension>
          <WeekdayScheduleFractions>0.04, 0.037, 0.037, 0.036, 0.033, 0.036, 0.043, 0.047, 0.034, 0.023, 0.024, 0.025, 0.024, 0.028, 0.031, 0.032, 0.039, 0.053, 0.063, 0.067, 0.071, 0.069, 0.059, 0.05</WeekdayScheduleFractions>
          <WeekendScheduleFractions>0.04, 0.037, 0.037, 0.036, 0.033, 0.036, 0.043, 0.047, 0.034, 0.023, 0.024, 0.025, 0.024, 0.028, 0.031, 0.032, 0.039, 0.053, 0.063, 0.067, 0.071, 0.069, 0.059, 0.05</WeekendScheduleFractions>
          <MonthlyScheduleMultipliers>1.248, 1.257, 0.993, 0.989, 0.993, 0.827, 0.821, 0.821, 0.827, 0.99, 0.987, 1.248</MonthlyScheduleMultipliers>
        </extension>
      </MiscLoads>
    </BuildingDetails>
  </Building>
</HPXML><|MERGE_RESOLUTION|>--- conflicted
+++ resolved
@@ -135,12 +135,8 @@
             <WallType>
               <WoodStud/>
             </WallType>
-<<<<<<< HEAD
-            <Area>880.0</Area>
+            <Area>2080.0</Area>
             <Siding>wood siding</Siding>
-=======
-            <Area>2080.0</Area>
->>>>>>> dd4d9524
             <SolarAbsorptance>0.7</SolarAbsorptance>
             <Emittance>0.92</Emittance>
             <Insulation>
@@ -171,12 +167,8 @@
             <WallType>
               <WoodStud/>
             </WallType>
-<<<<<<< HEAD
-            <Area>800.0</Area>
+            <Area>320.0</Area>
             <Siding>wood siding</Siding>
-=======
-            <Area>320.0</Area>
->>>>>>> dd4d9524
             <SolarAbsorptance>0.7</SolarAbsorptance>
             <Emittance>0.92</Emittance>
             <Insulation>
@@ -192,6 +184,7 @@
               <WoodStud/>
             </WallType>
             <Area>113.0</Area>
+            <Siding>wood siding</Siding>
             <SolarAbsorptance>0.7</SolarAbsorptance>
             <Emittance>0.92</Emittance>
             <Insulation>
