--- conflicted
+++ resolved
@@ -193,15 +193,9 @@
             </Insulation>
           </FoundationWall>
         </FoundationWalls>
-<<<<<<< HEAD
         <Ceilings>
           <Ceiling>
-            <SystemIdentifier id='Ceiling'/>
-=======
-        <FrameFloors>
-          <FrameFloor>
             <SystemIdentifier id='CeilingBelowAttic'/>
->>>>>>> ce85f47b
             <ExteriorAdjacentTo>attic - unvented</ExteriorAdjacentTo>
             <InteriorAdjacentTo>living space</InteriorAdjacentTo>
             <Area>1350.0</Area>
@@ -209,11 +203,7 @@
               <Type>gypsum board</Type>
             </InteriorFinish>
             <Insulation>
-<<<<<<< HEAD
-              <SystemIdentifier id='CeilingInsulation'/>
-=======
               <SystemIdentifier id='CeilingBelowAtticInsulation'/>
->>>>>>> ce85f47b
               <AssemblyEffectiveRValue>39.3</AssemblyEffectiveRValue>
             </Insulation>
           </Ceiling>
@@ -757,15 +747,9 @@
             </Insulation>
           </FoundationWall>
         </FoundationWalls>
-<<<<<<< HEAD
         <Ceilings>
           <Ceiling>
-            <SystemIdentifier id='Ceiling_2'/>
-=======
-        <FrameFloors>
-          <FrameFloor>
             <SystemIdentifier id='CeilingBelowAttic_2'/>
->>>>>>> ce85f47b
             <ExteriorAdjacentTo>attic - unvented</ExteriorAdjacentTo>
             <InteriorAdjacentTo>living space</InteriorAdjacentTo>
             <Area>1350.0</Area>
@@ -773,11 +757,7 @@
               <Type>gypsum board</Type>
             </InteriorFinish>
             <Insulation>
-<<<<<<< HEAD
-              <SystemIdentifier id='CeilingInsulation_2'/>
-=======
               <SystemIdentifier id='CeilingBelowAtticInsulation_2'/>
->>>>>>> ce85f47b
               <AssemblyEffectiveRValue>39.3</AssemblyEffectiveRValue>
             </Insulation>
           </Ceiling>
@@ -1321,15 +1301,9 @@
             </Insulation>
           </FoundationWall>
         </FoundationWalls>
-<<<<<<< HEAD
         <Ceilings>
           <Ceiling>
-            <SystemIdentifier id='Ceiling_3'/>
-=======
-        <FrameFloors>
-          <FrameFloor>
             <SystemIdentifier id='CeilingBelowAttic_3'/>
->>>>>>> ce85f47b
             <ExteriorAdjacentTo>attic - unvented</ExteriorAdjacentTo>
             <InteriorAdjacentTo>living space</InteriorAdjacentTo>
             <Area>1350.0</Area>
@@ -1337,11 +1311,7 @@
               <Type>gypsum board</Type>
             </InteriorFinish>
             <Insulation>
-<<<<<<< HEAD
-              <SystemIdentifier id='CeilingInsulation_3'/>
-=======
               <SystemIdentifier id='CeilingBelowAtticInsulation_3'/>
->>>>>>> ce85f47b
               <AssemblyEffectiveRValue>39.3</AssemblyEffectiveRValue>
             </Insulation>
           </Ceiling>
