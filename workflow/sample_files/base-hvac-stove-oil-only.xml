<?xml version='1.0' encoding='UTF-8'?>
<HPXML xmlns='http://hpxmlonline.com/2019/10' xmlns:xsi='http://www.w3.org/2001/XMLSchema-instance' xsi:schemaLocation='http://hpxmlonline.com/2019/10' schemaVersion='3.0'>
  <XMLTransactionHeaderInformation>
    <XMLType>HPXML</XMLType>
    <XMLGeneratedBy>tasks.rb</XMLGeneratedBy>
    <CreatedDateAndTime>2000-01-01T00:00:00-07:00</CreatedDateAndTime>
    <Transaction>create</Transaction>
  </XMLTransactionHeaderInformation>
  <SoftwareInfo>
    <extension>
      <SimulationControl>
        <Timestep>60</Timestep>
      </SimulationControl>
    </extension>
  </SoftwareInfo>
  <Building>
    <BuildingID id='MyBuilding'/>
    <Site>
      <SiteID id='SiteID'/>
      <Address>
        <StateCode>CO</StateCode>
      </Address>
    </Site>
    <ProjectStatus>
      <EventType>proposed workscope</EventType>
    </ProjectStatus>
    <BuildingDetails>
      <BuildingSummary>
        <Site>
          <SiteType>suburban</SiteType>
          <FuelTypesAvailable>
            <Fuel>electricity</Fuel>
            <Fuel>natural gas</Fuel>
          </FuelTypesAvailable>
        </Site>
        <BuildingOccupancy>
          <NumberofResidents>3.0</NumberofResidents>
        </BuildingOccupancy>
        <BuildingConstruction>
          <ResidentialFacilityType>single-family detached</ResidentialFacilityType>
          <NumberofConditionedFloors>2</NumberofConditionedFloors>
          <NumberofConditionedFloorsAboveGrade>1</NumberofConditionedFloorsAboveGrade>
          <NumberofBedrooms>3</NumberofBedrooms>
          <NumberofBathrooms>2</NumberofBathrooms>
          <ConditionedFloorArea>2700.0</ConditionedFloorArea>
          <ConditionedBuildingVolume>21600.0</ConditionedBuildingVolume>
        </BuildingConstruction>
      </BuildingSummary>
      <ClimateandRiskZones>
        <ClimateZoneIECC>
          <Year>2006</Year>
          <ClimateZone>5B</ClimateZone>
        </ClimateZoneIECC>
        <WeatherStation>
          <SystemIdentifier id='WeatherStation'/>
          <Name>Denver, CO</Name>
          <extension>
            <EPWFilePath>USA_CO_Denver.Intl.AP.725650_TMY3.epw</EPWFilePath>
          </extension>
        </WeatherStation>
      </ClimateandRiskZones>
      <Enclosure>
        <AirInfiltration>
          <AirInfiltrationMeasurement>
            <SystemIdentifier id='InfiltrationMeasurement'/>
            <HousePressure>50.0</HousePressure>
            <BuildingAirLeakage>
              <UnitofMeasure>ACH</UnitofMeasure>
              <AirLeakage>3.0</AirLeakage>
            </BuildingAirLeakage>
            <InfiltrationVolume>21600.0</InfiltrationVolume>
          </AirInfiltrationMeasurement>
        </AirInfiltration>
        <Attics>
          <Attic>
            <SystemIdentifier id='UnventedAttic'/>
            <AtticType>
              <Attic>
                <Vented>false</Vented>
              </Attic>
            </AtticType>
            <WithinInfiltrationVolume>false</WithinInfiltrationVolume>
          </Attic>
        </Attics>
        <Foundations>
          <Foundation>
            <SystemIdentifier id='ConditionedBasement'/>
            <FoundationType>
              <Basement>
                <Conditioned>true</Conditioned>
              </Basement>
            </FoundationType>
          </Foundation>
        </Foundations>
        <Roofs>
          <Roof>
            <SystemIdentifier id='Roof'/>
            <InteriorAdjacentTo>attic - unvented</InteriorAdjacentTo>
            <Area>1510.0</Area>
            <RoofType>asphalt or fiberglass shingles</RoofType>
            <SolarAbsorptance>0.7</SolarAbsorptance>
            <Emittance>0.92</Emittance>
            <Pitch>6.0</Pitch>
            <RadiantBarrier>false</RadiantBarrier>
            <Insulation>
              <SystemIdentifier id='RoofInsulation'/>
              <AssemblyEffectiveRValue>2.3</AssemblyEffectiveRValue>
            </Insulation>
          </Roof>
        </Roofs>
        <RimJoists>
          <RimJoist>
            <SystemIdentifier id='RimJoistFoundation'/>
            <ExteriorAdjacentTo>outside</ExteriorAdjacentTo>
            <InteriorAdjacentTo>basement - conditioned</InteriorAdjacentTo>
            <Area>116.0</Area>
            <Siding>wood siding</Siding>
            <SolarAbsorptance>0.7</SolarAbsorptance>
            <Emittance>0.92</Emittance>
            <Insulation>
              <SystemIdentifier id='RimJoistFoundationInsulation'/>
              <AssemblyEffectiveRValue>23.0</AssemblyEffectiveRValue>
            </Insulation>
          </RimJoist>
        </RimJoists>
        <Walls>
          <Wall>
            <SystemIdentifier id='Wall'/>
            <ExteriorAdjacentTo>outside</ExteriorAdjacentTo>
            <InteriorAdjacentTo>living space</InteriorAdjacentTo>
            <WallType>
              <WoodStud/>
            </WallType>
            <Area>1200.0</Area>
            <Siding>wood siding</Siding>
            <SolarAbsorptance>0.7</SolarAbsorptance>
            <Emittance>0.92</Emittance>
            <Insulation>
              <SystemIdentifier id='WallInsulation'/>
              <AssemblyEffectiveRValue>23.0</AssemblyEffectiveRValue>
            </Insulation>
          </Wall>
          <Wall>
            <SystemIdentifier id='WallAtticGable'/>
            <ExteriorAdjacentTo>outside</ExteriorAdjacentTo>
            <InteriorAdjacentTo>attic - unvented</InteriorAdjacentTo>
            <WallType>
              <WoodStud/>
            </WallType>
            <Area>290.0</Area>
            <Siding>wood siding</Siding>
            <SolarAbsorptance>0.7</SolarAbsorptance>
            <Emittance>0.92</Emittance>
            <Insulation>
              <SystemIdentifier id='WallAtticGableInsulation'/>
              <AssemblyEffectiveRValue>4.0</AssemblyEffectiveRValue>
            </Insulation>
          </Wall>
        </Walls>
        <FoundationWalls>
          <FoundationWall>
            <SystemIdentifier id='FoundationWall'/>
            <ExteriorAdjacentTo>ground</ExteriorAdjacentTo>
            <InteriorAdjacentTo>basement - conditioned</InteriorAdjacentTo>
            <Height>8.0</Height>
            <Area>1200.0</Area>
            <Thickness>8.0</Thickness>
            <DepthBelowGrade>7.0</DepthBelowGrade>
            <Insulation>
              <SystemIdentifier id='FoundationWallInsulation'/>
              <Layer>
                <InstallationType>continuous - exterior</InstallationType>
                <NominalRValue>8.9</NominalRValue>
                <extension>
                  <DistanceToTopOfInsulation>0.0</DistanceToTopOfInsulation>
                  <DistanceToBottomOfInsulation>8.0</DistanceToBottomOfInsulation>
                </extension>
              </Layer>
              <Layer>
                <InstallationType>continuous - interior</InstallationType>
                <NominalRValue>0.0</NominalRValue>
                <extension>
                  <DistanceToTopOfInsulation>0.0</DistanceToTopOfInsulation>
                  <DistanceToBottomOfInsulation>0.0</DistanceToBottomOfInsulation>
                </extension>
              </Layer>
            </Insulation>
          </FoundationWall>
        </FoundationWalls>
        <FrameFloors>
          <FrameFloor>
            <SystemIdentifier id='FloorBelowAttic'/>
            <ExteriorAdjacentTo>attic - unvented</ExteriorAdjacentTo>
            <InteriorAdjacentTo>living space</InteriorAdjacentTo>
            <Area>1350.0</Area>
            <Insulation>
              <SystemIdentifier id='FloorBelowAtticInsulation'/>
              <AssemblyEffectiveRValue>39.3</AssemblyEffectiveRValue>
            </Insulation>
          </FrameFloor>
        </FrameFloors>
        <Slabs>
          <Slab>
            <SystemIdentifier id='Slab'/>
            <InteriorAdjacentTo>basement - conditioned</InteriorAdjacentTo>
            <Area>1350.0</Area>
            <Thickness>4.0</Thickness>
            <ExposedPerimeter>150.0</ExposedPerimeter>
            <PerimeterInsulationDepth>0.0</PerimeterInsulationDepth>
            <UnderSlabInsulationWidth>0.0</UnderSlabInsulationWidth>
            <PerimeterInsulation>
              <SystemIdentifier id='SlabPerimeterInsulation'/>
              <Layer>
                <InstallationType>continuous</InstallationType>
                <NominalRValue>0.0</NominalRValue>
              </Layer>
            </PerimeterInsulation>
            <UnderSlabInsulation>
              <SystemIdentifier id='SlabUnderSlabInsulation'/>
              <Layer>
                <InstallationType>continuous</InstallationType>
                <NominalRValue>0.0</NominalRValue>
              </Layer>
            </UnderSlabInsulation>
            <extension>
              <CarpetFraction>0.0</CarpetFraction>
              <CarpetRValue>0.0</CarpetRValue>
            </extension>
          </Slab>
        </Slabs>
        <Windows>
          <Window>
            <SystemIdentifier id='WindowNorth'/>
            <Area>108.0</Area>
            <Azimuth>0</Azimuth>
            <UFactor>0.33</UFactor>
            <SHGC>0.45</SHGC>
            <InteriorShading>
              <SystemIdentifier id='WindowNorthInteriorShading'/>
              <SummerShadingCoefficient>0.7</SummerShadingCoefficient>
              <WinterShadingCoefficient>0.85</WinterShadingCoefficient>
            </InteriorShading>
            <FractionOperable>0.67</FractionOperable>
            <AttachedToWall idref='Wall'/>
          </Window>
          <Window>
            <SystemIdentifier id='WindowSouth'/>
            <Area>108.0</Area>
            <Azimuth>180</Azimuth>
            <UFactor>0.33</UFactor>
            <SHGC>0.45</SHGC>
            <InteriorShading>
              <SystemIdentifier id='WindowSouthInteriorShading'/>
              <SummerShadingCoefficient>0.7</SummerShadingCoefficient>
              <WinterShadingCoefficient>0.85</WinterShadingCoefficient>
            </InteriorShading>
            <FractionOperable>0.67</FractionOperable>
            <AttachedToWall idref='Wall'/>
          </Window>
          <Window>
            <SystemIdentifier id='WindowEast'/>
            <Area>72.0</Area>
            <Azimuth>90</Azimuth>
            <UFactor>0.33</UFactor>
            <SHGC>0.45</SHGC>
            <InteriorShading>
              <SystemIdentifier id='WindowEastInteriorShading'/>
              <SummerShadingCoefficient>0.7</SummerShadingCoefficient>
              <WinterShadingCoefficient>0.85</WinterShadingCoefficient>
            </InteriorShading>
            <FractionOperable>0.67</FractionOperable>
            <AttachedToWall idref='Wall'/>
          </Window>
          <Window>
            <SystemIdentifier id='WindowWest'/>
            <Area>72.0</Area>
            <Azimuth>270</Azimuth>
            <UFactor>0.33</UFactor>
            <SHGC>0.45</SHGC>
            <InteriorShading>
              <SystemIdentifier id='WindowWestInteriorShading'/>
              <SummerShadingCoefficient>0.7</SummerShadingCoefficient>
              <WinterShadingCoefficient>0.85</WinterShadingCoefficient>
            </InteriorShading>
            <FractionOperable>0.67</FractionOperable>
            <AttachedToWall idref='Wall'/>
          </Window>
        </Windows>
        <Doors>
          <Door>
            <SystemIdentifier id='DoorNorth'/>
            <AttachedToWall idref='Wall'/>
            <Area>40.0</Area>
            <Azimuth>0</Azimuth>
            <RValue>4.4</RValue>
          </Door>
          <Door>
            <SystemIdentifier id='DoorSouth'/>
            <AttachedToWall idref='Wall'/>
            <Area>40.0</Area>
            <Azimuth>180</Azimuth>
            <RValue>4.4</RValue>
          </Door>
        </Doors>
      </Enclosure>
      <Systems>
        <HVAC>
          <HVACPlant>
            <HeatingSystem>
              <SystemIdentifier id='HeatingSystem'/>
              <HeatingSystemType>
                <Stove/>
              </HeatingSystemType>
              <HeatingSystemFuel>fuel oil</HeatingSystemFuel>
              <HeatingCapacity>64000.0</HeatingCapacity>
              <AnnualHeatingEfficiency>
                <Units>Percent</Units>
                <Value>0.8</Value>
              </AnnualHeatingEfficiency>
              <FractionHeatLoadServed>1.0</FractionHeatLoadServed>
              <extension>
<<<<<<< HEAD
                <FanPowerWattsPerCFM>0.5</FanPowerWattsPerCFM>
                <AirflowCFMPerTon>100.0</AirflowCFMPerTon>
=======
                <FanPowerWatts>40.0</FanPowerWatts>
>>>>>>> ab78f816
              </extension>
            </HeatingSystem>
          </HVACPlant>
          <HVACControl>
            <SystemIdentifier id='HVACControl'/>
            <ControlType>manual thermostat</ControlType>
            <SetpointTempHeatingSeason>68.0</SetpointTempHeatingSeason>
            <SetpointTempCoolingSeason>78.0</SetpointTempCoolingSeason>
          </HVACControl>
        </HVAC>
        <WaterHeating>
          <WaterHeatingSystem>
            <SystemIdentifier id='WaterHeater'/>
            <FuelType>electricity</FuelType>
            <WaterHeaterType>storage water heater</WaterHeaterType>
            <Location>living space</Location>
            <TankVolume>40.0</TankVolume>
            <FractionDHWLoadServed>1.0</FractionDHWLoadServed>
            <HeatingCapacity>18767.0</HeatingCapacity>
            <EnergyFactor>0.95</EnergyFactor>
            <HotWaterTemperature>125.0</HotWaterTemperature>
          </WaterHeatingSystem>
          <HotWaterDistribution>
            <SystemIdentifier id='HotWaterDistribution'/>
            <SystemType>
              <Standard>
                <PipingLength>50.0</PipingLength>
              </Standard>
            </SystemType>
            <PipeInsulation>
              <PipeRValue>0.0</PipeRValue>
            </PipeInsulation>
          </HotWaterDistribution>
          <WaterFixture>
            <SystemIdentifier id='WaterFixture'/>
            <WaterFixtureType>shower head</WaterFixtureType>
            <LowFlow>true</LowFlow>
          </WaterFixture>
          <WaterFixture>
            <SystemIdentifier id='WaterFixture2'/>
            <WaterFixtureType>faucet</WaterFixtureType>
            <LowFlow>false</LowFlow>
          </WaterFixture>
        </WaterHeating>
      </Systems>
      <Appliances>
        <ClothesWasher>
          <SystemIdentifier id='ClothesWasher'/>
          <Location>living space</Location>
          <IntegratedModifiedEnergyFactor>1.21</IntegratedModifiedEnergyFactor>
          <RatedAnnualkWh>380.0</RatedAnnualkWh>
          <LabelElectricRate>0.12</LabelElectricRate>
          <LabelGasRate>1.09</LabelGasRate>
          <LabelAnnualGasCost>27.0</LabelAnnualGasCost>
          <LabelUsage>6.0</LabelUsage>
          <Capacity>3.2</Capacity>
        </ClothesWasher>
        <ClothesDryer>
          <SystemIdentifier id='ClothesDryer'/>
          <Location>living space</Location>
          <FuelType>electricity</FuelType>
          <CombinedEnergyFactor>3.73</CombinedEnergyFactor>
          <ControlType>timer</ControlType>
          <extension>
            <IsVented>true</IsVented>
            <VentedFlowRate>150.0</VentedFlowRate>
          </extension>
        </ClothesDryer>
        <Dishwasher>
          <SystemIdentifier id='Dishwasher'/>
          <Location>living space</Location>
          <RatedAnnualkWh>307.0</RatedAnnualkWh>
          <PlaceSettingCapacity>12</PlaceSettingCapacity>
          <LabelElectricRate>0.12</LabelElectricRate>
          <LabelGasRate>1.09</LabelGasRate>
          <LabelAnnualGasCost>22.32</LabelAnnualGasCost>
          <LabelUsage>4.0</LabelUsage>
        </Dishwasher>
        <Refrigerator>
          <SystemIdentifier id='Refrigerator'/>
          <Location>living space</Location>
          <RatedAnnualkWh>650.0</RatedAnnualkWh>
          <PrimaryIndicator>true</PrimaryIndicator>
        </Refrigerator>
        <CookingRange>
          <SystemIdentifier id='Range'/>
          <Location>living space</Location>
          <FuelType>electricity</FuelType>
          <IsInduction>false</IsInduction>
        </CookingRange>
        <Oven>
          <SystemIdentifier id='Oven'/>
          <IsConvection>false</IsConvection>
        </Oven>
      </Appliances>
      <Lighting>
        <LightingGroup>
          <SystemIdentifier id='Lighting_CFL_Interior'/>
          <Location>interior</Location>
          <FractionofUnitsInLocation>0.4</FractionofUnitsInLocation>
          <LightingType>
            <CompactFluorescent/>
          </LightingType>
        </LightingGroup>
        <LightingGroup>
          <SystemIdentifier id='Lighting_CFL_Exterior'/>
          <Location>exterior</Location>
          <FractionofUnitsInLocation>0.4</FractionofUnitsInLocation>
          <LightingType>
            <CompactFluorescent/>
          </LightingType>
        </LightingGroup>
        <LightingGroup>
          <SystemIdentifier id='Lighting_CFL_Garage'/>
          <Location>garage</Location>
          <FractionofUnitsInLocation>0.4</FractionofUnitsInLocation>
          <LightingType>
            <CompactFluorescent/>
          </LightingType>
        </LightingGroup>
        <LightingGroup>
          <SystemIdentifier id='Lighting_LFL_Interior'/>
          <Location>interior</Location>
          <FractionofUnitsInLocation>0.1</FractionofUnitsInLocation>
          <LightingType>
            <FluorescentTube/>
          </LightingType>
        </LightingGroup>
        <LightingGroup>
          <SystemIdentifier id='Lighting_LFL_Exterior'/>
          <Location>exterior</Location>
          <FractionofUnitsInLocation>0.1</FractionofUnitsInLocation>
          <LightingType>
            <FluorescentTube/>
          </LightingType>
        </LightingGroup>
        <LightingGroup>
          <SystemIdentifier id='Lighting_LFL_Garage'/>
          <Location>garage</Location>
          <FractionofUnitsInLocation>0.1</FractionofUnitsInLocation>
          <LightingType>
            <FluorescentTube/>
          </LightingType>
        </LightingGroup>
        <LightingGroup>
          <SystemIdentifier id='Lighting_LED_Interior'/>
          <Location>interior</Location>
          <FractionofUnitsInLocation>0.25</FractionofUnitsInLocation>
          <LightingType>
            <LightEmittingDiode/>
          </LightingType>
        </LightingGroup>
        <LightingGroup>
          <SystemIdentifier id='Lighting_LED_Exterior'/>
          <Location>exterior</Location>
          <FractionofUnitsInLocation>0.25</FractionofUnitsInLocation>
          <LightingType>
            <LightEmittingDiode/>
          </LightingType>
        </LightingGroup>
        <LightingGroup>
          <SystemIdentifier id='Lighting_LED_Garage'/>
          <Location>garage</Location>
          <FractionofUnitsInLocation>0.25</FractionofUnitsInLocation>
          <LightingType>
            <LightEmittingDiode/>
          </LightingType>
        </LightingGroup>
      </Lighting>
      <MiscLoads>
        <PlugLoad>
          <SystemIdentifier id='PlugLoadMisc'/>
          <PlugLoadType>other</PlugLoadType>
          <Load>
            <Units>kWh/year</Units>
            <Value>2457.0</Value>
          </Load>
          <extension>
            <FracSensible>0.855</FracSensible>
            <FracLatent>0.045</FracLatent>
          </extension>
        </PlugLoad>
        <PlugLoad>
          <SystemIdentifier id='PlugLoadMisc2'/>
          <PlugLoadType>TV other</PlugLoadType>
          <Load>
            <Units>kWh/year</Units>
            <Value>620.0</Value>
          </Load>
        </PlugLoad>
      </MiscLoads>
    </BuildingDetails>
  </Building>
</HPXML><|MERGE_RESOLUTION|>--- conflicted
+++ resolved
@@ -319,12 +319,7 @@
               </AnnualHeatingEfficiency>
               <FractionHeatLoadServed>1.0</FractionHeatLoadServed>
               <extension>
-<<<<<<< HEAD
-                <FanPowerWattsPerCFM>0.5</FanPowerWattsPerCFM>
-                <AirflowCFMPerTon>100.0</AirflowCFMPerTon>
-=======
                 <FanPowerWatts>40.0</FanPowerWatts>
->>>>>>> ab78f816
               </extension>
             </HeatingSystem>
           </HVACPlant>
