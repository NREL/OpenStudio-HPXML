--- conflicted
+++ resolved
@@ -327,11 +327,7 @@
               <HeatPumpFuel>electricity</HeatPumpFuel>
               <HeatingCapacity>36000.0</HeatingCapacity>
               <CoolingCapacity>36000.0</CoolingCapacity>
-<<<<<<< HEAD
               <CompressorType>single stage</CompressorType>
-              <CoolingSensibleHeatFraction>0.73</CoolingSensibleHeatFraction>
-=======
->>>>>>> c0452c5d
               <BackupType>integrated</BackupType>
               <BackupSystemFuel>electricity</BackupSystemFuel>
               <BackupAnnualHeatingEfficiency>
