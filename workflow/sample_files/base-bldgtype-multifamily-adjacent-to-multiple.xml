<?xml version='1.0' encoding='UTF-8'?>
<HPXML xmlns='http://hpxmlonline.com/2019/10' xmlns:xsi='http://www.w3.org/2001/XMLSchema-instance' xsi:schemaLocation='http://hpxmlonline.com/2019/10' schemaVersion='3.0'>
  <XMLTransactionHeaderInformation>
    <XMLType>HPXML</XMLType>
    <XMLGeneratedBy>tasks.rb</XMLGeneratedBy>
    <CreatedDateAndTime>2000-01-01T00:00:00-07:00</CreatedDateAndTime>
    <Transaction>create</Transaction>
  </XMLTransactionHeaderInformation>
  <SoftwareInfo>
    <extension>
      <SimulationControl>
        <Timestep>60</Timestep>
      </SimulationControl>
    </extension>
  </SoftwareInfo>
  <Building>
    <BuildingID id='MyBuilding'/>
    <Site>
      <SiteID id='SiteID'/>
      <Address>
        <StateCode>CO</StateCode>
      </Address>
    </Site>
    <ProjectStatus>
      <EventType>proposed workscope</EventType>
    </ProjectStatus>
    <BuildingDetails>
      <BuildingSummary>
        <Site>
          <SiteType>suburban</SiteType>
          <FuelTypesAvailable>
            <Fuel>electricity</Fuel>
            <Fuel>natural gas</Fuel>
          </FuelTypesAvailable>
        </Site>
        <BuildingOccupancy>
          <NumberofResidents>3.0</NumberofResidents>
        </BuildingOccupancy>
        <BuildingConstruction>
          <ResidentialFacilityType>apartment unit</ResidentialFacilityType>
          <NumberofConditionedFloors>1.0</NumberofConditionedFloors>
          <NumberofConditionedFloorsAboveGrade>1.0</NumberofConditionedFloorsAboveGrade>
          <NumberofBedrooms>3</NumberofBedrooms>
          <NumberofBathrooms>2</NumberofBathrooms>
          <ConditionedFloorArea>900.0</ConditionedFloorArea>
          <ConditionedBuildingVolume>7200.0</ConditionedBuildingVolume>
        </BuildingConstruction>
      </BuildingSummary>
      <ClimateandRiskZones>
        <ClimateZoneIECC>
          <Year>2006</Year>
          <ClimateZone>5B</ClimateZone>
        </ClimateZoneIECC>
        <WeatherStation>
          <SystemIdentifier id='WeatherStation'/>
          <Name>Denver, CO</Name>
          <extension>
            <EPWFilePath>USA_CO_Denver.Intl.AP.725650_TMY3.epw</EPWFilePath>
          </extension>
        </WeatherStation>
      </ClimateandRiskZones>
      <Enclosure>
        <AirInfiltration>
          <AirInfiltrationMeasurement>
            <SystemIdentifier id='InfiltrationMeasurement'/>
            <HousePressure>50.0</HousePressure>
            <BuildingAirLeakage>
              <UnitofMeasure>ACH</UnitofMeasure>
              <AirLeakage>3.0</AirLeakage>
            </BuildingAirLeakage>
            <InfiltrationVolume>7200.0</InfiltrationVolume>
          </AirInfiltrationMeasurement>
        </AirInfiltration>
        <Walls>
          <Wall>
            <SystemIdentifier id='Wall'/>
            <ExteriorAdjacentTo>outside</ExteriorAdjacentTo>
            <InteriorAdjacentTo>living space</InteriorAdjacentTo>
            <WallType>
              <WoodStud/>
            </WallType>
            <Area>686.0</Area>
            <Siding>wood siding</Siding>
            <SolarAbsorptance>0.7</SolarAbsorptance>
            <Emittance>0.92</Emittance>
            <InteriorFinish>
              <Type>gypsum board</Type>
            </InteriorFinish>
            <Insulation>
              <SystemIdentifier id='WallInsulation'/>
              <AssemblyEffectiveRValue>23.0</AssemblyEffectiveRValue>
            </Insulation>
          </Wall>
          <Wall>
            <SystemIdentifier id='WallOtherHeatedSpace'/>
            <ExteriorAdjacentTo>other heated space</ExteriorAdjacentTo>
            <InteriorAdjacentTo>living space</InteriorAdjacentTo>
            <WallType>
              <WoodStud/>
            </WallType>
            <Area>100.0</Area>
            <SolarAbsorptance>0.7</SolarAbsorptance>
            <Emittance>0.92</Emittance>
            <InteriorFinish>
              <Type>gypsum board</Type>
            </InteriorFinish>
            <Insulation>
              <SystemIdentifier id='WallOtherHeatedSpaceInsulation'/>
              <AssemblyEffectiveRValue>23.0</AssemblyEffectiveRValue>
            </Insulation>
          </Wall>
          <Wall>
            <SystemIdentifier id='WallOtherMultifamilyBufferSpace'/>
            <ExteriorAdjacentTo>other multifamily buffer space</ExteriorAdjacentTo>
            <InteriorAdjacentTo>living space</InteriorAdjacentTo>
            <WallType>
              <WoodStud/>
            </WallType>
            <Area>100.0</Area>
            <SolarAbsorptance>0.7</SolarAbsorptance>
            <Emittance>0.92</Emittance>
            <InteriorFinish>
              <Type>gypsum board</Type>
            </InteriorFinish>
            <Insulation>
              <SystemIdentifier id='WallOtherMultifamilyBufferSpaceInsulation'/>
              <AssemblyEffectiveRValue>23.0</AssemblyEffectiveRValue>
            </Insulation>
          </Wall>
          <Wall>
            <SystemIdentifier id='WallOtherNonFreezingSpace'/>
            <ExteriorAdjacentTo>other non-freezing space</ExteriorAdjacentTo>
            <InteriorAdjacentTo>living space</InteriorAdjacentTo>
            <WallType>
              <WoodStud/>
            </WallType>
            <Area>100.0</Area>
            <SolarAbsorptance>0.7</SolarAbsorptance>
            <Emittance>0.92</Emittance>
            <InteriorFinish>
              <Type>gypsum board</Type>
            </InteriorFinish>
            <Insulation>
              <SystemIdentifier id='WallOtherNonFreezingSpaceInsulation'/>
              <AssemblyEffectiveRValue>23.0</AssemblyEffectiveRValue>
            </Insulation>
          </Wall>
          <Wall>
            <SystemIdentifier id='WallOtherHousingUnit'/>
            <ExteriorAdjacentTo>other housing unit</ExteriorAdjacentTo>
            <InteriorAdjacentTo>living space</InteriorAdjacentTo>
            <WallType>
              <WoodStud/>
            </WallType>
            <Area>100.0</Area>
            <SolarAbsorptance>0.7</SolarAbsorptance>
            <Emittance>0.92</Emittance>
            <InteriorFinish>
              <Type>gypsum board</Type>
            </InteriorFinish>
            <Insulation>
              <SystemIdentifier id='WallOtherHousingUnitInsulation'/>
              <AssemblyEffectiveRValue>4.0</AssemblyEffectiveRValue>
            </Insulation>
          </Wall>
        </Walls>
<<<<<<< HEAD
        <Ceilings>
          <Ceiling>
            <SystemIdentifier id='Ceiling'/>
=======
        <FrameFloors>
          <FrameFloor>
            <SystemIdentifier id='CeilingBelowOther'/>
>>>>>>> ce85f47b
            <ExteriorAdjacentTo>other housing unit</ExteriorAdjacentTo>
            <InteriorAdjacentTo>living space</InteriorAdjacentTo>
            <Area>900.0</Area>
            <InteriorFinish>
              <Type>gypsum board</Type>
            </InteriorFinish>
            <Insulation>
<<<<<<< HEAD
              <SystemIdentifier id='CeilingInsulation'/>
=======
              <SystemIdentifier id='CeilingBelowOtherInsulation'/>
>>>>>>> ce85f47b
              <AssemblyEffectiveRValue>2.1</AssemblyEffectiveRValue>
            </Insulation>
          </Ceiling>
        </Ceilings>
        <FrameFloors>
          <FrameFloor>
            <SystemIdentifier id='FloorAboveNonFreezingSpace'/>
            <ExteriorAdjacentTo>other non-freezing space</ExteriorAdjacentTo>
            <InteriorAdjacentTo>living space</InteriorAdjacentTo>
            <Area>550.0</Area>
            <Insulation>
              <SystemIdentifier id='FloorAboveNonFreezingSpaceInsulation'/>
              <AssemblyEffectiveRValue>18.7</AssemblyEffectiveRValue>
            </Insulation>
          </FrameFloor>
          <FrameFloor>
            <SystemIdentifier id='FloorAboveMultifamilyBuffer'/>
            <ExteriorAdjacentTo>other multifamily buffer space</ExteriorAdjacentTo>
            <InteriorAdjacentTo>living space</InteriorAdjacentTo>
            <Area>200.0</Area>
            <Insulation>
              <SystemIdentifier id='FloorAboveMultifamilyBufferInsulation'/>
              <AssemblyEffectiveRValue>18.7</AssemblyEffectiveRValue>
            </Insulation>
          </FrameFloor>
          <FrameFloor>
            <SystemIdentifier id='FloorAboveOtherHeatedSpace'/>
            <ExteriorAdjacentTo>other heated space</ExteriorAdjacentTo>
            <InteriorAdjacentTo>living space</InteriorAdjacentTo>
            <Area>150.0</Area>
            <Insulation>
              <SystemIdentifier id='FloorAboveOtherHeatedSpaceInsulation'/>
              <AssemblyEffectiveRValue>2.1</AssemblyEffectiveRValue>
            </Insulation>
          </FrameFloor>
        </FrameFloors>
        <Windows>
          <Window>
            <SystemIdentifier id='WindowNorth'/>
            <Area>35.0</Area>
            <Azimuth>0</Azimuth>
            <UFactor>0.33</UFactor>
            <SHGC>0.45</SHGC>
            <InteriorShading>
              <SystemIdentifier id='WindowNorthInteriorShading'/>
              <SummerShadingCoefficient>0.7</SummerShadingCoefficient>
              <WinterShadingCoefficient>0.85</WinterShadingCoefficient>
            </InteriorShading>
            <FractionOperable>0.67</FractionOperable>
            <AttachedToWall idref='Wall'/>
          </Window>
          <Window>
            <SystemIdentifier id='WindowSouth'/>
            <Area>35.0</Area>
            <Azimuth>180</Azimuth>
            <UFactor>0.33</UFactor>
            <SHGC>0.45</SHGC>
            <InteriorShading>
              <SystemIdentifier id='WindowSouthInteriorShading'/>
              <SummerShadingCoefficient>0.7</SummerShadingCoefficient>
              <WinterShadingCoefficient>0.85</WinterShadingCoefficient>
            </InteriorShading>
            <FractionOperable>0.67</FractionOperable>
            <AttachedToWall idref='Wall'/>
          </Window>
          <Window>
            <SystemIdentifier id='WindowWest'/>
            <Area>53.0</Area>
            <Azimuth>270</Azimuth>
            <UFactor>0.33</UFactor>
            <SHGC>0.45</SHGC>
            <InteriorShading>
              <SystemIdentifier id='WindowWestInteriorShading'/>
              <SummerShadingCoefficient>0.7</SummerShadingCoefficient>
              <WinterShadingCoefficient>0.85</WinterShadingCoefficient>
            </InteriorShading>
            <FractionOperable>0.67</FractionOperable>
            <AttachedToWall idref='Wall'/>
          </Window>
          <Window>
            <SystemIdentifier id='WindowOtherMultifamilyBufferSpace'/>
            <Area>50.0</Area>
            <Azimuth>270</Azimuth>
            <UFactor>0.33</UFactor>
            <SHGC>0.45</SHGC>
            <FractionOperable>0.67</FractionOperable>
            <AttachedToWall idref='WallOtherMultifamilyBufferSpace'/>
          </Window>
        </Windows>
        <Doors>
          <Door>
            <SystemIdentifier id='Door'/>
            <AttachedToWall idref='Wall'/>
            <Area>20.0</Area>
            <Azimuth>180</Azimuth>
            <RValue>4.4</RValue>
          </Door>
          <Door>
            <SystemIdentifier id='DoorOtherHeatedSpace'/>
            <AttachedToWall idref='WallOtherHeatedSpace'/>
            <Area>20.0</Area>
            <Azimuth>0</Azimuth>
            <RValue>4.4</RValue>
          </Door>
          <Door>
            <SystemIdentifier id='DoorOtherHousingUnit'/>
            <AttachedToWall idref='WallOtherHousingUnit'/>
            <Area>20.0</Area>
            <Azimuth>0</Azimuth>
            <RValue>4.4</RValue>
          </Door>
        </Doors>
      </Enclosure>
      <Systems>
        <HVAC>
          <HVACPlant>
            <HeatingSystem>
              <SystemIdentifier id='HeatingSystem'/>
              <DistributionSystem idref='HVACDistribution'/>
              <HeatingSystemType>
                <Furnace/>
              </HeatingSystemType>
              <HeatingSystemFuel>natural gas</HeatingSystemFuel>
              <HeatingCapacity>12000.0</HeatingCapacity>
              <AnnualHeatingEfficiency>
                <Units>AFUE</Units>
                <Value>0.92</Value>
              </AnnualHeatingEfficiency>
              <FractionHeatLoadServed>1.0</FractionHeatLoadServed>
            </HeatingSystem>
            <CoolingSystem>
              <SystemIdentifier id='CoolingSystem'/>
              <DistributionSystem idref='HVACDistribution'/>
              <CoolingSystemType>central air conditioner</CoolingSystemType>
              <CoolingSystemFuel>electricity</CoolingSystemFuel>
              <CoolingCapacity>12000.0</CoolingCapacity>
              <CompressorType>single stage</CompressorType>
              <FractionCoolLoadServed>1.0</FractionCoolLoadServed>
              <AnnualCoolingEfficiency>
                <Units>SEER</Units>
                <Value>13.0</Value>
              </AnnualCoolingEfficiency>
              <SensibleHeatFraction>0.73</SensibleHeatFraction>
            </CoolingSystem>
          </HVACPlant>
          <HVACControl>
            <SystemIdentifier id='HVACControl'/>
            <ControlType>manual thermostat</ControlType>
            <SetpointTempHeatingSeason>68.0</SetpointTempHeatingSeason>
            <SetpointTempCoolingSeason>78.0</SetpointTempCoolingSeason>
          </HVACControl>
          <HVACDistribution>
            <SystemIdentifier id='HVACDistribution'/>
            <DistributionSystemType>
              <AirDistribution>
                <AirDistributionType>regular velocity</AirDistributionType>
                <DuctLeakageMeasurement>
                  <DuctType>supply</DuctType>
                  <DuctLeakage>
                    <Units>CFM25</Units>
                    <Value>0.0</Value>
                    <TotalOrToOutside>to outside</TotalOrToOutside>
                  </DuctLeakage>
                </DuctLeakageMeasurement>
                <DuctLeakageMeasurement>
                  <DuctType>return</DuctType>
                  <DuctLeakage>
                    <Units>CFM25</Units>
                    <Value>0.0</Value>
                    <TotalOrToOutside>to outside</TotalOrToOutside>
                  </DuctLeakage>
                </DuctLeakageMeasurement>
                <Ducts>
                  <DuctType>supply</DuctType>
                  <DuctInsulationRValue>0.0</DuctInsulationRValue>
                  <DuctLocation>living space</DuctLocation>
                  <DuctSurfaceArea>150.0</DuctSurfaceArea>
                </Ducts>
                <Ducts>
                  <DuctType>return</DuctType>
                  <DuctInsulationRValue>0.0</DuctInsulationRValue>
                  <DuctLocation>other housing unit</DuctLocation>
                  <DuctSurfaceArea>50.0</DuctSurfaceArea>
                </Ducts>
                <Ducts>
                  <DuctType>supply</DuctType>
                  <DuctInsulationRValue>4.0</DuctInsulationRValue>
                  <DuctLocation>roof deck</DuctLocation>
                  <DuctSurfaceArea>150.0</DuctSurfaceArea>
                </Ducts>
                <Ducts>
                  <DuctType>return</DuctType>
                  <DuctInsulationRValue>0.0</DuctInsulationRValue>
                  <DuctLocation>roof deck</DuctLocation>
                  <DuctSurfaceArea>50.0</DuctSurfaceArea>
                </Ducts>
                <NumberofReturnRegisters>1</NumberofReturnRegisters>
              </AirDistribution>
            </DistributionSystemType>
            <ConditionedFloorAreaServed>900.0</ConditionedFloorAreaServed>
          </HVACDistribution>
        </HVAC>
        <WaterHeating>
          <WaterHeatingSystem>
            <SystemIdentifier id='WaterHeater'/>
            <FuelType>electricity</FuelType>
            <WaterHeaterType>storage water heater</WaterHeaterType>
            <Location>living space</Location>
            <TankVolume>40.0</TankVolume>
            <FractionDHWLoadServed>1.0</FractionDHWLoadServed>
            <HeatingCapacity>18767.0</HeatingCapacity>
            <EnergyFactor>0.95</EnergyFactor>
            <HotWaterTemperature>125.0</HotWaterTemperature>
          </WaterHeatingSystem>
          <HotWaterDistribution>
            <SystemIdentifier id='HotWaterDistribution'/>
            <SystemType>
              <Standard>
                <PipingLength>50.0</PipingLength>
              </Standard>
            </SystemType>
            <PipeInsulation>
              <PipeRValue>0.0</PipeRValue>
            </PipeInsulation>
          </HotWaterDistribution>
          <WaterFixture>
            <SystemIdentifier id='WaterFixture'/>
            <WaterFixtureType>shower head</WaterFixtureType>
            <LowFlow>true</LowFlow>
          </WaterFixture>
          <WaterFixture>
            <SystemIdentifier id='WaterFixture2'/>
            <WaterFixtureType>faucet</WaterFixtureType>
            <LowFlow>false</LowFlow>
          </WaterFixture>
        </WaterHeating>
      </Systems>
      <Appliances>
        <ClothesWasher>
          <SystemIdentifier id='ClothesWasher'/>
          <Location>living space</Location>
          <IntegratedModifiedEnergyFactor>1.21</IntegratedModifiedEnergyFactor>
          <RatedAnnualkWh>380.0</RatedAnnualkWh>
          <LabelElectricRate>0.12</LabelElectricRate>
          <LabelGasRate>1.09</LabelGasRate>
          <LabelAnnualGasCost>27.0</LabelAnnualGasCost>
          <LabelUsage>6.0</LabelUsage>
          <Capacity>3.2</Capacity>
        </ClothesWasher>
        <ClothesDryer>
          <SystemIdentifier id='ClothesDryer'/>
          <Location>living space</Location>
          <FuelType>electricity</FuelType>
          <CombinedEnergyFactor>3.73</CombinedEnergyFactor>
          <Vented>true</Vented>
          <VentedFlowRate>150.0</VentedFlowRate>
        </ClothesDryer>
        <Dishwasher>
          <SystemIdentifier id='Dishwasher'/>
          <Location>living space</Location>
          <RatedAnnualkWh>307.0</RatedAnnualkWh>
          <PlaceSettingCapacity>12</PlaceSettingCapacity>
          <LabelElectricRate>0.12</LabelElectricRate>
          <LabelGasRate>1.09</LabelGasRate>
          <LabelAnnualGasCost>22.32</LabelAnnualGasCost>
          <LabelUsage>4.0</LabelUsage>
        </Dishwasher>
        <Refrigerator>
          <SystemIdentifier id='Refrigerator'/>
          <Location>living space</Location>
          <RatedAnnualkWh>650.0</RatedAnnualkWh>
          <PrimaryIndicator>true</PrimaryIndicator>
        </Refrigerator>
        <CookingRange>
          <SystemIdentifier id='Range'/>
          <Location>living space</Location>
          <FuelType>electricity</FuelType>
          <IsInduction>false</IsInduction>
        </CookingRange>
        <Oven>
          <SystemIdentifier id='Oven'/>
          <IsConvection>false</IsConvection>
        </Oven>
      </Appliances>
      <Lighting>
        <LightingGroup>
          <SystemIdentifier id='Lighting_CFL_Interior'/>
          <Location>interior</Location>
          <FractionofUnitsInLocation>0.4</FractionofUnitsInLocation>
          <LightingType>
            <CompactFluorescent/>
          </LightingType>
        </LightingGroup>
        <LightingGroup>
          <SystemIdentifier id='Lighting_CFL_Exterior'/>
          <Location>exterior</Location>
          <FractionofUnitsInLocation>0.4</FractionofUnitsInLocation>
          <LightingType>
            <CompactFluorescent/>
          </LightingType>
        </LightingGroup>
        <LightingGroup>
          <SystemIdentifier id='Lighting_CFL_Garage'/>
          <Location>garage</Location>
          <FractionofUnitsInLocation>0.4</FractionofUnitsInLocation>
          <LightingType>
            <CompactFluorescent/>
          </LightingType>
        </LightingGroup>
        <LightingGroup>
          <SystemIdentifier id='Lighting_LFL_Interior'/>
          <Location>interior</Location>
          <FractionofUnitsInLocation>0.1</FractionofUnitsInLocation>
          <LightingType>
            <FluorescentTube/>
          </LightingType>
        </LightingGroup>
        <LightingGroup>
          <SystemIdentifier id='Lighting_LFL_Exterior'/>
          <Location>exterior</Location>
          <FractionofUnitsInLocation>0.1</FractionofUnitsInLocation>
          <LightingType>
            <FluorescentTube/>
          </LightingType>
        </LightingGroup>
        <LightingGroup>
          <SystemIdentifier id='Lighting_LFL_Garage'/>
          <Location>garage</Location>
          <FractionofUnitsInLocation>0.1</FractionofUnitsInLocation>
          <LightingType>
            <FluorescentTube/>
          </LightingType>
        </LightingGroup>
        <LightingGroup>
          <SystemIdentifier id='Lighting_LED_Interior'/>
          <Location>interior</Location>
          <FractionofUnitsInLocation>0.25</FractionofUnitsInLocation>
          <LightingType>
            <LightEmittingDiode/>
          </LightingType>
        </LightingGroup>
        <LightingGroup>
          <SystemIdentifier id='Lighting_LED_Exterior'/>
          <Location>exterior</Location>
          <FractionofUnitsInLocation>0.25</FractionofUnitsInLocation>
          <LightingType>
            <LightEmittingDiode/>
          </LightingType>
        </LightingGroup>
        <LightingGroup>
          <SystemIdentifier id='Lighting_LED_Garage'/>
          <Location>garage</Location>
          <FractionofUnitsInLocation>0.25</FractionofUnitsInLocation>
          <LightingType>
            <LightEmittingDiode/>
          </LightingType>
        </LightingGroup>
      </Lighting>
      <MiscLoads>
        <PlugLoad>
          <SystemIdentifier id='PlugLoadMisc'/>
          <PlugLoadType>other</PlugLoadType>
          <Load>
            <Units>kWh/year</Units>
            <Value>819.0</Value>
          </Load>
          <extension>
            <FracSensible>0.855</FracSensible>
            <FracLatent>0.045</FracLatent>
          </extension>
        </PlugLoad>
        <PlugLoad>
          <SystemIdentifier id='PlugLoadMisc2'/>
          <PlugLoadType>TV other</PlugLoadType>
          <Load>
            <Units>kWh/year</Units>
            <Value>620.0</Value>
          </Load>
        </PlugLoad>
      </MiscLoads>
    </BuildingDetails>
  </Building>
</HPXML><|MERGE_RESOLUTION|>--- conflicted
+++ resolved
@@ -164,15 +164,9 @@
             </Insulation>
           </Wall>
         </Walls>
-<<<<<<< HEAD
         <Ceilings>
           <Ceiling>
-            <SystemIdentifier id='Ceiling'/>
-=======
-        <FrameFloors>
-          <FrameFloor>
-            <SystemIdentifier id='CeilingBelowOther'/>
->>>>>>> ce85f47b
+            <SystemIdentifier id='CeilingBelowOtherHousingUnit'/>
             <ExteriorAdjacentTo>other housing unit</ExteriorAdjacentTo>
             <InteriorAdjacentTo>living space</InteriorAdjacentTo>
             <Area>900.0</Area>
@@ -180,11 +174,7 @@
               <Type>gypsum board</Type>
             </InteriorFinish>
             <Insulation>
-<<<<<<< HEAD
-              <SystemIdentifier id='CeilingInsulation'/>
-=======
-              <SystemIdentifier id='CeilingBelowOtherInsulation'/>
->>>>>>> ce85f47b
+              <SystemIdentifier id='CeilingBelowOtherHousingUnitInsulation'/>
               <AssemblyEffectiveRValue>2.1</AssemblyEffectiveRValue>
             </Insulation>
           </Ceiling>
