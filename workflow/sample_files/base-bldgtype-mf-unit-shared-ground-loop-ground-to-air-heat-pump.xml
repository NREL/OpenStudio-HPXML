--- conflicted
+++ resolved
@@ -238,11 +238,7 @@
               <HeatPumpFuel>electricity</HeatPumpFuel>
               <HeatingCapacity>12000.0</HeatingCapacity>
               <CoolingCapacity>12000.0</CoolingCapacity>
-<<<<<<< HEAD
               <CompressorType>single stage</CompressorType>
-              <CoolingSensibleHeatFraction>0.73</CoolingSensibleHeatFraction>
-=======
->>>>>>> c0452c5d
               <FractionHeatLoadServed>1.0</FractionHeatLoadServed>
               <FractionCoolLoadServed>1.0</FractionCoolLoadServed>
               <AnnualCoolingEfficiency>
