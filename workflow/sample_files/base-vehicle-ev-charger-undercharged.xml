<?xml version='1.0' encoding='UTF-8'?>
<HPXML xmlns='http://hpxmlonline.com/2023/09' schemaVersion='4.2'>
  <XMLTransactionHeaderInformation>
    <XMLType>HPXML</XMLType>
    <XMLGeneratedBy>tasks.rb</XMLGeneratedBy>
    <CreatedDateAndTime>2000-01-01T00:00:00-07:00</CreatedDateAndTime>
    <Transaction>create</Transaction>
  </XMLTransactionHeaderInformation>
  <SoftwareInfo>
    <extension>
      <UtilityBillScenarios>
        <UtilityBillScenario>
          <Name>Default</Name>
        </UtilityBillScenario>
      </UtilityBillScenarios>
    </extension>
  </SoftwareInfo>
  <Building>
    <BuildingID id='MyBuilding'/>
    <Site>
      <SiteID id='SiteID'/>
      <Address>
        <StateCode>CO</StateCode>
      </Address>
    </Site>
    <ProjectStatus>
      <EventType>proposed workscope</EventType>
    </ProjectStatus>
    <BuildingDetails>
      <BuildingSummary>
        <Site>
          <Surroundings>stand-alone</Surroundings>
          <VerticalSurroundings>no units above or below</VerticalSurroundings>
          <AzimuthOfFrontOfHome>180</AzimuthOfFrontOfHome>
          <FuelTypesAvailable>
            <Fuel>electricity</Fuel>
            <Fuel>natural gas</Fuel>
          </FuelTypesAvailable>
        </Site>
        <BuildingConstruction>
          <ResidentialFacilityType>single-family detached</ResidentialFacilityType>
          <NumberofConditionedFloors>2.0</NumberofConditionedFloors>
          <NumberofConditionedFloorsAboveGrade>1.0</NumberofConditionedFloorsAboveGrade>
          <AverageCeilingHeight>8.0</AverageCeilingHeight>
          <NumberofBedrooms>3</NumberofBedrooms>
          <NumberofBathrooms>2</NumberofBathrooms>
          <ConditionedFloorArea>2700.0</ConditionedFloorArea>
          <ConditionedBuildingVolume>21600.0</ConditionedBuildingVolume>
        </BuildingConstruction>
        <extension>
          <SchedulesFilePath>../../HPXMLtoOpenStudio/resources/schedule_files/vehicle-ev-undercharged.csv</SchedulesFilePath>
        </extension>
      </BuildingSummary>
      <ClimateandRiskZones>
        <ClimateZoneIECC>
          <Year>2006</Year>
          <ClimateZone>5B</ClimateZone>
        </ClimateZoneIECC>
        <WeatherStation>
          <SystemIdentifier id='WeatherStation'/>
          <Name>USA_CO_Denver.Intl.AP.725650_TMY3</Name>
          <extension>
            <EPWFilePath>USA_CO_Denver.Intl.AP.725650_TMY3.epw</EPWFilePath>
          </extension>
        </WeatherStation>
      </ClimateandRiskZones>
      <Enclosure>
        <AirInfiltration>
          <AirInfiltrationMeasurement>
            <SystemIdentifier id='AirInfiltrationMeasurement1'/>
            <HousePressure>50.0</HousePressure>
            <BuildingAirLeakage>
              <UnitofMeasure>ACH</UnitofMeasure>
              <AirLeakage>3.0</AirLeakage>
            </BuildingAirLeakage>
            <InfiltrationVolume>21600.0</InfiltrationVolume>
          </AirInfiltrationMeasurement>
        </AirInfiltration>
        <Attics>
          <Attic>
            <SystemIdentifier id='Attic1'/>
            <AtticType>
              <Attic>
                <Vented>false</Vented>
              </Attic>
            </AtticType>
            <WithinInfiltrationVolume>false</WithinInfiltrationVolume>
            <AttachedToRoof idref='Roof1'/>
            <AttachedToWall idref='Wall4'/>
            <AttachedToFloor idref='Floor1'/>
            <AttachedToFloor idref='Floor2'/>
          </Attic>
        </Attics>
        <Foundations>
          <Foundation>
            <SystemIdentifier id='Foundation1'/>
            <FoundationType>
              <Basement>
                <Conditioned>true</Conditioned>
              </Basement>
            </FoundationType>
            <AttachedToRimJoist idref='RimJoist1'/>
            <AttachedToFoundationWall idref='FoundationWall1'/>
            <AttachedToSlab idref='Slab2'/>
          </Foundation>
        </Foundations>
        <Roofs>
          <Roof>
            <SystemIdentifier id='Roof1'/>
            <InteriorAdjacentTo>attic - unvented</InteriorAdjacentTo>
            <Area>2180.2</Area>
            <RoofType>asphalt or fiberglass shingles</RoofType>
            <SolarAbsorptance>0.7</SolarAbsorptance>
            <Emittance>0.92</Emittance>
            <Pitch>6.0</Pitch>
            <Insulation>
              <SystemIdentifier id='Roof1Insulation'/>
              <AssemblyEffectiveRValue>2.3</AssemblyEffectiveRValue>
            </Insulation>
          </Roof>
        </Roofs>
        <RimJoists>
          <RimJoist>
            <SystemIdentifier id='RimJoist1'/>
            <ExteriorAdjacentTo>outside</ExteriorAdjacentTo>
            <InteriorAdjacentTo>basement - conditioned</InteriorAdjacentTo>
            <Area>115.6</Area>
            <Siding>wood siding</Siding>
            <SolarAbsorptance>0.7</SolarAbsorptance>
            <Emittance>0.92</Emittance>
            <Insulation>
              <SystemIdentifier id='RimJoist1Insulation'/>
              <AssemblyEffectiveRValue>21.8</AssemblyEffectiveRValue>
            </Insulation>
          </RimJoist>
        </RimJoists>
        <Walls>
          <Wall>
            <SystemIdentifier id='Wall1'/>
            <ExteriorAdjacentTo>outside</ExteriorAdjacentTo>
            <InteriorAdjacentTo>garage</InteriorAdjacentTo>
            <WallType>
              <WoodStud/>
            </WallType>
            <Area>560.0</Area>
            <Siding>wood siding</Siding>
            <SolarAbsorptance>0.7</SolarAbsorptance>
            <Emittance>0.92</Emittance>
            <Insulation>
              <SystemIdentifier id='Wall1Insulation'/>
              <AssemblyEffectiveRValue>4.0</AssemblyEffectiveRValue>
            </Insulation>
          </Wall>
          <Wall>
            <SystemIdentifier id='Wall2'/>
            <ExteriorAdjacentTo>outside</ExteriorAdjacentTo>
            <InteriorAdjacentTo>conditioned space</InteriorAdjacentTo>
            <WallType>
              <WoodStud/>
            </WallType>
            <Area>960.0</Area>
            <Siding>wood siding</Siding>
            <SolarAbsorptance>0.7</SolarAbsorptance>
            <Emittance>0.92</Emittance>
            <InteriorFinish>
              <Type>gypsum board</Type>
            </InteriorFinish>
            <Insulation>
              <SystemIdentifier id='Wall2Insulation'/>
              <AssemblyEffectiveRValue>22.7</AssemblyEffectiveRValue>
            </Insulation>
          </Wall>
          <Wall>
            <SystemIdentifier id='Wall3'/>
            <ExteriorAdjacentTo>garage</ExteriorAdjacentTo>
            <InteriorAdjacentTo>conditioned space</InteriorAdjacentTo>
            <WallType>
              <WoodStud/>
            </WallType>
            <Area>240.0</Area>
            <SolarAbsorptance>0.7</SolarAbsorptance>
            <Emittance>0.92</Emittance>
            <InteriorFinish>
              <Type>gypsum board</Type>
            </InteriorFinish>
            <Insulation>
              <SystemIdentifier id='Wall3Insulation'/>
              <AssemblyEffectiveRValue>22.7</AssemblyEffectiveRValue>
            </Insulation>
          </Wall>
          <Wall>
            <SystemIdentifier id='Wall4'/>
            <ExteriorAdjacentTo>outside</ExteriorAdjacentTo>
            <InteriorAdjacentTo>attic - unvented</InteriorAdjacentTo>
            <AtticWallType>gable</AtticWallType>
            <WallType>
              <WoodStud/>
            </WallType>
            <Area>337.5</Area>
            <Siding>wood siding</Siding>
            <SolarAbsorptance>0.7</SolarAbsorptance>
            <Emittance>0.92</Emittance>
            <Insulation>
              <SystemIdentifier id='Wall4Insulation'/>
              <AssemblyEffectiveRValue>4.0</AssemblyEffectiveRValue>
            </Insulation>
          </Wall>
        </Walls>
        <FoundationWalls>
          <FoundationWall>
            <SystemIdentifier id='FoundationWall1'/>
            <ExteriorAdjacentTo>ground</ExteriorAdjacentTo>
            <InteriorAdjacentTo>basement - conditioned</InteriorAdjacentTo>
            <Type>solid concrete</Type>
            <Height>8.0</Height>
            <Area>1200.0</Area>
            <DepthBelowGrade>7.0</DepthBelowGrade>
            <InteriorFinish>
              <Type>gypsum board</Type>
            </InteriorFinish>
            <Insulation>
              <SystemIdentifier id='FoundationWall1Insulation'/>
              <Layer>
                <InstallationType>continuous - exterior</InstallationType>
                <NominalRValue>10.0</NominalRValue>
              </Layer>
              <Layer>
                <InstallationType>continuous - interior</InstallationType>
                <NominalRValue>0.0</NominalRValue>
              </Layer>
            </Insulation>
          </FoundationWall>
        </FoundationWalls>
        <Floors>
          <Floor>
            <SystemIdentifier id='Floor1'/>
            <ExteriorAdjacentTo>attic - unvented</ExteriorAdjacentTo>
            <InteriorAdjacentTo>garage</InteriorAdjacentTo>
            <FloorOrCeiling>ceiling</FloorOrCeiling>
            <FloorType>
              <WoodFrame/>
            </FloorType>
            <Area>600.0</Area>
            <Insulation>
              <SystemIdentifier id='Floor1Insulation'/>
              <AssemblyEffectiveRValue>2.1</AssemblyEffectiveRValue>
            </Insulation>
          </Floor>
          <Floor>
            <SystemIdentifier id='Floor2'/>
            <ExteriorAdjacentTo>attic - unvented</ExteriorAdjacentTo>
            <InteriorAdjacentTo>conditioned space</InteriorAdjacentTo>
            <FloorOrCeiling>ceiling</FloorOrCeiling>
            <FloorType>
              <WoodFrame/>
            </FloorType>
            <Area>1350.0</Area>
            <InteriorFinish>
              <Type>gypsum board</Type>
            </InteriorFinish>
            <Insulation>
              <SystemIdentifier id='Floor2Insulation'/>
              <AssemblyEffectiveRValue>39.6</AssemblyEffectiveRValue>
            </Insulation>
          </Floor>
        </Floors>
        <Slabs>
          <Slab>
            <SystemIdentifier id='Slab1'/>
            <InteriorAdjacentTo>garage</InteriorAdjacentTo>
            <Area>600.0</Area>
            <ExposedPerimeter>70.0</ExposedPerimeter>
            <PerimeterInsulation>
              <SystemIdentifier id='Slab1PerimeterInsulation'/>
              <Layer>
                <NominalRValue>0.0</NominalRValue>
                <InsulationDepth>0.0</InsulationDepth>
              </Layer>
            </PerimeterInsulation>
            <UnderSlabInsulation>
              <SystemIdentifier id='Slab1UnderSlabInsulation'/>
              <Layer>
                <NominalRValue>0.0</NominalRValue>
                <InsulationWidth>0.0</InsulationWidth>
              </Layer>
            </UnderSlabInsulation>
            <extension>
              <CarpetFraction>0.0</CarpetFraction>
              <CarpetRValue>0.0</CarpetRValue>
            </extension>
          </Slab>
          <Slab>
            <SystemIdentifier id='Slab2'/>
            <InteriorAdjacentTo>basement - conditioned</InteriorAdjacentTo>
            <Area>1350.0</Area>
            <ExposedPerimeter>120.0</ExposedPerimeter>
            <PerimeterInsulation>
              <SystemIdentifier id='Slab2PerimeterInsulation'/>
              <Layer>
                <NominalRValue>0.0</NominalRValue>
                <InsulationDepth>0.0</InsulationDepth>
              </Layer>
            </PerimeterInsulation>
            <UnderSlabInsulation>
              <SystemIdentifier id='Slab2UnderSlabInsulation'/>
              <Layer>
                <NominalRValue>0.0</NominalRValue>
                <InsulationWidth>0.0</InsulationWidth>
              </Layer>
            </UnderSlabInsulation>
            <extension>
              <CarpetFraction>0.0</CarpetFraction>
              <CarpetRValue>0.0</CarpetRValue>
            </extension>
          </Slab>
        </Slabs>
        <Windows>
          <Window>
            <SystemIdentifier id='Window1'/>
            <Area>108.0</Area>
            <Azimuth>0</Azimuth>
            <UFactor>0.35</UFactor>
            <SHGC>0.44</SHGC>
            <InteriorShading>
              <SystemIdentifier id='Window1InteriorShading'/>
              <Type>light curtains</Type>
            </InteriorShading>
            <FractionOperable>0.67</FractionOperable>
            <AttachedToWall idref='Wall2'/>
          </Window>
          <Window>
            <SystemIdentifier id='Window2'/>
            <Area>72.0</Area>
            <Azimuth>90</Azimuth>
            <UFactor>0.35</UFactor>
            <SHGC>0.44</SHGC>
            <InteriorShading>
              <SystemIdentifier id='Window2InteriorShading'/>
              <Type>light curtains</Type>
            </InteriorShading>
            <FractionOperable>0.67</FractionOperable>
            <AttachedToWall idref='Wall2'/>
          </Window>
          <Window>
            <SystemIdentifier id='Window3'/>
            <Area>12.0</Area>
            <Azimuth>180</Azimuth>
            <UFactor>0.35</UFactor>
            <SHGC>0.44</SHGC>
            <InteriorShading>
              <SystemIdentifier id='Window3InteriorShading'/>
              <Type>light curtains</Type>
            </InteriorShading>
            <FractionOperable>0.67</FractionOperable>
            <AttachedToWall idref='Wall2'/>
          </Window>
          <Window>
            <SystemIdentifier id='Window4'/>
            <Area>72.0</Area>
            <Azimuth>270</Azimuth>
            <UFactor>0.35</UFactor>
            <SHGC>0.44</SHGC>
            <InteriorShading>
              <SystemIdentifier id='Window4InteriorShading'/>
              <Type>light curtains</Type>
            </InteriorShading>
            <FractionOperable>0.67</FractionOperable>
            <AttachedToWall idref='Wall2'/>
          </Window>
        </Windows>
        <Doors>
          <Door>
            <SystemIdentifier id='Door1'/>
            <AttachedToWall idref='Wall2'/>
            <Area>40.0</Area>
            <Azimuth>180</Azimuth>
            <RValue>4.4</RValue>
          </Door>
          <Door>
            <SystemIdentifier id='Door2'/>
            <AttachedToWall idref='Wall1'/>
            <Area>70.0</Area>
            <Azimuth>180</Azimuth>
            <RValue>4.4</RValue>
          </Door>
        </Doors>
      </Enclosure>
      <Systems>
        <HVAC>
          <HVACPlant>
            <PrimarySystems>
              <PrimaryHeatingSystem idref='HeatingSystem1'/>
              <PrimaryCoolingSystem idref='CoolingSystem1'/>
            </PrimarySystems>
            <HeatingSystem>
              <SystemIdentifier id='HeatingSystem1'/>
              <DistributionSystem idref='HVACDistribution1'/>
              <HeatingSystemType>
                <Furnace/>
              </HeatingSystemType>
              <HeatingSystemFuel>natural gas</HeatingSystemFuel>
              <HeatingCapacity>35000.0</HeatingCapacity>
              <AnnualHeatingEfficiency>
                <Units>AFUE</Units>
                <Value>0.92</Value>
              </AnnualHeatingEfficiency>
              <FractionHeatLoadServed>1.0</FractionHeatLoadServed>
            </HeatingSystem>
            <CoolingSystem>
              <SystemIdentifier id='CoolingSystem1'/>
              <DistributionSystem idref='HVACDistribution1'/>
              <CoolingSystemType>central air conditioner</CoolingSystemType>
              <CoolingSystemFuel>electricity</CoolingSystemFuel>
              <CoolingCapacity>24000.0</CoolingCapacity>
              <CompressorType>single stage</CompressorType>
              <FractionCoolLoadServed>1.0</FractionCoolLoadServed>
              <AnnualCoolingEfficiency>
                <Units>SEER</Units>
                <Value>13.0</Value>
              </AnnualCoolingEfficiency>
            </CoolingSystem>
          </HVACPlant>
          <HVACControl>
            <SystemIdentifier id='HVACControl1'/>
            <SetpointTempHeatingSeason>68.0</SetpointTempHeatingSeason>
            <SetpointTempCoolingSeason>78.0</SetpointTempCoolingSeason>
          </HVACControl>
          <HVACDistribution>
            <SystemIdentifier id='HVACDistribution1'/>
            <DistributionSystemType>
              <AirDistribution>
                <AirDistributionType>regular velocity</AirDistributionType>
                <DuctLeakageMeasurement>
                  <DuctType>supply</DuctType>
                  <DuctLeakage>
                    <Units>CFM25</Units>
                    <Value>81.0</Value>
                    <TotalOrToOutside>to outside</TotalOrToOutside>
                  </DuctLeakage>
                </DuctLeakageMeasurement>
                <DuctLeakageMeasurement>
                  <DuctType>return</DuctType>
                  <DuctLeakage>
                    <Units>CFM25</Units>
                    <Value>27.0</Value>
                    <TotalOrToOutside>to outside</TotalOrToOutside>
                  </DuctLeakage>
                </DuctLeakageMeasurement>
                <Ducts>
                  <SystemIdentifier id='Ducts1'/>
                  <DuctType>supply</DuctType>
                  <DuctInsulationRValue>4.0</DuctInsulationRValue>
                  <DuctLocation>garage</DuctLocation>
                  <FractionDuctArea>1.0</FractionDuctArea>
                </Ducts>
                <Ducts>
                  <SystemIdentifier id='Ducts2'/>
                  <DuctType>return</DuctType>
                  <DuctInsulationRValue>4.0</DuctInsulationRValue>
                  <DuctLocation>garage</DuctLocation>
                  <FractionDuctArea>1.0</FractionDuctArea>
                </Ducts>
              </AirDistribution>
            </DistributionSystemType>
            <ConditionedFloorAreaServed>2700.0</ConditionedFloorAreaServed>
          </HVACDistribution>
        </HVAC>
        <WaterHeating>
          <WaterHeatingSystem>
            <SystemIdentifier id='WaterHeatingSystem1'/>
            <FuelType>electricity</FuelType>
            <WaterHeaterType>storage water heater</WaterHeaterType>
            <Location>garage</Location>
            <FractionDHWLoadServed>1.0</FractionDHWLoadServed>
            <UniformEnergyFactor>0.94</UniformEnergyFactor>
          </WaterHeatingSystem>
          <HotWaterDistribution>
            <SystemIdentifier id='HotWaterDistribution1'/>
            <SystemType>
              <Standard/>
            </SystemType>
            <PipeInsulation>
              <PipeRValue>0.0</PipeRValue>
            </PipeInsulation>
          </HotWaterDistribution>
          <WaterFixture>
            <SystemIdentifier id='WaterFixture1'/>
            <WaterFixtureType>shower head</WaterFixtureType>
            <LowFlow>false</LowFlow>
          </WaterFixture>
          <WaterFixture>
            <SystemIdentifier id='WaterFixture2'/>
            <WaterFixtureType>faucet</WaterFixtureType>
            <LowFlow>false</LowFlow>
          </WaterFixture>
        </WaterHeating>
        <Vehicles>
          <Vehicle>
            <SystemIdentifier id='Vehicle1'/>
            <VehicleType>
              <BatteryElectricVehicle>
                <Battery>
                  <UsableCapacity>
                    <Units>kWh</Units>
                    <Value>53.503</Value>
                  </UsableCapacity>
                </Battery>
                <FractionChargedLocation>
                  <Location>Home</Location>
                  <Percentage>0.75</Percentage>
                </FractionChargedLocation>
                <ConnectedCharger idref='EVCharger1'/>
                <extension>
                  <UsageMultiplier>2.0</UsageMultiplier>
                </extension>
              </BatteryElectricVehicle>
            </VehicleType>
<<<<<<< HEAD
            <MilesDrivenPerYear>21800.0</MilesDrivenPerYear>
=======
>>>>>>> 45c8a0ec
            <FuelEconomyCombined>
              <Units>kWh/mile</Units>
              <Value>0.267513</Value>
            </FuelEconomyCombined>
          </Vehicle>
        </Vehicles>
        <ElectricVehicleChargers>
          <ElectricVehicleCharger>
            <SystemIdentifier id='EVCharger1'/>
            <ChargingLevel>2</ChargingLevel>
            <ChargingPower>7000.0</ChargingPower>
          </ElectricVehicleCharger>
        </ElectricVehicleChargers>
      </Systems>
      <Appliances>
        <ClothesWasher>
          <SystemIdentifier id='ClothesWasher1'/>
          <Location>garage</Location>
          <IntegratedModifiedEnergyFactor>1.21</IntegratedModifiedEnergyFactor>
          <RatedAnnualkWh>380.0</RatedAnnualkWh>
          <LabelElectricRate>0.12</LabelElectricRate>
          <LabelGasRate>1.09</LabelGasRate>
          <LabelAnnualGasCost>27.0</LabelAnnualGasCost>
          <LabelUsage>6.0</LabelUsage>
          <Capacity>3.2</Capacity>
        </ClothesWasher>
        <ClothesDryer>
          <SystemIdentifier id='ClothesDryer1'/>
          <Location>garage</Location>
          <FuelType>electricity</FuelType>
          <DryingMethod>conventional</DryingMethod>
          <CombinedEnergyFactor>3.73</CombinedEnergyFactor>
        </ClothesDryer>
        <Dishwasher>
          <SystemIdentifier id='Dishwasher1'/>
          <Location>garage</Location>
          <RatedAnnualkWh>307.0</RatedAnnualkWh>
          <PlaceSettingCapacity>12</PlaceSettingCapacity>
          <LabelElectricRate>0.12</LabelElectricRate>
          <LabelGasRate>1.09</LabelGasRate>
          <LabelAnnualGasCost>22.32</LabelAnnualGasCost>
          <LabelUsage>4.0</LabelUsage>
        </Dishwasher>
        <Refrigerator>
          <SystemIdentifier id='Refrigerator1'/>
          <Location>garage</Location>
          <RatedAnnualkWh>650.0</RatedAnnualkWh>
        </Refrigerator>
        <CookingRange>
          <SystemIdentifier id='CookingRange1'/>
          <Location>garage</Location>
          <FuelType>electricity</FuelType>
          <IsInduction>false</IsInduction>
        </CookingRange>
        <Oven>
          <SystemIdentifier id='Oven1'/>
          <IsConvection>false</IsConvection>
        </Oven>
      </Appliances>
      <Lighting>
        <LightingGroup>
          <SystemIdentifier id='LightingGroup1'/>
          <Location>interior</Location>
          <FractionofUnitsInLocation>0.4</FractionofUnitsInLocation>
          <LightingType>
            <CompactFluorescent/>
          </LightingType>
        </LightingGroup>
        <LightingGroup>
          <SystemIdentifier id='LightingGroup2'/>
          <Location>interior</Location>
          <FractionofUnitsInLocation>0.1</FractionofUnitsInLocation>
          <LightingType>
            <FluorescentTube/>
          </LightingType>
        </LightingGroup>
        <LightingGroup>
          <SystemIdentifier id='LightingGroup3'/>
          <Location>interior</Location>
          <FractionofUnitsInLocation>0.25</FractionofUnitsInLocation>
          <LightingType>
            <LightEmittingDiode/>
          </LightingType>
        </LightingGroup>
        <LightingGroup>
          <SystemIdentifier id='LightingGroup4'/>
          <Location>exterior</Location>
          <FractionofUnitsInLocation>0.4</FractionofUnitsInLocation>
          <LightingType>
            <CompactFluorescent/>
          </LightingType>
        </LightingGroup>
        <LightingGroup>
          <SystemIdentifier id='LightingGroup5'/>
          <Location>exterior</Location>
          <FractionofUnitsInLocation>0.1</FractionofUnitsInLocation>
          <LightingType>
            <FluorescentTube/>
          </LightingType>
        </LightingGroup>
        <LightingGroup>
          <SystemIdentifier id='LightingGroup6'/>
          <Location>exterior</Location>
          <FractionofUnitsInLocation>0.25</FractionofUnitsInLocation>
          <LightingType>
            <LightEmittingDiode/>
          </LightingType>
        </LightingGroup>
        <LightingGroup>
          <SystemIdentifier id='LightingGroup7'/>
          <Location>garage</Location>
          <FractionofUnitsInLocation>0.4</FractionofUnitsInLocation>
          <LightingType>
            <CompactFluorescent/>
          </LightingType>
        </LightingGroup>
        <LightingGroup>
          <SystemIdentifier id='LightingGroup8'/>
          <Location>garage</Location>
          <FractionofUnitsInLocation>0.1</FractionofUnitsInLocation>
          <LightingType>
            <FluorescentTube/>
          </LightingType>
        </LightingGroup>
        <LightingGroup>
          <SystemIdentifier id='LightingGroup9'/>
          <Location>garage</Location>
          <FractionofUnitsInLocation>0.25</FractionofUnitsInLocation>
          <LightingType>
            <LightEmittingDiode/>
          </LightingType>
        </LightingGroup>
      </Lighting>
      <MiscLoads>
        <PlugLoad>
          <SystemIdentifier id='PlugLoad1'/>
          <PlugLoadType>TV other</PlugLoadType>
        </PlugLoad>
        <PlugLoad>
          <SystemIdentifier id='PlugLoad2'/>
          <PlugLoadType>other</PlugLoadType>
        </PlugLoad>
      </MiscLoads>
    </BuildingDetails>
  </Building>
</HPXML><|MERGE_RESOLUTION|>--- conflicted
+++ resolved
@@ -515,10 +515,6 @@
                 </extension>
               </BatteryElectricVehicle>
             </VehicleType>
-<<<<<<< HEAD
-            <MilesDrivenPerYear>21800.0</MilesDrivenPerYear>
-=======
->>>>>>> 45c8a0ec
             <FuelEconomyCombined>
               <Units>kWh/mile</Units>
               <Value>0.267513</Value>
