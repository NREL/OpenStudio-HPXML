<?xml version='1.0' encoding='UTF-8'?>
<HPXML xmlns='http://hpxmlonline.com/2019/10' xmlns:xsi='http://www.w3.org/2001/XMLSchema-instance' xsi:schemaLocation='http://hpxmlonline.com/2019/10' schemaVersion='3.0'>
  <XMLTransactionHeaderInformation>
    <XMLType>HPXML</XMLType>
    <XMLGeneratedBy>tasks.rb</XMLGeneratedBy>
    <CreatedDateAndTime>2000-01-01T00:00:00-07:00</CreatedDateAndTime>
    <Transaction>create</Transaction>
  </XMLTransactionHeaderInformation>
  <SoftwareInfo>
    <extension>
      <SimulationControl>
        <Timestep>60</Timestep>
      </SimulationControl>
    </extension>
  </SoftwareInfo>
  <Building>
    <BuildingID id='MyBuilding'/>
    <Site>
      <SiteID id='SiteID'/>
      <Address>
        <StateCode>CO</StateCode>
      </Address>
    </Site>
    <ProjectStatus>
      <EventType>proposed workscope</EventType>
    </ProjectStatus>
    <BuildingDetails>
      <BuildingSummary>
        <Site>
          <SiteType>suburban</SiteType>
          <FuelTypesAvailable>
            <Fuel>electricity</Fuel>
            <Fuel>natural gas</Fuel>
          </FuelTypesAvailable>
        </Site>
        <BuildingOccupancy>
          <NumberofResidents>3.0</NumberofResidents>
        </BuildingOccupancy>
        <BuildingConstruction>
          <ResidentialFacilityType>single-family detached</ResidentialFacilityType>
          <NumberofConditionedFloors>2.0</NumberofConditionedFloors>
          <NumberofConditionedFloorsAboveGrade>1.0</NumberofConditionedFloorsAboveGrade>
          <NumberofBedrooms>3</NumberofBedrooms>
          <NumberofBathrooms>2</NumberofBathrooms>
          <ConditionedFloorArea>2700.0</ConditionedFloorArea>
          <ConditionedBuildingVolume>21600.0</ConditionedBuildingVolume>
        </BuildingConstruction>
      </BuildingSummary>
      <ClimateandRiskZones>
        <ClimateZoneIECC>
          <Year>2006</Year>
          <ClimateZone>5B</ClimateZone>
        </ClimateZoneIECC>
        <WeatherStation>
          <SystemIdentifier id='WeatherStation'/>
          <Name>Denver, CO</Name>
          <extension>
            <EPWFilePath>USA_CO_Denver.Intl.AP.725650_TMY3.epw</EPWFilePath>
          </extension>
        </WeatherStation>
      </ClimateandRiskZones>
      <Enclosure>
        <AirInfiltration>
          <AirInfiltrationMeasurement>
            <SystemIdentifier id='InfiltrationMeasurement'/>
            <HousePressure>50.0</HousePressure>
            <BuildingAirLeakage>
              <UnitofMeasure>ACH</UnitofMeasure>
              <AirLeakage>3.0</AirLeakage>
            </BuildingAirLeakage>
            <InfiltrationVolume>21600.0</InfiltrationVolume>
          </AirInfiltrationMeasurement>
        </AirInfiltration>
        <Attics>
          <Attic>
            <SystemIdentifier id='UnventedAttic'/>
            <AtticType>
              <Attic>
                <Vented>false</Vented>
              </Attic>
            </AtticType>
            <WithinInfiltrationVolume>false</WithinInfiltrationVolume>
          </Attic>
        </Attics>
        <Foundations>
          <Foundation>
            <SystemIdentifier id='ConditionedBasement'/>
            <FoundationType>
              <Basement>
                <Conditioned>true</Conditioned>
              </Basement>
            </FoundationType>
          </Foundation>
        </Foundations>
        <Roofs>
          <Roof>
            <SystemIdentifier id='Roof'/>
            <InteriorAdjacentTo>attic - unvented</InteriorAdjacentTo>
            <Area>1509.3</Area>
            <RoofType>asphalt or fiberglass shingles</RoofType>
            <SolarAbsorptance>0.7</SolarAbsorptance>
            <Emittance>0.92</Emittance>
            <Pitch>6.0</Pitch>
            <RadiantBarrier>false</RadiantBarrier>
            <Insulation>
              <SystemIdentifier id='RoofInsulation'/>
              <AssemblyEffectiveRValue>2.3</AssemblyEffectiveRValue>
            </Insulation>
          </Roof>
        </Roofs>
        <RimJoists>
          <RimJoist>
            <SystemIdentifier id='RimJoistFoundation'/>
            <ExteriorAdjacentTo>outside</ExteriorAdjacentTo>
            <InteriorAdjacentTo>basement - conditioned</InteriorAdjacentTo>
            <Area>116.0</Area>
            <Siding>wood siding</Siding>
            <SolarAbsorptance>0.7</SolarAbsorptance>
            <Emittance>0.92</Emittance>
            <Insulation>
              <SystemIdentifier id='RimJoistFoundationInsulation'/>
              <AssemblyEffectiveRValue>23.0</AssemblyEffectiveRValue>
            </Insulation>
          </RimJoist>
        </RimJoists>
        <Walls>
          <Wall>
            <SystemIdentifier id='Wall'/>
            <ExteriorAdjacentTo>outside</ExteriorAdjacentTo>
            <InteriorAdjacentTo>living space</InteriorAdjacentTo>
            <WallType>
              <WoodStud/>
            </WallType>
            <Area>1200.0</Area>
            <Siding>wood siding</Siding>
            <SolarAbsorptance>0.7</SolarAbsorptance>
            <Emittance>0.92</Emittance>
            <Insulation>
              <SystemIdentifier id='WallInsulation'/>
              <AssemblyEffectiveRValue>23.0</AssemblyEffectiveRValue>
            </Insulation>
          </Wall>
          <Wall>
            <SystemIdentifier id='WallAtticGable'/>
            <ExteriorAdjacentTo>outside</ExteriorAdjacentTo>
            <InteriorAdjacentTo>attic - unvented</InteriorAdjacentTo>
            <WallType>
              <WoodStud/>
            </WallType>
            <Area>290.0</Area>
            <Siding>wood siding</Siding>
            <SolarAbsorptance>0.7</SolarAbsorptance>
            <Emittance>0.92</Emittance>
            <Insulation>
              <SystemIdentifier id='WallAtticGableInsulation'/>
              <AssemblyEffectiveRValue>4.0</AssemblyEffectiveRValue>
            </Insulation>
          </Wall>
        </Walls>
        <FoundationWalls>
          <FoundationWall>
            <SystemIdentifier id='FoundationWall'/>
            <ExteriorAdjacentTo>ground</ExteriorAdjacentTo>
            <InteriorAdjacentTo>basement - conditioned</InteriorAdjacentTo>
            <Height>8.0</Height>
            <Area>1200.0</Area>
            <Thickness>8.0</Thickness>
            <DepthBelowGrade>7.0</DepthBelowGrade>
            <Insulation>
              <SystemIdentifier id='FoundationWallInsulation'/>
              <Layer>
                <InstallationType>continuous - exterior</InstallationType>
                <NominalRValue>8.9</NominalRValue>
                <extension>
                  <DistanceToTopOfInsulation>0.0</DistanceToTopOfInsulation>
                  <DistanceToBottomOfInsulation>8.0</DistanceToBottomOfInsulation>
                </extension>
              </Layer>
              <Layer>
                <InstallationType>continuous - interior</InstallationType>
                <NominalRValue>0.0</NominalRValue>
                <extension>
                  <DistanceToTopOfInsulation>0.0</DistanceToTopOfInsulation>
                  <DistanceToBottomOfInsulation>0.0</DistanceToBottomOfInsulation>
                </extension>
              </Layer>
            </Insulation>
          </FoundationWall>
        </FoundationWalls>
        <Ceilings>
          <Ceiling>
            <SystemIdentifier id='Ceiling'/>
            <ExteriorAdjacentTo>attic - unvented</ExteriorAdjacentTo>
            <InteriorAdjacentTo>living space</InteriorAdjacentTo>
            <Area>1350.0</Area>
            <Insulation>
              <SystemIdentifier id='CeilingInsulation'/>
              <AssemblyEffectiveRValue>39.3</AssemblyEffectiveRValue>
            </Insulation>
          </Ceiling>
        </Ceilings>
        <Slabs>
          <Slab>
            <SystemIdentifier id='Slab'/>
            <InteriorAdjacentTo>basement - conditioned</InteriorAdjacentTo>
            <Area>1350.0</Area>
            <Thickness>4.0</Thickness>
            <ExposedPerimeter>150.0</ExposedPerimeter>
            <PerimeterInsulationDepth>0.0</PerimeterInsulationDepth>
            <UnderSlabInsulationWidth>0.0</UnderSlabInsulationWidth>
            <PerimeterInsulation>
              <SystemIdentifier id='SlabPerimeterInsulation'/>
              <Layer>
                <NominalRValue>0.0</NominalRValue>
              </Layer>
            </PerimeterInsulation>
            <UnderSlabInsulation>
              <SystemIdentifier id='SlabUnderSlabInsulation'/>
              <Layer>
                <NominalRValue>0.0</NominalRValue>
              </Layer>
            </UnderSlabInsulation>
            <extension>
              <CarpetFraction>0.0</CarpetFraction>
              <CarpetRValue>0.0</CarpetRValue>
            </extension>
          </Slab>
        </Slabs>
        <Windows>
          <Window>
            <SystemIdentifier id='WindowNorth'/>
            <Area>108.0</Area>
            <Azimuth>0</Azimuth>
            <UFactor>0.33</UFactor>
            <SHGC>0.45</SHGC>
            <InteriorShading>
              <SystemIdentifier id='WindowNorthInteriorShading'/>
              <SummerShadingCoefficient>0.7</SummerShadingCoefficient>
              <WinterShadingCoefficient>0.85</WinterShadingCoefficient>
            </InteriorShading>
            <FractionOperable>0.67</FractionOperable>
            <AttachedToWall idref='Wall'/>
          </Window>
          <Window>
            <SystemIdentifier id='WindowSouth'/>
            <Area>108.0</Area>
            <Azimuth>180</Azimuth>
            <UFactor>0.33</UFactor>
            <SHGC>0.45</SHGC>
            <InteriorShading>
              <SystemIdentifier id='WindowSouthInteriorShading'/>
              <SummerShadingCoefficient>0.7</SummerShadingCoefficient>
              <WinterShadingCoefficient>0.85</WinterShadingCoefficient>
            </InteriorShading>
            <FractionOperable>0.67</FractionOperable>
            <AttachedToWall idref='Wall'/>
          </Window>
          <Window>
            <SystemIdentifier id='WindowEast'/>
            <Area>72.0</Area>
            <Azimuth>90</Azimuth>
            <UFactor>0.33</UFactor>
            <SHGC>0.45</SHGC>
            <InteriorShading>
              <SystemIdentifier id='WindowEastInteriorShading'/>
              <SummerShadingCoefficient>0.7</SummerShadingCoefficient>
              <WinterShadingCoefficient>0.85</WinterShadingCoefficient>
            </InteriorShading>
            <FractionOperable>0.67</FractionOperable>
            <AttachedToWall idref='Wall'/>
          </Window>
          <Window>
            <SystemIdentifier id='WindowWest'/>
            <Area>72.0</Area>
            <Azimuth>270</Azimuth>
            <UFactor>0.33</UFactor>
            <SHGC>0.45</SHGC>
            <InteriorShading>
              <SystemIdentifier id='WindowWestInteriorShading'/>
              <SummerShadingCoefficient>0.7</SummerShadingCoefficient>
              <WinterShadingCoefficient>0.85</WinterShadingCoefficient>
            </InteriorShading>
            <FractionOperable>0.67</FractionOperable>
            <AttachedToWall idref='Wall'/>
          </Window>
        </Windows>
        <Doors>
          <Door>
            <SystemIdentifier id='DoorNorth'/>
            <AttachedToWall idref='Wall'/>
            <Area>20.0</Area>
            <Azimuth>0</Azimuth>
            <RValue>4.4</RValue>
          </Door>
          <Door>
            <SystemIdentifier id='DoorSouth'/>
            <AttachedToWall idref='Wall'/>
            <Area>20.0</Area>
            <Azimuth>180</Azimuth>
            <RValue>4.4</RValue>
          </Door>
        </Doors>
      </Enclosure>
      <Systems>
        <HVAC>
          <HVACPlant>
            <HeatingSystem>
              <SystemIdentifier id='HeatingSystem'/>
              <DistributionSystem idref='HVACDistribution'/>
              <HeatingSystemType>
                <Furnace/>
              </HeatingSystemType>
              <HeatingSystemFuel>natural gas</HeatingSystemFuel>
              <HeatingCapacity>36000.0</HeatingCapacity>
              <AnnualHeatingEfficiency>
                <Units>AFUE</Units>
                <Value>0.92</Value>
              </AnnualHeatingEfficiency>
              <FractionHeatLoadServed>1.0</FractionHeatLoadServed>
            </HeatingSystem>
            <CoolingSystem>
              <SystemIdentifier id='CoolingSystem'/>
              <DistributionSystem idref='HVACDistribution'/>
              <CoolingSystemType>central air conditioner</CoolingSystemType>
              <CoolingSystemFuel>electricity</CoolingSystemFuel>
              <CoolingCapacity>24000.0</CoolingCapacity>
              <CompressorType>single stage</CompressorType>
              <FractionCoolLoadServed>1.0</FractionCoolLoadServed>
              <AnnualCoolingEfficiency>
                <Units>SEER</Units>
                <Value>13.0</Value>
              </AnnualCoolingEfficiency>
              <SensibleHeatFraction>0.73</SensibleHeatFraction>
            </CoolingSystem>
          </HVACPlant>
          <HVACControl>
            <SystemIdentifier id='HVACControl'/>
            <ControlType>manual thermostat</ControlType>
            <SetpointTempHeatingSeason>68.0</SetpointTempHeatingSeason>
            <SetpointTempCoolingSeason>78.0</SetpointTempCoolingSeason>
          </HVACControl>
          <HVACDistribution>
            <SystemIdentifier id='HVACDistribution'/>
            <DistributionSystemType>
              <AirDistribution>
                <AirDistributionType>regular velocity</AirDistributionType>
                <DuctLeakageMeasurement>
                  <DuctType>supply</DuctType>
                  <DuctLeakage>
                    <Units>CFM25</Units>
                    <Value>75.0</Value>
                    <TotalOrToOutside>to outside</TotalOrToOutside>
                  </DuctLeakage>
                </DuctLeakageMeasurement>
                <DuctLeakageMeasurement>
                  <DuctType>return</DuctType>
                  <DuctLeakage>
                    <Units>CFM25</Units>
                    <Value>25.0</Value>
                    <TotalOrToOutside>to outside</TotalOrToOutside>
                  </DuctLeakage>
                </DuctLeakageMeasurement>
                <Ducts>
                  <DuctType>supply</DuctType>
                  <DuctInsulationRValue>4.0</DuctInsulationRValue>
                  <DuctLocation>attic - unvented</DuctLocation>
                  <DuctSurfaceArea>150.0</DuctSurfaceArea>
                </Ducts>
                <Ducts>
                  <DuctType>return</DuctType>
                  <DuctInsulationRValue>0.0</DuctInsulationRValue>
                  <DuctLocation>attic - unvented</DuctLocation>
                  <DuctSurfaceArea>50.0</DuctSurfaceArea>
                </Ducts>
                <NumberofReturnRegisters>2</NumberofReturnRegisters>
              </AirDistribution>
            </DistributionSystemType>
            <ConditionedFloorAreaServed>2700.0</ConditionedFloorAreaServed>
          </HVACDistribution>
        </HVAC>
        <WaterHeating>
          <WaterHeatingSystem>
            <SystemIdentifier id='WaterHeater'/>
            <FuelType>electricity</FuelType>
            <WaterHeaterType>storage water heater</WaterHeaterType>
            <Location>living space</Location>
            <TankVolume>40.0</TankVolume>
            <FractionDHWLoadServed>1.0</FractionDHWLoadServed>
            <HeatingCapacity>18767.0</HeatingCapacity>
            <EnergyFactor>0.95</EnergyFactor>
            <HotWaterTemperature>125.0</HotWaterTemperature>
          </WaterHeatingSystem>
          <HotWaterDistribution>
            <SystemIdentifier id='HotWaterDistribution'/>
            <SystemType>
              <Standard>
                <PipingLength>50.0</PipingLength>
              </Standard>
            </SystemType>
            <PipeInsulation>
              <PipeRValue>0.0</PipeRValue>
            </PipeInsulation>
          </HotWaterDistribution>
          <WaterFixture>
            <SystemIdentifier id='WaterFixture'/>
            <WaterFixtureType>shower head</WaterFixtureType>
            <LowFlow>true</LowFlow>
          </WaterFixture>
          <WaterFixture>
            <SystemIdentifier id='WaterFixture2'/>
            <WaterFixtureType>faucet</WaterFixtureType>
            <LowFlow>false</LowFlow>
          </WaterFixture>
        </WaterHeating>
      </Systems>
      <Appliances>
        <ClothesWasher>
          <SystemIdentifier id='ClothesWasher'/>
          <Location>living space</Location>
          <IntegratedModifiedEnergyFactor>1.21</IntegratedModifiedEnergyFactor>
          <RatedAnnualkWh>380.0</RatedAnnualkWh>
          <LabelElectricRate>0.12</LabelElectricRate>
          <LabelGasRate>1.09</LabelGasRate>
          <LabelAnnualGasCost>27.0</LabelAnnualGasCost>
          <LabelUsage>6.0</LabelUsage>
          <Capacity>3.2</Capacity>
        </ClothesWasher>
        <ClothesDryer>
          <SystemIdentifier id='ClothesDryer'/>
          <Location>living space</Location>
          <FuelType>electricity</FuelType>
          <CombinedEnergyFactor>3.73</CombinedEnergyFactor>
          <Vented>true</Vented>
          <VentedFlowRate>150.0</VentedFlowRate>
        </ClothesDryer>
        <Dishwasher>
          <SystemIdentifier id='Dishwasher'/>
          <Location>living space</Location>
          <RatedAnnualkWh>307.0</RatedAnnualkWh>
          <PlaceSettingCapacity>12</PlaceSettingCapacity>
          <LabelElectricRate>0.12</LabelElectricRate>
          <LabelGasRate>1.09</LabelGasRate>
          <LabelAnnualGasCost>22.32</LabelAnnualGasCost>
          <LabelUsage>4.0</LabelUsage>
        </Dishwasher>
        <Refrigerator>
          <SystemIdentifier id='Refrigerator'/>
          <Location>living space</Location>
          <RatedAnnualkWh>650.0</RatedAnnualkWh>
          <PrimaryIndicator>true</PrimaryIndicator>
        </Refrigerator>
        <CookingRange>
          <SystemIdentifier id='Range'/>
          <Location>living space</Location>
          <FuelType>electricity</FuelType>
          <IsInduction>false</IsInduction>
        </CookingRange>
        <Oven>
          <SystemIdentifier id='Oven'/>
          <IsConvection>false</IsConvection>
        </Oven>
      </Appliances>
      <Lighting>
        <LightingGroup>
          <SystemIdentifier id='Lighting_CFL_Interior'/>
          <Location>interior</Location>
          <FractionofUnitsInLocation>0.4</FractionofUnitsInLocation>
          <LightingType>
            <CompactFluorescent/>
          </LightingType>
        </LightingGroup>
        <LightingGroup>
          <SystemIdentifier id='Lighting_CFL_Exterior'/>
          <Location>exterior</Location>
          <FractionofUnitsInLocation>0.4</FractionofUnitsInLocation>
          <LightingType>
            <CompactFluorescent/>
          </LightingType>
        </LightingGroup>
        <LightingGroup>
          <SystemIdentifier id='Lighting_CFL_Garage'/>
          <Location>garage</Location>
          <FractionofUnitsInLocation>0.4</FractionofUnitsInLocation>
          <LightingType>
            <CompactFluorescent/>
          </LightingType>
        </LightingGroup>
        <LightingGroup>
          <SystemIdentifier id='Lighting_LFL_Interior'/>
          <Location>interior</Location>
          <FractionofUnitsInLocation>0.1</FractionofUnitsInLocation>
          <LightingType>
            <FluorescentTube/>
          </LightingType>
        </LightingGroup>
        <LightingGroup>
          <SystemIdentifier id='Lighting_LFL_Exterior'/>
          <Location>exterior</Location>
          <FractionofUnitsInLocation>0.1</FractionofUnitsInLocation>
          <LightingType>
            <FluorescentTube/>
          </LightingType>
        </LightingGroup>
        <LightingGroup>
          <SystemIdentifier id='Lighting_LFL_Garage'/>
          <Location>garage</Location>
          <FractionofUnitsInLocation>0.1</FractionofUnitsInLocation>
          <LightingType>
            <FluorescentTube/>
          </LightingType>
        </LightingGroup>
        <LightingGroup>
          <SystemIdentifier id='Lighting_LED_Interior'/>
          <Location>interior</Location>
          <FractionofUnitsInLocation>0.25</FractionofUnitsInLocation>
          <LightingType>
            <LightEmittingDiode/>
          </LightingType>
        </LightingGroup>
        <LightingGroup>
          <SystemIdentifier id='Lighting_LED_Exterior'/>
          <Location>exterior</Location>
          <FractionofUnitsInLocation>0.25</FractionofUnitsInLocation>
          <LightingType>
            <LightEmittingDiode/>
          </LightingType>
        </LightingGroup>
        <LightingGroup>
          <SystemIdentifier id='Lighting_LED_Garage'/>
          <Location>garage</Location>
          <FractionofUnitsInLocation>0.25</FractionofUnitsInLocation>
          <LightingType>
            <LightEmittingDiode/>
          </LightingType>
        </LightingGroup>
      </Lighting>
      <MiscLoads>
        <PlugLoad>
          <SystemIdentifier id='PlugLoadMisc'/>
          <PlugLoadType>other</PlugLoadType>
          <Load>
            <Units>kWh/year</Units>
            <Value>2457.0</Value>
          </Load>
          <extension>
            <FracSensible>0.855</FracSensible>
            <FracLatent>0.045</FracLatent>
          </extension>
        </PlugLoad>
        <PlugLoad>
          <SystemIdentifier id='PlugLoadMisc2'/>
          <PlugLoadType>TV other</PlugLoadType>
          <Load>
            <Units>kWh/year</Units>
            <Value>620.0</Value>
          </Load>
        </PlugLoad>
      </MiscLoads>
    </BuildingDetails>
  </Building>
  <Building>
    <BuildingID id='MyBuilding_2'/>
    <Site>
      <SiteID id='SiteID_2'/>
      <Address>
        <StateCode>CO</StateCode>
      </Address>
    </Site>
    <ProjectStatus>
      <EventType>proposed workscope</EventType>
    </ProjectStatus>
    <BuildingDetails>
      <BuildingSummary>
        <Site>
          <SiteType>suburban</SiteType>
          <FuelTypesAvailable>
            <Fuel>electricity</Fuel>
            <Fuel>natural gas</Fuel>
          </FuelTypesAvailable>
        </Site>
        <BuildingOccupancy>
          <NumberofResidents>3.0</NumberofResidents>
        </BuildingOccupancy>
        <BuildingConstruction>
          <ResidentialFacilityType>single-family detached</ResidentialFacilityType>
          <NumberofConditionedFloors>2.0</NumberofConditionedFloors>
          <NumberofConditionedFloorsAboveGrade>1.0</NumberofConditionedFloorsAboveGrade>
          <NumberofBedrooms>3</NumberofBedrooms>
          <NumberofBathrooms>2</NumberofBathrooms>
          <ConditionedFloorArea>2700.0</ConditionedFloorArea>
          <ConditionedBuildingVolume>21600.0</ConditionedBuildingVolume>
        </BuildingConstruction>
      </BuildingSummary>
      <ClimateandRiskZones>
        <ClimateZoneIECC>
          <Year>2006</Year>
          <ClimateZone>5B</ClimateZone>
        </ClimateZoneIECC>
        <WeatherStation>
          <SystemIdentifier id='WeatherStation_2'/>
          <Name>Denver, CO</Name>
          <extension>
            <EPWFilePath>USA_CO_Denver.Intl.AP.725650_TMY3.epw</EPWFilePath>
          </extension>
        </WeatherStation>
      </ClimateandRiskZones>
      <Enclosure>
        <AirInfiltration>
          <AirInfiltrationMeasurement>
            <SystemIdentifier id='InfiltrationMeasurement_2'/>
            <HousePressure>50.0</HousePressure>
            <BuildingAirLeakage>
              <UnitofMeasure>ACH</UnitofMeasure>
              <AirLeakage>3.0</AirLeakage>
            </BuildingAirLeakage>
            <InfiltrationVolume>21600.0</InfiltrationVolume>
          </AirInfiltrationMeasurement>
        </AirInfiltration>
        <Attics>
          <Attic>
            <SystemIdentifier id='UnventedAttic_2'/>
            <AtticType>
              <Attic>
                <Vented>false</Vented>
              </Attic>
            </AtticType>
            <WithinInfiltrationVolume>false</WithinInfiltrationVolume>
          </Attic>
        </Attics>
        <Foundations>
          <Foundation>
            <SystemIdentifier id='ConditionedBasement_2'/>
            <FoundationType>
              <Basement>
                <Conditioned>true</Conditioned>
              </Basement>
            </FoundationType>
          </Foundation>
        </Foundations>
        <Roofs>
          <Roof>
            <SystemIdentifier id='Roof_2'/>
            <InteriorAdjacentTo>attic - unvented</InteriorAdjacentTo>
            <Area>1509.3</Area>
            <RoofType>asphalt or fiberglass shingles</RoofType>
            <SolarAbsorptance>0.7</SolarAbsorptance>
            <Emittance>0.92</Emittance>
            <Pitch>6.0</Pitch>
            <RadiantBarrier>false</RadiantBarrier>
            <Insulation>
              <SystemIdentifier id='RoofInsulation_2'/>
              <AssemblyEffectiveRValue>2.3</AssemblyEffectiveRValue>
            </Insulation>
          </Roof>
        </Roofs>
        <RimJoists>
          <RimJoist>
            <SystemIdentifier id='RimJoistFoundation_2'/>
            <ExteriorAdjacentTo>outside</ExteriorAdjacentTo>
            <InteriorAdjacentTo>basement - conditioned</InteriorAdjacentTo>
            <Area>116.0</Area>
            <Siding>wood siding</Siding>
            <SolarAbsorptance>0.7</SolarAbsorptance>
            <Emittance>0.92</Emittance>
            <Insulation>
              <SystemIdentifier id='RimJoistFoundationInsulation_2'/>
              <AssemblyEffectiveRValue>23.0</AssemblyEffectiveRValue>
            </Insulation>
          </RimJoist>
        </RimJoists>
        <Walls>
          <Wall>
            <SystemIdentifier id='Wall_2'/>
            <ExteriorAdjacentTo>outside</ExteriorAdjacentTo>
            <InteriorAdjacentTo>living space</InteriorAdjacentTo>
            <WallType>
              <WoodStud/>
            </WallType>
            <Area>1200.0</Area>
            <Siding>wood siding</Siding>
            <SolarAbsorptance>0.7</SolarAbsorptance>
            <Emittance>0.92</Emittance>
            <Insulation>
              <SystemIdentifier id='WallInsulation_2'/>
              <AssemblyEffectiveRValue>23.0</AssemblyEffectiveRValue>
            </Insulation>
          </Wall>
          <Wall>
            <SystemIdentifier id='WallAtticGable_2'/>
            <ExteriorAdjacentTo>outside</ExteriorAdjacentTo>
            <InteriorAdjacentTo>attic - unvented</InteriorAdjacentTo>
            <WallType>
              <WoodStud/>
            </WallType>
            <Area>290.0</Area>
            <Siding>wood siding</Siding>
            <SolarAbsorptance>0.7</SolarAbsorptance>
            <Emittance>0.92</Emittance>
            <Insulation>
              <SystemIdentifier id='WallAtticGableInsulation_2'/>
              <AssemblyEffectiveRValue>4.0</AssemblyEffectiveRValue>
            </Insulation>
          </Wall>
        </Walls>
        <FoundationWalls>
          <FoundationWall>
            <SystemIdentifier id='FoundationWall_2'/>
            <ExteriorAdjacentTo>ground</ExteriorAdjacentTo>
            <InteriorAdjacentTo>basement - conditioned</InteriorAdjacentTo>
            <Height>8.0</Height>
            <Area>1200.0</Area>
            <Thickness>8.0</Thickness>
            <DepthBelowGrade>7.0</DepthBelowGrade>
            <Insulation>
              <SystemIdentifier id='FoundationWallInsulation_2'/>
              <Layer>
                <InstallationType>continuous - exterior</InstallationType>
                <NominalRValue>8.9</NominalRValue>
                <extension>
                  <DistanceToTopOfInsulation>0.0</DistanceToTopOfInsulation>
                  <DistanceToBottomOfInsulation>8.0</DistanceToBottomOfInsulation>
                </extension>
              </Layer>
              <Layer>
                <InstallationType>continuous - interior</InstallationType>
                <NominalRValue>0.0</NominalRValue>
                <extension>
                  <DistanceToTopOfInsulation>0.0</DistanceToTopOfInsulation>
                  <DistanceToBottomOfInsulation>0.0</DistanceToBottomOfInsulation>
                </extension>
              </Layer>
            </Insulation>
          </FoundationWall>
        </FoundationWalls>
<<<<<<< HEAD
        <Ceilings>
          <Ceiling>
            <SystemIdentifier id='Ceiling'/>
=======
        <FrameFloors>
          <FrameFloor>
            <SystemIdentifier id='FloorBelowAttic_2'/>
>>>>>>> 6d276007
            <ExteriorAdjacentTo>attic - unvented</ExteriorAdjacentTo>
            <InteriorAdjacentTo>living space</InteriorAdjacentTo>
            <Area>1350.0</Area>
            <Insulation>
<<<<<<< HEAD
              <SystemIdentifier id='CeilingInsulation'/>
=======
              <SystemIdentifier id='FloorBelowAtticInsulation_2'/>
>>>>>>> 6d276007
              <AssemblyEffectiveRValue>39.3</AssemblyEffectiveRValue>
            </Insulation>
          </Ceiling>
        </Ceilings>
        <Slabs>
          <Slab>
            <SystemIdentifier id='Slab_2'/>
            <InteriorAdjacentTo>basement - conditioned</InteriorAdjacentTo>
            <Area>1350.0</Area>
            <Thickness>4.0</Thickness>
            <ExposedPerimeter>150.0</ExposedPerimeter>
            <PerimeterInsulationDepth>0.0</PerimeterInsulationDepth>
            <UnderSlabInsulationWidth>0.0</UnderSlabInsulationWidth>
            <PerimeterInsulation>
              <SystemIdentifier id='SlabPerimeterInsulation_2'/>
              <Layer>
                <NominalRValue>0.0</NominalRValue>
              </Layer>
            </PerimeterInsulation>
            <UnderSlabInsulation>
              <SystemIdentifier id='SlabUnderSlabInsulation_2'/>
              <Layer>
                <NominalRValue>0.0</NominalRValue>
              </Layer>
            </UnderSlabInsulation>
            <extension>
              <CarpetFraction>0.0</CarpetFraction>
              <CarpetRValue>0.0</CarpetRValue>
            </extension>
          </Slab>
        </Slabs>
        <Windows>
          <Window>
            <SystemIdentifier id='WindowNorth_2'/>
            <Area>108.0</Area>
            <Azimuth>0</Azimuth>
            <UFactor>0.33</UFactor>
            <SHGC>0.45</SHGC>
            <InteriorShading>
              <SystemIdentifier id='WindowNorthInteriorShading_2'/>
              <SummerShadingCoefficient>0.7</SummerShadingCoefficient>
              <WinterShadingCoefficient>0.85</WinterShadingCoefficient>
            </InteriorShading>
            <FractionOperable>0.67</FractionOperable>
            <AttachedToWall idref='Wall'/>
          </Window>
          <Window>
            <SystemIdentifier id='WindowSouth_2'/>
            <Area>108.0</Area>
            <Azimuth>180</Azimuth>
            <UFactor>0.33</UFactor>
            <SHGC>0.45</SHGC>
            <InteriorShading>
              <SystemIdentifier id='WindowSouthInteriorShading_2'/>
              <SummerShadingCoefficient>0.7</SummerShadingCoefficient>
              <WinterShadingCoefficient>0.85</WinterShadingCoefficient>
            </InteriorShading>
            <FractionOperable>0.67</FractionOperable>
            <AttachedToWall idref='Wall'/>
          </Window>
          <Window>
            <SystemIdentifier id='WindowEast_2'/>
            <Area>72.0</Area>
            <Azimuth>90</Azimuth>
            <UFactor>0.33</UFactor>
            <SHGC>0.45</SHGC>
            <InteriorShading>
              <SystemIdentifier id='WindowEastInteriorShading_2'/>
              <SummerShadingCoefficient>0.7</SummerShadingCoefficient>
              <WinterShadingCoefficient>0.85</WinterShadingCoefficient>
            </InteriorShading>
            <FractionOperable>0.67</FractionOperable>
            <AttachedToWall idref='Wall'/>
          </Window>
          <Window>
            <SystemIdentifier id='WindowWest_2'/>
            <Area>72.0</Area>
            <Azimuth>270</Azimuth>
            <UFactor>0.33</UFactor>
            <SHGC>0.45</SHGC>
            <InteriorShading>
              <SystemIdentifier id='WindowWestInteriorShading_2'/>
              <SummerShadingCoefficient>0.7</SummerShadingCoefficient>
              <WinterShadingCoefficient>0.85</WinterShadingCoefficient>
            </InteriorShading>
            <FractionOperable>0.67</FractionOperable>
            <AttachedToWall idref='Wall'/>
          </Window>
        </Windows>
        <Doors>
          <Door>
            <SystemIdentifier id='DoorNorth_2'/>
            <AttachedToWall idref='Wall'/>
            <Area>20.0</Area>
            <Azimuth>0</Azimuth>
            <RValue>4.4</RValue>
          </Door>
          <Door>
            <SystemIdentifier id='DoorSouth_2'/>
            <AttachedToWall idref='Wall'/>
            <Area>20.0</Area>
            <Azimuth>180</Azimuth>
            <RValue>4.4</RValue>
          </Door>
        </Doors>
      </Enclosure>
      <Systems>
        <HVAC>
          <HVACPlant>
            <HeatingSystem>
              <SystemIdentifier id='HeatingSystem_2'/>
              <DistributionSystem idref='HVACDistribution'/>
              <HeatingSystemType>
                <Furnace/>
              </HeatingSystemType>
              <HeatingSystemFuel>natural gas</HeatingSystemFuel>
              <HeatingCapacity>36000.0</HeatingCapacity>
              <AnnualHeatingEfficiency>
                <Units>AFUE</Units>
                <Value>0.92</Value>
              </AnnualHeatingEfficiency>
              <FractionHeatLoadServed>1.0</FractionHeatLoadServed>
            </HeatingSystem>
            <CoolingSystem>
              <SystemIdentifier id='CoolingSystem_2'/>
              <DistributionSystem idref='HVACDistribution'/>
              <CoolingSystemType>central air conditioner</CoolingSystemType>
              <CoolingSystemFuel>electricity</CoolingSystemFuel>
              <CoolingCapacity>24000.0</CoolingCapacity>
              <CompressorType>single stage</CompressorType>
              <FractionCoolLoadServed>1.0</FractionCoolLoadServed>
              <AnnualCoolingEfficiency>
                <Units>SEER</Units>
                <Value>13.0</Value>
              </AnnualCoolingEfficiency>
              <SensibleHeatFraction>0.73</SensibleHeatFraction>
            </CoolingSystem>
          </HVACPlant>
          <HVACControl>
            <SystemIdentifier id='HVACControl_2'/>
            <ControlType>manual thermostat</ControlType>
            <SetpointTempHeatingSeason>68.0</SetpointTempHeatingSeason>
            <SetpointTempCoolingSeason>78.0</SetpointTempCoolingSeason>
          </HVACControl>
          <HVACDistribution>
            <SystemIdentifier id='HVACDistribution_2'/>
            <DistributionSystemType>
              <AirDistribution>
                <AirDistributionType>regular velocity</AirDistributionType>
                <DuctLeakageMeasurement>
                  <DuctType>supply</DuctType>
                  <DuctLeakage>
                    <Units>CFM25</Units>
                    <Value>75.0</Value>
                    <TotalOrToOutside>to outside</TotalOrToOutside>
                  </DuctLeakage>
                </DuctLeakageMeasurement>
                <DuctLeakageMeasurement>
                  <DuctType>return</DuctType>
                  <DuctLeakage>
                    <Units>CFM25</Units>
                    <Value>25.0</Value>
                    <TotalOrToOutside>to outside</TotalOrToOutside>
                  </DuctLeakage>
                </DuctLeakageMeasurement>
                <Ducts>
                  <DuctType>supply</DuctType>
                  <DuctInsulationRValue>4.0</DuctInsulationRValue>
                  <DuctLocation>attic - unvented</DuctLocation>
                  <DuctSurfaceArea>150.0</DuctSurfaceArea>
                </Ducts>
                <Ducts>
                  <DuctType>return</DuctType>
                  <DuctInsulationRValue>0.0</DuctInsulationRValue>
                  <DuctLocation>attic - unvented</DuctLocation>
                  <DuctSurfaceArea>50.0</DuctSurfaceArea>
                </Ducts>
                <NumberofReturnRegisters>2</NumberofReturnRegisters>
              </AirDistribution>
            </DistributionSystemType>
            <ConditionedFloorAreaServed>2700.0</ConditionedFloorAreaServed>
          </HVACDistribution>
        </HVAC>
        <WaterHeating>
          <WaterHeatingSystem>
            <SystemIdentifier id='WaterHeater_2'/>
            <FuelType>electricity</FuelType>
            <WaterHeaterType>storage water heater</WaterHeaterType>
            <Location>living space</Location>
            <TankVolume>40.0</TankVolume>
            <FractionDHWLoadServed>1.0</FractionDHWLoadServed>
            <HeatingCapacity>18767.0</HeatingCapacity>
            <EnergyFactor>0.95</EnergyFactor>
            <HotWaterTemperature>125.0</HotWaterTemperature>
          </WaterHeatingSystem>
          <HotWaterDistribution>
            <SystemIdentifier id='HotWaterDistribution_2'/>
            <SystemType>
              <Standard>
                <PipingLength>50.0</PipingLength>
              </Standard>
            </SystemType>
            <PipeInsulation>
              <PipeRValue>0.0</PipeRValue>
            </PipeInsulation>
          </HotWaterDistribution>
          <WaterFixture>
            <SystemIdentifier id='WaterFixture_2'/>
            <WaterFixtureType>shower head</WaterFixtureType>
            <LowFlow>true</LowFlow>
          </WaterFixture>
          <WaterFixture>
            <SystemIdentifier id='WaterFixture2_2'/>
            <WaterFixtureType>faucet</WaterFixtureType>
            <LowFlow>false</LowFlow>
          </WaterFixture>
        </WaterHeating>
      </Systems>
      <Appliances>
        <ClothesWasher>
          <SystemIdentifier id='ClothesWasher_2'/>
          <Location>living space</Location>
          <IntegratedModifiedEnergyFactor>1.21</IntegratedModifiedEnergyFactor>
          <RatedAnnualkWh>380.0</RatedAnnualkWh>
          <LabelElectricRate>0.12</LabelElectricRate>
          <LabelGasRate>1.09</LabelGasRate>
          <LabelAnnualGasCost>27.0</LabelAnnualGasCost>
          <LabelUsage>6.0</LabelUsage>
          <Capacity>3.2</Capacity>
        </ClothesWasher>
        <ClothesDryer>
          <SystemIdentifier id='ClothesDryer_2'/>
          <Location>living space</Location>
          <FuelType>electricity</FuelType>
          <CombinedEnergyFactor>3.73</CombinedEnergyFactor>
          <Vented>true</Vented>
          <VentedFlowRate>150.0</VentedFlowRate>
        </ClothesDryer>
        <Dishwasher>
          <SystemIdentifier id='Dishwasher_2'/>
          <Location>living space</Location>
          <RatedAnnualkWh>307.0</RatedAnnualkWh>
          <PlaceSettingCapacity>12</PlaceSettingCapacity>
          <LabelElectricRate>0.12</LabelElectricRate>
          <LabelGasRate>1.09</LabelGasRate>
          <LabelAnnualGasCost>22.32</LabelAnnualGasCost>
          <LabelUsage>4.0</LabelUsage>
        </Dishwasher>
        <Refrigerator>
          <SystemIdentifier id='Refrigerator_2'/>
          <Location>living space</Location>
          <RatedAnnualkWh>650.0</RatedAnnualkWh>
          <PrimaryIndicator>true</PrimaryIndicator>
        </Refrigerator>
        <CookingRange>
          <SystemIdentifier id='Range_2'/>
          <Location>living space</Location>
          <FuelType>electricity</FuelType>
          <IsInduction>false</IsInduction>
        </CookingRange>
        <Oven>
          <SystemIdentifier id='Oven_2'/>
          <IsConvection>false</IsConvection>
        </Oven>
      </Appliances>
      <Lighting>
        <LightingGroup>
          <SystemIdentifier id='Lighting_CFL_Interior_2'/>
          <Location>interior</Location>
          <FractionofUnitsInLocation>0.4</FractionofUnitsInLocation>
          <LightingType>
            <CompactFluorescent/>
          </LightingType>
        </LightingGroup>
        <LightingGroup>
          <SystemIdentifier id='Lighting_CFL_Exterior_2'/>
          <Location>exterior</Location>
          <FractionofUnitsInLocation>0.4</FractionofUnitsInLocation>
          <LightingType>
            <CompactFluorescent/>
          </LightingType>
        </LightingGroup>
        <LightingGroup>
          <SystemIdentifier id='Lighting_CFL_Garage_2'/>
          <Location>garage</Location>
          <FractionofUnitsInLocation>0.4</FractionofUnitsInLocation>
          <LightingType>
            <CompactFluorescent/>
          </LightingType>
        </LightingGroup>
        <LightingGroup>
          <SystemIdentifier id='Lighting_LFL_Interior_2'/>
          <Location>interior</Location>
          <FractionofUnitsInLocation>0.1</FractionofUnitsInLocation>
          <LightingType>
            <FluorescentTube/>
          </LightingType>
        </LightingGroup>
        <LightingGroup>
          <SystemIdentifier id='Lighting_LFL_Exterior_2'/>
          <Location>exterior</Location>
          <FractionofUnitsInLocation>0.1</FractionofUnitsInLocation>
          <LightingType>
            <FluorescentTube/>
          </LightingType>
        </LightingGroup>
        <LightingGroup>
          <SystemIdentifier id='Lighting_LFL_Garage_2'/>
          <Location>garage</Location>
          <FractionofUnitsInLocation>0.1</FractionofUnitsInLocation>
          <LightingType>
            <FluorescentTube/>
          </LightingType>
        </LightingGroup>
        <LightingGroup>
          <SystemIdentifier id='Lighting_LED_Interior_2'/>
          <Location>interior</Location>
          <FractionofUnitsInLocation>0.25</FractionofUnitsInLocation>
          <LightingType>
            <LightEmittingDiode/>
          </LightingType>
        </LightingGroup>
        <LightingGroup>
          <SystemIdentifier id='Lighting_LED_Exterior_2'/>
          <Location>exterior</Location>
          <FractionofUnitsInLocation>0.25</FractionofUnitsInLocation>
          <LightingType>
            <LightEmittingDiode/>
          </LightingType>
        </LightingGroup>
        <LightingGroup>
          <SystemIdentifier id='Lighting_LED_Garage_2'/>
          <Location>garage</Location>
          <FractionofUnitsInLocation>0.25</FractionofUnitsInLocation>
          <LightingType>
            <LightEmittingDiode/>
          </LightingType>
        </LightingGroup>
      </Lighting>
      <MiscLoads>
        <PlugLoad>
          <SystemIdentifier id='PlugLoadMisc_2'/>
          <PlugLoadType>other</PlugLoadType>
          <Load>
            <Units>kWh/year</Units>
            <Value>2457.0</Value>
          </Load>
          <extension>
            <FracSensible>0.855</FracSensible>
            <FracLatent>0.045</FracLatent>
          </extension>
        </PlugLoad>
        <PlugLoad>
          <SystemIdentifier id='PlugLoadMisc2_2'/>
          <PlugLoadType>TV other</PlugLoadType>
          <Load>
            <Units>kWh/year</Units>
            <Value>620.0</Value>
          </Load>
        </PlugLoad>
      </MiscLoads>
    </BuildingDetails>
  </Building>
  <Building>
    <BuildingID id='MyBuilding_3'/>
    <Site>
      <SiteID id='SiteID_3'/>
      <Address>
        <StateCode>CO</StateCode>
      </Address>
    </Site>
    <ProjectStatus>
      <EventType>proposed workscope</EventType>
    </ProjectStatus>
    <BuildingDetails>
      <BuildingSummary>
        <Site>
          <SiteType>suburban</SiteType>
          <FuelTypesAvailable>
            <Fuel>electricity</Fuel>
            <Fuel>natural gas</Fuel>
          </FuelTypesAvailable>
        </Site>
        <BuildingOccupancy>
          <NumberofResidents>3.0</NumberofResidents>
        </BuildingOccupancy>
        <BuildingConstruction>
          <ResidentialFacilityType>single-family detached</ResidentialFacilityType>
          <NumberofConditionedFloors>2.0</NumberofConditionedFloors>
          <NumberofConditionedFloorsAboveGrade>1.0</NumberofConditionedFloorsAboveGrade>
          <NumberofBedrooms>3</NumberofBedrooms>
          <NumberofBathrooms>2</NumberofBathrooms>
          <ConditionedFloorArea>2700.0</ConditionedFloorArea>
          <ConditionedBuildingVolume>21600.0</ConditionedBuildingVolume>
        </BuildingConstruction>
      </BuildingSummary>
      <ClimateandRiskZones>
        <ClimateZoneIECC>
          <Year>2006</Year>
          <ClimateZone>5B</ClimateZone>
        </ClimateZoneIECC>
        <WeatherStation>
          <SystemIdentifier id='WeatherStation_3'/>
          <Name>Denver, CO</Name>
          <extension>
            <EPWFilePath>USA_CO_Denver.Intl.AP.725650_TMY3.epw</EPWFilePath>
          </extension>
        </WeatherStation>
      </ClimateandRiskZones>
      <Enclosure>
        <AirInfiltration>
          <AirInfiltrationMeasurement>
            <SystemIdentifier id='InfiltrationMeasurement_3'/>
            <HousePressure>50.0</HousePressure>
            <BuildingAirLeakage>
              <UnitofMeasure>ACH</UnitofMeasure>
              <AirLeakage>3.0</AirLeakage>
            </BuildingAirLeakage>
            <InfiltrationVolume>21600.0</InfiltrationVolume>
          </AirInfiltrationMeasurement>
        </AirInfiltration>
        <Attics>
          <Attic>
            <SystemIdentifier id='UnventedAttic_3'/>
            <AtticType>
              <Attic>
                <Vented>false</Vented>
              </Attic>
            </AtticType>
            <WithinInfiltrationVolume>false</WithinInfiltrationVolume>
          </Attic>
        </Attics>
        <Foundations>
          <Foundation>
            <SystemIdentifier id='ConditionedBasement_3'/>
            <FoundationType>
              <Basement>
                <Conditioned>true</Conditioned>
              </Basement>
            </FoundationType>
          </Foundation>
        </Foundations>
        <Roofs>
          <Roof>
            <SystemIdentifier id='Roof_3'/>
            <InteriorAdjacentTo>attic - unvented</InteriorAdjacentTo>
            <Area>1509.3</Area>
            <RoofType>asphalt or fiberglass shingles</RoofType>
            <SolarAbsorptance>0.7</SolarAbsorptance>
            <Emittance>0.92</Emittance>
            <Pitch>6.0</Pitch>
            <RadiantBarrier>false</RadiantBarrier>
            <Insulation>
              <SystemIdentifier id='RoofInsulation_3'/>
              <AssemblyEffectiveRValue>2.3</AssemblyEffectiveRValue>
            </Insulation>
          </Roof>
        </Roofs>
        <RimJoists>
          <RimJoist>
            <SystemIdentifier id='RimJoistFoundation_3'/>
            <ExteriorAdjacentTo>outside</ExteriorAdjacentTo>
            <InteriorAdjacentTo>basement - conditioned</InteriorAdjacentTo>
            <Area>116.0</Area>
            <Siding>wood siding</Siding>
            <SolarAbsorptance>0.7</SolarAbsorptance>
            <Emittance>0.92</Emittance>
            <Insulation>
              <SystemIdentifier id='RimJoistFoundationInsulation_3'/>
              <AssemblyEffectiveRValue>23.0</AssemblyEffectiveRValue>
            </Insulation>
          </RimJoist>
        </RimJoists>
        <Walls>
          <Wall>
            <SystemIdentifier id='Wall_3'/>
            <ExteriorAdjacentTo>outside</ExteriorAdjacentTo>
            <InteriorAdjacentTo>living space</InteriorAdjacentTo>
            <WallType>
              <WoodStud/>
            </WallType>
            <Area>1200.0</Area>
            <Siding>wood siding</Siding>
            <SolarAbsorptance>0.7</SolarAbsorptance>
            <Emittance>0.92</Emittance>
            <Insulation>
              <SystemIdentifier id='WallInsulation_3'/>
              <AssemblyEffectiveRValue>23.0</AssemblyEffectiveRValue>
            </Insulation>
          </Wall>
          <Wall>
            <SystemIdentifier id='WallAtticGable_3'/>
            <ExteriorAdjacentTo>outside</ExteriorAdjacentTo>
            <InteriorAdjacentTo>attic - unvented</InteriorAdjacentTo>
            <WallType>
              <WoodStud/>
            </WallType>
            <Area>290.0</Area>
            <Siding>wood siding</Siding>
            <SolarAbsorptance>0.7</SolarAbsorptance>
            <Emittance>0.92</Emittance>
            <Insulation>
              <SystemIdentifier id='WallAtticGableInsulation_3'/>
              <AssemblyEffectiveRValue>4.0</AssemblyEffectiveRValue>
            </Insulation>
          </Wall>
        </Walls>
        <FoundationWalls>
          <FoundationWall>
            <SystemIdentifier id='FoundationWall_3'/>
            <ExteriorAdjacentTo>ground</ExteriorAdjacentTo>
            <InteriorAdjacentTo>basement - conditioned</InteriorAdjacentTo>
            <Height>8.0</Height>
            <Area>1200.0</Area>
            <Thickness>8.0</Thickness>
            <DepthBelowGrade>7.0</DepthBelowGrade>
            <Insulation>
              <SystemIdentifier id='FoundationWallInsulation_3'/>
              <Layer>
                <InstallationType>continuous - exterior</InstallationType>
                <NominalRValue>8.9</NominalRValue>
                <extension>
                  <DistanceToTopOfInsulation>0.0</DistanceToTopOfInsulation>
                  <DistanceToBottomOfInsulation>8.0</DistanceToBottomOfInsulation>
                </extension>
              </Layer>
              <Layer>
                <InstallationType>continuous - interior</InstallationType>
                <NominalRValue>0.0</NominalRValue>
                <extension>
                  <DistanceToTopOfInsulation>0.0</DistanceToTopOfInsulation>
                  <DistanceToBottomOfInsulation>0.0</DistanceToBottomOfInsulation>
                </extension>
              </Layer>
            </Insulation>
          </FoundationWall>
        </FoundationWalls>
<<<<<<< HEAD
        <Ceilings>
          <Ceiling>
            <SystemIdentifier id='Ceiling'/>
=======
        <FrameFloors>
          <FrameFloor>
            <SystemIdentifier id='FloorBelowAttic_3'/>
>>>>>>> 6d276007
            <ExteriorAdjacentTo>attic - unvented</ExteriorAdjacentTo>
            <InteriorAdjacentTo>living space</InteriorAdjacentTo>
            <Area>1350.0</Area>
            <Insulation>
<<<<<<< HEAD
              <SystemIdentifier id='CeilingInsulation'/>
=======
              <SystemIdentifier id='FloorBelowAtticInsulation_3'/>
>>>>>>> 6d276007
              <AssemblyEffectiveRValue>39.3</AssemblyEffectiveRValue>
            </Insulation>
          </Ceiling>
        </Ceilings>
        <Slabs>
          <Slab>
            <SystemIdentifier id='Slab_3'/>
            <InteriorAdjacentTo>basement - conditioned</InteriorAdjacentTo>
            <Area>1350.0</Area>
            <Thickness>4.0</Thickness>
            <ExposedPerimeter>150.0</ExposedPerimeter>
            <PerimeterInsulationDepth>0.0</PerimeterInsulationDepth>
            <UnderSlabInsulationWidth>0.0</UnderSlabInsulationWidth>
            <PerimeterInsulation>
              <SystemIdentifier id='SlabPerimeterInsulation_3'/>
              <Layer>
                <NominalRValue>0.0</NominalRValue>
              </Layer>
            </PerimeterInsulation>
            <UnderSlabInsulation>
              <SystemIdentifier id='SlabUnderSlabInsulation_3'/>
              <Layer>
                <NominalRValue>0.0</NominalRValue>
              </Layer>
            </UnderSlabInsulation>
            <extension>
              <CarpetFraction>0.0</CarpetFraction>
              <CarpetRValue>0.0</CarpetRValue>
            </extension>
          </Slab>
        </Slabs>
        <Windows>
          <Window>
            <SystemIdentifier id='WindowNorth_3'/>
            <Area>108.0</Area>
            <Azimuth>0</Azimuth>
            <UFactor>0.33</UFactor>
            <SHGC>0.45</SHGC>
            <InteriorShading>
              <SystemIdentifier id='WindowNorthInteriorShading_3'/>
              <SummerShadingCoefficient>0.7</SummerShadingCoefficient>
              <WinterShadingCoefficient>0.85</WinterShadingCoefficient>
            </InteriorShading>
            <FractionOperable>0.67</FractionOperable>
            <AttachedToWall idref='Wall'/>
          </Window>
          <Window>
            <SystemIdentifier id='WindowSouth_3'/>
            <Area>108.0</Area>
            <Azimuth>180</Azimuth>
            <UFactor>0.33</UFactor>
            <SHGC>0.45</SHGC>
            <InteriorShading>
              <SystemIdentifier id='WindowSouthInteriorShading_3'/>
              <SummerShadingCoefficient>0.7</SummerShadingCoefficient>
              <WinterShadingCoefficient>0.85</WinterShadingCoefficient>
            </InteriorShading>
            <FractionOperable>0.67</FractionOperable>
            <AttachedToWall idref='Wall'/>
          </Window>
          <Window>
            <SystemIdentifier id='WindowEast_3'/>
            <Area>72.0</Area>
            <Azimuth>90</Azimuth>
            <UFactor>0.33</UFactor>
            <SHGC>0.45</SHGC>
            <InteriorShading>
              <SystemIdentifier id='WindowEastInteriorShading_3'/>
              <SummerShadingCoefficient>0.7</SummerShadingCoefficient>
              <WinterShadingCoefficient>0.85</WinterShadingCoefficient>
            </InteriorShading>
            <FractionOperable>0.67</FractionOperable>
            <AttachedToWall idref='Wall'/>
          </Window>
          <Window>
            <SystemIdentifier id='WindowWest_3'/>
            <Area>72.0</Area>
            <Azimuth>270</Azimuth>
            <UFactor>0.33</UFactor>
            <SHGC>0.45</SHGC>
            <InteriorShading>
              <SystemIdentifier id='WindowWestInteriorShading_3'/>
              <SummerShadingCoefficient>0.7</SummerShadingCoefficient>
              <WinterShadingCoefficient>0.85</WinterShadingCoefficient>
            </InteriorShading>
            <FractionOperable>0.67</FractionOperable>
            <AttachedToWall idref='Wall'/>
          </Window>
        </Windows>
        <Doors>
          <Door>
            <SystemIdentifier id='DoorNorth_3'/>
            <AttachedToWall idref='Wall'/>
            <Area>20.0</Area>
            <Azimuth>0</Azimuth>
            <RValue>4.4</RValue>
          </Door>
          <Door>
            <SystemIdentifier id='DoorSouth_3'/>
            <AttachedToWall idref='Wall'/>
            <Area>20.0</Area>
            <Azimuth>180</Azimuth>
            <RValue>4.4</RValue>
          </Door>
        </Doors>
      </Enclosure>
      <Systems>
        <HVAC>
          <HVACPlant>
            <HeatingSystem>
              <SystemIdentifier id='HeatingSystem_3'/>
              <DistributionSystem idref='HVACDistribution'/>
              <HeatingSystemType>
                <Furnace/>
              </HeatingSystemType>
              <HeatingSystemFuel>natural gas</HeatingSystemFuel>
              <HeatingCapacity>36000.0</HeatingCapacity>
              <AnnualHeatingEfficiency>
                <Units>AFUE</Units>
                <Value>0.92</Value>
              </AnnualHeatingEfficiency>
              <FractionHeatLoadServed>1.0</FractionHeatLoadServed>
            </HeatingSystem>
            <CoolingSystem>
              <SystemIdentifier id='CoolingSystem_3'/>
              <DistributionSystem idref='HVACDistribution'/>
              <CoolingSystemType>central air conditioner</CoolingSystemType>
              <CoolingSystemFuel>electricity</CoolingSystemFuel>
              <CoolingCapacity>24000.0</CoolingCapacity>
              <CompressorType>single stage</CompressorType>
              <FractionCoolLoadServed>1.0</FractionCoolLoadServed>
              <AnnualCoolingEfficiency>
                <Units>SEER</Units>
                <Value>13.0</Value>
              </AnnualCoolingEfficiency>
              <SensibleHeatFraction>0.73</SensibleHeatFraction>
            </CoolingSystem>
          </HVACPlant>
          <HVACControl>
            <SystemIdentifier id='HVACControl_3'/>
            <ControlType>manual thermostat</ControlType>
            <SetpointTempHeatingSeason>68.0</SetpointTempHeatingSeason>
            <SetpointTempCoolingSeason>78.0</SetpointTempCoolingSeason>
          </HVACControl>
          <HVACDistribution>
            <SystemIdentifier id='HVACDistribution_3'/>
            <DistributionSystemType>
              <AirDistribution>
                <AirDistributionType>regular velocity</AirDistributionType>
                <DuctLeakageMeasurement>
                  <DuctType>supply</DuctType>
                  <DuctLeakage>
                    <Units>CFM25</Units>
                    <Value>75.0</Value>
                    <TotalOrToOutside>to outside</TotalOrToOutside>
                  </DuctLeakage>
                </DuctLeakageMeasurement>
                <DuctLeakageMeasurement>
                  <DuctType>return</DuctType>
                  <DuctLeakage>
                    <Units>CFM25</Units>
                    <Value>25.0</Value>
                    <TotalOrToOutside>to outside</TotalOrToOutside>
                  </DuctLeakage>
                </DuctLeakageMeasurement>
                <Ducts>
                  <DuctType>supply</DuctType>
                  <DuctInsulationRValue>4.0</DuctInsulationRValue>
                  <DuctLocation>attic - unvented</DuctLocation>
                  <DuctSurfaceArea>150.0</DuctSurfaceArea>
                </Ducts>
                <Ducts>
                  <DuctType>return</DuctType>
                  <DuctInsulationRValue>0.0</DuctInsulationRValue>
                  <DuctLocation>attic - unvented</DuctLocation>
                  <DuctSurfaceArea>50.0</DuctSurfaceArea>
                </Ducts>
                <NumberofReturnRegisters>2</NumberofReturnRegisters>
              </AirDistribution>
            </DistributionSystemType>
            <ConditionedFloorAreaServed>2700.0</ConditionedFloorAreaServed>
          </HVACDistribution>
        </HVAC>
        <WaterHeating>
          <WaterHeatingSystem>
            <SystemIdentifier id='WaterHeater_3'/>
            <FuelType>electricity</FuelType>
            <WaterHeaterType>storage water heater</WaterHeaterType>
            <Location>living space</Location>
            <TankVolume>40.0</TankVolume>
            <FractionDHWLoadServed>1.0</FractionDHWLoadServed>
            <HeatingCapacity>18767.0</HeatingCapacity>
            <EnergyFactor>0.95</EnergyFactor>
            <HotWaterTemperature>125.0</HotWaterTemperature>
          </WaterHeatingSystem>
          <HotWaterDistribution>
            <SystemIdentifier id='HotWaterDistribution_3'/>
            <SystemType>
              <Standard>
                <PipingLength>50.0</PipingLength>
              </Standard>
            </SystemType>
            <PipeInsulation>
              <PipeRValue>0.0</PipeRValue>
            </PipeInsulation>
          </HotWaterDistribution>
          <WaterFixture>
            <SystemIdentifier id='WaterFixture_3'/>
            <WaterFixtureType>shower head</WaterFixtureType>
            <LowFlow>true</LowFlow>
          </WaterFixture>
          <WaterFixture>
            <SystemIdentifier id='WaterFixture2_3'/>
            <WaterFixtureType>faucet</WaterFixtureType>
            <LowFlow>false</LowFlow>
          </WaterFixture>
        </WaterHeating>
      </Systems>
      <Appliances>
        <ClothesWasher>
          <SystemIdentifier id='ClothesWasher_3'/>
          <Location>living space</Location>
          <IntegratedModifiedEnergyFactor>1.21</IntegratedModifiedEnergyFactor>
          <RatedAnnualkWh>380.0</RatedAnnualkWh>
          <LabelElectricRate>0.12</LabelElectricRate>
          <LabelGasRate>1.09</LabelGasRate>
          <LabelAnnualGasCost>27.0</LabelAnnualGasCost>
          <LabelUsage>6.0</LabelUsage>
          <Capacity>3.2</Capacity>
        </ClothesWasher>
        <ClothesDryer>
          <SystemIdentifier id='ClothesDryer_3'/>
          <Location>living space</Location>
          <FuelType>electricity</FuelType>
          <CombinedEnergyFactor>3.73</CombinedEnergyFactor>
          <Vented>true</Vented>
          <VentedFlowRate>150.0</VentedFlowRate>
        </ClothesDryer>
        <Dishwasher>
          <SystemIdentifier id='Dishwasher_3'/>
          <Location>living space</Location>
          <RatedAnnualkWh>307.0</RatedAnnualkWh>
          <PlaceSettingCapacity>12</PlaceSettingCapacity>
          <LabelElectricRate>0.12</LabelElectricRate>
          <LabelGasRate>1.09</LabelGasRate>
          <LabelAnnualGasCost>22.32</LabelAnnualGasCost>
          <LabelUsage>4.0</LabelUsage>
        </Dishwasher>
        <Refrigerator>
          <SystemIdentifier id='Refrigerator_3'/>
          <Location>living space</Location>
          <RatedAnnualkWh>650.0</RatedAnnualkWh>
          <PrimaryIndicator>true</PrimaryIndicator>
        </Refrigerator>
        <CookingRange>
          <SystemIdentifier id='Range_3'/>
          <Location>living space</Location>
          <FuelType>electricity</FuelType>
          <IsInduction>false</IsInduction>
        </CookingRange>
        <Oven>
          <SystemIdentifier id='Oven_3'/>
          <IsConvection>false</IsConvection>
        </Oven>
      </Appliances>
      <Lighting>
        <LightingGroup>
          <SystemIdentifier id='Lighting_CFL_Interior_3'/>
          <Location>interior</Location>
          <FractionofUnitsInLocation>0.4</FractionofUnitsInLocation>
          <LightingType>
            <CompactFluorescent/>
          </LightingType>
        </LightingGroup>
        <LightingGroup>
          <SystemIdentifier id='Lighting_CFL_Exterior_3'/>
          <Location>exterior</Location>
          <FractionofUnitsInLocation>0.4</FractionofUnitsInLocation>
          <LightingType>
            <CompactFluorescent/>
          </LightingType>
        </LightingGroup>
        <LightingGroup>
          <SystemIdentifier id='Lighting_CFL_Garage_3'/>
          <Location>garage</Location>
          <FractionofUnitsInLocation>0.4</FractionofUnitsInLocation>
          <LightingType>
            <CompactFluorescent/>
          </LightingType>
        </LightingGroup>
        <LightingGroup>
          <SystemIdentifier id='Lighting_LFL_Interior_3'/>
          <Location>interior</Location>
          <FractionofUnitsInLocation>0.1</FractionofUnitsInLocation>
          <LightingType>
            <FluorescentTube/>
          </LightingType>
        </LightingGroup>
        <LightingGroup>
          <SystemIdentifier id='Lighting_LFL_Exterior_3'/>
          <Location>exterior</Location>
          <FractionofUnitsInLocation>0.1</FractionofUnitsInLocation>
          <LightingType>
            <FluorescentTube/>
          </LightingType>
        </LightingGroup>
        <LightingGroup>
          <SystemIdentifier id='Lighting_LFL_Garage_3'/>
          <Location>garage</Location>
          <FractionofUnitsInLocation>0.1</FractionofUnitsInLocation>
          <LightingType>
            <FluorescentTube/>
          </LightingType>
        </LightingGroup>
        <LightingGroup>
          <SystemIdentifier id='Lighting_LED_Interior_3'/>
          <Location>interior</Location>
          <FractionofUnitsInLocation>0.25</FractionofUnitsInLocation>
          <LightingType>
            <LightEmittingDiode/>
          </LightingType>
        </LightingGroup>
        <LightingGroup>
          <SystemIdentifier id='Lighting_LED_Exterior_3'/>
          <Location>exterior</Location>
          <FractionofUnitsInLocation>0.25</FractionofUnitsInLocation>
          <LightingType>
            <LightEmittingDiode/>
          </LightingType>
        </LightingGroup>
        <LightingGroup>
          <SystemIdentifier id='Lighting_LED_Garage_3'/>
          <Location>garage</Location>
          <FractionofUnitsInLocation>0.25</FractionofUnitsInLocation>
          <LightingType>
            <LightEmittingDiode/>
          </LightingType>
        </LightingGroup>
      </Lighting>
      <MiscLoads>
        <PlugLoad>
          <SystemIdentifier id='PlugLoadMisc_3'/>
          <PlugLoadType>other</PlugLoadType>
          <Load>
            <Units>kWh/year</Units>
            <Value>2457.0</Value>
          </Load>
          <extension>
            <FracSensible>0.855</FracSensible>
            <FracLatent>0.045</FracLatent>
          </extension>
        </PlugLoad>
        <PlugLoad>
          <SystemIdentifier id='PlugLoadMisc2_3'/>
          <PlugLoadType>TV other</PlugLoadType>
          <Load>
            <Units>kWh/year</Units>
            <Value>620.0</Value>
          </Load>
        </PlugLoad>
      </MiscLoads>
    </BuildingDetails>
  </Building>
</HPXML><|MERGE_RESOLUTION|>--- conflicted
+++ resolved
@@ -732,24 +732,14 @@
             </Insulation>
           </FoundationWall>
         </FoundationWalls>
-<<<<<<< HEAD
         <Ceilings>
           <Ceiling>
-            <SystemIdentifier id='Ceiling'/>
-=======
-        <FrameFloors>
-          <FrameFloor>
-            <SystemIdentifier id='FloorBelowAttic_2'/>
->>>>>>> 6d276007
+            <SystemIdentifier id='Ceiling_2'/>
             <ExteriorAdjacentTo>attic - unvented</ExteriorAdjacentTo>
             <InteriorAdjacentTo>living space</InteriorAdjacentTo>
             <Area>1350.0</Area>
             <Insulation>
-<<<<<<< HEAD
-              <SystemIdentifier id='CeilingInsulation'/>
-=======
-              <SystemIdentifier id='FloorBelowAtticInsulation_2'/>
->>>>>>> 6d276007
+              <SystemIdentifier id='CeilingInsulation_2'/>
               <AssemblyEffectiveRValue>39.3</AssemblyEffectiveRValue>
             </Insulation>
           </Ceiling>
@@ -1287,24 +1277,14 @@
             </Insulation>
           </FoundationWall>
         </FoundationWalls>
-<<<<<<< HEAD
         <Ceilings>
           <Ceiling>
-            <SystemIdentifier id='Ceiling'/>
-=======
-        <FrameFloors>
-          <FrameFloor>
-            <SystemIdentifier id='FloorBelowAttic_3'/>
->>>>>>> 6d276007
+            <SystemIdentifier id='Ceiling_3'/>
             <ExteriorAdjacentTo>attic - unvented</ExteriorAdjacentTo>
             <InteriorAdjacentTo>living space</InteriorAdjacentTo>
             <Area>1350.0</Area>
             <Insulation>
-<<<<<<< HEAD
-              <SystemIdentifier id='CeilingInsulation'/>
-=======
-              <SystemIdentifier id='FloorBelowAtticInsulation_3'/>
->>>>>>> 6d276007
+              <SystemIdentifier id='CeilingInsulation_3'/>
               <AssemblyEffectiveRValue>39.3</AssemblyEffectiveRValue>
             </Insulation>
           </Ceiling>
