--- conflicted
+++ resolved
@@ -110,35 +110,9 @@
             </Insulation>
           </Wall>
         </Walls>
-<<<<<<< HEAD
         <Ceilings>
           <Ceiling>
-            <SystemIdentifier id='Ceiling'/>
-=======
-        <FrameFloors>
-          <FrameFloor>
-            <SystemIdentifier id='FloorAboveOther'/>
->>>>>>> ce85f47b
-            <ExteriorAdjacentTo>other housing unit</ExteriorAdjacentTo>
-            <InteriorAdjacentTo>living space</InteriorAdjacentTo>
-            <Area>900.0</Area>
-            <Insulation>
-<<<<<<< HEAD
-              <SystemIdentifier id='CeilingInsulation'/>
-=======
-              <SystemIdentifier id='FloorAboveOtherInsulation'/>
->>>>>>> ce85f47b
-              <AssemblyEffectiveRValue>2.1</AssemblyEffectiveRValue>
-            </Insulation>
-          </Ceiling>
-        </Ceilings>
-        <FrameFloors>
-          <FrameFloor>
-<<<<<<< HEAD
-            <SystemIdentifier id='Floor'/>
-=======
-            <SystemIdentifier id='CeilingBelowOther'/>
->>>>>>> ce85f47b
+            <SystemIdentifier id='CeilingBelowOtherHousingUnit'/>
             <ExteriorAdjacentTo>other housing unit</ExteriorAdjacentTo>
             <InteriorAdjacentTo>living space</InteriorAdjacentTo>
             <Area>900.0</Area>
@@ -146,11 +120,19 @@
               <Type>gypsum board</Type>
             </InteriorFinish>
             <Insulation>
-<<<<<<< HEAD
-              <SystemIdentifier id='FloorInsulation'/>
-=======
-              <SystemIdentifier id='CeilingBelowOtherInsulation'/>
->>>>>>> ce85f47b
+              <SystemIdentifier id='CeilingBelowOtherHousingUnitInsulation'/>
+              <AssemblyEffectiveRValue>2.1</AssemblyEffectiveRValue>
+            </Insulation>
+          </Ceiling>
+        </Ceilings>
+        <FrameFloors>
+          <FrameFloor>
+            <SystemIdentifier id='FloorAboveOtherHousingUnit'/>
+            <ExteriorAdjacentTo>other housing unit</ExteriorAdjacentTo>
+            <InteriorAdjacentTo>living space</InteriorAdjacentTo>
+            <Area>900.0</Area>
+            <Insulation>
+              <SystemIdentifier id='FloorAboveOtherHousingUnitInsulation'/>
               <AssemblyEffectiveRValue>2.1</AssemblyEffectiveRValue>
             </Insulation>
           </FrameFloor>
