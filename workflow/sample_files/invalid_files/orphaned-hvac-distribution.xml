--- conflicted
+++ resolved
@@ -65,8 +65,6 @@
             <WithinInfiltrationVolume>false</WithinInfiltrationVolume>
           </Attic>
         </Attics>
-<<<<<<< HEAD
-=======
         <Foundations>
           <Foundation>
             <SystemIdentifier id='ConditionedBasement'/>
@@ -77,7 +75,6 @@
             </FoundationType>
           </Foundation>
         </Foundations>
->>>>>>> d0647430
         <Roofs>
           <Roof>
             <SystemIdentifier id='Roof'/>
