--- conflicted
+++ resolved
@@ -339,10 +339,6 @@
                 <Value>1.0</Value>
               </AnnualHeatingEfficiency>
               <FractionHeatLoadServed>0.091</FractionHeatLoadServed>
-<<<<<<< HEAD
-=======
-              <AttachedToCoolingSystem idref='CoolingSystemPTAC'/>
->>>>>>> 015feeba
             </HeatingSystem>
             <HeatingSystem>
               <SystemIdentifier id='HeatingSystem3'/>
