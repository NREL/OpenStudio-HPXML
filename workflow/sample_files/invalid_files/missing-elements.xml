--- conflicted
+++ resolved
@@ -63,8 +63,6 @@
             <WithinInfiltrationVolume>false</WithinInfiltrationVolume>
           </Attic>
         </Attics>
-<<<<<<< HEAD
-=======
         <Foundations>
           <Foundation>
             <SystemIdentifier id='ConditionedBasement'/>
@@ -75,7 +73,6 @@
             </FoundationType>
           </Foundation>
         </Foundations>
->>>>>>> d0647430
         <Roofs>
           <Roof>
             <SystemIdentifier id='Roof'/>
