<?xml version='1.0' encoding='UTF-8'?>
<HPXML xmlns='http://hpxmlonline.com/2019/10' xmlns:xsi='http://www.w3.org/2001/XMLSchema-instance' xsi:schemaLocation='http://hpxmlonline.com/2019/10' schemaVersion='3.0'>
  <XMLTransactionHeaderInformation>
    <XMLType>HPXML</XMLType>
    <XMLGeneratedBy>tasks.rb</XMLGeneratedBy>
    <CreatedDateAndTime>2000-01-01T00:00:00-07:00</CreatedDateAndTime>
    <Transaction>create</Transaction>
  </XMLTransactionHeaderInformation>
  <SoftwareInfo>
    <extension>
      <SimulationControl>
        <Timestep>60</Timestep>
      </SimulationControl>
    </extension>
  </SoftwareInfo>
  <Building>
    <BuildingID id='MyBuilding'/>
    <Site>
      <SiteID id='SiteID'/>
      <Address>
        <StateCode>CO</StateCode>
      </Address>
    </Site>
    <ProjectStatus>
      <EventType>proposed workscope</EventType>
    </ProjectStatus>
    <BuildingDetails>
      <BuildingSummary>
        <Site>
          <SiteType>suburban</SiteType>
          <FuelTypesAvailable>
            <Fuel>electricity</Fuel>
            <Fuel>natural gas</Fuel>
          </FuelTypesAvailable>
        </Site>
        <BuildingOccupancy>
          <NumberofResidents>3.0</NumberofResidents>
        </BuildingOccupancy>
        <BuildingConstruction>
          <ResidentialFacilityType>apartment unit</ResidentialFacilityType>
          <NumberofConditionedFloors>2</NumberofConditionedFloors>
          <NumberofConditionedFloorsAboveGrade>1</NumberofConditionedFloorsAboveGrade>
          <NumberofBedrooms>3</NumberofBedrooms>
          <NumberofBathrooms>2</NumberofBathrooms>
          <ConditionedFloorArea>2700.0</ConditionedFloorArea>
          <ConditionedBuildingVolume>21600.0</ConditionedBuildingVolume>
        </BuildingConstruction>
      </BuildingSummary>
      <ClimateandRiskZones>
        <ClimateZoneIECC>
          <Year>2006</Year>
          <ClimateZone>5B</ClimateZone>
        </ClimateZoneIECC>
        <WeatherStation>
          <SystemIdentifier id='WeatherStation'/>
          <Name>Denver, CO</Name>
          <WMO>725650</WMO>
        </WeatherStation>
      </ClimateandRiskZones>
      <Enclosure>
        <AirInfiltration>
          <AirInfiltrationMeasurement>
            <SystemIdentifier id='InfiltrationMeasurement'/>
            <HousePressure>50.0</HousePressure>
            <BuildingAirLeakage>
              <UnitofMeasure>ACH</UnitofMeasure>
              <AirLeakage>3.0</AirLeakage>
            </BuildingAirLeakage>
            <InfiltrationVolume>21600.0</InfiltrationVolume>
          </AirInfiltrationMeasurement>
        </AirInfiltration>
        <Attics>
          <Attic>
            <SystemIdentifier id='UnventedAttic'/>
            <AtticType>
              <Attic>
                <Vented>false</Vented>
              </Attic>
            </AtticType>
            <WithinInfiltrationVolume>false</WithinInfiltrationVolume>
          </Attic>
        </Attics>
        <Foundations>
          <Foundation>
            <SystemIdentifier id='ConditionedBasement'/>
            <FoundationType>
              <Basement>
                <Conditioned>true</Conditioned>
              </Basement>
            </FoundationType>
          </Foundation>
        </Foundations>
        <Roofs>
          <Roof>
            <SystemIdentifier id='Roof'/>
            <InteriorAdjacentTo>attic - unvented</InteriorAdjacentTo>
            <Area>1510.0</Area>
            <RoofType>asphalt or fiberglass shingles</RoofType>
            <SolarAbsorptance>0.7</SolarAbsorptance>
            <Emittance>0.92</Emittance>
            <Pitch>6.0</Pitch>
            <RadiantBarrier>false</RadiantBarrier>
            <Insulation>
              <SystemIdentifier id='RoofInsulation'/>
              <AssemblyEffectiveRValue>2.3</AssemblyEffectiveRValue>
            </Insulation>
          </Roof>
        </Roofs>
        <RimJoists>
          <RimJoist>
            <SystemIdentifier id='RimJoistFoundation'/>
            <ExteriorAdjacentTo>other non-freezing space</ExteriorAdjacentTo>
            <InteriorAdjacentTo>basement - conditioned</InteriorAdjacentTo>
            <Area>116.0</Area>
            <SolarAbsorptance>0.7</SolarAbsorptance>
            <Emittance>0.92</Emittance>
            <Insulation>
              <SystemIdentifier id='RimJoistFoundationInsulation'/>
              <AssemblyEffectiveRValue>23.0</AssemblyEffectiveRValue>
            </Insulation>
          </RimJoist>
        </RimJoists>
        <Walls>
          <Wall>
            <SystemIdentifier id='Wall'/>
            <ExteriorAdjacentTo>outside</ExteriorAdjacentTo>
            <InteriorAdjacentTo>living space</InteriorAdjacentTo>
            <WallType>
              <WoodStud/>
            </WallType>
            <Area>1200.0</Area>
            <Siding>wood siding</Siding>
            <SolarAbsorptance>0.7</SolarAbsorptance>
            <Emittance>0.92</Emittance>
            <Insulation>
              <SystemIdentifier id='WallInsulation'/>
              <AssemblyEffectiveRValue>23.0</AssemblyEffectiveRValue>
            </Insulation>
          </Wall>
          <Wall>
            <SystemIdentifier id='WallAtticGable'/>
            <ExteriorAdjacentTo>outside</ExteriorAdjacentTo>
            <InteriorAdjacentTo>attic - unvented</InteriorAdjacentTo>
            <WallType>
              <WoodStud/>
            </WallType>
            <Area>290.0</Area>
            <Siding>wood siding</Siding>
            <SolarAbsorptance>0.7</SolarAbsorptance>
            <Emittance>0.92</Emittance>
            <Insulation>
              <SystemIdentifier id='WallAtticGableInsulation'/>
              <AssemblyEffectiveRValue>4.0</AssemblyEffectiveRValue>
            </Insulation>
          </Wall>
          <Wall>
            <SystemIdentifier id='WallOtherHeatedSpace'/>
            <ExteriorAdjacentTo>other heated space</ExteriorAdjacentTo>
            <InteriorAdjacentTo>living space</InteriorAdjacentTo>
            <WallType>
              <WoodStud/>
            </WallType>
            <Area>100.0</Area>
            <SolarAbsorptance>0.7</SolarAbsorptance>
            <Emittance>0.92</Emittance>
            <Insulation>
              <SystemIdentifier id='WallOtherHeatedSpaceInsulation'/>
              <AssemblyEffectiveRValue>23.0</AssemblyEffectiveRValue>
            </Insulation>
          </Wall>
          <Wall>
            <SystemIdentifier id='WallOtherMultifamilyBufferSpace'/>
            <ExteriorAdjacentTo>other multifamily buffer space</ExteriorAdjacentTo>
            <InteriorAdjacentTo>living space</InteriorAdjacentTo>
            <WallType>
              <WoodStud/>
            </WallType>
            <Area>100.0</Area>
            <SolarAbsorptance>0.7</SolarAbsorptance>
            <Emittance>0.92</Emittance>
            <Insulation>
              <SystemIdentifier id='WallOtherMultifamilyBufferSpaceInsulation'/>
              <AssemblyEffectiveRValue>23.0</AssemblyEffectiveRValue>
            </Insulation>
          </Wall>
          <Wall>
            <SystemIdentifier id='WallOtherNonFreezingSpace'/>
            <ExteriorAdjacentTo>other non-freezing space</ExteriorAdjacentTo>
            <InteriorAdjacentTo>living space</InteriorAdjacentTo>
            <WallType>
              <WoodStud/>
            </WallType>
            <Area>100.0</Area>
            <SolarAbsorptance>0.7</SolarAbsorptance>
            <Emittance>0.92</Emittance>
            <Insulation>
              <SystemIdentifier id='WallOtherNonFreezingSpaceInsulation'/>
              <AssemblyEffectiveRValue>23.0</AssemblyEffectiveRValue>
            </Insulation>
          </Wall>
          <Wall>
            <SystemIdentifier id='WallOtherHousingUnit'/>
            <ExteriorAdjacentTo>other housing unit</ExteriorAdjacentTo>
            <InteriorAdjacentTo>living space</InteriorAdjacentTo>
            <WallType>
              <WoodStud/>
            </WallType>
            <Area>100.0</Area>
            <SolarAbsorptance>0.7</SolarAbsorptance>
            <Emittance>0.92</Emittance>
            <Insulation>
              <SystemIdentifier id='WallOtherHousingUnitInsulation'/>
              <AssemblyEffectiveRValue>4.0</AssemblyEffectiveRValue>
            </Insulation>
          </Wall>
          <Wall>
            <SystemIdentifier id='WallAtticLivingWall'/>
            <ExteriorAdjacentTo>attic - unvented</ExteriorAdjacentTo>
            <InteriorAdjacentTo>living space</InteriorAdjacentTo>
            <WallType>
              <WoodStud/>
            </WallType>
            <Area>50.0</Area>
            <SolarAbsorptance>0.7</SolarAbsorptance>
            <Emittance>0.92</Emittance>
            <Insulation>
              <SystemIdentifier id='WallAtticLivingWallInsulation'/>
              <AssemblyEffectiveRValue>4.0</AssemblyEffectiveRValue>
            </Insulation>
          </Wall>
        </Walls>
        <FoundationWalls>
          <FoundationWall>
            <SystemIdentifier id='FoundationWall'/>
            <ExteriorAdjacentTo>ground</ExteriorAdjacentTo>
            <InteriorAdjacentTo>basement - conditioned</InteriorAdjacentTo>
            <Height>8.0</Height>
            <Area>1200.0</Area>
            <Thickness>8.0</Thickness>
            <DepthBelowGrade>7.0</DepthBelowGrade>
            <Insulation>
              <SystemIdentifier id='FoundationWallInsulation'/>
              <Layer>
                <InstallationType>continuous - exterior</InstallationType>
                <NominalRValue>8.9</NominalRValue>
                <extension>
                  <DistanceToTopOfInsulation>0.0</DistanceToTopOfInsulation>
                  <DistanceToBottomOfInsulation>8.0</DistanceToBottomOfInsulation>
                </extension>
              </Layer>
              <Layer>
                <InstallationType>continuous - interior</InstallationType>
                <NominalRValue>0.0</NominalRValue>
                <extension>
                  <DistanceToTopOfInsulation>0.0</DistanceToTopOfInsulation>
                  <DistanceToBottomOfInsulation>0.0</DistanceToBottomOfInsulation>
                </extension>
              </Layer>
            </Insulation>
          </FoundationWall>
          <FoundationWall>
            <SystemIdentifier id='FoundationWallOtherNonFreezingSpace'/>
            <ExteriorAdjacentTo>other non-freezing space</ExteriorAdjacentTo>
            <InteriorAdjacentTo>basement - conditioned</InteriorAdjacentTo>
            <Height>8.0</Height>
            <Area>480.0</Area>
            <Thickness>8.0</Thickness>
            <DepthBelowGrade>7.0</DepthBelowGrade>
            <Insulation>
              <SystemIdentifier id='FoundationWallOtherNonFreezingSpaceInsulation'/>
              <Layer>
                <InstallationType>continuous - exterior</InstallationType>
                <NominalRValue>8.9</NominalRValue>
                <extension>
                  <DistanceToTopOfInsulation>0.0</DistanceToTopOfInsulation>
                  <DistanceToBottomOfInsulation>8.0</DistanceToBottomOfInsulation>
                </extension>
              </Layer>
              <Layer>
                <InstallationType>continuous - interior</InstallationType>
                <NominalRValue>0.0</NominalRValue>
                <extension>
                  <DistanceToTopOfInsulation>0.0</DistanceToTopOfInsulation>
                  <DistanceToBottomOfInsulation>0.0</DistanceToBottomOfInsulation>
                </extension>
              </Layer>
            </Insulation>
          </FoundationWall>
          <FoundationWall>
            <SystemIdentifier id='FoundationWallOtherMultifamilyBufferSpace'/>
            <ExteriorAdjacentTo>other multifamily buffer space</ExteriorAdjacentTo>
            <InteriorAdjacentTo>basement - conditioned</InteriorAdjacentTo>
            <Height>4.0</Height>
            <Area>120.0</Area>
            <Thickness>8.0</Thickness>
            <DepthBelowGrade>3.0</DepthBelowGrade>
            <Insulation>
              <SystemIdentifier id='FoundationWallOtherMultifamilyBufferSpaceInsulation'/>
              <Layer>
                <InstallationType>continuous - exterior</InstallationType>
                <NominalRValue>8.9</NominalRValue>
                <extension>
                  <DistanceToTopOfInsulation>0.0</DistanceToTopOfInsulation>
                  <DistanceToBottomOfInsulation>4.0</DistanceToBottomOfInsulation>
                </extension>
              </Layer>
              <Layer>
                <InstallationType>continuous - interior</InstallationType>
                <NominalRValue>0.0</NominalRValue>
                <extension>
                  <DistanceToTopOfInsulation>0.0</DistanceToTopOfInsulation>
                  <DistanceToBottomOfInsulation>0.0</DistanceToBottomOfInsulation>
                </extension>
              </Layer>
            </Insulation>
          </FoundationWall>
          <FoundationWall>
            <SystemIdentifier id='FoundationWallOtherHeatedSpace'/>
            <ExteriorAdjacentTo>other heated space</ExteriorAdjacentTo>
            <InteriorAdjacentTo>basement - conditioned</InteriorAdjacentTo>
            <Height>2.0</Height>
            <Area>60.0</Area>
            <Thickness>8.0</Thickness>
            <DepthBelowGrade>1.0</DepthBelowGrade>
            <Insulation>
              <SystemIdentifier id='FoundationWallOtherHeatedSpaceInsulation'/>
              <Layer>
                <InstallationType>continuous - exterior</InstallationType>
                <NominalRValue>8.9</NominalRValue>
                <extension>
                  <DistanceToTopOfInsulation>0.0</DistanceToTopOfInsulation>
                  <DistanceToBottomOfInsulation>2.0</DistanceToBottomOfInsulation>
                </extension>
              </Layer>
              <Layer>
                <InstallationType>continuous - interior</InstallationType>
                <NominalRValue>0.0</NominalRValue>
                <extension>
                  <DistanceToTopOfInsulation>0.0</DistanceToTopOfInsulation>
                  <DistanceToBottomOfInsulation>0.0</DistanceToBottomOfInsulation>
                </extension>
              </Layer>
            </Insulation>
          </FoundationWall>
        </FoundationWalls>
        <FrameFloors>
          <FrameFloor>
            <SystemIdentifier id='FloorBelowAttic'/>
            <ExteriorAdjacentTo>attic - unvented</ExteriorAdjacentTo>
            <InteriorAdjacentTo>living space</InteriorAdjacentTo>
            <Area>1350.0</Area>
            <Insulation>
              <SystemIdentifier id='FloorBelowAtticInsulation'/>
              <AssemblyEffectiveRValue>39.3</AssemblyEffectiveRValue>
            </Insulation>
          </FrameFloor>
          <FrameFloor>
            <SystemIdentifier id='FloorAboveNonFreezingSpace'/>
            <ExteriorAdjacentTo>other non-freezing space</ExteriorAdjacentTo>
            <InteriorAdjacentTo>living space</InteriorAdjacentTo>
            <Area>1000.0</Area>
            <Insulation>
              <SystemIdentifier id='FloorAboveNonFreezingSpaceInsulation'/>
              <AssemblyEffectiveRValue>18.7</AssemblyEffectiveRValue>
            </Insulation>
            <extension>
              <OtherSpaceAboveOrBelow>below</OtherSpaceAboveOrBelow>
            </extension>
          </FrameFloor>
          <FrameFloor>
            <SystemIdentifier id='FloorAboveMultifamilyBuffer'/>
            <ExteriorAdjacentTo>other multifamily buffer space</ExteriorAdjacentTo>
            <InteriorAdjacentTo>living space</InteriorAdjacentTo>
            <Area>200.0</Area>
            <Insulation>
              <SystemIdentifier id='FloorAboveMultifamilyBufferInsulation'/>
              <AssemblyEffectiveRValue>18.7</AssemblyEffectiveRValue>
            </Insulation>
            <extension>
              <OtherSpaceAboveOrBelow>below</OtherSpaceAboveOrBelow>
            </extension>
          </FrameFloor>
          <FrameFloor>
            <SystemIdentifier id='FloorAboveOtherHeatedSpace'/>
            <ExteriorAdjacentTo>other heated space</ExteriorAdjacentTo>
            <InteriorAdjacentTo>living space</InteriorAdjacentTo>
            <Area>150.0</Area>
            <Insulation>
              <SystemIdentifier id='FloorAboveOtherHeatedSpaceInsulation'/>
              <AssemblyEffectiveRValue>2.1</AssemblyEffectiveRValue>
            </Insulation>
            <extension>
              <OtherSpaceAboveOrBelow>below</OtherSpaceAboveOrBelow>
            </extension>
          </FrameFloor>
        </FrameFloors>
        <Slabs>
          <Slab>
            <SystemIdentifier id='Slab'/>
            <InteriorAdjacentTo>basement - conditioned</InteriorAdjacentTo>
            <Area>1350.0</Area>
            <Thickness>4.0</Thickness>
            <ExposedPerimeter>150.0</ExposedPerimeter>
            <PerimeterInsulationDepth>0.0</PerimeterInsulationDepth>
            <UnderSlabInsulationWidth>0.0</UnderSlabInsulationWidth>
            <PerimeterInsulation>
              <SystemIdentifier id='SlabPerimeterInsulation'/>
              <Layer>
                <InstallationType>continuous</InstallationType>
                <NominalRValue>0.0</NominalRValue>
              </Layer>
            </PerimeterInsulation>
            <UnderSlabInsulation>
              <SystemIdentifier id='SlabUnderSlabInsulation'/>
              <Layer>
                <InstallationType>continuous</InstallationType>
                <NominalRValue>0.0</NominalRValue>
              </Layer>
            </UnderSlabInsulation>
            <extension>
              <CarpetFraction>0.0</CarpetFraction>
              <CarpetRValue>0.0</CarpetRValue>
            </extension>
          </Slab>
        </Slabs>
        <Windows>
          <Window>
            <SystemIdentifier id='WindowNorth'/>
            <Area>108.0</Area>
            <Azimuth>0</Azimuth>
            <UFactor>0.33</UFactor>
            <SHGC>0.45</SHGC>
            <InteriorShading>
              <SystemIdentifier id='WindowNorthInteriorShading'/>
              <SummerShadingCoefficient>0.7</SummerShadingCoefficient>
              <WinterShadingCoefficient>0.85</WinterShadingCoefficient>
            </InteriorShading>
            <FractionOperable>0.67</FractionOperable>
            <AttachedToWall idref='Wall'/>
          </Window>
          <Window>
            <SystemIdentifier id='WindowSouth'/>
            <Area>108.0</Area>
            <Azimuth>180</Azimuth>
            <UFactor>0.33</UFactor>
            <SHGC>0.45</SHGC>
            <InteriorShading>
              <SystemIdentifier id='WindowSouthInteriorShading'/>
              <SummerShadingCoefficient>0.7</SummerShadingCoefficient>
              <WinterShadingCoefficient>0.85</WinterShadingCoefficient>
            </InteriorShading>
            <FractionOperable>0.67</FractionOperable>
            <AttachedToWall idref='Wall'/>
          </Window>
          <Window>
            <SystemIdentifier id='WindowEast'/>
            <Area>72.0</Area>
            <Azimuth>90</Azimuth>
            <UFactor>0.33</UFactor>
            <SHGC>0.45</SHGC>
            <InteriorShading>
              <SystemIdentifier id='WindowEastInteriorShading'/>
              <SummerShadingCoefficient>0.7</SummerShadingCoefficient>
              <WinterShadingCoefficient>0.85</WinterShadingCoefficient>
            </InteriorShading>
            <FractionOperable>0.67</FractionOperable>
            <AttachedToWall idref='Wall'/>
          </Window>
          <Window>
            <SystemIdentifier id='WindowWest'/>
            <Area>72.0</Area>
            <Azimuth>270</Azimuth>
            <UFactor>0.33</UFactor>
            <SHGC>0.45</SHGC>
            <InteriorShading>
              <SystemIdentifier id='WindowWestInteriorShading'/>
              <SummerShadingCoefficient>0.7</SummerShadingCoefficient>
              <WinterShadingCoefficient>0.85</WinterShadingCoefficient>
            </InteriorShading>
            <FractionOperable>0.67</FractionOperable>
            <AttachedToWall idref='Wall'/>
          </Window>
          <Window>
            <SystemIdentifier id='InteriorWindow'/>
            <Area>50.0</Area>
            <Azimuth>270</Azimuth>
            <UFactor>0.33</UFactor>
            <SHGC>0.45</SHGC>
            <FractionOperable>0.67</FractionOperable>
            <AttachedToWall idref='WallOtherMultifamilyBufferSpace'/>
          </Window>
        </Windows>
        <Doors>
          <Door>
            <SystemIdentifier id='DoorNorth'/>
            <AttachedToWall idref='Wall'/>
            <Area>40.0</Area>
            <Azimuth>0</Azimuth>
            <RValue>4.4</RValue>
          </Door>
          <Door>
            <SystemIdentifier id='DoorSouth'/>
            <AttachedToWall idref='Wall'/>
            <Area>40.0</Area>
            <Azimuth>180</Azimuth>
            <RValue>4.4</RValue>
          </Door>
          <Door>
            <SystemIdentifier id='DoorOnWallOtherHeatedSpace'/>
            <AttachedToWall idref='WallOtherHeatedSpace'/>
            <Area>40.0</Area>
            <Azimuth>0</Azimuth>
            <RValue>4.4</RValue>
          </Door>
          <Door>
            <SystemIdentifier id='DoorOnFoundationWallOtherNonFreezingSpace'/>
            <AttachedToWall idref='FoundationWallOtherNonFreezingSpace'/>
            <Area>40.0</Area>
            <Azimuth>0</Azimuth>
            <RValue>4.4</RValue>
          </Door>
          <Door>
            <SystemIdentifier id='DoorOnWallOtherHousingUnit'/>
            <AttachedToWall idref='WallOtherHousingUnit'/>
            <Area>40.0</Area>
            <Azimuth>0</Azimuth>
            <RValue>4.4</RValue>
          </Door>
          <Door>
            <SystemIdentifier id='DoorOnWallAtticLivingWall'/>
            <AttachedToWall idref='WallAtticLivingWall'/>
            <Area>10.0</Area>
            <Azimuth>0</Azimuth>
            <RValue>4.4</RValue>
          </Door>
        </Doors>
      </Enclosure>
      <Systems>
        <HVAC>
          <HVACPlant>
            <HeatingSystem>
              <SystemIdentifier id='HeatingSystem'/>
              <DistributionSystem idref='HVACDistribution'/>
              <HeatingSystemType>
                <Furnace/>
              </HeatingSystemType>
              <HeatingSystemFuel>natural gas</HeatingSystemFuel>
              <HeatingCapacity>32000.0</HeatingCapacity>
              <AnnualHeatingEfficiency>
                <Units>AFUE</Units>
                <Value>0.92</Value>
              </AnnualHeatingEfficiency>
              <FractionHeatLoadServed>0.5</FractionHeatLoadServed>
            </HeatingSystem>
            <HeatingSystem>
              <SystemIdentifier id='HeatingSystem2'/>
              <DistributionSystem idref='HVACDistribution2'/>
              <HeatingSystemType>
                <Furnace/>
              </HeatingSystemType>
              <HeatingSystemFuel>natural gas</HeatingSystemFuel>
              <HeatingCapacity>32000.0</HeatingCapacity>
              <AnnualHeatingEfficiency>
                <Units>AFUE</Units>
                <Value>0.92</Value>
              </AnnualHeatingEfficiency>
              <FractionHeatLoadServed>0.5</FractionHeatLoadServed>
            </HeatingSystem>
            <CoolingSystem>
              <SystemIdentifier id='CoolingSystem'/>
              <DistributionSystem idref='HVACDistribution'/>
              <CoolingSystemType>central air conditioner</CoolingSystemType>
              <CoolingSystemFuel>electricity</CoolingSystemFuel>
              <CoolingCapacity>24000.0</CoolingCapacity>
              <CompressorType>single stage</CompressorType>
              <FractionCoolLoadServed>0.5</FractionCoolLoadServed>
              <AnnualCoolingEfficiency>
                <Units>SEER</Units>
                <Value>13.0</Value>
              </AnnualCoolingEfficiency>
              <SensibleHeatFraction>0.73</SensibleHeatFraction>
            </CoolingSystem>
            <CoolingSystem>
              <SystemIdentifier id='CoolingSystem2'/>
              <DistributionSystem idref='HVACDistribution2'/>
              <CoolingSystemType>central air conditioner</CoolingSystemType>
              <CoolingSystemFuel>electricity</CoolingSystemFuel>
              <CoolingCapacity>24000.0</CoolingCapacity>
              <CompressorType>single stage</CompressorType>
              <FractionCoolLoadServed>0.5</FractionCoolLoadServed>
              <AnnualCoolingEfficiency>
                <Units>SEER</Units>
                <Value>13.0</Value>
              </AnnualCoolingEfficiency>
              <SensibleHeatFraction>0.73</SensibleHeatFraction>
            </CoolingSystem>
          </HVACPlant>
          <HVACControl>
            <SystemIdentifier id='HVACControl'/>
            <ControlType>manual thermostat</ControlType>
            <SetpointTempHeatingSeason>68.0</SetpointTempHeatingSeason>
            <SetpointTempCoolingSeason>78.0</SetpointTempCoolingSeason>
          </HVACControl>
          <HVACDistribution>
            <SystemIdentifier id='HVACDistribution'/>
            <DistributionSystemType>
              <AirDistribution>
                <DuctLeakageMeasurement>
                  <DuctType>supply</DuctType>
                  <DuctLeakage>
                    <Units>CFM25</Units>
                    <Value>75.0</Value>
                    <TotalOrToOutside>to outside</TotalOrToOutside>
                  </DuctLeakage>
                </DuctLeakageMeasurement>
                <DuctLeakageMeasurement>
                  <DuctType>return</DuctType>
                  <DuctLeakage>
                    <Units>CFM25</Units>
                    <Value>25.0</Value>
                    <TotalOrToOutside>to outside</TotalOrToOutside>
                  </DuctLeakage>
                </DuctLeakageMeasurement>
                <Ducts>
                  <DuctType>supply</DuctType>
                  <DuctInsulationRValue>4.0</DuctInsulationRValue>
                  <DuctLocation>attic - unvented</DuctLocation>
                  <DuctSurfaceArea>150.0</DuctSurfaceArea>
                </Ducts>
                <Ducts>
                  <DuctType>return</DuctType>
                  <DuctInsulationRValue>0.0</DuctInsulationRValue>
                  <DuctLocation>other housing unit</DuctLocation>
                  <DuctSurfaceArea>50.0</DuctSurfaceArea>
                </Ducts>
                <Ducts>
                  <DuctType>supply</DuctType>
                  <DuctInsulationRValue>4.0</DuctInsulationRValue>
                  <DuctLocation>roof deck</DuctLocation>
                  <DuctSurfaceArea>150.0</DuctSurfaceArea>
                </Ducts>
                <Ducts>
                  <DuctType>return</DuctType>
                  <DuctInsulationRValue>0.0</DuctInsulationRValue>
                  <DuctLocation>roof deck</DuctLocation>
                  <DuctSurfaceArea>50.0</DuctSurfaceArea>
                </Ducts>
              </AirDistribution>
            </DistributionSystemType>
            <ConditionedFloorAreaServed>1350.0</ConditionedFloorAreaServed>
          </HVACDistribution>
          <HVACDistribution>
            <SystemIdentifier id='HVACDistribution2'/>
            <DistributionSystemType>
              <AirDistribution>
                <DuctLeakageMeasurement>
                  <DuctType>supply</DuctType>
                  <DuctLeakage>
                    <Units>CFM25</Units>
                    <Value>75.0</Value>
                    <TotalOrToOutside>to outside</TotalOrToOutside>
                  </DuctLeakage>
                </DuctLeakageMeasurement>
                <DuctLeakageMeasurement>
                  <DuctType>return</DuctType>
                  <DuctLeakage>
                    <Units>CFM25</Units>
                    <Value>25.0</Value>
                    <TotalOrToOutside>to outside</TotalOrToOutside>
                  </DuctLeakage>
                </DuctLeakageMeasurement>
                <Ducts>
                  <DuctType>supply</DuctType>
                  <DuctInsulationRValue>4.0</DuctInsulationRValue>
                  <DuctLocation>attic - unvented</DuctLocation>
                  <DuctSurfaceArea>150.0</DuctSurfaceArea>
                </Ducts>
                <Ducts>
                  <DuctType>return</DuctType>
                  <DuctInsulationRValue>0.0</DuctInsulationRValue>
                  <DuctLocation>other housing unit</DuctLocation>
                  <DuctSurfaceArea>50.0</DuctSurfaceArea>
                </Ducts>
                <Ducts>
                  <DuctType>supply</DuctType>
                  <DuctInsulationRValue>4.0</DuctInsulationRValue>
                  <DuctLocation>roof deck</DuctLocation>
                  <DuctSurfaceArea>150.0</DuctSurfaceArea>
                </Ducts>
                <Ducts>
                  <DuctType>return</DuctType>
                  <DuctInsulationRValue>0.0</DuctInsulationRValue>
                  <DuctLocation>roof deck</DuctLocation>
                  <DuctSurfaceArea>50.0</DuctSurfaceArea>
                </Ducts>
              </AirDistribution>
            </DistributionSystemType>
            <ConditionedFloorAreaServed>1350.0</ConditionedFloorAreaServed>
          </HVACDistribution>
        </HVAC>
        <MechanicalVentilation>
          <VentilationFans>
            <VentilationFan>
              <SystemIdentifier id='SharedSupplyPreconditioned'/>
              <FanType>supply only</FanType>
              <RatedFlowRate>1000.0</RatedFlowRate>
              <HoursInOperation>24.0</HoursInOperation>
              <UsedForWholeBuildingVentilation>true</UsedForWholeBuildingVentilation>
              <IsSharedSystem>true</IsSharedSystem>
              <FractionRecirculation>0.0</FractionRecirculation>
              <FanPower>300.0</FanPower>
              <extension>
                <InUnitFlowRate>100.0</InUnitFlowRate>
                <PreHeating>
                  <Fuel>natural gas</Fuel>
                  <AnnualHeatingEfficiency>
                    <Value>0.92</Value>
                    <Units>COP</Units>
                  </AnnualHeatingEfficiency>
                </PreHeating>
                <PreCooling>
                  <Fuel>electricity</Fuel>
                  <AnnualCoolingEfficiency>
                    <Value>4.0</Value>
                    <Units>COP</Units>
                  </AnnualCoolingEfficiency>
                </PreCooling>
              </extension>
            </VentilationFan>
            <VentilationFan>
              <SystemIdentifier id='SharedERVPreconditioned'/>
              <FanType>energy recovery ventilator</FanType>
              <RatedFlowRate>500.0</RatedFlowRate>
              <HoursInOperation>24.0</HoursInOperation>
              <UsedForWholeBuildingVentilation>true</UsedForWholeBuildingVentilation>
              <IsSharedSystem>true</IsSharedSystem>
              <FractionRecirculation>0.4</FractionRecirculation>
              <TotalRecoveryEfficiency>0.48</TotalRecoveryEfficiency>
              <SensibleRecoveryEfficiency>0.72</SensibleRecoveryEfficiency>
              <FanPower>150.0</FanPower>
              <extension>
                <InUnitFlowRate>50.0</InUnitFlowRate>
                <PreHeating>
                  <Fuel>natural gas</Fuel>
                  <AnnualHeatingEfficiency>
                    <Value>0.87</Value>
                    <Units>COP</Units>
                  </AnnualHeatingEfficiency>
                </PreHeating>
                <PreCooling>
                  <Fuel>electricity</Fuel>
                  <AnnualCoolingEfficiency>
                    <Value>3.5</Value>
                    <Units>COP</Units>
                  </AnnualCoolingEfficiency>
                </PreCooling>
              </extension>
            </VentilationFan>
            <VentilationFan>
              <SystemIdentifier id='SharedHRVPreconditioned'/>
              <FanType>heat recovery ventilator</FanType>
              <RatedFlowRate>500.0</RatedFlowRate>
              <HoursInOperation>24.0</HoursInOperation>
              <UsedForWholeBuildingVentilation>true</UsedForWholeBuildingVentilation>
              <IsSharedSystem>true</IsSharedSystem>
              <FractionRecirculation>0.3</FractionRecirculation>
              <SensibleRecoveryEfficiency>0.72</SensibleRecoveryEfficiency>
              <FanPower>150.0</FanPower>
              <extension>
                <InUnitFlowRate>50.0</InUnitFlowRate>
                <PreHeating>
                  <Fuel>electricity</Fuel>
                  <AnnualHeatingEfficiency>
                    <Value>4.0</Value>
                    <Units>COP</Units>
                  </AnnualHeatingEfficiency>
                </PreHeating>
                <PreCooling>
                  <Fuel>electricity</Fuel>
                  <AnnualCoolingEfficiency>
                    <Value>4.5</Value>
                    <Units>COP</Units>
                  </AnnualCoolingEfficiency>
                </PreCooling>
              </extension>
            </VentilationFan>
            <VentilationFan>
              <SystemIdentifier id='SharedBalancedPreconditioned'/>
              <FanType>balanced</FanType>
              <RatedFlowRate>300.0</RatedFlowRate>
              <HoursInOperation>24.0</HoursInOperation>
              <UsedForWholeBuildingVentilation>true</UsedForWholeBuildingVentilation>
              <IsSharedSystem>true</IsSharedSystem>
              <FractionRecirculation>0.3</FractionRecirculation>
              <FanPower>150.0</FanPower>
              <extension>
                <InUnitFlowRate>30.0</InUnitFlowRate>
                <PreHeating>
                  <Fuel>electricity</Fuel>
                  <AnnualHeatingEfficiency>
                    <Value>3.5</Value>
                    <Units>COP</Units>
                  </AnnualHeatingEfficiency>
                </PreHeating>
                <PreCooling>
                  <Fuel>electricity</Fuel>
                  <AnnualCoolingEfficiency>
                    <Value>4.0</Value>
                    <Units>COP</Units>
                  </AnnualCoolingEfficiency>
                </PreCooling>
              </extension>
            </VentilationFan>
            <VentilationFan>
              <SystemIdentifier id='SharedExhaust'/>
              <FanType>exhaust only</FanType>
              <RatedFlowRate>700.0</RatedFlowRate>
              <HoursInOperation>8.0</HoursInOperation>
              <UsedForWholeBuildingVentilation>true</UsedForWholeBuildingVentilation>
              <IsSharedSystem>true</IsSharedSystem>
              <FractionRecirculation>0.0</FractionRecirculation>
              <FanPower>300.0</FanPower>
              <extension>
<<<<<<< HEAD
                <InUnitFlowRate>70.0</InUnitFlowRate>
                <PreHeating>
                  <Fuel>electricity</Fuel>
                  <AnnualHeatingEfficiency>
                    <Value>3.5</Value>
                    <Units>COP</Units>
                  </AnnualHeatingEfficiency>
                </PreHeating>
                <PreCooling>
                  <Fuel>electricity</Fuel>
                  <AnnualCoolingEfficiency>
                    <Value>4.0</Value>
                    <Units>COP</Units>
                  </AnnualCoolingEfficiency>
                </PreCooling>
=======
                <InUnitFlowRate>70</InUnitFlowRate>
>>>>>>> 1e053d65
              </extension>
            </VentilationFan>
            <VentilationFan>
              <SystemIdentifier id='Exhaust'/>
              <FanType>exhaust only</FanType>
              <RatedFlowRate>50.0</RatedFlowRate>
              <HoursInOperation>14.0</HoursInOperation>
              <UsedForWholeBuildingVentilation>true</UsedForWholeBuildingVentilation>
              <FanPower>10.0</FanPower>
            </VentilationFan>
            <VentilationFan>
              <SystemIdentifier id='CFIS'/>
              <FanType>central fan integrated supply</FanType>
              <TestedFlowRate>160.0</TestedFlowRate>
              <HoursInOperation>8.0</HoursInOperation>
              <UsedForWholeBuildingVentilation>true</UsedForWholeBuildingVentilation>
<<<<<<< HEAD
              <IsSharedSystem>true</IsSharedSystem>
              <FractionRecirculation>0.3</FractionRecirculation>
              <FanPower>300.0</FanPower>
              <AttachedToHVACDistributionSystem idref='HVACDistribution2'/>
              <extension>
                <InUnitFlowRate>70.0</InUnitFlowRate>
              </extension>
=======
              <FanPower>150.0</FanPower>
              <AttachedToHVACDistributionSystem idref='HVACDistribution'/>
>>>>>>> 1e053d65
            </VentilationFan>
          </VentilationFans>
        </MechanicalVentilation>
        <WaterHeating>
          <WaterHeatingSystem>
            <SystemIdentifier id='WaterHeater'/>
            <FuelType>electricity</FuelType>
            <WaterHeaterType>storage water heater</WaterHeaterType>
            <Location>living space</Location>
            <TankVolume>40.0</TankVolume>
            <FractionDHWLoadServed>1.0</FractionDHWLoadServed>
            <HeatingCapacity>18767.0</HeatingCapacity>
            <EnergyFactor>0.95</EnergyFactor>
            <HotWaterTemperature>125.0</HotWaterTemperature>
          </WaterHeatingSystem>
          <HotWaterDistribution>
            <SystemIdentifier id='HotWaterDistribution'/>
            <SystemType>
              <Standard>
                <PipingLength>50.0</PipingLength>
              </Standard>
            </SystemType>
            <PipeInsulation>
              <PipeRValue>0.0</PipeRValue>
            </PipeInsulation>
          </HotWaterDistribution>
          <WaterFixture>
            <SystemIdentifier id='WaterFixture'/>
            <WaterFixtureType>shower head</WaterFixtureType>
            <LowFlow>true</LowFlow>
          </WaterFixture>
          <WaterFixture>
            <SystemIdentifier id='WaterFixture2'/>
            <WaterFixtureType>faucet</WaterFixtureType>
            <LowFlow>false</LowFlow>
          </WaterFixture>
        </WaterHeating>
      </Systems>
      <Appliances>
        <ClothesWasher>
          <SystemIdentifier id='ClothesWasher'/>
          <Location>living space</Location>
          <IntegratedModifiedEnergyFactor>1.21</IntegratedModifiedEnergyFactor>
          <RatedAnnualkWh>380.0</RatedAnnualkWh>
          <LabelElectricRate>0.12</LabelElectricRate>
          <LabelGasRate>1.09</LabelGasRate>
          <LabelAnnualGasCost>27.0</LabelAnnualGasCost>
          <LabelUsage>6.0</LabelUsage>
          <Capacity>3.2</Capacity>
        </ClothesWasher>
        <ClothesDryer>
          <SystemIdentifier id='ClothesDryer'/>
          <Location>living space</Location>
          <FuelType>electricity</FuelType>
          <CombinedEnergyFactor>3.73</CombinedEnergyFactor>
          <ControlType>timer</ControlType>
        </ClothesDryer>
        <Dishwasher>
          <SystemIdentifier id='Dishwasher'/>
          <Location>living space</Location>
          <RatedAnnualkWh>307.0</RatedAnnualkWh>
          <PlaceSettingCapacity>12</PlaceSettingCapacity>
          <LabelElectricRate>0.12</LabelElectricRate>
          <LabelGasRate>1.09</LabelGasRate>
          <LabelAnnualGasCost>22.32</LabelAnnualGasCost>
          <LabelUsage>4.0</LabelUsage>
        </Dishwasher>
        <Refrigerator>
          <SystemIdentifier id='Refrigerator'/>
          <Location>living space</Location>
          <RatedAnnualkWh>650.0</RatedAnnualkWh>
          <PrimaryIndicator>true</PrimaryIndicator>
        </Refrigerator>
        <CookingRange>
          <SystemIdentifier id='Range'/>
          <Location>living space</Location>
          <FuelType>electricity</FuelType>
          <IsInduction>false</IsInduction>
        </CookingRange>
        <Oven>
          <SystemIdentifier id='Oven'/>
          <IsConvection>false</IsConvection>
        </Oven>
      </Appliances>
      <Lighting>
        <LightingGroup>
          <SystemIdentifier id='Lighting_CFL_Interior'/>
          <Location>interior</Location>
          <FractionofUnitsInLocation>0.4</FractionofUnitsInLocation>
          <LightingType>
            <CompactFluorescent/>
          </LightingType>
        </LightingGroup>
        <LightingGroup>
          <SystemIdentifier id='Lighting_CFL_Exterior'/>
          <Location>exterior</Location>
          <FractionofUnitsInLocation>0.4</FractionofUnitsInLocation>
          <LightingType>
            <CompactFluorescent/>
          </LightingType>
        </LightingGroup>
        <LightingGroup>
          <SystemIdentifier id='Lighting_CFL_Garage'/>
          <Location>garage</Location>
          <FractionofUnitsInLocation>0.4</FractionofUnitsInLocation>
          <LightingType>
            <CompactFluorescent/>
          </LightingType>
        </LightingGroup>
        <LightingGroup>
          <SystemIdentifier id='Lighting_LFL_Interior'/>
          <Location>interior</Location>
          <FractionofUnitsInLocation>0.1</FractionofUnitsInLocation>
          <LightingType>
            <FluorescentTube/>
          </LightingType>
        </LightingGroup>
        <LightingGroup>
          <SystemIdentifier id='Lighting_LFL_Exterior'/>
          <Location>exterior</Location>
          <FractionofUnitsInLocation>0.1</FractionofUnitsInLocation>
          <LightingType>
            <FluorescentTube/>
          </LightingType>
        </LightingGroup>
        <LightingGroup>
          <SystemIdentifier id='Lighting_LFL_Garage'/>
          <Location>garage</Location>
          <FractionofUnitsInLocation>0.1</FractionofUnitsInLocation>
          <LightingType>
            <FluorescentTube/>
          </LightingType>
        </LightingGroup>
        <LightingGroup>
          <SystemIdentifier id='Lighting_LED_Interior'/>
          <Location>interior</Location>
          <FractionofUnitsInLocation>0.25</FractionofUnitsInLocation>
          <LightingType>
            <LightEmittingDiode/>
          </LightingType>
        </LightingGroup>
        <LightingGroup>
          <SystemIdentifier id='Lighting_LED_Exterior'/>
          <Location>exterior</Location>
          <FractionofUnitsInLocation>0.25</FractionofUnitsInLocation>
          <LightingType>
            <LightEmittingDiode/>
          </LightingType>
        </LightingGroup>
        <LightingGroup>
          <SystemIdentifier id='Lighting_LED_Garage'/>
          <Location>garage</Location>
          <FractionofUnitsInLocation>0.25</FractionofUnitsInLocation>
          <LightingType>
            <LightEmittingDiode/>
          </LightingType>
        </LightingGroup>
      </Lighting>
      <MiscLoads>
        <PlugLoad>
          <SystemIdentifier id='PlugLoadMisc'/>
          <PlugLoadType>other</PlugLoadType>
          <Load>
            <Units>kWh/year</Units>
            <Value>2457.0</Value>
          </Load>
          <extension>
            <FracSensible>0.855</FracSensible>
            <FracLatent>0.045</FracLatent>
          </extension>
        </PlugLoad>
        <PlugLoad>
          <SystemIdentifier id='PlugLoadMisc2'/>
          <PlugLoadType>TV other</PlugLoadType>
          <Load>
            <Units>kWh/year</Units>
            <Value>620.0</Value>
          </Load>
        </PlugLoad>
      </MiscLoads>
    </BuildingDetails>
  </Building>
</HPXML><|MERGE_RESOLUTION|>--- conflicted
+++ resolved
@@ -821,25 +821,7 @@
               <FractionRecirculation>0.0</FractionRecirculation>
               <FanPower>300.0</FanPower>
               <extension>
-<<<<<<< HEAD
                 <InUnitFlowRate>70.0</InUnitFlowRate>
-                <PreHeating>
-                  <Fuel>electricity</Fuel>
-                  <AnnualHeatingEfficiency>
-                    <Value>3.5</Value>
-                    <Units>COP</Units>
-                  </AnnualHeatingEfficiency>
-                </PreHeating>
-                <PreCooling>
-                  <Fuel>electricity</Fuel>
-                  <AnnualCoolingEfficiency>
-                    <Value>4.0</Value>
-                    <Units>COP</Units>
-                  </AnnualCoolingEfficiency>
-                </PreCooling>
-=======
-                <InUnitFlowRate>70</InUnitFlowRate>
->>>>>>> 1e053d65
               </extension>
             </VentilationFan>
             <VentilationFan>
@@ -856,18 +838,8 @@
               <TestedFlowRate>160.0</TestedFlowRate>
               <HoursInOperation>8.0</HoursInOperation>
               <UsedForWholeBuildingVentilation>true</UsedForWholeBuildingVentilation>
-<<<<<<< HEAD
-              <IsSharedSystem>true</IsSharedSystem>
-              <FractionRecirculation>0.3</FractionRecirculation>
-              <FanPower>300.0</FanPower>
-              <AttachedToHVACDistributionSystem idref='HVACDistribution2'/>
-              <extension>
-                <InUnitFlowRate>70.0</InUnitFlowRate>
-              </extension>
-=======
               <FanPower>150.0</FanPower>
               <AttachedToHVACDistributionSystem idref='HVACDistribution'/>
->>>>>>> 1e053d65
             </VentilationFan>
           </VentilationFans>
         </MechanicalVentilation>
