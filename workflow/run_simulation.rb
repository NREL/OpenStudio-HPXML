# frozen_string_literal: true

start_time = Time.now

require 'fileutils'
require 'optparse'
require 'pathname'
require 'csv'
require_relative '../hpxml-measures/HPXMLtoOpenStudio/resources/meta_measure'
require_relative '../hpxml-measures/HPXMLtoOpenStudio/resources/version'
require_relative 'hescore_lib'

basedir = File.expand_path(File.dirname(__FILE__))

def rm_path(path)
  if Dir.exist?(path)
    FileUtils.rm_r(path)
  end
  while true
    break if not Dir.exist?(path)

    sleep(0.01)
  end
end

def get_rundir(output_dir, design)
  return File.join(output_dir, design.gsub(' ', ''))
end

def get_output_hpxml_path(resultsdir, rundir)
  return File.join(resultsdir, File.basename(rundir) + '.xml')
end

def run_design(basedir, rundir, design, resultsdir, json, debug, skip_simulation)
  measures_dir = File.join(basedir, '..')
  output_hpxml_path = get_output_hpxml_path(resultsdir, rundir)

  measures = {}

  # Add HEScore measure to workflow
  measure_subdir = 'rulesets/HEScoreRuleset'
  args = {}
  args['json_path'] = json
  args['hpxml_output_path'] = output_hpxml_path
  update_args_hash(measures, measure_subdir, args)

  if not skip_simulation
    # Add HPXML translator measure to workflow
    measure_subdir = 'hpxml-measures/HPXMLtoOpenStudio'
    args = {}
    args['hpxml_path'] = output_hpxml_path
    args['output_dir'] = rundir
    args['debug'] = debug
    args['add_component_loads'] = false
    args['skip_validation'] = !debug
    update_args_hash(measures, measure_subdir, args)

    # Add reporting measure to workflow
    measure_subdir = 'hpxml-measures/SimulationOutputReport'
    args = {}
    args['timeseries_frequency'] = 'monthly'
    args['include_timeseries_fuel_consumptions'] = false
    args['include_timeseries_end_use_consumptions'] = true
    args['include_timeseries_hot_water_uses'] = true
    args['include_timeseries_total_loads'] = false
    args['include_timeseries_component_loads'] = false
    args['include_timeseries_unmet_loads'] = false
    args['include_timeseries_zone_temperatures'] = false
    args['include_timeseries_airflows'] = false
    args['include_timeseries_weather'] = false
    update_args_hash(measures, measure_subdir, args)
  end

  results = run_hpxml_workflow(rundir, measures, measures_dir,
                               debug: debug, run_measures_only: skip_simulation)

  return results[:success] if skip_simulation
  return results[:success] unless results[:success]

  # Gather monthly outputs for results JSON
  timeseries_csv_path = File.join(rundir, 'results_timeseries.csv')
  return false unless File.exist? timeseries_csv_path

  units_map = get_units_map()
  output_map = get_output_map()
  outputs = {}
  output_map.each do |ep_output, hes_output|
    outputs[hes_output] = []
  end
  row_index = {}
  units = nil
  CSV.foreach(timeseries_csv_path).with_index do |row, row_num|
    if row_num == 0 # Header
      output_map.each do |ep_output, hes_output|
        row_index[ep_output] = row.index(ep_output)
      end
    elsif row_num == 1 # Units
      units = row
    else # Data
      # Init for month
      outputs.keys.each do |k|
        outputs[k] << 0.0
      end
      # Add values
      output_map.each do |ep_output, hes_output|
        col = row_index[ep_output]
        next if col.nil?

        outputs[hes_output][-1] += UnitConversions.convert(Float(row[col]), units[col], units_map[hes_output[1]].gsub('gallons', 'gal')).abs
      end
      # Make sure there aren't any end uses with positive values that aren't mapped to HES
      row.each_with_index do |val, col|
        next if col.nil?
        next if col == 0 # Skip time column
        next if row_index.values.include? col

        fail "Missed value (#{val}) in row=#{row_num}, col=#{col}." if Float(val) > 0
      end
    end
  end

  # Write results to JSON
  data = { 'end_use' => [] }
  outputs.each do |hes_key, values|
    hes_end_use, hes_resource_type = hes_key
    to_units = units_map[hes_resource_type]
    annual_value = values.inject(0, :+)
    next if annual_value <= 0.01

    values.each_with_index do |value, idx|
      end_use = { 'quantity' => value,
                  'period_type' => 'month',
                  'period_number' => (idx + 1).to_s,
                  'end_use' => hes_end_use,
                  'resource_type' => hes_resource_type,
                  'units' => to_units }
      data['end_use'] << end_use
    end
  end

  require 'json'
  File.open(File.join(resultsdir, 'results.json'), 'w') do |f|
    f.write(JSON.pretty_generate(data))
  end

  return results[:success]
end

def download_epws
  require_relative '../hpxml-measures/HPXMLtoOpenStudio/resources/util'

  weather_dir = File.join(File.dirname(__FILE__), '..', 'weather')

  num_epws_expected = 1011
  num_epws_actual = Dir[File.join(weather_dir, '*.epw')].count
  num_cache_expcted = num_epws_expected
  num_cache_actual = Dir[File.join(weather_dir, '*-cache.csv')].count
  if (num_epws_actual == num_epws_expected) && (num_cache_actual == num_cache_expcted)
    puts 'Weather directory is already up-to-date.'
    puts "#{num_epws_actual} weather files are available in the weather directory."
    puts 'Completed.'
    exit!
  end

  require 'tempfile'
  tmpfile = Tempfile.new('epw')

  UrlResolver.fetch('https://data.nrel.gov/system/files/128/tmy3s-cache-csv.zip', tmpfile)

  puts 'Extracting weather files...'
  unzip_file = OpenStudio::UnzipFile.new(tmpfile.path.to_s)
  unzip_file.extractAllFiles(OpenStudio::toPath(weather_dir))

  num_epws_actual = Dir[File.join(weather_dir, '*.epw')].count
  puts "#{num_epws_actual} weather files are available in the weather directory."
  puts 'Completed.'
  exit!
end

options = {}
OptionParser.new do |opts|
<<<<<<< HEAD
  opts.banner = "Usage: #{File.basename(__FILE__)} -j building.xml\n e.g., #{File.basename(__FILE__)} -j sample_files/valid.json\n"
=======
  opts.banner = "Usage: #{File.basename(__FILE__)} -x building.xml\n e.g., #{File.basename(__FILE__)} -x regression_files/Base_hpxml.xml\n"
>>>>>>> 2c354aa9

  opts.on('-j', '--json <FILE>', 'JSON file') do |t|
    options[:json] = t
  end

  opts.on('-o', '--output-dir <DIR>', 'Output directory') do |t|
    options[:output_dir] = t
  end

  opts.on('-w', '--download-weather', 'Downloads all weather files') do |t|
    options[:epws] = t
  end

  options[:skip_simulation] = false
  opts.on('--skip-simulation', 'Skip the EnergyPlus simulation') do |t|
    options[:skip_simulation] = true
  end

  options[:debug] = false
  opts.on('-d', '--debug') do |t|
    options[:debug] = true
  end

  opts.on_tail('-h', '--help', 'Display help') do
    puts opts
    exit!
  end
end.parse!

if options[:epws]
  download_epws
end

if not options[:json]
  fail "JSON argument is required. Call #{File.basename(__FILE__)} -h for usage."
end

unless (Pathname.new options[:json]).absolute?
  options[:json] = File.expand_path(options[:json])
end
unless File.exist?(options[:json]) && options[:json].downcase.end_with?('.json')
  fail "'#{options[:json]}' does not exist or is not an .json file."
end

# Check for correct versions of OS
Version.check_openstudio_version()

if options[:output_dir].nil?
  options[:output_dir] = basedir # default
end
options[:output_dir] = File.expand_path(options[:output_dir])

unless Dir.exist?(options[:output_dir])
  FileUtils.mkdir_p(options[:output_dir])
end

# Create results dir
resultsdir = File.join(options[:output_dir], 'results')
rm_path(resultsdir)
Dir.mkdir(resultsdir)

# Run design
puts "JSON: #{options[:json]}"
design = 'HEScoreDesign'
rundir = get_rundir(options[:output_dir], design)

success = run_design(basedir, rundir, design, resultsdir, options[:json], options[:debug], options[:skip_simulation])

if not success
  exit! 1
end

puts "Completed in #{(Time.now - start_time).round(1)} seconds."<|MERGE_RESOLUTION|>--- conflicted
+++ resolved
@@ -179,11 +179,7 @@
 
 options = {}
 OptionParser.new do |opts|
-<<<<<<< HEAD
-  opts.banner = "Usage: #{File.basename(__FILE__)} -j building.xml\n e.g., #{File.basename(__FILE__)} -j sample_files/valid.json\n"
-=======
-  opts.banner = "Usage: #{File.basename(__FILE__)} -x building.xml\n e.g., #{File.basename(__FILE__)} -x regression_files/Base_hpxml.xml\n"
->>>>>>> 2c354aa9
+  opts.banner = "Usage: #{File.basename(__FILE__)} -j building.xml\n e.g., #{File.basename(__FILE__)} -j regression_files/Base.json\n"
 
   opts.on('-j', '--json <FILE>', 'JSON file') do |t|
     options[:json] = t
