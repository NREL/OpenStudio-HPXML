start_time = Time.now

require 'fileutils'
require 'optparse'
require 'pathname'
require_relative "../measures/HPXMLtoOpenStudio/resources/meta_measure"
require_relative "../measures/HPXMLtoOpenStudio/resources/unit_conversions"
require_relative "hescore_lib"

basedir = File.expand_path(File.dirname(__FILE__))

def rm_path(path)
  if Dir.exists?(path)
    FileUtils.rm_r(path)
  end
  while true
    break if not Dir.exists?(path)

    sleep(0.01)
  end
end

def get_designdir(output_dir, design)
  return File.join(output_dir, design.gsub(' ', ''))
end

def get_output_hpxml_path(resultsdir, designdir)
  return File.join(resultsdir, File.basename(designdir) + ".xml")
end

def run_design(basedir, designdir, design, resultsdir, hpxml, debug, validate)
  puts "Creating input..."
  create_idf(design, basedir, designdir, resultsdir, hpxml, debug, validate)

  puts "Running simulation..."
  run_energyplus(design, designdir)
end

def create_idf(design, basedir, designdir, resultsdir, hpxml, debug, validate)
  Dir.mkdir(designdir)

  OpenStudio::Logger.instance.standardOutLogger.setLogLevel(OpenStudio::Fatal)

  output_hpxml_path = get_output_hpxml_path(resultsdir, designdir)

  model = OpenStudio::Model::Model.new
  runner = OpenStudio::Measure::OSRunner.new(OpenStudio::WorkflowJSON.new)
  measures_dir = File.join(basedir, "..", "measures")

  measures = {}

  # Add HEScore measure to workflow
  measure_subdir = "HEScoreRuleset"
  args = {}
  args['hpxml_path'] = hpxml
  args['hpxml_output_path'] = output_hpxml_path
  update_args_hash(measures, measure_subdir, args)

  # Add HPXML translator measure to workflow
  measure_subdir = "HPXMLtoOpenStudio"
  args = {}
  args['hpxml_path'] = output_hpxml_path
  args['weather_dir'] = File.absolute_path(File.join(basedir, "..", "weather"))
  args['epw_output_path'] = File.join(designdir, "in.epw")
  if debug
    args['osm_output_path'] = File.join(designdir, "in.osm")
  end
  args['skip_validation'] = !validate
  update_args_hash(measures, measure_subdir, args)

  # Apply measures
  success = apply_measures(measures_dir, measures, runner, model)

  # Report warnings/errors
  File.open(File.join(designdir, 'run.log'), 'w') do |f|
    if debug
      runner.result.stepInfo.each do |s|
        f << "Info: #{s}\n"
      end
    end
    runner.result.stepWarnings.each do |s|
      f << "Warning: #{s}\n"
    end
    runner.result.stepErrors.each do |s|
      f << "Error: #{s}\n"
    end
  end

  if not success
    fail "Simulation unsuccessful for #{design}."
  end

  # Add monthly output requests
  get_output_meter_requests.each do |hes_key, ep_meters|
    ep_meters.each do |ep_meter|
      output_meter = OpenStudio::Model::OutputMeter.new(model)
      output_meter.setName(ep_meter)
      output_meter.setReportingFrequency('monthly')
    end
  end

  # Add monthly hot water output request
  outputVariable = OpenStudio::Model::OutputVariable.new('Water Use Equipment Hot Water Volume', model)
  outputVariable.setReportingFrequency('monthly')
  outputVariable.setKeyValue('*')

  # Translate model to IDF
  forward_translator = OpenStudio::EnergyPlus::ForwardTranslator.new
  forward_translator.setExcludeLCCObjects(true)
  model_idf = forward_translator.translateModel(model)

  # Report warnings/errors
  File.open(File.join(designdir, 'run.log'), 'a') do |f|
    forward_translator.warnings.each do |s|
      f << "FT Warning: #{s.logMessage}\n"
    end
    forward_translator.errors.each do |s|
      f << "FT Error: #{s.logMessage}\n"
    end
  end

  # Write IDF to file
  File.open(File.join(designdir, "in.idf"), 'w') { |f| f << model_idf.to_s }
end

def run_energyplus(design, rundir)
  # getEnergyPlusDirectory can be unreliable, using getOpenStudioCLI instead
  ep_path = File.absolute_path(File.join(OpenStudio.getOpenStudioCLI.to_s, '..', '..', 'EnergyPlus', 'energyplus'))
  command = "cd #{rundir} && #{ep_path} -w in.epw in.idf > stdout-energyplus"
  system(command, :err => File::NULL)
end

def create_output(designdir, resultsdir)
  puts "Compiling outputs..."
  sql_path = File.join(designdir, "eplusout.sql")
  if not File.exists?(sql_path)
    fail "Processing output unsuccessful."
  end

  sqlFile = OpenStudio::SqlFile.new(sql_path, false)

  # Initialize
  results = {}
  results_gj = {}
  get_output_meter_requests.each do |hes_key, ep_meters|
    results[hes_key] = [0.0] * 12
    results_gj[hes_key] = [0.0] * 12
  end

  # Retrieve outputs
  get_output_meter_requests.each do |hes_key, ep_meters|
    hes_end_use, hes_resource_type = hes_key
    to_units = get_fuel_site_units(hes_resource_type)

    ep_meters.each do |ep_meter|
      query = "SELECT VariableValue FROM ReportMeterData WHERE ReportMeterDataDictionaryIndex=(SELECT ReportMeterDataDictionaryIndex FROM ReportMeterDataDictionary WHERE VariableName='#{ep_meter}' AND ReportingFrequency='Monthly' AND VariableUnits='J') ORDER BY TimeIndex"
      sql_result = sqlFile.execAndReturnVectorOfDouble(query)
      next unless sql_result.is_initialized

      sql_result = sql_result.get
      for i in 1..12
        next if sql_result[i - 1].nil?

        result = UnitConversions.convert(sql_result[i - 1], "J", to_units) # convert from J to site energy units
        result_gj = sql_result[i - 1] / 1000000000.0 # convert from J to GJ

        results[hes_key][i - 1] += result
        results_gj[hes_key][i - 1] += result_gj

        if hes_end_use == "large_appliance"
          # Subtract out from small appliance end use
          results[["small_appliance", hes_resource_type]][i - 1] -= result
          results_gj[["small_appliance", hes_resource_type]][i - 1] -= result_gj
        end
      end
    end
  end

  # Subtract out disaggregated heating/cooling fan and pump energy from hot water electricity end use
  hes_resource_type = "electric"
  to_units = get_fuel_site_units(hes_resource_type)
<<<<<<< HEAD
  for hes_end_use in ["heating", "cooling"]
    for i in 1..12
      query = "SELECT SUM(VariableValue) FROM ReportVariableData WHERE ReportVariableDataDictionaryIndex IN (SELECT ReportVariableDataDictionaryIndex FROM ReportVariableDataDictionary WHERE VariableName LIKE '%#{Constants.ObjectNameFanPumpDisaggregate(hes_end_use == "cooling")}' AND ReportingFrequency='Monthly' AND VariableUnits='J') AND TimeIndex='#{i}'"
      sql_result = sqlFile.execAndReturnFirstDouble(query)
      next unless sql_result.is_initialized
=======
  hes_end_uses = { :heating => [Constants.ObjectNameFanPumpDisaggregatePrimaryHeat, Constants.ObjectNameFanPumpDisaggregateBackupHeat],
                   :cooling => [Constants.ObjectNameFanPumpDisaggregateCool] }
  hes_end_uses.each do |hes_end_use, var_names|
    for i in 1..12
      total = 0.0
      var_names.each do |var_name|
        query = "SELECT SUM(VariableValue) FROM ReportVariableData WHERE ReportVariableDataDictionaryIndex IN (SELECT ReportVariableDataDictionaryIndex FROM ReportVariableDataDictionary WHERE VariableName LIKE '%#{var_name}' AND ReportingFrequency='Monthly' AND VariableUnits='J') AND TimeIndex='#{i}'"
        sql_result = sqlFile.execAndReturnFirstDouble(query)
        next unless sql_result.is_initialized
>>>>>>> 3f7e4001

        total += sql_result.get
      end

      result = UnitConversions.convert(total, "J", to_units) # convert from J to site energy units
      result_gj = total / 1000000000.0 # convert from J to GJ

      # Add to heating/cooling end use
      results[[hes_end_use, hes_resource_type]][i - 1] += result
      results_gj[[hes_end_use, hes_resource_type]][i - 1] += result_gj

      # Subtract from hot water end use
      results[["hot_water", hes_resource_type]][i - 1] -= result
      results_gj[["hot_water", hes_resource_type]][i - 1] -= result_gj
    end
  end

  # Add hot water volume output
  hes_end_use = "hot_water"
  hes_resource_type = "hot_water"
  to_units = get_fuel_site_units(hes_resource_type)
  for i in 1..12
    query = "SELECT SUM(VariableValue) FROM ReportVariableData WHERE ReportVariableDataDictionaryIndex IN (SELECT ReportVariableDataDictionaryIndex FROM ReportVariableDataDictionary WHERE VariableName='Water Use Equipment Hot Water Volume' AND ReportingFrequency='Monthly' AND VariableUnits='m3') AND TimeIndex='#{i}'"
    sql_result = sqlFile.execAndReturnFirstDouble(query)
    next unless sql_result.is_initialized

    sql_result = sql_result.get

    result = UnitConversions.convert(sql_result, "m^3", "gal")

    results[[hes_end_use, hes_resource_type]][i - 1] = result
  end

  # Error-checking
  net_energy_gj = sqlFile.netSiteEnergy.get - sqlFile.districtHeatingHeating.get - sqlFile.districtCoolingCooling.get
  sum_energy_gj = 0
  results_gj.each do |hes_key, values|
    hes_end_use, hes_resource_type = hes_key
    if hes_end_use == "generation"
      sum_energy_gj -= values.inject(0, :+)
    else
      sum_energy_gj += values.inject(0, :+)
    end
  end
  if (net_energy_gj - sum_energy_gj).abs > 0.1
    fail "Sum of retrieved outputs #{sum_energy_gj} does not match total net value #{net_energy_gj}."
  end

  sqlFile.close

  # Write results to JSON
  data = { "end_use" => [] }
  results.each do |hes_key, values|
    hes_end_use, hes_resource_type = hes_key
    to_units = get_fuel_site_units(hes_resource_type)
    annual_value = values.inject(0, :+)
    next if annual_value <= 0.01

    values.each_with_index do |value, idx|
      end_use = { "quantity" => value,
                  "period_type" => "month",
                  "period_number" => (idx + 1).to_s,
                  "end_use" => hes_end_use,
                  "resource_type" => hes_resource_type,
                  "units" => to_units }
      data["end_use"] << end_use
    end
  end

  File.open(File.join(resultsdir, "results.json"), "w") do |f|
    f.write(data.to_s.gsub("=>", ":")) # Much faster than requiring JSON to use pretty_generate
  end
end

def download_epws
  weather_dir = File.join(File.dirname(__FILE__), "..", "weather")

  num_epws_expected = File.readlines(File.join(weather_dir, "data.csv")).size - 1
  num_epws_actual = Dir[File.join(weather_dir, "*.epw")].count
  num_cache_expcted = num_epws_expected
  num_cache_actual = Dir[File.join(weather_dir, "*.cache")].count
  if num_epws_actual == num_epws_expected and num_cache_actual == num_cache_expcted
    puts "Weather directory is already up-to-date."
    puts "#{num_epws_actual} weather files are available in the weather directory."
    puts "Completed."
    exit!
  end

  require 'net/http'
  require 'tempfile'

  tmpfile = Tempfile.new("epw")

  url = URI.parse("http://s3.amazonaws.com/epwweatherfiles/openstudio-eri-tmy3s-cache.zip")
  http = Net::HTTP.new(url.host, url.port)

  params = { 'User-Agent' => 'curl/7.43.0', 'Accept-Encoding' => 'identity' }
  request = Net::HTTP::Get.new(url.path, params)
  request.content_type = 'application/zip, application/octet-stream'

  http.request request do |response|
    total = response.header["Content-Length"].to_i
    if total == 0
      fail "Did not successfully download zip file."
    end

    size = 0
    progress = 0
    open tmpfile, 'wb' do |io|
      response.read_body do |chunk|
        io.write chunk
        size += chunk.size
        new_progress = (size * 100) / total
        unless new_progress == progress
          puts "Downloading %s (%3d%%) " % [url.path, new_progress]
        end
        progress = new_progress
      end
    end
  end

  puts "Extracting weather files..."
  unzip_file = OpenStudio::UnzipFile.new(tmpfile.path.to_s)
  unzip_file.extractAllFiles(OpenStudio::toPath(weather_dir))

  num_epws_actual = Dir[File.join(weather_dir, "*.epw")].count
  puts "#{num_epws_actual} weather files are available in the weather directory."
  puts "Completed."
  exit!
end

options = {}
OptionParser.new do |opts|
  opts.banner = "Usage: #{File.basename(__FILE__)} -x building.xml\n e.g., #{File.basename(__FILE__)} -x sample_files/valid.xml\n"

  opts.on('-x', '--xml <FILE>', 'HPXML file') do |t|
    options[:hpxml] = t
  end

  opts.on('-o', '--output-dir <DIR>', 'Output directory') do |t|
    options[:output_dir] = t
  end

  opts.on('-w', '--download-weather', 'Downloads all weather files') do |t|
    options[:epws] = t
  end

  options[:validate] = false
  opts.on('--validate', 'Validate against HPXML EnergyPlus Use Case') do |t|
    options[:validate] = true
  end

  options[:debug] = false
  opts.on('-d', '--debug') do |t|
    options[:debug] = true
  end

  opts.on_tail('-h', '--help', 'Display help') do
    puts opts
    exit!
  end
end.parse!

if options[:epws]
  download_epws
end

if not options[:hpxml]
  fail "HPXML argument is required. Call #{File.basename(__FILE__)} -h for usage."
end

unless (Pathname.new options[:hpxml]).absolute?
  options[:hpxml] = File.expand_path(options[:hpxml])
end
unless File.exists?(options[:hpxml]) and options[:hpxml].downcase.end_with? ".xml"
  fail "'#{options[:hpxml]}' does not exist or is not an .xml file."
end

# Check for correct versions of OS
os_version = "2.9.1"
if OpenStudio.openStudioVersion != os_version
  fail "OpenStudio version #{os_version} is required."
end

if options[:output_dir].nil?
  options[:output_dir] = basedir # default
end
options[:output_dir] = File.expand_path(options[:output_dir])

unless Dir.exists?(options[:output_dir])
  FileUtils.mkdir_p(options[:output_dir])
end

# Create results dir
resultsdir = File.join(options[:output_dir], "results")
rm_path(resultsdir)
Dir.mkdir(resultsdir)

# Run design
puts "HPXML: #{options[:hpxml]}"
design = "HEScoreDesign"
designdir = get_designdir(options[:output_dir], design)
rm_path(designdir)
rundir = run_design(basedir, designdir, design, resultsdir, options[:hpxml], options[:debug], options[:validate])

# Create output
create_output(designdir, resultsdir)

puts "Completed in #{(Time.now - start_time).round(1)} seconds."<|MERGE_RESOLUTION|>--- conflicted
+++ resolved
@@ -179,15 +179,8 @@
   # Subtract out disaggregated heating/cooling fan and pump energy from hot water electricity end use
   hes_resource_type = "electric"
   to_units = get_fuel_site_units(hes_resource_type)
-<<<<<<< HEAD
-  for hes_end_use in ["heating", "cooling"]
-    for i in 1..12
-      query = "SELECT SUM(VariableValue) FROM ReportVariableData WHERE ReportVariableDataDictionaryIndex IN (SELECT ReportVariableDataDictionaryIndex FROM ReportVariableDataDictionary WHERE VariableName LIKE '%#{Constants.ObjectNameFanPumpDisaggregate(hes_end_use == "cooling")}' AND ReportingFrequency='Monthly' AND VariableUnits='J') AND TimeIndex='#{i}'"
-      sql_result = sqlFile.execAndReturnFirstDouble(query)
-      next unless sql_result.is_initialized
-=======
-  hes_end_uses = { :heating => [Constants.ObjectNameFanPumpDisaggregatePrimaryHeat, Constants.ObjectNameFanPumpDisaggregateBackupHeat],
-                   :cooling => [Constants.ObjectNameFanPumpDisaggregateCool] }
+  hes_end_uses = { "heating" => [Constants.ObjectNameFanPumpDisaggregatePrimaryHeat, Constants.ObjectNameFanPumpDisaggregateBackupHeat],
+                   "cooling" => [Constants.ObjectNameFanPumpDisaggregateCool] }
   hes_end_uses.each do |hes_end_use, var_names|
     for i in 1..12
       total = 0.0
@@ -195,7 +188,6 @@
         query = "SELECT SUM(VariableValue) FROM ReportVariableData WHERE ReportVariableDataDictionaryIndex IN (SELECT ReportVariableDataDictionaryIndex FROM ReportVariableDataDictionary WHERE VariableName LIKE '%#{var_name}' AND ReportingFrequency='Monthly' AND VariableUnits='J') AND TimeIndex='#{i}'"
         sql_result = sqlFile.execAndReturnFirstDouble(query)
         next unless sql_result.is_initialized
->>>>>>> 3f7e4001
 
         total += sql_result.get
       end
