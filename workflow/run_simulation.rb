start_time = Time.now

require 'optparse'
require 'json'
require 'pathname'
require_relative "../measures/HPXMLtoOpenStudio/resources/meta_measure"
require_relative "../measures/HPXMLtoOpenStudio/resources/unit_conversions"

basedir = File.expand_path(File.dirname(__FILE__))

def rm_path(path)
  if Dir.exists?(path)
    FileUtils.rm_r(path)
  end
  while true
    break if not Dir.exists?(path)

    sleep(0.01)
  end
end

def get_designdir(basedir, design)
  return File.join(basedir, design.gsub(' ', ''))
end

def get_output_hpxml_path(resultsdir, designdir)
  return File.join(resultsdir, File.basename(designdir) + ".xml")
end

def run_design(designdir, design, resultsdir, hpxml, debug, skip_validation)
  puts "Creating input..."
  create_idf(design, designdir, resultsdir, hpxml, debug, skip_validation)

  puts "Running simulation..."
  run_energyplus(design, designdir)
end

def get_fuel_site_units(hes_resource_type)
  return { :electric => 'kWh',
           :natural_gas => 'kBtu',
           :lpg => 'kBtu',
           :fuel_oil => 'kBtu',
           :cord_wood => 'kBtu',
           :pellet_wood => 'kBtu' }[hes_resource_type]
end

def get_output_meter_requests
  # Mapping between HEScore output [end_use, resource_type] and a list of E+ output meters
  # TODO: Add hot water and cold water resource_types? Anything else?
<<<<<<< HEAD
  return {
    # Heating
    [:heating, :electric] => ["Heating:Electricity"],
    [:heating, :natural_gas] => ['Heating:Gas'],
    [:heating, :lpg] => ['Heating:Propane'],
    [:heating, :fuel_oil] => ['Heating:FuelOil#1'],
    [:heating, :cord_wood] => ['Heating:OtherFuel1'],
    [:heating, :pellet_wood] => ['Heating:OtherFuel2'],

    # Cooling
    [:cooling, :electric] => ["Cooling:Electricity"],
    [:cooling, :natural_gas] => ['Cooling:Gas'],
    [:cooling, :lpg] => ["Cooling:Propane"],
    [:cooling, :fuel_oil] => ['Cooling:FuelOil#1'],

    # Hot Water
    [:hot_water, :electric] => ["WaterSystems:Electricity"],
    [:hot_water, :natural_gas] => ["WaterSystems:Gas"],
    [:hot_water, :lpg] => ["WaterSystems:Propane"],
    [:hot_water, :fuel_oil] => ["WaterSystems:FuelOil#1"],

    # Large Appliances
    [:large_appliance, :electric] => ["#{Constants.ObjectNameRefrigerator}:InteriorEquipment:Electricity",
                                      "#{Constants.ObjectNameDishwasher}:InteriorEquipment:Electricity",
                                      "#{Constants.ObjectNameClothesWasher}:InteriorEquipment:Electricity",
                                      "#{Constants.ObjectNameClothesDryer(Constants.FuelTypeElectric)}:InteriorEquipment:Electricity",
                                      "#{Constants.ObjectNameCookingRange(Constants.FuelTypeElectric)}:InteriorEquipment:Electricity"],
    [:large_appliance, :natural_gas] => ["#{Constants.ObjectNameClothesDryer(Constants.FuelTypeGas)}:InteriorEquipment:Gas",
                                         "#{Constants.ObjectNameCookingRange(Constants.FuelTypeGas)}:InteriorEquipment:Gas"],
    [:large_appliance, :lpg] => ["#{Constants.ObjectNameClothesDryer(Constants.FuelTypePropane)}:InteriorEquipment:Propane",
                                 "#{Constants.ObjectNameCookingRange(Constants.FuelTypePropane)}:InteriorEquipment:Propane"],
    [:large_appliance, :fuel_oil] => ["#{Constants.ObjectNameClothesDryer(Constants.FuelTypeOil)}:InteriorEquipment:FuelOil#1",
                                      "#{Constants.ObjectNameCookingRange(Constants.FuelTypeOil)}:InteriorEquipment:FuelOil#1"],

    # Small Appliances
    # Note: large appliances are subtracted out from small appliances later
    [:small_appliance, :electric] => ["InteriorEquipment:Electricity"],
    [:small_appliance, :natural_gas] => ["InteriorEquipment:Gas"],
    [:small_appliance, :lpg] => ["InteriorEquipment:Propane"],
    [:small_appliance, :fuel_oil] => ["InteriorEquipment:FuelOil#1"],

    # Lighting
    [:lighting, :electric] => ["InteriorLighting:Electricity"],
    [:lighting, :natural_gas] => ["InteriorLighting:Gas"],
    [:lighting, :lpg] => ["InteriorLighting:Propane"],
    [:lighting, :fuel_oil] => ["InteriorLighting:FuelOil#1"],

    # Circulation
    [:circulation, :electric] => ["Fans:Electricity",
                                  "Pumps:Electricity"],

    # Generation
    [:generation, :electric] => ["ElectricityProduced:Facility"]
  }
=======
  return { [:heating, :electric] => ["Heating:Electricity"],
           [:heating, :natural_gas] => ['Heating:Gas'],
           [:heating, :lpg] => ['Heating:Propane'],
           [:heating, :fuel_oil] => ['Heating:FuelOil#1'],

           [:cooling, :electric] => ["Cooling:Electricity"],
           [:cooling, :natural_gas] => ['Cooling:Gas'],
           [:cooling, :lpg] => ["Cooling:Propane"],
           [:cooling, :fuel_oil] => ['Cooling:FuelOil#1'],

           [:hot_water, :electric] => ["WaterSystems:Electricity"],
           [:hot_water, :natural_gas] => ["WaterSystems:Gas"],
           [:hot_water, :lpg] => ["WaterSystems:Propane"],
           [:hot_water, :fuel_oil] => ["WaterSystems:FuelOil#1"],

           # Note: Large appliances include Refrigerator, Dishwasher, Clothes Washer, and Clothes Dryer per LBNL
           [:large_appliance, :electric] => ["#{Constants.ObjectNameRefrigerator}:InteriorEquipment:Electricity",
                                             "#{Constants.ObjectNameDishwasher}:InteriorEquipment:Electricity",
                                             "#{Constants.ObjectNameClothesWasher}:InteriorEquipment:Electricity",
                                             "#{Constants.ObjectNameClothesDryer(Constants.FuelTypeElectric)}:InteriorEquipment:Electricity"],
           [:large_appliance, :natural_gas] => ["#{Constants.ObjectNameClothesDryer(Constants.FuelTypeGas)}:InteriorEquipment:Gas"],
           [:large_appliance, :lpg] => ["#{Constants.ObjectNameClothesDryer(Constants.FuelTypePropane)}:InteriorEquipment:Propane",
                                        "#{Constants.ObjectNameCookingRange(Constants.FuelTypePropane)}:InteriorEquipment:Propane"],
           [:large_appliance, :fuel_oil] => ["#{Constants.ObjectNameClothesDryer(Constants.FuelTypeOil)}:InteriorEquipment:FuelOil#1"],

           # Note: large appliances are subtracted out from small appliances later
           [:small_appliance, :electric] => ["InteriorEquipment:Electricity"],
           [:small_appliance, :natural_gas] => ["InteriorEquipment:Gas"],
           [:small_appliance, :lpg] => ["InteriorEquipment:Propane"],
           [:small_appliance, :fuel_oil] => ["InteriorEquipment:FuelOil#1"],

           [:lighting, :electric] => ["InteriorLights:Electricity",
                                      "ExteriorLights:Electricity"],
           [:lighting, :natural_gas] => ["InteriorLights:Gas"],
           [:lighting, :lpg] => ["InteriorLights:Propane"],
           [:lighting, :fuel_oil] => ["InteriorLights:FuelOil#1"],

           [:circulation, :electric] => ["Fans:Electricity",
                                         "Pumps:Electricity"],
           [:circulation, :natural_gas] => [],
           [:circulation, :lpg] => [],
           [:circulation, :fuel_oil] => [],

           [:generation, :electric] => ["ElectricityProduced:Facility"],
           [:generation, :natural_gas] => [],
           [:generation, :lpg] => [],
           [:generation, :fuel_oil] => [] }
>>>>>>> d3a074b5
end

def create_idf(design, designdir, resultsdir, hpxml, debug, skip_validation)
  Dir.mkdir(designdir)

  OpenStudio::Logger.instance.standardOutLogger.setLogLevel(OpenStudio::Fatal)

  output_hpxml_path = get_output_hpxml_path(resultsdir, designdir)

  model = OpenStudio::Model::Model.new
  runner = OpenStudio::Measure::OSRunner.new(OpenStudio::WorkflowJSON.new)
  measures_dir = File.join(File.dirname(__FILE__), "../measures")

  measures = {}

  # Add HEScore measure to workflow
  measure_subdir = "HEScoreRuleset"
  args = {}
  args['hpxml_path'] = hpxml
  args['hpxml_output_path'] = output_hpxml_path
  args['skip_validation'] = skip_validation
  update_args_hash(measures, measure_subdir, args)

  # Add HPXML translator measure to workflow
  measure_subdir = "HPXMLtoOpenStudio"
  args = {}
  args['hpxml_path'] = output_hpxml_path
  args['weather_dir'] = File.absolute_path(File.join(designdir, "..", "..", "weather"))
  args['epw_output_path'] = File.join(designdir, "in.epw")
  if debug
    args['osm_output_path'] = File.join(designdir, "in.osm")
  end
  args['skip_validation'] = skip_validation
  update_args_hash(measures, measure_subdir, args)

  # Apply measures
  success = apply_measures(measures_dir, measures, runner, model, nil, nil, true)

  # Report warnings/errors
  File.open(File.join(designdir, 'run.log'), 'w') do |f|
    if debug
      runner.result.stepInfo.each do |s|
        f << "Info: #{s}\n"
      end
    end
    runner.result.stepWarnings.each do |s|
      f << "Warning: #{s}\n"
    end
    runner.result.stepErrors.each do |s|
      f << "Error: #{s}\n"
    end
  end

  if not success
    fail "Simulation unsuccessful for #{design}."
  end

  # Add monthly output requests
  get_output_meter_requests.each do |hes_key, ep_meters|
    ep_meters.each do |ep_meter|
      output_meter = OpenStudio::Model::OutputMeter.new(model)
      output_meter.setName(ep_meter)
      output_meter.setReportingFrequency('monthly')
    end
  end

  # Translate model to IDF
  forward_translator = OpenStudio::EnergyPlus::ForwardTranslator.new
  model_idf = forward_translator.translateModel(model)

  # Write IDF to file
  File.open(File.join(designdir, "in.idf"), 'w') { |f| f << model_idf.to_s }
end

def run_energyplus(design, rundir)
  # getEnergyPlusDirectory can be unreliable, using getOpenStudioCLI instead
  ep_path = File.absolute_path(File.join(OpenStudio.getOpenStudioCLI.to_s, '..', '..', 'EnergyPlus', 'energyplus'))
  command = "cd #{rundir} && #{ep_path} -w in.epw in.idf > stdout-energyplus"
  system(command, :err => File::NULL)
end

def create_output(designdir, resultsdir)
  puts "Compiling outputs..."
  sql_path = File.join(designdir, "eplusout.sql")
  if not File.exists?(sql_path)
    fail "Processing output unsuccessful."
  end

  sqlFile = OpenStudio::SqlFile.new(sql_path, false)

  # Initialize
  results = {}
  results_gj = {}
  get_output_meter_requests.each do |hes_key, ep_meters|
    results[hes_key] = [0.0] * 12
    results_gj[hes_key] = [0.0] * 12
  end

  # Retrieve outputs
  get_output_meter_requests.each do |hes_key, ep_meters|
    hes_end_use, hes_resource_type = hes_key
    to_units = get_fuel_site_units(hes_resource_type)

    ep_meters.each do |ep_meter|
      query = "SELECT VariableValue FROM ReportMeterData WHERE ReportMeterDataDictionaryIndex=(SELECT ReportMeterDataDictionaryIndex FROM ReportMeterDataDictionary WHERE VariableName='#{ep_meter}' AND ReportingFrequency='Monthly' AND VariableUnits='J') ORDER BY TimeIndex"
      sql_result = sqlFile.execAndReturnVectorOfDouble(query)
      next unless sql_result.is_initialized

      sql_result = sql_result.get
      for i in 1..12
        next if sql_result[i - 1].nil?

        result = UnitConversions.convert(sql_result[i - 1], "J", to_units) # convert from J to site energy units
        result_gj = sql_result[i - 1] / 1000000000.0 # convert from J to GJ

        results[hes_key][i - 1] += result
        results_gj[hes_key][i - 1] += result_gj

        if hes_end_use == :large_appliance
          # Subtract out from small appliance end use
          results[[:small_appliance, hes_resource_type]][i - 1] -= result
          results_gj[[:small_appliance, hes_resource_type]][i - 1] -= result_gj
        end
      end
    end
  end

  # Error-checking
  net_energy_gj = sqlFile.netSiteEnergy.get
  sum_energy_gj = 0
  results_gj.each do |hes_key, values|
    hes_end_use, hes_resource_type = hes_key
    if hes_end_use == :generation
      sum_energy_gj -= values.inject(0, :+)
    else
      sum_energy_gj += values.inject(0, :+)
    end
  end
  if (net_energy_gj - sum_energy_gj).abs > 0.1
    fail "Sum of retrieved outputs #{sum_energy_gj} does not match total net value #{net_energy_gj}."
  end

  sqlFile.close

  # Write results to XML
  data = { "end_use" => [] }
  results.each do |hes_key, values|
    hes_end_use, hes_resource_type = hes_key
    to_units = get_fuel_site_units(hes_resource_type)
    values.each_with_index do |value, idx|
      end_use = { "quantity" => value,
                  "period_type" => "month",
                  "period_number" => (idx + 1).to_s,
                  "end_use" => hes_end_use,
                  "resource_type" => hes_resource_type,
                  "units" => to_units }
      data["end_use"] << end_use
    end
  end

  File.open(File.join(resultsdir, "results.json"), "w") do |f|
    f.write(JSON.pretty_generate(data))
  end
end

options = {}
OptionParser.new do |opts|
  opts.banner = "Usage: #{File.basename(__FILE__)} -x building.xml\n e.g., #{File.basename(__FILE__)} -s -x sample_files/valid.xml\n"

  opts.on('-x', '--xml <FILE>', 'HPXML file') do |t|
    options[:hpxml] = t
  end

  options[:debug] = false
  opts.on('-d', '--debug') do |t|
    options[:debug] = true
  end

  options[:skip_validation] = false
  opts.on('-s', '--skip-validation') do |t|
    options[:skip_validation] = true
  end

  opts.on_tail('-h', '--help', 'Display help') do
    puts opts
    exit!
  end
end.parse!

if not options[:hpxml]
  fail "HPXML argument is required. Call #{File.basename(__FILE__)} -h for usage."
end

unless (Pathname.new options[:hpxml]).absolute?
  options[:hpxml] = File.expand_path(options[:hpxml])
end
unless File.exists?(options[:hpxml]) and options[:hpxml].downcase.end_with? ".xml"
  fail "'#{options[:hpxml]}' does not exist or is not an .xml file."
end

# Check for correct versions of OS
os_version = "2.7.1"
if OpenStudio.openStudioVersion != os_version
  fail "OpenStudio version #{os_version} is required."
end

# Create results dir
resultsdir = File.join(basedir, "results")
rm_path(resultsdir)
Dir.mkdir(resultsdir)

# Run design
puts "HPXML: #{options[:hpxml]}"
design = "HEScoreDesign"
designdir = get_designdir(basedir, design)
rm_path(designdir)
rundir = run_design(designdir, design, resultsdir, options[:hpxml], options[:debug], options[:skip_validation])

# Create output
create_output(designdir, resultsdir)

puts "Completed in #{(Time.now - start_time).round(1)} seconds."<|MERGE_RESOLUTION|>--- conflicted
+++ resolved
@@ -47,7 +47,6 @@
 def get_output_meter_requests
   # Mapping between HEScore output [end_use, resource_type] and a list of E+ output meters
   # TODO: Add hot water and cold water resource_types? Anything else?
-<<<<<<< HEAD
   return {
     # Heating
     [:heating, :electric] => ["Heating:Electricity"],
@@ -59,9 +58,6 @@
 
     # Cooling
     [:cooling, :electric] => ["Cooling:Electricity"],
-    [:cooling, :natural_gas] => ['Cooling:Gas'],
-    [:cooling, :lpg] => ["Cooling:Propane"],
-    [:cooling, :fuel_oil] => ['Cooling:FuelOil#1'],
 
     # Hot Water
     [:hot_water, :electric] => ["WaterSystems:Electricity"],
@@ -75,25 +71,14 @@
                                       "#{Constants.ObjectNameClothesWasher}:InteriorEquipment:Electricity",
                                       "#{Constants.ObjectNameClothesDryer(Constants.FuelTypeElectric)}:InteriorEquipment:Electricity",
                                       "#{Constants.ObjectNameCookingRange(Constants.FuelTypeElectric)}:InteriorEquipment:Electricity"],
-    [:large_appliance, :natural_gas] => ["#{Constants.ObjectNameClothesDryer(Constants.FuelTypeGas)}:InteriorEquipment:Gas",
-                                         "#{Constants.ObjectNameCookingRange(Constants.FuelTypeGas)}:InteriorEquipment:Gas"],
-    [:large_appliance, :lpg] => ["#{Constants.ObjectNameClothesDryer(Constants.FuelTypePropane)}:InteriorEquipment:Propane",
-                                 "#{Constants.ObjectNameCookingRange(Constants.FuelTypePropane)}:InteriorEquipment:Propane"],
-    [:large_appliance, :fuel_oil] => ["#{Constants.ObjectNameClothesDryer(Constants.FuelTypeOil)}:InteriorEquipment:FuelOil#1",
-                                      "#{Constants.ObjectNameCookingRange(Constants.FuelTypeOil)}:InteriorEquipment:FuelOil#1"],
 
     # Small Appliances
     # Note: large appliances are subtracted out from small appliances later
     [:small_appliance, :electric] => ["InteriorEquipment:Electricity"],
-    [:small_appliance, :natural_gas] => ["InteriorEquipment:Gas"],
-    [:small_appliance, :lpg] => ["InteriorEquipment:Propane"],
-    [:small_appliance, :fuel_oil] => ["InteriorEquipment:FuelOil#1"],
 
     # Lighting
-    [:lighting, :electric] => ["InteriorLighting:Electricity"],
-    [:lighting, :natural_gas] => ["InteriorLighting:Gas"],
-    [:lighting, :lpg] => ["InteriorLighting:Propane"],
-    [:lighting, :fuel_oil] => ["InteriorLighting:FuelOil#1"],
+    [:lighting, :electric] => ["InteriorLights:Electricity",
+                               "ExteriorLights:Electricity"],
 
     # Circulation
     [:circulation, :electric] => ["Fans:Electricity",
@@ -102,55 +87,6 @@
     # Generation
     [:generation, :electric] => ["ElectricityProduced:Facility"]
   }
-=======
-  return { [:heating, :electric] => ["Heating:Electricity"],
-           [:heating, :natural_gas] => ['Heating:Gas'],
-           [:heating, :lpg] => ['Heating:Propane'],
-           [:heating, :fuel_oil] => ['Heating:FuelOil#1'],
-
-           [:cooling, :electric] => ["Cooling:Electricity"],
-           [:cooling, :natural_gas] => ['Cooling:Gas'],
-           [:cooling, :lpg] => ["Cooling:Propane"],
-           [:cooling, :fuel_oil] => ['Cooling:FuelOil#1'],
-
-           [:hot_water, :electric] => ["WaterSystems:Electricity"],
-           [:hot_water, :natural_gas] => ["WaterSystems:Gas"],
-           [:hot_water, :lpg] => ["WaterSystems:Propane"],
-           [:hot_water, :fuel_oil] => ["WaterSystems:FuelOil#1"],
-
-           # Note: Large appliances include Refrigerator, Dishwasher, Clothes Washer, and Clothes Dryer per LBNL
-           [:large_appliance, :electric] => ["#{Constants.ObjectNameRefrigerator}:InteriorEquipment:Electricity",
-                                             "#{Constants.ObjectNameDishwasher}:InteriorEquipment:Electricity",
-                                             "#{Constants.ObjectNameClothesWasher}:InteriorEquipment:Electricity",
-                                             "#{Constants.ObjectNameClothesDryer(Constants.FuelTypeElectric)}:InteriorEquipment:Electricity"],
-           [:large_appliance, :natural_gas] => ["#{Constants.ObjectNameClothesDryer(Constants.FuelTypeGas)}:InteriorEquipment:Gas"],
-           [:large_appliance, :lpg] => ["#{Constants.ObjectNameClothesDryer(Constants.FuelTypePropane)}:InteriorEquipment:Propane",
-                                        "#{Constants.ObjectNameCookingRange(Constants.FuelTypePropane)}:InteriorEquipment:Propane"],
-           [:large_appliance, :fuel_oil] => ["#{Constants.ObjectNameClothesDryer(Constants.FuelTypeOil)}:InteriorEquipment:FuelOil#1"],
-
-           # Note: large appliances are subtracted out from small appliances later
-           [:small_appliance, :electric] => ["InteriorEquipment:Electricity"],
-           [:small_appliance, :natural_gas] => ["InteriorEquipment:Gas"],
-           [:small_appliance, :lpg] => ["InteriorEquipment:Propane"],
-           [:small_appliance, :fuel_oil] => ["InteriorEquipment:FuelOil#1"],
-
-           [:lighting, :electric] => ["InteriorLights:Electricity",
-                                      "ExteriorLights:Electricity"],
-           [:lighting, :natural_gas] => ["InteriorLights:Gas"],
-           [:lighting, :lpg] => ["InteriorLights:Propane"],
-           [:lighting, :fuel_oil] => ["InteriorLights:FuelOil#1"],
-
-           [:circulation, :electric] => ["Fans:Electricity",
-                                         "Pumps:Electricity"],
-           [:circulation, :natural_gas] => [],
-           [:circulation, :lpg] => [],
-           [:circulation, :fuel_oil] => [],
-
-           [:generation, :electric] => ["ElectricityProduced:Facility"],
-           [:generation, :natural_gas] => [],
-           [:generation, :lpg] => [],
-           [:generation, :fuel_oil] => [] }
->>>>>>> d3a074b5
 end
 
 def create_idf(design, designdir, resultsdir, hpxml, debug, skip_validation)
